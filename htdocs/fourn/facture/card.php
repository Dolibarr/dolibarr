<?php
/* Copyright (C) 2002-2005  Rodolphe Quiedeville    <rodolphe@quiedeville.org>
 * Copyright (C) 2004-2020	Laurent Destailleur 	<eldy@users.sourceforge.net>
 * Copyright (C) 2004		Christophe Combelles	<ccomb@free.fr>
 * Copyright (C) 2005		Marc Barilley			<marc@ocebo.fr>
 * Copyright (C) 2005-2013	Regis Houssin			<regis.houssin@inodbox.com>
 * Copyright (C) 2010-2019	Juanjo Menent			<jmenent@2byte.es>
 * Copyright (C) 2013-2022	Philippe Grand			<philippe.grand@atoo-net.com>
 * Copyright (C) 2013		Florian Henry			<florian.henry@open-concept.pro>
 * Copyright (C) 2014-2016  Marcos García			<marcosgdf@gmail.com>
 * Copyright (C) 2016-2023	Alexandre Spangaro		<aspangaro@open-dsi.fr>
 * Copyright (C) 2018-2023  Frédéric France         <frederic.france@netlogic.fr>
 * Copyright (C) 2019       Ferran Marcet	        <fmarcet@2byte.es>
 * Copyright (C) 2022       Gauthier VERDOL         <gauthier.verdol@atm-consulting.fr>
 * Copyright (C) 2023		Nick Fragoulis
 *
 * This program is free software; you can redistribute it and/or modify
 * it under the terms of the GNU General Public License as published by
 * the Free Software Foundation; either version 3 of the License, or
 * (at your option) any later version.
 *
 * This program is distributed in the hope that it will be useful,
 * but WITHOUT ANY WARRANTY; without even the implied warranty of
 * MERCHANTABILITY or FITNESS FOR A PARTICULAR PURPOSE.  See the
 * GNU General Public License for more details.
 *
 * You should have received a copy of the GNU General Public License
 * along with this program. If not, see <https://www.gnu.org/licenses/>.
 */

/**
 *	\file       htdocs/fourn/facture/card.php
 *	\ingroup    facture, fournisseur
 *	\brief      Page for supplier invoice card (view, edit, validate)
 */

// Load Dolibarr environment
require '../../main.inc.php';
require_once DOL_DOCUMENT_ROOT.'/core/class/html.formfile.class.php';
require_once DOL_DOCUMENT_ROOT.'/fourn/class/fournisseur.class.php';
require_once DOL_DOCUMENT_ROOT.'/core/modules/supplier_invoice/modules_facturefournisseur.php';
require_once DOL_DOCUMENT_ROOT.'/fourn/class/fournisseur.facture.class.php';
require_once DOL_DOCUMENT_ROOT.'/fourn/class/fournisseur.facture-rec.class.php';
require_once DOL_DOCUMENT_ROOT.'/fourn/class/paiementfourn.class.php';
require_once DOL_DOCUMENT_ROOT.'/core/class/discount.class.php';
require_once DOL_DOCUMENT_ROOT.'/core/lib/fourn.lib.php';
require_once DOL_DOCUMENT_ROOT.'/core/lib/files.lib.php';
require_once DOL_DOCUMENT_ROOT.'/core/lib/date.lib.php';
require_once DOL_DOCUMENT_ROOT.'/core/class/doleditor.class.php';
if (isModEnabled("product")) {
	require_once DOL_DOCUMENT_ROOT.'/product/class/product.class.php';
	require_once DOL_DOCUMENT_ROOT.'/core/lib/product.lib.php';
}
if (isModEnabled('project')) {
	require_once DOL_DOCUMENT_ROOT.'/projet/class/project.class.php';
	require_once DOL_DOCUMENT_ROOT.'/core/class/html.formprojet.class.php';
}

if (isModEnabled('variants')) {
	require_once DOL_DOCUMENT_ROOT.'/variants/class/ProductCombination.class.php';
}
if (isModEnabled('accounting')) {
	require_once DOL_DOCUMENT_ROOT.'/accountancy/class/accountingjournal.class.php';
}


$langs->loadLangs(array('bills', 'compta', 'suppliers', 'companies', 'products', 'banks', 'admin'));
if (isModEnabled('incoterm')) {
	$langs->load('incoterm');
}

$id = (GETPOST('facid', 'int') ? GETPOST('facid', 'int') : GETPOST('id', 'int'));

$action		= GETPOST('action', 'aZ09');
$confirm	= GETPOST("confirm");
$ref = GETPOST('ref', 'alpha');
$cancel		= GETPOST('cancel', 'alpha');
$backtopage = GETPOST('backtopage', 'alpha');
$backtopageforcancel = '';

$lineid		= GETPOST('lineid', 'int');
$projectid = GETPOST('projectid', 'int');
$origin		= GETPOST('origin', 'alpha');
$originid = GETPOST('originid', 'int');
$fac_recid = GETPOST('fac_rec', 'int');
$rank = (GETPOST('rank', 'int') > 0) ? GETPOST('rank', 'int') : -1;

// PDF
$hidedetails = (GETPOST('hidedetails', 'int') ? GETPOST('hidedetails', 'int') : (getDolGlobalString('MAIN_GENERATE_DOCUMENTS_HIDE_DETAILS') ? 1 : 0));
$hidedesc = (GETPOST('hidedesc', 'int') ? GETPOST('hidedesc', 'int') : (getDolGlobalString('MAIN_GENERATE_DOCUMENTS_HIDE_DESC') ? 1 : 0));
$hideref = (GETPOST('hideref', 'int') ? GETPOST('hideref', 'int') : (getDolGlobalString('MAIN_GENERATE_DOCUMENTS_HIDE_REF') ? 1 : 0));

// Initialize technical object to manage hooks of page. Note that conf->hooks_modules contains array of hook context
$hookmanager->initHooks(array('invoicesuppliercard', 'globalcard'));

$object = new FactureFournisseur($db);
$extrafields = new ExtraFields($db);

// fetch optionals attributes and labels
$extrafields->fetch_name_optionals_label($object->table_element);

// Load object
if ($id > 0 || !empty($ref)) {
	$ret = $object->fetch($id, $ref);
	if ($ret < 0) {
		dol_print_error($db, $object->error);
	}
	$ret = $object->fetch_thirdparty();
	if ($ret < 0) {
		dol_print_error($db, $object->error);
	}
}

// Security check
$socid = GETPOST('socid', 'int');
if (!empty($user->socid)) {
	$socid = $user->socid;
}

$isdraft = (($object->statut == FactureFournisseur::STATUS_DRAFT) ? 1 : 0);
$result = restrictedArea($user, 'fournisseur', $id, 'facture_fourn', 'facture', 'fk_soc', 'rowid', $isdraft);

// Common permissions
$usercanread = ($user->hasRight("fournisseur", "facture", "lire") || $user->hasRight("supplier_invoice", "lire"));
$usercancreate = ($user->hasRight("fournisseur", "facture", "creer") || $user->hasRight("supplier_invoice", "creer"));
$usercandelete = ($user->hasRight("fournisseur", "facture", "supprimer") || $user->hasRight("supplier_invoice", "supprimer"));
$usercancreatecontract = $user->hasRight("contrat", "creer");

// Advanced permissions
$usercanvalidate = ((!getDolGlobalString('MAIN_USE_ADVANCED_PERMS') && !empty($usercancreate)) || (getDolGlobalString('MAIN_USE_ADVANCED_PERMS') && $user->hasRight("fournisseur", "supplier_invoice_advance", "validate")));
$usercansend = (!getDolGlobalString('MAIN_USE_ADVANCED_PERMS') || $user->hasRight("fournisseur", "supplier_invoice_advance", "send"));

// Permissions for includes
$permissionnote = $usercancreate; // Used by the include of actions_setnotes.inc.php
$permissiondellink = $usercancreate; // Used by the include of actions_dellink.inc.php
$permissiontoedit = $usercancreate; // Used by the include of actions_lineupdown.inc.php
$permissiontoadd = $usercancreate; // Used by the include of actions_addupdatedelete.inc.php and actions_lineupdown.inc.php

$error = 0;


/*
 * Actions
 */

$parameters = array('socid'=>$socid);
$reshook = $hookmanager->executeHooks('doActions', $parameters, $object, $action); // Note that $action and $object may have been modified by some hooks
if ($reshook < 0) {
	setEventMessages($hookmanager->error, $hookmanager->errors, 'errors');
}

if (empty($reshook)) {
	$backurlforlist = DOL_URL_ROOT.'/fourn/facture/list.php';

	if (empty($backtopage) || ($cancel && empty($id))) {
		if (empty($backtopage) || ($cancel && strpos($backtopage, '__ID__'))) {
			if (empty($id) && (($action != 'add' && $action != 'create') || $cancel)) {
				$backtopage = $backurlforlist;
			} else {
				$backtopage = DOL_URL_ROOT.'/fourn/facture/card.php?id='.((!empty($id) && $id > 0) ? $id : '__ID__');
			}
		}
	}

	if ($cancel) {
		if (!empty($backtopageforcancel)) {
			header("Location: ".$backtopageforcancel);
			exit;
		} elseif (!empty($backtopage)) {
			header("Location: ".$backtopage);
			exit;
		}
		$action = '';
	}

	include DOL_DOCUMENT_ROOT.'/core/actions_setnotes.inc.php'; // Must be include, not include_once

	include DOL_DOCUMENT_ROOT.'/core/actions_dellink.inc.php'; // Must be include, not include_once

	include DOL_DOCUMENT_ROOT.'/core/actions_lineupdown.inc.php'; // Must be include, not include_once

	// Link invoice to order
	if (GETPOST('linkedOrder') && empty($cancel) && $id > 0) {
		$object->fetch($id);
		$object->fetch_thirdparty();
		$result = $object->add_object_linked('order_supplier', GETPOST('linkedOrder'));
	}

	// Action clone object
	if ($action == 'confirm_clone' && $confirm == 'yes' && $permissiontoadd) {
		$objectutil = dol_clone($object, 1); // To avoid to denaturate loaded object when setting some properties for clone. We use native clone to keep this->db valid.

		if (GETPOST('newsupplierref', 'alphanohtml')) {
			$objectutil->ref_supplier = GETPOST('newsupplierref', 'alphanohtml');
		}
		$objectutil->date = dol_mktime(12, 0, 0, GETPOST('newdatemonth', 'int'), GETPOST('newdateday', 'int'), GETPOST('newdateyear', 'int'));

		$result = $objectutil->createFromClone($user, $id);
		if ($result > 0) {
			header("Location: ".$_SERVER['PHP_SELF'].'?id='.$result);
			exit;
		} else {
			$langs->load("errors");
			setEventMessages($objectutil->error, $objectutil->errors, 'errors');
			$action = '';
		}
	} elseif ($action == 'confirm_valid' && $confirm == 'yes' && $usercanvalidate) {
		$idwarehouse = GETPOST('idwarehouse');

		$object->fetch($id);
		$object->fetch_thirdparty();

		$qualified_for_stock_change = 0;
		if (!getDolGlobalString('STOCK_SUPPORTS_SERVICES')) {
			$qualified_for_stock_change = $object->hasProductsOrServices(2);
		} else {
			$qualified_for_stock_change = $object->hasProductsOrServices(1);
		}

		// Check parameters
		if (isModEnabled('stock') && getDolGlobalString('STOCK_CALCULATE_ON_SUPPLIER_BILL') && $qualified_for_stock_change) {
			$langs->load("stocks");
			if (!$idwarehouse || $idwarehouse == -1) {
				$error++;
				setEventMessages($langs->trans('ErrorFieldRequired', $langs->transnoentitiesnoconv("Warehouse")), null, 'errors');
				$action = '';
			}
		}

		if (!$error) {
			$db->begin();

			$result = $object->validate($user, '', $idwarehouse);
			if ($result < 0) {
				$db->rollback();

				setEventMessages($object->error, $object->errors, 'errors');
			} else {
				$db->commit();

				// Define output language
				if (!getDolGlobalString('MAIN_DISABLE_PDF_AUTOUPDATE')) {
					$outputlangs = $langs;
					$newlang = '';
					if (getDolGlobalInt('MAIN_MULTILANGS') && empty($newlang) && GETPOST('lang_id', 'aZ09')) {
						$newlang = GETPOST('lang_id', 'aZ09');
					}
					if (getDolGlobalInt('MAIN_MULTILANGS') && empty($newlang)) {
						$newlang = $object->thirdparty->default_lang;
					}
					if (!empty($newlang)) {
						$outputlangs = new Translate("", $conf);
						$outputlangs->setDefaultLang($newlang);
					}
					$model = $object->model_pdf;
					$ret = $object->fetch($id); // Reload to get new records

					$result = $object->generateDocument($model, $outputlangs, $hidedetails, $hidedesc, $hideref);
					if ($result < 0) {
						dol_print_error($db, $result);
					}
				}
			}
		}
	} elseif ($action == 'confirm_delete' && $confirm == 'yes') {
		$object->fetch($id);
		$object->fetch_thirdparty();

		$isErasable = $object->is_erasable();

		if (($usercandelete && $isErasable > 0) || ($usercancreate && $isErasable == 1)) {
			$revertstock = GETPOST('revertstock');

			if ($revertstock) {
				$idwarehouse = GETPOST('idwarehouse');

				$qualified_for_stock_change = 0;
				if (!getDolGlobalString('STOCK_SUPPORTS_SERVICES')) {
					$qualified_for_stock_change = $object->hasProductsOrServices(2);
				} else {
					$qualified_for_stock_change = $object->hasProductsOrServices(1);
				}

				// Check parameters
				if (isModEnabled('stock') && getDolGlobalString('STOCK_CALCULATE_ON_SUPPLIER_BILL') && $qualified_for_stock_change) {
					$langs->load("stocks");
					if (!$idwarehouse || $idwarehouse == -1) {
						$error++;
						setEventMessages($langs->trans('ErrorFieldRequired', $langs->transnoentitiesnoconv("Warehouse")), null, 'errors');
						$action = 'delete';
					} else {
						$result = $object->setDraft($user, $idwarehouse);
						if ($result < 0) {
							$error++;
						}
					}
				}
			}

			if (!$error) {
				$result = $object->delete($user);
				if ($result > 0) {
					header('Location: list.php?restore_lastsearch_values=1');
					exit;
				} else {
					setEventMessages($object->error, $object->errors, 'errors');
				}
			}
		}
	} elseif ($action == 'confirm_deleteline' && $confirm == 'yes' && $usercancreate) {
		// Remove a product line
		$result = $object->deleteline($lineid);
		if ($result > 0) {
			// reorder lines
			$object->line_order(true);
			// Define output language
			/*$outputlangs = $langs;
			$newlang = '';
			if (getDolGlobalInt('MAIN_MULTILANGS') && empty($newlang) && GETPOST('lang_id','aZ09'))
				$newlang = GETPOST('lang_id','aZ09');
			if (getDolGlobalInt('MAIN_MULTILANGS') && empty($newlang))
				$newlang = $object->thirdparty->default_lang;
			if (!empty($newlang)) {
				$outputlangs = new Translate("", $conf);
				$outputlangs->setDefaultLang($newlang);
			}
			if (empty($conf->global->MAIN_DISABLE_PDF_AUTOUPDATE)) {
				$ret = $object->fetch($object->id); // Reload to get new records
				$object->generateDocument($object->model_pdf, $outputlangs, $hidedetails, $hidedesc, $hideref);
			}*/

			header('Location: '.$_SERVER["PHP_SELF"].'?id='.$object->id);
			exit;
		} else {
			setEventMessages($object->error, $object->errors, 'errors');
			/* Fix bug 1485 : Reset action to avoid asking again confirmation on failure */
			$action = '';
		}
	} elseif ($action == 'unlinkdiscount' && $usercancreate) {
		// Delete link of credit note to invoice
		$discount = new DiscountAbsolute($db);
		$result = $discount->fetch(GETPOSTINT("discountid"));
		$discount->unlink_invoice();
	} elseif ($action == 'confirm_paid' && $confirm == 'yes' && $usercancreate) {
		$object->fetch($id);
		$result = $object->setPaid($user);
		if ($result < 0) {
			setEventMessages($object->error, $object->errors, 'errors');
		}
	} elseif ($action == 'confirm_paid_partially' && $confirm == 'yes') {
		// Classif "paid partialy"
		$object->fetch($id);
		$close_code = GETPOST("close_code", 'restricthtml');
		$close_note = GETPOST("close_note", 'restricthtml');
		if ($close_code) {
			$result = $object->setPaid($user, $close_code, $close_note);
			if ($result < 0) {
				setEventMessages($object->error, $object->errors, 'errors');
			}
		} else {
			setEventMessages($langs->trans("ErrorFieldRequired", $langs->transnoentitiesnoconv("Reason")), null, 'errors');
		}
	} elseif ($action == 'confirm_canceled' && $confirm == 'yes') {
		// Classify "abandoned"
		$object->fetch($id);
		$close_code = GETPOST("close_code", 'restricthtml');
		$close_note = GETPOST("close_note", 'restricthtml');
		if ($close_code) {
			$result = $object->setCanceled($user, $close_code, $close_note);
			if ($result < 0) {
				setEventMessages($object->error, $object->errors, 'errors');
			}
		} else {
			setEventMessages($langs->trans("ErrorFieldRequired", $langs->transnoentitiesnoconv("Reason")), null, 'errors');
		}
	}

	// Set supplier ref
	if ($action == 'setref_supplier' && $usercancreate) {
		$object->ref_supplier = GETPOST('ref_supplier', 'alpha');

		if ($object->update($user) < 0) {
			setEventMessages($object->error, $object->errors, 'errors');
		} else {
			// Define output language
			$outputlangs = $langs;
			$newlang = '';
			if (getDolGlobalInt('MAIN_MULTILANGS') && empty($newlang) && GETPOST('lang_id', 'aZ09')) {
				$newlang = GETPOST('lang_id', 'aZ09');
			}
			if (getDolGlobalInt('MAIN_MULTILANGS') && empty($newlang)) {
				$newlang = $object->thirdparty->default_lang;
			}
			if (!empty($newlang)) {
				$outputlangs = new Translate("", $conf);
				$outputlangs->setDefaultLang($newlang);
			}
			if (!getDolGlobalString('MAIN_DISABLE_PDF_AUTOUPDATE')) {
				$ret = $object->fetch($object->id); // Reload to get new records
				$object->generateDocument($object->model_pdf, $outputlangs, $hidedetails, $hidedesc, $hideref);
			}
		}
	}

	// payments conditions
	if ($action == 'setconditions' && $usercancreate) {
		$object->fetch($id);
		$object->cond_reglement_code = 0; // To clean property
		$object->cond_reglement_id = 0; // To clean property

		$error = 0;

		$db->begin();

		if (!$error) {
			$result = $object->setPaymentTerms(GETPOST('cond_reglement_id', 'int'));
			if ($result < 0) {
				$error++;
				setEventMessages($object->error, $object->errors, 'errors');
			}
		}

		if (!$error) {
			$old_date_echeance = $object->date_echeance;
			$new_date_echeance = $object->calculate_date_lim_reglement();
			if ($new_date_echeance > $old_date_echeance) {
				$object->date_echeance = $new_date_echeance;
			}
			if ($object->date_echeance < $object->date) {
				$object->date_echeance = $object->date;
			}
			$result = $object->update($user);
			if ($result < 0) {
				$error++;
				setEventMessages($object->error, $object->errors, 'errors');
			}
		}

		if ($error) {
			$db->rollback();
		} else {
			$db->commit();
		}
	} elseif ($action == 'set_incoterms' && isModEnabled('incoterm')) {
		// Set incoterm
		$result = $object->setIncoterms(GETPOST('incoterm_id', 'int'), GETPOST('location_incoterms', 'alpha'));
	} elseif ($action == 'setmode' && $usercancreate) {
		// payment mode
		$result = $object->setPaymentMethods(GETPOST('mode_reglement_id', 'int'));
	} elseif ($action == 'setmulticurrencycode' && $usercancreate) {
		// Multicurrency Code
		$result = $object->setMulticurrencyCode(GETPOST('multicurrency_code', 'alpha'));
	} elseif ($action == 'setmulticurrencyrate' && $usercancreate) {
		// Multicurrency rate
		$result = $object->setMulticurrencyRate(price2num(GETPOST('multicurrency_tx', 'alpha')), GETPOST('calculation_mode', 'int'));
	} elseif ($action == 'setbankaccount' && $usercancreate) {
		// bank account
		$result = $object->setBankAccount(GETPOST('fk_account', 'int'));
	} elseif ($action == 'setvatreversecharge' && $usercancreate) {
		// vat reverse charge
		$vatreversecharge = GETPOST('vat_reverse_charge') == 'on' ? 1 : 0;
		$result = $object->setVATReverseCharge($vatreversecharge);
	}

	if ($action == 'settransportmode' && ($user->hasRight("fournisseur", "facture", "creer") || $user->hasRight("supplier_invoice", "creer"))) {
		// transport mode
		$result = $object->setTransportMode(GETPOST('transport_mode_id', 'int'));
	} elseif ($action == 'setlabel' && $usercancreate) {
		// Set label
		$object->fetch($id);
		$object->label = GETPOST('label');
		$result = $object->update($user);
		if ($result < 0) {
			dol_print_error($db);
		}
	} elseif ($action == 'setdatef' && $usercancreate) {
		$newdate = dol_mktime(0, 0, 0, GETPOST('datefmonth', 'int'), GETPOST('datefday', 'int'), GETPOST('datefyear', 'int'), 'tzserver');
		if ($newdate > (dol_now('tzuserrel') + (!getDolGlobalString('INVOICE_MAX_FUTURE_DELAY') ? 0 : $conf->global->INVOICE_MAX_FUTURE_DELAY))) {
			if (!getDolGlobalString('INVOICE_MAX_FUTURE_DELAY')) {
				setEventMessages($langs->trans("WarningInvoiceDateInFuture"), null, 'warnings');
			} else {
				setEventMessages($langs->trans("WarningInvoiceDateTooFarInFuture"), null, 'warnings');
			}
		}

		$object->fetch($id);

		$object->date = $newdate;
		$date_echence_calc = $object->calculate_date_lim_reglement();
		if (!empty($object->date_echeance) && $object->date_echeance < $date_echence_calc) {
			$object->date_echeance = $date_echence_calc;
		}
		if ($object->date_echeance && $object->date_echeance < $object->date) {
			$object->date_echeance = $object->date;
		}

		$result = $object->update($user);
		if ($result < 0) {
			dol_print_error($db, $object->error);
		}
	} elseif ($action == 'setdate_lim_reglement' && $usercancreate) {
		$object->fetch($id);
		$object->date_echeance = dol_mktime(12, 0, 0, GETPOST('date_lim_reglementmonth', 'int'), GETPOST('date_lim_reglementday', 'int'), GETPOST('date_lim_reglementyear', 'int'));
		if (!empty($object->date_echeance) && $object->date_echeance < $object->date) {
			$object->date_echeance = $object->date;
			setEventMessages($langs->trans("DatePaymentTermCantBeLowerThanObjectDate"), null, 'warnings');
		}
		$result = $object->update($user);
		if ($result < 0) {
			dol_print_error($db, $object->error);
		}
	} elseif ($action == "setabsolutediscount" && $usercancreate) {
		$db->begin();
		// We use the credit to reduce amount of invoice
		if (GETPOST("remise_id", "int")) {
			$ret = $object->fetch($id);
			if ($ret > 0) {
				$result = $object->insert_discount(GETPOST("remise_id", "int"));
				if ($result < 0) {
					setEventMessages($object->error, $object->errors, 'errors');
				}
			} else {
				dol_print_error($db, $object->error);
			}
		}
		// We use the credit to reduce remain to pay
		if (GETPOST("remise_id_for_payment", "int")) {
			require_once DOL_DOCUMENT_ROOT.'/core/class/discount.class.php';
			$discount = new DiscountAbsolute($db);
			$discount->fetch(GETPOST("remise_id_for_payment", "int"));

			//var_dump($object->getRemainToPay(0));
			//var_dump($discount->amount_ttc);exit;
			$remaintopay = $object->getRemainToPay(0);
			if (price2num($discount->amount_ttc) > price2num($remaintopay)) {
				// TODO Split the discount in 2 automatically
				$error++;
				setEventMessages($langs->trans("ErrorDiscountLargerThanRemainToPaySplitItBefore"), null, 'errors');
			}

			if (!$error) {
				$result = $discount->link_to_invoice(0, $id);
				if ($result < 0) {
					$error++;
					setEventMessages($discount->error, $discount->errors, 'errors');
				}
			}
			if (!$error) {
				$newremaintopay = $object->getRemainToPay(0);
				if ($newremaintopay == 0) {
					$object->setPaid($user);
				}
			}
		}
<<<<<<< HEAD

		if (!getDolGlobalString('MAIN_DISABLE_PDF_AUTOUPDATE')) {
=======
		if (!$error) {
			$db->commit();
		} else {
			$db->rollback();
		}
		if (empty($error) && !getDolGlobalString('MAIN_DISABLE_PDF_AUTOUPDATE')) {
>>>>>>> 603ec5e6
			$outputlangs = $langs;
			$newlang = '';
			if (getDolGlobalInt('MAIN_MULTILANGS') && empty($newlang) && GETPOST('lang_id', 'aZ09')) {
				$newlang = GETPOST('lang_id', 'aZ09');
			}
			if (getDolGlobalInt('MAIN_MULTILANGS') && empty($newlang)) {
				$newlang = $object->thirdparty->default_lang;
			}
			if (!empty($newlang)) {
				$outputlangs = new Translate("", $conf);
				$outputlangs->setDefaultLang($newlang);
			}
			$ret = $object->fetch($id); // Reload to get new records

			$result = $object->generateDocument($object->model_pdf, $outputlangs, $hidedetails, $hidedesc, $hideref);
			if ($result < 0) {
				setEventMessages($object->error, $object->errors, 'errors');
			}
		}
	} elseif ($action == 'confirm_converttoreduc' && $confirm == 'yes' && $usercancreate) {
		// Convertir en reduc
		$object->fetch($id);
		$object->fetch_thirdparty();
		//$object->fetch_lines();	// Already done into fetch

		// Check if there is already a discount (protection to avoid duplicate creation when resubmit post)
		$discountcheck = new DiscountAbsolute($db);
		$result = $discountcheck->fetch(0, 0, $object->id);

		$canconvert = 0;
		if ($object->type == FactureFournisseur::TYPE_DEPOSIT && empty($discountcheck->id)) {
			$canconvert = 1; // we can convert deposit into discount if deposit is paid (completely, partially or not at all) and not already converted (see real condition into condition used to show button converttoreduc)
		}
		if (($object->type == FactureFournisseur::TYPE_CREDIT_NOTE || $object->type == FactureFournisseur::TYPE_STANDARD) && $object->paye == 0 && empty($discountcheck->id)) {
			$canconvert = 1; // we can convert credit note into discount if credit note is not refunded completely and not already converted and amount of payment is 0 (see also the real condition used as the condition to show button converttoreduc)
		}
		if ($canconvert) {
			$db->begin();

			$amount_ht = $amount_tva = $amount_ttc = array();
			$multicurrency_amount_ht = $multicurrency_amount_tva = $multicurrency_amount_ttc = array();

			// Loop on each vat rate
			$i = 0;
			foreach ($object->lines as $line) {
				if ($line->product_type < 9 && $line->total_ht != 0) { // Remove lines with product_type greater than or equal to 9 and no need to create discount if amount is null
					$keyforvatrate = $line->tva_tx.($line->vat_src_code ? ' ('.$line->vat_src_code.')' : '');

					$amount_ht[$keyforvatrate] += $line->total_ht;
					$amount_tva[$keyforvatrate] += $line->total_tva;
					$amount_ttc[$keyforvatrate] += $line->total_ttc;
					$multicurrency_amount_ht[$keyforvatrate] += $line->multicurrency_total_ht;
					$multicurrency_amount_tva[$keyforvatrate] += $line->multicurrency_total_tva;
					$multicurrency_amount_ttc[$keyforvatrate] += $line->multicurrency_total_ttc;
					$i++;
				}
			}

			// If some payments were already done, we change the amount to pay using same prorate
			if (getDolGlobalString('SUPPLIER_INVOICE_ALLOW_REUSE_OF_CREDIT_WHEN_PARTIALLY_REFUNDED') && $object->type == FactureFournisseur::TYPE_CREDIT_NOTE) {
				$alreadypaid = $object->getSommePaiement(); // This can be not 0 if we allow to create credit to reuse from credit notes partially refunded.
				if ($alreadypaid && abs($alreadypaid) < abs($object->total_ttc)) {
					$ratio = abs(($object->total_ttc - $alreadypaid) / $object->total_ttc);
					foreach ($amount_ht as $vatrate => $val) {
						$amount_ht[$vatrate] = price2num($amount_ht[$vatrate] * $ratio, 'MU');
						$amount_tva[$vatrate] = price2num($amount_tva[$vatrate] * $ratio, 'MU');
						$amount_ttc[$vatrate] = price2num($amount_ttc[$vatrate] * $ratio, 'MU');
						$multicurrency_amount_ht[$vatrate] = price2num($multicurrency_amount_ht[$vatrate] * $ratio, 'MU');
						$multicurrency_amount_tva[$vatrate] = price2num($multicurrency_amount_tva[$vatrate] * $ratio, 'MU');
						$multicurrency_amount_ttc[$vatrate] = price2num($multicurrency_amount_ttc[$vatrate] * $ratio, 'MU');
					}
				}
			}
			//var_dump($amount_ht);var_dump($amount_tva);var_dump($amount_ttc);exit;

			// Insert one discount by VAT rate category
			$discount = new DiscountAbsolute($db);
			if ($object->type == FactureFournisseur::TYPE_CREDIT_NOTE) {
				$discount->description = '(CREDIT_NOTE)';
			} elseif ($object->type == FactureFournisseur::TYPE_DEPOSIT) {
				$discount->description = '(DEPOSIT)';
			} elseif ($object->type == FactureFournisseur::TYPE_STANDARD || $object->type == FactureFournisseur::TYPE_REPLACEMENT || $object->type == FactureFournisseur::TYPE_SITUATION) {
				$discount->description = '(EXCESS PAID)';
			} else {
				setEventMessages($langs->trans('CantConvertToReducAnInvoiceOfThisType'), null, 'errors');
			}
			$discount->discount_type = 1; // Supplier discount
			$discount->fk_soc = $object->socid;
			$discount->fk_invoice_supplier_source = $object->id;

			$error = 0;

			if ($object->type == FactureFournisseur::TYPE_STANDARD || $object->type == FactureFournisseur::TYPE_REPLACEMENT || $object->type == FactureFournisseur::TYPE_SITUATION) {
				// If we're on a standard invoice, we have to get excess paid to create a discount in TTC without VAT

				// Total payments
				$sql = 'SELECT SUM(pf.amount) as total_paiements';
				$sql .= ' FROM '.MAIN_DB_PREFIX.'paiementfourn_facturefourn as pf, '.MAIN_DB_PREFIX.'paiementfourn as p';
				$sql .= ' LEFT JOIN '.MAIN_DB_PREFIX.'c_paiement as c ON p.fk_paiement = c.id AND c.entity IN ('.getEntity('c_paiement').')';
				$sql .= ' WHERE pf.fk_facturefourn = '.((int) $object->id);
				$sql .= ' AND pf.fk_paiementfourn = p.rowid';
				$sql .= ' AND p.entity IN ('.getEntity('invoice').')';

				$resql = $db->query($sql);
				if (!$resql) {
					dol_print_error($db);
				}

				$res = $db->fetch_object($resql);
				$total_paiements = $res->total_paiements;

				// Total credit note and deposit
				$total_creditnote_and_deposit = 0;
				$sql = "SELECT re.rowid, re.amount_ht, re.amount_tva, re.amount_ttc,";
				$sql .= " re.description, re.fk_invoice_supplier_source";
				$sql .= " FROM ".MAIN_DB_PREFIX."societe_remise_except as re";
				$sql .= " WHERE fk_invoice_supplier = ".((int) $object->id);
				$resql = $db->query($sql);
				if (!empty($resql)) {
					while ($obj = $db->fetch_object($resql)) {
						$total_creditnote_and_deposit += $obj->amount_ttc;
					}
				} else {
					dol_print_error($db);
				}

				$discount->amount_ht = $discount->amount_ttc = $total_paiements + $total_creditnote_and_deposit - $object->total_ttc;
				$discount->amount_tva = 0;
				$discount->tva_tx = 0;
				$discount->vat_src_code = '';

				$result = $discount->create($user);
				if ($result < 0) {
					$error++;
				}
			}
			if ($object->type == FactureFournisseur::TYPE_CREDIT_NOTE || $object->type == FactureFournisseur::TYPE_DEPOSIT) {
				foreach ($amount_ht as $tva_tx => $xxx) {
					$discount->amount_ht = abs($amount_ht[$tva_tx]);
					$discount->amount_tva = abs($amount_tva[$tva_tx]);
					$discount->amount_ttc = abs($amount_ttc[$tva_tx]);
					$discount->multicurrency_amount_ht = abs($multicurrency_amount_ht[$tva_tx]);
					$discount->multicurrency_amount_tva = abs($multicurrency_amount_tva[$tva_tx]);
					$discount->multicurrency_amount_ttc = abs($multicurrency_amount_ttc[$tva_tx]);

					// Clean vat code
					$reg = array();
					$vat_src_code = '';
					if (preg_match('/\((.*)\)/', $tva_tx, $reg)) {
						$vat_src_code = $reg[1];
						$tva_tx = preg_replace('/\s*\(.*\)/', '', $tva_tx); // Remove code into vatrate.
					}

					$discount->tva_tx = abs($tva_tx);
					$discount->vat_src_code = $vat_src_code;

					$result = $discount->create($user);
					if ($result < 0) {
						$error++;
						break;
					}
				}
			}

			if (empty($error)) {
				if ($object->type != FactureFournisseur::TYPE_DEPOSIT) {
					// Classe facture
					$result = $object->setPaid($user);
					if ($result >= 0) {
						$db->commit();
					} else {
						setEventMessages($object->error, $object->errors, 'errors');
						$db->rollback();
					}
				} else {
					$db->commit();
				}
			} else {
				setEventMessages($discount->error, $discount->errors, 'errors');
				$db->rollback();
			}
		}
	} elseif ($action == 'confirm_delete_paiement' && $confirm == 'yes' && $usercancreate) {
		// Delete payment
		$object->fetch($id);
		if ($object->statut == FactureFournisseur::STATUS_VALIDATED && $object->paye == 0) {
			$paiementfourn = new PaiementFourn($db);
			$result = $paiementfourn->fetch(GETPOST('paiement_id'));
			if ($result > 0) {
				$result = $paiementfourn->delete();
				if ($result > 0) {
					header("Location: ".$_SERVER['PHP_SELF']."?id=".$id);
					exit;
				}
			}
			if ($result < 0) {
				setEventMessages($paiementfourn->error, $paiementfourn->errors, 'errors');
			}
		}
	} elseif ($action == 'add' && $usercancreate) {
		// Insert new invoice in database
		if ($socid > 0) {
			$object->socid = GETPOST('socid', 'int');
		}
		$selectedLines = GETPOST('toselect', 'array');

		$db->begin();

		$error = 0;

		// Fill array 'array_options' with data from add form
		$ret = $extrafields->setOptionalsFromPost(null, $object);
		if ($ret < 0) {
			$error++;
		}

		$dateinvoice = dol_mktime(0, 0, 0, GETPOST('remonth', 'int'), GETPOST('reday', 'int'), GETPOST('reyear', 'int'), 'tzserver');	// If we enter the 02 january, we need to save the 02 january for server
		$datedue = dol_mktime(0, 0, 0, GETPOST('echmonth', 'int'), GETPOST('echday', 'int'), GETPOST('echyear', 'int'), 'tzserver');
		//var_dump($dateinvoice.' '.dol_print_date($dateinvoice, 'dayhour'));
		//var_dump(dol_now('tzuserrel').' '.dol_get_last_hour(dol_now('tzuserrel')).' '.dol_print_date(dol_now('tzuserrel'),'dayhour').' '.dol_print_date(dol_get_last_hour(dol_now('tzuserrel')), 'dayhour'));
		//var_dump($db->idate($dateinvoice));
		//exit;

		// Replacement invoice
		if (GETPOST('type', 'int') === '') {
			setEventMessages($langs->trans("ErrorFieldRequired", $langs->transnoentitiesnoconv("Type")), null, 'errors');
			$error++;
		}

		if (GETPOST('type') == FactureFournisseur::TYPE_REPLACEMENT) {
			if (empty($dateinvoice)) {
				setEventMessages($langs->trans('ErrorFieldRequired', $langs->transnoentities('DateInvoice')), null, 'errors');
				$action = 'create';
				$_GET['socid'] = $_POST['socid'];
				$error++;
			} elseif ($dateinvoice > (dol_get_last_hour(dol_now('tzuserrel')) + (!getDolGlobalString('INVOICE_MAX_FUTURE_DELAY') ? 0 : $conf->global->INVOICE_MAX_FUTURE_DELAY))) {
				$error++;
				setEventMessages($langs->trans("ErrorDateIsInFuture"), null, 'errors');
				$action = 'create';
			}

			if (!(GETPOST('fac_replacement', 'int') > 0)) {
				$error++;
				setEventMessages($langs->trans("ErrorFieldRequired", $langs->transnoentitiesnoconv("ReplaceInvoice")), null, 'errors');
			}

			if (!$error) {
				// This is a replacement invoice
				$result = $object->fetch(GETPOST('fac_replacement', 'int'));
				$object->fetch_thirdparty();

				$object->ref = GETPOST('ref', 'alphanohtml');
				$object->ref_supplier = GETPOST('ref_supplier', 'alpha');
				$object->socid = GETPOST('socid', 'int');
				$object->libelle = GETPOST('label', 'alphanohtml');	// deprecated
				$object->label = GETPOST('label', 'alphanohtml');
				$object->date = $dateinvoice;
				$object->date_echeance = $datedue;
				$object->note_public = GETPOST('note_public', 'restricthtml');
				$object->note_private = GETPOST('note_private', 'restricthtml');
				$object->cond_reglement_id = GETPOST('cond_reglement_id', 'int');
				$object->mode_reglement_id = GETPOST('mode_reglement_id', 'int');
				$object->fk_account			= GETPOST('fk_account', 'int');
				$object->vat_reverse_charge	= GETPOST('vat_reverse_charge') == 'on' ? 1 : 0;
				$object->fk_project			= ($tmpproject > 0) ? $tmpproject : null;
				$object->fk_incoterms = GETPOST('incoterm_id', 'int');
				$object->location_incoterms	= GETPOST('location_incoterms', 'alpha');
				$object->multicurrency_code	= GETPOST('multicurrency_code', 'alpha');
				$object->multicurrency_tx = GETPOST('originmulticurrency_tx', 'int');
				$object->transport_mode_id	= GETPOST('transport_mode_id', 'int');

				// Proprietes particulieres a facture de remplacement
				$object->fk_facture_source = GETPOST('fac_replacement', 'int');
				$object->type = FactureFournisseur::TYPE_REPLACEMENT;

				$id = $object->createFromCurrent($user);
				if ($id <= 0) {
					$error++;
					setEventMessages($object->error, $object->errors, 'errors');
				}
			}
		}

		// Credit note invoice
		if (GETPOST('type') == FactureFournisseur::TYPE_CREDIT_NOTE) {
			$sourceinvoice = GETPOST('fac_avoir', 'int');
			if (!($sourceinvoice > 0) && !getDolGlobalString('INVOICE_CREDIT_NOTE_STANDALONE')) {
				$error++;
				setEventMessages($langs->trans("ErrorFieldRequired", $langs->transnoentitiesnoconv("CorrectInvoice")), null, 'errors');
			}
			if (GETPOST('socid', 'int') < 1) {
				setEventMessages($langs->trans('ErrorFieldRequired', $langs->transnoentities('Supplier')), null, 'errors');
				$action = 'create';
				$error++;
			}

			if (empty($dateinvoice)) {
				setEventMessages($langs->trans('ErrorFieldRequired', $langs->transnoentities('DateInvoice')), null, 'errors');
				$action = 'create';
				$_GET['socid'] = $_POST['socid'];
				$error++;
			} elseif ($dateinvoice > (dol_get_last_hour(dol_now('tzuserrel')) + (!getDolGlobalString('INVOICE_MAX_FUTURE_DELAY') ? 0 : $conf->global->INVOICE_MAX_FUTURE_DELAY))) {
				$error++;
				setEventMessages($langs->trans("ErrorDateIsInFuture"), null, 'errors');
				$action = 'create';
			}

			if (!GETPOST('ref_supplier')) {
				setEventMessages($langs->trans('ErrorFieldRequired', $langs->transnoentities('RefSupplier')), null, 'errors');
				$action = 'create';
				$_GET['socid'] = $_POST['socid'];
				$error++;
			}

			if (getDolGlobalInt('INVOICE_SUBTYPE_ENABLED') && empty(GETPOST("subtype"))) {
				$error++;
				setEventMessages($langs->trans("ErrorFieldRequired", $langs->transnoentitiesnoconv("InvoiceSubtype")), null, 'errors');
				$action = 'create';
			}

			if (!$error) {
				$tmpproject = GETPOST('projectid', 'int');

				// Creation facture
				$object->ref                = GETPOST('ref', 'alphanohtml');
				$object->ref_supplier       = GETPOST('ref_supplier', 'alphanohtml');
				$object->subtype            = GETPOST('subtype', 'alphanohtml');
				$object->socid				= GETPOST('socid', 'int');
				$object->libelle            = GETPOST('label', 'alphanohtml');
				$object->label				= GETPOST('label', 'alphanohtml');
				$object->date               = $dateinvoice;
				$object->date_echeance      = $datedue;
				$object->note_public        = GETPOST('note_public', 'restricthtml');
				$object->note_private       = GETPOST('note_private', 'restricthtml');
				$object->cond_reglement_id	= GETPOST('cond_reglement_id');
				$object->mode_reglement_id	= GETPOST('mode_reglement_id');
				$object->fk_account			= GETPOST('fk_account', 'int');
				$object->vat_reverse_charge	= GETPOST('vat_reverse_charge') == 'on' ? 1 : 0;
				$object->fk_project			= ($tmpproject > 0) ? $tmpproject : null;
				$object->fk_incoterms       = GETPOST('incoterm_id', 'int');
				$object->location_incoterms	= GETPOST('location_incoterms', 'alpha');
				$object->multicurrency_code	= GETPOST('multicurrency_code', 'alpha');
				$object->multicurrency_tx   = GETPOST('originmulticurrency_tx', 'int');
				$object->transport_mode_id	= GETPOST('transport_mode_id', 'int');

				// Proprietes particulieres a facture avoir
				$object->fk_facture_source = $sourceinvoice > 0 ? $sourceinvoice : '';
				$object->type = FactureFournisseur::TYPE_CREDIT_NOTE;

				$id = $object->create($user);

				if ($id <= 0) {
					$error++;
				}

				if (GETPOST('invoiceAvoirWithLines', 'int') == 1 && $id > 0) {
					$facture_source = new FactureFournisseur($db); // fetch origin object
					if ($facture_source->fetch($object->fk_facture_source) > 0) {
						$fk_parent_line = 0;

						foreach ($facture_source->lines as $line) {
							// Reset fk_parent_line for no child products and special product
							if (($line->product_type != 9 && empty($line->fk_parent_line)) || $line->product_type == 9) {
								$fk_parent_line = 0;
							}

							$line->fk_facture_fourn = $object->id;
							$line->fk_parent_line = $fk_parent_line;

							$line->subprice = -$line->subprice; // invert price for object
							$line->pa_ht = -$line->pa_ht;
							$line->total_ht = -$line->total_ht;
							$line->total_tva = -$line->total_tva;
							$line->total_ttc = -$line->total_ttc;
							$line->total_localtax1 = -$line->total_localtax1;
							$line->total_localtax2 = -$line->total_localtax2;

							$result = $line->insert();

							$object->lines[] = $line; // insert new line in current object

							// Defined the new fk_parent_line
							if ($result > 0 && $line->product_type == 9) {
								$fk_parent_line = $result;
							}
						}

						$object->update_price(1);
					}
				}

				if (GETPOST('invoiceAvoirWithPaymentRestAmount', 'int') == 1 && $id > 0) {
					$facture_source = new FactureFournisseur($db); // fetch origin object if not previously defined
					if ($facture_source->fetch($object->fk_facture_source) > 0) {
						$totalpaid = $facture_source->getSommePaiement();
						$totalcreditnotes = $facture_source->getSumCreditNotesUsed();
						$totaldeposits = $facture_source->getSumDepositsUsed();
						$remain_to_pay = abs($facture_source->total_ttc - $totalpaid - $totalcreditnotes - $totaldeposits);
						$desc = $langs->trans('invoiceAvoirLineWithPaymentRestAmount');
						$retAddLine = $object->addline($desc, $remain_to_pay, 0, 0, 0, 1, 0, 0, '', '', 0, '', 'TTC');

						if ($retAddLine < 0) {
							$error++;
						}
					}
				}
			}
		} elseif ($fac_recid > 0 && (GETPOST('type') == FactureFournisseur::TYPE_STANDARD || GETPOST('type') == FactureFournisseur::TYPE_DEPOSIT)) {
			// Standard invoice or Deposit invoice, created from a Predefined template invoice
			if (empty($dateinvoice)) {
				$error++;
				setEventMessages($langs->trans("ErrorFieldRequired", $langs->transnoentitiesnoconv("Date")), null, 'errors');
				$action = 'create';
			} elseif ($dateinvoice > (dol_get_last_hour(dol_now('tzuserrel')) + (!getDolGlobalString('INVOICE_MAX_FUTURE_DELAY') ? 0 : $conf->global->INVOICE_MAX_FUTURE_DELAY))) {
				$error++;
				setEventMessages($langs->trans("ErrorDateIsInFuture"), null, 'errors');
				$action = 'create';
			}

			if (getDolGlobalInt('INVOICE_SUBTYPE_ENABLED') && empty(GETPOST("subtype"))) {
				$error++;
				setEventMessages($langs->trans("ErrorFieldRequired", $langs->transnoentitiesnoconv("InvoiceSubtype")), null, 'errors');
				$action = 'create';
			}

			if (!$error) {
				$object->socid              = GETPOST('socid', 'int');
				$object->type               = GETPOST('type', 'alphanohtml');
				$object->subtype            = GETPOST('subtype', 'alphanohtml');
				$object->ref                = GETPOST('ref', 'alphanohtml');
				$object->date               = $dateinvoice;
				$object->note_public        = trim(GETPOST('note_public', 'restricthtml'));
				$object->note_private       = trim(GETPOST('note_private', 'restricthtml'));
				$object->ref_supplier       = GETPOST('ref_supplier', 'alphanohtml');
				$object->model_pdf          = GETPOST('model', 'alphanohtml');
				$object->fk_project         = GETPOST('projectid', 'int');
				$object->cond_reglement_id	= (GETPOST('type') == 3 ? 1 : GETPOST('cond_reglement_id'));
				$object->mode_reglement_id	= GETPOST('mode_reglement_id', 'int');
				$object->fk_account         = GETPOST('fk_account', 'int');
				$object->amount             = price2num(GETPOST('amount'));
				//$object->remise_absolue		= price2num(GETPOST('remise_absolue'), 'MU');
				//$object->remise_percent		= price2num(GETPOST('remise_percent'), '', 2);
				$object->fk_incoterms       = GETPOST('incoterm_id', 'int');
				$object->location_incoterms = GETPOST('location_incoterms', 'alpha');
				$object->multicurrency_code = GETPOST('multicurrency_code', 'alpha');
				$object->multicurrency_tx   = GETPOST('originmulticurrency_tx', 'int');

				// Source facture
				$object->fac_rec = $fac_recid;
				$fac_rec = new FactureFournisseurRec($db);
				$fac_rec->fetch($object->fac_rec);
				$fac_rec->fetch_lines();
				$object->lines = $fac_rec->lines;

				$id = $object->create($user); // This include recopy of links from recurring invoice and recurring invoice lines
			}
		} elseif ($fac_recid <= 0 && (GETPOST('type') == FactureFournisseur::TYPE_STANDARD || GETPOST('type') == FactureFournisseur::TYPE_DEPOSIT)) {
			// Standard invoice or Deposit invoice, not from a Predefined template invoice
			if (GETPOST('socid', 'int') < 1) {
				setEventMessages($langs->trans('ErrorFieldRequired', $langs->transnoentities('Supplier')), null, 'errors');
				$action = 'create';
				$error++;
			}

			if (empty($dateinvoice)) {
				setEventMessages($langs->trans('ErrorFieldRequired', $langs->transnoentities('DateInvoice')), null, 'errors');
				$action = 'create';
				$_GET['socid'] = $_POST['socid'];
				$error++;
			} elseif ($dateinvoice > (dol_get_last_hour(dol_now('tzuserrel')) + (!getDolGlobalString('INVOICE_MAX_FUTURE_DELAY') ? 0 : $conf->global->INVOICE_MAX_FUTURE_DELAY))) {
				$error++;
				setEventMessages($langs->trans("ErrorDateIsInFuture"), null, 'errors');
				$action = 'create';
			}

			if (!GETPOST('ref_supplier')) {
				setEventMessages($langs->trans('ErrorFieldRequired', $langs->transnoentities('RefSupplier')), null, 'errors');
				$action = 'create';
				$_GET['socid'] = $_POST['socid'];
				$error++;
			}

			if (getDolGlobalInt('INVOICE_SUBTYPE_ENABLED') && empty(GETPOST("subtype"))) {
				$error++;
				setEventMessages($langs->trans("ErrorFieldRequired", $langs->transnoentitiesnoconv("InvoiceSubtype")), null, 'errors');
				$action = 'create';
			}

			if (!$error) {
				$tmpproject = GETPOST('projectid', 'int');

				// Creation invoice
				$object->socid				= GETPOST('socid', 'int');
				$object->type				= GETPOST('type', 'alphanohtml');
				$object->subtype            = GETPOST('subtype', 'alphanohtml');
				$object->ref				= GETPOST('ref', 'alphanohtml');
				$object->ref_supplier		= GETPOST('ref_supplier', 'alphanohtml');
				$object->socid				= GETPOST('socid', 'int');
				$object->libelle			= GETPOST('label', 'alphanohtml');	// deprecated
				$object->label				= GETPOST('label', 'alphanohtml');
				$object->date				= $dateinvoice;
				$object->date_echeance		= $datedue;
				$object->note_public		= GETPOST('note_public', 'restricthtml');
				$object->note_private		= GETPOST('note_private', 'restricthtml');
				$object->cond_reglement_id	= GETPOST('cond_reglement_id');
				$object->mode_reglement_id	= GETPOST('mode_reglement_id');
				$object->fk_account			= GETPOST('fk_account', 'int');
				$object->vat_reverse_charge	= GETPOST('vat_reverse_charge') == 'on' ? 1 : 0;
				$object->fk_project			= ($tmpproject > 0) ? $tmpproject : null;
				$object->fk_incoterms		= GETPOST('incoterm_id', 'int');
				$object->location_incoterms	= GETPOST('location_incoterms', 'alpha');
				$object->multicurrency_code	= GETPOST('multicurrency_code', 'alpha');
				$object->multicurrency_tx	= GETPOST('originmulticurrency_tx', 'int');
				$object->transport_mode_id	= GETPOST('transport_mode_id');

				// Auto calculation of date due if not filled by user
				if (empty($object->date_echeance)) {
					$object->date_echeance = $object->calculate_date_lim_reglement();
				}

				$object->fetch_thirdparty();

				// If creation from another object of another module
				if (!$error && GETPOST('origin', 'alpha') && GETPOST('originid')) {
					// Parse element/subelement (ex: project_task)
					$element = $subelement = GETPOST('origin', 'alpha');
					/*if (preg_match('/^([^_]+)_([^_]+)/i', GETPOST('origin'),$regs))
					 {
					$element = $regs[1];
					$subelement = $regs[2];
					}*/

					// For compatibility
					if ($element == 'order') {
						$element = $subelement = 'commande';
					}
					if ($element == 'propal') {
						$element = 'comm/propal';
						$subelement = 'propal';
					}
					if ($element == 'contract') {
						$element = $subelement = 'contrat';
					}
					if ($element == 'order_supplier') {
						$element = 'fourn';
						$subelement = 'fournisseur.commande';
					}
					if ($element == 'project') {
						$element = 'projet';
					}
					$object->origin    = GETPOST('origin', 'alpha');
					$object->origin_id = GETPOST('originid', 'int');


					require_once DOL_DOCUMENT_ROOT.'/'.$element.'/class/'.$subelement.'.class.php';
					$classname = ucfirst($subelement);
					if ($classname == 'Fournisseur.commande') {
						$classname = 'CommandeFournisseur';
					}
					$objectsrc = new $classname($db);
					$objectsrc->fetch($originid);
					$objectsrc->fetch_thirdparty();

					if (!empty($object->origin) && !empty($object->origin_id)) {
						$object->linkedObjectsIds[$object->origin] = $object->origin_id;
					}

					// Add also link with order if object is reception
					if ($object->origin == 'reception') {
						$objectsrc->fetchObjectLinked();

						if (count($objectsrc->linkedObjectsIds['order_supplier']) > 0) {
							foreach ($objectsrc->linkedObjectsIds['order_supplier'] as $key => $value) {
								$object->linkedObjectsIds['order_supplier'] = $value;
							}
						}
					}

					$id = $object->create($user);

					// Add lines
					if ($id > 0) {
						require_once DOL_DOCUMENT_ROOT.'/'.$element.'/class/'.$subelement.'.class.php';
						$classname = ucfirst($subelement);
						if ($classname == 'Fournisseur.commande') {
							$classname = 'CommandeFournisseur';
						}
						$srcobject = new $classname($db);

						$result = $srcobject->fetch(GETPOST('originid', 'int'));

						// If deposit invoice - down payment with 1 line (fixed amount or percent)
						$typeamount = GETPOST('typedeposit', 'alpha');
						if (GETPOST('type') == FactureFournisseur::TYPE_DEPOSIT && in_array($typeamount, array('amount', 'variable'))) {
							$valuedeposit = price2num(GETPOST('valuedeposit', 'alpha'), 'MU');

							// Define the array $amountdeposit
							$amountdeposit = array();
							if (getDolGlobalString('MAIN_DEPOSIT_MULTI_TVA')) {
								if ($typeamount == 'amount') {
									$amount = $valuedeposit;
								} else {
									$amount = $srcobject->total_ttc * ($valuedeposit / 100);
								}

								$TTotalByTva = array();
								foreach ($srcobject->lines as &$line) {
									if (!empty($line->special_code)) {
										continue;
									}
									$TTotalByTva[$line->tva_tx] += $line->total_ttc;
								}

								foreach ($TTotalByTva as $tva => &$total) {
									$coef = $total / $srcobject->total_ttc; // Calc coef
									$am = $amount * $coef;
									$amount_ttc_diff += $am;
									$amountdeposit[$tva] += $am / (1 + $tva / 100); // Convert into HT for the addline
								}
							} else {
								if ($typeamount == 'amount') {
									$amountdeposit[0] = $valuedeposit;
								} elseif ($typeamount == 'variable') {
									if ($result > 0) {
										$totalamount = 0;
										$lines = $srcobject->lines;
										$numlines = count($lines);
										for ($i = 0; $i < $numlines; $i++) {
											$qualified = 1;
											if (empty($lines[$i]->qty)) {
												$qualified = 0; // We discard qty=0, it is an option
											}
											if (!empty($lines[$i]->special_code)) {
												$qualified = 0; // We discard special_code (frais port, ecotaxe, option, ...)
											}
											if ($qualified) {
												$totalamount += $lines[$i]->total_ht; // Fixme : is it not for the customer ? Shouldn't we take total_ttc ?
												$tva_tx = $lines[$i]->tva_tx;
												$amountdeposit[$tva_tx] += ($lines[$i]->total_ht * $valuedeposit) / 100;
											}
										}

										if ($totalamount == 0) {
											$amountdeposit[0] = 0;
										}
									} else {
										setEventMessages($srcobject->error, $srcobject->errors, 'errors');
										$error++;
									}
								}

								$amount_ttc_diff = $amountdeposit[0];
							}

							foreach ($amountdeposit as $tva => $amount) {
								if (empty($amount)) {
									continue;
								}

								$arraylist = array(
									'amount' => 'FixAmount',
									'variable' => 'VarAmount'
								);
								$descline = '(DEPOSIT)';
								//$descline.= ' - '.$langs->trans($arraylist[$typeamount]);
								if ($typeamount == 'amount') {
									$descline .= ' ('.price($valuedeposit, '', $langs, 0, - 1, - 1, (!empty($object->multicurrency_code) ? $object->multicurrency_code : $conf->currency)).')';
								} elseif ($typeamount == 'variable') {
									$descline .= ' ('.$valuedeposit.'%)';
								}

								$descline .= ' - '.$srcobject->ref;
								$result = $object->addline(
									$descline,
									$amount, // subprice
									$tva, // vat rate
									0, // localtax1_tx
									0, // localtax2_tx
									1, // quantity
									(!getDolGlobalString('INVOICE_PRODUCTID_DEPOSIT') ? 0 : $conf->global->INVOICE_PRODUCTID_DEPOSIT), // fk_product
									0, // remise_percent
									0, // date_start
									0, // date_end
									0,
									$lines[$i]->info_bits, // info_bits
									'HT',
									0, // product_type
									1,
									0,
									0,
									null,
									$object->origin,
									0,
									'',
									$lines[$i]->special_code,
									0,
									0
									//,$langs->trans('Deposit') //Deprecated
								);
							}

							$diff = $object->total_ttc - $amount_ttc_diff;

							if (getDolGlobalString('MAIN_DEPOSIT_MULTI_TVA') && $diff != 0) {
								$object->fetch_lines();
								$subprice_diff = $object->lines[0]->subprice - $diff / (1 + $object->lines[0]->tva_tx / 100);
								$object->updateline(
									$object->lines[0]->id,
									$object->lines[0]->desc,
									$subprice_diff,
									$object->lines[0]->tva_tx,
									$object->lines[0]->localtax1_tx,
									$object->lines[0]->localtax2_tx,
									$object->lines[0]->qty,
									$object->lines[0]->fk_product,
									'HT',
									$object->lines[0]->info_bits,
									$object->lines[0]->product_type,
									$object->lines[0]->remise_percent,
									0,
									$object->lines[0]->date_start,
									$object->lines[0]->date_end,
									0,
									0,
									0,
									'',
									100
								);
							}
						} elseif ($result > 0) {
							$lines = $srcobject->lines;
							if (empty($lines) && method_exists($srcobject, 'fetch_lines')) {
								$srcobject->fetch_lines();
								$lines = $srcobject->lines;
							}

							$num = count($lines);
							for ($i = 0; $i < $num; $i++) { // TODO handle subprice < 0
								if (!in_array($lines[$i]->id, $selectedLines)) {
									continue; // Skip unselected lines
								}

								$desc = ($lines[$i]->desc ? $lines[$i]->desc : $lines[$i]->libelle);
								$product_type = ($lines[$i]->product_type ? $lines[$i]->product_type : 0);

								// Extrafields
								if (method_exists($lines[$i], 'fetch_optionals')) {
									$lines[$i]->fetch_optionals();
								}

								// Dates
								// TODO mutualiser
								$date_start = $lines[$i]->date_debut_prevue;
								if ($lines[$i]->date_debut_reel) {
									$date_start = $lines[$i]->date_debut_reel;
								}
								if ($lines[$i]->date_start) {
									$date_start = $lines[$i]->date_start;
								}
								$date_end = $lines[$i]->date_fin_prevue;
								if ($lines[$i]->date_fin_reel) {
									$date_end = $lines[$i]->date_fin_reel;
								}
								if ($lines[$i]->date_end) {
									$date_end = $lines[$i]->date_end;
								}

								// FIXME Missing special_code  into addline and updateline methods
								$object->special_code = $lines[$i]->special_code;

								// FIXME If currency different from main currency, take multicurrency price
								if ($object->multicurrency_code != $conf->currency || $object->multicurrency_tx != 1) {
									$pu = 0;
									$pu_currency = $lines[$i]->multicurrency_subprice;
								} else {
									$pu = $lines[$i]->subprice;
									$pu_currency = 0;
								}

								// FIXME Missing $lines[$i]->ref_supplier and $lines[$i]->label into addline and updateline methods. They are filled when coming from order for example.
								$result = $object->addline(
									$desc,
									$pu,
									$lines[$i]->tva_tx,
									$lines[$i]->localtax1_tx,
									$lines[$i]->localtax2_tx,
									$lines[$i]->qty,
									$lines[$i]->fk_product,
									$lines[$i]->remise_percent,
									$date_start,
									$date_end,
									0,
									$lines[$i]->info_bits,
									'HT',
									$product_type,
									$lines[$i]->rang,
									0,
									$lines[$i]->array_options,
									$lines[$i]->fk_unit,
									$lines[$i]->id,
									$pu_currency,
									$lines[$i]->ref_supplier,
									$lines[$i]->special_code
								);

								if ($result < 0) {
									$error++;
									break;
								}
							}

							// Now reload line
							$object->fetch_lines();
						} else {
							$error++;
						}
					} else {
						$error++;
					}
				} elseif (!$error) {
					$id = $object->create($user);
					if ($id < 0) {
						$error++;
					}
				}
			}
		}

		if ($error) {
			$langs->load("errors");
			$db->rollback();

			setEventMessages($object->error, $object->errors, 'errors');
			$action = 'create';
			$_GET['socid'] = $_POST['socid'];
		} else {
			$db->commit();

			if (!getDolGlobalString('MAIN_DISABLE_PDF_AUTOUPDATE')) {
				$outputlangs = $langs;
				$result = $object->generateDocument($object->model_pdf, $outputlangs, $hidedetails, $hidedesc, $hideref);
				if ($result < 0) {
					dol_print_error($db, $object->error, $object->errors);
					exit;
				}
			}

			header("Location: ".$_SERVER['PHP_SELF']."?id=".$id);
			exit;
		}
	} elseif ($action == 'updateline' && $usercancreate) {
		// Edit line
		$db->begin();

		if (! $object->fetch($id) > 0) {
			dol_print_error($db);
		}
		$object->fetch_thirdparty();

		$tva_tx = (GETPOST('tva_tx') ? GETPOST('tva_tx') : 0);
		$tva_tx = str_replace('*', '', $tva_tx);

		if (GETPOST('price_ht') != '' || GETPOST('multicurrency_subprice') != '') {
			$up = price2num(GETPOST('price_ht'), '', 2);
			$price_base_type = 'HT';
		} else {
			$up = price2num(GETPOST('price_ttc'), '', 2);
			$price_base_type = 'TTC';
		}

		if (GETPOST('productid') > 0) {
			$productsupplier = new ProductFournisseur($db);
			if (getDolGlobalString('SUPPLIER_INVOICE_WITH_PREDEFINED_PRICES_ONLY')) {
				if (GETPOST('productid') > 0 && $productsupplier->get_buyprice(0, price2num(GETPOST('qty')), GETPOST('productid', 'int'), 'restricthtml', GETPOST('socid', 'int')) < 0) {
					setEventMessages($langs->trans("ErrorQtyTooLowForThisSupplier"), null, 'warnings');
				}
			}

			$prod = new Product($db);
			$prod->fetch(GETPOST('productid'));
			$label = $prod->description;
			if (trim(GETPOST('product_desc', 'restricthtml')) != trim($label)) {
				$label = GETPOST('product_desc', 'restricthtml');
			}

			$type = $prod->type;
		} else {
			$label = GETPOST('product_desc', 'restricthtml');
			$type = GETPOST("type") ? GETPOST("type") : 0;
		}

		$date_start = dol_mktime(GETPOST('date_starthour'), GETPOST('date_startmin'), GETPOST('date_startsec'), GETPOST('date_startmonth'), GETPOST('date_startday'), GETPOST('date_startyear'));
		$date_end = dol_mktime(GETPOST('date_endhour'), GETPOST('date_endmin'), GETPOST('date_endsec'), GETPOST('date_endmonth'), GETPOST('date_endday'), GETPOST('date_endyear'));

		// Define info_bits
		$info_bits = 0;
		if (preg_match('/\*/', $tva_tx)) {
			$info_bits |= 0x01;
		}

		// Define vat_rate
		$tva_tx = str_replace('*', '', $tva_tx);
		$localtax1_tx = get_localtax($tva_tx, 1, $mysoc, $object->thirdparty);
		$localtax2_tx = get_localtax($tva_tx, 2, $mysoc, $object->thirdparty);

		$remise_percent = price2num(GETPOST('remise_percent'), '', 2);
		$pu_devise = price2num(GETPOST('multicurrency_subprice'), 'MU', 2);

		// Extrafields Lines
		$extralabelsline = $extrafields->fetch_name_optionals_label($object->table_element_line);
		$array_options = $extrafields->getOptionalsFromPost($object->table_element_line);
		// Unset extrafield POST Data
		if (is_array($extralabelsline)) {
			foreach ($extralabelsline as $key => $value) {
				unset($_POST["options_".$key]);
			}
		}

		$result = $object->updateline(
			GETPOST('lineid', 'int'),
			$label,
			$up,
			$tva_tx,
			$localtax1_tx,
			$localtax2_tx,
			price2num(GETPOST('qty'), 'MS'),
			GETPOST('productid', 'int'),
			$price_base_type,
			$info_bits,
			$type,
			$remise_percent,
			0,
			$date_start,
			$date_end,
			$array_options,
			GETPOST('units', 'alpha'),
			$pu_devise,
			GETPOST('fourn_ref', 'alpha')
		);
		if ($result >= 0) {
			unset($_POST['label']);
			unset($_POST['fourn_ref']);
			unset($_POST['date_starthour']);
			unset($_POST['date_startmin']);
			unset($_POST['date_startsec']);
			unset($_POST['date_startday']);
			unset($_POST['date_startmonth']);
			unset($_POST['date_startyear']);
			unset($_POST['date_endhour']);
			unset($_POST['date_endmin']);
			unset($_POST['date_endsec']);
			unset($_POST['date_endday']);
			unset($_POST['date_endmonth']);
			unset($_POST['date_endyear']);
			unset($_POST['price_ttc']);
			unset($_POST['price_ht']);

			$db->commit();
		} else {
			$db->rollback();
			setEventMessages($object->error, $object->errors, 'errors');
		}
	} elseif ($action == 'addline' && GETPOST('submitforalllines', 'aZ09') && GETPOST('vatforalllines', 'alpha') && $usercancreate) {
		// Define vat_rate
		$vat_rate = (GETPOST('vatforalllines') ? GETPOST('vatforalllines') : 0);
		$vat_rate = str_replace('*', '', $vat_rate);
		$localtax1_rate = get_localtax($vat_rate, 1, $object->thirdparty, $mysoc);
		$localtax2_rate = get_localtax($vat_rate, 2, $object->thirdparty, $mysoc);
		foreach ($object->lines as $line) {
			$result = $object->updateline($line->id, $line->desc, $line->subprice, $vat_rate, $localtax1_rate, $localtax2_rate, $line->qty, $line->fk_product, 'HT', $line->info_bits, $line->product_type, $line->remise_percent, 0, $line->date_start, $line->date_end, $line->array_options, $line->fk_unit, $line->multicurrency_subprice, $line->ref_supplier, $line->rang);
		}
	} elseif ($action == 'addline' && $usercancreate) {
		// Add a product line
		$db->begin();

		$ret = $object->fetch($id);
		if ($ret < 0) {
			dol_print_error($db, $object->error);
			exit;
		}
		$ret = $object->fetch_thirdparty();

		$langs->load('errors');
		$error = 0;

		// Set if we used free entry or predefined product
		$predef = '';
		$product_desc = (GETPOSTISSET('dp_desc') ? GETPOST('dp_desc', 'restricthtml') : '');
		$date_start = dol_mktime(GETPOST('date_start'.$predef.'hour'), GETPOST('date_start'.$predef.'min'), GETPOST('date_start'.$predef.'sec'), GETPOST('date_start'.$predef.'month'), GETPOST('date_start'.$predef.'day'), GETPOST('date_start'.$predef.'year'));
		$date_end = dol_mktime(GETPOST('date_end'.$predef.'hour'), GETPOST('date_end'.$predef.'min'), GETPOST('date_end'.$predef.'sec'), GETPOST('date_end'.$predef.'month'), GETPOST('date_end'.$predef.'day'), GETPOST('date_end'.$predef.'year'));

		$prod_entry_mode = GETPOST('prod_entry_mode');
		if ($prod_entry_mode == 'free') {
			$idprod = 0;
		} else {
			$idprod = GETPOST('idprod', 'int');
		}

		$tva_tx = (GETPOST('tva_tx') ? GETPOST('tva_tx') : 0);		// Can be '1.2' or '1.2 (CODE)'

		$price_ht = price2num(GETPOST('price_ht'), 'MU', 2);
		$price_ht_devise = price2num(GETPOST('multicurrency_price_ht'), 'CU', 2);
		$price_ttc = price2num(GETPOST('price_ttc'), 'MU', 2);
		$price_ttc_devise = price2num(GETPOST('multicurrency_price_ttc'), 'CU', 2);
		$qty = price2num(GETPOST('qty'.$predef, 'alpha'), 'MS');

		$remise_percent = (GETPOSTISSET('remise_percent'.$predef) ? price2num(GETPOST('remise_percent'.$predef, 'alpha'), '', 2) : 0);
		if (empty($remise_percent)) {
			$remise_percent = 0;
		}

		// Extrafields
		$extralabelsline = $extrafields->fetch_name_optionals_label($object->table_element_line);
		$array_options = $extrafields->getOptionalsFromPost($object->table_element_line, $predef);
		// Unset extrafield
		if (is_array($extralabelsline)) {
			// Get extra fields
			foreach ($extralabelsline as $key => $value) {
				unset($_POST["options_".$key]);
			}
		}

		if ($prod_entry_mode == 'free' && GETPOST('price_ht') < 0 && $qty < 0) {
			setEventMessages($langs->trans('ErrorBothFieldCantBeNegative', $langs->transnoentitiesnoconv('UnitPrice'), $langs->transnoentitiesnoconv('Qty')), null, 'errors');
			$error++;
		}
		if ($prod_entry_mode == 'free' && !GETPOST('idprodfournprice') && GETPOST('type') < 0) {
			setEventMessages($langs->trans('ErrorFieldRequired', $langs->transnoentitiesnoconv('Type')), null, 'errors');
			$error++;
		}
		if ($prod_entry_mode == 'free' && GETPOST('price_ht') === '' && GETPOST('price_ttc') === '' && $price_ht_devise === '') { // Unit price can be 0 but not ''
			setEventMessages($langs->trans('ErrorFieldRequired', $langs->transnoentitiesnoconv('UnitPrice')), null, 'errors');
			$error++;
		}
		if ($prod_entry_mode == 'free' && !GETPOST('dp_desc')) {
			setEventMessages($langs->trans('ErrorFieldRequired', $langs->transnoentitiesnoconv('Description')), null, 'errors');
			$error++;
		}
		if (!GETPOST('qty', 'alpha')) {	// 0 is NOT allowed for invoices
			setEventMessages($langs->trans('ErrorFieldRequired', $langs->transnoentitiesnoconv('Qty')), null, 'errors');
			$error++;
		}

		if (!$error && isModEnabled('variants') && $prod_entry_mode != 'free') {
			if ($combinations = GETPOST('combinations', 'array')) {
				//Check if there is a product with the given combination
				$prodcomb = new ProductCombination($db);

				if ($res = $prodcomb->fetchByProductCombination2ValuePairs($idprod, $combinations)) {
					$idprod = $res->fk_product_child;
				} else {
					setEventMessages($langs->trans('ErrorProductCombinationNotFound'), null, 'errors');
					$error++;
				}
			}
		}

		if ($prod_entry_mode != 'free' && empty($error)) {	// With combolist mode idprodfournprice is > 0 or -1. With autocomplete, idprodfournprice is > 0 or ''
			$productsupplier = new ProductFournisseur($db);

			$idprod = 0;
			if (GETPOST('idprodfournprice', 'alpha') == -1 || GETPOST('idprodfournprice', 'alpha') == '') {
				$idprod = -99; // Same behaviour than with combolist. When not select idprodfournprice is now -99 (to avoid conflict with next action that may return -1, -2, ...)
			}

			$reg = array();
			if (preg_match('/^idprod_([0-9]+)$/', GETPOST('idprodfournprice', 'alpha'), $reg)) {
				$idprod = $reg[1];
				$res = $productsupplier->fetch($idprod); // Load product from its id
				// Call to init some price properties of $productsupplier
				// So if a supplier price already exists for another thirdparty (first one found), we use it as reference price
				if (getDolGlobalString('SUPPLIER_TAKE_FIRST_PRICE_IF_NO_PRICE_FOR_CURRENT_SUPPLIER')) {
					$fksoctosearch = 0;
					$productsupplier->get_buyprice(0, -1, $idprod, 'none', $fksoctosearch); // We force qty to -1 to be sure to find if a supplier price exist
					if ($productsupplier->fourn_socid != $socid) {	// The price we found is for another supplier, so we clear supplier price
						$productsupplier->ref_supplier = '';
					}
				} else {
					$fksoctosearch = $object->thirdparty->id;
					$productsupplier->get_buyprice(0, -1, $idprod, 'none', $fksoctosearch); // We force qty to -1 to be sure to find if a supplier price exist
				}
			} elseif (GETPOST('idprodfournprice', 'alpha') > 0) {
				$qtytosearch = $qty; // Just to see if a price exists for the quantity. Not used to found vat.
				//$qtytosearch=-1;	       // We force qty to -1 to be sure to find if a supplier price exist
				$idprod = $productsupplier->get_buyprice(GETPOST('idprodfournprice', 'alpha'), $qtytosearch);
				$res = $productsupplier->fetch($idprod);
			}

			if ($idprod > 0) {
				$label = $productsupplier->label;
				// Define output language
				if (getDolGlobalInt('MAIN_MULTILANGS') && getDolGlobalString('PRODUIT_TEXTS_IN_THIRDPARTY_LANGUAGE')) {
					$outputlangs = $langs;
					$newlang = '';
					if (empty($newlang) && GETPOST('lang_id', 'aZ09')) {
						$newlang = GETPOST('lang_id', 'aZ09');
					}
					if (empty($newlang)) {
						$newlang = $object->thirdparty->default_lang;
					}
					if (!empty($newlang)) {
						$outputlangs = new Translate("", $conf);
						$outputlangs->setDefaultLang($newlang);
					}
					$desc = (!empty($productsupplier->multilangs[$outputlangs->defaultlang]["description"])) ? $productsupplier->multilangs[$outputlangs->defaultlang]["description"] : $productsupplier->description;
				} else {
					$desc = $productsupplier->description;
				}
				// if we use supplier description of the products
				if (!empty($productsupplier->desc_supplier) && getDolGlobalString('PRODUIT_FOURN_TEXTS')) {
					$desc = $productsupplier->desc_supplier;
				}

				//If text set in desc is the same as product descpription (as now it's preloaded) whe add it only one time
				if (trim($product_desc) == trim($desc) && getDolGlobalString('PRODUIT_AUTOFILL_DESC')) {
					$product_desc = '';
				}
				if (!empty($product_desc) && getDolGlobalString('MAIN_NO_CONCAT_DESCRIPTION')) {
					$desc = $product_desc;
				}
				if (!empty($product_desc) && trim($product_desc) != trim($desc)) {
					$desc = dol_concatdesc($desc, $product_desc, '', getDolGlobalString('MAIN_CHANGE_ORDER_CONCAT_DESCRIPTION'));
				}

				$ref_supplier = $productsupplier->ref_supplier;

				// Get vat rate
				if (!GETPOSTISSET('tva_tx')) {	// If vat rate not provided from the form (the form has the priority)
					$tva_tx = get_default_tva($object->thirdparty, $mysoc, $productsupplier->id, GETPOST('idprodfournprice', 'alpha'));
					$tva_npr = get_default_npr($object->thirdparty, $mysoc, $productsupplier->id, GETPOST('idprodfournprice', 'alpha'));
				}
				if (empty($tva_tx)) {
					$tva_npr = 0;
				}
				$localtax1_tx = get_localtax($tva_tx, 1, $mysoc, $object->thirdparty, $tva_npr);
				$localtax2_tx = get_localtax($tva_tx, 2, $mysoc, $object->thirdparty, $tva_npr);

				$type = $productsupplier->type;
				if (GETPOST('price_ht') != '' || GETPOST('multicurrency_price_ht') != '') {
					$price_base_type = 'HT';
					$pu = price2num($price_ht, 'MU');
					$pu_devise = price2num($price_ht_devise, 'CU');
				} elseif (GETPOST('price_ttc') != '' || GETPOST('multicurrency_price_ttc') != '') {
					$price_base_type = 'TTC';
					$pu = price2num($price_ttc, 'MU');
					$pu_devise = price2num($price_ttc_devise, 'CU');
				} else {
					$price_base_type = ($productsupplier->fourn_price_base_type ? $productsupplier->fourn_price_base_type : 'HT');
					if (empty($object->multicurrency_code) || ($productsupplier->fourn_multicurrency_code != $object->multicurrency_code)) {	// If object is in a different currency and price not in this currency
						$pu = $productsupplier->fourn_pu;
						$pu_devise = 0;
					} else {
						$pu = $productsupplier->fourn_pu;
						$pu_devise = $productsupplier->fourn_multicurrency_unitprice;
					}
				}

				$ref_supplier = $productsupplier->ref_supplier;

				$tva_tx = get_default_tva($object->thirdparty, $mysoc, $productsupplier->id, GETPOST('idprodfournprice', 'alpha'));
				$tva_npr = get_default_npr($object->thirdparty, $mysoc, $productsupplier->id, GETPOST('idprodfournprice', 'alpha'));
				if (empty($tva_tx)) {
					$tva_npr = 0;
				}
				$localtax1_tx = get_localtax($tva_tx, 1, $mysoc, $object->thirdparty, $tva_npr);
				$localtax2_tx = get_localtax($tva_tx, 2, $mysoc, $object->thirdparty, $tva_npr);

				if (empty($pu)) {
					$pu = 0; // If pu is '' or null, we force to have a numeric value
				}

				$result = $object->addline(
					$desc,
					$pu,
					$tva_tx,
					$localtax1_tx,
					$localtax2_tx,
					$qty,
					$idprod,
					$remise_percent,
					$date_start,
					$date_end,
					0,
					$tva_npr,
					$price_base_type,
					$type,
					min($rank, count($object->lines) + 1),
					0,
					$array_options,
					$productsupplier->fk_unit,
					0,
					$pu_devise,
					GETPOST('fourn_ref', 'alpha'),
					''
				);
			}
			if ($idprod == -99 || $idprod == 0) {
				// Product not selected
				$error++;
				$langs->load("errors");
				setEventMessages($langs->trans("ErrorFieldRequired", $langs->transnoentitiesnoconv("ProductOrService")), null, 'errors');
			}
			if ($idprod == -1) {
				// Quantity too low
				$error++;
				$langs->load("errors");
				setEventMessages($langs->trans("ErrorQtyTooLowForThisSupplier"), null, 'errors');
			}
		} elseif (empty($error)) { // $price_ht is already set
			$tva_npr = (preg_match('/\*/', $tva_tx) ? 1 : 0);
			$tva_tx = str_replace('*', '', $tva_tx);
			$label = (GETPOST('product_label') ? GETPOST('product_label') : '');
			$desc = $product_desc;
			$type = GETPOST('type');
			$ref_supplier = GETPOST('fourn_ref', 'alpha');

			$fk_unit = GETPOST('units', 'alpha');

			if (!preg_match('/\((.*)\)/', $tva_tx)) {
				$tva_tx = price2num($tva_tx); // $txtva can have format '5,1' or '5.1' or '5.1(XXX)', we must clean only if '5,1'
			}

			// Local Taxes
			$localtax1_tx = get_localtax($tva_tx, 1, $mysoc, $object->thirdparty);
			$localtax2_tx = get_localtax($tva_tx, 2, $mysoc, $object->thirdparty);

			if (GETPOST('price_ht') != '' || GETPOST('multicurrency_price_ht') != '') {
				$pu_ht = price2num($price_ht, 'MU'); // $pu_ht must be rounded according to settings
			} else {
				$pu_ttc = price2num(GETPOST('price_ttc'), 'MU');
				$pu_ht = price2num($pu_ttc / (1 + ($tva_tx / 100)), 'MU'); // $pu_ht must be rounded according to settings
			}
			$price_base_type = 'HT';
			$pu_devise = price2num($price_devise, 'CU');

			$result = $object->addline($product_desc, $pu_ht, $tva_tx, $localtax1_tx, $localtax2_tx, $qty, 0, $remise_percent, $date_start, $date_end, 0, $tva_npr, $price_base_type, $type, -1, 0, $array_options, $fk_unit, 0, $pu_devise, $ref_supplier);
		}

		//print "xx".$tva_tx; exit;
		if (!$error && $result > 0) {
			$db->commit();

			// Define output language
			if (!getDolGlobalString('MAIN_DISABLE_PDF_AUTOUPDATE')) {
				$outputlangs = $langs;
				$newlang = '';
				if (getDolGlobalInt('MAIN_MULTILANGS') && empty($newlang) && GETPOST('lang_id', 'aZ09')) {
					$newlang = GETPOST('lang_id', 'aZ09');
				}
				if (getDolGlobalInt('MAIN_MULTILANGS') && empty($newlang)) {
					$newlang = $object->thirdparty->default_lang;
				}
				if (!empty($newlang)) {
					$outputlangs = new Translate("", $conf);
					$outputlangs->setDefaultLang($newlang);
				}
				$model = $object->model_pdf;
				$ret = $object->fetch($id); // Reload to get new records

				$result = $object->generateDocument($model, $outputlangs, $hidedetails, $hidedesc, $hideref);
				if ($result < 0) {
					dol_print_error($db, $result);
				}
			}

			unset($_POST ['prod_entry_mode']);

			unset($_POST['qty']);
			unset($_POST['type']);
			unset($_POST['remise_percent']);
			unset($_POST['pu']);
			unset($_POST['price_ht']);
			unset($_POST['multicurrency_price_ht']);
			unset($_POST['price_ttc']);
			unset($_POST['fourn_ref']);
			unset($_POST['tva_tx']);
			unset($_POST['label']);
			unset($localtax1_tx);
			unset($localtax2_tx);
			unset($_POST['np_marginRate']);
			unset($_POST['np_markRate']);
			unset($_POST['dp_desc']);
			unset($_POST['idprodfournprice']);
			unset($_POST['units']);

			unset($_POST['date_starthour']);
			unset($_POST['date_startmin']);
			unset($_POST['date_startsec']);
			unset($_POST['date_startday']);
			unset($_POST['date_startmonth']);
			unset($_POST['date_startyear']);
			unset($_POST['date_endhour']);
			unset($_POST['date_endmin']);
			unset($_POST['date_endsec']);
			unset($_POST['date_endday']);
			unset($_POST['date_endmonth']);
			unset($_POST['date_endyear']);
		} else {
			$db->rollback();
			setEventMessages($object->error, $object->errors, 'errors');
		}

		$action = '';
	} elseif ($action == 'classin' && $usercancreate) {
		$object->fetch($id);
		$result = $object->setProject($projectid);
	} elseif ($action == 'confirm_edit' && $confirm == 'yes' && $usercancreate) {
		// Set invoice to draft status
		$object->fetch($id);

		$totalpaid = $object->getSommePaiement();
		$resteapayer = $object->total_ttc - $totalpaid;

		// We check that lines of invoices are exported in accountancy
		$ventilExportCompta = $object->getVentilExportCompta();

		if (!$ventilExportCompta) {
			// On verifie si aucun paiement n'a ete effectue
			if ($resteapayer == price2num($object->total_ttc, 'MT', 1) && $object->statut == FactureFournisseur::STATUS_VALIDATED) {
				$idwarehouse = GETPOST('idwarehouse');

				$object->fetch_thirdparty();

				$qualified_for_stock_change = 0;
				if (!getDolGlobalString('STOCK_SUPPORTS_SERVICES')) {
					$qualified_for_stock_change = $object->hasProductsOrServices(2);
				} else {
					$qualified_for_stock_change = $object->hasProductsOrServices(1);
				}

				// Check parameters
				if (isModEnabled('stock') && getDolGlobalString('STOCK_CALCULATE_ON_SUPPLIER_BILL') && $qualified_for_stock_change) {
					$langs->load("stocks");
					if (!$idwarehouse || $idwarehouse == -1) {
						$error++;
						setEventMessages($langs->trans('ErrorFieldRequired', $langs->transnoentitiesnoconv("Warehouse")), null, 'errors');
						$action = '';
					}
				}

				$object->setDraft($user, $idwarehouse);

				// Define output language
				if (!getDolGlobalString('MAIN_DISABLE_PDF_AUTOUPDATE')) {
					$outputlangs = $langs;
					$newlang = '';
					if (getDolGlobalInt('MAIN_MULTILANGS') && empty($newlang) && GETPOST('lang_id', 'aZ09')) {
						$newlang = GETPOST('lang_id', 'aZ09');
					}
					if (getDolGlobalInt('MAIN_MULTILANGS') && empty($newlang)) {
						$newlang = $object->thirdparty->default_lang;
					}
					if (!empty($newlang)) {
						$outputlangs = new Translate("", $conf);
						$outputlangs->setDefaultLang($newlang);
					}
					$model = $object->model_pdf;
					$ret = $object->fetch($id); // Reload to get new records

					$result = $object->generateDocument($model, $outputlangs, $hidedetails, $hidedesc, $hideref);
					if ($result < 0) {
						dol_print_error($db, $result);
					}
				}

				$action = '';
			}
		}
	} elseif ($action == 'reopen' && $usercancreate) {
		// Set invoice to validated/unpaid status
		$result = $object->fetch($id);
		if ($object->statut == FactureFournisseur::STATUS_CLOSED
		|| ($object->statut == FactureFournisseur::STATUS_ABANDONED && $object->close_code != 'replaced')) {
			$result = $object->setUnpaid($user);
			if ($result > 0) {
				header('Location: '.$_SERVER["PHP_SELF"].'?id='.$id);
				exit;
			} else {
				setEventMessages($object->error, $object->errors, 'errors');
			}
		}
	}

	// Actions when printing a doc from card
	include DOL_DOCUMENT_ROOT.'/core/actions_printing.inc.php';

	// Actions to send emails
	$triggersendname = 'BILL_SUPPLIER_SENTBYMAIL';
	$paramname = 'id';
	$autocopy = 'MAIN_MAIL_AUTOCOPY_SUPPLIER_INVOICE_TO';
	$trackid = 'sinv'.$object->id;
	include DOL_DOCUMENT_ROOT.'/core/actions_sendmails.inc.php';

	// Actions to build doc
	$upload_dir = $conf->fournisseur->facture->dir_output;
	$permissiontoadd = $usercancreate;
	include DOL_DOCUMENT_ROOT.'/core/actions_builddoc.inc.php';

	// Make calculation according to calculationrule
	if ($action == 'calculate') {
		$calculationrule = GETPOST('calculationrule');

		$object->fetch($id);
		$object->fetch_thirdparty();
		$result = $object->update_price(0, (($calculationrule == 'totalofround') ? '0' : '1'), 0, $object->thirdparty);
		if ($result <= 0) {
			dol_print_error($db, $result);
			exit;
		}
	}
	if ($action == 'update_extras') {
		$object->oldcopy = dol_clone($object, 2);

		// Fill array 'array_options' with data from add form
		$ret = $extrafields->setOptionalsFromPost(null, $object, GETPOST('attribute', 'restricthtml'));
		if ($ret < 0) {
			$error++;
		}

		if (!$error) {
			// Actions on extra fields
			if (!$error) {
				$result = $object->insertExtraFields('BILL_SUPPLIER_MODIFY');
				if ($result < 0) {
					$error++;
				}
			}
		}

		if ($error) {
			$action = 'edit_extras';
		}
	}

	if (getDolGlobalString('MAIN_DISABLE_CONTACTS_TAB') && $usercancreate) {
		if ($action == 'addcontact') {
			$result = $object->fetch($id);

			if ($result > 0 && $id > 0) {
				$contactid = (GETPOST('userid') ? GETPOST('userid') : GETPOST('contactid'));
				$typeid = (GETPOST('typecontact') ? GETPOST('typecontact') : GETPOST('type'));
				$result = $object->add_contact($contactid, $typeid, GETPOST("source", 'aZ09'));
			}

			if ($result >= 0) {
				header("Location: ".$_SERVER['PHP_SELF']."?id=".$object->id);
				exit;
			} else {
				if ($object->error == 'DB_ERROR_RECORD_ALREADY_EXISTS') {
					$langs->load("errors");
					setEventMessages($langs->trans("ErrorThisContactIsAlreadyDefinedAsThisType"), null, 'errors');
				} else {
					setEventMessages($object->error, $object->errors, 'errors');
				}
			}
		} elseif ($action == 'swapstatut') {
			// bascule du statut d'un contact
			if ($object->fetch($id)) {
				$result = $object->swapContactStatus(GETPOST('ligne', 'int'));
			} else {
				dol_print_error($db);
			}
		} elseif ($action == 'deletecontact') {
			// Efface un contact
			$object->fetch($id);
			$result = $object->delete_contact(GETPOST("lineid", 'int'));

			if ($result >= 0) {
				header("Location: ".$_SERVER['PHP_SELF']."?id=".$object->id);
				exit;
			} else {
				dol_print_error($db);
			}
		}
	}
}


/*
 *	View
 */

$form = new Form($db);
$formfile = new FormFile($db);
$bankaccountstatic = new Account($db);
$paymentstatic = new PaiementFourn($db);
if (isModEnabled('project')) {
	$formproject = new FormProjets($db);
}

$now = dol_now();

$title = $object->ref." - ".$langs->trans('Card');
if ($action == 'create') {
	$title = $langs->trans("NewSupplierInvoice");
}
$help_url = 'EN:Module_Suppliers_Invoices|FR:Module_Fournisseurs_Factures|ES:Módulo_Facturas_de_proveedores|DE:Modul_Lieferantenrechnungen';
llxHeader('', $title, $help_url);

// Mode creation
if ($action == 'create') {
	$facturestatic = new FactureFournisseur($db);

	print load_fiche_titre($langs->trans('NewSupplierInvoice'), '', 'supplier_invoice');

	dol_htmloutput_events();

	$currency_code = $conf->currency;

	$societe = '';
	if (GETPOST('socid', 'int') > 0) {
		$societe = new Societe($db);
		$societe->fetch(GETPOST('socid', 'int'));
		if (isModEnabled("multicurrency") && !empty($societe->multicurrency_code)) {
			$currency_code = $societe->multicurrency_code;
		}
	}

	if (!empty($origin) && !empty($originid)) {
		// Parse element/subelement (ex: project_task)
		$element = $subelement = $origin;

		if ($element == 'project') {
			$projectid = $originid;
			$element = 'projet';
		}

		// For compatibility
		if ($element == 'order') {
			$element = $subelement = 'commande';
		}
		if ($element == 'propal') {
			$element = 'comm/propal';
			$subelement = 'propal';
		}
		if ($element == 'contract') {
			$element = $subelement = 'contrat';
		}
		if ($element == 'order_supplier') {
			$element = 'fourn';
			$subelement = 'fournisseur.commande';
		}

		require_once DOL_DOCUMENT_ROOT.'/'.$element.'/class/'.$subelement.'.class.php';
		$classname = ucfirst($subelement);
		if ($classname == 'Fournisseur.commande') {
			$classname = 'CommandeFournisseur';
		}
		$objectsrc = new $classname($db);
		$objectsrc->fetch($originid);
		$objectsrc->fetch_thirdparty();

		$projectid = (!empty($objectsrc->fk_project) ? $objectsrc->fk_project : '');
		//$ref_client			= (!empty($objectsrc->ref_client)?$object->ref_client:'');
		$soc = $objectsrc->thirdparty;

		$cond_reglement_id = 0;
		$mode_reglement_id = 0;
		$fk_account = 0;
		//$remise_percent = 0;
		//$remise_absolue = 0;
		$transport_mode_id = 0;

		// set from object source
		if (!empty($objectsrc->cond_reglement_id)) {
			$cond_reglement_id = $objectsrc->cond_reglement_id;
		}
		if (!empty($objectsrc->mode_reglement_id)) {
			$mode_reglement_id = $objectsrc->mode_reglement_id;
		}
		if (!empty($objectsrc->fk_account)) {
			$fk_account = $objectsrc->fk_account;
		}
		if (!empty($objectsrc->transport_mode_id)) {
			$transport_mode_id = $objectsrc->transport_mode_id;
		}

		if (empty($cond_reglement_id)
			|| empty($mode_reglement_id)
			|| empty($fk_account)
			|| empty($transport_mode_id)
		) {
			if ($origin == 'reception') {
				// try to get from source of reception (supplier order)
				if (!isset($objectsrc->supplier_order)) {
					$objectsrc->fetch_origin();
				}

				if (!empty($objectsrc->commandeFournisseur)) {
					$supplierOrder = $objectsrc->commandeFournisseur;
					if (empty($cond_reglement_id) && !empty($supplierOrder->cond_reglement_id)) {
						$cond_reglement_id = $supplierOrder->cond_reglement_id;
					}
					if (empty($mode_reglement_id) && !empty($supplierOrder->mode_reglement_id)) {
						$mode_reglement_id = $supplierOrder->mode_reglement_id;
					}
					if (empty($fk_account) && !empty($supplierOrder->fk_account)) {
						$fk_account = $supplierOrder->fk_account;
					}
					if (empty($transport_mode_id) && !empty($supplierOrder->transport_mode_id)) {
						$transport_mode_id = $supplierOrder->transport_mode_id;
					}
				}
			}

			// try to get from third-party of source object
			if (!empty($soc)) {
				if (empty($cond_reglement_id) && !empty($soc->cond_reglement_supplier_id)) {
					$cond_reglement_id = $soc->cond_reglement_supplier_id;
				}
				if (empty($mode_reglement_id) && !empty($soc->mode_reglement_supplier_id)) {
					$mode_reglement_id = $soc->mode_reglement_supplier_id;
				}
				if (empty($fk_account) && !empty($soc->fk_account)) {
					$fk_account = $soc->fk_account;
				}
				if (empty($transport_mode_id) && !empty($soc->transport_mode_id)) {
					$transport_mode_id = $soc->transport_mode_id;
				}
			}
		}

		if (isModEnabled("multicurrency")) {
			if (!empty($objectsrc->multicurrency_code)) {
				$currency_code = $objectsrc->multicurrency_code;
			}
			if (getDolGlobalString('MULTICURRENCY_USE_ORIGIN_TX') && !empty($objectsrc->multicurrency_tx)) {
				$currency_tx = $objectsrc->multicurrency_tx;
			}
		}

		$datetmp = dol_mktime(12, 0, 0, GETPOST('remonth', 'int'), GETPOST('reday', 'int'), GETPOST('reyear', 'int'));
		$dateinvoice = ($datetmp == '' ? (!getDolGlobalString('MAIN_AUTOFILL_DATE') ? -1 : '') : $datetmp);
		$datetmp = dol_mktime(12, 0, 0, GETPOST('echmonth', 'int'), GETPOST('echday', 'int'), GETPOST('echyear', 'int'));
		$datedue = ($datetmp == '' ? -1 : $datetmp);

		// Replicate extrafields
		$objectsrc->fetch_optionals();
		$object->array_options = $objectsrc->array_options;
	} else {
		$cond_reglement_id = !empty($societe->cond_reglement_supplier_id) ? $societe->cond_reglement_supplier_id : 0;
		$mode_reglement_id = !empty($societe->mode_reglement_supplier_id) ? $societe->mode_reglement_supplier_id : 0;
		$vat_reverse_charge = (empty($societe) ? '' : $societe->vat_reverse_charge);
		$transport_mode_id = !empty($societe->transport_mode_supplier_id) ? $societe->transport_mode_supplier_id : 0;
		$fk_account = !empty($societe->fk_account) ? $societe->fk_account : 0;
		$datetmp = dol_mktime(12, 0, 0, GETPOST('remonth', 'int'), GETPOST('reday', 'int'), GETPOST('reyear', 'int'));
		$dateinvoice = ($datetmp == '' ? (getDolGlobalInt('MAIN_AUTOFILL_DATE') ? '' : -1) : $datetmp);
		$datetmp = dol_mktime(12, 0, 0, GETPOST('echmonth', 'int'), GETPOST('echday', 'int'), GETPOST('echyear', 'int'));
		$datedue = ($datetmp == '' ? -1 : $datetmp);

		if (isModEnabled("multicurrency") && !empty($soc->multicurrency_code)) {
			$currency_code = $soc->multicurrency_code;
		}
	}

	// when payment condition is empty (means not override by payment condition form a other object, like third-party), try to use default value
	if (empty($cond_reglement_id)) {
		$cond_reglement_id = GETPOST("cond_reglement_id");
	}

	// when payment mode is empty (means not override by payment condition form a other object, like third-party), try to use default value
	if (empty($mode_reglement_id)) {
		$mode_reglement_id = GETPOST("mode_reglement_id");
	}

	// If form was posted (but error returned), we must reuse the value posted in priority (standard Dolibarr behaviour)
	if (!GETPOST('changecompany')) {
		if (GETPOSTISSET('cond_reglement_id')) {
			$cond_reglement_id = GETPOST('cond_reglement_id', 'int');
		}
		if (GETPOSTISSET('mode_reglement_id')) {
			$mode_reglement_id = GETPOST('mode_reglement_id', 'int');
		}
		if (GETPOSTISSET('cond_reglement_id')) {
			$fk_account = GETPOST('fk_account', 'int');
		}
	}

	$note_public = $object->getDefaultCreateValueFor('note_public', ((!empty($origin) && !empty($originid) && is_object($objectsrc) && getDolGlobalString('FACTUREFOURN_REUSE_NOTES_ON_CREATE_FROM')) ? $objectsrc->note_public : null));
	$note_private = $object->getDefaultCreateValueFor('note_private', ((!empty($origin) && !empty($originid) && is_object($objectsrc) && getDolGlobalString('FACTUREFOURN_REUSE_NOTES_ON_CREATE_FROM')) ? $objectsrc->note_private : null));

	if ($origin == 'contrat') {
		$langs->load("admin");
		$text = $langs->trans("ToCreateARecurringInvoice");
		$text .= ' '.$langs->trans("ToCreateARecurringInvoiceGene", $langs->transnoentitiesnoconv("MenuFinancial"), $langs->transnoentitiesnoconv("SupplierBills"), $langs->transnoentitiesnoconv("ListOfTemplates"));
		if (!getDolGlobalString('INVOICE_DISABLE_AUTOMATIC_RECURRING_INVOICE')) {
			$text .= ' '.$langs->trans("ToCreateARecurringInvoiceGeneAuto", $langs->transnoentitiesnoconv('Module2300Name'));
		}
		print info_admin($text, 0, 0, 0, 'opacitymedium').'<br>';
	}

	print '<form name="add" action="'.$_SERVER["PHP_SELF"].'" method="post">';
	print '<input type="hidden" name="token" value="'.newToken().'">';
	print '<input type="hidden" name="action" value="add">';
	print '<input type="hidden" name="changecompany" value="0">';	// will be set to 1 by javascript so we know post is done after a company change

	if (!empty($societe->id) && $societe->id > 0) {
		print '<input type="hidden" name="socid" value="'.$societe->id.'">'."\n";
	}
	print '<input type="hidden" name="origin" value="'.$origin.'">';
	print '<input type="hidden" name="originid" value="'.$originid.'">';
	if (!empty($currency_tx)) {
		print '<input type="hidden" name="originmulticurrency_tx" value="'.$currency_tx.'">';
	}
	print '<input type="hidden" name="backtopage" value="'.$backtopage.'">';

	print dol_get_fiche_head();

	// Call Hook tabContentCreateSupplierInvoice
	$parameters = array();
	// Note that $action and $object may be modified by hook
	$reshook = $hookmanager->executeHooks('tabContentCreateSupplierInvoice', $parameters, $object, $action);
	if (empty($reshook)) {
		print '<table class="border centpercent">';

		// Ref
		print '<tr><td class="titlefieldcreate">'.$langs->trans('Ref').'</td><td>'.$langs->trans('Draft').'</td></tr>';

		$exampletemplateinvoice = new FactureFournisseurRec($db);
		$invoice_predefined = new FactureFournisseurRec($db);
		if (empty($origin) && empty($originid) && $fac_recid > 0) {
			$invoice_predefined->fetch($fac_recid);
		}

		// Third party
		print '<tr><td class="fieldrequired">'.$langs->trans('Supplier').'</td>';
		print '<td>';

		if (!empty($societe->id) && $societe->id > 0 && ($fac_recid <= 0 || !empty($invoice_predefined->frequency))) {
			$absolute_discount = $societe->getAvailableDiscounts('', '', 0, 1);
			print $societe->getNomUrl(1, 'supplier');
			print '<input type="hidden" name="socid" value="'.$societe->id.'">';
		} else {
			$filter = '((s.fournisseur:=:1) AND (s.status:=:1))';
			print img_picto('', 'company', 'class="pictofixedwidth"').$form->select_company(empty($societe->id) ? 0 : $societe->id, 'socid', $filter, 'SelectThirdParty', 1, 0, null, 0, 'minwidth175 widthcentpercentminusxx maxwidth500');
			// reload page to retrieve supplier informations
			if (!getDolGlobalString('RELOAD_PAGE_ON_SUPPLIER_CHANGE_DISABLED')) {
				print '<script type="text/javascript">
					$(document).ready(function() {
						$("#socid").change(function() {
							console.log("We have changed the company - Reload page");
							// reload page
							$("input[name=action]").val("create");
							$("input[name=changecompany]").val("1");
							$("form[name=add]").submit();
						});
					});
					</script>';
			}
			if ($fac_recid <= 0) {
				print ' <a href="'.DOL_URL_ROOT.'/societe/card.php?action=create&client=0&fournisseur=1&backtopage='.urlencode($_SERVER["PHP_SELF"].'?action=create').'"><span class="fa fa-plus-circle valignmiddle paddingleft" title="'.$langs->trans("AddThirdParty").'"></span></a>';
			}
		}
		print '</td></tr>';

		// Overwrite some values if creation of invoice is from a predefined invoice
		if (empty($origin) && empty($originid) && $fac_recid > 0) {
			$invoice_predefined->fetch($fac_recid);

			$dateinvoice = $invoice_predefined->date_when; // To use next gen date by default later
			if (empty($projectid)) {
				$projectid = $invoice_predefined->fk_project;
			}
			$cond_reglement_id = $invoice_predefined->cond_reglement_id;
			$mode_reglement_id = $invoice_predefined->mode_reglement_id;
			$fk_account = $invoice_predefined->fk_account;
			$note_public = $invoice_predefined->note_public;
			$note_private = $invoice_predefined->note_private;

			if (!empty($invoice_predefined->multicurrency_code)) {
				$currency_code = $invoice_predefined->multicurrency_code;
			}
			if (!empty($invoice_predefined->multicurrency_tx)) {
				$currency_tx = $invoice_predefined->multicurrency_tx;
			}

			$sql = 'SELECT r.rowid, r.titre as title, r.total_ttc';
			$sql .= ' FROM '.MAIN_DB_PREFIX.'facture_fourn_rec as r';
			$sql .= ' WHERE r.fk_soc = '. (int) $invoice_predefined->socid;

			$resql = $db->query($sql);
			if ($resql) {
				$num = $db->num_rows($resql);
				$i = 0;

				if ($num > 0) {
					print '<tr><td>'.$langs->trans('CreateFromRepeatableInvoice').'</td><td>';
					//print '<input type="hidden" name="fac_rec" id="fac_rec" value="'.$fac_recid.'">';
					print '<select class="flat" id="fac_rec" name="fac_rec">'; // We may want to change the template to use
					print '<option value="0" selected></option>';
					while ($i < $num) {
						$objp = $db->fetch_object($resql);
						print '<option value="'.$objp->rowid.'"';
						if ($fac_recid == $objp->rowid) {
							print ' selected';
							$exampletemplateinvoice->fetch($fac_recid);
						}
						print '>'.$objp->title.' ('.price($objp->total_ttc).' '.$langs->trans("TTC").')</option>';
						$i++;
					}
					print '</select>';
					// Option to reload page to retrieve customer informations. Note, this clear other input
					if (!getDolGlobalString('RELOAD_PAGE_ON_TEMPLATE_CHANGE_DISABLED')) {
						print '<script type="text/javascript">
						$(document).ready(function() {
							$("#fac_rec").change(function() {
								console.log("We have changed the template invoice - Reload page");
								// reload page
								$("input[name=action]").val("create");
								$("form[name=add]").submit();
							});
						});
						</script>';
					}
					print '</td></tr>';
				}
				$db->free($resql);
			} else {
				dol_print_error($db);
			}
		}

		// Ref supplier
		print '<tr><td class="fieldrequired">'.$langs->trans('RefSupplier').'</td><td><input name="ref_supplier" value="'.(GETPOSTISSET('ref_supplier') ? GETPOST('ref_supplier') : (!empty($objectsrc->ref_supplier) ? $objectsrc->ref_supplier : '')).'" type="text"';
		if (!empty($societe->id) && $societe->id > 0) {
			print ' autofocus';
		}
		print '></td>';
		print '</tr>';

		print '<tr><td class="tdtop fieldrequired">'.$langs->trans('Type').'</td><td>';

		print '<div class="tagtable">'."\n";

		// Standard invoice
		print '<div class="tagtr listofinvoicetype"><div class="tagtd listofinvoicetype">';
		$tmp = '<input type="radio" id="radio_standard" name="type" value="0"'.(GETPOST('type', 'int') ? '' : 'checked').'> ';
		$desc = $form->textwithpicto($tmp.'<label for="radio_standard">'.$langs->trans("InvoiceStandardAsk").'</label>', $langs->transnoentities("InvoiceStandardDesc"), 1, 'help', '', 0, 3);
		print $desc;
		print '</div></div>';

		if (empty($origin) || ($origin == 'order_supplier' && !empty($originid))) {
			// Deposit - Down payment
			if (!getDolGlobalString('INVOICE_DISABLE_DEPOSIT')) {
				print '<div class="tagtr listofinvoicetype"><div class="tagtd listofinvoicetype">';
				$tmp='<input type="radio" id="radio_deposit" name="type" value="3"' . (GETPOST('type') == 3 ? ' checked' : '') . '> ';
				print '<script type="text/javascript">
				jQuery(document).ready(function() {
					jQuery("#typestandardinvoice, #valuestandardinvoice").click(function() {
						jQuery("#radio_standard").prop("checked", true);
					});
					jQuery("#typedeposit, #valuedeposit").click(function() {
						jQuery("#radio_deposit").prop("checked", true);
					});
					jQuery("#typedeposit").change(function() {
						console.log("We change type of down payment");
						jQuery("#radio_deposit").prop("checked", true);
						setRadioForTypeOfInvoice();
					});
					jQuery("#radio_standard, #radio_deposit, #radio_replacement, #radio_template").change(function() {
						setRadioForTypeOfInvoice();
					});
					function setRadioForTypeOfInvoice() {
						console.log("Change radio");
						if (jQuery("#radio_deposit").prop("checked") && (jQuery("#typedeposit").val() == \'amount\' || jQuery("#typedeposit").val() == \'variable\')) {
							jQuery(".checkforselect").prop("disabled", true);
							jQuery(".checkforselect").prop("checked", false);
						} else {
							jQuery(".checkforselect").prop("disabled", false);
							jQuery(".checkforselect").prop("checked", true);
						}
					}
				});
				</script>';

				$tmp  = $tmp.'<label for="radio_deposit" >'.$langs->trans("InvoiceDeposit").'</label>';
				$desc = $form->textwithpicto($tmp, $langs->transnoentities("InvoiceDepositDesc"), 1, 'help', '', 0, 3);
				print '<table class="nobordernopadding"><tr>';
				print '<td>';
				print $desc;
				print '</td>';
				if ($origin == 'order_supplier') {
					print '<td class="nowrap" style="padding-left: 15px">';
					$arraylist = array(
						'amount' => $langs->transnoentitiesnoconv('FixAmount', $langs->transnoentitiesnoconv('Deposit')),
						'variable' => $langs->transnoentitiesnoconv('VarAmountOneLine', $langs->transnoentitiesnoconv('Deposit')),
						'variablealllines' => $langs->transnoentitiesnoconv('VarAmountAllLines')
					);
					print $form->selectarray('typedeposit', $arraylist, GETPOST('typedeposit', 'aZ09'), 0, 0, 0, '', 1);
					print '</td>';
					print '<td class="nowrap" style="padding-left: 5px">';
					print '<span class="opacitymedium paddingleft">'.$langs->trans("AmountOrPercent").'</span><input type="text" id="valuedeposit" name="valuedeposit" class="width75 right" value="' . GETPOST('valuedeposit', 'int') . '"/>';
					print '</td>';
				}
				print '</tr></table>';

				print '</div></div>';
			}
		}

		/* Not yet supported for supplier
		if ($societe->id > 0)
		{
			// Replacement
			if (empty($conf->global->INVOICE_DISABLE_REPLACEMENT))
			{
				// Type invoice
				$facids = $facturestatic->list_replacable_supplier_invoices($societe->id);
				if ($facids < 0) {
					dol_print_error($db, $facturestatic->error, $facturestatic->errors);
					exit();
				}
				$options = "";
				foreach ($facids as $facparam)
				{
					$options .= '<option value="' . $facparam ['id'] . '"';
					if ($facparam ['id'] == GETPOST('fac_replacement') {
						$options .= ' selected';
					}
					$options .= '>' . $facparam ['ref'];
					$options .= ' (' . $facturestatic->LibStatut(0, $facparam ['status']) . ')';
					$options .= '</option>';
				}

				print '<!-- replacement line -->';
				print '<div class="tagtr listofinvoicetype"><div class="tagtd listofinvoicetype">';
				$tmp='<input type="radio" name="type" id="radio_replacement" value="1"' . (GETPOST('type') == 1 ? ' checked' : '');
				if (! $options) $tmp.=' disabled';
				$tmp.='> ';
				print '<script type="text/javascript">
				jQuery(document).ready(function() {
					jQuery("#fac_replacement").change(function() {
						jQuery("#radio_replacement").prop("checked", true);
					});
				});
				</script>';
				$text = $tmp.$langs->trans("InvoiceReplacementAsk") . ' ';
				$text .= '<select class="flat" name="fac_replacement" id="fac_replacement"';
				if (! $options)
					$text .= ' disabled';
				$text .= '>';
				if ($options) {
					$text .= '<option value="-1">&nbsp;</option>';
					$text .= $options;
				} else {
					$text .= '<option value="-1">' . $langs->trans("NoReplacableInvoice") . '</option>';
				}
				$text .= '</select>';
				$desc = $form->textwithpicto($text, $langs->transnoentities("InvoiceReplacementDesc"), 1, 'help', '', 0, 3);
				print $desc;
				print '</div></div>';
			}
		}
		else
		{
			print '<div class="tagtr listofinvoicetype"><div class="tagtd listofinvoicetype">';
			$tmp='<input type="radio" name="type" id="radio_replacement" value="0" disabled> ';
			$text = $tmp.$langs->trans("InvoiceReplacement") . ' ';
			$text.= '('.$langs->trans("YouMustCreateInvoiceFromSupplierThird").') ';
			$desc = $form->textwithpicto($text, $langs->transnoentities("InvoiceReplacementDesc"), 1, 'help', '', 0, 3);
			print $desc;
			print '</div></div>';
		}
		*/

		if (empty($origin)) {
			if (!empty($societe->id) && $societe->id > 0) {
				// Credit note
				if (!getDolGlobalString('INVOICE_DISABLE_CREDIT_NOTE')) {
					// Show link for credit note
					$facids = $facturestatic->list_qualified_avoir_supplier_invoices($societe->id);
					if ($facids < 0) {
						dol_print_error($db, $facturestatic->error, $facturestatic->errors);
						exit;
					}
					$optionsav = "";
					$newinvoice_static = new FactureFournisseur($db);
					foreach ($facids as $key => $valarray) {
						$newinvoice_static->id = $key;
						$newinvoice_static->ref = $valarray ['ref'];
						$newinvoice_static->statut = $valarray ['status'];
						$newinvoice_static->type = $valarray ['type'];
						$newinvoice_static->paye = $valarray ['paye'];

						$optionsav .= '<option value="'.$key.'"';
						if ($key == GETPOST('fac_avoir', 'int')) {
							$optionsav .= ' selected';
						}
						$optionsav .= '>';
						$optionsav .= $newinvoice_static->ref;
						$optionsav .= ' ('.$newinvoice_static->getLibStatut(1, $valarray ['paymentornot']).')';
						$optionsav .= '</option>';
					}

					print '<div class="tagtr listofinvoicetype"><div class="tagtd listofinvoicetype">';
					$tmp = '<input type="radio" id="radio_creditnote" name="type" value="2"'.(GETPOST('type') == 2 ? ' checked' : '');
					if (!$optionsav && !getDolGlobalString('INVOICE_CREDIT_NOTE_STANDALONE')) {
						$tmp .= ' disabled';
					}
					$tmp .= '> ';
					// Show credit note options only if we checked credit note
					print '<script type="text/javascript">
					jQuery(document).ready(function() {
						if (! jQuery("#radio_creditnote").is(":checked"))
						{
							jQuery("#credit_note_options").hide();
						}
						jQuery("#radio_creditnote").click(function() {
							jQuery("#credit_note_options").show();
						});
						jQuery("#radio_standard, #radio_replacement, #radio_deposit").click(function() {
							jQuery("#credit_note_options").hide();
						});
					});
					</script>';
					$text = $tmp.'<label for="radio_creditnote">'.$langs->transnoentities("InvoiceAvoirAsk").'</label> ';
					// $text.='<input type="text" value="">';
					$text .= '<select class="flat valignmiddle" name="fac_avoir" id="fac_avoir"';
					if (!$optionsav) {
						$text .= ' disabled';
					}
					$text .= '>';
					if ($optionsav) {
						$text .= '<option value="-1"></option>';
						$text .= $optionsav;
					} else {
						$text .= '<option value="-1">'.$langs->trans("NoInvoiceToCorrect").'</option>';
					}
					$text .= '</select>';
					$desc = $form->textwithpicto($text, $langs->transnoentities("InvoiceAvoirDesc"), 1, 'help', '', 0, 3);
					print $desc;

					print '<div id="credit_note_options" class="clearboth">';
					print '&nbsp;&nbsp;&nbsp; <input type="checkbox" name="invoiceAvoirWithLines" id="invoiceAvoirWithLines" value="1" onclick="if($(this).is(\':checked\') ) { $(\'#radio_creditnote\').prop(\'checked\', true); $(\'#invoiceAvoirWithPaymentRestAmount\').removeAttr(\'checked\');   }" '.(GETPOST('invoiceAvoirWithLines', 'int') > 0 ? 'checked' : '').' /> ';
					print '<label for="invoiceAvoirWithLines">'.$langs->trans('invoiceAvoirWithLines')."</label>";
					print '<br>&nbsp;&nbsp;&nbsp; <input type="checkbox" name="invoiceAvoirWithPaymentRestAmount" id="invoiceAvoirWithPaymentRestAmount" value="1" onclick="if($(this).is(\':checked\') ) { $(\'#radio_creditnote\').prop(\'checked\', true);  $(\'#invoiceAvoirWithLines\').removeAttr(\'checked\');   }" '.(GETPOST('invoiceAvoirWithPaymentRestAmount', 'int') > 0 ? 'checked' : '').' /> ';
					print '<label for="invoiceAvoirWithPaymentRestAmount">'.$langs->trans('invoiceAvoirWithPaymentRestAmount')."</label>";
					print '</div>';

					print '</div></div>';
				}
			} else {
				print '<div class="tagtr listofinvoicetype"><div class="tagtd listofinvoicetype">';
				if (!getDolGlobalString('INVOICE_CREDIT_NOTE_STANDALONE')) {
					$tmp = '<input type="radio" name="type" id="radio_creditnote" value="0" disabled> ';
				} else {
					$tmp='<input type="radio" name="type" id="radio_creditnote" value="2"> ';
				}
				$text = $tmp.$langs->trans("InvoiceAvoir").' ';
				$text .= '<span class="opacitymedium">('.$langs->trans("YouMustCreateInvoiceFromSupplierThird").')</span> ';
				$desc = $form->textwithpicto($text, $langs->transnoentities("InvoiceAvoirDesc"), 1, 'help', '', 0, 3);
				print $desc;
				print '</div></div>'."\n";
			}
		}

		print '</div>';

		print '</td></tr>';


		// Invoice Subtype
		if (getDolGlobalInt('INVOICE_SUBTYPE_ENABLED')) {
			print '<tr><td class="fieldrequired">'.$langs->trans('InvoiceSubtype').'</td><td colspan="2">';
			print $form->getSelectInvoiceSubtype(GETPOST('subtype'), 'subtype', 1, 0, '');
			print '</td></tr>';
		}

		if (!empty($societe->id) && $societe->id > 0) {
			// Discounts for third party
			print '<tr><td>'.$langs->trans('Discounts').'</td><td>';

			$thirdparty = $societe;
			$discount_type = 1;
			$backtopage = urlencode($_SERVER["PHP_SELF"].'?socid='.$societe->id.'&action='.$action.'&origin='.GETPOST('origin').'&originid='.GETPOST('originid'));
			include DOL_DOCUMENT_ROOT.'/core/tpl/object_discounts.tpl.php';

			print '</td></tr>';
		}

		// Label
		print '<tr><td>'.$langs->trans('Label').'</td><td><input class="minwidth200" name="label" value="'.dol_escape_htmltag(GETPOST('label')).'" type="text"></td></tr>';

		// Date invoice
		print '<tr><td class="fieldrequired">'.$langs->trans('DateInvoice').'</td><td>';
		print img_picto('', 'action', 'class="pictofixedwidth"');
		print $form->selectDate($dateinvoice, '', '', '', '', "add", 1, 1);
		print '</td></tr>';

		// Payment term
		print '<tr><td class="nowrap">'.$langs->trans('PaymentConditionsShort').'</td><td>';
		print img_picto('', 'payment', 'class="pictofixedwidth"');
		print $form->getSelectConditionsPaiements($cond_reglement_id, 'cond_reglement_id', -1, 1);
<<<<<<< HEAD

		print '</td></tr>';

		// Due date
		print '<tr><td>'.$langs->trans('DateMaxPayment').'</td><td>';
		print img_picto('', 'action', 'class="pictofixedwidth"');
		print $form->selectDate($datedue, 'ech', '', '', '', "add", 1, 1);
		print '</td></tr>';

		// Payment mode
		print '<tr><td>'.$langs->trans('PaymentMode').'</td><td>';
		print img_picto('', 'bank', 'class="pictofixedwidth"');
		$form->select_types_paiements($mode_reglement_id, 'mode_reglement_id', 'DBIT', 0, 1, 0, 0, 1, 'maxwidth200 widthcentpercentminusx');
		print '</td></tr>';

		// Bank Account
		if (isModEnabled("banque")) {
			print '<tr><td>'.$langs->trans('BankAccount').'</td><td>';
			// when bank account is empty (means not override by payment mode form a other object, like third-party), try to use default value
			print img_picto('', 'bank_account', 'class="pictofixedwidth"').$form->select_comptes($fk_account, 'fk_account', 0, '', 1, '', 0, 'maxwidth200 widthcentpercentminusx', 1);
			print '</td></tr>';
		}

		// Project
		if (isModEnabled('project')) {
			$formproject = new FormProjets($db);

			$langs->load('projects');
			print '<tr><td>'.$langs->trans('Project').'</td><td>';
			print img_picto('', 'project', 'class="pictofixedwidth"').$formproject->select_projects((!getDolGlobalString('PROJECT_CAN_ALWAYS_LINK_TO_ALL_SUPPLIERS') ? $societe->id : -1), $projectid, 'projectid', 0, 0, 1, 1, 0, 0, 0, '', 1, 0, 'maxwidth500 widthcentpercentminusxx');
			print ' <a href="'.DOL_URL_ROOT.'/projet/card.php?socid='.(!empty($soc->id) ? $soc->id : 0).'&action=create&status=1&backtopage='.urlencode($_SERVER["PHP_SELF"].'?action=create&socid='.(!empty($soc->id) ? $soc->id : 0).($fac_recid > 0 ? '&fac_rec='.$fac_recid : '')).'"><span class="fa fa-plus-circle valignmiddle" title="'.$langs->trans("AddProject").'"></span></a>';
			print '</td></tr>';
		}

		// Incoterms
		if (isModEnabled('incoterm')) {
			print '<tr>';
			print '<td><label for="incoterm_id">'.$form->textwithpicto($langs->trans("IncotermLabel"), !empty($objectsrc->label_incoterms) ? $objectsrc->label_incoterms : '', 1).'</label></td>';
			print '<td colspan="3" class="maxwidthonsmartphone">';
			print img_picto('', 'incoterm', 'class="pictofixedwidth"');
			print $form->select_incoterms(GETPOSTISSET('incoterm_id') ? GETPOST('incoterm_id', 'alphanohtml') : (!empty($objectsrc->fk_incoterms) ? $objectsrc->fk_incoterms : ''), GETPOSTISSET('location_incoterms') ? GETPOST('location_incoterms', 'alphanohtml') : (!empty($objectsrc->location_incoterms) ? $objectsrc->location_incoterms : ''));
			print '</td></tr>';
		}

		// Vat reverse-charge by default
		if (getDolGlobalString('ACCOUNTING_FORCE_ENABLE_VAT_REVERSE_CHARGE')) {
			require_once DOL_DOCUMENT_ROOT . '/core/lib/company.lib.php';
			print '<tr><td>' . $langs->trans('VATReverseCharge') . '</td><td>';
			// Try to propose to use VAT reverse charge even if the VAT reverse charge is not activated in the supplier card, if this corresponds to the context of use, the activation is proposed
			if ($vat_reverse_charge == 1 || $societe->vat_reverse_charge == 1 || ($societe->country_code != 'FR' && isInEEC($societe) && !empty($societe->tva_intra))) {
				$vat_reverse_charge = 1;
			} else {
				$vat_reverse_charge = 0;
			}

			print '<input type="checkbox" name="vat_reverse_charge"'. (!empty($vat_reverse_charge) ? ' checked ' : '') . '>';
			print '</td></tr>';
		}

		// Multicurrency
		if (isModEnabled("multicurrency")) {
			print '<tr>';
			print '<td>'.$form->editfieldkey('Currency', 'multicurrency_code', '', $object, 0).'</td>';
			print '<td class="maxwidthonsmartphone">';
			print img_picto('', 'currency', 'class="pictofixedwidth"');
			print $form->selectMultiCurrency((GETPOSTISSET('multicurrency_code') ? GETPOST('multicurrency_code', 'alpha') : $currency_code), 'multicurrency_code');
			print '</td></tr>';
		}

		// Help of substitution key
		$htmltext = '';
		if ($fac_recid > 0) {
			$dateexample = $dateinvoice;
			if (empty($dateexample)) {
				$dateexample = dol_now();
			}
			$substitutionarray = array(
				'__TOTAL_HT__' => $langs->trans("AmountHT").' ('.$langs->trans("Example").': '.price($exampletemplateinvoice->total_ht).')',
				'__TOTAL_TTC__' =>  $langs->trans("AmountTTC").' ('.$langs->trans("Example").': '.price($exampletemplateinvoice->total_ttc).')',
				'__INVOICE_PREVIOUS_MONTH__' => $langs->trans("PreviousMonthOfInvoice").' ('.$langs->trans("Example").': '.dol_print_date(dol_time_plus_duree($dateexample, -1, 'm'), '%m').')',
				'__INVOICE_MONTH__' =>  $langs->trans("MonthOfInvoice").' ('.$langs->trans("Example").': '.dol_print_date($dateexample, '%m').')',
				'__INVOICE_NEXT_MONTH__' => $langs->trans("NextMonthOfInvoice").' ('.$langs->trans("Example").': '.dol_print_date(dol_time_plus_duree($dateexample, 1, 'm'), '%m').')',
				'__INVOICE_PREVIOUS_MONTH_TEXT__' => $langs->trans("TextPreviousMonthOfInvoice").' ('.$langs->trans("Example").': '.dol_print_date(dol_time_plus_duree($dateexample, -1, 'm'), '%B').')',
				'__INVOICE_MONTH_TEXT__' =>  $langs->trans("TextMonthOfInvoice").' ('.$langs->trans("Example").': '.dol_print_date($dateexample, '%B').')',
				'__INVOICE_NEXT_MONTH_TEXT__' => $langs->trans("TextNextMonthOfInvoice").' ('.$langs->trans("Example").': '.dol_print_date(dol_time_plus_duree($dateexample, 1, 'm'), '%B').')',
				'__INVOICE_PREVIOUS_YEAR__' => $langs->trans("PreviousYearOfInvoice").' ('.$langs->trans("Example").': '.dol_print_date(dol_time_plus_duree($dateexample, -1, 'y'), '%Y').')',
				'__INVOICE_YEAR__' =>  $langs->trans("YearOfInvoice").' ('.$langs->trans("Example").': '.dol_print_date($dateexample, '%Y').')',
				'__INVOICE_NEXT_YEAR__' => $langs->trans("NextYearOfInvoice").' ('.$langs->trans("Example").': '.dol_print_date(dol_time_plus_duree($dateexample, 1, 'y'), '%Y').')'
			);

			$htmltext = '<i>'.$langs->trans("FollowingConstantsWillBeSubstituted").':<br>';
			foreach ($substitutionarray as $key => $val) {
				$htmltext .= $key.' = '.$langs->trans($val).'<br>';
			}
			$htmltext .= '</i>';
		}

		// Intracomm report
		if (isModEnabled('intracommreport')) {
			$langs->loadLangs(array("intracommreport"));
			print '<tr><td>'.$langs->trans('IntracommReportTransportMode').'</td><td>';
			$form->selectTransportMode(GETPOSTISSET('transport_mode_id') ? GETPOST('transport_mode_id') : $transport_mode_id, 'transport_mode_id');
			print '</td></tr>';
		}

		if (empty($reshook)) {
			print $object->showOptionals($extrafields, 'create');
		}

		// Public note
		print '<tr><td>'.$langs->trans('NotePublic').'</td>';
		print '<td>';
		$doleditor = new DolEditor('note_public', (GETPOSTISSET('note_public') ? GETPOST('note_public', 'restricthtml') : $note_public), '', 80, 'dolibarr_notes', 'In', 0, false, !getDolGlobalString('FCKEDITOR_ENABLE_NOTE_PUBLIC') ? 0 : 1, ROWS_3, '90%');
		print $doleditor->Create(1);
		print '</td>';
		// print '<td><textarea name="note" wrap="soft" cols="60" rows="'.ROWS_5.'"></textarea></td>';
		print '</tr>';

		// Private note
		print '<tr><td>'.$langs->trans('NotePrivate').'</td>';
		print '<td>';
		$doleditor = new DolEditor('note_private', (GETPOSTISSET('note_private') ? GETPOST('note_private', 'restricthtml') : $note_private), '', 80, 'dolibarr_notes', 'In', 0, false, !getDolGlobalString('FCKEDITOR_ENABLE_NOTE_PRIVATE') ? 0 : 1, ROWS_3, '90%');
		print $doleditor->Create(1);
		print '</td>';
		// print '<td><textarea name="note" wrap="soft" cols="60" rows="'.ROWS_5.'"></textarea></td>';
		print '</tr>';


		if (!empty($objectsrc) && is_object($objectsrc)) {
			print "\n<!-- ".$classname." info -->";
			print "\n";
			print '<input type="hidden" name="amount"         value="'.$objectsrc->total_ht.'">'."\n";
			print '<input type="hidden" name="total"          value="'.$objectsrc->total_ttc.'">'."\n";
			print '<input type="hidden" name="tva"            value="'.$objectsrc->total_tva.'">'."\n";
			print '<input type="hidden" name="origin"         value="'.$objectsrc->element.'">';
			print '<input type="hidden" name="originid"       value="'.$objectsrc->id.'">';

			$txt = $langs->trans($classname);
			if ($classname == 'CommandeFournisseur') {
				$langs->load('orders');
				$txt = $langs->trans("SupplierOrder");
			}
			print '<tr><td>'.$txt.'</td><td>'.$objectsrc->getNomUrl(1);
			// We check if Origin document (id and type is known) has already at least one invoice attached to it
			$objectsrc->fetchObjectLinked($originid, $origin, '', 'invoice_supplier');

			$invoice_supplier = $objectsrc->linkedObjects['invoice_supplier'];

			// count function need a array as argument (Note: the array must implement Countable too)
			if (is_array($invoice_supplier)) {
				$cntinvoice = count($invoice_supplier);

				if ($cntinvoice >= 1) {
					setEventMessages('WarningBillExist', null, 'warnings');
					echo ' ('.$langs->trans('LatestRelatedBill').end($invoice_supplier)->getNomUrl(1).')';
				}
			}

			print '</td></tr>';
			print '<tr><td>'.$langs->trans('AmountHT').'</td><td>'.price($objectsrc->total_ht).'</td></tr>';
			print '<tr><td>'.$langs->trans('AmountVAT').'</td><td>'.price($objectsrc->total_tva)."</td></tr>";
			if ($mysoc->localtax1_assuj == "1" || $object->total_localtax1 != 0) { //Localtax1
				print '<tr><td>'.$langs->transcountry("AmountLT1", $mysoc->country_code).'</td><td>'.price($objectsrc->total_localtax1)."</td></tr>";
			}

			if ($mysoc->localtax2_assuj == "1" || $object->total_localtax2 != 0) { //Localtax2
				print '<tr><td>'.$langs->transcountry("AmountLT2", $mysoc->country_code).'</td><td>'.price($objectsrc->total_localtax2)."</td></tr>";
			}
			print '<tr><td>'.$langs->trans('AmountTTC').'</td><td>'.price($objectsrc->total_ttc)."</td></tr>";
=======

		print '</td></tr>';

		// Due date
		print '<tr><td>'.$langs->trans('DateMaxPayment').'</td><td>';
		print img_picto('', 'action', 'class="pictofixedwidth"');
		print $form->selectDate($datedue, 'ech', '', '', '', "add", 1, 1);
		print '</td></tr>';

		// Payment mode
		print '<tr><td>'.$langs->trans('PaymentMode').'</td><td>';
		print img_picto('', 'bank', 'class="pictofixedwidth"');
		$form->select_types_paiements($mode_reglement_id, 'mode_reglement_id', 'DBIT', 0, 1, 0, 0, 1, 'maxwidth200 widthcentpercentminusx');
		print '</td></tr>';

		// Bank Account
		if (isModEnabled("banque")) {
			print '<tr><td>'.$langs->trans('BankAccount').'</td><td>';
			// when bank account is empty (means not override by payment mode form a other object, like third-party), try to use default value
			print img_picto('', 'bank_account', 'class="pictofixedwidth"').$form->select_comptes($fk_account, 'fk_account', 0, '', 1, '', 0, 'maxwidth200 widthcentpercentminusx', 1);
			print '</td></tr>';
		}

		// Project
		if (isModEnabled('project')) {
			$formproject = new FormProjets($db);

			$langs->load('projects');
			print '<tr><td>'.$langs->trans('Project').'</td><td>';
			print img_picto('', 'project', 'class="pictofixedwidth"').$formproject->select_projects((!getDolGlobalString('PROJECT_CAN_ALWAYS_LINK_TO_ALL_SUPPLIERS') ? $societe->id : -1), $projectid, 'projectid', 0, 0, 1, 1, 0, 0, 0, '', 1, 0, 'maxwidth500 widthcentpercentminusxx');
			print ' <a href="'.DOL_URL_ROOT.'/projet/card.php?socid='.(!empty($soc->id) ? $soc->id : 0).'&action=create&status=1&backtopage='.urlencode($_SERVER["PHP_SELF"].'?action=create&socid='.(!empty($soc->id) ? $soc->id : 0).($fac_recid > 0 ? '&fac_rec='.$fac_recid : '')).'"><span class="fa fa-plus-circle valignmiddle" title="'.$langs->trans("AddProject").'"></span></a>';
			print '</td></tr>';
		}

		// Incoterms
		if (isModEnabled('incoterm')) {
			print '<tr>';
			print '<td><label for="incoterm_id">'.$form->textwithpicto($langs->trans("IncotermLabel"), !empty($objectsrc->label_incoterms) ? $objectsrc->label_incoterms : '', 1).'</label></td>';
			print '<td colspan="3" class="maxwidthonsmartphone">';
			print img_picto('', 'incoterm', 'class="pictofixedwidth"');
			print $form->select_incoterms(GETPOSTISSET('incoterm_id') ? GETPOST('incoterm_id', 'alphanohtml') : (!empty($objectsrc->fk_incoterms) ? $objectsrc->fk_incoterms : ''), GETPOSTISSET('location_incoterms') ? GETPOST('location_incoterms', 'alphanohtml') : (!empty($objectsrc->location_incoterms) ? $objectsrc->location_incoterms : ''));
			print '</td></tr>';
		}

		// Vat reverse-charge by default
		if (getDolGlobalString('ACCOUNTING_FORCE_ENABLE_VAT_REVERSE_CHARGE')) {
			require_once DOL_DOCUMENT_ROOT . '/core/lib/company.lib.php';
			print '<tr><td>' . $langs->trans('VATReverseCharge') . '</td><td>';
			// Try to propose to use VAT reverse charge even if the VAT reverse charge is not activated in the supplier card, if this corresponds to the context of use, the activation is proposed
			if ($vat_reverse_charge == 1 || $societe->vat_reverse_charge == 1 || ($societe->country_code != 'FR' && isInEEC($societe) && !empty($societe->tva_intra))) {
				$vat_reverse_charge = 1;
			} else {
				$vat_reverse_charge = 0;
			}

			print '<input type="checkbox" name="vat_reverse_charge"'. (!empty($vat_reverse_charge) ? ' checked ' : '') . '>';
			print '</td></tr>';
		}

		// Multicurrency
		if (isModEnabled("multicurrency")) {
			print '<tr>';
			print '<td>'.$form->editfieldkey('Currency', 'multicurrency_code', '', $object, 0).'</td>';
			print '<td class="maxwidthonsmartphone">';
			print img_picto('', 'currency', 'class="pictofixedwidth"');
			print $form->selectMultiCurrency((GETPOSTISSET('multicurrency_code') ? GETPOST('multicurrency_code', 'alpha') : $currency_code), 'multicurrency_code');
			print '</td></tr>';
		}

		// Help of substitution key
		$htmltext = '';
		if ($fac_recid > 0) {
			$dateexample = $dateinvoice;
			if (empty($dateexample)) {
				$dateexample = dol_now();
			}
			$substitutionarray = array(
				'__TOTAL_HT__' => $langs->trans("AmountHT").' ('.$langs->trans("Example").': '.price($exampletemplateinvoice->total_ht).')',
				'__TOTAL_TTC__' =>  $langs->trans("AmountTTC").' ('.$langs->trans("Example").': '.price($exampletemplateinvoice->total_ttc).')',
				'__INVOICE_PREVIOUS_MONTH__' => $langs->trans("PreviousMonthOfInvoice").' ('.$langs->trans("Example").': '.dol_print_date(dol_time_plus_duree($dateexample, -1, 'm'), '%m').')',
				'__INVOICE_MONTH__' =>  $langs->trans("MonthOfInvoice").' ('.$langs->trans("Example").': '.dol_print_date($dateexample, '%m').')',
				'__INVOICE_NEXT_MONTH__' => $langs->trans("NextMonthOfInvoice").' ('.$langs->trans("Example").': '.dol_print_date(dol_time_plus_duree($dateexample, 1, 'm'), '%m').')',
				'__INVOICE_PREVIOUS_MONTH_TEXT__' => $langs->trans("TextPreviousMonthOfInvoice").' ('.$langs->trans("Example").': '.dol_print_date(dol_time_plus_duree($dateexample, -1, 'm'), '%B').')',
				'__INVOICE_MONTH_TEXT__' =>  $langs->trans("TextMonthOfInvoice").' ('.$langs->trans("Example").': '.dol_print_date($dateexample, '%B').')',
				'__INVOICE_NEXT_MONTH_TEXT__' => $langs->trans("TextNextMonthOfInvoice").' ('.$langs->trans("Example").': '.dol_print_date(dol_time_plus_duree($dateexample, 1, 'm'), '%B').')',
				'__INVOICE_PREVIOUS_YEAR__' => $langs->trans("PreviousYearOfInvoice").' ('.$langs->trans("Example").': '.dol_print_date(dol_time_plus_duree($dateexample, -1, 'y'), '%Y').')',
				'__INVOICE_YEAR__' =>  $langs->trans("YearOfInvoice").' ('.$langs->trans("Example").': '.dol_print_date($dateexample, '%Y').')',
				'__INVOICE_NEXT_YEAR__' => $langs->trans("NextYearOfInvoice").' ('.$langs->trans("Example").': '.dol_print_date(dol_time_plus_duree($dateexample, 1, 'y'), '%Y').')'
			);

			$htmltext = '<i>'.$langs->trans("FollowingConstantsWillBeSubstituted").':<br>';
			foreach ($substitutionarray as $key => $val) {
				$htmltext .= $key.' = '.$langs->trans($val).'<br>';
			}
			$htmltext .= '</i>';
		}

		// Intracomm report
		if (isModEnabled('intracommreport')) {
			$langs->loadLangs(array("intracommreport"));
			print '<tr><td>'.$langs->trans('IntracommReportTransportMode').'</td><td>';
			$form->selectTransportMode(GETPOSTISSET('transport_mode_id') ? GETPOST('transport_mode_id') : $transport_mode_id, 'transport_mode_id');
			print '</td></tr>';
		}

		if (empty($reshook)) {
			print $object->showOptionals($extrafields, 'create');
		}

		// Public note
		print '<tr><td>'.$langs->trans('NotePublic').'</td>';
		print '<td>';
		$doleditor = new DolEditor('note_public', (GETPOSTISSET('note_public') ? GETPOST('note_public', 'restricthtml') : $note_public), '', 80, 'dolibarr_notes', 'In', 0, false, !getDolGlobalString('FCKEDITOR_ENABLE_NOTE_PUBLIC') ? 0 : 1, ROWS_3, '90%');
		print $doleditor->Create(1);
		print '</td>';
		// print '<td><textarea name="note" wrap="soft" cols="60" rows="'.ROWS_5.'"></textarea></td>';
		print '</tr>';

		// Private note
		print '<tr><td>'.$langs->trans('NotePrivate').'</td>';
		print '<td>';
		$doleditor = new DolEditor('note_private', (GETPOSTISSET('note_private') ? GETPOST('note_private', 'restricthtml') : $note_private), '', 80, 'dolibarr_notes', 'In', 0, false, !getDolGlobalString('FCKEDITOR_ENABLE_NOTE_PRIVATE') ? 0 : 1, ROWS_3, '90%');
		print $doleditor->Create(1);
		print '</td>';
		// print '<td><textarea name="note" wrap="soft" cols="60" rows="'.ROWS_5.'"></textarea></td>';
		print '</tr>';


		if (!empty($objectsrc) && is_object($objectsrc)) {
			print "\n<!-- ".$classname." info -->";
			print "\n";
			print '<input type="hidden" name="amount"         value="'.$objectsrc->total_ht.'">'."\n";
			print '<input type="hidden" name="total"          value="'.$objectsrc->total_ttc.'">'."\n";
			print '<input type="hidden" name="tva"            value="'.$objectsrc->total_tva.'">'."\n";
			print '<input type="hidden" name="origin"         value="'.$objectsrc->element.'">';
			print '<input type="hidden" name="originid"       value="'.$objectsrc->id.'">';

			$txt = $langs->trans($classname);
			if ($classname == 'CommandeFournisseur') {
				$langs->load('orders');
				$txt = $langs->trans("SupplierOrder");
			}
			print '<tr><td>'.$txt.'</td><td>'.$objectsrc->getNomUrl(1);
			// We check if Origin document (id and type is known) has already at least one invoice attached to it
			$objectsrc->fetchObjectLinked($originid, $origin, '', 'invoice_supplier');

			$invoice_supplier = $objectsrc->linkedObjects['invoice_supplier'];

			// count function need a array as argument (Note: the array must implement Countable too)
			if (is_array($invoice_supplier)) {
				$cntinvoice = count($invoice_supplier);

				if ($cntinvoice >= 1) {
					setEventMessages('WarningBillExist', null, 'warnings');
					echo ' ('.$langs->trans('LatestRelatedBill').end($invoice_supplier)->getNomUrl(1).')';
				}
			}

			print '</td></tr>';
			print '<tr><td>'.$langs->trans('AmountHT').'</td><td>'.price($objectsrc->total_ht).'</td></tr>';
			print '<tr><td>'.$langs->trans('AmountVAT').'</td><td>'.price($objectsrc->total_tva)."</td></tr>";
			if ($mysoc->localtax1_assuj == "1" || $object->total_localtax1 != 0) { //Localtax1
				print '<tr><td>'.$langs->transcountry("AmountLT1", $mysoc->country_code).'</td><td>'.price($objectsrc->total_localtax1)."</td></tr>";
			}

			if ($mysoc->localtax2_assuj == "1" || $object->total_localtax2 != 0) { //Localtax2
				print '<tr><td>'.$langs->transcountry("AmountLT2", $mysoc->country_code).'</td><td>'.price($objectsrc->total_localtax2)."</td></tr>";
			}
			print '<tr><td>'.$langs->trans('AmountTTC').'</td><td>'.price($objectsrc->total_ttc)."</td></tr>";

			if (isModEnabled("multicurrency")) {
				print '<tr><td>'.$langs->trans('MulticurrencyAmountHT').'</td><td>'.price($objectsrc->multicurrency_total_ht).'</td></tr>';
				print '<tr><td>'.$langs->trans('MulticurrencyAmountVAT').'</td><td>'.price($objectsrc->multicurrency_total_tva)."</td></tr>";
				print '<tr><td>'.$langs->trans('MulticurrencyAmountTTC').'</td><td>'.price($objectsrc->multicurrency_total_ttc)."</td></tr>";
			}
		}

		// Other options
		$parameters = array();
		$reshook = $hookmanager->executeHooks('formObjectOptions', $parameters, $object, $action); // Note that $action and $object may have been modified by hook
		print $hookmanager->resPrint;
>>>>>>> 603ec5e6

			if (isModEnabled("multicurrency")) {
				print '<tr><td>'.$langs->trans('MulticurrencyAmountHT').'</td><td>'.price($objectsrc->multicurrency_total_ht).'</td></tr>';
				print '<tr><td>'.$langs->trans('MulticurrencyAmountVAT').'</td><td>'.price($objectsrc->multicurrency_total_tva)."</td></tr>";
				print '<tr><td>'.$langs->trans('MulticurrencyAmountTTC').'</td><td>'.price($objectsrc->multicurrency_total_ttc)."</td></tr>";
			}
		}

<<<<<<< HEAD
		// Other options
		$parameters = array();
		$reshook = $hookmanager->executeHooks('formObjectOptions', $parameters, $object, $action); // Note that $action and $object may have been modified by hook
		print $hookmanager->resPrint;


=======
>>>>>>> 603ec5e6
		print "</table>\n";
	}

	print dol_get_fiche_end();

	print $form->buttonsSaveCancel("CreateDraft");

	// Show origin lines
	if (!empty($objectsrc) && is_object($objectsrc)) {
		print '<br>';

		$title = $langs->trans('ProductsAndServices');
		print load_fiche_titre($title);

		print '<div class="div-table-responsive-no-min">';
		print '<table class="noborder centpercent">';

		$objectsrc->printOriginLinesList('', $selectedLines);

		print '</table>';
		print '</div>';
	}

	print "</form>\n";
} else {
	if ($id > 0 || !empty($ref)) {
		//
		// View or edit mode
		//
		$now = dol_now();

		$productstatic = new Product($db);

		$result = $object->fetch($id, $ref);
		if ($result <= 0) {
			$langs->load("errors");
			print $langs->trans("ErrorRecordNotFound");
			llxFooter();
			$db->close();
			exit;
		}

		$result = $object->fetch_thirdparty();
		if ($result < 0) {
			dol_print_error($db, $object->error, $object->errors);
			exit;
		}

		$societe = $object->thirdparty;

		$totalpaid = $object->getSommePaiement();
		$totalcreditnotes = $object->getSumCreditNotesUsed();
		$totaldeposits = $object->getSumDepositsUsed();
		// print "totalpaid=".$totalpaid." totalcreditnotes=".$totalcreditnotes." totaldeposts=".$totaldeposits."
		// selleruserrevenuestamp=".$selleruserevenustamp;

		// We can also use bcadd to avoid pb with floating points
		// For example print 239.2 - 229.3 - 9.9; does not return 0.
		// $resteapayer=bcadd($object->total_ttc,$totalpaid,$conf->global->MAIN_MAX_DECIMALS_TOT);
		// $resteapayer=bcadd($resteapayer,$totalavoir,$conf->global->MAIN_MAX_DECIMALS_TOT);
		$resteapayer = price2num($object->total_ttc - $totalpaid - $totalcreditnotes - $totaldeposits, 'MT');

		// Multicurrency
		$multicurrency_resteapayer = 0;
		if (isModEnabled("multicurrency")) {
			$multicurrency_totalpaid = $object->getSommePaiement(1);
			$multicurrency_totalcreditnotes = $object->getSumCreditNotesUsed(1);
			$multicurrency_totaldeposits = $object->getSumDepositsUsed(1);
			$multicurrency_resteapayer = price2num($object->multicurrency_total_ttc - $multicurrency_totalpaid - $multicurrency_totalcreditnotes - $multicurrency_totaldeposits, 'MT');
			// Code to fix case of corrupted data
			// TODO We should not need this. Also data comes from not reliable value of $object->multicurrency_total_ttc that may be wrong if it was
			// calculated by summing lines that were in a currency for some of them and into another for others (lines from discount/down payment into another currency for example)
			if ($resteapayer == 0 && $multicurrency_resteapayer != 0 && $object->multicurrency_code != $conf->currency) {
				$resteapayer = price2num($multicurrency_resteapayer / $object->multicurrency_tx, 'MT');
			}
		}

		if ($object->paye) {
			$resteapayer = 0;
		}
		$resteapayeraffiche = $resteapayer;

		if (getDolGlobalString('FACTURE_SUPPLIER_DEPOSITS_ARE_JUST_PAYMENTS')) {	// Never use this
			$filterabsolutediscount = "fk_invoice_supplier_source IS NULL"; // If we want deposit to be substracted to payments only and not to total of final invoice
			$filtercreditnote = "fk_invoice_supplier_source IS NOT NULL"; // If we want deposit to be substracted to payments only and not to total of final invoice
		} else {
			$filterabsolutediscount = "fk_invoice_supplier_source IS NULL OR (description LIKE '(DEPOSIT)%' AND description NOT LIKE '(EXCESS PAID)%')";
			$filtercreditnote = "fk_invoice_supplier_source IS NOT NULL AND (description NOT LIKE '(DEPOSIT)%' OR description LIKE '(EXCESS PAID)%')";
		}

		$absolute_discount = $societe->getAvailableDiscounts('', $filterabsolutediscount, 0, 1);
		$absolute_creditnote = $societe->getAvailableDiscounts('', $filtercreditnote, 0, 1);
		$absolute_discount = price2num($absolute_discount, 'MT');
		$absolute_creditnote = price2num($absolute_creditnote, 'MT');

		/*
		 *	View card
		 */
		$objectidnext = $object->getIdReplacingInvoice();

		$head = facturefourn_prepare_head($object);
		$titre = $langs->trans('SupplierInvoice');

		print dol_get_fiche_head($head, 'card', $titre, -1, 'supplier_invoice', 0, '', '', 0, '', 1);

		$formconfirm = '';

		// Confirmation de la conversion de l'avoir en reduc
		if ($action == 'converttoreduc') {
			$type_fac = '';
			if ($object->type == FactureFournisseur::TYPE_STANDARD) {
				$type_fac = 'ExcessPaid';
			} elseif ($object->type == FactureFournisseur::TYPE_CREDIT_NOTE) {
				$type_fac = 'CreditNote';
			} elseif ($object->type == FactureFournisseur::TYPE_DEPOSIT) {
				$type_fac = 'Deposit';
			}
			$text = $langs->trans('ConfirmConvertToReducSupplier', strtolower($langs->transnoentities($type_fac)));
			$text .= '<br>'.$langs->trans('ConfirmConvertToReducSupplier2');
			$formconfirm = $form->formconfirm($_SERVER['PHP_SELF'].'?facid='.$object->id, $langs->trans('ConvertToReduc'), $text, 'confirm_converttoreduc', '', "yes", 2);
		}

		// Clone confirmation
		if ($action == 'clone') {
			// Create an array for form
			$formquestion = array(
				array('type' => 'text', 'name' => 'newsupplierref', 'label' => $langs->trans("RefSupplier"), 'value' => $langs->trans("CopyOf").' '.$object->ref_supplier),
				array('type' => 'date', 'name' => 'newdate', 'label' => $langs->trans("Date"), 'value' => dol_now())
			);
			// Ask confirmation to clone
			$formconfirm = $form->formconfirm($_SERVER["PHP_SELF"].'?id='.$object->id, $langs->trans('ToClone'), $langs->trans('ConfirmCloneInvoice', $object->ref), 'confirm_clone', $formquestion, 'yes', 1, 250);
		}

		// Confirmation of validation
		if ($action == 'valid') {
			// We check if number is temporary number
			if (preg_match('/^[\(]?PROV/i', $object->ref) || empty($object->ref)) {
				// empty should not happened, but when it occurs, the test save life
				$numref = $object->getNextNumRef($societe);
			} else {
				$numref = $object->ref;
			}

			if ($numref < 0) {
				setEventMessages($object->error, $object->errors, 'errors');
				$action = '';
			} else {
				$text = $langs->trans('ConfirmValidateBill', $numref);
				/*if (isModEnabled('notification'))
				 {
				 require_once DOL_DOCUMENT_ROOT .'/core/class/notify.class.php';
				 $notify=new Notify($db);
				 $text.='<br>';
				 $text.=$notify->confirmMessage('BILL_SUPPLIER_VALIDATE',$object->socid, $object);
				 }*/
				$formquestion = array();

				$qualified_for_stock_change = 0;
				if (!getDolGlobalString('STOCK_SUPPORTS_SERVICES')) {
					$qualified_for_stock_change = $object->hasProductsOrServices(2);
				} else {
					$qualified_for_stock_change = $object->hasProductsOrServices(1);
				}

				if (isModEnabled('stock') && getDolGlobalString('STOCK_CALCULATE_ON_SUPPLIER_BILL') && $qualified_for_stock_change) {
					$langs->load("stocks");
					require_once DOL_DOCUMENT_ROOT.'/product/class/html.formproduct.class.php';
					$formproduct = new FormProduct($db);
					$warehouse = new Entrepot($db);
					$warehouse_array = $warehouse->list_array();
					if (count($warehouse_array) == 1) {
						$label = $object->type == FactureFournisseur::TYPE_CREDIT_NOTE ? $langs->trans("WarehouseForStockDecrease", current($warehouse_array)) : $langs->trans("WarehouseForStockIncrease", current($warehouse_array));
						$value = '<input type="hidden" id="idwarehouse" name="idwarehouse" value="'.key($warehouse_array).'">';
					} else {
						$label = $object->type == FactureFournisseur::TYPE_CREDIT_NOTE ? $langs->trans("SelectWarehouseForStockDecrease") : $langs->trans("SelectWarehouseForStockIncrease");
						$value = $formproduct->selectWarehouses(GETPOST('idwarehouse') ? GETPOST('idwarehouse') : 'ifone', 'idwarehouse', '', 1);
					}
					$formquestion = array(
						array('type' => 'other', 'name' => 'idwarehouse', 'label' => $label, 'value' => $value)
					);
				}

				$formconfirm = $form->formconfirm($_SERVER["PHP_SELF"].'?id='.$object->id, $langs->trans('ValidateBill'), $text, 'confirm_valid', $formquestion, 1, 1);
			}
		}

		// Confirmation edit (back to draft)
		if ($action == 'edit') {
			$formquestion = array();

			$qualified_for_stock_change = 0;
			if (!getDolGlobalString('STOCK_SUPPORTS_SERVICES')) {
				$qualified_for_stock_change = $object->hasProductsOrServices(2);
			} else {
				$qualified_for_stock_change = $object->hasProductsOrServices(1);
			}
			if (isModEnabled('stock') && getDolGlobalString('STOCK_CALCULATE_ON_SUPPLIER_BILL') && $qualified_for_stock_change) {
				$langs->load("stocks");
				require_once DOL_DOCUMENT_ROOT.'/product/class/html.formproduct.class.php';
				$formproduct = new FormProduct($db);
				$warehouse = new Entrepot($db);
				$warehouse_array = $warehouse->list_array();
				if (count($warehouse_array) == 1) {
					$label = $object->type == FactureFournisseur::TYPE_CREDIT_NOTE ? $langs->trans("WarehouseForStockIncrease", current($warehouse_array)) : $langs->trans("WarehouseForStockDecrease", current($warehouse_array));
					$value = '<input type="hidden" id="idwarehouse" name="idwarehouse" value="'.key($warehouse_array).'">';
				} else {
					$label = $object->type == FactureFournisseur::TYPE_CREDIT_NOTE ? $langs->trans("SelectWarehouseForStockIncrease") : $langs->trans("SelectWarehouseForStockDecrease");
					$value = $formproduct->selectWarehouses(GETPOST('idwarehouse') ? GETPOST('idwarehouse') : 'ifone', 'idwarehouse', '', 1);
				}
				$formquestion = array(
					array('type' => 'other', 'name' => 'idwarehouse', 'label' => $label, 'value' => $value)
				);
			}
			$formconfirm = $form->formconfirm($_SERVER["PHP_SELF"].'?id='.$object->id, $langs->trans('UnvalidateBill'), $langs->trans('ConfirmUnvalidateBill', $object->ref), 'confirm_edit', $formquestion, 1, 1);
		}

		// Confirmation set paid
		if ($action == 'paid' && ($resteapayer <= 0 || (getDolGlobalString('SUPPLIER_INVOICE_CAN_SET_PAID_EVEN_IF_PARTIALLY_PAID') && $resteapayer == $object->total_ttc))) {
			$formconfirm = $form->formconfirm($_SERVER["PHP_SELF"].'?id='.$object->id, $langs->trans('ClassifyPaid'), $langs->trans('ConfirmClassifyPaidBill', $object->ref), 'confirm_paid', '', 0, 1);
		}

		if ($action == 'paid' && $resteapayer > 0 && (!getDolGlobalString('SUPPLIER_INVOICE_CAN_SET_PAID_EVEN_IF_PARTIALLY_PAID') || $resteapayer != $object->total_ttc)) {
			$close = array();
			// Code
			$i = 0;
			$close[$i]['code'] = 'discount_vat'; // escompte
			$i++;
			$close[$i]['code'] = 'badsupplier';
			$i++;
			$close[$i]['code'] = 'other';
			$i++;
			// Help
			$i = 0;
			$close[$i]['label'] = $langs->trans("HelpEscompte").'<br><br>'.$langs->trans("ConfirmClassifyPaidPartiallyReasonDiscountVatDesc");
			$i++;
			$close[$i]['label'] = $langs->trans("ConfirmClassifyPaidPartiallyReasonBadSupplierDesc");
			$i++;
			$close[$i]['label'] = $langs->trans("Other");
			$i++;
			// Text
			$i = 0;
			$close[$i]['reason'] = $form->textwithpicto($langs->transnoentities("ConfirmClassifyPaidPartiallyReasonDiscount", $resteapayer, $langs->trans("Currency".$conf->currency)), $close[$i]['label'], 1);
			$i++;
			$close[$i]['reason'] = $form->textwithpicto($langs->transnoentities("ConfirmClassifyPaidPartiallyReasonBadCustomer", $resteapayer, $langs->trans("Currency".$conf->currency)), $close[$i]['label'], 1);
			$i++;
			$close[$i]['reason'] = $form->textwithpicto($langs->transnoentities("Other"), $close[$i]['label'], 1);
			$i++;
			// arrayreasons[code]=reason
			foreach ($close as $key => $val) {
				$arrayreasons[$close[$key]['code']] = $close[$key]['reason'];
			}

			// Create a form table
			$formquestion = array('text' => $langs->trans("ConfirmClassifyPaidPartiallyQuestion"), array('type' => 'radio', 'name' => 'close_code', 'label' => $langs->trans("Reason"), 'values' => $arrayreasons), array('type' => 'text', 'name' => 'close_note', 'label' => $langs->trans("Comment"), 'value' => '', 'morecss' => 'minwidth300'));
			// Incomplete payment. We ask if the reason is discount or other
			$formconfirm = $form->formconfirm($_SERVER["PHP_SELF"].'?facid='.$object->id, $langs->trans('ClassifyPaid'), $langs->trans('ConfirmClassifyPaidPartially', $object->ref), 'confirm_paid_partially', $formquestion, "yes", 1, 310);
		}

		// Confirmation of the abandoned classification
		if ($action == 'canceled') {
			// Code
			$close[1]['code'] = 'badsupplier';
			$close[2]['code'] = 'abandon';
			// Help
			$close[1]['label'] = $langs->trans("ConfirmClassifyPaidPartiallyReasonBadSupplierDesc");
			$close[2]['label'] = $langs->trans("ConfirmClassifyAbandonReasonOtherDesc");
			// Text
			$close[1]['reason'] = $form->textwithpicto($langs->transnoentities("ConfirmClassifyPaidPartiallyReasonBadSupplier", $object->ref), $close[1]['label'], 1);
			$close[2]['reason'] = $form->textwithpicto($langs->transnoentities("ConfirmClassifyAbandonReasonOther"), $close[2]['label'], 1);
			// arrayreasons
			$arrayreasons[$close[1]['code']] = $close[1]['reason'];
			$arrayreasons[$close[2]['code']] = $close[2]['reason'];

			// Create a form table
			$formquestion = array('text' => $langs->trans("ConfirmCancelBillQuestion"), array('type' => 'radio', 'name' => 'close_code', 'label' => $langs->trans("Reason"), 'values' => $arrayreasons), array('type' => 'text', 'name' => 'close_note', 'label' => $langs->trans("Comment"), 'value' => '', 'morecss' => 'minwidth300'));

			$formconfirm = $form->formconfirm($_SERVER['PHP_SELF'].'?id='.$object->id, $langs->trans('CancelBill'), $langs->trans('ConfirmCancelBill', $object->ref), 'confirm_canceled', $formquestion, "yes", 1, 250);
		}

		// Confirmation de la suppression de la facture fournisseur
		if ($action == 'delete') {
			$formquestion = array();

			$qualified_for_stock_change = 0;
			if (!getDolGlobalString('STOCK_SUPPORTS_SERVICES')) {
				$qualified_for_stock_change = $object->hasProductsOrServices(2);
			} else {
				$qualified_for_stock_change = $object->hasProductsOrServices(1);
			}

			if (isModEnabled('stock') && getDolGlobalString('STOCK_CALCULATE_ON_SUPPLIER_BILL') && $qualified_for_stock_change) {
				$langs->load("stocks");
				require_once DOL_DOCUMENT_ROOT.'/product/class/html.formproduct.class.php';
				$formproduct = new FormProduct($db);
				$warehouse = new Entrepot($db);
				$warehouse_array = $warehouse->list_array();

				$selectwarehouse = '<span class="questionrevertstock hidden">';
				if (count($warehouse_array) == 1) {
					$label = $object->type == FactureFournisseur::TYPE_CREDIT_NOTE ? $langs->trans("WarehouseForStockIncrease", current($warehouse_array)) : $langs->trans("WarehouseForStockDecrease", current($warehouse_array));
					$selectwarehouse .= '<input type="hidden" id="idwarehouse" name="idwarehouse" value="'.key($warehouse_array).'">';
				} else {
					$label = $object->type == FactureFournisseur::TYPE_CREDIT_NOTE ? $langs->trans("SelectWarehouseForStockIncrease") : $langs->trans("SelectWarehouseForStockDecrease");
					$selectwarehouse .= $formproduct->selectWarehouses(GETPOST('idwarehouse') ? GETPOST('idwarehouse') : 'ifone', 'idwarehouse', '', 1);
				}
				$selectwarehouse .= '</span>';

				$selectyesno = array(0 => $langs->trans('No'), 1 => $langs->trans('Yes'));

				print '<script type="text/javascript">
				$(document).ready(function() {
					$("#revertstock").change(function() {
						if(this.value > 0) {
							$(".questionrevertstock").removeClass("hidden");
						} else {
							$(".questionrevertstock").addClass("hidden");
						}
					});
				});
				</script>';

				$formquestion = array(
					array('type' => 'select', 'name' => 'revertstock', 'label' => $langs->trans("RevertProductsToStock"), 'select_show_empty' => 0, 'values' => $selectyesno),
					array('type' => 'other', 'name' => 'idwarehouse', 'label' => $label, 'value' => $selectwarehouse, 'tdclass' => 'questionrevertstock hidden')
				);
			}

			$formconfirm = $form->formconfirm($_SERVER["PHP_SELF"].'?id='.$object->id, $langs->trans('DeleteBill'), $langs->trans('ConfirmDeleteBill'), 'confirm_delete', $formquestion, 1, 1);
		}
		if ($action == 'deletepayment') {
			$payment_id = GETPOST('paiement_id');
			$formconfirm = $form->formconfirm($_SERVER["PHP_SELF"].'?id='.$object->id.'&paiement_id='.$payment_id, $langs->trans('DeletePayment'), $langs->trans('ConfirmDeletePayment'), 'confirm_delete_paiement', '', 0, 1);
		}

		// Confirmation to delete line
		if ($action == 'ask_deleteline') {
			$formconfirm = $form->formconfirm($_SERVER["PHP_SELF"].'?id='.$object->id.'&lineid='.$lineid, $langs->trans('DeleteProductLine'), $langs->trans('ConfirmDeleteProductLine'), 'confirm_deleteline', '', 0, 1);
		}

		if (!$formconfirm) {
			$parameters = array('formConfirm' => $formconfirm, 'lineid'=>$lineid);
			$reshook = $hookmanager->executeHooks('formConfirm', $parameters, $object, $action); // Note that $action and $object may have been modified by hook
			if (empty($reshook)) {
				$formconfirm .= $hookmanager->resPrint;
			} elseif ($reshook > 0) {
				$formconfirm = $hookmanager->resPrint;
			}
		}

		// Print form confirm
		print $formconfirm;


		// Supplier invoice card
		$linkback = '<a href="'.DOL_URL_ROOT.'/fourn/facture/list.php?restore_lastsearch_values=1'.(!empty($socid) ? '&socid='.$socid : '').'">'.$langs->trans("BackToList").'</a>';

		$morehtmlref = '<div class="refidno">';
		// Ref supplier
		$morehtmlref .= $form->editfieldkey("RefSupplier", 'ref_supplier', $object->ref_supplier, $object, $usercancreate, 'string', '', 0, 1);
		$morehtmlref .= $form->editfieldval("RefSupplier", 'ref_supplier', $object->ref_supplier, $object, $usercancreate, 'string', '', null, null, '', 1);
		// Thirdparty
		$morehtmlref .= '<br>'.$object->thirdparty->getNomUrl(1, 'supplier');
		if (!getDolGlobalString('MAIN_DISABLE_OTHER_LINK') && $object->thirdparty->id > 0) {
			$morehtmlref .= ' <div class="inline-block valignmiddle">(<a class="valignmiddle" href="'.DOL_URL_ROOT.'/fourn/facture/list.php?socid='.((int) $object->thirdparty->id).'&search_company='.urlencode($object->thirdparty->name).'">'.$langs->trans("OtherBills").'</a>)</div>';
		}
		// Project
		if (isModEnabled('project')) {
			$langs->load("projects");
			$morehtmlref .= '<br>';
			if ($permissiontoadd) {
				$morehtmlref .= img_picto($langs->trans("Project"), 'project', 'class="pictofixedwidth"');
				if ($action != 'classify') {
					$morehtmlref .= '<a class="editfielda" href="'.$_SERVER['PHP_SELF'].'?action=classify&token='.newToken().'&id='.((int) $object->id).'">'.img_edit($langs->transnoentitiesnoconv('SetProject')).'</a> ';
				}
				$morehtmlref .= $form->form_project($_SERVER['PHP_SELF'].'?id='.$object->id, (!getDolGlobalString('PROJECT_CAN_ALWAYS_LINK_TO_ALL_SUPPLIERS') ? $object->socid : -1), $object->fk_project, ($action == 'classify' ? 'projectid' : 'none'), 0, 0, 0, 1, '', 'maxwidth300');
			} else {
				if (!empty($object->fk_project)) {
					$proj = new Project($db);
					$proj->fetch($object->fk_project);
					$morehtmlref .= $proj->getNomUrl(1);
					if ($proj->title) {
						$morehtmlref .= '<span class="opacitymedium"> - '.dol_escape_htmltag($proj->title).'</span>';
					}
				}
			}
		}
		$morehtmlref .= '</div>';

		$object->totalpaid = $totalpaid; // To give a chance to dol_banner_tab to use already paid amount to show correct status

		dol_banner_tab($object, 'ref', $linkback, 1, 'ref', 'ref', $morehtmlref);

		// Call Hook tabContentViewSupplierInvoice
		$parameters = array();
		// Note that $action and $object may be modified by hook
		$reshook = $hookmanager->executeHooks('tabContentViewSupplierInvoice', $parameters, $object, $action);
		if (empty($reshook)) {
			print '<div class="fichecenter">';
			print '<div class="fichehalfleft">';
			print '<div class="underbanner clearboth"></div>';

			print '<table class="border tableforfield centpercent">';

			// Type
			print '<tr><td class="titlefield">'.$langs->trans('Type').'</td><td>';
			print '<span class="badgeneutral">';
			print $object->getLibType();
			print '</span>';
			if ($object->subtype > 0) {
				print ' '.$object->getSubtypeLabel('facture_fourn');
			}
			if ($object->type == FactureFournisseur::TYPE_REPLACEMENT) {
				$facreplaced = new FactureFournisseur($db);
				$facreplaced->fetch($object->fk_facture_source);
				print ' <span class="opacitymediumbycolor paddingleft">'.$langs->transnoentities("ReplaceInvoice", $facreplaced->getNomUrl(1)).'</span>';
			}
			if ($object->type == FactureFournisseur::TYPE_CREDIT_NOTE) {
				if ($object->fk_facture_source > 0) {
					$facusing = new FactureFournisseur($db);
					$facusing->fetch($object->fk_facture_source);
					print ' <span class="opacitymediumbycolor paddingleft">'.$langs->transnoentities("CorrectInvoice", $facusing->getNomUrl(1)).'</span>';
				} else {
					$langs->load("errors");
					print ' <span class="opacitymediumbycolor paddingleft">'.$langs->transnoentities("WarningCorrectedInvoiceNotFound").'</span>';
				}
			}

			$facidavoir = $object->getListIdAvoirFromInvoice();
			if (count($facidavoir) > 0) {
				$invoicecredits = array();
				foreach ($facidavoir as $id) {
					$facavoir = new FactureFournisseur($db);
					$facavoir->fetch($id);
					$invoicecredits[] = $facavoir->getNomUrl(1);
				}
				print ' <span class="opacitymediumbycolor paddingleft">'.$langs->transnoentities("InvoiceHasAvoir") . (count($invoicecredits) ? ' ' : '') . implode(',', $invoicecredits);
				print '</span>';
			}
			if (isset($objectidnext) && $objectidnext > 0) {
				$facthatreplace = new FactureFournisseur($db);

				$facthatreplace->fetch($objectidnext);
				print ' <span class="opacitymediumbycolor paddingleft">'.str_replace('{s1}', $facthatreplace->getNomUrl(1), $langs->transnoentities("ReplacedByInvoice", '{s1}')).'</span>';
			}
			if ($object->type == FactureFournisseur::TYPE_CREDIT_NOTE || $object->type == FactureFournisseur::TYPE_DEPOSIT) {
				$discount = new DiscountAbsolute($db);
				$result = $discount->fetch(0, 0, $object->id);
				if ($result > 0) {
					print ' <span class="opacitymediumbycolor paddingleft">';
					$s = $langs->trans("CreditNoteConvertedIntoDiscount", '{s1}', '{s2}');
					$s = str_replace('{s1}', $object->getLibType(1), $s);
					$s = str_replace('{s2}', $discount->getNomUrl(1, 'discount'), $s);
					print $s;
					print '</span><br>';
				}
			}

			if ($object->fk_fac_rec_source > 0) {
				$tmptemplate = new FactureFournisseurRec($db);
				$result = $tmptemplate->fetch($object->fk_fac_rec_source);
				if ($result > 0) {
					print ' <span class="opacitymediumbycolor paddingleft">';
					$link = '<a href="'.DOL_URL_ROOT.'/fourn/facture/card-rec.php?facid='.$tmptemplate->id.'">'.dol_escape_htmltag($tmptemplate->title).'</a>';
					$s = $langs->transnoentities("GeneratedFromSupplierTemplate", $link);

					print $s;
					print '</span>';
				}
			}
			print '</td></tr>';


			// Relative and absolute discounts
			print '<!-- Discounts -->'."\n";
			print '<tr><td>'.$langs->trans('DiscountStillRemaining');
			print '</td><td>';

			$thirdparty = $societe;
			$discount_type = 1;
			include DOL_DOCUMENT_ROOT.'/core/tpl/object_discounts.tpl.php';

			print '</td></tr>';

			// Label
			print '<tr>';
			print '<td>'.$form->editfieldkey("Label", 'label', $object->label, $object, $usercancreate).'</td>';
			print '<td>'.$form->editfieldval("Label", 'label', $object->label, $object, $usercancreate).'</td>';
			print '</tr>';

			//$form_permission = ($object->statut < FactureFournisseur::STATUS_CLOSED) && $usercancreate && ($object->getSommePaiement() <= 0);
			$form_permission = ($object->statut < FactureFournisseur::STATUS_CLOSED) && $usercancreate;

			// Date
			print '<tr><td>';
			print $form->editfieldkey("DateInvoice", 'datef', $object->datep, $object, $form_permission, 'datepicker');
			print '</td><td colspan="3">';
			print $form->editfieldval("Date", 'datef', $object->datep, $object, $form_permission, 'datepicker');
			print '</td>';

			// Default terms of the settlement
			$langs->load('bills');
			print '<tr><td class="nowrap">';
			print '<table class="nobordernopadding centpercent"><tr><td class="nowrap">';
			print $langs->trans('PaymentConditions');
			print '<td>';
			if ($action != 'editconditions' && $form_permission) {
				print '<td class="right"><a class="editfielda reposition" href="'.$_SERVER["PHP_SELF"].'?action=editconditions&token='.newToken().'&id='.$object->id.'">'.img_edit($langs->trans('SetConditions'), 1).'</a></td>';
			}
			print '</tr></table>';
			print '</td><td>';
			if ($action == 'editconditions') {
				$form->form_conditions_reglement($_SERVER['PHP_SELF'].'?id='.$object->id, $object->cond_reglement_id, 'cond_reglement_id');
			} else {
				$form->form_conditions_reglement($_SERVER['PHP_SELF'].'?id='.$object->id, $object->cond_reglement_id, 'none');
			}
			print "</td>";
			print '</tr>';

			// Due date
			print '<tr><td>';
			print $form->editfieldkey("DateMaxPayment", 'date_lim_reglement', $object->date_echeance, $object, $form_permission, 'datepicker');
			print '</td><td>';
			print $form->editfieldval("DateMaxPayment", 'date_lim_reglement', $object->date_echeance, $object, $form_permission, 'datepicker');
			if ($action != 'editdate_lim_reglement' && $object->hasDelay()) {
				print img_warning($langs->trans('Late'));
			}
			print '</td>';

			// Mode of payment
			$langs->load('bills');
			print '<tr><td class="nowrap">';
			print '<table class="nobordernopadding centpercent"><tr><td class="nowrap">';
			print $langs->trans('PaymentMode');
			print '</td>';
			if ($action != 'editmode' && $form_permission) {
				print '<td class="right"><a class="editfielda" href="'.$_SERVER["PHP_SELF"].'?action=editmode&token='.newToken().'&id='.$object->id.'">'.img_edit($langs->trans('SetMode'), 1).'</a></td>';
			}
			print '</tr></table>';
			print '</td><td>';
			if ($action == 'editmode') {
				$form->form_modes_reglement($_SERVER['PHP_SELF'].'?id='.$object->id, $object->mode_reglement_id, 'mode_reglement_id', 'DBIT', 1, 1);
			} else {
				$form->form_modes_reglement($_SERVER['PHP_SELF'].'?id='.$object->id, $object->mode_reglement_id, 'none');
			}
			print '</td></tr>';

			// Multicurrency
			if (isModEnabled("multicurrency")) {
				// Multicurrency code
				print '<tr>';
				print '<td>';
				print '<table class="nobordernopadding" width="100%"><tr><td>';
				print $form->editfieldkey('Currency', 'multicurrency_code', '', $object, 0);
				print '</td>';
				if ($action != 'editmulticurrencycode' && $object->statut == $object::STATUS_DRAFT) {
					print '<td class="right"><a class="editfielda" href="'.$_SERVER["PHP_SELF"].'?action=editmulticurrencycode&token='.newToken().'&id='.$object->id.'">'.img_edit($langs->transnoentitiesnoconv('SetMultiCurrencyCode'), 1).'</a></td>';
				}
				print '</tr></table>';
				print '</td><td>';
				if ($action == 'editmulticurrencycode') {
					$form->form_multicurrency_code($_SERVER['PHP_SELF'].'?id='.$object->id, $object->multicurrency_code, 'multicurrency_code');
				} else {
					$form->form_multicurrency_code($_SERVER['PHP_SELF'].'?id='.$object->id, $object->multicurrency_code, 'none');
				}
				print '</td></tr>';

				// Multicurrency rate
				if ($object->multicurrency_code != $conf->currency || $object->multicurrency_tx != 1) {
					print '<tr>';
					print '<td>';
					print '<table class="nobordernopadding centpercent"><tr><td>';
					print $form->editfieldkey('CurrencyRate', 'multicurrency_tx', '', $object, 0);
					print '</td>';
					if ($action != 'editmulticurrencyrate' && $object->statut == $object::STATUS_DRAFT && $object->multicurrency_code && $object->multicurrency_code != $conf->currency) {
						print '<td class="right"><a class="editfielda" href="'.$_SERVER["PHP_SELF"].'?action=editmulticurrencyrate&token='.newToken().'&id='.$object->id.'">'.img_edit($langs->transnoentitiesnoconv('SetMultiCurrencyCode'), 1).'</a></td>';
					}
					print '</tr></table>';
					print '</td><td>';
					if ($action == 'editmulticurrencyrate' || $action == 'actualizemulticurrencyrate') {
						if ($action == 'actualizemulticurrencyrate') {
							list($object->fk_multicurrency, $object->multicurrency_tx) = MultiCurrency::getIdAndTxFromCode($object->db, $object->multicurrency_code);
						}
						$form->form_multicurrency_rate($_SERVER['PHP_SELF'].'?id='.$object->id, $object->multicurrency_tx, 'multicurrency_tx', $object->multicurrency_code);
					} else {
						$form->form_multicurrency_rate($_SERVER['PHP_SELF'].'?id='.$object->id, $object->multicurrency_tx, 'none', $object->multicurrency_code);
						if ($object->statut == $object::STATUS_DRAFT && $object->multicurrency_code && $object->multicurrency_code != $conf->currency) {
							print '<div class="inline-block"> &nbsp; &nbsp; &nbsp; &nbsp; ';
							print '<a href="'.$_SERVER["PHP_SELF"].'?id='.$object->id.'&action=actualizemulticurrencyrate">'.$langs->trans("ActualizeCurrency").'</a>';
							print '</div>';
						}
					}
					print '</td></tr>';
				}
			}

			// Bank Account
			if (isModEnabled("banque")) {
				print '<tr><td class="nowrap">';
				print '<table width="100%" class="nobordernopadding"><tr><td class="nowrap">';
				print $langs->trans('BankAccount');
				print '<td>';
				if ($action != 'editbankaccount' && $usercancreate) {
					print '<td class="right"><a class="editfielda" href="'.$_SERVER["PHP_SELF"].'?action=editbankaccount&token='.newToken().'&id='.$object->id.'">'.img_edit($langs->trans('SetBankAccount'), 1).'</a></td>';
				}
				print '</tr></table>';
				print '</td><td>';
				if ($action == 'editbankaccount') {
					$form->formSelectAccount($_SERVER['PHP_SELF'].'?id='.$object->id, $object->fk_account, 'fk_account', 1);
				} else {
					$form->formSelectAccount($_SERVER['PHP_SELF'].'?id='.$object->id, $object->fk_account, 'none');
				}
				print "</td>";
				print '</tr>';
			}

			// Vat reverse-charge by default
			if (getDolGlobalString('ACCOUNTING_FORCE_ENABLE_VAT_REVERSE_CHARGE')) {
				print '<tr><td class="nowrap">';
				print '<table width="100%" class="nobordernopadding"><tr><td class="nowrap">';
				print $langs->trans('VATReverseCharge');
				print '<td>';
				if ($action != 'editvatreversecharge' && $usercancreate) {
					print '<td class="right"><a class="editfielda" href="'.$_SERVER["PHP_SELF"].'?action=editvatreversecharge&amp;id='.$object->id.'">'.img_edit($langs->trans('SetVATReverseCharge'), 1).'</a></td>';
				}
				print '</tr></table>';
				print '</td><td>';
				if ($action == 'editvatreversecharge') {
					print '<form method="post" action="'.$_SERVER['PHP_SELF'].'?id='.$object->id.'">';
					print '<input type="hidden" name="action" value="setvatreversecharge">';
					print '<input type="hidden" name="token" value="'.newToken().'">';

					print '<input type="checkbox" name="vat_reverse_charge"' . ($object->vat_reverse_charge == '1' ? ' checked ' : '') . '>';

					print '<input type="submit" class="button valignmiddle" value="'.$langs->trans("Modify").'">';
					print '</form>';
				} else {
					print '<input type="checkbox" name="vat_reverse_charge"'. ($object->vat_reverse_charge == '1' ? ' checked ' : '') . ' disabled>';
				}
				print '</td></tr>';
			}

			// Incoterms
			if (isModEnabled('incoterm')) {
				print '<tr><td>';
				print '<table width="100%" class="nobordernopadding"><tr><td>';
				print $langs->trans('IncotermLabel');
				print '<td><td class="right">';
				if ($usercancreate) {
					print '<a class="editfielda" href="'.DOL_URL_ROOT.'/fourn/facture/card.php?facid='.$object->id.'&action=editincoterm&token='.newToken().'">'.img_edit().'</a>';
				} else {
					print '&nbsp;';
				}
				print '</td></tr></table>';
				print '</td>';
				print '<td>';
				if ($action != 'editincoterm') {
					print $form->textwithpicto($object->display_incoterms(), $object->label_incoterms, 1);
				} else {
					print $form->select_incoterms((!empty($object->fk_incoterms) ? $object->fk_incoterms : ''), (!empty($object->location_incoterms) ? $object->location_incoterms : ''), $_SERVER['PHP_SELF'].'?id='.$object->id);
				}
				print '</td></tr>';
			}

			// Intracomm report
			if (isModEnabled('intracommreport')) {
				$langs->loadLangs(array("intracommreport"));
				print '<tr><td>';
				print '<table class="nobordernopadding centpercent"><tr><td>';
				print $langs->trans('IntracommReportTransportMode');
				print '</td>';
				if ($action != 'edittransportmode' && ($user->hasRight("fournisseur", "facture", "creer") || $user->hasRight("supplier_invoice", "creer"))) {
					print '<td class="right"><a class="editfielda" href="'.$_SERVER["PHP_SELF"].'?action=edittransportmode&token='.newToken().'&id='.$object->id.'">'.img_edit().'</a></td>';
				}
				print '</tr></table>';
				print '</td>';
				print '<td>';
				if ($action == 'edittransportmode') {
					$form->formSelectTransportMode($_SERVER['PHP_SELF'].'?id='.$object->id, $object->transport_mode_id, 'transport_mode_id', 1, 1);
				} else {
					$form->formSelectTransportMode($_SERVER['PHP_SELF'].'?id='.$object->id, $object->transport_mode_id, 'none');
				}
				print '</td></tr>';
			}

			// Other attributes
			$cols = 2;
			include DOL_DOCUMENT_ROOT.'/core/tpl/extrafields_view.tpl.php';

			print '</table>';
			print '</div>';

			print '<div class="fichehalfright">';
			print '<div class="underbanner clearboth"></div>';

			print '<table class="border tableforfield centpercent">';

			print '<tr>';
			print '<td class="titlefieldmiddle">' . $langs->trans('AmountHT') . '</td>';
			print '<td class="nowrap amountcard right">' . price($object->total_ht, '', $langs, 0, -1, -1, $conf->currency) . '</td>';
			if (isModEnabled("multicurrency") && ($object->multicurrency_code && $object->multicurrency_code != $conf->currency)) {
				print '<td class="nowrap amountcard right">' . price($object->multicurrency_total_ht, '', $langs, 0, -1, -1, $object->multicurrency_code) . '</td>';
			}
			print '</tr>';

			print '<tr>';
			print '<td>' . $langs->trans('AmountVAT') . '</td>';
			print '<td class="nowrap amountcard right">';
			if (GETPOST('calculationrule')) {
				$calculationrule = GETPOST('calculationrule', 'alpha');
			} else {
				$calculationrule = (!getDolGlobalString('MAIN_ROUNDOFTOTAL_NOT_TOTALOFROUND') ? 'totalofround' : 'roundoftotal');
			}
			if ($calculationrule == 'totalofround') {
				$calculationrulenum = 1;
			} else {
				$calculationrulenum = 2;
			}
			// Show link for "recalculate"
			if ($object->getVentilExportCompta() == 0) {
				$s = '<span class="hideonsmartphone opacitymedium">' . $langs->trans("ReCalculate") . ' </span>';
				$s .= '<a href="' . $_SERVER["PHP_SELF"] . '?id=' . $object->id . '&action=calculate&calculationrule=totalofround">' . $langs->trans("Mode1") . '</a>';
				$s .= ' / ';
				$s .= '<a href="' . $_SERVER["PHP_SELF"] . '?id=' . $object->id . '&action=calculate&calculationrule=roundoftotal">' . $langs->trans("Mode2") . '</a>';
				print '<div class="inline-block">';
				print $form->textwithtooltip($s, $langs->trans("CalculationRuleDesc", $calculationrulenum) . '<br>' . $langs->trans("CalculationRuleDescSupplier"), 2, 1, img_picto('', 'help'), '', 3, '', 0, 'recalculate');
				print '&nbsp; &nbsp; &nbsp; &nbsp;';
				print '</div>';
			}
			print price($object->total_tva, 1, $langs, 0, -1, -1, $conf->currency);
			print '</td>';
			if (isModEnabled("multicurrency") && ($object->multicurrency_code && $object->multicurrency_code != $conf->currency)) {
				print '<td class="nowrap amountcard right">' . price($object->multicurrency_total_tva, '', $langs, 0, -1, -1, $object->multicurrency_code) . '</td>';
			}
			print '</tr>';

			if ($societe->localtax1_assuj == "1") { //Localtax1
				print '<tr>';
				print '<td>' . $langs->transcountry("AmountLT1", $societe->country_code) . '</td>';
				print '<td class="nowrap amountcard right">' . price($object->total_localtax1, 1, $langs, 0, -1, -1, $conf->currency) . '</td>';
				print '</tr>';
			}
			if ($societe->localtax2_assuj == "1") { //Localtax2
				print '<tr>';
				print '<td>' . $langs->transcountry("AmountLT2", $societe->country_code) . '</td>';
				print '<td class="nowrap amountcard right">' . price($object->total_localtax2, 1, $langs, 0, -1, -1, $conf->currency) . '</td>';
				print '</tr>';
			}

			print '<tr>';
			print '<td>' . $langs->trans('AmountTTC') . '</td>';
			print '<td class="nowrap amountcard right">' . price($object->total_ttc, '', $langs, 0, -1, -1, $conf->currency) . '</td>';
			if (isModEnabled("multicurrency") && ($object->multicurrency_code && $object->multicurrency_code != $conf->currency)) {
				print '<td class="nowrap amountcard right">' . price($object->multicurrency_total_ttc, '', $langs, 0, -1, -1, $object->multicurrency_code) . '</td>';
			}
			print '</tr>';

			print '</table>';


			// List of payments

			$totalpaid = 0;

			$sign = 1;
			if ($object->type == FactureFournisseur::TYPE_CREDIT_NOTE) {
				$sign = - 1;
			}

			$nbrows = 9;
			$nbcols = 3;
			if (isModEnabled('project')) {
				$nbrows++;
			}
			if (isModEnabled("banque")) {
				$nbrows++;
				$nbcols++;
			}
			if (isModEnabled('incoterm')) {
				$nbrows++;
			}
			if (isModEnabled("multicurrency")) {
				$nbrows += 5;
			}

			// Local taxes
			if ($societe->localtax1_assuj == "1") {
				$nbrows++;
			}
			if ($societe->localtax2_assuj == "1") {
				$nbrows++;
			}

			$sql = 'SELECT p.datep as dp, p.ref, p.num_paiement as num_payment, p.rowid, p.fk_bank,';
			$sql .= ' c.id as payment_type, c.code as payment_code,';
			$sql .= ' pf.amount,';
			$sql .= ' ba.rowid as baid, ba.ref as baref, ba.label, ba.number as banumber, ba.account_number, ba.fk_accountancy_journal';
			$sql .= ' FROM '.MAIN_DB_PREFIX.'paiementfourn as p';
			$sql .= ' LEFT JOIN '.MAIN_DB_PREFIX.'bank as b ON p.fk_bank = b.rowid';
			$sql .= ' LEFT JOIN '.MAIN_DB_PREFIX.'bank_account as ba ON b.fk_account = ba.rowid';
			$sql .= ' LEFT JOIN '.MAIN_DB_PREFIX.'c_paiement as c ON p.fk_paiement = c.id';
			$sql .= ' LEFT JOIN '.MAIN_DB_PREFIX.'paiementfourn_facturefourn as pf ON pf.fk_paiementfourn = p.rowid';
			$sql .= ' WHERE pf.fk_facturefourn = '.((int) $object->id);
			$sql .= ' ORDER BY p.datep, p.tms';

			$result = $db->query($sql);
			if ($result) {
				$num = $db->num_rows($result);
				$i = 0;

				print '<div class="div-table-responsive-no-min">';
				print '<table class="noborder paymenttable centpercent">';
				print '<tr class="liste_titre">';
				print '<td class="liste_titre">'.($object->type == FactureFournisseur::TYPE_CREDIT_NOTE ? $langs->trans("PaymentsBack") : $langs->trans('Payments')).'</td>';
				print '<td>'.$langs->trans('Date').'</td>';
				print '<td>'.$langs->trans('Type').'</td>';
				if (isModEnabled("banque")) {
					print '<td class="right">'.$langs->trans('BankAccount').'</td>';
				}
				print '<td class="right">'.$langs->trans('Amount').'</td>';
				print '<td width="18">&nbsp;</td>';
				print '</tr>';

				if ($num > 0) {
					while ($i < $num) {
						$objp = $db->fetch_object($result);

						$paymentstatic->id = $objp->rowid;
						$paymentstatic->datepaye = $db->jdate($objp->dp);
						$paymentstatic->ref = ($objp->ref ? $objp->ref : $objp->rowid);
						$paymentstatic->num_payment = $objp->num_payment;

						$paymentstatic->paiementcode = $objp->payment_code;
						$paymentstatic->type_code = $objp->payment_code;
						$paymentstatic->type_label = $objp->payment_type;

						print '<tr class="oddeven">';
						print '<td class="nowraponall">';
						print $paymentstatic->getNomUrl(1);
						print '</td>';
						print '<td>'.dol_print_date($db->jdate($objp->dp), 'day').'</td>';
						$s = $form->form_modes_reglement(null, $objp->payment_type, 'none', '', 1, 0, '', 1).' '.$objp->num_payment;
						print '<td class="tdoverflowmax125" title="'.dol_escape_htmltag($s).'">';
						print $s;
						print '</td>';
						if (isModEnabled("banque")) {
							$bankaccountstatic->id = $objp->baid;
							$bankaccountstatic->ref = $objp->baref;
							$bankaccountstatic->label = $objp->baref;
							$bankaccountstatic->number = $objp->banumber;

							if (isModEnabled('accounting')) {
								$bankaccountstatic->account_number = $objp->account_number;

								$accountingjournal = new AccountingJournal($db);
								$accountingjournal->fetch($objp->fk_accountancy_journal);
								$bankaccountstatic->accountancy_journal = $accountingjournal->getNomUrl(0, 1, 1, '', 1);
							}

							print '<td class="right">';
							if ($objp->baid > 0) {
								print $bankaccountstatic->getNomUrl(1, 'transactions');
							}
							print '</td>';
						}
						print '<td class="right">'.price($sign * $objp->amount).'</td>';
						print '<td class="center">';
						if ($object->statut == FactureFournisseur::STATUS_VALIDATED && $object->paye == 0 && $user->socid == 0) {
							print '<a href="'.$_SERVER["PHP_SELF"].'?id='.$object->id.'&action=deletepayment&token='.newToken().'&paiement_id='.$objp->rowid.'">';
							print img_delete();
							print '</a>';
						}
						print '</td>';
						print '</tr>';
						$totalpaid += $objp->amount;
						$i++;
					}
				} else {
					print '<tr class="oddeven"><td colspan="'.$nbcols.'"><span class="opacitymedium">'.$langs->trans("None").'</span></td><td></td><td></td></tr>';
				}
<<<<<<< HEAD

				/*
				if ($object->paye == 0)
				{
					print '<tr><td colspan="'.$nbcols.'" class="right">'.$langs->trans('AlreadyPaid').' :</td><td class="right">'.price($totalpaid).'</td><td></td></tr>';
					print '<tr><td colspan="'.$nbcols.'" class="right">'.$langs->trans("Billed").' :</td><td class="right">'.price($object->total_ttc).'</td><td></td></tr>';

					$resteapayer = $object->total_ttc - $totalpaid;

=======

				/*
				if ($object->paye == 0)
				{
					print '<tr><td colspan="'.$nbcols.'" class="right">'.$langs->trans('AlreadyPaid').' :</td><td class="right">'.price($totalpaid).'</td><td></td></tr>';
					print '<tr><td colspan="'.$nbcols.'" class="right">'.$langs->trans("Billed").' :</td><td class="right">'.price($object->total_ttc).'</td><td></td></tr>';

					$resteapayer = $object->total_ttc - $totalpaid;

>>>>>>> 603ec5e6
					print '<tr><td colspan="'.$nbcols.'" class="right">'.$langs->trans('RemainderToPay').' :</td>';
					print '<td class="right'.($resteapayer?' amountremaintopay':'').'">'.price($resteapayer).'</td><td></td></tr>';
				}
				*/

				$db->free($result);
			} else {
				dol_print_error($db);
			}

			if ($object->type != FactureFournisseur::TYPE_CREDIT_NOTE) {
				// Total already paid
				print '<tr><td colspan="'.$nbcols.'" class="right">';
				print '<span class="opacitymedium">';
				if ($object->type != FactureFournisseur::TYPE_DEPOSIT) {
					print $langs->trans('AlreadyPaidNoCreditNotesNoDeposits');
				} else {
					print $langs->trans('AlreadyPaid');
				}
				print '</span>';
				print '</td><td class="right"'.(($totalpaid > 0) ? ' class="amountalreadypaid"' : '').'>'.price($totalpaid).'</td><td>&nbsp;</td></tr>';

				//$resteapayer = $object->total_ttc - $totalpaid;
				$resteapayeraffiche = $resteapayer;

				$cssforamountpaymentcomplete = 'amountpaymentcomplete';

				// Loop on each credit note or deposit amount applied
				$creditnoteamount = 0;
				$depositamount = 0;

				$sql = "SELECT re.rowid, re.amount_ht, re.amount_tva, re.amount_ttc,";
				$sql .= " re.description, re.fk_invoice_supplier_source";
				$sql .= " FROM ".MAIN_DB_PREFIX."societe_remise_except as re";
				$sql .= " WHERE fk_invoice_supplier = ".((int) $object->id);
				$resql = $db->query($sql);
				if ($resql) {
					$num = $db->num_rows($resql);
					$i = 0;
					$invoice = new FactureFournisseur($db);
					while ($i < $num) {
						$obj = $db->fetch_object($resql);
						$invoice->fetch($obj->fk_invoice_supplier_source);
						print '<tr><td colspan="'.$nbcols.'" class="right">';
						if ($invoice->type == FactureFournisseur::TYPE_CREDIT_NOTE) {
							print $langs->trans("CreditNote").' ';
						}
						if ($invoice->type == FactureFournisseur::TYPE_DEPOSIT) {
							print $langs->trans("Deposit").' ';
						}
						print $invoice->getNomUrl(0);
						print ' :</td>';
						print '<td class="right">'.price($obj->amount_ttc).'</td>';
						print '<td class="right">';
						print '<a href="'.$_SERVER["PHP_SELF"].'?facid='.$object->id.'&action=unlinkdiscount&discountid='.$obj->rowid.'">';
						print img_picto($langs->transnoentitiesnoconv("RemoveDiscount"), 'unlink');
						print '</a>';
						print '</td></tr>';
						$i++;
						if ($invoice->type == FactureFournisseur::TYPE_CREDIT_NOTE) {
							$creditnoteamount += $obj->amount_ttc;
						}
						if ($invoice->type == FactureFournisseur::TYPE_DEPOSIT) {
							$depositamount += $obj->amount_ttc;
						}
					}
				} else {
					dol_print_error($db);
				}

				// Paye partiellement 'escompte'
				if (($object->statut == FactureFournisseur::STATUS_CLOSED || $object->statut == FactureFournisseur::STATUS_ABANDONED) && $object->close_code == 'discount_vat') {
					print '<tr><td colspan="'.$nbcols.'" class="right nowrap">';
					print '<span class="opacitymedium">';
					print $form->textwithpicto($langs->trans("Discount"), $langs->trans("HelpEscompte"), - 1);
					print '</span>';
					print '</td><td class="right">'.price($object->total_ttc - $creditnoteamount - $depositamount - $totalpaid).'</td><td>&nbsp;</td></tr>';
					$resteapayeraffiche = 0;
					$cssforamountpaymentcomplete = 'amountpaymentneutral';
				}
				// Paye partiellement ou Abandon 'badsupplier'
				if (($object->statut == FactureFournisseur::STATUS_CLOSED || $object->statut == FactureFournisseur::STATUS_ABANDONED) && $object->close_code == 'badsupplier') {
					print '<tr><td colspan="'.$nbcols.'" class="right nowrap">';
					print '<span class="opacitymedium">';
					print $form->textwithpicto($langs->trans("Abandoned"), $langs->trans("HelpAbandonBadCustomer"), - 1);
					print '</span>';
					print '</td><td class="right">'.price($object->total_ttc - $creditnoteamount - $depositamount - $totalpaid).'</td><td>&nbsp;</td></tr>';
					// $resteapayeraffiche=0;
					$cssforamountpaymentcomplete = 'amountpaymentneutral';
				}
				// Paye partiellement ou Abandon 'product_returned'
				if (($object->statut == FactureFournisseur::STATUS_CLOSED || $object->statut == FactureFournisseur::STATUS_ABANDONED) && $object->close_code == 'product_returned') {
					print '<tr><td colspan="'.$nbcols.'" class="right nowrap">';
					print '<span class="opacitymedium">';
					print $form->textwithpicto($langs->trans("ProductReturned"), $langs->trans("HelpAbandonProductReturned"), - 1);
					print '</span>';
					print '</td><td class="right">'.price($object->total_ttc - $creditnoteamount - $depositamount - $totalpaid).'</td><td>&nbsp;</td></tr>';
					$resteapayeraffiche = 0;
					$cssforamountpaymentcomplete = 'amountpaymentneutral';
<<<<<<< HEAD
				}
				// Paye partiellement ou Abandon 'abandon'
				if (($object->statut == FactureFournisseur::STATUS_CLOSED || $object->statut == FactureFournisseur::STATUS_ABANDONED) && $object->close_code == 'abandon') {
					print '<tr><td colspan="'.$nbcols.'" class="right nowrap">';
					$text = $langs->trans("HelpAbandonOther");
					if ($object->close_note) {
						$text .= '<br><br><b>'.$langs->trans("Reason").'</b>:'.$object->close_note;
					}
					print '<span class="opacitymedium">';
					print $form->textwithpicto($langs->trans("Abandoned"), $text, - 1);
					print '</span>';
					print '</td><td class="right">'.price($object->total_ttc - $creditnoteamount - $depositamount - $totalpaid).'</td><td>&nbsp;</td></tr>';
					$resteapayeraffiche = 0;
					$cssforamountpaymentcomplete = 'amountpaymentneutral';
				}
=======
				}
				// Paye partiellement ou Abandon 'abandon'
				if (($object->statut == FactureFournisseur::STATUS_CLOSED || $object->statut == FactureFournisseur::STATUS_ABANDONED) && $object->close_code == 'abandon') {
					print '<tr><td colspan="'.$nbcols.'" class="right nowrap">';
					$text = $langs->trans("HelpAbandonOther");
					if ($object->close_note) {
						$text .= '<br><br><b>'.$langs->trans("Reason").'</b>:'.$object->close_note;
					}
					print '<span class="opacitymedium">';
					print $form->textwithpicto($langs->trans("Abandoned"), $text, - 1);
					print '</span>';
					print '</td><td class="right">'.price($object->total_ttc - $creditnoteamount - $depositamount - $totalpaid).'</td><td>&nbsp;</td></tr>';
					$resteapayeraffiche = 0;
					$cssforamountpaymentcomplete = 'amountpaymentneutral';
				}
>>>>>>> 603ec5e6

				// Billed
				print '<tr><td colspan="'.$nbcols.'" class="right">';
				print '<span class="opacitymedium">';
				print $langs->trans("Billed");
				print '</span>';
				print '</td><td class="right">'.price($object->total_ttc).'</td><td>&nbsp;</td></tr>';

				// Remainder to pay
				print '<tr><td colspan="'.$nbcols.'" class="right">';
				print '<span class="opacitymedium">';
				print $langs->trans('RemainderToPay');
				if ($resteapayeraffiche < 0) {
					print ' ('.$langs->trans('NegativeIfExcessPaid').')';
				}
				print '</span>';
				print '</td>';
				print '<td class="right'.($resteapayeraffiche ? ' amountremaintopay' : (' '.$cssforamountpaymentcomplete)).'">'.price($resteapayeraffiche).'</td><td>&nbsp;</td></tr>';

				// Remainder to pay Multicurrency
				if (isModEnabled('multicurreny') && $object->multicurrency_code != $conf->currency || $object->multicurrency_tx != 1) {
					print '<tr><td colspan="'.$nbcols.'" class="right">';
					print '<span class="opacitymedium">';
					print $langs->trans('RemainderToPayMulticurrency');
					if ($resteapayeraffiche < 0) {
						print ' ('.$langs->trans('NegativeIfExcessPaid').')';
					}
					print '</span>';
					print '</td>';
					print '<td class="right'.($resteapayeraffiche ? ' amountremaintopay' : (' '.$cssforamountpaymentcomplete)).'">'.(!empty($object->multicurrency_code) ? $object->multicurrency_code : $conf->currency).' '.price(price2num($multicurrency_resteapayer, 'MT')).'</td><td>&nbsp;</td></tr>';
				}
			} else { // Credit note
				$cssforamountpaymentcomplete = 'amountpaymentneutral';

				// Total already paid back
				print '<tr><td colspan="'.$nbcols.'" class="right">';
				print $langs->trans('AlreadyPaidBack');
				print ' :</td><td class="right">'.price($sign * $totalpaid).'</td><td>&nbsp;</td></tr>';

				// Billed
				print '<tr><td colspan="'.$nbcols.'" class="right">'.$langs->trans("Billed").' :</td><td class="right">'.price($sign * $object->total_ttc).'</td><td>&nbsp;</td></tr>';

				// Remainder to pay back
				print '<tr><td colspan="'.$nbcols.'" class="right">';
				print '<span class="opacitymedium">';
				print $langs->trans('RemainderToPayBack');
				if ($resteapayeraffiche > 0) {
					print ' ('.$langs->trans('NegativeIfExcessRefunded').')';
				}
				print '</td>';
				print '</span>';
				print '<td class="right'.($resteapayeraffiche ? ' amountremaintopay' : (' '.$cssforamountpaymentcomplete)).'">'.price($sign * $resteapayeraffiche).'</td><td>&nbsp;</td></tr>';

				// Remainder to pay back Multicurrency
				if (isModEnabled('multicurreny') && $object->multicurrency_code != $conf->currency || $object->multicurrency_tx != 1) {
					print '<tr><td colspan="'.$nbcols.'" class="right">';
					print '<span class="opacitymedium">';
					print $langs->trans('RemainderToPayBackMulticurrency');
					if ($resteapayeraffiche> 0) {
						print ' ('.$langs->trans('NegativeIfExcessRefunded').')';
					}
					print '</span>';
					print '</td>';
					print '<td class="right'.($resteapayeraffiche ? ' amountremaintopay' : (' '.$cssforamountpaymentcomplete)).'">'.(!empty($object->multicurrency_code) ? $object->multicurrency_code : $conf->currency).' '.price(price2num($sign * $object->multicurrency_tx * $resteapayeraffiche, 'MT')).'</td><td>&nbsp;</td></tr>';
				}

				// Sold credit note
				// print '<tr><td colspan="'.$nbcols.'" class="right">'.$langs->trans('TotalTTC').' :</td>';
				// print '<td class="right" style="border: 1px solid;" bgcolor="#f0f0f0"><b>'.price($sign *
				// $object->total_ttc).'</b></td><td>&nbsp;</td></tr>';
			}

			print '</table>';
			print '</div>';

			print '</div>';
			print '</div>';

			print '<div class="clearboth"></div><br>';

			if (getDolGlobalString('MAIN_DISABLE_CONTACTS_TAB')) {
				$blocname = 'contacts';
				$title = $langs->trans('ContactsAddresses');
				include DOL_DOCUMENT_ROOT.'/core/tpl/bloc_showhide.tpl.php';
			}

			if (getDolGlobalString('MAIN_DISABLE_NOTES_TAB')) {
				$colwidth = 20;
				$blocname = 'notes';
				$title = $langs->trans('Notes');
				include DOL_DOCUMENT_ROOT.'/core/tpl/bloc_showhide.tpl.php';
			}


			/*
			 * Lines
			 */
			print '<form name="addproduct" id="addproduct" action="'.$_SERVER["PHP_SELF"].'?id='.$object->id.'" method="POST">';
			print '<input type="hidden" name="token" value="'.newToken().'">';
			print '<input type="hidden" name="action" value="'.(($action != 'editline') ? 'addline' : 'updateline').'">';
			print '<input type="hidden" name="mode" value="">';
			print '<input type="hidden" name="page_y" value="">';
			print '<input type="hidden" name="id" value="'.$object->id.'">';
			print '<input type="hidden" name="socid" value="'.$societe->id.'">';
			print '<input type="hidden" name="backtopage" value="'.$backtopage.'">';

			if (!empty($conf->use_javascript_ajax) && $object->statut == FactureFournisseur::STATUS_DRAFT) {
				include DOL_DOCUMENT_ROOT.'/core/tpl/ajaxrow.tpl.php';
			}

			print '<div class="div-table-responsive-no-min">';
			print '<table id="tablelines" class="noborder noshadow centpercent">';

			global $forceall, $senderissupplier, $dateSelector, $inputalsopricewithtax;
			$forceall = 1;
			$dateSelector = 0;
			$inputalsopricewithtax = 1;
			$senderissupplier = 2; // $senderissupplier=2 is same than 1 but disable test on minimum qty and disable autofill qty with minimum.
			//if (!empty($conf->global->SUPPLIER_INVOICE_WITH_NOPRICEDEFINED)) $senderissupplier=2;
			if (getDolGlobalString('SUPPLIER_INVOICE_WITH_PREDEFINED_PRICES_ONLY')) {
				$senderissupplier = 1;
			}

			// Show object lines (result may vary according to hidden option MAIN_NO_INPUT_PRICE_WITH_TAX)
			if (!empty($object->lines)) {
				$object->printObjectLines($action, $societe, $mysoc, $lineid, 1);
			}

			$num = count($object->lines);

			// Form to add new line
			if ($object->statut == FactureFournisseur::STATUS_DRAFT && $usercancreate) {
				if ($action != 'editline') {
					// Add free products/services

					$parameters = array();
					$reshook = $hookmanager->executeHooks('formAddObjectLine', $parameters, $object, $action); // Note that $action and $object may have been modified by hook
					if ($reshook < 0) {
						setEventMessages($hookmanager->error, $hookmanager->errors, 'errors');
					}
					if (empty($reshook)) {
						$object->formAddObjectLine(1, $societe, $mysoc);
					}
				}
			}

			print '</table>';
			print '</div>';
			print '</form>';
		}

		print dol_get_fiche_end();


		if ($action != 'presend') {
			/*
			 * Buttons actions
			 */

			print '<div class="tabsAction">';

			$parameters = array();
			$reshook = $hookmanager->executeHooks('addMoreActionsButtons', $parameters, $object, $action); // Note that $action and $object may have been
			// modified by hook
			if (empty($reshook)) {
				// Modify a validated invoice with no payments
				if ($object->statut == FactureFournisseur::STATUS_VALIDATED && $action != 'confirm_edit' && $object->getSommePaiement() == 0 && $usercancreate) {
					// We check if lines of invoice are not already transfered into accountancy
					$ventilExportCompta = $object->getVentilExportCompta(); // Should be 0 since the sum of payments are zero. But we keep the protection.

					if ($ventilExportCompta == 0) {
						print '<a class="butAction'.($conf->use_javascript_ajax ? ' reposition' : '').'" href="'.$_SERVER['PHP_SELF'].'?id='.$object->id.'&action=edit&token='.newToken().'">'.$langs->trans('Modify').'</a>';
					} else {
						print '<span class="butActionRefused classfortooltip" title="'.$langs->trans("DisabledBecauseDispatchedInBookkeeping").'">'.$langs->trans('Modify').'</span>';
					}
				}

				$discount = new DiscountAbsolute($db);
				$result = $discount->fetch(0, 0, $object->id);

				// Reopen a standard paid invoice
				if (($object->type == FactureFournisseur::TYPE_STANDARD || $object->type == FactureFournisseur::TYPE_REPLACEMENT
					|| ($object->type == FactureFournisseur::TYPE_CREDIT_NOTE && empty($discount->id))
					|| ($object->type == FactureFournisseur::TYPE_DEPOSIT && empty($discount->id)))
					&& ($object->statut == FactureFournisseur::STATUS_CLOSED || $object->statut == FactureFournisseur::STATUS_ABANDONED)) {				// A paid invoice (partially or completely)
					if (!$objectidnext && $object->close_code != 'replaced' && $usercancreate) {	// Not replaced by another invoice
						print '<a class="butAction'.($conf->use_javascript_ajax ? ' reposition' : '').'" href="'.$_SERVER['PHP_SELF'].'?id='.$object->id.'&action=reopen&token='.newToken().'">'.$langs->trans('ReOpen').'</a>';
					} else {
						if ($usercancreate) {
							print '<span class="butActionRefused classfortooltip" title="'.$langs->trans("DisabledBecauseReplacedInvoice").'">'.$langs->trans('ReOpen').'</span>';
						} elseif (!getDolGlobalString('MAIN_BUTTON_HIDE_UNAUTHORIZED')) {
							print '<span class="butActionRefused classfortooltip">'.$langs->trans('ReOpen').'</span>';
						}
					}
				}

				// Validate
				if ($action != 'confirm_edit' && $object->statut == FactureFournisseur::STATUS_DRAFT) {
					if (count($object->lines)) {
						if ($usercanvalidate) {
							print '<a class="butAction" href="'.$_SERVER["PHP_SELF"].'?id='.$object->id.'&amp;action=valid"';
							print '>'.$langs->trans('Validate').'</a>';
						} else {
							print '<a class="butActionRefused classfortooltip" href="#" title="'.dol_escape_htmltag($langs->trans("NotAllowed")).'"';
							print '>'.$langs->trans('Validate').'</a>';
						}
					}
				}

				// Send by mail
				if (empty($user->socid)) {
					if (($object->statut == FactureFournisseur::STATUS_VALIDATED || $object->statut == FactureFournisseur::STATUS_CLOSED)) {
						if ($usercansend) {
							print '<a class="butAction" href="'.$_SERVER['PHP_SELF'].'?id='.$object->id.'&action=presend&mode=init#formmailbeforetitle">'.$langs->trans('SendMail').'</a>';
						} else {
							print '<span class="butActionRefused classfortooltip">'.$langs->trans('SendMail').'</span>';
						}
					}
				}

				// Create payment
				if ($object->type != FactureFournisseur::TYPE_CREDIT_NOTE && $object->statut == FactureFournisseur::STATUS_VALIDATED && $object->paye == 0) {
					print '<a class="butAction'.($conf->use_javascript_ajax ? ' reposition' : '').'" href="'.DOL_URL_ROOT.'/fourn/facture/paiement.php?facid='.$object->id.'&amp;action=create'.($object->fk_account > 0 ? '&amp;accountid='.$object->fk_account : '').'">'.$langs->trans('DoPayment').'</a>'; // must use facid because id is for payment id not invoice
				}

				// Reverse back money or convert to reduction
				if ($object->type == FactureFournisseur::TYPE_CREDIT_NOTE || $object->type == FactureFournisseur::TYPE_DEPOSIT || $object->type == FactureFournisseur::TYPE_STANDARD) {
					// For credit note only
					if ($object->type == FactureFournisseur::TYPE_CREDIT_NOTE && $object->statut == 1 && $object->paye == 0) {
						if ($resteapayer == 0) {
							print '<span class="butActionRefused classfortooltip" title="'.$langs->trans("DisabledBecauseRemainderToPayIsZero").'">'.$langs->trans('DoPaymentBack').'</span>';
						} else {
							print '<a class="butAction" href="'.DOL_URL_ROOT.'/fourn/facture/paiement.php?facid='.$object->id.'&amp;action=create&amp;accountid='.$object->fk_account.'">'.$langs->trans('DoPaymentBack').'</a>';
						}
					}

					// For standard invoice with excess paid
					if ($object->type == FactureFournisseur::TYPE_STANDARD && empty($object->paye) && ($object->total_ttc - $totalpaid - $totalcreditnotes - $totaldeposits) < 0 && $usercancreate && empty($discount->id)) {
						print '<a class="butAction'.($conf->use_javascript_ajax ? ' reposition' : '').'" href="'.$_SERVER["PHP_SELF"].'?facid='.$object->id.'&amp;action=converttoreduc">'.$langs->trans('ConvertExcessPaidToReduc').'</a>';
					}
					// For credit note
					if ($object->type == FactureFournisseur::TYPE_CREDIT_NOTE && $object->statut == 1 && $object->paye == 0 && $usercancreate
						&& (getDolGlobalString('SUPPLIER_INVOICE_ALLOW_REUSE_OF_CREDIT_WHEN_PARTIALLY_REFUNDED') || $object->getSommePaiement() == 0)
						) {
						print '<a class="butAction'.($conf->use_javascript_ajax ? ' reposition' : '').'" href="'.$_SERVER["PHP_SELF"].'?facid='.$object->id.'&amp;action=converttoreduc" title="'.dol_escape_htmltag($langs->trans("ConfirmConvertToReducSupplier2")).'">'.$langs->trans('ConvertToReduc').'</a>';
					}
					// For deposit invoice
					if ($object->type == FactureFournisseur::TYPE_DEPOSIT && $usercancreate && $object->statut > 0 && empty($discount->id)) {
						print '<a class="butAction'.($conf->use_javascript_ajax ? ' reposition' : '').'" href="'.$_SERVER["PHP_SELF"].'?facid='.$object->id.'&amp;action=converttoreduc">'.$langs->trans('ConvertToReduc').'</a>';
					}
				}

				// Classify paid
				if ($object->statut == FactureFournisseur::STATUS_VALIDATED && $object->paye == 0 && (
					($object->type != FactureFournisseur::TYPE_CREDIT_NOTE && $object->type != FactureFournisseur::TYPE_DEPOSIT && ($resteapayer <= 0 || (getDolGlobalString('SUPPLIER_INVOICE_CAN_SET_PAID_EVEN_IF_PARTIALLY_PAID') && $object->total_ttc == $resteapayer))) ||
						($object->type == FactureFournisseur::TYPE_CREDIT_NOTE && $resteapayer >= 0) ||
						($object->type == FactureFournisseur::TYPE_DEPOSIT && $object->total_ttc > 0 && ($resteapayer == 0 || (getDolGlobalString('SUPPLIER_INVOICE_CAN_SET_PAID_EVEN_IF_PARTIALLY_PAID') && $object->total_ttc == $resteapayer)))
				)
				) {
					print '<a class="butAction'.($conf->use_javascript_ajax ? ' reposition' : '').'" href="'.$_SERVER["PHP_SELF"].'?id='.$object->id.'&amp;action=paid">'.$langs->trans('ClassifyPaid').'</a>';
				}

				// Classify 'closed not completely paid' (possible if validated and not yet filed paid)
				if ($object->statut == FactureFournisseur::STATUS_VALIDATED && $object->paye == 0 && $resteapayer > 0 && (!getDolGlobalString('SUPPLIER_INVOICE_CAN_SET_PAID_EVEN_IF_PARTIALLY_PAID') || $object->total_ttc != $resteapayer)) {
					if ($totalpaid > 0 || $totalcreditnotes > 0) {
						// If one payment or one credit note was linked to this invoice
						print '<a class="butAction'.($conf->use_javascript_ajax ? ' reposition' : '').'" href="'.$_SERVER['PHP_SELF'].'?id='.$object->id.'&amp;action=paid">'.$langs->trans('ClassifyPaidPartially').'</a>';
					} else {
						if (!getDolGlobalString('INVOICE_CAN_NEVER_BE_CANCELED')) {
							print '<a class="butAction'.($conf->use_javascript_ajax ? ' reposition' : '').'" href="'.$_SERVER['PHP_SELF'].'?id='.$object->id.'&amp;action=canceled">'.$langs->trans('ClassifyCanceled').'</a>';
						}
					}
				}

				// Create event
				/*if (isModEnabled('agenda') && !empty($conf->global->MAIN_ADD_EVENT_ON_ELEMENT_CARD)) 	// Add hidden condition because this is not a "workflow" action so should appears somewhere else on page.
				{
					print '<div class="inline-block divButAction"><a class="butAction" href="' . DOL_URL_ROOT . '/comm/action/card.php?action=create&amp;origin=' . $object->element . '&amp;originid=' . $object->id . '&amp;socid=' . $object->socid . '">' . $langs->trans("AddAction") . '</a></div>';
				}*/

				// Create a credit note
				if (($object->type == FactureFournisseur::TYPE_STANDARD || $object->type == FactureFournisseur::TYPE_DEPOSIT) && $object->statut > 0 && $usercancreate) {
					if (!$objectidnext) {
						print '<a class="butAction" href="'.$_SERVER['PHP_SELF'].'?socid='.$object->socid.'&amp;fac_avoir='.$object->id.'&amp;action=create&amp;type=2'.($object->fk_project > 0 ? '&amp;projectid='.$object->fk_project : '').'">'.$langs->trans("CreateCreditNote").'</a>';
					}
				}

				// Clone
				if ($action != 'edit' && $usercancreate) {
					print '<a class="butAction" href="'.$_SERVER["PHP_SELF"].'?id='.$object->id.'&amp;action=clone&amp;socid='.$object->socid.'">'.$langs->trans('ToClone').'</a>';
				}

				// Clone as predefined / Create template
				if (($object->type ==  FactureFournisseur::TYPE_STANDARD || $object->type == FactureFournisseur::TYPE_DEPOSIT) && $object->statut == 0 && $usercancreate) {
					if (!$objectidnext && count($object->lines) > 0) {
						print '<a class="butAction" href="'.DOL_URL_ROOT.'/fourn/facture/card-rec.php?facid='.$object->id.'&amp;action=create">'.$langs->trans("ChangeIntoRepeatableInvoice").'</a>';
					}
				}

				// Delete
				$isErasable = $object->is_erasable();
				if ($action != 'confirm_edit' && ($usercandelete || ($usercancreate && $isErasable == 1))) {	// isErasable = 1 means draft with temporary ref (draft can always be deleted with no need of permissions)
					$enableDelete = false;
					$htmltooltip = '';
					$params = (empty($conf->use_javascript_ajax) ? array() : array('attr' => array('class' => 'reposition')));
					//var_dump($isErasable); var_dump($params);
					if ($isErasable == -4) {
						$htmltooltip = $langs->trans("DisabledBecausePayments");
					} elseif ($isErasable == -3) {	// Should never happen with supplier invoice
						$htmltooltip = $langs->trans("DisabledBecauseNotLastSituationInvoice");
					} elseif ($isErasable == -2) {	// Should never happen with supplier invoice
						$htmltooltip = $langs->trans("DisabledBecauseNotLastInvoice");
					} elseif ($isErasable == -1) {
						$htmltooltip = $langs->trans("DisabledBecauseDispatchedInBookkeeping");
					} elseif ($isErasable <= 0) {	// Any other cases
						$htmltooltip = $langs->trans("DisabledBecauseNotErasable");
					} else {
						$enableDelete = true;
						$htmltooltip = '';
					}
					print dolGetButtonAction($htmltooltip, $langs->trans("Delete"), 'delete', $_SERVER["PHP_SELF"].'?id='.$object->id.'&action=delete&token='.newToken(), $object->id, $enableDelete, $params);
				}
				print '</div>';

				if ($action != 'confirm_edit') {
					print '<div class="fichecenter"><div class="fichehalfleft">';

					/*
					 * Generated documents
					 */
					$ref = dol_sanitizeFileName($object->ref);
					$subdir = get_exdir($object->id, 2, 0, 0, $object, 'invoice_supplier').$ref;
					$filedir = $conf->fournisseur->facture->dir_output.'/'.$subdir;
					$urlsource = $_SERVER['PHP_SELF'].'?id='.$object->id;
					$genallowed = $usercanread;
					$delallowed = $usercancreate;
					$modelpdf = (!empty($object->model_pdf) ? $object->model_pdf : (!getDolGlobalString('INVOICE_SUPPLIER_ADDON_PDF') ? '' : $conf->global->INVOICE_SUPPLIER_ADDON_PDF));

					print $formfile->showdocuments('facture_fournisseur', $subdir, $filedir, $urlsource, $genallowed, $delallowed, $modelpdf, 1, 0, 0, 40, 0, '', '', '', $societe->default_lang);
					$somethingshown = $formfile->numoffiles;

					// Show links to link elements
					$linktoelem = $form->showLinkToObjectBlock($object, null, array('invoice_supplier'));
					$somethingshown = $form->showLinkedObjectBlock($object, $linktoelem);

					print '</div><div class="fichehalfright">';

					// List of actions on element
					include_once DOL_DOCUMENT_ROOT.'/core/class/html.formactions.class.php';
					$formactions = new FormActions($db);
					$somethingshown = $formactions->showactions($object, 'invoice_supplier', $socid, 1, 'listaction'.($genallowed ? 'largetitle' : ''));

					print '</div></div>';
				}
			}
		}

		// Select mail models is same action as presend
		if (GETPOST('modelselected')) {
			$action = 'presend';
		}

		// Presend form
		$modelmail = 'invoice_supplier_send';
		$defaulttopic = 'SendBillRef';
		$diroutput = $conf->fournisseur->facture->dir_output;
		$autocopy = 'MAIN_MAIL_AUTOCOPY_SUPPLIER_INVOICE_TO';
		$trackid = 'sinv'.$object->id;

		include DOL_DOCUMENT_ROOT.'/core/tpl/card_presend.tpl.php';
	}
}


// End of page
llxFooter();
$db->close();<|MERGE_RESOLUTION|>--- conflicted
+++ resolved
@@ -552,17 +552,12 @@
 				}
 			}
 		}
-<<<<<<< HEAD
-
-		if (!getDolGlobalString('MAIN_DISABLE_PDF_AUTOUPDATE')) {
-=======
 		if (!$error) {
 			$db->commit();
 		} else {
 			$db->rollback();
 		}
 		if (empty($error) && !getDolGlobalString('MAIN_DISABLE_PDF_AUTOUPDATE')) {
->>>>>>> 603ec5e6
 			$outputlangs = $langs;
 			$newlang = '';
 			if (getDolGlobalInt('MAIN_MULTILANGS') && empty($newlang) && GETPOST('lang_id', 'aZ09')) {
@@ -2656,7 +2651,6 @@
 		print '<tr><td class="nowrap">'.$langs->trans('PaymentConditionsShort').'</td><td>';
 		print img_picto('', 'payment', 'class="pictofixedwidth"');
 		print $form->getSelectConditionsPaiements($cond_reglement_id, 'cond_reglement_id', -1, 1);
-<<<<<<< HEAD
 
 		print '</td></tr>';
 
@@ -2826,176 +2820,6 @@
 				print '<tr><td>'.$langs->transcountry("AmountLT2", $mysoc->country_code).'</td><td>'.price($objectsrc->total_localtax2)."</td></tr>";
 			}
 			print '<tr><td>'.$langs->trans('AmountTTC').'</td><td>'.price($objectsrc->total_ttc)."</td></tr>";
-=======
-
-		print '</td></tr>';
-
-		// Due date
-		print '<tr><td>'.$langs->trans('DateMaxPayment').'</td><td>';
-		print img_picto('', 'action', 'class="pictofixedwidth"');
-		print $form->selectDate($datedue, 'ech', '', '', '', "add", 1, 1);
-		print '</td></tr>';
-
-		// Payment mode
-		print '<tr><td>'.$langs->trans('PaymentMode').'</td><td>';
-		print img_picto('', 'bank', 'class="pictofixedwidth"');
-		$form->select_types_paiements($mode_reglement_id, 'mode_reglement_id', 'DBIT', 0, 1, 0, 0, 1, 'maxwidth200 widthcentpercentminusx');
-		print '</td></tr>';
-
-		// Bank Account
-		if (isModEnabled("banque")) {
-			print '<tr><td>'.$langs->trans('BankAccount').'</td><td>';
-			// when bank account is empty (means not override by payment mode form a other object, like third-party), try to use default value
-			print img_picto('', 'bank_account', 'class="pictofixedwidth"').$form->select_comptes($fk_account, 'fk_account', 0, '', 1, '', 0, 'maxwidth200 widthcentpercentminusx', 1);
-			print '</td></tr>';
-		}
-
-		// Project
-		if (isModEnabled('project')) {
-			$formproject = new FormProjets($db);
-
-			$langs->load('projects');
-			print '<tr><td>'.$langs->trans('Project').'</td><td>';
-			print img_picto('', 'project', 'class="pictofixedwidth"').$formproject->select_projects((!getDolGlobalString('PROJECT_CAN_ALWAYS_LINK_TO_ALL_SUPPLIERS') ? $societe->id : -1), $projectid, 'projectid', 0, 0, 1, 1, 0, 0, 0, '', 1, 0, 'maxwidth500 widthcentpercentminusxx');
-			print ' <a href="'.DOL_URL_ROOT.'/projet/card.php?socid='.(!empty($soc->id) ? $soc->id : 0).'&action=create&status=1&backtopage='.urlencode($_SERVER["PHP_SELF"].'?action=create&socid='.(!empty($soc->id) ? $soc->id : 0).($fac_recid > 0 ? '&fac_rec='.$fac_recid : '')).'"><span class="fa fa-plus-circle valignmiddle" title="'.$langs->trans("AddProject").'"></span></a>';
-			print '</td></tr>';
-		}
-
-		// Incoterms
-		if (isModEnabled('incoterm')) {
-			print '<tr>';
-			print '<td><label for="incoterm_id">'.$form->textwithpicto($langs->trans("IncotermLabel"), !empty($objectsrc->label_incoterms) ? $objectsrc->label_incoterms : '', 1).'</label></td>';
-			print '<td colspan="3" class="maxwidthonsmartphone">';
-			print img_picto('', 'incoterm', 'class="pictofixedwidth"');
-			print $form->select_incoterms(GETPOSTISSET('incoterm_id') ? GETPOST('incoterm_id', 'alphanohtml') : (!empty($objectsrc->fk_incoterms) ? $objectsrc->fk_incoterms : ''), GETPOSTISSET('location_incoterms') ? GETPOST('location_incoterms', 'alphanohtml') : (!empty($objectsrc->location_incoterms) ? $objectsrc->location_incoterms : ''));
-			print '</td></tr>';
-		}
-
-		// Vat reverse-charge by default
-		if (getDolGlobalString('ACCOUNTING_FORCE_ENABLE_VAT_REVERSE_CHARGE')) {
-			require_once DOL_DOCUMENT_ROOT . '/core/lib/company.lib.php';
-			print '<tr><td>' . $langs->trans('VATReverseCharge') . '</td><td>';
-			// Try to propose to use VAT reverse charge even if the VAT reverse charge is not activated in the supplier card, if this corresponds to the context of use, the activation is proposed
-			if ($vat_reverse_charge == 1 || $societe->vat_reverse_charge == 1 || ($societe->country_code != 'FR' && isInEEC($societe) && !empty($societe->tva_intra))) {
-				$vat_reverse_charge = 1;
-			} else {
-				$vat_reverse_charge = 0;
-			}
-
-			print '<input type="checkbox" name="vat_reverse_charge"'. (!empty($vat_reverse_charge) ? ' checked ' : '') . '>';
-			print '</td></tr>';
-		}
-
-		// Multicurrency
-		if (isModEnabled("multicurrency")) {
-			print '<tr>';
-			print '<td>'.$form->editfieldkey('Currency', 'multicurrency_code', '', $object, 0).'</td>';
-			print '<td class="maxwidthonsmartphone">';
-			print img_picto('', 'currency', 'class="pictofixedwidth"');
-			print $form->selectMultiCurrency((GETPOSTISSET('multicurrency_code') ? GETPOST('multicurrency_code', 'alpha') : $currency_code), 'multicurrency_code');
-			print '</td></tr>';
-		}
-
-		// Help of substitution key
-		$htmltext = '';
-		if ($fac_recid > 0) {
-			$dateexample = $dateinvoice;
-			if (empty($dateexample)) {
-				$dateexample = dol_now();
-			}
-			$substitutionarray = array(
-				'__TOTAL_HT__' => $langs->trans("AmountHT").' ('.$langs->trans("Example").': '.price($exampletemplateinvoice->total_ht).')',
-				'__TOTAL_TTC__' =>  $langs->trans("AmountTTC").' ('.$langs->trans("Example").': '.price($exampletemplateinvoice->total_ttc).')',
-				'__INVOICE_PREVIOUS_MONTH__' => $langs->trans("PreviousMonthOfInvoice").' ('.$langs->trans("Example").': '.dol_print_date(dol_time_plus_duree($dateexample, -1, 'm'), '%m').')',
-				'__INVOICE_MONTH__' =>  $langs->trans("MonthOfInvoice").' ('.$langs->trans("Example").': '.dol_print_date($dateexample, '%m').')',
-				'__INVOICE_NEXT_MONTH__' => $langs->trans("NextMonthOfInvoice").' ('.$langs->trans("Example").': '.dol_print_date(dol_time_plus_duree($dateexample, 1, 'm'), '%m').')',
-				'__INVOICE_PREVIOUS_MONTH_TEXT__' => $langs->trans("TextPreviousMonthOfInvoice").' ('.$langs->trans("Example").': '.dol_print_date(dol_time_plus_duree($dateexample, -1, 'm'), '%B').')',
-				'__INVOICE_MONTH_TEXT__' =>  $langs->trans("TextMonthOfInvoice").' ('.$langs->trans("Example").': '.dol_print_date($dateexample, '%B').')',
-				'__INVOICE_NEXT_MONTH_TEXT__' => $langs->trans("TextNextMonthOfInvoice").' ('.$langs->trans("Example").': '.dol_print_date(dol_time_plus_duree($dateexample, 1, 'm'), '%B').')',
-				'__INVOICE_PREVIOUS_YEAR__' => $langs->trans("PreviousYearOfInvoice").' ('.$langs->trans("Example").': '.dol_print_date(dol_time_plus_duree($dateexample, -1, 'y'), '%Y').')',
-				'__INVOICE_YEAR__' =>  $langs->trans("YearOfInvoice").' ('.$langs->trans("Example").': '.dol_print_date($dateexample, '%Y').')',
-				'__INVOICE_NEXT_YEAR__' => $langs->trans("NextYearOfInvoice").' ('.$langs->trans("Example").': '.dol_print_date(dol_time_plus_duree($dateexample, 1, 'y'), '%Y').')'
-			);
-
-			$htmltext = '<i>'.$langs->trans("FollowingConstantsWillBeSubstituted").':<br>';
-			foreach ($substitutionarray as $key => $val) {
-				$htmltext .= $key.' = '.$langs->trans($val).'<br>';
-			}
-			$htmltext .= '</i>';
-		}
-
-		// Intracomm report
-		if (isModEnabled('intracommreport')) {
-			$langs->loadLangs(array("intracommreport"));
-			print '<tr><td>'.$langs->trans('IntracommReportTransportMode').'</td><td>';
-			$form->selectTransportMode(GETPOSTISSET('transport_mode_id') ? GETPOST('transport_mode_id') : $transport_mode_id, 'transport_mode_id');
-			print '</td></tr>';
-		}
-
-		if (empty($reshook)) {
-			print $object->showOptionals($extrafields, 'create');
-		}
-
-		// Public note
-		print '<tr><td>'.$langs->trans('NotePublic').'</td>';
-		print '<td>';
-		$doleditor = new DolEditor('note_public', (GETPOSTISSET('note_public') ? GETPOST('note_public', 'restricthtml') : $note_public), '', 80, 'dolibarr_notes', 'In', 0, false, !getDolGlobalString('FCKEDITOR_ENABLE_NOTE_PUBLIC') ? 0 : 1, ROWS_3, '90%');
-		print $doleditor->Create(1);
-		print '</td>';
-		// print '<td><textarea name="note" wrap="soft" cols="60" rows="'.ROWS_5.'"></textarea></td>';
-		print '</tr>';
-
-		// Private note
-		print '<tr><td>'.$langs->trans('NotePrivate').'</td>';
-		print '<td>';
-		$doleditor = new DolEditor('note_private', (GETPOSTISSET('note_private') ? GETPOST('note_private', 'restricthtml') : $note_private), '', 80, 'dolibarr_notes', 'In', 0, false, !getDolGlobalString('FCKEDITOR_ENABLE_NOTE_PRIVATE') ? 0 : 1, ROWS_3, '90%');
-		print $doleditor->Create(1);
-		print '</td>';
-		// print '<td><textarea name="note" wrap="soft" cols="60" rows="'.ROWS_5.'"></textarea></td>';
-		print '</tr>';
-
-
-		if (!empty($objectsrc) && is_object($objectsrc)) {
-			print "\n<!-- ".$classname." info -->";
-			print "\n";
-			print '<input type="hidden" name="amount"         value="'.$objectsrc->total_ht.'">'."\n";
-			print '<input type="hidden" name="total"          value="'.$objectsrc->total_ttc.'">'."\n";
-			print '<input type="hidden" name="tva"            value="'.$objectsrc->total_tva.'">'."\n";
-			print '<input type="hidden" name="origin"         value="'.$objectsrc->element.'">';
-			print '<input type="hidden" name="originid"       value="'.$objectsrc->id.'">';
-
-			$txt = $langs->trans($classname);
-			if ($classname == 'CommandeFournisseur') {
-				$langs->load('orders');
-				$txt = $langs->trans("SupplierOrder");
-			}
-			print '<tr><td>'.$txt.'</td><td>'.$objectsrc->getNomUrl(1);
-			// We check if Origin document (id and type is known) has already at least one invoice attached to it
-			$objectsrc->fetchObjectLinked($originid, $origin, '', 'invoice_supplier');
-
-			$invoice_supplier = $objectsrc->linkedObjects['invoice_supplier'];
-
-			// count function need a array as argument (Note: the array must implement Countable too)
-			if (is_array($invoice_supplier)) {
-				$cntinvoice = count($invoice_supplier);
-
-				if ($cntinvoice >= 1) {
-					setEventMessages('WarningBillExist', null, 'warnings');
-					echo ' ('.$langs->trans('LatestRelatedBill').end($invoice_supplier)->getNomUrl(1).')';
-				}
-			}
-
-			print '</td></tr>';
-			print '<tr><td>'.$langs->trans('AmountHT').'</td><td>'.price($objectsrc->total_ht).'</td></tr>';
-			print '<tr><td>'.$langs->trans('AmountVAT').'</td><td>'.price($objectsrc->total_tva)."</td></tr>";
-			if ($mysoc->localtax1_assuj == "1" || $object->total_localtax1 != 0) { //Localtax1
-				print '<tr><td>'.$langs->transcountry("AmountLT1", $mysoc->country_code).'</td><td>'.price($objectsrc->total_localtax1)."</td></tr>";
-			}
-
-			if ($mysoc->localtax2_assuj == "1" || $object->total_localtax2 != 0) { //Localtax2
-				print '<tr><td>'.$langs->transcountry("AmountLT2", $mysoc->country_code).'</td><td>'.price($objectsrc->total_localtax2)."</td></tr>";
-			}
-			print '<tr><td>'.$langs->trans('AmountTTC').'</td><td>'.price($objectsrc->total_ttc)."</td></tr>";
 
 			if (isModEnabled("multicurrency")) {
 				print '<tr><td>'.$langs->trans('MulticurrencyAmountHT').'</td><td>'.price($objectsrc->multicurrency_total_ht).'</td></tr>';
@@ -3008,24 +2832,8 @@
 		$parameters = array();
 		$reshook = $hookmanager->executeHooks('formObjectOptions', $parameters, $object, $action); // Note that $action and $object may have been modified by hook
 		print $hookmanager->resPrint;
->>>>>>> 603ec5e6
-
-			if (isModEnabled("multicurrency")) {
-				print '<tr><td>'.$langs->trans('MulticurrencyAmountHT').'</td><td>'.price($objectsrc->multicurrency_total_ht).'</td></tr>';
-				print '<tr><td>'.$langs->trans('MulticurrencyAmountVAT').'</td><td>'.price($objectsrc->multicurrency_total_tva)."</td></tr>";
-				print '<tr><td>'.$langs->trans('MulticurrencyAmountTTC').'</td><td>'.price($objectsrc->multicurrency_total_ttc)."</td></tr>";
-			}
-		}
-
-<<<<<<< HEAD
-		// Other options
-		$parameters = array();
-		$reshook = $hookmanager->executeHooks('formObjectOptions', $parameters, $object, $action); // Note that $action and $object may have been modified by hook
-		print $hookmanager->resPrint;
-
-
-=======
->>>>>>> 603ec5e6
+
+
 		print "</table>\n";
 	}
 
@@ -3905,7 +3713,6 @@
 				} else {
 					print '<tr class="oddeven"><td colspan="'.$nbcols.'"><span class="opacitymedium">'.$langs->trans("None").'</span></td><td></td><td></td></tr>';
 				}
-<<<<<<< HEAD
 
 				/*
 				if ($object->paye == 0)
@@ -3915,17 +3722,6 @@
 
 					$resteapayer = $object->total_ttc - $totalpaid;
 
-=======
-
-				/*
-				if ($object->paye == 0)
-				{
-					print '<tr><td colspan="'.$nbcols.'" class="right">'.$langs->trans('AlreadyPaid').' :</td><td class="right">'.price($totalpaid).'</td><td></td></tr>';
-					print '<tr><td colspan="'.$nbcols.'" class="right">'.$langs->trans("Billed").' :</td><td class="right">'.price($object->total_ttc).'</td><td></td></tr>';
-
-					$resteapayer = $object->total_ttc - $totalpaid;
-
->>>>>>> 603ec5e6
 					print '<tr><td colspan="'.$nbcols.'" class="right">'.$langs->trans('RemainderToPay').' :</td>';
 					print '<td class="right'.($resteapayer?' amountremaintopay':'').'">'.price($resteapayer).'</td><td></td></tr>';
 				}
@@ -4025,7 +3821,6 @@
 					print '</td><td class="right">'.price($object->total_ttc - $creditnoteamount - $depositamount - $totalpaid).'</td><td>&nbsp;</td></tr>';
 					$resteapayeraffiche = 0;
 					$cssforamountpaymentcomplete = 'amountpaymentneutral';
-<<<<<<< HEAD
 				}
 				// Paye partiellement ou Abandon 'abandon'
 				if (($object->statut == FactureFournisseur::STATUS_CLOSED || $object->statut == FactureFournisseur::STATUS_ABANDONED) && $object->close_code == 'abandon') {
@@ -4041,23 +3836,6 @@
 					$resteapayeraffiche = 0;
 					$cssforamountpaymentcomplete = 'amountpaymentneutral';
 				}
-=======
-				}
-				// Paye partiellement ou Abandon 'abandon'
-				if (($object->statut == FactureFournisseur::STATUS_CLOSED || $object->statut == FactureFournisseur::STATUS_ABANDONED) && $object->close_code == 'abandon') {
-					print '<tr><td colspan="'.$nbcols.'" class="right nowrap">';
-					$text = $langs->trans("HelpAbandonOther");
-					if ($object->close_note) {
-						$text .= '<br><br><b>'.$langs->trans("Reason").'</b>:'.$object->close_note;
-					}
-					print '<span class="opacitymedium">';
-					print $form->textwithpicto($langs->trans("Abandoned"), $text, - 1);
-					print '</span>';
-					print '</td><td class="right">'.price($object->total_ttc - $creditnoteamount - $depositamount - $totalpaid).'</td><td>&nbsp;</td></tr>';
-					$resteapayeraffiche = 0;
-					$cssforamountpaymentcomplete = 'amountpaymentneutral';
-				}
->>>>>>> 603ec5e6
 
 				// Billed
 				print '<tr><td colspan="'.$nbcols.'" class="right">';
