<?php
/* Copyright (C) 2002-2005	Rodolphe Quiedeville	<rodolphe@quiedeville.org>
 * Copyright (C) 2004-2015	Laurent Destailleur 	<eldy@users.sourceforge.net>
 * Copyright (C) 2004		Christophe Combelles	<ccomb@free.fr>
 * Copyright (C) 2005		Marc Barilley			<marc@ocebo.fr>
 * Copyright (C) 2005-2013	Regis Houssin			<regis.houssin@capnetworks.com>
 * Copyright (C) 2010-2014	Juanjo Menent			<jmenent@2byte.es>
 * Copyright (C) 2013-2015	Philippe Grand			<philippe.grand@atoo-net.com>
<<<<<<< HEAD
 * Copyright (C) 2013       Florian Henry		  	<florian.henry@open-concept.pro>
 * Copyright (C) 2014-2016  Marcos García           <marcosgdf@gmail.com>
=======
 * Copyright (C) 2013		Florian Henry			<florian.henry@open-concept.pro>
 * Copyright (C) 2014		Marcos García			<marcosgdf@gmail.com>
 * Copyright (C) 2016		Alexandre Spangaro		<aspangaro@zendsi.com>
>>>>>>> 18d18787
 *
 * This program is free software; you can redistribute it and/or modify
 * it under the terms of the GNU General Public License as published by
 * the Free Software Foundation; either version 3 of the License, or
 * (at your option) any later version.
 *
 * This program is distributed in the hope that it will be useful,
 * but WITHOUT ANY WARRANTY; without even the implied warranty of
 * MERCHANTABILITY or FITNESS FOR A PARTICULAR PURPOSE.  See the
 * GNU General Public License for more details.
 *
 * You should have received a copy of the GNU General Public License
 * along with this program. If not, see <http://www.gnu.org/licenses/>.
 */

/**
 *	\file       htdocs/fourn/facture/card.php
 *	\ingroup    facture, fournisseur
 *	\brief      Page for supplier invoice card (view, edit, validate)
 */

require '../../main.inc.php';
require_once DOL_DOCUMENT_ROOT.'/core/class/html.formfile.class.php';
require_once DOL_DOCUMENT_ROOT.'/fourn/class/fournisseur.class.php';
require_once DOL_DOCUMENT_ROOT.'/core/modules/supplier_invoice/modules_facturefournisseur.php';
require_once DOL_DOCUMENT_ROOT.'/fourn/class/fournisseur.facture.class.php';
require_once DOL_DOCUMENT_ROOT.'/fourn/class/paiementfourn.class.php';
require_once DOL_DOCUMENT_ROOT.'/core/lib/fourn.lib.php';
require_once DOL_DOCUMENT_ROOT.'/core/lib/files.lib.php';
require_once DOL_DOCUMENT_ROOT.'/core/class/doleditor.class.php';
if (!empty($conf->produit->enabled))
	require_once DOL_DOCUMENT_ROOT.'/product/class/product.class.php';
if (!empty($conf->projet->enabled)) {
	require_once DOL_DOCUMENT_ROOT.'/projet/class/project.class.php';
	require_once DOL_DOCUMENT_ROOT.'/core/class/html.formprojet.class.php';
}

if (!empty($conf->attributes->enabled)) {
	require_once DOL_DOCUMENT_ROOT.'/attributes/class/ProductCombination.class.php';
}


$langs->load('bills');
$langs->load('compta');
$langs->load('suppliers');
$langs->load('companies');
$langs->load('products');
$langs->load('banks');
if (!empty($conf->incoterm->enabled)) $langs->load('incoterm');

$id			= (GETPOST('facid','int') ? GETPOST('facid','int') : GETPOST('id','int'));
$socid		= GETPOST('socid', 'int');
$action		= GETPOST("action");
$confirm	= GETPOST("confirm");
$ref		= GETPOST('ref','alpha');
$cancel		= GETPOST('cancel','alpha');
$lineid		= GETPOST('lineid', 'int');
$projectid	= GETPOST('projectid','int');
$origin		= GETPOST('origin', 'alpha');
$originid	= GETPOST('origin', 'int');

//PDF
$hidedetails = (GETPOST('hidedetails','int') ? GETPOST('hidedetails','int') : (! empty($conf->global->MAIN_GENERATE_DOCUMENTS_HIDE_DETAILS) ? 1 : 0));
$hidedesc 	 = (GETPOST('hidedesc','int') ? GETPOST('hidedesc','int') : (! empty($conf->global->MAIN_GENERATE_DOCUMENTS_HIDE_DESC) ?  1 : 0));
$hideref 	 = (GETPOST('hideref','int') ? GETPOST('hideref','int') : (! empty($conf->global->MAIN_GENERATE_DOCUMENTS_HIDE_REF) ? 1 : 0));

// Security check
$socid='';
if (! empty($user->societe_id)) $socid=$user->societe_id;
$result = restrictedArea($user, 'fournisseur', $id, 'facture_fourn', 'facture');

// Initialize technical object to manage hooks of thirdparties. Note that conf->hooks_modules contains array array
$hookmanager->initHooks(array('invoicesuppliercard','globalcard'));

$object=new FactureFournisseur($db);
$extrafields = new ExtraFields($db);

// fetch optionals attributes and labels
$extralabels=$extrafields->fetch_name_optionals_label($object->table_element);

// Load object
if ($id > 0 || ! empty($ref))
{
	$ret=$object->fetch($id, $ref);
	if ($ret < 0) dol_print_error($db,$object->error);
	$ret=$object->fetch_thirdparty();
	if ($ret < 0) dol_print_error($db,$object->error);
}

$permissionnote=$user->rights->fournisseur->facture->creer;	// Used by the include of actions_setnotes.inc.php
$permissiondellink=$user->rights->fournisseur->facture->creer;	// Used by the include of actions_dellink.inc.php
$permissionedit=$user->rights->fournisseur->facture->creer; // Used by the include of actions_lineupdown.inc.php


/*
 * Actions
 */

$parameters=array('socid'=>$socid);
$reshook=$hookmanager->executeHooks('doActions',$parameters,$object,$action);    // Note that $action and $object may have been modified by some hooks
if ($reshook < 0) setEventMessages($hookmanager->error, $hookmanager->errors, 'errors');

if (empty($reshook))
{
	if ($cancel) $action='';

	include DOL_DOCUMENT_ROOT.'/core/actions_setnotes.inc.php';	// Must be include, not include_once

	include DOL_DOCUMENT_ROOT.'/core/actions_dellink.inc.php';		// Must be include, not include_once

	include DOL_DOCUMENT_ROOT.'/core/actions_lineupdown.inc.php';	// Must be include, not include_once

	// Link invoice to order
	if (GETPOST('linkedOrder') && empty($cancel) && $id > 0)
	{
	    $object->fetch($id);
	    $object->fetch_thirdparty();
	    $result = $object->add_object_linked('order_supplier', GETPOST('linkedOrder'));
	}

	// Action clone object
	if ($action == 'confirm_clone' && $confirm == 'yes')
	{
	//    if (1==0 && empty($_REQUEST["clone_content"]) && empty($_REQUEST["clone_receivers"]))
	//    {
	//        $mesg='<div class="error">'.$langs->trans("NoCloneOptionsSpecified").'</div>';
	//    }
	//    else
	//    {
	        $result=$object->createFromClone($id);
	        if ($result > 0)
	        {
	            header("Location: ".$_SERVER['PHP_SELF'].'?action=editref_supplier&id='.$result);
	            exit;
	        }
	        else
	        {
	            $langs->load("errors");
		        setEventMessages($langs->trans($object->error), null, 'errors');
	            $action='';
	        }
	//    }
	}

	elseif ($action == 'confirm_valid' && $confirm == 'yes' &&
	    ((empty($conf->global->MAIN_USE_ADVANCED_PERMS) && ! empty($user->rights->fournisseur->facture->creer))
	    || (! empty($conf->global->MAIN_USE_ADVANCED_PERMS) && ! empty($user->rights->fournisseur->supplier_invoice_advance->validate)))
	)
	{
	    $idwarehouse=GETPOST('idwarehouse');

	    $object->fetch($id);
	    $object->fetch_thirdparty();

	    $qualified_for_stock_change=0;
	    if (empty($conf->global->STOCK_SUPPORTS_SERVICES))
	    {
	    	$qualified_for_stock_change=$object->hasProductsOrServices(2);
	    }
	    else
	    {
	    	$qualified_for_stock_change=$object->hasProductsOrServices(1);
	    }

	    // Check parameters
	    if (! empty($conf->stock->enabled) && ! empty($conf->global->STOCK_CALCULATE_ON_SUPPLIER_BILL) && $qualified_for_stock_change)
	    {
	        $langs->load("stocks");
	        if (! $idwarehouse || $idwarehouse == -1)
	        {
	            $error++;
		        setEventMessages($langs->trans('ErrorFieldRequired',$langs->transnoentitiesnoconv("Warehouse")), null, 'errors');
	            $action='';
	        }
	    }

	    if (! $error)
	    {
	        $result = $object->validate($user,'',$idwarehouse);
	        if ($result < 0)
	        {
	            setEventMessages($object->error,$object->errors,'errors');
	        }
	    }
	}

	elseif ($action == 'confirm_delete' && $confirm == 'yes' && $user->rights->fournisseur->facture->supprimer)
	{
	    $object->fetch($id);
	    $object->fetch_thirdparty();
	    $result=$object->delete($id);
	    if ($result > 0)
	    {
	        header('Location: list.php');
	        exit;
	    }
	    else
	    {
		    setEventMessages($object->error, $object->errors, 'errors');
	    }
	}

	// Remove a product line
	else if ($action == 'confirm_deleteline' && $confirm == 'yes' && $user->rights->fournisseur->facture->creer)
	{
		$result = $object->deleteline($lineid);
		if ($result > 0)
		{
			// Define output language
			/*$outputlangs = $langs;
			$newlang = '';
			if ($conf->global->MAIN_MULTILANGS && empty($newlang) && GETPOST('lang_id'))
				$newlang = GETPOST('lang_id');
			if ($conf->global->MAIN_MULTILANGS && empty($newlang))
				$newlang = $object->thirdparty->default_lang;
			if (! empty($newlang)) {
				$outputlangs = new Translate("", $conf);
				$outputlangs->setDefaultLang($newlang);
			}
			if (empty($conf->global->MAIN_DISABLE_PDF_AUTOUPDATE)) {
				$ret = $object->fetch($object->id); // Reload to get new records
				$object->generateDocument($object->modelpdf, $outputlangs, $hidedetails, $hidedesc, $hideref);
			}*/

			header('Location: '.$_SERVER["PHP_SELF"].'?id='.$object->id);
			exit;
		}
		else
		{
			setEventMessages($object->error, $object->errors, 'errors');
			/* Fix bug 1485 : Reset action to avoid asking again confirmation on failure */
			$action='';
		}
	}

	elseif ($action == 'confirm_paid' && $confirm == 'yes' && $user->rights->fournisseur->facture->creer)
	{
	    $object->fetch($id);
	    $result=$object->set_paid($user);
	    if ($result<0)
	    {
	        setEventMessages($object->error, $object->errors, 'errors');
	    }
	}

	// Set supplier ref
	if ($action == 'setref_supplier' && $user->rights->fournisseur->commande->creer)
	{
		$object->ref_supplier = GETPOST('ref_supplier', 'alpha');

		if ($object->update($user) < 0) {
			setEventMessages($object->error, $object->errors, 'errors');
		}
		else
		{
		    // Define output language
		    $outputlangs = $langs;
		    $newlang = '';
		    if ($conf->global->MAIN_MULTILANGS && empty($newlang) && GETPOST('lang_id'))
		        $newlang = GETPOST('lang_id');
		        if ($conf->global->MAIN_MULTILANGS && empty($newlang))
		            $newlang = $object->thirdparty->default_lang;
		            if (! empty($newlang)) {
		                $outputlangs = new Translate("", $conf);
		                $outputlangs->setDefaultLang($newlang);
		            }
		            if (empty($conf->global->MAIN_DISABLE_PDF_AUTOUPDATE)) {
		                $ret = $object->fetch($object->id); // Reload to get new records
		                $object->generateDocument($object->modelpdf, $outputlangs, $hidedetails, $hidedesc, $hideref);
		            }
		}
	}

	// payments conditions
	if ($action == 'setconditions' && $user->rights->fournisseur->commande->creer)
	{
	    $result=$object->setPaymentTerms(GETPOST('cond_reglement_id','int'));
	}

	// payment mode
	else if ($action == 'setmode' && $user->rights->fournisseur->commande->creer)
	{
	    $result = $object->setPaymentMethods(GETPOST('mode_reglement_id','int'));
	}

	// Multicurrency Code
	else if ($action == 'setmulticurrencycode' && $user->rights->facture->creer) {
		$result = $object->setMulticurrencyCode(GETPOST('multicurrency_code', 'alpha'));
	}

	// Multicurrency rate
	else if ($action == 'setmulticurrencyrate' && $user->rights->facture->creer) {
		$result = $object->setMulticurrencyRate(price2num(GETPOST('multicurrency_tx')));
	}

	// bank account
	else if ($action == 'setbankaccount' && $user->rights->fournisseur->facture->creer) {
	    $result=$object->setBankAccount(GETPOST('fk_account', 'int'));
	}

	// Set label
	elseif ($action == 'setlabel' && $user->rights->fournisseur->facture->creer)
	{
	    $object->fetch($id);
	    $object->label=GETPOST('label');
	    $result=$object->update($user);
	    if ($result < 0) dol_print_error($db);
	}
	elseif ($action == 'setdatef' && $user->rights->fournisseur->facture->creer)
	{
	    $object->fetch($id);
	    $object->date=dol_mktime(12,0,0,$_POST['datefmonth'],$_POST['datefday'],$_POST['datefyear']);
	    if ($object->date_echeance && $object->date_echeance < $object->date) $object->date_echeance=$object->date;
	    $result=$object->update($user);
	    if ($result < 0) dol_print_error($db,$object->error);
	}
	elseif ($action == 'setdate_lim_reglement' && $user->rights->fournisseur->facture->creer)
	{
	    $object->fetch($id);
	    $object->date_echeance=dol_mktime(12,0,0,$_POST['date_lim_reglementmonth'],$_POST['date_lim_reglementday'],$_POST['date_lim_reglementyear']);
	    if (! empty($object->date_echeance) && $object->date_echeance < $object->date)
	    {
	    	$object->date_echeance=$object->date;
	    	setEventMessages($langs->trans("DatePaymentTermCantBeLowerThanObjectDate"), null, 'warnings');
	    }
	    $result=$object->update($user);
	    if ($result < 0) dol_print_error($db,$object->error);
	}

	// Delete payment
	elseif ($action == 'confirm_delete_paiement' && $confirm == 'yes' && $user->rights->fournisseur->facture->creer)
	{
	 	$object->fetch($id);
	    if ($object->statut == FactureFournisseur::STATUS_VALIDATED && $object->paye == 0)
	    {
	    	$paiementfourn = new PaiementFourn($db);
	        $result=$paiementfourn->fetch(GETPOST('paiement_id'));
	        if ($result > 0) {
	        	$result=$paiementfourn->delete(); // If fetch ok and found
	        	header("Location: ".$_SERVER['PHP_SELF']."?id=".$id);
			}
	        if ($result < 0) {
		        setEventMessages($paiementfourn->error, $paiementfourn->errors, 'errors');
	        }
	    }
	}

	// Create
	elseif ($action == 'add' && $user->rights->fournisseur->facture->creer)
	{
		if ($socid > 0) $object->socid = GETPOST('socid', 'int');

		$db->begin();

		$error = 0;

		// Fill array 'array_options' with data from add form
		$extralabels = $extrafields->fetch_name_optionals_label($object->table_element);
		$ret = $extrafields->setOptionalsFromPost($extralabels, $object);
		if ($ret < 0) $error++;

		$datefacture=dol_mktime(12,0,0,$_POST['remonth'],$_POST['reday'],$_POST['reyear']);
		$datedue=dol_mktime(12,0,0,$_POST['echmonth'],$_POST['echday'],$_POST['echyear']);

		// Replacement invoice
		if ($_POST['type'] == FactureFournisseur::TYPE_REPLACEMENT)
		{
			if ($datefacture == '')
			{
				setEventMessages($langs->trans('ErrorFieldRequired',$langs->transnoentities('DateInvoice')), null, 'errors');
				$action='create';
				$_GET['socid']=$_POST['socid'];
				$error++;
			}
			if (! ($_POST['fac_replacement'] > 0)) {
				$error ++;
				setEventMessages($langs->trans("ErrorFieldRequired", $langs->transnoentitiesnoconv("ReplaceInvoice")), null, 'errors');
			}

			if (! $error) {
				// This is a replacement invoice
				$result = $object->fetch($_POST['fac_replacement']);
				$object->fetch_thirdparty();

				$object->ref				= $_POST['ref'];
				$object->ref_supplier		= $_POST['ref_supplier'];
				$object->socid				= $_POST['socid'];
				$object->libelle			= $_POST['label'];
				$object->date				= $datefacture;
				$object->date_echeance		= $datedue;
				$object->note_public		= GETPOST('note_public');
				$object->note_private		= GETPOST('note_private');
				$object->cond_reglement_id	= GETPOST('cond_reglement_id');
				$object->mode_reglement_id	= GETPOST('mode_reglement_id');
				$object->fk_account			= GETPOST('fk_account', 'int');
				$object->fk_project			= ($tmpproject > 0) ? $tmpproject : null;
				$object->fk_incoterms		= GETPOST('incoterm_id', 'int');
				$object->location_incoterms	= GETPOST('location_incoterms', 'alpha');
				$object->multicurrency_code	= GETPOST('multicurrency_code', 'alpha');
				$object->multicurrency_tx	= GETPOST('originmulticurrency_tx', 'int');

				// Proprietes particulieres a facture de remplacement
				$object->fk_facture_source = $_POST['fac_replacement'];
				$object->type = FactureFournisseur::TYPE_REPLACEMENT;

				$id = $object->createFromCurrent($user);
				if ($id <= 0) {
					setEventMessages($object->error, $object->errors, 'errors');
				}
			}
		}

		// Credit note invoice
		if ($_POST['type'] == FactureFournisseur::TYPE_CREDIT_NOTE)
		{
			$sourceinvoice = GETPOST('fac_avoir');
			if (! ($sourceinvoice > 0) && empty($conf->global->INVOICE_CREDIT_NOTE_STANDALONE))
			{
				$error ++;
				setEventMessages($langs->trans("ErrorFieldRequired", $langs->transnoentitiesnoconv("CorrectInvoice")), null, 'errors');
			}
			if (GETPOST('socid','int')<1)
			{
				setEventMessages($langs->trans('ErrorFieldRequired',$langs->transnoentities('Supplier')), null, 'errors');
				$action='create';
				$error++;
			}
			if ($datefacture == '')
			{
				setEventMessages($langs->trans('ErrorFieldRequired',$langs->transnoentities('DateInvoice')), null, 'errors');
				$action='create';
				$_GET['socid']=$_POST['socid'];
				$error++;
			}
			if (! GETPOST('ref_supplier'))
			{
				setEventMessages($langs->trans('ErrorFieldRequired',$langs->transnoentities('RefSupplier')), null, 'errors');
				$action='create';
				$_GET['socid']=$_POST['socid'];
				$error++;
			}

			if (! $error)
			{
				$tmpproject = GETPOST('projectid', 'int');

				// Creation facture
				$object->ref				= $_POST['ref'];
				$object->ref_supplier		= $_POST['ref_supplier'];
				$object->socid				= $_POST['socid'];
				$object->libelle			= $_POST['label'];
				$object->date				= $datefacture;
				$object->date_echeance		= $datedue;
				$object->note_public		= GETPOST('note_public');
				$object->note_private		= GETPOST('note_private');
				$object->cond_reglement_id	= GETPOST('cond_reglement_id');
				$object->mode_reglement_id	= GETPOST('mode_reglement_id');
				$object->fk_account			= GETPOST('fk_account', 'int');
				$object->fk_project			= ($tmpproject > 0) ? $tmpproject : null;
				$object->fk_incoterms		= GETPOST('incoterm_id', 'int');
				$object->location_incoterms	= GETPOST('location_incoterms', 'alpha');
				$object->multicurrency_code	= GETPOST('multicurrency_code', 'alpha');
				$object->multicurrency_tx	= GETPOST('originmulticurrency_tx', 'int');

				// Proprietes particulieres a facture avoir
				$object->fk_facture_source	= $sourceinvoice > 0 ? $sourceinvoice : '';
				$object->type = FactureFournisseur::TYPE_CREDIT_NOTE;

				$id = $object->create($user);

				if (GETPOST('invoiceAvoirWithLines', 'int')==1 && $id>0)
				{
					$facture_source = new FactureFournisseur($db); // fetch origin object
					if ($facture_source->fetch($object->fk_facture_source)>0)
					{
						$fk_parent_line = 0;

						foreach($facture_source->lines as $line)
						{
							// Reset fk_parent_line for no child products and special product
							if (($line->product_type != 9 && empty($line->fk_parent_line)) || $line->product_type == 9) {
								$fk_parent_line = 0;
							}

							$line->fk_facture_fourn = $object->id;
							$line->fk_parent_line = $fk_parent_line;

							$line->subprice =-$line->subprice; // invert price for object
							$line->pa_ht = -$line->pa_ht;
							$line->total_ht=-$line->total_ht;
							$line->total_tva=-$line->total_tva;
							$line->total_ttc=-$line->total_ttc;
							$line->total_localtax1=-$line->total_localtax1;
							$line->total_localtax2=-$line->total_localtax2;

							$result = $line->insert();

							$object->lines[] = $line; // insert new line in current object

							// Defined the new fk_parent_line
							if ($result > 0 && $line->product_type == 9) {
							$fk_parent_line = $result;
							}
						}

						$object->update_price(1);
					}

				}

				if(GETPOST('invoiceAvoirWithPaymentRestAmount', 'int')==1 && $id>0)
				{
					$facture_source = new FactureFournisseur($db); // fetch origin object if not previously defined
					if ($facture_source->fetch($object->fk_facture_source)>0)
					{
						$totalpaye = $facture_source->getSommePaiement();
						$totalcreditnotes = $facture_source->getSumCreditNotesUsed();
						$totaldeposits = $facture_source->getSumDepositsUsed();
						$remain_to_pay = abs($facture_source->total_ttc - $totalpaye - $totalcreditnotes - $totaldeposits);

						$object->addline($langs->trans('invoiceAvoirLineWithPaymentRestAmount'),$remain_to_pay,1,0,0,0,0,0,'','','TTC');
					}
				}

				// Add predefined lines
				/*
	             TODO delete
	             for($i = 1; $i <= $NBLINES; $i ++) {
					if ($_POST['idprod' . $i]) {
						$product = new Product($db);
						$product->fetch($_POST['idprod' . $i]);
						$startday = dol_mktime(12, 0, 0, $_POST['date_start' . $i . 'month'], $_POST['date_start' . $i . 'day'], $_POST['date_start' . $i . 'year']);
						$endday = dol_mktime(12, 0, 0, $_POST['date_end' . $i . 'month'], $_POST['date_end' . $i . 'day'], $_POST['date_end' . $i . 'year']);
						$result = $object->addline($product->description, $product->price, $_POST['qty' . $i], $product->tva_tx, $product->localtax1_tx, $product->localtax2_tx, $_POST['idprod' . $i], $_POST['remise_percent' . $i], $startday, $endday, 0, 0, '', $product->price_base_type, $product->price_ttc, $product->type);
					}
				}*/
			}
		}

		// Standard or deposit
		if ($_POST['type'] == FactureFournisseur::TYPE_STANDARD || $_POST['type'] == FactureFournisseur::TYPE_DEPOSIT)
		{
			if (GETPOST('socid','int')<1)
			{
				setEventMessages($langs->trans('ErrorFieldRequired',$langs->transnoentities('Supplier')), null, 'errors');
				$action='create';
				$error++;
			}

			if ($datefacture == '')
			{
				setEventMessages($langs->trans('ErrorFieldRequired',$langs->transnoentities('DateInvoice')), null, 'errors');
				$action='create';
				$_GET['socid']=$_POST['socid'];
				$error++;
			}
			if (! GETPOST('ref_supplier'))
			{
				setEventMessages($langs->trans('ErrorFieldRequired',$langs->transnoentities('RefSupplier')), null, 'errors');
				$action='create';
				$_GET['socid']=$_POST['socid'];
				$error++;
			}

			if (! $error)
			{
				$db->begin();

				$tmpproject = GETPOST('projectid', 'int');

				// Creation facture
				$object->ref           = $_POST['ref'];
				$object->ref_supplier  = $_POST['ref_supplier'];
				$object->socid         = $_POST['socid'];
				$object->libelle       = $_POST['label'];
				$object->date          = $datefacture;
				$object->date_echeance = $datedue;
				$object->note_public   = GETPOST('note_public');
				$object->note_private  = GETPOST('note_private');
				$object->cond_reglement_id = GETPOST('cond_reglement_id');
				$object->mode_reglement_id = GETPOST('mode_reglement_id');
				$object->fk_account        = GETPOST('fk_account', 'int');
				$object->fk_project    = ($tmpproject > 0) ? $tmpproject : null;
				$object->fk_incoterms = GETPOST('incoterm_id', 'int');
				$object->location_incoterms = GETPOST('location_incoterms', 'alpha');
				$object->multicurrency_code = GETPOST('multicurrency_code', 'alpha');
				$object->multicurrency_tx = GETPOST('originmulticurrency_tx', 'int');

				// Auto calculation of date due if not filled by user
				if(empty($object->date_echeance)) $object->date_echeance = $object->calculate_date_lim_reglement();

				// If creation from another object of another module
				if (! $error && $_POST['origin'] && $_POST['originid'])
				{
					// Parse element/subelement (ex: project_task)
					$element = $subelement = $_POST['origin'];
					/*if (preg_match('/^([^_]+)_([^_]+)/i',$_POST['origin'],$regs))
					 {
					$element = $regs[1];
					$subelement = $regs[2];
					}*/

					// For compatibility
					if ($element == 'order')    {
						$element = $subelement = 'commande';
					}
					if ($element == 'propal')   {
						$element = 'comm/propal'; $subelement = 'propal';
					}
					if ($element == 'contract') {
						$element = $subelement = 'contrat';
					}
					if ($element == 'order_supplier') {
						$element = 'fourn'; $subelement = 'fournisseur.commande';
					}
					if ($element == 'project')
					{
						$element = 'projet';
					}
					$object->origin    = $_POST['origin'];
					$object->origin_id = $_POST['originid'];

					$id = $object->create($user);

					// Add lines
					if ($id > 0)
					{
						require_once DOL_DOCUMENT_ROOT.'/'.$element.'/class/'.$subelement.'.class.php';
						$classname = ucfirst($subelement);
						if ($classname == 'Fournisseur.commande') $classname='CommandeFournisseur';
						$srcobject = new $classname($db);

						$result=$srcobject->fetch($_POST['originid']);
						if ($result > 0)
						{
							$lines = $srcobject->lines;
							if (empty($lines) && method_exists($srcobject,'fetch_lines'))
							{
								$srcobject->fetch_lines();
								$lines = $srcobject->lines;
							}

							$num=count($lines);
							for ($i = 0; $i < $num; $i++)
							{
								$desc=($lines[$i]->desc?$lines[$i]->desc:$lines[$i]->libelle);
								$product_type=($lines[$i]->product_type?$lines[$i]->product_type:0);

								// Dates
								// TODO mutualiser
								$date_start=$lines[$i]->date_debut_prevue;
								if ($lines[$i]->date_debut_reel) $date_start=$lines[$i]->date_debut_reel;
								if ($lines[$i]->date_start) $date_start=$lines[$i]->date_start;
								$date_end=$lines[$i]->date_fin_prevue;
								if ($lines[$i]->date_fin_reel) $date_end=$lines[$i]->date_fin_reel;
								if ($lines[$i]->date_end) $date_end=$lines[$i]->date_end;

								// FIXME Missing $lines[$i]->ref_supplier and $lines[$i]->label into addline and updateline methods. They are filled when coming from order for example.
								$result = $object->addline(
									$desc,
									$lines[$i]->subprice,
									$lines[$i]->tva_tx,
									$lines[$i]->localtax1_tx,
									$lines[$i]->localtax2_tx,
									$lines[$i]->qty,
									$lines[$i]->fk_product,
									$lines[$i]->remise_percent,
									$date_start,
									$date_end,
									0,
									$lines[$i]->info_bits,
									'HT',
									$product_type,
									$lines[$i]->rang,
									0,
									$lines[$i]->array_options,
									$lines[$i]->fk_unit,
									$lines[$i]->id
								);

								if ($result < 0)
								{
									$error++;
									break;
								}
							}

							// Now reload line
							$object->fetch_lines();
						}
						else
						{
							$error++;
						}
					}
					else
					{
						$error++;
					}
				}
				else if (! $error)
				{
					$id = $object->create($user);
					if ($id < 0)
					{
						$error++;
					}

					if (! $error)
					{
						// If some invoice's lines already known
						for ($i = 1 ; $i < 9 ; $i++)
						{
							$label = $_POST['label'.$i];
							$amountht  = price2num($_POST['amount'.$i]);
							$amountttc = price2num($_POST['amountttc'.$i]);
							$tauxtva   = price2num($_POST['tauxtva'.$i]);
							$qty = $_POST['qty'.$i];
							$fk_product = $_POST['fk_product'.$i];
							if ($label)
							{
								if ($amountht)
								{
									$price_base='HT'; $amount=$amountht;
								}
								else
								{
									$price_base='TTC'; $amount=$amountttc;
								}
								$atleastoneline=1;

								$product=new Product($db);
								$product->fetch($_POST['idprod'.$i]);

								$ret=$object->addline($label, $amount, $tauxtva, $product->localtax1_tx, $product->localtax2_tx, $qty, $fk_product, $remise_percent, '', '', '', 0, $price_base, $_POST['rang'.$i], 1);
								if ($ret < 0) $error++;
							}
						}
					}
				}

				if ($error)
				{
					$langs->load("errors");
					$db->rollback();

					setEventMessages($object->error, $object->errors, 'errors');
					$action='create';
					$_GET['socid']=$_POST['socid'];
				}
				else
				{
					$db->commit();

					if (empty($conf->global->MAIN_DISABLE_PDF_AUTOUPDATE)) {
						$outputlangs = $langs;
						$result = $object->generateDocument($object->modelpdf, $outputlangs, $hidedetails, $hidedesc, $hideref);
						if ($result	< 0)
						{
							dol_print_error($db,$object->error,$object->errors);
							exit;
						}
					}

					header("Location: ".$_SERVER['PHP_SELF']."?id=".$id);
					exit;
				}
			}
		}
	}

	// Edit line
	elseif ($action == 'updateline' && $user->rights->fournisseur->facture->creer)
	{
		$db->begin();

			$object->fetch($id);
	        $object->fetch_thirdparty();

	        $tva_tx = GETPOST('tva_tx');

			if (GETPOST('price_ht') != '')
	    	{
	    		$up = price2num(GETPOST('price_ht'));
	    		$price_base_type = 'HT';
	    	}
	    	else
	    	{
	    		$up = price2num(GETPOST('price_ttc'));
	    		$price_base_type = 'TTC';
	    	}

	        if (GETPOST('productid'))
	        {
	            $prod = new Product($db);
	            $prod->fetch(GETPOST('productid'));
	            $label = $prod->description;
	            if (trim($_POST['product_desc']) != trim($label)) $label=$_POST['product_desc'];

	            $type = $prod->type;
	        }
	        else
	        {
	            $label = $_POST['product_desc'];
	            $type = $_POST["type"]?$_POST["type"]:0;
	        }

		    $date_start=dol_mktime(GETPOST('date_starthour'), GETPOST('date_startmin'), GETPOST('date_startsec'), GETPOST('date_startmonth'), GETPOST('date_startday'), GETPOST('date_startyear'));
		    $date_end=dol_mktime(GETPOST('date_endhour'), GETPOST('date_endmin'), GETPOST('date_endsec'), GETPOST('date_endmonth'), GETPOST('date_endday'), GETPOST('date_endyear'));

	        $localtax1_tx= get_localtax($_POST['tauxtva'], 1, $mysoc,$object->thirdparty);
	        $localtax2_tx= get_localtax($_POST['tauxtva'], 2, $mysoc,$object->thirdparty);
	        $remise_percent=GETPOST('remise_percent');

			// Extrafields Lines
			$extrafieldsline = new ExtraFields($db);
			$extralabelsline = $extrafieldsline->fetch_name_optionals_label($object->table_element_line);
			$array_options = $extrafieldsline->getOptionalsFromPost($extralabelsline);
			// Unset extrafield POST Data
			if (is_array($extralabelsline)) {
				foreach ($extralabelsline as $key => $value) {
					unset($_POST["options_" . $key]);
				}
			}

	        $result=$object->updateline(GETPOST('lineid'), $label, $up, $tva_tx, $localtax1_tx, $localtax2_tx, GETPOST('qty'), GETPOST('productid'), $price_base_type, 0, $type, $remise_percent, 0, $date_start, $date_end, $array_options, $_POST['units']);
	        if ($result >= 0)
	        {
	            unset($_POST['label']);
				unset($_POST['date_starthour']);
				unset($_POST['date_startmin']);
				unset($_POST['date_startsec']);
				unset($_POST['date_startday']);
				unset($_POST['date_startmonth']);
				unset($_POST['date_startyear']);
				unset($_POST['date_endhour']);
				unset($_POST['date_endmin']);
				unset($_POST['date_endsec']);
				unset($_POST['date_endday']);
				unset($_POST['date_endmonth']);
				unset($_POST['date_endyear']);

	            $db->commit();
	        }
	        else
	        {
	        	$db->rollback();
	            setEventMessages($object->error, $object->errors, 'errors');
	        }
	}

	elseif ($action == 'addline' && $user->rights->fournisseur->facture->creer)
	{
		$db->begin();

	    $ret=$object->fetch($id);
	    if ($ret < 0)
	    {
	        dol_print_error($db,$object->error);
	        exit;
	    }
	    $ret=$object->fetch_thirdparty();

	    $langs->load('errors');
		$error=0;

		// Set if we used free entry or predefined product
		$predef='';
		$product_desc=(GETPOST('dp_desc')?GETPOST('dp_desc'):'');
		$prod_entry_mode = GETPOST('prod_entry_mode');
		if ($prod_entry_mode == 'free')
		{
			$idprod=0;
			$price_ht = GETPOST('price_ht');
			$tva_tx = (GETPOST('tva_tx') ? GETPOST('tva_tx') : 0);
		}
		else
		{
			$idprod=GETPOST('idprod', 'int');
			$price_ht = '';
			$tva_tx = '';
		}

		$qty = GETPOST('qty'.$predef);
		$remise_percent=GETPOST('remise_percent'.$predef);

		$date_start=dol_mktime(GETPOST('date_start'.$predef.'hour'), GETPOST('date_start'.$predef.'min'), GETPOST('date_start' . $predef . 'sec'), GETPOST('date_start'.$predef.'month'), GETPOST('date_start'.$predef.'day'), GETPOST('date_start'.$predef.'year'));
		$date_end=dol_mktime(GETPOST('date_end'.$predef.'hour'), GETPOST('date_end'.$predef.'min'), GETPOST('date_end' . $predef . 'sec'), GETPOST('date_end'.$predef.'month'), GETPOST('date_end'.$predef.'day'), GETPOST('date_end'.$predef.'year'));

	    // Extrafields
	    $extrafieldsline = new ExtraFields($db);
	    $extralabelsline = $extrafieldsline->fetch_name_optionals_label($object->table_element_line);
	    $array_options = $extrafieldsline->getOptionalsFromPost($extralabelsline, $predef);
	    // Unset extrafield
	    if (is_array($extralabelsline)) {
	    	// Get extra fields
	    	foreach ($extralabelsline as $key => $value) {
	    		unset($_POST["options_" . $key]);
	    	}
	    }

	    if ($prod_entry_mode =='free' && GETPOST('price_ht') < 0 && $qty < 0)
	    {
	        setEventMessages($langs->trans('ErrorBothFieldCantBeNegative', $langs->transnoentitiesnoconv('UnitPrice'), $langs->transnoentitiesnoconv('Qty')), null, 'errors');
	        $error++;
	    }
	    if ($prod_entry_mode =='free'  && ! GETPOST('idprodfournprice') && GETPOST('type') < 0)
	    {
	        setEventMessages($langs->trans('ErrorFieldRequired', $langs->transnoentitiesnoconv('Type')), null, 'errors');
	        $error++;
	    }
	    if ($prod_entry_mode =='free' && GETPOST('price_ht')==='' && GETPOST('price_ttc')==='') // Unit price can be 0 but not ''
	    {
	        setEventMessages($langs->trans($langs->trans('ErrorFieldRequired', $langs->transnoentitiesnoconv('UnitPrice'))), null, 'errors');
	        $error++;
	    }
	    if ($prod_entry_mode =='free' && ! GETPOST('dp_desc'))
	    {
	        setEventMessages($langs->trans('ErrorFieldRequired', $langs->transnoentitiesnoconv('Description')), null, 'errors');
	        $error++;
	    }
	    if (! GETPOST('qty'))
	    {
	        setEventMessages($langs->trans('ErrorFieldRequired', $langs->transnoentitiesnoconv('Qty')), null, 'errors');
	        $error++;
	    }

		if (!$error && !empty($conf->attributes->enabled) && $prod_entry_mode != 'free') {
			if ($combinations = GETPOST('combinations', 'array')) {
				//Check if there is a product with the given combination
				$prodcomb = new ProductCombination($db);

				if ($res = $prodcomb->fetchByProductCombination2ValuePairs($idprod, $combinations)) {
					$idprod = $res->fk_product_child;
				} else {
					setEventMessage($langs->trans('ErrorProductCombinationNotFound'), 'errors');
					$error ++;
				}
			}
		}

		if ($prod_entry_mode != 'free')	// With combolist mode idprodfournprice is > 0 or -1. With autocomplete, idprodfournprice is > 0 or ''
	    {
	    	$idprod=0;
	    	$productsupplier=new ProductFournisseur($db);

	        if (GETPOST('idprodfournprice') == -1 || GETPOST('idprodfournprice') == '') $idprod=-2;	// Same behaviour than with combolist. When not select idprodfournprice is now -2 (to avoid conflict with next action that may return -1)

	    	if (GETPOST('idprodfournprice') > 0)
	    	{
	    		$idprod=$productsupplier->get_buyprice(GETPOST('idprodfournprice'), $qty);    // Just to see if a price exists for the quantity. Not used to found vat.
	    	}

		    //Replaces $fk_unit with the product's
	        if ($idprod > 0)
	        {
	            $result=$productsupplier->fetch($idprod);

	            $label = $productsupplier->label;

	            $desc = $productsupplier->description;
	            if (trim($product_desc) != trim($desc)) $desc = dol_concatdesc($desc, $product_desc);

	            $tva_tx=get_default_tva($object->thirdparty, $mysoc, $productsupplier->id, $_POST['idprodfournprice']);
	            $tva_npr = get_default_npr($object->thirdparty, $mysoc, $productsupplier->id, $_POST['idprodfournprice']);
				if (empty($tva_tx)) $tva_npr=0;
	            $localtax1_tx= get_localtax($tva_tx, 1, $mysoc, $object->thirdparty, $tva_npr);
	            $localtax2_tx= get_localtax($tva_tx, 2, $mysoc, $object->thirdparty, $tva_npr);

	            $type = $productsupplier->type;
	            $price_base_type = 'HT';

	            // TODO Save the product supplier ref into database into field ref_supplier (must rename field ref into ref_supplier first)
	            $result=$object->addline($desc, $productsupplier->fourn_pu, $tva_tx, $localtax1_tx, $localtax2_tx, $qty, $idprod, $remise_percent, $date_start, $date_end, 0, $tva_npr, $price_base_type, $type, -1, 0, $array_options, $productsupplier->fk_unit);
	        }
	    	if ($idprod == -2 || $idprod == 0)
	        {
	            // Product not selected
	            $error++;
	            $langs->load("errors");
		        setEventMessages($langs->trans("ErrorFieldRequired", $langs->transnoentitiesnoconv("ProductOrService")), null, 'errors');
	        }
	        if ($idprod == -1)
	        {
	            // Quantity too low
	            $error++;
	            $langs->load("errors");
		        setEventMessages($langs->trans("ErrorQtyTooLowForThisSupplier"), null, 'errors');
	        }
	    }
		else if ($price_ht !== '' || GETPOST('price_ttc') !== '') // $price_ht is already set
		{
			$tva_npr = (preg_match('/\*/', $tva_tx) ? 1 : 0);
			$tva_tx = str_replace('*', '', $tva_tx);
			$label = (GETPOST('product_label') ? GETPOST('product_label') : '');
			$desc = $product_desc;
			$type = GETPOST('type');

			$fk_unit= GETPOST('units', 'alpha');

	    	$tva_tx = price2num($tva_tx);	// When vat is text input field

	    	// Local Taxes
	    	$localtax1_tx= get_localtax($tva_tx, 1,$mysoc,$object->thirdparty);
	    	$localtax2_tx= get_localtax($tva_tx, 2,$mysoc,$object->thirdparty);

			if ($price_ht !== '')
			{
				$pu_ht = price2num($price_ht, 'MU'); // $pu_ht must be rounded according to settings
			}
			else
			{
				$pu_ttc = price2num(GETPOST('price_ttc'), 'MU');
				$pu_ht = price2num($pu_ttc / (1 + ($tva_tx / 100)), 'MU'); // $pu_ht must be rounded according to settings
			}
			$price_base_type = 'HT';
			
			$result=$object->addline($product_desc, $pu_ht, $tva_tx, $localtax1_tx, $localtax2_tx, $qty, 0, $remise_percent, $date_start, $date_end, 0, $tva_npr, $price_base_type, $type, -1, 0, $array_options, $fk_unit);
	    }

	    //print "xx".$tva_tx; exit;
	    if (! $error && $result > 0)
	    {
	    	$db->commit();

	        // Define output language
	    	if (empty($conf->global->MAIN_DISABLE_PDF_AUTOUPDATE))
	    	{
	    		$outputlangs = $langs;
	    		$newlang = '';
	    		if ($conf->global->MAIN_MULTILANGS && empty($newlang) && GETPOST('lang_id')) $newlang = GETPOST('lang_id','alpha');
	    		if ($conf->global->MAIN_MULTILANGS && empty($newlang))	$newlang = $object->thirdparty->default_lang;
	    		if (! empty($newlang)) {
	    			$outputlangs = new Translate("", $conf);
	    			$outputlangs->setDefaultLang($newlang);
	    		}
	    		$model=$object->modelpdf;
	    		$ret = $object->fetch($id); // Reload to get new records

	    		$result=$object->generateDocument($model, $outputlangs, $hidedetails, $hidedesc, $hideref);
	    		if ($result < 0) dol_print_error($db,$result);
	    	}

			unset($_POST ['prod_entry_mode']);

	    	unset($_POST['qty']);
	    	unset($_POST['type']);
	    	unset($_POST['remise_percent']);
	    	unset($_POST['pu']);
	    	unset($_POST['price_ht']);
			unset($_POST['multicurrency_price_ht']);
	    	unset($_POST['price_ttc']);
	    	unset($_POST['tva_tx']);
	    	unset($_POST['label']);
	    	unset($localtax1_tx);
	    	unset($localtax2_tx);
			unset($_POST['np_marginRate']);
			unset($_POST['np_markRate']);
	    	unset($_POST['dp_desc']);
			unset($_POST['idprodfournprice']);
		    unset($_POST['units']);

	    	unset($_POST['date_starthour']);
	    	unset($_POST['date_startmin']);
	    	unset($_POST['date_startsec']);
	    	unset($_POST['date_startday']);
	    	unset($_POST['date_startmonth']);
	    	unset($_POST['date_startyear']);
	    	unset($_POST['date_endhour']);
	    	unset($_POST['date_endmin']);
	    	unset($_POST['date_endsec']);
	    	unset($_POST['date_endday']);
	    	unset($_POST['date_endmonth']);
	    	unset($_POST['date_endyear']);
	    }
	    else
		{
	    	$db->rollback();
		    setEventMessages($object->error, $object->errors, 'errors');
	    }

	    $action = '';
	}

	elseif ($action == 'classin')
	{
	    $object->fetch($id);
	    $result=$object->setProject($projectid);
	}


	// Set invoice to draft status
	elseif ($action == 'edit' && $user->rights->fournisseur->facture->creer)
	{
	    $object->fetch($id);

	    $totalpaye = $object->getSommePaiement();
	    $resteapayer = $object->total_ttc - $totalpaye;

	    // On verifie si les lignes de factures ont ete exportees en compta et/ou ventilees
	    //$ventilExportCompta = $object->getVentilExportCompta();

	    // On verifie si aucun paiement n'a ete effectue
	    if ($resteapayer == $object->total_ttc	&& $object->paye == 0 && $ventilExportCompta == 0)
	    {
	        $object->set_draft($user);

	        // Define output language
	    	if (empty($conf->global->MAIN_DISABLE_PDF_AUTOUPDATE))
	    	{
	    		$outputlangs = $langs;
	    		$newlang = '';
	    		if ($conf->global->MAIN_MULTILANGS && empty($newlang) && GETPOST('lang_id')) $newlang = GETPOST('lang_id','alpha');
	    		if ($conf->global->MAIN_MULTILANGS && empty($newlang))	$newlang = $object->thirdparty->default_lang;
	    		if (! empty($newlang)) {
	    			$outputlangs = new Translate("", $conf);
	    			$outputlangs->setDefaultLang($newlang);
	    		}
	    		$model=$object->modelpdf;
	    		$ret = $object->fetch($id); // Reload to get new records

	    		$result=$object->generateDocument($model, $outputlangs, $hidedetails, $hidedesc, $hideref);
	    		if ($result < 0) dol_print_error($db,$result);
	    	}

	        $action='';
	    }
	}

	// Set invoice to validated/unpaid status
	elseif ($action == 'reopen' && $user->rights->fournisseur->facture->creer)
	{
	    $result = $object->fetch($id);
	    if ($object->statut == FactureFournisseur::STATUS_CLOSED
	    || ($object->statut == FactureFournisseur::STATUS_ABANDONED && $object->close_code != 'replaced'))
	    {
	        $result = $object->set_unpaid($user);
	        if ($result > 0)
	        {
	            header('Location: '.$_SERVER["PHP_SELF"].'?id='.$id);
	            exit;
	        }
	        else
	        {
		        setEventMessages($object->error, $object->errors, 'errors');
	        }
	    }
	}

	/*
	 * Send mail
	 */

	// Actions to send emails
	$actiontypecode='AC_SUP_INV';
	$trigger_name='BILL_SUPPLIER_SENTBYMAIL';
	$paramname='id';
	$mode='emailfromsupplierinvoice';
	$trackid='sin'.$object->id;
	include DOL_DOCUMENT_ROOT.'/core/actions_sendmails.inc.php';


	// Build document
	if ($action == 'builddoc')
	{
		// Save modele used
	    $object->fetch($id);
	    $object->fetch_thirdparty();

		// Save last template used to generate document
		if (GETPOST('model')) $object->setDocModel($user, GETPOST('model','alpha'));

	    $outputlangs = $langs;
	    $newlang=GETPOST('lang_id','alpha');
	    if ($conf->global->MAIN_MULTILANGS && empty($newlang)) $newlang=$object->thirdparty->default_lang;
	    if (! empty($newlang))
	    {
	        $outputlangs = new Translate("",$conf);
	        $outputlangs->setDefaultLang($newlang);
	    }
		$result = $object->generateDocument($object->modelpdf, $outputlangs, $hidedetails, $hidedesc, $hideref);
	    if ($result	< 0)
	    {
			setEventMessages($object->error, $object->errors, 'errors');
    	    $action='';
	    }
	}
	// Make calculation according to calculationrule
	if ($action == 'calculate')
	{
		$calculationrule=GETPOST('calculationrule');

	    $object->fetch($id);
	    $object->fetch_thirdparty();
		$result=$object->update_price(0, (($calculationrule=='totalofround')?'0':'1'), 0, $object->thirdparty);
	    if ($result	<= 0)
	    {
	        dol_print_error($db,$result);
	        exit;
	    }
	}
	// Delete file in doc form
	if ($action == 'remove_file')
	{
	    require_once DOL_DOCUMENT_ROOT.'/core/lib/files.lib.php';

	    if ($object->fetch($id))
	    {
	    	$object->fetch_thirdparty();
	        $upload_dir =	$conf->fournisseur->facture->dir_output . "/";
	        $file =	$upload_dir	. '/' .	GETPOST('file');
	        $ret=dol_delete_file($file,0,0,0,$object);
	        if ($ret) setEventMessages($langs->trans("FileWasRemoved", GETPOST('urlfile')), null, 'mesgs');
	        else setEventMessages($langs->trans("ErrorFailToDeleteFile", GETPOST('urlfile')), null, 'errors');
	    }
	}

	if ($action == 'update_extras')
	{
		// Fill array 'array_options' with data from add form
		$extralabels=$extrafields->fetch_name_optionals_label($object->table_element);
		$ret = $extrafields->setOptionalsFromPost($extralabels,$object,GETPOST('attribute'));
		if ($ret < 0) $error++;

		if (!$error)
		{
			// Actions on extra fields (by external module or standard code)
			// TODO le hook fait double emploi avec le trigger !!
			$hookmanager->initHooks(array('supplierinvoicedao'));
			$parameters=array('id'=>$object->id);

			$reshook=$hookmanager->executeHooks('insertExtraFields',$parameters,$object,$action); // Note that $action and $object may have been modified by some hooks

			if (empty($reshook))
			{
				if (empty($conf->global->MAIN_EXTRAFIELDS_DISABLED)) // For avoid conflicts if trigger used
				{

					$result=$object->insertExtraFields();

					if ($result < 0)
					{
						$error++;
					}

				}
			}
			else if ($reshook < 0) $error++;
		}
		else
		{
			$action = 'edit_extras';
		}
	}

	if (! empty($conf->global->MAIN_DISABLE_CONTACTS_TAB) && $user->rights->fournisseur->facture->creer)
	{
		if ($action == 'addcontact')
		{
			$result = $object->fetch($id);

			if ($result > 0 && $id > 0)
			{
				$contactid = (GETPOST('userid') ? GETPOST('userid') : GETPOST('contactid'));
				$result = $object->add_contact($contactid, $_POST["type"], $_POST["source"]);
			}

			if ($result >= 0)
			{
				header("Location: ".$_SERVER['PHP_SELF']."?id=".$object->id);
				exit;
			}
			else
			{
				if ($object->error == 'DB_ERROR_RECORD_ALREADY_EXISTS')
				{
					$langs->load("errors");
					setEventMessages($langs->trans("ErrorThisContactIsAlreadyDefinedAsThisType"), null, 'errors');
				}
				else
				{
					setEventMessages($object->error, $object->errors, 'errors');
				}
			}
		}

		// bascule du statut d'un contact
		else if ($action == 'swapstatut')
		{
			if ($object->fetch($id))
			{
				$result=$object->swapContactStatus(GETPOST('ligne'));
			}
			else
			{
				dol_print_error($db);
			}
		}

		// Efface un contact
		else if ($action == 'deletecontact')
		{
			$object->fetch($id);
			$result = $object->delete_contact($_GET["lineid"]);

			if ($result >= 0)
			{
				header("Location: ".$_SERVER['PHP_SELF']."?id=".$object->id);
				exit;
			}
			else {
				dol_print_error($db);
			}
		}
	}
}


/*
 *	View
 */

$form = new Form($db);
$formfile = new FormFile($db);
$bankaccountstatic=new Account($db);
$paymentstatic=new PaiementFourn($db);
if (! empty($conf->projet->enabled)) { $formproject = new FormProjets($db); }

$now = dol_now();

$title = $langs->trans('SupplierInvoice') . " - " . $langs->trans('Card');
$helpurl = "EN:Module_Suppliers_Invoices|FR:Module_Fournisseurs_Factures|ES:Módulo_Facturas_de_proveedores";
llxHeader('', $title, $helpurl);

// Mode creation
if ($action == 'create')
{
	$facturestatic = new FactureFournisseur($db);
	$extralabels = $extrafields->fetch_name_optionals_label($facturestatic->table_element);

    print load_fiche_titre($langs->trans('NewBill'));

    dol_htmloutput_events();

	$currency_code = $conf->currency;

	$societe='';
	if (GETPOST('socid') > 0)
	{
		$societe=new Societe($db);
		$societe->fetch(GETPOST('socid','int'));
		if (!empty($conf->multicurrency->enabled) && !empty($societe->multicurrency_code)) $currency_code = $societe->multicurrency_code;
	}

    if (! empty($origin) && ! empty($originid))
    {
        // Parse element/subelement (ex: project_task)
        $element = $subelement = $origin;

        if ($element == 'project')
        {
            $projectid = $originid;
            $element = 'projet';
        }
        else if (in_array($element,array('order_supplier')))
        {
            // For compatibility
            if ($element == 'order')    {
                $element = $subelement = 'commande';
            }
            if ($element == 'propal')   {
                $element = 'comm/propal'; $subelement = 'propal';
            }
            if ($element == 'contract') {
                $element = $subelement = 'contrat';
            }
            if ($element == 'order_supplier') {
                $element = 'fourn'; $subelement = 'fournisseur.commande';
            }

            require_once DOL_DOCUMENT_ROOT.'/'.$element.'/class/'.$subelement.'.class.php';
            $classname = ucfirst($subelement);
            if ($classname == 'Fournisseur.commande') $classname='CommandeFournisseur';
            $objectsrc = new $classname($db);
            $objectsrc->fetch($originid);
            $objectsrc->fetch_thirdparty();

            $projectid			= (!empty($objectsrc->fk_project)?$objectsrc->fk_project:'');
            //$ref_client			= (!empty($objectsrc->ref_client)?$object->ref_client:'');

            $soc = $objectsrc->thirdparty;
            $cond_reglement_id 	= (!empty($objectsrc->cond_reglement_id)?$objectsrc->cond_reglement_id:(!empty($soc->cond_reglement_supplier_id)?$soc->cond_reglement_supplier_id:1));
            $mode_reglement_id 	= (!empty($objectsrc->mode_reglement_id)?$objectsrc->mode_reglement_id:(!empty($soc->mode_reglement_supplier_id)?$soc->mode_reglement_supplier_id:0));
            $fk_account         = (! empty($objectsrc->fk_account)?$objectsrc->fk_account:(! empty($soc->fk_account)?$soc->fk_account:0));
            $remise_percent 	= (!empty($objectsrc->remise_percent)?$objectsrc->remise_percent:(!empty($soc->remise_percent)?$soc->remise_percent:0));
            $remise_absolue 	= (!empty($objectsrc->remise_absolue)?$objectsrc->remise_absolue:(!empty($soc->remise_absolue)?$soc->remise_absolue:0));
            $dateinvoice		= empty($conf->global->MAIN_AUTOFILL_DATE)?-1:'';

			if (!empty($conf->multicurrency->enabled))
			{
				if (!empty($objectsrc->multicurrency_code)) $currency_code = $objectsrc->multicurrency_code;
				if (!empty($conf->global->MULTICURRENCY_USE_ORIGIN_TX) && !empty($objectsrc->multicurrency_tx))	$currency_tx = $objectsrc->multicurrency_tx;
			}

            $datetmp=dol_mktime(12,0,0,$_POST['remonth'],$_POST['reday'],$_POST['reyear']);
            $dateinvoice=($datetmp==''?(empty($conf->global->MAIN_AUTOFILL_DATE)?-1:''):$datetmp);
            $datetmp=dol_mktime(12,0,0,$_POST['echmonth'],$_POST['echday'],$_POST['echyear']);
            $datedue=($datetmp==''?-1:$datetmp);
        }
    }
    else
    {
		$cond_reglement_id 	= $societe->cond_reglement_supplier_id;
		$mode_reglement_id 	= $societe->mode_reglement_supplier_id;
        $fk_account         = $societe->fk_account;
        $datetmp=dol_mktime(12,0,0,$_POST['remonth'],$_POST['reday'],$_POST['reyear']);
        $dateinvoice=($datetmp==''?(empty($conf->global->MAIN_AUTOFILL_DATE)?-1:''):$datetmp);
        $datetmp=dol_mktime(12,0,0,$_POST['echmonth'],$_POST['echday'],$_POST['echyear']);
        $datedue=($datetmp==''?-1:$datetmp);

		if (!empty($conf->multicurrency->enabled) && !empty($soc->multicurrency_code)) $currency_code = $soc->multicurrency_code;
    }

    print '<form name="add" action="'.$_SERVER["PHP_SELF"].'" method="post">';
    print '<input type="hidden" name="token" value="'.$_SESSION['newtoken'].'">';
    print '<input type="hidden" name="action" value="add">';
    if ($societe->id > 0) print '<input type="hidden" name="socid" value="' . $societe->id . '">' . "\n";
    print '<input type="hidden" name="origin" value="'.$origin.'">';
    print '<input type="hidden" name="originid" value="'.$originid.'">';
	if (!empty($currency_tx)) print '<input type="hidden" name="originmulticurrency_tx" value="' . $currency_tx . '">';

    dol_fiche_head();

    print '<table class="border" width="100%">';

    // Ref
    print '<tr><td class="titlefieldcreate">'.$langs->trans('Ref').'</td><td>'.$langs->trans('Draft').'</td></tr>';

    // Third party
    print '<tr><td class="fieldrequired">'.$langs->trans('Supplier').'</td>';
    print '<td>';

    if ($societe->id > 0)
    {
        print $societe->getNomUrl(1);
        print '<input type="hidden" name="socid" value="'.$societe->id.'">';
    }
    else
    {
        print $form->select_company($societe->id, 'socid', 's.fournisseur = 1', 'SelectThirdParty');
    }
    print '</td></tr>';

    // Ref supplier
    print '<tr><td class="fieldrequired">'.$langs->trans('RefSupplier').'</td><td><input name="ref_supplier" value="'.(isset($_POST['ref_supplier'])?$_POST['ref_supplier']:'').'" type="text"></td>';
    print '</tr>';

    // Type invoice
	$facids = $facturestatic->list_replacable_supplier_invoices($societe->id);
	if ($facids < 0) {
		dol_print_error($db, $facturestatic);
		exit();
	}
	$options = "";
	foreach ($facids as $facparam)
	{
		$options .= '<option value="' . $facparam ['id'] . '"';
		if ($facparam ['id'] == $_POST['fac_replacement'])
			$options .= ' selected';
		$options .= '>' . $facparam ['ref'];
		$options .= ' (' . $facturestatic->LibStatut(0, $facparam ['status']) . ')';
		$options .= '</option>';
	}

	// Show link for credit note
	$facids=$facturestatic->list_qualified_avoir_supplier_invoices($societe->id);
	if ($facids < 0)
	{
		dol_print_error($db,$facturestatic);
		exit;
	}
	$optionsav = "";
	$newinvoice_static = new FactureFournisseur($db);
	foreach ($facids as $key => $valarray)
	{
		$newinvoice_static->id = $key;
		$newinvoice_static->ref = $valarray ['ref'];
		$newinvoice_static->statut = $valarray ['status'];
		$newinvoice_static->type = $valarray ['type'];
		$newinvoice_static->paye = $valarray ['paye'];

		$optionsav .= '<option value="' . $key . '"';
		if ($key == GETPOST('fac_avoir','int'))
			$optionsav .= ' selected';
		$optionsav .= '>';
		$optionsav .= $newinvoice_static->ref;
		$optionsav .= ' (' . $newinvoice_static->getLibStatut(1, $valarray ['paymentornot']) . ')';
		$optionsav .= '</option>';
	}

	print '<tr><td valign="top" class="fieldrequired">'.$langs->trans('Type').'</td><td colspan="2">';

	print '<div class="tagtable">' . "\n";

	// Standard invoice
	print '<div class="tagtr listofinvoicetype"><div class="tagtd listofinvoicetype">';
	$tmp='<input type="radio" id="radio_standard" name="type" value="0"' . (GETPOST('type') == 0 ? ' checked' : '') . '> ';
	$desc = $form->textwithpicto($tmp.$langs->trans("InvoiceStandardAsk"), $langs->transnoentities("InvoiceStandardDesc"), 1, 'help', '', 0, 3);
	print $desc;
	print '</div></div>';

	/* Not yet supported
	if ((empty($origin)) || ((($origin == 'propal') || ($origin == 'commande')) && (! empty($originid))))
	{
		// Deposit
		if (empty($conf->global->INVOICE_DISABLE_DEPOSIT)) 
		{
			print '<div class="tagtr listofinvoicetype"><div class="tagtd listofinvoicetype">';
			$tmp='<input type="radio" id="radio_deposit" name="type" value="3"' . (GETPOST('type') == 3 ? ' checked' : '') . '> ';
			print '<script type="text/javascript" language="javascript">
			jQuery(document).ready(function() {
				jQuery("#typedeposit, #valuedeposit").click(function() {
					jQuery("#radio_deposit").prop("checked", true);
				});
			});
			</script>';

			$desc = $form->textwithpicto($tmp.$langs->trans("InvoiceDeposit"), $langs->transnoentities("InvoiceDepositDesc"), 1, 'help', '', 0, 3);
			print '<table class="nobordernopadding"><tr><td>';
			print $desc;
			print '</td>';
			if (($origin == 'propal') || ($origin == 'commande'))
			{
				print '<td class="nowrap" style="padding-left: 5px">';
				$arraylist = array('amount' => 'FixAmount','variable' => 'VarAmount');
				print $form->selectarray('typedeposit', $arraylist, GETPOST('typedeposit'), 0, 0, 0, '', 1);
				print '</td>';
				print '<td class="nowrap" style="padding-left: 5px">' . $langs->trans('Value') . ':<input type="text" id="valuedeposit" name="valuedeposit" size="3" value="' . GETPOST('valuedeposit', 'int') . '"/>';
			}
			print '</td></tr></table>';

			print '</div></div>';
		}
	}
    */
	
	/* Not yet supporter for supplier
	if ($societe->id > 0)
	{
		// Replacement
		if (empty($conf->global->INVOICE_DISABLE_REPLACEMENT)) 
		{
			print '<!-- replacement line -->';
			print '<div class="tagtr listofinvoicetype"><div class="tagtd listofinvoicetype">';
			$tmp='<input type="radio" name="type" id="radio_replacement" value="1"' . (GETPOST('type') == 1 ? ' checked' : '');
			if (! $options) $tmp.=' disabled';
			$tmp.='> ';
			print '<script type="text/javascript" language="javascript">
			jQuery(document).ready(function() {
				jQuery("#fac_replacement").change(function() {
					jQuery("#radio_replacement").prop("checked", true);
				});
			});
			</script>';
			$text = $tmp.$langs->trans("InvoiceReplacementAsk") . ' ';
			$text .= '<select class="flat" name="fac_replacement" id="fac_replacement"';
			if (! $options)
				$text .= ' disabled';
			$text .= '>';
			if ($options) {
				$text .= '<option value="-1">&nbsp;</option>';
				$text .= $options;
			} else {
				$text .= '<option value="-1">' . $langs->trans("NoReplacableInvoice") . '</option>';
			}
			$text .= '</select>';
			$desc = $form->textwithpicto($text, $langs->transnoentities("InvoiceReplacementDesc"), 1, 'help', '', 0, 3);
			print $desc;
			print '</div></div>';
		}
	}
	else
	{
		print '<div class="tagtr listofinvoicetype"><div class="tagtd listofinvoicetype">';
		$tmp='<input type="radio" name="type" id="radio_replacement" value="0" disabled> ';
		$text = $tmp.$langs->trans("InvoiceReplacement") . ' ';
		$text.= '('.$langs->trans("YouMustCreateInvoiceFromSupplierThird").') ';
		$desc = $form->textwithpicto($text, $langs->transnoentities("InvoiceReplacementDesc"), 1, 'help', '', 0, 3);
		print $desc;
		print '</div></div>';
	}
	*/

	if (empty($origin))
	{
        if ($conf->global->MAIN_FEATURES_LEVEL > 0)        // Need to fix reports of standard accounting module to manage supplier credit note
        {
    	    if ($societe->id > 0)
    		{
    		    // Credit note
    			if (empty($conf->global->INVOICE_DISABLE_CREDIT_NOTE)) 
    			{
    				print '<div class="tagtr listofinvoicetype"><div class="tagtd listofinvoicetype">';
    				$tmp='<input type="radio" id="radio_creditnote" name="type" value="2"' . (GETPOST('type') == 2 ? ' checked' : '');
    				if (! $optionsav) $tmp.=' disabled';
    				$tmp.= '> ';
    				// Show credit note options only if we checked credit note
    				print '<script type="text/javascript" language="javascript">
    				jQuery(document).ready(function() {
    					if (! jQuery("#radio_creditnote").is(":checked"))
    					{
    						jQuery("#credit_note_options").hide();
    					}
    					jQuery("#radio_creditnote").click(function() {
    						jQuery("#credit_note_options").show();
    					});
    					jQuery("#radio_standard, #radio_replacement, #radio_deposit").click(function() {
    						jQuery("#credit_note_options").hide();
    					});
    				});
    				</script>';
    				$text = $tmp.$langs->transnoentities("InvoiceAvoirAsk") . ' ';
    				// $text.='<input type="text" value="">';
    				$text .= '<select class="flat valignmiddle" name="fac_avoir" id="fac_avoir"';
    				if (! $optionsav)
    					$text .= ' disabled';
    				$text .= '>';
    				if ($optionsav) {
    					$text .= '<option value="-1"></option>';
    					$text .= $optionsav;
    				} else {
    					$text .= '<option value="-1">' . $langs->trans("NoInvoiceToCorrect") . '</option>';
    				}
    				$text .= '</select>';
    				$desc = $form->textwithpicto($text, $langs->transnoentities("InvoiceAvoirDesc"), 1, 'help', '', 0, 3);
    				print $desc;
    
    				print '<div id="credit_note_options" class="clearboth">';
    				print '&nbsp;&nbsp;&nbsp; <input data-role="none" type="checkbox" name="invoiceAvoirWithLines" id="invoiceAvoirWithLines" value="1" onclick="if($(this).is(\':checked\') ) { $(\'#radio_creditnote\').prop(\'checked\', true); $(\'#invoiceAvoirWithPaymentRestAmount\').removeAttr(\'checked\');   }" '.(GETPOST('invoiceAvoirWithLines','int')>0 ? 'checked':'').' /> <label for="invoiceAvoirWithLines">'.$langs->trans('invoiceAvoirWithLines')."</label>";
    				print '<br>&nbsp;&nbsp;&nbsp; <input data-role="none" type="checkbox" name="invoiceAvoirWithPaymentRestAmount" id="invoiceAvoirWithPaymentRestAmount" value="1" onclick="if($(this).is(\':checked\') ) { $(\'#radio_creditnote\').prop(\'checked\', true);  $(\'#invoiceAvoirWithLines\').removeAttr(\'checked\');   }" '.(GETPOST('invoiceAvoirWithPaymentRestAmount','int')>0 ? 'checked':'').' /> <label for="invoiceAvoirWithPaymentRestAmount">'.$langs->trans('invoiceAvoirWithPaymentRestAmount')."</label>";
    				print '</div>';
    
    				print '</div></div>';
    			}
    		}
    		else
    		{
    			print '<div class="tagtr listofinvoicetype"><div class="tagtd listofinvoicetype">';
    			$tmp='<input type="radio" name="type" id="radio_creditnote" value="0" disabled> ';
    			$text = $tmp.$langs->trans("InvoiceAvoir") . ' ';
    			$text.= '('.$langs->trans("YouMustCreateInvoiceFromSupplierThird").') ';
    			$desc = $form->textwithpicto($text, $langs->transnoentities("InvoiceAvoirDesc"), 1, 'help', '', 0, 3);
    			print $desc;
    			print '</div></div>' . "\n";
    		}
        }
	}

	print '</div>';

	print '</td></tr>';

	if ($socid > 0)
	{
		// Discounts for third party
		print '<tr><td>' . $langs->trans('Discounts') . '</td><td colspan="2">';
		if ($soc->remise_percent)
			print $langs->trans("CompanyHasRelativeDiscount", '<a href="' . DOL_URL_ROOT . '/comm/remise.php?id=' . $soc->id . '&backtopage=' . urlencode($_SERVER["PHP_SELF"] . '?socid=' . $soc->id . '&action=' . $action . '&origin=' . GETPOST('origin') . '&originid=' . GETPOST('originid')) . '">' . $soc->remise_percent . '</a>');
		else
			print $langs->trans("CompanyHasNoRelativeDiscount");
		print ' <a href="' . DOL_URL_ROOT . '/comm/remise.php?id=' . $soc->id . '&backtopage=' . urlencode($_SERVER["PHP_SELF"] . '?socid=' . $soc->id . '&action=' . $action . '&origin=' . GETPOST('origin') . '&originid=' . GETPOST('originid')) . '">(' . $langs->trans("EditRelativeDiscount") . ')</a>';
		print '. ';
		print '<br>';
		if ($absolute_discount)
			print $langs->trans("CompanyHasAbsoluteDiscount", '<a href="' . DOL_URL_ROOT . '/comm/remx.php?id=' . $soc->id . '&backtopage=' . urlencode($_SERVER["PHP_SELF"] . '?socid=' . $soc->id . '&action=' . $action . '&origin=' . GETPOST('origin') . '&originid=' . GETPOST('originid')) . '">' . price($absolute_discount) . '</a>', $langs->trans("Currency" . $conf->currency));
		else
			print $langs->trans("CompanyHasNoAbsoluteDiscount");
		print ' <a href="' . DOL_URL_ROOT . '/comm/remx.php?id=' . $soc->id . '&backtopage=' . urlencode($_SERVER["PHP_SELF"] . '?socid=' . $soc->id . '&action=' . $action . '&origin=' . GETPOST('origin') . '&originid=' . GETPOST('originid')) . '">(' . $langs->trans("EditGlobalDiscounts") . ')</a>';
		print '.';
		print '</td></tr>';
	}

    // Label
    print '<tr><td>'.$langs->trans('Label').'</td><td><input size="30" name="label" value="'.dol_escape_htmltag(GETPOST('label')).'" type="text"></td></tr>';

    // Date invoice
    print '<tr><td class="fieldrequired">'.$langs->trans('DateInvoice').'</td><td>';
    $form->select_date($dateinvoice,'','','','',"add",1,1);
    print '</td></tr>';

    // Due date
    print '<tr><td>'.$langs->trans('DateMaxPayment').'</td><td>';
    $form->select_date($datedue,'ech','','','',"add",1,1);
    print '</td></tr>';

	// Payment term
	print '<tr><td class="nowrap">'.$langs->trans('PaymentConditionsShort').'</td><td colspan="2">';
	$form->select_conditions_paiements(isset($_POST['cond_reglement_id'])?$_POST['cond_reglement_id']:$cond_reglement_id, 'cond_reglement_id');
	print '</td></tr>';

	// Payment mode
	print '<tr><td>'.$langs->trans('PaymentMode').'</td><td colspan="2">';
	$form->select_types_paiements(isset($_POST['mode_reglement_id'])?$_POST['mode_reglement_id']:$mode_reglement_id, 'mode_reglement_id', 'DBIT');
	print '</td></tr>';

    // Bank Account
    print '<tr><td>'.$langs->trans('BankAccount').'</td><td colspan="2">';
    $form->select_comptes($fk_account, 'fk_account', 0, '', 1);
    print '</td></tr>';

	// Multicurrency
	if (! empty($conf->multicurrency->enabled))
	{
		print '<tr>';
		print '<td>'.fieldLabel('Currency','multicurrency_code').'</td>';
        print '<td colspan="2" class="maxwidthonsmartphone">';
	    print $form->selectMultiCurrency($currency_code, 'multicurrency_code');
		print '</td></tr>';
	}

	// Project
	if (! empty($conf->projet->enabled))
	{
		$formproject = new FormProjets($db);

		$langs->load('projects');
		print '<tr><td>' . $langs->trans('Project') . '</td><td colspan="2">';
		$formproject->select_projects((empty($conf->global->PROJECT_CAN_ALWAYS_LINK_TO_ALL_SUPPLIERS)?$societe->id:-1), $projectid, 'projectid', 0, 0, 1, 1);
		print '</td></tr>';
	}

	// Incoterms
	if (!empty($conf->incoterm->enabled))
	{
		print '<tr>';
		print '<td><label for="incoterm_id">'.$form->textwithpicto($langs->trans("IncotermLabel"), $objectsrc->libelle_incoterms, 1).'</label></td>';
        print '<td colspan="3" class="maxwidthonsmartphone">';
        print $form->select_incoterms((!empty($objectsrc->fk_incoterms) ? $objectsrc->fk_incoterms : ''), (!empty($objectsrc->location_incoterms)?$objectsrc->location_incoterms:''));
		print '</td></tr>';
	}

	// Public note
	print '<tr><td>'.$langs->trans('NotePublic').'</td>';
    print '<td>';
    $note_public = $object->getDefaultCreateValueFor('note_public');
    $doleditor = new DolEditor('note_public', $note_public, '', 80, 'dolibarr_notes', 'In', 0, false, true, ROWS_3, 70);
    print $doleditor->Create(1);
    print '</td>';
   // print '<td><textarea name="note" wrap="soft" cols="60" rows="'.ROWS_5.'"></textarea></td>';
    print '</tr>';

    // Private note
    print '<tr><td>'.$langs->trans('NotePrivate').'</td>';
    print '<td>';
    $note_private = $object->getDefaultCreateValueFor('note_private');
    $doleditor = new DolEditor('note_private', $note_private, '', 80, 'dolibarr_notes', 'In', 0, false, true, ROWS_3, 70);
    print $doleditor->Create(1);
    print '</td>';
    // print '<td><textarea name="note" wrap="soft" cols="60" rows="'.ROWS_5.'"></textarea></td>';
    print '</tr>';

	if (empty($reshook) && ! empty($extrafields->attribute_label))
	{
		print $object->showOptionals($extrafields, 'edit');
	}

    if (is_object($objectsrc))
    {
        print "\n<!-- ".$classname." info -->";
        print "\n";
        print '<input type="hidden" name="amount"         value="'.$objectsrc->total_ht.'">'."\n";
        print '<input type="hidden" name="total"          value="'.$objectsrc->total_ttc.'">'."\n";
        print '<input type="hidden" name="tva"            value="'.$objectsrc->total_tva.'">'."\n";
        print '<input type="hidden" name="origin"         value="'.$objectsrc->element.'">';
        print '<input type="hidden" name="originid"       value="'.$objectsrc->id.'">';

        $txt=$langs->trans($classname);
        if ($classname=='CommandeFournisseur') {
	        $langs->load('orders');
	        $txt=$langs->trans("SupplierOrder");
        }
        print '<tr><td>'.$txt.'</td><td colspan="2">'.$objectsrc->getNomUrl(1);
        // We check if Origin document (id and type is known) has already at least one invoice attached to it
        $objectsrc->fetchObjectLinked($originid,$origin,'','invoice_supplier');
        $cntinvoice=count($objectsrc->linkedObjects['invoice_supplier']);
        if ($cntinvoice>=1)
        {
        	setEventMessages('WarningBillExist', null, 'warnings');
        	echo ' ('.$langs->trans('LatestRelatedBill').end($objectsrc->linkedObjects['invoice_supplier'])->getNomUrl(1).')';
        }
        echo '</td></tr>';
        print '<tr><td>'.$langs->trans('TotalHT').'</td><td colspan="2">'.price($objectsrc->total_ht).'</td></tr>';
        print '<tr><td>'.$langs->trans('TotalVAT').'</td><td colspan="2">'.price($objectsrc->total_tva)."</td></tr>";
        if ($mysoc->country_code=='ES')
        {
            if ($mysoc->localtax1_assuj=="1" || $object->total_localtax1 != 0) //Localtax1
            {
                print '<tr><td>'.$langs->transcountry("AmountLT1",$mysoc->country_code).'</td><td colspan="2">'.price($objectsrc->total_localtax1)."</td></tr>";
            }

            if ($mysoc->localtax2_assuj=="1" || $object->total_localtax2 != 0) //Localtax2
            {
                print '<tr><td>'.$langs->transcountry("AmountLT2",$mysoc->country_code).'</td><td colspan="2">'.price($objectsrc->total_localtax2)."</td></tr>";
            }
        }
        print '<tr><td>'.$langs->trans('TotalTTC').'</td><td colspan="2">'.price($objectsrc->total_ttc)."</td></tr>";

		if (!empty($conf->multicurrency->enabled))
		{
			print '<tr><td>' . $langs->trans('MulticurrencyTotalHT') . '</td><td colspan="2">' . price($objectsrc->multicurrency_total_ht) . '</td></tr>';
			print '<tr><td>' . $langs->trans('MulticurrencyTotalVAT') . '</td><td colspan="2">' . price($objectsrc->multicurrency_total_tva) . "</td></tr>";
			print '<tr><td>' . $langs->trans('MulticurrencyTotalTTC') . '</td><td colspan="2">' . price($objectsrc->multicurrency_total_ttc) . "</td></tr>";
		}
    }

    // Other options
    $parameters=array('colspan' => ' colspan="6"');
    $reshook=$hookmanager->executeHooks('formObjectOptions',$parameters,$object,$action); // Note that $action and $object may have been modified by hook

    // Bouton "Create Draft"
    print "</table>\n";

    dol_fiche_end();

    print '<div class="center">';
    print '<input type="submit" class="button" name="bouton" value="'.$langs->trans('CreateDraft').'">';
	print '&nbsp;&nbsp;&nbsp;&nbsp;&nbsp;';
	print '<input type="button" class="button" value="' . $langs->trans("Cancel") . '" onClick="javascript:history.go(-1)">';
    print '</div>';

    print "</form>\n";


    // Show origin lines
    if (is_object($objectsrc))
    {
        print '<br>';

        $title=$langs->trans('ProductsAndServices');
        print load_fiche_titre($title);

        print '<table class="noborder" width="100%">';

        $objectsrc->printOriginLinesList();

        print '</table>';
    }
}
else
{
    if ($id > 0 || ! empty($ref))
    {
        /* *************************************************************************** */
        /*                                                                             */
        /* Fiche en mode visu ou edition                                               */
        /*                                                                             */
        /* *************************************************************************** */

        $now=dol_now();

        $productstatic = new Product($db);

        $object->fetch($id,$ref);
        $result=$object->fetch_thirdparty();
        if ($result < 0) dol_print_error($db);

        $societe = new Fournisseur($db);
        $result=$societe->fetch($object->socid);
        if ($result < 0) dol_print_error($db);

        // fetch optionals attributes and labels
		$extralabels = $extrafields->fetch_name_optionals_label($object->table_element);

		$alreadypaid=$object->getSommePaiement();

        /*
         *	View card
         */
        $head = facturefourn_prepare_head($object);
        $titre=$langs->trans('SupplierInvoice');

        dol_fiche_head($head, 'card', $titre, 0, 'bill');

        // Clone confirmation
        if ($action == 'clone')
        {
            // Create an array for form
            $formquestion=array(
            //'text' => $langs->trans("ConfirmClone"),
            //array('type' => 'checkbox', 'name' => 'clone_content',   'label' => $langs->trans("CloneMainAttributes"),   'value' => 1)
            );
            // Paiement incomplet. On demande si motif = escompte ou autre
			$formconfirm = $form->formconfirm($_SERVER["PHP_SELF"].'?id='.$object->id,$langs->trans('CloneInvoice'),$langs->trans('ConfirmCloneInvoice',$object->ref),'confirm_clone',$formquestion,'yes', 1);
        }

        // Confirmation de la validation
        if ($action == 'valid')
        {
			 // on verifie si l'objet est en numerotation provisoire
            $objectref = substr($object->ref, 1, 4);
            if ($objectref == 'PROV')
            {
                $savdate=$object->date;
                $numref = $object->getNextNumRef($societe);
            }
            else
            {
                $numref = $object->ref;
            }

            $text=$langs->trans('ConfirmValidateBill',$numref);
            /*if (! empty($conf->notification->enabled))
            {
            	require_once DOL_DOCUMENT_ROOT .'/core/class/notify.class.php';
            	$notify=new Notify($db);
            	$text.='<br>';
            	$text.=$notify->confirmMessage('BILL_SUPPLIER_VALIDATE',$object->socid, $object);
            }*/
            $formquestion=array();

            $qualified_for_stock_change=0;
		    if (empty($conf->global->STOCK_SUPPORTS_SERVICES))
		    {
		    	$qualified_for_stock_change=$object->hasProductsOrServices(2);
		    }
		    else
		    {
		    	$qualified_for_stock_change=$object->hasProductsOrServices(1);
		    }

            if (! empty($conf->stock->enabled) && ! empty($conf->global->STOCK_CALCULATE_ON_SUPPLIER_BILL) && $qualified_for_stock_change)
            {
                $langs->load("stocks");
                require_once DOL_DOCUMENT_ROOT.'/product/class/html.formproduct.class.php';
                $formproduct=new FormProduct($db);
                $formquestion=array(
                //'text' => $langs->trans("ConfirmClone"),
                //array('type' => 'checkbox', 'name' => 'clone_content',   'label' => $langs->trans("CloneMainAttributes"),   'value' => 1),
                //array('type' => 'checkbox', 'name' => 'update_prices',   'label' => $langs->trans("PuttingPricesUpToDate"),   'value' => 1),
                array('type' => 'other', 'name' => 'idwarehouse',   'label' => $langs->trans("SelectWarehouseForStockIncrease"),   'value' => $formproduct->selectWarehouses(GETPOST('idwarehouse'),'idwarehouse','',1)));
            }

			$formconfirm = $form->formconfirm($_SERVER["PHP_SELF"].'?id='.$object->id, $langs->trans('ValidateBill'), $text, 'confirm_valid', $formquestion, 1, 1, 240);

        }

        // Confirmation set paid
        if ($action == 'paid')
        {
			$formconfirm = $form->formconfirm($_SERVER["PHP_SELF"].'?id='.$object->id, $langs->trans('ClassifyPaid'), $langs->trans('ConfirmClassifyPaidBill', $object->ref), 'confirm_paid', '', 0, 1);

        }

        // Confirmation de la suppression de la facture fournisseur
        if ($action == 'delete')
        {
			$formconfirm = $form->formconfirm($_SERVER["PHP_SELF"].'?id='.$object->id, $langs->trans('DeleteBill'), $langs->trans('ConfirmDeleteBill'), 'confirm_delete', '', 0, 1);

        }
        if ($action == 'deletepaiement')
        {
        	$payment_id = GETPOST('paiement_id');
			$formconfirm = $form->formconfirm($_SERVER["PHP_SELF"].'?id='.$object->id.'&paiement_id='.$payment_id, $langs->trans('DeletePayment'), $langs->trans('ConfirmDeletePayment'), 'confirm_delete_paiement', '', 0, 1);

        }

       	// Confirmation to delete line
		if ($action == 'ask_deleteline')
		{
			$formconfirm=$form->formconfirm($_SERVER["PHP_SELF"].'?id='.$object->id.'&lineid='.$lineid, $langs->trans('DeleteProductLine'), $langs->trans('ConfirmDeleteProductLine'), 'confirm_deleteline', '', 0, 1);
		}

        if (!$formconfirm)
        {
			$parameters=array('lineid'=>$lineid);
			$reshook = $hookmanager->executeHooks('formConfirm', $parameters, $object, $action); // Note that $action and $object may have been modified by hook
			if (empty($reshook)) $formconfirm.=$hookmanager->resPrint;
			elseif ($reshook > 0) $formconfirm=$hookmanager->resPrint;
		}

		// Print form confirm
		print $formconfirm;


        // Supplier invoice card
        $linkback = '<a href="'.DOL_URL_ROOT.'/fourn/facture/list.php'.(! empty($socid)?'?socid='.$socid:'').'">'.$langs->trans("BackToList").'</a>';

    	$morehtmlref='<div class="refidno">';
    	// Ref supplier
    	$morehtmlref.=$form->editfieldkey("RefSupplier", 'ref_supplier', $object->ref_supplier, $object, $user->rights->fournisseur->commande->creer, 'string', '', 0, 1);
    	$morehtmlref.=$form->editfieldval("RefSupplier", 'ref_supplier', $object->ref_supplier, $object, $user->rights->fournisseur->commande->creer, 'string', '', null, null, '', 1);
    	// Thirdparty
    	$morehtmlref.='<br>'.$langs->trans('ThirdParty') . ' : ' . $object->thirdparty->getNomUrl(1);
    	// Project
    	if (! empty($conf->projet->enabled))
    	{
    	    $langs->load("projects");
    	    $morehtmlref.='<br>'.$langs->trans('Project') . ' ';
    	    if ($user->rights->fournisseur->commande->creer)
    	    {
    	        if ($action != 'classify')
    	            $morehtmlref.='<a href="' . $_SERVER['PHP_SELF'] . '?action=classify&amp;id=' . $object->id . '">' . img_edit($langs->transnoentitiesnoconv('SetProject')) . '</a> : ';
    	            if ($action == 'classify') {
    	                //$morehtmlref.=$form->form_project($_SERVER['PHP_SELF'] . '?id=' . $object->id, $object->socid, $object->fk_project, 'projectid', 0, 0, 1, 1);
    	                $morehtmlref.='<form method="post" action="'.$_SERVER['PHP_SELF'].'?id='.$object->id.'">';
    	                $morehtmlref.='<input type="hidden" name="action" value="classin">';
    	                $morehtmlref.='<input type="hidden" name="token" value="'.$_SESSION['newtoken'].'">';
    	                $morehtmlref.=$formproject->select_projects($object->socid, $object->fk_project, 'projectid', $maxlength, 0, 1, 0, 1, 0, 0, '', 1);
    	                $morehtmlref.='<input type="submit" class="button valignmiddle" value="'.$langs->trans("Modify").'">';
    	                $morehtmlref.='</form>';
    	            } else {
    	                $morehtmlref.=$form->form_project($_SERVER['PHP_SELF'] . '?id=' . $object->id, $object->socid, $object->fk_project, 'none', 0, 0, 0, 1);
    	            }
    	    } else {
    	        if (! empty($object->fk_project)) {
    	            $proj = new Project($db);
    	            $proj->fetch($object->fk_project);
    	            $morehtmlref.='<a href="'.DOL_URL_ROOT.'/projet/card.php?id=' . $object->fk_project . '" title="' . $langs->trans('ShowProject') . '">';
    	            $morehtmlref.=$proj->ref;
    	            $morehtmlref.='</a>';
    	        } else {
    	            $morehtmlref.='';
    	        }
    	    }
    	}
    	$morehtmlref.='</div>';

    	$object->totalpaye = $alreadypaid;   // To give a chance to dol_banner_tab to use already paid amount to show correct status

    	dol_banner_tab($object, 'ref', $linkback, 1, 'ref', 'ref', $morehtmlref);	

    	print '<div class="fichecenter">';
    	print '<div class="fichehalfleft">';
    	print '<div class="underbanner clearboth"></div>';

    	print '<table class="border" width="100%">';

        // Type
        print '<tr><td class="titlefield">'.$langs->trans('Type').'</td><td>';
        print $object->getLibType();
        if ($object->type == FactureFournisseur::TYPE_REPLACEMENT)
        {
            $facreplaced=new FactureFournisseur($db);
            $facreplaced->fetch($object->fk_facture_source);
            print ' ('.$langs->transnoentities("ReplaceInvoice",$facreplaced->getNomUrl(1)).')';
        }
        if ($object->type == FactureFournisseur::TYPE_CREDIT_NOTE)
        {
            $facusing=new FactureFournisseur($db);
            $facusing->fetch($object->fk_facture_source);
            print ' ('.$langs->transnoentities("CorrectInvoice",$facusing->getNomUrl(1)).')';
        }

        $facidavoir=$object->getListIdAvoirFromInvoice();
        if (count($facidavoir) > 0)
        {
            print ' ('.$langs->transnoentities("InvoiceHasAvoir");
            $i=0;
            foreach($facidavoir as $id)
            {
                if ($i==0) print ' ';
                else print ',';
                $facavoir=new FactureFournisseur($db);
                $facavoir->fetch($id);
                print $facavoir->getNomUrl(1);
            }
            print ')';
        }
        if (isset($facidnext) && $facidnext > 0)
        {
            $facthatreplace=new FactureFournisseur($db);
            $facthatreplace->fetch($facidnext);
            print ' ('.$langs->transnoentities("ReplacedByInvoice",$facthatreplace->getNomUrl(1)).')';
        }
        print '</td></tr>';

        // Label
        print '<tr><td>'.$form->editfieldkey("Label",'label',$object->label,$object,($user->rights->fournisseur->facture->creer)).'</td>';
        print '<td>'.$form->editfieldval("Label",'label',$object->label,$object,($user->rights->fournisseur->facture->creer)).'</td>';
        print '</tr>';

	    $form_permission = $object->statut<FactureFournisseur::STATUS_CLOSED && $user->rights->fournisseur->facture->creer && $object->getSommePaiement() <= 0;

        // Date
        print '<tr><td>'.$form->editfieldkey("DateInvoice",'datef',$object->datep,$object,$form_permission,'datepicker').'</td><td colspan="3">';
        print $form->editfieldval("Date",'datef',$object->datep,$object,$form_permission,'datepicker');
        print '</td>';

        // Due date
        print '<tr><td>'.$form->editfieldkey("DateMaxPayment",'date_lim_reglement',$object->date_echeance,$object,$form_permission,'datepicker').'</td><td colspan="3">';
        print $form->editfieldval("DateMaxPayment",'date_lim_reglement',$object->date_echeance,$object,$form_permission,'datepicker');
        if ($action != 'editdate_lim_reglement' && $object->hasDelay()) {
	        print img_warning($langs->trans('Late'));
        }
        print '</td>';

		// Conditions de reglement par defaut
		$langs->load('bills');
		print '<tr><td class="nowrap">';
		print '<table width="100%" class="nobordernopadding"><tr><td class="nowrap">';
		print $langs->trans('PaymentConditions');
		print '<td>';
		if ($action != 'editconditions') print '<td align="right"><a href="'.$_SERVER["PHP_SELF"].'?action=editconditions&amp;id='.$object->id.'">'.img_edit($langs->trans('SetConditions'),1).'</a></td>';
		print '</tr></table>';
		print '</td><td colspan="2">';
		if ($action == 'editconditions')
		{
			$form->form_conditions_reglement($_SERVER['PHP_SELF'].'?id='.$object->id,  $object->cond_reglement_id,'cond_reglement_id');
		}
		else
		{
			$form->form_conditions_reglement($_SERVER['PHP_SELF'].'?id='.$object->id,  $object->cond_reglement_id,'none');
		}
		print "</td>";
		print '</tr>';

		// Mode of payment
		$langs->load('bills');
		print '<tr><td class="nowrap">';
		print '<table width="100%" class="nobordernopadding"><tr><td class="nowrap">';
		print $langs->trans('PaymentMode');
		print '</td>';
		if ($action != 'editmode') print '<td align="right"><a href="'.$_SERVER["PHP_SELF"].'?action=editmode&amp;id='.$object->id.'">'.img_edit($langs->trans('SetMode'),1).'</a></td>';
		print '</tr></table>';
		print '</td><td colspan="2">';
		if ($action == 'editmode')
		{
			$form->form_modes_reglement($_SERVER['PHP_SELF'].'?id='.$object->id, $object->mode_reglement_id, 'mode_reglement_id', 'DBIT');
		}
		else
		{
			$form->form_modes_reglement($_SERVER['PHP_SELF'].'?id='.$object->id, $object->mode_reglement_id, 'none', 'DBIT');
		}
		print '</td></tr>';

		// Multicurrency
		if (! empty($conf->multicurrency->enabled))
		{
			// Multicurrency code
			print '<tr>';
			print '<td>';
			print '<table class="nobordernopadding" width="100%"><tr><td>';
			print fieldLabel('Currency','multicurrency_code');
			print '</td>';
			if ($action != 'editmulticurrencycode' && ! empty($object->brouillon))
				print '<td align="right"><a href="' . $_SERVER["PHP_SELF"] . '?action=editmulticurrencycode&amp;id=' . $object->id . '">' . img_edit($langs->transnoentitiesnoconv('SetMultiCurrencyCode'), 1) . '</a></td>';
			print '</tr></table>';
			print '</td><td colspan="3">';
			if ($action == 'editmulticurrencycode') {
				$form->form_multicurrency_code($_SERVER['PHP_SELF'] . '?id=' . $object->id, $object->multicurrency_code, 'multicurrency_code');
			} else {
				$form->form_multicurrency_code($_SERVER['PHP_SELF'] . '?id=' . $object->id, $object->multicurrency_code, 'none');
			}
			print '</td></tr>';

			// Multicurrency rate
			print '<tr>';
			print '<td>';
			print '<table class="nobordernopadding" width="100%"><tr><td>';
			print fieldLabel('CurrencyRate','multicurrency_tx');
			print '</td>';
			if ($action != 'editmulticurrencyrate' && ! empty($object->brouillon))
				print '<td align="right"><a href="' . $_SERVER["PHP_SELF"] . '?action=editmulticurrencyrate&amp;id=' . $object->id . '">' . img_edit($langs->transnoentitiesnoconv('SetMultiCurrencyCode'), 1) . '</a></td>';
			print '</tr></table>';
			print '</td><td colspan="3">';
			if ($action == 'editmulticurrencyrate') {
				$form->form_multicurrency_rate($_SERVER['PHP_SELF'] . '?id=' . $object->id, $object->multicurrency_tx, 'multicurrency_tx', $object->multicurrency_code);
			} else {
				$form->form_multicurrency_rate($_SERVER['PHP_SELF'] . '?id=' . $object->id, $object->multicurrency_tx, 'none', $object->multicurrency_code);
			}
			print '</td></tr>';
		}

        // Bank Account
        print '<tr><td class="nowrap">';
        print '<table width="100%" class="nobordernopadding"><tr><td class="nowrap">';
        print $langs->trans('BankAccount');
        print '<td>';
        if ($action != 'editbankaccount' && $user->rights->fournisseur->facture->creer)
            print '<td align="right"><a href="'.$_SERVER["PHP_SELF"].'?action=editbankaccount&amp;id='.$object->id.'">'.img_edit($langs->trans('SetBankAccount'),1).'</a></td>';
        print '</tr></table>';
        print '</td><td colspan="3">';
        if ($action == 'editbankaccount') {
            $form->formSelectAccount($_SERVER['PHP_SELF'].'?id='.$object->id, $object->fk_account, 'fk_account', 1);
        } else {
             $form->formSelectAccount($_SERVER['PHP_SELF'].'?id='.$object->id, $object->fk_account, 'none');
        }
        print "</td>";
        print '</tr>';

        // Status
        //print '<tr><td>'.$langs->trans('Status').'</td><td colspan="3">'.$object->getLibStatut(4,$alreadypaid).'</td></tr>';

        // Project
        /*
        if (! empty($conf->projet->enabled))
        {
            $langs->load('projects');
            print '<tr>';
            print '<td>';

            print '<table class="nobordernopadding" width="100%"><tr><td>';
            print $langs->trans('Project');
            print '</td>';
            if ($action != 'classify')
            {
                print '<td align="right"><a href="'.$_SERVER["PHP_SELF"].'?action=classify&amp;id='.$object->id.'">';
                print img_edit($langs->trans('SetProject'),1);
                print '</a></td>';
            }
            print '</tr></table>';

            print '</td><td colspan="3">';
            if ($action == 'classify')
            {
                $form->form_project($_SERVER['PHP_SELF'].'?id='.$object->id, (empty($conf->global->PROJECT_CAN_ALWAYS_LINK_TO_ALL_SUPPLIERS)?$object->socid:-1), $object->fk_project, 'projectid', 0, 0, 1);
            }
            else
            {
                $form->form_project($_SERVER['PHP_SELF'].'?id='.$object->id, $object->socid, $object->fk_project, 'none', 0, 0);
            }
            print '</td>';
            print '</tr>';
        }
		*/
		
		// Incoterms
		if (!empty($conf->incoterm->enabled))
		{
			print '<tr><td>';
	        print '<table width="100%" class="nobordernopadding"><tr><td>';
	        print $langs->trans('IncotermLabel');
	        print '<td><td align="right">';
	        if ($user->rights->fournisseur->facture->creer) print '<a href="'.DOL_URL_ROOT.'/fourn/facture/card.php?facid='.$object->id.'&action=editincoterm">'.img_edit().'</a>';
	        else print '&nbsp;';
	        print '</td></tr></table>';
	        print '</td>';
	        print '<td colspan="3">';
			if ($action != 'editincoterm')
			{
				print $form->textwithpicto($object->display_incoterms(), $object->libelle_incoterms, 1);
			}
			else
			{
				print $form->select_incoterms((!empty($object->fk_incoterms) ? $object->fk_incoterms : ''), (!empty($object->location_incoterms)?$object->location_incoterms:''), $_SERVER['PHP_SELF'].'?id='.$object->id);
			}
	        print '</td></tr>';
		}

    	// Other attributes
    	$cols = 2;
    	include DOL_DOCUMENT_ROOT . '/core/tpl/extrafields_view.tpl.php';
    
    	print '</table>';
    	
    	print '</div>';
    	print '<div class="fichehalfright">';
    	print '<div class="ficheaddleft">';
    	print '<div class="underbanner clearboth"></div>';

    	print '<table class="border centpercent">';

    	if (!empty($conf->multicurrency->enabled) && ($object->multicurrency_code != $conf->currency))
		{
    	    // Multicurrency Amount HT
    	    print '<tr><td class="titlefieldmiddle">' . fieldLabel('MulticurrencyAmountHT','multicurrency_total_ht') . '</td>';
    	    print '<td class="nowrap">' . price($object->multicurrency_total_ht, '', $langs, 0, - 1, - 1, (!empty($object->multicurrency_code) ? $object->multicurrency_code : $conf->currency)) . '</td>';
    	    print '</tr>';
    	
    	    // Multicurrency Amount VAT
    	    print '<tr><td>' . fieldLabel('MulticurrencyAmountVAT','multicurrency_total_tva') . '</td>';
    	    print '<td>' . price($object->multicurrency_total_tva, '', $langs, 0, - 1, - 1, (!empty($object->multicurrency_code) ? $object->multicurrency_code : $conf->currency)) . '</td>';
    	    print '</tr>';
    	
    	    // Multicurrency Amount TTC
    	    print '<tr><td height="10">' . fieldLabel('MulticurrencyAmountTTC','multicurrency_total_ttc') . '</td>';
    	    print '<td>' . price($object->multicurrency_total_ttc, '', $langs, 0, - 1, - 1, (!empty($object->multicurrency_code) ? $object->multicurrency_code : $conf->currency)) . '</td>';
    	    print '</tr>';
    	}

    	// Amount
    	print '<tr><td>'.$langs->trans('AmountHT').'</td><td>'.price($object->total_ht,1,$langs,0,-1,-1,$conf->currency).'</td></tr>';
    	print '<tr><td>'.$langs->trans('AmountVAT').'</td><td>'.price($object->total_tva,1,$langs,0,-1,-1,$conf->currency).'<div class="inline-block"> &nbsp; &nbsp; &nbsp; &nbsp; ';
    	if (GETPOST('calculationrule')) $calculationrule=GETPOST('calculationrule','alpha');
    	else $calculationrule=(empty($conf->global->MAIN_ROUNDOFTOTAL_NOT_TOTALOFROUND)?'totalofround':'roundoftotal');
    	if ($calculationrule == 'totalofround') $calculationrulenum=1;
    	else  $calculationrulenum=2;
    	$s=$langs->trans("ReCalculate").' ';
    	$s.='<a href="'.$_SERVER["PHP_SELF"].'?id='.$object->id.'&action=calculate&calculationrule=totalofround">'.$langs->trans("Mode1").'</a>';
    	$s.=' / ';
    	$s.='<a href="'.$_SERVER["PHP_SELF"].'?id='.$object->id.'&action=calculate&calculationrule=roundoftotal">'.$langs->trans("Mode2").'</a>';
    	print $form->textwithtooltip($s, $langs->trans("CalculationRuleDesc",$calculationrulenum).'<br>'.$langs->trans("CalculationRuleDescSupplier"), 2, 1, img_picto('','help'));
    	print '</div></td></tr>';

    	// Amount Local Taxes
    	//TODO: Place into a function to control showing by country or study better option
    	if ($societe->localtax1_assuj=="1") //Localtax1
    	{
    	    print '<tr><td>'.$langs->transcountry("AmountLT1",$societe->country_code).'</td>';
    	    print '<td>'.price($object->total_localtax1,1,$langs,0,-1,-1,$conf->currency).'</td>';
    	    print '</tr>';
    	}
    	if ($societe->localtax2_assuj=="1") //Localtax2
    	{
    	    print '<tr><td>'.$langs->transcountry("AmountLT2",$societe->country_code).'</td>';
    	    print '<td>'.price($object->total_localtax2,1,$langs,0,-1,-1,$conf->currency).'</td>';
    	    print '</tr>';
    	}
    	print '<tr><td>'.$langs->trans('AmountTTC').'</td><td colspan="3">'.price($object->total_ttc,1,$langs,0,-1,-1,$conf->currency).'</td></tr>';

    	print '</table>';
 
    	/*
    	 * List of payments
    	 */
		$sign = 1;
		if ($object->type == FactureFournisseur::TYPE_CREDIT_NOTE) $sign = - 1;

		$nbrows=9; $nbcols=3;
    	if (! empty($conf->projet->enabled)) $nbrows++;
    	if (! empty($conf->banque->enabled)) { $nbrows++; $nbcols++; }
    	if (! empty($conf->incoterm->enabled)) $nbrows++;
		if (! empty($conf->multicurrency->enabled)) $nbrows += 5;

    	// Local taxes
    	if ($societe->localtax1_assuj=="1") $nbrows++;
    	if ($societe->localtax2_assuj=="1") $nbrows++;

    	$sql = 'SELECT p.datep as dp, p.ref, p.num_paiement, p.rowid, p.fk_bank,';
    	$sql.= ' c.id as paiement_type,';
    	$sql.= ' pf.amount,';
    	$sql.= ' ba.rowid as baid, ba.ref as baref, ba.label';
    	$sql.= ' FROM '.MAIN_DB_PREFIX.'paiementfourn as p';
    	$sql.= ' LEFT JOIN '.MAIN_DB_PREFIX.'bank as b ON p.fk_bank = b.rowid';
    	$sql.= ' LEFT JOIN '.MAIN_DB_PREFIX.'bank_account as ba ON b.fk_account = ba.rowid';
    	$sql.= ' LEFT JOIN '.MAIN_DB_PREFIX.'c_paiement as c ON p.fk_paiement = c.id';
    	$sql.= ' LEFT JOIN '.MAIN_DB_PREFIX.'paiementfourn_facturefourn as pf ON pf.fk_paiementfourn = p.rowid';
    	$sql.= ' WHERE pf.fk_facturefourn = '.$object->id;
    	$sql.= ' ORDER BY p.datep, p.tms';

    	$result = $db->query($sql);
    	if ($result)
    	{
    	    $num = $db->num_rows($result);
    	    $i = 0; $totalpaye = 0;
    	    print '<table class="noborder paymenttable" width="100%">';
    	    print '<tr class="liste_titre">';
    	    print '<td class="liste_titre">' . ($object->type == FactureFournisseur::TYPE_CREDIT_NOTE ? $langs->trans("PaymentsBack") : $langs->trans('Payments')) . '</td>';
    	    print '<td>'.$langs->trans('Date').'</td>';
    	    print '<td>'.$langs->trans('Type').'</td>';
    	    if (! empty($conf->banque->enabled)) print '<td align="right">'.$langs->trans('BankAccount').'</td>';
    	    print '<td align="right">'.$langs->trans('Amount').'</td>';
    	    print '<td width="18">&nbsp;</td>';
    	    print '</tr>';

    	    $var=false;
    	    if ($num > 0)
    	    {
    	        while ($i < $num)
    	        {
    	            $objp = $db->fetch_object($result);
    	            $var=!$var;
    	            print '<tr '.$bc[$var].'><td>';
    	            $paymentstatic->id=$objp->rowid;
    	            $paymentstatic->datepaye=$db->jdate($objp->dp);
    	            $paymentstatic->ref=$objp->ref;
    	            $paymentstatic->num_paiement=$objp->num_paiement;
    	            $paymentstatic->payment_code=$objp->payment_code;
    	            print $paymentstatic->getNomUrl(1);
    	            print '</td>';
    	            print '<td>'.dol_print_date($db->jdate($objp->dp), 'day') . '</td>';
    	            print '<td>';
    	            print $form->form_modes_reglement(null, $objp->paiement_type,'none').' '.$objp->num_paiement;
    	            print '</td>';
    	            if (! empty($conf->banque->enabled))
    	            {
    	                $bankaccountstatic->id=$objp->baid;
    	                $bankaccountstatic->ref=$objp->baref;
    	                $bankaccountstatic->label=$objp->baref;
    	                print '<td align="right">';
    	                if ($objp->baid > 0) print $bankaccountstatic->getNomUrl(1,'transactions');
    	                print '</td>';
    	            }
    	            print '<td align="right">' . price($sign * $objp->amount) . '</td>';
    	            print '<td align="center">';
    	            if ($object->statut == FactureFournisseur::STATUS_VALIDATED && $object->paye == 0 && $user->societe_id == 0)
    	            {
    	                print '<a href="'.$_SERVER["PHP_SELF"].'?id='.$object->id.'&action=deletepaiement&paiement_id='.$objp->rowid.'">';
    	                print img_delete();
    	                print '</a>';
    	            }
    	            print '</td>';
    	            print '</tr>';
    	            $totalpaye += $objp->amount;
    	            $i++;
    	        }
    	    }
    	    else
    	    {
    	        print '<tr '.$bc[$var].'><td colspan="'.$nbcols.'" class="opacitymedium">'.$langs->trans("None").'</td><td></td><td></td></tr>';
    	    }

			/*
    	    if ($object->paye == 0)
    	    {
    	        print '<tr><td colspan="'.$nbcols.'" align="right">'.$langs->trans('AlreadyPaid').' :</td><td align="right">'.price($totalpaye).'</td><td></td></tr>';
    	        print '<tr><td colspan="'.$nbcols.'" align="right">'.$langs->trans("Billed").' :</td><td align="right">'.price($object->total_ttc).'</td><td></td></tr>';
    	
    	        $resteapayer = $object->total_ttc - $totalpaye;
    	
    	        print '<tr><td colspan="'.$nbcols.'" align="right">'.$langs->trans('RemainderToPay').' :</td>';
    	        print '<td align="right"'.($resteapayer?' class="amountremaintopay"':'').'>'.price($resteapayer).'</td><td></td></tr>';
    	    }
			*/

    	    $db->free($result);
    	}
    	else
    	{
    	    dol_print_error($db);
    	}

		if ($object->type != FactureFournisseur::TYPE_CREDIT_NOTE) {
			// Total already paid
			print '<tr><td colspan="' . $nbcols . '" align="right">';
			if ($object->type != FactureFournisseur::TYPE_DEPOSIT)
				print $langs->trans('AlreadyPaidNoCreditNotesNoDeposits');
			else
				print $langs->trans('AlreadyPaid');
			print ' :</td><td align="right"'.(($totalpaye > 0)?' class="amountalreadypaid"':'').'>' . price($totalpaye) . '</td><td>&nbsp;</td></tr>';

			$resteapayeraffiche = $resteapayer;
			$cssforamountpaymentcomplete = 'amountpaymentcomplete';

			// Loop on each credit note or deposit amount applied
			$creditnoteamount = 0;
			$depositamount = 0;
			$sql = "SELECT re.rowid, re.amount_ht, re.amount_tva, re.amount_ttc,";
			$sql .= " re.description, re.fk_facture_source";
			$sql .= " FROM " . MAIN_DB_PREFIX . "societe_remise_except as re";
			$sql .= " WHERE fk_facture = " . $object->id;
			$resql = $db->query($sql);
			if ($resql) {
				$num = $db->num_rows($resql);
				$i = 0;
				$invoice = new FactureFournisseur($db);
				while ($i < $num) {
					$obj = $db->fetch_object($resql);
					$invoice->fetch($obj->fk_facture_source);
					print '<tr><td colspan="' . $nbcols . '" align="right">';
					if ($invoice->type == FactureFournisseur::TYPE_CREDIT_NOTE)
						print $langs->trans("CreditNote") . ' ';
					if ($invoice->type == FactureFournisseur::TYPE_DEPOSIT)
						print $langs->trans("Deposit") . ' ';
					print $invoice->getNomUrl(0);
					print ' :</td>';
					print '<td align="right">' . price($obj->amount_ttc) . '</td>';
					print '<td align="right">';
					print '<a href="' . $_SERVER["PHP_SELF"] . '?facid=' . $object->id . '&action=unlinkdiscount&discountid=' . $obj->rowid . '">' . img_delete() . '</a>';
					print '</td></tr>';
					$i ++;
					if ($invoice->type == FactureFournisseur::TYPE_CREDIT_NOTE)
						$creditnoteamount += $obj->amount_ttc;
					if ($invoice->type == FactureFournisseur::TYPE_DEPOSIT)
						$depositamount += $obj->amount_ttc;
				}
			} else {
				dol_print_error($db);
			}

			// Paye partiellement 'escompte'
			if (($object->statut == FactureFournisseur::STATUS_CLOSED || $object->statut == FactureFournisseur::STATUS_ABANDONED) && $object->close_code == 'discount_vat') {
				print '<tr><td colspan="' . $nbcols . '" align="right" class="nowrap">';
				print $form->textwithpicto($langs->trans("Discount") . ':', $langs->trans("HelpEscompte"), - 1);
				print '</td><td align="right">' . price($object->total_ttc - $creditnoteamount - $depositamount - $totalpaye) . '</td><td>&nbsp;</td></tr>';
				$resteapayeraffiche = 0;
				$cssforamountpaymentcomplete = '';
			}
			// Paye partiellement ou Abandon 'badsupplier'
			if (($object->statut == FactureFournisseur::STATUS_CLOSED || $object->statut == FactureFournisseur::STATUS_ABANDONED) && $object->close_code == 'badsupplier') {
				print '<tr><td colspan="' . $nbcols . '" align="right" class="nowrap">';
				print $form->textwithpicto($langs->trans("Abandoned") . ':', $langs->trans("HelpAbandonBadCustomer"), - 1);
				print '</td><td align="right">' . price($object->total_ttc - $creditnoteamount - $depositamount - $totalpaye) . '</td><td>&nbsp;</td></tr>';
				// $resteapayeraffiche=0;
				$cssforamountpaymentcomplete = '';
			}
			// Paye partiellement ou Abandon 'product_returned'
			if (($object->statut == FactureFournisseur::STATUS_CLOSED || $object->statut == FactureFournisseur::STATUS_ABANDONED) && $object->close_code == 'product_returned') {
				print '<tr><td colspan="' . $nbcols . '" align="right" class="nowrap">';
				print $form->textwithpicto($langs->trans("ProductReturned") . ':', $langs->trans("HelpAbandonProductReturned"), - 1);
				print '</td><td align="right">' . price($object->total_ttc - $creditnoteamount - $depositamount - $totalpaye) . '</td><td>&nbsp;</td></tr>';
				$resteapayeraffiche = 0;
				$cssforamountpaymentcomplete = '';
			}
			// Paye partiellement ou Abandon 'abandon'
			if (($object->statut == FactureFournisseur::STATUS_CLOSED || $object->statut == FactureFournisseur::STATUS_ABANDONED) && $object->close_code == 'abandon') {
				print '<tr><td colspan="' . $nbcols . '" align="right" class="nowrap">';
				$text = $langs->trans("HelpAbandonOther");
				if ($object->close_note)
					$text .= '<br><br><b>' . $langs->trans("Reason") . '</b>:' . $object->close_note;
				print $form->textwithpicto($langs->trans("Abandoned") . ':', $text, - 1);
				print '</td><td align="right">' . price($object->total_ttc - $creditnoteamount - $depositamount - $totalpaye) . '</td><td>&nbsp;</td></tr>';
				$resteapayeraffiche = 0;
				$cssforamountpaymentcomplete = '';
			}

			// Billed
			print '<tr><td colspan="' . $nbcols . '" align="right">' . $langs->trans("Billed") . ' :</td><td align="right">' . price($object->total_ttc) . '</td><td>&nbsp;</td></tr>';

			// Remainder to pay
			print '<tr><td colspan="' . $nbcols . '" align="right">';
			if ($resteapayeraffiche >= 0)
				print $langs->trans('RemainderToPay');
			else
				print $langs->trans('ExcessReceived');
			print ' :</td>';
			print '<td align="right"'.($resteapayeraffiche?' class="amountremaintopay"':$cssforamountpaymentcomplete).'>' . price($resteapayeraffiche) . '</td>';
			print '<td class="nowrap">&nbsp;</td></tr>';
		} 
		else // Credit note
		{
			// Total already paid back
			print '<tr><td colspan="' . $nbcols . '" align="right">';
			print $langs->trans('AlreadyPaidBack');
			print ' :</td><td align="right">' . price($sign * $totalpaye) . '</td><td>&nbsp;</td></tr>';

			// Billed
			print '<tr><td colspan="' . $nbcols . '" align="right">' . $langs->trans("Billed") . ' :</td><td align="right">' . price($sign * $object->total_ttc) . '</td><td>&nbsp;</td></tr>';

			// Remainder to pay back
			print '<tr><td colspan="' . $nbcols . '" align="right">';
			if ($resteapayeraffiche <= 0)
				print $langs->trans('RemainderToPayBack');
			else
				print $langs->trans('ExcessPaydBack');
			print ' :</td>';
			print '<td align="right" bgcolor="#f0f0f0"><b>' . price($sign * $resteapayeraffiche) . '</b></td>';
			print '<td class="nowrap">&nbsp;</td></tr>';

			// Sold credit note
			// print '<tr><td colspan="'.$nbcols.'" align="right">'.$langs->trans('TotalTTC').' :</td>';
			// print '<td align="right" style="border: 1px solid;" bgcolor="#f0f0f0"><b>'.price($sign *
			// $object->total_ttc).'</b></td><td>&nbsp;</td></tr>';
		}

		print '</table>';

        print '</div>';
        print '</div>';
        print '</div>';
        
        print '<div class="clearboth"></div><br>';
        
        if (! empty($conf->global->MAIN_DISABLE_CONTACTS_TAB))
        {
        	$blocname = 'contacts';
        	$title = $langs->trans('ContactsAddresses');
        	include DOL_DOCUMENT_ROOT.'/core/tpl/bloc_showhide.tpl.php';
        }

        if (! empty($conf->global->MAIN_DISABLE_NOTES_TAB))
        {
        	$colwidth=20;
        	$blocname = 'notes';
        	$title = $langs->trans('Notes');
        	include DOL_DOCUMENT_ROOT.'/core/tpl/bloc_showhide.tpl.php';
        }


        /*
         * Lines
         */
		print '<form name="addproduct" id="addproduct" action="'.$_SERVER["PHP_SELF"].'?id='.$object->id.(($action != 'editline')?'#add':'#line_'.GETPOST('lineid')).'" method="POST">';
		print '<input type="hidden" name="token" value="'.$_SESSION['newtoken'].'">';
		print '<input type="hidden" name="action" value="' . (($action != 'editline') ? 'addline' : 'updateline') . '">';
		print '<input type="hidden" name="mode" value="">';
		print '<input type="hidden" name="id" value="'.$object->id.'">';
		print '<input type="hidden" name="socid" value="'.$societe->id.'">';

		if (! empty($conf->use_javascript_ajax) && $object->statut == FactureFournisseur::STATUS_DRAFT) {
			include DOL_DOCUMENT_ROOT . '/core/tpl/ajaxrow.tpl.php';
		}

		print '<table id="tablelines" class="noborder noshadow" width="100%">';

		global $forceall, $senderissupplier, $dateSelector, $inputalsopricewithtax;
		$forceall=1; $senderissupplier=1; $dateSelector=0; $inputalsopricewithtax=1;

		// Show object lines
		if (! empty($object->lines))
			$ret = $object->printObjectLines($action, $societe, $mysoc, $lineid, 1);

		$num=count($object->lines);

		// Form to add new line
        if ($object->statut == FactureFournisseur::STATUS_DRAFT && $user->rights->fournisseur->facture->creer)
		{
			if ($action != 'editline')
			{
				$var = true;

				// Add free products/services
				$object->formAddObjectLine(1, $societe, $mysoc);

				$parameters = array();
				$reshook = $hookmanager->executeHooks('formAddObjectLine', $parameters, $object, $action); // Note that $action and $object may have been modified by hook
			}
        }

        print '</table>';


        print '</form>';

        dol_fiche_end();


        if ($action != 'presend')
        {
            /*
             * Boutons actions
             */

            print '<div class="tabsAction">';

			$parameters = array();
			$reshook = $hookmanager->executeHooks('addMoreActionsButtons', $parameters, $object, $action); // Note that $action and $object may have been
			                                                                                          // modified by hook
			if (empty($reshook))
			{

			    // Modify a validated invoice with no payments
				if ($object->statut == FactureFournisseur::STATUS_VALIDATED && $action != 'edit' && $object->getSommePaiement() == 0 && $user->rights->fournisseur->facture->creer)
				{
					print '<a class="butAction" href="'.$_SERVER['PHP_SELF'].'?id='.$object->id.'&amp;action=edit">'.$langs->trans('Modify').'</a>';
				}

	 	 		// Reopen a standard paid invoice
	            if (($object->type == FactureFournisseur::TYPE_STANDARD || $object->type == FactureFournisseur::TYPE_REPLACEMENT) && ($object->statut == 2 || $object->statut == 3))				// A paid invoice (partially or completely)
	            {
	                if (! $facidnext && $object->close_code != 'replaced')	// Not replaced by another invoice
	                {
	                    print '<a class="butAction" href="'.$_SERVER['PHP_SELF'].'?id='.$object->id.'&amp;action=reopen">'.$langs->trans('ReOpen').'</a>';
	                }
	                else
	                {
	                    print '<span class="butActionRefused" title="'.$langs->trans("DisabledBecauseReplacedInvoice").'">'.$langs->trans('ReOpen').'</span>';
	                }
	            }

	            // Send by mail
	            if (($object->statut == FactureFournisseur::STATUS_VALIDATED || $object->statut == FactureFournisseur::STATUS_CLOSED))
	            {
	                if (empty($conf->global->MAIN_USE_ADVANCED_PERMS) || $user->rights->fournisseur->supplier_invoice_advance->send)
	                {
	                    print '<a class="butAction" href="'.$_SERVER['PHP_SELF'].'?id='.$object->id.'&amp;action=presend&amp;mode=init">'.$langs->trans('SendByMail').'</a>';
	                }
	                else print '<a class="butActionRefused" href="#">'.$langs->trans('SendByMail').'</a>';
	            }

	            // Make payments
	            if ($action != 'edit' && $object->statut == FactureFournisseur::STATUS_VALIDATED && $object->paye == 0  && $user->societe_id == 0)
	            {
	                print '<a class="butAction" href="paiement.php?facid='.$object->id.'&amp;action=create'.($object->fk_account>0?'&amp;accountid='.$object->fk_account:'').'">'.$langs->trans('DoPayment').'</a>';	// must use facid because id is for payment id not invoice
	            }

	            // Classify paid
	            if ($action != 'edit' && $object->statut == FactureFournisseur::STATUS_VALIDATED && $object->paye == 0  && $user->societe_id == 0)
	            {
	                print '<a class="butAction" href="'.$_SERVER["PHP_SELF"].'?id='.$object->id.'&amp;action=paid"';
	                print '>'.$langs->trans('ClassifyPaid').'</a>';

	                //print '<a class="butAction" href="'.$_SERVER["PHP_SELF"].'?id='.$object->id.'&amp;action=paid">'.$langs->trans('ClassifyPaid').'</a>';
	            }

	            // Validate
	            if ($action != 'edit' && $object->statut == FactureFournisseur::STATUS_DRAFT)
	            {
	                if (count($object->lines))
	                {
				        if ((empty($conf->global->MAIN_USE_ADVANCED_PERMS) && ! empty($user->rights->fournisseur->facture->creer))
				       	|| (! empty($conf->global->MAIN_USE_ADVANCED_PERMS) && ! empty($user->rights->fournisseur->supplier_invoice_advance->validate)))
	                    {
	                        print '<a class="butAction" href="'.$_SERVER["PHP_SELF"].'?id='.$object->id.'&amp;action=valid"';
	                        print '>'.$langs->trans('Validate').'</a>';
	                    }
	                    else
	                    {
	                        print '<a class="butActionRefused" href="#" title="'.dol_escape_htmltag($langs->trans("NotAllowed")).'"';
	                        print '>'.$langs->trans('Validate').'</a>';
	                    }
	                }
	            }

				// Create event
				if ($conf->agenda->enabled && ! empty($conf->global->MAIN_ADD_EVENT_ON_ELEMENT_CARD)) 	// Add hidden condition because this is not a "workflow" action so should appears somewhere else on page.
				{
					print '<div class="inline-block divButAction"><a class="butAction" href="' . DOL_URL_ROOT . '/comm/action/card.php?action=create&amp;origin=' . $object->element . '&amp;originid=' . $object->id . '&amp;socid=' . $object->socid . '">' . $langs->trans("AddAction") . '</a></div>';
				}

	            // Clone
	            if ($action != 'edit' && $user->rights->fournisseur->facture->creer)
	            {
	                print '<a class="butAction" href="'.$_SERVER["PHP_SELF"].'?id='.$object->id.'&amp;action=clone&amp;socid='.$object->socid.'">'.$langs->trans('ToClone').'</a>';
	            }

				// Create a credit note
				if (($object->type == FactureFournisseur::TYPE_STANDARD || $object->type == FactureFournisseur::TYPE_DEPOSIT) && $object->statut > 0 && $user->rights->fournisseur->facture->creer)
				{
					if (! $objectidnext)
					{
						print '<div class="inline-block divButAction"><a class="butAction" href="' . $_SERVER['PHP_SELF'] . '?socid=' . $object->socid .'&amp;fac_avoir=' . $object->id . '&amp;action=create&amp;type=2'.($object->fk_project > 0 ? '&amp;projectid='.$object->fk_project : '').'">' . $langs->trans("CreateCreditNote") . '</a></div>';
					}
				}

	            // Delete
	            if ($action != 'edit' && $user->rights->fournisseur->facture->supprimer)
	            {
                    if ($object->getSommePaiement()) {
                        print '<div class="inline-block divButAction"><a class="butActionRefused" href="#" title="' . $langs->trans("DisabledBecausePayments") . '">' . $langs->trans('Delete') . '</a></div>';
                    } else {
    	                print '<a class="butActionDelete" href="'.$_SERVER["PHP_SELF"].'?id='.$object->id.'&amp;action=delete">'.$langs->trans('Delete').'</a>';
                    }
	            }
	            print '</div>';
	            print '<br>';

	            if ($action != 'edit')
	            {
					print '<div class="fichecenter"><div class="fichehalfleft">';

					/*
	                 * Documents generes
	                 */
	                $ref=dol_sanitizeFileName($object->ref);
	                $subdir = get_exdir($object->id,2,0,0,$object,'invoice_supplier').$ref;
	                $filedir = $conf->fournisseur->facture->dir_output.'/'.get_exdir($object->id,2,0,0,$object,'invoice_supplier').$ref;
	                $urlsource=$_SERVER['PHP_SELF'].'?id='.$object->id;
	                $genallowed=$user->rights->fournisseur->facture->creer;
	                $delallowed=$user->rights->fournisseur->facture->supprimer;
	                $modelpdf=(! empty($object->modelpdf)?$object->modelpdf:(empty($conf->global->INVOICE_SUPPLIER_ADDON_PDF)?'':$conf->global->INVOICE_SUPPLIER_ADDON_PDF));

	                print $formfile->showdocuments('facture_fournisseur',$subdir,$filedir,$urlsource,$genallowed,$delallowed,$modelpdf,1,0,0,40,0,'','','',$societe->default_lang);
	                $somethingshown=$formfile->numoffiles;

        			// Show links to link elements
        			$linktoelem = $form->showLinkToObjectBlock($object, null, array('invoice_supplier'));
        			$somethingshown = $form->showLinkedObjectBlock($object, $linktoelem);

        			print '</div><div class="fichehalfright"><div class="ficheaddleft">';
	                //print '</td><td valign="top" width="50%">';
	                //print '<br>';

	                // List of actions on element
	                include_once DOL_DOCUMENT_ROOT.'/core/class/html.formactions.class.php';
	                $formactions=new FormActions($db);
	                $somethingshown=$formactions->showactions($object,'invoice_supplier',$socid,0,'listaction'.($genallowed?'largetitle':''));

					print '</div></div></div>';
	                //print '</td></tr></table>';
	            }
			}
        }

        /*
         * Show mail form
         */
        if (GETPOST('modelselected')) {
        	$action = 'presend';
        }
        if ($action == 'presend')
        {
            $ref = dol_sanitizeFileName($object->ref);
            include_once DOL_DOCUMENT_ROOT.'/core/lib/files.lib.php';
            $fileparams = dol_most_recent_file($conf->fournisseur->facture->dir_output.'/'.get_exdir($object->id,2,0,0,$object,'invoice_supplier').$ref, preg_quote($ref,'/').'([^\-])+');
            $file=$fileparams['fullname'];

            // Define output language
            $outputlangs = $langs;
            $newlang = '';
            if ($conf->global->MAIN_MULTILANGS && empty($newlang) && ! empty($_REQUEST['lang_id']))
            	$newlang = $_REQUEST['lang_id'];
            if ($conf->global->MAIN_MULTILANGS && empty($newlang))
            	$newlang = $object->thirdparty->default_lang;

            if (!empty($newlang))
            {
                $outputlangs = new Translate('', $conf);
                $outputlangs->setDefaultLang($newlang);
                $outputlangs->load('bills');
            }

            // Build document if it not exists
            if (! $file || ! is_readable($file))
            {
	            $result = $object->generateDocument(GETPOST('model')?GETPOST('model'):$object->modelpdf, $outputlangs, $hidedetails, $hidedesc, $hideref);
                if ($result < 0)
                {
                    dol_print_error($db,$object->error,$object->errors);
                    exit;
                }
                $fileparams = dol_most_recent_file($conf->fournisseur->facture->dir_output.'/'.get_exdir($object->id,2,0,0,$object,'invoice_supplier').$ref, preg_quote($ref,'/').'([^\-])+');
                $file=$fileparams['fullname'];
            }

			print '<div class="clearboth"></div>';
            print '<br>';
            print load_fiche_titre($langs->trans('SendBillByMail'));

            dol_fiche_head('');

            // Cree l'objet formulaire mail
            include_once DOL_DOCUMENT_ROOT.'/core/class/html.formmail.class.php';
            $formmail = new FormMail($db);
            $formmail->param['langsmodels']=(empty($newlang)?$langs->defaultlang:$newlang);
            $formmail->fromtype = (GETPOST('fromtype')?GETPOST('fromtype'):(!empty($conf->global->MAIN_MAIL_DEFAULT_FROMTYPE)?$conf->global->MAIN_MAIL_DEFAULT_FROMTYPE:'user'));

            if($formmail->fromtype === 'user'){
                $formmail->fromid = $user->id;

            }
           	$formmail->trackid='sin'.$object->id;
            if (! empty($conf->global->MAIN_EMAIL_ADD_TRACK_ID) && ($conf->global->MAIN_EMAIL_ADD_TRACK_ID & 2))	// If bit 2 is set
            {
            	include DOL_DOCUMENT_ROOT.'/core/lib/functions2.lib.php';
            	$formmail->frommail=dolAddEmailTrackId($formmail->frommail, 'sin'.$object->id);
            }
            $formmail->withfrom=1;
			$liste=array();
			foreach ($object->thirdparty->thirdparty_and_contact_email_array(1) as $key=>$value)	$liste[$key]=$value;
			$formmail->withto=GETPOST("sendto")?GETPOST("sendto"):$liste;
			$formmail->withtocc=$liste;
            $formmail->withtoccc=$conf->global->MAIN_EMAIL_USECCC;
            $formmail->withtopic=$outputlangs->trans('SendBillRef','__REF__');
            $formmail->withfile=2;
            $formmail->withbody=1;
            $formmail->withdeliveryreceipt=1;
            $formmail->withcancel=1;
			// Tableau des substitutions
			$formmail->setSubstitFromObject($object);
            $formmail->substit['__SUPPLIERINVREF__']=$object->ref;

            //Find the good contact adress
            $custcontact='';
            $contactarr=array();
            $contactarr=$object->liste_contact(-1,'external');

            if (is_array($contactarr) && count($contactarr)>0) {
            	foreach($contactarr as $contact) {
            		if ($contact['libelle']==$langs->trans('TypeContact_invoice_supplier_external_BILLING')) {
            			require_once DOL_DOCUMENT_ROOT.'/contact/class/contact.class.php';
            			$contactstatic=new Contact($db);
            			$contactstatic->fetch($contact['id']);
            			$custcontact=$contactstatic->getFullName($langs,1);
            		}
            	}

            	if (!empty($custcontact)) {
            		$formmail->substit['__CONTACTCIVNAME__']=$custcontact;
            	}
            }

            // Tableau des parametres complementaires
            $formmail->param['action']='send';
            $formmail->param['models']='invoice_supplier_send';
            $formmail->param['models_id']=GETPOST('modelmailselected','int');
            $formmail->param['facid']=$object->id;
            $formmail->param['returnurl']=$_SERVER["PHP_SELF"].'?id='.$object->id;

            // Init list of files
            if (GETPOST("mode")=='init')
            {
                $formmail->clear_attached_files();
                $formmail->add_attached_files($file,basename($file),dol_mimetype($file));
            }

            // Show form
            print $formmail->get_form();

            dol_fiche_end();
        }
    }
}


// End of page
llxFooter();
$db->close();<|MERGE_RESOLUTION|>--- conflicted
+++ resolved
@@ -6,14 +6,9 @@
  * Copyright (C) 2005-2013	Regis Houssin			<regis.houssin@capnetworks.com>
  * Copyright (C) 2010-2014	Juanjo Menent			<jmenent@2byte.es>
  * Copyright (C) 2013-2015	Philippe Grand			<philippe.grand@atoo-net.com>
-<<<<<<< HEAD
- * Copyright (C) 2013       Florian Henry		  	<florian.henry@open-concept.pro>
- * Copyright (C) 2014-2016  Marcos García           <marcosgdf@gmail.com>
-=======
  * Copyright (C) 2013		Florian Henry			<florian.henry@open-concept.pro>
- * Copyright (C) 2014		Marcos García			<marcosgdf@gmail.com>
+ * Copyright (C) 2014-2016  Marcos García			<marcosgdf@gmail.com>
  * Copyright (C) 2016		Alexandre Spangaro		<aspangaro@zendsi.com>
->>>>>>> 18d18787
  *
  * This program is free software; you can redistribute it and/or modify
  * it under the terms of the GNU General Public License as published by
@@ -1030,7 +1025,7 @@
 				$pu_ht = price2num($pu_ttc / (1 + ($tva_tx / 100)), 'MU'); // $pu_ht must be rounded according to settings
 			}
 			$price_base_type = 'HT';
-			
+
 			$result=$object->addline($product_desc, $pu_ht, $tva_tx, $localtax1_tx, $localtax2_tx, $qty, 0, $remise_percent, $date_start, $date_end, 0, $tva_npr, $price_base_type, $type, -1, 0, $array_options, $fk_unit);
 	    }
 
@@ -1529,7 +1524,7 @@
 	if ((empty($origin)) || ((($origin == 'propal') || ($origin == 'commande')) && (! empty($originid))))
 	{
 		// Deposit
-		if (empty($conf->global->INVOICE_DISABLE_DEPOSIT)) 
+		if (empty($conf->global->INVOICE_DISABLE_DEPOSIT))
 		{
 			print '<div class="tagtr listofinvoicetype"><div class="tagtd listofinvoicetype">';
 			$tmp='<input type="radio" id="radio_deposit" name="type" value="3"' . (GETPOST('type') == 3 ? ' checked' : '') . '> ';
@@ -1559,12 +1554,12 @@
 		}
 	}
     */
-	
+
 	/* Not yet supporter for supplier
 	if ($societe->id > 0)
 	{
 		// Replacement
-		if (empty($conf->global->INVOICE_DISABLE_REPLACEMENT)) 
+		if (empty($conf->global->INVOICE_DISABLE_REPLACEMENT))
 		{
 			print '<!-- replacement line -->';
 			print '<div class="tagtr listofinvoicetype"><div class="tagtd listofinvoicetype">';
@@ -1614,7 +1609,7 @@
     	    if ($societe->id > 0)
     		{
     		    // Credit note
-    			if (empty($conf->global->INVOICE_DISABLE_CREDIT_NOTE)) 
+    			if (empty($conf->global->INVOICE_DISABLE_CREDIT_NOTE))
     			{
     				print '<div class="tagtr listofinvoicetype"><div class="tagtd listofinvoicetype">';
     				$tmp='<input type="radio" id="radio_creditnote" name="type" value="2"' . (GETPOST('type') == 2 ? ' checked' : '');
@@ -1650,12 +1645,12 @@
     				$text .= '</select>';
     				$desc = $form->textwithpicto($text, $langs->transnoentities("InvoiceAvoirDesc"), 1, 'help', '', 0, 3);
     				print $desc;
-    
+
     				print '<div id="credit_note_options" class="clearboth">';
     				print '&nbsp;&nbsp;&nbsp; <input data-role="none" type="checkbox" name="invoiceAvoirWithLines" id="invoiceAvoirWithLines" value="1" onclick="if($(this).is(\':checked\') ) { $(\'#radio_creditnote\').prop(\'checked\', true); $(\'#invoiceAvoirWithPaymentRestAmount\').removeAttr(\'checked\');   }" '.(GETPOST('invoiceAvoirWithLines','int')>0 ? 'checked':'').' /> <label for="invoiceAvoirWithLines">'.$langs->trans('invoiceAvoirWithLines')."</label>";
     				print '<br>&nbsp;&nbsp;&nbsp; <input data-role="none" type="checkbox" name="invoiceAvoirWithPaymentRestAmount" id="invoiceAvoirWithPaymentRestAmount" value="1" onclick="if($(this).is(\':checked\') ) { $(\'#radio_creditnote\').prop(\'checked\', true);  $(\'#invoiceAvoirWithLines\').removeAttr(\'checked\');   }" '.(GETPOST('invoiceAvoirWithPaymentRestAmount','int')>0 ? 'checked':'').' /> <label for="invoiceAvoirWithPaymentRestAmount">'.$langs->trans('invoiceAvoirWithPaymentRestAmount')."</label>";
     				print '</div>';
-    
+
     				print '</div></div>';
     			}
     		}
@@ -2043,7 +2038,7 @@
 
     	$object->totalpaye = $alreadypaid;   // To give a chance to dol_banner_tab to use already paid amount to show correct status
 
-    	dol_banner_tab($object, 'ref', $linkback, 1, 'ref', 'ref', $morehtmlref);	
+    	dol_banner_tab($object, 'ref', $linkback, 1, 'ref', 'ref', $morehtmlref);
 
     	print '<div class="fichecenter">';
     	print '<div class="fichehalfleft">';
@@ -2239,7 +2234,7 @@
             print '</tr>';
         }
 		*/
-		
+
 		// Incoterms
 		if (!empty($conf->incoterm->enabled))
 		{
@@ -2266,9 +2261,9 @@
     	// Other attributes
     	$cols = 2;
     	include DOL_DOCUMENT_ROOT . '/core/tpl/extrafields_view.tpl.php';
-    
+
     	print '</table>';
-    	
+
     	print '</div>';
     	print '<div class="fichehalfright">';
     	print '<div class="ficheaddleft">';
@@ -2282,12 +2277,12 @@
     	    print '<tr><td class="titlefieldmiddle">' . fieldLabel('MulticurrencyAmountHT','multicurrency_total_ht') . '</td>';
     	    print '<td class="nowrap">' . price($object->multicurrency_total_ht, '', $langs, 0, - 1, - 1, (!empty($object->multicurrency_code) ? $object->multicurrency_code : $conf->currency)) . '</td>';
     	    print '</tr>';
-    	
+
     	    // Multicurrency Amount VAT
     	    print '<tr><td>' . fieldLabel('MulticurrencyAmountVAT','multicurrency_total_tva') . '</td>';
     	    print '<td>' . price($object->multicurrency_total_tva, '', $langs, 0, - 1, - 1, (!empty($object->multicurrency_code) ? $object->multicurrency_code : $conf->currency)) . '</td>';
     	    print '</tr>';
-    	
+
     	    // Multicurrency Amount TTC
     	    print '<tr><td height="10">' . fieldLabel('MulticurrencyAmountTTC','multicurrency_total_ttc') . '</td>';
     	    print '<td>' . price($object->multicurrency_total_ttc, '', $langs, 0, - 1, - 1, (!empty($object->multicurrency_code) ? $object->multicurrency_code : $conf->currency)) . '</td>';
@@ -2325,7 +2320,7 @@
     	print '<tr><td>'.$langs->trans('AmountTTC').'</td><td colspan="3">'.price($object->total_ttc,1,$langs,0,-1,-1,$conf->currency).'</td></tr>';
 
     	print '</table>';
- 
+
     	/*
     	 * List of payments
     	 */
@@ -2421,9 +2416,9 @@
     	    {
     	        print '<tr><td colspan="'.$nbcols.'" align="right">'.$langs->trans('AlreadyPaid').' :</td><td align="right">'.price($totalpaye).'</td><td></td></tr>';
     	        print '<tr><td colspan="'.$nbcols.'" align="right">'.$langs->trans("Billed").' :</td><td align="right">'.price($object->total_ttc).'</td><td></td></tr>';
-    	
+
     	        $resteapayer = $object->total_ttc - $totalpaye;
-    	
+
     	        print '<tr><td colspan="'.$nbcols.'" align="right">'.$langs->trans('RemainderToPay').' :</td>';
     	        print '<td align="right"'.($resteapayer?' class="amountremaintopay"':'').'>'.price($resteapayer).'</td><td></td></tr>';
     	    }
@@ -2532,7 +2527,7 @@
 			print ' :</td>';
 			print '<td align="right"'.($resteapayeraffiche?' class="amountremaintopay"':$cssforamountpaymentcomplete).'>' . price($resteapayeraffiche) . '</td>';
 			print '<td class="nowrap">&nbsp;</td></tr>';
-		} 
+		}
 		else // Credit note
 		{
 			// Total already paid back
@@ -2564,9 +2559,9 @@
         print '</div>';
         print '</div>';
         print '</div>';
-        
+
         print '<div class="clearboth"></div><br>';
-        
+
         if (! empty($conf->global->MAIN_DISABLE_CONTACTS_TAB))
         {
         	$blocname = 'contacts';
