--- conflicted
+++ resolved
@@ -856,7 +856,7 @@
 					}
 					$object->origin    = GETPOST('origin');
 					$object->origin_id = GETPOST('originid');
-					
+
 					
 					require_once DOL_DOCUMENT_ROOT.'/'.$element.'/class/'.$subelement.'.class.php';
 					$classname = ucfirst($subelement);
@@ -917,6 +917,7 @@
 								$date_end=$lines[$i]->date_fin_prevue;
 								if ($lines[$i]->date_fin_reel) $date_end=$lines[$i]->date_fin_reel;
 								if ($lines[$i]->date_end) $date_end=$lines[$i]->date_end;
+
 								// FIXME Missing $lines[$i]->ref_supplier and $lines[$i]->label into addline and updateline methods. They are filled when coming from order for example.
 								$result = $object->addline(
 									$desc,
@@ -941,7 +942,7 @@
 									0,
 									$lines[$i]->ref_supplier
 								);
-							
+
 								if ($result < 0)
 								{
 									$error++;
@@ -1638,34 +1639,12 @@
 		// Parse element/subelement (ex: project_task)
 		$element = $subelement = $origin;
 
-<<<<<<< HEAD
-        if ($element == 'project')
-        {
-            $projectid = $originid;
-            $element = 'projet';
-        }
-      
-            // For compatibility
-            if ($element == 'order')    {
-                $element = $subelement = 'commande';
-            }
-            if ($element == 'propal')   {
-                $element = 'comm/propal'; $subelement = 'propal';
-            }
-            if ($element == 'contract') {
-                $element = $subelement = 'contrat';
-            }
-            if ($element == 'order_supplier') {
-                $element = 'fourn'; $subelement = 'fournisseur.commande';
-            }
-=======
 		if ($element == 'project')
 		{
 			$projectid = $originid;
 			$element = 'projet';
 		}
-		else if (in_array($element,array('order_supplier')))
-		{
+      
 			// For compatibility
 			if ($element == 'order')    {
 				$element = $subelement = 'commande';
@@ -1679,7 +1658,6 @@
 			if ($element == 'order_supplier') {
 				$element = 'fourn'; $subelement = 'fournisseur.commande';
 			}
->>>>>>> f65df9e5
 
 			require_once DOL_DOCUMENT_ROOT.'/'.$element.'/class/'.$subelement.'.class.php';
 			$classname = ucfirst($subelement);
@@ -1688,15 +1666,8 @@
 			$objectsrc->fetch($originid);
 			$objectsrc->fetch_thirdparty();
 
-<<<<<<< HEAD
-			
-
-            $projectid			= (!empty($objectsrc->fk_project)?$objectsrc->fk_project:'');
-            //$ref_client			= (!empty($objectsrc->ref_client)?$object->ref_client:'');
-=======
 			$projectid			= (!empty($objectsrc->fk_project)?$objectsrc->fk_project:'');
 			//$ref_client			= (!empty($objectsrc->ref_client)?$object->ref_client:'');
->>>>>>> f65df9e5
 
 			$soc = $objectsrc->thirdparty;
 			$cond_reglement_id 	= (!empty($objectsrc->cond_reglement_id)?$objectsrc->cond_reglement_id:(!empty($soc->cond_reglement_supplier_id)?$soc->cond_reglement_supplier_id:0)); // TODO maybe add default value option
@@ -1717,25 +1688,14 @@
 			$datetmp=dol_mktime(12,0,0,$_POST['echmonth'],$_POST['echday'],$_POST['echyear']);
 			$datedue=($datetmp==''?-1:$datetmp);
 
-<<<<<<< HEAD
-            // Replicate extrafields
-            $objectsrc->fetch_optionals($originid);
-            $object->array_options = $objectsrc->array_options;
-			
-		
-	}
-    else
-    {
-=======
 			// Replicate extrafields
 			$objectsrc->fetch_optionals($originid);
 			$object->array_options = $objectsrc->array_options;
 
-		}
+		
 	}
 	else
 	{
->>>>>>> f65df9e5
 		$cond_reglement_id 	= $societe->cond_reglement_supplier_id;
 		$mode_reglement_id 	= $societe->mode_reglement_supplier_id;
 		$fk_account         = $societe->fk_account;
@@ -1792,15 +1752,9 @@
 	}
 	print '</td></tr>';
 
-<<<<<<< HEAD
-    // Ref supplier
+	// Ref supplier
     print '<tr><td class="fieldrequired">'.$langs->trans('RefSupplier').'</td><td><input name="ref_supplier" value="'.(isset($_POST['ref_supplier'])?$_POST['ref_supplier']:$objectsrc->ref_supplier).'" type="text"></td>';
-    print '</tr>';
-=======
-	// Ref supplier
-	print '<tr><td class="fieldrequired">'.$langs->trans('RefSupplier').'</td><td><input name="ref_supplier" value="'.(isset($_POST['ref_supplier'])?$_POST['ref_supplier']:'').'" type="text"></td>';
 	print '</tr>';
->>>>>>> f65df9e5
 
 	// Type invoice
 	$facids = $facturestatic->list_replacable_supplier_invoices($societe->id);
@@ -2080,32 +2034,9 @@
 
 	// Public note
 	print '<tr><td>'.$langs->trans('NotePublic').'</td>';
-<<<<<<< HEAD
-    print '<td>';
-    $note_public = $object->getDefaultCreateValueFor('note_public');
-	if(empty($note_public))$note_public = $objectsrc->note_public;
-    $doleditor = new DolEditor('note_public', $note_public, '', 80, 'dolibarr_notes', 'In', 0, false, true, ROWS_3, '90%');
-    print $doleditor->Create(1);
-    print '</td>';
-   // print '<td><textarea name="note" wrap="soft" cols="60" rows="'.ROWS_5.'"></textarea></td>';
-    print '</tr>';
-
-    // Private note
-    print '<tr><td>'.$langs->trans('NotePrivate').'</td>';
-    print '<td>';
-    $note_private = $object->getDefaultCreateValueFor('note_private');
-	if(empty($note_private))$note_private = $objectsrc->note_private;
-
-    $doleditor = new DolEditor('note_private', $note_private, '', 80, 'dolibarr_notes', 'In', 0, false, true, ROWS_3, '90%');
-    print $doleditor->Create(1);
-    print '</td>';
-    // print '<td><textarea name="note" wrap="soft" cols="60" rows="'.ROWS_5.'"></textarea></td>';
-    print '</tr>';
-
-	if (empty($reshook) && ! empty($extrafields->attribute_label))
-=======
 	print '<td>';
 	$note_public = $object->getDefaultCreateValueFor('note_public');
+	if(empty($note_public))$note_public = $objectsrc->note_public;
 	$doleditor = new DolEditor('note_public', $note_public, '', 80, 'dolibarr_notes', 'In', 0, false, true, ROWS_3, '90%');
 	print $doleditor->Create(1);
 	print '</td>';
@@ -2116,6 +2047,8 @@
 	print '<tr><td>'.$langs->trans('NotePrivate').'</td>';
 	print '<td>';
 	$note_private = $object->getDefaultCreateValueFor('note_private');
+	if(empty($note_private))$note_private = $objectsrc->note_private;
+
 	$doleditor = new DolEditor('note_private', $note_private, '', 80, 'dolibarr_notes', 'In', 0, false, true, ROWS_3, '90%');
 	print $doleditor->Create(1);
 	print '</td>';
@@ -2123,7 +2056,6 @@
 	print '</tr>';
 
 	if (empty($reshook))
->>>>>>> f65df9e5
 	{
 		print $object->showOptionals($extrafields, 'edit');
 	}
