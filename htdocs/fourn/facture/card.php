<?php
/* Copyright (C) 2002-2005  Rodolphe Quiedeville    <rodolphe@quiedeville.org>
 * Copyright (C) 2004-2016	Laurent Destailleur 	<eldy@users.sourceforge.net>
 * Copyright (C) 2004		Christophe Combelles	<ccomb@free.fr>
 * Copyright (C) 2005		Marc Barilley			<marc@ocebo.fr>
 * Copyright (C) 2005-2013	Regis Houssin			<regis.houssin@inodbox.com>
 * Copyright (C) 2010-2019	Juanjo Menent			<jmenent@2byte.es>
 * Copyright (C) 2013-2015	Philippe Grand			<philippe.grand@atoo-net.com>
 * Copyright (C) 2013		Florian Henry			<florian.henry@open-concept.pro>
 * Copyright (C) 2014-2016  Marcos García			<marcosgdf@gmail.com>
 * Copyright (C) 2016-2020	Alexandre Spangaro		<aspangaro@open-dsi.fr>
 * Copyright (C) 2018       Frédéric France         <frederic.france@netlogic.fr>
 * Copyright (C) 2019       Ferran Marcet	        <fmarcet@2byte.es>
 *
 * This program is free software; you can redistribute it and/or modify
 * it under the terms of the GNU General Public License as published by
 * the Free Software Foundation; either version 3 of the License, or
 * (at your option) any later version.
 *
 * This program is distributed in the hope that it will be useful,
 * but WITHOUT ANY WARRANTY; without even the implied warranty of
 * MERCHANTABILITY or FITNESS FOR A PARTICULAR PURPOSE.  See the
 * GNU General Public License for more details.
 *
 * You should have received a copy of the GNU General Public License
 * along with this program. If not, see <https://www.gnu.org/licenses/>.
 */

/**
 *	\file       htdocs/fourn/facture/card.php
 *	\ingroup    facture, fournisseur
 *	\brief      Page for supplier invoice card (view, edit, validate)
 */

require '../../main.inc.php';
require_once DOL_DOCUMENT_ROOT.'/core/class/html.formfile.class.php';
require_once DOL_DOCUMENT_ROOT.'/fourn/class/fournisseur.class.php';
require_once DOL_DOCUMENT_ROOT.'/core/modules/supplier_invoice/modules_facturefournisseur.php';
require_once DOL_DOCUMENT_ROOT.'/fourn/class/fournisseur.facture.class.php';
require_once DOL_DOCUMENT_ROOT.'/fourn/class/paiementfourn.class.php';
require_once DOL_DOCUMENT_ROOT.'/core/class/discount.class.php';
require_once DOL_DOCUMENT_ROOT.'/core/lib/fourn.lib.php';
require_once DOL_DOCUMENT_ROOT.'/core/lib/files.lib.php';
require_once DOL_DOCUMENT_ROOT.'/core/class/doleditor.class.php';
if (!empty($conf->product->enabled)) {
	require_once DOL_DOCUMENT_ROOT.'/product/class/product.class.php';
	require_once DOL_DOCUMENT_ROOT.'/core/lib/product.lib.php';
}
if (!empty($conf->projet->enabled)) {
	require_once DOL_DOCUMENT_ROOT.'/projet/class/project.class.php';
	require_once DOL_DOCUMENT_ROOT.'/core/class/html.formprojet.class.php';
}

if (!empty($conf->variants->enabled)) {
	require_once DOL_DOCUMENT_ROOT.'/variants/class/ProductCombination.class.php';
}
if (!empty($conf->accounting->enabled)) require_once DOL_DOCUMENT_ROOT.'/accountancy/class/accountingjournal.class.php';


$langs->loadLangs(array('bills', 'compta', 'suppliers', 'companies', 'products', 'banks'));
if (!empty($conf->incoterm->enabled)) $langs->load('incoterm');

$id = (GETPOST('facid', 'int') ? GETPOST('facid', 'int') : GETPOST('id', 'int'));
$socid = GETPOST('socid', 'int');
$action		= GETPOST('action', 'aZ09');
$confirm	= GETPOST("confirm");
$ref = GETPOST('ref', 'alpha');
$cancel		= GETPOST('cancel', 'alpha');
$lineid		= GETPOST('lineid', 'int');
$projectid = GETPOST('projectid', 'int');
$origin		= GETPOST('origin', 'alpha');
$originid = GETPOST('originid', 'int');

// PDF
$hidedetails = (GETPOST('hidedetails', 'int') ? GETPOST('hidedetails', 'int') : (!empty($conf->global->MAIN_GENERATE_DOCUMENTS_HIDE_DETAILS) ? 1 : 0));
$hidedesc = (GETPOST('hidedesc', 'int') ? GETPOST('hidedesc', 'int') : (!empty($conf->global->MAIN_GENERATE_DOCUMENTS_HIDE_DESC) ? 1 : 0));
$hideref = (GETPOST('hideref', 'int') ? GETPOST('hideref', 'int') : (!empty($conf->global->MAIN_GENERATE_DOCUMENTS_HIDE_REF) ? 1 : 0));

// Initialize technical object to manage hooks of page. Note that conf->hooks_modules contains array of hook context
$hookmanager->initHooks(array('invoicesuppliercard', 'globalcard'));

$object = new FactureFournisseur($db);
$extrafields = new ExtraFields($db);

// fetch optionals attributes and labels
$extrafields->fetch_name_optionals_label($object->table_element);

// Load object
if ($id > 0 || !empty($ref))
{
	$ret = $object->fetch($id, $ref);
	if ($ret < 0) dol_print_error($db, $object->error);
	$ret = $object->fetch_thirdparty();
	if ($ret < 0) dol_print_error($db, $object->error);
}

// Security check
$socid = '';
if (!empty($user->socid)) $socid = $user->socid;
$isdraft = (($object->statut == FactureFournisseur::STATUS_DRAFT) ? 1 : 0);
$result = restrictedArea($user, 'fournisseur', $id, 'facture_fourn', 'facture', 'fk_soc', 'rowid', $isdraft);

// Common permissions
$usercanread		= $user->rights->fournisseur->facture->lire;
$usercancreate		= $user->rights->fournisseur->facture->creer;
$usercandelete		= $user->rights->fournisseur->facture->supprimer;

// Advanced permissions
$usercanvalidate	= ((empty($conf->global->MAIN_USE_ADVANCED_PERMS) && !empty($usercancreate)) || (!empty($conf->global->MAIN_USE_ADVANCED_PERMS) && !empty($user->rights->fournisseur->supplier_invoice_advance->validate)));
$usercansend		= (empty($conf->global->MAIN_USE_ADVANCED_PERMS) || $user->rights->fournisseur->supplier_invoice_advance->send);

// Permissions for includes
$permissionnote		= $usercancreate; // Used by the include of actions_setnotes.inc.php
$permissiondellink	= $usercancreate; // Used by the include of actions_dellink.inc.php
$permissiontoedit	= $usercancreate; // Used by the include of actions_lineupdown.inc.php
$permissiontoadd	= $usercancreate; // Used by the include of actions_addupdatedelete.inc.php and actions_lineupdown.inc.php


/*
 * Actions
 */

$parameters = array('socid'=>$socid);
$reshook = $hookmanager->executeHooks('doActions', $parameters, $object, $action); // Note that $action and $object may have been modified by some hooks
if ($reshook < 0) setEventMessages($hookmanager->error, $hookmanager->errors, 'errors');

if (empty($reshook))
{
	if ($cancel)
	{
		if (!empty($backtopage))
		{
			header("Location: ".$backtopage);
			exit;
		}
		$action = '';
	}

	include DOL_DOCUMENT_ROOT.'/core/actions_setnotes.inc.php'; // Must be include, not include_once

	include DOL_DOCUMENT_ROOT.'/core/actions_dellink.inc.php'; // Must be include, not include_once

	include DOL_DOCUMENT_ROOT.'/core/actions_lineupdown.inc.php'; // Must be include, not include_once

	// Link invoice to order
	if (GETPOST('linkedOrder') && empty($cancel) && $id > 0)
	{
		$object->fetch($id);
		$object->fetch_thirdparty();
		$result = $object->add_object_linked('order_supplier', GETPOST('linkedOrder'));
	}

	// Action clone object
	if ($action == 'confirm_clone' && $confirm == 'yes' && $permissiontoadd)
	{
	    $objectutil = dol_clone($object, 1); // To avoid to denaturate loaded object when setting some properties for clone. We use native clone to keep this->db valid.

	    if (GETPOST('newsupplierref', 'alphanohtml')) $objectutil->ref_supplier = GETPOST('newsupplierref', 'alphanohtml');
	    $objectutil->date = dol_mktime(12, 0, 0, GETPOST('newdatemonth', 'int'), GETPOST('newdateday', 'int'), GETPOST('newdateyear', 'int'));

	    $result = $objectutil->createFromClone($user, $id);
        if ($result > 0)
        {
        	header("Location: ".$_SERVER['PHP_SELF'].'?id='.$result);
        	exit;
        } else {
        	$langs->load("errors");
        	setEventMessages($objectutil->error, $objectutil->errors, 'errors');
        	$action = '';
        }
	}	elseif ($action == 'confirm_valid' && $confirm == 'yes' && $usercanvalidate) {
		$idwarehouse = GETPOST('idwarehouse');

		$object->fetch($id);
		$object->fetch_thirdparty();

		$qualified_for_stock_change = 0;
		if (empty($conf->global->STOCK_SUPPORTS_SERVICES))
		{
			$qualified_for_stock_change = $object->hasProductsOrServices(2);
		} else {
			$qualified_for_stock_change = $object->hasProductsOrServices(1);
		}

		// Check parameters
		if (!empty($conf->stock->enabled) && !empty($conf->global->STOCK_CALCULATE_ON_SUPPLIER_BILL) && $qualified_for_stock_change)
		{
			$langs->load("stocks");
			if (!$idwarehouse || $idwarehouse == -1)
			{
				$error++;
				setEventMessages($langs->trans('ErrorFieldRequired', $langs->transnoentitiesnoconv("Warehouse")), null, 'errors');
				$action = '';
			}
		}

		if (!$error)
		{
			$result = $object->validate($user, '', $idwarehouse);
			if ($result < 0)
			{
				setEventMessages($object->error, $object->errors, 'errors');
			} else {
				// Define output language
				if (empty($conf->global->MAIN_DISABLE_PDF_AUTOUPDATE))
				{
					$outputlangs = $langs;
					$newlang = '';
					if ($conf->global->MAIN_MULTILANGS && empty($newlang) && GETPOST('lang_id', 'aZ09')) $newlang = GETPOST('lang_id', 'aZ09');
					if ($conf->global->MAIN_MULTILANGS && empty($newlang))	$newlang = $object->thirdparty->default_lang;
					if (!empty($newlang)) {
						$outputlangs = new Translate("", $conf);
						$outputlangs->setDefaultLang($newlang);
					}
					$model = $object->modelpdf;
					$ret = $object->fetch($id); // Reload to get new records

					$result = $object->generateDocument($model, $outputlangs, $hidedetails, $hidedesc, $hideref);
					if ($result < 0) dol_print_error($db, $result);
				}
			}
		}
	} elseif ($action == 'confirm_delete' && $confirm == 'yes')
	{
		$object->fetch($id);
		$object->fetch_thirdparty();

		$isErasable = $object->is_erasable();

		if (($usercandelete && $isErasable > 0)	|| ($usercancreate && $isErasable == 1))
		{
			$result = $object->delete($user);
			if ($result > 0)
			{
				header('Location: list.php?restore_lastsearch_values=1');
				exit;
			} else {
				setEventMessages($object->error, $object->errors, 'errors');
			}
		}
	}

	// Remove a product line
	elseif ($action == 'confirm_deleteline' && $confirm == 'yes' && $usercancreate)
	{
		$result = $object->deleteline($lineid);
		if ($result > 0)
		{
			// Define output language
			/*$outputlangs = $langs;
			$newlang = '';
			if ($conf->global->MAIN_MULTILANGS && empty($newlang) && GETPOST('lang_id','aZ09'))
				$newlang = GETPOST('lang_id','aZ09');
			if ($conf->global->MAIN_MULTILANGS && empty($newlang))
				$newlang = $object->thirdparty->default_lang;
			if (! empty($newlang)) {
				$outputlangs = new Translate("", $conf);
				$outputlangs->setDefaultLang($newlang);
			}
			if (empty($conf->global->MAIN_DISABLE_PDF_AUTOUPDATE)) {
				$ret = $object->fetch($object->id); // Reload to get new records
				$object->generateDocument($object->modelpdf, $outputlangs, $hidedetails, $hidedesc, $hideref);
			}*/

			header('Location: '.$_SERVER["PHP_SELF"].'?id='.$object->id);
			exit;
		} else {
			setEventMessages($object->error, $object->errors, 'errors');
			/* Fix bug 1485 : Reset action to avoid asking again confirmation on failure */
			$action = '';
		}
	}

	// Delete link of credit note to invoice
	elseif ($action == 'unlinkdiscount' && $usercancreate)
	{
		$discount = new DiscountAbsolute($db);
		$result = $discount->fetch(GETPOST("discountid"));
		$discount->unlink_invoice();
	} elseif ($action == 'confirm_paid' && $confirm == 'yes' && $usercancreate) {
		$object->fetch($id);
		$result = $object->set_paid($user);
		if ($result < 0)
		{
			setEventMessages($object->error, $object->errors, 'errors');
		}
	}

	// Set supplier ref
	if ($action == 'setref_supplier' && $usercancreate)
	{
		$object->ref_supplier = GETPOST('ref_supplier', 'alpha');

		if ($object->update($user) < 0) {
			setEventMessages($object->error, $object->errors, 'errors');
		} else {
			// Define output language
			$outputlangs = $langs;
			$newlang = '';
			if ($conf->global->MAIN_MULTILANGS && empty($newlang) && GETPOST('lang_id', 'aZ09')) {
				$newlang = GETPOST('lang_id', 'aZ09');
			}
			if ($conf->global->MAIN_MULTILANGS && empty($newlang)) {
				$newlang = $object->thirdparty->default_lang;
			}
			if (!empty($newlang)) {
				$outputlangs = new Translate("", $conf);
				$outputlangs->setDefaultLang($newlang);
			}
			if (empty($conf->global->MAIN_DISABLE_PDF_AUTOUPDATE)) {
				$ret = $object->fetch($object->id); // Reload to get new records
				$object->generateDocument($object->modelpdf, $outputlangs, $hidedetails, $hidedesc, $hideref);
			}
		}
	}

	// payments conditions
	if ($action == 'setconditions' && $usercancreate)
	{
		$result = $object->setPaymentTerms(GETPOST('cond_reglement_id', 'int'));
	}

	// Set incoterm
	elseif ($action == 'set_incoterms' && !empty($conf->incoterm->enabled))
	{
		$result = $object->setIncoterms(GETPOST('incoterm_id', 'int'), GETPOST('location_incoterms', 'alpha'));
	}

	// payment mode
	elseif ($action == 'setmode' && $usercancreate)
	{
		$result = $object->setPaymentMethods(GETPOST('mode_reglement_id', 'int'));
	}

	// Multicurrency Code
	elseif ($action == 'setmulticurrencycode' && $usercancreate) {
		$result = $object->setMulticurrencyCode(GETPOST('multicurrency_code', 'alpha'));
	}

	// Multicurrency rate
	elseif ($action == 'setmulticurrencyrate' && $usercancreate) {
		$result = $object->setMulticurrencyRate(price2num(GETPOST('multicurrency_tx', 'alpha')));
	}

	// bank account
	elseif ($action == 'setbankaccount' && $usercancreate) {
		$result = $object->setBankAccount(GETPOST('fk_account', 'int'));
	}

    // transport mode
    if ($action == 'settransportmode' && $user->rights->fournisseur->facture->creer)
    {
        $result=$object->setTransportMode(GETPOST('transport_mode_id', 'int'));
    }

	// Set label
	elseif ($action == 'setlabel' && $usercancreate)
	{
		$object->fetch($id);
		$object->label = GETPOST('label');
		$result = $object->update($user);
		if ($result < 0) dol_print_error($db);
	} elseif ($action == 'setdatef' && $usercancreate) {
		$newdate = dol_mktime(0, 0, 0, $_POST['datefmonth'], $_POST['datefday'], $_POST['datefyear']);
		if ($newdate > (dol_now() + (empty($conf->global->INVOICE_MAX_OFFSET_IN_FUTURE) ? 0 : $conf->global->INVOICE_MAX_OFFSET_IN_FUTURE)))
		{
			if (empty($conf->global->INVOICE_MAX_OFFSET_IN_FUTURE)) setEventMessages($langs->trans("WarningInvoiceDateInFuture"), null, 'warnings');
			else setEventMessages($langs->trans("WarningInvoiceDateTooFarInFuture"), null, 'warnings');
		}

		$object->fetch($id);

		$object->date = $newdate;
		$date_echence_calc = $object->calculate_date_lim_reglement();
		if (!empty($object->date_echeance) && $object->date_echeance < $date_echence_calc)
		{
			$object->date_echeance = $date_echence_calc;
		}
		if ($object->date_echeance && $object->date_echeance < $object->date)
		{
			$object->date_echeance = $object->date;
		}

		$result = $object->update($user);
		if ($result < 0) dol_print_error($db, $object->error);
	} elseif ($action == 'setdate_lim_reglement' && $usercancreate) {
		$object->fetch($id);
		$object->date_echeance = dol_mktime(12, 0, 0, $_POST['date_lim_reglementmonth'], $_POST['date_lim_reglementday'], $_POST['date_lim_reglementyear']);
		if (!empty($object->date_echeance) && $object->date_echeance < $object->date)
		{
			$object->date_echeance = $object->date;
			setEventMessages($langs->trans("DatePaymentTermCantBeLowerThanObjectDate"), null, 'warnings');
		}
		$result = $object->update($user);
		if ($result < 0) dol_print_error($db, $object->error);
	} elseif ($action == "setabsolutediscount" && $usercancreate)
	{
		// POST[remise_id] or POST[remise_id_for_payment]

		// We use the credit to reduce amount of invoice
		if (!empty($_POST["remise_id"])) {
			$ret = $object->fetch($id);
			if ($ret > 0) {
				$result = $object->insert_discount($_POST["remise_id"]);
				if ($result < 0) {
					setEventMessages($object->error, $object->errors, 'errors');
				}
			} else {
				dol_print_error($db, $object->error);
			}
		}
		// We use the credit to reduce remain to pay
		if (!empty($_POST["remise_id_for_payment"]))
		{
			require_once DOL_DOCUMENT_ROOT.'/core/class/discount.class.php';
			$discount = new DiscountAbsolute($db);
			$discount->fetch($_POST["remise_id_for_payment"]);

			//var_dump($object->getRemainToPay(0));
			//var_dump($discount->amount_ttc);exit;
			if (price2num($discount->amount_ttc) > price2num($object->getRemainToPay(0)))
			{
				// TODO Split the discount in 2 automatically
				$error++;
				setEventMessages($langs->trans("ErrorDiscountLargerThanRemainToPaySplitItBefore"), null, 'errors');
			}

			if (!$error)
			{
				$result = $discount->link_to_invoice(0, $id);
				if ($result < 0) {
					setEventMessages($discount->error, $discount->errors, 'errors');
				}
			}
		}

		if (empty($conf->global->MAIN_DISABLE_PDF_AUTOUPDATE))
		{
			$outputlangs = $langs;
			$newlang = '';
			if ($conf->global->MAIN_MULTILANGS && empty($newlang) && GETPOST('lang_id', 'aZ09')) $newlang = GETPOST('lang_id', 'aZ09');
			if ($conf->global->MAIN_MULTILANGS && empty($newlang))	$newlang = $object->thirdparty->default_lang;
			if (!empty($newlang)) {
				$outputlangs = new Translate("", $conf);
				$outputlangs->setDefaultLang($newlang);
			}
			$ret = $object->fetch($id); // Reload to get new records

			$result = $object->generateDocument($object->modelpdf, $outputlangs, $hidedetails, $hidedesc, $hideref);
			if ($result < 0) setEventMessages($object->error, $object->errors, 'errors');
		}
	}
	// Convertir en reduc
	elseif ($action == 'confirm_converttoreduc' && $confirm == 'yes' && $usercancreate)
	{
		$object->fetch($id);
		$object->fetch_thirdparty();
		//$object->fetch_lines();	// Already done into fetch

		// Check if there is already a discount (protection to avoid duplicate creation when resubmit post)
		$discountcheck = new DiscountAbsolute($db);
		$result = $discountcheck->fetch(0, 0, $object->id);

		$canconvert = 0;
		if ($object->type == FactureFournisseur::TYPE_DEPOSIT && empty($discountcheck->id)) $canconvert = 1; // we can convert deposit into discount if deposit is payed (completely, partially or not at all) and not already converted (see real condition into condition used to show button converttoreduc)
		if (($object->type == FactureFournisseur::TYPE_CREDIT_NOTE || $object->type == FactureFournisseur::TYPE_STANDARD) && $object->paye == 0 && empty($discountcheck->id)) $canconvert = 1; // we can convert credit note into discount if credit note is not refunded completely and not already converted and amount of payment is 0 (see also the real condition used as the condition to show button converttoreduc)
		if ($canconvert)
		{
			$db->begin();

			$amount_ht = $amount_tva = $amount_ttc = array();
			$multicurrency_amount_ht = $multicurrency_amount_tva = $multicurrency_amount_ttc = array();

			// Loop on each vat rate
			$i = 0;
			foreach ($object->lines as $line)
			{
				if ($line->product_type < 9 && $line->total_ht != 0) // Remove lines with product_type greater than or equal to 9
				{ 	// no need to create discount if amount is null
					$amount_ht[$line->tva_tx] += $line->total_ht;
					$amount_tva[$line->tva_tx] += $line->total_tva;
					$amount_ttc[$line->tva_tx] += $line->total_ttc;
					$i++;
				}
			}

			// If some payments were already done, we change the amount to pay using same prorate
			if (!empty($conf->global->SUPPLIER_INVOICE_ALLOW_REUSE_OF_CREDIT_WHEN_PARTIALLY_REFUNDED)) {
				$alreadypaid = $object->getSommePaiement(); // This can be not 0 if we allow to create credit to reuse from credit notes partially refunded.
				if ($alreadypaid && abs($alreadypaid) < abs($object->total_ttc)) {
					$ratio = abs(($object->total_ttc - $alreadypaid) / $object->total_ttc);
					foreach ($amount_ht as $vatrate => $val) {
						$amount_ht[$vatrate] = price2num($amount_ht[$vatrate] * $ratio, 'MU');
						$amount_tva[$vatrate] = price2num($amount_tva[$vatrate] * $ratio, 'MU');
						$amount_ttc[$vatrate] = price2num($amount_ttc[$vatrate] * $ratio, 'MU');
					}
				}
			}
			//var_dump($amount_ht);var_dump($amount_tva);var_dump($amount_ttc);exit;

			// Insert one discount by VAT rate category
			$discount = new DiscountAbsolute($db);
			if ($object->type == FactureFournisseur::TYPE_CREDIT_NOTE)
				$discount->description = '(CREDIT_NOTE)';
			elseif ($object->type == FactureFournisseur::TYPE_DEPOSIT)
				$discount->description = '(DEPOSIT)';
			elseif ($object->type == FactureFournisseur::TYPE_STANDARD || $object->type == FactureFournisseur::TYPE_REPLACEMENT || $object->type == FactureFournisseur::TYPE_SITUATION)
				$discount->description = '(EXCESS PAID)';
			else {
				setEventMessages($langs->trans('CantConvertToReducAnInvoiceOfThisType'), null, 'errors');
			}
			$discount->discount_type = 1; // Supplier discount
			$discount->fk_soc = $object->socid;
			$discount->fk_invoice_supplier_source = $object->id;

			$error = 0;

			if ($object->type == FactureFournisseur::TYPE_STANDARD || $object->type == FactureFournisseur::TYPE_REPLACEMENT || $object->type == FactureFournisseur::TYPE_SITUATION)
			{
				// If we're on a standard invoice, we have to get excess paid to create a discount in TTC without VAT

				// Total payments
				$sql = 'SELECT SUM(pf.amount) as total_paiements';
				$sql .= ' FROM '.MAIN_DB_PREFIX.'paiementfourn_facturefourn as pf, '.MAIN_DB_PREFIX.'paiementfourn as p';
				$sql .= ' LEFT JOIN '.MAIN_DB_PREFIX.'c_paiement as c ON p.fk_paiement = c.id AND c.entity IN ('.getEntity('c_paiement').')';
				$sql .= ' WHERE pf.fk_facturefourn = '.$object->id;
				$sql .= ' AND pf.fk_paiementfourn = p.rowid';
				$sql .= ' AND p.entity IN ('.getEntity('invoice').')';

				$resql = $db->query($sql);
				if (!$resql) dol_print_error($db);

				$res = $db->fetch_object($resql);
				$total_paiements = $res->total_paiements;

				// Total credit note and deposit
				$total_creditnote_and_deposit = 0;
				$sql = "SELECT re.rowid, re.amount_ht, re.amount_tva, re.amount_ttc,";
				$sql .= " re.description, re.fk_invoice_supplier_source";
				$sql .= " FROM ".MAIN_DB_PREFIX."societe_remise_except as re";
				$sql .= " WHERE fk_invoice_supplier = ".$object->id;
				$resql = $db->query($sql);
				if (!empty($resql)) {
					while ($obj = $db->fetch_object($resql)) {
						$total_creditnote_and_deposit += $obj->amount_ttc;
					}
				} else dol_print_error($db);

				$discount->amount_ht = $discount->amount_ttc = $total_paiements + $total_creditnote_and_deposit - $object->total_ttc;
				$discount->amount_tva = 0;
				$discount->tva_tx = 0;

				$result = $discount->create($user);
				if ($result < 0)
				{
					$error++;
				}
			}
			if ($object->type == FactureFournisseur::TYPE_CREDIT_NOTE || $object->type == FactureFournisseur::TYPE_DEPOSIT)
			{
				foreach ($amount_ht as $tva_tx => $xxx)
				{
					$discount->amount_ht = abs($amount_ht[$tva_tx]);
					$discount->amount_tva = abs($amount_tva[$tva_tx]);
					$discount->amount_ttc = abs($amount_ttc[$tva_tx]);
					$discount->tva_tx = abs($tva_tx);

					$result = $discount->create($user);
					if ($result < 0)
					{
						$error++;
						break;
					}
				}
			}

			if (empty($error))
			{
				if ($object->type != FactureFournisseur::TYPE_DEPOSIT) {
					// Classe facture
					$result = $object->set_paid($user);
					if ($result >= 0)
					{
						$db->commit();
					} else {
						setEventMessages($object->error, $object->errors, 'errors');
						$db->rollback();
					}
				} else {
					$db->commit();
				}
			} else {
				setEventMessages($discount->error, $discount->errors, 'errors');
				$db->rollback();
			}
		}
	}


	// Delete payment
	elseif ($action == 'confirm_delete_paiement' && $confirm == 'yes' && $usercancreate)
	{
	 	$object->fetch($id);
		if ($object->statut == FactureFournisseur::STATUS_VALIDATED && $object->paye == 0)
		{
			$paiementfourn = new PaiementFourn($db);
			$result = $paiementfourn->fetch(GETPOST('paiement_id'));
			if ($result > 0) {
				$result = $paiementfourn->delete(); // If fetch ok and found
				header("Location: ".$_SERVER['PHP_SELF']."?id=".$id);
			}
			if ($result < 0) {
				setEventMessages($paiementfourn->error, $paiementfourn->errors, 'errors');
			}
		}
	}

	// Create
	elseif ($action == 'add' && $usercancreate)
	{
		if ($socid > 0) $object->socid = GETPOST('socid', 'int');

		$db->begin();

		$error = 0;

		// Fill array 'array_options' with data from add form
		$ret = $extrafields->setOptionalsFromPost(null, $object);
		if ($ret < 0) $error++;

		$datefacture = dol_mktime(12, 0, 0, GETPOST('remonth', 'int'), GETPOST('reday', 'int'), GETPOST('reyear', 'int'));
		$datedue = dol_mktime(12, 0, 0, $_POST['echmonth'], $_POST['echday'], $_POST['echyear']);

		// Replacement invoice
		if ($_POST['type'] == FactureFournisseur::TYPE_REPLACEMENT)
		{
			if ($datefacture == '')
			{
				setEventMessages($langs->trans('ErrorFieldRequired', $langs->transnoentities('DateInvoice')), null, 'errors');
				$action = 'create';
				$_GET['socid'] = $_POST['socid'];
				$error++;
			}
			if (!(GETPOST('fac_replacement', 'int') > 0)) {
				$error++;
				setEventMessages($langs->trans("ErrorFieldRequired", $langs->transnoentitiesnoconv("ReplaceInvoice")), null, 'errors');
			}

			if (!$error) {
				// This is a replacement invoice
				$result = $object->fetch(GETPOST('fac_replacement', 'int'));
				$object->fetch_thirdparty();

				$object->ref = GETPOST('ref', 'nohtml');
				$object->ref_supplier = GETPOST('ref_supplier', 'alpha');
				$object->socid = GETPOST('socid', 'int');
				$object->libelle = GETPOST('label', 'nohtml');
				$object->date = $datefacture;
				$object->date_echeance = $datedue;
				$object->note_public = GETPOST('note_public', 'none');
				$object->note_private = GETPOST('note_private', 'none');
				$object->cond_reglement_id	= GETPOST('cond_reglement_id');
				$object->mode_reglement_id	= GETPOST('mode_reglement_id');
				$object->fk_account			= GETPOST('fk_account', 'int');
				$object->fk_project			= ($tmpproject > 0) ? $tmpproject : null;
				$object->fk_incoterms = GETPOST('incoterm_id', 'int');
				$object->location_incoterms	= GETPOST('location_incoterms', 'alpha');
				$object->multicurrency_code	= GETPOST('multicurrency_code', 'alpha');
				$object->multicurrency_tx	= GETPOST('originmulticurrency_tx', 'int');
				$object->transport_mode_id	= GETPOST('transport_mode_id', 'int');

				// Proprietes particulieres a facture de remplacement
				$object->fk_facture_source = GETPOST('fac_replacement');
				$object->type = FactureFournisseur::TYPE_REPLACEMENT;

				$id = $object->createFromCurrent($user);
				if ($id <= 0) {
					$error++;
					setEventMessages($object->error, $object->errors, 'errors');
				}
			}
		}

		// Credit note invoice
		if ($_POST['type'] == FactureFournisseur::TYPE_CREDIT_NOTE)
		{
			$sourceinvoice = GETPOST('fac_avoir', 'int');
			if (!($sourceinvoice > 0) && empty($conf->global->INVOICE_CREDIT_NOTE_STANDALONE))
			{
				$error++;
				setEventMessages($langs->trans("ErrorFieldRequired", $langs->transnoentitiesnoconv("CorrectInvoice")), null, 'errors');
			}
			if (GETPOST('socid', 'int') < 1)
			{
				setEventMessages($langs->trans('ErrorFieldRequired', $langs->transnoentities('Supplier')), null, 'errors');
				$action = 'create';
				$error++;
			}
			if ($datefacture == '')
			{
				setEventMessages($langs->trans('ErrorFieldRequired', $langs->transnoentities('DateInvoice')), null, 'errors');
				$action = 'create';
				$_GET['socid'] = $_POST['socid'];
				$error++;
			}
			if (!GETPOST('ref_supplier'))
			{
				setEventMessages($langs->trans('ErrorFieldRequired', $langs->transnoentities('RefSupplier')), null, 'errors');
				$action = 'create';
				$_GET['socid'] = $_POST['socid'];
				$error++;
			}

			if (!$error)
			{
				$tmpproject = GETPOST('projectid', 'int');

				// Creation facture
				$object->ref = GETPOST('ref', 'nohtml');
				$object->ref_supplier = GETPOST('ref_supplier', 'nohtml');
				$object->socid				= GETPOST('socid', 'int');
				$object->libelle = GETPOST('label', 'nohtml');
				$object->label				= GETPOST('label', 'nohtml');
				$object->date = $datefacture;
				$object->date_echeance = $datedue;
				$object->note_public = GETPOST('note_public', 'none');
				$object->note_private = GETPOST('note_private', 'none');
				$object->cond_reglement_id	= GETPOST('cond_reglement_id');
				$object->mode_reglement_id	= GETPOST('mode_reglement_id');
				$object->fk_account			= GETPOST('fk_account', 'int');
				$object->fk_project			= ($tmpproject > 0) ? $tmpproject : null;
				$object->fk_incoterms = GETPOST('incoterm_id', 'int');
				$object->location_incoterms	= GETPOST('location_incoterms', 'alpha');
				$object->multicurrency_code	= GETPOST('multicurrency_code', 'alpha');
				$object->multicurrency_tx	= GETPOST('originmulticurrency_tx', 'int');
				$object->transport_mode_id	= GETPOST('transport_mode_id', 'int');

				// Proprietes particulieres a facture avoir
				$object->fk_facture_source = $sourceinvoice > 0 ? $sourceinvoice : '';
				$object->type = FactureFournisseur::TYPE_CREDIT_NOTE;

				$id = $object->create($user);

				if ($id <= 0) {
					$error++;
				}

				if (GETPOST('invoiceAvoirWithLines', 'int') == 1 && $id > 0)
				{
					$facture_source = new FactureFournisseur($db); // fetch origin object
					if ($facture_source->fetch($object->fk_facture_source) > 0)
					{
						$fk_parent_line = 0;

						foreach ($facture_source->lines as $line)
						{
							// Reset fk_parent_line for no child products and special product
							if (($line->product_type != 9 && empty($line->fk_parent_line)) || $line->product_type == 9) {
								$fk_parent_line = 0;
							}

							$line->fk_facture_fourn = $object->id;
							$line->fk_parent_line = $fk_parent_line;

							$line->subprice = -$line->subprice; // invert price for object
							$line->pa_ht = -$line->pa_ht;
							$line->total_ht = -$line->total_ht;
							$line->total_tva = -$line->total_tva;
							$line->total_ttc = -$line->total_ttc;
							$line->total_localtax1 = -$line->total_localtax1;
							$line->total_localtax2 = -$line->total_localtax2;

							$result = $line->insert();

							$object->lines[] = $line; // insert new line in current object

							// Defined the new fk_parent_line
							if ($result > 0 && $line->product_type == 9) {
								$fk_parent_line = $result;
							}
						}

						$object->update_price(1);
					}
				}

				if (GETPOST('invoiceAvoirWithPaymentRestAmount', 'int') == 1 && $id > 0)
				{
					$facture_source = new FactureFournisseur($db); // fetch origin object if not previously defined
					if ($facture_source->fetch($object->fk_facture_source) > 0)
					{
						$totalpaye = $facture_source->getSommePaiement();
						$totalcreditnotes = $facture_source->getSumCreditNotesUsed();
						$totaldeposits = $facture_source->getSumDepositsUsed();
						$remain_to_pay = abs($facture_source->total_ttc - $totalpaye - $totalcreditnotes - $totaldeposits);

						$object->addline($langs->trans('invoiceAvoirLineWithPaymentRestAmount'), $remain_to_pay, 0, 0, 0, 1, 0, 0, '', '', 'TTC');
					}
				}
			}
		}

		// Standard or deposit
		if ($_POST['type'] == FactureFournisseur::TYPE_STANDARD || $_POST['type'] == FactureFournisseur::TYPE_DEPOSIT)
		{
			if (GETPOST('socid', 'int') < 1)
			{
				setEventMessages($langs->trans('ErrorFieldRequired', $langs->transnoentities('Supplier')), null, 'errors');
				$action = 'create';
				$error++;
			}

			if ($datefacture == '')
			{
				setEventMessages($langs->trans('ErrorFieldRequired', $langs->transnoentities('DateInvoice')), null, 'errors');
				$action = 'create';
				$_GET['socid'] = $_POST['socid'];
				$error++;
			}
			if (!GETPOST('ref_supplier'))
			{
				setEventMessages($langs->trans('ErrorFieldRequired', $langs->transnoentities('RefSupplier')), null, 'errors');
				$action = 'create';
				$_GET['socid'] = $_POST['socid'];
				$error++;
			}

			if (!$error)
			{
				$tmpproject = GETPOST('projectid', 'int');

				// Creation facture
				$object->ref           = $_POST['ref'];
				$object->ref_supplier  = $_POST['ref_supplier'];
				$object->socid         = $_POST['socid'];
				$object->libelle       = $_POST['label'];
				$object->date          = $datefacture;
				$object->date_echeance = $datedue;
				$object->note_public   = GETPOST('note_public', 'none');
				$object->note_private  = GETPOST('note_private', 'none');
				$object->cond_reglement_id = GETPOST('cond_reglement_id');
				$object->mode_reglement_id = GETPOST('mode_reglement_id');
				$object->fk_account        = GETPOST('fk_account', 'int');
				$object->fk_project = ($tmpproject > 0) ? $tmpproject : null;
				$object->fk_incoterms = GETPOST('incoterm_id', 'int');
				$object->location_incoterms = GETPOST('location_incoterms', 'alpha');
				$object->multicurrency_code = GETPOST('multicurrency_code', 'alpha');
				$object->multicurrency_tx = GETPOST('originmulticurrency_tx', 'int');
				$object->transport_mode_id	= GETPOST('transport_mode_id');

				// Auto calculation of date due if not filled by user
				if (empty($object->date_echeance)) $object->date_echeance = $object->calculate_date_lim_reglement();

				$object->fetch_thirdparty();

				// If creation from another object of another module
				if (!$error && $_POST['origin'] && $_POST['originid'])
				{
					// Parse element/subelement (ex: project_task)
					$element = $subelement = GETPOST('origin', 'alpha');
					/*if (preg_match('/^([^_]+)_([^_]+)/i',$_POST['origin'],$regs))
					 {
					$element = $regs[1];
					$subelement = $regs[2];
					}*/

					// For compatibility
					if ($element == 'order') {
						$element = $subelement = 'commande';
					}
					if ($element == 'propal') {
						$element = 'comm/propal'; $subelement = 'propal';
					}
					if ($element == 'contract') {
						$element = $subelement = 'contrat';
					}
					if ($element == 'order_supplier') {
						$element = 'fourn'; $subelement = 'fournisseur.commande';
					}
					if ($element == 'project')
					{
						$element = 'projet';
					}
					$object->origin    = GETPOST('origin', 'alpha');
					$object->origin_id = GETPOST('originid', 'int');


					require_once DOL_DOCUMENT_ROOT.'/'.$element.'/class/'.$subelement.'.class.php';
					$classname = ucfirst($subelement);
					if ($classname == 'Fournisseur.commande') $classname = 'CommandeFournisseur';
					$objectsrc = new $classname($db);
					$objectsrc->fetch($originid);
					$objectsrc->fetch_thirdparty();

					if (!empty($object->origin) && !empty($object->origin_id))
					{
						$object->linkedObjectsIds[$object->origin] = $object->origin_id;
					}

					// Add also link with order if object is reception
					if ($object->origin == 'reception')
					{
						$objectsrc->fetchObjectLinked();

						if (count($objectsrc->linkedObjectsIds['order_supplier']) > 0)
						{
							foreach ($objectsrc->linkedObjectsIds['order_supplier'] as $key => $value)
							{
								$object->linkedObjectsIds['order_supplier'] = $value;
							}
						}
					}

					$id = $object->create($user);

					// Add lines
					if ($id > 0)
					{
						require_once DOL_DOCUMENT_ROOT.'/'.$element.'/class/'.$subelement.'.class.php';
						$classname = ucfirst($subelement);
						if ($classname == 'Fournisseur.commande') $classname = 'CommandeFournisseur';
						$srcobject = new $classname($db);

						$result = $srcobject->fetch(GETPOST('originid', 'int'));
						if ($result > 0)
						{
							$lines = $srcobject->lines;
							if (empty($lines) && method_exists($srcobject, 'fetch_lines'))
							{
								$srcobject->fetch_lines();
								$lines = $srcobject->lines;
							}

							$num = count($lines);
							for ($i = 0; $i < $num; $i++) // TODO handle subprice < 0
							{
								$desc = ($lines[$i]->desc ? $lines[$i]->desc : $lines[$i]->libelle);
								$product_type = ($lines[$i]->product_type ? $lines[$i]->product_type : 0);

								// Extrafields
								if (method_exists($lines[$i], 'fetch_optionals')) {
									$lines[$i]->fetch_optionals();
								}

								// Dates
								// TODO mutualiser
								$date_start = $lines[$i]->date_debut_prevue;
								if ($lines[$i]->date_debut_reel) $date_start = $lines[$i]->date_debut_reel;
								if ($lines[$i]->date_start) $date_start = $lines[$i]->date_start;
								$date_end = $lines[$i]->date_fin_prevue;
								if ($lines[$i]->date_fin_reel) $date_end = $lines[$i]->date_fin_reel;
								if ($lines[$i]->date_end) $date_end = $lines[$i]->date_end;

								// FIXME Missing special_code  into addline and updateline methods
								$object->special_code = $lines[$i]->special_code;

								// FIXME If currency different from main currency, take multicurrency price
								if ($object->multicurrency_code != $conf->currency || $object->multicurrency_tx != 1)
								{
									$pu = 0;
									$pu_currency = $lines[$i]->multicurrency_subprice;
								} else {
									$pu = $lines[$i]->subprice;
									$pu_currency = 0;
								}

								// FIXME Missing $lines[$i]->ref_supplier and $lines[$i]->label into addline and updateline methods. They are filled when coming from order for example.
								$result = $object->addline(
									$desc,
									$pu,
									$lines[$i]->tva_tx,
									$lines[$i]->localtax1_tx,
									$lines[$i]->localtax2_tx,
									$lines[$i]->qty,
									$lines[$i]->fk_product,
									$lines[$i]->remise_percent,
									$date_start,
									$date_end,
									0,
									$lines[$i]->info_bits,
									'HT',
									$product_type,
									$lines[$i]->rang,
									0,
									$lines[$i]->array_options,
									$lines[$i]->fk_unit,
									$lines[$i]->id,
									$pu_currency,
									$lines[$i]->ref_supplier,
									$lines[$i]->special_code
								);

								if ($result < 0)
								{
									$error++;
									break;
								}
							}

							// Now reload line
							$object->fetch_lines();
						} else {
							$error++;
						}
					} else {
						$error++;
					}
				} elseif (!$error)
				{
					$id = $object->create($user);
					if ($id < 0)
					{
						$error++;
					}
				}
			}
		}

		if ($error)
		{
			$langs->load("errors");
			$db->rollback();

			setEventMessages($object->error, $object->errors, 'errors');
			$action = 'create';
			$_GET['socid'] = $_POST['socid'];
		} else {
			$db->commit();

			if (empty($conf->global->MAIN_DISABLE_PDF_AUTOUPDATE)) {
				$outputlangs = $langs;
				$result = $object->generateDocument($object->modelpdf, $outputlangs, $hidedetails, $hidedesc, $hideref);
				if ($result < 0)
				{
					dol_print_error($db, $object->error, $object->errors);
					exit;
				}
			}

			header("Location: ".$_SERVER['PHP_SELF']."?id=".$id);
			exit;
		}
	}

	// Edit line
	elseif ($action == 'updateline' && $usercancreate)
	{
		$db->begin();

		$object->fetch($id);
		$object->fetch_thirdparty();

        $tva_tx = (GETPOST('tva_tx') ? GETPOST('tva_tx') : 0);

		if (GETPOST('price_ht') != '')
		{
			$up = price2num(GETPOST('price_ht'));
			$price_base_type = 'HT';
		} else {
			$up = price2num(GETPOST('price_ttc'));
			$price_base_type = 'TTC';
		}

		if (GETPOST('productid') > 0)
		{
			$productsupplier = new ProductFournisseur($db);
			if (!empty($conf->global->SUPPLIER_INVOICE_WITH_PREDEFINED_PRICES_ONLY))
			{
				if (GETPOST('productid') > 0 && $productsupplier->get_buyprice(0, price2num($_POST['qty']), GETPOST('productid'), 'none', GETPOST('socid', 'int')) < 0)
				{
					setEventMessages($langs->trans("ErrorQtyTooLowForThisSupplier"), null, 'warnings');
				}
			}

			$prod = new Product($db);
			$prod->fetch(GETPOST('productid'));
			$label = $prod->description;
			if (trim($_POST['product_desc']) != trim($label)) $label = $_POST['product_desc'];

			$type = $prod->type;
		} else {
			$label = $_POST['product_desc'];
			$type = $_POST["type"] ? $_POST["type"] : 0;
		}

		$date_start = dol_mktime(GETPOST('date_starthour'), GETPOST('date_startmin'), GETPOST('date_startsec'), GETPOST('date_startmonth'), GETPOST('date_startday'), GETPOST('date_startyear'));
		$date_end = dol_mktime(GETPOST('date_endhour'), GETPOST('date_endmin'), GETPOST('date_endsec'), GETPOST('date_endmonth'), GETPOST('date_endday'), GETPOST('date_endyear'));

	    // Define info_bits
	    $info_bits = 0;
	    if (preg_match('/\*/', $tva_tx))
	    	$info_bits |= 0x01;

	    // Define vat_rate
	    $tva_tx = str_replace('*', '', $tva_tx);
        $localtax1_tx = get_localtax($tva_tx, 1, $mysoc, $object->thirdparty);
        $localtax2_tx = get_localtax($tva_tx, 2, $mysoc, $object->thirdparty);

        $remise_percent = GETPOST('remise_percent');
		$pu_ht_devise = GETPOST('multicurrency_subprice');

		// Extrafields Lines
		$extralabelsline = $extrafields->fetch_name_optionals_label($object->table_element_line);
		$array_options = $extrafields->getOptionalsFromPost($object->table_element_line);
		// Unset extrafield POST Data
		if (is_array($extralabelsline)) {
			foreach ($extralabelsline as $key => $value) {
				unset($_POST["options_".$key]);
			}
		}

        $result = $object->updateline(GETPOST('lineid'), $label, $up, $tva_tx, $localtax1_tx, $localtax2_tx, GETPOST('qty'), GETPOST('productid'), $price_base_type, $info_bits, $type, $remise_percent, 0, $date_start, $date_end, $array_options, $_POST['units'], $pu_ht_devise, GETPOST('fourn_ref', 'alpha'));
        if ($result >= 0)
        {
            unset($_POST['label']);
            unset($_POST['fourn_ref']);
            unset($_POST['date_starthour']);
			unset($_POST['date_startmin']);
			unset($_POST['date_startsec']);
			unset($_POST['date_startday']);
			unset($_POST['date_startmonth']);
			unset($_POST['date_startyear']);
			unset($_POST['date_endhour']);
			unset($_POST['date_endmin']);
			unset($_POST['date_endsec']);
			unset($_POST['date_endday']);
			unset($_POST['date_endmonth']);
			unset($_POST['date_endyear']);

			$db->commit();
		} else {
			$db->rollback();
			setEventMessages($object->error, $object->errors, 'errors');
		}
	} elseif ($action == 'addline' && $usercancreate) {
		$db->begin();

		$ret = $object->fetch($id);
		if ($ret < 0)
		{
			dol_print_error($db, $object->error);
			exit;
		}
		$ret = $object->fetch_thirdparty();

		$langs->load('errors');
		$error = 0;

		// Set if we used free entry or predefined product
		$predef = '';
		$product_desc = (GETPOST('dp_desc') ?GETPOST('dp_desc') : '');
		$date_start = dol_mktime(GETPOST('date_start'.$predef.'hour'), GETPOST('date_start'.$predef.'min'), GETPOST('date_start'.$predef.'sec'), GETPOST('date_start'.$predef.'month'), GETPOST('date_start'.$predef.'day'), GETPOST('date_start'.$predef.'year'));
		$date_end = dol_mktime(GETPOST('date_end'.$predef.'hour'), GETPOST('date_end'.$predef.'min'), GETPOST('date_end'.$predef.'sec'), GETPOST('date_end'.$predef.'month'), GETPOST('date_end'.$predef.'day'), GETPOST('date_end'.$predef.'year'));

		$prod_entry_mode = GETPOST('prod_entry_mode');
		if ($prod_entry_mode == 'free')
		{
			$idprod = 0;
			$price_ht = GETPOST('price_ht');
			$tva_tx = (GETPOST('tva_tx') ? GETPOST('tva_tx') : 0);
		} else {
			$idprod = GETPOST('idprod', 'int');
			$price_ht = GETPOST('price_ht');
			$tva_tx = '';
		}

		$qty = GETPOST('qty'.$predef);
		$remise_percent = GETPOST('remise_percent'.$predef);
		$price_ht_devise = GETPOST('multicurrency_price_ht');

		// Extrafields
		$extralabelsline = $extrafields->fetch_name_optionals_label($object->table_element_line);
		$array_options = $extrafields->getOptionalsFromPost($object->table_element_line, $predef);
		// Unset extrafield
		if (is_array($extralabelsline)) {
			// Get extra fields
			foreach ($extralabelsline as $key => $value) {
				unset($_POST["options_".$key]);
			}
		}

		if ($prod_entry_mode == 'free' && GETPOST('price_ht') < 0 && $qty < 0)
		{
			setEventMessages($langs->trans('ErrorBothFieldCantBeNegative', $langs->transnoentitiesnoconv('UnitPrice'), $langs->transnoentitiesnoconv('Qty')), null, 'errors');
			$error++;
		}
		if ($prod_entry_mode == 'free' && !GETPOST('idprodfournprice') && GETPOST('type') < 0)
		{
			setEventMessages($langs->trans('ErrorFieldRequired', $langs->transnoentitiesnoconv('Type')), null, 'errors');
			$error++;
		}
		if ($prod_entry_mode == 'free' && GETPOST('price_ht') === '' && GETPOST('price_ttc') === '' && $price_ht_devise === '') // Unit price can be 0 but not ''
		{
			setEventMessages($langs->trans('ErrorFieldRequired', $langs->transnoentitiesnoconv('UnitPrice')), null, 'errors');
			$error++;
		}
		if ($prod_entry_mode == 'free' && !GETPOST('dp_desc'))
		{
			setEventMessages($langs->trans('ErrorFieldRequired', $langs->transnoentitiesnoconv('Description')), null, 'errors');
			$error++;
		}
		if (!GETPOST('qty'))
		{
			setEventMessages($langs->trans('ErrorFieldRequired', $langs->transnoentitiesnoconv('Qty')), null, 'errors');
			$error++;
		}

		if (!$error && !empty($conf->variants->enabled) && $prod_entry_mode != 'free') {
			if ($combinations = GETPOST('combinations', 'array')) {
				//Check if there is a product with the given combination
				$prodcomb = new ProductCombination($db);

				if ($res = $prodcomb->fetchByProductCombination2ValuePairs($idprod, $combinations)) {
					$idprod = $res->fk_product_child;
				} else {
					setEventMessages($langs->trans('ErrorProductCombinationNotFound'), null, 'errors');
					$error++;
				}
			}
		}

		if ($prod_entry_mode != 'free' && empty($error))	// With combolist mode idprodfournprice is > 0 or -1. With autocomplete, idprodfournprice is > 0 or ''
		{
			$productsupplier = new ProductFournisseur($db);

			$idprod = 0;
			if (GETPOST('idprodfournprice', 'alpha') == -1 || GETPOST('idprodfournprice', 'alpha') == '') $idprod = -99; // Same behaviour than with combolist. When not select idprodfournprice is now -99 (to avoid conflict with next action that may return -1, -2, ...)

			$reg = array();
			if (preg_match('/^idprod_([0-9]+)$/', GETPOST('idprodfournprice', 'alpha'), $reg))
			{
				$idprod = $reg[1];
				$res = $productsupplier->fetch($idprod); // Load product from its id
				// Call to init some price properties of $productsupplier
				// So if a supplier price already exists for another thirdparty (first one found), we use it as reference price
				if (!empty($conf->global->SUPPLIER_TAKE_FIRST_PRICE_IF_NO_PRICE_FOR_CURRENT_SUPPLIER))
				{
					$fksoctosearch = 0;
					$productsupplier->get_buyprice(0, -1, $idprod, 'none', $fksoctosearch); // We force qty to -1 to be sure to find if a supplier price exist
					if ($productsupplier->fourn_socid != $socid)	// The price we found is for another supplier, so we clear supplier price
					{
						$productsupplier->ref_supplier = '';
					}
				} else {
					$fksoctosearch = $object->thirdparty->id;
					$productsupplier->get_buyprice(0, -1, $idprod, 'none', $fksoctosearch); // We force qty to -1 to be sure to find if a supplier price exist
				}
			} elseif (GETPOST('idprodfournprice', 'alpha') > 0)
			{
				$qtytosearch = $qty; // Just to see if a price exists for the quantity. Not used to found vat.
				//$qtytosearch=-1;	       // We force qty to -1 to be sure to find if a supplier price exist
				$idprod = $productsupplier->get_buyprice(GETPOST('idprodfournprice', 'alpha'), $qtytosearch);
				$res = $productsupplier->fetch($idprod);
			}

			if ($idprod > 0)
			{
				$label = $productsupplier->label;

				// if we use supplier description of the products
				if (!empty($productsupplier->desc_supplier) && !empty($conf->global->PRODUIT_FOURN_TEXTS)) {
				    $desc = $productsupplier->desc_supplier;
				} else $desc = $productsupplier->description;

				if (trim($product_desc) != trim($desc)) $desc = dol_concatdesc($desc, $product_desc, '', !empty($conf->global->MAIN_CHANGE_ORDER_CONCAT_DESCRIPTION));

				$type = $productsupplier->type;
				if ($price_ht != '' || $price_ht_devise != '') {
					$price_base_type = 'HT';
					$pu = price2num($price_ht, 'MU');
					$pu_ht_devise = price2num($price_ht_devise, 'MU');
				} else {
					$price_base_type = ($productsupplier->fourn_price_base_type ? $productsupplier->fourn_price_base_type : 'HT');
					if (empty($object->multicurrency_code) || ($productsupplier->fourn_multicurrency_code != $object->multicurrency_code)) {	// If object is in a different currency and price not in this currency
						$pu = $productsupplier->fourn_pu;
						$pu_ht_devise = 0;
					} else {
						$pu = $productsupplier->fourn_pu;
						$pu_ht_devise = $productsupplier->fourn_multicurrency_unitprice;
					}
				}

				$ref_supplier = $productsupplier->ref_supplier;

				$tva_tx = get_default_tva($object->thirdparty, $mysoc, $productsupplier->id, GETPOST('idprodfournprice', 'alpha'));
				$tva_npr = get_default_npr($object->thirdparty, $mysoc, $productsupplier->id, GETPOST('idprodfournprice', 'alpha'));
				if (empty($tva_tx)) $tva_npr = 0;
				$localtax1_tx = get_localtax($tva_tx, 1, $mysoc, $object->thirdparty, $tva_npr);
				$localtax2_tx = get_localtax($tva_tx, 2, $mysoc, $object->thirdparty, $tva_npr);

				if (empty($pu)) $pu = 0; // If pu is '' or null, we force to have a numeric value

				$result = $object->addline(
					$desc,
					$pu,
					$tva_tx,
					$localtax1_tx,
					$localtax2_tx,
					$qty,
					$idprod,
					$remise_percent,
					$date_start,
					$date_end,
					0,
					$tva_npr,
					$price_base_type,
					$type,
					-1,
					0,
					$array_options,
					$productsupplier->fk_unit,
					0,
                    $pu_ht_devise,
                    $ref_supplier,
					''
				);
			}
			if ($idprod == -99 || $idprod == 0)
			{
				// Product not selected
				$error++;
				$langs->load("errors");
				setEventMessages($langs->trans("ErrorFieldRequired", $langs->transnoentitiesnoconv("ProductOrService")), null, 'errors');
			}
			if ($idprod == -1)
			{
				// Quantity too low
				$error++;
				$langs->load("errors");
				setEventMessages($langs->trans("ErrorQtyTooLowForThisSupplier"), null, 'errors');
			}
		} elseif (empty($error)) // $price_ht is already set
		{
			$tva_npr = (preg_match('/\*/', $tva_tx) ? 1 : 0);
			$tva_tx = str_replace('*', '', $tva_tx);
			$label = (GETPOST('product_label') ? GETPOST('product_label') : '');
			$desc = $product_desc;
			$type = GETPOST('type');
			$ref_supplier = GETPOST('fourn_ref', 'alpha');

			$fk_unit = GETPOST('units', 'alpha');

			$tva_tx = price2num($tva_tx); // When vat is text input field

			// Local Taxes
			$localtax1_tx = get_localtax($tva_tx, 1, $mysoc, $object->thirdparty);
			$localtax2_tx = get_localtax($tva_tx, 2, $mysoc, $object->thirdparty);

			if ($price_ht !== '')
			{
				$pu_ht = price2num($price_ht, 'MU'); // $pu_ht must be rounded according to settings
			} else {
				$pu_ttc = price2num(GETPOST('price_ttc'), 'MU');
				$pu_ht = price2num($pu_ttc / (1 + ($tva_tx / 100)), 'MU'); // $pu_ht must be rounded according to settings
			}
			$price_base_type = 'HT';
			$pu_ht_devise = price2num($price_ht_devise, 'MU');

			$result = $object->addline($product_desc, $pu_ht, $tva_tx, $localtax1_tx, $localtax2_tx, $qty, 0, $remise_percent, $date_start, $date_end, 0, $tva_npr, $price_base_type, $type, -1, 0, $array_options, $fk_unit, 0, $pu_ht_devise, $ref_supplier);
		}

		//print "xx".$tva_tx; exit;
		if (!$error && $result > 0)
		{
			$db->commit();

			// Define output language
			if (empty($conf->global->MAIN_DISABLE_PDF_AUTOUPDATE))
			{
				$outputlangs = $langs;
				$newlang = '';
				if ($conf->global->MAIN_MULTILANGS && empty($newlang) && GETPOST('lang_id', 'aZ09')) $newlang = GETPOST('lang_id', 'aZ09');
				if ($conf->global->MAIN_MULTILANGS && empty($newlang))	$newlang = $object->thirdparty->default_lang;
				if (!empty($newlang)) {
					$outputlangs = new Translate("", $conf);
					$outputlangs->setDefaultLang($newlang);
				}
				$model = $object->modelpdf;
				$ret = $object->fetch($id); // Reload to get new records

				$result = $object->generateDocument($model, $outputlangs, $hidedetails, $hidedesc, $hideref);
				if ($result < 0) dol_print_error($db, $result);
			}

			unset($_POST ['prod_entry_mode']);

			unset($_POST['qty']);
			unset($_POST['type']);
			unset($_POST['remise_percent']);
			unset($_POST['pu']);
			unset($_POST['price_ht']);
			unset($_POST['multicurrency_price_ht']);
			unset($_POST['price_ttc']);
			unset($_POST['fourn_ref']);
			unset($_POST['tva_tx']);
			unset($_POST['label']);
			unset($localtax1_tx);
			unset($localtax2_tx);
			unset($_POST['np_marginRate']);
			unset($_POST['np_markRate']);
			unset($_POST['dp_desc']);
			unset($_POST['idprodfournprice']);
			unset($_POST['units']);

			unset($_POST['date_starthour']);
			unset($_POST['date_startmin']);
			unset($_POST['date_startsec']);
			unset($_POST['date_startday']);
			unset($_POST['date_startmonth']);
			unset($_POST['date_startyear']);
			unset($_POST['date_endhour']);
			unset($_POST['date_endmin']);
			unset($_POST['date_endsec']);
			unset($_POST['date_endday']);
			unset($_POST['date_endmonth']);
			unset($_POST['date_endyear']);
		} else {
			$db->rollback();
			setEventMessages($object->error, $object->errors, 'errors');
		}

		$action = '';
	} elseif ($action == 'classin' && $usercancreate) {
		$object->fetch($id);
		$result = $object->setProject($projectid);
	}


	// Set invoice to draft status
	elseif ($action == 'confirm_edit' && $confirm == 'yes' && $usercancreate)
	{
		$object->fetch($id);

		$totalpaye = $object->getSommePaiement();
		$resteapayer = $object->total_ttc - $totalpaye;

		// We check that lines of invoices are exported in accountancy
		$ventilExportCompta = $object->getVentilExportCompta();

		if (!$ventilExportCompta)
		{
		    // On verifie si aucun paiement n'a ete effectue
			if ($resteapayer == price2num($object->total_ttc, 'MT', 1) && $object->statut == FactureFournisseur::STATUS_VALIDATED)
		    {
	            $idwarehouse = GETPOST('idwarehouse');

	            $object->fetch_thirdparty();

	            $qualified_for_stock_change = 0;
	            if (empty($conf->global->STOCK_SUPPORTS_SERVICES))
	            {
	                $qualified_for_stock_change = $object->hasProductsOrServices(2);
	            } else {
	                $qualified_for_stock_change = $object->hasProductsOrServices(1);
	            }

	            // Check parameters
	            if (!empty($conf->stock->enabled) && !empty($conf->global->STOCK_CALCULATE_ON_SUPPLIER_BILL) && $qualified_for_stock_change)
	            {
	                $langs->load("stocks");
	                if (!$idwarehouse || $idwarehouse == -1)
	                {
	                    $error++;
	                    setEventMessages($langs->trans('ErrorFieldRequired', $langs->transnoentitiesnoconv("Warehouse")), null, 'errors');
	                    $action = '';
	                }
	            }

	            $object->setDraft($user, $idwarehouse);

				// Define output language
				if (empty($conf->global->MAIN_DISABLE_PDF_AUTOUPDATE))
				{
					$outputlangs = $langs;
					$newlang = '';
					if ($conf->global->MAIN_MULTILANGS && empty($newlang) && GETPOST('lang_id', 'aZ09')) $newlang = GETPOST('lang_id', 'aZ09');
					if ($conf->global->MAIN_MULTILANGS && empty($newlang))	$newlang = $object->thirdparty->default_lang;
					if (!empty($newlang)) {
						$outputlangs = new Translate("", $conf);
						$outputlangs->setDefaultLang($newlang);
					}
					$model = $object->modelpdf;
					$ret = $object->fetch($id); // Reload to get new records

					$result = $object->generateDocument($model, $outputlangs, $hidedetails, $hidedesc, $hideref);
					if ($result < 0) dol_print_error($db, $result);
				}

				$action = '';
			}
		}
	}

	// Set invoice to validated/unpaid status
	elseif ($action == 'reopen' && $usercancreate)
	{
		$result = $object->fetch($id);
		if ($object->statut == FactureFournisseur::STATUS_CLOSED
		|| ($object->statut == FactureFournisseur::STATUS_ABANDONED && $object->close_code != 'replaced'))
		{
			$result = $object->set_unpaid($user);
			if ($result > 0)
			{
				header('Location: '.$_SERVER["PHP_SELF"].'?id='.$id);
				exit;
			} else {
				setEventMessages($object->error, $object->errors, 'errors');
			}
		}
	}

	// Actions when printing a doc from card
	include DOL_DOCUMENT_ROOT.'/core/actions_printing.inc.php';

	// Actions to send emails
	$triggersendname = 'BILL_SUPPLIER_SENTBYMAIL';
	$paramname = 'id';
	$autocopy = 'MAIN_MAIL_AUTOCOPY_SUPPLIER_INVOICE_TO';
	$trackid = 'sin'.$object->id;
	include DOL_DOCUMENT_ROOT.'/core/actions_sendmails.inc.php';

	// Actions to build doc
	$upload_dir = $conf->fournisseur->facture->dir_output;
	$permissiontoadd = $usercancreate;
	include DOL_DOCUMENT_ROOT.'/core/actions_builddoc.inc.php';

	// Make calculation according to calculationrule
	if ($action == 'calculate')
	{
		$calculationrule = GETPOST('calculationrule');

		$object->fetch($id);
		$object->fetch_thirdparty();
		$result = $object->update_price(0, (($calculationrule == 'totalofround') ? '0' : '1'), 0, $object->thirdparty);
		if ($result <= 0)
		{
			dol_print_error($db, $result);
			exit;
		}
	}
	if ($action == 'update_extras')
	{
		$object->oldcopy = dol_clone($object);

		// Fill array 'array_options' with data from add form
		$ret = $extrafields->setOptionalsFromPost(null, $object, GETPOST('attribute', 'none'));
		if ($ret < 0) $error++;

		if (!$error)
		{
			// Actions on extra fields
			if (!$error)
			{
				$result = $object->insertExtraFields('BILL_SUPPLIER_MODIFY');
				if ($result < 0)
				{
					$error++;
				}
			}
		}

		if ($error)
			$action = 'edit_extras';
	}

	if (!empty($conf->global->MAIN_DISABLE_CONTACTS_TAB) && $usercancreate)
	{
		if ($action == 'addcontact')
		{
			$result = $object->fetch($id);

			if ($result > 0 && $id > 0)
			{
				$contactid = (GETPOST('userid') ? GETPOST('userid') : GETPOST('contactid'));
				$result = $object->add_contact($contactid, $_POST["type"], $_POST["source"]);
			}

			if ($result >= 0)
			{
				header("Location: ".$_SERVER['PHP_SELF']."?id=".$object->id);
				exit;
			} else {
				if ($object->error == 'DB_ERROR_RECORD_ALREADY_EXISTS')
				{
					$langs->load("errors");
					setEventMessages($langs->trans("ErrorThisContactIsAlreadyDefinedAsThisType"), null, 'errors');
				} else {
					setEventMessages($object->error, $object->errors, 'errors');
				}
			}
		}

		// bascule du statut d'un contact
		elseif ($action == 'swapstatut')
		{
			if ($object->fetch($id))
			{
				$result = $object->swapContactStatus(GETPOST('ligne'));
			} else {
				dol_print_error($db);
			}
		}

		// Efface un contact
		elseif ($action == 'deletecontact')
		{
			$object->fetch($id);
			$result = $object->delete_contact($_GET["lineid"]);

			if ($result >= 0)
			{
				header("Location: ".$_SERVER['PHP_SELF']."?id=".$object->id);
				exit;
			} else {
				dol_print_error($db);
			}
		}
	}
}


/*
 *	View
 */

$form = new Form($db);
$formfile = new FormFile($db);
$bankaccountstatic = new Account($db);
$paymentstatic = new PaiementFourn($db);
if (!empty($conf->projet->enabled)) { $formproject = new FormProjets($db); }

$now = dol_now();

$title = $langs->trans('SupplierInvoice')." - ".$langs->trans('Card');
$helpurl = "EN:Module_Suppliers_Invoices|FR:Module_Fournisseurs_Factures|ES:Módulo_Facturas_de_proveedores";
llxHeader('', $title, $helpurl);

// Mode creation
if ($action == 'create')
{
	$facturestatic = new FactureFournisseur($db);

	print load_fiche_titre($langs->trans('NewBill'), '', 'supplier_invoice');

	dol_htmloutput_events();

	$currency_code = $conf->currency;

	$societe = '';
	if (GETPOST('socid') > 0)
	{
		$societe = new Societe($db);
		$societe->fetch(GETPOST('socid', 'int'));
		if (!empty($conf->multicurrency->enabled) && !empty($societe->multicurrency_code)) $currency_code = $societe->multicurrency_code;
	}

	if (!empty($origin) && !empty($originid))
	{
		// Parse element/subelement (ex: project_task)
		$element = $subelement = $origin;

		if ($element == 'project')
		{
			$projectid = $originid;
			$element = 'projet';
		}

		// For compatibility
		if ($element == 'order') {
			$element = $subelement = 'commande';
		}
		if ($element == 'propal') {
			$element = 'comm/propal'; $subelement = 'propal';
		}
		if ($element == 'contract') {
			$element = $subelement = 'contrat';
		}
		if ($element == 'order_supplier') {
			$element = 'fourn'; $subelement = 'fournisseur.commande';
		}

		require_once DOL_DOCUMENT_ROOT.'/'.$element.'/class/'.$subelement.'.class.php';
		$classname = ucfirst($subelement);
		if ($classname == 'Fournisseur.commande') $classname = 'CommandeFournisseur';
		$objectsrc = new $classname($db);
		$objectsrc->fetch($originid);
		$objectsrc->fetch_thirdparty();

		$projectid = (!empty($objectsrc->fk_project) ? $objectsrc->fk_project : '');
		//$ref_client			= (!empty($objectsrc->ref_client)?$object->ref_client:'');

		$soc = $objectsrc->thirdparty;
		$cond_reglement_id 	= (!empty($objectsrc->cond_reglement_id) ? $objectsrc->cond_reglement_id : (!empty($soc->cond_reglement_supplier_id) ? $soc->cond_reglement_supplier_id : 0)); // TODO maybe add default value option
		$mode_reglement_id 	= (!empty($objectsrc->mode_reglement_id) ? $objectsrc->mode_reglement_id : (!empty($soc->mode_reglement_supplier_id) ? $soc->mode_reglement_supplier_id : 0));
		$fk_account         = (!empty($objectsrc->fk_account) ? $objectsrc->fk_account : (!empty($soc->fk_account) ? $soc->fk_account : 0));
		$remise_percent 	= (!empty($objectsrc->remise_percent) ? $objectsrc->remise_percent : (!empty($soc->remise_supplier_percent) ? $soc->remise_supplier_percent : 0));
		$remise_absolue 	= (!empty($objectsrc->remise_absolue) ? $objectsrc->remise_absolue : (!empty($soc->remise_absolue) ? $soc->remise_absolue : 0));
		$dateinvoice = empty($conf->global->MAIN_AUTOFILL_DATE) ?-1 : '';
		$transport_mode_id  = (!empty($objectsrc->transport_mode_id) ? $objectsrc->transport_mode_id : (!empty($soc->transport_mode_id) ? $soc->transport_mode_id : 0));

		if (!empty($conf->multicurrency->enabled))
		{
			if (!empty($objectsrc->multicurrency_code)) $currency_code = $objectsrc->multicurrency_code;
			if (!empty($conf->global->MULTICURRENCY_USE_ORIGIN_TX) && !empty($objectsrc->multicurrency_tx))	$currency_tx = $objectsrc->multicurrency_tx;
		}

		$datetmp = dol_mktime(12, 0, 0, GETPOST('remonth', 'int'), GETPOST('reday', 'int'), GETPOST('reyear', 'int'));
		$dateinvoice = ($datetmp == '' ? (empty($conf->global->MAIN_AUTOFILL_DATE) ?-1 : '') : $datetmp);
		$datetmp = dol_mktime(12, 0, 0, $_POST['echmonth'], $_POST['echday'], $_POST['echyear']);
		$datedue = ($datetmp == '' ?-1 : $datetmp);

		// Replicate extrafields
		$objectsrc->fetch_optionals();
		$object->array_options = $objectsrc->array_options;
	} else {
		$cond_reglement_id 	= $societe->cond_reglement_supplier_id;
		$mode_reglement_id 	= $societe->mode_reglement_supplier_id;
		$fk_account         = $societe->fk_account;
<<<<<<< HEAD
		$datetmp			= dol_mktime(12, 0, 0, $_POST['remonth'], $_POST['reday'], $_POST['reyear']);
		$dateinvoice		= ($datetmp == '' ? (empty($conf->global->MAIN_AUTOFILL_DATE) ?-1 : '') : $datetmp);
		$datetmp			= dol_mktime(12, 0, 0, $_POST['echmonth'], $_POST['echday'], $_POST['echyear']);
		$datedue			= ($datetmp == '' ?-1 : $datetmp);
        $transport_mode_id	= $societe->transport_mode_supplier_id;
=======
		$datetmp = dol_mktime(12, 0, 0, GETPOST('remonth', 'int'), GETPOST('reday', 'int'), GETPOST('reyear', 'int'));
		$dateinvoice = ($datetmp == '' ? (empty($conf->global->MAIN_AUTOFILL_DATE) ?-1 : '') : $datetmp);
		$datetmp = dol_mktime(12, 0, 0, $_POST['echmonth'], $_POST['echday'], $_POST['echyear']);
		$datedue = ($datetmp == '' ?-1 : $datetmp);
>>>>>>> 0d3cfe44

		if (!empty($conf->multicurrency->enabled) && !empty($soc->multicurrency_code)) $currency_code = $soc->multicurrency_code;
	}

	// when payment condition is empty (means not override by payment condition form a other object, like third-party), try to use default value
	if (empty($cond_reglement_id)) {
		$cond_reglement_id = GETPOST("cond_reglement_id");
	}

	// when payment mode is empty (means not override by payment condition form a other object, like third-party), try to use default value
	if (empty($mode_reglement_id)) {
		$mode_reglement_id = GETPOST("mode_reglement_id");
	}

	print '<form name="add" action="'.$_SERVER["PHP_SELF"].'" method="post">';
	print '<input type="hidden" name="token" value="'.newToken().'">';
	print '<input type="hidden" name="action" value="add">';
	if ($societe->id > 0) print '<input type="hidden" name="socid" value="'.$societe->id.'">'."\n";
	print '<input type="hidden" name="origin" value="'.$origin.'">';
	print '<input type="hidden" name="originid" value="'.$originid.'">';
	if (!empty($currency_tx)) print '<input type="hidden" name="originmulticurrency_tx" value="'.$currency_tx.'">';

	dol_fiche_head();

	print '<table class="border centpercent">';

	// Ref
	print '<tr><td class="titlefieldcreate">'.$langs->trans('Ref').'</td><td>'.$langs->trans('Draft').'</td></tr>';

	// Third party
	print '<tr><td class="fieldrequired">'.$langs->trans('Supplier').'</td>';
	print '<td>';

	if ($societe->id > 0)
	{
		$absolute_discount = $societe->getAvailableDiscounts('', '', 0, 1);
		print $societe->getNomUrl(1);
		print '<input type="hidden" name="socid" value="'.$societe->id.'">';
	} else {
		print $form->select_company($societe->id, 'socid', 's.fournisseur=1', 'SelectThirdParty', 0, 0, null, 0, 'minwidth300');
		// reload page to retrieve supplier informations
		if (!empty($conf->global->RELOAD_PAGE_ON_SUPPLIER_CHANGE))
		{
			print '<script type="text/javascript">
			$(document).ready(function() {
				$("#socid").change(function() {
					var socid = $(this).val();
					// reload page
					window.location.href = "'.$_SERVER["PHP_SELF"].'?action=create&socid="+socid;
				});
			});
			</script>';
		}
		print ' <a href="'.DOL_URL_ROOT.'/societe/card.php?action=create&client=0&fournisseur=1&backtopage='.urlencode($_SERVER["PHP_SELF"].'?action=create').'"><span class="fa fa-plus-circle valignmiddle paddingleft" title="'.$langs->trans("AddThirdParty").'"></span></a>';
	}
	print '</td></tr>';

	// Ref supplier
    print '<tr><td class="fieldrequired">'.$langs->trans('RefSupplier').'</td><td><input name="ref_supplier" value="'.(isset($_POST['ref_supplier']) ? $_POST['ref_supplier'] : $objectsrc->ref_supplier).'" type="text"></td>';
	print '</tr>';

	print '<tr><td class="tdtop fieldrequired">'.$langs->trans('Type').'</td><td>';

	print '<div class="tagtable">'."\n";

	// Standard invoice
	print '<div class="tagtr listofinvoicetype"><div class="tagtd listofinvoicetype">';
	$tmp = '<input type="radio" id="radio_standard" name="type" value="0"'.(GETPOST('type') == 0 ? ' checked' : '').'> ';
	$desc = $form->textwithpicto($tmp.$langs->trans("InvoiceStandardAsk"), $langs->transnoentities("InvoiceStandardDesc"), 1, 'help', '', 0, 3);
	print $desc;
	print '</div></div>';

	/* Not yet supported
	if ((empty($origin)) || ((($origin == 'propal') || ($origin == 'commande')) && (! empty($originid))))
	{
		// Deposit
		if (empty($conf->global->INVOICE_DISABLE_DEPOSIT))
		{
			print '<div class="tagtr listofinvoicetype"><div class="tagtd listofinvoicetype">';
			$tmp='<input type="radio" id="radio_deposit" name="type" value="3"' . (GETPOST('type') == 3 ? ' checked' : '') . '> ';
			print '<script type="text/javascript" language="javascript">
			jQuery(document).ready(function() {
				jQuery("#typedeposit, #valuedeposit").click(function() {
					jQuery("#radio_deposit").prop("checked", true);
				});
			});
			</script>';

			$desc = $form->textwithpicto($tmp.$langs->trans("InvoiceDeposit"), $langs->transnoentities("InvoiceDepositDesc"), 1, 'help', '', 0, 3);
			print '<table class="nobordernopadding"><tr><td>';
			print $desc;
			print '</td>';
			if (($origin == 'propal') || ($origin == 'commande'))
			{
				print '<td class="nowrap" style="padding-left: 5px">';
				$arraylist = array('amount' => $langs->transnoentitiesnoconv('FixAmount', $langs->transnoentitiesnoconv('Deposit')), 'variable' => $langs->transnoentitiesnoconv('VarAmountOneLine', $langs->transnoentitiesnoconv('Deposit')));
				print $form->selectarray('typedeposit', $arraylist, GETPOST('typedeposit'), 0, 0, 0, '', 1);
				print '</td>';
				print '<td class="nowrap" style="padding-left: 5px">' . $langs->trans('Value') . ':<input type="text" id="valuedeposit" name="valuedeposit" size="3" value="' . GETPOST('valuedeposit', 'int') . '"/>';
			}
			print '</td></tr></table>';

			print '</div></div>';
		}
	}
    */

	/* Not yet supported for supplier
	if ($societe->id > 0)
	{
		// Replacement
		if (empty($conf->global->INVOICE_DISABLE_REPLACEMENT))
		{
			// Type invoice
			$facids = $facturestatic->list_replacable_supplier_invoices($societe->id);
			if ($facids < 0) {
				dol_print_error($db, $facturestatic);
				exit();
			}
			$options = "";
			foreach ($facids as $facparam)
			{
				$options .= '<option value="' . $facparam ['id'] . '"';
				if ($facparam ['id'] == $_POST['fac_replacement'])
					$options .= ' selected';
				$options .= '>' . $facparam ['ref'];
				$options .= ' (' . $facturestatic->LibStatut(0, $facparam ['status']) . ')';
				$options .= '</option>';
			}

			print '<!-- replacement line -->';
			print '<div class="tagtr listofinvoicetype"><div class="tagtd listofinvoicetype">';
			$tmp='<input type="radio" name="type" id="radio_replacement" value="1"' . (GETPOST('type') == 1 ? ' checked' : '');
			if (! $options) $tmp.=' disabled';
			$tmp.='> ';
			print '<script type="text/javascript" language="javascript">
			jQuery(document).ready(function() {
				jQuery("#fac_replacement").change(function() {
					jQuery("#radio_replacement").prop("checked", true);
				});
			});
			</script>';
			$text = $tmp.$langs->trans("InvoiceReplacementAsk") . ' ';
			$text .= '<select class="flat" name="fac_replacement" id="fac_replacement"';
			if (! $options)
				$text .= ' disabled';
			$text .= '>';
			if ($options) {
				$text .= '<option value="-1">&nbsp;</option>';
				$text .= $options;
			} else {
				$text .= '<option value="-1">' . $langs->trans("NoReplacableInvoice") . '</option>';
			}
			$text .= '</select>';
			$desc = $form->textwithpicto($text, $langs->transnoentities("InvoiceReplacementDesc"), 1, 'help', '', 0, 3);
			print $desc;
			print '</div></div>';
		}
	}
	else
	{
		print '<div class="tagtr listofinvoicetype"><div class="tagtd listofinvoicetype">';
		$tmp='<input type="radio" name="type" id="radio_replacement" value="0" disabled> ';
		$text = $tmp.$langs->trans("InvoiceReplacement") . ' ';
		$text.= '('.$langs->trans("YouMustCreateInvoiceFromSupplierThird").') ';
		$desc = $form->textwithpicto($text, $langs->transnoentities("InvoiceReplacementDesc"), 1, 'help', '', 0, 3);
		print $desc;
		print '</div></div>';
	}
	*/

	if (empty($origin))
	{
		if ($societe->id > 0)
		{
			// Credit note
			if (empty($conf->global->INVOICE_DISABLE_CREDIT_NOTE))
			{
				// Show link for credit note
				$facids = $facturestatic->list_qualified_avoir_supplier_invoices($societe->id);
				if ($facids < 0)
				{
					dol_print_error($db, $facturestatic);
					exit;
				}
				$optionsav = "";
				$newinvoice_static = new FactureFournisseur($db);
				foreach ($facids as $key => $valarray)
				{
					$newinvoice_static->id = $key;
					$newinvoice_static->ref = $valarray ['ref'];
					$newinvoice_static->statut = $valarray ['status'];
					$newinvoice_static->type = $valarray ['type'];
					$newinvoice_static->paye = $valarray ['paye'];

					$optionsav .= '<option value="'.$key.'"';
					if ($key == GETPOST('fac_avoir', 'int'))
						$optionsav .= ' selected';
					$optionsav .= '>';
					$optionsav .= $newinvoice_static->ref;
					$optionsav .= ' ('.$newinvoice_static->getLibStatut(1, $valarray ['paymentornot']).')';
					$optionsav .= '</option>';
				}

				print '<div class="tagtr listofinvoicetype"><div class="tagtd listofinvoicetype">';
				$tmp = '<input type="radio" id="radio_creditnote" name="type" value="2"'.(GETPOST('type') == 2 ? ' checked' : '');
				if (!$optionsav) $tmp .= ' disabled';
				$tmp .= '> ';
				// Show credit note options only if we checked credit note
				print '<script type="text/javascript" language="javascript">
   				jQuery(document).ready(function() {
   					if (! jQuery("#radio_creditnote").is(":checked"))
   					{
   						jQuery("#credit_note_options").hide();
   					}
   					jQuery("#radio_creditnote").click(function() {
   						jQuery("#credit_note_options").show();
   					});
   					jQuery("#radio_standard, #radio_replacement, #radio_deposit").click(function() {
   						jQuery("#credit_note_options").hide();
   					});
   				});
   				</script>';
				$text = $tmp.$langs->transnoentities("InvoiceAvoirAsk").' ';
				// $text.='<input type="text" value="">';
				$text .= '<select class="flat valignmiddle" name="fac_avoir" id="fac_avoir"';
				if (!$optionsav)
					$text .= ' disabled';
				$text .= '>';
				if ($optionsav) {
					$text .= '<option value="-1"></option>';
					$text .= $optionsav;
				} else {
					$text .= '<option value="-1">'.$langs->trans("NoInvoiceToCorrect").'</option>';
				}
				$text .= '</select>';
				$desc = $form->textwithpicto($text, $langs->transnoentities("InvoiceAvoirDesc"), 1, 'help', '', 0, 3);
				print $desc;

				print '<div id="credit_note_options" class="clearboth">';
				print '&nbsp;&nbsp;&nbsp; <input type="checkbox" name="invoiceAvoirWithLines" id="invoiceAvoirWithLines" value="1" onclick="if($(this).is(\':checked\') ) { $(\'#radio_creditnote\').prop(\'checked\', true); $(\'#invoiceAvoirWithPaymentRestAmount\').removeAttr(\'checked\');   }" '.(GETPOST('invoiceAvoirWithLines', 'int') > 0 ? 'checked' : '').' /> ';
				print '<label for="invoiceAvoirWithLines">'.$langs->trans('invoiceAvoirWithLines')."</label>";
				print '<br>&nbsp;&nbsp;&nbsp; <input type="checkbox" name="invoiceAvoirWithPaymentRestAmount" id="invoiceAvoirWithPaymentRestAmount" value="1" onclick="if($(this).is(\':checked\') ) { $(\'#radio_creditnote\').prop(\'checked\', true);  $(\'#invoiceAvoirWithLines\').removeAttr(\'checked\');   }" '.(GETPOST('invoiceAvoirWithPaymentRestAmount', 'int') > 0 ? 'checked' : '').' /> ';
				print '<label for="invoiceAvoirWithPaymentRestAmount">'.$langs->trans('invoiceAvoirWithPaymentRestAmount')."</label>";
				print '</div>';

				print '</div></div>';
			}
		} else {
			print '<div class="tagtr listofinvoicetype"><div class="tagtd listofinvoicetype">';
			$tmp = '<input type="radio" name="type" id="radio_creditnote" value="0" disabled> ';
			$text = $tmp.$langs->trans("InvoiceAvoir").' ';
			$text .= '('.$langs->trans("YouMustCreateInvoiceFromSupplierThird").') ';
			$desc = $form->textwithpicto($text, $langs->transnoentities("InvoiceAvoirDesc"), 1, 'help', '', 0, 3);
			print $desc;
			print '</div></div>'."\n";
		}
	}

	print '</div>';

	print '</td></tr>';

	if ($societe->id > 0)
	{
		// Discounts for third party
		print '<tr><td>'.$langs->trans('Discounts').'</td><td>';

		$thirdparty = $societe;
		$discount_type = 1;
		$backtopage = urlencode($_SERVER["PHP_SELF"].'?socid='.$societe->id.'&action='.$action.'&origin='.GETPOST('origin').'&originid='.GETPOST('originid'));
		include DOL_DOCUMENT_ROOT.'/core/tpl/object_discounts.tpl.php';

		print '</td></tr>';
	}

	// Label
	print '<tr><td>'.$langs->trans('Label').'</td><td><input class="minwidth200" name="label" value="'.dol_escape_htmltag(GETPOST('label')).'" type="text"></td></tr>';

	// Date invoice
	print '<tr><td class="fieldrequired">'.$langs->trans('DateInvoice').'</td><td>';
	print $form->selectDate($dateinvoice, '', '', '', '', "add", 1, 1);
	print '</td></tr>';

	// Due date
	print '<tr><td>'.$langs->trans('DateMaxPayment').'</td><td>';
	print $form->selectDate($datedue, 'ech', '', '', '', "add", 1, 1);
	print '</td></tr>';

	// Payment term
	print '<tr><td class="nowrap">'.$langs->trans('PaymentConditionsShort').'</td><td>';
	$form->select_conditions_paiements(GETPOSTISSET('cond_reglement_id') ?GETPOST('cond_reglement_id', 'int') : $cond_reglement_id, 'cond_reglement_id');
	print '</td></tr>';

	// Payment mode
	print '<tr><td>'.$langs->trans('PaymentMode').'</td><td>';
	$form->select_types_paiements(GETPOSTISSET('mode_reglement_id') ?GETPOST('mode_reglement_id', 'int') : $mode_reglement_id, 'mode_reglement_id', 'DBIT');
	print '</td></tr>';

	// Bank Account
	print '<tr><td>'.$langs->trans('BankAccount').'</td><td>';
	$form->select_comptes((GETPOSTISSET('fk_account') ?GETPOST('fk_account', 'alpha') : $fk_account), 'fk_account', 0, '', 1);
	print '</td></tr>';

	// Multicurrency
	if (!empty($conf->multicurrency->enabled))
	{
		print '<tr>';
		print '<td>'.$form->editfieldkey('Currency', 'multicurrency_code', '', $object, 0).'</td>';
		print '<td class="maxwidthonsmartphone">';
		print $form->selectMultiCurrency((GETPOSTISSET('multicurrency_code') ?GETPOST('multicurrency_code', 'alpha') : $currency_code), 'multicurrency_code');
		print '</td></tr>';
	}

	// Project
	if (!empty($conf->projet->enabled))
	{
		$formproject = new FormProjets($db);

		$langs->load('projects');
		print '<tr><td>'.$langs->trans('Project').'</td><td>';
		$formproject->select_projects((empty($conf->global->PROJECT_CAN_ALWAYS_LINK_TO_ALL_SUPPLIERS) ? $societe->id : -1), $projectid, 'projectid', 0, 0, 1, 1, 0, 0, 0, '', 0, 0, 'maxwidth500');
		print '</td></tr>';
	}

	// Incoterms
	if (!empty($conf->incoterm->enabled))
	{
		print '<tr>';
		print '<td><label for="incoterm_id">'.$form->textwithpicto($langs->trans("IncotermLabel"), $objectsrc->label_incoterms, 1).'</label></td>';
		print '<td colspan="3" class="maxwidthonsmartphone">';
		print $form->select_incoterms(GETPOSTISSET('incoterm_id') ? GETPOST('incoterm_id', 'alphanohtml') : (!empty($objectsrc->fk_incoterms) ? $objectsrc->fk_incoterms : ''), GETPOSTISSET('location_incoterms') ? GETPOST('location_incoterms', 'alphanohtml') : (!empty($objectsrc->location_incoterms) ? $objectsrc->location_incoterms : ''));
		print '</td></tr>';
	}

    // Intracomm report
    if (!empty($conf->intracommreport->enabled))
    {
        $langs->loadLangs(array("intracommreport"));
        print '<tr><td>' . $langs->trans('IntracommReportTransportMode') . '</td><td>';
        $form->selectModeTransport(isset($_POST['transport_mode_id']) ? $_POST['transport_mode_id'] : $transport_mode_id, 'transport_mode_id');
        print '</td></tr>';
    }

	// Public note
	print '<tr><td>'.$langs->trans('NotePublic').'</td>';
	print '<td>';
	$note_public = $object->getDefaultCreateValueFor('note_public');
	if (empty($note_public))$note_public = $objectsrc->note_public;
	$doleditor = new DolEditor('note_public', (GETPOSTISSET('note_public') ?GETPOST('note_public', 'none') : $note_public), '', 80, 'dolibarr_notes', 'In', 0, false, true, ROWS_3, '90%');
	print $doleditor->Create(1);
	print '</td>';
    // print '<td><textarea name="note" wrap="soft" cols="60" rows="'.ROWS_5.'"></textarea></td>';
	print '</tr>';

	// Private note
	print '<tr><td>'.$langs->trans('NotePrivate').'</td>';
	print '<td>';
	$note_private = $object->getDefaultCreateValueFor('note_private');
	if (empty($note_private))$note_private = $objectsrc->note_private;

	$doleditor = new DolEditor('note_private', (GETPOSTISSET('note_private') ?GETPOST('note_private', 'none') : $note_private), '', 80, 'dolibarr_notes', 'In', 0, false, true, ROWS_3, '90%');
	print $doleditor->Create(1);
	print '</td>';
	// print '<td><textarea name="note" wrap="soft" cols="60" rows="'.ROWS_5.'"></textarea></td>';
	print '</tr>';

	if (empty($reshook))
	{
		print $object->showOptionals($extrafields, 'edit');
	}

	if (is_object($objectsrc))
	{
		print "\n<!-- ".$classname." info -->";
		print "\n";
		print '<input type="hidden" name="amount"         value="'.$objectsrc->total_ht.'">'."\n";
		print '<input type="hidden" name="total"          value="'.$objectsrc->total_ttc.'">'."\n";
		print '<input type="hidden" name="tva"            value="'.$objectsrc->total_tva.'">'."\n";
		print '<input type="hidden" name="origin"         value="'.$objectsrc->element.'">';
		print '<input type="hidden" name="originid"       value="'.$objectsrc->id.'">';

		$txt = $langs->trans($classname);
		if ($classname == 'CommandeFournisseur') {
			$langs->load('orders');
			$txt = $langs->trans("SupplierOrder");
		}
		print '<tr><td>'.$txt.'</td><td>'.$objectsrc->getNomUrl(1);
		// We check if Origin document (id and type is known) has already at least one invoice attached to it
		$objectsrc->fetchObjectLinked($originid, $origin, '', 'invoice_supplier');

		$invoice_supplier = $objectsrc->linkedObjects['invoice_supplier'];

		// count function need a array as argument (Note: the array must implement Countable too)
		if (is_array($invoice_supplier))
		{
			$cntinvoice = count($invoice_supplier);

			if ($cntinvoice >= 1)
			{
				setEventMessages('WarningBillExist', null, 'warnings');
				echo ' ('.$langs->trans('LatestRelatedBill').end($invoice_supplier)->getNomUrl(1).')';
			}
		}

		print '</td></tr>';
		print '<tr><td>'.$langs->trans('AmountHT').'</td><td>'.price($objectsrc->total_ht).'</td></tr>';
		print '<tr><td>'.$langs->trans('AmountVAT').'</td><td>'.price($objectsrc->total_tva)."</td></tr>";
		if ($mysoc->localtax1_assuj == "1" || $object->total_localtax1 != 0) //Localtax1
		{
			print '<tr><td>'.$langs->transcountry("AmountLT1", $mysoc->country_code).'</td><td>'.price($objectsrc->total_localtax1)."</td></tr>";
		}

		if ($mysoc->localtax2_assuj == "1" || $object->total_localtax2 != 0) //Localtax2
		{
			print '<tr><td>'.$langs->transcountry("AmountLT2", $mysoc->country_code).'</td><td>'.price($objectsrc->total_localtax2)."</td></tr>";
		}
		print '<tr><td>'.$langs->trans('AmountTTC').'</td><td>'.price($objectsrc->total_ttc)."</td></tr>";

		if (!empty($conf->multicurrency->enabled))
		{
			print '<tr><td>'.$langs->trans('MulticurrencyAmountHT').'</td><td>'.price($objectsrc->multicurrency_total_ht).'</td></tr>';
			print '<tr><td>'.$langs->trans('MulticurrencyAmountVAT').'</td><td>'.price($objectsrc->multicurrency_total_tva)."</td></tr>";
			print '<tr><td>'.$langs->trans('MulticurrencyAmountTTC').'</td><td>'.price($objectsrc->multicurrency_total_ttc)."</td></tr>";
		}
	}

	// Other options
	$parameters = array();
	$reshook = $hookmanager->executeHooks('formObjectOptions', $parameters, $object, $action); // Note that $action and $object may have been modified by hook
	print $hookmanager->resPrint;

	// Bouton "Create Draft"
	print "</table>\n";

	dol_fiche_end();

	print '<div class="center">';
	print '<input type="submit" class="button" name="bouton" value="'.$langs->trans('CreateDraft').'">';
	print '&nbsp;&nbsp;&nbsp;&nbsp;&nbsp;';
	print '<input type="button" class="button" value="'.$langs->trans("Cancel").'" onClick="javascript:history.go(-1)">';
	print '</div>';

	print "</form>\n";


	// Show origin lines
	if (is_object($objectsrc))
	{
		print '<br>';

		$title = $langs->trans('ProductsAndServices');
		print load_fiche_titre($title);

		print '<table class="noborder centpercent">';

		$objectsrc->printOriginLinesList();

		print '</table>';
	}
} else {
	if ($id > 0 || !empty($ref))
	{
		/* *************************************************************************** */
		/*                                                                             */
		/* Fiche en mode visu ou edition                                               */
		/*                                                                             */
		/* *************************************************************************** */

		$now = dol_now();

		$productstatic = new Product($db);

		$object->fetch($id, $ref);
		$result = $object->fetch_thirdparty();
		if ($result < 0) dol_print_error($db);

		$societe = new Fournisseur($db);
		$result = $societe->fetch($object->socid);
		if ($result < 0) dol_print_error($db);

		$totalpaye = $object->getSommePaiement();
		$totalcreditnotes = $object->getSumCreditNotesUsed();
		$totaldeposits = $object->getSumDepositsUsed();
		// print "totalpaye=".$totalpaye." totalcreditnotes=".$totalcreditnotes." totaldeposts=".$totaldeposits."
		// selleruserrevenuestamp=".$selleruserevenustamp;

		// We can also use bcadd to avoid pb with floating points
		// For example print 239.2 - 229.3 - 9.9; does not return 0.
		// $resteapayer=bcadd($object->total_ttc,$totalpaye,$conf->global->MAIN_MAX_DECIMALS_TOT);
		// $resteapayer=bcadd($resteapayer,$totalavoir,$conf->global->MAIN_MAX_DECIMALS_TOT);
		$resteapayer = price2num($object->total_ttc - $totalpaye - $totalcreditnotes - $totaldeposits, 'MT');

		if ($object->paye)
		{
			$resteapayer = 0;
		}
		$resteapayeraffiche = $resteapayer;

		if (!empty($conf->global->FACTURE_DEPOSITS_ARE_JUST_PAYMENTS)) {	// Never use this
			$filterabsolutediscount = "fk_invoice_supplier_source IS NULL"; // If we want deposit to be substracted to payments only and not to total of final invoice
			$filtercreditnote = "fk_invoice_supplier_source IS NOT NULL"; // If we want deposit to be substracted to payments only and not to total of final invoice
		} else {
			$filterabsolutediscount = "fk_invoice_supplier_source IS NULL OR (description LIKE '(DEPOSIT)%' AND description NOT LIKE '(EXCESS PAID)%')";
			$filtercreditnote = "fk_invoice_supplier_source IS NOT NULL AND (description NOT LIKE '(DEPOSIT)%' OR description LIKE '(EXCESS PAID)%')";
		}

		$absolute_discount = $societe->getAvailableDiscounts('', $filterabsolutediscount, 0, 1);
		$absolute_creditnote = $societe->getAvailableDiscounts('', $filtercreditnote, 0, 1);
		$absolute_discount = price2num($absolute_discount, 'MT');
		$absolute_creditnote = price2num($absolute_creditnote, 'MT');

		/*
         *	View card
         */
		$head = facturefourn_prepare_head($object);
		$titre = $langs->trans('SupplierInvoice');

		dol_fiche_head($head, 'card', $titre, -1, 'bill');

		$formconfirm = '';

		// Confirmation de la conversion de l'avoir en reduc
		if ($action == 'converttoreduc') {
			if ($object->type == FactureFournisseur::TYPE_STANDARD) $type_fac = 'ExcessPaid';
			elseif ($object->type == FactureFournisseur::TYPE_CREDIT_NOTE) $type_fac = 'CreditNote';
			elseif ($object->type == FactureFournisseur::TYPE_DEPOSIT) $type_fac = 'Deposit';
			$text = $langs->trans('ConfirmConvertToReducSupplier', strtolower($langs->transnoentities($type_fac)));
			$text .= '<br>'.$langs->trans('ConfirmConvertToReducSupplier2');
			$formconfirm = $form->formconfirm($_SERVER['PHP_SELF'].'?facid='.$object->id, $langs->trans('ConvertToReduc'), $text, 'confirm_converttoreduc', '', "yes", 2);
		}

		// Clone confirmation
		if ($action == 'clone')
		{
			// Create an array for form
			$formquestion = array(
			    array('type' => 'text', 'name' => 'newsupplierref', 'label' => $langs->trans("RefSupplier"), 'value' => $langs->trans("CopyOf").' '.$object->ref_supplier),
			    array('type' => 'date', 'name' => 'newdate', 'label' => $langs->trans("Date"), 'value' => dol_now())
			);
			// Ask confirmation to clone
			$formconfirm = $form->formconfirm($_SERVER["PHP_SELF"].'?id='.$object->id, $langs->trans('ToClone'), $langs->trans('ConfirmCloneInvoice', $object->ref), 'confirm_clone', $formquestion, 'yes', 1, 250);
		}

		// Confirmation de la validation
		if ($action == 'valid')
		{
			 // on verifie si l'objet est en numerotation provisoire
			$objectref = substr($object->ref, 1, 4);
			if ($objectref == 'PROV')
			{
				$savdate = $object->date;
				$numref = $object->getNextNumRef($societe);
			} else {
				$numref = $object->ref;
			}

			$text = $langs->trans('ConfirmValidateBill', $numref);
			/*if (! empty($conf->notification->enabled))
            {
            	require_once DOL_DOCUMENT_ROOT .'/core/class/notify.class.php';
            	$notify=new Notify($db);
            	$text.='<br>';
            	$text.=$notify->confirmMessage('BILL_SUPPLIER_VALIDATE',$object->socid, $object);
            }*/
			$formquestion = array();

			$qualified_for_stock_change = 0;
			if (empty($conf->global->STOCK_SUPPORTS_SERVICES))
			{
				$qualified_for_stock_change = $object->hasProductsOrServices(2);
			} else {
				$qualified_for_stock_change = $object->hasProductsOrServices(1);
			}

            if (!empty($conf->stock->enabled) && !empty($conf->global->STOCK_CALCULATE_ON_SUPPLIER_BILL) && $qualified_for_stock_change)
            {
                $langs->load("stocks");
                require_once DOL_DOCUMENT_ROOT.'/product/class/html.formproduct.class.php';
                $formproduct = new FormProduct($db);
                $warehouse = new Entrepot($db);
                $warehouse_array = $warehouse->list_array();
                if (count($warehouse_array) == 1) {
                    $label = $object->type == FactureFournisseur::TYPE_CREDIT_NOTE ? $langs->trans("WarehouseForStockDecrease", current($warehouse_array)) : $langs->trans("WarehouseForStockIncrease", current($warehouse_array));
                    $value = '<input type="hidden" id="idwarehouse" name="idwarehouse" value="'.key($warehouse_array).'">';
                } else {
                    $label = $object->type == FactureFournisseur::TYPE_CREDIT_NOTE ? $langs->trans("SelectWarehouseForStockDecrease") : $langs->trans("SelectWarehouseForStockIncrease");
                    $value = $formproduct->selectWarehouses(GETPOST('idwarehouse') ?GETPOST('idwarehouse') : 'ifone', 'idwarehouse', '', 1);
                }
                $formquestion = array(
                    array('type' => 'other', 'name' => 'idwarehouse', 'label' => $label, 'value' => $value)
                );
            }

			$formconfirm = $form->formconfirm($_SERVER["PHP_SELF"].'?id='.$object->id, $langs->trans('ValidateBill'), $text, 'confirm_valid', $formquestion, 1, 1);
        }

        // Confirmation edit (back to draft)
        if ($action == 'edit')
        {
            $formquestion = array();

            $qualified_for_stock_change = 0;
            if (empty($conf->global->STOCK_SUPPORTS_SERVICES))
            {
                $qualified_for_stock_change = $object->hasProductsOrServices(2);
            } else {
                $qualified_for_stock_change = $object->hasProductsOrServices(1);
            }
            if (!empty($conf->stock->enabled) && !empty($conf->global->STOCK_CALCULATE_ON_SUPPLIER_BILL) && $qualified_for_stock_change)
            {
                $langs->load("stocks");
                require_once DOL_DOCUMENT_ROOT.'/product/class/html.formproduct.class.php';
                $formproduct = new FormProduct($db);
                $warehouse = new Entrepot($db);
                $warehouse_array = $warehouse->list_array();
                if (count($warehouse_array) == 1) {
                    $label = $object->type == FactureFournisseur::TYPE_CREDIT_NOTE ? $langs->trans("WarehouseForStockIncrease", current($warehouse_array)) : $langs->trans("WarehouseForStockDecrease", current($warehouse_array));
                    $value = '<input type="hidden" id="idwarehouse" name="idwarehouse" value="'.key($warehouse_array).'">';
                } else {
                    $label = $object->type == FactureFournisseur::TYPE_CREDIT_NOTE ? $langs->trans("SelectWarehouseForStockIncrease") : $langs->trans("SelectWarehouseForStockDecrease");
                    $value = $formproduct->selectWarehouses(GETPOST('idwarehouse') ?GETPOST('idwarehouse') : 'ifone', 'idwarehouse', '', 1);
                }
                $formquestion = array(
                    array('type' => 'other', 'name' => 'idwarehouse', 'label' => $label, 'value' => $value)
                );
            }
            $formconfirm = $form->formconfirm($_SERVER["PHP_SELF"].'?id='.$object->id, $langs->trans('UnvalidateBill'), $langs->trans('ConfirmUnvalidateBill', $object->ref), 'confirm_edit', $formquestion, 1, 1);
		}

		// Confirmation set paid
		if ($action == 'paid')
		{
			$formconfirm = $form->formconfirm($_SERVER["PHP_SELF"].'?id='.$object->id, $langs->trans('ClassifyPaid'), $langs->trans('ConfirmClassifyPaidBill', $object->ref), 'confirm_paid', '', 0, 1);
		}

		// Confirmation de la suppression de la facture fournisseur
		if ($action == 'delete')
		{
			$formconfirm = $form->formconfirm($_SERVER["PHP_SELF"].'?id='.$object->id, $langs->trans('DeleteBill'), $langs->trans('ConfirmDeleteBill'), 'confirm_delete', '', 0, 1);
		}
		if ($action == 'deletepaiement')
		{
			$payment_id = GETPOST('paiement_id');
			$formconfirm = $form->formconfirm($_SERVER["PHP_SELF"].'?id='.$object->id.'&paiement_id='.$payment_id, $langs->trans('DeletePayment'), $langs->trans('ConfirmDeletePayment'), 'confirm_delete_paiement', '', 0, 1);
		}

	   	// Confirmation to delete line
		if ($action == 'ask_deleteline')
		{
			$formconfirm = $form->formconfirm($_SERVER["PHP_SELF"].'?id='.$object->id.'&lineid='.$lineid, $langs->trans('DeleteProductLine'), $langs->trans('ConfirmDeleteProductLine'), 'confirm_deleteline', '', 0, 1);
		}

		if (!$formconfirm)
		{
			$parameters = array('formConfirm' => $formconfirm, 'lineid'=>$lineid);
			$reshook = $hookmanager->executeHooks('formConfirm', $parameters, $object, $action); // Note that $action and $object may have been modified by hook
			if (empty($reshook)) $formconfirm .= $hookmanager->resPrint;
			elseif ($reshook > 0) $formconfirm = $hookmanager->resPrint;
		}

		// Print form confirm
		print $formconfirm;


        // Supplier invoice card
        $linkback = '<a href="'.DOL_URL_ROOT.'/fourn/facture/list.php?restore_lastsearch_values=1'.(!empty($socid) ? '&socid='.$socid : '').'">'.$langs->trans("BackToList").'</a>';

    	$morehtmlref = '<div class="refidno">';
    	// Ref supplier
    	$morehtmlref .= $form->editfieldkey("RefSupplier", 'ref_supplier', $object->ref_supplier, $object, $usercancreate, 'string', '', 0, 1);
    	$morehtmlref .= $form->editfieldval("RefSupplier", 'ref_supplier', $object->ref_supplier, $object, $usercancreate, 'string', '', null, null, '', 1);
    	// Thirdparty
    	$morehtmlref .= '<br>'.$langs->trans('ThirdParty').' : '.$object->thirdparty->getNomUrl(1);
    	if (empty($conf->global->MAIN_DISABLE_OTHER_LINK) && $object->thirdparty->id > 0) $morehtmlref .= ' (<a href="'.DOL_URL_ROOT.'/fourn/facture/list.php?socid='.$object->thirdparty->id.'&search_company='.urlencode($object->thirdparty->name).'">'.$langs->trans("OtherBills").'</a>)';
    	// Project
    	if (!empty($conf->projet->enabled))
    	{
    	    $langs->load("projects");
    	    $morehtmlref .= '<br>'.$langs->trans('Project').' ';
    	    if ($usercancreate)
    	    {
                if ($action != 'classify') {
                    $morehtmlref .= '<a class="editfielda" href="'.$_SERVER['PHP_SELF'].'?action=classify&amp;id='.$object->id.'">'.img_edit($langs->transnoentitiesnoconv('SetProject')).'</a> : ';
                }
                if ($action == 'classify') {
                    //$morehtmlref.=$form->form_project($_SERVER['PHP_SELF'] . '?id=' . $object->id, $object->socid, $object->fk_project, 'projectid', 0, 0, 1, 1);
                    $morehtmlref .= '<form method="post" action="'.$_SERVER['PHP_SELF'].'?id='.$object->id.'">';
                    $morehtmlref .= '<input type="hidden" name="action" value="classin">';
                    $morehtmlref .= '<input type="hidden" name="token" value="'.newToken().'">';
                    $morehtmlref .= $formproject->select_projects((empty($conf->global->PROJECT_CAN_ALWAYS_LINK_TO_ALL_SUPPLIERS) ? $object->socid : -1), $object->fk_project, 'projectid', $maxlength, 0, 1, 0, 1, 0, 0, '', 1);
                    $morehtmlref .= '<input type="submit" class="button valignmiddle" value="'.$langs->trans("Modify").'">';
                    $morehtmlref .= '</form>';
                } else {
                    $morehtmlref .= $form->form_project($_SERVER['PHP_SELF'].'?id='.$object->id, $object->socid, $object->fk_project, 'none', 0, 0, 0, 1);
                }
    	    } else {
    	        if (!empty($object->fk_project)) {
    	            $proj = new Project($db);
    	            $proj->fetch($object->fk_project);
    	            $morehtmlref .= '<a href="'.DOL_URL_ROOT.'/projet/card.php?id='.$object->fk_project.'" title="'.$langs->trans('ShowProject').'">';
    	            $morehtmlref .= $proj->ref;
    	            $morehtmlref .= '</a>';
    	        } else {
    	            $morehtmlref .= '';
    	        }
    	    }
    	}
    	$morehtmlref .= '</div>';

    	$object->totalpaye = $totalpaye; // To give a chance to dol_banner_tab to use already paid amount to show correct status

    	dol_banner_tab($object, 'ref', $linkback, 1, 'ref', 'ref', $morehtmlref);

    	print '<div class="fichecenter">';
    	print '<div class="fichehalfleft">';
    	print '<div class="underbanner clearboth"></div>';

    	print '<table class="border tableforfield" width="100%">';

        // Type
        print '<tr><td class="titlefield">'.$langs->trans('Type').'</td><td>';
        print $object->getLibType();
        if ($object->type == FactureFournisseur::TYPE_REPLACEMENT)
        {
            $facreplaced = new FactureFournisseur($db);
            $facreplaced->fetch($object->fk_facture_source);
            print ' ('.$langs->transnoentities("ReplaceInvoice", $facreplaced->getNomUrl(1)).')';
        }
        if ($object->type == FactureFournisseur::TYPE_CREDIT_NOTE)
        {
            $facusing = new FactureFournisseur($db);
            $facusing->fetch($object->fk_facture_source);
            print ' ('.$langs->transnoentities("CorrectInvoice", $facusing->getNomUrl(1)).')';
        }

        $facidavoir = $object->getListIdAvoirFromInvoice();
        if (count($facidavoir) > 0)
        {
            print ' ('.$langs->transnoentities("InvoiceHasAvoir");
            $i = 0;
            foreach ($facidavoir as $id)
            {
                if ($i == 0) print ' ';
                else print ',';
                $facavoir = new FactureFournisseur($db);
                $facavoir->fetch($id);
                print $facavoir->getNomUrl(1);
            }
            print ')';
        }
        if (isset($facidnext) && $facidnext > 0)
        {
            $facthatreplace = new FactureFournisseur($db);
            $facthatreplace->fetch($facidnext);
            print ' ('.$langs->transnoentities("ReplacedByInvoice", $facthatreplace->getNomUrl(1)).')';
        }
        if ($object->type == FactureFournisseur::TYPE_CREDIT_NOTE || $object->type == FactureFournisseur::TYPE_DEPOSIT) {
            $discount = new DiscountAbsolute($db);
            $result = $discount->fetch(0, 0, $object->id);
            if ($result > 0) {
                print '. '.$langs->trans("CreditNoteConvertedIntoDiscount", $object->getLibType(1), $discount->getNomUrl(1, 'discount')).'<br>';
            }
        }
        print '</td></tr>';


        // Relative and absolute discounts
		print '<!-- Discounts --><tr><td>'.$langs->trans('Discounts');
		print '</td><td>';

		$thirdparty = $societe;
		$discount_type = 1;
		$backtopage = urlencode($_SERVER["PHP_SELF"].'?facid='.$object->id);
		include DOL_DOCUMENT_ROOT.'/core/tpl/object_discounts.tpl.php';

		print '</td></tr>';

        // Label
        print '<tr>';
        print '<td>'.$form->editfieldkey("Label", 'label', $object->label, $object, ($usercancreate)).'</td>';
        print '<td>'.$form->editfieldval("Label", 'label', $object->label, $object, ($usercancreate)).'</td>';
        print '</tr>';

	    $form_permission = ($object->statut < FactureFournisseur::STATUS_CLOSED) && $usercancreate && ($object->getSommePaiement() <= 0);

        // Date
        print '<tr><td>'.$form->editfieldkey("DateInvoice", 'datef', $object->datep, $object, $form_permission, 'datepicker').'</td><td colspan="3">';
        print $form->editfieldval("Date", 'datef', $object->datep, $object, $form_permission, 'datepicker');
        print '</td>';

		// Default terms of the settlement
		$langs->load('bills');
		print '<tr><td class="nowrap">';
		print '<table width="100%" class="nobordernopadding"><tr><td class="nowrap">';
		print $langs->trans('PaymentConditions');
		print '<td>';
		if ($action != 'editconditions' && $usercancreate) {
			print '<td class="right"><a class="editfielda" href="'.$_SERVER["PHP_SELF"].'?action=editconditions&amp;id='.$object->id.'">'.img_edit($langs->trans('SetConditions'), 1).'</a></td>';
		}
		print '</tr></table>';
		print '</td><td colspan="2">';
		if ($action == 'editconditions')
		{
			$form->form_conditions_reglement($_SERVER['PHP_SELF'].'?id='.$object->id, $object->cond_reglement_id, 'cond_reglement_id');
		} else {
			$form->form_conditions_reglement($_SERVER['PHP_SELF'].'?id='.$object->id, $object->cond_reglement_id, 'none');
		}
		print "</td>";
		print '</tr>';

		// Due date
		print '<tr><td>'.$form->editfieldkey("DateMaxPayment", 'date_lim_reglement', $object->date_echeance, $object, $form_permission, 'datepicker').'</td><td colspan="3">';
		print $form->editfieldval("DateMaxPayment", 'date_lim_reglement', $object->date_echeance, $object, $form_permission, 'datepicker');
		if ($action != 'editdate_lim_reglement' && $object->hasDelay()) {
			print img_warning($langs->trans('Late'));
		}
		print '</td>';

		// Mode of payment
		$langs->load('bills');
		print '<tr><td class="nowrap">';
		print '<table width="100%" class="nobordernopadding"><tr><td class="nowrap">';
		print $langs->trans('PaymentMode');
		print '</td>';
		if ($action != 'editmode' && $usercancreate) {
			print '<td class="right"><a class="editfielda" href="'.$_SERVER["PHP_SELF"].'?action=editmode&amp;id='.$object->id.'">'.img_edit($langs->trans('SetMode'), 1).'</a></td>';
		}
		print '</tr></table>';
		print '</td><td colspan="2">';
		if ($action == 'editmode')
		{
			$form->form_modes_reglement($_SERVER['PHP_SELF'].'?id='.$object->id, $object->mode_reglement_id, 'mode_reglement_id', 'DBIT', 1, 1);
		} else {
			$form->form_modes_reglement($_SERVER['PHP_SELF'].'?id='.$object->id, $object->mode_reglement_id, 'none');
		}
		print '</td></tr>';

		// Multicurrency
		if (!empty($conf->multicurrency->enabled))
		{
			// Multicurrency code
			print '<tr>';
			print '<td>';
			print '<table class="nobordernopadding" width="100%"><tr><td>';
			print $form->editfieldkey('Currency', 'multicurrency_code', '', $object, 0);
			print '</td>';
			if ($action != 'editmulticurrencycode' && $object->statut == $object::STATUS_DRAFT)
				print '<td class="right"><a class="editfielda" href="'.$_SERVER["PHP_SELF"].'?action=editmulticurrencycode&amp;id='.$object->id.'">'.img_edit($langs->transnoentitiesnoconv('SetMultiCurrencyCode'), 1).'</a></td>';
			print '</tr></table>';
			print '</td><td colspan="3">';
			if ($action == 'editmulticurrencycode') {
				$form->form_multicurrency_code($_SERVER['PHP_SELF'].'?id='.$object->id, $object->multicurrency_code, 'multicurrency_code');
			} else {
				$form->form_multicurrency_code($_SERVER['PHP_SELF'].'?id='.$object->id, $object->multicurrency_code, 'none');
			}
			print '</td></tr>';

			// Multicurrency rate
			if ($object->multicurrency_code != $conf->currency || $object->multicurrency_tx != 1)
			{
				print '<tr>';
				print '<td>';
				print '<table class="nobordernopadding" width="100%"><tr><td>';
				print $form->editfieldkey('CurrencyRate', 'multicurrency_tx', '', $object, 0);
				print '</td>';
				if ($action != 'editmulticurrencyrate' && $object->statut == $object::STATUS_DRAFT && $object->multicurrency_code && $object->multicurrency_code != $conf->currency)
					print '<td class="right"><a class="editfielda" href="'.$_SERVER["PHP_SELF"].'?action=editmulticurrencyrate&amp;id='.$object->id.'">'.img_edit($langs->transnoentitiesnoconv('SetMultiCurrencyCode'), 1).'</a></td>';
				print '</tr></table>';
				print '</td><td colspan="3">';
				if ($action == 'editmulticurrencyrate' || $action == 'actualizemulticurrencyrate') {
					if ($action == 'actualizemulticurrencyrate') {
						list($object->fk_multicurrency, $object->multicurrency_tx) = MultiCurrency::getIdAndTxFromCode($object->db, $object->multicurrency_code);
					}
					$form->form_multicurrency_rate($_SERVER['PHP_SELF'].'?id='.$object->id, $object->multicurrency_tx, 'multicurrency_tx', $object->multicurrency_code);
				} else {
					$form->form_multicurrency_rate($_SERVER['PHP_SELF'].'?id='.$object->id, $object->multicurrency_tx, 'none', $object->multicurrency_code);
					if ($object->statut == $object::STATUS_DRAFT && $object->multicurrency_code && $object->multicurrency_code != $conf->currency) {
						print '<div class="inline-block"> &nbsp; &nbsp; &nbsp; &nbsp; ';
						print '<a href="'.$_SERVER["PHP_SELF"].'?id='.$object->id.'&action=actualizemulticurrencyrate">'.$langs->trans("ActualizeCurrency").'</a>';
						print '</div>';
					}
				}
				print '</td></tr>';
			}
		}

		// Bank Account
		print '<tr><td class="nowrap">';
		print '<table width="100%" class="nobordernopadding"><tr><td class="nowrap">';
		print $langs->trans('BankAccount');
		print '<td>';
		if ($action != 'editbankaccount' && $usercancreate)
			print '<td class="right"><a class="editfielda" href="'.$_SERVER["PHP_SELF"].'?action=editbankaccount&amp;id='.$object->id.'">'.img_edit($langs->trans('SetBankAccount'), 1).'</a></td>';
		print '</tr></table>';
		print '</td><td colspan="3">';
		if ($action == 'editbankaccount') {
			$form->formSelectAccount($_SERVER['PHP_SELF'].'?id='.$object->id, $object->fk_account, 'fk_account', 1);
		} else {
			 $form->formSelectAccount($_SERVER['PHP_SELF'].'?id='.$object->id, $object->fk_account, 'none');
		}
		print "</td>";
		print '</tr>';

		// Incoterms
		if (!empty($conf->incoterm->enabled))
		{
			print '<tr><td>';
			print '<table width="100%" class="nobordernopadding"><tr><td>';
			print $langs->trans('IncotermLabel');
			print '<td><td class="right">';
			if ($usercancreate) print '<a class="editfielda" href="'.DOL_URL_ROOT.'/fourn/facture/card.php?facid='.$object->id.'&action=editincoterm">'.img_edit().'</a>';
			else print '&nbsp;';
			print '</td></tr></table>';
			print '</td>';
			print '<td colspan="3">';
			if ($action != 'editincoterm')
			{
				print $form->textwithpicto($object->display_incoterms(), $object->label_incoterms, 1);
			} else {
				print $form->select_incoterms((!empty($object->fk_incoterms) ? $object->fk_incoterms : ''), (!empty($object->location_incoterms) ? $object->location_incoterms : ''), $_SERVER['PHP_SELF'].'?id='.$object->id);
			}
			print '</td></tr>';
		}

        // Intracomm report
        $langs->loadLangs(array("intracommreport"));
        print '<tr><td class="nowrap">';
        print '<table width="100%" class="nobordernopadding"><tr><td class="nowrap">';
        print $langs->trans('IntracommReportTransportMode');
        print '</td>';
        if ($action != 'editmode' && $user->rights->fournisseur->facture->creer) {
            print '<td class="right"><a href="'.$_SERVER["PHP_SELF"].'?action=editmode&amp;id='.$object->id.'">'.img_edit($langs->trans('SetMode'), 1).'</a></td>';
        }
        print '</tr></table>';
        print '</td><td colspan="2">';
        if ($action == 'editmode')
        {
            $form->formTransportMode($_SERVER['PHP_SELF'].'?id='.$object->id, $object->transport_mode_id, 'transport_mode_id', 1, 1);
        }
        else
        {
            $form->formTransportMode($_SERVER['PHP_SELF'].'?id='.$object->id, $object->transport_mode_id, 'none');
        }
        print '</td></tr>';

		// Other attributes
		$cols = 2;
		include DOL_DOCUMENT_ROOT.'/core/tpl/extrafields_view.tpl.php';

		print '</table>';

		print '</div>';
		print '<div class="fichehalfright">';
		print '<div class="ficheaddleft">';
		print '<div class="underbanner clearboth"></div>';

		print '<table class="border tableforfield centpercent">';

		if (!empty($conf->multicurrency->enabled) && ($object->multicurrency_code != $conf->currency))
		{
			// Multicurrency Amount HT
			print '<tr><td class="titlefieldmiddle">'.$form->editfieldkey('MulticurrencyAmountHT', 'multicurrency_total_ht', '', $object, 0).'</td>';
			print '<td class="nowrap">'.price($object->multicurrency_total_ht, '', $langs, 0, - 1, - 1, (!empty($object->multicurrency_code) ? $object->multicurrency_code : $conf->currency)).'</td>';
			print '</tr>';

			// Multicurrency Amount VAT
			print '<tr><td>'.$form->editfieldkey('MulticurrencyAmountVAT', 'multicurrency_total_tva', '', $object, 0).'</td>';
			print '<td>'.price($object->multicurrency_total_tva, '', $langs, 0, - 1, - 1, (!empty($object->multicurrency_code) ? $object->multicurrency_code : $conf->currency)).'</td>';
			print '</tr>';

			// Multicurrency Amount TTC
			print '<tr><td height="10">'.$form->editfieldkey('MulticurrencyAmountTTC', 'multicurrency_total_ttc', '', $object, 0).'</td>';
			print '<td>'.price($object->multicurrency_total_ttc, '', $langs, 0, - 1, - 1, (!empty($object->multicurrency_code) ? $object->multicurrency_code : $conf->currency)).'</td>';
			print '</tr>';
		}

		// Amount
		print '<tr><td class="titlefield">'.$langs->trans('AmountHT').'</td><td>'.price($object->total_ht, 1, $langs, 0, -1, -1, $conf->currency).'</td></tr>';
		print '<tr><td>'.$langs->trans('AmountVAT').'</td><td>'.price($object->total_tva, 1, $langs, 0, -1, -1, $conf->currency).'<div class="inline-block"> &nbsp; &nbsp; &nbsp; &nbsp; ';
		if (GETPOST('calculationrule')) $calculationrule = GETPOST('calculationrule', 'alpha');
		else $calculationrule = (empty($conf->global->MAIN_ROUNDOFTOTAL_NOT_TOTALOFROUND) ? 'totalofround' : 'roundoftotal');
		if ($calculationrule == 'totalofround') $calculationrulenum = 1;
		else $calculationrulenum = 2;
		// Show link for "recalculate"
		if ($object->getVentilExportCompta() == 0) {
			$s = $langs->trans("ReCalculate").' ';
			$s .= '<a href="'.$_SERVER["PHP_SELF"].'?id='.$object->id.'&action=calculate&calculationrule=totalofround">'.$langs->trans("Mode1").'</a>';
			$s .= ' / ';
			$s .= '<a href="'.$_SERVER["PHP_SELF"].'?id='.$object->id.'&action=calculate&calculationrule=roundoftotal">'.$langs->trans("Mode2").'</a>';
			print $form->textwithtooltip($s, $langs->trans("CalculationRuleDesc", $calculationrulenum).'<br>'.$langs->trans("CalculationRuleDescSupplier"), 2, 1, img_picto('', 'help'));
		}
		print '</div></td></tr>';

		// Amount Local Taxes
		//TODO: Place into a function to control showing by country or study better option
		if ($societe->localtax1_assuj == "1") //Localtax1
		{
			print '<tr><td>'.$langs->transcountry("AmountLT1", $societe->country_code).'</td>';
			print '<td>'.price($object->total_localtax1, 1, $langs, 0, -1, -1, $conf->currency).'</td>';
			print '</tr>';
		}
		if ($societe->localtax2_assuj == "1") //Localtax2
		{
			print '<tr><td>'.$langs->transcountry("AmountLT2", $societe->country_code).'</td>';
			print '<td>'.price($object->total_localtax2, 1, $langs, 0, -1, -1, $conf->currency).'</td>';
			print '</tr>';
		}
		print '<tr><td>'.$langs->trans('AmountTTC').'</td><td colspan="3">'.price($object->total_ttc, 1, $langs, 0, -1, -1, $conf->currency).'</td></tr>';

		print '</table>';

		/*
    	 * List of payments
    	 */

		$totalpaye = 0;

		$sign = 1;
		if ($object->type == FactureFournisseur::TYPE_CREDIT_NOTE) $sign = - 1;

		$nbrows = 9; $nbcols = 3;
		if (!empty($conf->projet->enabled)) $nbrows++;
		if (!empty($conf->banque->enabled)) { $nbrows++; $nbcols++; }
		if (!empty($conf->incoterm->enabled)) $nbrows++;
		if (!empty($conf->multicurrency->enabled)) $nbrows += 5;

		// Local taxes
		if ($societe->localtax1_assuj == "1") $nbrows++;
		if ($societe->localtax2_assuj == "1") $nbrows++;

		$sql = 'SELECT p.datep as dp, p.ref, p.num_paiement, p.rowid, p.fk_bank,';
		$sql .= ' c.id as paiement_type,';
		$sql .= ' pf.amount,';
		$sql .= ' ba.rowid as baid, ba.ref as baref, ba.label, ba.number as banumber, ba.account_number, ba.fk_accountancy_journal';
		$sql .= ' FROM '.MAIN_DB_PREFIX.'paiementfourn as p';
		$sql .= ' LEFT JOIN '.MAIN_DB_PREFIX.'bank as b ON p.fk_bank = b.rowid';
		$sql .= ' LEFT JOIN '.MAIN_DB_PREFIX.'bank_account as ba ON b.fk_account = ba.rowid';
		$sql .= ' LEFT JOIN '.MAIN_DB_PREFIX.'c_paiement as c ON p.fk_paiement = c.id';
		$sql .= ' LEFT JOIN '.MAIN_DB_PREFIX.'paiementfourn_facturefourn as pf ON pf.fk_paiementfourn = p.rowid';
		$sql .= ' WHERE pf.fk_facturefourn = '.$object->id;
		$sql .= ' ORDER BY p.datep, p.tms';

		$result = $db->query($sql);
		if ($result)
		{
			$num = $db->num_rows($result);
			$i = 0;

			print '<div class="div-table-responsive-no-min">';
			print '<table class="noborder paymenttable" width="100%">';
			print '<tr class="liste_titre">';
			print '<td class="liste_titre">'.($object->type == FactureFournisseur::TYPE_CREDIT_NOTE ? $langs->trans("PaymentsBack") : $langs->trans('Payments')).'</td>';
			print '<td>'.$langs->trans('Date').'</td>';
			print '<td>'.$langs->trans('Type').'</td>';
			if (!empty($conf->banque->enabled)) print '<td class="right">'.$langs->trans('BankAccount').'</td>';
			print '<td class="right">'.$langs->trans('Amount').'</td>';
			print '<td width="18">&nbsp;</td>';
			print '</tr>';

			if ($num > 0)
			{
				while ($i < $num)
				{
					$objp = $db->fetch_object($result);

					$paymentstatic->id = $objp->rowid;
					$paymentstatic->datepaye = $db->jdate($objp->dp);
					$paymentstatic->ref = ($objp->ref ? $objp->ref : $objp->rowid);
					$paymentstatic->num_paiement = $objp->num_paiement;
					$paymentstatic->payment_code = $objp->payment_code;

					print '<tr class="oddeven">';
					print '<td>';
					print $paymentstatic->getNomUrl(1);
					print '</td>';
					print '<td>'.dol_print_date($db->jdate($objp->dp), 'day').'</td>';
					print '<td>';
					print $form->form_modes_reglement(null, $objp->paiement_type, 'none').' '.$objp->num_paiement;
					print '</td>';
					if (!empty($conf->banque->enabled))
					{
						$bankaccountstatic->id = $objp->baid;
						$bankaccountstatic->ref = $objp->baref;
						$bankaccountstatic->label = $objp->baref;
						$bankaccountstatic->number = $objp->banumber;

						if (!empty($conf->accounting->enabled)) {
							$bankaccountstatic->account_number = $objp->account_number;

							$accountingjournal = new AccountingJournal($db);
							$accountingjournal->fetch($objp->fk_accountancy_journal);
							$bankaccountstatic->accountancy_journal = $accountingjournal->getNomUrl(0, 1, 1, '', 1);
						}

						print '<td class="right">';
						if ($objp->baid > 0) print $bankaccountstatic->getNomUrl(1, 'transactions');
						print '</td>';
					}
					print '<td class="right">'.price($sign * $objp->amount).'</td>';
					print '<td class="center">';
					if ($object->statut == FactureFournisseur::STATUS_VALIDATED && $object->paye == 0 && $user->socid == 0)
					{
						print '<a href="'.$_SERVER["PHP_SELF"].'?id='.$object->id.'&action=deletepaiement&paiement_id='.$objp->rowid.'">';
						print img_delete();
						print '</a>';
					}
					print '</td>';
					print '</tr>';
					$totalpaye += $objp->amount;
					$i++;
				}
			} else {
				print '<tr class="oddeven"><td colspan="'.$nbcols.'"><span class="opacitymedium">'.$langs->trans("None").'</span></td><td></td><td></td></tr>';
			}

			/*
    	    if ($object->paye == 0)
    	    {
    	        print '<tr><td colspan="'.$nbcols.'" class="right">'.$langs->trans('AlreadyPaid').' :</td><td class="right">'.price($totalpaye).'</td><td></td></tr>';
    	        print '<tr><td colspan="'.$nbcols.'" class="right">'.$langs->trans("Billed").' :</td><td class="right">'.price($object->total_ttc).'</td><td></td></tr>';

    	        $resteapayer = $object->total_ttc - $totalpaye;

    	        print '<tr><td colspan="'.$nbcols.'" class="right">'.$langs->trans('RemainderToPay').' :</td>';
    	        print '<td class="right'.($resteapayer?' amountremaintopay':'').'">'.price($resteapayer).'</td><td></td></tr>';
    	    }
			*/

			$db->free($result);
		} else {
			dol_print_error($db);
		}

		if ($object->type != FactureFournisseur::TYPE_CREDIT_NOTE)
		{
			// Total already paid
			print '<tr><td colspan="'.$nbcols.'" class="right">';
			if ($object->type != FactureFournisseur::TYPE_DEPOSIT)
				print $langs->trans('AlreadyPaidNoCreditNotesNoDeposits');
			else print $langs->trans('AlreadyPaid');
			print ' :</td><td class="right"'.(($totalpaye > 0) ? ' class="amountalreadypaid"' : '').'>'.price($totalpaye).'</td><td>&nbsp;</td></tr>';

			//$resteapayer = $object->total_ttc - $totalpaye;
			$resteapayeraffiche = $resteapayer;

			$cssforamountpaymentcomplete = 'amountpaymentcomplete';

			// Loop on each credit note or deposit amount applied
			$creditnoteamount = 0;
			$depositamount = 0;


			$sql = "SELECT re.rowid, re.amount_ht, re.amount_tva, re.amount_ttc,";
			$sql .= " re.description, re.fk_invoice_supplier_source";
			$sql .= " FROM ".MAIN_DB_PREFIX."societe_remise_except as re";
			$sql .= " WHERE fk_invoice_supplier = ".$object->id;
			$resql = $db->query($sql);
			if ($resql) {
				$num = $db->num_rows($resql);
				$i = 0;
				$invoice = new FactureFournisseur($db);
				while ($i < $num) {
					$obj = $db->fetch_object($resql);
					$invoice->fetch($obj->fk_invoice_supplier_source);
					print '<tr><td colspan="'.$nbcols.'" class="right">';
					if ($invoice->type == FactureFournisseur::TYPE_CREDIT_NOTE)
						print $langs->trans("CreditNote").' ';
					if ($invoice->type == FactureFournisseur::TYPE_DEPOSIT)
						print $langs->trans("Deposit").' ';
					print $invoice->getNomUrl(0);
					print ' :</td>';
					print '<td class="right">'.price($obj->amount_ttc).'</td>';
					print '<td class="right">';
					print '<a href="'.$_SERVER["PHP_SELF"].'?facid='.$object->id.'&action=unlinkdiscount&discountid='.$obj->rowid.'">'.img_delete().'</a>';
					print '</td></tr>';
					$i++;
					if ($invoice->type == FactureFournisseur::TYPE_CREDIT_NOTE)
						$creditnoteamount += $obj->amount_ttc;
					if ($invoice->type == FactureFournisseur::TYPE_DEPOSIT)
						$depositamount += $obj->amount_ttc;
				}
			} else {
				dol_print_error($db);
			}

			// Paye partiellement 'escompte'
			if (($object->statut == FactureFournisseur::STATUS_CLOSED || $object->statut == FactureFournisseur::STATUS_ABANDONED) && $object->close_code == 'discount_vat') {
				print '<tr><td colspan="'.$nbcols.'" class="right nowrap">';
				print $form->textwithpicto($langs->trans("Discount").':', $langs->trans("HelpEscompte"), - 1);
				print '</td><td class="right">'.price($object->total_ttc - $creditnoteamount - $depositamount - $totalpaye).'</td><td>&nbsp;</td></tr>';
				$resteapayeraffiche = 0;
				$cssforamountpaymentcomplete = 'amountpaymentneutral';
			}
			// Paye partiellement ou Abandon 'badsupplier'
			if (($object->statut == FactureFournisseur::STATUS_CLOSED || $object->statut == FactureFournisseur::STATUS_ABANDONED) && $object->close_code == 'badsupplier') {
				print '<tr><td colspan="'.$nbcols.'" class="right nowrap">';
				print $form->textwithpicto($langs->trans("Abandoned").':', $langs->trans("HelpAbandonBadCustomer"), - 1);
				print '</td><td class="right">'.price($object->total_ttc - $creditnoteamount - $depositamount - $totalpaye).'</td><td>&nbsp;</td></tr>';
				// $resteapayeraffiche=0;
				$cssforamountpaymentcomplete = 'amountpaymentneutral';
			}
			// Paye partiellement ou Abandon 'product_returned'
			if (($object->statut == FactureFournisseur::STATUS_CLOSED || $object->statut == FactureFournisseur::STATUS_ABANDONED) && $object->close_code == 'product_returned') {
				print '<tr><td colspan="'.$nbcols.'" class="right nowrap">';
				print $form->textwithpicto($langs->trans("ProductReturned").':', $langs->trans("HelpAbandonProductReturned"), - 1);
				print '</td><td class="right">'.price($object->total_ttc - $creditnoteamount - $depositamount - $totalpaye).'</td><td>&nbsp;</td></tr>';
				$resteapayeraffiche = 0;
				$cssforamountpaymentcomplete = 'amountpaymentneutral';
			}
			// Paye partiellement ou Abandon 'abandon'
			if (($object->statut == FactureFournisseur::STATUS_CLOSED || $object->statut == FactureFournisseur::STATUS_ABANDONED) && $object->close_code == 'abandon') {
				print '<tr><td colspan="'.$nbcols.'" class="right nowrap">';
				$text = $langs->trans("HelpAbandonOther");
				if ($object->close_note)
					$text .= '<br><br><b>'.$langs->trans("Reason").'</b>:'.$object->close_note;
				print $form->textwithpicto($langs->trans("Abandoned").':', $text, - 1);
				print '</td><td class="right">'.price($object->total_ttc - $creditnoteamount - $depositamount - $totalpaye).'</td><td>&nbsp;</td></tr>';
				$resteapayeraffiche = 0;
				$cssforamountpaymentcomplete = 'amountpaymentneutral';
			}

			// Billed
			print '<tr><td colspan="'.$nbcols.'" class="right">'.$langs->trans("Billed").' :</td><td class="right">'.price($object->total_ttc).'</td><td>&nbsp;</td></tr>';

			// Remainder to pay
			print '<tr><td colspan="'.$nbcols.'" class="right">';
			if ($resteapayeraffiche >= 0)
				print $langs->trans('RemainderToPay');
			else print $langs->trans('ExcessPaid');
			print ' :</td>';
			print '<td class="right'.($resteapayeraffiche ? ' amountremaintopay' : (' '.$cssforamountpaymentcomplete)).'">'.price($resteapayeraffiche).'</td>';
			print '<td class="nowrap">&nbsp;</td></tr>';
		} else // Credit note
		{
			$cssforamountpaymentcomplete = 'amountpaymentneutral';

			// Total already paid back
			print '<tr><td colspan="'.$nbcols.'" class="right">';
			print $langs->trans('AlreadyPaidBack');
			print ' :</td><td class="right">'.price($sign * $totalpaye).'</td><td>&nbsp;</td></tr>';

			// Billed
			print '<tr><td colspan="'.$nbcols.'" class="right">'.$langs->trans("Billed").' :</td><td class="right">'.price($sign * $object->total_ttc).'</td><td>&nbsp;</td></tr>';

			// Remainder to pay back
			print '<tr><td colspan="'.$nbcols.'" class="right">';
			if ($resteapayeraffiche <= 0)
				print $langs->trans('RemainderToPayBack');
			else print $langs->trans('ExcessPaid');
			print ' :</td>';
			print '<td class="right'.($resteapayeraffiche ? ' amountremaintopay' : (' '.$cssforamountpaymentcomplete)).'">'.price($sign * $resteapayeraffiche).'</td>';
			print '<td class="nowrap">&nbsp;</td></tr>';

			// Sold credit note
			// print '<tr><td colspan="'.$nbcols.'" class="right">'.$langs->trans('TotalTTC').' :</td>';
			// print '<td class="right" style="border: 1px solid;" bgcolor="#f0f0f0"><b>'.price($sign *
			// $object->total_ttc).'</b></td><td>&nbsp;</td></tr>';
		}

		print '</table>';
		print '</div>';

		print '</div>';
		print '</div>';
		print '</div>';

		print '<div class="clearboth"></div><br>';

		if (!empty($conf->global->MAIN_DISABLE_CONTACTS_TAB))
		{
			$blocname = 'contacts';
			$title = $langs->trans('ContactsAddresses');
			include DOL_DOCUMENT_ROOT.'/core/tpl/bloc_showhide.tpl.php';
		}

		if (!empty($conf->global->MAIN_DISABLE_NOTES_TAB))
		{
			$colwidth = 20;
			$blocname = 'notes';
			$title = $langs->trans('Notes');
			include DOL_DOCUMENT_ROOT.'/core/tpl/bloc_showhide.tpl.php';
		}


		/*
         * Lines
         */
		print '<form name="addproduct" id="addproduct" action="'.$_SERVER["PHP_SELF"].'?id='.$object->id.(($action != 'editline') ? '#addline' : '#line_'.GETPOST('lineid')).'" method="POST">';
		print '<input type="hidden" name="token" value="'.newToken().'">';
		print '<input type="hidden" name="action" value="'.(($action != 'editline') ? 'addline' : 'updateline').'">';
		print '<input type="hidden" name="mode" value="">';
		print '<input type="hidden" name="id" value="'.$object->id.'">';
		print '<input type="hidden" name="socid" value="'.$societe->id.'">';

		if (!empty($conf->use_javascript_ajax) && $object->statut == FactureFournisseur::STATUS_DRAFT) {
			include DOL_DOCUMENT_ROOT.'/core/tpl/ajaxrow.tpl.php';
		}

		print '<div class="div-table-responsive-no-min">';
		print '<table id="tablelines" class="noborder noshadow" width="100%">';

		global $forceall, $senderissupplier, $dateSelector, $inputalsopricewithtax;
		$forceall = 1; $dateSelector = 0; $inputalsopricewithtax = 1;
		$senderissupplier = 2; // $senderissupplier=2 is same than 1 but disable test on minimum qty and disable autofill qty with minimum.
		//if (! empty($conf->global->SUPPLIER_INVOICE_WITH_NOPRICEDEFINED)) $senderissupplier=2;
		if (!empty($conf->global->SUPPLIER_INVOICE_WITH_PREDEFINED_PRICES_ONLY)) $senderissupplier = 1;

		// Show object lines
		if (!empty($object->lines))
			$ret = $object->printObjectLines($action, $societe, $mysoc, $lineid, 1);

		$num = count($object->lines);

		// Form to add new line
		if ($object->statut == FactureFournisseur::STATUS_DRAFT && $usercancreate)
		{
			if ($action != 'editline')
			{
				// Add free products/services
				$object->formAddObjectLine(1, $societe, $mysoc);

				$parameters = array();
				$reshook = $hookmanager->executeHooks('formAddObjectLine', $parameters, $object, $action); // Note that $action and $object may have been modified by hook
			}
		}

		print '</table>';
		print '</div>';
		print '</form>';

		dol_fiche_end();


		if ($action != 'presend')
		{
			/*
             * Buttons actions
             */

			print '<div class="tabsAction">';

			$parameters = array();
			$reshook = $hookmanager->executeHooks('addMoreActionsButtons', $parameters, $object, $action); // Note that $action and $object may have been
																									  // modified by hook
			if (empty($reshook))
			{
			    // Modify a validated invoice with no payments
				if ($object->statut == FactureFournisseur::STATUS_VALIDATED && $action != 'confirm_edit' && $object->getSommePaiement() == 0 && $usercancreate)
				{
					// We check if lines of invoice are not already transfered into accountancy
					$ventilExportCompta = $object->getVentilExportCompta(); // Should be 0 since the sum of payments are zero. But we keep the protection.

					if ($ventilExportCompta == 0)
					{
						print '<div class="inline-block divButAction"><a class="butAction" href="'.$_SERVER['PHP_SELF'].'?id='.$object->id.'&amp;action=edit">'.$langs->trans('Modify').'</a></div>';
					} else {
						print '<div class="inline-block divButAction"><span class="butActionRefused classfortooltip" title="'.$langs->trans("DisabledBecauseDispatchedInBookkeeping").'">'.$langs->trans('Modify').'</span></div>';
					}
				}

				$discount = new DiscountAbsolute($db);
				$result = $discount->fetch(0, 0, $object->id);

	 	 		// Reopen a standard paid invoice
				if (($object->type == FactureFournisseur::TYPE_STANDARD || $object->type == FactureFournisseur::TYPE_REPLACEMENT
					|| ($object->type == FactureFournisseur::TYPE_CREDIT_NOTE && empty($discount->id)))
					&& ($object->statut == FactureFournisseur::STATUS_CLOSED || $object->statut == FactureFournisseur::STATUS_ABANDONED))				// A paid invoice (partially or completely)
				{
					if (!$facidnext && $object->close_code != 'replaced' && $usercancreate)	// Not replaced by another invoice
					{
						print '<div class="inline-block divButAction"><a class="butAction" href="'.$_SERVER['PHP_SELF'].'?id='.$object->id.'&amp;action=reopen">'.$langs->trans('ReOpen').'</a></div>';
					} else {
						if ($usercancreate) {
							print '<div class="inline-block divButAction"><span class="butActionRefused classfortooltip" title="'.$langs->trans("DisabledBecauseReplacedInvoice").'">'.$langs->trans('ReOpen').'</span></div>';
						} elseif (empty($conf->global->MAIN_BUTTON_HIDE_UNAUTHORIZED)) {
							print '<div class="inline-block divButAction"><span class="butActionRefused classfortooltip">'.$langs->trans('ReOpen').'</span></div>';
						}
					}
				}

				// Send by mail
				if (empty($user->socid)) {
					if (($object->statut == FactureFournisseur::STATUS_VALIDATED || $object->statut == FactureFournisseur::STATUS_CLOSED))
					{
						if ($usercansend)
						{
							print '<div class="inline-block divButAction"><a class="butAction" href="'.$_SERVER['PHP_SELF'].'?id='.$object->id.'&action=presend&mode=init#formmailbeforetitle">'.$langs->trans('SendMail').'</a></div>';
						} else print '<div class="inline-block divButAction"><span class="butActionRefused classfortooltip">'.$langs->trans('SendMail').'</a></div>';
					}
				}

	            // Make payments
	            if ($object->type != FactureFournisseur::TYPE_CREDIT_NOTE && $action != 'confirm_edit' && $object->statut == FactureFournisseur::STATUS_VALIDATED && $object->paye == 0 && $user->socid == 0)
	            {
	                print '<div class="inline-block divButAction"><a class="butAction" href="paiement.php?facid='.$object->id.'&amp;action=create'.($object->fk_account > 0 ? '&amp;accountid='.$object->fk_account : '').'">'.$langs->trans('DoPayment').'</a></div>'; // must use facid because id is for payment id not invoice
	            }

	            // Classify paid
	            if ($action != 'confirm_edit' && $object->statut == FactureFournisseur::STATUS_VALIDATED && $object->paye == 0 && $user->socid == 0)
	            {
	                print '<div class="inline-block divButAction"><a class="butAction" href="'.$_SERVER["PHP_SELF"].'?id='.$object->id.'&amp;action=paid"';
	                print '>'.$langs->trans('ClassifyPaid').'</a></div>';

					//print '<a class="butAction" href="'.$_SERVER["PHP_SELF"].'?id='.$object->id.'&amp;action=paid">'.$langs->trans('ClassifyPaid').'</a>';
				}

				// Reverse back money or convert to reduction
				if ($object->type == FactureFournisseur::TYPE_CREDIT_NOTE || $object->type == FactureFournisseur::TYPE_DEPOSIT || $object->type == FactureFournisseur::TYPE_STANDARD) {
					// For credit note only
					if ($object->type == FactureFournisseur::TYPE_CREDIT_NOTE && $object->statut == 1 && $object->paye == 0)
					{
						if ($resteapayer == 0)
						{
							print '<div class="inline-block divButAction"><span class="butActionRefused classfortooltip" title="'.$langs->trans("DisabledBecauseRemainderToPayIsZero").'">'.$langs->trans('DoPaymentBack').'</span></div>';
						} else {
							print '<div class="inline-block divButAction"><a class="butAction" href="paiement.php?facid='.$object->id.'&amp;action=create&amp;accountid='.$object->fk_account.'">'.$langs->trans('DoPaymentBack').'</a></div>';
						}
					}

					// For standard invoice with excess paid
					if ($object->type == FactureFournisseur::TYPE_STANDARD && empty($object->paye) && ($object->total_ttc - $totalpaye - $totalcreditnotes - $totaldeposits) < 0 && $usercancreate && empty($discount->id))
					{
						print '<div class="inline-block divButAction"><a class="butAction" href="'.$_SERVER["PHP_SELF"].'?facid='.$object->id.'&amp;action=converttoreduc">'.$langs->trans('ConvertExcessPaidToReduc').'</a></div>';
					}
					// For credit note
					if ($object->type == FactureFournisseur::TYPE_CREDIT_NOTE && $object->statut == 1 && $object->paye == 0 && $usercancreate
						&& (!empty($conf->global->SUPPLIER_INVOICE_ALLOW_REUSE_OF_CREDIT_WHEN_PARTIALLY_REFUNDED) || $object->getSommePaiement() == 0)
						) {
						print '<div class="inline-block divButAction"><a class="butAction" href="'.$_SERVER["PHP_SELF"].'?facid='.$object->id.'&amp;action=converttoreduc" title="'.dol_escape_htmltag($langs->trans("ConfirmConvertToReducSupplier2")).'">'.$langs->trans('ConvertToReduc').'</a></div>';
					}
					// For deposit invoice
					if ($object->type == FactureFournisseur::TYPE_DEPOSIT && $object->paye == 1 && $resteapayer == 0 && $usercancreate && empty($discount->id))
					{
						print '<div class="inline-block divButAction"><a class="butAction" href="'.$_SERVER["PHP_SELF"].'?facid='.$object->id.'&amp;action=converttoreduc">'.$langs->trans('ConvertToReduc').'</a></div>';
					}
				}

	            // Validate
	            if ($action != 'confirm_edit' && $object->statut == FactureFournisseur::STATUS_DRAFT)
	            {
	                if (count($object->lines))
	                {
						if ($usercanvalidate)
	                    {
	                        print '<div class="inline-block divButAction"><a class="butAction" href="'.$_SERVER["PHP_SELF"].'?id='.$object->id.'&amp;action=valid"';
	                        print '>'.$langs->trans('Validate').'</a></div>';
	                    } else {
	                        print '<div class="inline-block divButAction"><a class="butActionRefused classfortooltip" href="#" title="'.dol_escape_htmltag($langs->trans("NotAllowed")).'"';
	                        print '>'.$langs->trans('Validate').'</a></div>';
	                    }
	                }
	            }

				// Create event
				/*if ($conf->agenda->enabled && ! empty($conf->global->MAIN_ADD_EVENT_ON_ELEMENT_CARD)) 	// Add hidden condition because this is not a "workflow" action so should appears somewhere else on page.
				{
					print '<div class="inline-block divButAction"><a class="butAction" href="' . DOL_URL_ROOT . '/comm/action/card.php?action=create&amp;origin=' . $object->element . '&amp;originid=' . $object->id . '&amp;socid=' . $object->socid . '">' . $langs->trans("AddAction") . '</a></div>';
				}*/

				// Clone
				if ($action != 'edit' && $usercancreate)
				{
					print '<div class="inline-block divButAction"><a class="butAction" href="'.$_SERVER["PHP_SELF"].'?id='.$object->id.'&amp;action=clone&amp;socid='.$object->socid.'">'.$langs->trans('ToClone').'</a></div>';
				}

				// Create a credit note
				if (($object->type == FactureFournisseur::TYPE_STANDARD || $object->type == FactureFournisseur::TYPE_DEPOSIT) && $object->statut > 0 && $usercancreate)
				{
					if (!$objectidnext)
					{
						print '<div class="inline-block divButAction"><a class="butAction" href="'.$_SERVER['PHP_SELF'].'?socid='.$object->socid.'&amp;fac_avoir='.$object->id.'&amp;action=create&amp;type=2'.($object->fk_project > 0 ? '&amp;projectid='.$object->fk_project : '').'">'.$langs->trans("CreateCreditNote").'</a></div>';
					}
				}

	            // Delete
				$isErasable = $object->is_erasable();
				if ($action != 'confirm_edit' && ($user->rights->fournisseur->facture->supprimer || ($usercancreate && $isErasable == 1)))	// isErasable = 1 means draft with temporary ref (draft can always be deleted with no need of permissions)
	            {
	            	//var_dump($isErasable);
	            	if ($isErasable == -4) {
	            		print '<div class="inline-block divButAction"><a class="butActionRefused classfortooltip" href="#" title="'.$langs->trans("DisabledBecausePayments").'">'.$langs->trans('Delete').'</a></div>';
	            	} elseif ($isErasable == -3) {	// Should never happen with supplier invoice
	            		print '<div class="inline-block divButAction"><a class="butActionRefused classfortooltip" href="#" title="'.$langs->trans("DisabledBecauseNotLastSituationInvoice").'">'.$langs->trans('Delete').'</a></div>';
	            	} elseif ($isErasable == -2) {	// Should never happen with supplier invoice
	            		print '<div class="inline-block divButAction"><a class="butActionRefused classfortooltip" href="#" title="'.$langs->trans("DisabledBecauseNotLastInvoice").'">'.$langs->trans('Delete').'</a></div>';
	            	} elseif ($isErasable == -1) {
	            		print '<div class="inline-block divButAction"><a class="butActionRefused classfortooltip" href="#" title="'.$langs->trans("DisabledBecauseDispatchedInBookkeeping").'">'.$langs->trans('Delete').'</a></div>';
	            	} elseif ($isErasable <= 0)	// Any other cases
	            	{
	            		print '<div class="inline-block divButAction"><a class="butActionRefused classfortooltip" href="#" title="'.$langs->trans("DisabledBecauseNotErasable").'">'.$langs->trans('Delete').'</a></div>';
	            	} else {
    	                print '<div class="inline-block divButAction"><a class="butActionDelete" href="'.$_SERVER["PHP_SELF"].'?id='.$object->id.'&amp;action=delete">'.$langs->trans('Delete').'</a></div>';
                    }
	            }
	            print '</div>';

	            if ($action != 'confirm_edit')
	            {
					print '<div class="fichecenter"><div class="fichehalfleft">';

					/*
	                 * Documents generes
	                 */
					$ref = dol_sanitizeFileName($object->ref);
					$subdir = get_exdir($object->id, 2, 0, 0, $object, 'invoice_supplier').$ref;
					$filedir = $conf->fournisseur->facture->dir_output.'/'.$subdir;
					$urlsource = $_SERVER['PHP_SELF'].'?id='.$object->id;
					$genallowed = $usercanread;
					$delallowed = $usercancreate;
					$modelpdf = (!empty($object->modelpdf) ? $object->modelpdf : (empty($conf->global->INVOICE_SUPPLIER_ADDON_PDF) ? '' : $conf->global->INVOICE_SUPPLIER_ADDON_PDF));

					print $formfile->showdocuments('facture_fournisseur', $subdir, $filedir, $urlsource, $genallowed, $delallowed, $modelpdf, 1, 0, 0, 40, 0, '', '', '', $societe->default_lang);
					$somethingshown = $formfile->numoffiles;

					// Show links to link elements
					$linktoelem = $form->showLinkToObjectBlock($object, null, array('invoice_supplier'));
					$somethingshown = $form->showLinkedObjectBlock($object, $linktoelem);

					print '</div><div class="fichehalfright"><div class="ficheaddleft">';
					//print '</td><td valign="top" width="50%">';
					//print '<br>';

					// List of actions on element
					include_once DOL_DOCUMENT_ROOT.'/core/class/html.formactions.class.php';
					$formactions = new FormActions($db);
					$somethingshown = $formactions->showactions($object, 'invoice_supplier', $socid, 1, 'listaction'.($genallowed ? 'largetitle' : ''));

					print '</div></div></div>';
					//print '</td></tr></table>';
				}
			}
		}

		// Select mail models is same action as presend
		if (GETPOST('modelselected')) {
			$action = 'presend';
		}

		// Presend form
		$modelmail = 'invoice_supplier_send';
		$defaulttopic = 'SendBillRef';
		$diroutput = $conf->fournisseur->facture->dir_output;
		$autocopy = 'MAIN_MAIL_AUTOCOPY_SUPPLIER_INVOICE_TO';
		$trackid = 'sin'.$object->id;

		include DOL_DOCUMENT_ROOT.'/core/tpl/card_presend.tpl.php';
	}
}


// End of page
llxFooter();
$db->close();<|MERGE_RESOLUTION|>--- conflicted
+++ resolved
@@ -1715,19 +1715,12 @@
 	} else {
 		$cond_reglement_id 	= $societe->cond_reglement_supplier_id;
 		$mode_reglement_id 	= $societe->mode_reglement_supplier_id;
+		$transport_mode_id	= $societe->transport_mode_supplier_id;
 		$fk_account         = $societe->fk_account;
-<<<<<<< HEAD
-		$datetmp			= dol_mktime(12, 0, 0, $_POST['remonth'], $_POST['reday'], $_POST['reyear']);
-		$dateinvoice		= ($datetmp == '' ? (empty($conf->global->MAIN_AUTOFILL_DATE) ?-1 : '') : $datetmp);
-		$datetmp			= dol_mktime(12, 0, 0, $_POST['echmonth'], $_POST['echday'], $_POST['echyear']);
-		$datedue			= ($datetmp == '' ?-1 : $datetmp);
-        $transport_mode_id	= $societe->transport_mode_supplier_id;
-=======
 		$datetmp = dol_mktime(12, 0, 0, GETPOST('remonth', 'int'), GETPOST('reday', 'int'), GETPOST('reyear', 'int'));
 		$dateinvoice = ($datetmp == '' ? (empty($conf->global->MAIN_AUTOFILL_DATE) ?-1 : '') : $datetmp);
 		$datetmp = dol_mktime(12, 0, 0, $_POST['echmonth'], $_POST['echday'], $_POST['echyear']);
 		$datedue = ($datetmp == '' ?-1 : $datetmp);
->>>>>>> 0d3cfe44
 
 		if (!empty($conf->multicurrency->enabled) && !empty($soc->multicurrency_code)) $currency_code = $soc->multicurrency_code;
 	}
