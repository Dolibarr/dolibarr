<?php
/* Copyright (C) 2002-2005  Rodolphe Quiedeville    <rodolphe@quiedeville.org>
 * Copyright (C) 2004-2016	Laurent Destailleur 	<eldy@users.sourceforge.net>
 * Copyright (C) 2004		Christophe Combelles	<ccomb@free.fr>
 * Copyright (C) 2005		Marc Barilley			<marc@ocebo.fr>
 * Copyright (C) 2005-2013	Regis Houssin			<regis.houssin@inodbox.com>
 * Copyright (C) 2010-2019	Juanjo Menent			<jmenent@2byte.es>
 * Copyright (C) 2013-2015	Philippe Grand			<philippe.grand@atoo-net.com>
 * Copyright (C) 2013		Florian Henry			<florian.henry@open-concept.pro>
 * Copyright (C) 2014-2016  Marcos García			<marcosgdf@gmail.com>
 * Copyright (C) 2016-2017	Alexandre Spangaro		<aspangaro@open-dsi.fr>
 * Copyright (C) 2018-2019  Frédéric France         <frederic.france@netlogic.fr>
 * Copyright (C) 2019       Ferran Marcet	        <fmarcet@2byte.es>
 *
 * This program is free software; you can redistribute it and/or modify
 * it under the terms of the GNU General Public License as published by
 * the Free Software Foundation; either version 3 of the License, or
 * (at your option) any later version.
 *
 * This program is distributed in the hope that it will be useful,
 * but WITHOUT ANY WARRANTY; without even the implied warranty of
 * MERCHANTABILITY or FITNESS FOR A PARTICULAR PURPOSE.  See the
 * GNU General Public License for more details.
 *
 * You should have received a copy of the GNU General Public License
 * along with this program. If not, see <https://www.gnu.org/licenses/>.
 */

/**
 *	\file       htdocs/fourn/facture/card.php
 *	\ingroup    facture, fournisseur
 *	\brief      Page for supplier invoice card (view, edit, validate)
 */

require '../../main.inc.php';
require_once DOL_DOCUMENT_ROOT.'/core/class/html.formfile.class.php';
require_once DOL_DOCUMENT_ROOT.'/fourn/class/fournisseur.class.php';
require_once DOL_DOCUMENT_ROOT.'/core/modules/supplier_invoice/modules_facturefournisseur.php';
require_once DOL_DOCUMENT_ROOT.'/fourn/class/fournisseur.facture.class.php';
require_once DOL_DOCUMENT_ROOT.'/fourn/class/paiementfourn.class.php';
require_once DOL_DOCUMENT_ROOT.'/core/class/discount.class.php';
require_once DOL_DOCUMENT_ROOT.'/core/lib/fourn.lib.php';
require_once DOL_DOCUMENT_ROOT.'/core/lib/files.lib.php';
require_once DOL_DOCUMENT_ROOT.'/core/class/doleditor.class.php';
if (!empty($conf->product->enabled)) {
	require_once DOL_DOCUMENT_ROOT.'/product/class/product.class.php';
}
if (!empty($conf->projet->enabled)) {
	require_once DOL_DOCUMENT_ROOT.'/projet/class/project.class.php';
	require_once DOL_DOCUMENT_ROOT.'/core/class/html.formprojet.class.php';
}

if (!empty($conf->variants->enabled)) {
	require_once DOL_DOCUMENT_ROOT.'/variants/class/ProductCombination.class.php';
}
if (!empty($conf->accounting->enabled)) require_once DOL_DOCUMENT_ROOT.'/accountancy/class/accountingjournal.class.php';


$langs->loadLangs(array('bills', 'compta', 'suppliers', 'companies', 'products', 'banks'));
if (!empty($conf->incoterm->enabled)) $langs->load('incoterm');

$id = (GETPOST('facid', 'int') ? GETPOST('facid', 'int') : GETPOST('id', 'int'));
$socid = GETPOST('socid', 'int');
$action		= GETPOST('action', 'aZ09');
$confirm	= GETPOST("confirm");
$ref = GETPOST('ref', 'alpha');
$cancel		= GETPOST('cancel', 'alpha');
$lineid		= GETPOST('lineid', 'int');
$projectid = GETPOST('projectid', 'int');
$origin		= GETPOST('origin', 'alpha');
$originid = GETPOST('originid', 'int');

// PDF
$hidedetails = (GETPOST('hidedetails', 'int') ? GETPOST('hidedetails', 'int') : (!empty($conf->global->MAIN_GENERATE_DOCUMENTS_HIDE_DETAILS) ? 1 : 0));
$hidedesc = (GETPOST('hidedesc', 'int') ? GETPOST('hidedesc', 'int') : (!empty($conf->global->MAIN_GENERATE_DOCUMENTS_HIDE_DESC) ? 1 : 0));
$hideref = (GETPOST('hideref', 'int') ? GETPOST('hideref', 'int') : (!empty($conf->global->MAIN_GENERATE_DOCUMENTS_HIDE_REF) ? 1 : 0));

// Initialize technical object to manage hooks of page. Note that conf->hooks_modules contains array of hook context
$hookmanager->initHooks(array('invoicesuppliercard', 'globalcard'));

$object = new FactureFournisseur($db);
$extrafields = new ExtraFields($db);

// fetch optionals attributes and labels
$extrafields->fetch_name_optionals_label($object->table_element);

// Load object
if ($id > 0 || !empty($ref))
{
	$ret = $object->fetch($id, $ref);
	if ($ret < 0) dol_print_error($db, $object->error);
	$ret = $object->fetch_thirdparty();
	if ($ret < 0) dol_print_error($db, $object->error);
}

// Security check
$socid = '';
if (!empty($user->socid)) $socid = $user->socid;
$isdraft = (($object->statut == FactureFournisseur::STATUS_DRAFT) ? 1 : 0);
$result = restrictedArea($user, 'fournisseur', $id, 'facture_fourn', 'facture', 'fk_soc', 'rowid', $isdraft);

$permissionnote = $user->rights->fournisseur->facture->creer; // Used by the include of actions_setnotes.inc.php
$permissiondellink = $user->rights->fournisseur->facture->creer; // Used by the include of actions_dellink.inc.php
$permissiontoadd = $user->rights->fournisseur->facture->creer; // Used by the include of actions_addupdatedelete.inc.php and actions_lineupdown.inc.php


/*
 * Actions
 */

$parameters = array('socid'=>$socid);
$reshook = $hookmanager->executeHooks('doActions', $parameters, $object, $action); // Note that $action and $object may have been modified by some hooks
if ($reshook < 0) setEventMessages($hookmanager->error, $hookmanager->errors, 'errors');

if (empty($reshook))
{
	if ($cancel)
	{
		if (!empty($backtopage))
		{
			header("Location: ".$backtopage);
			exit;
		}
		$action = '';
	}

	include DOL_DOCUMENT_ROOT.'/core/actions_setnotes.inc.php'; // Must be include, not include_once

	include DOL_DOCUMENT_ROOT.'/core/actions_dellink.inc.php'; // Must be include, not include_once

	include DOL_DOCUMENT_ROOT.'/core/actions_lineupdown.inc.php'; // Must be include, not include_once

	// Link invoice to order
	if (GETPOST('linkedOrder') && empty($cancel) && $id > 0)
	{
		$object->fetch($id);
		$object->fetch_thirdparty();
		$result = $object->add_object_linked('order_supplier', GETPOST('linkedOrder'));
	}

	// Action clone object
	if ($action == 'confirm_clone' && $confirm == 'yes' && $permissiontoadd)
	{
	    $objectutil = dol_clone($object, 1); // To avoid to denaturate loaded object when setting some properties for clone. We use native clone to keep this->db valid.

	    if (GETPOST('newsupplierref', 'alphanohtml')) $objectutil->ref_supplier = GETPOST('newsupplierref', 'alphanohtml');
	    $objectutil->date = dol_mktime(12, 0, 0, GETPOST('newdatemonth', 'int'), GETPOST('newdateday', 'int'), GETPOST('newdateyear', 'int'));

	    $result = $objectutil->createFromClone($user, $id);
        if ($result > 0)
        {
        	header("Location: ".$_SERVER['PHP_SELF'].'?id='.$result);
        	exit;
        }
        else
        {
        	$langs->load("errors");
        	setEventMessages($objectutil->error, $objectutil->errors, 'errors');
        	$action = '';
        }
	}

	elseif ($action == 'confirm_valid' && $confirm == 'yes' &&
		((empty($conf->global->MAIN_USE_ADVANCED_PERMS) && !empty($user->rights->fournisseur->facture->creer))
		|| (!empty($conf->global->MAIN_USE_ADVANCED_PERMS) && !empty($user->rights->fournisseur->supplier_invoice_advance->validate)))
	)
	{
		$idwarehouse = GETPOST('idwarehouse');

		$object->fetch($id);
		$object->fetch_thirdparty();

		$qualified_for_stock_change = 0;
		if (empty($conf->global->STOCK_SUPPORTS_SERVICES))
		{
			$qualified_for_stock_change = $object->hasProductsOrServices(2);
		}
		else
		{
			$qualified_for_stock_change = $object->hasProductsOrServices(1);
		}

		// Check parameters
		if (!empty($conf->stock->enabled) && !empty($conf->global->STOCK_CALCULATE_ON_SUPPLIER_BILL) && $qualified_for_stock_change)
		{
			$langs->load("stocks");
			if (!$idwarehouse || $idwarehouse == -1)
			{
				$error++;
				setEventMessages($langs->trans('ErrorFieldRequired', $langs->transnoentitiesnoconv("Warehouse")), null, 'errors');
				$action = '';
			}
		}

		if (!$error)
		{
			$result = $object->validate($user, '', $idwarehouse);
			if ($result < 0)
			{
				setEventMessages($object->error, $object->errors, 'errors');
			} else {
				// Define output language
				if (empty($conf->global->MAIN_DISABLE_PDF_AUTOUPDATE))
				{
					$outputlangs = $langs;
					$newlang = '';
					if ($conf->global->MAIN_MULTILANGS && empty($newlang) && GETPOST('lang_id', 'aZ09')) $newlang = GETPOST('lang_id', 'aZ09');
					if ($conf->global->MAIN_MULTILANGS && empty($newlang))	$newlang = $object->thirdparty->default_lang;
					if (!empty($newlang)) {
						$outputlangs = new Translate("", $conf);
						$outputlangs->setDefaultLang($newlang);
					}
					$model = $object->modelpdf;
					$ret = $object->fetch($id); // Reload to get new records

					$result = $object->generateDocument($model, $outputlangs, $hidedetails, $hidedesc, $hideref);
					if ($result < 0) dol_print_error($db, $result);
				}
			}
		}
	}

	elseif ($action == 'confirm_delete' && $confirm == 'yes')
	{
		$object->fetch($id);
		$object->fetch_thirdparty();

		$isErasable = $object->is_erasable();

		if (($user->rights->fournisseur->facture->supprimer && $isErasable > 0)
			|| ($user->rights->fournisseur->facture->creer && $isErasable == 1))
		{
			$result = $object->delete($user);
			if ($result > 0)
			{
				header('Location: list.php?restore_lastsearch_values=1');
				exit;
			}
			else
			{
				setEventMessages($object->error, $object->errors, 'errors');
			}
		}
	}

	// Remove a product line
	elseif ($action == 'confirm_deleteline' && $confirm == 'yes' && $user->rights->fournisseur->facture->creer)
	{
		$result = $object->deleteline($lineid);
		if ($result > 0)
		{
			// Define output language
			/*$outputlangs = $langs;
			$newlang = '';
			if ($conf->global->MAIN_MULTILANGS && empty($newlang) && GETPOST('lang_id','aZ09'))
				$newlang = GETPOST('lang_id','aZ09');
			if ($conf->global->MAIN_MULTILANGS && empty($newlang))
				$newlang = $object->thirdparty->default_lang;
			if (! empty($newlang)) {
				$outputlangs = new Translate("", $conf);
				$outputlangs->setDefaultLang($newlang);
			}
			if (empty($conf->global->MAIN_DISABLE_PDF_AUTOUPDATE)) {
				$ret = $object->fetch($object->id); // Reload to get new records
				$object->generateDocument($object->modelpdf, $outputlangs, $hidedetails, $hidedesc, $hideref);
			}*/

			header('Location: '.$_SERVER["PHP_SELF"].'?id='.$object->id);
			exit;
		}
		else
		{
			setEventMessages($object->error, $object->errors, 'errors');
			/* Fix bug 1485 : Reset action to avoid asking again confirmation on failure */
			$action = '';
		}
	}

	// Delete link of credit note to invoice
	elseif ($action == 'unlinkdiscount' && $user->rights->fournisseur->facture->creer)
	{
		$discount = new DiscountAbsolute($db);
		$result = $discount->fetch(GETPOST("discountid"));
		$discount->unlink_invoice();
	}

	elseif ($action == 'confirm_paid' && $confirm == 'yes' && $user->rights->fournisseur->facture->creer)
	{
		$object->fetch($id);
		$result = $object->set_paid($user);
		if ($result < 0)
		{
			setEventMessages($object->error, $object->errors, 'errors');
		}
	}

	// Set supplier ref
	if ($action == 'setref_supplier' && $user->rights->fournisseur->facture->creer)
	{
		$object->ref_supplier = GETPOST('ref_supplier', 'alpha');

		if ($object->update($user) < 0) {
			setEventMessages($object->error, $object->errors, 'errors');
		}
		else
		{
			// Define output language
			$outputlangs = $langs;
			$newlang = '';
			if ($conf->global->MAIN_MULTILANGS && empty($newlang) && GETPOST('lang_id', 'aZ09')) {
				$newlang = GETPOST('lang_id', 'aZ09');
			}
			if ($conf->global->MAIN_MULTILANGS && empty($newlang)) {
				$newlang = $object->thirdparty->default_lang;
			}
			if (!empty($newlang)) {
				$outputlangs = new Translate("", $conf);
				$outputlangs->setDefaultLang($newlang);
			}
			if (empty($conf->global->MAIN_DISABLE_PDF_AUTOUPDATE)) {
				$ret = $object->fetch($object->id); // Reload to get new records
				$object->generateDocument($object->modelpdf, $outputlangs, $hidedetails, $hidedesc, $hideref);
			}
		}
	}

	// payments conditions
	if ($action == 'setconditions' && $user->rights->fournisseur->facture->creer)
	{
		$result = $object->setPaymentTerms(GETPOST('cond_reglement_id', 'int'));
	}

	// Set incoterm
	elseif ($action == 'set_incoterms' && !empty($conf->incoterm->enabled))
	{
		$result = $object->setIncoterms(GETPOST('incoterm_id', 'int'), GETPOST('location_incoterms', 'alpha'));
	}

	// payment mode
	elseif ($action == 'setmode' && $user->rights->fournisseur->facture->creer)
	{
		$result = $object->setPaymentMethods(GETPOST('mode_reglement_id', 'int'));
	}

	// Multicurrency Code
	elseif ($action == 'setmulticurrencycode' && $user->rights->fournisseur->facture->creer) {
		$result = $object->setMulticurrencyCode(GETPOST('multicurrency_code', 'alpha'));
	}

	// Multicurrency rate
	elseif ($action == 'setmulticurrencyrate' && $user->rights->fournisseur->facture->creer) {
		$result = $object->setMulticurrencyRate(price2num(GETPOST('multicurrency_tx', 'alpha')));
	}

	// bank account
	elseif ($action == 'setbankaccount' && $user->rights->fournisseur->facture->creer) {
		$result = $object->setBankAccount(GETPOST('fk_account', 'int'));
	}

	// Set label
	elseif ($action == 'setlabel' && $user->rights->fournisseur->facture->creer)
	{
		$object->fetch($id);
		$object->label = GETPOST('label');
		$result = $object->update($user);
		if ($result < 0) dol_print_error($db);
	}
	elseif ($action == 'setdatef' && $user->rights->fournisseur->facture->creer)
	{
		$newdate = dol_mktime(0, 0, 0, $_POST['datefmonth'], $_POST['datefday'], $_POST['datefyear']);
		if ($newdate > (dol_now() + (empty($conf->global->INVOICE_MAX_OFFSET_IN_FUTURE) ? 0 : $conf->global->INVOICE_MAX_OFFSET_IN_FUTURE)))
		{
			if (empty($conf->global->INVOICE_MAX_OFFSET_IN_FUTURE)) setEventMessages($langs->trans("WarningInvoiceDateInFuture"), null, 'warnings');
			else setEventMessages($langs->trans("WarningInvoiceDateTooFarInFuture"), null, 'warnings');
		}

		$object->fetch($id);

		$object->date = $newdate;
		$date_echence_calc = $object->calculate_date_lim_reglement();
		if (!empty($object->date_echeance) && $object->date_echeance < $date_echence_calc)
		{
			$object->date_echeance = $date_echence_calc;
		}
		if ($object->date_echeance && $object->date_echeance < $object->date)
		{
			$object->date_echeance = $object->date;
		}

		$result = $object->update($user);
		if ($result < 0) dol_print_error($db, $object->error);
	}
	elseif ($action == 'setdate_lim_reglement' && $user->rights->fournisseur->facture->creer)
	{
		$object->fetch($id);
		$object->date_echeance = dol_mktime(12, 0, 0, $_POST['date_lim_reglementmonth'], $_POST['date_lim_reglementday'], $_POST['date_lim_reglementyear']);
		if (!empty($object->date_echeance) && $object->date_echeance < $object->date)
		{
			$object->date_echeance = $object->date;
			setEventMessages($langs->trans("DatePaymentTermCantBeLowerThanObjectDate"), null, 'warnings');
		}
		$result = $object->update($user);
		if ($result < 0) dol_print_error($db, $object->error);
	}
	elseif ($action == "setabsolutediscount" && $user->rights->fournisseur->facture->creer)
	{
		// POST[remise_id] or POST[remise_id_for_payment]

		// We use the credit to reduce amount of invoice
		if (!empty($_POST["remise_id"])) {
			$ret = $object->fetch($id);
			if ($ret > 0) {
				$result = $object->insert_discount($_POST["remise_id"]);
				if ($result < 0) {
					setEventMessages($object->error, $object->errors, 'errors');
				}
			} else {
				dol_print_error($db, $object->error);
			}
		}
		// We use the credit to reduce remain to pay
		if (!empty($_POST["remise_id_for_payment"]))
		{
			require_once DOL_DOCUMENT_ROOT.'/core/class/discount.class.php';
			$discount = new DiscountAbsolute($db);
			$discount->fetch($_POST["remise_id_for_payment"]);

			//var_dump($object->getRemainToPay(0));
			//var_dump($discount->amount_ttc);exit;
			if (price2num($discount->amount_ttc) > price2num($object->getRemainToPay(0)))
			{
				// TODO Split the discount in 2 automatically
				$error++;
				setEventMessages($langs->trans("ErrorDiscountLargerThanRemainToPaySplitItBefore"), null, 'errors');
			}

			if (!$error)
			{
				$result = $discount->link_to_invoice(0, $id);
				if ($result < 0) {
					setEventMessages($discount->error, $discount->errors, 'errors');
				}
			}
		}

		if (empty($conf->global->MAIN_DISABLE_PDF_AUTOUPDATE))
		{
			$outputlangs = $langs;
			$newlang = '';
			if ($conf->global->MAIN_MULTILANGS && empty($newlang) && GETPOST('lang_id', 'aZ09')) $newlang = GETPOST('lang_id', 'aZ09');
			if ($conf->global->MAIN_MULTILANGS && empty($newlang))	$newlang = $object->thirdparty->default_lang;
			if (!empty($newlang)) {
				$outputlangs = new Translate("", $conf);
				$outputlangs->setDefaultLang($newlang);
			}
			$ret = $object->fetch($id); // Reload to get new records

			$result = $object->generateDocument($object->modelpdf, $outputlangs, $hidedetails, $hidedesc, $hideref);
			if ($result < 0) setEventMessages($object->error, $object->errors, 'errors');
		}
	}
	// Convertir en reduc
	elseif ($action == 'confirm_converttoreduc' && $confirm == 'yes' && $user->rights->fournisseur->facture->creer)
	{
		$object->fetch($id);
		$object->fetch_thirdparty();
		//$object->fetch_lines();	// Already done into fetch

		// Check if there is already a discount (protection to avoid duplicate creation when resubmit post)
		$discountcheck = new DiscountAbsolute($db);
		$result = $discountcheck->fetch(0, 0, $object->id);

		$canconvert = 0;
		if ($object->type == FactureFournisseur::TYPE_DEPOSIT && empty($discountcheck->id)) $canconvert = 1; // we can convert deposit into discount if deposit is payed (completely, partially or not at all) and not already converted (see real condition into condition used to show button converttoreduc)
		if (($object->type == FactureFournisseur::TYPE_CREDIT_NOTE || $object->type == FactureFournisseur::TYPE_STANDARD) && $object->paye == 0 && empty($discountcheck->id)) $canconvert = 1; // we can convert credit note into discount if credit note is not payed back and not already converted and amount of payment is 0 (see real condition into condition used to show button converttoreduc)
		if ($canconvert)
		{
			$db->begin();

			$amount_ht = $amount_tva = $amount_ttc = array();

			// Loop on each vat rate
			$i = 0;
			foreach ($object->lines as $line)
			{
				if ($line->product_type < 9 && $line->total_ht != 0) // Remove lines with product_type greater than or equal to 9
				{ 	// no need to create discount if amount is null
					$amount_ht[$line->tva_tx] += $line->total_ht;
					$amount_tva[$line->tva_tx] += $line->total_tva;
					$amount_ttc[$line->tva_tx] += $line->total_ttc;
					$i++;
				}
			}

			// Insert one discount by VAT rate category
			$discount = new DiscountAbsolute($db);
			if ($object->type == FactureFournisseur::TYPE_CREDIT_NOTE)
				$discount->description = '(CREDIT_NOTE)';
			elseif ($object->type == FactureFournisseur::TYPE_DEPOSIT)
				$discount->description = '(DEPOSIT)';
			elseif ($object->type == FactureFournisseur::TYPE_STANDARD || $object->type == FactureFournisseur::TYPE_REPLACEMENT || $object->type == FactureFournisseur::TYPE_SITUATION)
				$discount->description = '(EXCESS PAID)';
			else {
				setEventMessages($langs->trans('CantConvertToReducAnInvoiceOfThisType'), null, 'errors');
			}
			$discount->discount_type = 1; // Supplier discount
			$discount->fk_soc = $object->socid;
			$discount->fk_invoice_supplier_source = $object->id;

			$error = 0;

			if ($object->type == FactureFournisseur::TYPE_STANDARD || $object->type == FactureFournisseur::TYPE_REPLACEMENT || $object->type == FactureFournisseur::TYPE_SITUATION)
			{
				// If we're on a standard invoice, we have to get excess paid to create a discount in TTC without VAT

				$sql = 'SELECT SUM(pf.amount) as total_paiements';
				$sql .= ' FROM '.MAIN_DB_PREFIX.'paiementfourn_facturefourn as pf, '.MAIN_DB_PREFIX.'paiementfourn as p';
				$sql .= ' LEFT JOIN '.MAIN_DB_PREFIX.'c_paiement as c ON p.fk_paiement = c.id AND c.entity IN ('.getEntity('c_paiement').')';
				$sql .= ' WHERE pf.fk_facturefourn = '.$object->id;
				$sql .= ' AND pf.fk_paiementfourn = p.rowid';
				$sql .= ' AND p.entity IN ('.getEntity('invoice').')';

				$resql = $db->query($sql);
				if (!$resql) dol_print_error($db);

				$res = $db->fetch_object($resql);
				$total_paiements = $res->total_paiements;

				$discount->amount_ht = $discount->amount_ttc = $total_paiements - $object->total_ttc;
				$discount->amount_tva = 0;
				$discount->tva_tx = 0;

				$result = $discount->create($user);
				if ($result < 0)
				{
					$error++;
				}
			}
			if ($object->type == FactureFournisseur::TYPE_CREDIT_NOTE || $object->type == FactureFournisseur::TYPE_DEPOSIT)
			{
				foreach ($amount_ht as $tva_tx => $xxx)
				{
					$discount->amount_ht = abs($amount_ht[$tva_tx]);
					$discount->amount_tva = abs($amount_tva[$tva_tx]);
					$discount->amount_ttc = abs($amount_ttc[$tva_tx]);
					$discount->tva_tx = abs($tva_tx);

					$result = $discount->create($user);
					if ($result < 0)
					{
						$error++;
						break;
					}
				}
			}

			if (empty($error))
			{
				if ($object->type != FactureFournisseur::TYPE_DEPOSIT) {
					// Classe facture
					$result = $object->set_paid($user);
					if ($result >= 0)
					{
						$db->commit();
					}
					else
					{
						setEventMessages($object->error, $object->errors, 'errors');
						$db->rollback();
					}
				} else {
					$db->commit();
				}
			}
			else
			{
				setEventMessages($discount->error, $discount->errors, 'errors');
				$db->rollback();
			}
		}
	}


	// Delete payment
	elseif ($action == 'confirm_delete_paiement' && $confirm == 'yes' && $user->rights->fournisseur->facture->creer)
	{
	 	$object->fetch($id);
		if ($object->statut == FactureFournisseur::STATUS_VALIDATED && $object->paye == 0)
		{
			$paiementfourn = new PaiementFourn($db);
			$result = $paiementfourn->fetch(GETPOST('paiement_id'));
			if ($result > 0) {
				$result = $paiementfourn->delete(); // If fetch ok and found
				header("Location: ".$_SERVER['PHP_SELF']."?id=".$id);
			}
			if ($result < 0) {
				setEventMessages($paiementfourn->error, $paiementfourn->errors, 'errors');
			}
		}
	}

	// Create
	elseif ($action == 'add' && $user->rights->fournisseur->facture->creer)
	{
		if ($socid > 0) $object->socid = GETPOST('socid', 'int');

		$db->begin();

		$error = 0;

		// Fill array 'array_options' with data from add form
		$ret = $extrafields->setOptionalsFromPost(null, $object);
		if ($ret < 0) $error++;

		$datefacture = dol_mktime(12, 0, 0, $_POST['remonth'], $_POST['reday'], $_POST['reyear']);
		$datedue = dol_mktime(12, 0, 0, $_POST['echmonth'], $_POST['echday'], $_POST['echyear']);

		// Replacement invoice
		if ($_POST['type'] == FactureFournisseur::TYPE_REPLACEMENT)
		{
			if ($datefacture == '')
			{
				setEventMessages($langs->trans('ErrorFieldRequired', $langs->transnoentities('DateInvoice')), null, 'errors');
				$action = 'create';
				$_GET['socid'] = $_POST['socid'];
				$error++;
			}
			if (!($_POST['fac_replacement'] > 0)) {
				$error++;
				setEventMessages($langs->trans("ErrorFieldRequired", $langs->transnoentitiesnoconv("ReplaceInvoice")), null, 'errors');
			}

			if (!$error) {
				// This is a replacement invoice
				$result = $object->fetch(GETPOST('fac_replacement'), 'int');
				$object->fetch_thirdparty();

				$object->ref = GETPOST('ref', 'nohtml');
				$object->ref_supplier = GETPOST('ref_supplier', 'alpha');
				$object->socid = GETPOST('socid', 'int');
				$object->libelle = GETPOST('label', 'nohtml');
				$object->date = $datefacture;
				$object->date_echeance = $datedue;
				$object->note_public = GETPOST('note_public', 'none');
				$object->note_private = GETPOST('note_private', 'none');
				$object->cond_reglement_id	= GETPOST('cond_reglement_id');
				$object->mode_reglement_id	= GETPOST('mode_reglement_id');
				$object->fk_account			= GETPOST('fk_account', 'int');
				$object->fk_project			= ($tmpproject > 0) ? $tmpproject : null;
				$object->fk_incoterms = GETPOST('incoterm_id', 'int');
				$object->location_incoterms	= GETPOST('location_incoterms', 'alpha');
				$object->multicurrency_code	= GETPOST('multicurrency_code', 'alpha');
				$object->multicurrency_tx = GETPOST('originmulticurrency_tx', 'int');

				// Proprietes particulieres a facture de remplacement
				$object->fk_facture_source = GETPOST('fac_replacement');
				$object->type = FactureFournisseur::TYPE_REPLACEMENT;

				$id = $object->createFromCurrent($user);
				if ($id <= 0) {
					$error++;
					setEventMessages($object->error, $object->errors, 'errors');
				}
			}
		}

		// Credit note invoice
		if ($_POST['type'] == FactureFournisseur::TYPE_CREDIT_NOTE)
		{
			$sourceinvoice = GETPOST('fac_avoir', 'int');
			if (!($sourceinvoice > 0) && empty($conf->global->INVOICE_CREDIT_NOTE_STANDALONE))
			{
				$error++;
				setEventMessages($langs->trans("ErrorFieldRequired", $langs->transnoentitiesnoconv("CorrectInvoice")), null, 'errors');
			}
			if (GETPOST('socid', 'int') < 1)
			{
				setEventMessages($langs->trans('ErrorFieldRequired', $langs->transnoentities('Supplier')), null, 'errors');
				$action = 'create';
				$error++;
			}
			if ($datefacture == '')
			{
				setEventMessages($langs->trans('ErrorFieldRequired', $langs->transnoentities('DateInvoice')), null, 'errors');
				$action = 'create';
				$_GET['socid'] = $_POST['socid'];
				$error++;
			}
			if (!GETPOST('ref_supplier'))
			{
				setEventMessages($langs->trans('ErrorFieldRequired', $langs->transnoentities('RefSupplier')), null, 'errors');
				$action = 'create';
				$_GET['socid'] = $_POST['socid'];
				$error++;
			}

			if (!$error)
			{
				$tmpproject = GETPOST('projectid', 'int');

				// Creation facture
				$object->ref = GETPOST('ref', 'nohtml');
				$object->ref_supplier = GETPOST('ref_supplier', 'nohtml');
				$object->socid				= GETPOST('socid', 'int');
				$object->libelle = GETPOST('label', 'nohtml');
				$object->label				= GETPOST('label', 'nohtml');
				$object->date = $datefacture;
				$object->date_echeance = $datedue;
				$object->note_public = GETPOST('note_public', 'none');
				$object->note_private = GETPOST('note_private', 'none');
				$object->cond_reglement_id	= GETPOST('cond_reglement_id');
				$object->mode_reglement_id	= GETPOST('mode_reglement_id');
				$object->fk_account			= GETPOST('fk_account', 'int');
				$object->fk_project			= ($tmpproject > 0) ? $tmpproject : null;
				$object->fk_incoterms = GETPOST('incoterm_id', 'int');
				$object->location_incoterms	= GETPOST('location_incoterms', 'alpha');
				$object->multicurrency_code	= GETPOST('multicurrency_code', 'alpha');
				$object->multicurrency_tx = GETPOST('originmulticurrency_tx', 'int');

				// Proprietes particulieres a facture avoir
				$object->fk_facture_source = $sourceinvoice > 0 ? $sourceinvoice : '';
				$object->type = FactureFournisseur::TYPE_CREDIT_NOTE;

				$id = $object->create($user);

				if ($id <= 0) {
					$error++;
				}

				if (GETPOST('invoiceAvoirWithLines', 'int') == 1 && $id > 0)
				{
					$facture_source = new FactureFournisseur($db); // fetch origin object
					if ($facture_source->fetch($object->fk_facture_source) > 0)
					{
						$fk_parent_line = 0;

						foreach ($facture_source->lines as $line)
						{
							// Reset fk_parent_line for no child products and special product
							if (($line->product_type != 9 && empty($line->fk_parent_line)) || $line->product_type == 9) {
								$fk_parent_line = 0;
							}

							$line->fk_facture_fourn = $object->id;
							$line->fk_parent_line = $fk_parent_line;

							$line->subprice = -$line->subprice; // invert price for object
							$line->pa_ht = -$line->pa_ht;
							$line->total_ht = -$line->total_ht;
							$line->total_tva = -$line->total_tva;
							$line->total_ttc = -$line->total_ttc;
							$line->total_localtax1 = -$line->total_localtax1;
							$line->total_localtax2 = -$line->total_localtax2;

							$result = $line->insert();

							$object->lines[] = $line; // insert new line in current object

							// Defined the new fk_parent_line
							if ($result > 0 && $line->product_type == 9) {
								$fk_parent_line = $result;
							}
						}

						$object->update_price(1);
					}
				}

				if (GETPOST('invoiceAvoirWithPaymentRestAmount', 'int') == 1 && $id > 0)
				{
					$facture_source = new FactureFournisseur($db); // fetch origin object if not previously defined
					if ($facture_source->fetch($object->fk_facture_source) > 0)
					{
						$totalpaye = $facture_source->getSommePaiement();
						$totalcreditnotes = $facture_source->getSumCreditNotesUsed();
						$totaldeposits = $facture_source->getSumDepositsUsed();
						$remain_to_pay = abs($facture_source->total_ttc - $totalpaye - $totalcreditnotes - $totaldeposits);

						$object->addline($langs->trans('invoiceAvoirLineWithPaymentRestAmount'), $remain_to_pay, 0, 0, 0, 1, 0, 0, '', '', 'TTC');
					}
				}
			}
		}

		// Standard or deposit
		if ($_POST['type'] == FactureFournisseur::TYPE_STANDARD || $_POST['type'] == FactureFournisseur::TYPE_DEPOSIT)
		{
			if (GETPOST('socid', 'int') < 1)
			{
				setEventMessages($langs->trans('ErrorFieldRequired', $langs->transnoentities('Supplier')), null, 'errors');
				$action = 'create';
				$error++;
			}

			if ($datefacture == '')
			{
				setEventMessages($langs->trans('ErrorFieldRequired', $langs->transnoentities('DateInvoice')), null, 'errors');
				$action = 'create';
				$_GET['socid'] = $_POST['socid'];
				$error++;
			}
			if (!GETPOST('ref_supplier'))
			{
				setEventMessages($langs->trans('ErrorFieldRequired', $langs->transnoentities('RefSupplier')), null, 'errors');
				$action = 'create';
				$_GET['socid'] = $_POST['socid'];
				$error++;
			}

			if (!$error)
			{
				$tmpproject = GETPOST('projectid', 'int');

				// Creation facture
				$object->ref           = $_POST['ref'];
				$object->ref_supplier  = $_POST['ref_supplier'];
				$object->socid         = $_POST['socid'];
				$object->libelle       = $_POST['label'];
				$object->date          = $datefacture;
				$object->date_echeance = $datedue;
				$object->note_public   = GETPOST('note_public', 'none');
				$object->note_private  = GETPOST('note_private', 'none');
				$object->cond_reglement_id = GETPOST('cond_reglement_id');
				$object->mode_reglement_id = GETPOST('mode_reglement_id');
				$object->fk_account        = GETPOST('fk_account', 'int');
				$object->fk_project = ($tmpproject > 0) ? $tmpproject : null;
				$object->fk_incoterms = GETPOST('incoterm_id', 'int');
				$object->location_incoterms = GETPOST('location_incoterms', 'alpha');
				$object->multicurrency_code = GETPOST('multicurrency_code', 'alpha');
				$object->multicurrency_tx = GETPOST('originmulticurrency_tx', 'int');

				// Auto calculation of date due if not filled by user
				if (empty($object->date_echeance)) $object->date_echeance = $object->calculate_date_lim_reglement();

				$object->fetch_thirdparty();

				// If creation from another object of another module
				if (!$error && $_POST['origin'] && $_POST['originid'])
				{
					// Parse element/subelement (ex: project_task)
					$element = $subelement = GETPOST('origin');
					/*if (preg_match('/^([^_]+)_([^_]+)/i',$_POST['origin'],$regs))
					 {
					$element = $regs[1];
					$subelement = $regs[2];
					}*/

					// For compatibility
					if ($element == 'order') {
						$element = $subelement = 'commande';
					}
					if ($element == 'propal') {
						$element = 'comm/propal'; $subelement = 'propal';
					}
					if ($element == 'contract') {
						$element = $subelement = 'contrat';
					}
					if ($element == 'order_supplier') {
						$element = 'fourn'; $subelement = 'fournisseur.commande';
					}
					if ($element == 'project')
					{
						$element = 'projet';
					}
					$object->origin    = GETPOST('origin');
					$object->origin_id = GETPOST('originid');


					require_once DOL_DOCUMENT_ROOT.'/'.$element.'/class/'.$subelement.'.class.php';
					$classname = ucfirst($subelement);
					if ($classname == 'Fournisseur.commande') $classname = 'CommandeFournisseur';
					$objectsrc = new $classname($db);
					$objectsrc->fetch($originid);
					$objectsrc->fetch_thirdparty();

					if ($object->origin == 'reception')
					{
						$objectsrc->fetchObjectLinked();

						if (count($objectsrc->linkedObjectsIds['order_supplier']) > 0)
						{
							foreach ($objectsrc->linkedObjectsIds['order_supplier'] as $key => $value)
							{
								$object->linked_objects['order_supplier'] = $value;
							}
						}
					}

					$id = $object->create($user);

					// Add lines
					if ($id > 0)
					{
						require_once DOL_DOCUMENT_ROOT.'/'.$element.'/class/'.$subelement.'.class.php';
						$classname = ucfirst($subelement);
						if ($classname == 'Fournisseur.commande') $classname = 'CommandeFournisseur';
						$srcobject = new $classname($db);

						$result = $srcobject->fetch(GETPOST('originid', 'int'));
						if ($result > 0)
						{
							$lines = $srcobject->lines;
							if (empty($lines) && method_exists($srcobject, 'fetch_lines'))
							{
								$srcobject->fetch_lines();
								$lines = $srcobject->lines;
							}

							$num = count($lines);
							for ($i = 0; $i < $num; $i++) // TODO handle subprice < 0
							{
								$desc = ($lines[$i]->desc ? $lines[$i]->desc : $lines[$i]->libelle);
								$product_type = ($lines[$i]->product_type ? $lines[$i]->product_type : 0);

								// Extrafields
								if (empty($conf->global->MAIN_EXTRAFIELDS_DISABLED) && method_exists($lines[$i], 'fetch_optionals')) {
									$lines[$i]->fetch_optionals($lines[$i]->rowid);
								}

								// Dates
								// TODO mutualiser
								$date_start = $lines[$i]->date_debut_prevue;
								if ($lines[$i]->date_debut_reel) $date_start = $lines[$i]->date_debut_reel;
								if ($lines[$i]->date_start) $date_start = $lines[$i]->date_start;
								$date_end = $lines[$i]->date_fin_prevue;
								if ($lines[$i]->date_fin_reel) $date_end = $lines[$i]->date_fin_reel;
								if ($lines[$i]->date_end) $date_end = $lines[$i]->date_end;

								// FIXME Missing special_code  into addline and updateline methods
								$object->special_code = $lines[$i]->special_code;

								// FIXME Missing $lines[$i]->ref_supplier and $lines[$i]->label into addline and updateline methods. They are filled when coming from order for example.
								$result = $object->addline(
									$desc,
									$lines[$i]->subprice,
									$lines[$i]->tva_tx,
									$lines[$i]->localtax1_tx,
									$lines[$i]->localtax2_tx,
									$lines[$i]->qty,
									$lines[$i]->fk_product,
									$lines[$i]->remise_percent,
									$date_start,
									$date_end,
									0,
									$lines[$i]->info_bits,
									'HT',
									$product_type,
									$lines[$i]->rang,
									0,
									$lines[$i]->array_options,
									$lines[$i]->fk_unit,
									$lines[$i]->id,
									0,
									$lines[$i]->ref_supplier,
									$lines[$i]->special_code
								);

								if ($result < 0)
								{
									$error++;
									break;
								}
							}

							// Now reload line
							$object->fetch_lines();
						}
						else
						{
							$error++;
						}
					}
					else
					{
						$error++;
					}
				}
				elseif (!$error)
				{
					$id = $object->create($user);
					if ($id < 0)
					{
						$error++;
					}
				}
			}
		}

		if ($error)
		{
			$langs->load("errors");
			$db->rollback();

			setEventMessages($object->error, $object->errors, 'errors');
			$action = 'create';
			$_GET['socid'] = $_POST['socid'];
		}
		else
		{
			$db->commit();

			if (empty($conf->global->MAIN_DISABLE_PDF_AUTOUPDATE)) {
				$outputlangs = $langs;
				$result = $object->generateDocument($object->modelpdf, $outputlangs, $hidedetails, $hidedesc, $hideref);
				if ($result < 0)
				{
					dol_print_error($db, $object->error, $object->errors);
					exit;
				}
			}

			header("Location: ".$_SERVER['PHP_SELF']."?id=".$id);
			exit;
		}
	}

	// Edit line
	elseif ($action == 'updateline' && $user->rights->fournisseur->facture->creer)
	{
		$db->begin();

		$object->fetch($id);
		$object->fetch_thirdparty();

        $tva_tx = (GETPOST('tva_tx') ? GETPOST('tva_tx') : 0);

		if (GETPOST('price_ht') != '')
		{
			$up = price2num(GETPOST('price_ht'));
			$price_base_type = 'HT';
		}
		else
		{
			$up = price2num(GETPOST('price_ttc'));
			$price_base_type = 'TTC';
		}

		if (GETPOST('productid') > 0)
		{
			$productsupplier = new ProductFournisseur($db);
			if (!empty($conf->global->SUPPLIER_INVOICE_WITH_PREDEFINED_PRICES_ONLY))
			{
				if (GETPOST('productid') > 0 && $productsupplier->get_buyprice(0, price2num($_POST['qty']), GETPOST('productid'), 'none', GETPOST('socid', 'int')) < 0)
				{
					setEventMessages($langs->trans("ErrorQtyTooLowForThisSupplier"), null, 'warnings');
				}
			}

			$prod = new Product($db);
			$prod->fetch(GETPOST('productid'));
			$label = $prod->description;
			if (trim($_POST['product_desc']) != trim($label)) $label = $_POST['product_desc'];

			$type = $prod->type;
		}
		else
		{
			$label = $_POST['product_desc'];
			$type = $_POST["type"] ? $_POST["type"] : 0;
		}

		$date_start = dol_mktime(GETPOST('date_starthour'), GETPOST('date_startmin'), GETPOST('date_startsec'), GETPOST('date_startmonth'), GETPOST('date_startday'), GETPOST('date_startyear'));
		$date_end = dol_mktime(GETPOST('date_endhour'), GETPOST('date_endmin'), GETPOST('date_endsec'), GETPOST('date_endmonth'), GETPOST('date_endday'), GETPOST('date_endyear'));

	    // Define info_bits
	    $info_bits = 0;
	    if (preg_match('/\*/', $tva_tx))
	    	$info_bits |= 0x01;

	    // Define vat_rate
	    $tva_tx = str_replace('*', '', $tva_tx);
        $localtax1_tx = get_localtax($tva_tx, 1, $mysoc, $object->thirdparty);
        $localtax2_tx = get_localtax($tva_tx, 2, $mysoc, $object->thirdparty);

        $remise_percent = GETPOST('remise_percent');
		$pu_ht_devise = GETPOST('multicurrency_subprice');

		// Extrafields Lines
		$extralabelsline = $extrafields->fetch_name_optionals_label($object->table_element_line);
		$array_options = $extrafields->getOptionalsFromPost($object->table_element_line);
		// Unset extrafield POST Data
		if (is_array($extralabelsline)) {
			foreach ($extralabelsline as $key => $value) {
				unset($_POST["options_".$key]);
			}
		}

        $result = $object->updateline(GETPOST('lineid'), $label, $up, $tva_tx, $localtax1_tx, $localtax2_tx, GETPOST('qty'), GETPOST('productid'), $price_base_type, $info_bits, $type, $remise_percent, 0, $date_start, $date_end, $array_options, $_POST['units'], $pu_ht_devise, GETPOST('fourn_ref', 'alpha'));
        if ($result >= 0)
        {
            unset($_POST['label']);
            unset($_POST['fourn_ref']);
            unset($_POST['date_starthour']);
			unset($_POST['date_startmin']);
			unset($_POST['date_startsec']);
			unset($_POST['date_startday']);
			unset($_POST['date_startmonth']);
			unset($_POST['date_startyear']);
			unset($_POST['date_endhour']);
			unset($_POST['date_endmin']);
			unset($_POST['date_endsec']);
			unset($_POST['date_endday']);
			unset($_POST['date_endmonth']);
			unset($_POST['date_endyear']);

			$db->commit();
		}
		else
		{
			$db->rollback();
			setEventMessages($object->error, $object->errors, 'errors');
		}
	}

	elseif ($action == 'addline' && $user->rights->fournisseur->facture->creer)
	{
		$db->begin();

		$ret = $object->fetch($id);
		if ($ret < 0)
		{
			dol_print_error($db, $object->error);
			exit;
		}
		$ret = $object->fetch_thirdparty();

		$langs->load('errors');
		$error = 0;

		// Set if we used free entry or predefined product
		$predef = '';
		$product_desc = (GETPOST('dp_desc') ?GETPOST('dp_desc') : '');
		$date_start = dol_mktime(GETPOST('date_start'.$predef.'hour'), GETPOST('date_start'.$predef.'min'), GETPOST('date_start'.$predef.'sec'), GETPOST('date_start'.$predef.'month'), GETPOST('date_start'.$predef.'day'), GETPOST('date_start'.$predef.'year'));
		$date_end = dol_mktime(GETPOST('date_end'.$predef.'hour'), GETPOST('date_end'.$predef.'min'), GETPOST('date_end'.$predef.'sec'), GETPOST('date_end'.$predef.'month'), GETPOST('date_end'.$predef.'day'), GETPOST('date_end'.$predef.'year'));

		$prod_entry_mode = GETPOST('prod_entry_mode');
		if ($prod_entry_mode == 'free')
		{
			$idprod = 0;
			$price_ht = GETPOST('price_ht');
			$tva_tx = (GETPOST('tva_tx') ? GETPOST('tva_tx') : 0);
		}
		else
		{
			$idprod = GETPOST('idprod', 'int');
			$price_ht = '';
			$tva_tx = '';
		}

		$qty = GETPOST('qty'.$predef);
		$remise_percent = GETPOST('remise_percent'.$predef);
		$price_ht_devise = GETPOST('multicurrency_price_ht');

		// Extrafields
		$extralabelsline = $extrafields->fetch_name_optionals_label($object->table_element_line);
		$array_options = $extrafields->getOptionalsFromPost($object->table_element_line, $predef);
		// Unset extrafield
		if (is_array($extralabelsline)) {
			// Get extra fields
			foreach ($extralabelsline as $key => $value) {
				unset($_POST["options_".$key]);
			}
		}

		if ($prod_entry_mode == 'free' && GETPOST('price_ht') < 0 && $qty < 0)
		{
			setEventMessages($langs->trans('ErrorBothFieldCantBeNegative', $langs->transnoentitiesnoconv('UnitPrice'), $langs->transnoentitiesnoconv('Qty')), null, 'errors');
			$error++;
		}
		if ($prod_entry_mode == 'free' && !GETPOST('idprodfournprice') && GETPOST('type') < 0)
		{
			setEventMessages($langs->trans('ErrorFieldRequired', $langs->transnoentitiesnoconv('Type')), null, 'errors');
			$error++;
		}
		if ($prod_entry_mode == 'free' && GETPOST('price_ht') === '' && GETPOST('price_ttc') === '' && $price_ht_devise === '') // Unit price can be 0 but not ''
		{
			setEventMessages($langs->trans('ErrorFieldRequired', $langs->transnoentitiesnoconv('UnitPrice')), null, 'errors');
			$error++;
		}
		if ($prod_entry_mode == 'free' && !GETPOST('dp_desc'))
		{
			setEventMessages($langs->trans('ErrorFieldRequired', $langs->transnoentitiesnoconv('Description')), null, 'errors');
			$error++;
		}
		if (!GETPOST('qty'))
		{
			setEventMessages($langs->trans('ErrorFieldRequired', $langs->transnoentitiesnoconv('Qty')), null, 'errors');
			$error++;
		}

		if (!$error && !empty($conf->variants->enabled) && $prod_entry_mode != 'free') {
			if ($combinations = GETPOST('combinations', 'array')) {
				//Check if there is a product with the given combination
				$prodcomb = new ProductCombination($db);

				if ($res = $prodcomb->fetchByProductCombination2ValuePairs($idprod, $combinations)) {
					$idprod = $res->fk_product_child;
				} else {
					setEventMessages($langs->trans('ErrorProductCombinationNotFound'), null, 'errors');
					$error++;
				}
			}
		}

		if ($prod_entry_mode != 'free' && empty($error))	// With combolist mode idprodfournprice is > 0 or -1. With autocomplete, idprodfournprice is > 0 or ''
		{
			$productsupplier = new ProductFournisseur($db);

			$idprod = 0;
			if (GETPOST('idprodfournprice', 'alpha') == -1 || GETPOST('idprodfournprice', 'alpha') == '') $idprod = -99; // Same behaviour than with combolist. When not select idprodfournprice is now -99 (to avoid conflict with next action that may return -1, -2, ...)

			if (preg_match('/^idprod_([0-9]+)$/', GETPOST('idprodfournprice', 'alpha'), $reg))
			{
				$idprod = $reg[1];
				$res = $productsupplier->fetch($idprod); // Load product from its id
				// Call to init some price properties of $productsupplier
				// So if a supplier price already exists for another thirdparty (first one found), we use it as reference price
				if (!empty($conf->global->SUPPLIER_TAKE_FIRST_PRICE_IF_NO_PRICE_FOR_CURRENT_SUPPLIER))
				{
					$fksoctosearch = 0;
					$productsupplier->get_buyprice(0, -1, $idprod, 'none', $fksoctosearch); // We force qty to -1 to be sure to find if a supplier price exist
					if ($productsupplier->fourn_socid != $socid)	// The price we found is for another supplier, so we clear supplier price
					{
						$productsupplier->ref_supplier = '';
					}
				}
				else
				{
					$fksoctosearch = $object->thirdparty->id;
					$productsupplier->get_buyprice(0, -1, $idprod, 'none', $fksoctosearch); // We force qty to -1 to be sure to find if a supplier price exist
				}
			}
			elseif (GETPOST('idprodfournprice', 'alpha') > 0)
			{
				$qtytosearch = $qty; // Just to see if a price exists for the quantity. Not used to found vat.
				//$qtytosearch=-1;	       // We force qty to -1 to be sure to find if a supplier price exist
				$idprod = $productsupplier->get_buyprice(GETPOST('idprodfournprice', 'alpha'), $qtytosearch);
				$res = $productsupplier->fetch($idprod);
			}

			if ($idprod > 0)
			{
				$label = $productsupplier->label;

				// if we use supplier description of the products
				if (!empty($productsupplier->desc_supplier) && !empty($conf->global->PRODUIT_FOURN_TEXTS)) {
				    $desc = $productsupplier->desc_supplier;
				} else $desc = $productsupplier->description;

				if (trim($product_desc) != trim($desc)) $desc = dol_concatdesc($desc, $product_desc, '', !empty($conf->global->MAIN_CHANGE_ORDER_CONCAT_DESCRIPTION));

				$type = $productsupplier->type;
				$price_base_type = ($productsupplier->fourn_price_base_type ? $productsupplier->fourn_price_base_type : 'HT');

				$ref_supplier = $productsupplier->ref_supplier;

				$tva_tx = get_default_tva($object->thirdparty, $mysoc, $productsupplier->id, GETPOST('idprodfournprice', 'alpha'));
				$tva_npr = get_default_npr($object->thirdparty, $mysoc, $productsupplier->id, GETPOST('idprodfournprice', 'alpha'));
				if (empty($tva_tx)) $tva_npr = 0;
				$localtax1_tx = get_localtax($tva_tx, 1, $mysoc, $object->thirdparty, $tva_npr);
				$localtax2_tx = get_localtax($tva_tx, 2, $mysoc, $object->thirdparty, $tva_npr);

				$pu = $productsupplier->fourn_pu;
				if (empty($pu)) $pu = 0; // If pu is '' or null, we force to have a numeric value

				$result = $object->addline(
					$desc,
					$pu,
					$tva_tx,
					$localtax1_tx,
					$localtax2_tx,
					$qty,
					$idprod,
					$remise_percent,
					$date_start,
					$date_end,
					0,
					$tva_npr,
					$price_base_type,
					$type,
					-1,
					0,
					$array_options,
					$productsupplier->fk_unit,
					0,
                    $productsupplier->fourn_multicurrency_unitprice,
                    $ref_supplier
				);
			}
			if ($idprod == -99 || $idprod == 0)
			{
				// Product not selected
				$error++;
				$langs->load("errors");
				setEventMessages($langs->trans("ErrorFieldRequired", $langs->transnoentitiesnoconv("ProductOrService")), null, 'errors');
			}
			if ($idprod == -1)
			{
				// Quantity too low
				$error++;
				$langs->load("errors");
				setEventMessages($langs->trans("ErrorQtyTooLowForThisSupplier"), null, 'errors');
			}
		}
		elseif (empty($error)) // $price_ht is already set
		{
			$tva_npr = (preg_match('/\*/', $tva_tx) ? 1 : 0);
			$tva_tx = str_replace('*', '', $tva_tx);
			$label = (GETPOST('product_label') ? GETPOST('product_label') : '');
			$desc = $product_desc;
			$type = GETPOST('type');
			$ref_supplier = GETPOST('fourn_ref', 'alpha');

			$fk_unit = GETPOST('units', 'alpha');

			$tva_tx = price2num($tva_tx); // When vat is text input field

			// Local Taxes
			$localtax1_tx = get_localtax($tva_tx, 1, $mysoc, $object->thirdparty);
			$localtax2_tx = get_localtax($tva_tx, 2, $mysoc, $object->thirdparty);

			if ($price_ht !== '')
			{
				$pu_ht = price2num($price_ht, 'MU'); // $pu_ht must be rounded according to settings
			}
			else
			{
				$pu_ttc = price2num(GETPOST('price_ttc'), 'MU');
				$pu_ht = price2num($pu_ttc / (1 + ($tva_tx / 100)), 'MU'); // $pu_ht must be rounded according to settings
			}
			$price_base_type = 'HT';
			$pu_ht_devise = price2num($price_ht_devise, 'MU');

			$result = $object->addline($product_desc, $pu_ht, $tva_tx, $localtax1_tx, $localtax2_tx, $qty, 0, $remise_percent, $date_start, $date_end, 0, $tva_npr, $price_base_type, $type, -1, 0, $array_options, $fk_unit, 0, $pu_ht_devise, $ref_supplier);
		}

		//print "xx".$tva_tx; exit;
		if (!$error && $result > 0)
		{
			$db->commit();

			// Define output language
			if (empty($conf->global->MAIN_DISABLE_PDF_AUTOUPDATE))
			{
				$outputlangs = $langs;
				$newlang = '';
				if ($conf->global->MAIN_MULTILANGS && empty($newlang) && GETPOST('lang_id', 'aZ09')) $newlang = GETPOST('lang_id', 'aZ09');
				if ($conf->global->MAIN_MULTILANGS && empty($newlang))	$newlang = $object->thirdparty->default_lang;
				if (!empty($newlang)) {
					$outputlangs = new Translate("", $conf);
					$outputlangs->setDefaultLang($newlang);
				}
				$model = $object->modelpdf;
				$ret = $object->fetch($id); // Reload to get new records

				$result = $object->generateDocument($model, $outputlangs, $hidedetails, $hidedesc, $hideref);
				if ($result < 0) dol_print_error($db, $result);
			}

			unset($_POST ['prod_entry_mode']);

			unset($_POST['qty']);
			unset($_POST['type']);
			unset($_POST['remise_percent']);
			unset($_POST['pu']);
			unset($_POST['price_ht']);
			unset($_POST['multicurrency_price_ht']);
			unset($_POST['price_ttc']);
			unset($_POST['fourn_ref']);
			unset($_POST['tva_tx']);
			unset($_POST['label']);
			unset($localtax1_tx);
			unset($localtax2_tx);
			unset($_POST['np_marginRate']);
			unset($_POST['np_markRate']);
			unset($_POST['dp_desc']);
			unset($_POST['idprodfournprice']);
			unset($_POST['units']);

			unset($_POST['date_starthour']);
			unset($_POST['date_startmin']);
			unset($_POST['date_startsec']);
			unset($_POST['date_startday']);
			unset($_POST['date_startmonth']);
			unset($_POST['date_startyear']);
			unset($_POST['date_endhour']);
			unset($_POST['date_endmin']);
			unset($_POST['date_endsec']);
			unset($_POST['date_endday']);
			unset($_POST['date_endmonth']);
			unset($_POST['date_endyear']);
		}
		else
		{
			$db->rollback();
			setEventMessages($object->error, $object->errors, 'errors');
		}

		$action = '';
	}

	elseif ($action == 'classin' && $user->rights->fournisseur->facture->creer)
	{
		$object->fetch($id);
		$result = $object->setProject($projectid);
	}


	// Set invoice to draft status
	elseif ($action == 'confirm_edit' && $confirm == 'yes' && $user->rights->fournisseur->facture->creer)
	{
		$object->fetch($id);

		$totalpaye = $object->getSommePaiement();
		$resteapayer = $object->total_ttc - $totalpaye;

		// We check that lines of invoices are exported in accountancy
		$ventilExportCompta = $object->getVentilExportCompta();

		if (!$ventilExportCompta)
		{
		    // On verifie si aucun paiement n'a ete effectue
			if ($resteapayer == price2num($object->total_ttc, 'MT', 1) && $object->statut == FactureFournisseur::STATUS_VALIDATED)
		    {
	            $idwarehouse = GETPOST('idwarehouse');

	            $object->fetch_thirdparty();

	            $qualified_for_stock_change = 0;
	            if (empty($conf->global->STOCK_SUPPORTS_SERVICES))
	            {
	                $qualified_for_stock_change = $object->hasProductsOrServices(2);
	            }
	            else
	            {
	                $qualified_for_stock_change = $object->hasProductsOrServices(1);
	            }

	            // Check parameters
	            if (!empty($conf->stock->enabled) && !empty($conf->global->STOCK_CALCULATE_ON_SUPPLIER_BILL) && $qualified_for_stock_change)
	            {
	                $langs->load("stocks");
	                if (!$idwarehouse || $idwarehouse == -1)
	                {
	                    $error++;
	                    setEventMessages($langs->trans('ErrorFieldRequired', $langs->transnoentitiesnoconv("Warehouse")), null, 'errors');
	                    $action = '';
	                }
	            }

	            $object->setDraft($user, $idwarehouse);

				// Define output language
				if (empty($conf->global->MAIN_DISABLE_PDF_AUTOUPDATE))
				{
					$outputlangs = $langs;
					$newlang = '';
					if ($conf->global->MAIN_MULTILANGS && empty($newlang) && GETPOST('lang_id', 'aZ09')) $newlang = GETPOST('lang_id', 'aZ09');
					if ($conf->global->MAIN_MULTILANGS && empty($newlang))	$newlang = $object->thirdparty->default_lang;
					if (!empty($newlang)) {
						$outputlangs = new Translate("", $conf);
						$outputlangs->setDefaultLang($newlang);
					}
					$model = $object->modelpdf;
					$ret = $object->fetch($id); // Reload to get new records

					$result = $object->generateDocument($model, $outputlangs, $hidedetails, $hidedesc, $hideref);
					if ($result < 0) dol_print_error($db, $result);
				}

				$action = '';
			}
		}
	}

	// Set invoice to validated/unpaid status
	elseif ($action == 'reopen' && $user->rights->fournisseur->facture->creer)
	{
		$result = $object->fetch($id);
		if ($object->statut == FactureFournisseur::STATUS_CLOSED
		|| ($object->statut == FactureFournisseur::STATUS_ABANDONED && $object->close_code != 'replaced'))
		{
			$result = $object->set_unpaid($user);
			if ($result > 0)
			{
				header('Location: '.$_SERVER["PHP_SELF"].'?id='.$id);
				exit;
			}
			else
			{
				setEventMessages($object->error, $object->errors, 'errors');
			}
		}
	}

	// Actions when printing a doc from card
	include DOL_DOCUMENT_ROOT.'/core/actions_printing.inc.php';

	// Actions to send emails
	$trigger_name = 'BILL_SUPPLIER_SENTBYMAIL';
	$paramname = 'id';
	$autocopy = 'MAIN_MAIL_AUTOCOPY_SUPPLIER_INVOICE_TO';
	$trackid = 'sin'.$object->id;
	include DOL_DOCUMENT_ROOT.'/core/actions_sendmails.inc.php';

	// Actions to build doc
	$upload_dir = $conf->fournisseur->facture->dir_output;
	$permissiontoadd = $user->rights->fournisseur->facture->creer;
	include DOL_DOCUMENT_ROOT.'/core/actions_builddoc.inc.php';

	// Make calculation according to calculationrule
	if ($action == 'calculate')
	{
		$calculationrule = GETPOST('calculationrule');

		$object->fetch($id);
		$object->fetch_thirdparty();
		$result = $object->update_price(0, (($calculationrule == 'totalofround') ? '0' : '1'), 0, $object->thirdparty);
		if ($result <= 0)
		{
			dol_print_error($db, $result);
			exit;
		}
	}
	if ($action == 'update_extras')
	{
		$object->oldcopy = dol_clone($object);

		// Fill array 'array_options' with data from add form
		$ret = $extrafields->setOptionalsFromPost(null, $object, GETPOST('attribute', 'none'));
		if ($ret < 0) $error++;

		if (!$error)
		{
			// Actions on extra fields
			if (empty($conf->global->MAIN_EXTRAFIELDS_DISABLED)) // For avoid conflicts if trigger used
			{
				$result = $object->insertExtraFields('BILL_SUPPLIER_MODIFY');
				if ($result < 0)
				{
					$error++;
				}
			}
		}

		if ($error)
			$action = 'edit_extras';
	}

	if (!empty($conf->global->MAIN_DISABLE_CONTACTS_TAB) && $user->rights->fournisseur->facture->creer)
	{
		if ($action == 'addcontact')
		{
			$result = $object->fetch($id);

			if ($result > 0 && $id > 0)
			{
				$contactid = (GETPOST('userid') ? GETPOST('userid') : GETPOST('contactid'));
				$result = $object->add_contact($contactid, $_POST["type"], $_POST["source"]);
			}

			if ($result >= 0)
			{
				header("Location: ".$_SERVER['PHP_SELF']."?id=".$object->id);
				exit;
			}
			else
			{
				if ($object->error == 'DB_ERROR_RECORD_ALREADY_EXISTS')
				{
					$langs->load("errors");
					setEventMessages($langs->trans("ErrorThisContactIsAlreadyDefinedAsThisType"), null, 'errors');
				}
				else
				{
					setEventMessages($object->error, $object->errors, 'errors');
				}
			}
		}

		// bascule du statut d'un contact
		elseif ($action == 'swapstatut')
		{
			if ($object->fetch($id))
			{
				$result = $object->swapContactStatus(GETPOST('ligne'));
			}
			else
			{
				dol_print_error($db);
			}
		}

		// Efface un contact
		elseif ($action == 'deletecontact')
		{
			$object->fetch($id);
			$result = $object->delete_contact($_GET["lineid"]);

			if ($result >= 0)
			{
				header("Location: ".$_SERVER['PHP_SELF']."?id=".$object->id);
				exit;
			}
			else {
				dol_print_error($db);
			}
		}
	}
}


/*
 *	View
 */

$form = new Form($db);
$formfile = new FormFile($db);
$bankaccountstatic = new Account($db);
$paymentstatic = new PaiementFourn($db);
if (!empty($conf->projet->enabled)) { $formproject = new FormProjets($db); }

$now = dol_now();

$title = $langs->trans('SupplierInvoice')." - ".$langs->trans('Card');
$helpurl = "EN:Module_Suppliers_Invoices|FR:Module_Fournisseurs_Factures|ES:Módulo_Facturas_de_proveedores";
llxHeader('', $title, $helpurl);

// Mode creation
if ($action == 'create')
{
	$facturestatic = new FactureFournisseur($db);

	print load_fiche_titre($langs->trans('NewBill'));

	dol_htmloutput_events();

	$currency_code = $conf->currency;

	$societe = '';
	if (GETPOST('socid') > 0)
	{
		$societe = new Societe($db);
		$societe->fetch(GETPOST('socid', 'int'));
		if (!empty($conf->multicurrency->enabled) && !empty($societe->multicurrency_code)) $currency_code = $societe->multicurrency_code;
	}

	if (!empty($origin) && !empty($originid))
	{
		// Parse element/subelement (ex: project_task)
		$element = $subelement = $origin;

		if ($element == 'project')
		{
			$projectid = $originid;
			$element = 'projet';
		}

		// For compatibility
		if ($element == 'order') {
			$element = $subelement = 'commande';
		}
		if ($element == 'propal') {
			$element = 'comm/propal'; $subelement = 'propal';
		}
		if ($element == 'contract') {
			$element = $subelement = 'contrat';
		}
		if ($element == 'order_supplier') {
			$element = 'fourn'; $subelement = 'fournisseur.commande';
		}

		require_once DOL_DOCUMENT_ROOT.'/'.$element.'/class/'.$subelement.'.class.php';
		$classname = ucfirst($subelement);
		if ($classname == 'Fournisseur.commande') $classname = 'CommandeFournisseur';
		$objectsrc = new $classname($db);
		$objectsrc->fetch($originid);
		$objectsrc->fetch_thirdparty();

		$projectid = (!empty($objectsrc->fk_project) ? $objectsrc->fk_project : '');
		//$ref_client			= (!empty($objectsrc->ref_client)?$object->ref_client:'');

		$soc = $objectsrc->thirdparty;
		$cond_reglement_id 	= (!empty($objectsrc->cond_reglement_id) ? $objectsrc->cond_reglement_id : (!empty($soc->cond_reglement_supplier_id) ? $soc->cond_reglement_supplier_id : 0)); // TODO maybe add default value option
		$mode_reglement_id 	= (!empty($objectsrc->mode_reglement_id) ? $objectsrc->mode_reglement_id : (!empty($soc->mode_reglement_supplier_id) ? $soc->mode_reglement_supplier_id : 0));
		$fk_account         = (!empty($objectsrc->fk_account) ? $objectsrc->fk_account : (!empty($soc->fk_account) ? $soc->fk_account : 0));
		$remise_percent 	= (!empty($objectsrc->remise_percent) ? $objectsrc->remise_percent : (!empty($soc->remise_supplier_percent) ? $soc->remise_supplier_percent : 0));
		$remise_absolue 	= (!empty($objectsrc->remise_absolue) ? $objectsrc->remise_absolue : (!empty($soc->remise_absolue) ? $soc->remise_absolue : 0));
		$dateinvoice = empty($conf->global->MAIN_AUTOFILL_DATE) ?-1 : '';

		if (!empty($conf->multicurrency->enabled))
		{
			if (!empty($objectsrc->multicurrency_code)) $currency_code = $objectsrc->multicurrency_code;
			if (!empty($conf->global->MULTICURRENCY_USE_ORIGIN_TX) && !empty($objectsrc->multicurrency_tx))	$currency_tx = $objectsrc->multicurrency_tx;
		}

		$datetmp = dol_mktime(12, 0, 0, $_POST['remonth'], $_POST['reday'], $_POST['reyear']);
		$dateinvoice = ($datetmp == '' ? (empty($conf->global->MAIN_AUTOFILL_DATE) ?-1 : '') : $datetmp);
		$datetmp = dol_mktime(12, 0, 0, $_POST['echmonth'], $_POST['echday'], $_POST['echyear']);
		$datedue = ($datetmp == '' ?-1 : $datetmp);

		// Replicate extrafields
		$objectsrc->fetch_optionals($originid);
		$object->array_options = $objectsrc->array_options;
	}
	else
	{
		$cond_reglement_id 	= $societe->cond_reglement_supplier_id;
		$mode_reglement_id 	= $societe->mode_reglement_supplier_id;
		$fk_account         = $societe->fk_account;
		$datetmp = dol_mktime(12, 0, 0, $_POST['remonth'], $_POST['reday'], $_POST['reyear']);
		$dateinvoice = ($datetmp == '' ? (empty($conf->global->MAIN_AUTOFILL_DATE) ?-1 : '') : $datetmp);
		$datetmp = dol_mktime(12, 0, 0, $_POST['echmonth'], $_POST['echday'], $_POST['echyear']);
		$datedue = ($datetmp == '' ?-1 : $datetmp);

		if (!empty($conf->multicurrency->enabled) && !empty($soc->multicurrency_code)) $currency_code = $soc->multicurrency_code;
	}

	print '<form name="add" action="'.$_SERVER["PHP_SELF"].'" method="post">';
	print '<input type="hidden" name="token" value="'.$_SESSION['newtoken'].'">';
	print '<input type="hidden" name="action" value="add">';
	if ($societe->id > 0) print '<input type="hidden" name="socid" value="'.$societe->id.'">'."\n";
	print '<input type="hidden" name="origin" value="'.$origin.'">';
	print '<input type="hidden" name="originid" value="'.$originid.'">';
	if (!empty($currency_tx)) print '<input type="hidden" name="originmulticurrency_tx" value="'.$currency_tx.'">';

	dol_fiche_head();

	print '<table class="border centpercent">';

	// Ref
	print '<tr><td class="titlefieldcreate">'.$langs->trans('Ref').'</td><td>'.$langs->trans('Draft').'</td></tr>';

	// Third party
	print '<tr><td class="fieldrequired">'.$langs->trans('Supplier').'</td>';
	print '<td>';

	if ($societe->id > 0)
	{
		$absolute_discount = $societe->getAvailableDiscounts('', '', 0, 1);
		print $societe->getNomUrl(1);
		print '<input type="hidden" name="socid" value="'.$societe->id.'">';
	}
	else
	{
		print $form->select_company($societe->id, 'socid', 's.fournisseur=1', 'SelectThirdParty', 0, 0, null, 0, 'minwidth300');
		// reload page to retrieve supplier informations
		if (!empty($conf->global->RELOAD_PAGE_ON_SUPPLIER_CHANGE))
		{
			print '<script type="text/javascript">
			$(document).ready(function() {
				$("#socid").change(function() {
					var socid = $(this).val();
					// reload page
					window.location.href = "'.$_SERVER["PHP_SELF"].'?action=create&socid="+socid;
				});
			});
			</script>';
		}
		print ' <a href="'.DOL_URL_ROOT.'/societe/card.php?action=create&client=0&fournisseur=1&backtopage='.urlencode($_SERVER["PHP_SELF"].'?action=create').'"><span class="valignmiddle text-plus-circle">'.$langs->trans("AddThirdParty").'</span><span class="fa fa-plus-circle valignmiddle paddingleft"></span></a>';
	}
	print '</td></tr>';

	// Ref supplier
    print '<tr><td class="fieldrequired">'.$langs->trans('RefSupplier').'</td><td><input name="ref_supplier" value="'.(isset($_POST['ref_supplier']) ? $_POST['ref_supplier'] : $objectsrc->ref_supplier).'" type="text"></td>';
	print '</tr>';

	print '<tr><td class="tdtop fieldrequired">'.$langs->trans('Type').'</td><td>';

	print '<div class="tagtable">'."\n";

	// Standard invoice
	print '<div class="tagtr listofinvoicetype"><div class="tagtd listofinvoicetype">';
	$tmp = '<input type="radio" id="radio_standard" name="type" value="0"'.(GETPOST('type') == 0 ? ' checked' : '').'> ';
	$desc = $form->textwithpicto($tmp.$langs->trans("InvoiceStandardAsk"), $langs->transnoentities("InvoiceStandardDesc"), 1, 'help', '', 0, 3);
	print $desc;
	print '</div></div>';

	/* Not yet supported
	if ((empty($origin)) || ((($origin == 'propal') || ($origin == 'commande')) && (! empty($originid))))
	{
		// Deposit
		if (empty($conf->global->INVOICE_DISABLE_DEPOSIT))
		{
			print '<div class="tagtr listofinvoicetype"><div class="tagtd listofinvoicetype">';
			$tmp='<input type="radio" id="radio_deposit" name="type" value="3"' . (GETPOST('type') == 3 ? ' checked' : '') . '> ';
			print '<script type="text/javascript" language="javascript">
			jQuery(document).ready(function() {
				jQuery("#typedeposit, #valuedeposit").click(function() {
					jQuery("#radio_deposit").prop("checked", true);
				});
			});
			</script>';

			$desc = $form->textwithpicto($tmp.$langs->trans("InvoiceDeposit"), $langs->transnoentities("InvoiceDepositDesc"), 1, 'help', '', 0, 3);
			print '<table class="nobordernopadding"><tr><td>';
			print $desc;
			print '</td>';
			if (($origin == 'propal') || ($origin == 'commande'))
			{
				print '<td class="nowrap" style="padding-left: 5px">';
				$arraylist = array('amount' => 'FixAmount','variable' => 'VarAmount');
				print $form->selectarray('typedeposit', $arraylist, GETPOST('typedeposit'), 0, 0, 0, '', 1);
				print '</td>';
				print '<td class="nowrap" style="padding-left: 5px">' . $langs->trans('Value') . ':<input type="text" id="valuedeposit" name="valuedeposit" size="3" value="' . GETPOST('valuedeposit', 'int') . '"/>';
			}
			print '</td></tr></table>';

			print '</div></div>';
		}
	}
    */

	/* Not yet supported for supplier
	if ($societe->id > 0)
	{
		// Replacement
		if (empty($conf->global->INVOICE_DISABLE_REPLACEMENT))
		{
			// Type invoice
			$facids = $facturestatic->list_replacable_supplier_invoices($societe->id);
			if ($facids < 0) {
				dol_print_error($db, $facturestatic);
				exit();
			}
			$options = "";
			foreach ($facids as $facparam)
			{
				$options .= '<option value="' . $facparam ['id'] . '"';
				if ($facparam ['id'] == $_POST['fac_replacement'])
					$options .= ' selected';
				$options .= '>' . $facparam ['ref'];
				$options .= ' (' . $facturestatic->LibStatut(0, $facparam ['status']) . ')';
				$options .= '</option>';
			}

			print '<!-- replacement line -->';
			print '<div class="tagtr listofinvoicetype"><div class="tagtd listofinvoicetype">';
			$tmp='<input type="radio" name="type" id="radio_replacement" value="1"' . (GETPOST('type') == 1 ? ' checked' : '');
			if (! $options) $tmp.=' disabled';
			$tmp.='> ';
			print '<script type="text/javascript" language="javascript">
			jQuery(document).ready(function() {
				jQuery("#fac_replacement").change(function() {
					jQuery("#radio_replacement").prop("checked", true);
				});
			});
			</script>';
			$text = $tmp.$langs->trans("InvoiceReplacementAsk") . ' ';
			$text .= '<select class="flat" name="fac_replacement" id="fac_replacement"';
			if (! $options)
				$text .= ' disabled';
			$text .= '>';
			if ($options) {
				$text .= '<option value="-1">&nbsp;</option>';
				$text .= $options;
			} else {
				$text .= '<option value="-1">' . $langs->trans("NoReplacableInvoice") . '</option>';
			}
			$text .= '</select>';
			$desc = $form->textwithpicto($text, $langs->transnoentities("InvoiceReplacementDesc"), 1, 'help', '', 0, 3);
			print $desc;
			print '</div></div>';
		}
	}
	else
	{
		print '<div class="tagtr listofinvoicetype"><div class="tagtd listofinvoicetype">';
		$tmp='<input type="radio" name="type" id="radio_replacement" value="0" disabled> ';
		$text = $tmp.$langs->trans("InvoiceReplacement") . ' ';
		$text.= '('.$langs->trans("YouMustCreateInvoiceFromSupplierThird").') ';
		$desc = $form->textwithpicto($text, $langs->transnoentities("InvoiceReplacementDesc"), 1, 'help', '', 0, 3);
		print $desc;
		print '</div></div>';
	}
	*/

	if (empty($origin))
	{
		if ($societe->id > 0)
		{
			// Credit note
			if (empty($conf->global->INVOICE_DISABLE_CREDIT_NOTE))
			{
				// Show link for credit note
				$facids = $facturestatic->list_qualified_avoir_supplier_invoices($societe->id);
				if ($facids < 0)
				{
					dol_print_error($db, $facturestatic);
					exit;
				}
				$optionsav = "";
				$newinvoice_static = new FactureFournisseur($db);
				foreach ($facids as $key => $valarray)
				{
					$newinvoice_static->id = $key;
					$newinvoice_static->ref = $valarray ['ref'];
					$newinvoice_static->statut = $valarray ['status'];
					$newinvoice_static->type = $valarray ['type'];
					$newinvoice_static->paye = $valarray ['paye'];

					$optionsav .= '<option value="'.$key.'"';
					if ($key == GETPOST('fac_avoir', 'int'))
						$optionsav .= ' selected';
					$optionsav .= '>';
					$optionsav .= $newinvoice_static->ref;
					$optionsav .= ' ('.$newinvoice_static->getLibStatut(1, $valarray ['paymentornot']).')';
					$optionsav .= '</option>';
				}

				print '<div class="tagtr listofinvoicetype"><div class="tagtd listofinvoicetype">';
				$tmp = '<input type="radio" id="radio_creditnote" name="type" value="2"'.(GETPOST('type') == 2 ? ' checked' : '');
				if (!$optionsav) $tmp .= ' disabled';
				$tmp .= '> ';
				// Show credit note options only if we checked credit note
				print '<script type="text/javascript" language="javascript">
   				jQuery(document).ready(function() {
   					if (! jQuery("#radio_creditnote").is(":checked"))
   					{
   						jQuery("#credit_note_options").hide();
   					}
   					jQuery("#radio_creditnote").click(function() {
   						jQuery("#credit_note_options").show();
   					});
   					jQuery("#radio_standard, #radio_replacement, #radio_deposit").click(function() {
   						jQuery("#credit_note_options").hide();
   					});
   				});
   				</script>';
				$text = $tmp.$langs->transnoentities("InvoiceAvoirAsk").' ';
				// $text.='<input type="text" value="">';
				$text .= '<select class="flat valignmiddle" name="fac_avoir" id="fac_avoir"';
				if (!$optionsav)
					$text .= ' disabled';
				$text .= '>';
				if ($optionsav) {
					$text .= '<option value="-1"></option>';
					$text .= $optionsav;
				} else {
					$text .= '<option value="-1">'.$langs->trans("NoInvoiceToCorrect").'</option>';
				}
				$text .= '</select>';
				$desc = $form->textwithpicto($text, $langs->transnoentities("InvoiceAvoirDesc"), 1, 'help', '', 0, 3);
				print $desc;

				print '<div id="credit_note_options" class="clearboth">';
				print '&nbsp;&nbsp;&nbsp; <input type="checkbox" name="invoiceAvoirWithLines" id="invoiceAvoirWithLines" value="1" onclick="if($(this).is(\':checked\') ) { $(\'#radio_creditnote\').prop(\'checked\', true); $(\'#invoiceAvoirWithPaymentRestAmount\').removeAttr(\'checked\');   }" '.(GETPOST('invoiceAvoirWithLines', 'int') > 0 ? 'checked' : '').' /> ';
				print '<label for="invoiceAvoirWithLines">'.$langs->trans('invoiceAvoirWithLines')."</label>";
				print '<br>&nbsp;&nbsp;&nbsp; <input type="checkbox" name="invoiceAvoirWithPaymentRestAmount" id="invoiceAvoirWithPaymentRestAmount" value="1" onclick="if($(this).is(\':checked\') ) { $(\'#radio_creditnote\').prop(\'checked\', true);  $(\'#invoiceAvoirWithLines\').removeAttr(\'checked\');   }" '.(GETPOST('invoiceAvoirWithPaymentRestAmount', 'int') > 0 ? 'checked' : '').' /> ';
				print '<label for="invoiceAvoirWithPaymentRestAmount">'.$langs->trans('invoiceAvoirWithPaymentRestAmount')."</label>";
				print '</div>';

				print '</div></div>';
			}
		}
		else
		{
			print '<div class="tagtr listofinvoicetype"><div class="tagtd listofinvoicetype">';
			$tmp = '<input type="radio" name="type" id="radio_creditnote" value="0" disabled> ';
			$text = $tmp.$langs->trans("InvoiceAvoir").' ';
			$text .= '('.$langs->trans("YouMustCreateInvoiceFromSupplierThird").') ';
			$desc = $form->textwithpicto($text, $langs->transnoentities("InvoiceAvoirDesc"), 1, 'help', '', 0, 3);
			print $desc;
			print '</div></div>'."\n";
		}
	}

	print '</div>';

	print '</td></tr>';

	if ($societe->id > 0)
	{
		// Discounts for third party
		print '<tr><td>'.$langs->trans('Discounts').'</td><td>';

		$thirdparty = $societe;
		$discount_type = 1;
		$backtopage = urlencode($_SERVER["PHP_SELF"].'?socid='.$societe->id.'&action='.$action.'&origin='.GETPOST('origin').'&originid='.GETPOST('originid'));
		include DOL_DOCUMENT_ROOT.'/core/tpl/object_discounts.tpl.php';

		print '</td></tr>';
	}

	// Label
	print '<tr><td>'.$langs->trans('Label').'</td><td><input class="minwidth200" name="label" value="'.dol_escape_htmltag(GETPOST('label')).'" type="text"></td></tr>';

	// Date invoice
	print '<tr><td class="fieldrequired">'.$langs->trans('DateInvoice').'</td><td>';
	print $form->selectDate($dateinvoice, '', '', '', '', "add", 1, 1);
	print '</td></tr>';

	// Due date
	print '<tr><td>'.$langs->trans('DateMaxPayment').'</td><td>';
	print $form->selectDate($datedue, 'ech', '', '', '', "add", 1, 1);
	print '</td></tr>';

	// Payment term
	print '<tr><td class="nowrap">'.$langs->trans('PaymentConditionsShort').'</td><td>';
	$form->select_conditions_paiements(GETPOSTISSET('cond_reglement_id') ?GETPOST('cond_reglement_id', 'int') : $cond_reglement_id, 'cond_reglement_id');
	print '</td></tr>';

	// Payment mode
	print '<tr><td>'.$langs->trans('PaymentMode').'</td><td>';
	$form->select_types_paiements(GETPOSTISSET('mode_reglement_id') ?GETPOST('mode_reglement_id', 'int') : $mode_reglement_id, 'mode_reglement_id', 'DBIT');
	print '</td></tr>';

	// Bank Account
	print '<tr><td>'.$langs->trans('BankAccount').'</td><td>';
	$form->select_comptes((GETPOSTISSET('fk_account') ?GETPOST('fk_account', 'alpha') : $fk_account), 'fk_account', 0, '', 1);
	print '</td></tr>';

	// Multicurrency
	if (!empty($conf->multicurrency->enabled))
	{
		print '<tr>';
		print '<td>'.$form->editfieldkey('Currency', 'multicurrency_code', '', $object, 0).'</td>';
		print '<td class="maxwidthonsmartphone">';
		print $form->selectMultiCurrency((GETPOSTISSET('multicurrency_code') ?GETPOST('multicurrency_code', 'alpha') : $currency_code), 'multicurrency_code');
		print '</td></tr>';
	}

	// Project
	if (!empty($conf->projet->enabled))
	{
		$formproject = new FormProjets($db);

		$langs->load('projects');
		print '<tr><td>'.$langs->trans('Project').'</td><td>';
		$formproject->select_projects((empty($conf->global->PROJECT_CAN_ALWAYS_LINK_TO_ALL_SUPPLIERS) ? $societe->id : -1), $projectid, 'projectid', 0, 0, 1, 1);
		print '</td></tr>';
	}

	// Incoterms
	if (!empty($conf->incoterm->enabled))
	{
		print '<tr>';
		print '<td><label for="incoterm_id">'.$form->textwithpicto($langs->trans("IncotermLabel"), $objectsrc->label_incoterms, 1).'</label></td>';
		print '<td colspan="3" class="maxwidthonsmartphone">';
		print $form->select_incoterms(GETPOSTISSET('incoterm_id') ? GETPOST('incoterm_id', 'alphanohtml') : (!empty($objectsrc->fk_incoterms) ? $objectsrc->fk_incoterms : ''), GETPOSTISSET('location_incoterms') ? GETPOST('location_incoterms', 'alphanohtml') : (!empty($objectsrc->location_incoterms) ? $objectsrc->location_incoterms : ''));
		print '</td></tr>';
	}

	// Public note
	print '<tr><td>'.$langs->trans('NotePublic').'</td>';
	print '<td>';
	$note_public = $object->getDefaultCreateValueFor('note_public');
	if (empty($note_public))$note_public = $objectsrc->note_public;
	$doleditor = new DolEditor('note_public', (GETPOSTISSET('note_public') ?GETPOST('note_public', 'none') : $note_public), '', 80, 'dolibarr_notes', 'In', 0, false, true, ROWS_3, '90%');
	print $doleditor->Create(1);
	print '</td>';
    // print '<td><textarea name="note" wrap="soft" cols="60" rows="'.ROWS_5.'"></textarea></td>';
	print '</tr>';

	// Private note
	print '<tr><td>'.$langs->trans('NotePrivate').'</td>';
	print '<td>';
	$note_private = $object->getDefaultCreateValueFor('note_private');
	if (empty($note_private))$note_private = $objectsrc->note_private;

	$doleditor = new DolEditor('note_private', (GETPOSTISSET('note_private') ?GETPOST('note_private', 'none') : $note_private), '', 80, 'dolibarr_notes', 'In', 0, false, true, ROWS_3, '90%');
	print $doleditor->Create(1);
	print '</td>';
	// print '<td><textarea name="note" wrap="soft" cols="60" rows="'.ROWS_5.'"></textarea></td>';
	print '</tr>';

	if (empty($reshook))
	{
		print $object->showOptionals($extrafields, 'edit');
	}

	if (is_object($objectsrc))
	{
		print "\n<!-- ".$classname." info -->";
		print "\n";
		print '<input type="hidden" name="amount"         value="'.$objectsrc->total_ht.'">'."\n";
		print '<input type="hidden" name="total"          value="'.$objectsrc->total_ttc.'">'."\n";
		print '<input type="hidden" name="tva"            value="'.$objectsrc->total_tva.'">'."\n";
		print '<input type="hidden" name="origin"         value="'.$objectsrc->element.'">';
		print '<input type="hidden" name="originid"       value="'.$objectsrc->id.'">';

		$txt = $langs->trans($classname);
		if ($classname == 'CommandeFournisseur') {
			$langs->load('orders');
			$txt = $langs->trans("SupplierOrder");
		}
		print '<tr><td>'.$txt.'</td><td>'.$objectsrc->getNomUrl(1);
		// We check if Origin document (id and type is known) has already at least one invoice attached to it
		$objectsrc->fetchObjectLinked($originid, $origin, '', 'invoice_supplier');

		$invoice_supplier = $objectsrc->linkedObjects['invoice_supplier'];

		// count function need a array as argument (Note: the array must implement Countable too)
		if (is_array($invoice_supplier))
		{
			$cntinvoice = count($invoice_supplier);

			if ($cntinvoice >= 1)
			{
				setEventMessages('WarningBillExist', null, 'warnings');
				echo ' ('.$langs->trans('LatestRelatedBill').end($invoice_supplier)->getNomUrl(1).')';
			}
		}

		echo '</td></tr>';
		print '<tr><td>'.$langs->trans('AmountHT').'</td><td>'.price($objectsrc->total_ht).'</td></tr>';
		print '<tr><td>'.$langs->trans('AmountVAT').'</td><td>'.price($objectsrc->total_tva)."</td></tr>";
		if ($mysoc->localtax1_assuj == "1" || $object->total_localtax1 != 0) //Localtax1
		{
			print '<tr><td>'.$langs->transcountry("AmountLT1", $mysoc->country_code).'</td><td>'.price($objectsrc->total_localtax1)."</td></tr>";
		}

		if ($mysoc->localtax2_assuj == "1" || $object->total_localtax2 != 0) //Localtax2
		{
			print '<tr><td>'.$langs->transcountry("AmountLT2", $mysoc->country_code).'</td><td>'.price($objectsrc->total_localtax2)."</td></tr>";
		}
		print '<tr><td>'.$langs->trans('AmountTTC').'</td><td>'.price($objectsrc->total_ttc)."</td></tr>";

		if (!empty($conf->multicurrency->enabled))
		{
			print '<tr><td>'.$langs->trans('MulticurrencyAmountHT').'</td><td>'.price($objectsrc->multicurrency_total_ht).'</td></tr>';
			print '<tr><td>'.$langs->trans('MulticurrencyAmountVAT').'</td><td>'.price($objectsrc->multicurrency_total_tva)."</td></tr>";
			print '<tr><td>'.$langs->trans('MulticurrencyAmountTTC').'</td><td>'.price($objectsrc->multicurrency_total_ttc)."</td></tr>";
		}
	}

	// Other options
	$parameters = array();
	$reshook = $hookmanager->executeHooks('formObjectOptions', $parameters, $object, $action); // Note that $action and $object may have been modified by hook
	print $hookmanager->resPrint;

	// Bouton "Create Draft"
	print "</table>\n";

	dol_fiche_end();

	print '<div class="center">';
	print '<input type="submit" class="button" name="bouton" value="'.$langs->trans('CreateDraft').'">';
	print '&nbsp;&nbsp;&nbsp;&nbsp;&nbsp;';
	print '<input type="button" class="button" value="'.$langs->trans("Cancel").'" onClick="javascript:history.go(-1)">';
	print '</div>';

	print "</form>\n";


	// Show origin lines
	if (is_object($objectsrc))
	{
		print '<br>';

		$title = $langs->trans('ProductsAndServices');
		print load_fiche_titre($title);

		print '<table class="noborder centpercent">';

		$objectsrc->printOriginLinesList();

		print '</table>';
	}
}
else
{
	if ($id > 0 || !empty($ref))
	{
		/* *************************************************************************** */
		/*                                                                             */
		/* Fiche en mode visu ou edition                                               */
		/*                                                                             */
		/* *************************************************************************** */

		$now = dol_now();

		$productstatic = new Product($db);

		$object->fetch($id, $ref);
		$result = $object->fetch_thirdparty();
		if ($result < 0) dol_print_error($db);

		$societe = new Fournisseur($db);
		$result = $societe->fetch($object->socid);
		if ($result < 0) dol_print_error($db);

		$totalpaye = $object->getSommePaiement();
		$totalcreditnotes = $object->getSumCreditNotesUsed();
		$totaldeposits = $object->getSumDepositsUsed();
		// print "totalpaye=".$totalpaye." totalcreditnotes=".$totalcreditnotes." totaldeposts=".$totaldeposits."
		// selleruserrevenuestamp=".$selleruserevenustamp;

		// We can also use bcadd to avoid pb with floating points
		// For example print 239.2 - 229.3 - 9.9; does not return 0.
		// $resteapayer=bcadd($object->total_ttc,$totalpaye,$conf->global->MAIN_MAX_DECIMALS_TOT);
		// $resteapayer=bcadd($resteapayer,$totalavoir,$conf->global->MAIN_MAX_DECIMALS_TOT);
		$resteapayer = price2num($object->total_ttc - $totalpaye - $totalcreditnotes - $totaldeposits, 'MT');

		if ($object->paye)
		{
			$resteapayer = 0;
		}
		$resteapayeraffiche = $resteapayer;

		if (!empty($conf->global->FACTURE_DEPOSITS_ARE_JUST_PAYMENTS)) {	// Never use this
			$filterabsolutediscount = "fk_invoice_supplier_source IS NULL"; // If we want deposit to be substracted to payments only and not to total of final invoice
			$filtercreditnote = "fk_invoice_supplier_source IS NOT NULL"; // If we want deposit to be substracted to payments only and not to total of final invoice
		} else {
			$filterabsolutediscount = "fk_invoice_supplier_source IS NULL OR (description LIKE '(DEPOSIT)%' AND description NOT LIKE '(EXCESS PAID)%')";
			$filtercreditnote = "fk_invoice_supplier_source IS NOT NULL AND (description NOT LIKE '(DEPOSIT)%' OR description LIKE '(EXCESS PAID)%')";
		}

		$absolute_discount = $societe->getAvailableDiscounts('', $filterabsolutediscount, 0, 1);
		$absolute_creditnote = $societe->getAvailableDiscounts('', $filtercreditnote, 0, 1);
		$absolute_discount = price2num($absolute_discount, 'MT');
		$absolute_creditnote = price2num($absolute_creditnote, 'MT');

		/*
         *	View card
         */
		$head = facturefourn_prepare_head($object);
		$titre = $langs->trans('SupplierInvoice');

		dol_fiche_head($head, 'card', $titre, -1, 'bill');

		$formconfirm = '';

		// Confirmation de la conversion de l'avoir en reduc
		if ($action == 'converttoreduc') {
			if ($object->type == FactureFournisseur::TYPE_STANDARD) $type_fac = 'ExcessPaid';
			elseif ($object->type == FactureFournisseur::TYPE_CREDIT_NOTE) $type_fac = 'CreditNote';
			elseif ($object->type == FactureFournisseur::TYPE_DEPOSIT) $type_fac = 'Deposit';
			$text = $langs->trans('ConfirmConvertToReducSupplier', strtolower($langs->transnoentities($type_fac)));
			$text .= '<br>'.$langs->trans('ConfirmConvertToReducSupplier2');
			$formconfirm = $form->formconfirm($_SERVER['PHP_SELF'].'?facid='.$object->id, $langs->trans('ConvertToReduc'), $text, 'confirm_converttoreduc', '', "yes", 2);
		}

		// Clone confirmation
		if ($action == 'clone')
		{
			// Create an array for form
			$formquestion = array(
			    array('type' => 'text', 'name' => 'newsupplierref', 'label' => $langs->trans("RefSupplier"), 'value' => $langs->trans("CopyOf").' '.$object->ref_supplier),
			    array('type' => 'date', 'name' => 'newdate', 'label' => $langs->trans("Date"), 'value' => dol_now())
			);
			// Ask confirmation to clone
			$formconfirm = $form->formconfirm($_SERVER["PHP_SELF"].'?id='.$object->id, $langs->trans('ToClone'), $langs->trans('ConfirmCloneInvoice', $object->ref), 'confirm_clone', $formquestion, 'yes', 1, 250);
		}

		// Confirmation de la validation
		if ($action == 'valid')
		{
			 // on verifie si l'objet est en numerotation provisoire
			$objectref = substr($object->ref, 1, 4);
			if ($objectref == 'PROV')
			{
				$savdate = $object->date;
				$numref = $object->getNextNumRef($societe);
			}
			else
			{
				$numref = $object->ref;
			}

			$text = $langs->trans('ConfirmValidateBill', $numref);
			/*if (! empty($conf->notification->enabled))
            {
            	require_once DOL_DOCUMENT_ROOT .'/core/class/notify.class.php';
            	$notify=new Notify($db);
            	$text.='<br>';
            	$text.=$notify->confirmMessage('BILL_SUPPLIER_VALIDATE',$object->socid, $object);
            }*/
			$formquestion = array();

			$qualified_for_stock_change = 0;
			if (empty($conf->global->STOCK_SUPPORTS_SERVICES))
			{
				$qualified_for_stock_change = $object->hasProductsOrServices(2);
			}
			else
			{
				$qualified_for_stock_change = $object->hasProductsOrServices(1);
			}

            if (!empty($conf->stock->enabled) && !empty($conf->global->STOCK_CALCULATE_ON_SUPPLIER_BILL) && $qualified_for_stock_change)
            {
                $langs->load("stocks");
                require_once DOL_DOCUMENT_ROOT.'/product/class/html.formproduct.class.php';
                $formproduct = new FormProduct($db);
                $warehouse = new Entrepot($db);
                $warehouse_array = $warehouse->list_array();
                if (count($warehouse_array) == 1) {
                    $label = $object->type == FactureFournisseur::TYPE_CREDIT_NOTE ? $langs->trans("WarehouseForStockDecrease", current($warehouse_array)) : $langs->trans("WarehouseForStockIncrease", current($warehouse_array));
                    $value = '<input type="hidden" id="idwarehouse" name="idwarehouse" value="'.key($warehouse_array).'">';
                } else {
                    $label = $object->type == FactureFournisseur::TYPE_CREDIT_NOTE ? $langs->trans("SelectWarehouseForStockDecrease") : $langs->trans("SelectWarehouseForStockIncrease");
                    $value = $formproduct->selectWarehouses(GETPOST('idwarehouse') ?GETPOST('idwarehouse') : 'ifone', 'idwarehouse', '', 1);
                }
                $formquestion = array(
                    array('type' => 'other', 'name' => 'idwarehouse', 'label' => $label, 'value' => $value)
                );
            }

			$formconfirm = $form->formconfirm($_SERVER["PHP_SELF"].'?id='.$object->id, $langs->trans('ValidateBill'), $text, 'confirm_valid', $formquestion, 1, 1);
        }

        // Confirmation edit (back to draft)
        if ($action == 'edit')
        {
            $formquestion = array();

            $qualified_for_stock_change = 0;
            if (empty($conf->global->STOCK_SUPPORTS_SERVICES))
            {
                $qualified_for_stock_change = $object->hasProductsOrServices(2);
            }
            else
            {
                $qualified_for_stock_change = $object->hasProductsOrServices(1);
            }
            if (!empty($conf->stock->enabled) && !empty($conf->global->STOCK_CALCULATE_ON_SUPPLIER_BILL) && $qualified_for_stock_change)
            {
                $langs->load("stocks");
                require_once DOL_DOCUMENT_ROOT.'/product/class/html.formproduct.class.php';
                $formproduct = new FormProduct($db);
                $warehouse = new Entrepot($db);
                $warehouse_array = $warehouse->list_array();
                if (count($warehouse_array) == 1) {
                    $label = $object->type == FactureFournisseur::TYPE_CREDIT_NOTE ? $langs->trans("WarehouseForStockIncrease", current($warehouse_array)) : $langs->trans("WarehouseForStockDecrease", current($warehouse_array));
                    $value = '<input type="hidden" id="idwarehouse" name="idwarehouse" value="'.key($warehouse_array).'">';
                } else {
                    $label = $object->type == FactureFournisseur::TYPE_CREDIT_NOTE ? $langs->trans("SelectWarehouseForStockIncrease") : $langs->trans("SelectWarehouseForStockDecrease");
                    $value = $formproduct->selectWarehouses(GETPOST('idwarehouse') ?GETPOST('idwarehouse') : 'ifone', 'idwarehouse', '', 1);
                }
                $formquestion = array(
                    array('type' => 'other', 'name' => 'idwarehouse', 'label' => $label, 'value' => $value)
                );
            }
            $formconfirm = $form->formconfirm($_SERVER["PHP_SELF"].'?id='.$object->id, $langs->trans('UnvalidateBill'), $langs->trans('ConfirmUnvalidateBill', $object->ref), 'confirm_edit', $formquestion, 1, 1);
		}

		// Confirmation set paid
		if ($action == 'paid')
		{
			$formconfirm = $form->formconfirm($_SERVER["PHP_SELF"].'?id='.$object->id, $langs->trans('ClassifyPaid'), $langs->trans('ConfirmClassifyPaidBill', $object->ref), 'confirm_paid', '', 0, 1);
		}

		// Confirmation de la suppression de la facture fournisseur
		if ($action == 'delete')
		{
			$formconfirm = $form->formconfirm($_SERVER["PHP_SELF"].'?id='.$object->id, $langs->trans('DeleteBill'), $langs->trans('ConfirmDeleteBill'), 'confirm_delete', '', 0, 1);
		}
		if ($action == 'deletepaiement')
		{
			$payment_id = GETPOST('paiement_id');
			$formconfirm = $form->formconfirm($_SERVER["PHP_SELF"].'?id='.$object->id.'&paiement_id='.$payment_id, $langs->trans('DeletePayment'), $langs->trans('ConfirmDeletePayment'), 'confirm_delete_paiement', '', 0, 1);
		}

	   	// Confirmation to delete line
		if ($action == 'ask_deleteline')
		{
			$formconfirm = $form->formconfirm($_SERVER["PHP_SELF"].'?id='.$object->id.'&lineid='.$lineid, $langs->trans('DeleteProductLine'), $langs->trans('ConfirmDeleteProductLine'), 'confirm_deleteline', '', 0, 1);
		}

		if (!$formconfirm)
		{
			$parameters = array('lineid'=>$lineid);
			$reshook = $hookmanager->executeHooks('formConfirm', $parameters, $object, $action); // Note that $action and $object may have been modified by hook
			if (empty($reshook)) $formconfirm .= $hookmanager->resPrint;
			elseif ($reshook > 0) $formconfirm = $hookmanager->resPrint;
		}

		// Print form confirm
		print $formconfirm;


        // Supplier invoice card
        $linkback = '<a href="'.DOL_URL_ROOT.'/fourn/facture/list.php?restore_lastsearch_values=1'.(!empty($socid) ? '&socid='.$socid : '').'">'.$langs->trans("BackToList").'</a>';

    	$morehtmlref = '<div class="refidno">';
    	// Ref supplier
    	$morehtmlref .= $form->editfieldkey("RefSupplier", 'ref_supplier', $object->ref_supplier, $object, $user->rights->fournisseur->facture->creer, 'string', '', 0, 1);
    	$morehtmlref .= $form->editfieldval("RefSupplier", 'ref_supplier', $object->ref_supplier, $object, $user->rights->fournisseur->facture->creer, 'string', '', null, null, '', 1);
    	// Thirdparty
    	$morehtmlref .= '<br>'.$langs->trans('ThirdParty').' : '.$object->thirdparty->getNomUrl(1);
    	if (empty($conf->global->MAIN_DISABLE_OTHER_LINK) && $object->thirdparty->id > 0) $morehtmlref .= ' (<a href="'.DOL_URL_ROOT.'/fourn/facture/list.php?socid='.$object->thirdparty->id.'&search_company='.urlencode($object->thirdparty->name).'">'.$langs->trans("OtherBills").'</a>)';
    	// Project
    	if (!empty($conf->projet->enabled))
    	{
    	    $langs->load("projects");
    	    $morehtmlref .= '<br>'.$langs->trans('Project').' ';
    	    if ($user->rights->fournisseur->facture->creer)
    	    {
                if ($action != 'classify') {
                    $morehtmlref .= '<a class="editfielda" href="'.$_SERVER['PHP_SELF'].'?action=classify&amp;id='.$object->id.'">'.img_edit($langs->transnoentitiesnoconv('SetProject')).'</a> : ';
                }
                if ($action == 'classify') {
                    //$morehtmlref.=$form->form_project($_SERVER['PHP_SELF'] . '?id=' . $object->id, $object->socid, $object->fk_project, 'projectid', 0, 0, 1, 1);
                    $morehtmlref .= '<form method="post" action="'.$_SERVER['PHP_SELF'].'?id='.$object->id.'">';
                    $morehtmlref .= '<input type="hidden" name="action" value="classin">';
                    $morehtmlref .= '<input type="hidden" name="token" value="'.$_SESSION['newtoken'].'">';
                    $morehtmlref .= $formproject->select_projects((empty($conf->global->PROJECT_CAN_ALWAYS_LINK_TO_ALL_SUPPLIERS) ? $object->socid : -1), $object->fk_project, 'projectid', $maxlength, 0, 1, 0, 1, 0, 0, '', 1);
                    $morehtmlref .= '<input type="submit" class="button valignmiddle" value="'.$langs->trans("Modify").'">';
                    $morehtmlref .= '</form>';
                } else {
                    $morehtmlref .= $form->form_project($_SERVER['PHP_SELF'].'?id='.$object->id, $object->socid, $object->fk_project, 'none', 0, 0, 0, 1);
                }
    	    } else {
    	        if (!empty($object->fk_project)) {
    	            $proj = new Project($db);
    	            $proj->fetch($object->fk_project);
    	            $morehtmlref .= '<a href="'.DOL_URL_ROOT.'/projet/card.php?id='.$object->fk_project.'" title="'.$langs->trans('ShowProject').'">';
    	            $morehtmlref .= $proj->ref;
    	            $morehtmlref .= '</a>';
    	        } else {
    	            $morehtmlref .= '';
    	        }
    	    }
    	}
    	$morehtmlref .= '</div>';

    	$object->totalpaye = $totalpaye; // To give a chance to dol_banner_tab to use already paid amount to show correct status

    	dol_banner_tab($object, 'ref', $linkback, 1, 'ref', 'ref', $morehtmlref);

    	print '<div class="fichecenter">';
    	print '<div class="fichehalfleft">';
    	print '<div class="underbanner clearboth"></div>';

    	print '<table class="border tableforfield" width="100%">';

        // Type
        print '<tr><td class="titlefield">'.$langs->trans('Type').'</td><td>';
        print $object->getLibType();
        if ($object->type == FactureFournisseur::TYPE_REPLACEMENT)
        {
            $facreplaced = new FactureFournisseur($db);
            $facreplaced->fetch($object->fk_facture_source);
            print ' ('.$langs->transnoentities("ReplaceInvoice", $facreplaced->getNomUrl(1)).')';
        }
        if ($object->type == FactureFournisseur::TYPE_CREDIT_NOTE)
        {
            $facusing = new FactureFournisseur($db);
            $facusing->fetch($object->fk_facture_source);
            print ' ('.$langs->transnoentities("CorrectInvoice", $facusing->getNomUrl(1)).')';
        }

        $facidavoir = $object->getListIdAvoirFromInvoice();
        if (count($facidavoir) > 0)
        {
            print ' ('.$langs->transnoentities("InvoiceHasAvoir");
            $i = 0;
            foreach ($facidavoir as $id)
            {
                if ($i == 0) print ' ';
                else print ',';
                $facavoir = new FactureFournisseur($db);
                $facavoir->fetch($id);
                print $facavoir->getNomUrl(1);
            }
            print ')';
        }
        if (isset($facidnext) && $facidnext > 0)
        {
            $facthatreplace = new FactureFournisseur($db);
            $facthatreplace->fetch($facidnext);
            print ' ('.$langs->transnoentities("ReplacedByInvoice", $facthatreplace->getNomUrl(1)).')';
        }
        if ($object->type == FactureFournisseur::TYPE_CREDIT_NOTE || $object->type == FactureFournisseur::TYPE_DEPOSIT) {
            $discount = new DiscountAbsolute($db);
            $result = $discount->fetch(0, 0, $object->id);
            if ($result > 0) {
                print '. '.$langs->trans("CreditNoteConvertedIntoDiscount", $object->getLibType(1), $discount->getNomUrl(1, 'discount')).'<br>';
            }
        }
        print '</td></tr>';


        // Relative and absolute discounts
		print '<!-- Discounts --><tr><td>'.$langs->trans('Discounts');
		print '</td><td>';

		$thirdparty = $societe;
		$discount_type = 1;
		$backtopage = urlencode($_SERVER["PHP_SELF"].'?facid='.$object->id);
		include DOL_DOCUMENT_ROOT.'/core/tpl/object_discounts.tpl.php';

		print '</td></tr>';

        // Label
        print '<tr>';
        print '<td>'.$form->editfieldkey("Label", 'label', $object->label, $object, ($user->rights->fournisseur->facture->creer)).'</td>';
        print '<td>'.$form->editfieldval("Label", 'label', $object->label, $object, ($user->rights->fournisseur->facture->creer)).'</td>';
        print '</tr>';

	    $form_permission = ($object->statut < FactureFournisseur::STATUS_CLOSED) && $user->rights->fournisseur->facture->creer && ($object->getSommePaiement() <= 0);

        // Date
        print '<tr><td>'.$form->editfieldkey("DateInvoice", 'datef', $object->datep, $object, $form_permission, 'datepicker').'</td><td colspan="3">';
        print $form->editfieldval("Date", 'datef', $object->datep, $object, $form_permission, 'datepicker');
        print '</td>';

        // Due date
        print '<tr><td>'.$form->editfieldkey("DateMaxPayment", 'date_lim_reglement', $object->date_echeance, $object, $form_permission, 'datepicker').'</td><td colspan="3">';
        print $form->editfieldval("DateMaxPayment", 'date_lim_reglement', $object->date_echeance, $object, $form_permission, 'datepicker');
        if ($action != 'editdate_lim_reglement' && $object->hasDelay()) {
	        print img_warning($langs->trans('Late'));
        }
        print '</td>';

		// Default terms of the settlement
		$langs->load('bills');
		print '<tr><td class="nowrap">';
		print '<table width="100%" class="nobordernopadding"><tr><td class="nowrap">';
		print $langs->trans('PaymentConditions');
		print '<td>';
		if ($action != 'editconditions' && $user->rights->fournisseur->facture->creer) {
			print '<td class="right"><a class="editfielda" href="'.$_SERVER["PHP_SELF"].'?action=editconditions&amp;id='.$object->id.'">'.img_edit($langs->trans('SetConditions'), 1).'</a></td>';
		}
		print '</tr></table>';
		print '</td><td colspan="2">';
		if ($action == 'editconditions')
		{
			$form->form_conditions_reglement($_SERVER['PHP_SELF'].'?id='.$object->id, $object->cond_reglement_id, 'cond_reglement_id');
		}
		else
		{
			$form->form_conditions_reglement($_SERVER['PHP_SELF'].'?id='.$object->id, $object->cond_reglement_id, 'none');
		}
		print "</td>";
		print '</tr>';

		// Mode of payment
		$langs->load('bills');
		print '<tr><td class="nowrap">';
		print '<table width="100%" class="nobordernopadding"><tr><td class="nowrap">';
		print $langs->trans('PaymentMode');
		print '</td>';
		if ($action != 'editmode' && $user->rights->fournisseur->facture->creer) {
			print '<td class="right"><a class="editfielda" href="'.$_SERVER["PHP_SELF"].'?action=editmode&amp;id='.$object->id.'">'.img_edit($langs->trans('SetMode'), 1).'</a></td>';
		}
		print '</tr></table>';
		print '</td><td colspan="2">';
		if ($action == 'editmode')
		{
			$form->form_modes_reglement($_SERVER['PHP_SELF'].'?id='.$object->id, $object->mode_reglement_id, 'mode_reglement_id', 'DBIT', 1, 1);
		}
		else
		{
			$form->form_modes_reglement($_SERVER['PHP_SELF'].'?id='.$object->id, $object->mode_reglement_id, 'none');
		}
		print '</td></tr>';

		// Multicurrency
		if (!empty($conf->multicurrency->enabled))
		{
			// Multicurrency code
			print '<tr>';
			print '<td>';
			print '<table class="nobordernopadding" width="100%"><tr><td>';
			print $form->editfieldkey('Currency', 'multicurrency_code', '', $object, 0);
			print '</td>';
			if ($action != 'editmulticurrencycode' && $object->statut == $object::STATUS_DRAFT)
				print '<td class="right"><a class="editfielda" href="'.$_SERVER["PHP_SELF"].'?action=editmulticurrencycode&amp;id='.$object->id.'">'.img_edit($langs->transnoentitiesnoconv('SetMultiCurrencyCode'), 1).'</a></td>';
			print '</tr></table>';
			print '</td><td colspan="3">';
			if ($action == 'editmulticurrencycode') {
				$form->form_multicurrency_code($_SERVER['PHP_SELF'].'?id='.$object->id, $object->multicurrency_code, 'multicurrency_code');
			} else {
				$form->form_multicurrency_code($_SERVER['PHP_SELF'].'?id='.$object->id, $object->multicurrency_code, 'none');
			}
			print '</td></tr>';

			// Multicurrency rate
			if ($object->multicurrency_code != $conf->currency || $object->multicurrency_tx != 1)
			{
				print '<tr>';
				print '<td>';
				print '<table class="nobordernopadding" width="100%"><tr><td>';
				print $form->editfieldkey('CurrencyRate', 'multicurrency_tx', '', $object, 0);
				print '</td>';
				if ($action != 'editmulticurrencyrate' && $object->statut == $object::STATUS_DRAFT && $object->multicurrency_code && $object->multicurrency_code != $conf->currency)
					print '<td class="right"><a class="editfielda" href="'.$_SERVER["PHP_SELF"].'?action=editmulticurrencyrate&amp;id='.$object->id.'">'.img_edit($langs->transnoentitiesnoconv('SetMultiCurrencyCode'), 1).'</a></td>';
				print '</tr></table>';
				print '</td><td colspan="3">';
				if ($action == 'editmulticurrencyrate' || $action == 'actualizemulticurrencyrate') {
					if ($action == 'actualizemulticurrencyrate') {
						list($object->fk_multicurrency, $object->multicurrency_tx) = MultiCurrency::getIdAndTxFromCode($object->db, $object->multicurrency_code);
					}
					$form->form_multicurrency_rate($_SERVER['PHP_SELF'].'?id='.$object->id, $object->multicurrency_tx, 'multicurrency_tx', $object->multicurrency_code);
				} else {
					$form->form_multicurrency_rate($_SERVER['PHP_SELF'].'?id='.$object->id, $object->multicurrency_tx, 'none', $object->multicurrency_code);
					if ($object->statut == $object::STATUS_DRAFT && $object->multicurrency_code && $object->multicurrency_code != $conf->currency) {
						print '<div class="inline-block"> &nbsp; &nbsp; &nbsp; &nbsp; ';
						print '<a href="'.$_SERVER["PHP_SELF"].'?id='.$object->id.'&action=actualizemulticurrencyrate">'.$langs->trans("ActualizeCurrency").'</a>';
						print '</div>';
					}
				}
				print '</td></tr>';
			}
		}

		// Bank Account
		print '<tr><td class="nowrap">';
		print '<table width="100%" class="nobordernopadding"><tr><td class="nowrap">';
		print $langs->trans('BankAccount');
		print '<td>';
		if ($action != 'editbankaccount' && $user->rights->fournisseur->facture->creer)
			print '<td class="right"><a class="editfielda" href="'.$_SERVER["PHP_SELF"].'?action=editbankaccount&amp;id='.$object->id.'">'.img_edit($langs->trans('SetBankAccount'), 1).'</a></td>';
		print '</tr></table>';
		print '</td><td colspan="3">';
		if ($action == 'editbankaccount') {
			$form->formSelectAccount($_SERVER['PHP_SELF'].'?id='.$object->id, $object->fk_account, 'fk_account', 1);
		} else {
			 $form->formSelectAccount($_SERVER['PHP_SELF'].'?id='.$object->id, $object->fk_account, 'none');
		}
		print "</td>";
		print '</tr>';

		// Incoterms
		if (!empty($conf->incoterm->enabled))
		{
			print '<tr><td>';
			print '<table width="100%" class="nobordernopadding"><tr><td>';
			print $langs->trans('IncotermLabel');
			print '<td><td class="right">';
			if ($user->rights->fournisseur->facture->creer) print '<a class="editfielda" href="'.DOL_URL_ROOT.'/fourn/facture/card.php?facid='.$object->id.'&action=editincoterm">'.img_edit().'</a>';
			else print '&nbsp;';
			print '</td></tr></table>';
			print '</td>';
			print '<td colspan="3">';
			if ($action != 'editincoterm')
			{
				print $form->textwithpicto($object->display_incoterms(), $object->label_incoterms, 1);
			}
			else
			{
				print $form->select_incoterms((!empty($object->fk_incoterms) ? $object->fk_incoterms : ''), (!empty($object->location_incoterms) ? $object->location_incoterms : ''), $_SERVER['PHP_SELF'].'?id='.$object->id);
			}
			print '</td></tr>';
		}

		// Other attributes
		$cols = 2;
		include DOL_DOCUMENT_ROOT.'/core/tpl/extrafields_view.tpl.php';

		print '</table>';

		print '</div>';
		print '<div class="fichehalfright">';
		print '<div class="ficheaddleft">';
		print '<div class="underbanner clearboth"></div>';

		print '<table class="border tableforfield centpercent">';

		if (!empty($conf->multicurrency->enabled) && ($object->multicurrency_code != $conf->currency))
		{
			// Multicurrency Amount HT
			print '<tr><td class="titlefieldmiddle">'.$form->editfieldkey('MulticurrencyAmountHT', 'multicurrency_total_ht', '', $object, 0).'</td>';
			print '<td class="nowrap">'.price($object->multicurrency_total_ht, '', $langs, 0, - 1, - 1, (!empty($object->multicurrency_code) ? $object->multicurrency_code : $conf->currency)).'</td>';
			print '</tr>';

			// Multicurrency Amount VAT
			print '<tr><td>'.$form->editfieldkey('MulticurrencyAmountVAT', 'multicurrency_total_tva', '', $object, 0).'</td>';
			print '<td>'.price($object->multicurrency_total_tva, '', $langs, 0, - 1, - 1, (!empty($object->multicurrency_code) ? $object->multicurrency_code : $conf->currency)).'</td>';
			print '</tr>';

			// Multicurrency Amount TTC
			print '<tr><td height="10">'.$form->editfieldkey('MulticurrencyAmountTTC', 'multicurrency_total_ttc', '', $object, 0).'</td>';
			print '<td>'.price($object->multicurrency_total_ttc, '', $langs, 0, - 1, - 1, (!empty($object->multicurrency_code) ? $object->multicurrency_code : $conf->currency)).'</td>';
			print '</tr>';
		}

		// Amount
		print '<tr><td class="titlefield">'.$langs->trans('AmountHT').'</td><td>'.price($object->total_ht, 1, $langs, 0, -1, -1, $conf->currency).'</td></tr>';
		print '<tr><td>'.$langs->trans('AmountVAT').'</td><td>'.price($object->total_tva, 1, $langs, 0, -1, -1, $conf->currency).'<div class="inline-block"> &nbsp; &nbsp; &nbsp; &nbsp; ';
		if (GETPOST('calculationrule')) $calculationrule = GETPOST('calculationrule', 'alpha');
		else $calculationrule = (empty($conf->global->MAIN_ROUNDOFTOTAL_NOT_TOTALOFROUND) ? 'totalofround' : 'roundoftotal');
		if ($calculationrule == 'totalofround') $calculationrulenum = 1;
		else  $calculationrulenum = 2;
		// Show link for "recalculate"
<<<<<<< HEAD
		if (empty($object->getVentilExportCompta())) {
=======
		if ($object->getVentilExportCompta() == 0) {
>>>>>>> c7aaed12
			$s = $langs->trans("ReCalculate").' ';
			$s .= '<a href="'.$_SERVER["PHP_SELF"].'?id='.$object->id.'&action=calculate&calculationrule=totalofround">'.$langs->trans("Mode1").'</a>';
			$s .= ' / ';
			$s .= '<a href="'.$_SERVER["PHP_SELF"].'?id='.$object->id.'&action=calculate&calculationrule=roundoftotal">'.$langs->trans("Mode2").'</a>';
			print $form->textwithtooltip($s, $langs->trans("CalculationRuleDesc", $calculationrulenum).'<br>'.$langs->trans("CalculationRuleDescSupplier"), 2, 1, img_picto('', 'help'));
		}
		print '</div></td></tr>';

		// Amount Local Taxes
		//TODO: Place into a function to control showing by country or study better option
		if ($societe->localtax1_assuj == "1") //Localtax1
		{
			print '<tr><td>'.$langs->transcountry("AmountLT1", $societe->country_code).'</td>';
			print '<td>'.price($object->total_localtax1, 1, $langs, 0, -1, -1, $conf->currency).'</td>';
			print '</tr>';
		}
		if ($societe->localtax2_assuj == "1") //Localtax2
		{
			print '<tr><td>'.$langs->transcountry("AmountLT2", $societe->country_code).'</td>';
			print '<td>'.price($object->total_localtax2, 1, $langs, 0, -1, -1, $conf->currency).'</td>';
			print '</tr>';
		}
		print '<tr><td>'.$langs->trans('AmountTTC').'</td><td colspan="3">'.price($object->total_ttc, 1, $langs, 0, -1, -1, $conf->currency).'</td></tr>';

		print '</table>';

		/*
    	 * List of payments
    	 */

		$totalpaye = 0;

		$sign = 1;
		if ($object->type == FactureFournisseur::TYPE_CREDIT_NOTE) $sign = - 1;

		$nbrows = 9; $nbcols = 3;
		if (!empty($conf->projet->enabled)) $nbrows++;
		if (!empty($conf->banque->enabled)) { $nbrows++; $nbcols++; }
		if (!empty($conf->incoterm->enabled)) $nbrows++;
		if (!empty($conf->multicurrency->enabled)) $nbrows += 5;

		// Local taxes
		if ($societe->localtax1_assuj == "1") $nbrows++;
		if ($societe->localtax2_assuj == "1") $nbrows++;

		$sql = 'SELECT p.datep as dp, p.ref, p.num_paiement, p.rowid, p.fk_bank,';
		$sql .= ' c.id as paiement_type,';
		$sql .= ' pf.amount,';
		$sql .= ' ba.rowid as baid, ba.ref as baref, ba.label, ba.number as banumber, ba.account_number, ba.fk_accountancy_journal';
		$sql .= ' FROM '.MAIN_DB_PREFIX.'paiementfourn as p';
		$sql .= ' LEFT JOIN '.MAIN_DB_PREFIX.'bank as b ON p.fk_bank = b.rowid';
		$sql .= ' LEFT JOIN '.MAIN_DB_PREFIX.'bank_account as ba ON b.fk_account = ba.rowid';
		$sql .= ' LEFT JOIN '.MAIN_DB_PREFIX.'c_paiement as c ON p.fk_paiement = c.id';
		$sql .= ' LEFT JOIN '.MAIN_DB_PREFIX.'paiementfourn_facturefourn as pf ON pf.fk_paiementfourn = p.rowid';
		$sql .= ' WHERE pf.fk_facturefourn = '.$object->id;
		$sql .= ' ORDER BY p.datep, p.tms';

		$result = $db->query($sql);
		if ($result)
		{
			$num = $db->num_rows($result);
			$i = 0;

			print '<div class="div-table-responsive-no-min">';
			print '<table class="noborder paymenttable" width="100%">';
			print '<tr class="liste_titre">';
			print '<td class="liste_titre">'.($object->type == FactureFournisseur::TYPE_CREDIT_NOTE ? $langs->trans("PaymentsBack") : $langs->trans('Payments')).'</td>';
			print '<td>'.$langs->trans('Date').'</td>';
			print '<td>'.$langs->trans('Type').'</td>';
			if (!empty($conf->banque->enabled)) print '<td class="right">'.$langs->trans('BankAccount').'</td>';
			print '<td class="right">'.$langs->trans('Amount').'</td>';
			print '<td width="18">&nbsp;</td>';
			print '</tr>';

			if ($num > 0)
			{
				while ($i < $num)
				{
					$objp = $db->fetch_object($result);

					$paymentstatic->id = $objp->rowid;
					$paymentstatic->datepaye = $db->jdate($objp->dp);
					$paymentstatic->ref = ($objp->ref ? $objp->ref : $objp->rowid);
					$paymentstatic->num_paiement = $objp->num_paiement;
					$paymentstatic->payment_code = $objp->payment_code;

					print '<tr class="oddeven">';
					print '<td>';
					print $paymentstatic->getNomUrl(1);
					print '</td>';
					print '<td>'.dol_print_date($db->jdate($objp->dp), 'day').'</td>';
					print '<td>';
					print $form->form_modes_reglement(null, $objp->paiement_type, 'none').' '.$objp->num_paiement;
					print '</td>';
					if (!empty($conf->banque->enabled))
					{
						$bankaccountstatic->id = $objp->baid;
						$bankaccountstatic->ref = $objp->baref;
						$bankaccountstatic->label = $objp->baref;
						$bankaccountstatic->number = $objp->banumber;

						if (!empty($conf->accounting->enabled)) {
							$bankaccountstatic->account_number = $objp->account_number;

							$accountingjournal = new AccountingJournal($db);
							$accountingjournal->fetch($objp->fk_accountancy_journal);
							$bankaccountstatic->accountancy_journal = $accountingjournal->getNomUrl(0, 1, 1, '', 1);
						}

						print '<td class="right">';
						if ($objp->baid > 0) print $bankaccountstatic->getNomUrl(1, 'transactions');
						print '</td>';
					}
					print '<td class="right">'.price($sign * $objp->amount).'</td>';
					print '<td class="center">';
					if ($object->statut == FactureFournisseur::STATUS_VALIDATED && $object->paye == 0 && $user->socid == 0)
					{
						print '<a href="'.$_SERVER["PHP_SELF"].'?id='.$object->id.'&action=deletepaiement&paiement_id='.$objp->rowid.'">';
						print img_delete();
						print '</a>';
					}
					print '</td>';
					print '</tr>';
					$totalpaye += $objp->amount;
					$i++;
				}
			}
			else
			{
				print '<tr class="oddeven"><td colspan="'.$nbcols.'"><span class="opacitymedium">'.$langs->trans("None").'</span></td><td></td><td></td></tr>';
			}

			/*
    	    if ($object->paye == 0)
    	    {
    	        print '<tr><td colspan="'.$nbcols.'" class="right">'.$langs->trans('AlreadyPaid').' :</td><td class="right">'.price($totalpaye).'</td><td></td></tr>';
    	        print '<tr><td colspan="'.$nbcols.'" class="right">'.$langs->trans("Billed").' :</td><td class="right">'.price($object->total_ttc).'</td><td></td></tr>';

    	        $resteapayer = $object->total_ttc - $totalpaye;

    	        print '<tr><td colspan="'.$nbcols.'" class="right">'.$langs->trans('RemainderToPay').' :</td>';
    	        print '<td class="right'.($resteapayer?' amountremaintopay':'').'">'.price($resteapayer).'</td><td></td></tr>';
    	    }
			*/

			$db->free($result);
		}
		else
		{
			dol_print_error($db);
		}

		if ($object->type != FactureFournisseur::TYPE_CREDIT_NOTE)
		{
			// Total already paid
			print '<tr><td colspan="'.$nbcols.'" class="right">';
			if ($object->type != FactureFournisseur::TYPE_DEPOSIT)
				print $langs->trans('AlreadyPaidNoCreditNotesNoDeposits');
			else
				print $langs->trans('AlreadyPaid');
			print ' :</td><td class="right"'.(($totalpaye > 0) ? ' class="amountalreadypaid"' : '').'>'.price($totalpaye).'</td><td>&nbsp;</td></tr>';

			//$resteapayer = $object->total_ttc - $totalpaye;
			$resteapayeraffiche = $resteapayer;

			$cssforamountpaymentcomplete = 'amountpaymentcomplete';

			// Loop on each credit note or deposit amount applied
			$creditnoteamount = 0;
			$depositamount = 0;


			$sql = "SELECT re.rowid, re.amount_ht, re.amount_tva, re.amount_ttc,";
			$sql .= " re.description, re.fk_invoice_supplier_source";
			$sql .= " FROM ".MAIN_DB_PREFIX."societe_remise_except as re";
			$sql .= " WHERE fk_invoice_supplier = ".$object->id;
			$resql = $db->query($sql);
			if ($resql) {
				$num = $db->num_rows($resql);
				$i = 0;
				$invoice = new FactureFournisseur($db);
				while ($i < $num) {
					$obj = $db->fetch_object($resql);
					$invoice->fetch($obj->fk_invoice_supplier_source);
					print '<tr><td colspan="'.$nbcols.'" class="right">';
					if ($invoice->type == FactureFournisseur::TYPE_CREDIT_NOTE)
						print $langs->trans("CreditNote").' ';
					if ($invoice->type == FactureFournisseur::TYPE_DEPOSIT)
						print $langs->trans("Deposit").' ';
					print $invoice->getNomUrl(0);
					print ' :</td>';
					print '<td class="right">'.price($obj->amount_ttc).'</td>';
					print '<td class="right">';
					print '<a href="'.$_SERVER["PHP_SELF"].'?facid='.$object->id.'&action=unlinkdiscount&discountid='.$obj->rowid.'">'.img_delete().'</a>';
					print '</td></tr>';
					$i++;
					if ($invoice->type == FactureFournisseur::TYPE_CREDIT_NOTE)
						$creditnoteamount += $obj->amount_ttc;
					if ($invoice->type == FactureFournisseur::TYPE_DEPOSIT)
						$depositamount += $obj->amount_ttc;
				}
			} else {
				dol_print_error($db);
			}

			// Paye partiellement 'escompte'
			if (($object->statut == FactureFournisseur::STATUS_CLOSED || $object->statut == FactureFournisseur::STATUS_ABANDONED) && $object->close_code == 'discount_vat') {
				print '<tr><td colspan="'.$nbcols.'" class="right nowrap">';
				print $form->textwithpicto($langs->trans("Discount").':', $langs->trans("HelpEscompte"), - 1);
				print '</td><td class="right">'.price($object->total_ttc - $creditnoteamount - $depositamount - $totalpaye).'</td><td>&nbsp;</td></tr>';
				$resteapayeraffiche = 0;
				$cssforamountpaymentcomplete = 'amountpaymentneutral';
			}
			// Paye partiellement ou Abandon 'badsupplier'
			if (($object->statut == FactureFournisseur::STATUS_CLOSED || $object->statut == FactureFournisseur::STATUS_ABANDONED) && $object->close_code == 'badsupplier') {
				print '<tr><td colspan="'.$nbcols.'" class="right nowrap">';
				print $form->textwithpicto($langs->trans("Abandoned").':', $langs->trans("HelpAbandonBadCustomer"), - 1);
				print '</td><td class="right">'.price($object->total_ttc - $creditnoteamount - $depositamount - $totalpaye).'</td><td>&nbsp;</td></tr>';
				// $resteapayeraffiche=0;
				$cssforamountpaymentcomplete = 'amountpaymentneutral';
			}
			// Paye partiellement ou Abandon 'product_returned'
			if (($object->statut == FactureFournisseur::STATUS_CLOSED || $object->statut == FactureFournisseur::STATUS_ABANDONED) && $object->close_code == 'product_returned') {
				print '<tr><td colspan="'.$nbcols.'" class="right nowrap">';
				print $form->textwithpicto($langs->trans("ProductReturned").':', $langs->trans("HelpAbandonProductReturned"), - 1);
				print '</td><td class="right">'.price($object->total_ttc - $creditnoteamount - $depositamount - $totalpaye).'</td><td>&nbsp;</td></tr>';
				$resteapayeraffiche = 0;
				$cssforamountpaymentcomplete = 'amountpaymentneutral';
			}
			// Paye partiellement ou Abandon 'abandon'
			if (($object->statut == FactureFournisseur::STATUS_CLOSED || $object->statut == FactureFournisseur::STATUS_ABANDONED) && $object->close_code == 'abandon') {
				print '<tr><td colspan="'.$nbcols.'" class="right nowrap">';
				$text = $langs->trans("HelpAbandonOther");
				if ($object->close_note)
					$text .= '<br><br><b>'.$langs->trans("Reason").'</b>:'.$object->close_note;
				print $form->textwithpicto($langs->trans("Abandoned").':', $text, - 1);
				print '</td><td class="right">'.price($object->total_ttc - $creditnoteamount - $depositamount - $totalpaye).'</td><td>&nbsp;</td></tr>';
				$resteapayeraffiche = 0;
				$cssforamountpaymentcomplete = 'amountpaymentneutral';
			}

			// Billed
			print '<tr><td colspan="'.$nbcols.'" class="right">'.$langs->trans("Billed").' :</td><td class="right">'.price($object->total_ttc).'</td><td>&nbsp;</td></tr>';

			// Remainder to pay
			print '<tr><td colspan="'.$nbcols.'" class="right">';
			if ($resteapayeraffiche >= 0)
				print $langs->trans('RemainderToPay');
			else
				print $langs->trans('ExcessPaid');
			print ' :</td>';
			print '<td class="right'.($resteapayeraffiche ? ' amountremaintopay' : (' '.$cssforamountpaymentcomplete)).'">'.price($resteapayeraffiche).'</td>';
			print '<td class="nowrap">&nbsp;</td></tr>';
		}
		else // Credit note
		{
			$cssforamountpaymentcomplete = 'amountpaymentneutral';

			// Total already paid back
			print '<tr><td colspan="'.$nbcols.'" class="right">';
			print $langs->trans('AlreadyPaidBack');
			print ' :</td><td class="right">'.price($sign * $totalpaye).'</td><td>&nbsp;</td></tr>';

			// Billed
			print '<tr><td colspan="'.$nbcols.'" class="right">'.$langs->trans("Billed").' :</td><td class="right">'.price($sign * $object->total_ttc).'</td><td>&nbsp;</td></tr>';

			// Remainder to pay back
			print '<tr><td colspan="'.$nbcols.'" class="right">';
			if ($resteapayeraffiche <= 0)
				print $langs->trans('RemainderToPayBack');
			else
				print $langs->trans('ExcessPaid');
			print ' :</td>';
			print '<td class="right'.($resteapayeraffiche ? ' amountremaintopay' : (' '.$cssforamountpaymentcomplete)).'">'.price($sign * $resteapayeraffiche).'</td>';
			print '<td class="nowrap">&nbsp;</td></tr>';

			// Sold credit note
			// print '<tr><td colspan="'.$nbcols.'" class="right">'.$langs->trans('TotalTTC').' :</td>';
			// print '<td class="right" style="border: 1px solid;" bgcolor="#f0f0f0"><b>'.price($sign *
			// $object->total_ttc).'</b></td><td>&nbsp;</td></tr>';
		}

		print '</table>';
		print '</div>';

		print '</div>';
		print '</div>';
		print '</div>';

		print '<div class="clearboth"></div><br>';

		if (!empty($conf->global->MAIN_DISABLE_CONTACTS_TAB))
		{
			$blocname = 'contacts';
			$title = $langs->trans('ContactsAddresses');
			include DOL_DOCUMENT_ROOT.'/core/tpl/bloc_showhide.tpl.php';
		}

		if (!empty($conf->global->MAIN_DISABLE_NOTES_TAB))
		{
			$colwidth = 20;
			$blocname = 'notes';
			$title = $langs->trans('Notes');
			include DOL_DOCUMENT_ROOT.'/core/tpl/bloc_showhide.tpl.php';
		}


		/*
         * Lines
         */
		print '<form name="addproduct" id="addproduct" action="'.$_SERVER["PHP_SELF"].'?id='.$object->id.(($action != 'editline') ? '#addline' : '#line_'.GETPOST('lineid')).'" method="POST">';
		print '<input type="hidden" name="token" value="'.$_SESSION['newtoken'].'">';
		print '<input type="hidden" name="action" value="'.(($action != 'editline') ? 'addline' : 'updateline').'">';
		print '<input type="hidden" name="mode" value="">';
		print '<input type="hidden" name="id" value="'.$object->id.'">';
		print '<input type="hidden" name="socid" value="'.$societe->id.'">';

		if (!empty($conf->use_javascript_ajax) && $object->statut == FactureFournisseur::STATUS_DRAFT) {
			include DOL_DOCUMENT_ROOT.'/core/tpl/ajaxrow.tpl.php';
		}

		print '<div class="div-table-responsive-no-min">';
		print '<table id="tablelines" class="noborder noshadow" width="100%">';

		global $forceall, $senderissupplier, $dateSelector, $inputalsopricewithtax;
		$forceall = 1; $dateSelector = 0; $inputalsopricewithtax = 1;
		$senderissupplier = 2; // $senderissupplier=2 is same than 1 but disable test on minimum qty and disable autofill qty with minimum.
		//if (! empty($conf->global->SUPPLIER_INVOICE_WITH_NOPRICEDEFINED)) $senderissupplier=2;
		if (!empty($conf->global->SUPPLIER_INVOICE_WITH_PREDEFINED_PRICES_ONLY)) $senderissupplier = 1;

		// Show object lines
		if (!empty($object->lines))
			$ret = $object->printObjectLines($action, $societe, $mysoc, $lineid, 1);

		$num = count($object->lines);

		// Form to add new line
		if ($object->statut == FactureFournisseur::STATUS_DRAFT && $user->rights->fournisseur->facture->creer)
		{
			if ($action != 'editline')
			{
				// Add free products/services
				$object->formAddObjectLine(1, $societe, $mysoc);

				$parameters = array();
				$reshook = $hookmanager->executeHooks('formAddObjectLine', $parameters, $object, $action); // Note that $action and $object may have been modified by hook
			}
		}

		print '</table>';
		print '</div>';
		print '</form>';

		dol_fiche_end();


		if ($action != 'presend')
		{
			/*
             * Buttons actions
             */

			print '<div class="tabsAction">';

			$parameters = array();
			$reshook = $hookmanager->executeHooks('addMoreActionsButtons', $parameters, $object, $action); // Note that $action and $object may have been
																									  // modified by hook
			if (empty($reshook))
			{
			    // Modify a validated invoice with no payments
				if ($object->statut == FactureFournisseur::STATUS_VALIDATED && $action != 'confirm_edit' && $object->getSommePaiement() == 0 && $user->rights->fournisseur->facture->creer)
				{
					// We check if lines of invoice are not already transfered into accountancy
					$ventilExportCompta = $object->getVentilExportCompta(); // Should be 0 since the sum of payments are zero. But we keep the protection.

					if ($ventilExportCompta == 0)
					{
						print '<div class="inline-block divButAction"><a class="butAction" href="'.$_SERVER['PHP_SELF'].'?id='.$object->id.'&amp;action=edit">'.$langs->trans('Modify').'</a></div>';
					}
					else
					{
						print '<div class="inline-block divButAction"><span class="butActionRefused classfortooltip" title="'.$langs->trans("DisabledBecauseDispatchedInBookkeeping").'">'.$langs->trans('Modify').'</span></div>';
					}
				}

				$discount = new DiscountAbsolute($db);
				$result = $discount->fetch(0, 0, $object->id);

	 	 		// Reopen a standard paid invoice
				if (($object->type == FactureFournisseur::TYPE_STANDARD || $object->type == FactureFournisseur::TYPE_REPLACEMENT
					|| ($object->type == FactureFournisseur::TYPE_CREDIT_NOTE && empty($discount->id)))
					&& ($object->statut == FactureFournisseur::STATUS_CLOSED || $object->statut == FactureFournisseur::STATUS_ABANDONED))				// A paid invoice (partially or completely)
				{
					if (!$facidnext && $object->close_code != 'replaced' && $user->rights->fournisseur->facture->creer)	// Not replaced by another invoice
					{
						print '<div class="inline-block divButAction"><a class="butAction" href="'.$_SERVER['PHP_SELF'].'?id='.$object->id.'&amp;action=reopen">'.$langs->trans('ReOpen').'</a></div>';
					}
					else
					{
						if ($user->rights->fournisseur->facture->creer) {
							print '<div class="inline-block divButAction"><span class="butActionRefused classfortooltip" title="'.$langs->trans("DisabledBecauseReplacedInvoice").'">'.$langs->trans('ReOpen').'</span></div>';
						} elseif (empty($conf->global->MAIN_BUTTON_HIDE_UNAUTHORIZED)) {
							print '<div class="inline-block divButAction"><span class="butActionRefused classfortooltip">'.$langs->trans('ReOpen').'</span></div>';
						}
					}
				}

				// Send by mail
				if (($object->statut == FactureFournisseur::STATUS_VALIDATED || $object->statut == FactureFournisseur::STATUS_CLOSED))
				{
					if (empty($conf->global->MAIN_USE_ADVANCED_PERMS) || $user->rights->fournisseur->supplier_invoice_advance->send)
					{
						print '<div class="inline-block divButAction"><a class="butAction" href="'.$_SERVER['PHP_SELF'].'?id='.$object->id.'&action=presend&mode=init#formmailbeforetitle">'.$langs->trans('SendMail').'</a></div>';
					}
					else print '<div class="inline-block divButAction"><span class="butActionRefused classfortooltip">'.$langs->trans('SendMail').'</a></div>';
				}

	            // Make payments
	            if ($object->type != FactureFournisseur::TYPE_CREDIT_NOTE && $action != 'confirm_edit' && $object->statut == FactureFournisseur::STATUS_VALIDATED && $object->paye == 0 && $user->socid == 0)
	            {
	                print '<div class="inline-block divButAction"><a class="butAction" href="paiement.php?facid='.$object->id.'&amp;action=create'.($object->fk_account > 0 ? '&amp;accountid='.$object->fk_account : '').'">'.$langs->trans('DoPayment').'</a></div>'; // must use facid because id is for payment id not invoice
	            }

	            // Classify paid
	            if ($action != 'confirm_edit' && $object->statut == FactureFournisseur::STATUS_VALIDATED && $object->paye == 0 && $user->socid == 0)
	            {
	                print '<div class="inline-block divButAction"><a class="butAction" href="'.$_SERVER["PHP_SELF"].'?id='.$object->id.'&amp;action=paid"';
	                print '>'.$langs->trans('ClassifyPaid').'</a></div>';

					//print '<a class="butAction" href="'.$_SERVER["PHP_SELF"].'?id='.$object->id.'&amp;action=paid">'.$langs->trans('ClassifyPaid').'</a>';
				}

				// Reverse back money or convert to reduction
				if ($object->type == FactureFournisseur::TYPE_CREDIT_NOTE || $object->type == FactureFournisseur::TYPE_DEPOSIT || $object->type == FactureFournisseur::TYPE_STANDARD) {
					// For credit note only
					if ($object->type == FactureFournisseur::TYPE_CREDIT_NOTE && $object->statut == 1 && $object->paye == 0)
					{
						if ($resteapayer == 0)
						{
							print '<div class="inline-block divButAction"><span class="butActionRefused classfortooltip" title="'.$langs->trans("DisabledBecauseRemainderToPayIsZero").'">'.$langs->trans('DoPaymentBack').'</span></div>';
						}
						else
						{
							print '<div class="inline-block divButAction"><a class="butAction" href="paiement.php?facid='.$object->id.'&amp;action=create&amp;accountid='.$object->fk_account.'">'.$langs->trans('DoPaymentBack').'</a></div>';
						}
					}

					// For standard invoice with excess paid
					if ($object->type == FactureFournisseur::TYPE_STANDARD && empty($object->paye) && ($object->total_ttc - $totalpaye - $totalcreditnotes - $totaldeposits) < 0 && $user->rights->fournisseur->facture->creer && empty($discount->id))
					{
						print '<div class="inline-block divButAction"><a class="butAction" href="'.$_SERVER["PHP_SELF"].'?facid='.$object->id.'&amp;action=converttoreduc">'.$langs->trans('ConvertExcessPaidToReduc').'</a></div>';
					}
					// For credit note
					if ($object->type == FactureFournisseur::TYPE_CREDIT_NOTE && $object->statut == 1 && $object->paye == 0 && $user->rights->fournisseur->facture->creer && $object->getSommePaiement() == 0) {
						print '<div class="inline-block divButAction"><a class="butAction" href="'.$_SERVER["PHP_SELF"].'?facid='.$object->id.'&amp;action=converttoreduc" title="'.dol_escape_htmltag($langs->trans("ConfirmConvertToReducSupplier2")).'">'.$langs->trans('ConvertToReduc').'</a></div>';
					}
					// For deposit invoice
					if ($object->type == FactureFournisseur::TYPE_DEPOSIT && $object->paye == 1 && $resteapayer == 0 && $user->rights->fournisseur->facture->creer && empty($discount->id))
					{
						print '<div class="inline-block divButAction"><a class="butAction" href="'.$_SERVER["PHP_SELF"].'?facid='.$object->id.'&amp;action=converttoreduc">'.$langs->trans('ConvertToReduc').'</a></div>';
					}
				}

	            // Validate
	            if ($action != 'confirm_edit' && $object->statut == FactureFournisseur::STATUS_DRAFT)
	            {
	                if (count($object->lines))
	                {
				        if ((empty($conf->global->MAIN_USE_ADVANCED_PERMS) && !empty($user->rights->fournisseur->facture->creer))
				       	|| (!empty($conf->global->MAIN_USE_ADVANCED_PERMS) && !empty($user->rights->fournisseur->supplier_invoice_advance->validate)))
	                    {
	                        print '<div class="inline-block divButAction"><a class="butAction" href="'.$_SERVER["PHP_SELF"].'?id='.$object->id.'&amp;action=valid"';
	                        print '>'.$langs->trans('Validate').'</a></div>';
	                    }
	                    else
	                    {
	                        print '<div class="inline-block divButAction"><a class="butActionRefused classfortooltip" href="#" title="'.dol_escape_htmltag($langs->trans("NotAllowed")).'"';
	                        print '>'.$langs->trans('Validate').'</a></div>';
	                    }
	                }
	            }

				// Create event
				/*if ($conf->agenda->enabled && ! empty($conf->global->MAIN_ADD_EVENT_ON_ELEMENT_CARD)) 	// Add hidden condition because this is not a "workflow" action so should appears somewhere else on page.
				{
					print '<div class="inline-block divButAction"><a class="butAction" href="' . DOL_URL_ROOT . '/comm/action/card.php?action=create&amp;origin=' . $object->element . '&amp;originid=' . $object->id . '&amp;socid=' . $object->socid . '">' . $langs->trans("AddAction") . '</a></div>';
				}*/

				// Clone
				if ($action != 'edit' && $user->rights->fournisseur->facture->creer)
				{
					print '<div class="inline-block divButAction"><a class="butAction" href="'.$_SERVER["PHP_SELF"].'?id='.$object->id.'&amp;action=clone&amp;socid='.$object->socid.'">'.$langs->trans('ToClone').'</a></div>';
				}

				// Create a credit note
				if (($object->type == FactureFournisseur::TYPE_STANDARD || $object->type == FactureFournisseur::TYPE_DEPOSIT) && $object->statut > 0 && $user->rights->fournisseur->facture->creer)
				{
					if (!$objectidnext)
					{
						print '<div class="inline-block divButAction"><a class="butAction" href="'.$_SERVER['PHP_SELF'].'?socid='.$object->socid.'&amp;fac_avoir='.$object->id.'&amp;action=create&amp;type=2'.($object->fk_project > 0 ? '&amp;projectid='.$object->fk_project : '').'">'.$langs->trans("CreateCreditNote").'</a></div>';
					}
				}

	            // Delete
				$isErasable = $object->is_erasable();
				if ($action != 'confirm_edit' && ($user->rights->fournisseur->facture->supprimer || ($user->rights->fournisseur->facture->creer && $isErasable == 1)))	// isErasable = 1 means draft with temporary ref (draft can always be deleted with no need of permissions)
	            {
	            	//var_dump($isErasable);
	            	if ($isErasable == -4) {
	            		print '<div class="inline-block divButAction"><a class="butActionRefused classfortooltip" href="#" title="'.$langs->trans("DisabledBecausePayments").'">'.$langs->trans('Delete').'</a></div>';
	            	}
	            	elseif ($isErasable == -3) {	// Should never happen with supplier invoice
	            		print '<div class="inline-block divButAction"><a class="butActionRefused classfortooltip" href="#" title="'.$langs->trans("DisabledBecauseNotLastSituationInvoice").'">'.$langs->trans('Delete').'</a></div>';
	            	}
	            	elseif ($isErasable == -2) {	// Should never happen with supplier invoice
	            		print '<div class="inline-block divButAction"><a class="butActionRefused classfortooltip" href="#" title="'.$langs->trans("DisabledBecauseNotLastInvoice").'">'.$langs->trans('Delete').'</a></div>';
	            	}
	            	elseif ($isErasable == -1) {
	            		print '<div class="inline-block divButAction"><a class="butActionRefused classfortooltip" href="#" title="'.$langs->trans("DisabledBecauseDispatchedInBookkeeping").'">'.$langs->trans('Delete').'</a></div>';
	            	}
	            	elseif ($isErasable <= 0)	// Any other cases
	            	{
	            		print '<div class="inline-block divButAction"><a class="butActionRefused classfortooltip" href="#" title="'.$langs->trans("DisabledBecauseNotErasable").'">'.$langs->trans('Delete').'</a></div>';
	            	}
                    else
                    {
    	                print '<div class="inline-block divButAction"><a class="butActionDelete" href="'.$_SERVER["PHP_SELF"].'?id='.$object->id.'&amp;action=delete">'.$langs->trans('Delete').'</a></div>';
                    }
	            }
	            print '</div>';

	            if ($action != 'confirm_edit')
	            {
					print '<div class="fichecenter"><div class="fichehalfleft">';

					/*
	                 * Documents generes
	                 */
					$ref = dol_sanitizeFileName($object->ref);
					$subdir = get_exdir($object->id, 2, 0, 0, $object, 'invoice_supplier').$ref;
					$filedir = $conf->fournisseur->facture->dir_output.'/'.$subdir;
					$urlsource = $_SERVER['PHP_SELF'].'?id='.$object->id;
					$genallowed = $user->rights->fournisseur->facture->lire;
					$delallowed = $user->rights->fournisseur->facture->creer;
					$modelpdf = (!empty($object->modelpdf) ? $object->modelpdf : (empty($conf->global->INVOICE_SUPPLIER_ADDON_PDF) ? '' : $conf->global->INVOICE_SUPPLIER_ADDON_PDF));

					print $formfile->showdocuments('facture_fournisseur', $subdir, $filedir, $urlsource, $genallowed, $delallowed, $modelpdf, 1, 0, 0, 40, 0, '', '', '', $societe->default_lang);
					$somethingshown = $formfile->numoffiles;

					// Show links to link elements
					$linktoelem = $form->showLinkToObjectBlock($object, null, array('invoice_supplier'));
					$somethingshown = $form->showLinkedObjectBlock($object, $linktoelem);

					print '</div><div class="fichehalfright"><div class="ficheaddleft">';
					//print '</td><td valign="top" width="50%">';
					//print '<br>';

					// List of actions on element
					include_once DOL_DOCUMENT_ROOT.'/core/class/html.formactions.class.php';
					$formactions = new FormActions($db);
					$somethingshown = $formactions->showactions($object, 'invoice_supplier', $socid, 1, 'listaction'.($genallowed ? 'largetitle' : ''));

					print '</div></div></div>';
					//print '</td></tr></table>';
				}
			}
		}

		// Select mail models is same action as presend
		if (GETPOST('modelselected')) {
			$action = 'presend';
		}

		// Presend form
		$modelmail = 'invoice_supplier_send';
		$defaulttopic = 'SendBillRef';
		$diroutput = $conf->fournisseur->facture->dir_output;
		$autocopy = 'MAIN_MAIL_AUTOCOPY_SUPPLIER_INVOICE_TO';
		$trackid = 'sin'.$object->id;

		include DOL_DOCUMENT_ROOT.'/core/tpl/card_presend.tpl.php';
	}
}


// End of page
llxFooter();
$db->close();<|MERGE_RESOLUTION|>--- conflicted
+++ resolved
@@ -2675,11 +2675,7 @@
 		if ($calculationrule == 'totalofround') $calculationrulenum = 1;
 		else  $calculationrulenum = 2;
 		// Show link for "recalculate"
-<<<<<<< HEAD
-		if (empty($object->getVentilExportCompta())) {
-=======
 		if ($object->getVentilExportCompta() == 0) {
->>>>>>> c7aaed12
 			$s = $langs->trans("ReCalculate").' ';
 			$s .= '<a href="'.$_SERVER["PHP_SELF"].'?id='.$object->id.'&action=calculate&calculationrule=totalofround">'.$langs->trans("Mode1").'</a>';
 			$s .= ' / ';
