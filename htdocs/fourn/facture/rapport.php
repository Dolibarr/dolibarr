<?php
/* Copyright (C) 2017		ATM-Consulting  	 <support@atm-consulting.fr>
 *
 * This program is free software; you can redistribute it and/or modify
 * it under the terms of the GNU General Public License as published by
 * the Free Software Foundation; either version 3 of the License, or
 * (at your option) any later version.
 *
 * This program is distributed in the hope that it will be useful,
 * but WITHOUT ANY WARRANTY; without even the implied warranty of
 * MERCHANTABILITY or FITNESS FOR A PARTICULAR PURPOSE.  See the
 * GNU General Public License for more details.
 *
 * You should have received a copy of the GNU General Public License
 * along with this program. If not, see <http://www.gnu.org/licenses/>.
 */

/**
 *	\file       htdocs/fourn/facture/rapport.php
 *	\ingroup    fourn
 *	\brief      Payment reports page
 */

require '../../main.inc.php';
require_once DOL_DOCUMENT_ROOT.'/core/modules/rapport/pdf_paiement_fourn.class.php';
require_once DOL_DOCUMENT_ROOT.'/core/lib/files.lib.php';
require_once DOL_DOCUMENT_ROOT.'/core/class/html.formother.class.php';

// Security check
$socid='';
if (! empty($user->societe_id)) $socid=$user->societe_id;
$result = restrictedArea($user, 'fournisseur', $id, 'facture_fourn', 'facture');

$action=GETPOST('action','aZ09');

$socid=0;
if ($user->societe_id > 0)
{
    $action = '';
    $socid = $user->societe_id;
}

$dir = $conf->fournisseur->facture->dir_output.'/payments';
if (! $user->rights->societe->client->voir || $socid) $dir.='/private/'.$user->id;	// If user has no permission to see all, output dir is specific to user

$year = $_GET["year"];
if (! $year) { $year=date("Y"); }


/*
 * Actions
 */

if ($action == 'builddoc')
{
    $rap = new pdf_paiement_fourn($db);

    $outputlangs = $langs;
    if (GETPOST('lang_id','aZ09'))
    {
        $outputlangs = new Translate("",$conf);
        $outputlangs->setDefaultLang(GETPOST('lang_id','aZ09'));
    }

    // We save charset_output to restore it because write_file can change it if needed for
    // output format that does not support UTF8.
    $sav_charset_output=$outputlangs->charset_output;
    if ($rap->write_file($dir, $_POST["remonth"], $_POST["reyear"], $outputlangs) > 0)
    {
        $outputlangs->charset_output=$sav_charset_output;
    }
    else
    {
        $outputlangs->charset_output=$sav_charset_output;
        dol_print_error($db,$obj->error);
    }

    $year = $_POST["reyear"];
}


/*
 * View
 */

$formother=new FormOther($db);

$titre=($year?$langs->trans("PaymentsReportsForYear",$year):$langs->trans("PaymentsReports"));

llxHeader('', $titre);

print load_fiche_titre($titre,'','title_accountancy.png');

// Formulaire de generation
print '<form method="post" action="rapport.php?year='.$year.'">';
print '<input type="hidden" name="token" value="'.$_SESSION['newtoken'].'">';
print '<input type="hidden" name="action" value="builddoc">';
$cmonth = GETPOST("remonth")?GETPOST("remonth"):date("n", time());
$syear = GETPOST("reyear")?GETPOST("reyear"):date("Y", time());

print $formother->select_month($cmonth,'remonth');

print $formother->select_year($syear,'reyear');

print '<input type="submit" class="button" value="'.$langs->trans("Create").'">';
print '</form>';
print '<br>';

clearstatcache();

// Show link on other years
$linkforyear=array();
$found=0;
if (is_dir($dir))
{
    $handle=opendir($dir);
    if (is_resource($handle))
    {
        while (($file = readdir($handle))!==false)
        {
            if (is_dir($dir.'/'.$file) && ! preg_match('/^\./',$file) && is_numeric($file))
            {
                $found=1;
                $linkforyear[]=$file;
            }
        }
    }
}
asort($linkforyear);
foreach($linkforyear as $cursoryear)
{
    print '<a href="'.$_SERVER["PHP_SELF"].'?year='.$cursoryear.'">'.$cursoryear.'</a> &nbsp;';
}

if ($year)
{
    if (is_dir($dir.'/'.$year))
    {
        $handle=opendir($dir.'/'.$year);

        if ($found) print '<br>';
        print '<br>';
        print '<table width="100%" class="noborder">';
        print '<tr class="liste_titre">';
        print '<td>'.$langs->trans("Reporting").'</td>';
        print '<td align="right">'.$langs->trans("Size").'</td>';
        print '<td align="right">'.$langs->trans("Date").'</td>';
        print '</tr>';
<<<<<<< HEAD
=======

>>>>>>> d9b8a8c8
        if (is_resource($handle))
        {
            while (($file = readdir($handle))!==false)
            {
                if (preg_match('/^supplier_payment/i',$file))
                {
                    $tfile = $dir . '/'.$year.'/'.$file;
                    $relativepath = $year.'/'.$file;
                    print '<tr class="oddeven">'.'<td><a data-ajax="false" href="'.DOL_URL_ROOT . '/document.php?modulepart=facture_fournisseur&amp;file=payments/'.urlencode($relativepath).'">'.img_pdf().' '.$file.'</a></td>';
                    print '<td align="right">'.dol_print_size(dol_filesize($tfile)).'</td>';
                    print '<td align="right">'.dol_print_date(dol_filemtime($tfile),"dayhour").'</td></tr>';
                }
            }
            closedir($handle);
        }
        print '</table>';
    }
}

// End of page
llxFooter();
$db->close();<|MERGE_RESOLUTION|>--- conflicted
+++ resolved
@@ -146,10 +146,7 @@
         print '<td align="right">'.$langs->trans("Size").'</td>';
         print '<td align="right">'.$langs->trans("Date").'</td>';
         print '</tr>';
-<<<<<<< HEAD
-=======
 
->>>>>>> d9b8a8c8
         if (is_resource($handle))
         {
             while (($file = readdir($handle))!==false)
