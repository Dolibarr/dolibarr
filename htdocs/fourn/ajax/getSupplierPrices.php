<?php
/* Copyright (C) 2012      Christophe Battarel  <christophe.battarel@altairis.fr>
 *
 * This program is free software; you can redistribute it and/or modify
 * it under the terms of the GNU General Public License as published by
 * the Free Software Foundation; either version 3 of the License, or
 * (at your option) any later version.
 *
 * This program is distributed in the hope that it will be useful,
 * but WITHOUT ANY WARRANTY; without even the implied warranty of
 * MERCHANTABILITY or FITNESS FOR A PARTICULAR PURPOSE.  See the
 * GNU General Public License for more details.
 *
 * You should have received a copy of the GNU General Public License
 * along with this program. If not, see <http://www.gnu.org/licenses/>.
 */

/**
 *	\file       /htdocs/fourn/ajax/getSupplierPrices.php
 *	\brief      File to return an Ajax response to get a supplier prices
 */

if (! defined('NOTOKENRENEWAL')) define('NOTOKENRENEWAL','1'); // Disables token renewal
if (! defined('NOREQUIREMENU'))  define('NOREQUIREMENU','1');
//if (! defined('NOREQUIREHTML'))  define('NOREQUIREHTML','1');
if (! defined('NOREQUIREAJAX'))  define('NOREQUIREAJAX','1');
if (! defined('NOREQUIRESOC'))   define('NOREQUIRESOC','1');
//if (! defined('NOREQUIRETRAN'))  define('NOREQUIRETRAN','1');

require '../../main.inc.php';
require_once DOL_DOCUMENT_ROOT.'/fourn/class/fournisseur.product.class.php';

$idprod=GETPOST('idprod','int');

$prices = array();

$langs->load('stocks');

/*
 * View
*/

top_httphead();

//print '<!-- Ajax page called with url '.$_SERVER["PHP_SELF"].'?'.$_SERVER["QUERY_STRING"].' -->'."\n";

if ($idprod > 0)
{
<<<<<<< HEAD
	$sql = "SELECT p.rowid, p.label, p.ref, p.price, p.duration, s.rowid as idsoc,";
=======
	$producttmp=new ProductFournisseur($db);
	$producttmp->fetch($idprod);

	$sql = "SELECT p.rowid, p.label, p.ref, p.price, p.duration,";
>>>>>>> fc8a822f
	$sql.= " pfp.ref_fourn,";
	$sql.= " pfp.rowid as idprodfournprice, pfp.price as fprice, pfp.remise_percent, pfp.quantity, pfp.unitprice, pfp.charges, pfp.unitcharges,";
	$sql.= " pfp.fk_supplier_price_expression, pfp.tva_tx, s.nom as name";
	$sql.= " FROM ".MAIN_DB_PREFIX."product_fournisseur_price as pfp";
	$sql.= " LEFT JOIN ".MAIN_DB_PREFIX."product as p ON p.rowid = pfp.fk_product";
	$sql.= " LEFT JOIN ".MAIN_DB_PREFIX."societe as s ON s.rowid = pfp.fk_soc";
	$sql.= " WHERE pfp.fk_product = ".$idprod;
	$sql.= " AND p.tobuy = 1";
	$sql.= " AND s.fournisseur = 1";
	$sql.= " ORDER BY s.nom, pfp.ref_fourn DESC";

	dol_syslog("Ajax::getSupplierPrices", LOG_DEBUG);
	$result=$db->query($sql);

	if ($result)
	{
		$num = $db->num_rows($result);

		if ($num)
		{
            require_once DOL_DOCUMENT_ROOT.'/product/dynamic_price/class/price_parser.class.php';
			$i = 0;
			while ($i < $num)
			{
				$objp = $db->fetch_object($result);
				
				if($conf->multidevise->enabled){

					$resql = $db->query("SELECT s.devise_code FROM ".MAIN_DB_PREFIX."societe as s WHERE rowid = ".$objp->idsoc);
					$res = $db->fetch_object($resql);
					$currency = $res->devise_code;
				}
				else{
					$currency = $conf->currency;
				}

                if (!empty($objp->fk_supplier_price_expression)) {
                    $priceparser = new PriceParser($db);
                    $price_result = $priceparser->parseProductSupplier($idprod, $objp->fk_supplier_price_expression, $objp->quantity, $objp->tva_tx);
                    if ($price_result >= 0) {
                        $objp->fprice = $price_result;
                        if ($objp->quantity >= 1)
                        {
                            $objp->unitprice = $objp->fprice / $objp->quantity;
                        }
                    }
                }

				$price = $objp->fprice * (1 - $objp->remise_percent / 100);
				$unitprice = $objp->unitprice * (1 - $objp->remise_percent / 100);

				$title = $objp->name.' - '.$objp->ref_fourn.' - ';

				if ($objp->quantity == 1)
				{
					$title.= price($price,0,$langs,0,0,-1,$currency)."/";
				}
				$title.= $objp->quantity.' '.($objp->quantity == 1 ? $langs->trans("Unit") : $langs->trans("Units"));

				if ($objp->quantity > 1)
				{
					$title.=" - ";
					$title.= price($unitprice,0,$langs,0,0,-1,$currency)."/".$langs->trans("Unit");

					$price = $unitprice;
				}
				if ($objp->unitcharges > 0 && ($conf->global->MARGIN_TYPE == "2"))
				{
					$title.=" + ";
					$title.= price($objp->unitcharges,0,$langs,0,0,-1,$currency);
					$price += $objp->unitcharges;
				}
				if ($objp->duration) $label .= " - ".$objp->duration;

<<<<<<< HEAD
				$label = price($price,0,$langs,0,0,-1,$currency)."/".$langs->trans("Unit");
=======
				$label = price($price,0,$langs,0,0,-1,$conf->currency)."/".$langs->trans("Unit");
				if ($objp->ref_fourn) $label.=' ('.$objp->ref_fourn.')';
>>>>>>> fc8a822f

				$prices[] = array("id" => $objp->idprodfournprice, "price" => price($price,0,'',0), "label" => $label, "title" => $title);
				$i++;
			}

			$db->free($result);
		}
	}

	// Add price for pmp
	$price=$producttmp->pmp;
	$prices[] = array("id" => 'pmpprice', "price" => $price, "label" => $langs->trans("PMPValueShort").': '.price($price,0,$langs,0,0,-1,$conf->currency), "title" => $langs->trans("PMPValueShort").': '.price($price,0,$langs,0,0,-1,$conf->currency));
}

echo json_encode($prices);
<|MERGE_RESOLUTION|>--- conflicted
+++ resolved
@@ -46,14 +46,10 @@
 
 if ($idprod > 0)
 {
-<<<<<<< HEAD
-	$sql = "SELECT p.rowid, p.label, p.ref, p.price, p.duration, s.rowid as idsoc,";
-=======
 	$producttmp=new ProductFournisseur($db);
 	$producttmp->fetch($idprod);
 
-	$sql = "SELECT p.rowid, p.label, p.ref, p.price, p.duration,";
->>>>>>> fc8a822f
+	$sql = "SELECT p.rowid, p.label, p.ref, p.price, p.duration, s.rowid as idsoc,";
 	$sql.= " pfp.ref_fourn,";
 	$sql.= " pfp.rowid as idprodfournprice, pfp.price as fprice, pfp.remise_percent, pfp.quantity, pfp.unitprice, pfp.charges, pfp.unitcharges,";
 	$sql.= " pfp.fk_supplier_price_expression, pfp.tva_tx, s.nom as name";
@@ -128,12 +124,9 @@
 				}
 				if ($objp->duration) $label .= " - ".$objp->duration;
 
-<<<<<<< HEAD
 				$label = price($price,0,$langs,0,0,-1,$currency)."/".$langs->trans("Unit");
-=======
-				$label = price($price,0,$langs,0,0,-1,$conf->currency)."/".$langs->trans("Unit");
+
 				if ($objp->ref_fourn) $label.=' ('.$objp->ref_fourn.')';
->>>>>>> fc8a822f
 
 				$prices[] = array("id" => $objp->idprodfournprice, "price" => price($price,0,'',0), "label" => $label, "title" => $title);
 				$i++;
