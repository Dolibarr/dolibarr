<?php
/* Copyright (C) 2012      Christophe Battarel  <christophe.battarel@altairis.fr>
 * Copyright (C) 2015      Francis Appels      <francis.appels@z-application.com>
 *
 * This program is free software; you can redistribute it and/or modify
 * it under the terms of the GNU General Public License as published by
 * the Free Software Foundation; either version 3 of the License, or
 * (at your option) any later version.
 *
 * This program is distributed in the hope that it will be useful,
 * but WITHOUT ANY WARRANTY; without even the implied warranty of
 * MERCHANTABILITY or FITNESS FOR A PARTICULAR PURPOSE.  See the
 * GNU General Public License for more details.
 *
 * You should have received a copy of the GNU General Public License
 * along with this program. If not, see <http://www.gnu.org/licenses/>.
 */

/**
 *	\file       /htdocs/fourn/ajax/getSupplierPrices.php
 *	\brief      File to return an Ajax response to get a supplier prices
 */

if (! defined('NOTOKENRENEWAL')) define('NOTOKENRENEWAL','1'); // Disables token renewal
if (! defined('NOREQUIREMENU'))  define('NOREQUIREMENU','1');
//if (! defined('NOREQUIREHTML'))  define('NOREQUIREHTML','1');
if (! defined('NOREQUIREAJAX'))  define('NOREQUIREAJAX','1');
if (! defined('NOREQUIRESOC'))   define('NOREQUIRESOC','1');
//if (! defined('NOREQUIRETRAN'))  define('NOREQUIRETRAN','1');

require '../../main.inc.php';
require_once DOL_DOCUMENT_ROOT.'/fourn/class/fournisseur.product.class.php';

$idprod=GETPOST('idprod','int');

$prices = array();

$langs->load('stocks');

/*
 * View
 */

top_httphead();

//print '<!-- Ajax page called with url '.$_SERVER["PHP_SELF"].'?'.$_SERVER["QUERY_STRING"].' -->'."\n";

if ($idprod > 0)
{
	$producttmp=new ProductFournisseur($db);
	$producttmp->fetch($idprod);

<<<<<<< HEAD
	$sql = "SELECT p.rowid, p.label, p.ref, p.price, p.duration, s.rowid as idsoc,";
	$sql.= " pfp.ref_fourn,";
	$sql.= " pfp.rowid as idprodfournprice, pfp.price as fprice, pfp.remise_percent, pfp.quantity, pfp.unitprice, pfp.charges, pfp.unitcharges,";
	$sql.= " pfp.fk_supplier_price_expression, pfp.tva_tx, s.nom as name";
	$sql.= " FROM ".MAIN_DB_PREFIX."product_fournisseur_price as pfp";
	$sql.= " LEFT JOIN ".MAIN_DB_PREFIX."product as p ON p.rowid = pfp.fk_product";
	$sql.= " LEFT JOIN ".MAIN_DB_PREFIX."societe as s ON s.rowid = pfp.fk_soc";
	$sql.= " WHERE pfp.fk_product = ".$idprod;
	$sql.= " AND p.tobuy = 1";
	$sql.= " AND s.fournisseur = 1";
	$sql.= " ORDER BY pfp.unitprice, s.nom, pfp.ref_fourn DESC";           // Best price first

	dol_syslog("Ajax::getSupplierPrices", LOG_DEBUG);
	$result=$db->query($sql);

	if ($result)
=======
	$sorttouse = 's.nom, pfp.quantity, pfp.price';
	if (GETPOST('bestpricefirst')) $sorttouse = 'pfp.unitprice, s.nom, pfp.quantity, pfp.price';
	
	$productSupplierArray = $producttmp->list_product_fournisseur_price($idprod, $sorttouse);    // We list all price per supplier, and then firstly with the lower quantity. So we can choose first one with enough quantity into list.
	if ( is_array($productSupplierArray))
>>>>>>> d86235ab
	{
		foreach ($productSupplierArray as $productSupplier)
		{
			$price = $productSupplier->fourn_price * (1 - $productSupplier->fourn_remise_percent / 100);
			$unitprice = $productSupplier->fourn_unitprice * (1 - $productSupplier->fourn_remise_percent / 100);
			
			$title = $productSupplier->fourn_name.' - '.$productSupplier->fourn_ref.' - ';
			
			if ($productSupplier->fourn_qty == 1)
			{
<<<<<<< HEAD
				$objp = $db->fetch_object($result);
				
				if($conf->multidevise->enabled){

					$resql = $db->query("SELECT s.devise_code FROM ".MAIN_DB_PREFIX."societe as s WHERE rowid = ".$objp->idsoc);
					$res = $db->fetch_object($resql);
					$currency = $res->devise_code;
				}
				else{
					$currency = $conf->currency;
				}

                if (!empty($objp->fk_supplier_price_expression)) {
                    $priceparser = new PriceParser($db);
                    $price_result = $priceparser->parseProductSupplier($idprod, $objp->fk_supplier_price_expression, $objp->quantity, $objp->tva_tx);
                    if ($price_result >= 0) {
                        $objp->fprice = $price_result;
                        if ($objp->quantity >= 1)
                        {
                            $objp->unitprice = $objp->fprice / $objp->quantity;
                        }
                    }
                }

				$price = $objp->fprice * (1 - $objp->remise_percent / 100);
				$unitprice = $objp->unitprice * (1 - $objp->remise_percent / 100);

				$title = $objp->name.' - '.$objp->ref_fourn.' - ';

				if ($objp->quantity == 1)
				{
					$title.= price($price,0,$langs,0,0,-1,$currency)."/";
				}
				$title.= $objp->quantity.' '.($objp->quantity == 1 ? $langs->trans("Unit") : $langs->trans("Units"));

				if ($objp->quantity > 1)
				{
					$title.=" - ";
					$title.= price($unitprice,0,$langs,0,0,-1,$currency)."/".$langs->trans("Unit");

					$price = $unitprice;
				}
				if ($objp->unitcharges > 0 && ($conf->global->MARGIN_TYPE == "2"))
				{
					$title.=" + ";
					$title.= price($objp->unitcharges,0,$langs,0,0,-1,$currency);
					$price += $objp->unitcharges;
				}
				if ($objp->duration) $label .= " - ".$objp->duration;

				$label = price($price,0,$langs,0,0,-1,$currency)."/".$langs->trans("Unit");

				if ($objp->ref_fourn) $label.=' ('.$objp->ref_fourn.')';

				$prices[] = array("id" => $objp->idprodfournprice, "price" => price2num($price,0,'',0), "label" => $label, "title" => $title);  // For price field, we must use price2num(), for label or title, price()
				$i++;
=======
				$title.= price($price,0,$langs,0,0,-1,$conf->currency)."/";
>>>>>>> d86235ab
			}
			$title.= $productSupplier->fourn_qty.' '.($productSupplier->fourn_qty == 1 ? $langs->trans("Unit") : $langs->trans("Units"));
			
			if ($productSupplier->fourn_qty > 1)
			{
				$title.=" - ";
				$title.= price($unitprice,0,$langs,0,0,-1,$conf->currency)."/".$langs->trans("Unit");
				$price = $unitprice;
			}
			if ($productSupplier->fourn_unitcharges > 0 && ($conf->global->MARGIN_TYPE == "2"))
			{
				$title.=" + ";
				$title.= price($productSupplier->fourn_unitcharges,0,$langs,0,0,-1,$conf->currency);
				$price += $productSupplier->fourn_unitcharges;
			}
			
			$label = price($price,0,$langs,0,0,-1,$conf->currency)."/".$langs->trans("Unit");
			if ($productSupplier->fourn_ref) $label.=' ('.$productSupplier->fourn_ref.')';
			
			$prices[] = array("id" => $productSupplier->product_fourn_price_id, "price" => price2num($price,0,'',0), "label" => $label, "title" => $title);  // For price field, we must use price2num(), for label or title, price()
		}
	}
	
	if(!empty($conf->stock->enabled)) {
		// Add price for pmp
		$price=$producttmp->pmp;
		$prices[] = array("id" => 'pmpprice', "price" => price2num($price), "label" => $langs->trans("PMPValueShort").': '.price($price,0,$langs,0,0,-1,$conf->currency), "title" => $langs->trans("PMPValueShort").': '.price($price,0,$langs,0,0,-1,$conf->currency));  // For price field, we must use price2num(), for label or title, price()
	}
}

echo json_encode($prices);
<|MERGE_RESOLUTION|>--- conflicted
+++ resolved
@@ -50,30 +50,11 @@
 	$producttmp=new ProductFournisseur($db);
 	$producttmp->fetch($idprod);
 
-<<<<<<< HEAD
-	$sql = "SELECT p.rowid, p.label, p.ref, p.price, p.duration, s.rowid as idsoc,";
-	$sql.= " pfp.ref_fourn,";
-	$sql.= " pfp.rowid as idprodfournprice, pfp.price as fprice, pfp.remise_percent, pfp.quantity, pfp.unitprice, pfp.charges, pfp.unitcharges,";
-	$sql.= " pfp.fk_supplier_price_expression, pfp.tva_tx, s.nom as name";
-	$sql.= " FROM ".MAIN_DB_PREFIX."product_fournisseur_price as pfp";
-	$sql.= " LEFT JOIN ".MAIN_DB_PREFIX."product as p ON p.rowid = pfp.fk_product";
-	$sql.= " LEFT JOIN ".MAIN_DB_PREFIX."societe as s ON s.rowid = pfp.fk_soc";
-	$sql.= " WHERE pfp.fk_product = ".$idprod;
-	$sql.= " AND p.tobuy = 1";
-	$sql.= " AND s.fournisseur = 1";
-	$sql.= " ORDER BY pfp.unitprice, s.nom, pfp.ref_fourn DESC";           // Best price first
-
-	dol_syslog("Ajax::getSupplierPrices", LOG_DEBUG);
-	$result=$db->query($sql);
-
-	if ($result)
-=======
 	$sorttouse = 's.nom, pfp.quantity, pfp.price';
 	if (GETPOST('bestpricefirst')) $sorttouse = 'pfp.unitprice, s.nom, pfp.quantity, pfp.price';
 	
 	$productSupplierArray = $producttmp->list_product_fournisseur_price($idprod, $sorttouse);    // We list all price per supplier, and then firstly with the lower quantity. So we can choose first one with enough quantity into list.
 	if ( is_array($productSupplierArray))
->>>>>>> d86235ab
 	{
 		foreach ($productSupplierArray as $productSupplier)
 		{
@@ -84,66 +65,7 @@
 			
 			if ($productSupplier->fourn_qty == 1)
 			{
-<<<<<<< HEAD
-				$objp = $db->fetch_object($result);
-				
-				if($conf->multidevise->enabled){
-
-					$resql = $db->query("SELECT s.devise_code FROM ".MAIN_DB_PREFIX."societe as s WHERE rowid = ".$objp->idsoc);
-					$res = $db->fetch_object($resql);
-					$currency = $res->devise_code;
-				}
-				else{
-					$currency = $conf->currency;
-				}
-
-                if (!empty($objp->fk_supplier_price_expression)) {
-                    $priceparser = new PriceParser($db);
-                    $price_result = $priceparser->parseProductSupplier($idprod, $objp->fk_supplier_price_expression, $objp->quantity, $objp->tva_tx);
-                    if ($price_result >= 0) {
-                        $objp->fprice = $price_result;
-                        if ($objp->quantity >= 1)
-                        {
-                            $objp->unitprice = $objp->fprice / $objp->quantity;
-                        }
-                    }
-                }
-
-				$price = $objp->fprice * (1 - $objp->remise_percent / 100);
-				$unitprice = $objp->unitprice * (1 - $objp->remise_percent / 100);
-
-				$title = $objp->name.' - '.$objp->ref_fourn.' - ';
-
-				if ($objp->quantity == 1)
-				{
-					$title.= price($price,0,$langs,0,0,-1,$currency)."/";
-				}
-				$title.= $objp->quantity.' '.($objp->quantity == 1 ? $langs->trans("Unit") : $langs->trans("Units"));
-
-				if ($objp->quantity > 1)
-				{
-					$title.=" - ";
-					$title.= price($unitprice,0,$langs,0,0,-1,$currency)."/".$langs->trans("Unit");
-
-					$price = $unitprice;
-				}
-				if ($objp->unitcharges > 0 && ($conf->global->MARGIN_TYPE == "2"))
-				{
-					$title.=" + ";
-					$title.= price($objp->unitcharges,0,$langs,0,0,-1,$currency);
-					$price += $objp->unitcharges;
-				}
-				if ($objp->duration) $label .= " - ".$objp->duration;
-
-				$label = price($price,0,$langs,0,0,-1,$currency)."/".$langs->trans("Unit");
-
-				if ($objp->ref_fourn) $label.=' ('.$objp->ref_fourn.')';
-
-				$prices[] = array("id" => $objp->idprodfournprice, "price" => price2num($price,0,'',0), "label" => $label, "title" => $title);  // For price field, we must use price2num(), for label or title, price()
-				$i++;
-=======
 				$title.= price($price,0,$langs,0,0,-1,$conf->currency)."/";
->>>>>>> d86235ab
 			}
 			$title.= $productSupplier->fourn_qty.' '.($productSupplier->fourn_qty == 1 ? $langs->trans("Unit") : $langs->trans("Units"));
 			
