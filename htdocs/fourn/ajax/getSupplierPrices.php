--- conflicted
+++ resolved
@@ -78,17 +78,7 @@
 				$title.= price($unitprice,0,$langs,0,0,-1,$conf->currency)."/".$langs->trans("Unit");
 				$price = $unitprice;
 			}
-<<<<<<< HEAD
-			
-=======
-			if ($productSupplier->fourn_unitcharges > 0 && ($conf->global->MARGIN_TYPE == "2"))
-			{
-				$title.=" + ";
-				$title.= price($productSupplier->fourn_unitcharges,0,$langs,0,0,-1,$conf->currency);
-				$price += $productSupplier->fourn_unitcharges;
-			}
 
->>>>>>> abe736c6
 			$label = price($price,0,$langs,0,0,-1,$conf->currency)."/".$langs->trans("Unit");
 			if ($productSupplier->fourn_ref) $label.=' ('.$productSupplier->fourn_ref.')';
 
