--- conflicted
+++ resolved
@@ -1,11 +1,7 @@
 <?php
 /* Copyright (C) 2012      Christophe Battarel  <christophe.battarel@altairis.fr>
-<<<<<<< HEAD
- * Copyright (C) 2015      Francis Appels      <francis.appels@z-application.com>
-=======
  * Copyright (C) 2015      Francis Appels       <francis.appels@z-application.com>
  * Copyright (C) 2016      Laurent Destailleur  <eldy@users.sourceforge.net>
->>>>>>> 3f5d67d4
  *
  * This program is free software; you can redistribute it and/or modify
  * it under the terms of the GNU General Public License as published by
@@ -96,16 +92,12 @@
 		}
 	}
 	
-<<<<<<< HEAD
-	if(!empty($conf->stock->enabled)) {
-=======
 	// Add price for costprice
 	$price=$producttmp->cost_price;
 	$prices[] = array("id" => 'costprice', "price" => price2num($price), "label" => $langs->trans("CostPrice").': '.price($price,0,$langs,0,0,-1,$conf->currency), "title" => $langs->trans("PMPValueShort").': '.price($price,0,$langs,0,0,-1,$conf->currency));  // For price field, we must use price2num(), for label or title, price()
 
 	if(!empty($conf->stock->enabled)) 
 	{
->>>>>>> 3f5d67d4
 		// Add price for pmp
 		$price=$producttmp->pmp;
 		$prices[] = array("id" => 'pmpprice', "price" => price2num($price), "label" => $langs->trans("PMPValueShort").': '.price($price,0,$langs,0,0,-1,$conf->currency), "title" => $langs->trans("PMPValueShort").': '.price($price,0,$langs,0,0,-1,$conf->currency));  // For price field, we must use price2num(), for label or title, price()
