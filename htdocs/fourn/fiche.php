--- conflicted
+++ resolved
@@ -206,7 +206,7 @@
     print '<tr><td class="nowrap">'.$langs->trans('VATIntra').'</td><td colspan="3">';
     print $object->tva_intra;
     print '</td></tr>';
-	
+
 	// Conditions de reglement par defaut
 	$langs->load('bills');
 	$form = new Form($db);
@@ -396,11 +396,7 @@
 
 			    print '<tr class="liste_titre">';
     			print '<td colspan="4">';
-<<<<<<< HEAD
-    			print '<table class="nobordernopadding" width="100%"><tr><td>'.$langs->trans('LastSuppliersBills',($num<=$MAXLIST?"":$MAXLIST)).'</td><td align="right"><a href="facture/index.php?socid='.$object->id.'">'.$langs->trans('AllBills').' ('.$num.')</td>';
-=======
-    			print '<table class="nobordernopadding" width="100%"><tr><td>'.$langs->trans('LastSuppliersBills',($num<=$MAXLIST?"":$MAXLIST)).'</td><td align="right"><a href="'.DOL_URL_ROOT.'/fourn/facture/index.php?socid='.$object->id.'">'.$langs->trans('AllBills').' ('.$num.')</td>';
->>>>>>> cafd75ac
+    			print '<table class="nobordernopadding" width="100%"><tr><td>'.$langs->trans('LastSuppliersBills',($num<=$MAXLIST?"":$MAXLIST)).'</td><td align="right"><a href="'.DOL_URL_ROOT.'/fourn/facture/list.php?socid='.$object->id.'">'.$langs->trans('AllBills').' ('.$num.')</td>';
                 print '<td width="20px" align="right"><a href="'.DOL_URL_ROOT.'/compta/facture/stats/index.php?mode=supplier&socid='.$object->id.'">'.img_picto($langs->trans("Statistics"),'stats').'</a></td>';
     			print '</tr></table>';
     			print '</td></tr>';
