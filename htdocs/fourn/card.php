--- conflicted
+++ resolved
@@ -788,11 +788,6 @@
 			while ($i < min($num, $MAXLIST)) {
 				$obj = $db->fetch_object($resql);
 
-<<<<<<< HEAD
-				print '<tr class="oddeven">';
-				print '<td>';
-=======
->>>>>>> 6acf59fe
 				$facturestatic->id = $obj->rowid;
 				$facturestatic->ref = ($obj->ref ? $obj->ref : $obj->rowid);
 				$facturestatic->ref_supplier = $obj->ref_supplier;
@@ -801,13 +796,10 @@
 				$facturestatic->total_ht = $obj->total_ht;
 				$facturestatic->total_tva = $obj->total_tva;
 				$facturestatic->total_ttc = $obj->total_ttc;
-<<<<<<< HEAD
-=======
 				$facturestatic->date = $db->jdate($obj->df);
 
 				print '<tr class="oddeven">';
 				print '<td class="tdoverflowmax200">';
->>>>>>> 6acf59fe
 				print '<span class="nowraponall">'.$facturestatic->getNomUrl(1).'</span>';
 				print $obj->ref_supplier ? ' - '.$obj->ref_supplier : '';
 				print ($obj->label ? ' - ' : '').dol_trunc($obj->label, 14);
