--- conflicted
+++ resolved
@@ -41,6 +41,7 @@
 $langs->load('commercial');
 
 $action	= GETPOST('action');
+$cancelbutton = GETPOST('cancel');
 
 // Security check
 $id = (GETPOST('socid','int') ? GETPOST('socid','int') : GETPOST('id','int'));
@@ -62,25 +63,20 @@
 
 if (empty($reshook))
 {
-<<<<<<< HEAD
-	$cancelbutton = GETPOST('cancel');
-	if (! $cancelbutton)
-=======
+	if ($cancelbutton)
+	{
+		$action = "";
+	}
+
 	if ($action == 'setsupplieraccountancycode')
->>>>>>> 5c5ff72e
-	{
-		$cancelbutton = GETPOST('cancel');
-		if (! $cancelbutton)
-		{
-			$result=$object->fetch($id);
-	   		$object->code_compta_fournisseur=$_POST["supplieraccountancycode"];
-		    $result=$object->update($object->id,$user,1,0,1);
-		    if ($result < 0)
-		    {
-		        $mesg=join(',',$object->errors);
-		    }
-		}
-	    $action="";
+	{
+		$result=$object->fetch($id);
+   		$object->code_compta_fournisseur=$_POST["supplieraccountancycode"];
+	    $result=$object->update($object->id,$user,1,0,1);
+	    if ($result < 0)
+	    {
+	        $mesg=join(',',$object->errors);
+	    }
 	}
 	// conditions de reglement
 	if ($action == 'setconditions' && $user->rights->societe->creer)
