--- conflicted
+++ resolved
@@ -55,9 +55,6 @@
 /*
  * Action
  */
-
-// Initialize technical object to manage hooks of thirdparties. Note that conf->hooks_modules contains array array
-$hookmanager->initHooks(array('suppliercard'));
 
 $parameters=array('socid'=>$socid);
 $reshook=$hookmanager->executeHooks('doActions',$parameters,$object,$action);    // Note that $action and $object may have been modified by some hooks
@@ -461,22 +458,14 @@
 	if (empty($reshook)) 
 	{
 
-<<<<<<< HEAD
 	print '<div class="tabsAction">';
 	
-	$parameters = array();
-	$reshook = $hookmanager->executeHooks('addMoreActionsButtons', $parameters, $object, $action); // Note that $action and $object may have been
-=======
-		print '<div class="tabsAction">';
->>>>>>> ba33f737
-
-		if ($user->rights->fournisseur->commande->creer)
-		{
-			$langs->load("orders");
-			print '<a class="butAction" href="'.DOL_URL_ROOT.'/fourn/commande/card.php?action=create&socid='.$object->id.'">'.$langs->trans("AddOrder").'</a>';
-		}
-
-<<<<<<< HEAD
+	if ($user->rights->fournisseur->commande->creer)
+	{
+		$langs->load("orders");
+		print '<a class="butAction" href="'.DOL_URL_ROOT.'/fourn/commande/card.php?action=create&socid='.$object->id.'">'.$langs->trans("AddOrder").'</a>';
+	}
+
 	if ($user->rights->fournisseur->facture->creer)
 	{
 		$langs->load("bills");
@@ -488,54 +477,47 @@
 		if (! empty($orders2invoice) && $orders2invoice > 0) print '<div class="inline-block divButAction"><a class="butAction" href="'.DOL_URL_ROOT.'/fourn/commande/orderstoinvoice.php?socid='.$object->id.'">'.$langs->trans("CreateInvoiceForThisCustomer").'</a></div>';
 		else print '<div class="inline-block divButAction"><a class="butActionRefused" title="'.dol_escape_js($langs->trans("NoOrdersToInvoice")).'" href="#">'.$langs->trans("CreateInvoiceForThisCustomer").'</a></div>';
 	}
-=======
-		if ($user->rights->fournisseur->facture->creer)
-		{
-			$langs->load("bills");
-			print '<a class="butAction" href="'.DOL_URL_ROOT.'/fourn/facture/card.php?action=create&socid='.$object->id.'">'.$langs->trans("AddBill").'</a>';
-		}
->>>>>>> ba33f737
-
-		// Add action
-		if (! empty($conf->agenda->enabled) && ! empty($conf->global->MAIN_REPEATTASKONEACHTAB))
-		{
-		    if ($user->rights->agenda->myactions->create)
-		    {
-		        print '<a class="butAction" href="'.DOL_URL_ROOT.'/comm/action/card.php?action=create&socid='.$object->id.'">'.$langs->trans("AddAction").'</a>';
-		    }
-		    else
-		    {
-		        print '<a class="butAction" title="'.dol_escape_js($langs->trans("NotAllowed")).'" href="#">'.$langs->trans("AddAction").'</a>';
-		    }
-		}
-
-		print '</div>';
-		print '<br>';
-
-		if (! empty($conf->global->MAIN_REPEATCONTACTONEACHTAB))
-		{
-		    print '<br>';
-		    // List of contacts
-		    show_contacts($conf,$langs,$db,$object,$_SERVER["PHP_SELF"].'?socid='.$object->id);
-		}
-
-		// Addresses list
-		if (! empty($conf->global->SOCIETE_ADDRESSES_MANAGEMENT) && ! empty($conf->global->MAIN_REPEATADDRESSONEACHTAB))
-		{
-			$result=show_addresses($conf,$langs,$db,$object,$_SERVER["PHP_SELF"].'?socid='.$object->id);
-		}
-
-		if (! empty($conf->global->MAIN_REPEATTASKONEACHTAB))
-		{
-		    print load_fiche_titre($langs->trans("ActionsOnCompany"),'','');
-
-		    // List of todo actions
-		    show_actions_todo($conf,$langs,$db,$object);
-
-		    // List of done actions
-		    show_actions_done($conf,$langs,$db,$object);
-		}
-	}
+
+    // Add action
+    if (! empty($conf->agenda->enabled) && ! empty($conf->global->MAIN_REPEATTASKONEACHTAB))
+    {
+        if ($user->rights->agenda->myactions->create)
+        {
+            print '<a class="butAction" href="'.DOL_URL_ROOT.'/comm/action/card.php?action=create&socid='.$object->id.'">'.$langs->trans("AddAction").'</a>';
+        }
+        else
+        {
+            print '<a class="butAction" title="'.dol_escape_js($langs->trans("NotAllowed")).'" href="#">'.$langs->trans("AddAction").'</a>';
+        }
+    }
+
+	print '</div>';
+	print '<br>';
+
+    if (! empty($conf->global->MAIN_REPEATCONTACTONEACHTAB))
+    {
+        print '<br>';
+        // List of contacts
+        show_contacts($conf,$langs,$db,$object,$_SERVER["PHP_SELF"].'?socid='.$object->id);
+    }
+
+    // Addresses list
+    if (! empty($conf->global->SOCIETE_ADDRESSES_MANAGEMENT) && ! empty($conf->global->MAIN_REPEATADDRESSONEACHTAB))
+    {
+    	$result=show_addresses($conf,$langs,$db,$object,$_SERVER["PHP_SELF"].'?socid='.$object->id);
+    }
+
+    if (! empty($conf->global->MAIN_REPEATTASKONEACHTAB))
+    {
+        print load_fiche_titre($langs->trans("ActionsOnCompany"),'','');
+
+        // List of todo actions
+        show_actions_todo($conf,$langs,$db,$object);
+
+        // List of done actions
+        show_actions_done($conf,$langs,$db,$object);
+    }
+}
 }
 else
 {
