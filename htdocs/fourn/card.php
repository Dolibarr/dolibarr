<?php
/* Copyright (C) 2001-2005 Rodolphe Quiedeville <rodolphe@quiedeville.org>
 * Copyright (C) 2003      Eric Seigne          <erics@rycks.com>
 * Copyright (C) 2004-2014 Laurent Destailleur  <eldy@users.sourceforge.net>
 * Copyright (C) 2005-2010 Regis Houssin        <regis.houssin@capnetworks.com>
 * Copyright (C) 2010-2015 Juanjo Menent        <jmenent@2byte.es>
 * Copyright (C) 2014      Jean Heimburger      <jean@tiaris.info>
 * Copyright (C) 2015      Marcos García        <marcosgdf@gmail.com>
 * Copyright (C) 2015      Raphaël Doursenaud   <rdoursenaud@gpcsolutions.fr>
 *
 * This program is free software; you can redistribute it and/or modify
 * it under the terms of the GNU General Public License as published by
 * the Free Software Foundation; either version 3 of the License, or
 * (at your option) any later version.
 *
 * This program is distributed in the hope that it will be useful,
 * but WITHOUT ANY WARRANTY; without even the implied warranty of
 * MERCHANTABILITY or FITNESS FOR A PARTICULAR PURPOSE.  See the
 * GNU General Public License for more details.
 *
 * You should have received a copy of the GNU General Public License
 * along with this program. If not, see <http://www.gnu.org/licenses/>.
 */

/**
 *	\file       htdocs/fourn/card.php
 *	\ingroup    fournisseur, facture
 *	\brief      Page for supplier third party card (view, edit)
 */

require '../main.inc.php';
require_once DOL_DOCUMENT_ROOT.'/fourn/class/fournisseur.class.php';
require_once DOL_DOCUMENT_ROOT.'/fourn/class/fournisseur.facture.class.php';
require_once DOL_DOCUMENT_ROOT.'/supplier_proposal/class/supplier_proposal.class.php';
require_once DOL_DOCUMENT_ROOT.'/contact/class/contact.class.php';
require_once DOL_DOCUMENT_ROOT.'/core/lib/company.lib.php';
require_once DOL_DOCUMENT_ROOT.'/core/class/extrafields.class.php';
if (! empty($conf->adherent->enabled)) require_once DOL_DOCUMENT_ROOT.'/adherents/class/adherent.class.php';

$langs->load('companies');
$langs->load('suppliers');
$langs->load('products');
$langs->load('bills');
$langs->load('orders');
$langs->load('commercial');

$action	= GETPOST('action');
$cancelbutton = GETPOST('cancel');

// Security check
$id = (GETPOST('socid','int') ? GETPOST('socid','int') : GETPOST('id','int'));
if ($user->societe_id) $id=$user->societe_id;
$result = restrictedArea($user, 'societe&fournisseur', $id, '&societe');

$object = new Fournisseur($db);
$extrafields = new ExtraFields($db);

// fetch optionals attributes and labels
$extralabels=$extrafields->fetch_name_optionals_label($object->table_element);

// Initialize technical object to manage hooks of thirdparties. Note that conf->hooks_modules contains array array
$hookmanager->initHooks(array('suppliercard','globalcard'));


/*
 * Action
 */

$parameters=array('socid'=>$socid);
$reshook=$hookmanager->executeHooks('doActions', $parameters, $object, $action);    // Note that $action and $object may have been modified by some hooks
if ($reshook < 0) setEventMessages($hookmanager->error, $hookmanager->errors, 'errors');

if (empty($reshook))
{
	if ($cancelbutton)
	{
		$action = "";
	}

	if ($action == 'setsupplieraccountancycode')
	{
		$result=$object->fetch($id);
   		$object->code_compta_fournisseur=$_POST["supplieraccountancycode"];
	    $result=$object->update($object->id,$user,1,0,1);
	    if ($result < 0)
	    {
	        $mesg=join(',',$object->errors);
	    }
	}
	// conditions de reglement
	if ($action == 'setconditions' && $user->rights->societe->creer)
	{
		$object->fetch($id);
		$result=$object->setPaymentTerms(GETPOST('cond_reglement_supplier_id','int'));
		if ($result < 0) dol_print_error($db,$object->error);
	}
	// mode de reglement
	if ($action == 'setmode' && $user->rights->societe->creer)
	{
		$object->fetch($id);
		$result=$object->setPaymentMethods(GETPOST('mode_reglement_supplier_id','int'));
		if ($result < 0) dol_print_error($db,$object->error);
	}
}


/*
 * View
 */

$contactstatic = new Contact($db);
$form = new Form($db);

if ($id > 0 && empty($object->id))
{
	// Load data of third party
	$res=$object->fetch($id);
	if ($object->id <= 0) dol_print_error($db,$object->error);
}

if ($object->id > 0)
{
	$title=$langs->trans("ThirdParty")." - ".$langs->trans('Supplier');
	if (! empty($conf->global->MAIN_HTML_TITLE) && preg_match('/thirdpartynameonly/',$conf->global->MAIN_HTML_TITLE) && $object->name) $title=$object->name." - ".$langs->trans('Supplier');
	$help_url='';
	llxHeader('',$title, $help_url);

	/*
	 * Show tabs
	 */
	$head = societe_prepare_head($object);

	dol_fiche_head($head, 'supplier', $langs->trans("ThirdParty"),0,'company');

    dol_banner_tab($object, 'socid', '', ($user->societe_id?0:1), 'rowid', 'nom');
        
	print '<div class="fichecenter"><div class="fichehalfleft">';

    print '<div class="underbanner clearboth"></div>';
	print '<table width="100%" class="border">';

    if (! empty($conf->global->SOCIETE_USEPREFIX))  // Old not used prefix field
    {
        print '<tr><td>'.$langs->trans('Prefix').'</td><td colspan="3">'.$object->prefix_comm.'</td></tr>';
    }

	if ($object->fournisseur)
	{
		print '<tr>';
        print '<td class="nowrap">'.$langs->trans("SupplierCode"). '</td><td colspan="3">';
        print $object->code_fournisseur;
        if ($object->check_codefournisseur() <> 0) print ' <font class="error">('.$langs->trans("WrongSupplierCode").')</font>';
        print '</td>';
        print '</tr>';

		$langs->load('compta');
        print '<tr>';
        print '<td>';
        print $form->editfieldkey("SupplierAccountancyCode",'supplieraccountancycode',$object->code_compta_fournisseur,$object,$user->rights->societe->creer);
        print '</td><td colspan="3">';
        print $form->editfieldval("SupplierAccountancyCode",'supplieraccountancycode',$object->code_compta_fournisseur,$object,$user->rights->societe->creer);
        print '</td>';
        print '</tr>';
	}

	// Assujetti a TVA ou pas
	print '<tr>';
	print '<td class="nowrap">'.$langs->trans('VATIsUsed').'</td><td colspan="3">';
	print yn($object->tva_assuj);
	print '</td>';
	print '</tr>';

	// Local Taxes
	if ($mysoc->useLocalTax(1))
	{
		print '<tr><td class="nowrap">'.$langs->transcountry("LocalTax1IsUsed", $mysoc->country_code).'</td><td colspan="3">';
		print yn($object->localtax1_assuj);
		print '</td></tr>';
	}
	if ($mysoc->useLocalTax(2))
	{
		print '<tr><td class="nowrap">'.$langs->transcountry("LocalTax2IsUsed", $mysoc->country_code).'</td><td colspan="3">';
		print yn($object->localtax2_assuj);
		print '</td></tr>';
	}

    // TVA Intra
    print '<tr><td class="nowrap">'.$langs->trans('VATIntra').'</td><td colspan="3">';
    print $object->tva_intra;
    print '</td></tr>';

	// Conditions de reglement par defaut
	$langs->load('bills');
	$form = new Form($db);
	print '<tr><td>';
	print '<table width="100%" class="nobordernopadding"><tr><td>';
	print $langs->trans('PaymentConditions');
	print '<td>';
	if (($action != 'editconditions') && $user->rights->societe->creer) print '<td align="right"><a href="'.$_SERVER["PHP_SELF"].'?action=editconditions&amp;socid='.$object->id.'">'.img_edit($langs->trans('SetConditions'),1).'</a></td>';
	print '</tr></table>';
	print '</td><td colspan="3">';
	if ($action == 'editconditions')
	{
		$form->form_conditions_reglement($_SERVER['PHP_SELF'].'?socid='.$object->id,$object->cond_reglement_supplier_id,'cond_reglement_supplier_id',-1,1);
	}
	else
	{
		$form->form_conditions_reglement($_SERVER['PHP_SELF'].'?socid='.$object->id,$object->cond_reglement_supplier_id,'none');
	}
	print "</td>";
	print '</tr>';

	// Mode de reglement par defaut
	print '<tr><td class="nowrap">';
	print '<table width="100%" class="nobordernopadding"><tr><td class="nowrap">';
	print $langs->trans('PaymentMode');
	print '<td>';
	if (($action != 'editmode') && $user->rights->societe->creer) print '<td align="right"><a href="'.$_SERVER["PHP_SELF"].'?action=editmode&amp;socid='.$object->id.'">'.img_edit($langs->trans('SetMode'),1).'</a></td>';
	print '</tr></table>';
	print '</td><td colspan="3">';
	if ($action == 'editmode')
	{
		$form->form_modes_reglement($_SERVER['PHP_SELF'].'?socid='.$object->id,$object->mode_reglement_supplier_id,'mode_reglement_supplier_id');
	}
	else
	{
		$form->form_modes_reglement($_SERVER['PHP_SELF'].'?socid='.$object->id,$object->mode_reglement_supplier_id,'none');
	}
	print "</td>";
	print '</tr>';

	// Categories
	if (! empty($conf->categorie->enabled))
	{
	    $langs->load("categories");
    	print '<tr><td>' . $langs->trans("SuppliersCategoriesShort") . '</td>';
    	print '<td colspan="3">';
    	print $form->showCategories($object->id, 'supplier', 1);
    	print "</td></tr>";
	}

	// Other attributes
	$parameters=array('socid'=>$object->id, 'colspan' => ' colspan="3"', 'colspanvalue' => '3');
	$reshook=$hookmanager->executeHooks('formObjectOptions',$parameters,$object,$action);    // Note that $action and $object may have been modified by hook
	print $hookmanager->resPrint;
	if (empty($reshook) && ! empty($extrafields->attribute_label))
	{
		print $object->showOptionals($extrafields);
	}

	// Module Adherent
    if (! empty($conf->adherent->enabled))
    {
        $langs->load("members");
        $langs->load("users");
        print '<tr><td width="25%" valign="top">'.$langs->trans("LinkedToDolibarrMember").'</td>';
        print '<td colspan="3">';
        $adh=new Adherent($db);
        $result=$adh->fetch('','',$object->id);
        if ($result > 0)
        {
            $adh->ref=$adh->getFullName($langs);
            print $adh->getNomUrl(1);
        }
        else
        {
            print $langs->trans("ThirdpartyNotLinkedToMember");
        }
        print '</td>';
        print "</tr>\n";
    }

	print '</table>';


	print '</div><div class="fichehalfright"><div class="ficheaddleft">';


	$var=true;

	$MAXLIST=5;

	// Lien recap
	print '<table class="noborder" width="100%">';
	print '<tr class="liste_titre">';
	print '<td colspan="4"><table width="100%" class="nobordernopadding"><tr><td>'.$langs->trans("Summary").'</td>';
	print '<td align="right"><a href="'.DOL_URL_ROOT.'/fourn/recap-fourn.php?socid='.$object->id.'">'.$langs->trans("ShowSupplierPreview").'</a></td></tr></table></td>';
	print '</tr>';
	print '</table>';
	print '<br>';


	/*
	 * List of products
	 */
	if (! empty($conf->product->enabled) || ! empty($conf->service->enabled))
	{
		$langs->load("products");
		print '<table class="noborder" width="100%">';
		print '<tr class="liste_titre">';
		print '<td colspan="3">'.$langs->trans("ProductsAndServices").'</td><td align="right">';
		print '<a href="'.DOL_URL_ROOT.'/fourn/product/list.php?fourn_id='.$object->id.'">'.$langs->trans("All").' <span class="badge">'.$object->nbOfProductRefs().'</span>';
		print '</a></td></tr>';

		//Query from product/liste.php
		$sql = 'SELECT p.rowid, p.ref, p.label, p.fk_product_type, p.entity,';
		$sql.= ' pfp.tms, pfp.ref_fourn as supplier_ref, pfp.price, pfp.quantity, pfp.unitprice';
		$sql.= ' FROM '.MAIN_DB_PREFIX.'product_fournisseur_price as pfp';
		$sql.= " LEFT JOIN ".MAIN_DB_PREFIX."product as p ON p.rowid = pfp.fk_product";
		$sql.= ' WHERE p.entity IN ('.getEntity('product', 1).')';
		$sql.= ' AND pfp.fk_soc = '.$object->id;
		$sql .= $db->order('pfp.tms', 'desc');
		$sql.= $db->plimit($MAXLIST);
		$query = $db->query($sql);
        if (! $query) dol_print_error($db);
        
		$return = array();

		if ($db->num_rows($query)) {

			$productstatic = new Product($db);

			while ($objp = $db->fetch_object($query)) {

				$var=!$var;

				$productstatic->id = $objp->rowid;
				$productstatic->ref = $objp->ref;
				$productstatic->label = $objp->label;
				$productstatic->type = $objp->fk_product_type;
				$productstatic->entity = $objp->entity;

				print "<tr ".$bc[$var].">";
				print '<td class="nowrap">';
				print $productstatic->getNomUrl(1);
				print '</td>';
				print '<td>';
<<<<<<< HEAD
				print $productstatic->ref;
				print '</td>';
				print '<td>';
=======
				print $objp->supplier_ref;
				print '</td>';
				print '<td class="maxwidthonsmartphone">';
>>>>>>> 1fbf233f
				print dol_trunc(dol_htmlentities($objp->label), 30);
				print '</td>';
				//print '<td align="right" class="nowrap">'.dol_print_date($objp->tms, 'day').'</td>';
				print '<td align="right">';
				//print (isset($objp->unitprice) ? price($objp->unitprice) : '');
				if (isset($objp->price))
				{
    				print price($objp->price);
				    if ($objp->quantity > 1)
				    {
    				    print ' / ';
    				    print $objp->quantity;
				    }
				}
				print '</td>';
				print '</tr>';
			}
		}

		print '</table>';
	}

	
	/*
	 * Last supplier proposal
	 */
	$proposalstatic = new SupplierProposal($db);
	
	if ($user->rights->supplier_proposal->lire)
	{
	    $sql  = "SELECT p.rowid, p.ref, p.date_valid as dc, p.fk_statut, p.total_ht, p.tva as total_tva, p.total as total_ttc";
	    $sql.= " FROM ".MAIN_DB_PREFIX."supplier_proposal as p ";
	    $sql.= " WHERE p.fk_soc =".$object->id;
	    $sql.= " AND p.entity =".$conf->entity;
	    $sql.= " ORDER BY p.date_valid DESC";
	    $sql.= " ".$db->plimit($MAXLIST);
	    
	    $resql=$db->query($sql);
	    if ($resql)
	    {
	        $i = 0 ;
	        $num = $db->num_rows($resql);
	
	        if ($num > 0)
	        {
	            print '<table class="noborder" width="100%">';
	
	            print '<tr class="liste_titre">';
	            print '<td colspan="3">';
	            print '<table class="nobordernopadding" width="100%"><tr><td>'.$langs->trans("LastSupplierProposals",($num<$MAXLIST?"":$MAXLIST)).'</td>';
	            print '<td align="right"><a href="'.DOL_URL_ROOT.'/supplier_proposal/list.php?socid='.$object->id.'">'.$langs->trans("AllPriceRequests").' <span class="badge">'.$num.'</span></td>';
	            print '<td width="20px" align="right"><a href="'.DOL_URL_ROOT.'/supplier_proposal/stats/index.php?mode=supplier&socid='.$object->id.'">'.img_picto($langs->trans("Statistics"),'stats').'</a></td>';
	            print '</tr></table>';
	            print '</td></tr>';
	        }
	
	        $var = True;
	        while ($i < $num && $i <= $MAXLIST)
	        {
	            $obj = $db->fetch_object($resql);
	            $var=!$var;
	
	            print "<tr ".$bc[$var].">";
	            print '<td class="nowrap">';
	            $proposalstatic->id = $obj->rowid;
	            $proposalstatic->ref = $obj->ref;
	            $proposalstatic->total_ht = $obj->total_ht;
	            $proposalstatic->total_tva = $obj->total_tva;
	            $proposalstatic->total_ttc = $obj->total_ttc;
	            print $proposalstatic->getNomUrl(1);
	            print '</td>';
	            print '<td align="center" width="80">';
	            if ($obj->dc)
	            {
	                print dol_print_date($db->jdate($obj->dc),'day');
	            }
	            else
	            {
	                print "-";
	            }
	            print '</td>';
	            print '<td align="right" class="nowrap">'.$proposalstatic->LibStatut($obj->fk_statut,5).'</td>';
	            print '</tr>';
	            $i++;
	        }
	        $db->free($resql);
	
	        if ($num >0) print "</table>";
	    }
	    else
	    {
	        dol_print_error($db);
	    }
	}	

	/*
	 * Last supplier orders
	 */
	$orderstatic = new CommandeFournisseur($db);

	if ($user->rights->fournisseur->commande->lire)
	{
		// TODO move to DAO class
		// Check if there are supplier orders billable
		$sql2 = 'SELECT s.nom, s.rowid as socid, s.client, c.rowid, c.ref, c.total_ht, c.ref_supplier,';
		$sql2.= ' c.date_valid, c.date_commande, c.date_livraison, c.fk_statut';
		$sql2.= ' FROM '.MAIN_DB_PREFIX.'societe as s';
		$sql2.= ', '.MAIN_DB_PREFIX.'commande_fournisseur as c';
		$sql2.= ' WHERE c.fk_soc = s.rowid';
		$sql2.= ' AND s.rowid = '.$object->id;
		// Show orders with status validated, shipping started and delivered (well any order we can bill)
		$sql2.= " AND c.fk_statut IN (5)";
		$sql2.= " AND c.billed = 0";
		// Find order that are not already invoiced
		// just need to check received status because we have the billed status now
		//$sql2 .= " AND c.rowid NOT IN (SELECT fk_source FROM " . MAIN_DB_PREFIX . "element_element WHERE targettype='invoice_supplier')";
		$resql2=$db->query($sql2);
		if ($resql2) {
			$orders2invoice = $db->num_rows($resql2);
			$db->free($resql2);
		} else {
			setEventMessages($db->lasterror(), null, 'errors');
		}

		// TODO move to DAO class
		$sql  = "SELECT count(p.rowid) as total";
		$sql.= " FROM ".MAIN_DB_PREFIX."commande_fournisseur as p ";
		$sql.= " WHERE p.fk_soc =".$object->id;
		$sql.= " AND p.entity =".$conf->entity;
		$sql.= " ORDER BY p.date_commande DESC";
		$resql=$db->query($sql);
		if ($resql)
		{
			$object_count = $db->fetch_object($resql);
			$num = $object_count->total;
		}
		
		$sql  = "SELECT p.rowid,p.ref, p.date_commande as dc, p.fk_statut, p.total_ht, p.tva as total_tva, p.total_ttc";
		$sql.= " FROM ".MAIN_DB_PREFIX."commande_fournisseur as p ";
		$sql.= " WHERE p.fk_soc =".$object->id;
		$sql.= " AND p.entity =".$conf->entity;
		$sql.= " ORDER BY p.date_commande DESC";
		$sql.= " ".$db->plimit($MAXLIST);
		$resql=$db->query($sql);
		if ($resql)
		{
			$i = 0 ;

			if ($num > 0)
			{
			    print '<table class="noborder" width="100%">';

			    print '<tr class="liste_titre">';
    			print '<td colspan="3">';
    			print '<table class="nobordernopadding" width="100%"><tr><td>'.$langs->trans("LastSupplierOrders",($num<$MAXLIST?"":$MAXLIST)).'</td>';
    			print '<td align="right"><a href="commande/list.php?socid='.$object->id.'">'.$langs->trans("AllOrders").' <span class="badge">'.$num.'</span></td>';
                print '<td width="20px" align="right"><a href="'.DOL_URL_ROOT.'/commande/stats/index.php?mode=supplier&socid='.$object->id.'">'.img_picto($langs->trans("Statistics"),'stats').'</a></td>';
    			print '</tr></table>';
    			print '</td></tr>';
			}

			$var = True;
			while ($i < $num && $i < $MAXLIST)
			{
				$obj = $db->fetch_object($resql);
				$var=!$var;

				print "<tr ".$bc[$var].">";
                print '<td class="nowrap">';
                $orderstatic->id = $obj->rowid;
                $orderstatic->ref = $obj->ref;
                $orderstatic->total_ht = $obj->total_ht;
                $orderstatic->total_tva = $obj->total_tva;
                $orderstatic->total_ttc = $obj->total_ttc;
                print $orderstatic->getNomUrl(1);
                print '</td>';
				print '<td align="center" width="80">';
				if ($obj->dc)
				{
					print dol_print_date($db->jdate($obj->dc),'day');
				}
				else
				{
					print "-";
				}
				print '</td>';
				print '<td align="right" class="nowrap">'.$orderstatic->LibStatut($obj->fk_statut,5).'</td>';
				print '</tr>';
				$i++;
			}
			$db->free($resql);

			if ($num >0) print "</table>";
		}
		else
		{
			dol_print_error($db);
		}
	}

	/*
	 * Last supplier invoices
	 */

	$langs->load('bills');
	$facturestatic = new FactureFournisseur($db);

	if ($user->rights->fournisseur->facture->lire)
	{
		// TODO move to DAO class
		$sql = 'SELECT f.rowid,f.libelle,f.ref,f.ref_supplier,f.fk_statut,f.datef as df, f.total_ht, f.total_tva, f.total_ttc as amount,f.paye,';
		$sql.= ' SUM(pf.amount) as am';
		$sql.= ' FROM '.MAIN_DB_PREFIX.'facture_fourn as f';
		$sql.= ' LEFT JOIN '.MAIN_DB_PREFIX.'paiementfourn_facturefourn as pf ON f.rowid=pf.fk_facturefourn';
		$sql.= ' WHERE f.fk_soc = '.$object->id;
		$sql.= " AND f.entity =".$conf->entity;
		$sql.= ' GROUP BY f.rowid,f.libelle,f.ref,f.ref_supplier,f.fk_statut,f.datef,f.total_ht,f.total_tva,f.total_ttc,f.paye';
		$sql.= ' ORDER BY f.datef DESC';
		$resql=$db->query($sql);
		if ($resql)
		{
			$i = 0 ;
			$num = $db->num_rows($resql);
			if ($num > 0)
			{
			    print '<table class="noborder" width="100%">';

			    print '<tr class="liste_titre">';
    			print '<td colspan="4">';
    			print '<table class="nobordernopadding" width="100%"><tr><td>'.$langs->trans('LastSuppliersBills',($num<=$MAXLIST?"":$MAXLIST)).'</td><td align="right"><a href="'.DOL_URL_ROOT.'/fourn/facture/list.php?socid='.$object->id.'">'.$langs->trans('AllBills').' <span class="badge">'.$num.'</span></td>';
                print '<td width="20px" align="right"><a href="'.DOL_URL_ROOT.'/compta/facture/stats/index.php?mode=supplier&socid='.$object->id.'">'.img_picto($langs->trans("Statistics"),'stats').'</a></td>';
    			print '</tr></table>';
    			print '</td></tr>';
			}
			$var=True;
			while ($i < min($num,$MAXLIST))
			{
				$obj = $db->fetch_object($resql);
				$var=!$var;
				print '<tr '.$bc[$var].'>';
				print '<td>';
				print '<a href="facture/card.php?facid='.$obj->rowid.'">';
				$facturestatic->id=$obj->rowid;
				$facturestatic->ref=($obj->ref?$obj->ref:$obj->rowid).($obj->ref_supplier?' - '.$obj->ref_supplier:'');
                $facturestatic->ref_supplier = $obj->ref_supplier;
                $facturestatic->total_ht = $obj->total_ht;
                $facturestatic->total_tva = $obj->total_tva;
                $facturestatic->total_ttc = $obj->total_ttc;
				//$facturestatic->ref_supplier=$obj->ref_supplier;
				print $facturestatic->getNomUrl(1);
				//print img_object($langs->trans('ShowBill'),'bill').' '.($obj->ref?$obj->ref:$obj->rowid).' - '.$obj->ref_supplier.'</a>';
				print ' '.dol_trunc($obj->libelle,14);
				print '</td>';
				print '<td align="center" class="nowrap">'.dol_print_date($db->jdate($obj->df),'day').'</td>';
				print '<td align="right" class="nowrap">'.price($obj->amount).'</td>';
				print '<td align="right" class="nowrap">';
				print $facturestatic->LibStatut($obj->paye,$obj->fk_statut,5,$obj->am);
				print '</td>';
				print '</tr>';
				$i++;
			}
			$db->free($resql);
			if ($num > 0) print '</table>';
		}
		else
		{
			dol_print_error($db);
		}
	}

	print '</div></div></div>';
	print '<div style="clear:both"></div>';

	dol_fiche_end();


	/*
	 * Barre d'actions
	 */
	print '<div class="tabsAction">';

	$parameters = array();
	$reshook = $hookmanager->executeHooks('addMoreActionsButtons', $parameters, $object, $action); // Note that $action and $object may have been
	// modified by hook
	if (empty($reshook))
	{
	   if ($user->rights->fournisseur->commande->creer)
		{
			$langs->load("orders");
			print '<a class="butAction" href="'.DOL_URL_ROOT.'/fourn/commande/card.php?action=create&socid='.$object->id.'">'.$langs->trans("AddOrder").'</a>';
		}

		if ($user->rights->fournisseur->facture->creer)
		{
			$langs->load("bills");
			print '<a class="butAction" href="'.DOL_URL_ROOT.'/fourn/facture/card.php?action=create&socid='.$object->id.'">'.$langs->trans("AddBill").'</a>';
		}

		if ($conf->supplier_proposal->enabled && $user->rights->supplier_proposal->creer)
		{
			$langs->load("supplier_proposal");
			print '<a class="butAction" href="'.DOL_URL_ROOT.'/supplier_proposal/card.php?action=create&socid='.$object->id.'">'.$langs->trans("AddSupplierProposal").'</a>';
		}

		if ($user->rights->fournisseur->facture->creer)
		{
			if (! empty($orders2invoice) && $orders2invoice > 0) print '<div class="inline-block divButAction"><a class="butAction" href="'.DOL_URL_ROOT.'/fourn/commande/orderstoinvoice.php?socid='.$object->id.'">'.$langs->trans("CreateInvoiceForThisCustomer").'</a></div>';
			else print '<div class="inline-block divButAction"><a class="butActionRefused" title="'.dol_escape_js($langs->trans("NoOrdersToInvoice")).'" href="#">'.$langs->trans("CreateInvoiceForThisCustomer").'</a></div>';
		}

    	// Add action
    	if (! empty($conf->agenda->enabled) && ! empty($conf->global->MAIN_REPEATTASKONEACHTAB))
    	{
        	if ($user->rights->agenda->myactions->create)
        	{
            	print '<a class="butAction" href="'.DOL_URL_ROOT.'/comm/action/card.php?action=create&socid='.$object->id.'">'.$langs->trans("AddAction").'</a>';
        	}
        	else
        	{
            	print '<a class="butAction" title="'.dol_escape_js($langs->trans("NotAllowed")).'" href="#">'.$langs->trans("AddAction").'</a>';
        	}
    	}
	}
	
	print '</div>';
	
	print '<br>';

    	if (! empty($conf->global->MAIN_REPEATCONTACTONEACHTAB))
    	{
        	print '<br>';
        	// List of contacts
        	show_contacts($conf,$langs,$db,$object,$_SERVER["PHP_SELF"].'?socid='.$object->id);
    	}

    	// Addresses list
    	if (! empty($conf->global->SOCIETE_ADDRESSES_MANAGEMENT) && ! empty($conf->global->MAIN_REPEATADDRESSONEACHTAB))
    	{
    		$result=show_addresses($conf,$langs,$db,$object,$_SERVER["PHP_SELF"].'?socid='.$object->id);
    	}

    	if (! empty($conf->global->MAIN_REPEATTASKONEACHTAB))
    	{
        	print load_fiche_titre($langs->trans("ActionsOnCompany"),'','');

        	// List of todo actions
        	show_actions_todo($conf,$langs,$db,$object);

        	// List of done actions
        	show_actions_done($conf,$langs,$db,$object);
    	}
}
else
{
	dol_print_error($db);
}

llxFooter();

$db->close();<|MERGE_RESOLUTION|>--- conflicted
+++ resolved
@@ -311,6 +311,7 @@
 		$sql.= ' AND pfp.fk_soc = '.$object->id;
 		$sql .= $db->order('pfp.tms', 'desc');
 		$sql.= $db->plimit($MAXLIST);
+		
 		$query = $db->query($sql);
         if (! $query) dol_print_error($db);
         
@@ -335,15 +336,9 @@
 				print $productstatic->getNomUrl(1);
 				print '</td>';
 				print '<td>';
-<<<<<<< HEAD
-				print $productstatic->ref;
-				print '</td>';
-				print '<td>';
-=======
 				print $objp->supplier_ref;
 				print '</td>';
 				print '<td class="maxwidthonsmartphone">';
->>>>>>> 1fbf233f
 				print dol_trunc(dol_htmlentities($objp->label), 30);
 				print '</td>';
 				//print '<td align="right" class="nowrap">'.dol_print_date($objp->tms, 'day').'</td>';
