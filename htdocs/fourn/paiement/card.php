<?php
/* Copyright (C) 2005      Rodolphe Quiedeville  <rodolphe@quiedeville.org>
 * Copyright (C) 2005      Marc Barilley / Ocebo <marc@ocebo.com>
 * Copyright (C) 2006-2010 Laurent Destailleur   <eldy@users.sourceforge.net>
 * Copyright (C) 2014      Marcos García         <marcosgdf@gmail.com>
 *
 * This program is free software; you can redistribute it and/or modify
 * it under the terms of the GNU General Public License as published by
 * the Free Software Foundation; either version 3 of the License, or
 * (at your option) any later version.
 *
 * This program is distributed in the hope that it will be useful,
 * but WITHOUT ANY WARRANTY; without even the implied warranty of
 * MERCHANTABILITY or FITNESS FOR A PARTICULAR PURPOSE.  See the
 * GNU General Public License for more details.
 *
 * You should have received a copy of the GNU General Public License
 * along with this program. If not, see <https://www.gnu.org/licenses/>.
 */

/**
 *	\file       htdocs/fourn/paiement/card.php
 *	\ingroup    facture, fournisseur
 *	\brief      Tab to show a payment of a supplier invoice
 *	\remarks	Fichier presque identique a compta/paiement/card.php
 */

require '../../main.inc.php';
require_once DOL_DOCUMENT_ROOT.'/core/class/html.formfile.class.php';
require_once DOL_DOCUMENT_ROOT.'/fourn/class/paiementfourn.class.php';
require_once DOL_DOCUMENT_ROOT.'/fourn/class/fournisseur.class.php';
require_once DOL_DOCUMENT_ROOT.'/fourn/class/fournisseur.facture.class.php';
require_once DOL_DOCUMENT_ROOT.'/core/lib/payments.lib.php';

$langs->loadLangs(array('bills', 'banks', 'companies', 'suppliers'));

$id			= GETPOST('id', 'int');
$action		= GETPOST('action', 'alpha');
$confirm	= GETPOST('confirm', 'alpha');

$object = new PaiementFourn($db);

// PDF
$hidedetails = (GETPOST('hidedetails', 'int') ? GETPOST('hidedetails', 'int') : (! empty($conf->global->MAIN_GENERATE_DOCUMENTS_HIDE_DETAILS) ? 1 : 0));
$hidedesc = (GETPOST('hidedesc', 'int') ? GETPOST('hidedesc', 'int') : (! empty($conf->global->MAIN_GENERATE_DOCUMENTS_HIDE_DESC) ? 1 : 0));
$hideref = (GETPOST('hideref', 'int') ? GETPOST('hideref', 'int') : (! empty($conf->global->MAIN_GENERATE_DOCUMENTS_HIDE_REF) ? 1 : 0));

/*
 * Actions
 */

if ($action == 'setnote' && $user->rights->fournisseur->facture->creer)
{
	$db->begin();

	$object->fetch($id);
	$result = $object->update_note(GETPOST('note', 'none'));
	if ($result > 0)
	{
		$db->commit();
		$action='';
	}
	else
	{
		setEventMessages($object->error, $object->errors, 'errors');
		$db->rollback();
	}
}

if ($action == 'confirm_delete' && $confirm == 'yes' && $user->rights->fournisseur->facture->supprimer)
{
	$db->begin();

	$object->fetch($id);
	$result = $object->delete();
	if ($result > 0)
	{
		$db->commit();
		header('Location: '.DOL_URL_ROOT.'/fourn/facture/paiement.php');
		exit;
	}
	else
	{
		setEventMessages($object->error, $object->errors, 'errors');
		$db->rollback();
	}
}

if ($action == 'confirm_valide' && $confirm == 'yes' &&
	((empty($conf->global->MAIN_USE_ADVANCED_PERMS) && ! empty($user->rights->fournisseur->facture->creer))
	|| (! empty($conf->global->MAIN_USE_ADVANCED_PERMS) && ! empty($user->rights->fournisseur->supplier_invoice_advance->validate)))
)
{
	$db->begin();

	$object->fetch($id);
	if ($object->valide() >= 0)
	{
		$db->commit();
		header('Location: '.$_SERVER['PHP_SELF'].'?id='.$object->id);
		exit;
	}
	else
	{
		setEventMessages($object->error, $object->errors, 'errors');
		$db->rollback();
	}
}

if ($action == 'setnum_paiement' && ! empty($_POST['num_paiement']))
{
	$object->fetch($id);
	$res = $object->update_num($_POST['num_paiement']);
	if ($res === 0)
	{
		setEventMessages($langs->trans('PaymentNumberUpdateSucceeded'), null, 'mesgs');
	}
	else
	{
		setEventMessages($langs->trans('PaymentNumberUpdateFailed'), null, 'errors');
	}
}

if ($action == 'setdatep' && ! empty($_POST['datepday']))
{
	$object->fetch($id);
	$datepaye = dol_mktime(GETPOST('datephour', 'int'), GETPOST('datepmin', 'int'), GETPOST('datepsec', 'int'), GETPOST('datepmonth', 'int'), GETPOST('datepday', 'int'), GETPOST('datepyear', 'int'));
	$res = $object->update_date($datepaye);
	if ($res === 0)
	{
		setEventMessages($langs->trans('PaymentDateUpdateSucceeded'), null, 'mesgs');
	}
	else
	{
		setEventMessages($langs->trans('PaymentDateUpdateFailed'), null, 'errors');
	}
}

// Build document
$upload_dir = $conf->fournisseur->payment->dir_output;
// TODO: get the appropriate permisson
$permissiontoadd = true;
include DOL_DOCUMENT_ROOT.'/core/actions_builddoc.inc.php';


/*
 * View
 */

llxHeader();

$result=$object->fetch($id);

$form = new Form($db);
$formfile = new FormFile($db);

$head = payment_supplier_prepare_head($object);

dol_fiche_head($head, 'payment', $langs->trans('SupplierPayment'), -1, 'payment');

if ($result > 0)
{
	/*
	 * Confirmation de la suppression du paiement
	 */
	if ($action == 'delete')
	{
		print $form->formconfirm($_SERVER['PHP_SELF'].'?id='.$object->id, $langs->trans("DeletePayment"), $langs->trans("ConfirmDeletePayment"), 'confirm_delete');
	}

	/*
	 * Confirmation de la validation du paiement
	 */
	if ($action == 'valide')
	{
		print $form->formconfirm($_SERVER['PHP_SELF'].'?id='.$object->id, $langs->trans("ValidatePayment"), $langs->trans("ConfirmValidatePayment"), 'confirm_valide');
	}

	$linkback = '<a href="' . DOL_URL_ROOT . '/fourn/facture/paiement.php' . (! empty($socid) ? '?socid=' . $socid : '') . '">' . $langs->trans("BackToList") . '</a>';


	dol_banner_tab($object, 'id', $linkback, 1, 'rowid', 'ref');

	print '<div class="fichecenter">';
	print '<div class="underbanner clearboth"></div>';

	print '<table class="border centpercent">';

	/*print '<tr>';
	print '<td width="20%" colspan="2">'.$langs->trans('Ref').'</td><td colspan="3">';
    print $form->showrefnav($object,'id','',1,'rowid','ref');
	print '</td></tr>';*/

	// Date payment
	print '<tr><td class="titlefield" colspan="2">'.$form->editfieldkey("Date", 'datep', $object->date, $object, $object->statut == 0 && $user->rights->fournisseur->facture->creer).'</td><td colspan="3">';
	print $form->editfieldval("Date", 'datep', $object->date, $object, $object->statut == 0 && $user->rights->fournisseur->facture->creer, 'datehourpicker', '', null, $langs->trans('PaymentDateUpdateSucceeded'));
	print '</td></tr>';

	// Payment mode
	$labeltype=$langs->trans("PaymentType".$object->type_code)!=("PaymentType".$object->type_code)?$langs->trans("PaymentType".$object->type_code):$object->type_label;
	print '<tr><td colspan="2">'.$langs->trans('PaymentMode').'</td><td colspan="3">'.$labeltype;
	print $object->num_paiement?' - '.$object->num_paiement:'';
	print '</td></tr>';

	// Payment numero
	/* TODO Add field num_payment into payment table and save it
	print '<tr><td colspan="2">'.$form->editfieldkey("Numero",'num_paiement',$object->num_paiement,$object,$object->statut == 0 && $user->rights->fournisseur->facture->creer).'</td><td colspan="3">';
	print $form->editfieldval("Numero",'num_paiement',$object->num_paiement,$object,$object->statut == 0 && $user->rights->fournisseur->facture->creer,'string','',null,$langs->trans('PaymentNumberUpdateSucceeded'));
	print '</td></tr>';
    */

	// Amount
	print '<tr><td colspan="2">'.$langs->trans('Amount').'</td><td colspan="3">'.price($object->amount, '', $langs, 0, 0, -1, $conf->currency).'</td></tr>';

	if (! empty($conf->global->BILL_ADD_PAYMENT_VALIDATION))
	{
		print '<tr><td colspan="2">'.$langs->trans('Status').'</td><td colspan="3">'.$object->getLibStatut(4).'</td></tr>';
	}

	$allow_delete = 1 ;
	// Bank account
	if (! empty($conf->banque->enabled))
	{
		if ($object->bank_account)
		{
			$bankline=new AccountLine($db);
			$bankline->fetch($object->bank_line);
			if ($bankline->rappro)
			{
				$allow_delete=0;
				$title_button = dol_escape_htmltag($langs->transnoentitiesnoconv("CantRemoveConciliatedPayment"));
			}

			print '<tr>';
			print '<td colspan="2">'.$langs->trans('BankAccount').'</td>';
			print '<td colspan="3">';
			$accountstatic=new Account($db);
			$accountstatic->fetch($bankline->fk_account);
			print $accountstatic->getNomUrl(1);
			print '</td>';
			print '</tr>';

			print '<tr>';
			print '<td colspan="2">'.$langs->trans('BankTransactionLine').'</td>';
			print '<td colspan="3">';
			print $bankline->getNomUrl(1, 0, 'showconciliated');
			print '</td>';
			print '</tr>';
		}
	}

	// Note
	print '<tr><td colspan="2">'.$form->editfieldkey("Note", 'note', $object->note, $object, $user->rights->fournisseur->facture->creer).'</td><td colspan="3">';
	print $form->editfieldval("Note", 'note', $object->note, $object, $user->rights->fournisseur->facture->creer, 'textarea');
	print '</td></tr>';

	print '</table>';

	print '</div>';

	print '<br>';

	/**
	 *	Liste des factures
	 */
	$sql = 'SELECT f.rowid, f.ref, f.ref_supplier, f.total_ttc, pf.amount, f.rowid as facid, f.paye, f.fk_statut, s.nom as name, s.rowid as socid';
	$sql .= ' FROM '.MAIN_DB_PREFIX.'paiementfourn_facturefourn as pf,'.MAIN_DB_PREFIX.'facture_fourn as f,'.MAIN_DB_PREFIX.'societe as s';
	$sql .= ' WHERE pf.fk_facturefourn = f.rowid AND f.fk_soc = s.rowid';
	$sql .= ' AND pf.fk_paiementfourn = '.$object->id;
	$resql=$db->query($sql);
	if ($resql)
	{
		$num = $db->num_rows($resql);

		$i = 0;
		$total = 0;
<<<<<<< HEAD
		print '<b>'.$langs->trans("Invoices").'</b><br>';
		print '<table class="noborder centpercent">';
=======
		print '<table class="noborder" width="100%">';
>>>>>>> 111d6aa6
		print '<tr class="liste_titre">';
		print '<td>'.$langs->trans('Invoice').'</td>';
		print '<td>'.$langs->trans('RefSupplier').'</td>';
		print '<td>'.$langs->trans('Company').'</td>';
		print '<td class="right">'.$langs->trans('ExpectedToPay').'</td>';
		print '<td class="right">'.$langs->trans('PayedByThisPayment').'</td>';
		print '<td class="right">'.$langs->trans('Status').'</td>';
		print "</tr>\n";

		if ($num > 0)
		{
			$facturestatic=new FactureFournisseur($db);

			while ($i < $num)
			{
				$objp = $db->fetch_object($resql);

				$facturestatic->id=$objp->facid;
				$facturestatic->ref=($objp->ref?$objp->ref:$objp->rowid);

				print '<tr class="oddeven">';
				// Ref
				print '<td>';
				print $facturestatic->getNomUrl(1);
				print "</td>\n";
				// Ref supplier
				print '<td>'.$objp->ref_supplier."</td>\n";
				// Third party
				print '<td><a href="'.DOL_URL_ROOT.'/fourn/card.php?socid='.$objp->socid.'">'.img_object($langs->trans('ShowCompany'), 'company').' '.$objp->name.'</a></td>';
				// Expected to pay
				print '<td class="right">'.price($objp->total_ttc).'</td>';
				// Payed
				print '<td class="right">'.price($objp->amount).'</td>';
				// Status
				print '<td class="right">'.$facturestatic->LibStatut($objp->paye, $objp->fk_statut, 6, 1).'</td>';
				print "</tr>\n";

				if ($objp->paye == 1)
				{
					$allow_delete = 0;
					$title_button = dol_escape_htmltag($langs->transnoentitiesnoconv("CantRemovePaymentWithOneInvoicePaid"));
				}
				$total = $total + $objp->amount;
				$i++;
			}
		}


		print "</table>\n";
		$db->free($resql);
	}
	else
	{
		dol_print_error($db);
	}

	print '</div>';


	/*
	 * Boutons Actions
	 */

	print '<div class="tabsAction">';
	if (! empty($conf->global->BILL_ADD_PAYMENT_VALIDATION))
	{
		if ($user->socid == 0 && $object->statut == 0 && $action == '')
		{
			if ((empty($conf->global->MAIN_USE_ADVANCED_PERMS) && ! empty($user->rights->fournisseur->facture->creer))
		   	|| (! empty($conf->global->MAIN_USE_ADVANCED_PERMS) && ! empty($user->rights->fournisseur->supplier_invoice_advance->validate)))
			{
				print '<a class="butAction" href="'.$_SERVER['PHP_SELF'].'?id='.$object->id.'&amp;action=valide">'.$langs->trans('Valid').'</a>';
			}
		}
	}
	if ($user->socid == 0 && $action == '')
	{
		if ($user->rights->fournisseur->facture->supprimer)
		{
			if ($allow_delete)
			{
				print '<a class="butActionDelete" href="'.$_SERVER['PHP_SELF'].'?id='.$object->id.'&amp;action=delete">'.$langs->trans('Delete').'</a>';
			}
			else
			{
				print '<a class="butActionRefused classfortooltip" href="#" title="'.$title_button.'">'.$langs->trans('Delete').'</a>';
			}
		}
	}
	print '</div>';


	print '<div class="fichecenter"><div class="fichehalfleft">';

	// Documents generes

	include_once DOL_DOCUMENT_ROOT.'/core/modules/supplier_payment/modules_supplier_payment.php';
	$modellist=ModelePDFSuppliersPayments::liste_modeles($db);
	if (is_array($modellist))
	{
		$ref=dol_sanitizeFileName($object->ref);
		$filedir = $conf->fournisseur->payment->dir_output.'/'.dol_sanitizeFileName($object->ref);
		$urlsource=$_SERVER['PHP_SELF'].'?id='.$object->id;
		$genallowed=$user->rights->fournisseur->facture->lire;
		$delallowed=$user->rights->fournisseur->facture->creer;
		$modelpdf=(! empty($object->modelpdf)?$object->modelpdf:(empty($conf->global->SUPPLIER_PAYMENT_ADDON_PDF)?'':$conf->global->SUPPLIER_PAYMENT_ADDON_PDF));

		print $formfile->showdocuments('supplier_payment', $ref, $filedir, $urlsource, $genallowed, $delallowed, $modelpdf, 1, 0, 0, 40, 0, '', '', '', $societe->default_lang);
		$somethingshown=$formfile->numoffiles;
	}

	print '</div><div class="fichehalfright"><div class="ficheaddleft">';
	//print '<br>';

	// List of actions on element
	/*include_once DOL_DOCUMENT_ROOT.'/core/class/html.formactions.class.php';
	$formactions=new FormActions($db);
	$somethingshown = $formactions->showactions($object,'supplier_payment',$socid,1,'listaction'.($genallowed?'largetitle':''));
	*/

	print '</div></div></div>';
}
else
{
	$langs->load("errors");
	print $langs->trans("ErrorRecordNotFound");
}

dol_fiche_end();

// End of page
llxFooter();
$db->close();<|MERGE_RESOLUTION|>--- conflicted
+++ resolved
@@ -274,12 +274,8 @@
 
 		$i = 0;
 		$total = 0;
-<<<<<<< HEAD
-		print '<b>'.$langs->trans("Invoices").'</b><br>';
+
 		print '<table class="noborder centpercent">';
-=======
-		print '<table class="noborder" width="100%">';
->>>>>>> 111d6aa6
 		print '<tr class="liste_titre">';
 		print '<td>'.$langs->trans('Invoice').'</td>';
 		print '<td>'.$langs->trans('RefSupplier').'</td>';
