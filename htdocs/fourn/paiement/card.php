--- conflicted
+++ resolved
@@ -44,23 +44,13 @@
 $id 		= GETPOSTINT('id');
 $action		= GETPOST('action', 'alpha');
 $confirm 	= GETPOST('confirm', 'alpha');
-<<<<<<< HEAD
 
 $socid = 0;
 
 // Initialize objects
 $object = new PaiementFourn($db);
 
-// Initialize technical object to manage hooks of page. Note that conf->hooks_modules contains array of hook context
-=======
-
-$socid = 0;
-
-// Initialize objects
-$object = new PaiementFourn($db);
-
 // Initialize a technical object to manage hooks of page. Note that conf->hooks_modules contains an array of hook context
->>>>>>> cc80841a
 $hookmanager->initHooks(array('supplierpaymentcard', 'globalcard'));
 
 // Load object
@@ -87,11 +77,7 @@
  * Actions
  */
 
-<<<<<<< HEAD
-if ($action == 'setnote' && ($user->hasRight("fournisseur", "facture", "creer") || $user->hasRight("supplier_invoice", "creer"))) {
-=======
 if ($action == 'setnote' && $permissiontoadd) {
->>>>>>> cc80841a
 	$db->begin();
 
 	$object->fetch($id);
@@ -105,11 +91,7 @@
 	}
 }
 
-<<<<<<< HEAD
-if ($action == 'confirm_delete' && $confirm == 'yes' && $user->hasRight("fournisseur", "facture", "supprimer")) {
-=======
 if ($action == 'confirm_delete' && $confirm == 'yes' && $permissiontodelete) {
->>>>>>> cc80841a
 	$db->begin();
 
 	$object->fetch($id);
@@ -124,14 +106,7 @@
 	}
 }
 
-<<<<<<< HEAD
-if ($action == 'confirm_validate' && $confirm == 'yes' &&
-	((!getDolGlobalString('MAIN_USE_ADVANCED_PERMS') && ($user->hasRight("fournisseur", "facture", "creer") || $user->hasRight("supplier_invoice", "creer")))
-	|| (getDolGlobalString('MAIN_USE_ADVANCED_PERMS') && $user->hasRight("fournisseur", "supplier_invoice_advance", "validate")))
-) {
-=======
 if ($action == 'confirm_validate' && $confirm == 'yes' && $permissiontovalidate) {
->>>>>>> cc80841a
 	$db->begin();
 
 	$object->fetch($id);
@@ -145,11 +120,7 @@
 	}
 }
 
-<<<<<<< HEAD
-if ($action == 'setnum_paiement' && GETPOST('num_paiement')) {
-=======
 if ($action == 'setnum_paiement' && GETPOST('num_paiement') && $permissiontoadd) {
->>>>>>> cc80841a
 	$object->fetch($id);
 	$res = $object->update_num(GETPOST('num_paiement'));
 	if ($res === 0) {
@@ -159,11 +130,7 @@
 	}
 }
 
-<<<<<<< HEAD
-if ($action == 'setdatep' && GETPOST('datepday')) {
-=======
 if ($action == 'setdatep' && GETPOST('datepday') && $permissiontoadd) {
->>>>>>> cc80841a
 	$object->fetch($id);
 	$datepaye = dol_mktime(GETPOSTINT('datephour'), GETPOSTINT('datepmin'), GETPOSTINT('datepsec'), GETPOSTINT('datepmonth'), GETPOSTINT('datepday'), GETPOSTINT('datepyear'));
 	$res = $object->update_date($datepaye);
