--- conflicted
+++ resolved
@@ -2,11 +2,7 @@
 /* Copyright (C) 2005      Rodolphe Quiedeville  <rodolphe@quiedeville.org>
  * Copyright (C) 2005      Marc Barilley / Ocebo <marc@ocebo.com>
  * Copyright (C) 2006-2010 Laurent Destailleur   <eldy@users.sourceforge.net>
-<<<<<<< HEAD
- * Copyright (C) 2013		Marcos García		<marcosgdf@gmail.com>
-=======
  * Copyright (C) 2014      Marcos García         <marcosgdf@gmail.com>
->>>>>>> 76ba3301
  *
  * This program is free software; you can redistribute it and/or modify
  * it under the terms of the GNU General Public License as published by
