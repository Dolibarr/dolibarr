--- conflicted
+++ resolved
@@ -36,15 +36,6 @@
 $object->fetch($id);
 $object->info($id);
 
-<<<<<<< HEAD
-$id			= GETPOST('id','int');
-
-$object = new PaiementFourn($db);
-$object->fetch($id);
-$object->info($id);
-
-=======
->>>>>>> d9b8a8c8
 
 /*
  * View
@@ -64,9 +55,6 @@
 dol_print_object_info($object);
 print '</td></tr></table>';
 
-<<<<<<< HEAD
-=======
 // End of page
->>>>>>> d9b8a8c8
 llxFooter();
 $db->close();