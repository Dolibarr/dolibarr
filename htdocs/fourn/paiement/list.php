--- conflicted
+++ resolved
@@ -188,7 +188,6 @@
 	$sql .= natural_search('p.ref', $search_ref);
 }
 $sql .= dolSqlDateFilter('p.datep', $search_day, $search_month, $search_year);
-<<<<<<< HEAD
 if ($search_company) {
 	$sql .= natural_search('s.nom', $search_company);
 }
@@ -202,16 +201,8 @@
 	$sql .= natural_search('p.amount', $search_amount, 1);
 }
 if ($search_bank_account > 0) {
-	$sql .= ' AND b.fk_account='.$search_bank_account."'";
-}
-=======
-if ($search_company)			$sql .= natural_search('s.nom', $search_company);
-if ($search_payment_type != '')	$sql .= " AND c.code='".$db->escape($search_payment_type)."'";
-if ($search_cheque_num != '')	$sql .= natural_search('p.num_paiement', $search_cheque_num);
-if ($search_amount)				$sql .= natural_search('p.amount', $search_amount, 1);
-if ($search_bank_account > 0)	$sql .= ' AND b.fk_account='.((int) $search_bank_account);
->>>>>>> c2fe28c0
-
+	$sql .= ' AND b.fk_account = '.((int) $search_bank_account);
+}
 if ($search_all) {
 	$sql .= natural_search(array_keys($fieldstosearchall), $search_all);
 }
