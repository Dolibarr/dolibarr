<?php
/* Copyright (C) 2003-2006	Rodolphe Quiedeville	<rodolphe@quiedeville.org>
 * Copyright (C) 2004-2017	Laurent Destailleur		<eldy@users.sourceforge.net>
<<<<<<< HEAD
 * Copyright (C) 2005-2012	Regis Houssin			<regis.houssin@capnetworks.com>
=======
 * Copyright (C) 2005-2012	Regis Houssin			<regis.houssin@inodbox.com>
>>>>>>> d9b8a8c8
 * Copyright (C) 2007		Franky Van Liedekerke	<franky.van.liedekerke@telenet.be>
 * Copyright (C) 2010-2014	Juanjo Menent			<jmenent@2byte.es>
 * Copyright (C) 2010-2018	Philippe Grand			<philippe.grand@atoo-net.com>
 * Copyright (C) 2012-2015  Marcos García           <marcosgdf@gmail.com>
 * Copyright (C) 2013       Florian Henry		  	<florian.henry@open-concept.pro>
 * Copyright (C) 2013       Cédric Salvador         <csalvador@gpcsolutions.fr>
<<<<<<< HEAD
 * Copyright (C) 2018      Nicolas ZABOURI			<info@inovea-conseil.com>
=======
 * Copyright (C) 2018       Nicolas ZABOURI			<info@inovea-conseil.com>
 * Copyright (C) 2018       Frédéric France         <frederic.france@netlogic.fr>
 * Copyright (C) 2018       Ferran Marcet         	<fmarcet@2byte.es>
>>>>>>> d9b8a8c8
 *
 * This program is free software; you can redistribute it and/or modify
 * it under the terms of the GNU General Public License as published by
 * the Free Software Foundation; either version 3 of the License, or
 * (at your option) any later version.
 *
 * This program is distributed in the hope that it will be useful,
 * but WITHOUT ANY WARRANTY; without even the implied warranty of
 * MERCHANTABILITY or FITNESS FOR A PARTICULAR PURPOSE.  See the
 * GNU General Public License for more details.
 *
 * You should have received a copy of the GNU General Public License
 * along with this program. If not, see <http://www.gnu.org/licenses/>.
 */

/**
 *	\file       htdocs/fourn/class/fournisseur.commande.class.php
 *	\ingroup    fournisseur,commande
 *	\brief      File of class to manage suppliers orders
 */

include_once DOL_DOCUMENT_ROOT.'/core/class/commonorder.class.php';
require_once DOL_DOCUMENT_ROOT.'/product/class/product.class.php';
if (! empty($conf->productbatch->enabled)) require_once DOL_DOCUMENT_ROOT.'/product/class/productbatch.class.php';
require_once DOL_DOCUMENT_ROOT.'/multicurrency/class/multicurrency.class.php';

/**
 *	Class to manage predefined suppliers products
 */
class CommandeFournisseur extends CommonOrder
{
<<<<<<< HEAD
    public $element='order_supplier';
    public $table_element='commande_fournisseur';
    public $table_element_line = 'commande_fournisseurdet';
    public $fk_element = 'fk_commande';
=======
    /**
	 * @var string ID to identify managed object
	 */
	public $element='order_supplier';

    /**
	 * @var string Name of table without prefix where object is stored
	 */
	public $table_element='commande_fournisseur';

    /**
	 * @var int    Name of subtable line
	 */
	public $table_element_line = 'commande_fournisseurdet';

    /**
	 * @var int Field with ID of parent key if this field has a parent
	 */
	public $fk_element = 'fk_commande';

>>>>>>> d9b8a8c8
    public $picto='order';
    /**
     * 0=No test on entity, 1=Test with field entity, 2=Test with link by societe
     * @var int
     */
    public $ismultientitymanaged = 1;
    /**
     * 0=Default, 1=View may be restricted to sales representative only if no permission to see all or to company of external user if external user
     * @var integer
     */
    public $restrictiononfksoc = 1;

    /**
     * 0=No test on entity, 1=Test with field entity, 2=Test with link by societe
     * @var int
     */
    public $ismultientitymanaged = 1;

    /**
     * 0=Default, 1=View may be restricted to sales representative only if no permission to see all or to company of external user if external user
     * @var integer
     */
    public $restrictiononfksoc = 1;

    /**
     * {@inheritdoc}
     */
    protected $table_ref_field = 'ref';

    /**
	 * @var int ID
	 */
	public $id;

	/**
	 * Supplier order reference
	 * @var string
	 */
    public $ref;

    public $ref_supplier;
    public $brouillon;
    public $statut;			// 0=Draft -> 1=Validated -> 2=Approved -> 3=Ordered/Process runing -> 4=Received partially -> 5=Received totally -> (reopen) 4=Received partially
    //                                                                                          -> 7=Canceled/Never received -> (reopen) 3=Process runing
    //									                            -> 6=Canceled -> (reopen) 2=Approved
    //  		                                      -> 9=Refused  -> (reopen) 1=Validated
    //  Note: billed or not is on another field "billed"
    public $statuts;           // List of status

    public $socid;
    public $fourn_id;
    public $date;
    public $date_valid;
    public $date_approve;
    public $date_approve2;		// Used when SUPPLIER_ORDER_3_STEPS_TO_BE_APPROVED is set
    public $date_commande;

    /**
     * Delivery date
     */
    public $date_livraison;

    public $total_ht;
    public $total_tva;
    public $total_localtax1;   // Total Local tax 1
    public $total_localtax2;   // Total Local tax 2
    public $total_ttc;
    public $source;

	/**
	 * @deprecated
	 * @see note_private, note_public
	 */
    public $note;

	public $note_private;
    public $note_public;
    public $model_pdf;

    /**
     * @var int ID
     */
    public $fk_project;

    public $cond_reglement_id;
    public $cond_reglement_code;

    /**
     * @var int ID
     */
    public $fk_account;

    public $mode_reglement_id;
    public $mode_reglement_code;
    public $user_author_id;
    public $user_valid_id;
    public $user_approve_id;
    public $user_approve_id2;	// Used when SUPPLIER_ORDER_3_STEPS_TO_BE_APPROVED is set

	//Incoterms
    public $fk_incoterms;
    public $location_incoterms;
    public $libelle_incoterms;  //Used into tooltip

    public $extraparams=array();

	/**
	 * @var CommandeFournisseurLigne[]
	 */
	public $lines = array();

	//Add for supplier_proposal
    public $origin;
    public $origin_id;
    public $linked_objects=array();

	// Multicurrency
	/**
     * @var int ID
     */
    public $fk_multicurrency;

    public $multicurrency_code;
    public $multicurrency_tx;
    public $multicurrency_total_ht;
    public $multicurrency_total_tva;
    public $multicurrency_total_ttc;

	/**
	 * Draft status
	 */
	const STATUS_DRAFT = 0;
<<<<<<< HEAD
=======

>>>>>>> d9b8a8c8
	/**
	 * Validated status
	 */
	const STATUS_VALIDATED = 1;
<<<<<<< HEAD
=======

>>>>>>> d9b8a8c8
	/**
	 * Accepted
	 */
	const STATUS_ACCEPTED = 2;
<<<<<<< HEAD
=======

>>>>>>> d9b8a8c8
	/**
	 * Order sent, shipment on process
	 */
	const STATUS_ORDERSENT = 3;
<<<<<<< HEAD
=======

>>>>>>> d9b8a8c8
	/**
	 * Received partially
	 */
	const STATUS_RECEIVED_PARTIALLY = 4;
<<<<<<< HEAD
=======

>>>>>>> d9b8a8c8
	/**
	 * Received completely
	 */
	const STATUS_RECEIVED_COMPLETELY = 5;
<<<<<<< HEAD
=======

>>>>>>> d9b8a8c8
	/**
	 * Order canceled
	 */
	const STATUS_CANCELED = 6;
<<<<<<< HEAD
=======

>>>>>>> d9b8a8c8
	/**
	 * Order canceled/never received
	 */
	const STATUS_CANCELED_AFTER_ORDER = 7;
<<<<<<< HEAD
=======

>>>>>>> d9b8a8c8
	/**
	 * Refused
	 */
	const STATUS_REFUSED = 9;




	/**
     * 	Constructor
     *
     *  @param      DoliDB		$db      Database handler
     */
    public function __construct($db)
    {
        $this->db = $db;

        $this->products = array();
    }


    /**
     *	Get object and lines from database
     *
     * 	@param	int		$id			Id of order to load
     * 	@param	string	$ref		Ref of object
     *	@return int 		        >0 if OK, <0 if KO, 0 if not found
     */
    public function fetch($id, $ref='')
    {
        global $conf;

        // Check parameters
        if (empty($id) && empty($ref)) return -1;

        $sql = "SELECT c.rowid, c.entity, c.ref, ref_supplier, c.fk_soc, c.fk_statut, c.amount_ht, c.total_ht, c.total_ttc, c.tva as total_vat,";
        $sql.= " c.localtax1, c.localtax2, ";
        $sql.= " c.date_creation, c.date_valid, c.date_approve, c.date_approve2,";
        $sql.= " c.fk_user_author, c.fk_user_valid, c.fk_user_approve, c.fk_user_approve2,";
        $sql.= " c.date_commande as date_commande, c.date_livraison as date_livraison, c.fk_cond_reglement, c.fk_mode_reglement, c.fk_projet as fk_project, c.remise_percent, c.source, c.fk_input_method,";
        $sql.= " c.fk_account,";
        $sql.= " c.note_private, c.note_public, c.model_pdf, c.extraparams, c.billed,";
		$sql.= " c.fk_multicurrency, c.multicurrency_code, c.multicurrency_tx, c.multicurrency_total_ht, c.multicurrency_total_tva, c.multicurrency_total_ttc,";
        $sql.= " cm.libelle as methode_commande,";
        $sql.= " cr.code as cond_reglement_code, cr.libelle as cond_reglement_libelle,";
        $sql.= " p.code as mode_reglement_code, p.libelle as mode_reglement_libelle";
        $sql.= ', c.fk_incoterms, c.location_incoterms';
        $sql.= ', i.libelle as libelle_incoterms';
        $sql.= " FROM ".MAIN_DB_PREFIX."commande_fournisseur as c";
        $sql.= " LEFT JOIN ".MAIN_DB_PREFIX."c_payment_term as cr ON c.fk_cond_reglement = cr.rowid";
        $sql.= " LEFT JOIN ".MAIN_DB_PREFIX."c_paiement as p ON c.fk_mode_reglement = p.id";
        $sql.= " LEFT JOIN ".MAIN_DB_PREFIX."c_input_method as cm ON cm.rowid = c.fk_input_method";
		$sql.= ' LEFT JOIN '.MAIN_DB_PREFIX.'c_incoterms as i ON c.fk_incoterms = i.rowid';
        $sql.= " WHERE c.entity = ".$conf->entity;
        if ($ref) $sql.= " AND c.ref='".$this->db->escape($ref)."'";
        else $sql.= " AND c.rowid=".$id;

        dol_syslog(get_class($this)."::fetch", LOG_DEBUG);
        $resql = $this->db->query($sql);
        if ($resql)
        {
            $obj = $this->db->fetch_object($resql);
            if (! $obj)
            {
                $this->error='Bill with id '.$id.' not found';
                dol_syslog(get_class($this).'::fetch '.$this->error);
                return 0;
            }

            $this->id					= $obj->rowid;
            $this->entity				= $obj->entity;

            $this->ref					= $obj->ref;
            $this->ref_supplier			= $obj->ref_supplier;
            $this->socid				= $obj->fk_soc;
            $this->fourn_id				= $obj->fk_soc;
            $this->statut				= $obj->fk_statut;
            $this->billed				= $obj->billed;
            $this->user_author_id		= $obj->fk_user_author;
            $this->user_valid_id		= $obj->fk_user_valid;
            $this->user_approve_id		= $obj->fk_user_approve;
            $this->user_approve_id2		= $obj->fk_user_approve2;
            $this->total_ht				= $obj->total_ht;
            $this->total_tva			= $obj->total_vat;
            $this->total_localtax1		= $obj->localtax1;
            $this->total_localtax2		= $obj->localtax2;
            $this->total_ttc			= $obj->total_ttc;
            $this->date					= $this->db->jdate($obj->date_creation);
            $this->date_valid			= $this->db->jdate($obj->date_valid);
            $this->date_approve			= $this->db->jdate($obj->date_approve);
            $this->date_approve2		= $this->db->jdate($obj->date_approve2);
            $this->date_commande		= $this->db->jdate($obj->date_commande); // date we make the order to supplier
			$this->date_livraison       = $this->db->jdate($obj->date_livraison);
            $this->remise_percent		= $obj->remise_percent;
            $this->methode_commande_id	= $obj->fk_input_method;
            $this->methode_commande		= $obj->methode_commande;

            $this->source				= $obj->source;
            $this->fk_project			= $obj->fk_project;
            $this->cond_reglement_id	= $obj->fk_cond_reglement;
            $this->cond_reglement_code	= $obj->cond_reglement_code;
            $this->cond_reglement		= $obj->cond_reglement_libelle;
            $this->cond_reglement_doc	= $obj->cond_reglement_libelle;
            $this->fk_account           = $obj->fk_account;
            $this->mode_reglement_id	= $obj->fk_mode_reglement;
            $this->mode_reglement_code	= $obj->mode_reglement_code;
            $this->mode_reglement		= $obj->mode_reglement_libelle;
            $this->note					= $obj->note_private;    // deprecated
            $this->note_private			= $obj->note_private;
            $this->note_public			= $obj->note_public;
            $this->modelpdf				= $obj->model_pdf;

			//Incoterms
			$this->fk_incoterms = $obj->fk_incoterms;
			$this->location_incoterms = $obj->location_incoterms;
			$this->libelle_incoterms = $obj->libelle_incoterms;

			// Multicurrency
			$this->fk_multicurrency 		= $obj->fk_multicurrency;
			$this->multicurrency_code 		= $obj->multicurrency_code;
			$this->multicurrency_tx 		= $obj->multicurrency_tx;
			$this->multicurrency_total_ht 	= $obj->multicurrency_total_ht;
			$this->multicurrency_total_tva 	= $obj->multicurrency_total_tva;
			$this->multicurrency_total_ttc 	= $obj->multicurrency_total_ttc;

            $this->extraparams			= (array) json_decode($obj->extraparams, true);

            $this->db->free($resql);

            // Retreive all extrafield
            // fetch optionals attributes and labels
            $this->fetch_optionals();

            if ($this->statut == 0) $this->brouillon = 1;

            /*
             * Lines
             */
            $result=$this->fetch_lines();
            if ($result < 0)
            {
            	return -1;
            }
            else
            {
            	return 1;
            }
        }
        else
        {
            $this->error=$this->db->error()." sql=".$sql;
            return -1;
        }
    }

    // phpcs:disable PEAR.NamingConventions.ValidFunctionName.NotCamelCaps
    /**
     * Load array lines
     *
     * @param		int		$only_product	Return only physical products
     * @return		int						<0 if KO, >0 if OK
     */
    function fetch_lines($only_product=0)
    {
        // phpcs:enable
    	//$result=$this->fetch_lines();
    	$this->lines=array();

    	$sql = "SELECT l.rowid, l.ref as ref_supplier, l.fk_product, l.product_type, l.label, l.description, l.qty,";
    	$sql.= " l.vat_src_code, l.tva_tx, l.remise_percent, l.subprice,";
    	$sql.= " l.localtax1_tx, l. localtax2_tx, l.localtax1_type, l. localtax2_type, l.total_localtax1, l.total_localtax2,";
    	$sql.= " l.total_ht, l.total_tva, l.total_ttc, l.special_code, l.fk_parent_line, l.rang,";
    	$sql.= " p.rowid as product_id, p.ref as product_ref, p.label as product_label, p.description as product_desc,";
    	$sql.= " l.fk_unit,";
    	$sql.= " l.date_start, l.date_end,";
    	$sql.= ' l.fk_multicurrency, l.multicurrency_code, l.multicurrency_subprice, l.multicurrency_total_ht, l.multicurrency_total_tva, l.multicurrency_total_ttc';
    	$sql.= " FROM ".MAIN_DB_PREFIX."commande_fournisseurdet	as l";
    	$sql.= ' LEFT JOIN '.MAIN_DB_PREFIX.'product as p ON l.fk_product = p.rowid';
    	$sql.= " WHERE l.fk_commande = ".$this->id;
    	if ($only_product) $sql .= ' AND p.fk_product_type = 0';
    	$sql.= " ORDER BY l.rang, l.rowid";
    	//print $sql;

    	dol_syslog(get_class($this)."::fetch get lines", LOG_DEBUG);
    	$result = $this->db->query($sql);
    	if ($result)
    	{
    		$num = $this->db->num_rows($result);
    		$i = 0;

    		while ($i < $num)
    		{
    			$objp                  = $this->db->fetch_object($result);

    			$line                 = new CommandeFournisseurLigne($this->db);

    			$line->id                  = $objp->rowid;
    			$line->desc                = $objp->description;
    			$line->description         = $objp->description;
    			$line->qty                 = $objp->qty;
    			$line->tva_tx              = $objp->tva_tx;
    			$line->localtax1_tx		   = $objp->localtax1_tx;
    			$line->localtax2_tx		   = $objp->localtax2_tx;
    			$line->localtax1_type	   = $objp->localtax1_type;
    			$line->localtax2_type	   = $objp->localtax2_type;
    			$line->subprice            = $objp->subprice;
    			$line->pu_ht	           = $objp->subprice;
    			$line->remise_percent      = $objp->remise_percent;

    			$line->vat_src_code        = $objp->vat_src_code;
    			$line->total_ht            = $objp->total_ht;
    			$line->total_tva           = $objp->total_tva;
    			$line->total_localtax1	   = $objp->total_localtax1;
    			$line->total_localtax2	   = $objp->total_localtax2;
    			$line->total_ttc           = $objp->total_ttc;
    			$line->product_type        = $objp->product_type;

    			$line->fk_product          = $objp->fk_product;

    			$line->libelle             = $objp->product_label;
    			$line->product_label       = $objp->product_label;
    			$line->product_desc        = $objp->product_desc;

    			$line->ref                 = $objp->product_ref;    // Ref of product
    			$line->product_ref         = $objp->product_ref;    // Ref of product
    			$line->ref_fourn           = $objp->ref_supplier;   // The supplier ref of price when product was added. May have change since
    			$line->ref_supplier        = $objp->ref_supplier;   // The supplier ref of price when product was added. May have change since

    			$line->date_start          = $this->db->jdate($objp->date_start);
    			$line->date_end            = $this->db->jdate($objp->date_end);
    			$line->fk_unit             = $objp->fk_unit;

    			// Multicurrency
    			$line->fk_multicurrency 		= $objp->fk_multicurrency;
    			$line->multicurrency_code 		= $objp->multicurrency_code;
    			$line->multicurrency_subprice 	= $objp->multicurrency_subprice;
    			$line->multicurrency_total_ht 	= $objp->multicurrency_total_ht;
    			$line->multicurrency_total_tva 	= $objp->multicurrency_total_tva;
    			$line->multicurrency_total_ttc 	= $objp->multicurrency_total_ttc;

    			$line->special_code        = $objp->special_code;
    			$line->fk_parent_line      = $objp->fk_parent_line;

    			$line->rang                = $objp->rang;

    			// Retreive all extrafield
    			// fetch optionals attributes and labels
    			$line->fetch_optionals();

    			$this->lines[$i]      = $line;

    			$i++;
    		}
    		$this->db->free($result);

    		return $num;
    	}
    	else
    	{
    		$this->error=$this->db->error()." sql=".$sql;
    		return -1;
    	}
    }

    /**
     * Load array lines
     *
     * @param		int		$only_product	Return only physical products
     * @return		int						<0 if KO, >0 if OK
     */
    function fetch_lines($only_product=0)
    {
    	//$result=$this->fetch_lines();
    	$this->lines=array();

    	$sql = "SELECT l.rowid, l.ref as ref_supplier, l.fk_product, l.product_type, l.label, l.description, l.qty,";
    	$sql.= " l.vat_src_code, l.tva_tx, l.remise_percent, l.subprice,";
    	$sql.= " l.localtax1_tx, l. localtax2_tx, l.localtax1_type, l. localtax2_type, l.total_localtax1, l.total_localtax2,";
    	$sql.= " l.total_ht, l.total_tva, l.total_ttc, l.special_code, l.fk_parent_line, l.rang,";
    	$sql.= " p.rowid as product_id, p.ref as product_ref, p.label as product_label, p.description as product_desc,";
    	$sql.= " l.fk_unit,";
    	$sql.= " l.date_start, l.date_end,";
    	$sql.= ' l.fk_multicurrency, l.multicurrency_code, l.multicurrency_subprice, l.multicurrency_total_ht, l.multicurrency_total_tva, l.multicurrency_total_ttc';
    	$sql.= " FROM ".MAIN_DB_PREFIX."commande_fournisseurdet	as l";
    	$sql.= ' LEFT JOIN '.MAIN_DB_PREFIX.'product as p ON l.fk_product = p.rowid';
    	$sql.= " WHERE l.fk_commande = ".$this->id;
    	if ($only_product) $sql .= ' AND p.fk_product_type = 0';
    	$sql.= " ORDER BY l.rang, l.rowid";
    	//print $sql;

    	dol_syslog(get_class($this)."::fetch get lines", LOG_DEBUG);
    	$result = $this->db->query($sql);
    	if ($result)
    	{
    		$num = $this->db->num_rows($result);
    		$i = 0;

    		while ($i < $num)
    		{
    			$objp                  = $this->db->fetch_object($result);

    			$line                 = new CommandeFournisseurLigne($this->db);

    			$line->id                  = $objp->rowid;
    			$line->desc                = $objp->description;
    			$line->description         = $objp->description;
    			$line->qty                 = $objp->qty;
    			$line->tva_tx              = $objp->tva_tx;
    			$line->localtax1_tx		   = $objp->localtax1_tx;
    			$line->localtax2_tx		   = $objp->localtax2_tx;
    			$line->localtax1_type	   = $objp->localtax1_type;
    			$line->localtax2_type	   = $objp->localtax2_type;
    			$line->subprice            = $objp->subprice;
    			$line->pu_ht	           = $objp->subprice;
    			$line->remise_percent      = $objp->remise_percent;

    			$line->vat_src_code        = $objp->vat_src_code;
    			$line->total_ht            = $objp->total_ht;
    			$line->total_tva           = $objp->total_tva;
    			$line->total_localtax1	   = $objp->total_localtax1;
    			$line->total_localtax2	   = $objp->total_localtax2;
    			$line->total_ttc           = $objp->total_ttc;
    			$line->product_type        = $objp->product_type;

    			$line->fk_product          = $objp->fk_product;

    			$line->libelle             = $objp->product_label;
    			$line->product_label       = $objp->product_label;
    			$line->product_desc        = $objp->product_desc;

    			$line->ref                 = $objp->product_ref;    // Ref of product
    			$line->product_ref         = $objp->product_ref;    // Ref of product
    			$line->ref_fourn           = $objp->ref_supplier;   // The supplier ref of price when product was added. May have change since
    			$line->ref_supplier        = $objp->ref_supplier;   // The supplier ref of price when product was added. May have change since

    			$line->date_start          = $this->db->jdate($objp->date_start);
    			$line->date_end            = $this->db->jdate($objp->date_end);
    			$line->fk_unit             = $objp->fk_unit;

    			// Multicurrency
    			$line->fk_multicurrency 		= $objp->fk_multicurrency;
    			$line->multicurrency_code 		= $objp->multicurrency_code;
    			$line->multicurrency_subprice 	= $objp->multicurrency_subprice;
    			$line->multicurrency_total_ht 	= $objp->multicurrency_total_ht;
    			$line->multicurrency_total_tva 	= $objp->multicurrency_total_tva;
    			$line->multicurrency_total_ttc 	= $objp->multicurrency_total_ttc;

    			$line->special_code        = $objp->special_code;
    			$line->fk_parent_line      = $objp->fk_parent_line;

    			$line->rang                = $objp->rang;

    			// Retreive all extrafield
    			// fetch optionals attributes and labels
    			$line->fetch_optionals();

    			$this->lines[$i]      = $line;

    			$i++;
    		}
    		$this->db->free($result);

    		return $num;
    	}
    	else
    	{
    		$this->error=$this->db->error()." sql=".$sql;
    		return -1;
    	}
    }

    /**
     *	Validate an order
     *
     *	@param	User	$user			Validator User
     *	@param	int		$idwarehouse	Id of warehouse to use for stock decrease
     *  @param	int		$notrigger		1=Does not execute triggers, 0= execute triggers
     *	@return	int						<0 if KO, >0 if OK
     */
    public function valid($user,$idwarehouse=0,$notrigger=0)
    {
        global $langs,$conf;
        require_once DOL_DOCUMENT_ROOT.'/core/lib/files.lib.php';

        $error=0;

        dol_syslog(get_class($this)."::valid");
        $result = 0;
        if ((empty($conf->global->MAIN_USE_ADVANCED_PERMS) && ! empty($user->rights->fournisseur->commande->creer))
       	|| (! empty($conf->global->MAIN_USE_ADVANCED_PERMS) && ! empty($user->rights->fournisseur->supplier_order_advance->validate)))
        {
            $this->db->begin();

            // Definition of supplier order numbering model name
            $soc = new Societe($this->db);
            $soc->fetch($this->fourn_id);

            // Check if object has a temporary ref
            if (preg_match('/^[\(]?PROV/i', $this->ref) || empty($this->ref)) // empty should not happened, but when it occurs, the test save life
            {
                $num = $this->getNextNumRef($soc);
            }
            else
			{
                $num = $this->ref;
            }
            $this->newref = $num;

            $sql = 'UPDATE '.MAIN_DB_PREFIX."commande_fournisseur";
            $sql.= " SET ref='".$this->db->escape($num)."',";
            $sql.= " fk_statut = ".self::STATUS_VALIDATED.",";
            $sql.= " date_valid='".$this->db->idate(dol_now())."',";
            $sql.= " fk_user_valid = ".$user->id;
            $sql.= " WHERE rowid = ".$this->id;
            $sql.= " AND fk_statut = ".self::STATUS_DRAFT;

            $resql=$this->db->query($sql);
            if (! $resql)
            {
                dol_print_error($this->db);
                $error++;
            }

            if (! $error && ! $notrigger)
            {
				// Call trigger
				$result=$this->call_trigger('ORDER_SUPPLIER_VALIDATE',$user);
				if ($result < 0) $error++;
				// End call triggers
            }

            if (! $error)
            {
	            $this->oldref = $this->ref;

                // Rename directory if dir was a temporary ref
                if (preg_match('/^[\(]?PROV/i', $this->ref))
                {
                    // We rename directory ($this->ref = ancienne ref, $num = nouvelle ref)
                    // in order not to lose the attached files
                    $oldref = dol_sanitizeFileName($this->ref);
                    $newref = dol_sanitizeFileName($num);
                    $dirsource = $conf->fournisseur->commande->dir_output.'/'.$oldref;
                    $dirdest = $conf->fournisseur->commande->dir_output.'/'.$newref;
                    if (file_exists($dirsource))
                    {
                        dol_syslog(get_class($this)."::valid rename dir ".$dirsource." into ".$dirdest);

                        if (@rename($dirsource, $dirdest))
                        {
                            dol_syslog("Rename ok");
                            // Rename docs starting with $oldref with $newref
	                        $listoffiles=dol_dir_list($conf->fournisseur->commande->dir_output.'/'.$newref, 'files', 1, '^'.preg_quote($oldref,'/'));
	                        foreach($listoffiles as $fileentry)
	                        {
	                        	$dirsource=$fileentry['name'];
	                        	$dirdest=preg_replace('/^'.preg_quote($oldref,'/').'/',$newref, $dirsource);
	                        	$dirsource=$fileentry['path'].'/'.$dirsource;
	                        	$dirdest=$fileentry['path'].'/'.$dirdest;
	                        	@rename($dirsource, $dirdest);
	                        }
                        }
                    }
                }
            }

            if (! $error)
            {
                $result = 1;
                $this->statut = self::STATUS_VALIDATED;
                $this->ref = $num;
            }

            if (! $error)
            {
                $this->db->commit();
                return 1;
            }
            else
            {
                $this->db->rollback();
                return -1;
            }
        }
        else
        {
            $this->error='NotAuthorized';
            dol_syslog(get_class($this)."::valid ".$this->error, LOG_ERR);
            return -1;
        }
    }

    /**
     *  Return label of the status of object
     *
	 *  @param      int		$mode			0=long label, 1=short label, 2=Picto + short label, 3=Picto, 4=Picto + long label, 5=short label + picto
     *  @return 	string        			Label
     */
    public function getLibStatut($mode=0)
    {
        return $this->LibStatut($this->statut,$mode,$this->billed);
    }

    // phpcs:disable PEAR.NamingConventions.ValidFunctionName.NotCamelCaps
    /**
     *  Return label of a status
     *
     * 	@param  int		$statut		Id statut
     *  @param  int		$mode       0=Long label, 1=Short label, 2=Picto + Short label, 3=Picto, 4=Picto + Long label, 5=Short label + Picto
     *  @param  int     $billed     1=Billed
     *  @return string				Label of status
     */
    function LibStatut($statut,$mode=0,$billed=0)
    {
<<<<<<< HEAD
=======
        // phpcs:enable
>>>>>>> d9b8a8c8
    	global $conf, $langs;

    	if (empty($this->statuts) || empty($this->statutshort))
    	{
	        $langs->load('orders');

	        $this->statuts[0] = 'StatusOrderDraft';
	        $this->statuts[1] = 'StatusOrderValidated';
	        $this->statuts[2] = 'StatusOrderApproved';
	        if (empty($conf->global->SUPPLIER_ORDER_USE_DISPATCH_STATUS)) $this->statuts[3] = 'StatusOrderOnProcess';
	        else $this->statuts[3] = 'StatusOrderOnProcessWithValidation';
	        $this->statuts[4] = 'StatusOrderReceivedPartially';
	        $this->statuts[5] = 'StatusOrderReceivedAll';
	        $this->statuts[6] = 'StatusOrderCanceled';	// Approved->Canceled
	        $this->statuts[7] = 'StatusOrderCanceled';	// Process running->canceled
	        //$this->statuts[8] = 'StatusOrderBilled';	// Everything is finished, order received totally and bill received
	        $this->statuts[9] = 'StatusOrderRefused';

	        // List of language codes for status
	        $this->statutshort[0] = 'StatusOrderDraftShort';
	        $this->statutshort[1] = 'StatusOrderValidatedShort';
	        $this->statutshort[2] = 'StatusOrderApprovedShort';
	        $this->statutshort[3] = 'StatusOrderOnProcessShort';
	        $this->statutshort[4] = 'StatusOrderReceivedPartiallyShort';
	        $this->statutshort[5] = 'StatusOrderReceivedAllShort';
	        $this->statutshort[6] = 'StatusOrderCanceledShort';
	        $this->statutshort[7] = 'StatusOrderCanceledShort';
	        $this->statutshort[9] = 'StatusOrderRefusedShort';
    	}

        $billedtext='';
		//if ($statut==5 && $this->billed == 1) $statut = 8;
        if ($billed == 1) $billedtext=$langs->trans("Billed");

        if ($mode == 0)
        {
            return $langs->trans($this->statuts[$statut]);
        }
        elseif ($mode == 1)
        {
        	return $langs->trans($this->statutshort[$statut]);
        }
        elseif ($mode == 2)
        {
            return $langs->trans($this->statuts[$statut]);
        }
        elseif ($mode == 3)
        {
            if ($statut==0) return img_picto($langs->trans($this->statuts[$statut]),'statut0');
<<<<<<< HEAD
            if ($statut==1) return img_picto($langs->trans($this->statuts[$statut]),'statut1');
            if ($statut==2) return img_picto($langs->trans($this->statuts[$statut]),'statut3');
            if ($statut==3) return img_picto($langs->trans($this->statuts[$statut]),'statut3');
            if ($statut==4) return img_picto($langs->trans($this->statuts[$statut]),'statut3');
            if ($statut==5) return img_picto($langs->trans($this->statuts[$statut]),'statut6');
            if ($statut==6 || $statut==7) return img_picto($langs->trans($this->statuts[$statut]),'statut5');
            if ($statut==9) return img_picto($langs->trans($this->statuts[$statut]),'statut5');
=======
            elseif ($statut==1) return img_picto($langs->trans($this->statuts[$statut]),'statut1');
            elseif ($statut==2) return img_picto($langs->trans($this->statuts[$statut]),'statut3');
            elseif ($statut==3) return img_picto($langs->trans($this->statuts[$statut]),'statut3');
            elseif ($statut==4) return img_picto($langs->trans($this->statuts[$statut]),'statut3');
            elseif ($statut==5) return img_picto($langs->trans($this->statuts[$statut]),'statut6');
            elseif ($statut==6 || $statut==7) return img_picto($langs->trans($this->statuts[$statut]),'statut5');
            elseif ($statut==9) return img_picto($langs->trans($this->statuts[$statut]),'statut5');
>>>>>>> d9b8a8c8
        }
        elseif ($mode == 4)
        {
            if ($statut==0) return img_picto($langs->trans($this->statuts[$statut]),'statut0').' '.$langs->trans($this->statuts[$statut]).($billedtext?' - '.$billedtext:'');
<<<<<<< HEAD
            if ($statut==1) return img_picto($langs->trans($this->statuts[$statut]),'statut1').' '.$langs->trans($this->statuts[$statut]).($billedtext?' - '.$billedtext:'');
            if ($statut==2) return img_picto($langs->trans($this->statuts[$statut]),'statut3').' '.$langs->trans($this->statuts[$statut]).($billedtext?' - '.$billedtext:'');
            if ($statut==3) return img_picto($langs->trans($this->statuts[$statut]),'statut3').' '.$langs->trans($this->statuts[$statut]).($billedtext?' - '.$billedtext:'');
            if ($statut==4) return img_picto($langs->trans($this->statuts[$statut]),'statut3').' '.$langs->trans($this->statuts[$statut]).($billedtext?' - '.$billedtext:'');
            if ($statut==5) return img_picto($langs->trans($this->statuts[$statut]),'statut6').' '.$langs->trans($this->statuts[$statut]).($billedtext?' - '.$billedtext:'');
            if ($statut==6 || $statut==7) return img_picto($langs->trans($this->statuts[$statut]),'statut5').' '.$langs->trans($this->statuts[$statut]).($billedtext?' - '.$billedtext:'');
            if ($statut==9) return img_picto($langs->trans($this->statuts[$statut]),'statut5').' '.$langs->trans($this->statuts[$statut]).($billedtext?' - '.$billedtext:'');
        }
        if ($mode == 5)
        {
        	if ($statut==0) return '<span class="hideonsmartphone">'.$langs->trans($this->statutshort[$statut]).' </span>'.img_picto($langs->trans($this->statuts[$statut]),'statut0');
        	if ($statut==1) return '<span class="hideonsmartphone">'.$langs->trans($this->statutshort[$statut]).' </span>'.img_picto($langs->trans($this->statuts[$statut]),'statut1');
        	if ($statut==2) return '<span class="hideonsmartphone">'.$langs->trans($this->statutshort[$statut]).' </span>'.img_picto($langs->trans($this->statuts[$statut]),'statut3');
        	if ($statut==3) return '<span class="hideonsmartphone">'.$langs->trans($this->statutshort[$statut]).' </span>'.img_picto($langs->trans($this->statuts[$statut]),'statut3');
        	if ($statut==4) return '<span class="hideonsmartphone">'.$langs->trans($this->statutshort[$statut]).' </span>'.img_picto($langs->trans($this->statuts[$statut]),'statut3');
        	if ($statut==5) return '<span class="hideonsmartphone">'.$langs->trans($this->statutshort[$statut]).' </span>'.img_picto($langs->trans($this->statuts[$statut]),'statut6');
        	if ($statut==6 || $statut==7) return '<span class="hideonsmartphone">'.$langs->trans($this->statutshort[$statut]).' </span>'.img_picto($langs->trans($this->statuts[$statut]),'statut5');
        	if ($statut==9) return '<span class="hideonsmartphone">'.$langs->trans($this->statutshort[$statut]).' </span>'.img_picto($langs->trans($this->statuts[$statut]),'statut5');
=======
            elseif ($statut==1) return img_picto($langs->trans($this->statuts[$statut]),'statut1').' '.$langs->trans($this->statuts[$statut]).($billedtext?' - '.$billedtext:'');
            elseif ($statut==2) return img_picto($langs->trans($this->statuts[$statut]),'statut3').' '.$langs->trans($this->statuts[$statut]).($billedtext?' - '.$billedtext:'');
            elseif ($statut==3) return img_picto($langs->trans($this->statuts[$statut]),'statut3').' '.$langs->trans($this->statuts[$statut]).($billedtext?' - '.$billedtext:'');
            elseif ($statut==4) return img_picto($langs->trans($this->statuts[$statut]),'statut3').' '.$langs->trans($this->statuts[$statut]).($billedtext?' - '.$billedtext:'');
            elseif ($statut==5) return img_picto($langs->trans($this->statuts[$statut]),'statut6').' '.$langs->trans($this->statuts[$statut]).($billedtext?' - '.$billedtext:'');
            elseif ($statut==6 || $statut==7) return img_picto($langs->trans($this->statuts[$statut]),'statut5').' '.$langs->trans($this->statuts[$statut]).($billedtext?' - '.$billedtext:'');
            elseif ($statut==9) return img_picto($langs->trans($this->statuts[$statut]),'statut5').' '.$langs->trans($this->statuts[$statut]).($billedtext?' - '.$billedtext:'');
        }
        elseif ($mode == 5)
        {
        	if ($statut==0) return '<span class="hideonsmartphone">'.$langs->trans($this->statutshort[$statut]).' </span>'.img_picto($langs->trans($this->statuts[$statut]),'statut0');
        	elseif ($statut==1) return '<span class="hideonsmartphone">'.$langs->trans($this->statutshort[$statut]).' </span>'.img_picto($langs->trans($this->statuts[$statut]),'statut1');
        	elseif ($statut==2) return '<span class="hideonsmartphone">'.$langs->trans($this->statutshort[$statut]).' </span>'.img_picto($langs->trans($this->statuts[$statut]),'statut3');
        	elseif ($statut==3) return '<span class="hideonsmartphone">'.$langs->trans($this->statutshort[$statut]).' </span>'.img_picto($langs->trans($this->statuts[$statut]),'statut3');
        	elseif ($statut==4) return '<span class="hideonsmartphone">'.$langs->trans($this->statutshort[$statut]).' </span>'.img_picto($langs->trans($this->statuts[$statut]),'statut3');
        	elseif ($statut==5) return '<span class="hideonsmartphone">'.$langs->trans($this->statutshort[$statut]).' </span>'.img_picto($langs->trans($this->statuts[$statut]),'statut6');
        	elseif ($statut==6 || $statut==7) return '<span class="hideonsmartphone">'.$langs->trans($this->statutshort[$statut]).' </span>'.img_picto($langs->trans($this->statuts[$statut]),'statut5');
        	elseif ($statut==9) return '<span class="hideonsmartphone">'.$langs->trans($this->statutshort[$statut]).' </span>'.img_picto($langs->trans($this->statuts[$statut]),'statut5');
>>>>>>> d9b8a8c8
        }
    }


    /**
     *	Return clicable name (with picto eventually)
     *
     *	@param		int		$withpicto					0=No picto, 1=Include picto into link, 2=Only picto
     *	@param		string	$option						On what the link points
     *  @param	    int   	$notooltip					1=Disable tooltip
     *  @param      int     $save_lastsearch_value		-1=Auto, 0=No save of lastsearch_values when clicking, 1=Save lastsearch_values whenclicking
     *	@return		string								Chain with URL
     */
    public function getNomUrl($withpicto=0, $option='', $notooltip=0, $save_lastsearch_value=-1)
    {
        global $langs, $conf;

        $result='';
        $label = '<u>' . $langs->trans("ShowOrder") . '</u>';
        if (! empty($this->ref))
            $label .= '<br><b>' . $langs->trans('Ref') . ':</b> ' . $this->ref;
        if (! empty($this->ref_supplier))
            $label.= '<br><b>' . $langs->trans('RefSupplier') . ':</b> ' . $this->ref_supplier;
        if (! empty($this->total_ht))
            $label.= '<br><b>' . $langs->trans('AmountHT') . ':</b> ' . price($this->total_ht, 0, $langs, 0, -1, -1, $conf->currency);
        if (! empty($this->total_tva))
            $label.= '<br><b>' . $langs->trans('VAT') . ':</b> ' . price($this->total_tva, 0, $langs, 0, -1, -1, $conf->currency);
        if (! empty($this->total_ttc))
            $label.= '<br><b>' . $langs->trans('AmountTTC') . ':</b> ' . price($this->total_ttc, 0, $langs, 0, -1, -1, $conf->currency);

        $picto='order';
        $url = DOL_URL_ROOT.'/fourn/commande/card.php?id='.$this->id;

        if ($option !== 'nolink')
        {
        	// Add param to save lastsearch_values or not
        	$add_save_lastsearch_values=($save_lastsearch_value == 1 ? 1 : 0);
        	if ($save_lastsearch_value == -1 && preg_match('/list\.php/',$_SERVER["PHP_SELF"])) $add_save_lastsearch_values=1;
        	if ($add_save_lastsearch_values) $url.='&save_lastsearch_values=1';
        }

        $linkclose='';
        if (empty($notooltip))
        {
            if (! empty($conf->global->MAIN_OPTIMIZEFORTEXTBROWSER))
            {
                $label=$langs->trans("ShowOrder");
                $linkclose.=' alt="'.dol_escape_htmltag($label, 1).'"';
            }
            $linkclose.= ' title="'.dol_escape_htmltag($label, 1).'"';
            $linkclose.=' class="classfortooltip"';
        }

        $linkstart = '<a href="'.$url.'"';
        $linkstart.=$linkclose.'>';
        $linkend='</a>';

        $result .= $linkstart;
        if ($withpicto) $result.=img_object(($notooltip?'':$label), $this->picto, ($notooltip?(($withpicto != 2) ? 'class="paddingright"' : ''):'class="'.(($withpicto != 2) ? 'paddingright ' : '').'classfortooltip"'), 0, 0, $notooltip?0:1);
        if ($withpicto != 2) $result.= $this->ref;
        $result .= $linkend;

        return $result;
    }


    /**
     *  Returns the following order reference not used depending on the numbering model activated
     *                  defined within COMMANDE_SUPPLIER_ADDON_NUMBER
     *
     *  @param	    Company		$soc  		company object
     *  @return     string                  free reference for the invoice
     */
    public function getNextNumRef($soc)
    {
        global $db, $langs, $conf;
        $langs->load("orders");

        if (! empty($conf->global->COMMANDE_SUPPLIER_ADDON_NUMBER))
        {
            $mybool = false;

            $file = $conf->global->COMMANDE_SUPPLIER_ADDON_NUMBER.'.php';
            $classname=$conf->global->COMMANDE_SUPPLIER_ADDON_NUMBER;

            // Include file with class
            $dirmodels = array_merge(array('/'), (array) $conf->modules_parts['models']);

            foreach ($dirmodels as $reldir) {

                $dir = dol_buildpath($reldir."core/modules/supplier_order/");

                // Load file with numbering class (if found)
                $mybool|=@include_once $dir.$file;
            }

            if ($mybool === false) {
                dol_print_error('',"Failed to include file ".$file);
                return '';
            }

            $obj = new $classname();
            $numref = $obj->getNextValue($soc,$this);

            if ( $numref != "")
            {
                return $numref;
            }
            else
			{
                $this->error = $obj->error;
                return -1;
            }
        }
        else
		{
            $this->error = "Error_COMMANDE_SUPPLIER_ADDON_NotDefined";
            return -2;
        }
    }
	/**
     *	Class invoiced the supplier order
     *
     *  @param      User        $user       Object user making the change
     *	@return     int     	            <0 if KO, >0 if KO
     */
    public function classifyBilled(User $user)
    {
        $error=0;
        $this->db->begin();

        $sql = 'UPDATE '.MAIN_DB_PREFIX.'commande_fournisseur SET billed = 1';
        $sql .= ' WHERE rowid = '.$this->id.' AND fk_statut > '.self::STATUS_DRAFT;
        if ($this->db->query($sql))
        {
        	if (! $error)
        	{
        	    // Call trigger
        	    $result=$this->call_trigger('ORDER_SUPPLIER_CLASSIFY_BILLED',$user);
        	    if ($result < 0) $error++;
        	    // End call triggers
        	}

        	if (! $error)
        	{
        	    $this->billed=1;

        	    $this->db->commit();
        	    return 1;
        	}
        	else
        	{
        	    $this->db->rollback();
                return -1;
        	}
        }
        else
        {
        	dol_print_error($this->db);

        	$this->db->rollback();
			return -1;
        }
    }

    /**
     * 	Approve a supplier order
     *
     *	@param	User	$user			Object user
     *	@param	int		$idwarehouse	Id of warhouse for stock change
     *  @param	int		$secondlevel	0=Standard approval, 1=Second level approval (used when option SUPPLIER_ORDER_3_STEPS_TO_BE_APPROVED is set)
     *	@return	int						<0 if KO, >0 if OK
     */
    public function approve($user, $idwarehouse=0, $secondlevel=0)
    {
        global $langs,$conf;
		require_once DOL_DOCUMENT_ROOT.'/core/lib/files.lib.php';

        $error=0;

        dol_syslog(get_class($this)."::approve");

        if ($user->rights->fournisseur->commande->approuver)
        {
        	$now = dol_now();

            $this->db->begin();

			// Definition of order numbering model name
            $soc = new Societe($this->db);
            $soc->fetch($this->fourn_id);

            // Check if object has a temporary ref
            if (preg_match('/^[\(]?PROV/i', $this->ref) || empty($this->ref)) // empty should not happened, but when it occurs, the test save life
            {
                $num = $this->getNextNumRef($soc);
            }
            else
			{
                $num = $this->ref;
            }
            $this->newref = $num;

            // Do we have to change status now ? (If double approval is required and first approval, we keep status to 1 = validated)
			$movetoapprovestatus=true;
			$comment='';

            $sql = "UPDATE ".MAIN_DB_PREFIX."commande_fournisseur";
			$sql.= " SET ref='".$this->db->escape($num)."',";
			if (empty($secondlevel))	// standard or first level approval
			{
	            $sql.= " date_approve='".$this->db->idate($now)."',";
    	        $sql.= " fk_user_approve = ".$user->id;
    	        if (! empty($conf->global->SUPPLIER_ORDER_3_STEPS_TO_BE_APPROVED) && $conf->global->MAIN_FEATURES_LEVEL > 0 && $this->total_ht >= $conf->global->SUPPLIER_ORDER_3_STEPS_TO_BE_APPROVED)
    	        {
    	        	if (empty($this->user_approve_id2))
    	        	{
    	        	    $movetoapprovestatus=false;		// second level approval not done
    	        	    $comment=' (first level)';
    	        	}
    	        }
			}
			else	// request a second level approval
			{
            	$sql.= " date_approve2='".$this->db->idate($now)."',";
            	$sql.= " fk_user_approve2 = ".$user->id;
    	        if (empty($this->user_approve_id)) $movetoapprovestatus=false;		// first level approval not done
    	        $comment=' (second level)';
			}
			// If double approval is required and first approval, we keep status to 1 = validated
			if ($movetoapprovestatus) $sql.= ", fk_statut = ".self::STATUS_ACCEPTED;
			else $sql.= ", fk_statut = ".self::STATUS_VALIDATED;
            $sql.= " WHERE rowid = ".$this->id;
            $sql.= " AND fk_statut = ".self::STATUS_VALIDATED;

            if ($this->db->query($sql))
            {
            	if (! empty($conf->global->SUPPLIER_ORDER_AUTOADD_USER_CONTACT))
	            {
					$result=$this->add_contact($user->id, 'SALESREPFOLL', 'internal', 1);
					if ($result < 0 && $result != -2)	// -2 means already exists
					{
						$error++;
					}
	            }

                // If stock is incremented on validate order, we must increment it
                if (! $error && $movetoapprovestatus && ! empty($conf->stock->enabled) && ! empty($conf->global->STOCK_CALCULATE_ON_SUPPLIER_VALIDATE_ORDER))
                {
                    require_once DOL_DOCUMENT_ROOT.'/product/stock/class/mouvementstock.class.php';
                    $langs->load("agenda");

                    $cpt=count($this->lines);
                    for ($i = 0; $i < $cpt; $i++)
                    {
                        // Product with reference
                        if ($this->lines[$i]->fk_product > 0)
                        {
                            $this->line = $this->lines[$i];
                            $mouvP = new MouvementStock($this->db);
                            $mouvP->origin = &$this;
                            // We decrement stock of product (and sub-products)
	                        $up_ht_disc=$this->lines[$i]->subprice;
    	                    if (! empty($this->lines[$i]->remise_percent) && empty($conf->global->STOCK_EXCLUDE_DISCOUNT_FOR_PMP)) $up_ht_disc=price2num($up_ht_disc * (100 - $this->lines[$i]->remise_percent) / 100, 'MU');
                            $result=$mouvP->reception($user, $this->lines[$i]->fk_product, $idwarehouse, $this->lines[$i]->qty, $up_ht_disc, $langs->trans("OrderApprovedInDolibarr",$this->ref));
                            if ($result < 0) { $error++; }
                            unset($this->line);
                        }
                    }
                }

                if (! $error)
                {
					// Call trigger
					$result=$this->call_trigger('ORDER_SUPPLIER_APPROVE',$user);
					if ($result < 0) $error++;
					// End call triggers
                }

                if (! $error)
                {
                	$this->ref = $this->newref;

                	if ($movetoapprovestatus) $this->statut = self::STATUS_ACCEPTED;
					else $this->statut = self::STATUS_VALIDATED;
           			if (empty($secondlevel))	// standard or first level approval
					{
			            $this->date_approve = $now;
		    	        $this->user_approve_id = $user->id;
					}
					else	// request a second level approval
					{
			            $this->date_approve2 = $now;
		    	        $this->user_approve_id2 = $user->id;
					}

                    $this->db->commit();
                    return 1;
                }
                else
                {
                    $this->db->rollback();
                    return -1;
                }
            }
            else
            {
                $this->db->rollback();
                $this->error=$this->db->lasterror();
                return -1;
            }
        }
        else
        {
            dol_syslog(get_class($this)."::approve Not Authorized", LOG_ERR);
        }
        return -1;
    }

    /**
     * 	Refuse an order
     *
     * 	@param		User	$user		User making action
     *	@return		int					0 if Ok, <0 if Ko
     */
    public function refuse($user)
    {
        global $conf, $langs;

		$error=0;

        dol_syslog(get_class($this)."::refuse");
        $result = 0;
        if ($user->rights->fournisseur->commande->approuver)
        {
            $this->db->begin();

            $sql = "UPDATE ".MAIN_DB_PREFIX."commande_fournisseur SET fk_statut = ".self::STATUS_REFUSED;
            $sql .= " WHERE rowid = ".$this->id;

            if ($this->db->query($sql))
            {
                $result = 0;

                if ($error == 0)
                {
					// Call trigger
					$result=$this->call_trigger('ORDER_SUPPLIER_REFUSE',$user);
					if ($result < 0)
                    {
                        $error++;
                        $this->db->rollback();
                    }
                    else
                    	$this->db->commit();
					// End call triggers
                }
            }
            else
            {
                $this->db->rollback();
                $this->error=$this->db->lasterror();
                dol_syslog(get_class($this)."::refuse Error -1");
                $result = -1;
            }
        }
        else
        {
            dol_syslog(get_class($this)."::refuse Not Authorized");
        }
        return $result ;
    }

    // phpcs:disable PEAR.NamingConventions.ValidFunctionName.NotCamelCaps
    /**
     * 	Cancel an approved order.
     *	The cancellation is done after approval
     *
     * 	@param	User	$user			User making action
     *	@param	int		$idwarehouse	Id warehouse to use for stock change (not used for supplier orders).
     * 	@return	int						>0 if Ok, <0 if Ko
     */
    function Cancel($user, $idwarehouse=-1)
    {
        // phpcs:enable
        global $langs,$conf;

		$error=0;

        //dol_syslog("CommandeFournisseur::Cancel");
        $result = 0;
        if ($user->rights->fournisseur->commande->commander)
        {
            $statut = self::STATUS_CANCELED;

            $this->db->begin();

            $sql = "UPDATE ".MAIN_DB_PREFIX."commande_fournisseur SET fk_statut = ".$statut;
            $sql .= " WHERE rowid = ".$this->id;
            dol_syslog(get_class($this)."::cancel", LOG_DEBUG);
            if ($this->db->query($sql))
            {
                $result = 0;

				// Call trigger
				$result=$this->call_trigger('ORDER_SUPPLIER_CANCEL',$user);
				if ($result < 0) $error++;
				// End call triggers

                if ($error == 0)
                {
                    $this->db->commit();
                    return 1;
                }
                else
                {
                    $this->db->rollback();
                    return -1;
                }
            }
            else
            {
                $this->db->rollback();
                $this->error=$this->db->lasterror();
                dol_syslog(get_class($this)."::cancel ".$this->error);
                return -1;
            }
        }
        else
        {
            dol_syslog(get_class($this)."::cancel Not Authorized");
            return -1;
        }
    }

    /**
     * 	Submit a supplier order to supplier
     *
     * 	@param		User	$user		User making change
     * 	@param		date	$date		Date
     * 	@param		int		$methode	Method
     * 	@param		string	$comment	Comment
     * 	@return		int			        <0 if KO, >0 if OK
     */
    public function commande($user, $date, $methode, $comment='')
    {
        global $langs;
        dol_syslog(get_class($this)."::commande");
        $error = 0;
        if ($user->rights->fournisseur->commande->commander)
        {
            $this->db->begin();

            $sql = "UPDATE ".MAIN_DB_PREFIX."commande_fournisseur SET fk_statut = ".self::STATUS_ORDERSENT.", fk_input_method=".$methode.", date_commande='".$this->db->idate($date)."'";
            $sql .= " WHERE rowid = ".$this->id;

            dol_syslog(get_class($this)."::commande", LOG_DEBUG);
            if ($this->db->query($sql))
            {
                $this->statut = self::STATUS_ORDERSENT;
                $this->methode_commande_id = $methode;
                $this->date_commande = $date;

                // Call trigger
                $result=$this->call_trigger('ORDER_SUPPLIER_SUBMIT',$user);
                if ($result < 0) $error++;
                // End call triggers
            }
            else
            {
                $error++;
                $this->error = $this->db->lasterror();
                $this->errors[] = $this->db->lasterror();
            }

            if (! $error)
            {
                $this->db->commit();
            }
            else
            {
                $this->db->rollback();
            }
        }
        else
        {
            $error++;
            $this->error = $langs->trans('NotAuthorized');
            $this->errors[] = $langs->trans('NotAuthorized');
            dol_syslog(get_class($this)."::commande User not Authorized", LOG_WARNING);
        }

        return ($error ? -1 : 1);
    }

    /**
     *  Create order with draft status
     *
     *  @param      User	$user       User making creation
     *	@param		int		$notrigger	Disable all triggers
     *  @return     int         		<0 if KO, Id of supplier order if OK
     */
    public function create($user, $notrigger=0)
    {
        global $langs,$conf,$hookmanager;

        $this->db->begin();

		$error=0;
        $now=dol_now();

        // Clean parameters
        if (empty($this->source)) $this->source = 0;

		// Multicurrency (test on $this->multicurrency_tx because we should take the default rate only if not using origin rate)
		if (!empty($this->multicurrency_code) && empty($this->multicurrency_tx)) list($this->fk_multicurrency,$this->multicurrency_tx) = MultiCurrency::getIdAndTxFromCode($this->db, $this->multicurrency_code);
		else $this->fk_multicurrency = MultiCurrency::getIdFromCode($this->db, $this->multicurrency_code);
		if (empty($this->fk_multicurrency))
		{
			$this->multicurrency_code = $conf->currency;
			$this->fk_multicurrency = 0;
			$this->multicurrency_tx = 1;
		}

        // We set order into draft status
        $this->brouillon = 1;

        $sql = "INSERT INTO ".MAIN_DB_PREFIX."commande_fournisseur (";
        $sql.= "ref";
        $sql.= ", ref_supplier";
        $sql.= ", note_private";
        $sql.= ", note_public";
        $sql.= ", entity";
        $sql.= ", fk_soc";
        $sql.= ", fk_projet";
        $sql.= ", date_creation";
		$sql.= ", date_livraison";
        $sql.= ", fk_user_author";
        $sql.= ", fk_statut";
        $sql.= ", source";
        $sql.= ", model_pdf";
        $sql.= ", fk_mode_reglement";
		$sql.= ", fk_cond_reglement";
        $sql.= ", fk_account";
		$sql.= ", fk_incoterms, location_incoterms";
        $sql.= ", fk_multicurrency";
        $sql.= ", multicurrency_code";
        $sql.= ", multicurrency_tx";
        $sql.= ") ";
        $sql.= " VALUES (";
        $sql.= "''";
        $sql.= ", '".$this->db->escape($this->ref_supplier)."'";
        $sql.= ", '".$this->db->escape($this->note_private)."'";
        $sql.= ", '".$this->db->escape($this->note_public)."'";
        $sql.= ", ".$conf->entity;
        $sql.= ", ".$this->socid;
        $sql.= ", ".($this->fk_project > 0 ? $this->fk_project : "null");
        $sql.= ", '".$this->db->idate($now)."'";
		$sql.= ", ".($this->date_livraison?"'".$this->db->idate($this->date_livraison)."'":"null");
        $sql.= ", ".$user->id;
        $sql.= ", ".self::STATUS_DRAFT;
        $sql.= ", ".$this->db->escape($this->source);
        $sql.= ", '".$conf->global->COMMANDE_SUPPLIER_ADDON_PDF."'";
        $sql.= ", ".($this->mode_reglement_id > 0 ? $this->mode_reglement_id : 'null');
        $sql.= ", ".($this->cond_reglement_id > 0 ? $this->cond_reglement_id : 'null');
        $sql.= ", ".($this->fk_account>0?$this->fk_account:'NULL');
        $sql.= ", ".(int) $this->fk_incoterms;
        $sql.= ", '".$this->db->escape($this->location_incoterms)."'";
		$sql.= ", ".(int) $this->fk_multicurrency;
		$sql.= ", '".$this->db->escape($this->multicurrency_code)."'";
		$sql.= ", ".(double) $this->multicurrency_tx;
        $sql.= ")";

        dol_syslog(get_class($this)."::create", LOG_DEBUG);
        if ($this->db->query($sql))
        {
            $this->id = $this->db->last_insert_id(MAIN_DB_PREFIX."commande_fournisseur");

			if ($this->id) {
				$num=count($this->lines);

	            // insert products details into database
	            for ($i=0;$i<$num;$i++)
	            {

	                $this->special_code = $this->lines[$i]->special_code; // TODO : remove this in 9.0 and add special_code param to addline()

	                $result = $this->addline(              // This include test on qty if option SUPPLIER_ORDER_WITH_NOPRICEDEFINED is not set
	                    $this->lines[$i]->desc,
	                    $this->lines[$i]->subprice,
	                    $this->lines[$i]->qty,
	                    $this->lines[$i]->tva_tx,
	                    $this->lines[$i]->localtax1_tx,
	                    $this->lines[$i]->localtax2_tx,
	                    $this->lines[$i]->fk_product,
	                    0,
	                    $this->lines[$i]->ref_fourn,   // $this->lines[$i]->ref_fourn comes from field ref into table of lines. Value may ba a ref that does not exists anymore, so we first try with value of product
	                    $this->lines[$i]->remise_percent,
	                    'HT',
	                    0,
	                    $this->lines[$i]->product_type,
	                    $this->lines[$i]->info_bits,
                        false,
	                    $this->lines[$i]->date_start,
                        $this->lines[$i]->date_end,
                        0,
                        $this->lines[$i]->fk_unit
	                );
	                if ($result < 0)
	                {
	                    dol_syslog(get_class($this)."::create ".$this->error, LOG_WARNING);	// do not use dol_print_error here as it may be a functionnal error
	                    $this->db->rollback();
	                    return -1;
	                }
	            }

	            $sql = "UPDATE ".MAIN_DB_PREFIX."commande_fournisseur";
	            $sql.= " SET ref='(PROV".$this->id.")'";
	            $sql.= " WHERE rowid=".$this->id;
	            dol_syslog(get_class($this)."::create", LOG_DEBUG);
	            if ($this->db->query($sql))
	            {
					// Add link with price request and supplier order
					if ($this->id)
					{
						$this->ref="(PROV".$this->id.")";

						if (! empty($this->linkedObjectsIds) && empty($this->linked_objects))	// To use new linkedObjectsIds instead of old linked_objects
						{
							$this->linked_objects = $this->linkedObjectsIds;	// TODO Replace linked_objects with linkedObjectsIds
						}

						// Add object linked
						if (! $error && $this->id && is_array($this->linked_objects) && ! empty($this->linked_objects))
						{
							foreach($this->linked_objects as $origin => $tmp_origin_id)
							{
							    if (is_array($tmp_origin_id))       // New behaviour, if linked_object can have several links per type, so is something like array('contract'=>array(id1, id2, ...))
							    {
							        foreach($tmp_origin_id as $origin_id)
							        {
							            $ret = $this->add_object_linked($origin, $origin_id);
							            if (! $ret)
							            {
							                dol_print_error($this->db);
							                $error++;
							            }
							        }
							    }
							    else                                // Old behaviour, if linked_object has only one link per type, so is something like array('contract'=>id1))
							    {
							        $origin_id = $tmp_origin_id;
									$ret = $this->add_object_linked($origin, $origin_id);
									if (! $ret)
									{
										dol_print_error($this->db);
										$error++;
									}
							    }
							}
						}
					}

	                if (! $error)
                    {
                    	$result=$this->insertExtraFields();
	                    if ($result < 0) $error++;
                    }

					if (! $error && ! $notrigger)
	                {
						// Call trigger
						$result=$this->call_trigger('ORDER_SUPPLIER_CREATE',$user);
						if ($result < 0)
	                    {
	                        $this->db->rollback();
	                        return -1;
	                    }
						// End call triggers
	                }

	                $this->db->commit();
	                return $this->id;
	            }
	            else
	            {
	                $this->error=$this->db->lasterror();
	                $this->db->rollback();
	                return -2;
	            }
            }
        }
        else
        {
            $this->error=$this->db->lasterror();
            $this->db->rollback();
            return -1;
        }
    }

    /**
     *	Load an object from its id and create a new one in database
     *
     *	@return		int							New id of clone
     */
    public function createFromClone()
    {
        global $conf,$user,$langs,$hookmanager;

        $error=0;

		$this->context['createfromclone'] = 'createfromclone';

		$this->db->begin();

		// Load source object
		$objFrom = clone $this;

        $this->id=0;
        $this->statut=self::STATUS_DRAFT;

        // Clear fields
        $this->user_author_id     = $user->id;
        $this->user_valid         = '';
        $this->date_creation      = '';
        $this->date_validation    = '';
        $this->ref_supplier       = '';
        $this->user_approve_id    = '';
        $this->user_approve_id2   = '';
        $this->date_approve       = '';
        $this->date_approve2      = '';

        // Create clone
        $result=$this->create($user);
        if ($result < 0) $error++;

        if (! $error)
        {
            // Hook of thirdparty module
            if (is_object($hookmanager))
            {
                $parameters=array('objFrom'=>$objFrom);
                $action='';
                $reshook=$hookmanager->executeHooks('createFrom',$parameters,$this,$action);    // Note that $action and $object may have been modified by some hooks
                if ($reshook < 0) $error++;
            }
        }

		unset($this->context['createfromclone']);

		// End
        if (! $error)
        {
            $this->db->commit();
            return $this->id;
        }
        else
        {
            $this->db->rollback();
            return -1;
        }
    }

    /**
     *	Add order line
     *
     *	@param      string	$desc            		Description
     *	@param      float	$pu_ht              	Unit price
     *	@param      float	$qty             		Quantity
     *	@param      float	$txtva           		Taux tva
     *	@param      float	$txlocaltax1        	Localtax1 tax
     *  @param      float	$txlocaltax2        	Localtax2 tax
     *	@param      int		$fk_product      		Id product
     *  @param      int		$fk_prod_fourn_price	Id supplier price
     *  @param      string	$ref_supplier			Supplier reference price
     *	@param      float	$remise_percent  		Remise
     *	@param      string	$price_base_type		HT or TTC
     *	@param		float	$pu_ttc					Unit price TTC
     *	@param		int		$type					Type of line (0=product, 1=service)
     *	@param		int		$info_bits				More information
     *  @param		bool	$notrigger				Disable triggers
     *  @param		int		$date_start				Date start of service
     *  @param		int		$date_end				Date end of service
	 *  @param		array	$array_options			extrafields array
     *  @param 		string	$fk_unit 				Code of the unit to use. Null to use the default one
	 *  @param 		string	$pu_ht_devise			Amount in currency
	 *  @param		string	$origin					'order', ...
	 *  @param		int		$origin_id				Id of origin object
     *	@return     int             				<=0 if KO, >0 if OK
     */
	public function addline($desc, $pu_ht, $qty, $txtva, $txlocaltax1=0.0, $txlocaltax2=0.0, $fk_product=0, $fk_prod_fourn_price=0, $ref_supplier='', $remise_percent=0.0, $price_base_type='HT', $pu_ttc=0.0, $type=0, $info_bits=0, $notrigger=false, $date_start=null, $date_end=null, $array_options=0, $fk_unit=null, $pu_ht_devise=0, $origin='', $origin_id=0)
    {
        global $langs,$mysoc,$conf;

        $error = 0;

        dol_syslog(get_class($this)."::addline $desc, $pu_ht, $qty, $txtva, $txlocaltax1, $txlocaltax2, $fk_product, $fk_prod_fourn_price, $ref_supplier, $remise_percent, $price_base_type, $pu_ttc, $type, $info_bits, $notrigger, $date_start, $date_end, $fk_unit, $pu_ht_devise, $origin, $origin_id");
        include_once DOL_DOCUMENT_ROOT.'/core/lib/price.lib.php';

<<<<<<< HEAD
        // Clean parameters
        if (! $qty) $qty=1;
        if (! $info_bits) $info_bits=0;
        if (empty($txtva)) $txtva=0;
        if (empty($txlocaltax1)) $txlocaltax1=0;
        if (empty($txlocaltax2)) $txlocaltax2=0;
		if (empty($remise_percent)) $remise_percent=0;

        $remise_percent=price2num($remise_percent);
        $qty=price2num($qty);
        $pu_ht=price2num($pu_ht);
        $pu_ht_devise=price2num($pu_ht_devise);
        $pu_ttc=price2num($pu_ttc);
        $txtva = price2num($txtva);
        $txlocaltax1 = price2num($txlocaltax1);
        $txlocaltax2 = price2num($txlocaltax2);
        if ($price_base_type=='HT')
        {
            $pu=$pu_ht;
        }
        else
        {
            $pu=$pu_ttc;
        }
        $desc=trim($desc);
=======
		if ($this->statut == self::STATUS_DRAFT)
		{
			include_once DOL_DOCUMENT_ROOT.'/core/lib/price.lib.php';

			// Clean parameters
			if (! $qty) $qty=1;
			if (! $info_bits) $info_bits=0;
			if (empty($txtva)) $txtva=0;
			if (empty($txlocaltax1)) $txlocaltax1=0;
			if (empty($txlocaltax2)) $txlocaltax2=0;
			if (empty($remise_percent)) $remise_percent=0;

			$remise_percent=price2num($remise_percent);
			$qty=price2num($qty);
			$pu_ht=price2num($pu_ht);
			$pu_ht_devise=price2num($pu_ht_devise);
			$pu_ttc=price2num($pu_ttc);
			if (!preg_match('/\((.*)\)/', $txtva)) {
				$txtva = price2num($txtva);               // $txtva can have format '5.0(XXX)' or '5'
			}
			$txlocaltax1 = price2num($txlocaltax1);
			$txlocaltax2 = price2num($txlocaltax2);
			if ($price_base_type=='HT')
			{
				$pu=$pu_ht;
			}
			else
			{
				$pu=$pu_ttc;
			}
			$desc=trim($desc);

			// Check parameters
			if ($qty < 1 && ! $fk_product)
			{
				$this->error=$langs->trans("ErrorFieldRequired",$langs->trans("Product"));
				return -1;
			}
			if ($type < 0) return -1;
>>>>>>> d9b8a8c8


<<<<<<< HEAD
        if ($this->statut == self::STATUS_DRAFT)
        {
=======
>>>>>>> d9b8a8c8
            $this->db->begin();

            if ($fk_product > 0)
            {
            	if (! empty($conf->global->SUPPLIER_ORDER_WITH_PREDEFINED_PRICES_ONLY))
                {
                    // Check quantity is enough
                    dol_syslog(get_class($this)."::addline we check supplier prices fk_product=".$fk_product." fk_prod_fourn_price=".$fk_prod_fourn_price." qty=".$qty." ref_supplier=".$ref_supplier);
                    $prod = new Product($this->db, $fk_product);
                    if ($prod->fetch($fk_product) > 0)
                    {
                        $product_type = $prod->type;
                        $label = $prod->label;

                        // We use 'none' instead of $ref_supplier, because fourn_ref may not exists anymore. So we will take the first supplier price ok.
                        // If we want a dedicated supplier price, we must provide $fk_prod_fourn_price.
                        $result=$prod->get_buyprice($fk_prod_fourn_price, $qty, $fk_product, 'none', ($this->fk_soc?$this->fk_soc:$this->socid));   // Search on couple $fk_prod_fourn_price/$qty first, then on triplet $qty/$fk_product/$ref_supplier/$this->fk_soc
                        // If supplier order created from customer order, we take best supplier price
                        // If $pu (defined previously from pu_ht or pu_ttc) is not defined at all, we also take the best supplier price
                        if ($result > 0 && ($origin == 'commande' || $pu === ''))
                        {
                        	$pu = $prod->fourn_pu;       // Unit price supplier price set by get_buyprice
                        	$ref_supplier = $prod->ref_supplier;   // Ref supplier price set by get_buyprice
                        	// is remise percent not keyed but present for the product we add it
                        	if ($remise_percent == 0 && $prod->remise_percent !=0) $remise_percent =$prod->remise_percent;
                        }
                        if ($result == 0)                   // If result == 0, we failed to found the supplier reference price
                        {
                            $langs->load("errors");
                            $this->error = "Ref " . $prod->ref . " " . $langs->trans("ErrorQtyTooLowForThisSupplier");
                            $this->db->rollback();
                            dol_syslog(get_class($this)."::addline we did not found supplier price, so we can't guess unit price");
                            //$pu    = $prod->fourn_pu;     // We do not overwrite unit price
                            //$ref   = $prod->ref_fourn;    // We do not overwrite ref supplier price
                            return -1;
                        }
                        if ($result == -1)
                        {
                            $langs->load("errors");
                            $this->error = "Ref " . $prod->ref . " " . $langs->trans("ErrorQtyTooLowForThisSupplier");
                            $this->db->rollback();
                            dol_syslog(get_class($this)."::addline result=".$result." - ".$this->error, LOG_DEBUG);
                            return -1;
                        }
                        if ($result < -1)
                        {
                            $this->error=$prod->error;
                            $this->db->rollback();
                            dol_syslog(get_class($this)."::addline result=".$result." - ".$this->error, LOG_ERR);
                            return -1;
                        }
                    }
                    else
    				{
                        $this->error=$prod->error;
                        $this->db->rollback();
                        return -1;
                    }
                }
            }
            else
            {
                $product_type = $type;
            }

            if ($conf->multicurrency->enabled && $pu_ht_devise > 0) {
            	$pu = 0;
            }

            $localtaxes_type=getLocalTaxesFromRate($txtva,0,$mysoc,$this->thirdparty);

            // Clean vat code
            $vat_src_code='';
            if (preg_match('/\((.*)\)/', $txtva, $reg))
            {
                $vat_src_code = $reg[1];
                $txtva = preg_replace('/\s*\(.*\)/', '', $txtva);    // Remove code into vatrate.
            }

<<<<<<< HEAD
            if ($conf->multicurrency->enabled && $pu_ht_devise > 0) {
                $pu = 0;
            }
=======
            // Calcul du total TTC et de la TVA pour la ligne a partir de
            // qty, pu, remise_percent et txtva
            // TRES IMPORTANT: C'est au moment de l'insertion ligne qu'on doit stocker
            // la part ht, tva et ttc, et ce au niveau de la ligne qui a son propre taux tva.
>>>>>>> d9b8a8c8

            $tabprice = calcul_price_total($qty, $pu, $remise_percent, $txtva, $txlocaltax1, $txlocaltax2, 0, $price_base_type, $info_bits, $product_type, $this->thirdparty, $localtaxes_type, 100, $this->multicurrency_tx,$pu_ht_devise);

            $total_ht  = $tabprice[0];
            $total_tva = $tabprice[1];
            $total_ttc = $tabprice[2];
            $total_localtax1 = $tabprice[9];
            $total_localtax2 = $tabprice[10];
            $pu = $pu_ht = $tabprice[3];

			// MultiCurrency
			$multicurrency_total_ht  = $tabprice[16];
            $multicurrency_total_tva = $tabprice[17];
            $multicurrency_total_ttc = $tabprice[18];
			$pu_ht_devise = $tabprice[19];

            $localtax1_type=$localtaxes_type[0];
			$localtax2_type=$localtaxes_type[2];

            $subprice = price2num($pu,'MU');

            $rangmax = $this->line_max();
            $rang = $rangmax + 1;

            // Insert line
            $this->line=new CommandeFournisseurLigne($this->db);

            $this->line->context = $this->context;

            $this->line->fk_commande=$this->id;
            $this->line->label=$label;
            $this->line->ref_fourn = $ref_supplier;
            $this->line->ref_supplier = $ref_supplier;
            $this->line->desc=$desc;
            $this->line->qty=$qty;
            $this->line->tva_tx=$txtva;
            $this->line->localtax1_tx=($total_localtax1?$localtaxes_type[1]:0);
            $this->line->localtax2_tx=($total_localtax2?$localtaxes_type[3]:0);
            $this->line->localtax1_type = $localtaxes_type[0];
            $this->line->localtax2_type = $localtaxes_type[2];
            $this->line->fk_product=$fk_product;
            $this->line->product_type=$product_type;
            $this->line->remise_percent=$remise_percent;
            $this->line->subprice=$pu_ht;
            $this->line->rang=$rang;
            $this->line->info_bits=$info_bits;

            $this->line->vat_src_code=$vat_src_code;
            $this->line->total_ht=$total_ht;
            $this->line->total_tva=$total_tva;
            $this->line->total_localtax1=$total_localtax1;
            $this->line->total_localtax2=$total_localtax2;
            $this->line->total_ttc=$total_ttc;
            $this->line->product_type=$type;
            $this->line->special_code=$this->special_code;
            $this->line->origin=$origin;
            $this->line->origin_id=$origin_id;
            $this->line->fk_unit=$fk_unit;

            $this->line->date_start=$date_start;
            $this->line->date_end=$date_end;

            // Multicurrency
            $this->line->fk_multicurrency			= $this->fk_multicurrency;
            $this->line->multicurrency_code			= $this->multicurrency_code;
            $this->line->multicurrency_subprice		= $pu_ht_devise;
            $this->line->multicurrency_total_ht 	= $multicurrency_total_ht;
            $this->line->multicurrency_total_tva 	= $multicurrency_total_tva;
            $this->line->multicurrency_total_ttc 	= $multicurrency_total_ttc;

            $this->line->subprice=$pu_ht;
            $this->line->price=$this->line->subprice;

            $this->line->remise_percent=$remise_percent;

            if (is_array($array_options) && count($array_options)>0) {
                $this->line->array_options=$array_options;
            }

            $result=$this->line->insert($notrigger);
            if ($result > 0)
            {
                // Reorder if child line
                if (! empty($fk_parent_line)) $this->line_order(true,'DESC');

                // Mise a jour informations denormalisees au niveau de la commande meme
                $result=$this->update_price(1,'auto',0,$this->thirdparty);	// This method is designed to add line from user input so total calculation must be done using 'auto' mode.
                if ($result > 0)
                {
                    $this->db->commit();
                    return $this->line->id;
                }
                else
                {
                    $this->db->rollback();
                    return -1;
                }
            }
            else
            {
                $this->error=$this->line->error;
                $this->errors=$this->line->errors;
                dol_syslog(get_class($this)."::addline error=".$this->error, LOG_ERR);
                $this->db->rollback();
                return -1;
            }
        }
    }


    /**
     * Save a receiving into the tracking table of receiving (commande_fournisseur_dispatch) and add product into stock warehouse.
     *
     * @param 	User		$user					User object making change
     * @param 	int			$product				Id of product to dispatch
     * @param 	double		$qty					Qty to dispatch
     * @param 	int			$entrepot				Id of warehouse to add product
     * @param 	double		$price					Unit Price for PMP value calculation (Unit price without Tax and taking into account discount)
     * @param	string		$comment				Comment for stock movement
	 * @param	date		$eatby					eat-by date
	 * @param	date		$sellby					sell-by date
	 * @param	string		$batch					Lot number
	 * @param	int			$fk_commandefourndet	Id of supplier order line
     * @param	int			$notrigger          	1 = notrigger
     * @return 	int						<0 if KO, >0 if OK
     */
    public function dispatchProduct($user, $product, $qty, $entrepot, $price=0, $comment='', $eatby='', $sellby='', $batch='', $fk_commandefourndet=0, $notrigger=0)
    {
        global $conf, $langs;

        $error = 0;
        require_once DOL_DOCUMENT_ROOT .'/product/stock/class/mouvementstock.class.php';

        // Check parameters (if test are wrong here, there is bug into caller)
        if ($entrepot <= 0)
        {
            $this->error='ErrorBadValueForParameterWarehouse';
            return -1;
        }
        if ($qty == 0)
        {
            $this->error='ErrorBadValueForParameterQty';
            return -1;
        }

        $dispatchstatus = 1;
        if (! empty($conf->global->SUPPLIER_ORDER_USE_DISPATCH_STATUS)) $dispatchstatus = 0;	// Setting dispatch status (a validation step after receiving products) will be done manually to 1 or 2 if this option is on

        $now=dol_now();

        if (($this->statut == self::STATUS_ORDERSENT || $this->statut == self::STATUS_RECEIVED_PARTIALLY || $this->statut == self::STATUS_RECEIVED_COMPLETELY))
        {
            $this->db->begin();

            $sql = "INSERT INTO ".MAIN_DB_PREFIX."commande_fournisseur_dispatch";
            $sql.= " (fk_commande, fk_product, qty, fk_entrepot, fk_user, datec, fk_commandefourndet, status, comment, eatby, sellby, batch) VALUES";
            $sql.= " ('".$this->id."','".$product."','".$qty."',".($entrepot>0?"'".$entrepot."'":"null").",'".$user->id."','".$this->db->idate($now)."','".$fk_commandefourndet."', ".$dispatchstatus.", '".$this->db->escape($comment)."', ";
            $sql.= ($eatby?"'".$this->db->idate($eatby)."'":"null").", ".($sellby?"'".$this->db->idate($sellby)."'":"null").", ".($batch?"'".$batch."'":"null");
            $sql.= ")";

            dol_syslog(get_class($this)."::dispatchProduct", LOG_DEBUG);
            $resql = $this->db->query($sql);
            if ($resql)
            {
                if (! $notrigger)
                {
                    global $conf, $langs, $user;
					// Call trigger
					$result=$this->call_trigger('LINEORDER_SUPPLIER_DISPATCH',$user);
					if ($result < 0)
                    {
                        $error++;
                        return -1;
                    }
					// End call triggers
                }
            }
            else
			{
                $this->error=$this->db->lasterror();
                $error++;
            }

            // Si module stock gere et que incrementation faite depuis un dispatching en stock
            if (! $error && $entrepot > 0 && ! empty($conf->stock->enabled) && ! empty($conf->global->STOCK_CALCULATE_ON_SUPPLIER_DISPATCH_ORDER))
            {

                $mouv = new MouvementStock($this->db);
                if ($product > 0)
                {
                	// $price should take into account discount (except if option STOCK_EXCLUDE_DISCOUNT_FOR_PMP is on)
                	$mouv->origin = &$this;
					$result=$mouv->reception($user, $product, $entrepot, $qty, $price, $comment, $eatby, $sellby, $batch);
                    if ($result < 0)
                    {
                        $this->error=$mouv->error;
                        $this->errors=$mouv->errors;
                        dol_syslog(get_class($this)."::dispatchProduct ".$this->error." ".join(',',$this->errors), LOG_ERR);
                        $error++;
                    }
                }
            }

            if ($error == 0)
            {
                $this->db->commit();
                return 1;
            }
            else
            {
                $this->db->rollback();
                return -1;
            }
        }
        else
		{
            $this->error='BadStatusForObject';
            return -2;
        }
    }

    /**
     * 	Delete line
     *
     *	@param	int		$idline		Id of line to delete
     *	@param	int		$notrigger	1=Disable call to triggers
     *	@return	int					<0 if KO, >0 if OK
     */
    public function deleteline($idline, $notrigger=0)
    {
        if ($this->statut == 0)
        {
            $line = new CommandeFournisseurLigne($this->db);

            if ($line->fetch($idline) <= 0)
            {
                return 0;
            }

            if ($line->delete($notrigger) > 0)
            {
                $this->update_price();
                return 1;
            }
            else
            {
                $this->error = $line->error;
                $this->errors = $line->errors;
                return -1;
            }
        }
        else
        {
            return -2;
        }
    }

    /**
     *  Delete an order
     *
     *	@param	User	$user		Object user
     *	@param	int		$notrigger	1=Does not execute triggers, 0= execute triggers
     *	@return	int					<0 if KO, >0 if OK
     */
    public function delete(User $user, $notrigger=0)
    {
        global $langs,$conf;
        require_once DOL_DOCUMENT_ROOT.'/core/lib/files.lib.php';

        $error = 0;

        $this->db->begin();

        if (empty($notrigger))
        {
            // Call trigger
            $result=$this->call_trigger('ORDER_SUPPLIER_DELETE',$user);
            if ($result < 0)
            {
            	$this->errors[]='ErrorWhenRunningTrigger';
            	dol_syslog(get_class($this)."::delete ".$this->error, LOG_ERR);
            	return -1;
            }
            // End call triggers
        }

        $sql = "DELETE FROM ".MAIN_DB_PREFIX."commande_fournisseurdet WHERE fk_commande =". $this->id ;
        dol_syslog(get_class($this)."::delete", LOG_DEBUG);
        if (! $this->db->query($sql) )
        {
            $this->error=$this->db->lasterror();
            $this->errors[]=$this->db->lasterror();
            $error++;
        }

        $sql = "DELETE FROM ".MAIN_DB_PREFIX."commande_fournisseur WHERE rowid =".$this->id;
        dol_syslog(get_class($this)."::delete", LOG_DEBUG);
        if ($resql = $this->db->query($sql) )
        {
            if ($this->db->affected_rows($resql) < 1)
            {
                $this->error=$this->db->lasterror();
                $this->errors[]=$this->db->lasterror();
                $error++;
            }
        }
        else
        {
            $this->error=$this->db->lasterror();
            $this->errors[]=$this->db->lasterror();
            $error++;
        }

        // Remove extrafields
        if ((! $error) && (empty($conf->global->MAIN_EXTRAFIELDS_DISABLED))) // For avoid conflicts if trigger used
        {
        	$result=$this->deleteExtraFields();
        	if ($result < 0)
        	{
        		$this->error='FailToDeleteExtraFields';
        		$this->errors[]='FailToDeleteExtraFields';
        		$error++;
        		dol_syslog(get_class($this)."::delete error -4 ".$this->error, LOG_ERR);
        	}
        }

		// Delete linked object
    	$res = $this->deleteObjectLinked();
    	if ($res < 0) {
    		$this->error='FailToDeleteObjectLinked';
    		$this->errors[]='FailToDeleteObjectLinked';
    		$error++;
    	}

        if (! $error)
        {
        	// We remove directory
        	$ref = dol_sanitizeFileName($this->ref);
        	if ($conf->fournisseur->commande->dir_output)
        	{
        		$dir = $conf->fournisseur->commande->dir_output . "/" . $ref ;
        		$file = $dir . "/" . $ref . ".pdf";
        		if (file_exists($file))
        		{
        			if (! dol_delete_file($file,0,0,0,$this)) // For triggers
        			{
        				$this->error='ErrorFailToDeleteFile';
        				$this->errors[]='ErrorFailToDeleteFile';
        				$error++;
        			}
        		}
        		if (file_exists($dir))
        		{
        			$res=@dol_delete_dir_recursive($dir);
        			if (! $res)
        			{
        				$this->error='ErrorFailToDeleteDir';
        				$this->errors[]='ErrorFailToDeleteDir';
        				$error++;
        			}
        		}
        	}
        }

		if (! $error)
		{
			dol_syslog(get_class($this)."::delete $this->id by $user->id", LOG_DEBUG);
			$this->db->commit();
			return 1;
		}
		else
		{
			dol_syslog(get_class($this)."::delete ".$this->error, LOG_ERR);
			$this->db->rollback();
			return -$error;
		}
    }

    // phpcs:disable PEAR.NamingConventions.ValidFunctionName.NotCamelCaps
    /**
     *	Get list of order methods
     *
     *	@return int 0 if OK, <0 if KO
     */
    function get_methodes_commande()
    {
        // phpcs:enable
        $sql = "SELECT rowid, libelle";
        $sql.= " FROM ".MAIN_DB_PREFIX."c_input_method";
        $sql.= " WHERE active = 1";

        $resql=$this->db->query($sql);
        if ($resql)
        {
            $i = 0;
            $num = $this->db->num_rows($resql);
            $this->methodes_commande = array();
            while ($i < $num)
            {
                $row = $this->db->fetch_row($resql);

                $this->methodes_commande[$row[0]] = $row[1];

                $i++;
            }
            return 0;
        }
        else
        {
            return -1;
        }
    }

    /**
<<<<<<< HEAD
	 * Return array of dispathed lines waiting to be approved for this order
=======
	 * Return array of dispatched lines waiting to be approved for this order
>>>>>>> d9b8a8c8
     *
     * @since 8.0 Return dispatched quantity (qty).
	 *
	 * @param	int		$status		Filter on stats (-1 = no filter, 0 = lines draft to be approved, 1 = approved lines)
	 * @return	array				Array of lines
     */
    public function getDispachedLines($status=-1)
    {
    	$ret = array();

    	// List of already dispatched lines
		$sql = "SELECT p.ref, p.label,";
		$sql.= " e.rowid as warehouse_id, e.ref as entrepot,";
		$sql.= " cfd.rowid as dispatchedlineid, cfd.fk_product, cfd.qty, cfd.eatby, cfd.sellby, cfd.batch, cfd.comment, cfd.status";
		$sql.= " FROM ".MAIN_DB_PREFIX."product as p,";
		$sql.= " ".MAIN_DB_PREFIX."commande_fournisseur_dispatch as cfd";
		$sql.= " LEFT JOIN ".MAIN_DB_PREFIX."entrepot as e ON cfd.fk_entrepot = e.rowid";
		$sql.= " WHERE cfd.fk_commande = ".$this->id;
		$sql.= " AND cfd.fk_product = p.rowid";
		if ($status >= 0) $sql.=" AND cfd.status = ".$status;
		$sql.= " ORDER BY cfd.rowid ASC";

		$resql = $this->db->query($sql);
		if ($resql)
		{
			$num = $this->db->num_rows($resql);
			$i = 0;

			while ($i < $num)
			{
				$objp = $this->db->fetch_object($resql);
				if ($objp)
				{
					$ret[] = array(
						'id' => $objp->dispatchedlineid,
						'productid' => $objp->fk_product,
						'warehouseid' => $objp->warehouse_id,
						'qty' => $objp->qty,
					);
				}

				$i++;
			}
		}
		else dol_print_error($this->db, 'Failed to execute request to get dispatched lines');

		return $ret;
    }


    // phpcs:disable PEAR.NamingConventions.ValidFunctionName.NotCamelCaps
    /**
     * 	Set a delivery in database for this supplier order
     *
     *	@param	User	$user		User that input data
     *	@param	date	$date		Date of reception
     *	@param	string	$type		Type of receipt ('tot' = total/done, 'par' = partial, 'nev' = never, 'can' = cancel)
     *	@param	string	$comment	Comment
     *	@return	int					<0 if KO, >0 if OK
     */
    function Livraison($user, $date, $type, $comment)
    {
        // phpcs:enable
    	global $conf, $langs;

        $result = 0;
		$error = 0;

        dol_syslog(get_class($this)."::Livraison");

        if ($user->rights->fournisseur->commande->receptionner)
        {
        	// Define the new status
            if ($type == 'par') $statut = self::STATUS_RECEIVED_PARTIALLY;
            elseif ($type == 'tot')	$statut = self::STATUS_RECEIVED_COMPLETELY;
            elseif ($type == 'nev') $statut = self::STATUS_CANCELED_AFTER_ORDER;
            elseif ($type == 'can') $statut = self::STATUS_CANCELED_AFTER_ORDER;
			else {
            	$error++;
                dol_syslog(get_class($this)."::Livraison Error -2", LOG_ERR);
                return -2;
			}

            // Some checks to accept the record
            if (! empty($conf->global->SUPPLIER_ORDER_USE_DISPATCH_STATUS))
            {
				// If option SUPPLIER_ORDER_USE_DISPATCH_STATUS is on, we check all reception are approved to allow status "total/done"
	        	if (! $error && ($type == 'tot'))
		    	{
		    		$dispatchedlinearray=$this->getDispachedLines(0);
		    		if (count($dispatchedlinearray) > 0)
		    		{
		    			$result=-1;
		    			$error++;
		    			$this->errors[]='ErrorCantSetReceptionToTotalDoneWithReceptionToApprove';
		    			dol_syslog('ErrorCantSetReceptionToTotalDoneWithReceptionToApprove', LOG_DEBUG);
		    		}
		    	}
	    		if (! $error && ! empty($conf->global->SUPPLIER_ORDER_USE_DISPATCH_STATUS_NEED_APPROVE) && ($type == 'tot'))	// Accept to move to reception done, only if status of all line are ok (refuse denied)
	    		{
	    			$dispatcheddenied=$this->getDispachedLines(2);
	    			if (count($dispatchedlinearray) > 0)
	    			{
		    			$result=-1;
		    			$error++;
		    			$this->errors[]='ErrorCantSetReceptionToTotalDoneWithReceptionDenied';
		    			dol_syslog('ErrorCantSetReceptionToTotalDoneWithReceptionDenied', LOG_DEBUG);
	    			}
	    		}
            }

            // TODO LDR01 Add a control test to accept only if ALL predefined products are received (same qty).


            if (! $error)
            {
                $this->db->begin();

                $sql = "UPDATE ".MAIN_DB_PREFIX."commande_fournisseur";
                $sql.= " SET fk_statut = ".$statut;
                $sql.= " WHERE rowid = ".$this->id;
                $sql.= " AND fk_statut IN (".self::STATUS_ORDERSENT.",".self::STATUS_RECEIVED_PARTIALLY.")";	// Process running or Partially received

                dol_syslog(get_class($this)."::Livraison", LOG_DEBUG);
                $resql=$this->db->query($sql);
                if ($resql)
                {
                    $result = 0;
                    $old_statut = $this->statut;
                    $this->statut = $statut;
					$this->actionmsg2 = $comment;

                    // Call trigger
                    $result=$this->call_trigger('ORDER_SUPPLIER_RECEIVE',$user);
                    if ($result < 0) $error++;
                    // End call triggers

                    if (! $error)
                    {
                        $this->db->commit();
                    }
                    else
                    {
                        $this->statut = $old_statut;
                        $this->db->rollback();
                        $this->error=$this->db->lasterror();
                        $result = -1;
                    }
                }
                else
                {
                    $this->db->rollback();
                    $this->error=$this->db->lasterror();
                    $result = -1;
                }
            }
        }
        else
        {
            $this->error = $langs->trans('NotAuthorized');
            $this->errors[] = $langs->trans('NotAuthorized');
            dol_syslog(get_class($this)."::Livraison Not Authorized");
            $result = -3;
        }
        return $result ;
    }

    // phpcs:disable PEAR.NamingConventions.ValidFunctionName.NotCamelCaps
    /**
     *	Set the planned delivery date
     *
     *	@param      User			$user        		Objet user making change
     *	@param      timestamp		$date_livraison     Planned delivery date
     *  @param     	int				$notrigger			1=Does not execute triggers, 0= execute triggers
     *	@return     int         						<0 if KO, >0 if OK
     */
    function set_date_livraison($user, $date_livraison, $notrigger=0)
    {
        // phpcs:enable
        if ($user->rights->fournisseur->commande->creer)
        {
        	$error=0;

        	$this->db->begin();

        	$sql = "UPDATE ".MAIN_DB_PREFIX."commande_fournisseur";
            $sql.= " SET date_livraison = ".($date_livraison ? "'".$this->db->idate($date_livraison)."'" : 'null');
            $sql.= " WHERE rowid = ".$this->id;

        	dol_syslog(__METHOD__, LOG_DEBUG);
        	$resql=$this->db->query($sql);
        	if (!$resql)
        	{
        		$this->errors[]=$this->db->error();
        		$error++;
        	}

        	if (! $error)
        	{
        		$this->oldcopy= clone $this;
        		$this->date_livraison = $date_livraison;
        	}

        	if (! $notrigger && empty($error))
        	{
        		// Call trigger
        		$result=$this->call_trigger('ORDER_SUPPLIER_MODIFY',$user);
        		if ($result < 0) $error++;
        		// End call triggers
        	}

        	if (! $error)
        	{
        		$this->db->commit();
        		return 1;
        	}
        	else
        	{
        		foreach($this->errors as $errmsg)
        		{
        			dol_syslog(__METHOD__.' Error: '.$errmsg, LOG_ERR);
        			$this->error.=($this->error?', '.$errmsg:$errmsg);
        		}
        		$this->db->rollback();
        		return -1*$error;
        	}
        }
        else
        {
            return -2;
        }
    }

    // phpcs:disable PEAR.NamingConventions.ValidFunctionName.NotCamelCaps
	/**
     *	Set the id projet
     *
     *	@param      User			$user        		Objet utilisateur qui modifie
     *	@param      int				$id_projet    	 	Date de livraison
     *  @param     	int				$notrigger			1=Does not execute triggers, 0= execute triggers
     *	@return     int         						<0 si ko, >0 si ok
     */
    function set_id_projet($user, $id_projet, $notrigger=0)
    {
        // phpcs:enable
        if ($user->rights->fournisseur->commande->creer)
        {
        	$error=0;

        	$this->db->begin();

            $sql = "UPDATE ".MAIN_DB_PREFIX."commande_fournisseur";
            $sql.= " SET fk_projet = ".($id_projet > 0 ? (int) $id_projet : 'null');
            $sql.= " WHERE rowid = ".$this->id;

            dol_syslog(__METHOD__, LOG_DEBUG);
            $resql=$this->db->query($sql);
            if (!$resql)
            {
            	$this->errors[]=$this->db->error();
            	$error++;
            }

            if (! $error)
            {
            	$this->oldcopy= clone $this;
            	$this->fk_projet = $id_projet;
            }

            if (! $notrigger && empty($error))
            {
            	// Call trigger
            	$result=$this->call_trigger('ORDER_SUPPLIER_MODIFY',$user);
            	if ($result < 0) $error++;
            	// End call triggers
            }

            if (! $error)
            {
            	$this->db->commit();
            	return 1;
            }
            else
            {
            	foreach($this->errors as $errmsg)
            	{
            		dol_syslog(__METHOD__.' Error: '.$errmsg, LOG_ERR);
            		$this->error.=($this->error?', '.$errmsg:$errmsg);
            	}
            	$this->db->rollback();
            	return -1*$error;
            }
        }
        else
        {
            return -2;
        }
    }

    /**
     *  Update a supplier order from a customer order
     *
     *  @param  User	$user           User that create
     *  @param  int		$idc			Id of supplier order to update
     *  @param	int		$comclientid	Id of customer order to use as template
     *	@return	int						<0 if KO, >0 if OK
     */
    public function updateFromCommandeClient($user, $idc, $comclientid)
    {
        $comclient = new Commande($this->db);
        $comclient->fetch($comclientid);

        $this->id = $idc;

        $this->lines = array();

        $num=count($comclient->lines);
        for ($i = 0; $i < $num; $i++)
        {
            $prod = new Product($this->db);
            $libelle = '';
            $ref = '';
            if ($prod->fetch($comclient->lines[$i]->fk_product) > 0)
            {
                $libelle  = $prod->libelle;
                $ref      = $prod->ref;
            }

            $sql = "INSERT INTO ".MAIN_DB_PREFIX."commande_fournisseurdet";
            $sql .= " (fk_commande,label,description,fk_product, price, qty, tva_tx, localtax1_tx, localtax2_tx, remise_percent, subprice, remise, ref)";
            $sql .= " VALUES (".$idc.", '" . $this->db->escape($libelle) . "','" . $this->db->escape($comclient->lines[$i]->desc) . "'";
            $sql .= ",".$comclient->lines[$i]->fk_product.",'".price2num($comclient->lines[$i]->price)."'";
            $sql .= ", '".$comclient->lines[$i]->qty."', ".$comclient->lines[$i]->tva_tx.", ".$comclient->lines[$i]->localtax1_tx.", ".$comclient->lines[$i]->localtax2_tx.", ".$comclient->lines[$i]->remise_percent;
            $sql .= ", '".price2num($comclient->lines[$i]->subprice)."','0','".$ref."');";
            if ($this->db->query($sql))
            {
                $this->update_price();
            }
        }

        return 1;
    }

    /**
     *  Tag order with a particular status
     *
     *  @param      User	$user       Object user that change status
     *  @param      int		$status		New status
     *  @return     int         		<0 if KO, >0 if OK
     */
    public function setStatus($user, $status)
    {
        global $conf,$langs;
        $error=0;

        $this->db->begin();

        $sql = 'UPDATE '.MAIN_DB_PREFIX.'commande_fournisseur';
        $sql.= ' SET fk_statut='.$status;
        $sql.= ' WHERE rowid = '.$this->id;

        dol_syslog(get_class($this)."::setStatus", LOG_DEBUG);
        $resql = $this->db->query($sql);
        if ($resql)
        {
            // Trigger names for each status
            $trigger_name[0] = 'DRAFT';
            $trigger_name[1] = 'VALIDATED';
            $trigger_name[2] = 'APPROVED';
            $trigger_name[3] = 'ORDERED';				// Ordered
            $trigger_name[4] = 'RECEIVED_PARTIALLY';
            $trigger_name[5] = 'RECEIVED_COMPLETELY';
            $trigger_name[6] = 'CANCELED';
            $trigger_name[7] = 'CANCELED';
            $trigger_name[9] = 'REFUSED';

            // Call trigger
            $result=$this->call_trigger("ORDER_SUPPLIER_STATUS_".$trigger_name[$status],$user);
            if ($result < 0) { $error++; }
            // End call triggers
        }
        else
        {
            $error++;
            $this->error=$this->db->lasterror();
            dol_syslog(get_class($this)."::setStatus ".$this->error);
        }

        if (! $error)
        {
            $this->statut = $status;
            $this->db->commit();
            return 1;
        }
        else
        {
            $this->db->rollback();
            return -1;
        }
    }

    /**
     *	Update line
     *
     *	@param     	int			$rowid           	Id de la ligne de facture
     *	@param     	string		$desc            	Description de la ligne
     *	@param     	double		$pu              	Prix unitaire
     *	@param     	double		$qty             	Quantity
     *	@param     	double		$remise_percent  	Percent discount on line
     *	@param     	double		$txtva          	VAT rate
     *  @param     	double		$txlocaltax1	    Localtax1 tax
     *  @param     	double		$txlocaltax2   		Localtax2 tax
     *  @param     	double		$price_base_type 	Type of price base
     *	@param		int			$info_bits			Miscellaneous informations
     *	@param		int			$type				Type of line (0=product, 1=service)
     *  @param		int			$notrigger			Disable triggers
     *  @param      timestamp   $date_start     	Date start of service
     *  @param      timestamp   $date_end       	Date end of service
	 *  @param		array		$array_options		Extrafields array
     * 	@param 		string		$fk_unit 			Code of the unit to use. Null to use the default one
	 * 	@param		double		$pu_ht_devise		Unit price in currency
	 *  @param		string		$ref_supplier		Supplier ref
     *	@return    	int         	    			< 0 if error, > 0 if ok
     */
    public function updateline($rowid, $desc, $pu, $qty, $remise_percent, $txtva, $txlocaltax1=0, $txlocaltax2=0, $price_base_type='HT', $info_bits=0, $type=0, $notrigger=0, $date_start='', $date_end='', $array_options=0, $fk_unit=null, $pu_ht_devise=0, $ref_supplier='')
    {
    	global $mysoc, $conf;
        dol_syslog(get_class($this)."::updateline $rowid, $desc, $pu, $qty, $remise_percent, $txtva, $price_base_type, $info_bits, $type, $fk_unit");
        include_once DOL_DOCUMENT_ROOT.'/core/lib/price.lib.php';

        $error = 0;

        if ($this->brouillon)
        {
            $this->db->begin();

            // Clean parameters
            if (empty($qty)) $qty=0;
            if (empty($info_bits)) $info_bits=0;
            if (empty($txtva)) $txtva=0;
            if (empty($txlocaltax1)) $txlocaltax1=0;
            if (empty($txlocaltax2)) $txlocaltax2=0;
            if (empty($remise)) $remise=0;
            if (empty($remise_percent)) $remise_percent=0;

            $remise_percent=price2num($remise_percent);
            $qty=price2num($qty);
            if (! $qty) $qty=1;
            $pu = price2num($pu);
        	$pu_ht_devise=price2num($pu_ht_devise);
            $txtva=price2num($txtva);
            $txlocaltax1=price2num($txlocaltax1);
            $txlocaltax2=price2num($txlocaltax2);

            // Check parameters
            if ($type < 0) return -1;

            // Calcul du total TTC et de la TVA pour la ligne a partir de
            // qty, pu, remise_percent et txtva
            // TRES IMPORTANT: C'est au moment de l'insertion ligne qu'on doit stocker
            // la part ht, tva et ttc, et ce au niveau de la ligne qui a son propre taux tva.

            $localtaxes_type=getLocalTaxesFromRate($txtva,0,$mysoc, $this->thirdparty);

            // Clean vat code
            $vat_src_code='';
            if (preg_match('/\((.*)\)/', $txtva, $reg))
            {
                $vat_src_code = $reg[1];
                $txtva = preg_replace('/\s*\(.*\)/', '', $txtva);    // Remove code into vatrate.
            }

            $tabprice=calcul_price_total($qty, $pu, $remise_percent, $txtva, $txlocaltax1, $txlocaltax2, 0, $price_base_type, $info_bits, $type, $this->thirdparty, $localtaxes_type, 100, $this->multicurrency_tx, $pu_ht_devise);
            $total_ht  = $tabprice[0];
            $total_tva = $tabprice[1];
            $total_ttc = $tabprice[2];
            $total_localtax1 = $tabprice[9];
            $total_localtax2 = $tabprice[10];
			$pu_ht  = $tabprice[3];
			$pu_tva = $tabprice[4];
			$pu_ttc = $tabprice[5];

			// MultiCurrency
			$multicurrency_total_ht  = $tabprice[16];
            $multicurrency_total_tva = $tabprice[17];
            $multicurrency_total_ttc = $tabprice[18];
			$pu_ht_devise = $tabprice[19];

            $localtax1_type=$localtaxes_type[0];
			$localtax2_type=$localtaxes_type[2];

            $subprice = price2num($pu_ht,'MU');

            //Fetch current line from the database and then clone the object and set it in $oldline property
            $this->line=new CommandeFournisseurLigne($this->db);
            $this->line->fetch($rowid);
            $oldline = clone $this->line;
            $this->line->oldline = $oldline;

            $this->line->context = $this->context;

            $this->line->fk_commande=$this->id;
            //$this->line->label=$label;
            $this->line->desc=$desc;
            $this->line->qty=$qty;
			$this->line->ref_supplier=$ref_supplier;

	        $this->line->vat_src_code   = $vat_src_code;
            $this->line->tva_tx         = $txtva;
            $this->line->localtax1_tx   = $txlocaltax1;
            $this->line->localtax2_tx   = $txlocaltax2;
            $this->line->localtax1_type = $localtaxes_type[0];
            $this->line->localtax2_type = $localtaxes_type[2];
            $this->line->remise_percent = $remise_percent;
            $this->line->subprice       = $pu_ht;
            $this->line->rang           = $this->rang;
            $this->line->info_bits      = $info_bits;
            $this->line->total_ht       = $total_ht;
            $this->line->total_tva      = $total_tva;
            $this->line->total_localtax1= $total_localtax1;
            $this->line->total_localtax2= $total_localtax2;
            $this->line->total_ttc      = $total_ttc;
            $this->line->product_type   = $type;
            $this->line->special_code   = $this->special_code;
            $this->line->origin         = $this->origin;
            $this->line->fk_unit        = $fk_unit;

            $this->line->date_start     = $date_start;
            $this->line->date_end       = $date_end;

            // Multicurrency
            $this->line->fk_multicurrency			= $this->fk_multicurrency;
            $this->line->multicurrency_code			= $this->multicurrency_code;
            $this->line->multicurrency_subprice		= $pu_ht_devise;
            $this->line->multicurrency_total_ht 	= $multicurrency_total_ht;
            $this->line->multicurrency_total_tva 	= $multicurrency_total_tva;
            $this->line->multicurrency_total_ttc 	= $multicurrency_total_ttc;

            $this->line->subprice=$pu_ht;
            $this->line->price=$this->line->subprice;

            $this->line->remise_percent=$remise_percent;

            if (is_array($array_options) && count($array_options)>0) {
                $this->line->array_options=$array_options;
            }

            $result=$this->line->update($notrigger);


            // Mise a jour info denormalisees au niveau facture
            if ($result >= 0)
            {
                $this->update_price('','auto');
				$this->db->commit();
				return $result;
            }
            else
            {
                $this->error=$this->db->lasterror();
                $this->db->rollback();
                return -1;
            }
        }
        else
        {
            $this->error="Order status makes operation forbidden";
            dol_syslog(get_class($this)."::updateline ".$this->error, LOG_ERR);
            return -2;
        }
    }


    /**
     *  Initialise an instance with random values.
     *  Used to build previews or test instances.
     *	id must be 0 if object instance is a specimen.
     *
     *  @return	void
     */
    public function initAsSpecimen()
    {
        global $user,$langs,$conf;

        dol_syslog(get_class($this)."::initAsSpecimen");

        $now=dol_now();

        // Find first product
        $prodid=0;
        $product=new ProductFournisseur($this->db);
        $sql = "SELECT rowid";
        $sql.= " FROM ".MAIN_DB_PREFIX."product";
        $sql.= " WHERE entity IN (".getEntity('product').")";
        $sql.=$this->db->order("rowid","ASC");
        $sql.=$this->db->plimit(1);
        $resql = $this->db->query($sql);
        if ($resql)
        {
            $obj = $this->db->fetch_object($resql);
            $prodid = $obj->rowid;
        }

        // Initialise parametres
        $this->id=0;
        $this->ref = 'SPECIMEN';
        $this->specimen=1;
        $this->socid = 1;
        $this->date = $now;
        $this->date_commande = $now;
        $this->date_lim_reglement=$this->date+3600*24*30;
        $this->cond_reglement_code = 'RECEP';
        $this->mode_reglement_code = 'CHQ';
        $this->note_public='This is a comment (public)';
        $this->note_private='This is a comment (private)';
        $this->statut=0;

        // Lines
        $nbp = 5;
        $xnbp = 0;
        while ($xnbp < $nbp)
        {
            $line=new CommandeFournisseurLigne($this->db);
            $line->desc=$langs->trans("Description")." ".$xnbp;
            $line->qty=1;
            $line->subprice=100;
            $line->price=100;
            $line->tva_tx=19.6;
            $line->localtax1_tx=0;
            $line->localtax2_tx=0;
            if ($xnbp == 2)
            {
                $line->total_ht=50;
                $line->total_ttc=59.8;
                $line->total_tva=9.8;
                $line->remise_percent=50;
            }
            else
            {
                $line->total_ht=100;
                $line->total_ttc=119.6;
                $line->total_tva=19.6;
                $line->remise_percent=00;
            }
            $line->fk_product=$prodid;

            $this->lines[$xnbp]=$line;

            $this->total_ht       += $line->total_ht;
            $this->total_tva      += $line->total_tva;
            $this->total_ttc      += $line->total_ttc;

            $xnbp++;
        }
    }

    /**
     *	Charge les informations d'ordre info dans l'objet facture
     *
     *	@param  int		$id       	Id de la facture a charger
     *	@return	void
     */
    public function info($id)
    {
        $sql = 'SELECT c.rowid, date_creation as datec, tms as datem, date_valid as date_validation, date_approve as datea, date_approve2 as datea2,';
        $sql.= ' fk_user_author, fk_user_modif, fk_user_valid, fk_user_approve, fk_user_approve2';
        $sql.= ' FROM '.MAIN_DB_PREFIX.'commande_fournisseur as c';
        $sql.= ' WHERE c.rowid = '.$id;

        $result=$this->db->query($sql);
        if ($result)
        {
            if ($this->db->num_rows($result))
            {
                $obj = $this->db->fetch_object($result);
                $this->id = $obj->rowid;
                if ($obj->fk_user_author)   $this->user_creation_id = $obj->fk_user_author;
                if ($obj->fk_user_valid)    $this->user_validation_id = $obj->fk_user_valid;
                if ($obj->fk_user_modif)    $this->user_modification_id =$obj->fk_user_modif;
                if ($obj->fk_user_approve)  $this->user_approve_id = $obj->fk_user_approve;
                if ($obj->fk_user_approve2) $this->user_approve_id2 = $obj->fk_user_approve2;

                $this->date_creation     = $this->db->idate($obj->datec);
                $this->date_modification = $this->db->idate($obj->datem);
                $this->date_approve      = $this->db->idate($obj->datea);
                $this->date_approve2     = $this->db->idate($obj->datea2);
                $this->date_validation   = $this->db->idate($obj->date_validation);
            }
            $this->db->free($result);
        }
        else
        {
            dol_print_error($this->db);
        }
    }

    // phpcs:disable PEAR.NamingConventions.ValidFunctionName.NotCamelCaps
    /**
     *	Charge indicateurs this->nb de tableau de bord
     *
     *	@return     int         <0 si ko, >0 si ok
     */
    function load_state_board()
    {
        // phpcs:enable
        global $conf, $user;

        $this->nb=array();
        $clause = "WHERE";

        $sql = "SELECT count(co.rowid) as nb";
        $sql.= " FROM ".MAIN_DB_PREFIX."commande_fournisseur as co";
        $sql.= " LEFT JOIN ".MAIN_DB_PREFIX."societe as s ON co.fk_soc = s.rowid";
        if (!$user->rights->societe->client->voir && !$user->societe_id)
        {
            $sql.= " LEFT JOIN ".MAIN_DB_PREFIX."societe_commerciaux as sc ON s.rowid = sc.fk_soc";
            $sql.= " WHERE sc.fk_user = " .$user->id;
            $clause = "AND";
        }
        $sql.= " ".$clause." co.entity = ".$conf->entity;

        $resql=$this->db->query($sql);
        if ($resql)
        {
            while ($obj=$this->db->fetch_object($resql))
            {
                $this->nb["supplier_orders"]=$obj->nb;
            }
            $this->db->free($resql);
            return 1;
        }
        else
        {
            dol_print_error($this->db);
            $this->error=$this->db->error();
            return -1;
        }
    }

    // phpcs:disable PEAR.NamingConventions.ValidFunctionName.NotCamelCaps
    /**
     *	Load indicators for dashboard (this->nbtodo and this->nbtodolate)
     *
     *	@param          User	$user   Objet user
     *	@return WorkboardResponse|int 	<0 if KO, WorkboardResponse if OK
     */
    function load_board($user)
    {
        // phpcs:enable
        global $conf, $langs;

        $clause = " WHERE";

        $sql = "SELECT c.rowid, c.date_creation as datec, c.date_commande, c.fk_statut, c.date_livraison as delivery_date";
        $sql.= " FROM ".MAIN_DB_PREFIX."commande_fournisseur as c";
        if (!$user->rights->societe->client->voir && !$user->societe_id)
        {
            $sql.= " LEFT JOIN ".MAIN_DB_PREFIX."societe_commerciaux as sc ON c.fk_soc = sc.fk_soc";
            $sql.= " WHERE sc.fk_user = " .$user->id;
            $clause = " AND";
        }
        $sql.= $clause." c.entity = ".$conf->entity;
        $sql.= " AND c.fk_statut IN (".self::STATUS_VALIDATED.", ".self::STATUS_ACCEPTED.")";
        if ($user->societe_id) $sql.=" AND c.fk_soc = ".$user->societe_id;

        $resql=$this->db->query($sql);
        if ($resql)
        {
            $commandestatic = new CommandeFournisseur($this->db);

	        $response = new WorkboardResponse();
	        $response->warning_delay=$conf->commande->fournisseur->warning_delay/60/60/24;
	        $response->label=$langs->trans("SuppliersOrdersToProcess");
	        $response->url=DOL_URL_ROOT.'/fourn/commande/list.php?statut=1,2,3&mainmenu=commercial&leftmenu=orders_suppliers';
	        $response->img=img_object('',"order");

            while ($obj=$this->db->fetch_object($resql))
            {
                $response->nbtodo++;

                $commandestatic->date_livraison = $this->db->jdate($obj->delivery_date);
                $commandestatic->date_commande = $this->db->jdate($obj->date_commande);
                $commandestatic->statut = $obj->fk_statut;

                if ($commandestatic->hasDelay()) {
	                $response->nbtodolate++;
                }
            }

            return $response;
        }
        else
        {
            $this->error=$this->db->error();
            return -1;
        }
    }

    /**
     * Returns the translated input method of object (defined if $this->methode_commande_id > 0).
     * This function make a sql request to get translation. No cache yet, try to not use it inside a loop.
     *
     * @return string
     */
    public function getInputMethod()
    {
        global $db, $langs;

        if ($this->methode_commande_id > 0)
        {
            $sql = "SELECT rowid, code, libelle as label";
            $sql.= " FROM ".MAIN_DB_PREFIX.'c_input_method';
            $sql.= " WHERE active=1 AND rowid = ".$db->escape($this->methode_commande_id);

            $resql = $db->query($sql);
            if ($resql)
            {
                if ($db->num_rows($query))
                {
                    $obj = $db->fetch_object($query);

                    $string = $langs->trans($obj->code);
                    if ($string == $obj->code)
                    {
                        $string = $obj->label != '-' ? $obj->label : '';
                    }
                    return $string;
                }
            }
            else dol_print_error($db);
        }

        return '';
    }

	/**
	 *  Create a document onto disk according to template model.
	 *
	 *  @param	    string		$modele			Force template to use ('' to not force)
	 *  @param		Translate	$outputlangs	Object lang to use for traduction
	 *  @param      int			$hidedetails    Hide details of lines
	 *  @param      int			$hidedesc       Hide description
	 *  @param      int			$hideref        Hide ref
<<<<<<< HEAD
         *  @param   null|array  $moreparams     Array to provide more information
=======
     *  @param      null|array  $moreparams     Array to provide more information
>>>>>>> d9b8a8c8
	 *  @return     int          				0 if KO, 1 if OK
	 */
	public function generateDocument($modele, $outputlangs, $hidedetails=0, $hidedesc=0, $hideref=0, $moreparams=null)
	{
		global $conf, $langs;

		$langs->load("suppliers");

		if (! dol_strlen($modele)) {

			$modele = 'muscadet';

			if ($this->modelpdf) {
				$modele = $this->modelpdf;
			} elseif (! empty($conf->global->COMMANDE_SUPPLIER_ADDON_PDF)) {
				$modele = $conf->global->COMMANDE_SUPPLIER_ADDON_PDF;
			}
		}

		$modelpath = "core/modules/supplier_order/pdf/";

		return $this->commonGenerateDocument($modelpath, $modele, $outputlangs, $hidedetails, $hidedesc, $hideref, $moreparams);
	}

	/**
     * Return the max number delivery delay in day
     *
     * @param	Translate	$langs		Language object
     * @return 							Translated string
     */
    public function getMaxDeliveryTimeDay($langs)
	{
		if (empty($this->lines)) return '';

		$obj = new ProductFournisseur($this->db);

		$nb = 0;
		foreach ($this->lines as $line)
		{
			if ($line->fk_product > 0)
			{
				$idp = $obj->find_min_price_product_fournisseur($line->fk_product, $line->qty);
				if ($idp)
				{
					$obj->fetch($idp);
					if ($obj->delivery_time_days > $nb) $nb = $obj->delivery_time_days;
				}
			}
		}

		if ($nb === 0) return '';
		else return $nb.' '.$langs->trans('Days');
	}

	/**
	 * Returns the rights used for this class
	 * @return stdClass
	 */
	public function getRights()
	{
		global $user;

		return $user->rights->fournisseur->commande;
	}


	/**
	 * Function used to replace a thirdparty id with another one.
	 *
	 * @param DoliDB $db Database handler
	 * @param int $origin_id Old thirdparty id
	 * @param int $dest_id New thirdparty id
	 * @return bool
	 */
	public static function replaceThirdparty(DoliDB $db, $origin_id, $dest_id)
	{
		$tables = array(
			'commande_fournisseur'
		);

		return CommonObject::commonReplaceThirdparty($db, $origin_id, $dest_id, $tables);
	}

    /**
     * Is the supplier order delayed?
     *
     * @return bool
     */
    public function hasDelay()
    {
        global $conf;

        if (empty($this->date_delivery) && ! empty($this->date_livraison)) $this->date_delivery = $this->date_livraison;    // For backward compatibility

        $now = dol_now();
        $date_to_test = empty($this->date_delivery) ? $this->date_commande : $this->date_delivery;

        return ($this->statut > 0 && $this->statut < 4) && $date_to_test && $date_to_test < ($now - $conf->commande->fournisseur->warning_delay);
    }

    /**
     * Show the customer delayed info
     *
     * @return string       Show delayed information
     */
    public function showDelay()
    {
        global $conf, $langs;

        if (empty($this->date_delivery) && ! empty($this->date_livraison)) $this->date_delivery = $this->date_livraison;    // For backward compatibility

        if (empty($this->date_delivery)) $text=$langs->trans("OrderDate").' '.dol_print_date($this->date_commande, 'day');
        else $text=$text=$langs->trans("DeliveryDate").' '.dol_print_date($this->date_delivery, 'day');
        $text.=' '.($conf->commande->fournisseur->warning_delay>0?'+':'-').' '.round(abs($conf->commande->fournisseur->warning_delay)/3600/24,1).' '.$langs->trans("days").' < '.$langs->trans("Today");

        return $text;
    }


    /**
     * Calc status regarding to dispatched stock
     *
     * @param 		User 	$user                   User action
     * @param       int     $closeopenorder         Close if received
     * @param		string	$comment				Comment
     * @return		int		                        <0 if KO, 0 if not applicable, >0 if OK
     */
    public function calcAndSetStatusDispatch(User $user, $closeopenorder=1, $comment='')
    {
    	global $conf, $langs;

    	if (! empty($conf->fournisseur->enabled))
    	{
    		require_once DOL_DOCUMENT_ROOT.'/fourn/class/fournisseur.commande.dispatch.class.php';

    		$qtydelivered=array();
    		$qtywished=array();

    		$supplierorderdispatch = new CommandeFournisseurDispatch($this->db);
    		$filter=array('t.fk_commande'=>$this->id);
    		if (! empty($conf->global->SUPPLIER_ORDER_USE_DISPATCH_STATUS)) {
    			$filter['t.status']=1;	// Restrict to lines with status validated
    		}

    		$ret=$supplierorderdispatch->fetchAll('','',0,0,$filter);
    		if ($ret<0)
    		{
    			$this->error=$supplierorderdispatch->error; $this->errors=$supplierorderdispatch->errors;
    			return $ret;
    		}
    		else
    		{
    			if (is_array($supplierorderdispatch->lines) && count($supplierorderdispatch->lines)>0)
    			{
    				$date_liv = dol_now();

    				// Build array with quantity deliverd by product
    				foreach($supplierorderdispatch->lines as $line) {
    					$qtydelivered[$line->fk_product]+=$line->qty;
    				}
    				foreach($this->lines as $line) {
    					$qtywished[$line->fk_product]+=$line->qty;
    				}
    				//Compare array
    				$diff_array=array_diff_assoc($qtydelivered,$qtywished);		// Warning: $diff_array is done only on common keys.
    				$keysinwishednotindelivered=array_diff(array_keys($qtywished),array_keys($qtydelivered));		// To check we also have same number of keys
    				$keysindeliverednotinwished=array_diff(array_keys($qtydelivered),array_keys($qtywished));		// To check we also have same number of keys
    				/*var_dump(array_keys($qtydelivered));
    				var_dump(array_keys($qtywished));
    				var_dump($diff_array);
    				var_dump($keysinwishednotindelivered);
    				var_dump($keysindeliverednotinwished);
    				exit;*/

    				if (count($diff_array)==0 && count($keysinwishednotindelivered)==0 && count($keysindeliverednotinwished)==0) //No diff => mean everythings is received
    				{
    					if ($closeopenorder)
    					{
        					//$ret=$this->setStatus($user,5);
    						$ret = $this->Livraison($user, $date_liv, 'tot', $comment);   // GETPOST("type") is 'tot', 'par', 'nev', 'can'
        					if ($ret<0) {
        						return -1;
        					}
    					    return 5;
    					}
    					else
    					{
    					    //Diff => received partially
    					    //$ret=$this->setStatus($user,4);
    						$ret = $this->Livraison($user, $date_liv, 'par', $comment);   // GETPOST("type") is 'tot', 'par', 'nev', 'can'
    					    if ($ret<0) {
    					        return -1;
    					    }
    					    return 4;
    					}
    				}elseif(! empty($conf->global->SUPPLIER_ORDER_MORE_THAN_WISHED) )
				{//set livraison to 'tot' if more products received than wished. (and if $closeopenorder is set to 1 of course...)

					$close=0;

					if( count($diff_array) > 0 )
					{//there are some difference between  the two arrays

						//scan the array of results
						foreach($diff_array as $key => $value)
						{//if the quantity delivered is greater or equal to wish quantity
							if($qtydelivered[$key] >= $qtywished[$key] )
							{
								$close++;
							}
<<<<<<< HEAD

=======
>>>>>>> d9b8a8c8
						}
					}


					if($close == count($diff_array))
					{//all the products are received equal or more than the wished quantity
						if ($closeopenorder)
    						{
    							$ret = $this->Livraison($user, $date_liv, 'tot', $comment);   // GETPOST("type") is 'tot', 'par', 'nev', 'can'
        						if ($ret<0) {
        							return -1;
        						}
    					    		return 5;
    						}
    						else
    						{
    					   	 	//Diff => received partially
    					  		$ret = $this->Livraison($user, $date_liv, 'par', $comment);   // GETPOST("type") is 'tot', 'par', 'nev', 'can'
							if ($ret<0) {
								return -1;
							}
							return 4;
						}
<<<<<<< HEAD


=======
>>>>>>> d9b8a8c8
					}
					else
					{//all the products are not received
						$ret = $this->Livraison($user, $date_liv, 'par', $comment);   // GETPOST("type") is 'tot', 'par', 'nev', 'can'
						if ($ret<0) {
							return -1;
						}
						return 4;
					}
<<<<<<< HEAD

=======
>>>>>>> d9b8a8c8
				}
    				else
    				{
    					//Diff => received partially
    					$ret = $this->Livraison($user, $date_liv, 'par', $comment);   // GETPOST("type") is 'tot', 'par', 'nev', 'can'
    					if ($ret<0) {
    						return -1;
    					}
    					return 4;
    				}
    			}
    			return 1;
    		}
    	}
    	return 0;
    }
}



/**
 *  Class to manage line orders
 */
class CommandeFournisseurLigne extends CommonOrderLine
{
    /**
	 * @var string ID to identify managed object
	 */
	public $element='commande_fournisseurdet';

	/**
	 * @var string Name of table without prefix where object is stored
	 */
	public $table_element='commande_fournisseurdet';

    public $oldline;

    /**
     * Id of parent order
     * @var int
     */
    public $fk_commande;

    // From llx_commande_fournisseurdet
    /**
     * @var int ID
     */
    public $fk_parent_line;

    /**
     * @var int ID
     */
    public $fk_facture;

    /**
     * @var string supplier order line label
     */
    public $label;

    public $rang = 0;
    public $special_code = 0;

	/**
	 * Unit price without taxes
	 * @var float
	 */
	public $pu_ht;

    public $date_start;
    public $date_end;

    // From llx_product_fournisseur_price

	/**
	 * Supplier reference of price when we added the line. May have been changed after line was added.
	 * @var string
	 */
    public $ref_supplier;
    public $remise;
    public $product_libelle;


    /**
     *	Constructor
     *
     *  @param		DoliDB		$db      Database handler
     */
    public function __construct($db)
    {
        $this->db= $db;
    }

    /**
     *  Load line order
     *
     *  @param  int		$rowid      Id line order
     *	@return	int					<0 if KO, >0 if OK
     */
    public function fetch($rowid)
    {
        $sql = 'SELECT cd.rowid, cd.fk_commande, cd.fk_product, cd.product_type, cd.description, cd.qty, cd.tva_tx, cd.special_code,';
        $sql.= ' cd.localtax1_tx, cd.localtax2_tx, cd.localtax1_type, cd.localtax2_type, cd.ref,';
        $sql.= ' cd.remise, cd.remise_percent, cd.subprice,';
        $sql.= ' cd.info_bits, cd.total_ht, cd.total_tva, cd.total_ttc,';
        $sql.= ' cd.total_localtax1, cd.total_localtax2,';
        $sql.= ' p.ref as product_ref, p.label as product_libelle, p.description as product_desc,';
        $sql.= ' cd.date_start, cd.date_end, cd.fk_unit,';
		$sql.= ' cd.multicurrency_subprice, cd.multicurrency_total_ht, cd.multicurrency_total_tva, cd.multicurrency_total_ttc';
        $sql.= ' FROM '.MAIN_DB_PREFIX.'commande_fournisseurdet as cd';
        $sql.= ' LEFT JOIN '.MAIN_DB_PREFIX.'product as p ON cd.fk_product = p.rowid';
        $sql.= ' WHERE cd.rowid = '.$rowid;
        $result = $this->db->query($sql);
        if ($result)
        {
            $objp = $this->db->fetch_object($result);

            $this->rowid            = $objp->rowid;
            $this->id               = $objp->rowid;
            $this->fk_commande      = $objp->fk_commande;
            $this->desc             = $objp->description;
            $this->qty              = $objp->qty;
            $this->ref_fourn        = $objp->ref;
            $this->ref_supplier     = $objp->ref;
            $this->subprice         = $objp->subprice;
            $this->tva_tx           = $objp->tva_tx;
            $this->localtax1_tx		= $objp->localtax1_tx;
            $this->localtax2_tx		= $objp->localtax2_tx;
            $this->localtax1_type	= $objp->localtax1_type;
            $this->localtax2_type	= $objp->localtax2_type;
            $this->remise           = $objp->remise;
            $this->remise_percent   = $objp->remise_percent;
            $this->fk_product       = $objp->fk_product;
            $this->info_bits        = $objp->info_bits;
            $this->total_ht         = $objp->total_ht;
            $this->total_tva        = $objp->total_tva;
            $this->total_localtax1	= $objp->total_localtax1;
            $this->total_localtax2	= $objp->total_localtax2;
            $this->total_ttc        = $objp->total_ttc;
            $this->product_type     = $objp->product_type;
            $this->special_code     = $objp->special_code;

            $this->ref	            = $objp->product_ref;
            $this->product_ref      = $objp->product_ref;
            $this->product_libelle  = $objp->product_libelle;
            $this->product_desc     = $objp->product_desc;

            $this->date_start       		= $this->db->jdate($objp->date_start);
            $this->date_end         		= $this->db->jdate($objp->date_end);
	        $this->fk_unit          		= $objp->fk_unit;

			$this->multicurrency_subprice	= $objp->multicurrency_subprice;
			$this->multicurrency_total_ht	= $objp->multicurrency_total_ht;
			$this->multicurrency_total_tva	= $objp->multicurrency_total_tva;
			$this->multicurrency_total_ttc	= $objp->multicurrency_total_ttc;

			$this->fetch_optionals();

            $this->db->free($result);
            return 1;
        }
        else
        {
            dol_print_error($this->db);
            return -1;
        }
    }

    /**
     *	Insert line into database
     *
     *	@param      int		$notrigger		1 = disable triggers
     *	@return		int						<0 if KO, >0 if OK
     */
    public function insert($notrigger=0)
    {
        global $conf, $user;

        $error=0;

        dol_syslog(get_class($this)."::insert rang=".$this->rang);

        // Clean parameters
        if (empty($this->tva_tx)) $this->tva_tx=0;
        if (empty($this->localtax1_tx)) $this->localtax1_tx=0;
        if (empty($this->localtax2_tx)) $this->localtax2_tx=0;
        if (empty($this->localtax1_type)) $this->localtax1_type='0';
        if (empty($this->localtax2_type)) $this->localtax2_type='0';
        if (empty($this->total_localtax1)) $this->total_localtax1=0;
        if (empty($this->total_localtax2)) $this->total_localtax2=0;
        if (empty($this->rang)) $this->rang=0;
        if (empty($this->remise)) $this->remise=0;
        if (empty($this->remise_percent)) $this->remise_percent=0;
        if (empty($this->info_bits)) $this->info_bits=0;
        if (empty($this->special_code)) $this->special_code=0;
        if (empty($this->fk_parent_line)) $this->fk_parent_line=0;
        if (empty($this->pa_ht)) $this->pa_ht=0;

        // Multicurrency
        if (!empty($this->multicurrency_code)) list($this->fk_multicurrency,$this->multicurrency_tx) = MultiCurrency::getIdAndTxFromCode($this->db, $this->multicurrency_code);
        if (empty($this->fk_multicurrency))
        {
            $this->multicurrency_code = $conf->currency;
            $this->fk_multicurrency = 0;
            $this->multicurrency_tx = 1;
        }

        // Check parameters
        if ($this->product_type < 0) return -1;

        $this->db->begin();

        // Insertion dans base de la ligne
        $sql = 'INSERT INTO '.MAIN_DB_PREFIX.$this->table_element;
        $sql.= " (fk_commande, label, description, date_start, date_end,";
        $sql.= " fk_product, product_type, special_code, rang,";
        $sql.= " qty, vat_src_code, tva_tx, localtax1_tx, localtax2_tx, localtax1_type, localtax2_type, remise_percent, subprice, ref,";
        $sql.= " total_ht, total_tva, total_localtax1, total_localtax2, total_ttc, fk_unit,";
        $sql.= " fk_multicurrency, multicurrency_code, multicurrency_subprice, multicurrency_total_ht, multicurrency_total_tva, multicurrency_total_ttc";
        $sql.= ")";
        $sql.= " VALUES (".$this->fk_commande.", '" . $this->db->escape($this->label) . "','" . $this->db->escape($this->desc) . "',";
        $sql.= " ".($this->date_start?"'".$this->db->idate($this->date_start)."'":"null").",";
        $sql.= " ".($this->date_end?"'".$this->db->idate($this->date_end)."'":"null").",";
        if ($this->fk_product) { $sql.= $this->fk_product.","; }
        else { $sql.= "null,"; }
        $sql.= "'".$this->db->escape($this->product_type)."',";
        $sql.= "'".$this->db->escape($this->special_code)."',";
        $sql.= "'".$this->db->escape($this->rang)."',";
        $sql.= "'".$this->db->escape($this->qty)."', ";
        $sql.= " ".(empty($this->vat_src_code)?"''":"'".$this->db->escape($this->vat_src_code)."'").",";
        $sql.= " ".$this->tva_tx.", ";
        $sql.= " ".$this->localtax1_tx.",";
        $sql.= " ".$this->localtax2_tx.",";
        $sql.= " '".$this->db->escape($this->localtax1_type)."',";
        $sql.= " '".$this->db->escape($this->localtax2_type)."',";
        $sql.= " ".$this->remise_percent.", ".price2num($this->subprice,'MU').", '".$this->db->escape($this->ref_supplier)."',";
        $sql.= " ".price2num($this->total_ht).",";
        $sql.= " ".price2num($this->total_tva).",";
        $sql.= " ".price2num($this->total_localtax1).",";
        $sql.= " ".price2num($this->total_localtax2).",";
        $sql.= " ".price2num($this->total_ttc).",";
        $sql.= ($this->fk_unit ? "'".$this->db->escape($this->fk_unit)."'":"null");
        $sql.= ", ".($this->fk_multicurrency ? $this->fk_multicurrency : "null");
        $sql.= ", '".$this->db->escape($this->multicurrency_code)."'";
        $sql.= ", ".($this->multicurrency_subprice ? price2num($this->multicurrency_subprice) : '0');
        $sql.= ", ".($this->multicurrency_total_ht ? price2num($this->multicurrency_total_ht) : '0');
        $sql.= ", ".($this->multicurrency_total_tva ? price2num($this->multicurrency_total_tva) : '0');
        $sql.= ", ".($this->multicurrency_total_ttc ? price2num($this->multicurrency_total_ttc) : '0');
        $sql.= ")";

        dol_syslog(get_class($this)."::insert", LOG_DEBUG);
        $resql=$this->db->query($sql);
        if ($resql)
        {
            $this->id=$this->db->last_insert_id(MAIN_DB_PREFIX.$this->table_element);
            $this->rowid =$this->id;

            if (empty($conf->global->MAIN_EXTRAFIELDS_DISABLED)) // For avoid conflicts if trigger used
            {
                $result=$this->insertExtraFields();
                if ($result < 0)
                {
                    $error++;
                }
            }

            if (! $error && ! $notrigger)
            {
                // Call trigger
                $result=$this->call_trigger('LINEORDER_SUPPLIER_CREATE',$user);
                if ($result < 0) $error++;
                // End call triggers
            }

            if (!$error) {
                $this->db->commit();
                return 1;
            }

            foreach($this->errors as $errmsg)
            {
                dol_syslog(get_class($this)."::delete ".$errmsg, LOG_ERR);
                $this->errors[]=($this->errors?', '.$errmsg:$errmsg);
            }
            $this->db->rollback();
            return -1*$error;
        }
        else
        {
            $this->errors[]=$this->db->error();
            $this->db->rollback();
            return -2;
        }
    }
    /**
     *	Update the line object into db
     *
     *	@param      int		$notrigger		1 = disable triggers
     *	@return		int		<0 si ko, >0 si ok
     */
    public function update($notrigger=0)
    {
        global $conf,$user;

        $error=0;

        // Mise a jour ligne en base
        $sql = "UPDATE ".MAIN_DB_PREFIX.$this->table_element." SET";
        $sql.= "  description='".$this->db->escape($this->desc)."'";
        $sql.= ", ref='".$this->db->escape($this->ref_supplier)."'";
        $sql.= ", subprice='".price2num($this->subprice)."'";
        //$sql.= ",remise='".price2num($remise)."'";
        $sql.= ", remise_percent='".price2num($this->remise_percent)."'";

		$sql.= ", vat_src_code = '".(empty($this->vat_src_code)?'':$this->vat_src_code)."'";
        $sql.= ", tva_tx='".price2num($this->tva_tx)."'";
        $sql.= ", localtax1_tx='".price2num($this->total_localtax1)."'";
        $sql.= ", localtax2_tx='".price2num($this->total_localtax2)."'";
        $sql.= ", localtax1_type='".$this->db->escape($this->localtax1_type)."'";
        $sql.= ", localtax2_type='".$this->db->escape($this->localtax2_type)."'";
        $sql.= ", qty='".price2num($this->qty)."'";
        $sql.= ", date_start=".(! empty($this->date_start)?"'".$this->db->idate($this->date_start)."'":"null");
        $sql.= ", date_end=".(! empty($this->date_end)?"'".$this->db->idate($this->date_end)."'":"null");
        $sql.= ", info_bits='".$this->db->escape($this->info_bits)."'";
        $sql.= ", total_ht='".price2num($this->total_ht)."'";
        $sql.= ", total_tva='".price2num($this->total_tva)."'";
        $sql.= ", total_localtax1='".price2num($this->total_localtax1)."'";
        $sql.= ", total_localtax2='".price2num($this->total_localtax2)."'";
        $sql.= ", total_ttc='".price2num($this->total_ttc)."'";
        $sql.= ", product_type=".$this->product_type;
        $sql.= ", special_code=".(!empty($this->special_code) ? $this->special_code : 0);
        $sql.= ($this->fk_unit ? ", fk_unit='".$this->db->escape($this->fk_unit)."'":", fk_unit=null");

        // Multicurrency
        $sql.= ", multicurrency_subprice=".price2num($this->multicurrency_subprice)."";
        $sql.= ", multicurrency_total_ht=".price2num($this->multicurrency_total_ht)."";
        $sql.= ", multicurrency_total_tva=".price2num($this->multicurrency_total_tva)."";
        $sql.= ", multicurrency_total_ttc=".price2num($this->multicurrency_total_ttc)."";

        $sql.= " WHERE rowid = ".$this->id;

        dol_syslog(get_class($this)."::updateline", LOG_DEBUG);
        $result = $this->db->query($sql);
        if ($result > 0)
        {
            if (empty($conf->global->MAIN_EXTRAFIELDS_DISABLED)) // For avoid conflicts if trigger used
            {
                $result=$this->insertExtraFields();
                if ($result < 0)
                {
                    $error++;
                }
            }

            if (! $error && ! $notrigger)
            {
                global $user;
                // Call trigger
                $result=$this->call_trigger('LINEORDER_SUPPLIER_UPDATE',$user);
                if ($result < 0)
                {
                    $this->db->rollback();
                    return -1;
                }
                // End call triggers
            }

            if (! $error)
            {
                $this->db->commit();
                return $result;
            }
            else
            {
                $this->db->rollback();
                return -1;
            }
        }
        else
        {
            $this->error=$this->db->lasterror();
            $this->db->rollback();
            return -1;
        }
    }

    /**
     * 	Delete line in database
     *
     *	@param      int     $notrigger  1=Disable call to triggers
     *	@return     int                 <0 if KO, >0 if OK
     */
    function delete($notrigger)
    {
        global $user;

        $error=0;

        $this->db->begin();

        $sql = 'DELETE FROM '.MAIN_DB_PREFIX."commande_fournisseurdet WHERE rowid=".$this->rowid;

        dol_syslog(__METHOD__, LOG_DEBUG);
        $resql=$this->db->query($sql);
        if ($resql)
        {

            if (!$notrigger)
            {
                // Call trigger
                $result=$this->call_trigger('LINEORDER_SUPPLIER_DELETE',$user);
                if ($result < 0) $error++;
                // End call triggers
            }

            if (!$error)
            {
                $this->db->commit();
                return 1;
            }

            foreach($this->errors as $errmsg)
            {
                dol_syslog(get_class($this)."::delete ".$errmsg, LOG_ERR);
                $this->error.=($this->error?', '.$errmsg:$errmsg);
            }
            $this->db->rollback();
            return -1*$error;
        }
        else
        {
            $this->error=$this->db->lasterror();
            return -1;
        }
    }
}<|MERGE_RESOLUTION|>--- conflicted
+++ resolved
@@ -1,24 +1,16 @@
 <?php
 /* Copyright (C) 2003-2006	Rodolphe Quiedeville	<rodolphe@quiedeville.org>
  * Copyright (C) 2004-2017	Laurent Destailleur		<eldy@users.sourceforge.net>
-<<<<<<< HEAD
- * Copyright (C) 2005-2012	Regis Houssin			<regis.houssin@capnetworks.com>
-=======
  * Copyright (C) 2005-2012	Regis Houssin			<regis.houssin@inodbox.com>
->>>>>>> d9b8a8c8
  * Copyright (C) 2007		Franky Van Liedekerke	<franky.van.liedekerke@telenet.be>
  * Copyright (C) 2010-2014	Juanjo Menent			<jmenent@2byte.es>
  * Copyright (C) 2010-2018	Philippe Grand			<philippe.grand@atoo-net.com>
  * Copyright (C) 2012-2015  Marcos García           <marcosgdf@gmail.com>
  * Copyright (C) 2013       Florian Henry		  	<florian.henry@open-concept.pro>
  * Copyright (C) 2013       Cédric Salvador         <csalvador@gpcsolutions.fr>
-<<<<<<< HEAD
- * Copyright (C) 2018      Nicolas ZABOURI			<info@inovea-conseil.com>
-=======
  * Copyright (C) 2018       Nicolas ZABOURI			<info@inovea-conseil.com>
  * Copyright (C) 2018       Frédéric France         <frederic.france@netlogic.fr>
  * Copyright (C) 2018       Ferran Marcet         	<fmarcet@2byte.es>
->>>>>>> d9b8a8c8
  *
  * This program is free software; you can redistribute it and/or modify
  * it under the terms of the GNU General Public License as published by
@@ -50,12 +42,6 @@
  */
 class CommandeFournisseur extends CommonOrder
 {
-<<<<<<< HEAD
-    public $element='order_supplier';
-    public $table_element='commande_fournisseur';
-    public $table_element_line = 'commande_fournisseurdet';
-    public $fk_element = 'fk_commande';
-=======
     /**
 	 * @var string ID to identify managed object
 	 */
@@ -76,18 +62,7 @@
 	 */
 	public $fk_element = 'fk_commande';
 
->>>>>>> d9b8a8c8
     public $picto='order';
-    /**
-     * 0=No test on entity, 1=Test with field entity, 2=Test with link by societe
-     * @var int
-     */
-    public $ismultientitymanaged = 1;
-    /**
-     * 0=Default, 1=View may be restricted to sales representative only if no permission to see all or to company of external user if external user
-     * @var integer
-     */
-    public $restrictiononfksoc = 1;
 
     /**
      * 0=No test on entity, 1=Test with field entity, 2=Test with link by societe
@@ -209,66 +184,42 @@
 	 * Draft status
 	 */
 	const STATUS_DRAFT = 0;
-<<<<<<< HEAD
-=======
-
->>>>>>> d9b8a8c8
+
 	/**
 	 * Validated status
 	 */
 	const STATUS_VALIDATED = 1;
-<<<<<<< HEAD
-=======
-
->>>>>>> d9b8a8c8
+
 	/**
 	 * Accepted
 	 */
 	const STATUS_ACCEPTED = 2;
-<<<<<<< HEAD
-=======
-
->>>>>>> d9b8a8c8
+
 	/**
 	 * Order sent, shipment on process
 	 */
 	const STATUS_ORDERSENT = 3;
-<<<<<<< HEAD
-=======
-
->>>>>>> d9b8a8c8
+
 	/**
 	 * Received partially
 	 */
 	const STATUS_RECEIVED_PARTIALLY = 4;
-<<<<<<< HEAD
-=======
-
->>>>>>> d9b8a8c8
+
 	/**
 	 * Received completely
 	 */
 	const STATUS_RECEIVED_COMPLETELY = 5;
-<<<<<<< HEAD
-=======
-
->>>>>>> d9b8a8c8
+
 	/**
 	 * Order canceled
 	 */
 	const STATUS_CANCELED = 6;
-<<<<<<< HEAD
-=======
-
->>>>>>> d9b8a8c8
+
 	/**
 	 * Order canceled/never received
 	 */
 	const STATUS_CANCELED_AFTER_ORDER = 7;
-<<<<<<< HEAD
-=======
-
->>>>>>> d9b8a8c8
+
 	/**
 	 * Refused
 	 */
@@ -534,113 +485,6 @@
     }
 
     /**
-     * Load array lines
-     *
-     * @param		int		$only_product	Return only physical products
-     * @return		int						<0 if KO, >0 if OK
-     */
-    function fetch_lines($only_product=0)
-    {
-    	//$result=$this->fetch_lines();
-    	$this->lines=array();
-
-    	$sql = "SELECT l.rowid, l.ref as ref_supplier, l.fk_product, l.product_type, l.label, l.description, l.qty,";
-    	$sql.= " l.vat_src_code, l.tva_tx, l.remise_percent, l.subprice,";
-    	$sql.= " l.localtax1_tx, l. localtax2_tx, l.localtax1_type, l. localtax2_type, l.total_localtax1, l.total_localtax2,";
-    	$sql.= " l.total_ht, l.total_tva, l.total_ttc, l.special_code, l.fk_parent_line, l.rang,";
-    	$sql.= " p.rowid as product_id, p.ref as product_ref, p.label as product_label, p.description as product_desc,";
-    	$sql.= " l.fk_unit,";
-    	$sql.= " l.date_start, l.date_end,";
-    	$sql.= ' l.fk_multicurrency, l.multicurrency_code, l.multicurrency_subprice, l.multicurrency_total_ht, l.multicurrency_total_tva, l.multicurrency_total_ttc';
-    	$sql.= " FROM ".MAIN_DB_PREFIX."commande_fournisseurdet	as l";
-    	$sql.= ' LEFT JOIN '.MAIN_DB_PREFIX.'product as p ON l.fk_product = p.rowid';
-    	$sql.= " WHERE l.fk_commande = ".$this->id;
-    	if ($only_product) $sql .= ' AND p.fk_product_type = 0';
-    	$sql.= " ORDER BY l.rang, l.rowid";
-    	//print $sql;
-
-    	dol_syslog(get_class($this)."::fetch get lines", LOG_DEBUG);
-    	$result = $this->db->query($sql);
-    	if ($result)
-    	{
-    		$num = $this->db->num_rows($result);
-    		$i = 0;
-
-    		while ($i < $num)
-    		{
-    			$objp                  = $this->db->fetch_object($result);
-
-    			$line                 = new CommandeFournisseurLigne($this->db);
-
-    			$line->id                  = $objp->rowid;
-    			$line->desc                = $objp->description;
-    			$line->description         = $objp->description;
-    			$line->qty                 = $objp->qty;
-    			$line->tva_tx              = $objp->tva_tx;
-    			$line->localtax1_tx		   = $objp->localtax1_tx;
-    			$line->localtax2_tx		   = $objp->localtax2_tx;
-    			$line->localtax1_type	   = $objp->localtax1_type;
-    			$line->localtax2_type	   = $objp->localtax2_type;
-    			$line->subprice            = $objp->subprice;
-    			$line->pu_ht	           = $objp->subprice;
-    			$line->remise_percent      = $objp->remise_percent;
-
-    			$line->vat_src_code        = $objp->vat_src_code;
-    			$line->total_ht            = $objp->total_ht;
-    			$line->total_tva           = $objp->total_tva;
-    			$line->total_localtax1	   = $objp->total_localtax1;
-    			$line->total_localtax2	   = $objp->total_localtax2;
-    			$line->total_ttc           = $objp->total_ttc;
-    			$line->product_type        = $objp->product_type;
-
-    			$line->fk_product          = $objp->fk_product;
-
-    			$line->libelle             = $objp->product_label;
-    			$line->product_label       = $objp->product_label;
-    			$line->product_desc        = $objp->product_desc;
-
-    			$line->ref                 = $objp->product_ref;    // Ref of product
-    			$line->product_ref         = $objp->product_ref;    // Ref of product
-    			$line->ref_fourn           = $objp->ref_supplier;   // The supplier ref of price when product was added. May have change since
-    			$line->ref_supplier        = $objp->ref_supplier;   // The supplier ref of price when product was added. May have change since
-
-    			$line->date_start          = $this->db->jdate($objp->date_start);
-    			$line->date_end            = $this->db->jdate($objp->date_end);
-    			$line->fk_unit             = $objp->fk_unit;
-
-    			// Multicurrency
-    			$line->fk_multicurrency 		= $objp->fk_multicurrency;
-    			$line->multicurrency_code 		= $objp->multicurrency_code;
-    			$line->multicurrency_subprice 	= $objp->multicurrency_subprice;
-    			$line->multicurrency_total_ht 	= $objp->multicurrency_total_ht;
-    			$line->multicurrency_total_tva 	= $objp->multicurrency_total_tva;
-    			$line->multicurrency_total_ttc 	= $objp->multicurrency_total_ttc;
-
-    			$line->special_code        = $objp->special_code;
-    			$line->fk_parent_line      = $objp->fk_parent_line;
-
-    			$line->rang                = $objp->rang;
-
-    			// Retreive all extrafield
-    			// fetch optionals attributes and labels
-    			$line->fetch_optionals();
-
-    			$this->lines[$i]      = $line;
-
-    			$i++;
-    		}
-    		$this->db->free($result);
-
-    		return $num;
-    	}
-    	else
-    	{
-    		$this->error=$this->db->error()." sql=".$sql;
-    		return -1;
-    	}
-    }
-
-    /**
      *	Validate an order
      *
      *	@param	User	$user			Validator User
@@ -783,10 +627,7 @@
      */
     function LibStatut($statut,$mode=0,$billed=0)
     {
-<<<<<<< HEAD
-=======
         // phpcs:enable
->>>>>>> d9b8a8c8
     	global $conf, $langs;
 
     	if (empty($this->statuts) || empty($this->statutshort))
@@ -836,15 +677,6 @@
         elseif ($mode == 3)
         {
             if ($statut==0) return img_picto($langs->trans($this->statuts[$statut]),'statut0');
-<<<<<<< HEAD
-            if ($statut==1) return img_picto($langs->trans($this->statuts[$statut]),'statut1');
-            if ($statut==2) return img_picto($langs->trans($this->statuts[$statut]),'statut3');
-            if ($statut==3) return img_picto($langs->trans($this->statuts[$statut]),'statut3');
-            if ($statut==4) return img_picto($langs->trans($this->statuts[$statut]),'statut3');
-            if ($statut==5) return img_picto($langs->trans($this->statuts[$statut]),'statut6');
-            if ($statut==6 || $statut==7) return img_picto($langs->trans($this->statuts[$statut]),'statut5');
-            if ($statut==9) return img_picto($langs->trans($this->statuts[$statut]),'statut5');
-=======
             elseif ($statut==1) return img_picto($langs->trans($this->statuts[$statut]),'statut1');
             elseif ($statut==2) return img_picto($langs->trans($this->statuts[$statut]),'statut3');
             elseif ($statut==3) return img_picto($langs->trans($this->statuts[$statut]),'statut3');
@@ -852,31 +684,10 @@
             elseif ($statut==5) return img_picto($langs->trans($this->statuts[$statut]),'statut6');
             elseif ($statut==6 || $statut==7) return img_picto($langs->trans($this->statuts[$statut]),'statut5');
             elseif ($statut==9) return img_picto($langs->trans($this->statuts[$statut]),'statut5');
->>>>>>> d9b8a8c8
         }
         elseif ($mode == 4)
         {
             if ($statut==0) return img_picto($langs->trans($this->statuts[$statut]),'statut0').' '.$langs->trans($this->statuts[$statut]).($billedtext?' - '.$billedtext:'');
-<<<<<<< HEAD
-            if ($statut==1) return img_picto($langs->trans($this->statuts[$statut]),'statut1').' '.$langs->trans($this->statuts[$statut]).($billedtext?' - '.$billedtext:'');
-            if ($statut==2) return img_picto($langs->trans($this->statuts[$statut]),'statut3').' '.$langs->trans($this->statuts[$statut]).($billedtext?' - '.$billedtext:'');
-            if ($statut==3) return img_picto($langs->trans($this->statuts[$statut]),'statut3').' '.$langs->trans($this->statuts[$statut]).($billedtext?' - '.$billedtext:'');
-            if ($statut==4) return img_picto($langs->trans($this->statuts[$statut]),'statut3').' '.$langs->trans($this->statuts[$statut]).($billedtext?' - '.$billedtext:'');
-            if ($statut==5) return img_picto($langs->trans($this->statuts[$statut]),'statut6').' '.$langs->trans($this->statuts[$statut]).($billedtext?' - '.$billedtext:'');
-            if ($statut==6 || $statut==7) return img_picto($langs->trans($this->statuts[$statut]),'statut5').' '.$langs->trans($this->statuts[$statut]).($billedtext?' - '.$billedtext:'');
-            if ($statut==9) return img_picto($langs->trans($this->statuts[$statut]),'statut5').' '.$langs->trans($this->statuts[$statut]).($billedtext?' - '.$billedtext:'');
-        }
-        if ($mode == 5)
-        {
-        	if ($statut==0) return '<span class="hideonsmartphone">'.$langs->trans($this->statutshort[$statut]).' </span>'.img_picto($langs->trans($this->statuts[$statut]),'statut0');
-        	if ($statut==1) return '<span class="hideonsmartphone">'.$langs->trans($this->statutshort[$statut]).' </span>'.img_picto($langs->trans($this->statuts[$statut]),'statut1');
-        	if ($statut==2) return '<span class="hideonsmartphone">'.$langs->trans($this->statutshort[$statut]).' </span>'.img_picto($langs->trans($this->statuts[$statut]),'statut3');
-        	if ($statut==3) return '<span class="hideonsmartphone">'.$langs->trans($this->statutshort[$statut]).' </span>'.img_picto($langs->trans($this->statuts[$statut]),'statut3');
-        	if ($statut==4) return '<span class="hideonsmartphone">'.$langs->trans($this->statutshort[$statut]).' </span>'.img_picto($langs->trans($this->statuts[$statut]),'statut3');
-        	if ($statut==5) return '<span class="hideonsmartphone">'.$langs->trans($this->statutshort[$statut]).' </span>'.img_picto($langs->trans($this->statuts[$statut]),'statut6');
-        	if ($statut==6 || $statut==7) return '<span class="hideonsmartphone">'.$langs->trans($this->statutshort[$statut]).' </span>'.img_picto($langs->trans($this->statuts[$statut]),'statut5');
-        	if ($statut==9) return '<span class="hideonsmartphone">'.$langs->trans($this->statutshort[$statut]).' </span>'.img_picto($langs->trans($this->statuts[$statut]),'statut5');
-=======
             elseif ($statut==1) return img_picto($langs->trans($this->statuts[$statut]),'statut1').' '.$langs->trans($this->statuts[$statut]).($billedtext?' - '.$billedtext:'');
             elseif ($statut==2) return img_picto($langs->trans($this->statuts[$statut]),'statut3').' '.$langs->trans($this->statuts[$statut]).($billedtext?' - '.$billedtext:'');
             elseif ($statut==3) return img_picto($langs->trans($this->statuts[$statut]),'statut3').' '.$langs->trans($this->statuts[$statut]).($billedtext?' - '.$billedtext:'');
@@ -895,7 +706,6 @@
         	elseif ($statut==5) return '<span class="hideonsmartphone">'.$langs->trans($this->statutshort[$statut]).' </span>'.img_picto($langs->trans($this->statuts[$statut]),'statut6');
         	elseif ($statut==6 || $statut==7) return '<span class="hideonsmartphone">'.$langs->trans($this->statutshort[$statut]).' </span>'.img_picto($langs->trans($this->statuts[$statut]),'statut5');
         	elseif ($statut==9) return '<span class="hideonsmartphone">'.$langs->trans($this->statutshort[$statut]).' </span>'.img_picto($langs->trans($this->statuts[$statut]),'statut5');
->>>>>>> d9b8a8c8
         }
     }
 
@@ -1695,33 +1505,6 @@
         dol_syslog(get_class($this)."::addline $desc, $pu_ht, $qty, $txtva, $txlocaltax1, $txlocaltax2, $fk_product, $fk_prod_fourn_price, $ref_supplier, $remise_percent, $price_base_type, $pu_ttc, $type, $info_bits, $notrigger, $date_start, $date_end, $fk_unit, $pu_ht_devise, $origin, $origin_id");
         include_once DOL_DOCUMENT_ROOT.'/core/lib/price.lib.php';
 
-<<<<<<< HEAD
-        // Clean parameters
-        if (! $qty) $qty=1;
-        if (! $info_bits) $info_bits=0;
-        if (empty($txtva)) $txtva=0;
-        if (empty($txlocaltax1)) $txlocaltax1=0;
-        if (empty($txlocaltax2)) $txlocaltax2=0;
-		if (empty($remise_percent)) $remise_percent=0;
-
-        $remise_percent=price2num($remise_percent);
-        $qty=price2num($qty);
-        $pu_ht=price2num($pu_ht);
-        $pu_ht_devise=price2num($pu_ht_devise);
-        $pu_ttc=price2num($pu_ttc);
-        $txtva = price2num($txtva);
-        $txlocaltax1 = price2num($txlocaltax1);
-        $txlocaltax2 = price2num($txlocaltax2);
-        if ($price_base_type=='HT')
-        {
-            $pu=$pu_ht;
-        }
-        else
-        {
-            $pu=$pu_ttc;
-        }
-        $desc=trim($desc);
-=======
 		if ($this->statut == self::STATUS_DRAFT)
 		{
 			include_once DOL_DOCUMENT_ROOT.'/core/lib/price.lib.php';
@@ -1761,14 +1544,8 @@
 				return -1;
 			}
 			if ($type < 0) return -1;
->>>>>>> d9b8a8c8
-
-
-<<<<<<< HEAD
-        if ($this->statut == self::STATUS_DRAFT)
-        {
-=======
->>>>>>> d9b8a8c8
+
+
             $this->db->begin();
 
             if ($fk_product > 0)
@@ -1848,16 +1625,10 @@
                 $txtva = preg_replace('/\s*\(.*\)/', '', $txtva);    // Remove code into vatrate.
             }
 
-<<<<<<< HEAD
-            if ($conf->multicurrency->enabled && $pu_ht_devise > 0) {
-                $pu = 0;
-            }
-=======
             // Calcul du total TTC et de la TVA pour la ligne a partir de
             // qty, pu, remise_percent et txtva
             // TRES IMPORTANT: C'est au moment de l'insertion ligne qu'on doit stocker
             // la part ht, tva et ttc, et ce au niveau de la ligne qui a son propre taux tva.
->>>>>>> d9b8a8c8
 
             $tabprice = calcul_price_total($qty, $pu, $remise_percent, $txtva, $txlocaltax1, $txlocaltax2, 0, $price_base_type, $info_bits, $product_type, $this->thirdparty, $localtaxes_type, 100, $this->multicurrency_tx,$pu_ht_devise);
 
@@ -2272,11 +2043,7 @@
     }
 
     /**
-<<<<<<< HEAD
-	 * Return array of dispathed lines waiting to be approved for this order
-=======
 	 * Return array of dispatched lines waiting to be approved for this order
->>>>>>> d9b8a8c8
      *
      * @since 8.0 Return dispatched quantity (qty).
 	 *
@@ -3120,11 +2887,7 @@
 	 *  @param      int			$hidedetails    Hide details of lines
 	 *  @param      int			$hidedesc       Hide description
 	 *  @param      int			$hideref        Hide ref
-<<<<<<< HEAD
-         *  @param   null|array  $moreparams     Array to provide more information
-=======
      *  @param      null|array  $moreparams     Array to provide more information
->>>>>>> d9b8a8c8
 	 *  @return     int          				0 if KO, 1 if OK
 	 */
 	public function generateDocument($modele, $outputlangs, $hidedetails=0, $hidedesc=0, $hideref=0, $moreparams=null)
@@ -3335,10 +3098,6 @@
 							{
 								$close++;
 							}
-<<<<<<< HEAD
-
-=======
->>>>>>> d9b8a8c8
 						}
 					}
 
@@ -3362,11 +3121,6 @@
 							}
 							return 4;
 						}
-<<<<<<< HEAD
-
-
-=======
->>>>>>> d9b8a8c8
 					}
 					else
 					{//all the products are not received
@@ -3376,10 +3130,6 @@
 						}
 						return 4;
 					}
-<<<<<<< HEAD
-
-=======
->>>>>>> d9b8a8c8
 				}
     				else
     				{
