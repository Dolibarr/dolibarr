--- conflicted
+++ resolved
@@ -1968,11 +1968,7 @@
 			$this->line->total_localtax2 = $total_localtax2;
 			$this->line->total_ttc = $total_ttc;
 			$this->line->product_type = $type;
-<<<<<<< HEAD
-			$this->line->special_code   = (!empty($this->special_code) ? $this->special_code : 0);
-=======
 			$this->line->special_code   = (!empty($special_code) ? $special_code : 0);
->>>>>>> 015546b0
 			$this->line->origin = $origin;
 			$this->line->origin_id = $origin_id;
 			$this->line->fk_unit = $fk_unit;
