<?php
/* Copyright (C) 2003-2006	Rodolphe Quiedeville	<rodolphe@quiedeville.org>
 * Copyright (C) 2004-2017	Laurent Destailleur		<eldy@users.sourceforge.net>
 * Copyright (C) 2005-2012	Regis Houssin			<regis.houssin@capnetworks.com>
 * Copyright (C) 2007		Franky Van Liedekerke	<franky.van.liedekerke@telenet.be>
 * Copyright (C) 2010-2014	Juanjo Menent			<jmenent@2byte.es>
 * Copyright (C) 2010-2016	Philippe Grand			<philippe.grand@atoo-net.com>
 * Copyright (C) 2012-2015  Marcos García           <marcosgdf@gmail.com>
 * Copyright (C) 2013       Florian Henry		  	<florian.henry@open-concept.pro>
 * Copyright (C) 2013       Cédric Salvador         <csalvador@gpcsolutions.fr>
 *
 * This program is free software; you can redistribute it and/or modify
 * it under the terms of the GNU General Public License as published by
 * the Free Software Foundation; either version 3 of the License, or
 * (at your option) any later version.
 *
 * This program is distributed in the hope that it will be useful,
 * but WITHOUT ANY WARRANTY; without even the implied warranty of
 * MERCHANTABILITY or FITNESS FOR A PARTICULAR PURPOSE.  See the
 * GNU General Public License for more details.
 *
 * You should have received a copy of the GNU General Public License
 * along with this program. If not, see <http://www.gnu.org/licenses/>.
 */

/**
 *	\file       htdocs/fourn/class/fournisseur.commande.class.php
 *	\ingroup    fournisseur,commande
 *	\brief      File of class to manage suppliers orders
 */

include_once DOL_DOCUMENT_ROOT.'/core/class/commonorder.class.php';
require_once DOL_DOCUMENT_ROOT.'/product/class/product.class.php';
if (! empty($conf->productbatch->enabled)) require_once DOL_DOCUMENT_ROOT.'/product/class/productbatch.class.php';
require_once DOL_DOCUMENT_ROOT.'/multicurrency/class/multicurrency.class.php';

/**
 *	Class to manage predefined suppliers products
 */
class CommandeFournisseur extends CommonOrder
{
    public $element='order_supplier';
    public $table_element='commande_fournisseur';
    public $table_element_line = 'commande_fournisseurdet';
    public $fk_element = 'fk_commande';
    public $picto='order';
    /**
     * 0=No test on entity, 1=Test with field entity, 2=Test with link by societe
     * @var int
     */
    public $ismultientitymanaged = 1;
    /**
     * 0=Default, 1=View may be restricted to sales representative only if no permission to see all or to company of external user if external user
     * @var integer
     */
    public $restrictiononfksoc = 1;

    /**
     * {@inheritdoc}
     */
    protected $table_ref_field = 'ref';

    public $id;

	/**
	 * Supplier order reference
	 * @var string
	 */
    public $ref;
    public $ref_supplier;
    public $brouillon;
    public $statut;			// 0=Draft -> 1=Validated -> 2=Approved -> 3=Ordered/Process runing -> 4=Received partially -> 5=Received totally -> (reopen) 4=Received partially
    //                                                                                          -> 7=Canceled/Never received -> (reopen) 3=Process runing
    //									                            -> 6=Canceled -> (reopen) 2=Approved
    //  		                                      -> 9=Refused  -> (reopen) 1=Validated
    //  Note: billed or not is on another field "billed"
    public $statuts;           // List of status

    public $socid;
    public $fourn_id;
    public $date;
    public $date_valid;
    public $date_approve;
    public $date_approve2;		// Used when SUPPLIER_ORDER_3_STEPS_TO_BE_APPROVED is set
    public $date_commande;

    /**
     * Delivery date
     */
    public $date_livraison;
    public $total_ht;
    public $total_tva;
    public $total_localtax1;   // Total Local tax 1
    public $total_localtax2;   // Total Local tax 2
    public $total_ttc;
    public $source;
	/**
	 * @deprecated
	 * @see note_private, note_public
	 */
    public $note;
	public $note_private;
    public $note_public;
    public $model_pdf;
    public $fk_project;
    public $cond_reglement_id;
    public $cond_reglement_code;
    public $fk_account;
    public $mode_reglement_id;
    public $mode_reglement_code;
    public $user_author_id;
    public $user_valid_id;
    public $user_approve_id;
    public $user_approve_id2;	// Used when SUPPLIER_ORDER_3_STEPS_TO_BE_APPROVED is set

	//Incoterms
    public $fk_incoterms;
    public $location_incoterms;
    public $libelle_incoterms;  //Used into tooltip

    public $extraparams=array();

	/**
	 * @var CommandeFournisseurLigne[]
	 */
	public $lines = array();
	//Add for supplier_proposal
    public $origin;
    public $origin_id;
    public $linked_objects=array();

	// Multicurrency
    public $fk_multicurrency;
    public $multicurrency_code;
    public $multicurrency_tx;
    public $multicurrency_total_ht;
    public $multicurrency_total_tva;
    public $multicurrency_total_ttc;

	/**
	 * Draft status
	 */
	const STATUS_DRAFT = 0;
	/**
	 * Validated status
	 */
	const STATUS_VALIDATED = 1;
	/**
	 * Accepted
	 */
	const STATUS_ACCEPTED = 2;
	/**
	 * Order sent, shipment on process
	 */
	const STATUS_ORDERSENT = 3;
	/**
	 * Received partially
	 */
	const STATUS_RECEIVED_PARTIALLY = 4;
	/**
	 * Received completely
	 */
	const STATUS_RECEIVED_COMPLETELY = 5;
	/**
	 * Order canceled
	 */
	const STATUS_CANCELED = 6;
	/**
	 * Order canceled/never received
	 */
	const STATUS_CANCELED_AFTER_ORDER = 7;
	/**
	 * Refused
	 */
	const STATUS_REFUSED = 9;




	/**
     * 	Constructor
     *
     *  @param      DoliDB		$db      Database handler
     */
    public function __construct($db)
    {
    	global $conf;

        $this->db = $db;
        $this->products = array();

        // List of language codes for status
        $this->statuts[0] = 'StatusOrderDraft';
        $this->statuts[1] = 'StatusOrderValidated';
        $this->statuts[2] = 'StatusOrderApproved';
        if (empty($conf->global->SUPPLIER_ORDER_USE_DISPATCH_STATUS)) $this->statuts[3] = 'StatusOrderOnProcess';
        else $this->statuts[3] = 'StatusOrderOnProcessWithValidation';
        $this->statuts[4] = 'StatusOrderReceivedPartially';
        $this->statuts[5] = 'StatusOrderReceivedAll';
        $this->statuts[6] = 'StatusOrderCanceled';	// Approved->Canceled
        $this->statuts[7] = 'StatusOrderCanceled';	// Process running->canceled
        //$this->statuts[8] = 'StatusOrderBilled';	// Everything is finished, order received totally and bill received
        $this->statuts[9] = 'StatusOrderRefused';
    }


    /**
     *	Get object and lines from database
     *
     * 	@param	int		$id			Id of order to load
     * 	@param	string	$ref		Ref of object
     *	@return int 		        >0 if OK, <0 if KO, 0 if not found
     */
    public function fetch($id,$ref='')
    {
        global $conf;

        // Check parameters
        if (empty($id) && empty($ref)) return -1;

        $sql = "SELECT c.rowid, c.entity, c.ref, ref_supplier, c.fk_soc, c.fk_statut, c.amount_ht, c.total_ht, c.total_ttc, c.tva as total_vat,";
        $sql.= " c.localtax1, c.localtax2, ";
        $sql.= " c.date_creation, c.date_valid, c.date_approve, c.date_approve2,";
        $sql.= " c.fk_user_author, c.fk_user_valid, c.fk_user_approve, c.fk_user_approve2,";
        $sql.= " c.date_commande as date_commande, c.date_livraison as date_livraison, c.fk_cond_reglement, c.fk_mode_reglement, c.fk_projet as fk_project, c.remise_percent, c.source, c.fk_input_method,";
        $sql.= " c.fk_account,";
        $sql.= " c.note_private, c.note_public, c.model_pdf, c.extraparams, c.billed,";
		$sql.= " c.fk_multicurrency, c.multicurrency_code, c.multicurrency_tx, c.multicurrency_total_ht, c.multicurrency_total_tva, c.multicurrency_total_ttc,";
        $sql.= " cm.libelle as methode_commande,";
        $sql.= " cr.code as cond_reglement_code, cr.libelle as cond_reglement_libelle,";
        $sql.= " p.code as mode_reglement_code, p.libelle as mode_reglement_libelle";
        $sql.= ', c.fk_incoterms, c.location_incoterms';
        $sql.= ', i.libelle as libelle_incoterms';
        $sql.= " FROM ".MAIN_DB_PREFIX."commande_fournisseur as c";
        $sql.= " LEFT JOIN ".MAIN_DB_PREFIX."c_payment_term as cr ON c.fk_cond_reglement = cr.rowid AND cr.entity IN (".getEntity('c_payment_term').")";
        $sql.= " LEFT JOIN ".MAIN_DB_PREFIX."c_paiement as p ON c.fk_mode_reglement = p.id AND p.entity IN (".getEntity('c_paiement').")";
        $sql.= " LEFT JOIN ".MAIN_DB_PREFIX."c_input_method as cm ON cm.rowid = c.fk_input_method";
		$sql.= ' LEFT JOIN '.MAIN_DB_PREFIX.'c_incoterms as i ON c.fk_incoterms = i.rowid';
        $sql.= " WHERE c.entity = ".$conf->entity;
        if ($ref) $sql.= " AND c.ref='".$this->db->escape($ref)."'";
        else $sql.= " AND c.rowid=".$id;

        dol_syslog(get_class($this)."::fetch", LOG_DEBUG);
        $resql = $this->db->query($sql);
        if ($resql)
        {
            $obj = $this->db->fetch_object($resql);
            if (! $obj)
            {
                $this->error='Bill with id '.$id.' not found';
                dol_syslog(get_class($this).'::fetch '.$this->error);
                return 0;
            }

            $this->id					= $obj->rowid;
            $this->entity				= $obj->entity;

            $this->ref					= $obj->ref;
            $this->ref_supplier			= $obj->ref_supplier;
            $this->socid				= $obj->fk_soc;
            $this->fourn_id				= $obj->fk_soc;
            $this->statut				= $obj->fk_statut;
            $this->billed				= $obj->billed;
            $this->user_author_id		= $obj->fk_user_author;
            $this->user_valid_id		= $obj->fk_user_valid;
            $this->user_approve_id		= $obj->fk_user_approve;
            $this->user_approve_id2		= $obj->fk_user_approve2;
            $this->total_ht				= $obj->total_ht;
            $this->total_tva			= $obj->total_vat;
            $this->total_localtax1		= $obj->localtax1;
            $this->total_localtax2		= $obj->localtax2;
            $this->total_ttc			= $obj->total_ttc;
            $this->date					= $this->db->jdate($obj->date_creation);
            $this->date_valid			= $this->db->jdate($obj->date_valid);
            $this->date_approve			= $this->db->jdate($obj->date_approve);
            $this->date_approve2		= $this->db->jdate($obj->date_approve2);
            $this->date_commande		= $this->db->jdate($obj->date_commande); // date we make the order to supplier
			$this->date_livraison       = $this->db->jdate($obj->date_livraison);
            $this->remise_percent		= $obj->remise_percent;
            $this->methode_commande_id	= $obj->fk_input_method;
            $this->methode_commande		= $obj->methode_commande;

            $this->source				= $obj->source;
            $this->fk_project			= $obj->fk_project;
            $this->cond_reglement_id	= $obj->fk_cond_reglement;
            $this->cond_reglement_code	= $obj->cond_reglement_code;
            $this->cond_reglement		= $obj->cond_reglement_libelle;
            $this->cond_reglement_doc	= $obj->cond_reglement_libelle;
            $this->fk_account           = $obj->fk_account;
            $this->mode_reglement_id	= $obj->fk_mode_reglement;
            $this->mode_reglement_code	= $obj->mode_reglement_code;
            $this->mode_reglement		= $obj->mode_reglement_libelle;
            $this->note					= $obj->note_private;    // deprecated
            $this->note_private			= $obj->note_private;
            $this->note_public			= $obj->note_public;
            $this->modelpdf				= $obj->model_pdf;

			//Incoterms
			$this->fk_incoterms = $obj->fk_incoterms;
			$this->location_incoterms = $obj->location_incoterms;
			$this->libelle_incoterms = $obj->libelle_incoterms;

			// Multicurrency
			$this->fk_multicurrency 		= $obj->fk_multicurrency;
			$this->multicurrency_code 		= $obj->multicurrency_code;
			$this->multicurrency_tx 		= $obj->multicurrency_tx;
			$this->multicurrency_total_ht 	= $obj->multicurrency_total_ht;
			$this->multicurrency_total_tva 	= $obj->multicurrency_total_tva;
			$this->multicurrency_total_ttc 	= $obj->multicurrency_total_ttc;

            $this->extraparams			= (array) json_decode($obj->extraparams, true);

            $this->db->free($resql);

            // Retrieve all extrafields
            // fetch optionals attributes and labels
            require_once(DOL_DOCUMENT_ROOT.'/core/class/extrafields.class.php');
            $extrafields=new ExtraFields($this->db);
            $extralabels=$extrafields->fetch_name_optionals_label($this->table_element,true);
            $this->fetch_optionals($this->id,$extralabels);

            if ($this->statut == 0) $this->brouillon = 1;

			//$result=$this->fetch_lines();
            $this->lines=array();

            $sql = "SELECT l.rowid, l.ref as ref_supplier, l.fk_product, l.product_type, l.label, l.description, l.qty,";
            $sql.= " l.vat_src_code, l.tva_tx, l.remise_percent, l.subprice,";
            $sql.= " l.localtax1_tx, l. localtax2_tx, l.localtax1_type, l. localtax2_type, l.total_localtax1, l.total_localtax2,";
            $sql.= " l.total_ht, l.total_tva, l.total_ttc, l.special_code, l.fk_parent_line, l.rang,";
            $sql.= " p.rowid as product_id, p.ref as product_ref, p.label as product_label, p.description as product_desc,";
	        $sql.= " l.fk_unit,";
            $sql.= " l.date_start, l.date_end,";
			$sql.= ' l.fk_multicurrency, l.multicurrency_code, l.multicurrency_subprice, l.multicurrency_total_ht, l.multicurrency_total_tva, l.multicurrency_total_ttc';
            $sql.= " FROM ".MAIN_DB_PREFIX."commande_fournisseurdet	as l";
            $sql.= ' LEFT JOIN '.MAIN_DB_PREFIX.'product as p ON l.fk_product = p.rowid';
            $sql.= " WHERE l.fk_commande = ".$this->id;
            $sql.= " ORDER BY l.rang, l.rowid";
            //print $sql;

            dol_syslog(get_class($this)."::fetch get lines", LOG_DEBUG);
            $result = $this->db->query($sql);
            if ($result)
            {
                $num = $this->db->num_rows($result);
                $i = 0;

                while ($i < $num)
                {
                    $objp                  = $this->db->fetch_object($result);

                    $line                 = new CommandeFournisseurLigne($this->db);

                    $line->id                  = $objp->rowid;
                    $line->desc                = $objp->description;
                    $line->description         = $objp->description;
                    $line->qty                 = $objp->qty;
                    $line->tva_tx              = $objp->tva_tx;
                    $line->localtax1_tx		   = $objp->localtax1_tx;
                    $line->localtax2_tx		   = $objp->localtax2_tx;
                    $line->localtax1_type	   = $objp->localtax1_type;
                    $line->localtax2_type	   = $objp->localtax2_type;
                    $line->subprice            = $objp->subprice;
                    $line->pu_ht	           = $objp->subprice;
                    $line->remise_percent      = $objp->remise_percent;

                    $line->vat_src_code        = $objp->vat_src_code;
                    $line->total_ht            = $objp->total_ht;
                    $line->total_tva           = $objp->total_tva;
                    $line->total_localtax1	   = $objp->total_localtax1;
                    $line->total_localtax2	   = $objp->total_localtax2;
                    $line->total_ttc           = $objp->total_ttc;
                    $line->product_type        = $objp->product_type;

                    $line->fk_product          = $objp->fk_product;

                    $line->libelle             = $objp->product_label;
                    $line->product_label       = $objp->product_label;
                    $line->product_desc        = $objp->product_desc;

                    $line->ref                 = $objp->product_ref;    // Ref of product
                    $line->product_ref         = $objp->product_ref;    // Ref of product
                    $line->ref_fourn           = $objp->ref_supplier;   // The supplier ref of price when product was added. May have change since
                    $line->ref_supplier        = $objp->ref_supplier;   // The supplier ref of price when product was added. May have change since

                    $line->date_start          = $this->db->jdate($objp->date_start);
                    $line->date_end            = $this->db->jdate($objp->date_end);
	                $line->fk_unit             = $objp->fk_unit;

					// Multicurrency
					$line->fk_multicurrency 		= $objp->fk_multicurrency;
					$line->multicurrency_code 		= $objp->multicurrency_code;
					$line->multicurrency_subprice 	= $objp->multicurrency_subprice;
					$line->multicurrency_total_ht 	= $objp->multicurrency_total_ht;
					$line->multicurrency_total_tva 	= $objp->multicurrency_total_tva;
					$line->multicurrency_total_ttc 	= $objp->multicurrency_total_ttc;

	                $line->special_code        = $objp->special_code;
	                $line->fk_parent_line      = $objp->fk_parent_line;

                    $line->rang                = $objp->rang;

                    $this->lines[$i]      = $line;

                    $i++;
                }
                $this->db->free($result);

                return 1;
            }
            else
            {
                $this->error=$this->db->error()." sql=".$sql;
                return -1;
            }
        }
        else
        {
            $this->error=$this->db->error()." sql=".$sql;
            return -1;
        }
    }

    /**
     *	Validate an order
     *
     *	@param	User	$user			Validator User
     *	@param	int		$idwarehouse	Id of warehouse to use for stock decrease
     *  @param	int		$notrigger		1=Does not execute triggers, 0= execute triggers
     *	@return	int						<0 if KO, >0 if OK
     */
    public function valid($user,$idwarehouse=0,$notrigger=0)
    {
        global $langs,$conf;
        require_once DOL_DOCUMENT_ROOT.'/core/lib/files.lib.php';

        $error=0;

        dol_syslog(get_class($this)."::valid");
        $result = 0;
        if ((empty($conf->global->MAIN_USE_ADVANCED_PERMS) && ! empty($user->rights->fournisseur->commande->creer))
       	|| (! empty($conf->global->MAIN_USE_ADVANCED_PERMS) && ! empty($user->rights->fournisseur->supplier_order_advance->validate)))
        {
            $this->db->begin();

            // Definition of supplier order numbering model name
            $soc = new Societe($this->db);
            $soc->fetch($this->fourn_id);

            // Check if object has a temporary ref
            if (preg_match('/^[\(]?PROV/i', $this->ref) || empty($this->ref)) // empty should not happened, but when it occurs, the test save life
            {
                $num = $this->getNextNumRef($soc);
            }
            else
			{
                $num = $this->ref;
            }
            $this->newref = $num;

            $sql = 'UPDATE '.MAIN_DB_PREFIX."commande_fournisseur";
            $sql.= " SET ref='".$this->db->escape($num)."',";
            $sql.= " fk_statut = ".self::STATUS_VALIDATED.",";
            $sql.= " date_valid='".$this->db->idate(dol_now())."',";
            $sql.= " fk_user_valid = ".$user->id;
            $sql.= " WHERE rowid = ".$this->id;
            $sql.= " AND fk_statut = ".self::STATUS_DRAFT;

            $resql=$this->db->query($sql);
            if (! $resql)
            {
                dol_print_error($this->db);
                $error++;
            }

            if (! $error && ! $notrigger)
            {
				// Call trigger
				$result=$this->call_trigger('ORDER_SUPPLIER_VALIDATE',$user);
				if ($result < 0) $error++;
				// End call triggers
            }

            if (! $error)
            {
	            $this->oldref = $this->ref;

                // Rename directory if dir was a temporary ref
                if (preg_match('/^[\(]?PROV/i', $this->ref))
                {
                    // We rename directory ($this->ref = ancienne ref, $num = nouvelle ref)
                    // in order not to lose the attached files
                    $oldref = dol_sanitizeFileName($this->ref);
                    $newref = dol_sanitizeFileName($num);
                    $dirsource = $conf->fournisseur->commande->dir_output.'/'.$oldref;
                    $dirdest = $conf->fournisseur->commande->dir_output.'/'.$newref;
                    if (file_exists($dirsource))
                    {
                        dol_syslog(get_class($this)."::valid rename dir ".$dirsource." into ".$dirdest);

                        if (@rename($dirsource, $dirdest))
                        {
                            dol_syslog("Rename ok");
                            // Rename docs starting with $oldref with $newref
	                        $listoffiles=dol_dir_list($conf->fournisseur->commande->dir_output.'/'.$newref, 'files', 1, '^'.preg_quote($oldref,'/'));
	                        foreach($listoffiles as $fileentry)
	                        {
	                        	$dirsource=$fileentry['name'];
	                        	$dirdest=preg_replace('/^'.preg_quote($oldref,'/').'/',$newref, $dirsource);
	                        	$dirsource=$fileentry['path'].'/'.$dirsource;
	                        	$dirdest=$fileentry['path'].'/'.$dirdest;
	                        	@rename($dirsource, $dirdest);
	                        }
                        }
                    }
                }
            }

            if (! $error)
            {
                $result = 1;
                $this->statut = self::STATUS_VALIDATED;
                $this->ref = $num;
            }

            if (! $error)
            {
                $this->db->commit();
                return 1;
            }
            else
            {
                $this->db->rollback();
                return -1;
            }
        }
        else
        {
            $this->error='NotAuthorized';
            dol_syslog(get_class($this)."::valid ".$this->error, LOG_ERR);
            return -1;
        }
    }

    /**
     *  Return label of the status of object
     *
	 *  @param      int		$mode			0=long label, 1=short label, 2=Picto + short label, 3=Picto, 4=Picto + long label, 5=short label + picto
     *  @return 	string        			Label
     */
    public function getLibStatut($mode=0)
    {
        return $this->LibStatut($this->statut,$mode,$this->billed);
    }

    /**
     *  Return label of a status
     *
     * 	@param  int		$statut		Id statut
     *  @param  int		$mode       0=Long label, 1=Short label, 2=Picto + Short label, 3=Picto, 4=Picto + Long label, 5=Short label + Picto
     *  @param  int     $billed     1=Billed
     *  @return string				Label of status
     */
    function LibStatut($statut,$mode=0,$billed=0)
    {
        global $langs;
        $langs->load('orders');

        $billedtext='';
		//if ($statut==5 && $this->billed == 1) $statut = 8;
        if ($billed == 1) $billedtext=$langs->trans("Billed");

        // List of language codes for status
        $statutshort[0] = 'StatusOrderDraftShort';
        $statutshort[1] = 'StatusOrderValidatedShort';
        $statutshort[2] = 'StatusOrderApprovedShort';
        $statutshort[3] = 'StatusOrderOnProcessShort';
        $statutshort[4] = 'StatusOrderReceivedPartiallyShort';
        $statutshort[5] = 'StatusOrderReceivedAllShort';
        $statutshort[6] = 'StatusOrderCanceledShort';
        $statutshort[7] = 'StatusOrderCanceledShort';
        $statutshort[9] = 'StatusOrderRefusedShort';

        if ($mode == 0)
        {
            return $langs->trans($this->statuts[$statut]);
        }
        if ($mode == 1)
        {
            return $langs->trans($statutshort[$statut]);
        }
        if ($mode == 2)
        {
            return $langs->trans($this->statuts[$statut]);
        }
        if ($mode == 3)
        {
            if ($statut==0) return img_picto($langs->trans($this->statuts[$statut]),'statut0');
            if ($statut==1) return img_picto($langs->trans($this->statuts[$statut]),'statut1');
            if ($statut==2) return img_picto($langs->trans($this->statuts[$statut]),'statut3');
            if ($statut==3) return img_picto($langs->trans($this->statuts[$statut]),'statut3');
            if ($statut==4) return img_picto($langs->trans($this->statuts[$statut]),'statut3');
            if ($statut==5) return img_picto($langs->trans($this->statuts[$statut]),'statut6');
            if ($statut==6 || $statut==7) return img_picto($langs->trans($this->statuts[$statut]),'statut5');
            if ($statut==9) return img_picto($langs->trans($this->statuts[$statut]),'statut5');
        }
        if ($mode == 4)
        {
            if ($statut==0) return img_picto($langs->trans($this->statuts[$statut]),'statut0').' '.$langs->trans($this->statuts[$statut]).($billedtext?' - '.$billedtext:'');
            if ($statut==1) return img_picto($langs->trans($this->statuts[$statut]),'statut1').' '.$langs->trans($this->statuts[$statut]).($billedtext?' - '.$billedtext:'');
            if ($statut==2) return img_picto($langs->trans($this->statuts[$statut]),'statut3').' '.$langs->trans($this->statuts[$statut]).($billedtext?' - '.$billedtext:'');
            if ($statut==3) return img_picto($langs->trans($this->statuts[$statut]),'statut3').' '.$langs->trans($this->statuts[$statut]).($billedtext?' - '.$billedtext:'');
            if ($statut==4) return img_picto($langs->trans($this->statuts[$statut]),'statut3').' '.$langs->trans($this->statuts[$statut]).($billedtext?' - '.$billedtext:'');
            if ($statut==5) return img_picto($langs->trans($this->statuts[$statut]),'statut6').' '.$langs->trans($this->statuts[$statut]).($billedtext?' - '.$billedtext:'');
            if ($statut==6 || $statut==7) return img_picto($langs->trans($this->statuts[$statut]),'statut5').' '.$langs->trans($this->statuts[$statut]).($billedtext?' - '.$billedtext:'');
            if ($statut==9) return img_picto($langs->trans($this->statuts[$statut]),'statut5').' '.$langs->trans($this->statuts[$statut]).($billedtext?' - '.$billedtext:'');
        }
        if ($mode == 5)
        {
            if ($statut==0) return '<span class="hideonsmartphone">'.$langs->trans($statutshort[$statut]).' </span>'.img_picto($langs->trans($this->statuts[$statut]),'statut0');
            if ($statut==1) return '<span class="hideonsmartphone">'.$langs->trans($statutshort[$statut]).' </span>'.img_picto($langs->trans($this->statuts[$statut]),'statut1');
            if ($statut==2) return '<span class="hideonsmartphone">'.$langs->trans($statutshort[$statut]).' </span>'.img_picto($langs->trans($this->statuts[$statut]),'statut3');
            if ($statut==3) return '<span class="hideonsmartphone">'.$langs->trans($statutshort[$statut]).' </span>'.img_picto($langs->trans($this->statuts[$statut]),'statut3');
            if ($statut==4) return '<span class="hideonsmartphone">'.$langs->trans($statutshort[$statut]).' </span>'.img_picto($langs->trans($this->statuts[$statut]),'statut3');
            if ($statut==5) return '<span class="hideonsmartphone">'.$langs->trans($statutshort[$statut]).' </span>'.img_picto($langs->trans($this->statuts[$statut]),'statut6');
            if ($statut==6 || $statut==7) return '<span class="hideonsmartphone">'.$langs->trans($statutshort[$statut]).' </span>'.img_picto($langs->trans($this->statuts[$statut]),'statut5');
            if ($statut==9) return '<span class="hideonsmartphone">'.$langs->trans($statutshort[$statut]).' </span>'.img_picto($langs->trans($this->statuts[$statut]),'statut5');
        }
    }


    /**
     *	Return clicable name (with picto eventually)
     *
     *	@param		int		$withpicto					0=No picto, 1=Include picto into link, 2=Only picto
     *	@param		string	$option						On what the link points
     *  @param	    int   	$notooltip					1=Disable tooltip
     *  @param      int     $save_lastsearch_value		-1=Auto, 0=No save of lastsearch_values when clicking, 1=Save lastsearch_values whenclicking
     *	@return		string								Chain with URL
     */
    public function getNomUrl($withpicto=0, $option='', $notooltip=0, $save_lastsearch_value=-1)
    {
        global $langs, $conf;

        $result='';
        $label = '<u>' . $langs->trans("ShowOrder") . '</u>';
        if (! empty($this->ref))
            $label .= '<br><b>' . $langs->trans('Ref') . ':</b> ' . $this->ref;
        if (! empty($this->ref_supplier))
            $label.= '<br><b>' . $langs->trans('RefSupplier') . ':</b> ' . $this->ref_supplier;
        if (! empty($this->total_ht))
            $label.= '<br><b>' . $langs->trans('AmountHT') . ':</b> ' . price($this->total_ht, 0, $langs, 0, -1, -1, $conf->currency);
        if (! empty($this->total_tva))
            $label.= '<br><b>' . $langs->trans('VAT') . ':</b> ' . price($this->total_tva, 0, $langs, 0, -1, -1, $conf->currency);
        if (! empty($this->total_ttc))
            $label.= '<br><b>' . $langs->trans('AmountTTC') . ':</b> ' . price($this->total_ttc, 0, $langs, 0, -1, -1, $conf->currency);

        $picto='order';
        $url = DOL_URL_ROOT.'/fourn/commande/card.php?id='.$this->id;

        if ($option !== 'nolink')
        {
        	// Add param to save lastsearch_values or not
        	$add_save_lastsearch_values=($save_lastsearch_value == 1 ? 1 : 0);
        	if ($save_lastsearch_value == -1 && preg_match('/list\.php/',$_SERVER["PHP_SELF"])) $add_save_lastsearch_values=1;
        	if ($add_save_lastsearch_values) $url.='&save_lastsearch_values=1';
        }

        $linkclose='';
        if (empty($notooltip))
        {
            if (! empty($conf->global->MAIN_OPTIMIZEFORTEXTBROWSER))
            {
                $label=$langs->trans("ShowOrder");
                $linkclose.=' alt="'.dol_escape_htmltag($label, 1).'"';
            }
            $linkclose.= ' title="'.dol_escape_htmltag($label, 1).'"';
            $linkclose.=' class="classfortooltip"';
        }

        $linkstart = '<a href="'.$url.'"';
        $linkstart.=$linkclose.'>';
        $linkend='</a>';

        $result .= $linkstart;
        if ($withpicto) $result.=img_object(($notooltip?'':$label), $this->picto, ($notooltip?(($withpicto != 2) ? 'class="paddingright"' : ''):'class="'.(($withpicto != 2) ? 'paddingright ' : '').'classfortooltip"'), 0, 0, $notooltip?0:1);
        if ($withpicto != 2) $result.= $this->ref;
        $result .= $linkend;

        return $result;
    }


    /**
     *  Returns the following order reference not used depending on the numbering model activated
     *                  defined within COMMANDE_SUPPLIER_ADDON_NUMBER
     *
     *  @param	    Company		$soc  		company object
     *  @return     string                  free reference for the invoice
     */
    public function getNextNumRef($soc)
    {
        global $db, $langs, $conf;
        $langs->load("orders");

        if (! empty($conf->global->COMMANDE_SUPPLIER_ADDON_NUMBER))
        {
            $mybool = false;

            $file = $conf->global->COMMANDE_SUPPLIER_ADDON_NUMBER.'.php';
            $classname=$conf->global->COMMANDE_SUPPLIER_ADDON_NUMBER;

            // Include file with class
            $dirmodels = array_merge(array('/'), (array) $conf->modules_parts['models']);

            foreach ($dirmodels as $reldir) {

                $dir = dol_buildpath($reldir."core/modules/supplier_order/");

                // Load file with numbering class (if found)
                $mybool|=@include_once $dir.$file;
            }

            if (! $mybool)
            {
                dol_print_error('',"Failed to include file ".$file);
                return '';
            }

            $obj = new $classname();
            $numref = $obj->getNextValue($soc,$this);

            if ( $numref != "")
            {
                return $numref;
            }
            else
			{
                $this->error = $obj->error;
                return -1;
            }
        }
        else
		{
            $this->error = "Error_COMMANDE_SUPPLIER_ADDON_NotDefined";
            return -2;
        }
    }
	/**
     *	Class invoiced the supplier order
     *
     *  @param      User        $user       Object user making the change
     *	@return     int     	            <0 if KO, >0 if KO
     */
    public function classifyBilled(User $user)
    {
        $error=0;
        $this->db->begin();

        $sql = 'UPDATE '.MAIN_DB_PREFIX.'commande_fournisseur SET billed = 1';
        $sql .= ' WHERE rowid = '.$this->id.' AND fk_statut > '.self::STATUS_DRAFT;
        if ($this->db->query($sql))
        {
        	if (! $error)
        	{
        	    // Call trigger
        	    $result=$this->call_trigger('ORDER_SUPPLIER_CLASSIFY_BILLED',$user);
        	    if ($result < 0) $error++;
        	    // End call triggers
        	}

        	if (! $error)
        	{
        	    $this->billed=1;

        	    $this->db->commit();
        	    return 1;
        	}
        	else
        	{
        	    $this->db->rollback();
                return -1;
        	}
        }
        else
        {
        	dol_print_error($this->db);

        	$this->db->rollback();
			return -1;
        }
    }

    /**
     * 	Approve a supplier order
     *
     *	@param	User	$user			Object user
     *	@param	int		$idwarehouse	Id of warhouse for stock change
     *  @param	int		$secondlevel	0=Standard approval, 1=Second level approval (used when option SUPPLIER_ORDER_3_STEPS_TO_BE_APPROVED is set)
     *	@return	int						<0 if KO, >0 if OK
     */
    public function approve($user, $idwarehouse=0, $secondlevel=0)
    {
        global $langs,$conf;
		require_once DOL_DOCUMENT_ROOT.'/core/lib/files.lib.php';

        $error=0;

        dol_syslog(get_class($this)."::approve");

        if ($user->rights->fournisseur->commande->approuver)
        {
        	$now = dol_now();

            $this->db->begin();

			// Definition of order numbering model name
            $soc = new Societe($this->db);
            $soc->fetch($this->fourn_id);

            // Check if object has a temporary ref
            if (preg_match('/^[\(]?PROV/i', $this->ref) || empty($this->ref)) // empty should not happened, but when it occurs, the test save life
            {
                $num = $this->getNextNumRef($soc);
            }
            else
			{
                $num = $this->ref;
            }
            $this->newref = $num;

            // Do we have to change status now ? (If double approval is required and first approval, we keep status to 1 = validated)
			$movetoapprovestatus=true;
			$comment='';

            $sql = "UPDATE ".MAIN_DB_PREFIX."commande_fournisseur";
			$sql.= " SET ref='".$this->db->escape($num)."',";
			if (empty($secondlevel))	// standard or first level approval
			{
	            $sql.= " date_approve='".$this->db->idate($now)."',";
    	        $sql.= " fk_user_approve = ".$user->id;
    	        if (! empty($conf->global->SUPPLIER_ORDER_3_STEPS_TO_BE_APPROVED) && $conf->global->MAIN_FEATURES_LEVEL > 0 && $this->total_ht >= $conf->global->SUPPLIER_ORDER_3_STEPS_TO_BE_APPROVED)
    	        {
    	        	if (empty($this->user_approve_id2))
    	        	{
    	        	    $movetoapprovestatus=false;		// second level approval not done
    	        	    $comment=' (first level)';
    	        	}
    	        }
			}
			else	// request a second level approval
			{
            	$sql.= " date_approve2='".$this->db->idate($now)."',";
            	$sql.= " fk_user_approve2 = ".$user->id;
    	        if (empty($this->user_approve_id)) $movetoapprovestatus=false;		// first level approval not done
    	        $comment=' (second level)';
			}
			// If double approval is required and first approval, we keep status to 1 = validated
			if ($movetoapprovestatus) $sql.= ", fk_statut = ".self::STATUS_ACCEPTED;
			else $sql.= ", fk_statut = ".self::STATUS_VALIDATED;
            $sql.= " WHERE rowid = ".$this->id;
            $sql.= " AND fk_statut = ".self::STATUS_VALIDATED;

            if ($this->db->query($sql))
            {
            	if (! empty($conf->global->SUPPLIER_ORDER_AUTOADD_USER_CONTACT))
	            {
					$result=$this->add_contact($user->id, 'SALESREPFOLL', 'internal', 1);
					if ($result < 0 && $result != -2)	// -2 means already exists
					{
						$error++;
					}
	            }

                // If stock is incremented on validate order, we must increment it
                if (! $error && $movetoapprovestatus && ! empty($conf->stock->enabled) && ! empty($conf->global->STOCK_CALCULATE_ON_SUPPLIER_VALIDATE_ORDER))
                {
                    require_once DOL_DOCUMENT_ROOT.'/product/stock/class/mouvementstock.class.php';
                    $langs->load("agenda");

                    $cpt=count($this->lines);
                    for ($i = 0; $i < $cpt; $i++)
                    {
                        // Product with reference
                        if ($this->lines[$i]->fk_product > 0)
                        {
                            $this->line = $this->lines[$i];
                            $mouvP = new MouvementStock($this->db);
                            $mouvP->origin = &$this;
                            // We decrement stock of product (and sub-products)
	                        $up_ht_disc=$this->lines[$i]->subprice;
    	                    if (! empty($this->lines[$i]->remise_percent) && empty($conf->global->STOCK_EXCLUDE_DISCOUNT_FOR_PMP)) $up_ht_disc=price2num($up_ht_disc * (100 - $this->lines[$i]->remise_percent) / 100, 'MU');
                            $result=$mouvP->reception($user, $this->lines[$i]->fk_product, $idwarehouse, $this->lines[$i]->qty, $up_ht_disc, $langs->trans("OrderApprovedInDolibarr",$this->ref));
                            if ($result < 0) { $error++; }
                            unset($this->line);
                        }
                    }
                }

                if (! $error)
                {
					// Call trigger
					$result=$this->call_trigger('ORDER_SUPPLIER_APPROVE',$user);
					if ($result < 0) $error++;
					// End call triggers
                }

                if (! $error)
                {
                	$this->ref = $this->newref;

                	if ($movetoapprovestatus) $this->statut = self::STATUS_ACCEPTED;
					else $this->statut = self::STATUS_VALIDATED;
           			if (empty($secondlevel))	// standard or first level approval
					{
			            $this->date_approve = $now;
		    	        $this->user_approve_id = $user->id;
					}
					else	// request a second level approval
					{
			            $this->date_approve2 = $now;
		    	        $this->user_approve_id2 = $user->id;
					}

                    $this->db->commit();
                    return 1;
                }
                else
                {
                    $this->db->rollback();
                    return -1;
                }
            }
            else
            {
                $this->db->rollback();
                $this->error=$this->db->lasterror();
                return -1;
            }
        }
        else
        {
            dol_syslog(get_class($this)."::approve Not Authorized", LOG_ERR);
        }
        return -1;
    }

    /**
     * 	Refuse an order
     *
     * 	@param		User	$user		User making action
     *	@return		int					0 if Ok, <0 if Ko
     */
    public function refuse($user)
    {
        global $conf, $langs;

		$error=0;

        dol_syslog(get_class($this)."::refuse");
        $result = 0;
        if ($user->rights->fournisseur->commande->approuver)
        {
            $this->db->begin();

            $sql = "UPDATE ".MAIN_DB_PREFIX."commande_fournisseur SET fk_statut = ".self::STATUS_REFUSED;
            $sql .= " WHERE rowid = ".$this->id;

            if ($this->db->query($sql))
            {
                $result = 0;

                if ($error == 0)
                {
					// Call trigger
					$result=$this->call_trigger('ORDER_SUPPLIER_REFUSE',$user);
					if ($result < 0)
                    {
                        $error++;
                        $this->db->rollback();
                    }
                    else
                    	$this->db->commit();
					// End call triggers
                }
            }
            else
            {
                $this->db->rollback();
                $this->error=$this->db->lasterror();
                dol_syslog(get_class($this)."::refuse Error -1");
                $result = -1;
            }
        }
        else
        {
            dol_syslog(get_class($this)."::refuse Not Authorized");
        }
        return $result ;
    }

    /**
     * 	Cancel an approved order.
     *	The cancellation is done after approval
     *
     * 	@param	User	$user			User making action
     *	@param	int		$idwarehouse	Id warehouse to use for stock change (not used for supplier orders).
     * 	@return	int						>0 if Ok, <0 if Ko
     */
    function Cancel($user, $idwarehouse=-1)
    {
        global $langs,$conf;

		$error=0;

        //dol_syslog("CommandeFournisseur::Cancel");
        $result = 0;
        if ($user->rights->fournisseur->commande->commander)
        {
            $statut = self::STATUS_CANCELED;

            $this->db->begin();

            $sql = "UPDATE ".MAIN_DB_PREFIX."commande_fournisseur SET fk_statut = ".$statut;
            $sql .= " WHERE rowid = ".$this->id;
            dol_syslog(get_class($this)."::cancel", LOG_DEBUG);
            if ($this->db->query($sql))
            {
                $result = 0;

				// Call trigger
				$result=$this->call_trigger('ORDER_SUPPLIER_CANCEL',$user);
				if ($result < 0) $error++;
				// End call triggers

                if ($error == 0)
                {
                    $this->db->commit();
                    return 1;
                }
                else
                {
                    $this->db->rollback();
                    return -1;
                }
            }
            else
            {
                $this->db->rollback();
                $this->error=$this->db->lasterror();
                dol_syslog(get_class($this)."::cancel ".$this->error);
                return -1;
            }
        }
        else
        {
            dol_syslog(get_class($this)."::cancel Not Authorized");
            return -1;
        }
    }


    /**
     * 	Submit a supplier order to supplier
     *
     * 	@param		User	$user		User making change
     * 	@param		date	$date		Date
     * 	@param		int		$methode	Method
     * 	@param		string	$comment	Comment
     * 	@return		int			        <0 if KO, >0 if OK
     */
    public function commande($user, $date, $methode, $comment='')
    {
        global $langs;
        dol_syslog(get_class($this)."::commande");
        $error = 0;
        if ($user->rights->fournisseur->commande->commander)
        {
            $this->db->begin();

            $sql = "UPDATE ".MAIN_DB_PREFIX."commande_fournisseur SET fk_statut = ".self::STATUS_ORDERSENT.", fk_input_method=".$methode.", date_commande='".$this->db->idate($date)."'";
            $sql .= " WHERE rowid = ".$this->id;

            dol_syslog(get_class($this)."::commande", LOG_DEBUG);
            if ($this->db->query($sql))
            {
                $this->statut = self::STATUS_ORDERSENT;
                $this->methode_commande_id = $methode;
                $this->date_commande = $date;

                // Call trigger
                $result=$this->call_trigger('ORDER_SUPPLIER_SUBMIT',$user);
                if ($result < 0) $error++;
                // End call triggers
            }
            else
            {
                $error++;
                $this->error = $this->db->lasterror();
                $this->errors[] = $this->db->lasterror();
            }

            if (! $error)
            {
                $this->db->commit();
            }
            else
            {
                $this->db->rollback();
            }
        }
        else
        {
            $error++;
            $this->error = $langs->trans('NotAuthorized');
            $this->errors[] = $langs->trans('NotAuthorized');
            dol_syslog(get_class($this)."::commande User not Authorized", LOG_WARNING);
        }

        return ($error ? -1 : 1);
    }

    /**
     *  Create order with draft status
     *
     *  @param      User	$user       User making creation
     *	@param		int		$notrigger	Disable all triggers
     *  @return     int         		<0 if KO, Id of supplier order if OK
     */
    public function create($user, $notrigger=0)
    {
        global $langs,$conf,$hookmanager;

        $this->db->begin();

		$error=0;
        $now=dol_now();

        // Clean parameters
        if (empty($this->source)) $this->source = 0;

		// Multicurrency (test on $this->multicurrency_tx because we should take the default rate only if not using origin rate)
		if (!empty($this->multicurrency_code) && empty($this->multicurrency_tx)) list($this->fk_multicurrency,$this->multicurrency_tx) = MultiCurrency::getIdAndTxFromCode($this->db, $this->multicurrency_code);
		else $this->fk_multicurrency = MultiCurrency::getIdFromCode($this->db, $this->multicurrency_code);
		if (empty($this->fk_multicurrency))
		{
			$this->multicurrency_code = $conf->currency;
			$this->fk_multicurrency = 0;
			$this->multicurrency_tx = 1;
		}

        // We set order into draft status
        $this->brouillon = 1;

        $sql = "INSERT INTO ".MAIN_DB_PREFIX."commande_fournisseur (";
        $sql.= "ref";
        $sql.= ", ref_supplier";
        $sql.= ", note_private";
        $sql.= ", note_public";
        $sql.= ", entity";
        $sql.= ", fk_soc";
        $sql.= ", fk_projet";
        $sql.= ", date_creation";
		$sql.= ", date_livraison";
        $sql.= ", fk_user_author";
        $sql.= ", fk_statut";
        $sql.= ", source";
        $sql.= ", model_pdf";
        $sql.= ", fk_mode_reglement";
		$sql.= ", fk_cond_reglement";
        $sql.= ", fk_account";
		$sql.= ", fk_incoterms, location_incoterms";
        $sql.= ", fk_multicurrency";
        $sql.= ", multicurrency_code";
        $sql.= ", multicurrency_tx";
        $sql.= ") ";
        $sql.= " VALUES (";
        $sql.= "''";
        $sql.= ", '".$this->db->escape($this->ref_supplier)."'";
        $sql.= ", '".$this->db->escape($this->note_private)."'";
        $sql.= ", '".$this->db->escape($this->note_public)."'";
        $sql.= ", ".$conf->entity;
        $sql.= ", ".$this->socid;
        $sql.= ", ".($this->fk_project > 0 ? $this->fk_project : "null");
        $sql.= ", '".$this->db->idate($now)."'";
		$sql.= ", ".($this->date_livraison?"'".$this->db->idate($this->date_livraison)."'":"null");
        $sql.= ", ".$user->id;
        $sql.= ", ".self::STATUS_DRAFT;
        $sql.= ", ".$this->db->escape($this->source);
        $sql.= ", '".$conf->global->COMMANDE_SUPPLIER_ADDON_PDF."'";
        $sql.= ", ".($this->mode_reglement_id > 0 ? $this->mode_reglement_id : 'null');
        $sql.= ", ".($this->cond_reglement_id > 0 ? $this->cond_reglement_id : 'null');
        $sql.= ", ".($this->fk_account>0?$this->fk_account:'NULL');
        $sql.= ", ".(int) $this->fk_incoterms;
        $sql.= ", '".$this->db->escape($this->location_incoterms)."'";
		$sql.= ", ".(int) $this->fk_multicurrency;
		$sql.= ", '".$this->db->escape($this->multicurrency_code)."'";
		$sql.= ", ".(double) $this->multicurrency_tx;
        $sql.= ")";

        dol_syslog(get_class($this)."::create", LOG_DEBUG);
        if ($this->db->query($sql))
        {
            $this->id = $this->db->last_insert_id(MAIN_DB_PREFIX."commande_fournisseur");

			if ($this->id) {
				$num=count($this->lines);

	            // insert products details into database
	            for ($i=0;$i<$num;$i++)
	            {
	                $result = $this->addline(              // This include test on qty if option SUPPLIER_ORDER_WITH_NOPRICEDEFINED is not set
	                    $this->lines[$i]->desc,
	                    $this->lines[$i]->subprice,
	                    $this->lines[$i]->qty,
	                    $this->lines[$i]->tva_tx,
	                    $this->lines[$i]->localtax1_tx,
	                    $this->lines[$i]->localtax2_tx,
	                    $this->lines[$i]->fk_product,
	                    0,
	                    $this->lines[$i]->ref_fourn,   // $this->lines[$i]->ref_fourn comes from field ref into table of lines. Value may ba a ref that does not exists anymore, so we first try with value of product
	                    $this->lines[$i]->remise_percent,
	                    'HT',
	                    0,
	                    $this->lines[$i]->product_type,
	                    $this->lines[$i]->info_bits,
                        false,
	                    $this->lines[$i]->date_start,
                        $this->lines[$i]->date_end,
                        0,
                        $this->lines[$i]->fk_unit
	                );
	                if ($result < 0)
	                {
	                    dol_syslog(get_class($this)."::create ".$this->error, LOG_WARNING);	// do not use dol_print_error here as it may be a functionnal error
	                    $this->db->rollback();
	                    return -1;
	                }
	            }

	            $sql = "UPDATE ".MAIN_DB_PREFIX."commande_fournisseur";
	            $sql.= " SET ref='(PROV".$this->id.")'";
	            $sql.= " WHERE rowid=".$this->id;
	            dol_syslog(get_class($this)."::create", LOG_DEBUG);
	            if ($this->db->query($sql))
	            {
					// Add link with price request and supplier order
					if ($this->id)
					{
						$this->ref="(PROV".$this->id.")";

						if (! empty($this->linkedObjectsIds) && empty($this->linked_objects))	// To use new linkedObjectsIds instead of old linked_objects
						{
							$this->linked_objects = $this->linkedObjectsIds;	// TODO Replace linked_objects with linkedObjectsIds
						}

						// Add object linked
						if (! $error && $this->id && is_array($this->linked_objects) && ! empty($this->linked_objects))
						{
							foreach($this->linked_objects as $origin => $tmp_origin_id)
							{
							    if (is_array($tmp_origin_id))       // New behaviour, if linked_object can have several links per type, so is something like array('contract'=>array(id1, id2, ...))
							    {
							        foreach($tmp_origin_id as $origin_id)
							        {
							            $ret = $this->add_object_linked($origin, $origin_id);
							            if (! $ret)
							            {
							                dol_print_error($this->db);
							                $error++;
							            }
							        }
							    }
							    else                                // Old behaviour, if linked_object has only one link per type, so is something like array('contract'=>id1))
							    {
							        $origin_id = $tmp_origin_id;
									$ret = $this->add_object_linked($origin, $origin_id);
									if (! $ret)
									{
										dol_print_error($this->db);
										$error++;
									}
							    }
							}
						}
					}

	                if (! $error)
                    {
                    	$result=$this->insertExtraFields();
	                    if ($result < 0) $error++;
                    }

					if (! $error && ! $notrigger)
	                {
						// Call trigger
						$result=$this->call_trigger('ORDER_SUPPLIER_CREATE',$user);
						if ($result < 0)
	                    {
	                        $this->db->rollback();
	                        return -1;
	                    }
						// End call triggers
	                }

	                $this->db->commit();
	                return $this->id;
	            }
	            else
	            {
	                $this->error=$this->db->lasterror();
	                $this->db->rollback();
	                return -2;
	            }
            }
        }
        else
        {
            $this->error=$this->db->lasterror();
            $this->db->rollback();
            return -1;
        }
    }

    /**
     *	Load an object from its id and create a new one in database
     *
     *	@return		int							New id of clone
     */
    public function createFromClone()
    {
        global $conf,$user,$langs,$hookmanager;

        $error=0;

		$this->context['createfromclone'] = 'createfromclone';

		$this->db->begin();

		// Load source object
		$objFrom = clone $this;

        $this->id=0;
        $this->statut=self::STATUS_DRAFT;

        // Clear fields
        $this->user_author_id     = $user->id;
        $this->user_valid         = '';
        $this->date_creation      = '';
        $this->date_validation    = '';
        $this->ref_supplier       = '';
        $this->user_approve_id    = '';
        $this->user_approve_id2   = '';
        $this->date_approve       = '';
        $this->date_approve2      = '';

        // Create clone
        $result=$this->create($user);
        if ($result < 0) $error++;

        if (! $error)
        {
            // Hook of thirdparty module
            if (is_object($hookmanager))
            {
                $parameters=array('objFrom'=>$objFrom);
                $action='';
                $reshook=$hookmanager->executeHooks('createFrom',$parameters,$this,$action);    // Note that $action and $object may have been modified by some hooks
                if ($reshook < 0) $error++;
            }

			// Call trigger
			$result=$this->call_trigger('ORDER_SUPPLIER_CLONE',$user);
			if ($result < 0) $error++;
			// End call triggers
        }

		unset($this->context['createfromclone']);

		// End
        if (! $error)
        {
            $this->db->commit();
            return $this->id;
        }
        else
        {
            $this->db->rollback();
            return -1;
        }
    }

    /**
     *	Add order line
     *
     *	@param      string	$desc            		Description
     *	@param      float	$pu_ht              	Unit price
     *	@param      float	$qty             		Quantity
     *	@param      float	$txtva           		Taux tva
     *	@param      float	$txlocaltax1        	Localtax1 tax
     *  @param      float	$txlocaltax2        	Localtax2 tax
     *	@param      int		$fk_product      		Id product
     *  @param      int		$fk_prod_fourn_price	Id supplier price
     *  @param      string	$ref_supplier			Supplier reference price
     *	@param      float	$remise_percent  		Remise
     *	@param      string	$price_base_type		HT or TTC
     *	@param		float	$pu_ttc					Unit price TTC
     *	@param		int		$type					Type of line (0=product, 1=service)
     *	@param		int		$info_bits				More information
     *  @param		bool	$notrigger				Disable triggers
     *  @param		int		$date_start				Date start of service
     *  @param		int		$date_end				Date end of service
	 *  @param		array	$array_options			extrafields array
     *  @param 		string	$fk_unit 				Code of the unit to use. Null to use the default one
	 *  @param 		string	$pu_ht_devise			Amount in currency
	 *  @param		string	$origin					'order', ...
	 *  @param		int		$origin_id				Id of origin object
     *	@return     int             				<=0 if KO, >0 if OK
     */
	public function addline($desc, $pu_ht, $qty, $txtva, $txlocaltax1=0.0, $txlocaltax2=0.0, $fk_product=0, $fk_prod_fourn_price=0, $ref_supplier='', $remise_percent=0.0, $price_base_type='HT', $pu_ttc=0.0, $type=0, $info_bits=0, $notrigger=false, $date_start=null, $date_end=null, $array_options=0, $fk_unit=null, $pu_ht_devise=0, $origin='', $origin_id=0)
    {
        global $langs,$mysoc,$conf;

        $error = 0;

        dol_syslog(get_class($this)."::addline $desc, $pu_ht, $qty, $txtva, $txlocaltax1, $txlocaltax2, $fk_product, $fk_prod_fourn_price, $ref_supplier, $remise_percent, $price_base_type, $pu_ttc, $type, $fk_unit");
        include_once DOL_DOCUMENT_ROOT.'/core/lib/price.lib.php';

        // Clean parameters
        if (! $qty) $qty=1;
        if (! $info_bits) $info_bits=0;
        if (empty($txtva)) $txtva=0;
        if (empty($txlocaltax1)) $txlocaltax1=0;
        if (empty($txlocaltax2)) $txlocaltax2=0;
		if (empty($remise_percent)) $remise_percent=0;

        $remise_percent=price2num($remise_percent);
        $qty=price2num($qty);
        $pu_ht=price2num($pu_ht);
        $pu_ttc=price2num($pu_ttc);
        $txtva = price2num($txtva);
        $txlocaltax1 = price2num($txlocaltax1);
        $txlocaltax2 = price2num($txlocaltax2);
        if ($price_base_type=='HT')
        {
            $pu=$pu_ht;
        }
        else
        {
            $pu=$pu_ttc;
        }
        $desc=trim($desc);

        // Check parameters
        if ($qty < 1 && ! $fk_product)
        {
            $this->error=$langs->trans("ErrorFieldRequired",$langs->trans("Product"));
            return -1;
        }
        if ($type < 0) return -1;

        if ($this->statut == 0)
        {
            $this->db->begin();

            if ($fk_product > 0)
            {
                if (empty($conf->global->SUPPLIER_ORDER_WITH_NOPRICEDEFINED))
                {
                    // Check quantity is enough
                    dol_syslog(get_class($this)."::addline we check supplier prices fk_product=".$fk_product." fk_prod_fourn_price=".$fk_prod_fourn_price." qty=".$qty." ref_supplier=".$ref_supplier);
                    $prod = new Product($this->db, $fk_product);
                    if ($prod->fetch($fk_product) > 0)
                    {
                        $product_type = $prod->type;
                        $label = $prod->label;

                        // We use 'none' instead of $ref_supplier, because fourn_ref may not exists anymore. So we will take the first supplier price ok.
                        // If we want a dedicated supplier price, we must provide $fk_prod_fourn_price.
<<<<<<< HEAD
                        $result=$prod->get_buyprice($fk_prod_fourn_price, $qty, $fk_product, 'none', ($this->fk_soc?$this->fk_soc:$this->socid));   // Search on couple $fk_prod_fourn_price/$qty first, then on triplet $qty/$fk_product/$ref_supplier/$this->fk_soc
                        if ($result > 0)
=======
                        $result=$prod->get_buyprice($fk_prod_fourn_price, $qty, $fk_product, 'none', ($this->fk_soc?$this->fk_soc:$this->socid));   // Search on couple $fk_prod_fourn_price/$qty first, then on triplet $qty/$fk_product/$fourn_ref/$this->fk_soc
                        if ($result > 0 && $origin == 'commande')	// If supplier order created from customer order, we take best supplier price
>>>>>>> 7590df85
                        {
			    $pu           = $prod->fourn_pu;       // Unit price supplier price set by get_buyprice
                            $ref_supplier = $prod->ref_supplier;   // Ref supplier price set by get_buyprice
			    // is remise percent not keyed but present for the product we add it
                            if ($remise_percent == 0 && $prod->remise_percent !=0)
                            	$remise_percent =$prod->remise_percent;
                        }
                        if ($result == 0)                   // If result == 0, we failed to found the supplier reference price
                        {
                            $langs->load("errors");
                            $this->error = "Ref " . $prod->ref . " " . $langs->trans("ErrorQtyTooLowForThisSupplier");
                            $this->db->rollback();
                            dol_syslog(get_class($this)."::addline we did not found supplier price, so we can't guess unit price");
                            //$pu    = $prod->fourn_pu;     // We do not overwrite unit price
                            //$ref   = $prod->ref_fourn;    // We do not overwrite ref supplier price
                            return -1;
                        }
                        if ($result == -1)
                        {
                            $langs->load("errors");
                            $this->error = "Ref " . $prod->ref . " " . $langs->trans("ErrorQtyTooLowForThisSupplier");
                            $this->db->rollback();
                            dol_syslog(get_class($this)."::addline result=".$result." - ".$this->error, LOG_DEBUG);
                            return -1;
                        }
                        if ($result < -1)
                        {
                            $this->error=$prod->error;
                            $this->db->rollback();
                            dol_syslog(get_class($this)."::addline result=".$result." - ".$this->error, LOG_ERR);
                            return -1;
                        }
                    }
                    else
    				{
                        $this->error=$prod->error;
                        return -1;
                    }
                }
            }
            else
            {
                $product_type = $type;
            }

            // Calcul du total TTC et de la TVA pour la ligne a partir de
            // qty, pu, remise_percent et txtva
            // TRES IMPORTANT: C'est au moment de l'insertion ligne qu'on doit stocker
            // la part ht, tva et ttc, et ce au niveau de la ligne qui a son propre taux tva.

            $localtaxes_type=getLocalTaxesFromRate($txtva,0,$mysoc,$this->thirdparty);

            // Clean vat code
            $vat_src_code='';
            if (preg_match('/\((.*)\)/', $txtva, $reg))
            {
                $vat_src_code = $reg[1];
                $txtva = preg_replace('/\s*\(.*\)/', '', $txtva);    // Remove code into vatrate.
            }

            $tabprice = calcul_price_total($qty, $pu, $remise_percent, $txtva, $txlocaltax1, $txlocaltax2, 0, $price_base_type, $info_bits, $product_type, $this->thirdparty, $localtaxes_type, 100, $this->multicurrency_tx,$pu_ht_devise);
            $total_ht  = $tabprice[0];
            $total_tva = $tabprice[1];
            $total_ttc = $tabprice[2];
            $total_localtax1 = $tabprice[9];
            $total_localtax2 = $tabprice[10];
			$pu_ht = $tabprice[3];

			// MultiCurrency
			$multicurrency_total_ht  = $tabprice[16];
            $multicurrency_total_tva = $tabprice[17];
            $multicurrency_total_ttc = $tabprice[18];
			$pu_ht_devise = $tabprice[19];

            $localtax1_type=$localtaxes_type[0];
			$localtax2_type=$localtaxes_type[2];

            $subprice = price2num($pu,'MU');

            $rangmax = $this->line_max();
            $rang = $rangmax + 1;

            // Insert line
            $this->line=new CommandeFournisseurLigne($this->db);

            $this->line->context = $this->context;

            $this->line->fk_commande=$this->id;
            $this->line->label=$label;
            $this->line->ref_fourn = $ref_supplier;
            $this->line->ref_supplier = $ref_supplier;
            $this->line->desc=$desc;
            $this->line->qty=$qty;
            $this->line->tva_tx=$txtva;
            $this->line->localtax1_tx=($total_localtax1?$localtaxes_type[1]:0);
            $this->line->localtax2_tx=($total_localtax2?$localtaxes_type[3]:0);
            $this->line->localtax1_type = $localtaxes_type[0];
            $this->line->localtax2_type = $localtaxes_type[2];
            $this->line->fk_product=$fk_product;
            $this->line->product_type=$product_type;
            $this->line->remise_percent=$remise_percent;
            $this->line->subprice=$pu_ht;
            $this->line->rang=$rang;
            $this->line->info_bits=$info_bits;

            $this->line->vat_src_code=$vat_src_code;
            $this->line->total_ht=$total_ht;
            $this->line->total_tva=$total_tva;
            $this->line->total_localtax1=$total_localtax1;
            $this->line->total_localtax2=$total_localtax2;
            $this->line->total_ttc=$total_ttc;
            $this->line->product_type=$type;
            $this->line->special_code=$this->special_code;
            $this->line->origin=$origin;
            $this->line->origin_id=$origin_id;
            $this->line->fk_unit=$fk_unit;

            $this->line->date_start=$date_start;
            $this->line->date_end=$date_end;

            // Multicurrency
            $this->line->fk_multicurrency			= $this->fk_multicurrency;
            $this->line->multicurrency_code			= $this->multicurrency_code;
            $this->line->multicurrency_subprice		= $pu_ht_devise;
            $this->line->multicurrency_total_ht 	= $multicurrency_total_ht;
            $this->line->multicurrency_total_tva 	= $multicurrency_total_tva;
            $this->line->multicurrency_total_ttc 	= $multicurrency_total_ttc;

            $this->line->subprice=$pu_ht;
            $this->line->price=$this->line->subprice;

            $this->line->remise_percent=$remise_percent;

            if (is_array($array_options) && count($array_options)>0) {
                $this->line->array_options=$array_options;
            }

            $result=$this->line->insert($notrigger);
            if ($result > 0)
            {
                // Reorder if child line
                if (! empty($fk_parent_line)) $this->line_order(true,'DESC');

                // Mise a jour informations denormalisees au niveau de la commande meme
                $result=$this->update_price(1,'auto',0,$this->thirdparty);	// This method is designed to add line from user input so total calculation must be done using 'auto' mode.
                if ($result > 0)
                {
                    $this->db->commit();
                    return $this->line->id;
                }
                else
                {
                    $this->db->rollback();
                    return -1;
                }
            }
            else
            {
                $this->error=$this->line->error;
                $this->errors=$this->line->errors;
                dol_syslog(get_class($this)."::addline error=".$this->error, LOG_ERR);
                $this->db->rollback();
                return -1;
            }
        }
    }


    /**
     * Save a receiving into the tracking table of receiving (commande_fournisseur_dispatch) and add product into stock warehouse.
     *
     * @param 	User		$user					User object making change
     * @param 	int			$product				Id of product to dispatch
     * @param 	double		$qty					Qty to dispatch
     * @param 	int			$entrepot				Id of warehouse to add product
     * @param 	double		$price					Unit Price for PMP value calculation (Unit price without Tax and taking into account discount)
     * @param	string		$comment				Comment for stock movement
	 * @param	date		$eatby					eat-by date
	 * @param	date		$sellby					sell-by date
	 * @param	string		$batch					Lot number
	 * @param	int			$fk_commandefourndet	Id of supplier order line
     * @param	int			$notrigger          	1 = notrigger
     * @return 	int						<0 if KO, >0 if OK
     */
    public function dispatchProduct($user, $product, $qty, $entrepot, $price=0, $comment='', $eatby='', $sellby='', $batch='', $fk_commandefourndet=0, $notrigger=0)
    {
        global $conf, $langs;

        $error = 0;
        require_once DOL_DOCUMENT_ROOT .'/product/stock/class/mouvementstock.class.php';

        // Check parameters (if test are wrong here, there is bug into caller)
        if ($entrepot <= 0)
        {
            $this->error='ErrorBadValueForParameterWarehouse';
            return -1;
        }
        if ($qty <= 0)
        {
            $this->error='ErrorBadValueForParameterQty';
            return -1;
        }

        $dispatchstatus = 1;
        if (! empty($conf->global->SUPPLIER_ORDER_USE_DISPATCH_STATUS)) $dispatchstatus = 0;	// Setting dispatch status (a validation step after receiving products) will be done manually to 1 or 2 if this option is on

        $now=dol_now();

        if (($this->statut == self::STATUS_ORDERSENT || $this->statut == self::STATUS_RECEIVED_PARTIALLY || $this->statut == self::STATUS_RECEIVED_COMPLETELY))
        {
            $this->db->begin();

            $sql = "INSERT INTO ".MAIN_DB_PREFIX."commande_fournisseur_dispatch";
            $sql.= " (fk_commande, fk_product, qty, fk_entrepot, fk_user, datec, fk_commandefourndet, status, comment, eatby, sellby, batch) VALUES";
            $sql.= " ('".$this->id."','".$product."','".$qty."',".($entrepot>0?"'".$entrepot."'":"null").",'".$user->id."','".$this->db->idate($now)."','".$fk_commandefourndet."', ".$dispatchstatus.", '".$this->db->escape($comment)."', ";
            $sql.= ($eatby?"'".$this->db->idate($eatby)."'":"null").", ".($sellby?"'".$this->db->idate($sellby)."'":"null").", ".($batch?"'".$batch."'":"null");
            $sql.= ")";

            dol_syslog(get_class($this)."::dispatchProduct", LOG_DEBUG);
            $resql = $this->db->query($sql);
            if ($resql)
            {
                if (! $notrigger)
                {
                    global $conf, $langs, $user;
					// Call trigger
					$result=$this->call_trigger('LINEORDER_SUPPLIER_DISPATCH',$user);
					if ($result < 0)
                    {
                        $error++;
                        return -1;
                    }
					// End call triggers
                }
            }
            else
			{
                $this->error=$this->db->lasterror();
                $error++;
            }

            // Si module stock gere et que incrementation faite depuis un dispatching en stock
            if (! $error && $entrepot > 0 && ! empty($conf->stock->enabled) && ! empty($conf->global->STOCK_CALCULATE_ON_SUPPLIER_DISPATCH_ORDER))
            {

                $mouv = new MouvementStock($this->db);
                if ($product > 0)
                {
                	// $price should take into account discount (except if option STOCK_EXCLUDE_DISCOUNT_FOR_PMP is on)
                	$mouv->origin = &$this;
					$result=$mouv->reception($user, $product, $entrepot, $qty, $price, $comment, $eatby, $sellby, $batch);
                    if ($result < 0)
                    {
                        $this->error=$mouv->error;
                        $this->errors=$mouv->errors;
                        dol_syslog(get_class($this)."::dispatchProduct ".$this->error." ".join(',',$this->errors), LOG_ERR);
                        $error++;
                    }
                }
            }

            if ($error == 0)
            {
                $this->db->commit();
                return 1;
            }
            else
            {
                $this->db->rollback();
                return -1;
            }
        }
        else
		{
            $this->error='BadStatusForObject';
            return -2;
        }
    }

    /**
     * 	Delete line
     *
     *	@param	int		$idline		Id of line to delete
     *	@param	int		$notrigger	1=Disable call to triggers
     *	@return	int					<0 if KO, >0 if OK
     */
    public function deleteline($idline, $notrigger=0)
    {
        if ($this->statut == 0)
        {
            $line = new CommandeFournisseurLigne($this->db);

            if ($line->fetch($idline) <= 0)
            {
                return 0;
            }

            if ($line->delete($notrigger) > 0)
            {
                $this->update_price();
                return 1;
            }
            else
            {
                $this->error = $line->error;
                $this->errors = $line->errors;
                return -1;
            }
        }
        else
        {
            return -2;
        }
    }

    /**
     *  Delete an order
     *
     *	@param	User	$user		Object user
     *	@param	int		$notrigger	1=Does not execute triggers, 0= execute triggers
     *	@return	int					<0 if KO, >0 if OK
     */
    public function delete(User $user, $notrigger=0)
    {
        global $langs,$conf;
        require_once DOL_DOCUMENT_ROOT.'/core/lib/files.lib.php';

        $error = 0;

        $this->db->begin();

        if (empty($notrigger))
        {
            // Call trigger
            $result=$this->call_trigger('ORDER_SUPPLIER_DELETE',$user);
            if ($result < 0)
            {
            	$this->errors[]='ErrorWhenRunningTrigger';
            	dol_syslog(get_class($this)."::delete ".$this->error, LOG_ERR);
            	return -1;
            }
            // End call triggers
        }

        $sql = "DELETE FROM ".MAIN_DB_PREFIX."commande_fournisseurdet WHERE fk_commande =". $this->id ;
        dol_syslog(get_class($this)."::delete", LOG_DEBUG);
        if (! $this->db->query($sql) )
        {
            $this->error=$this->db->lasterror();
            $this->errors[]=$this->db->lasterror();
            $error++;
        }

        $sql = "DELETE FROM ".MAIN_DB_PREFIX."commande_fournisseur WHERE rowid =".$this->id;
        dol_syslog(get_class($this)."::delete", LOG_DEBUG);
        if ($resql = $this->db->query($sql) )
        {
            if ($this->db->affected_rows($resql) < 1)
            {
                $this->error=$this->db->lasterror();
                $this->errors[]=$this->db->lasterror();
                $error++;
            }
        }
        else
        {
            $this->error=$this->db->lasterror();
            $this->errors[]=$this->db->lasterror();
            $error++;
        }

        // Remove extrafields
        if ((! $error) && (empty($conf->global->MAIN_EXTRAFIELDS_DISABLED))) // For avoid conflicts if trigger used
        {
        	$result=$this->deleteExtraFields();
        	if ($result < 0)
        	{
        		$this->error='FailToDeleteExtraFields';
        		$this->errors[]='FailToDeleteExtraFields';
        		$error++;
        		dol_syslog(get_class($this)."::delete error -4 ".$this->error, LOG_ERR);
        	}
        }

		// Delete linked object
    	$res = $this->deleteObjectLinked();
    	if ($res < 0) {
    		$this->error='FailToDeleteObjectLinked';
    		$this->errors[]='FailToDeleteObjectLinked';
    		$error++;
    	}

        if (! $error)
        {
        	// We remove directory
        	$ref = dol_sanitizeFileName($this->ref);
        	if ($conf->fournisseur->commande->dir_output)
        	{
        		$dir = $conf->fournisseur->commande->dir_output . "/" . $ref ;
        		$file = $dir . "/" . $ref . ".pdf";
        		if (file_exists($file))
        		{
        			if (! dol_delete_file($file,0,0,0,$this)) // For triggers
        			{
        				$this->error='ErrorFailToDeleteFile';
        				$this->errors[]='ErrorFailToDeleteFile';
        				$error++;
        			}
        		}
        		if (file_exists($dir))
        		{
        			$res=@dol_delete_dir_recursive($dir);
        			if (! $res)
        			{
        				$this->error='ErrorFailToDeleteDir';
        				$this->errors[]='ErrorFailToDeleteDir';
        				$error++;
        			}
        		}
        	}
        }

		if (! $error)
		{
			dol_syslog(get_class($this)."::delete $this->id by $user->id", LOG_DEBUG);
			$this->db->commit();
			return 1;
		}
		else
		{
			dol_syslog(get_class($this)."::delete ".$this->error, LOG_ERR);
			$this->db->rollback();
			return -$error;
		}
    }

    /**
     *	Get list of order methods
     *
     *	@return 0 if Ok, <0 if Ko
     */
    function get_methodes_commande()
    {
        $sql = "SELECT rowid, libelle";
        $sql.= " FROM ".MAIN_DB_PREFIX."c_input_method";
        $sql.= " WHERE active = 1";

        $resql=$this->db->query($sql);
        if ($resql)
        {
            $i = 0;
            $num = $this->db->num_rows($resql);
            $this->methodes_commande = array();
            while ($i < $num)
            {
                $row = $this->db->fetch_row($resql);

                $this->methodes_commande[$row[0]] = $row[1];

                $i++;
            }
            return 0;
        }
        else
        {
            return -1;
        }
    }

    /**
	 * Return array of dispathed lines waiting to be approved for this order
	 *
	 * @param	int		$status		Filter on stats (-1 = no filter, 0 = lines draft to be approved, 1 = approved lines)
	 * @return	array				Array of lines
     */
    public function getDispachedLines($status=-1)
    {
    	$ret = array();

    	// List of already dispatched lines
		$sql = "SELECT p.ref, p.label,";
		$sql.= " e.rowid as warehouse_id, e.ref as entrepot,";
		$sql.= " cfd.rowid as dispatchedlineid, cfd.fk_product, cfd.qty, cfd.eatby, cfd.sellby, cfd.batch, cfd.comment, cfd.status";
		$sql.= " FROM ".MAIN_DB_PREFIX."product as p,";
		$sql.= " ".MAIN_DB_PREFIX."commande_fournisseur_dispatch as cfd";
		$sql.= " LEFT JOIN ".MAIN_DB_PREFIX."entrepot as e ON cfd.fk_entrepot = e.rowid";
		$sql.= " WHERE cfd.fk_commande = ".$this->id;
		$sql.= " AND cfd.fk_product = p.rowid";
		if ($status >= 0) $sql.=" AND cfd.status = ".$status;
		$sql.= " ORDER BY cfd.rowid ASC";

		$resql = $this->db->query($sql);
		if ($resql)
		{
			$num = $this->db->num_rows($resql);
			$i = 0;

			while ($i < $num)
			{
				$objp = $this->db->fetch_object($resql);
				if ($objp)
				{
					$ret[] = array(
						'id' => $objp->dispatchedlineid,
						'productid' => $objp->fk_product,
						'warehouseid' => $objp->warehouse_id,
						'qty' => $objp->qty,
					);
				}

				$i++;
			}
		}
		else dol_print_error($this->db, 'Failed to execute request to get dispatched lines');

		return $ret;
    }


    /**
     * 	Set a delivery in database for this supplier order
     *
     *	@param	User	$user		User that input data
     *	@param	date	$date		Date of reception
     *	@param	string	$type		Type of receipt ('tot' = total/done, 'par' = partial, 'nev' = never, 'can' = cancel)
     *	@param	string	$comment	Comment
     *	@return	int					<0 if KO, >0 if OK
     */
    function Livraison($user, $date, $type, $comment)
    {
    	global $conf, $langs;

        $result = 0;
		$error = 0;

        dol_syslog(get_class($this)."::Livraison");

        if ($user->rights->fournisseur->commande->receptionner)
        {
        	// Define the new status
            if ($type == 'par') $statut = self::STATUS_RECEIVED_PARTIALLY;
            elseif ($type == 'tot')	$statut = self::STATUS_RECEIVED_COMPLETELY;
            elseif ($type == 'nev') $statut = self::STATUS_CANCELED_AFTER_ORDER;
            elseif ($type == 'can') $statut = self::STATUS_CANCELED_AFTER_ORDER;
			else {
            	$error++;
                dol_syslog(get_class($this)."::Livraison Error -2", LOG_ERR);
                return -2;
			}

            // Some checks to accept the record
            if (! empty($conf->global->SUPPLIER_ORDER_USE_DISPATCH_STATUS))
            {
				// If option SUPPLIER_ORDER_USE_DISPATCH_STATUS is on, we check all reception are approved to allow status "total/done"
	        	if (! $error && ($type == 'tot'))
		    	{
		    		$dispatchedlinearray=$this->getDispachedLines(0);
		    		if (count($dispatchedlinearray) > 0)
		    		{
		    			$result=-1;
		    			$error++;
		    			$this->errors[]='ErrorCantSetReceptionToTotalDoneWithReceptionToApprove';
		    			dol_syslog('ErrorCantSetReceptionToTotalDoneWithReceptionToApprove', LOG_DEBUG);
		    		}

		    	}
	    		if (! $error && ! empty($conf->global->SUPPLIER_ORDER_USE_DISPATCH_STATUS_NEED_APPROVE) && ($type == 'tot'))	// Accept to move to reception done, only if status of all line are ok (refuse denied)
	    		{
	    			$dispatcheddenied=$this->getDispachedLines(2);
	    			if (count($dispatchedlinearray) > 0)
	    			{
		    			$result=-1;
		    			$error++;
		    			$this->errors[]='ErrorCantSetReceptionToTotalDoneWithReceptionDenied';
		    			dol_syslog('ErrorCantSetReceptionToTotalDoneWithReceptionDenied', LOG_DEBUG);
	    			}
	    		}
            }

            // TODO LDR01 Add a control test to accept only if ALL predefined products are received (same qty).


            if (! $error)
            {
                $this->db->begin();

                $sql = "UPDATE ".MAIN_DB_PREFIX."commande_fournisseur";
                $sql.= " SET fk_statut = ".$statut;
                $sql.= " WHERE rowid = ".$this->id;
                $sql.= " AND fk_statut IN (".self::STATUS_ORDERSENT.",".self::STATUS_RECEIVED_PARTIALLY.")";	// Process running or Partially received

                dol_syslog(get_class($this)."::Livraison", LOG_DEBUG);
                $resql=$this->db->query($sql);
                if ($resql)
                {
                    $result = 0;
                    $old_statut = $this->statut;
                    $this->statut = $statut;
					$this->actionmsg2 = $comment;

                    // Call trigger
                    $result=$this->call_trigger('ORDER_SUPPLIER_RECEIVE',$user);
                    if ($result < 0) $error++;
                    // End call triggers

                    if (! $error)
                    {
                        $this->db->commit();
                    }
                    else
                    {
                        $this->statut = $old_statut;
                        $this->db->rollback();
                        $this->error=$this->db->lasterror();
                        $result = -1;
                    }
                }
                else
                {
                    $this->db->rollback();
                    $this->error=$this->db->lasterror();
                    $result = -1;
                }
            }
        }
        else
        {
            $this->error = $langs->trans('NotAuthorized');
            $this->errors[] = $langs->trans('NotAuthorized');
            dol_syslog(get_class($this)."::Livraison Not Authorized");
            $result = -3;
        }
        return $result ;
    }

	/**
     *	Set the planned delivery date
     *
     *	@param      User			$user        		Objet user making change
     *	@param      timestamp		$date_livraison     Planned delivery date
     *  @param     	int				$notrigger			1=Does not execute triggers, 0= execute triggers
     *	@return     int         						<0 if KO, >0 if OK
     */
    function set_date_livraison($user, $date_livraison, $notrigger=0)
    {
        if ($user->rights->fournisseur->commande->creer)
        {
        	$error=0;

        	$this->db->begin();

        	$sql = "UPDATE ".MAIN_DB_PREFIX."commande_fournisseur";
            $sql.= " SET date_livraison = ".($date_livraison ? "'".$this->db->idate($date_livraison)."'" : 'null');
            $sql.= " WHERE rowid = ".$this->id;

        	dol_syslog(__METHOD__, LOG_DEBUG);
        	$resql=$this->db->query($sql);
        	if (!$resql)
        	{
        		$this->errors[]=$this->db->error();
        		$error++;
        	}

        	if (! $error)
        	{
        		$this->oldcopy= clone $this;
        		$this->date_livraison = $date_livraison;
        	}

        	if (! $notrigger && empty($error))
        	{
        		// Call trigger
        		$result=$this->call_trigger('ORDER_SUPPLIER_MODIFY',$user);
        		if ($result < 0) $error++;
        		// End call triggers
        	}

        	if (! $error)
        	{
        		$this->db->commit();
        		return 1;
        	}
        	else
        	{
        		foreach($this->errors as $errmsg)
        		{
        			dol_syslog(__METHOD__.' Error: '.$errmsg, LOG_ERR);
        			$this->error.=($this->error?', '.$errmsg:$errmsg);
        		}
        		$this->db->rollback();
        		return -1*$error;
        	}
        }
        else
        {
            return -2;
        }
    }

	/**
     *	Set the id projet
     *
     *	@param      User			$user        		Objet utilisateur qui modifie
     *	@param      int				$id_projet    	 	Date de livraison
     *  @param     	int				$notrigger			1=Does not execute triggers, 0= execute triggers
     *	@return     int         						<0 si ko, >0 si ok
     */
    function set_id_projet($user, $id_projet, $notrigger=0)
    {
        if ($user->rights->fournisseur->commande->creer)
        {
        	$error=0;

        	$this->db->begin();

            $sql = "UPDATE ".MAIN_DB_PREFIX."commande_fournisseur";
            $sql.= " SET fk_projet = ".($id_projet > 0 ? (int) $id_projet : 'null');
            $sql.= " WHERE rowid = ".$this->id;

            dol_syslog(__METHOD__, LOG_DEBUG);
            $resql=$this->db->query($sql);
            if (!$resql)
            {
            	$this->errors[]=$this->db->error();
            	$error++;
            }

            if (! $error)
            {
            	$this->oldcopy= clone $this;
            	$this->fk_projet = $id_projet;
            }

            if (! $notrigger && empty($error))
            {
            	// Call trigger
            	$result=$this->call_trigger('ORDER_SUPPLIER_MODIFY',$user);
            	if ($result < 0) $error++;
            	// End call triggers
            }

            if (! $error)
            {
            	$this->db->commit();
            	return 1;
            }
            else
            {
            	foreach($this->errors as $errmsg)
            	{
            		dol_syslog(__METHOD__.' Error: '.$errmsg, LOG_ERR);
            		$this->error.=($this->error?', '.$errmsg:$errmsg);
            	}
            	$this->db->rollback();
            	return -1*$error;
            }
        }
        else
        {
            return -2;
        }
    }

    /**
     *  Update a supplier order from a customer order
     *
     *  @param  User	$user           User that create
     *  @param  int		$idc			Id of supplier order to update
     *  @param	int		$comclientid	Id of customer order to use as template
     *	@return	int						<0 if KO, >0 if OK
     */
    public function updateFromCommandeClient($user, $idc, $comclientid)
    {
        $comclient = new Commande($this->db);
        $comclient->fetch($comclientid);

        $this->id = $idc;

        $this->lines = array();

        $num=count($comclient->lines);
        for ($i = 0; $i < $num; $i++)
        {
            $prod = new Product($this->db);
            if ($prod->fetch($comclient->lines[$i]->fk_product) > 0)
            {
                $libelle  = $prod->libelle;
                $ref      = $prod->ref;
            }

            $sql = "INSERT INTO ".MAIN_DB_PREFIX."commande_fournisseurdet";
            $sql .= " (fk_commande,label,description,fk_product, price, qty, tva_tx, localtax1_tx, localtax2_tx, remise_percent, subprice, remise, ref)";
            $sql .= " VALUES (".$idc.", '" . $this->db->escape($libelle) . "','" . $this->db->escape($comclient->lines[$i]->desc) . "'";
            $sql .= ",".$comclient->lines[$i]->fk_product.",'".price2num($comclient->lines[$i]->price)."'";
            $sql .= ", '".$comclient->lines[$i]->qty."', ".$comclient->lines[$i]->tva_tx.", ".$comclient->lines[$i]->localtax1_tx.", ".$comclient->lines[$i]->localtax2_tx.", ".$comclient->lines[$i]->remise_percent;
            $sql .= ", '".price2num($comclient->lines[$i]->subprice)."','0','".$ref."');";
            if ($this->db->query($sql))
            {
                $this->update_price();
            }
        }

        return 1;
    }

    /**
     *  Tag order with a particular status
     *
     *  @param      User	$user       Object user that change status
     *  @param      int		$status		New status
     *  @return     int         		<0 if KO, >0 if OK
     */
    public function setStatus($user, $status)
    {
        global $conf,$langs;
        $error=0;

        $this->db->begin();

        $sql = 'UPDATE '.MAIN_DB_PREFIX.'commande_fournisseur';
        $sql.= ' SET fk_statut='.$status;
        $sql.= ' WHERE rowid = '.$this->id;

        dol_syslog(get_class($this)."::setStatus", LOG_DEBUG);
        $resql = $this->db->query($sql);
        if ($resql)
        {
            // Trigger names for each status
            $trigger_name[0] = 'DRAFT';
            $trigger_name[1] = 'VALIDATED';
            $trigger_name[2] = 'APPROVED';
            $trigger_name[3] = 'ORDERED';				// Ordered
            $trigger_name[4] = 'RECEIVED_PARTIALLY';
            $trigger_name[5] = 'RECEIVED_COMPLETELY';
            $trigger_name[6] = 'CANCELED';
            $trigger_name[7] = 'CANCELED';
            $trigger_name[9] = 'REFUSED';

            // Call trigger
            $result=$this->call_trigger("ORDER_SUPPLIER_STATUS_".$trigger_name[$status],$user);
            if ($result < 0) { $error++; }
            // End call triggers
        }
        else
        {
            $error++;
            $this->error=$this->db->lasterror();
            dol_syslog(get_class($this)."::setStatus ".$this->error);
        }

        if (! $error)
        {
            $this->statut = $status;
            $this->db->commit();
            return 1;
        }
        else
        {
            $this->db->rollback();
            return -1;
        }
    }

    /**
     *	Update line
     *
     *	@param     	int			$rowid           	Id de la ligne de facture
     *	@param     	string		$desc            	Description de la ligne
     *	@param     	double		$pu              	Prix unitaire
     *	@param     	double		$qty             	Quantity
     *	@param     	double		$remise_percent  	Percent discount on line
     *	@param     	double		$txtva          	VAT rate
     *  @param     	double		$txlocaltax1	    Localtax1 tax
     *  @param     	double		$txlocaltax2   		Localtax2 tax
     *  @param     	double		$price_base_type 	Type of price base
     *	@param		int			$info_bits			Miscellaneous informations
     *	@param		int			$type				Type of line (0=product, 1=service)
     *  @param		int			$notrigger			Disable triggers
     *  @param      timestamp   $date_start     	Date start of service
     *  @param      timestamp   $date_end       	Date end of service
	 *  @param		array		$array_options		Extrafields array
     * 	@param 		string		$fk_unit 			Code of the unit to use. Null to use the default one
	 * 	@param		double		$pu_ht_devise		Unit price in currency
	 *  @param		string		$ref_supplier		Supplier ref
     *	@return    	int         	    			< 0 if error, > 0 if ok
     */
    public function updateline($rowid, $desc, $pu, $qty, $remise_percent, $txtva, $txlocaltax1=0, $txlocaltax2=0, $price_base_type='HT', $info_bits=0, $type=0, $notrigger=0, $date_start='', $date_end='', $array_options=0, $fk_unit=null, $pu_ht_devise=0, $ref_supplier='')
    {
    	global $mysoc, $conf;
        dol_syslog(get_class($this)."::updateline $rowid, $desc, $pu, $qty, $remise_percent, $txtva, $price_base_type, $info_bits, $type, $fk_unit");
        include_once DOL_DOCUMENT_ROOT.'/core/lib/price.lib.php';

        $error = 0;

        if ($this->brouillon)
        {
            $this->db->begin();

            // Clean parameters
            if (empty($qty)) $qty=0;
            if (empty($info_bits)) $info_bits=0;
            if (empty($txtva)) $txtva=0;
            if (empty($txlocaltax1)) $txlocaltax1=0;
            if (empty($txlocaltax2)) $txlocaltax2=0;
            if (empty($remise)) $remise=0;
            if (empty($remise_percent)) $remise_percent=0;

            $remise_percent=price2num($remise_percent);
            $qty=price2num($qty);
            if (! $qty) $qty=1;
            $pu = price2num($pu);
            $txtva=price2num($txtva);
            $txlocaltax1=price2num($txlocaltax1);
            $txlocaltax2=price2num($txlocaltax2);

            // Check parameters
            if ($type < 0) return -1;

            // Calcul du total TTC et de la TVA pour la ligne a partir de
            // qty, pu, remise_percent et txtva
            // TRES IMPORTANT: C'est au moment de l'insertion ligne qu'on doit stocker
            // la part ht, tva et ttc, et ce au niveau de la ligne qui a son propre taux tva.

            $localtaxes_type=getLocalTaxesFromRate($txtva,0,$mysoc, $this->thirdparty);

            // Clean vat code
            $vat_src_code='';
            if (preg_match('/\((.*)\)/', $txtva, $reg))
            {
                $vat_src_code = $reg[1];
                $txtva = preg_replace('/\s*\(.*\)/', '', $txtva);    // Remove code into vatrate.
            }

            $tabprice=calcul_price_total($qty, $pu, $remise_percent, $txtva, $txlocaltax1, $txlocaltax2, 0, $price_base_type, $info_bits, $type, $this->thirdparty, $localtaxes_type, 100, $this->multicurrency_tx, $pu_ht_devise);
            $total_ht  = $tabprice[0];
            $total_tva = $tabprice[1];
            $total_ttc = $tabprice[2];
            $total_localtax1 = $tabprice[9];
            $total_localtax2 = $tabprice[10];
			$pu_ht  = $tabprice[3];
			$pu_tva = $tabprice[4];
			$pu_ttc = $tabprice[5];

			// MultiCurrency
			$multicurrency_total_ht  = $tabprice[16];
            $multicurrency_total_tva = $tabprice[17];
            $multicurrency_total_ttc = $tabprice[18];
			$pu_ht_devise = $tabprice[19];

            $localtax1_type=$localtaxes_type[0];
			$localtax2_type=$localtaxes_type[2];

            $subprice = price2num($pu_ht,'MU');

            //Fetch current line from the database and then clone the object and set it in $oldline property
            $this->line=new CommandeFournisseurLigne($this->db);
            $this->line->fetch($rowid);
            $oldline = clone $this->line;
            $this->line->oldline = $oldline;

            $this->line->context = $this->context;

            $this->line->fk_commande=$this->id;
            //$this->line->label=$label;
            $this->line->desc=$desc;
            $this->line->qty=$qty;
			$this->line->ref_supplier=$ref_supplier;

	        $this->line->vat_src_code   = $vat_src_code;
            $this->line->tva_tx         = $txtva;
            $this->line->localtax1_tx   = $txlocaltax1;
            $this->line->localtax2_tx   = $txlocaltax2;
            $this->line->localtax1_type = $localtaxes_type[0];
            $this->line->localtax2_type = $localtaxes_type[2];
            $this->line->remise_percent = $remise_percent;
            $this->line->subprice       = $pu_ht;
            $this->line->rang           = $this->rang;
            $this->line->info_bits      = $info_bits;
            $this->line->total_ht       = $total_ht;
            $this->line->total_tva      = $total_tva;
            $this->line->total_localtax1= $total_localtax1;
            $this->line->total_localtax2= $total_localtax2;
            $this->line->total_ttc      = $total_ttc;
            $this->line->product_type   = $type;
            $this->line->special_code   = $this->special_code;
            $this->line->origin         = $this->origin;
            $this->line->fk_unit        = $fk_unit;

            $this->line->date_start     = $date_start;
            $this->line->date_end       = $date_end;

            // Multicurrency
            $this->line->fk_multicurrency			= $this->fk_multicurrency;
            $this->line->multicurrency_code			= $this->multicurrency_code;
            $this->line->multicurrency_subprice		= $pu_ht_devise;
            $this->line->multicurrency_total_ht 	= $multicurrency_total_ht;
            $this->line->multicurrency_total_tva 	= $multicurrency_total_tva;
            $this->line->multicurrency_total_ttc 	= $multicurrency_total_ttc;

            $this->line->subprice=$pu_ht;
            $this->line->price=$this->line->subprice;

            $this->line->remise_percent=$remise_percent;

            if (is_array($array_options) && count($array_options)>0) {
                $this->line->array_options=$array_options;
            }

            $result=$this->line->update($notrigger);


            // Mise a jour info denormalisees au niveau facture
            if ($result >= 0)
            {
                $this->update_price('','auto');
				$this->db->commit();
				return $result;
            }
            else
            {
                $this->error=$this->db->lasterror();
                $this->db->rollback();
                return -1;
            }
        }
        else
        {
            $this->error="Order status makes operation forbidden";
            dol_syslog(get_class($this)."::updateline ".$this->error, LOG_ERR);
            return -2;
        }
    }


    /**
     *  Initialise an instance with random values.
     *  Used to build previews or test instances.
     *	id must be 0 if object instance is a specimen.
     *
     *  @return	void
     */
    public function initAsSpecimen()
    {
        global $user,$langs,$conf;

        dol_syslog(get_class($this)."::initAsSpecimen");

        $now=dol_now();

        // Find first product
        $prodid=0;
        $product=new ProductFournisseur($this->db);
        $sql = "SELECT rowid";
        $sql.= " FROM ".MAIN_DB_PREFIX."product";
        $sql.= " WHERE entity IN (".getEntity('product').")";
        $sql.=$this->db->order("rowid","ASC");
        $sql.=$this->db->plimit(1);
        $resql = $this->db->query($sql);
        if ($resql)
        {
            $obj = $this->db->fetch_object($resql);
            $prodid = $obj->rowid;
        }

        // Initialise parametres
        $this->id=0;
        $this->ref = 'SPECIMEN';
        $this->specimen=1;
        $this->socid = 1;
        $this->date = $now;
        $this->date_commande = $now;
        $this->date_lim_reglement=$this->date+3600*24*30;
        $this->cond_reglement_code = 'RECEP';
        $this->mode_reglement_code = 'CHQ';
        $this->note_public='This is a comment (public)';
        $this->note_private='This is a comment (private)';
        $this->statut=0;

        // Lines
        $nbp = 5;
        $xnbp = 0;
        while ($xnbp < $nbp)
        {
            $line=new CommandeFournisseurLigne($this->db);
            $line->desc=$langs->trans("Description")." ".$xnbp;
            $line->qty=1;
            $line->subprice=100;
            $line->price=100;
            $line->tva_tx=19.6;
            $line->localtax1_tx=0;
            $line->localtax2_tx=0;
            if ($xnbp == 2)
            {
                $line->total_ht=50;
                $line->total_ttc=59.8;
                $line->total_tva=9.8;
                $line->remise_percent=50;
            }
            else
            {
                $line->total_ht=100;
                $line->total_ttc=119.6;
                $line->total_tva=19.6;
                $line->remise_percent=00;
            }
            $line->fk_product=$prodid;

            $this->lines[$xnbp]=$line;

            $this->total_ht       += $line->total_ht;
            $this->total_tva      += $line->total_tva;
            $this->total_ttc      += $line->total_ttc;

            $xnbp++;
        }
    }

    /**
     *	Charge les informations d'ordre info dans l'objet facture
     *
     *	@param  int		$id       	Id de la facture a charger
     *	@return	void
     */
    public function info($id)
    {
        $sql = 'SELECT c.rowid, date_creation as datec, tms as datem, date_valid as date_validation, date_approve as datea, date_approve2 as datea2,';
        $sql.= ' fk_user_author, fk_user_modif, fk_user_valid, fk_user_approve, fk_user_approve2';
        $sql.= ' FROM '.MAIN_DB_PREFIX.'commande_fournisseur as c';
        $sql.= ' WHERE c.rowid = '.$id;

        $result=$this->db->query($sql);
        if ($result)
        {
            if ($this->db->num_rows($result))
            {
                $obj = $this->db->fetch_object($result);
                $this->id = $obj->rowid;
                if ($obj->fk_user_author)   $this->user_creation_id = $obj->fk_user_author;
                if ($obj->fk_user_valid)    $this->user_validation_id = $obj->fk_user_valid;
                if ($obj->fk_user_modif)    $this->user_modification_id =$obj->fk_user_modif;
                if ($obj->fk_user_approve)  $this->user_approve_id = $obj->fk_user_approve;
                if ($obj->fk_user_approve2) $this->user_approve_id2 = $obj->fk_user_approve2;

                $this->date_creation     = $this->db->idate($obj->datec);
                $this->date_modification = $this->db->idate($obj->datem);
                $this->date_approve      = $this->db->idate($obj->datea);
                $this->date_approve2     = $this->db->idate($obj->datea2);
                $this->date_validation   = $this->db->idate($obj->date_validation);
            }
            $this->db->free($result);
        }
        else
        {
            dol_print_error($this->db);
        }
    }

    /**
     *	Charge indicateurs this->nb de tableau de bord
     *
     *	@return     int         <0 si ko, >0 si ok
     */
    function load_state_board()
    {
        global $conf, $user;

        $this->nb=array();
        $clause = "WHERE";

        $sql = "SELECT count(co.rowid) as nb";
        $sql.= " FROM ".MAIN_DB_PREFIX."commande_fournisseur as co";
        $sql.= " LEFT JOIN ".MAIN_DB_PREFIX."societe as s ON co.fk_soc = s.rowid";
        if (!$user->rights->societe->client->voir && !$user->societe_id)
        {
            $sql.= " LEFT JOIN ".MAIN_DB_PREFIX."societe_commerciaux as sc ON s.rowid = sc.fk_soc";
            $sql.= " WHERE sc.fk_user = " .$user->id;
            $clause = "AND";
        }
        $sql.= " ".$clause." co.entity = ".$conf->entity;

        $resql=$this->db->query($sql);
        if ($resql)
        {
            while ($obj=$this->db->fetch_object($resql))
            {
                $this->nb["supplier_orders"]=$obj->nb;
            }
            $this->db->free($resql);
            return 1;
        }
        else
        {
            dol_print_error($this->db);
            $this->error=$this->db->error();
            return -1;
        }
    }

    /**
     *	Load indicators for dashboard (this->nbtodo and this->nbtodolate)
     *
     *	@param          User	$user   Objet user
     *	@return WorkboardResponse|int 	<0 if KO, WorkboardResponse if OK
     */
    function load_board($user)
    {
        global $conf, $langs;

        $clause = " WHERE";

        $sql = "SELECT c.rowid, c.date_creation as datec, c.date_commande, c.fk_statut, c.date_livraison as delivery_date";
        $sql.= " FROM ".MAIN_DB_PREFIX."commande_fournisseur as c";
        if (!$user->rights->societe->client->voir && !$user->societe_id)
        {
            $sql.= " LEFT JOIN ".MAIN_DB_PREFIX."societe_commerciaux as sc ON c.fk_soc = sc.fk_soc";
            $sql.= " WHERE sc.fk_user = " .$user->id;
            $clause = " AND";
        }
        $sql.= $clause." c.entity = ".$conf->entity;
        $sql.= " AND c.fk_statut IN (".self::STATUS_VALIDATED.", ".self::STATUS_ACCEPTED.")";
        if ($user->societe_id) $sql.=" AND c.fk_soc = ".$user->societe_id;

        $resql=$this->db->query($sql);
        if ($resql)
        {
            $commandestatic = new CommandeFournisseur($this->db);

	        $response = new WorkboardResponse();
	        $response->warning_delay=$conf->commande->fournisseur->warning_delay/60/60/24;
	        $response->label=$langs->trans("SuppliersOrdersToProcess");
	        $response->url=DOL_URL_ROOT.'/fourn/commande/list.php?statut=1,2,3&mainmenu=commercial&leftmenu=orders_suppliers';
	        $response->img=img_object('',"order");

            while ($obj=$this->db->fetch_object($resql))
            {
                $response->nbtodo++;

                $commandestatic->date_livraison = $this->db->jdate($obj->delivery_date);
                $commandestatic->date_commande = $this->db->jdate($obj->date_commande);
                $commandestatic->statut = $obj->fk_statut;

                if ($commandestatic->hasDelay()) {
	                $response->nbtodolate++;
                }
            }

            return $response;
        }
        else
        {
            $this->error=$this->db->error();
            return -1;
        }
    }

    /**
     * Returns the translated input method of object (defined if $this->methode_commande_id > 0).
     * This function make a sql request to get translation. No cache yet, try to not use it inside a loop.
     *
     * @return string
     */
    public function getInputMethod()
    {
        global $db, $langs;

        if ($this->methode_commande_id > 0)
        {
            $sql = "SELECT rowid, code, libelle as label";
            $sql.= " FROM ".MAIN_DB_PREFIX.'c_input_method';
            $sql.= " WHERE active=1 AND rowid = ".$db->escape($this->methode_commande_id);

            $resql = $db->query($sql);
            if ($resql)
            {
                if ($db->num_rows($query))
                {
                    $obj = $db->fetch_object($query);

                    $string = $langs->trans($obj->code);
                    if ($string == $obj->code)
                    {
                        $string = $obj->label != '-' ? $obj->label : '';
                    }
                    return $string;
                }
            }
            else dol_print_error($db);
        }

        return '';
    }

	/**
	 *  Create a document onto disk according to template model.
	 *
	 *  @param	    string		$modele			Force template to use ('' to not force)
	 *  @param		Translate	$outputlangs	Object lang to use for traduction
	 *  @param      int			$hidedetails    Hide details of lines
	 *  @param      int			$hidedesc       Hide description
	 *  @param      int			$hideref        Hide ref
	 *  @return     int          				0 if KO, 1 if OK
	 */
	public function generateDocument($modele, $outputlangs, $hidedetails=0, $hidedesc=0, $hideref=0)
	{
		global $conf, $langs;

		$langs->load("suppliers");

		if (! dol_strlen($modele)) {

			$modele = 'muscadet';

			if ($this->modelpdf) {
				$modele = $this->modelpdf;
			} elseif (! empty($conf->global->COMMANDE_SUPPLIER_ADDON_PDF)) {
				$modele = $conf->global->COMMANDE_SUPPLIER_ADDON_PDF;
			}
		}

		$modelpath = "core/modules/supplier_order/pdf/";

		return $this->commonGenerateDocument($modelpath, $modele, $outputlangs, $hidedetails, $hidedesc, $hideref);
	}

	/**
     * Return the max number delivery delay in day
     *
     * @param	Translate	$langs		Language object
     * @return 							Translated string
     */
    public function getMaxDeliveryTimeDay($langs)
	{
		if (empty($this->lines)) return '';

		$obj = new ProductFournisseur($this->db);

		$nb = 0;
		foreach ($this->lines as $line)
		{
			if ($line->fk_product > 0)
			{
				$idp = $obj->find_min_price_product_fournisseur($line->fk_product, $line->qty);
				if ($idp)
				{
					$obj->fetch($idp);
					if ($obj->delivery_time_days > $nb) $nb = $obj->delivery_time_days;
				}
			}
		}

		if ($nb === 0) return '';
		else return $nb.' '.$langs->trans('Days');
	}

	/**
	 * Returns the rights used for this class
	 * @return stdClass
	 */
	public function getRights()
	{
		global $user;

		return $user->rights->fournisseur->commande;
	}


	/**
	 * Function used to replace a thirdparty id with another one.
	 *
	 * @param DoliDB $db Database handler
	 * @param int $origin_id Old thirdparty id
	 * @param int $dest_id New thirdparty id
	 * @return bool
	 */
	public static function replaceThirdparty(DoliDB $db, $origin_id, $dest_id)
	{
		$tables = array(
			'commande_fournisseur'
		);

		return CommonObject::commonReplaceThirdparty($db, $origin_id, $dest_id, $tables);
	}

    /**
     * Is the supplier order delayed?
     *
     * @return bool
     */
    public function hasDelay()
    {
        global $conf;

        if (empty($this->date_delivery) && ! empty($this->date_livraison)) $this->date_delivery = $this->date_livraison;    // For backward compatibility

        $now = dol_now();
        $date_to_test = empty($this->date_delivery) ? $this->date_commande : $this->date_delivery;

        return ($this->statut > 0 && $this->statut < 4) && $date_to_test && $date_to_test < ($now - $conf->commande->fournisseur->warning_delay);
    }

    /**
     * Show the customer delayed info
     *
     * @return string       Show delayed information
     */
    public function showDelay()
    {
        global $conf, $langs;

        if (empty($this->date_delivery) && ! empty($this->date_livraison)) $this->date_delivery = $this->date_livraison;    // For backward compatibility

        if (empty($this->date_delivery)) $text=$langs->trans("OrderDate").' '.dol_print_date($this->date_commande, 'day');
        else $text=$text=$langs->trans("DeliveryDate").' '.dol_print_date($this->date_delivery, 'day');
        $text.=' '.($conf->commande->fournisseur->warning_delay>0?'+':'-').' '.round(abs($conf->commande->fournisseur->warning_delay)/3600/24,1).' '.$langs->trans("days").' < '.$langs->trans("Today");

        return $text;
    }


    /**
     * Calc status regarding to dispatched stock
     *
     * @param 		User 	$user                   User action
     * @param       int     $closeopenorder         Close if received
     * @param		string	$comment				Comment
     * @return		int		                        <0 if KO, 0 if not applicable, >0 if OK
     */
    public function calcAndSetStatusDispatch(User $user, $closeopenorder=1, $comment='')
    {
    	global $conf, $langs;

    	if (! empty($conf->fournisseur->enabled))
    	{
    		require_once DOL_DOCUMENT_ROOT.'/fourn/class/fournisseur.commande.dispatch.class.php';

    		$qtydelivered=array();
    		$qtywished=array();

    		$supplierorderdispatch = new CommandeFournisseurDispatch($this->db);
    		$filter=array('t.fk_commande'=>$this->id);
    		if (! empty($conf->global->SUPPLIER_ORDER_USE_DISPATCH_STATUS)) {
    			$filter['t.status']=1;	// Restrict to lines with status validated
    		}

    		$ret=$supplierorderdispatch->fetchAll('','',0,0,$filter);
    		if ($ret<0)
    		{
    			$this->error=$supplierorderdispatch->error; $this->errors=$supplierorderdispatch->errors;
    			return $ret;
    		}
    		else
    		{
    			if (is_array($supplierorderdispatch->lines) && count($supplierorderdispatch->lines)>0)
    			{
    				$date_liv = dol_now();

    				// Build array with quantity deliverd by product
    				foreach($supplierorderdispatch->lines as $line) {
    					$qtydelivered[$line->fk_product]+=$line->qty;
    				}
    				foreach($this->lines as $line) {
    					$qtywished[$line->fk_product]+=$line->qty;
    				}
    				//Compare array
    				$diff_array=array_diff_assoc($qtydelivered,$qtywished);		// Warning: $diff_array is done only on common keys.
    				$keysinwishednotindelivered=array_diff(array_keys($qtywished),array_keys($qtydelivered));		// To check we also have same number of keys
    				$keysindeliverednotinwished=array_diff(array_keys($qtydelivered),array_keys($qtywished));		// To check we also have same number of keys
    				/*var_dump(array_keys($qtydelivered));
    				var_dump(array_keys($qtywished));
    				var_dump($diff_array);
    				var_dump($keysinwishednotindelivered);
    				var_dump($keysindeliverednotinwished);
    				exit;*/

    				if (count($diff_array)==0 && count($keysinwishednotindelivered)==0 && count($keysindeliverednotinwished)==0) //No diff => mean everythings is received
    				{
    					if ($closeopenorder)
    					{
        					//$ret=$this->setStatus($user,5);
    						$ret = $this->Livraison($user, $date_liv, 'tot', $comment);   // GETPOST("type") is 'tot', 'par', 'nev', 'can'
        					if ($ret<0) {
        						return -1;
        					}
    					    return 5;
    					}
    					else
    					{
    					    //Diff => received partially
    					    //$ret=$this->setStatus($user,4);
    						$ret = $this->Livraison($user, $date_liv, 'par', $comment);   // GETPOST("type") is 'tot', 'par', 'nev', 'can'
    					    if ($ret<0) {
    					        return -1;
    					    }
    					    return 4;
    					}
    				}
    				else
    				{
    					//Diff => received partially
    					$ret = $this->Livraison($user, $date_liv, 'par', $comment);   // GETPOST("type") is 'tot', 'par', 'nev', 'can'
    					if ($ret<0) {
    						return -1;
    					}
    					return 4;
    				}
    			}
    			return 1;
    		}
    	}
    	return 0;
    }
}



/**
 *  Class to manage line orders
 */
class CommandeFournisseurLigne extends CommonOrderLine
{
    public $element='commande_fournisseurdet';
	public $table_element='commande_fournisseurdet';

    public $oldline;

    /**
     * Id of parent order
     * @var int
     */
    public $fk_commande;

    // From llx_commande_fournisseurdet
    public $fk_parent_line;
    public $fk_facture;
    public $label;
    public $rang = 0;
    public $special_code = 0;

	/**
	 * Unit price without taxes
	 * @var float
	 */
	public $pu_ht;

    public $date_start;
    public $date_end;

    // From llx_product_fournisseur_price

	/**
	 * Supplier reference of price when we added the line. May have been changed after line was added.
	 * @var string
	 */
    public $ref_supplier;
    public $remise;
    public $product_libelle;


    /**
     *	Constructor
     *
     *  @param		DoliDB		$db      Database handler
     */
    public function __construct($db)
    {
        $this->db= $db;
    }

    /**
     *  Load line order
     *
     *  @param  int		$rowid      Id line order
     *	@return	int					<0 if KO, >0 if OK
     */
    public function fetch($rowid)
    {
        $sql = 'SELECT cd.rowid, cd.fk_commande, cd.fk_product, cd.product_type, cd.description, cd.qty, cd.tva_tx, cd.special_code,';
        $sql.= ' cd.localtax1_tx, cd.localtax2_tx, cd.localtax1_type, cd.localtax2_type, cd.ref,';
        $sql.= ' cd.remise, cd.remise_percent, cd.subprice,';
        $sql.= ' cd.info_bits, cd.total_ht, cd.total_tva, cd.total_ttc,';
        $sql.= ' cd.total_localtax1, cd.total_localtax2,';
        $sql.= ' p.ref as product_ref, p.label as product_libelle, p.description as product_desc,';
        $sql.= ' cd.date_start, cd.date_end, cd.fk_unit,';
		$sql.= ' cd.multicurrency_subprice, cd.multicurrency_total_ht, cd.multicurrency_total_tva, cd.multicurrency_total_ttc';
        $sql.= ' FROM '.MAIN_DB_PREFIX.'commande_fournisseurdet as cd';
        $sql.= ' LEFT JOIN '.MAIN_DB_PREFIX.'product as p ON cd.fk_product = p.rowid';
        $sql.= ' WHERE cd.rowid = '.$rowid;
        $result = $this->db->query($sql);
        if ($result)
        {
            $objp = $this->db->fetch_object($result);

            $this->rowid            = $objp->rowid;
            $this->id               = $objp->rowid;
            $this->fk_commande      = $objp->fk_commande;
            $this->desc             = $objp->description;
            $this->qty              = $objp->qty;
            $this->ref_fourn        = $objp->ref;
            $this->ref_supplier     = $objp->ref;
            $this->subprice         = $objp->subprice;
            $this->tva_tx           = $objp->tva_tx;
            $this->localtax1_tx		= $objp->localtax1_tx;
            $this->localtax2_tx		= $objp->localtax2_tx;
            $this->localtax1_type	= $objp->localtax1_type;
            $this->localtax2_type	= $objp->localtax2_type;
            $this->remise           = $objp->remise;
            $this->remise_percent   = $objp->remise_percent;
            $this->fk_product       = $objp->fk_product;
            $this->info_bits        = $objp->info_bits;
            $this->total_ht         = $objp->total_ht;
            $this->total_tva        = $objp->total_tva;
            $this->total_localtax1	= $objp->total_localtax1;
            $this->total_localtax2	= $objp->total_localtax2;
            $this->total_ttc        = $objp->total_ttc;
            $this->product_type     = $objp->product_type;
            $this->special_code     = $objp->special_code;

            $this->ref	            = $objp->product_ref;
            $this->product_ref      = $objp->product_ref;
            $this->product_libelle  = $objp->product_libelle;
            $this->product_desc     = $objp->product_desc;

            $this->date_start       		= $this->db->jdate($objp->date_start);
            $this->date_end         		= $this->db->jdate($objp->date_end);
	        $this->fk_unit          		= $objp->fk_unit;

			$this->multicurrency_subprice	= $objp->multicurrency_subprice;
			$this->multicurrency_total_ht	= $objp->multicurrency_total_ht;
			$this->multicurrency_total_tva	= $objp->multicurrency_total_tva;
			$this->multicurrency_total_ttc	= $objp->multicurrency_total_ttc;

            $this->db->free($result);
            return 1;
        }
        else
        {
            dol_print_error($this->db);
            return -1;
        }
    }

    /**
     *  Mise a jour de l'objet ligne de commande en base
     *
     *  @return		int		<0 si ko, >0 si ok
     */
    public function updateTotal()
    {
        $this->db->begin();

        // Mise a jour ligne en base
        $sql = "UPDATE ".MAIN_DB_PREFIX."commande_fournisseurdet SET";
        $sql.= " total_ht='".price2num($this->total_ht)."'";
        $sql.= ",total_tva='".price2num($this->total_tva)."'";
        $sql.= ",total_localtax1='".price2num($this->total_localtax1)."'";
        $sql.= ",total_localtax2='".price2num($this->total_localtax2)."'";
        $sql.= ",total_ttc='".price2num($this->total_ttc)."'";
        $sql.= " WHERE rowid = ".$this->rowid;

        dol_syslog(get_class($this)."::updateTotal", LOG_DEBUG);

        $resql=$this->db->query($sql);
        if ($resql)
        {
            $this->db->commit();
            return 1;
        }
        else
        {
            $this->error=$this->db->error();
            $this->db->rollback();
            return -2;
        }
    }

    /**
     *	Insert line into database
     *
     *	@param      int		$notrigger		1 = disable triggers
     *	@return		int						<0 if KO, >0 if OK
     */
    public function insert($notrigger=0)
    {
        global $conf, $user;

        $error=0;

        dol_syslog(get_class($this)."::insert rang=".$this->rang);

        // Clean parameters
        if (empty($this->tva_tx)) $this->tva_tx=0;
        if (empty($this->localtax1_tx)) $this->localtax1_tx=0;
        if (empty($this->localtax2_tx)) $this->localtax2_tx=0;
        if (empty($this->localtax1_type)) $this->localtax1_type='0';
        if (empty($this->localtax2_type)) $this->localtax2_type='0';
        if (empty($this->total_localtax1)) $this->total_localtax1=0;
        if (empty($this->total_localtax2)) $this->total_localtax2=0;
        if (empty($this->rang)) $this->rang=0;
        if (empty($this->remise)) $this->remise=0;
        if (empty($this->remise_percent)) $this->remise_percent=0;
        if (empty($this->info_bits)) $this->info_bits=0;
        if (empty($this->special_code)) $this->special_code=0;
        if (empty($this->fk_parent_line)) $this->fk_parent_line=0;
        if (empty($this->pa_ht)) $this->pa_ht=0;

        // Multicurrency
        if (!empty($this->multicurrency_code)) list($this->fk_multicurrency,$this->multicurrency_tx) = MultiCurrency::getIdAndTxFromCode($this->db, $this->multicurrency_code);
        if (empty($this->fk_multicurrency))
        {
            $this->multicurrency_code = $conf->currency;
            $this->fk_multicurrency = 0;
            $this->multicurrency_tx = 1;
        }

        // Check parameters
        if ($this->product_type < 0) return -1;

        $this->db->begin();

        // Insertion dans base de la ligne
        $sql = 'INSERT INTO '.MAIN_DB_PREFIX.$this->table_element;
        $sql.= " (fk_commande, label, description, date_start, date_end,";
        $sql.= " fk_product, product_type, special_code, rang,";
        $sql.= " qty, vat_src_code, tva_tx, localtax1_tx, localtax2_tx, localtax1_type, localtax2_type, remise_percent, subprice, ref,";
        $sql.= " total_ht, total_tva, total_localtax1, total_localtax2, total_ttc, fk_unit,";
        $sql.= " fk_multicurrency, multicurrency_code, multicurrency_subprice, multicurrency_total_ht, multicurrency_total_tva, multicurrency_total_ttc";
        $sql.= ")";
        $sql.= " VALUES (".$this->fk_commande.", '" . $this->db->escape($this->label) . "','" . $this->db->escape($this->desc) . "',";
        $sql.= " ".($this->date_start?"'".$this->db->idate($this->date_start)."'":"null").",";
        $sql.= " ".($this->date_end?"'".$this->db->idate($this->date_end)."'":"null").",";
        if ($this->fk_product) { $sql.= $this->fk_product.","; }
        else { $sql.= "null,"; }
        $sql.= "'".$this->db->escape($this->product_type)."',";
        $sql.= "'".$this->db->escape($this->special_code)."',";
        $sql.= "'".$this->db->escape($this->rang)."',";
        $sql.= "'".$this->db->escape($this->qty)."', ";
        $sql.= " ".(empty($this->vat_src_code)?"''":"'".$this->db->escape($this->vat_src_code)."'").",";
        $sql.= " ".$this->tva_tx.", ";
        $sql.= " ".$this->localtax1_tx.",";
        $sql.= " ".$this->localtax2_tx.",";
        $sql.= " '".$this->db->escape($this->localtax1_type)."',";
        $sql.= " '".$this->db->escape($this->localtax2_type)."',";
        $sql.= " ".$this->remise_percent.", ".price2num($this->subprice,'MU').", '".$this->db->escape($this->ref_supplier)."',";
        $sql.= " ".price2num($this->total_ht).",";
        $sql.= " ".price2num($this->total_tva).",";
        $sql.= " ".price2num($this->total_localtax1).",";
        $sql.= " ".price2num($this->total_localtax2).",";
        $sql.= " ".price2num($this->total_ttc).",";
        $sql.= ($this->fk_unit ? "'".$this->db->escape($this->fk_unit)."'":"null");
        $sql.= ", ".($this->fk_multicurrency ? $this->fk_multicurrency : "null");
        $sql.= ", '".$this->db->escape($this->multicurrency_code)."'";
        $sql.= ", ".price2num($this->multicurrency_subprice);
        $sql.= ", ".price2num($this->multicurrency_total_ht);
        $sql.= ", ".price2num($this->multicurrency_total_tva);
        $sql.= ", ".price2num($this->multicurrency_total_ttc);
        $sql.= ")";

        dol_syslog(get_class($this)."::insert", LOG_DEBUG);
        $resql=$this->db->query($sql);
        if ($resql)
        {
            $this->id=$this->db->last_insert_id(MAIN_DB_PREFIX.$this->table_element);
            $this->rowid =$this->id;

            if (empty($conf->global->MAIN_EXTRAFIELDS_DISABLED)) // For avoid conflicts if trigger used
            {

                $result=$this->insertExtraFields();
                if ($result < 0)
                {
                    $error++;
                }
            }

            if (! $error && ! $notrigger)
            {
                // Call trigger
                $result=$this->call_trigger('LINEORDER_SUPPLIER_CREATE',$user);
                if ($result < 0) $error++;
                // End call triggers
            }

            if (!$error) {
                $this->db->commit();
                return 1;
            }

            foreach($this->errors as $errmsg)
            {
                dol_syslog(get_class($this)."::delete ".$errmsg, LOG_ERR);
                $this->errors[]=($this->errors?', '.$errmsg:$errmsg);
            }
            $this->db->rollback();
            return -1*$error;
        }
        else
        {
            $this->errors[]=$this->db->error();
            $this->db->rollback();
            return -2;
        }
    }
    /**
     *	Update the line object into db
     *
     *	@param      int		$notrigger		1 = disable triggers
     *	@return		int		<0 si ko, >0 si ok
     */
    public function update($notrigger=0)
    {
        global $conf,$user;

        $error=0;

        // Mise a jour ligne en base
        $sql = "UPDATE ".MAIN_DB_PREFIX.$this->table_element." SET";
        $sql.= "  description='".$this->db->escape($this->desc)."'";
        $sql.= ", ref='".$this->db->escape($this->ref_supplier)."'";
        $sql.= ", subprice='".price2num($this->subprice)."'";
        //$sql.= ",remise='".price2num($remise)."'";
        $sql.= ", remise_percent='".price2num($this->remise_percent)."'";

		$sql.= ", vat_src_code = '".(empty($this->vat_src_code)?'':$this->vat_src_code)."'";
        $sql.= ", tva_tx='".price2num($this->tva_tx)."'";
        $sql.= ", localtax1_tx='".price2num($this->total_localtax1)."'";
        $sql.= ", localtax2_tx='".price2num($this->total_localtax2)."'";
        $sql.= ", localtax1_type='".$this->db->escape($this->localtax1_type)."'";
        $sql.= ", localtax2_type='".$this->db->escape($this->localtax2_type)."'";
        $sql.= ", qty='".price2num($this->qty)."'";
        $sql.= ", date_start=".(! empty($this->date_start)?"'".$this->db->idate($this->date_start)."'":"null");
        $sql.= ", date_end=".(! empty($this->date_end)?"'".$this->db->idate($this->date_end)."'":"null");
        $sql.= ", info_bits='".$this->db->escape($this->info_bits)."'";
        $sql.= ", total_ht='".price2num($this->total_ht)."'";
        $sql.= ", total_tva='".price2num($this->total_tva)."'";
        $sql.= ", total_localtax1='".price2num($this->total_localtax1)."'";
        $sql.= ", total_localtax2='".price2num($this->total_localtax2)."'";
        $sql.= ", total_ttc='".price2num($this->total_ttc)."'";
        $sql.= ", product_type=".$this->product_type;
        $sql.= ", special_code=".(!empty($this->special_code) ? $this->special_code : 0);
        $sql.= ($this->fk_unit ? ", fk_unit='".$this->db->escape($this->fk_unit)."'":", fk_unit=null");

        // Multicurrency
        $sql.= ", multicurrency_subprice=".price2num($this->multicurrency_subprice)."";
        $sql.= ", multicurrency_total_ht=".price2num($this->multicurrency_total_ht)."";
        $sql.= ", multicurrency_total_tva=".price2num($this->multicurrency_total_tva)."";
        $sql.= ", multicurrency_total_ttc=".price2num($this->multicurrency_total_ttc)."";

        $sql.= " WHERE rowid = ".$this->id;

        dol_syslog(get_class($this)."::updateline", LOG_DEBUG);
        $result = $this->db->query($sql);
        if ($result > 0)
        {
            if (empty($conf->global->MAIN_EXTRAFIELDS_DISABLED)) // For avoid conflicts if trigger used
            {

                $result=$this->insertExtraFields();
                if ($result < 0)
                {
                    $error++;
                }
            }

            if (! $error && ! $notrigger)
            {
                global $user;
                // Call trigger
                $result=$this->call_trigger('LINEORDER_SUPPLIER_UPDATE',$user);
                if ($result < 0)
                {
                    $this->db->rollback();
                    return -1;
                }
                // End call triggers
            }

            if (! $error)
            {
                $this->db->commit();
                return $result;
            }
            else
            {
                $this->db->rollback();
                return -1;
            }
        }
        else
        {
            $this->error=$this->db->lasterror();
            $this->db->rollback();
            return -1;
        }
    }

    /**
     * 	Delete line in database
     *
     *	@param      int     $notrigger  1=Disable call to triggers
     *	@return     int                 <0 if KO, >0 if OK
     */
    function delete($notrigger)
    {
        global $user;

        $error=0;

        $this->db->begin();

        $sql = 'DELETE FROM '.MAIN_DB_PREFIX."commande_fournisseurdet WHERE rowid=".$this->rowid;

        dol_syslog(__METHOD__, LOG_DEBUG);
        $resql=$this->db->query($sql);
        if ($resql)
        {

            if (!$notrigger)
            {
                // Call trigger
                $result=$this->call_trigger('LINEORDER_SUPPLIER_DELETE',$user);
                if ($result < 0) $error++;
                // End call triggers
            }

            if (!$error)
            {
                $this->db->commit();
                return 1;
            }

            foreach($this->errors as $errmsg)
            {
                dol_syslog(get_class($this)."::delete ".$errmsg, LOG_ERR);
                $this->error.=($this->error?', '.$errmsg:$errmsg);
            }
            $this->db->rollback();
            return -1*$error;
        }
        else
        {
            $this->error=$this->db->lasterror();
            return -1;
        }
    }
}
<|MERGE_RESOLUTION|>--- conflicted
+++ resolved
@@ -1477,19 +1477,13 @@
 
                         // We use 'none' instead of $ref_supplier, because fourn_ref may not exists anymore. So we will take the first supplier price ok.
                         // If we want a dedicated supplier price, we must provide $fk_prod_fourn_price.
-<<<<<<< HEAD
                         $result=$prod->get_buyprice($fk_prod_fourn_price, $qty, $fk_product, 'none', ($this->fk_soc?$this->fk_soc:$this->socid));   // Search on couple $fk_prod_fourn_price/$qty first, then on triplet $qty/$fk_product/$ref_supplier/$this->fk_soc
-                        if ($result > 0)
-=======
-                        $result=$prod->get_buyprice($fk_prod_fourn_price, $qty, $fk_product, 'none', ($this->fk_soc?$this->fk_soc:$this->socid));   // Search on couple $fk_prod_fourn_price/$qty first, then on triplet $qty/$fk_product/$fourn_ref/$this->fk_soc
                         if ($result > 0 && $origin == 'commande')	// If supplier order created from customer order, we take best supplier price
->>>>>>> 7590df85
                         {
-			    $pu           = $prod->fourn_pu;       // Unit price supplier price set by get_buyprice
-                            $ref_supplier = $prod->ref_supplier;   // Ref supplier price set by get_buyprice
-			    // is remise percent not keyed but present for the product we add it
-                            if ($remise_percent == 0 && $prod->remise_percent !=0)
-                            	$remise_percent =$prod->remise_percent;
+                        	$pu           = $prod->fourn_pu;       // Unit price supplier price set by get_buyprice
+                        	$ref_supplier = $prod->ref_supplier;   // Ref supplier price set by get_buyprice
+                        	// is remise percent not keyed but present for the product we add it
+                        	if ($remise_percent == 0 && $prod->remise_percent !=0) $remise_percent =$prod->remise_percent;
                         }
                         if ($result == 0)                   // If result == 0, we failed to found the supplier reference price
                         {
