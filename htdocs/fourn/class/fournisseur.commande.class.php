--- conflicted
+++ resolved
@@ -3067,7 +3067,6 @@
 		return CommonObject::commonReplaceThirdparty($db, $origin_id, $dest_id, $tables);
 	}
 
-<<<<<<< HEAD
 	/**
 	 * Is the supplier order delayed?
 	 *
@@ -3133,13 +3132,12 @@
 			}
 
 			$ret = $supplierorderdispatch->fetchAll('', '', 0, 0, $filter);
-			if ($ret < 0)
-			{
+			if ($ret < 0) {
 				$this->error = $supplierorderdispatch->error; $this->errors = $supplierorderdispatch->errors;
 				return $ret;
 			} else {
-				if (is_array($supplierorderdispatch->lines) && count($supplierorderdispatch->lines) > 0)
-				{
+				if (is_array($supplierorderdispatch->lines) && count($supplierorderdispatch->lines) > 0) {
+					require_once DOL_DOCUMENT_ROOT.'/htdocs/product/class/product.class.php';
 					$date_liv = dol_now();
 
 					// Build array with quantity deliverd by product
@@ -3147,105 +3145,17 @@
 						$qtydelivered[$line->fk_product] += $line->qty;
 					}
 					foreach ($this->lines as $line) {
+						// Exclude lines not qualified for shipment, similar code is found into interface_20_modWrokflow for customers
+						if (empty($conf->global->STOCK_SUPPORTS_SERVICES) && $line->product_type > 0) continue;
 						$qtywished[$line->fk_product] += $line->qty;
 					}
+
 					//Compare array
 					$diff_array = array_diff_assoc($qtydelivered, $qtywished); // Warning: $diff_array is done only on common keys.
 					$keysinwishednotindelivered = array_diff(array_keys($qtywished), array_keys($qtydelivered)); // To check we also have same number of keys
 					$keysindeliverednotinwished = array_diff(array_keys($qtydelivered), array_keys($qtywished)); // To check we also have same number of keys
 					/*var_dump(array_keys($qtydelivered));
-=======
-    /**
-     * Is the supplier order delayed?
-     *
-     * @return bool
-     */
-    public function hasDelay()
-    {
-        global $conf;
-
-        if (empty($this->date_delivery) && !empty($this->date_livraison)) $this->date_delivery = $this->date_livraison; // For backward compatibility
-
-        $now = dol_now();
-        $date_to_test = empty($this->date_delivery) ? $this->date_commande : $this->date_delivery;
-
-        return ($this->statut > 0 && $this->statut < 5) && $date_to_test && $date_to_test < ($now - $conf->commande->fournisseur->warning_delay);
-    }
-
-    /**
-     * Show the customer delayed info
-     *
-     * @return string       Show delayed information
-     */
-    public function showDelay()
-    {
-        global $conf, $langs;
-
-        if (empty($this->date_delivery) && !empty($this->date_livraison)) $this->date_delivery = $this->date_livraison; // For backward compatibility
-
-        if (empty($this->date_delivery)) $text = $langs->trans("OrderDate").' '.dol_print_date($this->date_commande, 'day');
-        else $text = $text = $langs->trans("DeliveryDate").' '.dol_print_date($this->date_delivery, 'day');
-        $text .= ' '.($conf->commande->fournisseur->warning_delay > 0 ? '+' : '-').' '.round(abs($conf->commande->fournisseur->warning_delay) / 3600 / 24, 1).' '.$langs->trans("days").' < '.$langs->trans("Today");
-
-        return $text;
-    }
-
-
-    /**
-     * Calc status regarding to dispatched stock
-     *
-     * @param 		User 	$user                   User action
-     * @param       int     $closeopenorder         Close if received
-     * @param		string	$comment				Comment
-     * @return		int		                        <0 if KO, 0 if not applicable, >0 if OK
-     */
-    public function calcAndSetStatusDispatch(User $user, $closeopenorder = 1, $comment = '')
-    {
-    	global $conf, $langs;
-
-    	if (!empty($conf->fournisseur->enabled) && empty($conf->global->MAIN_USE_NEW_SUPPLIERMOD) || !empty($conf->supplier_order->enabled))
-    	{
-    		require_once DOL_DOCUMENT_ROOT.'/fourn/class/fournisseur.commande.dispatch.class.php';
-
-    		$qtydelivered = array();
-    		$qtywished = array();
-
-    		$supplierorderdispatch = new CommandeFournisseurDispatch($this->db);
-    		$filter = array('t.fk_commande'=>$this->id);
-    		if (!empty($conf->global->SUPPLIER_ORDER_USE_DISPATCH_STATUS)) {
-    			$filter['t.status'] = 1; // Restrict to lines with status validated
-    		}
-
-    		$ret = $supplierorderdispatch->fetchAll('', '', 0, 0, $filter);
-    		if ($ret < 0)
-    		{
-    			$this->error = $supplierorderdispatch->error; $this->errors = $supplierorderdispatch->errors;
-    			return $ret;
-    		}
-    		else
-    		{
-    			if (is_array($supplierorderdispatch->lines) && count($supplierorderdispatch->lines) > 0)
-    			{
-					require_once DOL_DOCUMENT_ROOT.'/htdocs/product/class/product.class.php';
-    				$date_liv = dol_now();
-
-    				// Build array with quantity deliverd by product
-    				foreach ($supplierorderdispatch->lines as $line) {
-    					$qtydelivered[$line->fk_product] += $line->qty;
-    				}
-    				foreach ($this->lines as $line) {
-						if ($line->product_type == Product::TYPE_PRODUCT ||
-							($line->product_type == Product::TYPE_SERVICE && !empty($conf->global->STOCK_SUPPORTS_SERVICES))
-						) {
-							$qtywished[$line->fk_product] += $line->qty;
-						}
-    				}
-    				//Compare array
-    				$diff_array = array_diff_assoc($qtydelivered, $qtywished); // Warning: $diff_array is done only on common keys.
-    				$keysinwishednotindelivered = array_diff(array_keys($qtywished), array_keys($qtydelivered)); // To check we also have same number of keys
-    				$keysindeliverednotinwished = array_diff(array_keys($qtydelivered), array_keys($qtywished)); // To check we also have same number of keys
-    				/*var_dump(array_keys($qtydelivered));
->>>>>>> d023afb6
+
     				var_dump(array_keys($qtywished));
     				var_dump($diff_array);
     				var_dump($keysinwishednotindelivered);
