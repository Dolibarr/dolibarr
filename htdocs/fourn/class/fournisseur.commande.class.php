<?php
/* Copyright (C) 2003-2006	Rodolphe Quiedeville	<rodolphe@quiedeville.org>
 * Copyright (C) 2004-2017	Laurent Destailleur		<eldy@users.sourceforge.net>
 * Copyright (C) 2005-2012	Regis Houssin			<regis.houssin@inodbox.com>
 * Copyright (C) 2007		Franky Van Liedekerke	<franky.van.liedekerke@telenet.be>
 * Copyright (C) 2010-2020	Juanjo Menent			<jmenent@2byte.es>
 * Copyright (C) 2010-2018	Philippe Grand			<philippe.grand@atoo-net.com>
 * Copyright (C) 2012-2015  Marcos García           <marcosgdf@gmail.com>
 * Copyright (C) 2013       Florian Henry		  	<florian.henry@open-concept.pro>
 * Copyright (C) 2013       Cédric Salvador         <csalvador@gpcsolutions.fr>
 * Copyright (C) 2018       Nicolas ZABOURI			<info@inovea-conseil.com>
 * Copyright (C) 2018-2020  Frédéric France         <frederic.france@netlogic.fr>
 * Copyright (C) 2018-2021  Ferran Marcet         	<fmarcet@2byte.es>
 *
 * This program is free software; you can redistribute it and/or modify
 * it under the terms of the GNU General Public License as published by
 * the Free Software Foundation; either version 3 of the License, or
 * (at your option) any later version.
 *
 * This program is distributed in the hope that it will be useful,
 * but WITHOUT ANY WARRANTY; without even the implied warranty of
 * MERCHANTABILITY or FITNESS FOR A PARTICULAR PURPOSE.  See the
 * GNU General Public License for more details.
 *
 * You should have received a copy of the GNU General Public License
 * along with this program. If not, see <https://www.gnu.org/licenses/>.
 */

/**
 *	\file       htdocs/fourn/class/fournisseur.commande.class.php
 *	\ingroup    fournisseur,commande
 *	\brief      File of class to manage suppliers orders
 */

include_once DOL_DOCUMENT_ROOT.'/core/class/commonorder.class.php';
require_once DOL_DOCUMENT_ROOT.'/product/class/product.class.php';
if (!empty($conf->productbatch->enabled)) require_once DOL_DOCUMENT_ROOT.'/product/class/productbatch.class.php';
require_once DOL_DOCUMENT_ROOT.'/multicurrency/class/multicurrency.class.php';

/**
 *	Class to manage predefined suppliers products
 */
class CommandeFournisseur extends CommonOrder
{
	/**
	 * @var string ID to identify managed object
	 */
	public $element = 'order_supplier';

	/**
	 * @var string Name of table without prefix where object is stored
	 */
	public $table_element = 'commande_fournisseur';

	/**
	 * @var string    Name of subtable line
	 */
	public $table_element_line = 'commande_fournisseurdet';

	/**
	 * @var string Field with ID of parent key if this field has a parent
	 */
	public $fk_element = 'fk_commande';

	/**
	 * @var string String with name of icon for myobject. Must be the part after the 'object_' into object_myobject.png
	 */
	public $picto = 'supplier_order';

	/**
	 * 0=No test on entity, 1=Test with field entity, 2=Test with link by societe
	 * @var int
	 */
	public $ismultientitymanaged = 1;

	/**
	 * 0=Default, 1=View may be restricted to sales representative only if no permission to see all or to company of external user if external user
	 * @var integer
	 */
	public $restrictiononfksoc = 1;

	/**
	 * {@inheritdoc}
	 */
	protected $table_ref_field = 'ref';

	/**
	 * @var int ID
	 */
	public $id;

	/**
	 * Supplier order reference
	 * @var string
	 */
	public $ref;

	public $ref_supplier;
	public $brouillon;
	public $statut; // 0=Draft -> 1=Validated -> 2=Approved -> 3=Ordered/Process runing -> 4=Received partially -> 5=Received totally -> (reopen) 4=Received partially
	//                                                                                          -> 7=Canceled/Never received -> (reopen) 3=Process runing
	//									                            -> 6=Canceled -> (reopen) 2=Approved
	//  		                                      -> 9=Refused  -> (reopen) 1=Validated
	//  Note: billed or not is on another field "billed"
	public $statuts; // List of status

	public $billed;

	public $socid;
	public $fourn_id;
	public $date;
	public $date_valid;
	public $date_approve;
	public $date_approve2; // Used when SUPPLIER_ORDER_3_STEPS_TO_BE_APPROVED is set
	public $date_commande;

	/**
	 * @var int	Date expected for delivery
	 * @deprecated		See delivery_date
	 */
	public $date_livraison;

	/**
	 *  @var int Date expected for delivery
	 */
	public $delivery_date;

	public $total_ht;
	public $total_tva;
	public $total_localtax1; // Total Local tax 1
	public $total_localtax2; // Total Local tax 2
	public $total_ttc;
	public $source;

	/**
	 * @var int ID
	 */
	public $fk_project;

	public $cond_reglement_id;
	public $cond_reglement_code;
	public $cond_reglement_label;	// Label
	public $cond_reglement_doc;		// Label on documents

	/**
	 * @var int ID
	 */
	public $fk_account;

	public $mode_reglement_id;
	public $mode_reglement_code;
	public $user_author_id;
	public $user_valid_id;
	public $user_approve_id;
	public $user_approve_id2; // Used when SUPPLIER_ORDER_3_STEPS_TO_BE_APPROVED is set

	public $extraparams = array();

	/**
	 * @var CommandeFournisseurLigne[]
	 */
	public $lines = array();

	//Add for supplier_proposal
	public $origin;
	public $origin_id;
	public $linked_objects = array();

	// Multicurrency
	/**
	 * @var int ID
	 */
	public $fk_multicurrency;

	public $multicurrency_code;
	public $multicurrency_tx;
	public $multicurrency_total_ht;
	public $multicurrency_total_tva;
	public $multicurrency_total_ttc;



	public $fields = array(
		'rowid' =>array('type'=>'integer', 'label'=>'TechnicalID', 'enabled'=>1, 'visible'=>-1, 'notnull'=>1, 'position'=>10),
		'tms' =>array('type'=>'timestamp', 'label'=>'DateModification', 'enabled'=>1, 'visible'=>-1, 'notnull'=>1, 'position'=>15),
		'fk_soc' =>array('type'=>'integer:Societe:societe/class/societe.class.php', 'label'=>'ThirdParty', 'enabled'=>1, 'visible'=>-1, 'notnull'=>1, 'position'=>20),
		'ref' =>array('type'=>'varchar(255)', 'label'=>'Ref', 'enabled'=>1, 'visible'=>-1, 'showoncombobox'=>1, 'position'=>25),
		'entity' =>array('type'=>'integer', 'label'=>'Entity', 'default'=>1, 'enabled'=>1, 'visible'=>-2, 'notnull'=>1, 'position'=>30, 'index'=>1),
		'ref_ext' =>array('type'=>'varchar(255)', 'label'=>'Ref ext', 'enabled'=>1, 'visible'=>0, 'position'=>35),
		'ref_supplier' =>array('type'=>'varchar(255)', 'label'=>'RefSupplier', 'enabled'=>1, 'visible'=>-1, 'position'=>40),
		'fk_projet' =>array('type'=>'integer:Project:projet/class/project.class.php:1:fk_statut=1', 'label'=>'Fk projet', 'enabled'=>1, 'visible'=>-1, 'position'=>45),
		'date_creation' =>array('type'=>'datetime', 'label'=>'Date creation', 'enabled'=>1, 'visible'=>-1, 'position'=>50),
		'date_valid' =>array('type'=>'datetime', 'label'=>'DateValidation', 'enabled'=>1, 'visible'=>-1, 'position'=>55),
		'date_approve' =>array('type'=>'datetime', 'label'=>'Date approve', 'enabled'=>1, 'visible'=>-1, 'position'=>60),
		'date_approve2' =>array('type'=>'datetime', 'label'=>'Date approve2', 'enabled'=>1, 'visible'=>-1, 'position'=>65),
		'date_commande' =>array('type'=>'date', 'label'=>'Date commande', 'enabled'=>1, 'visible'=>-1, 'position'=>70),
		'fk_user_author' =>array('type'=>'integer:User:user/class/user.class.php', 'label'=>'Fk user author', 'enabled'=>1, 'visible'=>-1, 'position'=>75),
		'fk_user_modif' =>array('type'=>'integer:User:user/class/user.class.php', 'label'=>'UserModif', 'enabled'=>1, 'visible'=>-2, 'notnull'=>-1, 'position'=>80),
		'fk_user_valid' =>array('type'=>'integer:User:user/class/user.class.php', 'label'=>'UserValidation', 'enabled'=>1, 'visible'=>-1, 'position'=>85),
		'fk_user_approve' =>array('type'=>'integer:User:user/class/user.class.php', 'label'=>'UserApproval', 'enabled'=>1, 'visible'=>-1, 'position'=>90),
		'fk_user_approve2' =>array('type'=>'integer:User:user/class/user.class.php', 'label'=>'UserSecondApproval', 'enabled'=>1, 'visible'=>-1, 'position'=>95),
		'source' =>array('type'=>'smallint(6)', 'label'=>'Source', 'enabled'=>1, 'visible'=>-1, 'notnull'=>1, 'position'=>100),
		'billed' =>array('type'=>'smallint(6)', 'label'=>'Billed', 'enabled'=>1, 'visible'=>-1, 'position'=>110),
		'amount_ht' =>array('type'=>'double(24,8)', 'label'=>'Amount ht', 'enabled'=>1, 'visible'=>-1, 'position'=>115),
		'remise_percent' =>array('type'=>'double', 'label'=>'Remise percent', 'enabled'=>1, 'visible'=>-1, 'position'=>120),
		'remise' =>array('type'=>'double', 'label'=>'Remise', 'enabled'=>1, 'visible'=>-1, 'position'=>125),
		'tva' =>array('type'=>'double(24,8)', 'label'=>'Tva', 'enabled'=>1, 'visible'=>-1, 'position'=>130, 'isameasure'=>1),
		'localtax1' =>array('type'=>'double(24,8)', 'label'=>'Localtax1', 'enabled'=>1, 'visible'=>-1, 'position'=>135, 'isameasure'=>1),
		'localtax2' =>array('type'=>'double(24,8)', 'label'=>'Localtax2', 'enabled'=>1, 'visible'=>-1, 'position'=>140, 'isameasure'=>1),
		'total_ht' =>array('type'=>'double(24,8)', 'label'=>'TotalHT', 'enabled'=>1, 'visible'=>-1, 'position'=>145, 'isameasure'=>1),
		'total_ttc' =>array('type'=>'double(24,8)', 'label'=>'TotalTTC', 'enabled'=>1, 'visible'=>-1, 'position'=>150, 'isameasure'=>1),
		'note_private' =>array('type'=>'text', 'label'=>'NotePublic', 'enabled'=>1, 'visible'=>0, 'position'=>155),
		'note_public' =>array('type'=>'text', 'label'=>'NotePrivate', 'enabled'=>1, 'visible'=>0, 'position'=>160),
		'model_pdf' =>array('type'=>'varchar(255)', 'label'=>'ModelPDF', 'enabled'=>1, 'visible'=>0, 'position'=>165),
		'fk_input_method' =>array('type'=>'integer', 'label'=>'InputMethod', 'enabled'=>1, 'visible'=>-1, 'position'=>170),
		'fk_cond_reglement' =>array('type'=>'integer', 'label'=>'PaymentTerm', 'enabled'=>1, 'visible'=>-1, 'position'=>175),
		'fk_mode_reglement' =>array('type'=>'integer', 'label'=>'PaymentMode', 'enabled'=>1, 'visible'=>-1, 'position'=>180),
		'extraparams' =>array('type'=>'varchar(255)', 'label'=>'Extraparams', 'enabled'=>1, 'visible'=>-1, 'position'=>190),
		'date_livraison' =>array('type'=>'datetime', 'label'=>'DeliveryDate', 'enabled'=>1, 'visible'=>-1, 'position'=>195),
		'fk_account' =>array('type'=>'integer', 'label'=>'Fk account', 'enabled'=>1, 'visible'=>-1, 'position'=>200),
		'fk_incoterms' =>array('type'=>'integer', 'label'=>'IncotermCode', 'enabled'=>1, 'visible'=>-1, 'position'=>205),
		'location_incoterms' =>array('type'=>'varchar(255)', 'label'=>'IncotermLocation', 'enabled'=>1, 'visible'=>-1, 'position'=>210),
		'fk_multicurrency' =>array('type'=>'integer', 'label'=>'Fk multicurrency', 'enabled'=>1, 'visible'=>-1, 'position'=>215),
		'multicurrency_code' =>array('type'=>'varchar(255)', 'label'=>'MulticurrencyCode', 'enabled'=>1, 'visible'=>-1, 'position'=>220),
		'multicurrency_tx' =>array('type'=>'double(24,8)', 'label'=>'MulticurrencyRate', 'enabled'=>1, 'visible'=>-1, 'position'=>225),
		'multicurrency_total_ht' =>array('type'=>'double(24,8)', 'label'=>'MulticurrencyTotalHT', 'enabled'=>1, 'visible'=>-1, 'position'=>230),
		'multicurrency_total_tva' =>array('type'=>'double(24,8)', 'label'=>'MulticurrencyTotalVAT', 'enabled'=>1, 'visible'=>-1, 'position'=>235),
		'multicurrency_total_ttc' =>array('type'=>'double(24,8)', 'label'=>'MulticurrencyTotalTTC', 'enabled'=>1, 'visible'=>-1, 'position'=>240),
		'last_main_doc' =>array('type'=>'varchar(255)', 'label'=>'LastMainDoc', 'enabled'=>1, 'visible'=>-1, 'position'=>245),
		'fk_statut' =>array('type'=>'smallint(6)', 'label'=>'Status', 'enabled'=>1, 'visible'=>-1, 'position'=>500),
		'import_key' =>array('type'=>'varchar(14)', 'label'=>'ImportId', 'enabled'=>1, 'visible'=>-2, 'position'=>900),
	);


	/**
	 * Draft status
	 */
	const STATUS_DRAFT = 0;

	/**
	 * Validated status
	 */
	const STATUS_VALIDATED = 1;

	/**
	 * Accepted
	 */
	const STATUS_ACCEPTED = 2;

	/**
	 * Order sent, shipment on process
	 */
	const STATUS_ORDERSENT = 3;

	/**
	 * Received partially
	 */
	const STATUS_RECEIVED_PARTIALLY = 4;

	/**
	 * Received completely
	 */
	const STATUS_RECEIVED_COMPLETELY = 5;

	/**
	 * Order canceled
	 */
	const STATUS_CANCELED = 6;

	/**
	 * Order canceled/never received
	 */
	const STATUS_CANCELED_AFTER_ORDER = 7;

	/**
	 * Refused
	 */
	const STATUS_REFUSED = 9;


	/**
	 * The constant used into source field to track the order was generated by the replenishement feature
	 */
	const SOURCE_ID_REPLENISHMENT = 42;



	/**
	 * 	Constructor
	 *
	 *  @param      DoliDB		$db      Database handler
	 */
	public function __construct($db)
	{
		$this->db = $db;
	}


	/**
	 *	Get object and lines from database
	 *
	 * 	@param	int		$id			Id of order to load
	 * 	@param	string	$ref		Ref of object
	 *	@return int 		        >0 if OK, <0 if KO, 0 if not found
	 */
	public function fetch($id, $ref = '')
	{
		global $conf;

		// Check parameters
		if (empty($id) && empty($ref)) return -1;

		$sql = "SELECT c.rowid, c.entity, c.ref, ref_supplier, c.fk_soc, c.fk_statut, c.amount_ht, c.total_ht, c.total_ttc, c.tva as total_vat,";
		$sql .= " c.localtax1, c.localtax2, ";
		$sql .= " c.date_creation, c.date_valid, c.date_approve, c.date_approve2,";
		$sql .= " c.fk_user_author, c.fk_user_valid, c.fk_user_approve, c.fk_user_approve2,";
		$sql .= " c.date_commande as date_commande, c.date_livraison as delivery_date, c.fk_cond_reglement, c.fk_mode_reglement, c.fk_projet as fk_project, c.remise_percent, c.source, c.fk_input_method,";
		$sql .= " c.fk_account,";
		$sql .= " c.note_private, c.note_public, c.model_pdf, c.extraparams, c.billed,";
		$sql .= " c.fk_multicurrency, c.multicurrency_code, c.multicurrency_tx, c.multicurrency_total_ht, c.multicurrency_total_tva, c.multicurrency_total_ttc,";
		$sql .= " cm.libelle as methode_commande,";
		$sql .= " cr.code as cond_reglement_code, cr.libelle as cond_reglement_label, cr.libelle_facture as cond_reglement_doc,";
		$sql .= " p.code as mode_reglement_code, p.libelle as mode_reglement_libelle";
		$sql .= ', c.fk_incoterms, c.location_incoterms';
		$sql .= ', i.libelle as label_incoterms';
		$sql .= " FROM ".MAIN_DB_PREFIX."commande_fournisseur as c";
		$sql .= " LEFT JOIN ".MAIN_DB_PREFIX."c_payment_term as cr ON c.fk_cond_reglement = cr.rowid";
		$sql .= " LEFT JOIN ".MAIN_DB_PREFIX."c_paiement as p ON c.fk_mode_reglement = p.id";
		$sql .= " LEFT JOIN ".MAIN_DB_PREFIX."c_input_method as cm ON cm.rowid = c.fk_input_method";
		$sql .= ' LEFT JOIN '.MAIN_DB_PREFIX.'c_incoterms as i ON c.fk_incoterms = i.rowid';

		if (empty($id)) $sql .= " WHERE c.entity IN (".getEntity('supplier_order').")";
		else $sql .= " WHERE c.rowid=".$id;

		if ($ref) $sql .= " AND c.ref='".$this->db->escape($ref)."'";

		dol_syslog(get_class($this)."::fetch", LOG_DEBUG);
		$resql = $this->db->query($sql);
		if ($resql)
		{
			$obj = $this->db->fetch_object($resql);
			if (!$obj)
			{
				$this->error = 'Bill with id '.$id.' not found';
				dol_syslog(get_class($this).'::fetch '.$this->error);
				return 0;
			}

			$this->id = $obj->rowid;
			$this->entity = $obj->entity;

			$this->ref = $obj->ref;
			$this->ref_supplier = $obj->ref_supplier;
			$this->socid = $obj->fk_soc;
			$this->fourn_id = $obj->fk_soc;
			$this->statut				= $obj->fk_statut;
			$this->status				= $obj->fk_statut;
			$this->billed				= $obj->billed;
			$this->user_author_id = $obj->fk_user_author;
			$this->user_valid_id = $obj->fk_user_valid;
			$this->user_approve_id = $obj->fk_user_approve;
			$this->user_approve_id2 = $obj->fk_user_approve2;
			$this->total_ht				= $obj->total_ht;
			$this->total_tva			= $obj->total_vat;
			$this->total_localtax1		= $obj->localtax1;
			$this->total_localtax2		= $obj->localtax2;
			$this->total_ttc			= $obj->total_ttc;
			$this->date = $this->db->jdate($obj->date_creation);
			$this->date_valid = $this->db->jdate($obj->date_valid);
			$this->date_approve			= $this->db->jdate($obj->date_approve);
			$this->date_approve2		= $this->db->jdate($obj->date_approve2);
			$this->date_commande		= $this->db->jdate($obj->date_commande); // date we make the order to supplier
			$this->date_livraison = $this->db->jdate($obj->delivery_date); // deprecated
			$this->delivery_date = $this->db->jdate($obj->delivery_date);
			$this->remise_percent = $obj->remise_percent;
			$this->methode_commande_id = $obj->fk_input_method;
			$this->methode_commande = $obj->methode_commande;

			$this->source = $obj->source;
			$this->fk_project = $obj->fk_project;
			$this->cond_reglement_id = $obj->fk_cond_reglement;
			$this->cond_reglement_code = $obj->cond_reglement_code;
			$this->cond_reglement = $obj->cond_reglement_label;			// deprecated
			$this->cond_reglement_label = $obj->cond_reglement_label;
			$this->cond_reglement_doc = $obj->cond_reglement_doc;
			$this->fk_account = $obj->fk_account;
			$this->mode_reglement_id = $obj->fk_mode_reglement;
			$this->mode_reglement_code = $obj->mode_reglement_code;
			$this->mode_reglement = $obj->mode_reglement_libelle;
			$this->note = $obj->note_private; // deprecated
			$this->note_private = $obj->note_private;
			$this->note_public = $obj->note_public;
			$this->model_pdf = $obj->model_pdf;
			$this->modelpdf = $obj->model_pdf; // deprecated

			//Incoterms
			$this->fk_incoterms = $obj->fk_incoterms;
			$this->location_incoterms = $obj->location_incoterms;
			$this->label_incoterms = $obj->label_incoterms;

			// Multicurrency
			$this->fk_multicurrency 		= $obj->fk_multicurrency;
			$this->multicurrency_code = $obj->multicurrency_code;
			$this->multicurrency_tx 		= $obj->multicurrency_tx;
			$this->multicurrency_total_ht = $obj->multicurrency_total_ht;
			$this->multicurrency_total_tva 	= $obj->multicurrency_total_tva;
			$this->multicurrency_total_ttc 	= $obj->multicurrency_total_ttc;

			$this->extraparams = (array) json_decode($obj->extraparams, true);

			$this->db->free($resql);

			// Retrieve all extrafield
			// fetch optionals attributes and labels
			$this->fetch_optionals();

			if ($this->statut == 0) $this->brouillon = 1;

			/*
             * Lines
             */
<<<<<<< HEAD
			$result = $this->fetch_lines();
			if ($result < 0)
			{
				return -1;
			} else {
				return 1;
			}
		} else {
			$this->error = $this->db->error()." sql=".$sql;
			return -1;
		}
	}

	// phpcs:disable PEAR.NamingConventions.ValidFunctionName.ScopeNotCamelCaps
	/**
	 * Load array lines
	 *
	 * @param		int		$only_product	Return only physical products
	 * @return		int						<0 if KO, >0 if OK
	 */
	public function fetch_lines($only_product = 0)
	{
		global $conf;
		// phpcs:enable
		//$result=$this->fetch_lines();
		$this->lines = array();

		$sql = "SELECT l.rowid, l.ref as ref_supplier, l.fk_product, l.product_type, l.label, l.description, l.qty,";
		$sql .= " l.vat_src_code, l.tva_tx, l.remise_percent, l.subprice,";
		$sql .= " l.localtax1_tx, l. localtax2_tx, l.localtax1_type, l. localtax2_type, l.total_localtax1, l.total_localtax2,";
		$sql .= " l.total_ht, l.total_tva, l.total_ttc, l.special_code, l.fk_parent_line, l.rang,";
		$sql .= " p.rowid as product_id, p.ref as product_ref, p.label as product_label, p.description as product_desc,";
		$sql .= " l.fk_unit,";
		$sql .= " l.date_start, l.date_end,";
		$sql .= ' l.fk_multicurrency, l.multicurrency_code, l.multicurrency_subprice, l.multicurrency_total_ht, l.multicurrency_total_tva, l.multicurrency_total_ttc';
		if (!empty($conf->global->PRODUCT_USE_SUPPLIER_PACKAGING)) {
			$sql .= ", pfp.rowid as fk_pfp, pfp.packaging";
		}
		$sql .= " FROM ".MAIN_DB_PREFIX."commande_fournisseurdet	as l";
		$sql .= ' LEFT JOIN '.MAIN_DB_PREFIX.'product as p ON l.fk_product = p.rowid';
		if (!empty($conf->global->PRODUCT_USE_SUPPLIER_PACKAGING)) {
			$sql .= " LEFT JOIN ".MAIN_DB_PREFIX."product_fournisseur_price as pfp ON l.fk_product = pfp.fk_product and l.ref = pfp.ref_fourn AND pfp.fk_soc = ".$this->socid;
		}
		$sql .= " WHERE l.fk_commande = ".$this->id;
		if ($only_product) $sql .= ' AND p.fk_product_type = 0';
		$sql .= " ORDER BY l.rang, l.rowid";
		//print $sql;

		dol_syslog(get_class($this)."::fetch get lines", LOG_DEBUG);
		$result = $this->db->query($sql);
		if ($result)
		{
			$num = $this->db->num_rows($result);
			$i = 0;

			while ($i < $num)
			{
				$objp = $this->db->fetch_object($result);

				$line = new CommandeFournisseurLigne($this->db);

				$line->id                  = $objp->rowid;
				$line->desc                = $objp->description;
				$line->description         = $objp->description;
				$line->qty                 = $objp->qty;
				$line->tva_tx              = $objp->tva_tx;
				$line->localtax1_tx		   = $objp->localtax1_tx;
				$line->localtax2_tx		   = $objp->localtax2_tx;
				$line->localtax1_type	   = $objp->localtax1_type;
				$line->localtax2_type	   = $objp->localtax2_type;
				$line->subprice            = $objp->subprice;
				$line->pu_ht = $objp->subprice;
				$line->remise_percent      = $objp->remise_percent;

				$line->vat_src_code        = $objp->vat_src_code;
				$line->total_ht            = $objp->total_ht;
				$line->total_tva           = $objp->total_tva;
				$line->total_localtax1	   = $objp->total_localtax1;
				$line->total_localtax2	   = $objp->total_localtax2;
				$line->total_ttc           = $objp->total_ttc;
				$line->product_type        = $objp->product_type;

				$line->fk_product          = $objp->fk_product;

				$line->libelle             = $objp->product_label; // deprecated
				$line->product_label       = $objp->product_label;
				$line->product_desc        = $objp->product_desc;

				$line->ref                 = $objp->product_ref; // Ref of product
				$line->product_ref         = $objp->product_ref; // Ref of product
				$line->ref_fourn           = $objp->ref_supplier; // The supplier ref of price when product was added. May have change since
				$line->ref_supplier        = $objp->ref_supplier; // The supplier ref of price when product was added. May have change since
=======
            $result = $this->fetch_lines();
            if ($result < 0)
            {
            	return -1;
            }
            else
            {
            	return 1;
            }
        }
        else
        {
            $this->error = $this->db->error()." sql=".$sql;
            return -1;
        }
    }

    // phpcs:disable PEAR.NamingConventions.ValidFunctionName.ScopeNotCamelCaps
    /**
     * Load array lines
     *
     * @param		int		$only_product	Return only physical products
     * @return		int						<0 if KO, >0 if OK
     */
    public function fetch_lines($only_product = 0)
    {
    	global $conf;
        // phpcs:enable
    	//$result=$this->fetch_lines();
    	$this->lines = array();

    	$sql = "SELECT l.rowid, l.ref as ref_supplier, l.fk_product, l.product_type, l.label, l.description, l.qty,";
    	$sql .= " l.vat_src_code, l.tva_tx, l.remise_percent, l.subprice,";
    	$sql .= " l.localtax1_tx, l. localtax2_tx, l.localtax1_type, l. localtax2_type, l.total_localtax1, l.total_localtax2,";
    	$sql .= " l.total_ht, l.total_tva, l.total_ttc, l.special_code, l.fk_parent_line, l.rang,";
    	$sql .= " p.rowid as product_id, p.ref as product_ref, p.label as product_label, p.description as product_desc,";
    	$sql .= " l.fk_unit,";
    	$sql .= " l.date_start, l.date_end,";
    	$sql .= ' l.fk_multicurrency, l.multicurrency_code, l.multicurrency_subprice, l.multicurrency_total_ht, l.multicurrency_total_tva, l.multicurrency_total_ttc';
		if (!empty($conf->global->PRODUCT_USE_SUPPLIER_PACKAGING))
			$sql .= ", pfp.rowid as fk_pfp, pfp.packaging, MAX(pfp.quantity) as max_qty";
    	$sql .= " FROM ".MAIN_DB_PREFIX."commande_fournisseurdet	as l";
    	$sql .= ' LEFT JOIN '.MAIN_DB_PREFIX.'product as p ON l.fk_product = p.rowid';
		if (!empty($conf->global->PRODUCT_USE_SUPPLIER_PACKAGING)) {
			$sql .= " LEFT JOIN ".MAIN_DB_PREFIX."product_fournisseur_price as pfp ON pfp.entity IN (".getEntity('product_fournisseur_price').") AND l.fk_product = pfp.fk_product and l.ref = pfp.ref_fourn AND pfp.fk_soc = ".((int) $this->socid);
		}
    	$sql .= " WHERE l.fk_commande = ".$this->id;
    	if ($only_product) $sql .= ' AND p.fk_product_type = 0';
		if (!empty($conf->global->PRODUCT_USE_SUPPLIER_PACKAGING)) {
			$sql.= " AND l.qty >= pfp.quantity ";
			$sql.= " GROUP BY l.rowid HAVING max_qty = MAX(pfp.quantity) ";
		}
    	$sql .= " ORDER BY l.rang, l.rowid";
    	//print $sql;

    	dol_syslog(get_class($this)."::fetch get lines", LOG_DEBUG);
    	$result = $this->db->query($sql);
    	if ($result)
    	{
    		$num = $this->db->num_rows($result);
    		$i = 0;

    		while ($i < $num)
    		{
    			$objp = $this->db->fetch_object($result);

    			$line = new CommandeFournisseurLigne($this->db);

    			$line->id                  = $objp->rowid;
    			$line->desc                = $objp->description;
    			$line->description         = $objp->description;
    			$line->qty                 = $objp->qty;
    			$line->tva_tx              = $objp->tva_tx;
    			$line->localtax1_tx		   = $objp->localtax1_tx;
    			$line->localtax2_tx		   = $objp->localtax2_tx;
    			$line->localtax1_type	   = $objp->localtax1_type;
    			$line->localtax2_type	   = $objp->localtax2_type;
    			$line->subprice            = $objp->subprice;
    			$line->pu_ht = $objp->subprice;
    			$line->remise_percent      = $objp->remise_percent;

    			$line->vat_src_code        = $objp->vat_src_code;
    			$line->total_ht            = $objp->total_ht;
    			$line->total_tva           = $objp->total_tva;
    			$line->total_localtax1	   = $objp->total_localtax1;
    			$line->total_localtax2	   = $objp->total_localtax2;
    			$line->total_ttc           = $objp->total_ttc;
    			$line->product_type        = $objp->product_type;

    			$line->fk_product          = $objp->fk_product;

    			$line->libelle             = $objp->product_label; // deprecated
    			$line->product_label       = $objp->product_label;
    			$line->product_desc        = $objp->product_desc;

    			$line->ref                 = $objp->product_ref; // Ref of product
    			$line->product_ref         = $objp->product_ref; // Ref of product
    			$line->ref_fourn           = $objp->ref_supplier; // The supplier ref of price when product was added. May have change since
    			$line->ref_supplier        = $objp->ref_supplier; // The supplier ref of price when product was added. May have change since
>>>>>>> db81b32a

				if (!empty($conf->global->PRODUCT_USE_SUPPLIER_PACKAGING))
				{
					$line->fk_fournprice = $objp->fk_pfp;
					$line->packaging     = $objp->packaging;
				}

				$line->date_start = $this->db->jdate($objp->date_start);
				$line->date_end            = $this->db->jdate($objp->date_end);
				$line->fk_unit             = $objp->fk_unit;

				// Multicurrency
				$line->fk_multicurrency = $objp->fk_multicurrency;
				$line->multicurrency_code = $objp->multicurrency_code;
				$line->multicurrency_subprice 	= $objp->multicurrency_subprice;
				$line->multicurrency_total_ht 	= $objp->multicurrency_total_ht;
				$line->multicurrency_total_tva 	= $objp->multicurrency_total_tva;
				$line->multicurrency_total_ttc 	= $objp->multicurrency_total_ttc;

				$line->special_code        = $objp->special_code;
				$line->fk_parent_line      = $objp->fk_parent_line;

				$line->rang                = $objp->rang;

				// Retrieve all extrafield
				// fetch optionals attributes and labels
				$line->fetch_optionals();

				$this->lines[$i] = $line;

				$i++;
			}
			$this->db->free($result);

			return $num;
		} else {
			$this->error = $this->db->error()." sql=".$sql;
			return -1;
		}
	}

	/**
	 *	Validate an order
	 *
	 *	@param	User	$user			Validator User
	 *	@param	int		$idwarehouse	Id of warehouse to use for stock decrease
	 *  @param	int		$notrigger		1=Does not execute triggers, 0= execute triggers
	 *	@return	int						<0 if KO, >0 if OK
	 */
	public function valid($user, $idwarehouse = 0, $notrigger = 0)
	{
		global $langs, $conf;
		require_once DOL_DOCUMENT_ROOT.'/core/lib/files.lib.php';

		$error = 0;

		dol_syslog(get_class($this)."::valid");
		$result = 0;
		if ((empty($conf->global->MAIN_USE_ADVANCED_PERMS) && !empty($user->rights->fournisseur->commande->creer))
	   	|| (!empty($conf->global->MAIN_USE_ADVANCED_PERMS) && !empty($user->rights->fournisseur->supplier_order_advance->validate)))
		{
			$this->db->begin();

			// Definition of supplier order numbering model name
			$soc = new Societe($this->db);
			$soc->fetch($this->fourn_id);

			// Check if object has a temporary ref
			if (preg_match('/^[\(]?PROV/i', $this->ref) || empty($this->ref)) // empty should not happened, but when it occurs, the test save life
			{
				$num = $this->getNextNumRef($soc);
			} else {
				$num = $this->ref;
			}
			$this->newref = dol_sanitizeFileName($num);

			$sql = 'UPDATE '.MAIN_DB_PREFIX."commande_fournisseur";
			$sql .= " SET ref='".$this->db->escape($num)."',";
			$sql .= " fk_statut = ".self::STATUS_VALIDATED.",";
			$sql .= " date_valid='".$this->db->idate(dol_now())."',";
			$sql .= " fk_user_valid = ".$user->id;
			$sql .= " WHERE rowid = ".$this->id;
			$sql .= " AND fk_statut = ".self::STATUS_DRAFT;

			$resql = $this->db->query($sql);
			if (!$resql)
			{
				dol_print_error($this->db);
				$error++;
			}

			if (!$error && !$notrigger)
			{
				// Call trigger
				$result = $this->call_trigger('ORDER_SUPPLIER_VALIDATE', $user);
				if ($result < 0) $error++;
				// End call triggers
			}

			if (!$error)
			{
				$this->oldref = $this->ref;

				// Rename directory if dir was a temporary ref
				if (preg_match('/^[\(]?PROV/i', $this->ref))
				{
					// Now we rename also files into index
					$sql = 'UPDATE '.MAIN_DB_PREFIX."ecm_files set filename = CONCAT('".$this->db->escape($this->newref)."', SUBSTR(filename, ".(strlen($this->ref) + 1).")), filepath = 'fournisseur/commande/".$this->db->escape($this->newref)."'";
					$sql .= " WHERE filename LIKE '".$this->db->escape($this->ref)."%' AND filepath = 'fournisseur/commande/".$this->db->escape($this->ref)."' and entity = ".$conf->entity;
					$resql = $this->db->query($sql);
					if (!$resql) { $error++; $this->error = $this->db->lasterror(); }

					// We rename directory ($this->ref = old ref, $num = new ref) in order not to lose the attachments
					$oldref = dol_sanitizeFileName($this->ref);
					$newref = dol_sanitizeFileName($num);
					$dirsource = $conf->fournisseur->commande->dir_output.'/'.$oldref;
					$dirdest = $conf->fournisseur->commande->dir_output.'/'.$newref;
					if (!$error && file_exists($dirsource))
					{
						dol_syslog(get_class($this)."::valid rename dir ".$dirsource." into ".$dirdest);

						if (@rename($dirsource, $dirdest))
						{
							dol_syslog("Rename ok");
							// Rename docs starting with $oldref with $newref
							$listoffiles = dol_dir_list($conf->fournisseur->commande->dir_output.'/'.$newref, 'files', 1, '^'.preg_quote($oldref, '/'));
							foreach ($listoffiles as $fileentry)
							{
								$dirsource = $fileentry['name'];
								$dirdest = preg_replace('/^'.preg_quote($oldref, '/').'/', $newref, $dirsource);
								$dirsource = $fileentry['path'].'/'.$dirsource;
								$dirdest = $fileentry['path'].'/'.$dirdest;
								@rename($dirsource, $dirdest);
							}
						}
					}
				}
			}

			if (!$error)
			{
				$result = 1;
				$this->statut = self::STATUS_VALIDATED;
				$this->ref = $num;
			}

			if (!$error)
			{
				$this->db->commit();
				return 1;
			} else {
				$this->db->rollback();
				return -1;
			}
		} else {
			$this->error = 'NotAuthorized';
			dol_syslog(get_class($this)."::valid ".$this->error, LOG_ERR);
			return -1;
		}
	}

	/**
	 *  Return label of the status of object
	 *
	 *  @param      int		$mode			0=long label, 1=short label, 2=Picto + short label, 3=Picto, 4=Picto + long label, 5=short label + picto
	 *  @return 	string        			Label
	 */
	public function getLibStatut($mode = 0)
	{
		return $this->LibStatut($this->statut, $mode, $this->billed);
	}

	// phpcs:disable PEAR.NamingConventions.ValidFunctionName.ScopeNotCamelCaps
	/**
	 *  Return label of a status
	 *
	 * 	@param  int		$status		Id statut
	 *  @param  int		$mode       0=long label, 1=short label, 2=Picto + short label, 3=Picto, 4=Picto + long label, 5=Short label + Picto, 6=Long label + Picto
	 *  @param  int     $billed     1=Billed
	 *  @return string				Label of status
	 */
	public function LibStatut($status, $mode = 0, $billed = 0)
	{
		// phpcs:enable
		global $conf, $langs;

		if (empty($this->statuts) || empty($this->statutshort)) {
			$langs->load('orders');

			$this->statuts[0] = 'StatusSupplierOrderDraft';
			$this->statuts[1] = 'StatusSupplierOrderValidated';
			$this->statuts[2] = 'StatusSupplierOrderApproved';
			if (empty($conf->global->SUPPLIER_ORDER_USE_DISPATCH_STATUS)) $this->statuts[3] = 'StatusSupplierOrderOnProcess';
			else $this->statuts[3] = 'StatusSupplierOrderOnProcessWithValidation';
			$this->statuts[4] = 'StatusSupplierOrderReceivedPartially';
			$this->statuts[5] = 'StatusSupplierOrderReceivedAll';
			$this->statuts[6] = 'StatusSupplierOrderCanceled'; // Approved->Canceled
			$this->statuts[7] = 'StatusSupplierOrderCanceled'; // Process running->canceled
			$this->statuts[9] = 'StatusSupplierOrderRefused';

			// List of language codes for status
			$this->statutshort[0] = 'StatusSupplierOrderDraftShort';
			$this->statutshort[1] = 'StatusSupplierOrderValidatedShort';
			$this->statutshort[2] = 'StatusSupplierOrderApprovedShort';
			$this->statutshort[3] = 'StatusSupplierOrderOnProcessShort';
			$this->statutshort[4] = 'StatusSupplierOrderReceivedPartiallyShort';
			$this->statutshort[5] = 'StatusSupplierOrderReceivedAllShort';
			$this->statutshort[6] = 'StatusSupplierOrderCanceledShort';
			$this->statutshort[7] = 'StatusSupplierOrderCanceledShort';
			$this->statutshort[9] = 'StatusSupplierOrderRefusedShort';
		}

		$statustrans = array(
			0 => 'status0',
			1 => 'status1b',
			2 => 'status1',
			3 => 'status4',
			4 => 'status4b',
			5 => 'status6',
			6 => 'status9',
			7 => 'status9',
			9 => 'status9',
		);

		$statusClass = 'status0';
		if (!empty($statustrans[$status])) {
			$statusClass = $statustrans[$status];
		}

		$billedtext = '';
		if ($billed) {
			$billedtext = ' - '.$langs->trans("Billed");
		}
		if ($status == 5 && $billed) $statusClass = 'status6';

		$statusLong = $langs->trans($this->statuts[$status]).$billedtext;
		$statusShort = $langs->trans($this->statutshort[$status]);

		return dolGetStatus($statusLong, $statusShort, '', $statusClass, $mode);
	}


	/**
	 *	Return clicable name (with picto eventually)
	 *
	 *	@param		int		$withpicto					0=No picto, 1=Include picto into link, 2=Only picto
	 *	@param		string	$option						On what the link points
	 *  @param	    int   	$notooltip					1=Disable tooltip
	 *  @param      int     $save_lastsearch_value		-1=Auto, 0=No save of lastsearch_values when clicking, 1=Save lastsearch_values whenclicking
	 *  @param		int		$addlinktonotes				Add link to show notes
	 *	@return		string								Chain with URL
	 */
	public function getNomUrl($withpicto = 0, $option = '', $notooltip = 0, $save_lastsearch_value = -1, $addlinktonotes = 0)
	{
		global $langs, $conf, $user;

		$result = '';

		$label = '';

		if ($user->rights->fournisseur->commande->lire) {
			$label = '<u class="paddingrightonly">'.$langs->trans("SupplierOrder").'</u>';
			if (isset($this->statut)) {
				$label .= ' '.$this->getLibStatut(5);
			}
			if (!empty($this->ref)) {
				$label .= '<br><b>'.$langs->trans('Ref').':</b> '.$this->ref;
			}
			if (!empty($this->ref_supplier)) {
				$label .= '<br><b>'.$langs->trans('RefSupplier').':</b> '.$this->ref_supplier;
			}
			if (!empty($this->total_ht)) {
				$label .= '<br><b>'.$langs->trans('AmountHT').':</b> '.price($this->total_ht, 0, $langs, 0, -1, -1, $conf->currency);
			}
			if (!empty($this->total_tva)) {
				$label .= '<br><b>'.$langs->trans('VAT').':</b> '.price($this->total_tva, 0, $langs, 0, -1, -1, $conf->currency);
			}
			if (!empty($this->total_ttc)) {
				$label .= '<br><b>'.$langs->trans('AmountTTC').':</b> '.price($this->total_ttc, 0, $langs, 0, -1, -1, $conf->currency);
			}
			if (!empty($this->delivery_date)) {
				$label .= '<br><b>'.$langs->trans('DeliveryDate').':</b> '.dol_print_date($this->delivery_date, 'dayhour');
			}
		}

		$picto = 'order';
		$url = DOL_URL_ROOT.'/fourn/commande/card.php?id='.$this->id;

		if ($option !== 'nolink')
		{
			// Add param to save lastsearch_values or not
			$add_save_lastsearch_values = ($save_lastsearch_value == 1 ? 1 : 0);
			if ($save_lastsearch_value == -1 && preg_match('/list\.php/', $_SERVER["PHP_SELF"])) $add_save_lastsearch_values = 1;
			if ($add_save_lastsearch_values) $url .= '&save_lastsearch_values=1';
		}

		$linkclose = '';
		if (empty($notooltip))
		{
			if (!empty($conf->global->MAIN_OPTIMIZEFORTEXTBROWSER))
			{
				$label = $langs->trans("ShowOrder");
				$linkclose .= ' alt="'.dol_escape_htmltag($label, 1).'"';
			}
			$linkclose .= ' title="'.dol_escape_htmltag($label, 1).'"';
			$linkclose .= ' class="classfortooltip"';
		}

		$linkstart = '<a href="'.$url.'"';
		$linkstart .= $linkclose.'>';
		$linkend = '</a>';

		$result .= $linkstart;
		if ($withpicto) $result .= img_object(($notooltip ? '' : $label), $this->picto, ($notooltip ? (($withpicto != 2) ? 'class="paddingright"' : '') : 'class="'.(($withpicto != 2) ? 'paddingright ' : '').'classfortooltip"'), 0, 0, $notooltip ? 0 : 1);
		if ($withpicto != 2) $result .= $this->ref;
		$result .= $linkend;

		if ($addlinktonotes)
		{
			$txttoshow = ($user->socid > 0 ? $this->note_public : $this->note_private);
			if ($txttoshow)
			{
				$notetoshow = $langs->trans("ViewPrivateNote").':<br>'.dol_string_nohtmltag($txttoshow, 1);
				$result .= ' <span class="note inline-block">';
				$result .= '<a href="'.DOL_URL_ROOT.'/fourn/commande/note.php?id='.$this->id.'" class="classfortooltip" title="'.dol_escape_htmltag($notetoshow).'">';
				$result .= img_picto('', 'note');
				$result .= '</a>';
				//$result.=img_picto($langs->trans("ViewNote"),'object_generic');
				//$result.='</a>';
				$result .= '</span>';
			}
		}

		return $result;
	}


	/**
	 *  Returns the following order reference not used depending on the numbering model activated
	 *                  defined within COMMANDE_SUPPLIER_ADDON_NUMBER
	 *
	 *  @param	    Societe		$soc  		company object
	 *  @return     string                  free reference for the invoice
	 */
	public function getNextNumRef($soc)
	{
		global $db, $langs, $conf;
		$langs->load("orders");

		if (!empty($conf->global->COMMANDE_SUPPLIER_ADDON_NUMBER))
		{
			$mybool = false;

			$file = $conf->global->COMMANDE_SUPPLIER_ADDON_NUMBER.'.php';
			$classname = $conf->global->COMMANDE_SUPPLIER_ADDON_NUMBER;

			// Include file with class
			$dirmodels = array_merge(array('/'), (array) $conf->modules_parts['models']);

			foreach ($dirmodels as $reldir) {
				$dir = dol_buildpath($reldir."core/modules/supplier_order/");

				// Load file with numbering class (if found)
				$mybool |= @include_once $dir.$file;
			}

			if ($mybool === false) {
				dol_print_error('', "Failed to include file ".$file);
				return '';
			}

			$obj = new $classname();
			$numref = $obj->getNextValue($soc, $this);

			if ($numref != "")
			{
				return $numref;
			} else {
				$this->error = $obj->error;
				return -1;
			}
		} else {
			$this->error = "Error_COMMANDE_SUPPLIER_ADDON_NotDefined";
			return -2;
		}
	}
	/**
	 *	Class invoiced the supplier order
	 *
	 *  @param      User        $user       Object user making the change
	 *	@return     int     	            <0 if KO, 0 if already billed,  >0 if OK
	 */
	public function classifyBilled(User $user)
	{
		$error = 0;

		if ($this->billed)
		{
			return 0;
		}

		$this->db->begin();

		$sql = 'UPDATE '.MAIN_DB_PREFIX.'commande_fournisseur SET billed = 1';
		$sql .= ' WHERE rowid = '.$this->id.' AND fk_statut > '.self::STATUS_DRAFT;

		if ($this->db->query($sql))
		{
			if (!$error)
			{
				// Call trigger
				$result = $this->call_trigger('ORDER_SUPPLIER_CLASSIFY_BILLED', $user);
				if ($result < 0) $error++;
				// End call triggers
			}

			if (!$error)
			{
				$this->billed = 1;

				$this->db->commit();
				return 1;
			} else {
				$this->db->rollback();
				return -1;
			}
		} else {
			dol_print_error($this->db);

			$this->db->rollback();
			return -1;
		}
	}

	/**
	 * 	Approve a supplier order
	 *
	 *	@param	User	$user			Object user
	 *	@param	int		$idwarehouse	Id of warhouse for stock change
	 *  @param	int		$secondlevel	0=Standard approval, 1=Second level approval (used when option SUPPLIER_ORDER_3_STEPS_TO_BE_APPROVED is set)
	 *	@return	int						<0 if KO, >0 if OK
	 */
	public function approve($user, $idwarehouse = 0, $secondlevel = 0)
	{
		global $langs, $conf;
		require_once DOL_DOCUMENT_ROOT.'/core/lib/files.lib.php';

		$error = 0;

		dol_syslog(get_class($this)."::approve");

		if ($user->rights->fournisseur->commande->approuver)
		{
			$now = dol_now();

			$this->db->begin();

			// Definition of order numbering model name
			$soc = new Societe($this->db);
			$soc->fetch($this->fourn_id);

			// Check if object has a temporary ref
			if (preg_match('/^[\(]?PROV/i', $this->ref) || empty($this->ref)) // empty should not happened, but when it occurs, the test save life
			{
				$num = $this->getNextNumRef($soc);
			} else {
				$num = $this->ref;
			}
			$this->newref = dol_sanitizeFileName($num);

			// Do we have to change status now ? (If double approval is required and first approval, we keep status to 1 = validated)
			$movetoapprovestatus = true;
			$comment = '';

			$sql = "UPDATE ".MAIN_DB_PREFIX."commande_fournisseur";
			$sql .= " SET ref='".$this->db->escape($num)."',";
			if (empty($secondlevel))	// standard or first level approval
			{
				$sql .= " date_approve='".$this->db->idate($now)."',";
				$sql .= " fk_user_approve = ".$user->id;
				if (!empty($conf->global->SUPPLIER_ORDER_3_STEPS_TO_BE_APPROVED) && $conf->global->MAIN_FEATURES_LEVEL > 0 && $this->total_ht >= $conf->global->SUPPLIER_ORDER_3_STEPS_TO_BE_APPROVED)
				{
					if (empty($this->user_approve_id2))
					{
						$movetoapprovestatus = false; // second level approval not done
						$comment = ' (first level)';
					}
				}
			} else // request a second level approval
			{
				$sql .= " date_approve2='".$this->db->idate($now)."',";
				$sql .= " fk_user_approve2 = ".$user->id;
				if (empty($this->user_approve_id)) $movetoapprovestatus = false; // first level approval not done
				$comment = ' (second level)';
			}
			// If double approval is required and first approval, we keep status to 1 = validated
			if ($movetoapprovestatus) $sql .= ", fk_statut = ".self::STATUS_ACCEPTED;
			else $sql .= ", fk_statut = ".self::STATUS_VALIDATED;
			$sql .= " WHERE rowid = ".$this->id;
			$sql .= " AND fk_statut = ".self::STATUS_VALIDATED;

			if ($this->db->query($sql))
			{
				if (!empty($conf->global->SUPPLIER_ORDER_AUTOADD_USER_CONTACT))
				{
					$result = $this->add_contact($user->id, 'SALESREPFOLL', 'internal', 1);
					if ($result < 0 && $result != -2)	// -2 means already exists
					{
						$error++;
					}
				}

				// If stock is incremented on validate order, we must increment it
				if (!$error && $movetoapprovestatus && !empty($conf->stock->enabled) && !empty($conf->global->STOCK_CALCULATE_ON_SUPPLIER_VALIDATE_ORDER))
				{
					require_once DOL_DOCUMENT_ROOT.'/product/stock/class/mouvementstock.class.php';
					$langs->load("agenda");

					$cpt = count($this->lines);
					for ($i = 0; $i < $cpt; $i++)
					{
						// Product with reference
						if ($this->lines[$i]->fk_product > 0)
						{
							$this->line = $this->lines[$i];
							$mouvP = new MouvementStock($this->db);
							$mouvP->origin = &$this;
							// We decrement stock of product (and sub-products)
							$up_ht_disc = $this->lines[$i]->subprice;
							if (!empty($this->lines[$i]->remise_percent) && empty($conf->global->STOCK_EXCLUDE_DISCOUNT_FOR_PMP)) $up_ht_disc = price2num($up_ht_disc * (100 - $this->lines[$i]->remise_percent) / 100, 'MU');
							$result = $mouvP->reception($user, $this->lines[$i]->fk_product, $idwarehouse, $this->lines[$i]->qty, $up_ht_disc, $langs->trans("OrderApprovedInDolibarr", $this->ref));
							if ($result < 0) { $error++; }
							unset($this->line);
						}
					}
				}

				if (!$error)
				{
					// Call trigger
					$result = $this->call_trigger('ORDER_SUPPLIER_APPROVE', $user);
					if ($result < 0) $error++;
					// End call triggers
				}

				if (!$error)
				{
					$this->ref = $this->newref;

					if ($movetoapprovestatus) $this->statut = self::STATUS_ACCEPTED;
					else $this->statut = self::STATUS_VALIDATED;
		   			if (empty($secondlevel))	// standard or first level approval
					{
						$this->date_approve = $now;
						$this->user_approve_id = $user->id;
					} else // request a second level approval
					{
						$this->date_approve2 = $now;
						$this->user_approve_id2 = $user->id;
					}

					$this->db->commit();
					return 1;
				} else {
					$this->db->rollback();
					return -1;
				}
			} else {
				$this->db->rollback();
				$this->error = $this->db->lasterror();
				return -1;
			}
		} else {
			dol_syslog(get_class($this)."::approve Not Authorized", LOG_ERR);
		}
		return -1;
	}

	/**
	 * 	Refuse an order
	 *
	 * 	@param		User	$user		User making action
	 *	@return		int					0 if Ok, <0 if Ko
	 */
	public function refuse($user)
	{
		global $conf, $langs;

		$error = 0;

		dol_syslog(get_class($this)."::refuse");
		$result = 0;
		if ($user->rights->fournisseur->commande->approuver)
		{
			$this->db->begin();

			$sql = "UPDATE ".MAIN_DB_PREFIX."commande_fournisseur SET fk_statut = ".self::STATUS_REFUSED;
			$sql .= " WHERE rowid = ".$this->id;

			if ($this->db->query($sql))
			{
				$result = 0;

				if ($error == 0)
				{
					// Call trigger
					$result = $this->call_trigger('ORDER_SUPPLIER_REFUSE', $user);
					if ($result < 0)
					{
						$error++;
						$this->db->rollback();
					} else $this->db->commit();
					// End call triggers
				}
			} else {
				$this->db->rollback();
				$this->error = $this->db->lasterror();
				dol_syslog(get_class($this)."::refuse Error -1");
				$result = -1;
			}
		} else {
			dol_syslog(get_class($this)."::refuse Not Authorized");
		}
		return $result;
	}

	// phpcs:disable PEAR.NamingConventions.ValidFunctionName.ScopeNotCamelCaps
	/**
	 * 	Cancel an approved order.
	 *	The cancellation is done after approval
	 *
	 * 	@param	User	$user			User making action
	 *	@param	int		$idwarehouse	Id warehouse to use for stock change (not used for supplier orders).
	 * 	@return	int						>0 if Ok, <0 if Ko
	 */
	public function Cancel($user, $idwarehouse = -1)
	{
		// phpcs:enable
		global $langs, $conf;

		$error = 0;

		//dol_syslog("CommandeFournisseur::Cancel");
		$result = 0;
		if ($user->rights->fournisseur->commande->commander)
		{
			$statut = self::STATUS_CANCELED;

			$this->db->begin();

			$sql = "UPDATE ".MAIN_DB_PREFIX."commande_fournisseur SET fk_statut = ".$statut;
			$sql .= " WHERE rowid = ".$this->id;
			dol_syslog(get_class($this)."::cancel", LOG_DEBUG);
			if ($this->db->query($sql))
			{
				$result = 0;

				// Call trigger
				$result = $this->call_trigger('ORDER_SUPPLIER_CANCEL', $user);
				if ($result < 0) $error++;
				// End call triggers

				if ($error == 0)
				{
					$this->db->commit();
					return 1;
				} else {
					$this->db->rollback();
					return -1;
				}
			} else {
				$this->db->rollback();
				$this->error = $this->db->lasterror();
				dol_syslog(get_class($this)."::cancel ".$this->error);
				return -1;
			}
		} else {
			dol_syslog(get_class($this)."::cancel Not Authorized");
			return -1;
		}
	}

	/**
	 * 	Submit a supplier order to supplier
	 *
	 * 	@param		User	$user		User making change
	 * 	@param		integer	$date		Date
	 * 	@param		int		$methode	Method
	 * 	@param		string	$comment	Comment
	 * 	@return		int			        <0 if KO, >0 if OK
	 */
	public function commande($user, $date, $methode, $comment = '')
	{
		global $langs;
		dol_syslog(get_class($this)."::commande");
		$error = 0;
		if ($user->rights->fournisseur->commande->commander)
		{
			$this->db->begin();

			$newnoteprivate = $this->note_private;
			if ($comment) $newnoteprivate = dol_concatdesc($newnoteprivate, $langs->trans("Comment").': '.$comment);

			$sql = "UPDATE ".MAIN_DB_PREFIX."commande_fournisseur";
			$sql .= " SET fk_statut=".self::STATUS_ORDERSENT.", fk_input_method=".$methode.", date_commande='".$this->db->idate($date)."', ";
			$sql .= " note_private='".$this->db->escape($newnoteprivate)."'";
			$sql .= " WHERE rowid=".$this->id;

			dol_syslog(get_class($this)."::commande", LOG_DEBUG);
			if ($this->db->query($sql))
			{
				$this->statut = self::STATUS_ORDERSENT;
				$this->methode_commande_id = $methode;
				$this->date_commande = $date;
				$this->context = array('comments' => $comment);

				// Call trigger
				$result = $this->call_trigger('ORDER_SUPPLIER_SUBMIT', $user);
				if ($result < 0) $error++;
				// End call triggers
			} else {
				$error++;
				$this->error = $this->db->lasterror();
				$this->errors[] = $this->db->lasterror();
			}

			if (!$error)
			{
				$this->db->commit();
			} else {
				$this->db->rollback();
			}
		} else {
			$error++;
			$this->error = $langs->trans('NotAuthorized');
			$this->errors[] = $langs->trans('NotAuthorized');
			dol_syslog(get_class($this)."::commande User not Authorized", LOG_WARNING);
		}

		return ($error ? -1 : 1);
	}

	/**
	 *  Create order with draft status
	 *
	 *  @param      User	$user       User making creation
	 *	@param		int		$notrigger	Disable all triggers
	 *  @return     int         		<0 if KO, Id of supplier order if OK
	 */
	public function create($user, $notrigger = 0)
	{
		global $langs, $conf, $hookmanager;

		$this->db->begin();

		$error = 0;
		$now = dol_now();

		// set tmp vars
		$date = ($this->date_commande ? $this->date_commande : $this->date); // in case of date is set
		if (empty($date)) $date = $now;
		$delivery_date = empty($this->delivery_date) ? $this->date_livraison : $this->delivery_date;

		// Clean parameters
		if (empty($this->source)) $this->source = 0;

		// Multicurrency (test on $this->multicurrency_tx because we should take the default rate only if not using origin rate)
		if (!empty($this->multicurrency_code) && empty($this->multicurrency_tx)) list($this->fk_multicurrency, $this->multicurrency_tx) = MultiCurrency::getIdAndTxFromCode($this->db, $this->multicurrency_code, $date);
		else $this->fk_multicurrency = MultiCurrency::getIdFromCode($this->db, $this->multicurrency_code);
		if (empty($this->fk_multicurrency))
		{
			$this->multicurrency_code = $conf->currency;
			$this->fk_multicurrency = 0;
			$this->multicurrency_tx = 1;
		}

		// We set order into draft status
		$this->brouillon = 1;

		$sql = "INSERT INTO ".MAIN_DB_PREFIX."commande_fournisseur (";
		$sql .= "ref";
		$sql .= ", ref_supplier";
		$sql .= ", note_private";
		$sql .= ", note_public";
		$sql .= ", entity";
		$sql .= ", fk_soc";
		$sql .= ", fk_projet";
		$sql .= ", date_creation";
		$sql .= ", date_livraison";
		$sql .= ", fk_user_author";
		$sql .= ", fk_statut";
		$sql .= ", source";
		$sql .= ", model_pdf";
		$sql .= ", fk_mode_reglement";
		$sql .= ", fk_cond_reglement";
		$sql .= ", fk_account";
		$sql .= ", fk_incoterms, location_incoterms";
		$sql .= ", fk_multicurrency";
		$sql .= ", multicurrency_code";
		$sql .= ", multicurrency_tx";
		$sql .= ") ";
		$sql .= " VALUES (";
		$sql .= "''";
		$sql .= ", '".$this->db->escape($this->ref_supplier)."'";
		$sql .= ", '".$this->db->escape($this->note_private)."'";
		$sql .= ", '".$this->db->escape($this->note_public)."'";
		$sql .= ", ".$conf->entity;
		$sql .= ", ".$this->socid;
		$sql .= ", ".($this->fk_project > 0 ? $this->fk_project : "null");
		$sql .= ", '".$this->db->idate($date)."'";
		$sql .= ", ".($delivery_date ? "'".$this->db->idate($delivery_date)."'" : "null");
		$sql .= ", ".$user->id;
		$sql .= ", ".self::STATUS_DRAFT;
		$sql .= ", ".$this->db->escape($this->source);
		$sql .= ", '".$this->db->escape($conf->global->COMMANDE_SUPPLIER_ADDON_PDF)."'";
		$sql .= ", ".($this->mode_reglement_id > 0 ? $this->mode_reglement_id : 'null');
		$sql .= ", ".($this->cond_reglement_id > 0 ? $this->cond_reglement_id : 'null');
		$sql .= ", ".($this->fk_account > 0 ? $this->fk_account : 'NULL');
		$sql .= ", ".(int) $this->fk_incoterms;
		$sql .= ", '".$this->db->escape($this->location_incoterms)."'";
		$sql .= ", ".(int) $this->fk_multicurrency;
		$sql .= ", '".$this->db->escape($this->multicurrency_code)."'";
		$sql .= ", ".(double) $this->multicurrency_tx;
		$sql .= ")";

		dol_syslog(get_class($this)."::create", LOG_DEBUG);
		if ($this->db->query($sql))
		{
			$this->id = $this->db->last_insert_id(MAIN_DB_PREFIX."commande_fournisseur");

			if ($this->id) {
				$num = count($this->lines);

				// insert products details into database
				for ($i = 0; $i < $num; $i++)
				{
					$this->special_code = $this->lines[$i]->special_code; // TODO : remove this in 9.0 and add special_code param to addline()

					// This include test on qty if option SUPPLIER_ORDER_WITH_NOPRICEDEFINED is not set
					$result = $this->addline(
						$this->lines[$i]->desc,
						$this->lines[$i]->subprice,
						$this->lines[$i]->qty,
						$this->lines[$i]->tva_tx,
						$this->lines[$i]->localtax1_tx,
						$this->lines[$i]->localtax2_tx,
						$this->lines[$i]->fk_product,
						0,
						$this->lines[$i]->ref_fourn, // $this->lines[$i]->ref_fourn comes from field ref into table of lines. Value may ba a ref that does not exists anymore, so we first try with value of product
						$this->lines[$i]->remise_percent,
						'HT',
						0,
						$this->lines[$i]->product_type,
						$this->lines[$i]->info_bits,
						false,
						$this->lines[$i]->date_start,
						$this->lines[$i]->date_end,
						$this->lines[$i]->array_options,
						$this->lines[$i]->fk_unit
					);
					if ($result < 0)
					{
						dol_syslog(get_class($this)."::create ".$this->error, LOG_WARNING); // do not use dol_print_error here as it may be a functionnal error
						$this->db->rollback();
						return -1;
					}
				}

				$sql = "UPDATE ".MAIN_DB_PREFIX."commande_fournisseur";
				$sql .= " SET ref='(PROV".$this->id.")'";
				$sql .= " WHERE rowid=".$this->id;
				dol_syslog(get_class($this)."::create", LOG_DEBUG);
				if ($this->db->query($sql))
				{
					// Add link with price request and supplier order
					if ($this->id)
					{
						$this->ref = "(PROV".$this->id.")";

						if (!empty($this->linkedObjectsIds) && empty($this->linked_objects))	// To use new linkedObjectsIds instead of old linked_objects
						{
							$this->linked_objects = $this->linkedObjectsIds; // TODO Replace linked_objects with linkedObjectsIds
						}

						// Add object linked
						if (!$error && $this->id && !empty($this->linked_objects) && is_array($this->linked_objects))
						{
							foreach ($this->linked_objects as $origin => $tmp_origin_id)
							{
								if (is_array($tmp_origin_id))       // New behaviour, if linked_object can have several links per type, so is something like array('contract'=>array(id1, id2, ...))
								{
									foreach ($tmp_origin_id as $origin_id)
									{
										$ret = $this->add_object_linked($origin, $origin_id);
										if (!$ret)
										{
											dol_print_error($this->db);
											$error++;
										}
									}
								} else // Old behaviour, if linked_object has only one link per type, so is something like array('contract'=>id1))
								{
									$origin_id = $tmp_origin_id;
									$ret = $this->add_object_linked($origin, $origin_id);
									if (!$ret)
									{
										dol_print_error($this->db);
										$error++;
									}
								}
							}
						}
					}

					if (!$error)
					{
						$result = $this->insertExtraFields();
						if ($result < 0) $error++;
					}

					if (!$error && !$notrigger)
					{
						// Call trigger
						$result = $this->call_trigger('ORDER_SUPPLIER_CREATE', $user);
						if ($result < 0)
						{
							$this->db->rollback();
							return -1;
						}
						// End call triggers
					}

					$this->db->commit();
					return $this->id;
				} else {
					$this->error = $this->db->lasterror();
					$this->db->rollback();
					return -2;
				}
			}
		} else {
			$this->error = $this->db->lasterror();
			$this->db->rollback();
			return -1;
		}
	}

	/**
	 *	Load an object from its id and create a new one in database
	 *
	 *  @param	    User	$user		User making the clone
	 *	@param		int		$socid		Id of thirdparty
	 *	@return		int					New id of clone
	 */
	public function createFromClone(User $user, $socid = 0)
	{
		global $conf, $user, $hookmanager;

		$error = 0;

		$this->db->begin();

		// get extrafields so they will be clone
		foreach ($this->lines as $line)
			$line->fetch_optionals();

		// Load source object
		$objFrom = clone $this;

		// Change socid if needed
		if (!empty($socid) && $socid != $this->socid)
		{
			$objsoc = new Societe($this->db);

			if ($objsoc->fetch($socid) > 0)
			{
				$this->socid = $objsoc->id;
				$this->cond_reglement_id	= (!empty($objsoc->cond_reglement_id) ? $objsoc->cond_reglement_id : 0);
				$this->mode_reglement_id	= (!empty($objsoc->mode_reglement_id) ? $objsoc->mode_reglement_id : 0);
				$this->fk_project = 0;
				$this->fk_delivery_address = 0;
			}

			// TODO Change product price if multi-prices
		}

		$this->id = 0;
		$this->statut = self::STATUS_DRAFT;

		// Clear fields
		$this->user_author_id     = $user->id;
		$this->user_valid         = '';
		$this->date_creation      = '';
		$this->date_validation    = '';
		$this->ref_supplier       = '';
		$this->user_approve_id    = '';
		$this->user_approve_id2   = '';
		$this->date_approve       = '';
		$this->date_approve2      = '';

		// Create clone
		$this->context['createfromclone'] = 'createfromclone';
		$result = $this->create($user);
		if ($result < 0) $error++;

		if (!$error)
		{
			// Hook of thirdparty module
			if (is_object($hookmanager))
			{
				$parameters = array('objFrom'=>$objFrom);
				$action = '';
				$reshook = $hookmanager->executeHooks('createFrom', $parameters, $this, $action); // Note that $action and $object may have been modified by some hooks
				if ($reshook < 0) $error++;
			}
		}

		unset($this->context['createfromclone']);

		// End
		if (!$error)
		{
			$this->db->commit();
			return $this->id;
		} else {
			$this->db->rollback();
			return -1;
		}
	}

	/**
	 *	Add order line
	 *
	 *	@param      string	$desc            		Description
	 *	@param      float	$pu_ht              	Unit price
	 *	@param      float	$qty             		Quantity
	 *	@param      float	$txtva           		Taux tva
	 *	@param      float	$txlocaltax1        	Localtax1 tax
	 *  @param      float	$txlocaltax2        	Localtax2 tax
	 *	@param      int		$fk_product      		Id product
	 *  @param      int		$fk_prod_fourn_price	Id supplier price
	 *  @param      string	$ref_supplier			Supplier reference price
	 *	@param      float	$remise_percent  		Remise
	 *	@param      string	$price_base_type		HT or TTC
	 *	@param		float	$pu_ttc					Unit price TTC
	 *	@param		int		$type					Type of line (0=product, 1=service)
	 *	@param		int		$info_bits				More information
	 *  @param		bool	$notrigger				Disable triggers
	 *  @param		int		$date_start				Date start of service
	 *  @param		int		$date_end				Date end of service
	 *  @param		array	$array_options			extrafields array
	 *  @param 		string	$fk_unit 				Code of the unit to use. Null to use the default one
	 *  @param 		string	$pu_ht_devise			Amount in currency
	 *  @param		string	$origin					'order', ...
	 *  @param		int		$origin_id				Id of origin object
	 *	@return     int             				<=0 if KO, >0 if OK
	 */
	public function addline($desc, $pu_ht, $qty, $txtva, $txlocaltax1 = 0.0, $txlocaltax2 = 0.0, $fk_product = 0, $fk_prod_fourn_price = 0, $ref_supplier = '', $remise_percent = 0.0, $price_base_type = 'HT', $pu_ttc = 0.0, $type = 0, $info_bits = 0, $notrigger = false, $date_start = null, $date_end = null, $array_options = 0, $fk_unit = null, $pu_ht_devise = 0, $origin = '', $origin_id = 0)
	{
		global $langs, $mysoc, $conf;

		dol_syslog(get_class($this)."::addline $desc, $pu_ht, $qty, $txtva, $txlocaltax1, $txlocaltax2, $fk_product, $fk_prod_fourn_price, $ref_supplier, $remise_percent, $price_base_type, $pu_ttc, $type, $info_bits, $notrigger, $date_start, $date_end, $fk_unit, $pu_ht_devise, $origin, $origin_id");
		include_once DOL_DOCUMENT_ROOT.'/core/lib/price.lib.php';

		if ($this->statut == self::STATUS_DRAFT)
		{
			include_once DOL_DOCUMENT_ROOT.'/core/lib/price.lib.php';

			// Clean parameters
			if (empty($qty)) $qty = 0;
			if (!$info_bits) $info_bits = 0;
			if (empty($txtva)) $txtva = 0;
			if (empty($txlocaltax1)) $txlocaltax1 = 0;
			if (empty($txlocaltax2)) $txlocaltax2 = 0;
			if (empty($remise_percent)) $remise_percent = 0;

			$remise_percent = price2num($remise_percent);
			$qty = price2num($qty);
			$pu_ht = price2num($pu_ht);
			$pu_ht_devise = price2num($pu_ht_devise);
			$pu_ttc = price2num($pu_ttc);
			if (!preg_match('/\((.*)\)/', $txtva)) {
				$txtva = price2num($txtva); // $txtva can have format '5.0(XXX)' or '5'
			}
			$txlocaltax1 = price2num($txlocaltax1);
			$txlocaltax2 = price2num($txlocaltax2);
			if ($price_base_type == 'HT')
			{
				$pu = $pu_ht;
			} else {
				$pu = $pu_ttc;
			}
			$desc = trim($desc);

			// Check parameters
			if ($qty < 0 && !$fk_product)
			{
				$this->error = $langs->trans("ErrorFieldRequired", $langs->transnoentitiesnoconv("Product"));
				return -1;
			}
			if ($type < 0) return -1;
			if ($date_start && $date_end && $date_start > $date_end) {
				$langs->load("errors");
				$this->error = $langs->trans('ErrorStartDateGreaterEnd');
				return -1;
			}


			$this->db->begin();

			$product_type = $type;
			$label = '';	// deprecated

			if ($fk_product > 0) {
				if (!empty($conf->global->SUPPLIER_ORDER_WITH_PREDEFINED_PRICES_ONLY)) {
					// Check quantity is enough
					dol_syslog(get_class($this)."::addline we check supplier prices fk_product=".$fk_product." fk_prod_fourn_price=".$fk_prod_fourn_price." qty=".$qty." ref_supplier=".$ref_supplier);
					$prod = new Product($this->db);
					if ($prod->fetch($fk_product) > 0) {
						$product_type = $prod->type;
						$label = $prod->label;

						// We use 'none' instead of $ref_supplier, because fourn_ref may not exists anymore. So we will take the first supplier price ok.
						// If we want a dedicated supplier price, we must provide $fk_prod_fourn_price.
						$result = $prod->get_buyprice($fk_prod_fourn_price, $qty, $fk_product, 'none', (isset($this->fk_soc) ? $this->fk_soc : $this->socid)); // Search on couple $fk_prod_fourn_price/$qty first, then on triplet $qty/$fk_product/$ref_supplier/$this->fk_soc

						// If supplier order created from customer order, we take best supplier price
						// If $pu (defined previously from pu_ht or pu_ttc) is not defined at all, we also take the best supplier price
						if ($result > 0 && ($origin == 'commande' || $pu === ''))
						{
							$pu = $prod->fourn_pu; // Unit price supplier price set by get_buyprice
							$ref_supplier = $prod->ref_supplier; // Ref supplier price set by get_buyprice
							// is remise percent not keyed but present for the product we add it
							if ($remise_percent == 0 && $prod->remise_percent != 0) $remise_percent = $prod->remise_percent;
						}
						if ($result == 0)                   // If result == 0, we failed to found the supplier reference price
						{
							$langs->load("errors");
							$this->error = "Ref ".$prod->ref." ".$langs->trans("ErrorQtyTooLowForThisSupplier");
							$this->db->rollback();
							dol_syslog(get_class($this)."::addline we did not found supplier price, so we can't guess unit price");
							//$pu    = $prod->fourn_pu;     // We do not overwrite unit price
							//$ref   = $prod->ref_fourn;    // We do not overwrite ref supplier price
							return -1;
						}
						if ($result == -1)
						{
							$langs->load("errors");
							$this->error = "Ref ".$prod->ref." ".$langs->trans("ErrorQtyTooLowForThisSupplier");
							$this->db->rollback();
							dol_syslog(get_class($this)."::addline result=".$result." - ".$this->error, LOG_DEBUG);
							return -1;
						}
						if ($result < -1)
						{
							$this->error = $prod->error;
							$this->db->rollback();
							dol_syslog(get_class($this)."::addline result=".$result." - ".$this->error, LOG_ERR);
							return -1;
						}
					} else {
						$this->error = $prod->error;
						$this->db->rollback();
						return -1;
					}
				}

				// Predefine quantity according to packaging
				if (!empty($conf->global->PRODUCT_USE_SUPPLIER_PACKAGING)) {
					$prod = new Product($this->db, $fk_product);
					$prod->get_buyprice($fk_prod_fourn_price, $qty, $fk_product, 'none', ($this->fk_soc ? $this->fk_soc : $this->socid));
					if ($qty < $prod->packaging) {
						$qty = $prod->packaging;
					} else {
						if (!empty($prod->packaging) && ($qty % $prod->packaging) > 0) {
							$coeff = intval($qty / $prod->packaging) + 1;
							$qty = $prod->packaging * $coeff;
						}
					}
					setEventMessage($langs->trans('QtyRecalculatedWithPackaging'), 'mesgs');
				}
			}

			if (!empty($conf->multicurrency->enabled) && $pu_ht_devise > 0) {
				$pu = 0;
			}

			$localtaxes_type = getLocalTaxesFromRate($txtva, 0, $mysoc, $this->thirdparty);

			// Clean vat code
			$vat_src_code = '';
			if (preg_match('/\((.*)\)/', $txtva, $reg))
			{
				$vat_src_code = $reg[1];
				$txtva = preg_replace('/\s*\(.*\)/', '', $txtva); // Remove code into vatrate.
			}

			// Calcul du total TTC et de la TVA pour la ligne a partir de
			// qty, pu, remise_percent et txtva
			// TRES IMPORTANT: C'est au moment de l'insertion ligne qu'on doit stocker
			// la part ht, tva et ttc, et ce au niveau de la ligne qui a son propre taux tva.

			$tabprice = calcul_price_total($qty, $pu, $remise_percent, $txtva, $txlocaltax1, $txlocaltax2, 0, $price_base_type, $info_bits, $product_type, $this->thirdparty, $localtaxes_type, 100, $this->multicurrency_tx, $pu_ht_devise);

			$total_ht  = $tabprice[0];
			$total_tva = $tabprice[1];
			$total_ttc = $tabprice[2];
			$total_localtax1 = $tabprice[9];
			$total_localtax2 = $tabprice[10];
			$pu = $pu_ht = $tabprice[3];

			// MultiCurrency
			$multicurrency_total_ht = $tabprice[16];
			$multicurrency_total_tva = $tabprice[17];
			$multicurrency_total_ttc = $tabprice[18];
			$pu_ht_devise = $tabprice[19];

			$localtax1_type = empty($localtaxes_type[0]) ? '' : $localtaxes_type[0];
			$localtax2_type = empty($localtaxes_type[2]) ? '' : $localtaxes_type[2];

			$rangmax = $this->line_max();
			$rang = $rangmax + 1;

			// Insert line
			$this->line = new CommandeFournisseurLigne($this->db);

			$this->line->context = $this->context;

			$this->line->fk_commande = $this->id;
			$this->line->label = $label;
			$this->line->ref_fourn = $ref_supplier;
			$this->line->ref_supplier = $ref_supplier;
			$this->line->desc = $desc;
			$this->line->qty = $qty;
			$this->line->tva_tx = $txtva;
			$this->line->localtax1_tx = ($total_localtax1 ? $localtaxes_type[1] : 0);
			$this->line->localtax2_tx = ($total_localtax2 ? $localtaxes_type[3] : 0);
			$this->line->localtax1_type = $localtax1_type;
			$this->line->localtax2_type = $localtax2_type;
			$this->line->fk_product = $fk_product;
			$this->line->product_type = $product_type;
			$this->line->remise_percent = $remise_percent;
			$this->line->subprice = $pu_ht;
			$this->line->rang = $rang;
			$this->line->info_bits = $info_bits;

			$this->line->vat_src_code = $vat_src_code;
			$this->line->total_ht = $total_ht;
			$this->line->total_tva = $total_tva;
			$this->line->total_localtax1 = $total_localtax1;
			$this->line->total_localtax2 = $total_localtax2;
			$this->line->total_ttc = $total_ttc;
			$this->line->product_type = $type;
			$this->line->special_code = $this->special_code;
			$this->line->origin = $origin;
			$this->line->origin_id = $origin_id;
			$this->line->fk_unit = $fk_unit;

			$this->line->date_start = $date_start;
			$this->line->date_end = $date_end;

			// Multicurrency
			$this->line->fk_multicurrency = $this->fk_multicurrency;
			$this->line->multicurrency_code = $this->multicurrency_code;
			$this->line->multicurrency_subprice		= $pu_ht_devise;
			$this->line->multicurrency_total_ht 	= $multicurrency_total_ht;
			$this->line->multicurrency_total_tva 	= $multicurrency_total_tva;
			$this->line->multicurrency_total_ttc 	= $multicurrency_total_ttc;

			$this->line->subprice = $pu_ht;
			$this->line->price = $this->line->subprice;

			$this->line->remise_percent = $remise_percent;

			if (is_array($array_options) && count($array_options) > 0) {
				$this->line->array_options = $array_options;
			}

			$result = $this->line->insert($notrigger);
			if ($result > 0)
			{
				// Reorder if child line
				if (!empty($fk_parent_line)) $this->line_order(true, 'DESC');

				// Mise a jour informations denormalisees au niveau de la commande meme
				$result = $this->update_price(1, 'auto', 0, $this->thirdparty); // This method is designed to add line from user input so total calculation must be done using 'auto' mode.
				if ($result > 0)
				{
					$this->db->commit();
					return $this->line->id;
				} else {
					$this->db->rollback();
					return -1;
				}
			} else {
				$this->error = $this->line->error;
				$this->errors = $this->line->errors;
				dol_syslog(get_class($this)."::addline error=".$this->error, LOG_ERR);
				$this->db->rollback();
				return -1;
			}
		}
	}


	/**
	 * Save a receiving into the tracking table of receiving (commande_fournisseur_dispatch) and add product into stock warehouse.
	 *
	 * @param 	User		$user					User object making change
	 * @param 	int			$product				Id of product to dispatch
	 * @param 	double		$qty					Qty to dispatch
	 * @param 	int			$entrepot				Id of warehouse to add product
	 * @param 	double		$price					Unit Price for PMP value calculation (Unit price without Tax and taking into account discount)
	 * @param	string		$comment				Comment for stock movement
	 * @param	integer		$eatby					eat-by date
	 * @param	integer		$sellby					sell-by date
	 * @param	string		$batch					Lot number
	 * @param	int			$fk_commandefourndet	Id of supplier order line
	 * @param	int			$notrigger          	1 = notrigger
	 * @return 	int						<0 if KO, >0 if OK
	 */
	public function dispatchProduct($user, $product, $qty, $entrepot, $price = 0, $comment = '', $eatby = '', $sellby = '', $batch = '', $fk_commandefourndet = 0, $notrigger = 0)
	{
		global $conf, $langs;

		$error = 0;
		require_once DOL_DOCUMENT_ROOT.'/product/stock/class/mouvementstock.class.php';

		// Check parameters (if test are wrong here, there is bug into caller)
		if ($entrepot <= 0)
		{
			$this->error = 'ErrorBadValueForParameterWarehouse';
			return -1;
		}
		if ($qty == 0)
		{
			$this->error = 'ErrorBadValueForParameterQty';
			return -1;
		}

		$dispatchstatus = 1;
		if (!empty($conf->global->SUPPLIER_ORDER_USE_DISPATCH_STATUS)) $dispatchstatus = 0; // Setting dispatch status (a validation step after receiving products) will be done manually to 1 or 2 if this option is on

		$now = dol_now();

		if (($this->statut == self::STATUS_ORDERSENT || $this->statut == self::STATUS_RECEIVED_PARTIALLY || $this->statut == self::STATUS_RECEIVED_COMPLETELY))
		{
			$this->db->begin();

			$sql = "INSERT INTO ".MAIN_DB_PREFIX."commande_fournisseur_dispatch";
			$sql .= " (fk_commande, fk_product, qty, fk_entrepot, fk_user, datec, fk_commandefourndet, status, comment, eatby, sellby, batch) VALUES";
			$sql .= " ('".$this->id."','".$product."','".$qty."',".($entrepot > 0 ? "'".$entrepot."'" : "null").",'".$user->id."','".$this->db->idate($now)."','".$fk_commandefourndet."', ".$dispatchstatus.", '".$this->db->escape($comment)."', ";
			$sql .= ($eatby ? "'".$this->db->idate($eatby)."'" : "null").", ".($sellby ? "'".$this->db->idate($sellby)."'" : "null").", ".($batch ? "'".$this->db->escape($batch)."'" : "null");
			$sql .= ")";

			dol_syslog(get_class($this)."::dispatchProduct", LOG_DEBUG);
			$resql = $this->db->query($sql);
			if ($resql)
			{
				if (!$notrigger)
				{
					global $conf, $langs, $user;
					// Call trigger
					$result = $this->call_trigger('LINEORDER_SUPPLIER_DISPATCH', $user);
					if ($result < 0)
					{
						$error++;
					}
					// End call triggers
				}
			} else {
				$this->error = $this->db->lasterror();
				$error++;
			}

			// If module stock is enabled and the stock increase is done on purchase order dispatching
			if (!$error && $entrepot > 0 && !empty($conf->stock->enabled) && !empty($conf->global->STOCK_CALCULATE_ON_SUPPLIER_DISPATCH_ORDER))
			{
				$mouv = new MouvementStock($this->db);
				if ($product > 0)
				{
					// $price should take into account discount (except if option STOCK_EXCLUDE_DISCOUNT_FOR_PMP is on)
					$mouv->origin = &$this;
					$result = $mouv->reception($user, $product, $entrepot, $qty, $price, $comment, $eatby, $sellby, $batch);
					if ($result < 0)
					{
						$this->error = $mouv->error;
						$this->errors = $mouv->errors;
						dol_syslog(get_class($this)."::dispatchProduct ".$this->error." ".join(',', $this->errors), LOG_ERR);
						$error++;
					}
				}
			}

			if ($error == 0)
			{
				$this->db->commit();
				return 1;
			} else {
				$this->db->rollback();
				return -1;
			}
		} else {
			$this->error = 'BadStatusForObject';
			return -2;
		}
	}

	/**
	 * 	Delete line
	 *
	 *	@param	int		$idline		Id of line to delete
	 *	@param	int		$notrigger	1=Disable call to triggers
	 *	@return	int					<0 if KO, >0 if OK
	 */
	public function deleteline($idline, $notrigger = 0)
	{
		if ($this->statut == 0)
		{
			$line = new CommandeFournisseurLigne($this->db);

			if ($line->fetch($idline) <= 0)
			{
				return 0;
			}

			if ($line->delete($notrigger) > 0)
			{
				$this->update_price();
				return 1;
			} else {
				$this->error = $line->error;
				$this->errors = $line->errors;
				return -1;
			}
		} else {
			return -2;
		}
	}

	/**
	 *  Delete an order
	 *
	 *	@param	User	$user		Object user
	 *	@param	int		$notrigger	1=Does not execute triggers, 0= execute triggers
	 *	@return	int					<0 if KO, >0 if OK
	 */
	public function delete(User $user, $notrigger = 0)
	{
		global $langs, $conf;
		require_once DOL_DOCUMENT_ROOT.'/core/lib/files.lib.php';

		$error = 0;

		$this->db->begin();

		if (empty($notrigger))
		{
			// Call trigger
			$result = $this->call_trigger('ORDER_SUPPLIER_DELETE', $user);
			if ($result < 0)
			{
				$this->errors[] = 'ErrorWhenRunningTrigger';
				dol_syslog(get_class($this)."::delete ".$this->error, LOG_ERR);
				$this->db->rollback();
				return -1;
			}
			// End call triggers
		}

		$main = MAIN_DB_PREFIX.'commande_fournisseurdet';
		$ef = $main."_extrafields";
		$sql = "DELETE FROM $ef WHERE fk_object IN (SELECT rowid FROM $main WHERE fk_commande = ".$this->id.")";
		dol_syslog(get_class($this)."::delete extrafields lines", LOG_DEBUG);
		if (!$this->db->query($sql))
		{
			$this->error = $this->db->lasterror();
			$this->errors[] = $this->db->lasterror();
			$error++;
		}

		$sql = "DELETE FROM ".MAIN_DB_PREFIX."commande_fournisseurdet WHERE fk_commande =".$this->id;
		dol_syslog(get_class($this)."::delete", LOG_DEBUG);
		if (!$this->db->query($sql))
		{
			$this->error = $this->db->lasterror();
			$this->errors[] = $this->db->lasterror();
			$error++;
		}

		$sql = "DELETE FROM ".MAIN_DB_PREFIX."commande_fournisseur WHERE rowid =".$this->id;
		dol_syslog(get_class($this)."::delete", LOG_DEBUG);
		if ($resql = $this->db->query($sql))
		{
			if ($this->db->affected_rows($resql) < 1)
			{
				$this->error = $this->db->lasterror();
				$this->errors[] = $this->db->lasterror();
				$error++;
			}
		} else {
			$this->error = $this->db->lasterror();
			$this->errors[] = $this->db->lasterror();
			$error++;
		}

		// Remove extrafields
		if (!$error)
		{
			$result = $this->deleteExtraFields();
			if ($result < 0)
			{
				$this->error = 'FailToDeleteExtraFields';
				$this->errors[] = 'FailToDeleteExtraFields';
				$error++;
				dol_syslog(get_class($this)."::delete error -4 ".$this->error, LOG_ERR);
			}
		}

		// Delete linked object
		$res = $this->deleteObjectLinked();
		if ($res < 0) {
			$this->error = 'FailToDeleteObjectLinked';
			$this->errors[] = 'FailToDeleteObjectLinked';
			$error++;
		}

		if (!$error)
		{
			// Delete record into ECM index (Note that delete is also done when deleting files with the dol_delete_dir_recursive
			$this->deleteEcmFiles();

			// We remove directory
			$ref = dol_sanitizeFileName($this->ref);
			if ($conf->fournisseur->commande->dir_output)
			{
				$dir = $conf->fournisseur->commande->dir_output."/".$ref;
				$file = $dir."/".$ref.".pdf";
				if (file_exists($file))
				{
					if (!dol_delete_file($file, 0, 0, 0, $this)) // For triggers
					{
						$this->error = 'ErrorFailToDeleteFile';
						$this->errors[] = 'ErrorFailToDeleteFile';
						$error++;
					}
				}
				if (file_exists($dir))
				{
					$res = @dol_delete_dir_recursive($dir);
					if (!$res)
					{
						$this->error = 'ErrorFailToDeleteDir';
						$this->errors[] = 'ErrorFailToDeleteDir';
						$error++;
					}
				}
			}
		}

		if (!$error)
		{
			dol_syslog(get_class($this)."::delete $this->id by $user->id", LOG_DEBUG);
			$this->db->commit();
			return 1;
		} else {
			dol_syslog(get_class($this)."::delete ".$this->error, LOG_ERR);
			$this->db->rollback();
			return -$error;
		}
	}

	// phpcs:disable PEAR.NamingConventions.ValidFunctionName.ScopeNotCamelCaps
	/**
	 *	Get list of order methods
	 *
	 *	@return int 0 if OK, <0 if KO
	 */
	public function get_methodes_commande()
	{
		// phpcs:enable
		$sql = "SELECT rowid, libelle";
		$sql .= " FROM ".MAIN_DB_PREFIX."c_input_method";
		$sql .= " WHERE active = 1";

		$resql = $this->db->query($sql);
		if ($resql)
		{
			$i = 0;
			$num = $this->db->num_rows($resql);
			$this->methodes_commande = array();
			while ($i < $num)
			{
				$row = $this->db->fetch_row($resql);

				$this->methodes_commande[$row[0]] = $row[1];

				$i++;
			}
			return 0;
		} else {
			return -1;
		}
	}

	/**
	 * Return array of dispatched lines waiting to be approved for this order
	 *
	 * @since 8.0 Return dispatched quantity (qty).
	 *
	 * @param	int		$status		Filter on stats (-1 = no filter, 0 = lines draft to be approved, 1 = approved lines)
	 * @return	array				Array of lines
	 */
	public function getDispachedLines($status = -1)
	{
		$ret = array();

		// List of already dispatched lines
		$sql = "SELECT p.ref, p.label,";
		$sql .= " e.rowid as warehouse_id, e.ref as entrepot,";
		$sql .= " cfd.rowid as dispatchedlineid, cfd.fk_product, cfd.qty, cfd.eatby, cfd.sellby, cfd.batch, cfd.comment, cfd.status";
		$sql .= " FROM ".MAIN_DB_PREFIX."product as p,";
		$sql .= " ".MAIN_DB_PREFIX."commande_fournisseur_dispatch as cfd";
		$sql .= " LEFT JOIN ".MAIN_DB_PREFIX."entrepot as e ON cfd.fk_entrepot = e.rowid";
		$sql .= " WHERE cfd.fk_commande = ".$this->id;
		$sql .= " AND cfd.fk_product = p.rowid";
		if ($status >= 0) $sql .= " AND cfd.status = ".$status;
		$sql .= " ORDER BY cfd.rowid ASC";

		$resql = $this->db->query($sql);
		if ($resql)
		{
			$num = $this->db->num_rows($resql);
			$i = 0;

			while ($i < $num)
			{
				$objp = $this->db->fetch_object($resql);
				if ($objp)
				{
					$ret[] = array(
						'id' => $objp->dispatchedlineid,
						'productid' => $objp->fk_product,
						'warehouseid' => $objp->warehouse_id,
						'qty' => $objp->qty,
					);
				}

				$i++;
			}
		} else dol_print_error($this->db, 'Failed to execute request to get dispatched lines');

		return $ret;
	}


	// phpcs:disable PEAR.NamingConventions.ValidFunctionName.ScopeNotCamelCaps
	/**
	 * 	Set a delivery in database for this supplier order
	 *
	 *	@param	User	$user		User that input data
	 *	@param	integer	$date		Date of reception
	 *	@param	string	$type		Type of receipt ('tot' = total/done, 'par' = partial, 'nev' = never, 'can' = cancel)
	 *	@param	string	$comment	Comment
	 *	@return	int					<0 if KO, >0 if OK
	 */
	public function Livraison($user, $date, $type, $comment)
	{
		// phpcs:enable
		global $conf, $langs;

		$result = 0;
		$error = 0;

		dol_syslog(get_class($this)."::Livraison");

		if ($user->rights->fournisseur->commande->receptionner)
		{
			// Define the new status
			if ($type == 'par') $statut = self::STATUS_RECEIVED_PARTIALLY;
			elseif ($type == 'tot')	$statut = self::STATUS_RECEIVED_COMPLETELY;
			elseif ($type == 'nev') $statut = self::STATUS_CANCELED_AFTER_ORDER;
			elseif ($type == 'can') $statut = self::STATUS_CANCELED_AFTER_ORDER;
			else {
				$error++;
				dol_syslog(get_class($this)."::Livraison Error -2", LOG_ERR);
				return -2;
			}

			// Some checks to accept the record
			if (!empty($conf->global->SUPPLIER_ORDER_USE_DISPATCH_STATUS))
			{
				// If option SUPPLIER_ORDER_USE_DISPATCH_STATUS is on, we check all reception are approved to allow status "total/done"
				if (!$error && ($type == 'tot'))
				{
					$dispatchedlinearray = $this->getDispachedLines(0);
					if (count($dispatchedlinearray) > 0)
					{
						$result = -1;
						$error++;
						$this->errors[] = 'ErrorCantSetReceptionToTotalDoneWithReceptionToApprove';
						dol_syslog('ErrorCantSetReceptionToTotalDoneWithReceptionToApprove', LOG_DEBUG);
					}
				}
				if (!$error && !empty($conf->global->SUPPLIER_ORDER_USE_DISPATCH_STATUS_NEED_APPROVE) && ($type == 'tot'))	// Accept to move to reception done, only if status of all line are ok (refuse denied)
				{
					$dispatcheddenied = $this->getDispachedLines(2);
					if (count($dispatchedlinearray) > 0)
					{
						$result = -1;
						$error++;
						$this->errors[] = 'ErrorCantSetReceptionToTotalDoneWithReceptionDenied';
						dol_syslog('ErrorCantSetReceptionToTotalDoneWithReceptionDenied', LOG_DEBUG);
					}
				}
			}

			// TODO LDR01 Add a control test to accept only if ALL predefined products are received (same qty).

			if (empty($error))
			{
				$this->db->begin();

				$sql = "UPDATE ".MAIN_DB_PREFIX."commande_fournisseur";
				$sql .= " SET fk_statut = ".$statut;
				$sql .= " WHERE rowid = ".$this->id;
				$sql .= " AND fk_statut IN (".self::STATUS_ORDERSENT.",".self::STATUS_RECEIVED_PARTIALLY.")"; // Process running or Partially received

				dol_syslog(get_class($this)."::Livraison", LOG_DEBUG);
				$resql = $this->db->query($sql);
				if ($resql)
				{
					$result = 1;
					$old_statut = $this->statut;
					$this->statut = $statut;
					$this->actionmsg2 = $comment;

					// Call trigger
					$result_trigger = $this->call_trigger('ORDER_SUPPLIER_RECEIVE', $user);
					if ($result_trigger < 0) $error++;
					// End call triggers

					if (empty($error))
					{
						$this->db->commit();
					} else {
						$this->statut = $old_statut;
						$this->db->rollback();
						$this->error = $this->db->lasterror();
						$result = -1;
					}
				} else {
					$this->db->rollback();
					$this->error = $this->db->lasterror();
					$result = -1;
				}
			}
		} else {
			$this->error = $langs->trans('NotAuthorized');
			$this->errors[] = $langs->trans('NotAuthorized');
			dol_syslog(get_class($this)."::Livraison Not Authorized");
			$result = -3;
		}
		return $result;
	}

	// phpcs:disable PEAR.NamingConventions.ValidFunctionName.ScopeNotCamelCaps
	/**
	 *	Set delivery date
	 *
	 *	@param      User 	$user        		Object user that modify
	 *	@param      int		$delivery_date		Delivery date
	 *  @param  	int		$notrigger			1=Does not execute triggers, 0= execute triggers
	 *	@return     int         				<0 if ko, >0 if ok
	 *	@deprecated Use  setDeliveryDate
	 */
	public function set_date_livraison($user, $delivery_date, $notrigger = 0)
	{
		// phpcs:enable
		return $this->setDeliveryDate($user, $delivery_date, $notrigger);
	}

	/**
	 *	Set the planned delivery date
	 *
	 *	@param      User			$user        		Objet user making change
	 *	@param      integer  		$delivery_date     Planned delivery date
	 *  @param     	int				$notrigger			1=Does not execute triggers, 0= execute triggers
	 *	@return     int         						<0 if KO, >0 if OK
	 */
	public function setDeliveryDate($user, $delivery_date, $notrigger = 0)
	{
		if ($user->rights->fournisseur->commande->creer)
		{
			$error = 0;

			$this->db->begin();

			$sql = "UPDATE ".MAIN_DB_PREFIX."commande_fournisseur";
			$sql .= " SET date_livraison = ".($delivery_date ? "'".$this->db->idate($delivery_date)."'" : 'null');
			$sql .= " WHERE rowid = ".$this->id;

			dol_syslog(__METHOD__, LOG_DEBUG);
			$resql = $this->db->query($sql);
			if (!$resql)
			{
				$this->errors[] = $this->db->error();
				$error++;
			}

			if (!$error)
			{
				$this->oldcopy = clone $this;
				$this->date_livraison = $delivery_date;
				$this->delivery_date = $delivery_date;
			}

			if (!$notrigger && empty($error))
			{
				// Call trigger
				$result = $this->call_trigger('ORDER_SUPPLIER_MODIFY', $user);
				if ($result < 0) $error++;
				// End call triggers
			}

			if (!$error)
			{
				$this->db->commit();
				return 1;
			} else {
				foreach ($this->errors as $errmsg)
				{
					dol_syslog(__METHOD__.' Error: '.$errmsg, LOG_ERR);
					$this->error .= ($this->error ? ', '.$errmsg : $errmsg);
				}
				$this->db->rollback();
				return -1 * $error;
			}
		} else {
			return -2;
		}
	}

	// phpcs:disable PEAR.NamingConventions.ValidFunctionName.ScopeNotCamelCaps
	/**
	 *	Set the id projet
	 *
	 *	@param      User			$user        		Objet utilisateur qui modifie
	 *	@param      int				$id_projet    	 	Delivery date
	 *  @param     	int				$notrigger			1=Does not execute triggers, 0= execute triggers
	 *	@return     int         						<0 si ko, >0 si ok
	 */
	public function set_id_projet($user, $id_projet, $notrigger = 0)
	{
		// phpcs:enable
		if ($user->rights->fournisseur->commande->creer)
		{
			$error = 0;

			$this->db->begin();

			$sql = "UPDATE ".MAIN_DB_PREFIX."commande_fournisseur";
			$sql .= " SET fk_projet = ".($id_projet > 0 ? (int) $id_projet : 'null');
			$sql .= " WHERE rowid = ".$this->id;

			dol_syslog(__METHOD__, LOG_DEBUG);
			$resql = $this->db->query($sql);
			if (!$resql)
			{
				$this->errors[] = $this->db->error();
				$error++;
			}

			if (!$error)
			{
				$this->oldcopy = clone $this;
				$this->fk_projet = $id_projet;
				$this->fk_project = $id_projet;
			}

			if (!$notrigger && empty($error))
			{
				// Call trigger
				$result = $this->call_trigger('ORDER_SUPPLIER_MODIFY', $user);
				if ($result < 0) $error++;
				// End call triggers
			}

			if (!$error)
			{
				$this->db->commit();
				return 1;
			} else {
				foreach ($this->errors as $errmsg)
				{
					dol_syslog(__METHOD__.' Error: '.$errmsg, LOG_ERR);
					$this->error .= ($this->error ? ', '.$errmsg : $errmsg);
				}
				$this->db->rollback();
				return -1 * $error;
			}
		} else {
			return -2;
		}
	}

	/**
	 *  Update a supplier order from a customer order
	 *
	 *  @param  User	$user           User that create
	 *  @param  int		$idc			Id of supplier order to update
	 *  @param	int		$comclientid	Id of customer order to use as template
	 *	@return	int						<0 if KO, >0 if OK
	 */
	public function updateFromCommandeClient($user, $idc, $comclientid)
	{
		$comclient = new Commande($this->db);
		$comclient->fetch($comclientid);

		$this->id = $idc;

		$this->lines = array();

		$num = count($comclient->lines);
		for ($i = 0; $i < $num; $i++)
		{
			$prod = new Product($this->db);
			$label = '';
			$ref = '';
			if ($prod->fetch($comclient->lines[$i]->fk_product) > 0)
			{
				$label  = $prod->label;
				$ref    = $prod->ref;
			}

			$sql = "INSERT INTO ".MAIN_DB_PREFIX."commande_fournisseurdet";
			$sql .= " (fk_commande, label, description, fk_product, price, qty, tva_tx, localtax1_tx, localtax2_tx, remise_percent, subprice, remise, ref)";
			$sql .= " VALUES (".$idc.", '".$this->db->escape($label)."', ".$this->db->escape($comclient->lines[$i]->desc);
			$sql .= ",".$comclient->lines[$i]->fk_product.", ".price2num($comclient->lines[$i]->price);
			$sql .= ", ".$comclient->lines[$i]->qty.", ".$comclient->lines[$i]->tva_tx.", ".$comclient->lines[$i]->localtax1_tx.", ".$comclient->lines[$i]->localtax2_tx.", ".$comclient->lines[$i]->remise_percent;
			$sql .= ", '".price2num($comclient->lines[$i]->subprice)."','0', '".$this->db->escape($ref)."');";
			if ($this->db->query($sql))
			{
				$this->update_price();
			}
		}

		return 1;
	}

	/**
	 *  Tag order with a particular status
	 *
	 *  @param      User	$user       Object user that change status
	 *  @param      int		$status		New status
	 *  @return     int         		<0 if KO, >0 if OK
	 */
	public function setStatus($user, $status)
	{
		global $conf, $langs;
		$error = 0;

		$this->db->begin();

		$sql = 'UPDATE '.MAIN_DB_PREFIX.'commande_fournisseur';
		$sql .= ' SET fk_statut='.$status;
		$sql .= ' WHERE rowid = '.$this->id;

		dol_syslog(get_class($this)."::setStatus", LOG_DEBUG);
		$resql = $this->db->query($sql);
		if ($resql)
		{
			// Trigger names for each status
			$triggerName = array();
			$triggerName[0] = 'DRAFT';
			$triggerName[1] = 'VALIDATED';
			$triggerName[2] = 'APPROVED';
			$triggerName[3] = 'ORDERED'; // Ordered
			$triggerName[4] = 'RECEIVED_PARTIALLY';
			$triggerName[5] = 'RECEIVED_COMPLETELY';
			$triggerName[6] = 'CANCELED';
			$triggerName[7] = 'CANCELED';
			$triggerName[9] = 'REFUSED';

			// Call trigger
			$result = $this->call_trigger("ORDER_SUPPLIER_STATUS_".$triggerName[$status], $user);
			if ($result < 0) { $error++; }
			// End call triggers
		} else {
			$error++;
			$this->error = $this->db->lasterror();
			dol_syslog(get_class($this)."::setStatus ".$this->error);
		}

		if (!$error)
		{
			$this->statut = $status;
			$this->db->commit();
			return 1;
		} else {
			$this->db->rollback();
			return -1;
		}
	}

	/**
	 *	Update line
	 *
	 *	@param     	int			$rowid           	Id de la ligne de facture
	 *	@param     	string		$desc            	Description de la ligne
	 *	@param     	double		$pu              	Prix unitaire
	 *	@param     	double		$qty             	Quantity
	 *	@param     	double		$remise_percent  	Percent discount on line
	 *	@param     	double		$txtva          	VAT rate
	 *  @param     	double		$txlocaltax1	    Localtax1 tax
	 *  @param     	double		$txlocaltax2   		Localtax2 tax
	 *  @param     	double		$price_base_type 	Type of price base
	 *	@param		int			$info_bits			Miscellaneous informations
	 *	@param		int			$type				Type of line (0=product, 1=service)
	 *  @param		int			$notrigger			Disable triggers
	 *  @param      integer     $date_start     	Date start of service
	 *  @param      integer     $date_end       	Date end of service
	 *  @param		array		$array_options		Extrafields array
	 * 	@param 		string		$fk_unit 			Code of the unit to use. Null to use the default one
	 * 	@param		double		$pu_ht_devise		Unit price in currency
	 *  @param		string		$ref_supplier		Supplier ref
	 *	@return    	int         	    			< 0 if error, > 0 if ok
	 */
	public function updateline($rowid, $desc, $pu, $qty, $remise_percent, $txtva, $txlocaltax1 = 0, $txlocaltax2 = 0, $price_base_type = 'HT', $info_bits = 0, $type = 0, $notrigger = 0, $date_start = '', $date_end = '', $array_options = 0, $fk_unit = null, $pu_ht_devise = 0, $ref_supplier = '')
	{
		global $mysoc, $conf, $langs;
		dol_syslog(get_class($this)."::updateline $rowid, $desc, $pu, $qty, $remise_percent, $txtva, $price_base_type, $info_bits, $type, $fk_unit");
		include_once DOL_DOCUMENT_ROOT.'/core/lib/price.lib.php';

		$error = 0;

		if ($this->brouillon)
		{
			// Clean parameters
			if (empty($qty)) $qty = 0;
			if (empty($info_bits)) $info_bits = 0;
			if (empty($txtva)) $txtva = 0;
			if (empty($txlocaltax1)) $txlocaltax1 = 0;
			if (empty($txlocaltax2)) $txlocaltax2 = 0;
			if (empty($remise)) $remise = 0;
			if (empty($remise_percent)) $remise_percent = 0;

			$remise_percent = price2num($remise_percent);
			$qty = price2num($qty);
			if (!$qty) $qty = 1;
			$pu = price2num($pu);
			$pu_ht_devise = price2num($pu_ht_devise);
        	if (!preg_match('/\((.*)\)/', $txtva)) {
        		$txtva = price2num($txtva); // $txtva can have format '5.0(XXX)' or '5'
        	}
			$txlocaltax1 = price2num($txlocaltax1);
			$txlocaltax2 = price2num($txlocaltax2);

			// Check parameters
			if ($type < 0) return -1;
			if ($date_start && $date_end && $date_start > $date_end) {
				$langs->load("errors");
				$this->error = $langs->trans('ErrorStartDateGreaterEnd');
				return -1;
			}

			$this->db->begin();

			// Calcul du total TTC et de la TVA pour la ligne a partir de
			// qty, pu, remise_percent et txtva
			// TRES IMPORTANT: C'est au moment de l'insertion ligne qu'on doit stocker
			// la part ht, tva et ttc, et ce au niveau de la ligne qui a son propre taux tva.

			$localtaxes_type = getLocalTaxesFromRate($txtva, 0, $mysoc, $this->thirdparty);

			// Clean vat code
			$reg = array();
			$vat_src_code = '';
			if (preg_match('/\((.*)\)/', $txtva, $reg))
			{
				$vat_src_code = $reg[1];
				$txtva = preg_replace('/\s*\(.*\)/', '', $txtva); // Remove code into vatrate.
			}

			$tabprice = calcul_price_total($qty, $pu, $remise_percent, $txtva, $txlocaltax1, $txlocaltax2, 0, $price_base_type, $info_bits, $type, $this->thirdparty, $localtaxes_type, 100, $this->multicurrency_tx, $pu_ht_devise);
			$total_ht  = $tabprice[0];
			$total_tva = $tabprice[1];
			$total_ttc = $tabprice[2];
			$total_localtax1 = $tabprice[9];
			$total_localtax2 = $tabprice[10];
			$pu_ht  = $tabprice[3];
			$pu_tva = $tabprice[4];
			$pu_ttc = $tabprice[5];

			// MultiCurrency
			$multicurrency_total_ht = $tabprice[16];
			$multicurrency_total_tva = $tabprice[17];
			$multicurrency_total_ttc = $tabprice[18];
			$pu_ht_devise = $tabprice[19];

			$localtax1_type = empty($localtaxes_type[0]) ? '' : $localtaxes_type[0];
			$localtax2_type = empty($localtaxes_type[2]) ? '' : $localtaxes_type[2];

			//Fetch current line from the database and then clone the object and set it in $oldline property
			$this->line = new CommandeFournisseurLigne($this->db);
			$this->line->fetch($rowid);

			$oldline = clone $this->line;
			$this->line->oldline = $oldline;

			$this->line->context = $this->context;

			$this->line->fk_commande = $this->id;
			//$this->line->label=$label;
			$this->line->desc = $desc;

			// redefine quantity according to packaging
			if (!empty($conf->global->PRODUCT_USE_SUPPLIER_PACKAGING)) {
				if ($qty < $this->line->packaging) {
					$qty = $this->line->packaging;
				} else {
				    if (! empty($this->line->packaging) && ($qty % $this->line->packaging) > 0) {
						$coeff = intval($qty / $this->line->packaging) + 1;
						$qty = $this->line->packaging * $coeff;
						setEventMessage($langs->trans('QtyRecalculatedWithPackaging'), 'mesgs');
					}
				}
			}

			$this->line->qty = $qty;
			$this->line->ref_supplier = $ref_supplier;

			$this->line->vat_src_code = $vat_src_code;
			$this->line->tva_tx         = $txtva;
			$this->line->localtax1_tx   = $txlocaltax1;
			$this->line->localtax2_tx   = $txlocaltax2;
			$this->line->localtax1_type = empty($localtaxes_type[0]) ? '' : $localtaxes_type[0];
			$this->line->localtax2_type = empty($localtaxes_type[2]) ? '' : $localtaxes_type[2];
			$this->line->remise_percent = $remise_percent;
			$this->line->subprice       = $pu_ht;
			$this->line->rang           = $this->rang;
			$this->line->info_bits      = $info_bits;
			$this->line->total_ht       = $total_ht;
			$this->line->total_tva      = $total_tva;
			$this->line->total_localtax1 = $total_localtax1;
			$this->line->total_localtax2 = $total_localtax2;
			$this->line->total_ttc      = $total_ttc;
			$this->line->product_type   = $type;
			$this->line->special_code   = $this->special_code;
			$this->line->origin         = $this->origin;
			$this->line->fk_unit        = $fk_unit;

			$this->line->date_start     = $date_start;
			$this->line->date_end       = $date_end;

			// Multicurrency
			$this->line->fk_multicurrency = $this->fk_multicurrency;
			$this->line->multicurrency_code = $this->multicurrency_code;
			$this->line->multicurrency_subprice		= $pu_ht_devise;
			$this->line->multicurrency_total_ht 	= $multicurrency_total_ht;
			$this->line->multicurrency_total_tva 	= $multicurrency_total_tva;
			$this->line->multicurrency_total_ttc 	= $multicurrency_total_ttc;

			$this->line->subprice = $pu_ht;
			$this->line->price = $this->line->subprice;

			$this->line->remise_percent = $remise_percent;

			if (is_array($array_options) && count($array_options) > 0) {
				// We replace values in this->line->array_options only for entries defined into $array_options
				foreach ($array_options as $key => $value) {
					$this->line->array_options[$key] = $array_options[$key];
				}
			}

			$result = $this->line->update($notrigger);


			// Mise a jour info denormalisees au niveau facture
			if ($result >= 0)
			{
				$this->update_price('', 'auto');
				$this->db->commit();
				return $result;
			} else {
				$this->error = $this->db->lasterror();
				$this->db->rollback();
				return -1;
			}
		} else {
			$this->error = "Order status makes operation forbidden";
			dol_syslog(get_class($this)."::updateline ".$this->error, LOG_ERR);
			return -2;
		}
	}


	/**
	 *  Initialise an instance with random values.
	 *  Used to build previews or test instances.
	 *	id must be 0 if object instance is a specimen.
	 *
	 *  @return	void
	 */
	public function initAsSpecimen()
	{
		global $user, $langs, $conf;

		include_once DOL_DOCUMENT_ROOT.'/fourn/class/fournisseur.product.class.php';

		dol_syslog(get_class($this)."::initAsSpecimen");

		$now = dol_now();

		// Find first product
		$prodid = 0;
		$product = new ProductFournisseur($this->db);
		$sql = "SELECT rowid";
		$sql .= " FROM ".MAIN_DB_PREFIX."product";
		$sql .= " WHERE entity IN (".getEntity('product').")";
		$sql .= $this->db->order("rowid", "ASC");
		$sql .= $this->db->plimit(1);
		$resql = $this->db->query($sql);
		if ($resql)
		{
			$obj = $this->db->fetch_object($resql);
			$prodid = $obj->rowid;
		}

		// Initialise parametres
		$this->id = 0;
		$this->ref = 'SPECIMEN';
		$this->specimen = 1;
		$this->socid = 1;
		$this->date = $now;
		$this->date_commande = $now;
		$this->date_lim_reglement = $this->date + 3600 * 24 * 30;
		$this->cond_reglement_code = 'RECEP';
		$this->mode_reglement_code = 'CHQ';

		$this->note_public = 'This is a comment (public)';
		$this->note_private = 'This is a comment (private)';

		$this->multicurrency_tx = 1;
		$this->multicurrency_code = $conf->currency;

		$this->statut = 0;

		// Lines
		$nbp = 5;
		$xnbp = 0;
		while ($xnbp < $nbp)
		{
			$line = new CommandeFournisseurLigne($this->db);
			$line->desc = $langs->trans("Description")." ".$xnbp;
			$line->qty = 1;
			$line->subprice = 100;
			$line->price = 100;
			$line->tva_tx = 19.6;
			$line->localtax1_tx = 0;
			$line->localtax2_tx = 0;
			if ($xnbp == 2)
			{
				$line->total_ht = 50;
				$line->total_ttc = 59.8;
				$line->total_tva = 9.8;
				$line->remise_percent = 50;
			} else {
				$line->total_ht = 100;
				$line->total_ttc = 119.6;
				$line->total_tva = 19.6;
				$line->remise_percent = 00;
			}
			$line->fk_product = $prodid;

			$this->lines[$xnbp] = $line;

			$this->total_ht       += $line->total_ht;
			$this->total_tva      += $line->total_tva;
			$this->total_ttc      += $line->total_ttc;

			$xnbp++;
		}
	}

	/**
	 *	Charge les informations d'ordre info dans l'objet facture
	 *
	 *	@param  int		$id       	Id de la facture a charger
	 *	@return	void
	 */
	public function info($id)
	{
		$sql = 'SELECT c.rowid, date_creation as datec, tms as datem, date_valid as date_validation, date_approve as datea, date_approve2 as datea2,';
		$sql .= ' fk_user_author, fk_user_modif, fk_user_valid, fk_user_approve, fk_user_approve2';
		$sql .= ' FROM '.MAIN_DB_PREFIX.'commande_fournisseur as c';
		$sql .= ' WHERE c.rowid = '.$id;

		$result = $this->db->query($sql);
		if ($result)
		{
			if ($this->db->num_rows($result))
			{
				$obj = $this->db->fetch_object($result);
				$this->id = $obj->rowid;
				if ($obj->fk_user_author)   $this->user_creation_id = $obj->fk_user_author;
				if ($obj->fk_user_valid)    $this->user_validation_id = $obj->fk_user_valid;
				if ($obj->fk_user_modif)    $this->user_modification_id = $obj->fk_user_modif;
				if ($obj->fk_user_approve)  $this->user_approve_id = $obj->fk_user_approve;
				if ($obj->fk_user_approve2) $this->user_approve_id2 = $obj->fk_user_approve2;

				$this->date_creation     = $this->db->jdate($obj->datec);
				$this->date_modification = $this->db->jdate($obj->datem);
				$this->date_approve      = $this->db->jdate($obj->datea);
				$this->date_approve2     = $this->db->jdate($obj->datea2);
				$this->date_validation   = $this->db->jdate($obj->date_validation);
			}
			$this->db->free($result);
		} else {
			dol_print_error($this->db);
		}
	}

	// phpcs:disable PEAR.NamingConventions.ValidFunctionName.ScopeNotCamelCaps
	/**
	 *	Charge indicateurs this->nb de tableau de bord
	 *
	 *	@return     int         <0 si ko, >0 si ok
	 */
	public function load_state_board()
	{
		// phpcs:enable
		global $conf, $user;

		$this->nb = array();
		$clause = "WHERE";

		$sql = "SELECT count(co.rowid) as nb";
		$sql .= " FROM ".MAIN_DB_PREFIX."commande_fournisseur as co";
		$sql .= " LEFT JOIN ".MAIN_DB_PREFIX."societe as s ON co.fk_soc = s.rowid";
		if (!$user->rights->societe->client->voir && !$user->socid)
		{
			$sql .= " LEFT JOIN ".MAIN_DB_PREFIX."societe_commerciaux as sc ON s.rowid = sc.fk_soc";
			$sql .= " WHERE sc.fk_user = ".$user->id;
			$clause = "AND";
		}
		$sql .= " ".$clause." co.entity = ".$conf->entity;

		$resql = $this->db->query($sql);
		if ($resql)
		{
			while ($obj = $this->db->fetch_object($resql))
			{
				$this->nb["supplier_orders"] = $obj->nb;
			}
			$this->db->free($resql);
			return 1;
		} else {
			dol_print_error($this->db);
			$this->error = $this->db->error();
			return -1;
		}
	}

	// phpcs:disable PEAR.NamingConventions.ValidFunctionName.ScopeNotCamelCaps
	/**
	 *	Load indicators for dashboard (this->nbtodo and this->nbtodolate)
	 *
	 *	@param          User	$user   Objet user
	 *  @param          int		$mode   "opened", "awaiting" for orders awaiting reception
	 *	@return WorkboardResponse|int 	<0 if KO, WorkboardResponse if OK
	 */
	public function load_board($user, $mode = 'opened')
	{
		// phpcs:enable
		global $conf, $langs;

		$clause = " WHERE";

		$sql = "SELECT c.rowid, c.date_creation as datec, c.date_commande, c.fk_statut, c.date_livraison as delivery_date";
		$sql .= " FROM ".MAIN_DB_PREFIX."commande_fournisseur as c";
		if (!$user->rights->societe->client->voir && !$user->socid)
		{
			$sql .= " LEFT JOIN ".MAIN_DB_PREFIX."societe_commerciaux as sc ON c.fk_soc = sc.fk_soc";
			$sql .= " WHERE sc.fk_user = ".$user->id;
			$clause = " AND";
		}
		$sql .= $clause." c.entity = ".$conf->entity;
		if ($mode === 'awaiting') {
			$sql .= " AND c.fk_statut IN (".self::STATUS_ORDERSENT.", ".self::STATUS_RECEIVED_PARTIALLY.")";
		} else {
			$sql .= " AND c.fk_statut IN (".self::STATUS_VALIDATED.", ".self::STATUS_ACCEPTED.")";
		}
		if ($user->socid) $sql .= " AND c.fk_soc = ".$user->socid;

		$resql = $this->db->query($sql);
		if ($resql)
		{
			$commandestatic = new CommandeFournisseur($this->db);

			$response = new WorkboardResponse();
			$response->warning_delay = $conf->commande->fournisseur->warning_delay / 60 / 60 / 24;
			$response->label = $langs->trans("SuppliersOrdersToProcess");
			$response->labelShort = $langs->trans("Opened");
			$response->url = DOL_URL_ROOT.'/fourn/commande/list.php?statut=1,2&mainmenu=commercial&leftmenu=orders_suppliers';
			$response->img = img_object('', "order");

			if ($mode === 'awaiting') {
				$response->label = $langs->trans("SuppliersOrdersAwaitingReception");
				$response->labelShort = $langs->trans("AwaitingReception");
				$response->url = DOL_URL_ROOT.'/fourn/commande/list.php?statut=3,4&mainmenu=commercial&leftmenu=orders_suppliers';
			}

			while ($obj = $this->db->fetch_object($resql))
			{
				$response->nbtodo++;

				$commandestatic->delivery_date = $this->db->jdate($obj->delivery_date);
				$commandestatic->date_commande = $this->db->jdate($obj->date_commande);
				$commandestatic->statut = $obj->fk_statut;

				if ($commandestatic->hasDelay()) {
					$response->nbtodolate++;
				}
			}

			return $response;
		} else {
			$this->error = $this->db->error();
			return -1;
		}
	}

	/**
	 * Returns the translated input method of object (defined if $this->methode_commande_id > 0).
	 * This function make a sql request to get translation. No cache yet, try to not use it inside a loop.
	 *
	 * @return string
	 */
	public function getInputMethod()
	{
		global $db, $langs;

		if ($this->methode_commande_id > 0)
		{
			$sql = "SELECT rowid, code, libelle as label";
			$sql .= " FROM ".MAIN_DB_PREFIX.'c_input_method';
			$sql .= " WHERE active=1 AND rowid = ".$this->db->escape($this->methode_commande_id);

			$resql = $this->db->query($sql);
			if ($resql)
			{
				if ($this->db->num_rows($resql))
				{
					$obj = $this->db->fetch_object($resql);

					$string = $langs->trans($obj->code);
					if ($string == $obj->code)
					{
						$string = $obj->label != '-' ? $obj->label : '';
					}
					return $string;
				}
			} else dol_print_error($this->db);
		}

		return '';
	}

	/**
	 *  Create a document onto disk according to template model.
	 *
	 *  @param	    string		$modele			Force template to use ('' to not force)
	 *  @param		Translate	$outputlangs	Object lang to use for traduction
	 *  @param      int			$hidedetails    Hide details of lines
	 *  @param      int			$hidedesc       Hide description
	 *  @param      int			$hideref        Hide ref
	 *  @param      null|array  $moreparams     Array to provide more information
	 *  @return     int          				0 if KO, 1 if OK
	 */
	public function generateDocument($modele, $outputlangs, $hidedetails = 0, $hidedesc = 0, $hideref = 0, $moreparams = null)
	{
		global $conf, $langs;

		$langs->load("suppliers");
		$outputlangs->load("products");

		if (!dol_strlen($modele)) {
			$modele = 'muscadet';

			if ($this->model_pdf) {
				$modele = $this->model_pdf;
			} elseif (!empty($conf->global->COMMANDE_SUPPLIER_ADDON_PDF)) {
				$modele = $conf->global->COMMANDE_SUPPLIER_ADDON_PDF;
			}
		}

		$modelpath = "core/modules/supplier_order/doc/";

		return $this->commonGenerateDocument($modelpath, $modele, $outputlangs, $hidedetails, $hidedesc, $hideref, $moreparams);
	}

	/**
	 * Return the max number delivery delay in day
	 *
	 * @param	Translate	$langs		Language object
	 * @return 	string                  Translated string
	 */
	public function getMaxDeliveryTimeDay($langs)
	{
		if (empty($this->lines)) return '';

		$obj = new ProductFournisseur($this->db);

		$nb = 0;
		foreach ($this->lines as $line)
		{
			if ($line->fk_product > 0)
			{
				$idp = $obj->find_min_price_product_fournisseur($line->fk_product, $line->qty);
				if ($idp)
				{
					$obj->fetch($idp);
					if ($obj->delivery_time_days > $nb) $nb = $obj->delivery_time_days;
				}
			}
		}

		if ($nb === 0) return '';
		else return $nb.' '.$langs->trans('Days');
	}

	/**
	 * Returns the rights used for this class
	 * @return stdClass
	 */
	public function getRights()
	{
		global $user;

		return $user->rights->fournisseur->commande;
	}


	/**
	 * Function used to replace a thirdparty id with another one.
	 *
	 * @param DoliDB $db Database handler
	 * @param int $origin_id Old thirdparty id
	 * @param int $dest_id New thirdparty id
	 * @return bool
	 */
	public static function replaceThirdparty(DoliDB $db, $origin_id, $dest_id)
	{
		$tables = array(
			'commande_fournisseur'
		);

		return CommonObject::commonReplaceThirdparty($db, $origin_id, $dest_id, $tables);
	}

	/**
	 * Is the supplier order delayed?
	 * We suppose a purchase ordered as late if a the purchase order has been sent and the delivery date is set and before the delay.
	 * If order has not been sent, we use the order date.
	 *
	 * @return 	bool					True if object is delayed
	 */
	public function hasDelay()
	{
		global $conf;

		if (empty($this->delivery_date) && !empty($this->date_livraison)) $this->delivery_date = $this->date_livraison; // For backward compatibility

		if ($this->statut == self::STATUS_ORDERSENT || $this->statut == self::STATUS_RECEIVED_PARTIALLY) {
			$now = dol_now();
			if (!empty($this->delivery_date)) {
				$date_to_test = $this->delivery_date;
				return $date_to_test && $date_to_test < ($now - $conf->commande->fournisseur->warning_delay);
			} else {
				//$date_to_test = $this->date_commande;
				//return $date_to_test && $date_to_test < ($now - $conf->commande->fournisseur->warning_delay);
				return false;
			}
		} else {
			$now = dol_now();
			$date_to_test = $this->date_commande;

			return ($this->statut > 0 && $this->statut < 5) && $date_to_test && $date_to_test < ($now - $conf->commande->fournisseur->warning_delay);
		}
	}

	/**
	 * Show the customer delayed info.
	 * We suppose a purchase ordered as late if a the purchase order has been sent and the delivery date is set and before the delay.
	 * If order has not been sent, we use the order date.
	 *
	 * @return string       Show delayed information
	 */
	public function showDelay()
	{
		global $conf, $langs;

		if (empty($this->delivery_date) && !empty($this->date_livraison)) $this->delivery_date = $this->date_livraison; // For backward compatibility

		$text = '';

		if ($this->statut == self::STATUS_ORDERSENT || $this->statut == self::STATUS_RECEIVED_PARTIALLY) {
			if (!empty($this->delivery_date)) {
				$text = $langs->trans("DeliveryDate").' '.dol_print_date($this->delivery_date, 'day');
			} else {
				$text = $langs->trans("OrderDate").' '.dol_print_date($this->date_commande, 'day');
			}
		} else {
			$text = $langs->trans("OrderDate").' '.dol_print_date($this->date_commande, 'day');
		}
		if ($text) {
			$text .= ' '.($conf->commande->fournisseur->warning_delay > 0 ? '+' : '-').' '.round(abs($conf->commande->fournisseur->warning_delay) / 3600 / 24, 1).' '.$langs->trans("days").' < '.$langs->trans("Today");
		}

		return $text;
	}


	/**
	 * Calc status regarding to dispatched stock
	 *
	 * @param 		User 	$user                   User action
	 * @param       int     $closeopenorder         Close if received
	 * @param		string	$comment				Comment
	 * @return		int		                        <0 if KO, 0 if not applicable, >0 if OK
	 */
	public function calcAndSetStatusDispatch(User $user, $closeopenorder = 1, $comment = '')
	{
		global $conf, $langs;

		if (!empty($conf->fournisseur->enabled) && empty($conf->global->MAIN_USE_NEW_SUPPLIERMOD) || !empty($conf->supplier_order->enabled))
		{
			require_once DOL_DOCUMENT_ROOT.'/fourn/class/fournisseur.commande.dispatch.class.php';

			$qtydelivered = array();
			$qtywished = array();

			$supplierorderdispatch = new CommandeFournisseurDispatch($this->db);
			$filter = array('t.fk_commande'=>$this->id);
			if (!empty($conf->global->SUPPLIER_ORDER_USE_DISPATCH_STATUS)) {
				$filter['t.status'] = 1; // Restrict to lines with status validated
			}

			$ret = $supplierorderdispatch->fetchAll('', '', 0, 0, $filter);
			if ($ret < 0) {
				$this->error = $supplierorderdispatch->error; $this->errors = $supplierorderdispatch->errors;
				return $ret;
			} else {
				if (is_array($supplierorderdispatch->lines) && count($supplierorderdispatch->lines) > 0) {
					require_once DOL_DOCUMENT_ROOT.'/product/class/product.class.php';
					$date_liv = dol_now();

					// Build array with quantity deliverd by product
					foreach ($supplierorderdispatch->lines as $line) {
						$qtydelivered[$line->fk_product] += $line->qty;
					}
					foreach ($this->lines as $line) {
						// Exclude lines not qualified for shipment, similar code is found into interface_20_modWrokflow for customers
						if (empty($conf->global->STOCK_SUPPORTS_SERVICES) && $line->product_type > 0) continue;
						$qtywished[$line->fk_product] += $line->qty;
					}

					//Compare array
					$diff_array = array_diff_assoc($qtydelivered, $qtywished); // Warning: $diff_array is done only on common keys.
					$keysinwishednotindelivered = array_diff(array_keys($qtywished), array_keys($qtydelivered)); // To check we also have same number of keys
					$keysindeliverednotinwished = array_diff(array_keys($qtydelivered), array_keys($qtywished)); // To check we also have same number of keys
					/*var_dump(array_keys($qtydelivered));

    				var_dump(array_keys($qtywished));
    				var_dump($diff_array);
    				var_dump($keysinwishednotindelivered);
    				var_dump($keysindeliverednotinwished);
    				exit;*/

					if (count($diff_array) == 0 && count($keysinwishednotindelivered) == 0 && count($keysindeliverednotinwished) == 0) //No diff => mean everythings is received
					{
						if ($closeopenorder)
						{
							//$ret=$this->setStatus($user,5);
							$ret = $this->Livraison($user, $date_liv, 'tot', $comment); // GETPOST("type") is 'tot', 'par', 'nev', 'can'
							if ($ret < 0) {
								return -1;
							}
							return 5;
						} else {
							//Diff => received partially
							//$ret=$this->setStatus($user,4);
							$ret = $this->Livraison($user, $date_liv, 'par', $comment); // GETPOST("type") is 'tot', 'par', 'nev', 'can'
							if ($ret < 0) {
								return -1;
							}
							return 4;
						}
					} elseif (!empty($conf->global->SUPPLIER_ORDER_MORE_THAN_WISHED)) {
						//set livraison to 'tot' if more products received than wished. (and if $closeopenorder is set to 1 of course...)

						$close = 0;

						if (count($diff_array) > 0)
						{
							//there are some difference between  the two arrays

							//scan the array of results
							foreach ($diff_array as $key => $value)
							{
								//if the quantity delivered is greater or equal to wish quantity
								if ($qtydelivered[$key] >= $qtywished[$key])
								{
									$close++;
								}
							}
						}


						if ($close == count($diff_array)) {
							//all the products are received equal or more than the wished quantity
							if ($closeopenorder) {
								$ret = $this->Livraison($user, $date_liv, 'tot', $comment); // GETPOST("type") is 'tot', 'par', 'nev', 'can'
								if ($ret < 0) {
									return -1;
								}
								return 5;
							} else {
								//Diff => received partially
								$ret = $this->Livraison($user, $date_liv, 'par', $comment); // GETPOST("type") is 'tot', 'par', 'nev', 'can'
								if ($ret < 0) {
									return -1;
								}
								return 4;
							}
						} else {
							//all the products are not received
							$ret = $this->Livraison($user, $date_liv, 'par', $comment); // GETPOST("type") is 'tot', 'par', 'nev', 'can'
							if ($ret < 0) {
								return -1;
							}
							return 4;
						}
					} else {
						//Diff => received partially
						$ret = $this->Livraison($user, $date_liv, 'par', $comment); // GETPOST("type") is 'tot', 'par', 'nev', 'can'
						if ($ret < 0) {
							return -1;
						}
						return 4;
					}
				}
				return 1;
			}
		}
		return 0;
	}

	/**
	 *	Load array this->receptions of lines of shipments with nb of products sent for each order line
	 *  Note: For a dedicated shipment, the fetch_lines can be used to load the qty_asked and qty_shipped. This function is use to return qty_shipped cumulated for the order
	 *
	 *	@param      int		$filtre_statut      Filter on shipment status
	 * 	@return     int                			<0 if KO, Nb of lines found if OK
	 */
	public function loadReceptions($filtre_statut = -1)
	{
		$this->receptions = array();

		$sql = 'SELECT cd.rowid, cd.fk_product,';
		$sql .= ' sum(cfd.qty) as qty';
		$sql .= ' FROM '.MAIN_DB_PREFIX.'commande_fournisseur_dispatch as cfd,';
		if ($filtre_statut >= 0) $sql .= ' '.MAIN_DB_PREFIX.'reception as e,';
		$sql .= ' '.MAIN_DB_PREFIX.'commande_fournisseurdet as cd';
		$sql .= ' WHERE';
		if ($filtre_statut >= 0) $sql .= ' cfd.fk_reception = e.rowid AND';
		$sql .= ' cfd.fk_commandefourndet = cd.rowid';
		$sql .= ' AND cd.fk_commande ='.$this->id;
		if ($this->fk_product > 0) $sql .= ' AND cd.fk_product = '.$this->fk_product;
		if ($filtre_statut >= 0) $sql .= ' AND e.fk_statut >= '.$filtre_statut;
		$sql .= ' GROUP BY cd.rowid, cd.fk_product';


		dol_syslog(get_class($this)."::loadReceptions", LOG_DEBUG);
		$result = $this->db->query($sql);
		if ($result)
		{
			$num = $this->db->num_rows($result);
			$i = 0;
			while ($i < $num)
			{
				$obj = $this->db->fetch_object($result);
				empty($this->receptions[$obj->rowid]) ? $this->receptions[$obj->rowid] = $obj->qty : $this->receptions[$obj->rowid] += $obj->qty;
				$i++;
			}
			$this->db->free();

			return $num;
		} else {
			$this->error = $this->db->lasterror();
			return -1;
		}
	}
}



/**
 *  Class to manage line orders
 */
class CommandeFournisseurLigne extends CommonOrderLine
{
	/**
	 * @var string ID to identify managed object
	 */
	public $element = 'commande_fournisseurdet';

	/**
	 * @var string Name of table without prefix where object is stored
	 */
	public $table_element = 'commande_fournisseurdet';

	public $oldline;

	/**
	 * Id of parent order
	 * @var int
	 */
	public $fk_commande;

	// From llx_commande_fournisseurdet
	/**
	 * @var int ID
	 */
	public $fk_parent_line;

	/**
	 * @var int ID
	 */
	public $fk_facture;

	public $rang = 0;
	public $special_code = 0;

	/**
	 * Unit price without taxes
	 * @var float
	 */
	public $pu_ht;

	public $date_start;
	public $date_end;

	// From llx_product_fournisseur_price

	/**
	 * Supplier reference of price when we added the line. May have been changed after line was added.
	 * @var string
	 */
	public $ref_supplier;
	public $remise;


	/**
	 *	Constructor
	 *
	 *  @param		DoliDB		$db      Database handler
	 */
	public function __construct($db)
	{
		$this->db = $db;
	}

	/**
	 *  Load line order
	 *
	 *  @param  int		$rowid      Id line order
	 *	@return	int					<0 if KO, >0 if OK
	 */
	public function fetch($rowid)
	{
		global $conf;

		$sql = 'SELECT cd.rowid, cd.fk_commande, cd.fk_product, cd.product_type, cd.description, cd.qty, cd.tva_tx, cd.special_code,';
		$sql .= ' cd.localtax1_tx, cd.localtax2_tx, cd.localtax1_type, cd.localtax2_type, cd.ref,';
		$sql .= ' cd.remise, cd.remise_percent, cd.subprice,';
		$sql .= ' cd.info_bits, cd.total_ht, cd.total_tva, cd.total_ttc,';
		$sql .= ' cd.total_localtax1, cd.total_localtax2,';
		$sql .= ' p.ref as product_ref, p.label as product_label, p.description as product_desc,';
		$sql .= ' cd.date_start, cd.date_end, cd.fk_unit,';
		$sql .= ' cd.multicurrency_subprice, cd.multicurrency_total_ht, cd.multicurrency_total_tva, cd.multicurrency_total_ttc';
		if (!empty($conf->global->PRODUCT_USE_SUPPLIER_PACKAGING))
<<<<<<< HEAD
			$sql .= ", pfp.rowid as fk_pfp, pfp.packaging";
		$sql .= ' FROM '.MAIN_DB_PREFIX.'commande_fournisseurdet as cd';
		$sql .= ' LEFT JOIN '.MAIN_DB_PREFIX.'product as p ON cd.fk_product = p.rowid';
		if (!empty($conf->global->PRODUCT_USE_SUPPLIER_PACKAGING))
			$sql .= " LEFT JOIN ".MAIN_DB_PREFIX."product_fournisseur_price as pfp ON cd.fk_product = pfp.fk_product and cd.ref = pfp.ref_fourn";
		$sql .= ' WHERE cd.rowid = '.$rowid;
		$result = $this->db->query($sql);
		if ($result)
		{
			$objp = $this->db->fetch_object($result);

			if (!empty($objp))
			{
				$this->rowid = $objp->rowid;
				$this->id               = $objp->rowid;
				$this->fk_commande      = $objp->fk_commande;
				$this->desc             = $objp->description;
				$this->qty              = $objp->qty;
				$this->ref_fourn        = $objp->ref;
				$this->ref_supplier     = $objp->ref;
				$this->subprice         = $objp->subprice;
				$this->tva_tx           = $objp->tva_tx;
				$this->localtax1_tx		= $objp->localtax1_tx;
				$this->localtax2_tx		= $objp->localtax2_tx;
				$this->localtax1_type	= $objp->localtax1_type;
				$this->localtax2_type	= $objp->localtax2_type;
				$this->remise           = $objp->remise;
				$this->remise_percent   = $objp->remise_percent;
				$this->fk_product       = $objp->fk_product;
				$this->info_bits        = $objp->info_bits;
				$this->total_ht         = $objp->total_ht;
				$this->total_tva        = $objp->total_tva;
				$this->total_localtax1	= $objp->total_localtax1;
				$this->total_localtax2	= $objp->total_localtax2;
				$this->total_ttc        = $objp->total_ttc;
				$this->product_type     = $objp->product_type;
				$this->special_code     = $objp->special_code;

				$this->ref = $objp->product_ref;

				$this->product_ref      = $objp->product_ref;
				$this->product_label    = $objp->product_label;
				$this->product_desc     = $objp->product_desc;
=======
			$sql .= ", pfp.rowid as fk_pfp, pfp.packaging, MAX(pfp.quantity) as max_qty";
        $sql .= ' FROM '.MAIN_DB_PREFIX.'commande_fournisseurdet as cd';
        $sql .= ' LEFT JOIN '.MAIN_DB_PREFIX.'product as p ON cd.fk_product = p.rowid';
		if (!empty($conf->global->PRODUCT_USE_SUPPLIER_PACKAGING))
			$sql .= " LEFT JOIN ".MAIN_DB_PREFIX."product_fournisseur_price as pfp ON cd.fk_product = pfp.fk_product and cd.ref = pfp.ref_fourn";
        $sql .= ' WHERE cd.rowid = '.$rowid;
		if (!empty($conf->global->PRODUCT_USE_SUPPLIER_PACKAGING)) {
			$sql .= " AND cd.qty >= pfp.quantity GROUP BY cd.rowid HAVING max_qty = MAX(pfp.quantity)";
		}
        $result = $this->db->query($sql);
        if ($result)
        {
            $objp = $this->db->fetch_object($result);

            if (!empty($objp))
            {
                $this->rowid = $objp->rowid;
	            $this->id               = $objp->rowid;
	            $this->fk_commande      = $objp->fk_commande;
	            $this->desc             = $objp->description;
	            $this->qty              = $objp->qty;
	            $this->ref_fourn        = $objp->ref;
	            $this->ref_supplier     = $objp->ref;
	            $this->subprice         = $objp->subprice;
	            $this->tva_tx           = $objp->tva_tx;
	            $this->localtax1_tx		= $objp->localtax1_tx;
	            $this->localtax2_tx		= $objp->localtax2_tx;
	            $this->localtax1_type	= $objp->localtax1_type;
	            $this->localtax2_type	= $objp->localtax2_type;
	            $this->remise           = $objp->remise;
	            $this->remise_percent   = $objp->remise_percent;
	            $this->fk_product       = $objp->fk_product;
	            $this->info_bits        = $objp->info_bits;
	            $this->total_ht         = $objp->total_ht;
	            $this->total_tva        = $objp->total_tva;
    	        $this->total_localtax1	= $objp->total_localtax1;
	            $this->total_localtax2	= $objp->total_localtax2;
	            $this->total_ttc        = $objp->total_ttc;
	            $this->product_type     = $objp->product_type;
	            $this->special_code     = $objp->special_code;

    	        $this->ref = $objp->product_ref;
	            $this->product_ref      = $objp->product_ref;
	            $this->product_libelle  = $objp->product_libelle;
	            $this->product_desc     = $objp->product_desc;
>>>>>>> db81b32a
				if (!empty($conf->global->PRODUCT_USE_SUPPLIER_PACKAGING))
				{
					$this->packaging = $objp->packaging;
					$this->fk_fournprice = $objp->fk_pfp;
				}

				$this->date_start       		= $this->db->jdate($objp->date_start);
				$this->date_end         		= $this->db->jdate($objp->date_end);
				$this->fk_unit = $objp->fk_unit;

				$this->multicurrency_subprice	= $objp->multicurrency_subprice;
				$this->multicurrency_total_ht	= $objp->multicurrency_total_ht;
				$this->multicurrency_total_tva	= $objp->multicurrency_total_tva;
				$this->multicurrency_total_ttc	= $objp->multicurrency_total_ttc;

				$this->fetch_optionals();

				$this->db->free($result);
				return 1;
			} else {
				$this->error = 'Supplier order line  with id='.$rowid.' not found';
				dol_syslog(get_class($this)."::fetch Error ".$this->error, LOG_ERR);
				return 0;
			}
		} else {
			dol_print_error($this->db);
			return -1;
		}
	}

	/**
	 *	Insert line into database
	 *
	 *	@param      int		$notrigger		1 = disable triggers
	 *	@return		int						<0 if KO, >0 if OK
	 */
	public function insert($notrigger = 0)
	{
		global $conf, $user;

		$error = 0;

		dol_syslog(get_class($this)."::insert rang=".$this->rang);

		// Clean parameters
		if (empty($this->tva_tx)) $this->tva_tx = 0;
		if (empty($this->localtax1_tx)) $this->localtax1_tx = 0;
		if (empty($this->localtax2_tx)) $this->localtax2_tx = 0;
		if (empty($this->localtax1_type)) $this->localtax1_type = '0';
		if (empty($this->localtax2_type)) $this->localtax2_type = '0';
		if (empty($this->total_localtax1)) $this->total_localtax1 = 0;
		if (empty($this->total_localtax2)) $this->total_localtax2 = 0;
		if (empty($this->rang)) $this->rang = 0;
		if (empty($this->remise)) $this->remise = 0;
		if (empty($this->remise_percent)) $this->remise_percent = 0;
		if (empty($this->info_bits)) $this->info_bits = 0;
		if (empty($this->special_code)) $this->special_code = 0;
		if (empty($this->fk_parent_line)) $this->fk_parent_line = 0;
		if (empty($this->pa_ht)) $this->pa_ht = 0;

		// Multicurrency
		if (!empty($this->multicurrency_code)) list($this->fk_multicurrency, $this->multicurrency_tx) = MultiCurrency::getIdAndTxFromCode($this->db, $this->multicurrency_code);
		if (empty($this->fk_multicurrency))
		{
			$this->multicurrency_code = $conf->currency;
			$this->fk_multicurrency = 0;
			$this->multicurrency_tx = 1;
		}

		// Check parameters
		if ($this->product_type < 0) return -1;

		$this->db->begin();

		// Insertion dans base de la ligne
		$sql = 'INSERT INTO '.MAIN_DB_PREFIX.$this->table_element;
		$sql .= " (fk_commande, label, description, date_start, date_end,";
		$sql .= " fk_product, product_type, special_code, rang,";
		$sql .= " qty, vat_src_code, tva_tx, localtax1_tx, localtax2_tx, localtax1_type, localtax2_type, remise_percent, subprice, ref,";
		$sql .= " total_ht, total_tva, total_localtax1, total_localtax2, total_ttc, fk_unit,";
		$sql .= " fk_multicurrency, multicurrency_code, multicurrency_subprice, multicurrency_total_ht, multicurrency_total_tva, multicurrency_total_ttc";
		$sql .= ")";
		$sql .= " VALUES (".$this->fk_commande.", '".$this->db->escape($this->label)."','".$this->db->escape($this->desc)."',";
		$sql .= " ".($this->date_start ? "'".$this->db->idate($this->date_start)."'" : "null").",";
		$sql .= " ".($this->date_end ? "'".$this->db->idate($this->date_end)."'" : "null").",";
		if ($this->fk_product) { $sql .= $this->fk_product.","; } else { $sql .= "null,"; }
		$sql .= "'".$this->db->escape($this->product_type)."',";
		$sql .= "'".$this->db->escape($this->special_code)."',";
		$sql .= "'".$this->db->escape($this->rang)."',";
		$sql .= "'".$this->db->escape($this->qty)."', ";
		$sql .= " ".(empty($this->vat_src_code) ? "''" : "'".$this->db->escape($this->vat_src_code)."'").",";
		$sql .= " ".$this->tva_tx.", ";
		$sql .= " ".$this->localtax1_tx.",";
		$sql .= " ".$this->localtax2_tx.",";
		$sql .= " '".$this->db->escape($this->localtax1_type)."',";
		$sql .= " '".$this->db->escape($this->localtax2_type)."',";
		$sql .= " ".$this->remise_percent.", ".price2num($this->subprice, 'MU').", '".$this->db->escape($this->ref_supplier)."',";
		$sql .= " ".price2num($this->total_ht).",";
		$sql .= " ".price2num($this->total_tva).",";
		$sql .= " ".price2num($this->total_localtax1).",";
		$sql .= " ".price2num($this->total_localtax2).",";
		$sql .= " ".price2num($this->total_ttc).",";
		$sql .= ($this->fk_unit ? "'".$this->db->escape($this->fk_unit)."'" : "null");
		$sql .= ", ".($this->fk_multicurrency ? $this->fk_multicurrency : "null");
		$sql .= ", '".$this->db->escape($this->multicurrency_code)."'";
		$sql .= ", ".($this->multicurrency_subprice ? price2num($this->multicurrency_subprice) : '0');
		$sql .= ", ".($this->multicurrency_total_ht ? price2num($this->multicurrency_total_ht) : '0');
		$sql .= ", ".($this->multicurrency_total_tva ? price2num($this->multicurrency_total_tva) : '0');
		$sql .= ", ".($this->multicurrency_total_ttc ? price2num($this->multicurrency_total_ttc) : '0');
		$sql .= ")";

		dol_syslog(get_class($this)."::insert", LOG_DEBUG);
		$resql = $this->db->query($sql);
		if ($resql)
		{
			$this->id = $this->db->last_insert_id(MAIN_DB_PREFIX.$this->table_element);
			$this->rowid = $this->id;

			if (!$error)
			{
				$result = $this->insertExtraFields();
				if ($result < 0)
				{
					$error++;
				}
			}

			if (!$error && !$notrigger)
			{
				// Call trigger
				$result = $this->call_trigger('LINEORDER_SUPPLIER_CREATE', $user);
				if ($result < 0) $error++;
				// End call triggers
			}

			if (!$error) {
				$this->db->commit();
				return 1;
			}

			foreach ($this->errors as $errmsg)
			{
				dol_syslog(get_class($this)."::delete ".$errmsg, LOG_ERR);
				$this->errors[] = ($this->errors ? ', '.$errmsg : $errmsg);
			}
			$this->db->rollback();
			return -1 * $error;
		} else {
			$this->errors[] = $this->db->error();
			$this->db->rollback();
			return -2;
		}
	}
	/**
	 *	Update the line object into db
	 *
	 *	@param      int		$notrigger		1 = disable triggers
	 *	@return		int		<0 si ko, >0 si ok
	 */
	public function update($notrigger = 0)
	{
		global $conf, $user;

		$error = 0;

		$this->db->begin();

		// Mise a jour ligne en base
		$sql = "UPDATE ".MAIN_DB_PREFIX.$this->table_element." SET";
		$sql .= "  description='".$this->db->escape($this->desc)."'";
		$sql .= ", ref='".$this->db->escape($this->ref_supplier)."'";
		$sql .= ", subprice='".price2num($this->subprice)."'";
		//$sql.= ",remise='".price2num($remise)."'";
		$sql .= ", remise_percent='".price2num($this->remise_percent)."'";

		$sql .= ", vat_src_code = '".(empty($this->vat_src_code) ? '' : $this->vat_src_code)."'";
		$sql .= ", tva_tx='".price2num($this->tva_tx)."'";
		$sql .= ", localtax1_tx='".price2num($this->total_localtax1)."'";
		$sql .= ", localtax2_tx='".price2num($this->total_localtax2)."'";
		$sql .= ", localtax1_type='".$this->db->escape($this->localtax1_type)."'";
		$sql .= ", localtax2_type='".$this->db->escape($this->localtax2_type)."'";
		$sql .= ", qty='".price2num($this->qty)."'";
		$sql .= ", date_start=".(!empty($this->date_start) ? "'".$this->db->idate($this->date_start)."'" : "null");
		$sql .= ", date_end=".(!empty($this->date_end) ? "'".$this->db->idate($this->date_end)."'" : "null");
		$sql .= ", info_bits='".$this->db->escape($this->info_bits)."'";
		$sql .= ", total_ht='".price2num($this->total_ht)."'";
		$sql .= ", total_tva='".price2num($this->total_tva)."'";
		$sql .= ", total_localtax1='".price2num($this->total_localtax1)."'";
		$sql .= ", total_localtax2='".price2num($this->total_localtax2)."'";
		$sql .= ", total_ttc='".price2num($this->total_ttc)."'";
		$sql .= ", product_type=".$this->product_type;
		$sql .= ", special_code=".(!empty($this->special_code) ? $this->special_code : 0);
		$sql .= ($this->fk_unit ? ", fk_unit='".$this->db->escape($this->fk_unit)."'" : ", fk_unit=null");

		// Multicurrency
		$sql .= ", multicurrency_subprice=".price2num($this->multicurrency_subprice)."";
		$sql .= ", multicurrency_total_ht=".price2num($this->multicurrency_total_ht)."";
		$sql .= ", multicurrency_total_tva=".price2num($this->multicurrency_total_tva)."";
		$sql .= ", multicurrency_total_ttc=".price2num($this->multicurrency_total_ttc)."";

		$sql .= " WHERE rowid = ".$this->id;

		dol_syslog(get_class($this)."::updateline", LOG_DEBUG);
		$result = $this->db->query($sql);
		if ($result > 0)
		{
			if (!$error)
			{
				$result = $this->insertExtraFields();
				if ($result < 0)
				{
					$error++;
				}
			}

			if (!$error && !$notrigger)
			{
				global $user;
				// Call trigger
				$result = $this->call_trigger('LINEORDER_SUPPLIER_UPDATE', $user);
				if ($result < 0)
				{
					$this->db->rollback();
					return -1;
				}
				// End call triggers
			}

			if (!$error)
			{
				$this->db->commit();
				return 1;
			} else {
				$this->db->rollback();
				return -1;
			}
		} else {
			$this->error = $this->db->lasterror();
			$this->db->rollback();
			return -1;
		}
	}

	/**
	 * 	Delete line in database
	 *
	 *	@param      int     $notrigger  1=Disable call to triggers
	 *	@return     int                 <0 if KO, >0 if OK
	 */
	public function delete($notrigger = 0)
	{
		global $user;

		$error = 0;

		$this->db->begin();

		// extrafields
		$result = $this->deleteExtraFields();
		if ($result < 0)
		{
			$this->db->rollback();
			return -1;
		}

		$sql = 'DELETE FROM '.MAIN_DB_PREFIX."commande_fournisseurdet WHERE rowid=".$this->id;

		dol_syslog(__METHOD__, LOG_DEBUG);
		$resql = $this->db->query($sql);
		if ($resql)
		{
			if (!$notrigger)
			{
				// Call trigger
				$result = $this->call_trigger('LINEORDER_SUPPLIER_DELETE', $user);
				if ($result < 0) $error++;
				// End call triggers
			}

			if (!$error)
			{
				$this->db->commit();
				return 1;
			}

			foreach ($this->errors as $errmsg)
			{
				dol_syslog(get_class($this)."::delete ".$errmsg, LOG_ERR);
				$this->error .= ($this->error ? ', '.$errmsg : $errmsg);
			}
			$this->db->rollback();
			return -1 * $error;
		} else {
			$this->error = $this->db->lasterror();
			return -1;
		}
	}
}<|MERGE_RESOLUTION|>--- conflicted
+++ resolved
@@ -419,7 +419,6 @@
 			/*
              * Lines
              */
-<<<<<<< HEAD
 			$result = $this->fetch_lines();
 			if ($result < 0)
 			{
@@ -456,15 +455,19 @@
 		$sql .= " l.date_start, l.date_end,";
 		$sql .= ' l.fk_multicurrency, l.multicurrency_code, l.multicurrency_subprice, l.multicurrency_total_ht, l.multicurrency_total_tva, l.multicurrency_total_ttc';
 		if (!empty($conf->global->PRODUCT_USE_SUPPLIER_PACKAGING)) {
-			$sql .= ", pfp.rowid as fk_pfp, pfp.packaging";
+			$sql .= ", pfp.rowid as fk_pfp, pfp.packaging, MAX(pfp.quantity) as max_qty";
 		}
 		$sql .= " FROM ".MAIN_DB_PREFIX."commande_fournisseurdet	as l";
 		$sql .= ' LEFT JOIN '.MAIN_DB_PREFIX.'product as p ON l.fk_product = p.rowid';
 		if (!empty($conf->global->PRODUCT_USE_SUPPLIER_PACKAGING)) {
-			$sql .= " LEFT JOIN ".MAIN_DB_PREFIX."product_fournisseur_price as pfp ON l.fk_product = pfp.fk_product and l.ref = pfp.ref_fourn AND pfp.fk_soc = ".$this->socid;
+			$sql .= " LEFT JOIN ".MAIN_DB_PREFIX."product_fournisseur_price as pfp ON pfp.entity IN (".getEntity('product_fournisseur_price').") AND l.fk_product = pfp.fk_product and l.ref = pfp.ref_fourn AND pfp.fk_soc = ".((int) $this->socid);
 		}
 		$sql .= " WHERE l.fk_commande = ".$this->id;
 		if ($only_product) $sql .= ' AND p.fk_product_type = 0';
+		if (!empty($conf->global->PRODUCT_USE_SUPPLIER_PACKAGING)) {
+			$sql.= " AND l.qty >= pfp.quantity ";
+			$sql.= " GROUP BY l.rowid HAVING max_qty = MAX(pfp.quantity) ";
+		}
 		$sql .= " ORDER BY l.rang, l.rowid";
 		//print $sql;
 
@@ -512,107 +515,6 @@
 				$line->product_ref         = $objp->product_ref; // Ref of product
 				$line->ref_fourn           = $objp->ref_supplier; // The supplier ref of price when product was added. May have change since
 				$line->ref_supplier        = $objp->ref_supplier; // The supplier ref of price when product was added. May have change since
-=======
-            $result = $this->fetch_lines();
-            if ($result < 0)
-            {
-            	return -1;
-            }
-            else
-            {
-            	return 1;
-            }
-        }
-        else
-        {
-            $this->error = $this->db->error()." sql=".$sql;
-            return -1;
-        }
-    }
-
-    // phpcs:disable PEAR.NamingConventions.ValidFunctionName.ScopeNotCamelCaps
-    /**
-     * Load array lines
-     *
-     * @param		int		$only_product	Return only physical products
-     * @return		int						<0 if KO, >0 if OK
-     */
-    public function fetch_lines($only_product = 0)
-    {
-    	global $conf;
-        // phpcs:enable
-    	//$result=$this->fetch_lines();
-    	$this->lines = array();
-
-    	$sql = "SELECT l.rowid, l.ref as ref_supplier, l.fk_product, l.product_type, l.label, l.description, l.qty,";
-    	$sql .= " l.vat_src_code, l.tva_tx, l.remise_percent, l.subprice,";
-    	$sql .= " l.localtax1_tx, l. localtax2_tx, l.localtax1_type, l. localtax2_type, l.total_localtax1, l.total_localtax2,";
-    	$sql .= " l.total_ht, l.total_tva, l.total_ttc, l.special_code, l.fk_parent_line, l.rang,";
-    	$sql .= " p.rowid as product_id, p.ref as product_ref, p.label as product_label, p.description as product_desc,";
-    	$sql .= " l.fk_unit,";
-    	$sql .= " l.date_start, l.date_end,";
-    	$sql .= ' l.fk_multicurrency, l.multicurrency_code, l.multicurrency_subprice, l.multicurrency_total_ht, l.multicurrency_total_tva, l.multicurrency_total_ttc';
-		if (!empty($conf->global->PRODUCT_USE_SUPPLIER_PACKAGING))
-			$sql .= ", pfp.rowid as fk_pfp, pfp.packaging, MAX(pfp.quantity) as max_qty";
-    	$sql .= " FROM ".MAIN_DB_PREFIX."commande_fournisseurdet	as l";
-    	$sql .= ' LEFT JOIN '.MAIN_DB_PREFIX.'product as p ON l.fk_product = p.rowid';
-		if (!empty($conf->global->PRODUCT_USE_SUPPLIER_PACKAGING)) {
-			$sql .= " LEFT JOIN ".MAIN_DB_PREFIX."product_fournisseur_price as pfp ON pfp.entity IN (".getEntity('product_fournisseur_price').") AND l.fk_product = pfp.fk_product and l.ref = pfp.ref_fourn AND pfp.fk_soc = ".((int) $this->socid);
-		}
-    	$sql .= " WHERE l.fk_commande = ".$this->id;
-    	if ($only_product) $sql .= ' AND p.fk_product_type = 0';
-		if (!empty($conf->global->PRODUCT_USE_SUPPLIER_PACKAGING)) {
-			$sql.= " AND l.qty >= pfp.quantity ";
-			$sql.= " GROUP BY l.rowid HAVING max_qty = MAX(pfp.quantity) ";
-		}
-    	$sql .= " ORDER BY l.rang, l.rowid";
-    	//print $sql;
-
-    	dol_syslog(get_class($this)."::fetch get lines", LOG_DEBUG);
-    	$result = $this->db->query($sql);
-    	if ($result)
-    	{
-    		$num = $this->db->num_rows($result);
-    		$i = 0;
-
-    		while ($i < $num)
-    		{
-    			$objp = $this->db->fetch_object($result);
-
-    			$line = new CommandeFournisseurLigne($this->db);
-
-    			$line->id                  = $objp->rowid;
-    			$line->desc                = $objp->description;
-    			$line->description         = $objp->description;
-    			$line->qty                 = $objp->qty;
-    			$line->tva_tx              = $objp->tva_tx;
-    			$line->localtax1_tx		   = $objp->localtax1_tx;
-    			$line->localtax2_tx		   = $objp->localtax2_tx;
-    			$line->localtax1_type	   = $objp->localtax1_type;
-    			$line->localtax2_type	   = $objp->localtax2_type;
-    			$line->subprice            = $objp->subprice;
-    			$line->pu_ht = $objp->subprice;
-    			$line->remise_percent      = $objp->remise_percent;
-
-    			$line->vat_src_code        = $objp->vat_src_code;
-    			$line->total_ht            = $objp->total_ht;
-    			$line->total_tva           = $objp->total_tva;
-    			$line->total_localtax1	   = $objp->total_localtax1;
-    			$line->total_localtax2	   = $objp->total_localtax2;
-    			$line->total_ttc           = $objp->total_ttc;
-    			$line->product_type        = $objp->product_type;
-
-    			$line->fk_product          = $objp->fk_product;
-
-    			$line->libelle             = $objp->product_label; // deprecated
-    			$line->product_label       = $objp->product_label;
-    			$line->product_desc        = $objp->product_desc;
-
-    			$line->ref                 = $objp->product_ref; // Ref of product
-    			$line->product_ref         = $objp->product_ref; // Ref of product
-    			$line->ref_fourn           = $objp->ref_supplier; // The supplier ref of price when product was added. May have change since
-    			$line->ref_supplier        = $objp->ref_supplier; // The supplier ref of price when product was added. May have change since
->>>>>>> db81b32a
 
 				if (!empty($conf->global->PRODUCT_USE_SUPPLIER_PACKAGING))
 				{
@@ -3505,21 +3407,23 @@
 		$sql .= ' p.ref as product_ref, p.label as product_label, p.description as product_desc,';
 		$sql .= ' cd.date_start, cd.date_end, cd.fk_unit,';
 		$sql .= ' cd.multicurrency_subprice, cd.multicurrency_total_ht, cd.multicurrency_total_tva, cd.multicurrency_total_ttc';
-		if (!empty($conf->global->PRODUCT_USE_SUPPLIER_PACKAGING))
-<<<<<<< HEAD
-			$sql .= ", pfp.rowid as fk_pfp, pfp.packaging";
+		if (!empty($conf->global->PRODUCT_USE_SUPPLIER_PACKAGING)) {
+			$sql .= ", pfp.rowid as fk_pfp, pfp.packaging, MAX(pfp.quantity) as max_qty";
+		}
 		$sql .= ' FROM '.MAIN_DB_PREFIX.'commande_fournisseurdet as cd';
 		$sql .= ' LEFT JOIN '.MAIN_DB_PREFIX.'product as p ON cd.fk_product = p.rowid';
-		if (!empty($conf->global->PRODUCT_USE_SUPPLIER_PACKAGING))
-			$sql .= " LEFT JOIN ".MAIN_DB_PREFIX."product_fournisseur_price as pfp ON cd.fk_product = pfp.fk_product and cd.ref = pfp.ref_fourn";
-		$sql .= ' WHERE cd.rowid = '.$rowid;
+		if (!empty($conf->global->PRODUCT_USE_SUPPLIER_PACKAGING)) {
+			$sql .= " LEFT JOIN ".MAIN_DB_PREFIX."product_fournisseur_price as pfp ON pfp.entity IN (".getEntity('product_fournisseur_price').") AND cd.fk_product = pfp.fk_product and cd.ref = pfp.ref_fourn";
+		}
+		$sql .= ' WHERE cd.rowid = '.((int) $rowid);
+		if (!empty($conf->global->PRODUCT_USE_SUPPLIER_PACKAGING)) {
+			$sql .= " AND cd.qty >= pfp.quantity GROUP BY cd.rowid HAVING max_qty = MAX(pfp.quantity)";
+		}
 		$result = $this->db->query($sql);
-		if ($result)
-		{
+		if ($result) {
 			$objp = $this->db->fetch_object($result);
 
-			if (!empty($objp))
-			{
+			if (!empty($objp)) {
 				$this->rowid = $objp->rowid;
 				$this->id               = $objp->rowid;
 				$this->fk_commande      = $objp->fk_commande;
@@ -3550,53 +3454,6 @@
 				$this->product_ref      = $objp->product_ref;
 				$this->product_label    = $objp->product_label;
 				$this->product_desc     = $objp->product_desc;
-=======
-			$sql .= ", pfp.rowid as fk_pfp, pfp.packaging, MAX(pfp.quantity) as max_qty";
-        $sql .= ' FROM '.MAIN_DB_PREFIX.'commande_fournisseurdet as cd';
-        $sql .= ' LEFT JOIN '.MAIN_DB_PREFIX.'product as p ON cd.fk_product = p.rowid';
-		if (!empty($conf->global->PRODUCT_USE_SUPPLIER_PACKAGING))
-			$sql .= " LEFT JOIN ".MAIN_DB_PREFIX."product_fournisseur_price as pfp ON cd.fk_product = pfp.fk_product and cd.ref = pfp.ref_fourn";
-        $sql .= ' WHERE cd.rowid = '.$rowid;
-		if (!empty($conf->global->PRODUCT_USE_SUPPLIER_PACKAGING)) {
-			$sql .= " AND cd.qty >= pfp.quantity GROUP BY cd.rowid HAVING max_qty = MAX(pfp.quantity)";
-		}
-        $result = $this->db->query($sql);
-        if ($result)
-        {
-            $objp = $this->db->fetch_object($result);
-
-            if (!empty($objp))
-            {
-                $this->rowid = $objp->rowid;
-	            $this->id               = $objp->rowid;
-	            $this->fk_commande      = $objp->fk_commande;
-	            $this->desc             = $objp->description;
-	            $this->qty              = $objp->qty;
-	            $this->ref_fourn        = $objp->ref;
-	            $this->ref_supplier     = $objp->ref;
-	            $this->subprice         = $objp->subprice;
-	            $this->tva_tx           = $objp->tva_tx;
-	            $this->localtax1_tx		= $objp->localtax1_tx;
-	            $this->localtax2_tx		= $objp->localtax2_tx;
-	            $this->localtax1_type	= $objp->localtax1_type;
-	            $this->localtax2_type	= $objp->localtax2_type;
-	            $this->remise           = $objp->remise;
-	            $this->remise_percent   = $objp->remise_percent;
-	            $this->fk_product       = $objp->fk_product;
-	            $this->info_bits        = $objp->info_bits;
-	            $this->total_ht         = $objp->total_ht;
-	            $this->total_tva        = $objp->total_tva;
-    	        $this->total_localtax1	= $objp->total_localtax1;
-	            $this->total_localtax2	= $objp->total_localtax2;
-	            $this->total_ttc        = $objp->total_ttc;
-	            $this->product_type     = $objp->product_type;
-	            $this->special_code     = $objp->special_code;
-
-    	        $this->ref = $objp->product_ref;
-	            $this->product_ref      = $objp->product_ref;
-	            $this->product_libelle  = $objp->product_libelle;
-	            $this->product_desc     = $objp->product_desc;
->>>>>>> db81b32a
 				if (!empty($conf->global->PRODUCT_USE_SUPPLIER_PACKAGING))
 				{
 					$this->packaging = $objp->packaging;
