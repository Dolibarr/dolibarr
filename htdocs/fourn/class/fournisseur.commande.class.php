--- conflicted
+++ resolved
@@ -1444,11 +1444,7 @@
 
         $error = 0;
 
-<<<<<<< HEAD
-        dol_syslog(get_class($this)."::addline $desc, $pu_ht, $qty, $txtva, $txlocaltax1, $txlocaltax2, $fk_product, $fk_prod_fourn_price, $ref_supplier, $remise_percent, $price_base_type, $pu_ttc, $type, $info_bits $notrigger $date_start $date_end $fk_unit $pu_ht_devise $origin $origin_id");
-=======
-        dol_syslog(get_class($this)."::addline $desc, $pu_ht, $qty, $txtva, $txlocaltax1, $txlocaltax2, $fk_product, $fk_prod_fourn_price, $ref_supplier, $remise_percent, $price_base_type, $pu_ttc, $type, $fk_unit, $pu_ht_devise, $origin, $origin_id");
->>>>>>> 04122644
+        dol_syslog(get_class($this)."::addline $desc, $pu_ht, $qty, $txtva, $txlocaltax1, $txlocaltax2, $fk_product, $fk_prod_fourn_price, $ref_supplier, $remise_percent, $price_base_type, $pu_ttc, $type, $info_bits, $notrigger, $date_start, $date_end, $fk_unit, $pu_ht_devise, $origin, $origin_id");
         include_once DOL_DOCUMENT_ROOT.'/core/lib/price.lib.php';
 
         // Clean parameters
@@ -1503,25 +1499,14 @@
                         // We use 'none' instead of $ref_supplier, because fourn_ref may not exists anymore. So we will take the first supplier price ok.
                         // If we want a dedicated supplier price, we must provide $fk_prod_fourn_price.
                         $result=$prod->get_buyprice($fk_prod_fourn_price, $qty, $fk_product, 'none', ($this->fk_soc?$this->fk_soc:$this->socid));   // Search on couple $fk_prod_fourn_price/$qty first, then on triplet $qty/$fk_product/$ref_supplier/$this->fk_soc
-<<<<<<< HEAD
-
-                        if ($result > 0)
+                        // If supplier order created from customer order, we take best supplier price
+                        // If $pu (defined previously from pu_ht or pu_ttc) is not defined at all, we also take the best supplier price
+                        if ($result > 0 && ($origin == 'commande' || $pu === ''))
                         {
                         	$pu = $prod->fourn_pu;       // Unit price supplier price set by get_buyprice
                         	$ref_supplier = $prod->ref_supplier;   // Ref supplier price set by get_buyprice
                         	// is remise percent not keyed but present for the product we add it
-                        	if ($remise_percent == 0 && $prod->remise_percent !=0)
-                            	$remise_percent =$prod->remise_percent;
-=======
-                        // If supplier order created from customer order, we take best supplier price
-                        // If $pu (defined previously from pu_ht or pu_ttc) is not defined at all, we also take the best supplier price
-                        if ($result > 0 && ($origin == 'commande' || $pu === ''))
-                        {
-                        	$pu           = $prod->fourn_pu;       // Unit price supplier price set by get_buyprice
-                        	$ref_supplier = $prod->ref_supplier;   // Ref supplier price set by get_buyprice
-                        	// is remise percent not keyed but present for the product we add it
-                        	if ($remise_percent == 0 && $prod->remise_percent !=0) $remise_percent = $prod->remise_percent;
->>>>>>> 04122644
+                        	if ($remise_percent == 0 && $prod->remise_percent !=0) $remise_percent =$prod->remise_percent;
                         }
                         if ($result == 0)                   // If result == 0, we failed to found the supplier reference price
                         {
