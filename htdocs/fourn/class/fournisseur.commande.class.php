--- conflicted
+++ resolved
@@ -872,7 +872,6 @@
 	}
 
 
-<<<<<<< HEAD
 	/**
 	 *  Returns the following order reference not used depending on the numbering model activated
 	 *                  defined within COMMANDE_SUPPLIER_ADDON_NUMBER
@@ -884,52 +883,6 @@
 	{
 		global $db, $langs, $conf;
 		$langs->load("orders");
-=======
-		// End
-        if (!$error)
-        {
-            $this->db->commit();
-            return $this->id;
-        }
-        else
-        {
-            $this->db->rollback();
-            return -1;
-        }
-    }
-
-    /**
-     *	Add order line
-     *
-     *	@param      string	$desc            		Description
-     *	@param      float	$pu_ht              	Unit price
-     *	@param      float	$qty             		Quantity
-     *	@param      float	$txtva           		Taux tva
-     *	@param      float	$txlocaltax1        	Localtax1 tax
-     *  @param      float	$txlocaltax2        	Localtax2 tax
-     *	@param      int		$fk_product      		Id product
-     *  @param      int		$fk_prod_fourn_price	Id supplier price
-     *  @param      string	$ref_supplier			Supplier reference price
-     *	@param      float	$remise_percent  		Remise
-     *	@param      string	$price_base_type		HT or TTC
-     *	@param		float	$pu_ttc					Unit price TTC
-     *	@param		int		$type					Type of line (0=product, 1=service)
-     *	@param		int		$info_bits				More information
-     *  @param		bool	$notrigger				Disable triggers
-     *  @param		int		$date_start				Date start of service
-     *  @param		int		$date_end				Date end of service
-	 *  @param		array	$array_options			extrafields array
-     *  @param 		string	$fk_unit 				Code of the unit to use. Null to use the default one
-	 *  @param 		string	$pu_ht_devise			Amount in currency
-	 *  @param		string	$origin					'order', ...
-	 *  @param		int		$origin_id				Id of origin object
-	 *  @param      int		$rang            		Position of line
-     *	@return     int             				<=0 if KO, >0 if OK
-     */
-	public function addline($desc, $pu_ht, $qty, $txtva, $txlocaltax1 = 0.0, $txlocaltax2 = 0.0, $fk_product = 0, $fk_prod_fourn_price = 0, $ref_supplier = '', $remise_percent = 0.0, $price_base_type = 'HT', $pu_ttc = 0.0, $type = 0, $info_bits = 0, $notrigger = false, $date_start = null, $date_end = null, $array_options = 0, $fk_unit = null, $pu_ht_devise = 0, $origin = '', $origin_id = 0, $rang = -1)
-    {
-        global $langs, $mysoc, $conf;
->>>>>>> 1e0d7d92
 
 		if (!empty($conf->global->COMMANDE_SUPPLIER_ADDON_NUMBER)) {
 			$mybool = false;
@@ -940,19 +893,8 @@
 			// Include file with class
 			$dirmodels = array_merge(array('/'), (array) $conf->modules_parts['models']);
 
-<<<<<<< HEAD
 			foreach ($dirmodels as $reldir) {
 				$dir = dol_buildpath($reldir."core/modules/supplier_order/");
-=======
-			// Clean parameters
-			if (!$qty) $qty = 1;
-			if (!$info_bits) $info_bits = 0;
-			if (empty($txtva)) $txtva = 0;
-			if (empty($rang)) $rang = 0;
-			if (empty($txlocaltax1)) $txlocaltax1 = 0;
-			if (empty($txlocaltax2)) $txlocaltax2 = 0;
-			if (empty($remise_percent)) $remise_percent = 0;
->>>>>>> 1e0d7d92
 
 				// Load file with numbering class (if found)
 				$mybool |= @include_once $dir.$file;
@@ -1124,167 +1066,7 @@
 					}
 				}
 
-<<<<<<< HEAD
 				if (!$error) {
-=======
-            $localtax1_type = $localtaxes_type[0];
-			$localtax2_type = $localtaxes_type[2];
-
-			if ($rang < 0)
-			{
-				$rangmax = $this->line_max();
-				$rang = $rangmax + 1;
-			}
-
-            // Insert line
-            $this->line = new CommandeFournisseurLigne($this->db);
-
-            $this->line->context = $this->context;
-
-            $this->line->fk_commande = $this->id;
-            $this->line->label = $label;
-            $this->line->ref_fourn = $ref_supplier;
-            $this->line->ref_supplier = $ref_supplier;
-            $this->line->desc = $desc;
-            $this->line->qty = $qty;
-            $this->line->tva_tx = $txtva;
-            $this->line->localtax1_tx = ($total_localtax1 ? $localtaxes_type[1] : 0);
-            $this->line->localtax2_tx = ($total_localtax2 ? $localtaxes_type[3] : 0);
-            $this->line->localtax1_type = $localtaxes_type[0];
-            $this->line->localtax2_type = $localtaxes_type[2];
-            $this->line->fk_product = $fk_product;
-            $this->line->product_type = $product_type;
-            $this->line->remise_percent = $remise_percent;
-            $this->line->subprice = $pu_ht;
-            $this->line->rang = $rang;
-            $this->line->info_bits = $info_bits;
-
-            $this->line->vat_src_code = $vat_src_code;
-            $this->line->total_ht = $total_ht;
-            $this->line->total_tva = $total_tva;
-            $this->line->total_localtax1 = $total_localtax1;
-            $this->line->total_localtax2 = $total_localtax2;
-            $this->line->total_ttc = $total_ttc;
-            $this->line->product_type = $type;
-            $this->line->special_code = $this->special_code;
-            $this->line->origin = $origin;
-            $this->line->origin_id = $origin_id;
-            $this->line->fk_unit = $fk_unit;
-
-            $this->line->date_start = $date_start;
-            $this->line->date_end = $date_end;
-
-            // Multicurrency
-            $this->line->fk_multicurrency = $this->fk_multicurrency;
-            $this->line->multicurrency_code = $this->multicurrency_code;
-            $this->line->multicurrency_subprice		= $pu_ht_devise;
-            $this->line->multicurrency_total_ht 	= $multicurrency_total_ht;
-            $this->line->multicurrency_total_tva 	= $multicurrency_total_tva;
-            $this->line->multicurrency_total_ttc 	= $multicurrency_total_ttc;
-
-            $this->line->subprice = $pu_ht;
-            $this->line->price = $this->line->subprice;
-
-            $this->line->remise_percent = $remise_percent;
-
-            if (is_array($array_options) && count($array_options) > 0) {
-                $this->line->array_options = $array_options;
-            }
-
-            $result = $this->line->insert($notrigger);
-            if ($result > 0)
-            {
-                // Reorder if child line
-                if (!empty($fk_parent_line)) $this->line_order(true, 'DESC');
-				elseif($rang > 0 && $rang <= count($this->lines)) { // Update all rank of all other lines
-					for ($ii = $rang; $ii <= count($this->lines); $ii++) {
-						$this->updateRangOfLine($this->lines[$ii - 1]->id, $ii + 1);
-					}
-				}
-
-                // Mise a jour informations denormalisees au niveau de la commande meme
-                $result = $this->update_price(1, 'auto', 0, $this->thirdparty); // This method is designed to add line from user input so total calculation must be done using 'auto' mode.
-                if ($result > 0)
-                {
-                    $this->db->commit();
-                    return $this->line->id;
-                }
-                else
-                {
-                    $this->db->rollback();
-                    return -1;
-                }
-            }
-            else
-            {
-                $this->error = $this->line->error;
-                $this->errors = $this->line->errors;
-                dol_syslog(get_class($this)."::addline error=".$this->error, LOG_ERR);
-                $this->db->rollback();
-                return -1;
-            }
-        }
-    }
-
-
-    /**
-     * Save a receiving into the tracking table of receiving (commande_fournisseur_dispatch) and add product into stock warehouse.
-     *
-     * @param 	User		$user					User object making change
-     * @param 	int			$product				Id of product to dispatch
-     * @param 	double		$qty					Qty to dispatch
-     * @param 	int			$entrepot				Id of warehouse to add product
-     * @param 	double		$price					Unit Price for PMP value calculation (Unit price without Tax and taking into account discount)
-     * @param	string		$comment				Comment for stock movement
-	 * @param	integer		$eatby					eat-by date
-	 * @param	integer		$sellby					sell-by date
-	 * @param	string		$batch					Lot number
-	 * @param	int			$fk_commandefourndet	Id of supplier order line
-     * @param	int			$notrigger          	1 = notrigger
-     * @return 	int						<0 if KO, >0 if OK
-     */
-    public function dispatchProduct($user, $product, $qty, $entrepot, $price = 0, $comment = '', $eatby = '', $sellby = '', $batch = '', $fk_commandefourndet = 0, $notrigger = 0)
-    {
-        global $conf, $langs;
-
-        $error = 0;
-        require_once DOL_DOCUMENT_ROOT.'/product/stock/class/mouvementstock.class.php';
-
-        // Check parameters (if test are wrong here, there is bug into caller)
-        if ($entrepot <= 0)
-        {
-            $this->error = 'ErrorBadValueForParameterWarehouse';
-            return -1;
-        }
-        if ($qty == 0)
-        {
-            $this->error = 'ErrorBadValueForParameterQty';
-            return -1;
-        }
-
-        $dispatchstatus = 1;
-        if (!empty($conf->global->SUPPLIER_ORDER_USE_DISPATCH_STATUS)) $dispatchstatus = 0; // Setting dispatch status (a validation step after receiving products) will be done manually to 1 or 2 if this option is on
-
-        $now = dol_now();
-
-        if (($this->statut == self::STATUS_ORDERSENT || $this->statut == self::STATUS_RECEIVED_PARTIALLY || $this->statut == self::STATUS_RECEIVED_COMPLETELY))
-        {
-            $this->db->begin();
-
-            $sql = "INSERT INTO ".MAIN_DB_PREFIX."commande_fournisseur_dispatch";
-            $sql .= " (fk_commande, fk_product, qty, fk_entrepot, fk_user, datec, fk_commandefourndet, status, comment, eatby, sellby, batch) VALUES";
-            $sql .= " ('".$this->id."','".$product."','".$qty."',".($entrepot > 0 ? "'".$entrepot."'" : "null").",'".$user->id."','".$this->db->idate($now)."','".$fk_commandefourndet."', ".$dispatchstatus.", '".$this->db->escape($comment)."', ";
-            $sql .= ($eatby ? "'".$this->db->idate($eatby)."'" : "null").", ".($sellby ? "'".$this->db->idate($sellby)."'" : "null").", ".($batch ? "'".$batch."'" : "null");
-            $sql .= ")";
-
-            dol_syslog(get_class($this)."::dispatchProduct", LOG_DEBUG);
-            $resql = $this->db->query($sql);
-            if ($resql)
-            {
-                if (!$notrigger)
-                {
-                    global $conf, $langs, $user;
->>>>>>> 1e0d7d92
 					// Call trigger
 					$result = $this->call_trigger('ORDER_SUPPLIER_APPROVE', $user);
 					if ($result < 0) {
@@ -1901,7 +1683,7 @@
 	 *  @param		int		$origin_id				Id of origin object
 	 *	@return     int             				<=0 if KO, >0 if OK
 	 */
-	public function addline($desc, $pu_ht, $qty, $txtva, $txlocaltax1 = 0.0, $txlocaltax2 = 0.0, $fk_product = 0, $fk_prod_fourn_price = 0, $ref_supplier = '', $remise_percent = 0.0, $price_base_type = 'HT', $pu_ttc = 0.0, $type = 0, $info_bits = 0, $notrigger = false, $date_start = null, $date_end = null, $array_options = 0, $fk_unit = null, $pu_ht_devise = 0, $origin = '', $origin_id = 0)
+	public function addline($desc, $pu_ht, $qty, $txtva, $txlocaltax1 = 0.0, $txlocaltax2 = 0.0, $fk_product = 0, $fk_prod_fourn_price = 0, $ref_supplier = '', $remise_percent = 0.0, $price_base_type = 'HT', $pu_ttc = 0.0, $type = 0, $info_bits = 0, $notrigger = false, $date_start = null, $date_end = null, $array_options = 0, $fk_unit = null, $pu_ht_devise = 0, $origin = '', $origin_id = 0, $rang = -1)
 	{
 		global $langs, $mysoc, $conf;
 
@@ -1920,6 +1702,9 @@
 			}
 			if (empty($txtva)) {
 				$txtva = 0;
+			}
+			if (empty($rang)) {
+				$rang = 0;
 			}
 			if (empty($txlocaltax1)) {
 				$txlocaltax1 = 0;
@@ -2072,8 +1857,11 @@
 			$localtax1_type = empty($localtaxes_type[0]) ? '' : $localtaxes_type[0];
 			$localtax2_type = empty($localtaxes_type[2]) ? '' : $localtaxes_type[2];
 
-			$rangmax = $this->line_max();
-			$rang = $rangmax + 1;
+			if ($rang < 0)
+			{
+				$rangmax = $this->line_max();
+				$rang = $rangmax + 1;
+			}
 
 			// Insert line
 			$this->line = new CommandeFournisseurLigne($this->db);
@@ -2135,6 +1923,10 @@
 				// Reorder if child line
 				if (!empty($fk_parent_line)) {
 					$this->line_order(true, 'DESC');
+				} elseif($rang > 0 && $rang <= count($this->lines)) { // Update all rank of all other lines
+					for ($ii = $rang; $ii <= count($this->lines); $ii++) {
+						$this->updateRangOfLine($this->lines[$ii - 1]->id, $ii + 1);
+					}
 				}
 
 				// Mise a jour informations denormalisees au niveau de la commande meme
