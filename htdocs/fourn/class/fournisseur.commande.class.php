<?php
/* Copyright (C) 2003-2006	Rodolphe Quiedeville	<rodolphe@quiedeville.org>
 * Copyright (C) 2004-2017	Laurent Destailleur		<eldy@users.sourceforge.net>
 * Copyright (C) 2005-2012	Regis Houssin			<regis.houssin@inodbox.com>
 * Copyright (C) 2007		Franky Van Liedekerke	<franky.van.liedekerke@telenet.be>
 * Copyright (C) 2010-2020	Juanjo Menent			<jmenent@2byte.es>
 * Copyright (C) 2010-2018	Philippe Grand			<philippe.grand@atoo-net.com>
 * Copyright (C) 2012-2015  Marcos García           <marcosgdf@gmail.com>
 * Copyright (C) 2013       Florian Henry		  	<florian.henry@open-concept.pro>
 * Copyright (C) 2013       Cédric Salvador         <csalvador@gpcsolutions.fr>
 * Copyright (C) 2018       Nicolas ZABOURI			<info@inovea-conseil.com>
 * Copyright (C) 2018-2020  Frédéric France         <frederic.france@netlogic.fr>
 * Copyright (C) 2018-2021  Ferran Marcet         	<fmarcet@2byte.es>
 * Copyright (C) 2021       Josep Lluís Amador      <joseplluis@lliuretic.cat>
 *
 * This program is free software; you can redistribute it and/or modify
 * it under the terms of the GNU General Public License as published by
 * the Free Software Foundation; either version 3 of the License, or
 * (at your option) any later version.
 *
 * This program is distributed in the hope that it will be useful,
 * but WITHOUT ANY WARRANTY; without even the implied warranty of
 * MERCHANTABILITY or FITNESS FOR A PARTICULAR PURPOSE.  See the
 * GNU General Public License for more details.
 *
 * You should have received a copy of the GNU General Public License
 * along with this program. If not, see <https://www.gnu.org/licenses/>.
 */

/**
 *	\file       htdocs/fourn/class/fournisseur.commande.class.php
 *	\ingroup    fournisseur,commande
 *	\brief      File of class to manage suppliers orders
 */

require_once DOL_DOCUMENT_ROOT.'/core/class/commonorder.class.php';
require_once DOL_DOCUMENT_ROOT.'/product/class/product.class.php';
if (!empty($conf->productbatch->enabled)) {
	require_once DOL_DOCUMENT_ROOT.'/product/class/productbatch.class.php';
}
require_once DOL_DOCUMENT_ROOT.'/multicurrency/class/multicurrency.class.php';

/**
 *	Class to manage predefined suppliers products
 */
class CommandeFournisseur extends CommonOrder
{
	/**
	 * @var string ID to identify managed object
	 */
	public $element = 'order_supplier';

	/**
	 * @var string Name of table without prefix where object is stored
	 */
	public $table_element = 'commande_fournisseur';

	/**
	 * @var string    Name of subtable line
	 */
	public $table_element_line = 'commande_fournisseurdet';

	/**
	 * @var string Field with ID of parent key if this field has a parent
	 */
	public $fk_element = 'fk_commande';

	/**
	 * @var string String with name of icon for myobject. Must be the part after the 'object_' into object_myobject.png
	 */
	public $picto = 'supplier_order';

	/**
	 * 0=No test on entity, 1=Test with field entity, 2=Test with link by societe
	 * @var int
	 */
	public $ismultientitymanaged = 1;

	/**
	 * 0=Default, 1=View may be restricted to sales representative only if no permission to see all or to company of external user if external user
	 * @var integer
	 */
	public $restrictiononfksoc = 1;

	/**
	 * {@inheritdoc}
	 */
	protected $table_ref_field = 'ref';

	/**
	 * @var int ID
	 */
	public $id;

	/**
	 * Supplier order reference
	 * @var string
	 */
	public $ref;

	public $ref_supplier;
	public $brouillon;
	public $statut; // 0=Draft -> 1=Validated -> 2=Approved -> 3=Ordered/Process runing -> 4=Received partially -> 5=Received totally -> (reopen) 4=Received partially
	//                                                                                          -> 7=Canceled/Never received -> (reopen) 3=Process runing
	//									                            -> 6=Canceled -> (reopen) 2=Approved
	//  		                                      -> 9=Refused  -> (reopen) 1=Validated
	//  Note: billed or not is on another field "billed"
	public $statuts; // List of status

	public $billed;

	public $socid;
	public $fourn_id;
	public $date;
	public $date_creation;
	public $date_valid;
	public $date_approve;
	public $date_approve2; // Used when SUPPLIER_ORDER_3_STEPS_TO_BE_APPROVED is set
	public $date_commande;

	/**
	 * @var int	Date expected for delivery
	 * @deprecated		See delivery_date
	 */
	public $date_livraison;

	/**
	 *  @var int Date expected for delivery
	 */
	public $delivery_date;

	public $total_ht;
	public $total_tva;
	public $total_localtax1; // Total Local tax 1
	public $total_localtax2; // Total Local tax 2
	public $total_ttc;
	public $source;

	/**
	 * @var int ID
	 */
	public $fk_project;

	public $cond_reglement_id;
	public $cond_reglement_code;
	public $cond_reglement_label;	// Label
	public $cond_reglement_doc;		// Label on documents

	/**
	 * @var int ID
	 */
	public $fk_account;

	public $mode_reglement_id;
	public $mode_reglement_code;
	public $user_author_id;
	public $user_valid_id;
	public $user_approve_id;
	public $user_approve_id2; // Used when SUPPLIER_ORDER_3_STEPS_TO_BE_APPROVED is set

	public $refuse_note;

	public $extraparams = array();

	/**
	 * @var CommandeFournisseurLigne[]
	 */
	public $lines = array();

	//Add for supplier_proposal
	public $origin;
	public $origin_id;
	public $linked_objects = array();

	// Multicurrency
	/**
	 * @var int ID
	 */
	public $fk_multicurrency;

	public $multicurrency_code;
	public $multicurrency_tx;
	public $multicurrency_total_ht;
	public $multicurrency_total_tva;
	public $multicurrency_total_ttc;



	public $fields = array(
		'rowid' =>array('type'=>'integer', 'label'=>'TechnicalID', 'enabled'=>1, 'visible'=>-1, 'notnull'=>1, 'position'=>10),
		'tms' =>array('type'=>'timestamp', 'label'=>'DateModification', 'enabled'=>1, 'visible'=>-1, 'notnull'=>1, 'position'=>15),
		'fk_soc' =>array('type'=>'integer:Societe:societe/class/societe.class.php', 'label'=>'ThirdParty', 'enabled'=>1, 'visible'=>-1, 'notnull'=>1, 'position'=>20),
		'ref' =>array('type'=>'varchar(255)', 'label'=>'Ref', 'enabled'=>1, 'visible'=>-1, 'showoncombobox'=>1, 'position'=>25),
		'entity' =>array('type'=>'integer', 'label'=>'Entity', 'default'=>1, 'enabled'=>1, 'visible'=>-2, 'notnull'=>1, 'position'=>30, 'index'=>1),
		'ref_ext' =>array('type'=>'varchar(255)', 'label'=>'Ref ext', 'enabled'=>1, 'visible'=>0, 'position'=>35),
		'ref_supplier' =>array('type'=>'varchar(255)', 'label'=>'RefSupplier', 'enabled'=>1, 'visible'=>-1, 'position'=>40),
		'fk_projet' =>array('type'=>'integer:Project:projet/class/project.class.php:1:fk_statut=1', 'label'=>'Fk projet', 'enabled'=>1, 'visible'=>-1, 'position'=>45),
		'date_creation' =>array('type'=>'datetime', 'label'=>'Date creation', 'enabled'=>1, 'visible'=>-1, 'position'=>50),
		'date_valid' =>array('type'=>'datetime', 'label'=>'DateValidation', 'enabled'=>1, 'visible'=>-1, 'position'=>55),
		'date_approve' =>array('type'=>'datetime', 'label'=>'Date approve', 'enabled'=>1, 'visible'=>-1, 'position'=>60),
		'date_approve2' =>array('type'=>'datetime', 'label'=>'Date approve2', 'enabled'=>1, 'visible'=>-1, 'position'=>65),
		'date_commande' =>array('type'=>'date', 'label'=>'Date commande', 'enabled'=>1, 'visible'=>-1, 'position'=>70),
		'fk_user_author' =>array('type'=>'integer:User:user/class/user.class.php', 'label'=>'Fk user author', 'enabled'=>1, 'visible'=>-1, 'position'=>75),
		'fk_user_modif' =>array('type'=>'integer:User:user/class/user.class.php', 'label'=>'UserModif', 'enabled'=>1, 'visible'=>-2, 'notnull'=>-1, 'position'=>80),
		'fk_user_valid' =>array('type'=>'integer:User:user/class/user.class.php', 'label'=>'UserValidation', 'enabled'=>1, 'visible'=>-1, 'position'=>85),
		'fk_user_approve' =>array('type'=>'integer:User:user/class/user.class.php', 'label'=>'UserApproval', 'enabled'=>1, 'visible'=>-1, 'position'=>90),
		'fk_user_approve2' =>array('type'=>'integer:User:user/class/user.class.php', 'label'=>'UserSecondApproval', 'enabled'=>1, 'visible'=>-1, 'position'=>95),
		'source' =>array('type'=>'smallint(6)', 'label'=>'Source', 'enabled'=>1, 'visible'=>-1, 'notnull'=>1, 'position'=>100),
		'billed' =>array('type'=>'smallint(6)', 'label'=>'Billed', 'enabled'=>1, 'visible'=>-1, 'position'=>110),
		'amount_ht' =>array('type'=>'double(24,8)', 'label'=>'Amount ht', 'enabled'=>1, 'visible'=>-1, 'position'=>115),
		'remise_percent' =>array('type'=>'double', 'label'=>'Remise percent', 'enabled'=>1, 'visible'=>-1, 'position'=>120),
		'remise' =>array('type'=>'double', 'label'=>'Remise', 'enabled'=>1, 'visible'=>-1, 'position'=>125),
		'total_tva' =>array('type'=>'double(24,8)', 'label'=>'Tva', 'enabled'=>1, 'visible'=>-1, 'position'=>130, 'isameasure'=>1),
		'localtax1' =>array('type'=>'double(24,8)', 'label'=>'Localtax1', 'enabled'=>1, 'visible'=>-1, 'position'=>135, 'isameasure'=>1),
		'localtax2' =>array('type'=>'double(24,8)', 'label'=>'Localtax2', 'enabled'=>1, 'visible'=>-1, 'position'=>140, 'isameasure'=>1),
		'total_ht' =>array('type'=>'double(24,8)', 'label'=>'TotalHT', 'enabled'=>1, 'visible'=>-1, 'position'=>145, 'isameasure'=>1),
		'total_ttc' =>array('type'=>'double(24,8)', 'label'=>'TotalTTC', 'enabled'=>1, 'visible'=>-1, 'position'=>150, 'isameasure'=>1),
		'note_private' =>array('type'=>'text', 'label'=>'NotePublic', 'enabled'=>1, 'visible'=>0, 'position'=>155),
		'note_public' =>array('type'=>'text', 'label'=>'NotePrivate', 'enabled'=>1, 'visible'=>0, 'position'=>160),
		'model_pdf' =>array('type'=>'varchar(255)', 'label'=>'ModelPDF', 'enabled'=>1, 'visible'=>0, 'position'=>165),
		'fk_input_method' =>array('type'=>'integer', 'label'=>'InputMethod', 'enabled'=>1, 'visible'=>-1, 'position'=>170),
		'fk_cond_reglement' =>array('type'=>'integer', 'label'=>'PaymentTerm', 'enabled'=>1, 'visible'=>-1, 'position'=>175),
		'fk_mode_reglement' =>array('type'=>'integer', 'label'=>'PaymentMode', 'enabled'=>1, 'visible'=>-1, 'position'=>180),
		'extraparams' =>array('type'=>'varchar(255)', 'label'=>'Extraparams', 'enabled'=>1, 'visible'=>-1, 'position'=>190),
		'date_livraison' =>array('type'=>'datetime', 'label'=>'DeliveryDate', 'enabled'=>1, 'visible'=>-1, 'position'=>195),
		'fk_account' =>array('type'=>'integer', 'label'=>'Fk account', 'enabled'=>1, 'visible'=>-1, 'position'=>200),
		'fk_incoterms' =>array('type'=>'integer', 'label'=>'IncotermCode', 'enabled'=>1, 'visible'=>-1, 'position'=>205),
		'location_incoterms' =>array('type'=>'varchar(255)', 'label'=>'IncotermLocation', 'enabled'=>1, 'visible'=>-1, 'position'=>210),
		'fk_multicurrency' =>array('type'=>'integer', 'label'=>'Fk multicurrency', 'enabled'=>1, 'visible'=>-1, 'position'=>215),
		'multicurrency_code' =>array('type'=>'varchar(255)', 'label'=>'MulticurrencyCode', 'enabled'=>1, 'visible'=>-1, 'position'=>220),
		'multicurrency_tx' =>array('type'=>'double(24,8)', 'label'=>'MulticurrencyRate', 'enabled'=>1, 'visible'=>-1, 'position'=>225),
		'multicurrency_total_ht' =>array('type'=>'double(24,8)', 'label'=>'MulticurrencyTotalHT', 'enabled'=>1, 'visible'=>-1, 'position'=>230),
		'multicurrency_total_tva' =>array('type'=>'double(24,8)', 'label'=>'MulticurrencyTotalVAT', 'enabled'=>1, 'visible'=>-1, 'position'=>235),
		'multicurrency_total_ttc' =>array('type'=>'double(24,8)', 'label'=>'MulticurrencyTotalTTC', 'enabled'=>1, 'visible'=>-1, 'position'=>240),
		'last_main_doc' =>array('type'=>'varchar(255)', 'label'=>'LastMainDoc', 'enabled'=>1, 'visible'=>-1, 'position'=>245),
		'fk_statut' =>array('type'=>'smallint(6)', 'label'=>'Status', 'enabled'=>1, 'visible'=>-1, 'position'=>500),
		'import_key' =>array('type'=>'varchar(14)', 'label'=>'ImportId', 'enabled'=>1, 'visible'=>-2, 'position'=>900),
	);


	/**
	 * Draft status
	 */
	const STATUS_DRAFT = 0;

	/**
	 * Validated status
	 */
	const STATUS_VALIDATED = 1;

	/**
	 * Accepted
	 */
	const STATUS_ACCEPTED = 2;

	/**
	 * Order sent, shipment on process
	 */
	const STATUS_ORDERSENT = 3;

	/**
	 * Received partially
	 */
	const STATUS_RECEIVED_PARTIALLY = 4;

	/**
	 * Received completely
	 */
	const STATUS_RECEIVED_COMPLETELY = 5;

	/**
	 * Order canceled
	 */
	const STATUS_CANCELED = 6;

	/**
	 * Order canceled/never received
	 */
	const STATUS_CANCELED_AFTER_ORDER = 7;

	/**
	 * Refused
	 */
	const STATUS_REFUSED = 9;


	/**
	 * The constant used into source field to track the order was generated by the replenishement feature
	 */
	const SOURCE_ID_REPLENISHMENT = 42;



	/**
	 * 	Constructor
	 *
	 *  @param      DoliDB		$db      Database handler
	 */
	public function __construct($db)
	{
		$this->db = $db;
	}


	/**
	 *	Get object and lines from database
	 *
	 * 	@param	int		$id			Id of order to load
	 * 	@param	string	$ref		Ref of object
	 *	@return int 		        >0 if OK, <0 if KO, 0 if not found
	 */
	public function fetch($id, $ref = '')
	{
		global $conf;

		// Check parameters
		if (empty($id) && empty($ref)) {
			return -1;
		}

		$sql = "SELECT c.rowid, c.entity, c.ref, ref_supplier, c.fk_soc, c.fk_statut, c.amount_ht, c.total_ht, c.total_ttc, c.total_tva,";
		$sql .= " c.localtax1, c.localtax2, ";
		$sql .= " c.date_creation, c.date_valid, c.date_approve, c.date_approve2,";
		$sql .= " c.fk_user_author, c.fk_user_valid, c.fk_user_approve, c.fk_user_approve2,";
		$sql .= " c.date_commande as date_commande, c.date_livraison as delivery_date, c.fk_cond_reglement, c.fk_mode_reglement, c.fk_projet as fk_project, c.remise_percent, c.source, c.fk_input_method,";
		$sql .= " c.fk_account,";
		$sql .= " c.note_private, c.note_public, c.model_pdf, c.extraparams, c.billed,";
		$sql .= " c.fk_multicurrency, c.multicurrency_code, c.multicurrency_tx, c.multicurrency_total_ht, c.multicurrency_total_tva, c.multicurrency_total_ttc,";
		$sql .= " cm.libelle as methode_commande,";
		$sql .= " cr.code as cond_reglement_code, cr.libelle as cond_reglement_label, cr.libelle_facture as cond_reglement_doc,";
		$sql .= " p.code as mode_reglement_code, p.libelle as mode_reglement_libelle";
		$sql .= ', c.fk_incoterms, c.location_incoterms';
		$sql .= ', i.libelle as label_incoterms';
		$sql .= " FROM ".MAIN_DB_PREFIX."commande_fournisseur as c";
		$sql .= " LEFT JOIN ".MAIN_DB_PREFIX."c_payment_term as cr ON c.fk_cond_reglement = cr.rowid";
		$sql .= " LEFT JOIN ".MAIN_DB_PREFIX."c_paiement as p ON c.fk_mode_reglement = p.id";
		$sql .= " LEFT JOIN ".MAIN_DB_PREFIX."c_input_method as cm ON cm.rowid = c.fk_input_method";
		$sql .= ' LEFT JOIN '.MAIN_DB_PREFIX.'c_incoterms as i ON c.fk_incoterms = i.rowid';

		if (empty($id)) {
			$sql .= " WHERE c.entity IN (".getEntity('supplier_order').")";
		} else {
			$sql .= " WHERE c.rowid=".((int) $id);
		}

		if ($ref) {
			$sql .= " AND c.ref='".$this->db->escape($ref)."'";
		}

		dol_syslog(get_class($this)."::fetch", LOG_DEBUG);
		$resql = $this->db->query($sql);
		if ($resql) {
			$obj = $this->db->fetch_object($resql);
			if (!$obj) {
				$this->error = 'Bill with id '.$id.' not found';
				dol_syslog(get_class($this).'::fetch '.$this->error);
				return 0;
			}

			$this->id = $obj->rowid;
			$this->entity = $obj->entity;

			$this->ref = $obj->ref;
			$this->ref_supplier = $obj->ref_supplier;
			$this->socid = $obj->fk_soc;
			$this->fourn_id = $obj->fk_soc;
			$this->statut				= $obj->fk_statut;
			$this->status				= $obj->fk_statut;
			$this->billed				= $obj->billed;
			$this->user_author_id = $obj->fk_user_author;
			$this->user_valid_id = $obj->fk_user_valid;
			$this->user_approve_id = $obj->fk_user_approve;
			$this->user_approve_id2 = $obj->fk_user_approve2;
			$this->total_ht				= $obj->total_ht;
			$this->total_tva			= $obj->total_tva;
			$this->total_localtax1		= $obj->localtax1;
			$this->total_localtax2		= $obj->localtax2;
			$this->total_ttc			= $obj->total_ttc;
			$this->date_creation = $this->db->jdate($obj->date_creation);
			$this->date_valid = $this->db->jdate($obj->date_valid);
			$this->date_approve			= $this->db->jdate($obj->date_approve);
			$this->date_approve2		= $this->db->jdate($obj->date_approve2);
			$this->date_commande		= $this->db->jdate($obj->date_commande); // date we make the order to supplier
			if (isset($obj->date_commande)) {
				$this->date = $this->date_commande;
			} else {
				$this->date = $this->date_creation;
			}
			$this->date_livraison = $this->db->jdate($obj->delivery_date); // deprecated
			$this->delivery_date = $this->db->jdate($obj->delivery_date);
			$this->remise_percent = $obj->remise_percent;
			$this->methode_commande_id = $obj->fk_input_method;
			$this->methode_commande = $obj->methode_commande;

			$this->source = $obj->source;
			$this->fk_project = $obj->fk_project;
			$this->cond_reglement_id = $obj->fk_cond_reglement;
			$this->cond_reglement_code = $obj->cond_reglement_code;
			$this->cond_reglement = $obj->cond_reglement_label;			// deprecated
			$this->cond_reglement_label = $obj->cond_reglement_label;
			$this->cond_reglement_doc = $obj->cond_reglement_doc;
			$this->fk_account = $obj->fk_account;
			$this->mode_reglement_id = $obj->fk_mode_reglement;
			$this->mode_reglement_code = $obj->mode_reglement_code;
			$this->mode_reglement = $obj->mode_reglement_libelle;
			$this->note = $obj->note_private; // deprecated
			$this->note_private = $obj->note_private;
			$this->note_public = $obj->note_public;
			$this->model_pdf = $obj->model_pdf;
			$this->modelpdf = $obj->model_pdf; // deprecated

			//Incoterms
			$this->fk_incoterms = $obj->fk_incoterms;
			$this->location_incoterms = $obj->location_incoterms;
			$this->label_incoterms = $obj->label_incoterms;

			// Multicurrency
			$this->fk_multicurrency 		= $obj->fk_multicurrency;
			$this->multicurrency_code = $obj->multicurrency_code;
			$this->multicurrency_tx 		= $obj->multicurrency_tx;
			$this->multicurrency_total_ht = $obj->multicurrency_total_ht;
			$this->multicurrency_total_tva 	= $obj->multicurrency_total_tva;
			$this->multicurrency_total_ttc 	= $obj->multicurrency_total_ttc;

			$this->extraparams = (array) json_decode($obj->extraparams, true);

			$this->db->free($resql);

			// Retrieve all extrafield
			// fetch optionals attributes and labels
			$this->fetch_optionals();

			if ($this->statut == 0) {
				$this->brouillon = 1;
			}

			/*
			 * Lines
			 */
			$result = $this->fetch_lines();

			if ($result < 0) {
				return -1;
			} else {
				return 1;
			}
		} else {
			$this->error = $this->db->error()." sql=".$sql;
			return -1;
		}
	}

	// phpcs:disable PEAR.NamingConventions.ValidFunctionName.ScopeNotCamelCaps
	/**
	 * Load array lines
	 *
	 * @param		int		$only_product	Return only physical products
	 * @return		int						<0 if KO, >0 if OK
	 */
	public function fetch_lines($only_product = 0)
	{
		global $conf;
		// phpcs:enable

		$this->lines = array();

		$sql = "SELECT l.rowid, l.ref as ref_supplier, l.fk_product, l.product_type, l.label, l.description, l.qty,";
		$sql .= " l.vat_src_code, l.tva_tx, l.remise_percent, l.subprice,";
		$sql .= " l.localtax1_tx, l. localtax2_tx, l.localtax1_type, l. localtax2_type, l.total_localtax1, l.total_localtax2,";
		$sql .= " l.total_ht, l.total_tva, l.total_ttc, l.special_code, l.fk_parent_line, l.rang,";
		$sql .= " p.rowid as product_id, p.ref as product_ref, p.label as product_label, p.description as product_desc, p.tobatch as product_tobatch, p.barcode as product_barcode,";
		$sql .= " l.fk_unit,";
		$sql .= " l.date_start, l.date_end,";
		$sql .= ' l.fk_multicurrency, l.multicurrency_code, l.multicurrency_subprice, l.multicurrency_total_ht, l.multicurrency_total_tva, l.multicurrency_total_ttc';
		$sql .= " FROM ".MAIN_DB_PREFIX."commande_fournisseurdet as l";
		$sql .= ' LEFT JOIN '.MAIN_DB_PREFIX.'product as p ON l.fk_product = p.rowid';
<<<<<<< HEAD
		if (!empty($conf->global->PRODUCT_USE_SUPPLIER_PACKAGING)) {
			$sql .= " LEFT JOIN ".MAIN_DB_PREFIX."product_fournisseur_price as pfp ON pfp.entity IN (".getEntity('product_fournisseur_price').") AND l.fk_product = pfp.fk_product and l.ref = pfp.ref_fourn AND l.qty >= pfp.quantity AND pfp.fk_soc = ".((int) $this->socid);
		}
=======
>>>>>>> e46ee982
		$sql .= " WHERE l.fk_commande = ".((int) $this->id);
		if ($only_product) {
			$sql .= ' AND p.fk_product_type = 0';
		}
		$sql .= " ORDER BY l.rang, l.rowid";
		//print $sql;

		dol_syslog(get_class($this)."::fetch get lines", LOG_DEBUG);
		$result = $this->db->query($sql);
		if ($result) {
			$num = $this->db->num_rows($result);
			$i = 0;

			while ($i < $num) {
				$objp = $this->db->fetch_object($result);

				$line = new CommandeFournisseurLigne($this->db);

				$line->id                  = $objp->rowid;
				$line->desc                = $objp->description;
				$line->description         = $objp->description;
				$line->qty                 = $objp->qty;
				$line->tva_tx              = $objp->tva_tx;
				$line->localtax1_tx		   = $objp->localtax1_tx;
				$line->localtax2_tx		   = $objp->localtax2_tx;
				$line->localtax1_type	   = $objp->localtax1_type;
				$line->localtax2_type	   = $objp->localtax2_type;
				$line->subprice            = $objp->subprice;
				$line->pu_ht = $objp->subprice;
				$line->remise_percent      = $objp->remise_percent;

				$line->vat_src_code        = $objp->vat_src_code;
				$line->total_ht            = $objp->total_ht;
				$line->total_tva           = $objp->total_tva;
				$line->total_localtax1	   = $objp->total_localtax1;
				$line->total_localtax2	   = $objp->total_localtax2;
				$line->total_ttc           = $objp->total_ttc;
				$line->product_type        = $objp->product_type;

				$line->fk_product          = $objp->fk_product;

				$line->libelle             = $objp->product_label; // deprecated
				$line->product_label       = $objp->product_label;
				$line->product_desc        = $objp->product_desc;
				$line->product_tobatch     = $objp->product_tobatch;
				$line->product_barcode     = $objp->product_barcode;

				$line->ref                 = $objp->product_ref; // Ref of product
				$line->product_ref         = $objp->product_ref; // Ref of product
				$line->ref_fourn           = $objp->ref_supplier; // The supplier ref of price when product was added. May have change since
				$line->ref_supplier        = $objp->ref_supplier; // The supplier ref of price when product was added. May have change since

				if (!empty($conf->global->PRODUCT_USE_SUPPLIER_PACKAGING)) {
					// TODO We should not fetch this properties into the fetch_lines. This is NOT properties of a line.
					// Move this into another method and call it when required.

					// Take better packaging for $objp->qty (first supplier ref quantity <= $objp->qty)
					$sqlsearchpackage = 'SELECT rowid, packaging FROM '.MAIN_DB_PREFIX."product_fournisseur_price";
					$sqlsearchpackage .= ' WHERE entity IN ('.getEntity('product_fournisseur_price').")";
					$sqlsearchpackage .= " AND fk_product = ".((int) $objp->fk_product);
					$sqlsearchpackage .= " AND ref_fourn = '".$this->db->escape($objp->ref_supplier)."'";
					$sqlsearchpackage .= " AND quantity <= ".((float) $objp->qty);	// required to be qualified
					$sqlsearchpackage .= " AND (packaging IS NULL OR packaging = 0 OR packaging <= ".((float) $objp->qty).")";	// required to be qualified
					$sqlsearchpackage .= " AND fk_soc = ".((int) $this->socid);
					$sqlsearchpackage .= " ORDER BY packaging ASC";		// Take the smaller package first
					$sqlsearchpackage .= " LIMIT 1";

					$resqlsearchpackage = $this->db->query($sqlsearchpackage);
					if ($resqlsearchpackage) {
						$objsearchpackage = $this->db->fetch_object($resqlsearchpackage);
						if ($objsearchpackage) {
							$line->fk_fournprice = $objsearchpackage->rowid;
							$line->packaging     = $objsearchpackage->packaging;
						}
					} else {
						$this->error = $this->db->lasterror();
						return -1;
					}
				}

				$line->date_start          = $this->db->jdate($objp->date_start);
				$line->date_end            = $this->db->jdate($objp->date_end);
				$line->fk_unit             = $objp->fk_unit;

				// Multicurrency
				$line->fk_multicurrency = $objp->fk_multicurrency;
				$line->multicurrency_code = $objp->multicurrency_code;
				$line->multicurrency_subprice 	= $objp->multicurrency_subprice;
				$line->multicurrency_total_ht 	= $objp->multicurrency_total_ht;
				$line->multicurrency_total_tva 	= $objp->multicurrency_total_tva;
				$line->multicurrency_total_ttc 	= $objp->multicurrency_total_ttc;

				$line->special_code        = $objp->special_code;
				$line->fk_parent_line      = $objp->fk_parent_line;

				$line->rang                = $objp->rang;

				// Retrieve all extrafield
				// fetch optionals attributes and labels
				$line->fetch_optionals();

				$this->lines[$i] = $line;

				$i++;
			}
			$this->db->free($result);

			return $num;
		} else {
			$this->error = $this->db->error()." sql=".$sql;
			return -1;
		}
	}

	/**
	 *	Validate an order
	 *
	 *	@param	User	$user			Validator User
	 *	@param	int		$idwarehouse	Id of warehouse to use for stock decrease
	 *  @param	int		$notrigger		1=Does not execute triggers, 0= execute triggers
	 *	@return	int						<0 if KO, >0 if OK
	 */
	public function valid($user, $idwarehouse = 0, $notrigger = 0)
	{
		global $langs, $conf;
		require_once DOL_DOCUMENT_ROOT.'/core/lib/files.lib.php';

		$error = 0;

		dol_syslog(get_class($this)."::valid");
		$result = 0;
		if ((empty($conf->global->MAIN_USE_ADVANCED_PERMS) && (!empty($user->rights->fournisseur->commande->creer) || !empty($user->rights->supplier_order->creer)))
			|| (!empty($conf->global->MAIN_USE_ADVANCED_PERMS) && !empty($user->rights->fournisseur->supplier_order_advance->validate))) {
				$this->db->begin();

				// Definition of supplier order numbering model name
				$soc = new Societe($this->db);
				$soc->fetch($this->fourn_id);

				// Check if object has a temporary ref
			if (preg_match('/^[\(]?PROV/i', $this->ref) || empty($this->ref)) { // empty should not happened, but when it occurs, the test save life
				$num = $this->getNextNumRef($soc);
			} else {
				$num = $this->ref;
			}
				$this->newref = dol_sanitizeFileName($num);

				$sql = 'UPDATE '.MAIN_DB_PREFIX."commande_fournisseur";
				$sql .= " SET ref='".$this->db->escape($num)."',";
				$sql .= " fk_statut = ".self::STATUS_VALIDATED.",";
				$sql .= " date_valid='".$this->db->idate(dol_now())."',";
				$sql .= " fk_user_valid = ".((int) $user->id);
				$sql .= " WHERE rowid = ".((int) $this->id);
				$sql .= " AND fk_statut = ".self::STATUS_DRAFT;

				$resql = $this->db->query($sql);
			if (!$resql) {
				dol_print_error($this->db);
				$error++;
			}

			if (!$error && !$notrigger) {
				// Call trigger
				$result = $this->call_trigger('ORDER_SUPPLIER_VALIDATE', $user);
				if ($result < 0) {
					$error++;
				}
				// End call triggers
			}

			if (!$error) {
				$this->oldref = $this->ref;

				// Rename directory if dir was a temporary ref
				if (preg_match('/^[\(]?PROV/i', $this->ref)) {
					// Now we rename also files into index
					$sql = 'UPDATE '.MAIN_DB_PREFIX."ecm_files set filename = CONCAT('".$this->db->escape($this->newref)."', SUBSTR(filename, ".(strlen($this->ref) + 1).")), filepath = 'fournisseur/commande/".$this->db->escape($this->newref)."'";
					$sql .= " WHERE filename LIKE '".$this->db->escape($this->ref)."%' AND filepath = 'fournisseur/commande/".$this->db->escape($this->ref)."' and entity = ".((int) $conf->entity);
					$resql = $this->db->query($sql);
					if (!$resql) {
						$error++; $this->error = $this->db->lasterror();
					}

					// We rename directory ($this->ref = old ref, $num = new ref) in order not to lose the attachments
					$oldref = dol_sanitizeFileName($this->ref);
					$newref = dol_sanitizeFileName($num);
					$dirsource = $conf->fournisseur->commande->dir_output.'/'.$oldref;
					$dirdest = $conf->fournisseur->commande->dir_output.'/'.$newref;
					if (!$error && file_exists($dirsource)) {
						dol_syslog(get_class($this)."::valid rename dir ".$dirsource." into ".$dirdest);

						if (@rename($dirsource, $dirdest)) {
							dol_syslog("Rename ok");
							// Rename docs starting with $oldref with $newref
							$listoffiles = dol_dir_list($conf->fournisseur->commande->dir_output.'/'.$newref, 'files', 1, '^'.preg_quote($oldref, '/'));
							foreach ($listoffiles as $fileentry) {
								$dirsource = $fileentry['name'];
								$dirdest = preg_replace('/^'.preg_quote($oldref, '/').'/', $newref, $dirsource);
								$dirsource = $fileentry['path'].'/'.$dirsource;
								$dirdest = $fileentry['path'].'/'.$dirdest;
								@rename($dirsource, $dirdest);
							}
						}
					}
				}
			}

			if (!$error) {
				$result = 1;
				$this->statut = self::STATUS_VALIDATED;
				$this->ref = $num;
			}

			if (!$error) {
				$this->db->commit();
				return 1;
			} else {
				$this->db->rollback();
				return -1;
			}
		} else {
			$this->error = 'NotAuthorized';
			dol_syslog(get_class($this)."::valid ".$this->error, LOG_ERR);
			return -1;
		}
	}

	/**
	 *  Return label of the status of object
	 *
	 *  @param      int		$mode			0=long label, 1=short label, 2=Picto + short label, 3=Picto, 4=Picto + long label, 5=short label + picto
	 *  @return 	string        			Label
	 */
	public function getLibStatut($mode = 0)
	{
		return $this->LibStatut($this->statut, $mode, $this->billed);
	}

	// phpcs:disable PEAR.NamingConventions.ValidFunctionName.ScopeNotCamelCaps
	/**
	 *  Return label of a status
	 *
	 * 	@param  int		$status		Id statut
	 *  @param  int		$mode       0=long label, 1=short label, 2=Picto + short label, 3=Picto, 4=Picto + long label, 5=Short label + Picto, 6=Long label + Picto
	 *  @param  int     $billed     1=Billed
	 *  @return string				Label of status
	 */
	public function LibStatut($status, $mode = 0, $billed = 0)
	{
		// phpcs:enable
		global $conf, $langs, $hookmanager;

		if (empty($this->statuts) || empty($this->statutshort)) {
			$langs->load('orders');

			$this->statuts[0] = 'StatusSupplierOrderDraft';
			$this->statuts[1] = 'StatusSupplierOrderValidated';
			$this->statuts[2] = 'StatusSupplierOrderApproved';
			if (empty($conf->global->SUPPLIER_ORDER_USE_DISPATCH_STATUS)) {
				$this->statuts[3] = 'StatusSupplierOrderOnProcess';
			} else {
				$this->statuts[3] = 'StatusSupplierOrderOnProcessWithValidation';
			}
			$this->statuts[4] = 'StatusSupplierOrderReceivedPartially';
			$this->statuts[5] = 'StatusSupplierOrderReceivedAll';
			$this->statuts[6] = 'StatusSupplierOrderCanceled'; // Approved->Canceled
			$this->statuts[7] = 'StatusSupplierOrderCanceled'; // Process running->canceled
			$this->statuts[9] = 'StatusSupplierOrderRefused';

			// List of language codes for status
			$this->statutshort[0] = 'StatusSupplierOrderDraftShort';
			$this->statutshort[1] = 'StatusSupplierOrderValidatedShort';
			$this->statutshort[2] = 'StatusSupplierOrderApprovedShort';
			$this->statutshort[3] = 'StatusSupplierOrderOnProcessShort';
			$this->statutshort[4] = 'StatusSupplierOrderReceivedPartiallyShort';
			$this->statutshort[5] = 'StatusSupplierOrderReceivedAllShort';
			$this->statutshort[6] = 'StatusSupplierOrderCanceledShort';
			$this->statutshort[7] = 'StatusSupplierOrderCanceledShort';
			$this->statutshort[9] = 'StatusSupplierOrderRefusedShort';
		}

		$statustrans = array(
			0 => 'status0',
			1 => 'status1b',
			2 => 'status1',
			3 => 'status4',
			4 => 'status4b',
			5 => 'status6',
			6 => 'status9',
			7 => 'status9',
			9 => 'status9',
		);

		$statusClass = 'status0';
		if (!empty($statustrans[$status])) {
			$statusClass = $statustrans[$status];
		}

		$billedtext = '';
		if ($billed) {
			$billedtext = ' - '.$langs->trans("Billed");
		}
		if ($status == 5 && $billed) {
			$statusClass = 'status6';
		}

		$statusLong = $langs->transnoentitiesnoconv($this->statuts[$status]).$billedtext;
		$statusShort = $langs->transnoentitiesnoconv($this->statutshort[$status]);

		$parameters = array('status' => $status, 'mode' => $mode, 'billed' => $billed);
		$reshook = $hookmanager->executeHooks('LibStatut', $parameters, $this); // Note that $action and $object may have been modified by hook
		if ($reshook > 0) {
			return $hookmanager->resPrint;
		}

		return dolGetStatus($statusLong, $statusShort, '', $statusClass, $mode);
	}


	/**
	 *	Return clicable name (with picto eventually)
	 *
	 *	@param		int		$withpicto					0=No picto, 1=Include picto into link, 2=Only picto
	 *	@param		string	$option						On what the link points
	 *  @param	    int   	$notooltip					1=Disable tooltip
	 *  @param      int     $save_lastsearch_value		-1=Auto, 0=No save of lastsearch_values when clicking, 1=Save lastsearch_values whenclicking
	 *  @param		int		$addlinktonotes				Add link to show notes
	 *	@return		string								Chain with URL
	 */
	public function getNomUrl($withpicto = 0, $option = '', $notooltip = 0, $save_lastsearch_value = -1, $addlinktonotes = 0)
	{
		global $langs, $conf, $user;

		$result = '';

		$label = '';

		if ($user->rights->fournisseur->commande->lire) {
			$label = '<u class="paddingrightonly">'.$langs->trans("SupplierOrder").'</u>';
			if (isset($this->statut)) {
				$label .= ' '.$this->getLibStatut(5);
			}
			if (!empty($this->ref)) {
				$label .= '<br><b>'.$langs->trans('Ref').':</b> '.$this->ref;
			}
			if (!empty($this->ref_supplier)) {
				$label .= '<br><b>'.$langs->trans('RefSupplier').':</b> '.$this->ref_supplier;
			}
			if (!empty($this->total_ht)) {
				$label .= '<br><b>'.$langs->trans('AmountHT').':</b> '.price($this->total_ht, 0, $langs, 0, -1, -1, $conf->currency);
			}
			if (!empty($this->total_tva)) {
				$label .= '<br><b>'.$langs->trans('VAT').':</b> '.price($this->total_tva, 0, $langs, 0, -1, -1, $conf->currency);
			}
			if (!empty($this->total_ttc)) {
				$label .= '<br><b>'.$langs->trans('AmountTTC').':</b> '.price($this->total_ttc, 0, $langs, 0, -1, -1, $conf->currency);
			}
			if (!empty($this->delivery_date)) {
				$label .= '<br><b>'.$langs->trans('DeliveryDate').':</b> '.dol_print_date($this->delivery_date, 'dayhour');
			}
		}

		$picto = 'order';
		$url = DOL_URL_ROOT.'/fourn/commande/card.php?id='.$this->id;

		if ($option !== 'nolink') {
			// Add param to save lastsearch_values or not
			$add_save_lastsearch_values = ($save_lastsearch_value == 1 ? 1 : 0);
			if ($save_lastsearch_value == -1 && preg_match('/list\.php/', $_SERVER["PHP_SELF"])) {
				$add_save_lastsearch_values = 1;
			}
			if ($add_save_lastsearch_values) {
				$url .= '&save_lastsearch_values=1';
			}
		}

		$linkclose = '';
		if (empty($notooltip)) {
			if (!empty($conf->global->MAIN_OPTIMIZEFORTEXTBROWSER)) {
				$label = $langs->trans("ShowOrder");
				$linkclose .= ' alt="'.dol_escape_htmltag($label, 1).'"';
			}
			$linkclose .= ' title="'.dol_escape_htmltag($label, 1).'"';
			$linkclose .= ' class="classfortooltip"';
		}

		$linkstart = '<a href="'.$url.'"';
		$linkstart .= $linkclose.'>';
		$linkend = '</a>';

		$result .= $linkstart;
		if ($withpicto) {
			$result .= img_object(($notooltip ? '' : $label), $this->picto, ($notooltip ? (($withpicto != 2) ? 'class="paddingright"' : '') : 'class="'.(($withpicto != 2) ? 'paddingright ' : '').'classfortooltip"'), 0, 0, $notooltip ? 0 : 1);
		}
		if ($withpicto != 2) {
			$result .= $this->ref;
		}
		$result .= $linkend;

		if ($addlinktonotes) {
			$txttoshow = ($user->socid > 0 ? $this->note_public : $this->note_private);
			if ($txttoshow) {
				$notetoshow = $langs->trans("ViewPrivateNote").':<br>'.dol_string_nohtmltag($txttoshow, 1);
				$result .= ' <span class="note inline-block">';
				$result .= '<a href="'.DOL_URL_ROOT.'/fourn/commande/note.php?id='.$this->id.'" class="classfortooltip" title="'.dol_escape_htmltag($notetoshow).'">';
				$result .= img_picto('', 'note');
				$result .= '</a>';
				//$result.=img_picto($langs->trans("ViewNote"),'object_generic');
				//$result.='</a>';
				$result .= '</span>';
			}
		}

		return $result;
	}


	/**
	 *  Returns the following order reference not used depending on the numbering model activated
	 *                  defined within COMMANDE_SUPPLIER_ADDON_NUMBER
	 *
	 *  @param	    Societe		$soc  		company object
	 *  @return     string                  free reference for the invoice
	 */
	public function getNextNumRef($soc)
	{
		global $db, $langs, $conf;
		$langs->load("orders");

		if (!empty($conf->global->COMMANDE_SUPPLIER_ADDON_NUMBER)) {
			$mybool = false;

			$file = $conf->global->COMMANDE_SUPPLIER_ADDON_NUMBER.'.php';
			$classname = $conf->global->COMMANDE_SUPPLIER_ADDON_NUMBER;

			// Include file with class
			$dirmodels = array_merge(array('/'), (array) $conf->modules_parts['models']);

			foreach ($dirmodels as $reldir) {
				$dir = dol_buildpath($reldir."core/modules/supplier_order/");

				// Load file with numbering class (if found)
				$mybool |= @include_once $dir.$file;
			}

			if ($mybool === false) {
				dol_print_error('', "Failed to include file ".$file);
				return '';
			}

			$obj = new $classname();
			$numref = $obj->getNextValue($soc, $this);

			if ($numref != "") {
				return $numref;
			} else {
				$this->error = $obj->error;
				return -1;
			}
		} else {
			$this->error = "Error_COMMANDE_SUPPLIER_ADDON_NotDefined";
			return -2;
		}
	}
	/**
	 *	Class invoiced the supplier order
	 *
	 *  @param      User        $user       Object user making the change
	 *	@return     int     	            <0 if KO, 0 if already billed,  >0 if OK
	 */
	public function classifyBilled(User $user)
	{
		$error = 0;

		if ($this->billed) {
			return 0;
		}

		$this->db->begin();

		$sql = 'UPDATE '.MAIN_DB_PREFIX.'commande_fournisseur SET billed = 1';
		$sql .= " WHERE rowid = ".((int) $this->id).' AND fk_statut > '.self::STATUS_DRAFT;

		if ($this->db->query($sql)) {
			if (!$error) {
				// Call trigger
				$result = $this->call_trigger('ORDER_SUPPLIER_CLASSIFY_BILLED', $user);
				if ($result < 0) {
					$error++;
				}
				// End call triggers
			}

			if (!$error) {
				$this->billed = 1;

				$this->db->commit();
				return 1;
			} else {
				$this->db->rollback();
				return -1;
			}
		} else {
			dol_print_error($this->db);

			$this->db->rollback();
			return -1;
		}
	}

	/**
	 * 	Approve a supplier order
	 *
	 *	@param	User	$user			Object user
	 *	@param	int		$idwarehouse	Id of warhouse for stock change
	 *  @param	int		$secondlevel	0=Standard approval, 1=Second level approval (used when option SUPPLIER_ORDER_3_STEPS_TO_BE_APPROVED is set)
	 *	@return	int						<0 if KO, >0 if OK
	 */
	public function approve($user, $idwarehouse = 0, $secondlevel = 0)
	{
		global $langs, $conf;
		require_once DOL_DOCUMENT_ROOT.'/core/lib/files.lib.php';

		$error = 0;

		dol_syslog(get_class($this)."::approve");

		if ($user->rights->fournisseur->commande->approuver) {
			$now = dol_now();

			$this->db->begin();

			// Definition of order numbering model name
			$soc = new Societe($this->db);
			$soc->fetch($this->fourn_id);

			// Check if object has a temporary ref
			if (preg_match('/^[\(]?PROV/i', $this->ref) || empty($this->ref)) { // empty should not happened, but when it occurs, the test save life
				$num = $this->getNextNumRef($soc);
			} else {
				$num = $this->ref;
			}
			$this->newref = dol_sanitizeFileName($num);

			// Do we have to change status now ? (If double approval is required and first approval, we keep status to 1 = validated)
			$movetoapprovestatus = true;
			$comment = '';

			$sql = "UPDATE ".MAIN_DB_PREFIX."commande_fournisseur";
			$sql .= " SET ref='".$this->db->escape($num)."',";
			if (empty($secondlevel)) {	// standard or first level approval
				$sql .= " date_approve='".$this->db->idate($now)."',";
				$sql .= " fk_user_approve = ".$user->id;
				if (!empty($conf->global->SUPPLIER_ORDER_3_STEPS_TO_BE_APPROVED) && $this->total_ht >= $conf->global->SUPPLIER_ORDER_3_STEPS_TO_BE_APPROVED) {
					if (empty($this->user_approve_id2)) {
						$movetoapprovestatus = false; // second level approval not done
						$comment = ' (first level)';
					}
				}
			} else // request a second level approval
			{
				$sql .= " date_approve2='".$this->db->idate($now)."',";
				$sql .= " fk_user_approve2 = ".((int) $user->id);
				if (empty($this->user_approve_id)) {
					$movetoapprovestatus = false; // first level approval not done
				}
				$comment = ' (second level)';
			}
			// If double approval is required and first approval, we keep status to 1 = validated
			if ($movetoapprovestatus) {
				$sql .= ", fk_statut = ".self::STATUS_ACCEPTED;
			} else {
				$sql .= ", fk_statut = ".self::STATUS_VALIDATED;
			}
			$sql .= " WHERE rowid = ".((int) $this->id);
			$sql .= " AND fk_statut = ".self::STATUS_VALIDATED;

			if ($this->db->query($sql)) {
				if (!empty($conf->global->SUPPLIER_ORDER_AUTOADD_USER_CONTACT)) {
					$result = $this->add_contact($user->id, 'SALESREPFOLL', 'internal', 1);
					if ($result < 0 && $result != -2) {	// -2 means already exists
						$error++;
					}
				}

				// If stock is incremented on validate order, we must increment it
				if (!$error && $movetoapprovestatus && !empty($conf->stock->enabled) && !empty($conf->global->STOCK_CALCULATE_ON_SUPPLIER_VALIDATE_ORDER)) {
					require_once DOL_DOCUMENT_ROOT.'/product/stock/class/mouvementstock.class.php';
					$langs->load("agenda");

					$cpt = count($this->lines);
					for ($i = 0; $i < $cpt; $i++) {
						// Product with reference
						if ($this->lines[$i]->fk_product > 0) {
							$this->line = $this->lines[$i];
							$mouvP = new MouvementStock($this->db);
							$mouvP->origin = &$this;
							// We decrement stock of product (and sub-products)
							$up_ht_disc = $this->lines[$i]->subprice;
							if (!empty($this->lines[$i]->remise_percent) && empty($conf->global->STOCK_EXCLUDE_DISCOUNT_FOR_PMP)) {
								$up_ht_disc = price2num($up_ht_disc * (100 - $this->lines[$i]->remise_percent) / 100, 'MU');
							}
							$result = $mouvP->reception($user, $this->lines[$i]->fk_product, $idwarehouse, $this->lines[$i]->qty, $up_ht_disc, $langs->trans("OrderApprovedInDolibarr", $this->ref));
							if ($result < 0) {
								$error++;
							}
							unset($this->line);
						}
					}
				}

				if (!$error) {
					// Call trigger
					$result = $this->call_trigger('ORDER_SUPPLIER_APPROVE', $user);
					if ($result < 0) {
						$error++;
					}
					// End call triggers
				}

				if (!$error) {
					$this->ref = $this->newref;

					if ($movetoapprovestatus) {
						$this->statut = self::STATUS_ACCEPTED;
					} else {
						$this->statut = self::STATUS_VALIDATED;
					}
					if (empty($secondlevel)) {	// standard or first level approval
						$this->date_approve = $now;
						$this->user_approve_id = $user->id;
					} else // request a second level approval
					{
						$this->date_approve2 = $now;
						$this->user_approve_id2 = $user->id;
					}

					$this->db->commit();
					return 1;
				} else {
					$this->db->rollback();
					return -1;
				}
			} else {
				$this->db->rollback();
				$this->error = $this->db->lasterror();
				return -1;
			}
		} else {
			dol_syslog(get_class($this)."::approve Not Authorized", LOG_ERR);
		}
		return -1;
	}

	/**
	 * 	Refuse an order
	 *
	 * 	@param		User	$user		User making action
	 *	@return		int					0 if Ok, <0 if Ko
	 */
	public function refuse($user)
	{
		global $conf, $langs;

		$error = 0;

		dol_syslog(get_class($this)."::refuse");
		$result = 0;
		if ($user->rights->fournisseur->commande->approuver) {
			$this->db->begin();

			$sql = "UPDATE ".MAIN_DB_PREFIX."commande_fournisseur SET fk_statut = ".self::STATUS_REFUSED;
			$sql .= " WHERE rowid = ".((int) $this->id);

			if ($this->db->query($sql)) {
				$result = 0;

				if ($error == 0) {
					// Call trigger
					$result = $this->call_trigger('ORDER_SUPPLIER_REFUSE', $user);
					if ($result < 0) {
						$error++;
						$this->db->rollback();
					} else {
						$this->db->commit();
					}
					// End call triggers
				}
			} else {
				$this->db->rollback();
				$this->error = $this->db->lasterror();
				dol_syslog(get_class($this)."::refuse Error -1");
				$result = -1;
			}
		} else {
			dol_syslog(get_class($this)."::refuse Not Authorized");
		}
		return $result;
	}

	// phpcs:disable PEAR.NamingConventions.ValidFunctionName.ScopeNotCamelCaps
	/**
	 * 	Cancel an approved order.
	 *	The cancellation is done after approval
	 *
	 * 	@param	User	$user			User making action
	 *	@param	int		$idwarehouse	Id warehouse to use for stock change (not used for supplier orders).
	 * 	@return	int						>0 if Ok, <0 if Ko
	 */
	public function Cancel($user, $idwarehouse = -1)
	{
		// phpcs:enable
		global $langs, $conf;

		$error = 0;

		//dol_syslog("CommandeFournisseur::Cancel");
		$result = 0;
		if ($user->rights->fournisseur->commande->commander) {
			$statut = self::STATUS_CANCELED;

			$this->db->begin();

			$sql = "UPDATE ".MAIN_DB_PREFIX."commande_fournisseur SET fk_statut = ".((int) $statut);
			$sql .= " WHERE rowid = ".((int) $this->id);
			dol_syslog(get_class($this)."::cancel", LOG_DEBUG);
			if ($this->db->query($sql)) {
				$result = 0;

				// Call trigger
				$result = $this->call_trigger('ORDER_SUPPLIER_CANCEL', $user);
				if ($result < 0) {
					$error++;
				}
				// End call triggers

				if ($error == 0) {
					$this->db->commit();
					return 1;
				} else {
					$this->db->rollback();
					return -1;
				}
			} else {
				$this->db->rollback();
				$this->error = $this->db->lasterror();
				dol_syslog(get_class($this)."::cancel ".$this->error);
				return -1;
			}
		} else {
			dol_syslog(get_class($this)."::cancel Not Authorized");
			return -1;
		}
	}

	/**
	 * 	Submit a supplier order to supplier
	 *
	 * 	@param		User	$user		User making change
	 * 	@param		integer	$date		Date
	 * 	@param		int		$methode	Method
	 * 	@param		string	$comment	Comment
	 * 	@return		int			        <0 if KO, >0 if OK
	 */
	public function commande($user, $date, $methode, $comment = '')
	{
		global $langs;
		dol_syslog(get_class($this)."::commande");
		$error = 0;
		if ($user->rights->fournisseur->commande->commander) {
			$this->db->begin();

			$newnoteprivate = $this->note_private;
			if ($comment) {
				$newnoteprivate = dol_concatdesc($newnoteprivate, $langs->trans("Comment").': '.$comment);
			}

			$sql = "UPDATE ".MAIN_DB_PREFIX."commande_fournisseur";
			$sql .= " SET fk_statut=".self::STATUS_ORDERSENT.", fk_input_method=".$methode.", date_commande='".$this->db->idate($date)."', ";
			$sql .= " note_private='".$this->db->escape($newnoteprivate)."'";
			$sql .= " WHERE rowid=".((int) $this->id);

			dol_syslog(get_class($this)."::commande", LOG_DEBUG);
			if ($this->db->query($sql)) {
				$this->statut = self::STATUS_ORDERSENT;
				$this->methode_commande_id = $methode;
				$this->date_commande = $date;
				$this->context = array('comments' => $comment);

				// Call trigger
				$result = $this->call_trigger('ORDER_SUPPLIER_SUBMIT', $user);
				if ($result < 0) {
					$error++;
				}
				// End call triggers
			} else {
				$error++;
				$this->error = $this->db->lasterror();
				$this->errors[] = $this->db->lasterror();
			}

			if (!$error) {
				$this->db->commit();
			} else {
				$this->db->rollback();
			}
		} else {
			$error++;
			$this->error = $langs->trans('NotAuthorized');
			$this->errors[] = $langs->trans('NotAuthorized');
			dol_syslog(get_class($this)."::commande User not Authorized", LOG_WARNING);
		}

		return ($error ? -1 : 1);
	}

	/**
	 *  Create order with draft status
	 *
	 *  @param      User	$user       User making creation
	 *	@param		int		$notrigger	Disable all triggers
	 *  @return     int         		<0 if KO, Id of supplier order if OK
	 */
	public function create($user, $notrigger = 0)
	{
		global $langs, $conf, $hookmanager;

		$this->db->begin();

		$error = 0;
		$now = dol_now();

		// set tmp vars
		$date = ($this->date_commande ? $this->date_commande : $this->date); // in case of date is set
		if (empty($date)) {
			$date = $now;
		}
		$delivery_date = empty($this->delivery_date) ? $this->date_livraison : $this->delivery_date;

		// Clean parameters
		if (empty($this->source)) {
			$this->source = 0;
		}

		// Multicurrency (test on $this->multicurrency_tx because we should take the default rate only if not using origin rate)
		if (!empty($this->multicurrency_code) && empty($this->multicurrency_tx)) {
			list($this->fk_multicurrency, $this->multicurrency_tx) = MultiCurrency::getIdAndTxFromCode($this->db, $this->multicurrency_code, $date);
		} else {
			$this->fk_multicurrency = MultiCurrency::getIdFromCode($this->db, $this->multicurrency_code);
		}
		if (empty($this->fk_multicurrency)) {
			$this->multicurrency_code = $conf->currency;
			$this->fk_multicurrency = 0;
			$this->multicurrency_tx = 1;
		}

		// We set order into draft status
		$this->brouillon = 1;

		$sql = "INSERT INTO ".MAIN_DB_PREFIX."commande_fournisseur (";
		$sql .= "ref";
		$sql .= ", ref_supplier";
		$sql .= ", note_private";
		$sql .= ", note_public";
		$sql .= ", entity";
		$sql .= ", fk_soc";
		$sql .= ", fk_projet";
		$sql .= ", date_creation";
		$sql .= ", date_livraison";
		$sql .= ", fk_user_author";
		$sql .= ", fk_statut";
		$sql .= ", source";
		$sql .= ", model_pdf";
		$sql .= ", fk_mode_reglement";
		$sql .= ", fk_cond_reglement";
		$sql .= ", fk_account";
		$sql .= ", fk_incoterms, location_incoterms";
		$sql .= ", fk_multicurrency";
		$sql .= ", multicurrency_code";
		$sql .= ", multicurrency_tx";
		$sql .= ") ";
		$sql .= " VALUES (";
		$sql .= "'(PROV)'";
		$sql .= ", '".$this->db->escape($this->ref_supplier)."'";
		$sql .= ", '".$this->db->escape($this->note_private)."'";
		$sql .= ", '".$this->db->escape($this->note_public)."'";
		$sql .= ", ".((int) $conf->entity);
		$sql .= ", ".((int) $this->socid);
		$sql .= ", ".($this->fk_project > 0 ? ((int) $this->fk_project) : "null");
		$sql .= ", '".$this->db->idate($date)."'";
		$sql .= ", ".($delivery_date ? "'".$this->db->idate($delivery_date)."'" : "null");
		$sql .= ", ".((int) $user->id);
		$sql .= ", ".self::STATUS_DRAFT;
		$sql .= ", ".((int) $this->source);
		$sql .= ", '".$this->db->escape($conf->global->COMMANDE_SUPPLIER_ADDON_PDF)."'";
		$sql .= ", ".($this->mode_reglement_id > 0 ? $this->mode_reglement_id : 'null');
		$sql .= ", ".($this->cond_reglement_id > 0 ? $this->cond_reglement_id : 'null');
		$sql .= ", ".($this->fk_account > 0 ? $this->fk_account : 'NULL');
		$sql .= ", ".(int) $this->fk_incoterms;
		$sql .= ", '".$this->db->escape($this->location_incoterms)."'";
		$sql .= ", ".(int) $this->fk_multicurrency;
		$sql .= ", '".$this->db->escape($this->multicurrency_code)."'";
		$sql .= ", ".(double) $this->multicurrency_tx;
		$sql .= ")";

		dol_syslog(get_class($this)."::create", LOG_DEBUG);
		if ($this->db->query($sql)) {
			$this->id = $this->db->last_insert_id(MAIN_DB_PREFIX."commande_fournisseur");

			if ($this->id) {
				$num = count($this->lines);

				// insert products details into database
				for ($i = 0; $i < $num; $i++) {
										$line = $this->lines[$i];
					if (!is_object($line)) {
						$line = (object) $line;
					}


					$this->special_code = $line->special_code; // TODO : remove this in 9.0 and add special_code param to addline()

					// This include test on qty if option SUPPLIER_ORDER_WITH_NOPRICEDEFINED is not set
					$result = $this->addline(
						$line->desc,
						$line->subprice,
						$line->qty,
						$line->tva_tx,
						$line->localtax1_tx,
						$line->localtax2_tx,
						$line->fk_product,
						0,
						$line->ref_fourn, // $line->ref_fourn comes from field ref into table of lines. Value may ba a ref that does not exists anymore, so we first try with value of product
						$line->remise_percent,
						'HT',
						0,
						$line->product_type,
						$line->info_bits,
						false,
						$line->date_start,
						$line->date_end,
						$line->array_options,
						$line->fk_unit
						);
					if ($result < 0) {
						dol_syslog(get_class($this)."::create ".$this->error, LOG_WARNING); // do not use dol_print_error here as it may be a functionnal error
						$this->db->rollback();
						return -1;
					}
				}

				$sql = "UPDATE ".MAIN_DB_PREFIX."commande_fournisseur";
				$sql .= " SET ref='(PROV".$this->id.")'";
				$sql .= " WHERE rowid=".((int) $this->id);
				dol_syslog(get_class($this)."::create", LOG_DEBUG);
				if ($this->db->query($sql)) {
					// Add link with price request and supplier order
					if ($this->id) {
						$this->ref = "(PROV".$this->id.")";

						if (!empty($this->linkedObjectsIds) && empty($this->linked_objects)) {	// To use new linkedObjectsIds instead of old linked_objects
							$this->linked_objects = $this->linkedObjectsIds; // TODO Replace linked_objects with linkedObjectsIds
						}

						// Add object linked
						if (!$error && $this->id && !empty($this->linked_objects) && is_array($this->linked_objects)) {
							foreach ($this->linked_objects as $origin => $tmp_origin_id) {
								if (is_array($tmp_origin_id)) {       // New behaviour, if linked_object can have several links per type, so is something like array('contract'=>array(id1, id2, ...))
									foreach ($tmp_origin_id as $origin_id) {
										$ret = $this->add_object_linked($origin, $origin_id);
										if (!$ret) {
											dol_print_error($this->db);
											$error++;
										}
									}
								} else // Old behaviour, if linked_object has only one link per type, so is something like array('contract'=>id1))
								{
									$origin_id = $tmp_origin_id;
									$ret = $this->add_object_linked($origin, $origin_id);
									if (!$ret) {
										dol_print_error($this->db);
										$error++;
									}
								}
							}
						}
					}

					if (!$error) {
						$result = $this->insertExtraFields();
						if ($result < 0) {
							$error++;
						}
					}

					if (!$error && !$notrigger) {
						// Call trigger
						$result = $this->call_trigger('ORDER_SUPPLIER_CREATE', $user);
						if ($result < 0) {
							$this->db->rollback();
							return -1;
						}
						// End call triggers
					}

					$this->db->commit();
					return $this->id;
				} else {
					$this->error = $this->db->lasterror();
					$this->db->rollback();
					return -2;
				}
			}
		} else {
			$this->error = $this->db->lasterror();
			$this->db->rollback();
			return -1;
		}
	}

	/**
	 *	Update Supplier Order
	 *
	 *	@param      User	$user        	User that modify
	 *	@param      int		$notrigger	    0=launch triggers after, 1=disable triggers
	 *	@return     int      			   	<0 if KO, >0 if OK
	 */
	public function update(User $user, $notrigger = 0)
	{
		global $conf;

		$error = 0;

		// Clean parameters
		if (isset($this->ref)) {
			$this->ref = trim($this->ref);
		}
		if (isset($this->ref_supplier)) {
			$this->ref_supplier = trim($this->ref_supplier);
		}
		if (isset($this->note_private)) {
			$this->note_private = trim($this->note_private);
		}
		if (isset($this->note_public)) {
			$this->note_public = trim($this->note_public);
		}
		if (isset($this->model_pdf)) {
			$this->model_pdf = trim($this->model_pdf);
		}
		if (isset($this->import_key)) {
			$this->import_key = trim($this->import_key);
		}

		// Update request
		$sql = "UPDATE ".MAIN_DB_PREFIX.$this->table_element." SET";

		$sql .= " ref=".(isset($this->ref) ? "'".$this->db->escape($this->ref)."'" : "null").",";
		$sql .= " ref_supplier=".(isset($this->ref_supplier) ? "'".$this->db->escape($this->ref_supplier)."'" : "null").",";
		$sql .= " ref_ext=".(isset($this->ref_ext) ? "'".$this->db->escape($this->ref_ext)."'" : "null").",";
		$sql .= " fk_soc=".(isset($this->socid) ? $this->socid : "null").",";
		$sql .= " date_commande=".(strval($this->date_commande) != '' ? "'".$this->db->idate($this->date_commande)."'" : 'null').",";
		$sql .= " date_valid=".(strval($this->date_validation) != '' ? "'".$this->db->idate($this->date_validation)."'" : 'null').",";
		$sql .= " total_tva=".(isset($this->total_tva) ? $this->total_tva : "null").",";
		$sql .= " localtax1=".(isset($this->total_localtax1) ? $this->total_localtax1 : "null").",";
		$sql .= " localtax2=".(isset($this->total_localtax2) ? $this->total_localtax2 : "null").",";
		$sql .= " total_ht=".(isset($this->total_ht) ? $this->total_ht : "null").",";
		$sql .= " total_ttc=".(isset($this->total_ttc) ? $this->total_ttc : "null").",";
		$sql .= " fk_statut=".(isset($this->statut) ? $this->statut : "null").",";
		$sql .= " fk_user_author=".(isset($this->user_author_id) ? $this->user_author_id : "null").",";
		$sql .= " fk_user_valid=".(isset($this->user_valid) ? $this->user_valid : "null").",";
		$sql .= " fk_projet=".(isset($this->fk_project) ? $this->fk_project : "null").",";
		$sql .= " fk_cond_reglement=".(isset($this->cond_reglement_id) ? $this->cond_reglement_id : "null").",";
		$sql .= " fk_mode_reglement=".(isset($this->mode_reglement_id) ? $this->mode_reglement_id : "null").",";
		$sql .= " date_livraison=".(strval($this->delivery_date) != '' ? "'".$this->db->idate($this->delivery_date)."'" : 'null').",";
		//$sql .= " fk_shipping_method=".(isset($this->shipping_method_id) ? $this->shipping_method_id : "null").",";
		$sql .= " fk_account=".($this->fk_account > 0 ? $this->fk_account : "null").",";
		//$sql .= " fk_input_reason=".($this->demand_reason_id > 0 ? $this->demand_reason_id : "null").",";
		$sql .= " note_private=".(isset($this->note_private) ? "'".$this->db->escape($this->note_private)."'" : "null").",";
		$sql .= " note_public=".(isset($this->note_public) ? "'".$this->db->escape($this->note_public)."'" : "null").",";
		$sql .= " model_pdf=".(isset($this->model_pdf) ? "'".$this->db->escape($this->model_pdf)."'" : "null").",";
		$sql .= " import_key=".(isset($this->import_key) ? "'".$this->db->escape($this->import_key)."'" : "null")."";

		$sql .= " WHERE rowid=".((int) $this->id);

		$this->db->begin();

		dol_syslog(get_class($this)."::update", LOG_DEBUG);
		$resql = $this->db->query($sql);
		if (!$resql) {
			$error++;
			$this->errors[] = "Error ".$this->db->lasterror();
		}

		if (!$error) {
			$result = $this->insertExtraFields();
			if ($result < 0) {
				$error++;
			}
		}

		if (!$error && !$notrigger) {
			// Call trigger
			$result = $this->call_trigger('ORDER_SUPPLIER_MODIFY', $user);
			if ($result < 0) {
				$error++;
			}
			// End call triggers
		}

		// Commit or rollback
		if ($error) {
			foreach ($this->errors as $errmsg) {
				dol_syslog(get_class($this)."::update ".$errmsg, LOG_ERR);
				$this->error .= ($this->error ? ', '.$errmsg : $errmsg);
			}
			$this->db->rollback();
			return -1 * $error;
		} else {
			$this->db->commit();
			return 1;
		}
	}

	/**
	 *	Load an object from its id and create a new one in database
	 *
	 *  @param	    User	$user		User making the clone
	 *	@param		int		$socid		Id of thirdparty
	 *  @param 		int		$notrigger  Disable all triggers
	 *	@return		int					New id of clone
	 */
	public function createFromClone(User $user, $socid = 0, $notrigger = 0)
	{
		global $conf, $user, $hookmanager;

		$error = 0;

		$this->db->begin();

		// get extrafields so they will be clone
		foreach ($this->lines as $line) {
			$line->fetch_optionals();
		}

		// Load source object
		$objFrom = clone $this;

		// Change socid if needed
		if (!empty($socid) && $socid != $this->socid) {
			$objsoc = new Societe($this->db);

			if ($objsoc->fetch($socid) > 0) {
				$this->socid = $objsoc->id;
				$this->cond_reglement_id	= (!empty($objsoc->cond_reglement_id) ? $objsoc->cond_reglement_id : 0);
				$this->mode_reglement_id	= (!empty($objsoc->mode_reglement_id) ? $objsoc->mode_reglement_id : 0);
				$this->fk_project = 0;
				$this->fk_delivery_address = 0;
			}

			// TODO Change product price if multi-prices
		}

		$this->id = 0;
		$this->statut = self::STATUS_DRAFT;

		// Clear fields
		$this->user_author_id     = $user->id;
		$this->user_valid         = '';
		$this->date_creation      = '';
		$this->date_validation    = '';
		$this->ref_supplier       = '';
		$this->user_approve_id    = '';
		$this->user_approve_id2   = '';
		$this->date_approve       = '';
		$this->date_approve2      = '';

		// Create clone
		$this->context['createfromclone'] = 'createfromclone';
		$result = $this->create($user, $notrigger);
		if ($result < 0) {
			$error++;
		}

		if (!$error) {
			// Hook of thirdparty module
			if (is_object($hookmanager)) {
				$parameters = array('objFrom'=>$objFrom);
				$action = '';
				$reshook = $hookmanager->executeHooks('createFrom', $parameters, $this, $action); // Note that $action and $object may have been modified by some hooks
				if ($reshook < 0) {
					$error++;
				}
			}
		}

		unset($this->context['createfromclone']);

		// End
		if (!$error) {
			$this->db->commit();
			return $this->id;
		} else {
			$this->db->rollback();
			return -1;
		}
	}

	/**
	 *	Add order line
	 *
	 *	@param      string	$desc            		Description
	 *	@param      float	$pu_ht              	Unit price
	 *	@param      float	$qty             		Quantity
	 *	@param      float	$txtva           		Taux tva
	 *	@param      float	$txlocaltax1        	Localtax1 tax
	 *  @param      float	$txlocaltax2        	Localtax2 tax
	 *	@param      int		$fk_product      		Id product
	 *  @param      int		$fk_prod_fourn_price	Id supplier price
	 *  @param      string	$ref_supplier			Supplier reference price
	 *	@param      float	$remise_percent  		Remise
	 *	@param      string	$price_base_type		HT or TTC
	 *	@param		float	$pu_ttc					Unit price TTC
	 *	@param		int		$type					Type of line (0=product, 1=service)
	 *	@param		int		$info_bits				More information
	 *  @param		bool	$notrigger				Disable triggers
	 *  @param		int		$date_start				Date start of service
	 *  @param		int		$date_end				Date end of service
	 *  @param		array	$array_options			extrafields array
	 *  @param 		string	$fk_unit 				Code of the unit to use. Null to use the default one
	 *  @param 		string	$pu_ht_devise			Amount in currency
	 *  @param		string	$origin					'order', ...
	 *  @param		int		$origin_id				Id of origin object
	 *	@return     int             				<=0 if KO, >0 if OK
	 */
	public function addline($desc, $pu_ht, $qty, $txtva, $txlocaltax1 = 0.0, $txlocaltax2 = 0.0, $fk_product = 0, $fk_prod_fourn_price = 0, $ref_supplier = '', $remise_percent = 0.0, $price_base_type = 'HT', $pu_ttc = 0.0, $type = 0, $info_bits = 0, $notrigger = false, $date_start = null, $date_end = null, $array_options = 0, $fk_unit = null, $pu_ht_devise = 0, $origin = '', $origin_id = 0)
	{
		global $langs, $mysoc, $conf;

		dol_syslog(get_class($this)."::addline $desc, $pu_ht, $qty, $txtva, $txlocaltax1, $txlocaltax2, $fk_product, $fk_prod_fourn_price, $ref_supplier, $remise_percent, $price_base_type, $pu_ttc, $type, $info_bits, $notrigger, $date_start, $date_end, $fk_unit, $pu_ht_devise, $origin, $origin_id");
		include_once DOL_DOCUMENT_ROOT.'/core/lib/price.lib.php';

		if ($this->statut == self::STATUS_DRAFT) {
			include_once DOL_DOCUMENT_ROOT.'/core/lib/price.lib.php';

			// Clean parameters
			if (empty($qty)) {
				$qty = 0;
			}
			if (!$info_bits) {
				$info_bits = 0;
			}
			if (empty($txtva)) {
				$txtva = 0;
			}
			if (empty($txlocaltax1)) {
				$txlocaltax1 = 0;
			}
			if (empty($txlocaltax2)) {
				$txlocaltax2 = 0;
			}
			if (empty($remise_percent)) {
				$remise_percent = 0;
			}

			$remise_percent = price2num($remise_percent);
			$qty = price2num($qty);
			$pu_ht = price2num($pu_ht);
			$pu_ht_devise = price2num($pu_ht_devise);
			$pu_ttc = price2num($pu_ttc);
			if (!preg_match('/\((.*)\)/', $txtva)) {
				$txtva = price2num($txtva); // $txtva can have format '5.0(XXX)' or '5'
			}
			$txlocaltax1 = price2num($txlocaltax1);
			$txlocaltax2 = price2num($txlocaltax2);
			if ($price_base_type == 'HT') {
				$pu = $pu_ht;
			} else {
				$pu = $pu_ttc;
			}
			$desc = trim($desc);

			// Check parameters
			if ($qty < 0 && !$fk_product) {
				$this->error = $langs->trans("ErrorFieldRequired", $langs->transnoentitiesnoconv("Product"));
				return -1;
			}
			if ($type < 0) {
				return -1;
			}
			if ($date_start && $date_end && $date_start > $date_end) {
				$langs->load("errors");
				$this->error = $langs->trans('ErrorStartDateGreaterEnd');
				return -1;
			}


			$this->db->begin();

			$product_type = $type;
			$label = '';	// deprecated

			if ($fk_product > 0) {
				if (!empty($conf->global->SUPPLIER_ORDER_WITH_PREDEFINED_PRICES_ONLY)) {
					// Check quantity is enough
					dol_syslog(get_class($this)."::addline we check supplier prices fk_product=".$fk_product." fk_prod_fourn_price=".$fk_prod_fourn_price." qty=".$qty." ref_supplier=".$ref_supplier);
					$prod = new Product($this->db);
					if ($prod->fetch($fk_product) > 0) {
						$product_type = $prod->type;
						$label = $prod->label;

						// We use 'none' instead of $ref_supplier, because fourn_ref may not exists anymore. So we will take the first supplier price ok.
						// If we want a dedicated supplier price, we must provide $fk_prod_fourn_price.
						$result = $prod->get_buyprice($fk_prod_fourn_price, $qty, $fk_product, 'none', (isset($this->fk_soc) ? $this->fk_soc : $this->socid)); // Search on couple $fk_prod_fourn_price/$qty first, then on triplet $qty/$fk_product/$ref_supplier/$this->fk_soc

						// If supplier order created from customer order, we take best supplier price
						// If $pu (defined previously from pu_ht or pu_ttc) is not defined at all, we also take the best supplier price
						if ($result > 0 && ($origin == 'commande' || $pu === '')) {
							$pu = $prod->fourn_pu; // Unit price supplier price set by get_buyprice
							$ref_supplier = $prod->ref_supplier; // Ref supplier price set by get_buyprice
							// is remise percent not keyed but present for the product we add it
							if ($remise_percent == 0 && $prod->remise_percent != 0) {
								$remise_percent = $prod->remise_percent;
							}
						}
						if ($result == 0) {                   // If result == 0, we failed to found the supplier reference price
							$langs->load("errors");
							$this->error = "Ref ".$prod->ref." ".$langs->trans("ErrorQtyTooLowForThisSupplier");
							$this->db->rollback();
							dol_syslog(get_class($this)."::addline we did not found supplier price, so we can't guess unit price");
							//$pu    = $prod->fourn_pu;     // We do not overwrite unit price
							//$ref   = $prod->ref_fourn;    // We do not overwrite ref supplier price
							return -1;
						}
						if ($result == -1) {
							$langs->load("errors");
							$this->error = "Ref ".$prod->ref." ".$langs->trans("ErrorQtyTooLowForThisSupplier");
							$this->db->rollback();
							dol_syslog(get_class($this)."::addline result=".$result." - ".$this->error, LOG_DEBUG);
							return -1;
						}
						if ($result < -1) {
							$this->error = $prod->error;
							$this->db->rollback();
							dol_syslog(get_class($this)."::addline result=".$result." - ".$this->error, LOG_ERR);
							return -1;
						}
					} else {
						$this->error = $prod->error;
						$this->db->rollback();
						return -1;
					}
				}

				// Predefine quantity according to packaging
				if (!empty($conf->global->PRODUCT_USE_SUPPLIER_PACKAGING)) {
					$prod = new Product($this->db, $fk_product);
					$prod->get_buyprice($fk_prod_fourn_price, $qty, $fk_product, 'none', ($this->fk_soc ? $this->fk_soc : $this->socid));

					if ($qty < $prod->packaging) {
						$qty = $prod->packaging;
					} else {
						if (!empty($prod->packaging) && ($qty % $prod->packaging) > 0) {
							$coeff = intval($qty / $prod->packaging) + 1;
							$qty = $prod->packaging * $coeff;
						}
					}
					setEventMessage($langs->trans('QtyRecalculatedWithPackaging'), 'mesgs');
				}
			}

			if (!empty($conf->multicurrency->enabled) && $pu_ht_devise > 0) {
				$pu = 0;
			}

			$localtaxes_type = getLocalTaxesFromRate($txtva, 0, $mysoc, $this->thirdparty);

			// Clean vat code
			$vat_src_code = '';
			if (preg_match('/\((.*)\)/', $txtva, $reg)) {
				$vat_src_code = $reg[1];
				$txtva = preg_replace('/\s*\(.*\)/', '', $txtva); // Remove code into vatrate.
			}

			// Calcul du total TTC et de la TVA pour la ligne a partir de
			// qty, pu, remise_percent et txtva
			// TRES IMPORTANT: C'est au moment de l'insertion ligne qu'on doit stocker
			// la part ht, tva et ttc, et ce au niveau de la ligne qui a son propre taux tva.

			$tabprice = calcul_price_total($qty, $pu, $remise_percent, $txtva, $txlocaltax1, $txlocaltax2, 0, $price_base_type, $info_bits, $product_type, $this->thirdparty, $localtaxes_type, 100, $this->multicurrency_tx, $pu_ht_devise);

			$total_ht  = $tabprice[0];
			$total_tva = $tabprice[1];
			$total_ttc = $tabprice[2];
			$total_localtax1 = $tabprice[9];
			$total_localtax2 = $tabprice[10];
			$pu = $pu_ht = $tabprice[3];

			// MultiCurrency
			$multicurrency_total_ht = $tabprice[16];
			$multicurrency_total_tva = $tabprice[17];
			$multicurrency_total_ttc = $tabprice[18];
			$pu_ht_devise = $tabprice[19];

			$localtax1_type = empty($localtaxes_type[0]) ? '' : $localtaxes_type[0];
			$localtax2_type = empty($localtaxes_type[2]) ? '' : $localtaxes_type[2];

			$rangmax = $this->line_max();
			$rang = $rangmax + 1;

			// Insert line
			$this->line = new CommandeFournisseurLigne($this->db);

			$this->line->context = $this->context;

			$this->line->fk_commande = $this->id;
			$this->line->label = $label;
			$this->line->ref_fourn = $ref_supplier;
			$this->line->ref_supplier = $ref_supplier;
			$this->line->desc = $desc;
			$this->line->qty = $qty;
			$this->line->tva_tx = $txtva;
			$this->line->localtax1_tx = ($total_localtax1 ? $localtaxes_type[1] : 0);
			$this->line->localtax2_tx = ($total_localtax2 ? $localtaxes_type[3] : 0);
			$this->line->localtax1_type = $localtax1_type;
			$this->line->localtax2_type = $localtax2_type;
			$this->line->fk_product = $fk_product;
			$this->line->product_type = $product_type;
			$this->line->remise_percent = $remise_percent;
			$this->line->subprice = $pu_ht;
			$this->line->rang = $rang;
			$this->line->info_bits = $info_bits;

			$this->line->vat_src_code = $vat_src_code;
			$this->line->total_ht = $total_ht;
			$this->line->total_tva = $total_tva;
			$this->line->total_localtax1 = $total_localtax1;
			$this->line->total_localtax2 = $total_localtax2;
			$this->line->total_ttc = $total_ttc;
			$this->line->product_type = $type;
			$this->line->special_code = $this->special_code;
			$this->line->origin = $origin;
			$this->line->origin_id = $origin_id;
			$this->line->fk_unit = $fk_unit;

			$this->line->date_start = $date_start;
			$this->line->date_end = $date_end;

			// Multicurrency
			$this->line->fk_multicurrency = $this->fk_multicurrency;
			$this->line->multicurrency_code = $this->multicurrency_code;
			$this->line->multicurrency_subprice		= $pu_ht_devise;
			$this->line->multicurrency_total_ht 	= $multicurrency_total_ht;
			$this->line->multicurrency_total_tva 	= $multicurrency_total_tva;
			$this->line->multicurrency_total_ttc 	= $multicurrency_total_ttc;

			$this->line->subprice = $pu_ht;
			$this->line->price = $this->line->subprice;

			$this->line->remise_percent = $remise_percent;

			if (is_array($array_options) && count($array_options) > 0) {
				$this->line->array_options = $array_options;
			}

			$result = $this->line->insert($notrigger);
			if ($result > 0) {
				// Reorder if child line
				if (!empty($fk_parent_line)) {
					$this->line_order(true, 'DESC');
				}

				// Mise a jour informations denormalisees au niveau de la commande meme
				$result = $this->update_price(1, 'auto', 0, $this->thirdparty); // This method is designed to add line from user input so total calculation must be done using 'auto' mode.
				if ($result > 0) {
					$this->db->commit();
					return $this->line->id;
				} else {
					$this->db->rollback();
					return -1;
				}
			} else {
				$this->error = $this->line->error;
				$this->errors = $this->line->errors;
				dol_syslog(get_class($this)."::addline error=".$this->error, LOG_ERR);
				$this->db->rollback();
				return -1;
			}
		}
	}


	/**
	 * Save a receiving into the tracking table of receiving (commande_fournisseur_dispatch) and add product into stock warehouse.
	 *
	 * @param 	User		$user					User object making change
	 * @param 	int			$product				Id of product to dispatch
	 * @param 	double		$qty					Qty to dispatch
	 * @param 	int			$entrepot				Id of warehouse to add product
	 * @param 	double		$price					Unit Price for PMP value calculation (Unit price without Tax and taking into account discount)
	 * @param	string		$comment				Comment for stock movement
	 * @param	integer		$eatby					eat-by date
	 * @param	integer		$sellby					sell-by date
	 * @param	string		$batch					Lot number
	 * @param	int			$fk_commandefourndet	Id of supplier order line
	 * @param	int			$notrigger          	1 = notrigger
	 * @return 	int						<0 if KO, >0 if OK
	 */
	public function dispatchProduct($user, $product, $qty, $entrepot, $price = 0, $comment = '', $eatby = '', $sellby = '', $batch = '', $fk_commandefourndet = 0, $notrigger = 0)
	{
		global $conf, $langs;

		$error = 0;
		require_once DOL_DOCUMENT_ROOT.'/product/stock/class/mouvementstock.class.php';

		// Check parameters (if test are wrong here, there is bug into caller)
		if ($entrepot <= 0) {
			$this->error = 'ErrorBadValueForParameterWarehouse';
			return -1;
		}
		if ($qty == 0) {
			$this->error = 'ErrorBadValueForParameterQty';
			return -1;
		}

		$dispatchstatus = 1;
		if (!empty($conf->global->SUPPLIER_ORDER_USE_DISPATCH_STATUS)) {
			$dispatchstatus = 0; // Setting dispatch status (a validation step after receiving products) will be done manually to 1 or 2 if this option is on
		}

		$now = dol_now();

		if (($this->statut == self::STATUS_ORDERSENT || $this->statut == self::STATUS_RECEIVED_PARTIALLY || $this->statut == self::STATUS_RECEIVED_COMPLETELY)) {
			$this->db->begin();

			$sql = "INSERT INTO ".MAIN_DB_PREFIX."commande_fournisseur_dispatch";
			$sql .= " (fk_commande, fk_product, qty, fk_entrepot, fk_user, datec, fk_commandefourndet, status, comment, eatby, sellby, batch) VALUES";
			$sql .= " ('".$this->id."','".$product."','".$qty."',".($entrepot > 0 ? "'".$entrepot."'" : "null").",'".$user->id."','".$this->db->idate($now)."','".$fk_commandefourndet."', ".$dispatchstatus.", '".$this->db->escape($comment)."', ";
			$sql .= ($eatby ? "'".$this->db->idate($eatby)."'" : "null").", ".($sellby ? "'".$this->db->idate($sellby)."'" : "null").", ".($batch ? "'".$this->db->escape($batch)."'" : "null");
			$sql .= ")";

			dol_syslog(get_class($this)."::dispatchProduct", LOG_DEBUG);
			$resql = $this->db->query($sql);
			if ($resql) {
				if (!$notrigger) {
					global $conf, $langs, $user;
					// Call trigger
					$result = $this->call_trigger('LINEORDER_SUPPLIER_DISPATCH', $user);
					if ($result < 0) {
						$error++;
					}
					// End call triggers
				}
			} else {
				$this->error = $this->db->lasterror();
				$error++;
			}

			// If module stock is enabled and the stock increase is done on purchase order dispatching
			if (!$error && $entrepot > 0 && !empty($conf->stock->enabled) && !empty($conf->global->STOCK_CALCULATE_ON_SUPPLIER_DISPATCH_ORDER)) {
				$mouv = new MouvementStock($this->db);
				if ($product > 0) {
					// $price should take into account discount (except if option STOCK_EXCLUDE_DISCOUNT_FOR_PMP is on)
					$mouv->origin = &$this;
					$mouv->origin_type = $this->element;
					$mouv->origin_id = $this->id;
					$result = $mouv->reception($user, $product, $entrepot, $qty, $price, $comment, $eatby, $sellby, $batch);
					if ($result < 0) {
						$this->error = $mouv->error;
						$this->errors = $mouv->errors;
						dol_syslog(get_class($this)."::dispatchProduct ".$this->error." ".join(',', $this->errors), LOG_ERR);
						$error++;
					}
				}
			}

			if ($error == 0) {
				$this->db->commit();
				return 1;
			} else {
				$this->db->rollback();
				return -1;
			}
		} else {
			$this->error = 'BadStatusForObject';
			return -2;
		}
	}

	/**
	 * 	Delete line
	 *
	 *	@param	int		$idline		Id of line to delete
	 *	@param	int		$notrigger	1=Disable call to triggers
	 *	@return	int					<0 if KO, >0 if OK
	 */
	public function deleteline($idline, $notrigger = 0)
	{
		if ($this->statut == 0) {
			$line = new CommandeFournisseurLigne($this->db);

			if ($line->fetch($idline) <= 0) {
				return 0;
			}

			if ($line->delete($notrigger) > 0) {
				$this->update_price();
				return 1;
			} else {
				$this->error = $line->error;
				$this->errors = $line->errors;
				return -1;
			}
		} else {
			return -2;
		}
	}

	/**
	 *  Delete an order
	 *
	 *	@param	User	$user		Object user
	 *	@param	int		$notrigger	1=Does not execute triggers, 0= execute triggers
	 *	@return	int					<0 if KO, >0 if OK
	 */
	public function delete(User $user, $notrigger = 0)
	{
		global $langs, $conf;
		require_once DOL_DOCUMENT_ROOT.'/core/lib/files.lib.php';

		$error = 0;

		$this->db->begin();

		if (empty($notrigger)) {
			// Call trigger
			$result = $this->call_trigger('ORDER_SUPPLIER_DELETE', $user);
			if ($result < 0) {
				$this->errors[] = 'ErrorWhenRunningTrigger';
				dol_syslog(get_class($this)."::delete ".$this->error, LOG_ERR);
				$this->db->rollback();
				return -1;
			}
			// End call triggers
		}

		// Test we can delete
		$this->fetchObjectLinked(null, 'order_supplier');
		if (!empty($this->linkedObjects) && array_key_exists('reception', $this->linkedObjects)) {
			foreach ($this->linkedObjects['reception'] as $element) {
				if ($element->statut >= 0) {
					$this->errors[] = $langs->trans('ReceptionExist');
					$error++;
					break;
				}
			}
		}

		$main = MAIN_DB_PREFIX.'commande_fournisseurdet';
		$ef = $main."_extrafields";
		$sql = "DELETE FROM $ef WHERE fk_object IN (SELECT rowid FROM $main WHERE fk_commande = ".((int) $this->id).")";
		dol_syslog(get_class($this)."::delete extrafields lines", LOG_DEBUG);
		if (!$this->db->query($sql)) {
			$this->error = $this->db->lasterror();
			$this->errors[] = $this->db->lasterror();
			$error++;
		}

		$sql = "DELETE FROM ".MAIN_DB_PREFIX."commande_fournisseurdet WHERE fk_commande =".((int) $this->id);
		dol_syslog(get_class($this)."::delete", LOG_DEBUG);
		if (!$this->db->query($sql)) {
			$this->error = $this->db->lasterror();
			$this->errors[] = $this->db->lasterror();
			$error++;
		}

		$sql = "DELETE FROM ".MAIN_DB_PREFIX."commande_fournisseur WHERE rowid =".((int) $this->id);
		dol_syslog(get_class($this)."::delete", LOG_DEBUG);
		if ($resql = $this->db->query($sql)) {
			if ($this->db->affected_rows($resql) < 1) {
				$this->error = $this->db->lasterror();
				$this->errors[] = $this->db->lasterror();
				$error++;
			}
		} else {
			$this->error = $this->db->lasterror();
			$this->errors[] = $this->db->lasterror();
			$error++;
		}

		// Remove extrafields
		if (!$error) {
			$result = $this->deleteExtraFields();
			if ($result < 0) {
				$this->error = 'FailToDeleteExtraFields';
				$this->errors[] = 'FailToDeleteExtraFields';
				$error++;
				dol_syslog(get_class($this)."::delete error -4 ".$this->error, LOG_ERR);
			}
		}

		// Delete linked object
		$res = $this->deleteObjectLinked();
		if ($res < 0) {
			$this->error = 'FailToDeleteObjectLinked';
			$this->errors[] = 'FailToDeleteObjectLinked';
			$error++;
		}

		if (!$error) {
			// Delete record into ECM index (Note that delete is also done when deleting files with the dol_delete_dir_recursive
			$this->deleteEcmFiles();

			// We remove directory
			$ref = dol_sanitizeFileName($this->ref);
			if ($conf->fournisseur->commande->dir_output) {
				$dir = $conf->fournisseur->commande->dir_output."/".$ref;
				$file = $dir."/".$ref.".pdf";
				if (file_exists($file)) {
					if (!dol_delete_file($file, 0, 0, 0, $this)) { // For triggers
						$this->error = 'ErrorFailToDeleteFile';
						$this->errors[] = 'ErrorFailToDeleteFile';
						$error++;
					}
				}
				if (file_exists($dir)) {
					$res = @dol_delete_dir_recursive($dir);
					if (!$res) {
						$this->error = 'ErrorFailToDeleteDir';
						$this->errors[] = 'ErrorFailToDeleteDir';
						$error++;
					}
				}
			}
		}

		if (!$error) {
			dol_syslog(get_class($this)."::delete $this->id by $user->id", LOG_DEBUG);
			$this->db->commit();
			return 1;
		} else {
			dol_syslog(get_class($this)."::delete ".$this->error, LOG_ERR);
			$this->db->rollback();
			return -$error;
		}
	}

	// phpcs:disable PEAR.NamingConventions.ValidFunctionName.ScopeNotCamelCaps
	/**
	 *	Get list of order methods
	 *
	 *	@return int 0 if OK, <0 if KO
	 */
	public function get_methodes_commande()
	{
		// phpcs:enable
		$sql = "SELECT rowid, libelle";
		$sql .= " FROM ".MAIN_DB_PREFIX."c_input_method";
		$sql .= " WHERE active = 1";

		$resql = $this->db->query($sql);
		if ($resql) {
			$i = 0;
			$num = $this->db->num_rows($resql);
			$this->methodes_commande = array();
			while ($i < $num) {
				$row = $this->db->fetch_row($resql);

				$this->methodes_commande[$row[0]] = $row[1];

				$i++;
			}
			return 0;
		} else {
			return -1;
		}
	}

	/**
	 * Return array of dispatched lines waiting to be approved for this order
	 *
	 * @since 8.0 Return dispatched quantity (qty).
	 *
	 * @param	int		$status		Filter on stats (-1 = no filter, 0 = lines draft to be approved, 1 = approved lines)
	 * @return	array				Array of lines
	 */
	public function getDispachedLines($status = -1)
	{
		$ret = array();

		// List of already dispatched lines
		$sql = "SELECT p.ref, p.label,";
		$sql .= " e.rowid as warehouse_id, e.ref as entrepot,";
		$sql .= " cfd.rowid as dispatchedlineid, cfd.fk_product, cfd.qty, cfd.eatby, cfd.sellby, cfd.batch, cfd.comment, cfd.status";
		$sql .= " FROM ".MAIN_DB_PREFIX."product as p,";
		$sql .= " ".MAIN_DB_PREFIX."commande_fournisseur_dispatch as cfd";
		$sql .= " LEFT JOIN ".MAIN_DB_PREFIX."entrepot as e ON cfd.fk_entrepot = e.rowid";
		$sql .= " WHERE cfd.fk_commande = ".((int) $this->id);
		$sql .= " AND cfd.fk_product = p.rowid";
		if ($status >= 0) {
			$sql .= " AND cfd.status = ".((int) $status);
		}
		$sql .= " ORDER BY cfd.rowid ASC";

		$resql = $this->db->query($sql);
		if ($resql) {
			$num = $this->db->num_rows($resql);
			$i = 0;

			while ($i < $num) {
				$objp = $this->db->fetch_object($resql);
				if ($objp) {
					$ret[] = array(
						'id' => $objp->dispatchedlineid,
						'productid' => $objp->fk_product,
						'warehouseid' => $objp->warehouse_id,
						'qty' => $objp->qty,
					);
				}

				$i++;
			}
		} else {
			dol_print_error($this->db, 'Failed to execute request to get dispatched lines');
		}

		return $ret;
	}

	// phpcs:disable PEAR.NamingConventions.ValidFunctionName.ScopeNotCamelCaps
	/**
	 * 	Set a delivery in database for this supplier order
	 *
	 *	@param	User	$user		User that input data
	 *	@param	integer	$date		Date of reception
	 *	@param	string	$type		Type of receipt ('tot' = total/done, 'par' = partial, 'nev' = never, 'can' = cancel)
	 *	@param	string	$comment	Comment
	 *	@return	int					<0 if KO, >0 if OK
	 */
	public function Livraison($user, $date, $type, $comment)
	{
		// phpcs:enable
		global $conf, $langs;

		$result = 0;
		$error = 0;

		dol_syslog(get_class($this)."::Livraison");

		$usercanreceive = 0;
		if (empty($conf->reception->enabled)) {
			$usercanreceive = $user->rights->fournisseur->commande->receptionner;
		} else {
			$usercanreceive = $user->rights->reception->creer;
		}

		if ($usercanreceive) {
			// Define the new status
			if ($type == 'par') {
				$statut = self::STATUS_RECEIVED_PARTIALLY;
			} elseif ($type == 'tot') {
				$statut = self::STATUS_RECEIVED_COMPLETELY;
			} elseif ($type == 'nev') {
				$statut = self::STATUS_CANCELED_AFTER_ORDER;
			} elseif ($type == 'can') {
				$statut = self::STATUS_CANCELED_AFTER_ORDER;
			} else {
				$error++;
				dol_syslog(get_class($this)."::Livraison Error -2", LOG_ERR);
				return -2;
			}

			// Some checks to accept the record
			if (!empty($conf->global->SUPPLIER_ORDER_USE_DISPATCH_STATUS)) {
				// If option SUPPLIER_ORDER_USE_DISPATCH_STATUS is on, we check all reception are approved to allow status "total/done"
				if (!$error && ($type == 'tot')) {
					$dispatchedlinearray = $this->getDispachedLines(0);
					if (count($dispatchedlinearray) > 0) {
						$result = -1;
						$error++;
						$this->errors[] = 'ErrorCantSetReceptionToTotalDoneWithReceptionToApprove';
						dol_syslog('ErrorCantSetReceptionToTotalDoneWithReceptionToApprove', LOG_DEBUG);
					}
				}
				if (!$error && !empty($conf->global->SUPPLIER_ORDER_USE_DISPATCH_STATUS_NEED_APPROVE) && ($type == 'tot')) {	// Accept to move to reception done, only if status of all line are ok (refuse denied)
					$dispatcheddenied = $this->getDispachedLines(2);
					if (count($dispatchedlinearray) > 0) {
						$result = -1;
						$error++;
						$this->errors[] = 'ErrorCantSetReceptionToTotalDoneWithReceptionDenied';
						dol_syslog('ErrorCantSetReceptionToTotalDoneWithReceptionDenied', LOG_DEBUG);
					}
				}
			}

			// TODO LDR01 Add a control test to accept only if ALL predefined products are received (same qty).

			if (empty($error)) {
				$this->db->begin();

				$sql = "UPDATE ".MAIN_DB_PREFIX."commande_fournisseur";
				$sql .= " SET fk_statut = ".((int) $statut);
				$sql .= " WHERE rowid = ".((int) $this->id);
				$sql .= " AND fk_statut IN (".self::STATUS_ORDERSENT.",".self::STATUS_RECEIVED_PARTIALLY.")"; // Process running or Partially received

				dol_syslog(get_class($this)."::Livraison", LOG_DEBUG);
				$resql = $this->db->query($sql);
				if ($resql) {
					$result = 1;
					$old_statut = $this->statut;
					$this->statut = $statut;
					$this->actionmsg2 = $comment;

					// Call trigger
					$result_trigger = $this->call_trigger('ORDER_SUPPLIER_RECEIVE', $user);
					if ($result_trigger < 0) {
						$error++;
					}
					// End call triggers

					if (empty($error)) {
						$this->db->commit();
					} else {
						$this->statut = $old_statut;
						$this->db->rollback();
						$this->error = $this->db->lasterror();
						$result = -1;
					}
				} else {
					$this->db->rollback();
					$this->error = $this->db->lasterror();
					$result = -1;
				}
			}
		} else {
			$this->error = $langs->trans('NotAuthorized');
			$this->errors[] = $langs->trans('NotAuthorized');
			dol_syslog(get_class($this)."::Livraison Not Authorized");
			$result = -3;
		}
		return $result;
	}

	// phpcs:disable PEAR.NamingConventions.ValidFunctionName.ScopeNotCamelCaps
	/**
	 *	Set delivery date
	 *
	 *	@param      User 	$user        		Object user that modify
	 *	@param      int		$delivery_date		Delivery date
	 *  @param  	int		$notrigger			1=Does not execute triggers, 0= execute triggers
	 *	@return     int         				<0 if ko, >0 if ok
	 *	@deprecated Use  setDeliveryDate
	 */
	public function set_date_livraison($user, $delivery_date, $notrigger = 0)
	{
		// phpcs:enable
		return $this->setDeliveryDate($user, $delivery_date, $notrigger);
	}

	/**
	 *	Set the planned delivery date
	 *
	 *	@param      User			$user        		Objet user making change
	 *	@param      integer  		$delivery_date     Planned delivery date
	 *  @param     	int				$notrigger			1=Does not execute triggers, 0= execute triggers
	 *	@return     int         						<0 if KO, >0 if OK
	 */
	public function setDeliveryDate($user, $delivery_date, $notrigger = 0)
	{
		if ($user->rights->fournisseur->commande->creer || $user->rights->supplier_order->creer) {
			$error = 0;

			$this->db->begin();

			$sql = "UPDATE ".MAIN_DB_PREFIX."commande_fournisseur";
			$sql .= " SET date_livraison = ".($delivery_date ? "'".$this->db->idate($delivery_date)."'" : 'null');
			$sql .= " WHERE rowid = ".((int) $this->id);

			dol_syslog(__METHOD__, LOG_DEBUG);
			$resql = $this->db->query($sql);
			if (!$resql) {
				$this->errors[] = $this->db->error();
				$error++;
			}

			if (!$error) {
				$this->oldcopy = clone $this;
				$this->date_livraison = $delivery_date;
				$this->delivery_date = $delivery_date;
			}

			if (!$notrigger && empty($error)) {
				// Call trigger
				$result = $this->call_trigger('ORDER_SUPPLIER_MODIFY', $user);
				if ($result < 0) {
					$error++;
				}
				// End call triggers
			}

			if (!$error) {
				$this->db->commit();
				return 1;
			} else {
				foreach ($this->errors as $errmsg) {
					dol_syslog(__METHOD__.' Error: '.$errmsg, LOG_ERR);
					$this->error .= ($this->error ? ', '.$errmsg : $errmsg);
				}
				$this->db->rollback();
				return -1 * $error;
			}
		} else {
			return -2;
		}
	}

	// phpcs:disable PEAR.NamingConventions.ValidFunctionName.ScopeNotCamelCaps
	/**
	 *	Set the id projet
	 *
	 *	@param      User			$user        		Objet utilisateur qui modifie
	 *	@param      int				$id_projet    	 	Delivery date
	 *  @param     	int				$notrigger			1=Does not execute triggers, 0= execute triggers
	 *	@return     int         						<0 si ko, >0 si ok
	 */
	public function set_id_projet($user, $id_projet, $notrigger = 0)
	{
		// phpcs:enable
		if ($user->rights->fournisseur->commande->creer || $user->rights->supplier_order->creer) {
			$error = 0;

			$this->db->begin();

			$sql = "UPDATE ".MAIN_DB_PREFIX."commande_fournisseur";
			$sql .= " SET fk_projet = ".($id_projet > 0 ? (int) $id_projet : 'null');
			$sql .= " WHERE rowid = ".((int) $this->id);

			dol_syslog(__METHOD__, LOG_DEBUG);
			$resql = $this->db->query($sql);
			if (!$resql) {
				$this->errors[] = $this->db->error();
				$error++;
			}

			if (!$error) {
				$this->oldcopy = clone $this;
				$this->fk_projet = $id_projet;
				$this->fk_project = $id_projet;
			}

			if (!$notrigger && empty($error)) {
				// Call trigger
				$result = $this->call_trigger('ORDER_SUPPLIER_MODIFY', $user);
				if ($result < 0) {
					$error++;
				}
				// End call triggers
			}

			if (!$error) {
				$this->db->commit();
				return 1;
			} else {
				foreach ($this->errors as $errmsg) {
					dol_syslog(__METHOD__.' Error: '.$errmsg, LOG_ERR);
					$this->error .= ($this->error ? ', '.$errmsg : $errmsg);
				}
				$this->db->rollback();
				return -1 * $error;
			}
		} else {
			return -2;
		}
	}

	/**
	 *  Update a supplier order from a customer order
	 *
	 *  @param  User	$user           User that create
	 *  @param  int		$idc			Id of supplier order to update
	 *  @param	int		$comclientid	Id of customer order to use as template
	 *	@return	int						<0 if KO, >0 if OK
	 */
	public function updateFromCommandeClient($user, $idc, $comclientid)
	{
		$comclient = new Commande($this->db);
		$comclient->fetch($comclientid);

		$this->id = $idc;

		$this->lines = array();

		$num = count($comclient->lines);
		for ($i = 0; $i < $num; $i++) {
			$prod = new Product($this->db);
			$label = '';
			$ref = '';
			if ($prod->fetch($comclient->lines[$i]->fk_product) > 0) {
				$label  = $prod->label;
				$ref    = $prod->ref;
			}

			$sql = "INSERT INTO ".MAIN_DB_PREFIX."commande_fournisseurdet";
			$sql .= " (fk_commande, label, description, fk_product, price, qty, tva_tx, localtax1_tx, localtax2_tx, remise_percent, subprice, remise, ref)";
			$sql .= " VALUES (".((int) $idc).", '".$this->db->escape($label)."', '".$this->db->escape($comclient->lines[$i]->desc)."'";
			$sql .= ",".$comclient->lines[$i]->fk_product.", ".price2num($comclient->lines[$i]->price, 'MU');
			$sql .= ", ".price2num($comclient->lines[$i]->qty, 'MS').", ".price2num($comclient->lines[$i]->tva_tx, 5).", ".price2num($comclient->lines[$i]->localtax1_tx, 5).", ".price2num($comclient->lines[$i]->localtax2_tx, 5).", ".price2num($comclient->lines[$i]->remise_percent, 3);
			$sql .= ", '".price2num($comclient->lines[$i]->subprice, 'MT')."','0', '".$this->db->escape($ref)."');";
			if ($this->db->query($sql)) {
				$this->update_price();
			}
		}

		return 1;
	}

	/**
	 *  Tag order with a particular status
	 *
	 *  @param      User	$user       Object user that change status
	 *  @param      int		$status		New status
	 *  @return     int         		<0 if KO, >0 if OK
	 */
	public function setStatus($user, $status)
	{
		global $conf, $langs;
		$error = 0;

		$this->db->begin();

		$sql = 'UPDATE '.MAIN_DB_PREFIX.'commande_fournisseur';
		$sql .= " SET fk_statut = ".$status;
		$sql .= " WHERE rowid = ".((int) $this->id);

		dol_syslog(get_class($this)."::setStatus", LOG_DEBUG);
		$resql = $this->db->query($sql);
		if ($resql) {
			// Trigger names for each status
			$triggerName = array();
			$triggerName[0] = 'DRAFT';
			$triggerName[1] = 'VALIDATED';
			$triggerName[2] = 'APPROVED';
			$triggerName[3] = 'ORDERED'; // Ordered
			$triggerName[4] = 'RECEIVED_PARTIALLY';
			$triggerName[5] = 'RECEIVED_COMPLETELY';
			$triggerName[6] = 'CANCELED';
			$triggerName[7] = 'CANCELED';
			$triggerName[9] = 'REFUSED';

			// Call trigger
			$result = $this->call_trigger("ORDER_SUPPLIER_STATUS_".$triggerName[$status], $user);
			if ($result < 0) {
				$error++;
			}
			// End call triggers
		} else {
			$error++;
			$this->error = $this->db->lasterror();
			dol_syslog(get_class($this)."::setStatus ".$this->error);
		}

		if (!$error) {
			$this->statut = $status;
			$this->db->commit();
			return 1;
		} else {
			$this->db->rollback();
			return -1;
		}
	}

	/**
	 *	Update line
	 *
	 *	@param     	int			$rowid           	Id de la ligne de facture
	 *	@param     	string		$desc            	Description de la ligne
	 *	@param     	double		$pu              	Prix unitaire
	 *	@param     	double		$qty             	Quantity
	 *	@param     	double		$remise_percent  	Percent discount on line
	 *	@param     	double		$txtva          	VAT rate
	 *  @param     	double		$txlocaltax1	    Localtax1 tax
	 *  @param     	double		$txlocaltax2   		Localtax2 tax
	 *  @param     	double		$price_base_type 	Type of price base
	 *	@param		int			$info_bits			Miscellaneous informations
	 *	@param		int			$type				Type of line (0=product, 1=service)
	 *  @param		int			$notrigger			Disable triggers
	 *  @param      integer     $date_start     	Date start of service
	 *  @param      integer     $date_end       	Date end of service
	 *  @param		array		$array_options		Extrafields array
	 * 	@param 		string		$fk_unit 			Code of the unit to use. Null to use the default one
	 * 	@param		double		$pu_ht_devise		Unit price in currency
	 *  @param		string		$ref_supplier		Supplier ref
	 *	@return    	int         	    			< 0 if error, > 0 if ok
	 */
	public function updateline($rowid, $desc, $pu, $qty, $remise_percent, $txtva, $txlocaltax1 = 0, $txlocaltax2 = 0, $price_base_type = 'HT', $info_bits = 0, $type = 0, $notrigger = 0, $date_start = '', $date_end = '', $array_options = 0, $fk_unit = null, $pu_ht_devise = 0, $ref_supplier = '')
	{
		global $mysoc, $conf, $langs;
		dol_syslog(get_class($this)."::updateline $rowid, $desc, $pu, $qty, $remise_percent, $txtva, $price_base_type, $info_bits, $type, $fk_unit");
		include_once DOL_DOCUMENT_ROOT.'/core/lib/price.lib.php';

		$error = 0;

		if ($this->brouillon) {
			// Clean parameters
			if (empty($qty)) {
				$qty = 0;
			}
			if (empty($info_bits)) {
				$info_bits = 0;
			}
			if (empty($txtva)) {
				$txtva = 0;
			}
			if (empty($txlocaltax1)) {
				$txlocaltax1 = 0;
			}
			if (empty($txlocaltax2)) {
				$txlocaltax2 = 0;
			}
			if (empty($remise)) {
				$remise = 0;
			}
			if (empty($remise_percent)) {
				$remise_percent = 0;
			}

			$remise_percent = price2num($remise_percent);
			$qty = price2num($qty);
			if (!$qty) {
				$qty = 1;
			}
			$pu = price2num($pu);
			$pu_ht_devise = price2num($pu_ht_devise);
			if (!preg_match('/\((.*)\)/', $txtva)) {
				$txtva = price2num($txtva); // $txtva can have format '5.0(XXX)' or '5'
			}
			$txlocaltax1 = price2num($txlocaltax1);
			$txlocaltax2 = price2num($txlocaltax2);

			// Check parameters
			if ($type < 0) {
				return -1;
			}
			if ($date_start && $date_end && $date_start > $date_end) {
				$langs->load("errors");
				$this->error = $langs->trans('ErrorStartDateGreaterEnd');
				return -1;
			}

			$this->db->begin();

			// Calcul du total TTC et de la TVA pour la ligne a partir de
			// qty, pu, remise_percent et txtva
			// TRES IMPORTANT: C'est au moment de l'insertion ligne qu'on doit stocker
			// la part ht, tva et ttc, et ce au niveau de la ligne qui a son propre taux tva.

			$localtaxes_type = getLocalTaxesFromRate($txtva, 0, $mysoc, $this->thirdparty);

			// Clean vat code
			$reg = array();
			$vat_src_code = '';
			if (preg_match('/\((.*)\)/', $txtva, $reg)) {
				$vat_src_code = $reg[1];
				$txtva = preg_replace('/\s*\(.*\)/', '', $txtva); // Remove code into vatrate.
			}

			$tabprice = calcul_price_total($qty, $pu, $remise_percent, $txtva, $txlocaltax1, $txlocaltax2, 0, $price_base_type, $info_bits, $type, $this->thirdparty, $localtaxes_type, 100, $this->multicurrency_tx, $pu_ht_devise);
			$total_ht  = $tabprice[0];
			$total_tva = $tabprice[1];
			$total_ttc = $tabprice[2];
			$total_localtax1 = $tabprice[9];
			$total_localtax2 = $tabprice[10];
			$pu_ht  = $tabprice[3];
			$pu_tva = $tabprice[4];
			$pu_ttc = $tabprice[5];

			// MultiCurrency
			$multicurrency_total_ht = $tabprice[16];
			$multicurrency_total_tva = $tabprice[17];
			$multicurrency_total_ttc = $tabprice[18];
			$pu_ht_devise = $tabprice[19];

			$localtax1_type = empty($localtaxes_type[0]) ? '' : $localtaxes_type[0];
			$localtax2_type = empty($localtaxes_type[2]) ? '' : $localtaxes_type[2];

			//Fetch current line from the database and then clone the object and set it in $oldline property
			$this->line = new CommandeFournisseurLigne($this->db);
			$this->line->fetch($rowid);

			$oldline = clone $this->line;
			$this->line->oldline = $oldline;

			$this->line->context = $this->context;

			$this->line->fk_commande = $this->id;
			//$this->line->label=$label;
			$this->line->desc = $desc;

			// redefine quantity according to packaging
			if (!empty($conf->global->PRODUCT_USE_SUPPLIER_PACKAGING)) {
				if ($qty < $this->line->packaging) {
					$qty = $this->line->packaging;
				} else {
					if (! empty($this->line->packaging) && ($qty % $this->line->packaging) > 0) {
						$coeff = intval($qty / $this->line->packaging) + 1;
						$qty = $this->line->packaging * $coeff;
						setEventMessage($langs->trans('QtyRecalculatedWithPackaging'), 'mesgs');
					}
				}
			}

			$this->line->qty = $qty;
			$this->line->ref_supplier = $ref_supplier;

			$this->line->vat_src_code = $vat_src_code;
			$this->line->tva_tx         = $txtva;
			$this->line->localtax1_tx   = $txlocaltax1;
			$this->line->localtax2_tx   = $txlocaltax2;
			$this->line->localtax1_type = empty($localtaxes_type[0]) ? '' : $localtaxes_type[0];
			$this->line->localtax2_type = empty($localtaxes_type[2]) ? '' : $localtaxes_type[2];
			$this->line->remise_percent = $remise_percent;
			$this->line->subprice       = $pu_ht;
			$this->line->rang           = $this->rang;
			$this->line->info_bits      = $info_bits;
			$this->line->total_ht       = $total_ht;
			$this->line->total_tva      = $total_tva;
			$this->line->total_localtax1 = $total_localtax1;
			$this->line->total_localtax2 = $total_localtax2;
			$this->line->total_ttc      = $total_ttc;
			$this->line->product_type   = $type;
			$this->line->special_code   = $this->special_code;
			$this->line->origin         = $this->origin;
			$this->line->fk_unit        = $fk_unit;

			$this->line->date_start     = $date_start;
			$this->line->date_end       = $date_end;

			// Multicurrency
			$this->line->fk_multicurrency = $this->fk_multicurrency;
			$this->line->multicurrency_code = $this->multicurrency_code;
			$this->line->multicurrency_subprice		= $pu_ht_devise;
			$this->line->multicurrency_total_ht 	= $multicurrency_total_ht;
			$this->line->multicurrency_total_tva 	= $multicurrency_total_tva;
			$this->line->multicurrency_total_ttc 	= $multicurrency_total_ttc;

			$this->line->subprice = $pu_ht;
			$this->line->price = $this->line->subprice;

			$this->line->remise_percent = $remise_percent;

			if (is_array($array_options) && count($array_options) > 0) {
				// We replace values in this->line->array_options only for entries defined into $array_options
				foreach ($array_options as $key => $value) {
					$this->line->array_options[$key] = $array_options[$key];
				}
			}

			$result = $this->line->update($notrigger);


			// Mise a jour info denormalisees au niveau facture
			if ($result >= 0) {
				$this->update_price('', 'auto');
				$this->db->commit();
				return $result;
			} else {
				$this->error = $this->db->lasterror();
				$this->db->rollback();
				return -1;
			}
		} else {
			$this->error = "Order status makes operation forbidden";
			dol_syslog(get_class($this)."::updateline ".$this->error, LOG_ERR);
			return -2;
		}
	}


	/**
	 *  Initialise an instance with random values.
	 *  Used to build previews or test instances.
	 *	id must be 0 if object instance is a specimen.
	 *
	 *  @return	void
	 */
	public function initAsSpecimen()
	{
		global $user, $langs, $conf;

		include_once DOL_DOCUMENT_ROOT.'/fourn/class/fournisseur.product.class.php';

		dol_syslog(get_class($this)."::initAsSpecimen");

		$now = dol_now();

		// Find first product
		$prodid = 0;
		$product = new ProductFournisseur($this->db);
		$sql = "SELECT rowid";
		$sql .= " FROM ".MAIN_DB_PREFIX."product";
		$sql .= " WHERE entity IN (".getEntity('product').")";
		$sql .= $this->db->order("rowid", "ASC");
		$sql .= $this->db->plimit(1);
		$resql = $this->db->query($sql);
		if ($resql) {
			$obj = $this->db->fetch_object($resql);
			$prodid = $obj->rowid;
		}

		// Initialise parametres
		$this->id = 0;
		$this->ref = 'SPECIMEN';
		$this->specimen = 1;
		$this->socid = 1;
		$this->date = $now;
		$this->date_commande = $now;
		$this->date_lim_reglement = $this->date + 3600 * 24 * 30;
		$this->cond_reglement_code = 'RECEP';
		$this->mode_reglement_code = 'CHQ';

		$this->note_public = 'This is a comment (public)';
		$this->note_private = 'This is a comment (private)';

		$this->multicurrency_tx = 1;
		$this->multicurrency_code = $conf->currency;

		$this->statut = 0;

		// Lines
		$nbp = 5;
		$xnbp = 0;
		while ($xnbp < $nbp) {
			$line = new CommandeFournisseurLigne($this->db);
			$line->desc = $langs->trans("Description")." ".$xnbp;
			$line->qty = 1;
			$line->subprice = 100;
			$line->price = 100;
			$line->tva_tx = 19.6;
			$line->localtax1_tx = 0;
			$line->localtax2_tx = 0;
			if ($xnbp == 2) {
				$line->total_ht = 50;
				$line->total_ttc = 59.8;
				$line->total_tva = 9.8;
				$line->remise_percent = 50;
			} else {
				$line->total_ht = 100;
				$line->total_ttc = 119.6;
				$line->total_tva = 19.6;
				$line->remise_percent = 00;
			}
			$line->fk_product = $prodid;

			$this->lines[$xnbp] = $line;

			$this->total_ht       += $line->total_ht;
			$this->total_tva      += $line->total_tva;
			$this->total_ttc      += $line->total_ttc;

			$xnbp++;
		}
	}

	/**
	 *	Charge les informations d'ordre info dans l'objet facture
	 *
	 *	@param  int		$id       	Id de la facture a charger
	 *	@return	void
	 */
	public function info($id)
	{
		$sql = 'SELECT c.rowid, date_creation as datec, tms as datem, date_valid as date_validation, date_approve as datea, date_approve2 as datea2,';
		$sql .= ' fk_user_author, fk_user_modif, fk_user_valid, fk_user_approve, fk_user_approve2';
		$sql .= ' FROM '.MAIN_DB_PREFIX.'commande_fournisseur as c';
		$sql .= ' WHERE c.rowid = '.((int) $id);

		$result = $this->db->query($sql);
		if ($result) {
			if ($this->db->num_rows($result)) {
				$obj = $this->db->fetch_object($result);
				$this->id = $obj->rowid;
				if ($obj->fk_user_author) {
					$this->user_creation_id = $obj->fk_user_author;
				}
				if ($obj->fk_user_valid) {
					$this->user_validation_id = $obj->fk_user_valid;
				}
				if ($obj->fk_user_modif) {
					$this->user_modification_id = $obj->fk_user_modif;
				}
				if ($obj->fk_user_approve) {
					$this->user_approve_id = $obj->fk_user_approve;
				}
				if ($obj->fk_user_approve2) {
					$this->user_approve_id2 = $obj->fk_user_approve2;
				}

				$this->date_creation     = $this->db->jdate($obj->datec);
				$this->date_modification = $this->db->jdate($obj->datem);
				$this->date_approve      = $this->db->jdate($obj->datea);
				$this->date_approve2     = $this->db->jdate($obj->datea2);
				$this->date_validation   = $this->db->jdate($obj->date_validation);
			}
			$this->db->free($result);
		} else {
			dol_print_error($this->db);
		}
	}

	// phpcs:disable PEAR.NamingConventions.ValidFunctionName.ScopeNotCamelCaps
	/**
	 *	Charge indicateurs this->nb de tableau de bord
	 *
	 *	@return     int         <0 si ko, >0 si ok
	 */
	public function load_state_board()
	{
		// phpcs:enable
		global $conf, $user;

		$this->nb = array();
		$clause = "WHERE";

		$sql = "SELECT count(co.rowid) as nb";
		$sql .= " FROM ".MAIN_DB_PREFIX."commande_fournisseur as co";
		$sql .= " LEFT JOIN ".MAIN_DB_PREFIX."societe as s ON co.fk_soc = s.rowid";
		if (empty($user->rights->societe->client->voir) && !$user->socid) {
			$sql .= " LEFT JOIN ".MAIN_DB_PREFIX."societe_commerciaux as sc ON s.rowid = sc.fk_soc";
			$sql .= " WHERE sc.fk_user = ".((int) $user->id);
			$clause = "AND";
		}
		$sql .= " ".$clause." co.entity IN (".getEntity('supplier_order').")";

		$resql = $this->db->query($sql);
		if ($resql) {
			while ($obj = $this->db->fetch_object($resql)) {
				$this->nb["supplier_orders"] = $obj->nb;
			}
			$this->db->free($resql);
			return 1;
		} else {
			dol_print_error($this->db);
			$this->error = $this->db->error();
			return -1;
		}
	}

	// phpcs:disable PEAR.NamingConventions.ValidFunctionName.ScopeNotCamelCaps
	/**
	 *	Load indicators for dashboard (this->nbtodo and this->nbtodolate)
	 *
	 *	@param          User	$user   Objet user
	 *  @param          int		$mode   "opened", "awaiting" for orders awaiting reception
	 *	@return WorkboardResponse|int 	<0 if KO, WorkboardResponse if OK
	 */
	public function load_board($user, $mode = 'opened')
	{
		// phpcs:enable
		global $conf, $langs;

		$clause = " WHERE";

		$sql = "SELECT c.rowid, c.date_creation as datec, c.date_commande, c.fk_statut, c.date_livraison as delivery_date, c.total_ht";
		$sql .= " FROM ".MAIN_DB_PREFIX."commande_fournisseur as c";
		if (empty($user->rights->societe->client->voir) && !$user->socid) {
			$sql .= " JOIN ".MAIN_DB_PREFIX."societe_commerciaux as sc ON c.fk_soc = sc.fk_soc";
			$sql .= " WHERE sc.fk_user = ".((int) $user->id);
			$clause = " AND";
		}
		$sql .= $clause." c.entity = ".$conf->entity;
		if ($mode === 'awaiting') {
			$sql .= " AND c.fk_statut IN (".self::STATUS_ORDERSENT.", ".self::STATUS_RECEIVED_PARTIALLY.")";
		} else {
			$sql .= " AND c.fk_statut IN (".self::STATUS_VALIDATED.", ".self::STATUS_ACCEPTED.")";
		}
		if ($user->socid) {
			$sql .= " AND c.fk_soc = ".((int) $user->socid);
		}

		$resql = $this->db->query($sql);
		if ($resql) {
			$commandestatic = new CommandeFournisseur($this->db);

			$response = new WorkboardResponse();
			$response->warning_delay = $conf->commande->fournisseur->warning_delay / 60 / 60 / 24;
			$response->label = $langs->trans("SuppliersOrdersToProcess");
			$response->labelShort = $langs->trans("Opened");
			$response->url = DOL_URL_ROOT.'/fourn/commande/list.php?search_status=1,2&mainmenu=commercial&leftmenu=orders_suppliers';
			$response->img = img_object('', "order");

			if ($mode === 'awaiting') {
				$response->label = $langs->trans("SuppliersOrdersAwaitingReception");
				$response->labelShort = $langs->trans("AwaitingReception");
				$response->url = DOL_URL_ROOT.'/fourn/commande/list.php?search_status=3,4&mainmenu=commercial&leftmenu=orders_suppliers';
			}

			while ($obj = $this->db->fetch_object($resql)) {
				$commandestatic->delivery_date = $this->db->jdate($obj->delivery_date);
				$commandestatic->date_commande = $this->db->jdate($obj->date_commande);
				$commandestatic->statut = $obj->fk_statut;

				$response->nbtodo++;
				$response->total += $obj->total_ht;

				if ($commandestatic->hasDelay()) {
					$response->nbtodolate++;
				}
			}

			return $response;
		} else {
			$this->error = $this->db->error();
			return -1;
		}
	}

	/**
	 * Returns the translated input method of object (defined if $this->methode_commande_id > 0).
	 * This function make a sql request to get translation. No cache yet, try to not use it inside a loop.
	 *
	 * @return string
	 */
	public function getInputMethod()
	{
		global $db, $langs;

		if ($this->methode_commande_id > 0) {
			$sql = "SELECT rowid, code, libelle as label";
			$sql .= " FROM ".MAIN_DB_PREFIX.'c_input_method';
			$sql .= " WHERE active=1 AND rowid = ".((int) $this->methode_commande_id);

			$resql = $this->db->query($sql);
			if ($resql) {
				if ($this->db->num_rows($resql)) {
					$obj = $this->db->fetch_object($resql);

					$string = $langs->trans($obj->code);
					if ($string == $obj->code) {
						$string = $obj->label != '-' ? $obj->label : '';
					}
					return $string;
				}
			} else {
				dol_print_error($this->db);
			}
		}

		return '';
	}

	/**
	 *  Create a document onto disk according to template model.
	 *
	 *  @param	    string		$modele			Force template to use ('' to not force)
	 *  @param		Translate	$outputlangs	Object lang to use for traduction
	 *  @param      int			$hidedetails    Hide details of lines
	 *  @param      int			$hidedesc       Hide description
	 *  @param      int			$hideref        Hide ref
	 *  @param      null|array  $moreparams     Array to provide more information
	 *  @return     int          				0 if KO, 1 if OK
	 */
	public function generateDocument($modele, $outputlangs, $hidedetails = 0, $hidedesc = 0, $hideref = 0, $moreparams = null)
	{
		global $conf, $langs;

		$langs->load("suppliers");
		$outputlangs->load("products");

		if (!dol_strlen($modele)) {
			$modele = 'muscadet';

			if ($this->model_pdf) {
				$modele = $this->model_pdf;
			} elseif (!empty($conf->global->COMMANDE_SUPPLIER_ADDON_PDF)) {
				$modele = $conf->global->COMMANDE_SUPPLIER_ADDON_PDF;
			}
		}

		$modelpath = "core/modules/supplier_order/doc/";

		return $this->commonGenerateDocument($modelpath, $modele, $outputlangs, $hidedetails, $hidedesc, $hideref, $moreparams);
	}

	/**
	 * Return the max number delivery delay in day
	 *
	 * @param	Translate	$langs		Language object
	 * @return 	string                  Translated string
	 */
	public function getMaxDeliveryTimeDay($langs)
	{
		if (empty($this->lines)) {
			return '';
		}

		$obj = new ProductFournisseur($this->db);

		$nb = 0;
		foreach ($this->lines as $line) {
			if ($line->fk_product > 0) {
				$idp = $obj->find_min_price_product_fournisseur($line->fk_product, $line->qty);
				if ($idp) {
					$obj->fetch($idp);
					if ($obj->delivery_time_days > $nb) {
						$nb = $obj->delivery_time_days;
					}
				}
			}
		}

		if ($nb === 0) {
			return '';
		} else {
			return $nb.' '.$langs->trans('Days');
		}
	}

	/**
	 * Returns the rights used for this class
	 * @return stdClass
	 */
	public function getRights()
	{
		global $user;

		return $user->rights->fournisseur->commande;
	}


	/**
	 * Function used to replace a thirdparty id with another one.
	 *
	 * @param DoliDB $db Database handler
	 * @param int $origin_id Old thirdparty id
	 * @param int $dest_id New thirdparty id
	 * @return bool
	 */
	public static function replaceThirdparty(DoliDB $db, $origin_id, $dest_id)
	{
		$tables = array(
			'commande_fournisseur'
		);

		return CommonObject::commonReplaceThirdparty($db, $origin_id, $dest_id, $tables);
	}

	/**
	 * Is the supplier order delayed?
	 * We suppose a purchase ordered as late if a the purchase order has been sent and the delivery date is set and before the delay.
	 * If order has not been sent, we use the order date.
	 *
	 * @return 	bool					True if object is delayed
	 */
	public function hasDelay()
	{
		global $conf;

		if (empty($this->delivery_date) && !empty($this->date_livraison)) {
			$this->delivery_date = $this->date_livraison; // For backward compatibility
		}

		if ($this->statut == self::STATUS_ORDERSENT || $this->statut == self::STATUS_RECEIVED_PARTIALLY) {
			$now = dol_now();
			if (!empty($this->delivery_date)) {
				$date_to_test = $this->delivery_date;
				return $date_to_test && $date_to_test < ($now - $conf->commande->fournisseur->warning_delay);
			} else {
				//$date_to_test = $this->date_commande;
				//return $date_to_test && $date_to_test < ($now - $conf->commande->fournisseur->warning_delay);
				return false;
			}
		} else {
			$now = dol_now();
			$date_to_test = $this->date_commande;

			return ($this->statut > 0 && $this->statut < 5) && $date_to_test && $date_to_test < ($now - $conf->commande->fournisseur->warning_delay);
		}
	}

	/**
	 * Show the customer delayed info.
	 * We suppose a purchase ordered as late if a the purchase order has been sent and the delivery date is set and before the delay.
	 * If order has not been sent, we use the order date.
	 *
	 * @return string       Show delayed information
	 */
	public function showDelay()
	{
		global $conf, $langs;

		if (empty($this->delivery_date) && !empty($this->date_livraison)) {
			$this->delivery_date = $this->date_livraison; // For backward compatibility
		}

		$text = '';

		if ($this->statut == self::STATUS_ORDERSENT || $this->statut == self::STATUS_RECEIVED_PARTIALLY) {
			if (!empty($this->delivery_date)) {
				$text = $langs->trans("DeliveryDate").' '.dol_print_date($this->delivery_date, 'day');
			} else {
				$text = $langs->trans("OrderDate").' '.dol_print_date($this->date_commande, 'day');
			}
		} else {
			$text = $langs->trans("OrderDate").' '.dol_print_date($this->date_commande, 'day');
		}
		if ($text) {
			$text .= ' '.($conf->commande->fournisseur->warning_delay > 0 ? '+' : '-').' '.round(abs($conf->commande->fournisseur->warning_delay) / 3600 / 24, 1).' '.$langs->trans("days").' < '.$langs->trans("Today");
		}

		return $text;
	}


	/**
	 * Calc status regarding to dispatched stock
	 *
	 * @param 		User 	$user                   User action
	 * @param       int     $closeopenorder         Close if received
	 * @param		string	$comment				Comment
	 * @return		int		                        <0 if KO, 0 if not applicable, >0 if OK
	 */
	public function calcAndSetStatusDispatch(User $user, $closeopenorder = 1, $comment = '')
	{
		global $conf, $langs;

		if ((!empty($conf->fournisseur->enabled) && empty($conf->global->MAIN_USE_NEW_SUPPLIERMOD)) || !empty($conf->supplier_order->enabled)) {
			require_once DOL_DOCUMENT_ROOT.'/fourn/class/fournisseur.commande.dispatch.class.php';

			$qtydelivered = array();
			$qtywished = array();

			$supplierorderdispatch = new CommandeFournisseurDispatch($this->db);
			$filter = array('t.fk_commande'=>$this->id);
			if (!empty($conf->global->SUPPLIER_ORDER_USE_DISPATCH_STATUS)) {
				$filter['t.status'] = 1; // Restrict to lines with status validated
			}

			$ret = $supplierorderdispatch->fetchAll('', '', 0, 0, $filter);
			if ($ret < 0) {
				$this->error = $supplierorderdispatch->error; $this->errors = $supplierorderdispatch->errors;
				return $ret;
			} else {
				if (is_array($supplierorderdispatch->lines) && count($supplierorderdispatch->lines) > 0) {
					require_once DOL_DOCUMENT_ROOT.'/product/class/product.class.php';
					$date_liv = dol_now();

					// Build array with quantity deliverd by product
					foreach ($supplierorderdispatch->lines as $line) {
						$qtydelivered[$line->fk_product] += $line->qty;
					}
					foreach ($this->lines as $line) {
						// Exclude lines not qualified for shipment, similar code is found into interface_20_modWrokflow for customers
						if (empty($conf->global->STOCK_SUPPORTS_SERVICES) && $line->product_type > 0) {
							continue;
						}
						$qtywished[$line->fk_product] += $line->qty;
					}

					//Compare array
					$diff_array = array_diff_assoc($qtydelivered, $qtywished); // Warning: $diff_array is done only on common keys.
					$keysinwishednotindelivered = array_diff(array_keys($qtywished), array_keys($qtydelivered)); // To check we also have same number of keys
					$keysindeliverednotinwished = array_diff(array_keys($qtydelivered), array_keys($qtywished)); // To check we also have same number of keys
					/*var_dump(array_keys($qtydelivered));
					var_dump(array_keys($qtywished));
					var_dump($diff_array);
					var_dump($keysinwishednotindelivered);
					var_dump($keysindeliverednotinwished);
					exit;*/

					if (count($diff_array) == 0 && count($keysinwishednotindelivered) == 0 && count($keysindeliverednotinwished) == 0) { //No diff => mean everythings is received
						if ($closeopenorder) {
							//$ret=$this->setStatus($user,5);
							$ret = $this->Livraison($user, $date_liv, 'tot', $comment); // GETPOST("type") is 'tot', 'par', 'nev', 'can'
							if ($ret < 0) {
								return -1;
							}
							return 5;
						} else {
							//Diff => received partially
							//$ret=$this->setStatus($user,4);
							$ret = $this->Livraison($user, $date_liv, 'par', $comment); // GETPOST("type") is 'tot', 'par', 'nev', 'can'
							if ($ret < 0) {
								return -1;
							}
							return 4;
						}
					} elseif (!empty($conf->global->SUPPLIER_ORDER_MORE_THAN_WISHED)) {
						//set livraison to 'tot' if more products received than wished. (and if $closeopenorder is set to 1 of course...)

						$close = 0;

						if (count($diff_array) > 0) {
							//there are some difference between  the two arrays

							//scan the array of results
							foreach ($diff_array as $key => $value) {
								//if the quantity delivered is greater or equal to wish quantity
								if ($qtydelivered[$key] >= $qtywished[$key]) {
									$close++;
								}
							}
						}


						if ($close == count($diff_array)) {
							//all the products are received equal or more than the wished quantity
							if ($closeopenorder) {
								$ret = $this->Livraison($user, $date_liv, 'tot', $comment); // GETPOST("type") is 'tot', 'par', 'nev', 'can'
								if ($ret < 0) {
									return -1;
								}
								return 5;
							} else {
								//Diff => received partially
								$ret = $this->Livraison($user, $date_liv, 'par', $comment); // GETPOST("type") is 'tot', 'par', 'nev', 'can'
								if ($ret < 0) {
									return -1;
								}
								return 4;
							}
						} else {
							//all the products are not received
							$ret = $this->Livraison($user, $date_liv, 'par', $comment); // GETPOST("type") is 'tot', 'par', 'nev', 'can'
							if ($ret < 0) {
								return -1;
							}
							return 4;
						}
					} else {
						//Diff => received partially
						$ret = $this->Livraison($user, $date_liv, 'par', $comment); // GETPOST("type") is 'tot', 'par', 'nev', 'can'
						if ($ret < 0) {
							return -1;
						}
						return 4;
					}
				}
				return 1;
			}
		}
		return 0;
	}

	/**
	 *	Load array this->receptions of lines of shipments with nb of products sent for each order line
	 *  Note: For a dedicated shipment, the fetch_lines can be used to load the qty_asked and qty_shipped. This function is use to return qty_shipped cumulated for the order
	 *
	 *	@param      int		$filtre_statut      Filter on shipment status
	 * 	@return     int                			<0 if KO, Nb of lines found if OK
	 */
	public function loadReceptions($filtre_statut = -1)
	{
		$this->receptions = array();

		$sql = 'SELECT cd.rowid, cd.fk_product,';
		$sql .= ' sum(cfd.qty) as qty';
		$sql .= ' FROM '.MAIN_DB_PREFIX.'commande_fournisseur_dispatch as cfd,';
		if ($filtre_statut >= 0) {
			$sql .= ' '.MAIN_DB_PREFIX.'reception as e,';
		}
		$sql .= ' '.MAIN_DB_PREFIX.'commande_fournisseurdet as cd';
		$sql .= ' WHERE';
		if ($filtre_statut >= 0) {
			$sql .= ' cfd.fk_reception = e.rowid AND';
		}
		$sql .= ' cfd.fk_commandefourndet = cd.rowid';
		$sql .= ' AND cd.fk_commande ='.((int) $this->id);
		if ($this->fk_product > 0) {
			$sql .= ' AND cd.fk_product = '.((int) $this->fk_product);
		}
		if ($filtre_statut >= 0) {
			$sql .= ' AND e.fk_statut >= '.((int) $filtre_statut);
		}
		$sql .= ' GROUP BY cd.rowid, cd.fk_product';


		dol_syslog(get_class($this)."::loadReceptions", LOG_DEBUG);
		$result = $this->db->query($sql);
		if ($result) {
			$num = $this->db->num_rows($result);
			$i = 0;
			while ($i < $num) {
				$obj = $this->db->fetch_object($result);
				empty($this->receptions[$obj->rowid]) ? $this->receptions[$obj->rowid] = $obj->qty : $this->receptions[$obj->rowid] += $obj->qty;
				$i++;
			}
			$this->db->free();

			return $num;
		} else {
			$this->error = $this->db->lasterror();
			return -1;
		}
	}
}



/**
 *  Class to manage line orders
 */
class CommandeFournisseurLigne extends CommonOrderLine
{
	/**
	 * @var string ID to identify managed object
	 */
	public $element = 'commande_fournisseurdet';

	/**
	 * @var string Name of table without prefix where object is stored
	 */
	public $table_element = 'commande_fournisseurdet';

	public $oldline;

	/**
	 * Id of parent order
	 * @var int
	 */
	public $fk_commande;

	// From llx_commande_fournisseurdet
	/**
	 * @var int ID
	 */
	public $fk_parent_line;

	/**
	 * @var int ID
	 */
	public $fk_facture;

	public $rang = 0;
	public $special_code = 0;

	/**
	 * Unit price without taxes
	 * @var float
	 */
	public $pu_ht;

	public $date_start;
	public $date_end;

	// From llx_product_fournisseur_price

	/**
	 * Supplier reference of price when we added the line. May have been changed after line was added.
	 * @var string
	 */
	public $ref_supplier;
	public $remise;


	/**
	 *	Constructor
	 *
	 *  @param		DoliDB		$db      Database handler
	 */
	public function __construct($db)
	{
		$this->db = $db;
	}

	/**
	 *  Load line order
	 *
	 *  @param  int		$rowid      Id line order
	 *	@return	int					<0 if KO, >0 if OK
	 */
	public function fetch($rowid)
	{
		global $conf;

		$sql = 'SELECT cd.rowid, cd.fk_commande, cd.fk_product, cd.product_type, cd.description, cd.qty, cd.tva_tx, cd.special_code,';
		$sql .= ' cd.localtax1_tx, cd.localtax2_tx, cd.localtax1_type, cd.localtax2_type, cd.ref as ref_supplier,';
		$sql .= ' cd.remise, cd.remise_percent, cd.subprice,';
		$sql .= ' cd.info_bits, cd.total_ht, cd.total_tva, cd.total_ttc,';
		$sql .= ' cd.total_localtax1, cd.total_localtax2,';
		$sql .= ' p.ref as product_ref, p.label as product_label, p.description as product_desc,';
		$sql .= ' cd.date_start, cd.date_end, cd.fk_unit,';
		$sql .= ' cd.multicurrency_subprice, cd.multicurrency_total_ht, cd.multicurrency_total_tva, cd.multicurrency_total_ttc,';
		$sql .= ' c.fk_soc as socid';
		$sql .= ' FROM '.MAIN_DB_PREFIX.'commande_fournisseur as c, '.MAIN_DB_PREFIX.'commande_fournisseurdet as cd';
		$sql .= ' LEFT JOIN '.MAIN_DB_PREFIX.'product as p ON cd.fk_product = p.rowid';
		$sql .= ' WHERE cd.fk_commande = c.rowid AND cd.rowid = '.((int) $rowid);

		$result = $this->db->query($sql);
		if ($result) {
			$objp = $this->db->fetch_object($result);

			if (!empty($objp)) {
				$this->rowid = $objp->rowid;
				$this->id               = $objp->rowid;
				$this->fk_commande      = $objp->fk_commande;
				$this->desc             = $objp->description;
				$this->qty              = $objp->qty;
				$this->ref_fourn        = $objp->ref_supplier;
				$this->ref_supplier     = $objp->ref_supplier;
				$this->subprice         = $objp->subprice;
				$this->tva_tx           = $objp->tva_tx;
				$this->localtax1_tx		= $objp->localtax1_tx;
				$this->localtax2_tx		= $objp->localtax2_tx;
				$this->localtax1_type	= $objp->localtax1_type;
				$this->localtax2_type	= $objp->localtax2_type;
				$this->remise           = $objp->remise;
				$this->remise_percent   = $objp->remise_percent;
				$this->fk_product       = $objp->fk_product;
				$this->info_bits        = $objp->info_bits;
				$this->total_ht         = $objp->total_ht;
				$this->total_tva        = $objp->total_tva;
				$this->total_localtax1	= $objp->total_localtax1;
				$this->total_localtax2	= $objp->total_localtax2;
				$this->total_ttc        = $objp->total_ttc;
				$this->product_type     = $objp->product_type;
				$this->special_code     = $objp->special_code;

				$this->ref = $objp->product_ref;

				$this->product_ref      = $objp->product_ref;
				$this->product_label    = $objp->product_label;
				$this->product_desc     = $objp->product_desc;

				if (!empty($conf->global->PRODUCT_USE_SUPPLIER_PACKAGING)) {
					// TODO We should not fetch this properties into the fetch_lines. This is NOT properties of a line.
					// Move this into another method and call it when required.

					// Take better packaging for $objp->qty (first supplier ref quantity <= $objp->qty)
					$sqlsearchpackage = 'SELECT rowid, packaging FROM '.MAIN_DB_PREFIX."product_fournisseur_price";
					$sqlsearchpackage .= ' WHERE entity IN ('.getEntity('product_fournisseur_price').")";
					$sqlsearchpackage .= " AND fk_product = ".((int) $objp->fk_product);
					$sqlsearchpackage .= " AND ref_fourn = '".$this->db->escape($objp->ref_supplier)."'";
					$sqlsearchpackage .= " AND quantity <= ".((float) $objp->qty);	// required to be qualified
					$sqlsearchpackage .= " AND (packaging IS NULL OR packaging = 0 OR packaging <= ".((float) $objp->qty).")";	// required to be qualified
					$sqlsearchpackage .= " AND fk_soc = ".((int) $objp->socid);
					$sqlsearchpackage .= " ORDER BY packaging ASC";		// Take the smaller package first
					$sqlsearchpackage .= " LIMIT 1";

					$resqlsearchpackage = $this->db->query($sqlsearchpackage);
					if ($resqlsearchpackage) {
						$objsearchpackage = $this->db->fetch_object($resqlsearchpackage);
						if ($objsearchpackage) {
							$this->fk_fournprice = $objsearchpackage->rowid;
							$this->packaging     = $objsearchpackage->packaging;
						}
					} else {
						$this->error = $this->db->lasterror();
						return -1;
					}
				}

				$this->date_start       		= $this->db->jdate($objp->date_start);
				$this->date_end         		= $this->db->jdate($objp->date_end);
				$this->fk_unit = $objp->fk_unit;

				$this->multicurrency_subprice	= $objp->multicurrency_subprice;
				$this->multicurrency_total_ht	= $objp->multicurrency_total_ht;
				$this->multicurrency_total_tva	= $objp->multicurrency_total_tva;
				$this->multicurrency_total_ttc	= $objp->multicurrency_total_ttc;

				$this->fetch_optionals();

				$this->db->free($result);
				return 1;
			} else {
				$this->error = 'Supplier order line  with id='.$rowid.' not found';
				dol_syslog(get_class($this)."::fetch Error ".$this->error, LOG_ERR);
				return 0;
			}
		} else {
			dol_print_error($this->db);
			return -1;
		}
	}

	/**
	 *	Insert line into database
	 *
	 *	@param      int		$notrigger		1 = disable triggers
	 *	@return		int						<0 if KO, >0 if OK
	 */
	public function insert($notrigger = 0)
	{
		global $conf, $user;

		$error = 0;

		dol_syslog(get_class($this)."::insert rang=".$this->rang);

		// Clean parameters
		if (empty($this->tva_tx)) {
			$this->tva_tx = 0;
		}
		if (empty($this->localtax1_tx)) {
			$this->localtax1_tx = 0;
		}
		if (empty($this->localtax2_tx)) {
			$this->localtax2_tx = 0;
		}
		if (empty($this->localtax1_type)) {
			$this->localtax1_type = '0';
		}
		if (empty($this->localtax2_type)) {
			$this->localtax2_type = '0';
		}
		if (empty($this->total_localtax1)) {
			$this->total_localtax1 = 0;
		}
		if (empty($this->total_localtax2)) {
			$this->total_localtax2 = 0;
		}
		if (empty($this->rang)) {
			$this->rang = 0;
		}
		if (empty($this->remise)) {
			$this->remise = 0;
		}
		if (empty($this->remise_percent)) {
			$this->remise_percent = 0;
		}
		if (empty($this->info_bits)) {
			$this->info_bits = 0;
		}
		if (empty($this->special_code)) {
			$this->special_code = 0;
		}
		if (empty($this->fk_parent_line)) {
			$this->fk_parent_line = 0;
		}
		if (empty($this->pa_ht)) {
			$this->pa_ht = 0;
		}

		// Multicurrency
		if (!empty($this->multicurrency_code)) {
			list($this->fk_multicurrency, $this->multicurrency_tx) = MultiCurrency::getIdAndTxFromCode($this->db, $this->multicurrency_code);
		}
		if (empty($this->fk_multicurrency)) {
			$this->multicurrency_code = $conf->currency;
			$this->fk_multicurrency = 0;
			$this->multicurrency_tx = 1;
		}

		// Check parameters
		if ($this->product_type < 0) {
			return -1;
		}

		$this->db->begin();

		// Insertion dans base de la ligne
		$sql = 'INSERT INTO '.MAIN_DB_PREFIX.$this->table_element;
		$sql .= " (fk_commande, label, description, date_start, date_end,";
		$sql .= " fk_product, product_type, special_code, rang,";
		$sql .= " qty, vat_src_code, tva_tx, localtax1_tx, localtax2_tx, localtax1_type, localtax2_type, remise_percent, subprice, ref,";
		$sql .= " total_ht, total_tva, total_localtax1, total_localtax2, total_ttc, fk_unit,";
		$sql .= " fk_multicurrency, multicurrency_code, multicurrency_subprice, multicurrency_total_ht, multicurrency_total_tva, multicurrency_total_ttc";
		$sql .= ")";
		$sql .= " VALUES (".$this->fk_commande.", '".$this->db->escape($this->label)."','".$this->db->escape($this->desc)."',";
		$sql .= " ".($this->date_start ? "'".$this->db->idate($this->date_start)."'" : "null").",";
		$sql .= " ".($this->date_end ? "'".$this->db->idate($this->date_end)."'" : "null").",";
		if ($this->fk_product) {
			$sql .= $this->fk_product.",";
		} else {
			$sql .= "null,";
		}
		$sql .= "'".$this->db->escape($this->product_type)."',";
		$sql .= "'".$this->db->escape($this->special_code)."',";
		$sql .= "'".$this->db->escape($this->rang)."',";
		$sql .= "'".$this->db->escape($this->qty)."', ";
		$sql .= " ".(empty($this->vat_src_code) ? "''" : "'".$this->db->escape($this->vat_src_code)."'").",";
		$sql .= " ".price2num($this->tva_tx).", ";
		$sql .= " ".price2num($this->localtax1_tx).",";
		$sql .= " ".price2num($this->localtax2_tx).",";
		$sql .= " '".$this->db->escape($this->localtax1_type)."',";
		$sql .= " '".$this->db->escape($this->localtax2_type)."',";
		$sql .= " ".((float) $this->remise_percent).", ".price2num($this->subprice, 'MU').", '".$this->db->escape($this->ref_supplier)."',";
		$sql .= " ".price2num($this->total_ht).",";
		$sql .= " ".price2num($this->total_tva).",";
		$sql .= " ".price2num($this->total_localtax1).",";
		$sql .= " ".price2num($this->total_localtax2).",";
		$sql .= " ".price2num($this->total_ttc).",";
		$sql .= ($this->fk_unit ? "'".$this->db->escape($this->fk_unit)."'" : "null");
		$sql .= ", ".($this->fk_multicurrency ? ((int) $this->fk_multicurrency) : "null");
		$sql .= ", '".$this->db->escape($this->multicurrency_code)."'";
		$sql .= ", ".($this->multicurrency_subprice ? price2num($this->multicurrency_subprice) : '0');
		$sql .= ", ".($this->multicurrency_total_ht ? price2num($this->multicurrency_total_ht) : '0');
		$sql .= ", ".($this->multicurrency_total_tva ? price2num($this->multicurrency_total_tva) : '0');
		$sql .= ", ".($this->multicurrency_total_ttc ? price2num($this->multicurrency_total_ttc) : '0');
		$sql .= ")";

		dol_syslog(get_class($this)."::insert", LOG_DEBUG);
		$resql = $this->db->query($sql);
		if ($resql) {
			$this->id = $this->db->last_insert_id(MAIN_DB_PREFIX.$this->table_element);
			$this->rowid = $this->id;

			if (!$error) {
				$result = $this->insertExtraFields();
				if ($result < 0) {
					$error++;
				}
			}

			if (!$error && !$notrigger) {
				// Call trigger
				$result = $this->call_trigger('LINEORDER_SUPPLIER_CREATE', $user);
				if ($result < 0) {
					$error++;
				}
				// End call triggers
			}

			if (!$error) {
				$this->db->commit();
				return 1;
			}

			foreach ($this->errors as $errmsg) {
				dol_syslog(get_class($this)."::delete ".$errmsg, LOG_ERR);
				$this->errors[] = ($this->errors ? ', '.$errmsg : $errmsg);
			}
			$this->db->rollback();
			return -1 * $error;
		} else {
			$this->errors[] = $this->db->error();
			$this->db->rollback();
			return -2;
		}
	}
	/**
	 *	Update the line object into db
	 *
	 *	@param      int		$notrigger		1 = disable triggers
	 *	@return		int		<0 si ko, >0 si ok
	 */
	public function update($notrigger = 0)
	{
		global $conf, $user;

		$error = 0;

		$this->db->begin();

		// Mise a jour ligne en base
		$sql = "UPDATE ".MAIN_DB_PREFIX.$this->table_element." SET";
		$sql .= "  description='".$this->db->escape($this->desc)."'";
		$sql .= ", ref='".$this->db->escape($this->ref_supplier)."'";
		$sql .= ", subprice='".price2num($this->subprice)."'";
		//$sql.= ",remise='".price2num($remise)."'";
		$sql .= ", remise_percent='".price2num($this->remise_percent)."'";

		$sql .= ", vat_src_code = '".(empty($this->vat_src_code) ? '' : $this->vat_src_code)."'";
		$sql .= ", tva_tx='".price2num($this->tva_tx)."'";
		$sql .= ", localtax1_tx='".price2num($this->total_localtax1)."'";
		$sql .= ", localtax2_tx='".price2num($this->total_localtax2)."'";
		$sql .= ", localtax1_type='".$this->db->escape($this->localtax1_type)."'";
		$sql .= ", localtax2_type='".$this->db->escape($this->localtax2_type)."'";
		$sql .= ", qty='".price2num($this->qty)."'";
		$sql .= ", date_start=".(!empty($this->date_start) ? "'".$this->db->idate($this->date_start)."'" : "null");
		$sql .= ", date_end=".(!empty($this->date_end) ? "'".$this->db->idate($this->date_end)."'" : "null");
		$sql .= ", info_bits='".$this->db->escape($this->info_bits)."'";
		$sql .= ", total_ht='".price2num($this->total_ht)."'";
		$sql .= ", total_tva='".price2num($this->total_tva)."'";
		$sql .= ", total_localtax1='".price2num($this->total_localtax1)."'";
		$sql .= ", total_localtax2='".price2num($this->total_localtax2)."'";
		$sql .= ", total_ttc='".price2num($this->total_ttc)."'";
		$sql .= ", product_type=".$this->product_type;
		$sql .= ", special_code=".(!empty($this->special_code) ? $this->special_code : 0);
		$sql .= ($this->fk_unit ? ", fk_unit='".$this->db->escape($this->fk_unit)."'" : ", fk_unit=null");

		// Multicurrency
		$sql .= ", multicurrency_subprice=".price2num($this->multicurrency_subprice)."";
		$sql .= ", multicurrency_total_ht=".price2num($this->multicurrency_total_ht)."";
		$sql .= ", multicurrency_total_tva=".price2num($this->multicurrency_total_tva)."";
		$sql .= ", multicurrency_total_ttc=".price2num($this->multicurrency_total_ttc)."";

		$sql .= " WHERE rowid = ".((int) $this->id);

		dol_syslog(get_class($this)."::updateline", LOG_DEBUG);
		$result = $this->db->query($sql);
		if ($result > 0) {
			if (!$error) {
				$result = $this->insertExtraFields();
				if ($result < 0) {
					$error++;
				}
			}

			if (!$error && !$notrigger) {
				global $user;
				// Call trigger
				$result = $this->call_trigger('LINEORDER_SUPPLIER_UPDATE', $user);
				if ($result < 0) {
					$this->db->rollback();
					return -1;
				}
				// End call triggers
			}

			if (!$error) {
				$this->db->commit();
				return 1;
			} else {
				$this->db->rollback();
				return -1;
			}
		} else {
			$this->error = $this->db->lasterror();
			$this->db->rollback();
			return -1;
		}
	}

	/**
	 * 	Delete line in database
	 *
	 *	@param      int     $notrigger  1=Disable call to triggers
	 *	@return     int                 <0 if KO, >0 if OK
	 */
	public function delete($notrigger = 0)
	{
		global $user;

		$error = 0;

		$this->db->begin();

		// extrafields
		$result = $this->deleteExtraFields();
		if ($result < 0) {
			$this->db->rollback();
			return -1;
		}

		$sql = 'DELETE FROM '.MAIN_DB_PREFIX."commande_fournisseurdet WHERE rowid=".((int) $this->id);

		dol_syslog(__METHOD__, LOG_DEBUG);
		$resql = $this->db->query($sql);
		if ($resql) {
			if (!$notrigger) {
				// Call trigger
				$result = $this->call_trigger('LINEORDER_SUPPLIER_DELETE', $user);
				if ($result < 0) {
					$error++;
				}
				// End call triggers
			}

			if (!$error) {
				$this->db->commit();
				return 1;
			}

			foreach ($this->errors as $errmsg) {
				dol_syslog(get_class($this)."::delete ".$errmsg, LOG_ERR);
				$this->error .= ($this->error ? ', '.$errmsg : $errmsg);
			}
			$this->db->rollback();
			return -1 * $error;
		} else {
			$this->error = $this->db->lasterror();
			return -1;
		}
	}
}<|MERGE_RESOLUTION|>--- conflicted
+++ resolved
@@ -474,12 +474,6 @@
 		$sql .= ' l.fk_multicurrency, l.multicurrency_code, l.multicurrency_subprice, l.multicurrency_total_ht, l.multicurrency_total_tva, l.multicurrency_total_ttc';
 		$sql .= " FROM ".MAIN_DB_PREFIX."commande_fournisseurdet as l";
 		$sql .= ' LEFT JOIN '.MAIN_DB_PREFIX.'product as p ON l.fk_product = p.rowid';
-<<<<<<< HEAD
-		if (!empty($conf->global->PRODUCT_USE_SUPPLIER_PACKAGING)) {
-			$sql .= " LEFT JOIN ".MAIN_DB_PREFIX."product_fournisseur_price as pfp ON pfp.entity IN (".getEntity('product_fournisseur_price').") AND l.fk_product = pfp.fk_product and l.ref = pfp.ref_fourn AND l.qty >= pfp.quantity AND pfp.fk_soc = ".((int) $this->socid);
-		}
-=======
->>>>>>> e46ee982
 		$sql .= " WHERE l.fk_commande = ".((int) $this->id);
 		if ($only_product) {
 			$sql .= ' AND p.fk_product_type = 0';
