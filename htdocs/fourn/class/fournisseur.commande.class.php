--- conflicted
+++ resolved
@@ -1379,11 +1379,7 @@
      * @param	int			$notrigger          	1 = notrigger
      * @return 	int						<0 if KO, >0 if OK
      */
-<<<<<<< HEAD
-    function dispatchProduct($user, $product, $qty, $entrepot, $price=0, $comment='', $eatby='', $sellby='', $batch='', $fk_commandefourndet='')
-=======
-    function DispatchProduct($user, $product, $qty, $entrepot, $price=0, $comment='', $eatby='', $sellby='', $batch='', $fk_commandefourndet=0, $notrigger=0)
->>>>>>> 0f51314c
+    function dispatchProduct($user, $product, $qty, $entrepot, $price=0, $comment='', $eatby='', $sellby='', $batch='', $fk_commandefourndet=0, $notrigger=0)
     {
         global $conf;
         $error = 0;
