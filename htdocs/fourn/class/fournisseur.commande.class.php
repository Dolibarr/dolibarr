<?php
/* Copyright (C) 2003-2006	Rodolphe Quiedeville	<rodolphe@quiedeville.org>
 * Copyright (C) 2004-2017	Laurent Destailleur		<eldy@users.sourceforge.net>
 * Copyright (C) 2005-2012	Regis Houssin			<regis.houssin@capnetworks.com>
 * Copyright (C) 2007		Franky Van Liedekerke	<franky.van.liedekerke@telenet.be>
 * Copyright (C) 2010-2014	Juanjo Menent			<jmenent@2byte.es>
 * Copyright (C) 2010-2016	Philippe Grand			<philippe.grand@atoo-net.com>
 * Copyright (C) 2012-2015  Marcos García           <marcosgdf@gmail.com>
 * Copyright (C) 2013       Florian Henry		  	<florian.henry@open-concept.pro>
 * Copyright (C) 2013       Cédric Salvador         <csalvador@gpcsolutions.fr>
<<<<<<< HEAD
 * Copyright (C) 2018      Nicolas ZABOURI			<info@inovea-conseil.com>
=======
 * Copyright (C) 2018       Ferran Marcet         	<fmarcet@2byte.es>
>>>>>>> 779d33cf
 *
 * This program is free software; you can redistribute it and/or modify
 * it under the terms of the GNU General Public License as published by
 * the Free Software Foundation; either version 3 of the License, or
 * (at your option) any later version.
 *
 * This program is distributed in the hope that it will be useful,
 * but WITHOUT ANY WARRANTY; without even the implied warranty of
 * MERCHANTABILITY or FITNESS FOR A PARTICULAR PURPOSE.  See the
 * GNU General Public License for more details.
 *
 * You should have received a copy of the GNU General Public License
 * along with this program. If not, see <http://www.gnu.org/licenses/>.
 */

/**
 *	\file       htdocs/fourn/class/fournisseur.commande.class.php
 *	\ingroup    fournisseur,commande
 *	\brief      File of class to manage suppliers orders
 */

include_once DOL_DOCUMENT_ROOT.'/core/class/commonorder.class.php';
require_once DOL_DOCUMENT_ROOT.'/product/class/product.class.php';
if (! empty($conf->productbatch->enabled)) require_once DOL_DOCUMENT_ROOT.'/product/class/productbatch.class.php';
require_once DOL_DOCUMENT_ROOT.'/multicurrency/class/multicurrency.class.php';

/**
 *	Class to manage predefined suppliers products
 */
class CommandeFournisseur extends CommonOrder
{
    public $element='order_supplier';
    public $table_element='commande_fournisseur';
    public $table_element_line = 'commande_fournisseurdet';
    public $fk_element = 'fk_commande';
    public $picto='order';
    /**
     * 0=No test on entity, 1=Test with field entity, 2=Test with link by societe
     * @var int
     */
    public $ismultientitymanaged = 1;
    /**
     * 0=Default, 1=View may be restricted to sales representative only if no permission to see all or to company of external user if external user
     * @var integer
     */
    public $restrictiononfksoc = 1;

    /**
     * {@inheritdoc}
     */
    protected $table_ref_field = 'ref';

    public $id;

	/**
	 * Supplier order reference
	 * @var string
	 */
    public $ref;
    public $ref_supplier;
    public $brouillon;
    public $statut;			// 0=Draft -> 1=Validated -> 2=Approved -> 3=Ordered/Process runing -> 4=Received partially -> 5=Received totally -> (reopen) 4=Received partially
    //                                                                                          -> 7=Canceled/Never received -> (reopen) 3=Process runing
    //									                            -> 6=Canceled -> (reopen) 2=Approved
    //  		                                      -> 9=Refused  -> (reopen) 1=Validated
    //  Note: billed or not is on another field "billed"
    public $statuts;           // List of status

    public $socid;
    public $fourn_id;
    public $date;
    public $date_valid;
    public $date_approve;
    public $date_approve2;		// Used when SUPPLIER_ORDER_3_STEPS_TO_BE_APPROVED is set
    public $date_commande;

    /**
     * Delivery date
     */
    public $date_livraison;
    public $total_ht;
    public $total_tva;
    public $total_localtax1;   // Total Local tax 1
    public $total_localtax2;   // Total Local tax 2
    public $total_ttc;
    public $source;
	/**
	 * @deprecated
	 * @see note_private, note_public
	 */
    public $note;
	public $note_private;
    public $note_public;
    public $model_pdf;
    public $fk_project;
    public $cond_reglement_id;
    public $cond_reglement_code;
    public $fk_account;
    public $mode_reglement_id;
    public $mode_reglement_code;
    public $user_author_id;
    public $user_valid_id;
    public $user_approve_id;
    public $user_approve_id2;	// Used when SUPPLIER_ORDER_3_STEPS_TO_BE_APPROVED is set

	//Incoterms
    public $fk_incoterms;
    public $location_incoterms;
    public $libelle_incoterms;  //Used into tooltip

    public $extraparams=array();

	/**
	 * @var CommandeFournisseurLigne[]
	 */
	public $lines = array();
	//Add for supplier_proposal
    public $origin;
    public $origin_id;
    public $linked_objects=array();

	// Multicurrency
    public $fk_multicurrency;
    public $multicurrency_code;
    public $multicurrency_tx;
    public $multicurrency_total_ht;
    public $multicurrency_total_tva;
    public $multicurrency_total_ttc;

	/**
	 * Draft status
	 */
	const STATUS_DRAFT = 0;
	/**
	 * Validated status
	 */
	const STATUS_VALIDATED = 1;
	/**
	 * Accepted
	 */
	const STATUS_ACCEPTED = 2;
	/**
	 * Order sent, shipment on process
	 */
	const STATUS_ORDERSENT = 3;
	/**
	 * Received partially
	 */
	const STATUS_RECEIVED_PARTIALLY = 4;
	/**
	 * Received completely
	 */
	const STATUS_RECEIVED_COMPLETELY = 5;
	/**
	 * Order canceled
	 */
	const STATUS_CANCELED = 6;
	/**
	 * Order canceled/never received
	 */
	const STATUS_CANCELED_AFTER_ORDER = 7;
	/**
	 * Refused
	 */
	const STATUS_REFUSED = 9;




	/**
     * 	Constructor
     *
     *  @param      DoliDB		$db      Database handler
     */
    public function __construct($db)
    {
        $this->db = $db;

        $this->products = array();
    }


    /**
     *	Get object and lines from database
     *
     * 	@param	int		$id			Id of order to load
     * 	@param	string	$ref		Ref of object
     *	@return int 		        >0 if OK, <0 if KO, 0 if not found
     */
    public function fetch($id,$ref='')
    {
        global $conf;

        // Check parameters
        if (empty($id) && empty($ref)) return -1;

        $sql = "SELECT c.rowid, c.entity, c.ref, ref_supplier, c.fk_soc, c.fk_statut, c.amount_ht, c.total_ht, c.total_ttc, c.tva as total_vat,";
        $sql.= " c.localtax1, c.localtax2, ";
        $sql.= " c.date_creation, c.date_valid, c.date_approve, c.date_approve2,";
        $sql.= " c.fk_user_author, c.fk_user_valid, c.fk_user_approve, c.fk_user_approve2,";
        $sql.= " c.date_commande as date_commande, c.date_livraison as date_livraison, c.fk_cond_reglement, c.fk_mode_reglement, c.fk_projet as fk_project, c.remise_percent, c.source, c.fk_input_method,";
        $sql.= " c.fk_account,";
        $sql.= " c.note_private, c.note_public, c.model_pdf, c.extraparams, c.billed,";
		$sql.= " c.fk_multicurrency, c.multicurrency_code, c.multicurrency_tx, c.multicurrency_total_ht, c.multicurrency_total_tva, c.multicurrency_total_ttc,";
        $sql.= " cm.libelle as methode_commande,";
        $sql.= " cr.code as cond_reglement_code, cr.libelle as cond_reglement_libelle,";
        $sql.= " p.code as mode_reglement_code, p.libelle as mode_reglement_libelle";
        $sql.= ', c.fk_incoterms, c.location_incoterms';
        $sql.= ', i.libelle as libelle_incoterms';
        $sql.= " FROM ".MAIN_DB_PREFIX."commande_fournisseur as c";
        $sql.= " LEFT JOIN ".MAIN_DB_PREFIX."c_payment_term as cr ON c.fk_cond_reglement = cr.rowid";
        $sql.= " LEFT JOIN ".MAIN_DB_PREFIX."c_paiement as p ON c.fk_mode_reglement = p.id";
        $sql.= " LEFT JOIN ".MAIN_DB_PREFIX."c_input_method as cm ON cm.rowid = c.fk_input_method";
		$sql.= ' LEFT JOIN '.MAIN_DB_PREFIX.'c_incoterms as i ON c.fk_incoterms = i.rowid';
        $sql.= " WHERE c.entity = ".$conf->entity;
        if ($ref) $sql.= " AND c.ref='".$this->db->escape($ref)."'";
        else $sql.= " AND c.rowid=".$id;

        dol_syslog(get_class($this)."::fetch", LOG_DEBUG);
        $resql = $this->db->query($sql);
        if ($resql)
        {
            $obj = $this->db->fetch_object($resql);
            if (! $obj)
            {
                $this->error='Bill with id '.$id.' not found';
                dol_syslog(get_class($this).'::fetch '.$this->error);
                return 0;
            }

            $this->id					= $obj->rowid;
            $this->entity				= $obj->entity;

            $this->ref					= $obj->ref;
            $this->ref_supplier			= $obj->ref_supplier;
            $this->socid				= $obj->fk_soc;
            $this->fourn_id				= $obj->fk_soc;
            $this->statut				= $obj->fk_statut;
            $this->billed				= $obj->billed;
            $this->user_author_id		= $obj->fk_user_author;
            $this->user_valid_id		= $obj->fk_user_valid;
            $this->user_approve_id		= $obj->fk_user_approve;
            $this->user_approve_id2		= $obj->fk_user_approve2;
            $this->total_ht				= $obj->total_ht;
            $this->total_tva			= $obj->total_vat;
            $this->total_localtax1		= $obj->localtax1;
            $this->total_localtax2		= $obj->localtax2;
            $this->total_ttc			= $obj->total_ttc;
            $this->date					= $this->db->jdate($obj->date_creation);
            $this->date_valid			= $this->db->jdate($obj->date_valid);
            $this->date_approve			= $this->db->jdate($obj->date_approve);
            $this->date_approve2		= $this->db->jdate($obj->date_approve2);
            $this->date_commande		= $this->db->jdate($obj->date_commande); // date we make the order to supplier
			$this->date_livraison       = $this->db->jdate($obj->date_livraison);
            $this->remise_percent		= $obj->remise_percent;
            $this->methode_commande_id	= $obj->fk_input_method;
            $this->methode_commande		= $obj->methode_commande;

            $this->source				= $obj->source;
            $this->fk_project			= $obj->fk_project;
            $this->cond_reglement_id	= $obj->fk_cond_reglement;
            $this->cond_reglement_code	= $obj->cond_reglement_code;
            $this->cond_reglement		= $obj->cond_reglement_libelle;
            $this->cond_reglement_doc	= $obj->cond_reglement_libelle;
            $this->fk_account           = $obj->fk_account;
            $this->mode_reglement_id	= $obj->fk_mode_reglement;
            $this->mode_reglement_code	= $obj->mode_reglement_code;
            $this->mode_reglement		= $obj->mode_reglement_libelle;
            $this->note					= $obj->note_private;    // deprecated
            $this->note_private			= $obj->note_private;
            $this->note_public			= $obj->note_public;
            $this->modelpdf				= $obj->model_pdf;

			//Incoterms
			$this->fk_incoterms = $obj->fk_incoterms;
			$this->location_incoterms = $obj->location_incoterms;
			$this->libelle_incoterms = $obj->libelle_incoterms;

			// Multicurrency
			$this->fk_multicurrency 		= $obj->fk_multicurrency;
			$this->multicurrency_code 		= $obj->multicurrency_code;
			$this->multicurrency_tx 		= $obj->multicurrency_tx;
			$this->multicurrency_total_ht 	= $obj->multicurrency_total_ht;
			$this->multicurrency_total_tva 	= $obj->multicurrency_total_tva;
			$this->multicurrency_total_ttc 	= $obj->multicurrency_total_ttc;

            $this->extraparams			= (array) json_decode($obj->extraparams, true);

            $this->db->free($resql);

            // Retreive all extrafield
            // fetch optionals attributes and labels
            $this->fetch_optionals();

            if ($this->statut == 0) $this->brouillon = 1;

            /*
             * Lines
             */
            $result=$this->fetch_lines();
            if ($result < 0)
            {
            	return -1;
            }
            else
            {
            	return 1;
            }
        }
        else
        {
            $this->error=$this->db->error()." sql=".$sql;
            return -1;
        }
    }

    /**
     * Load array lines
     *
     * @param		int		$only_product	Return only physical products
     * @return		int						<0 if KO, >0 if OK
     */
    function fetch_lines($only_product=0)
    {
    	//$result=$this->fetch_lines();
    	$this->lines=array();

    	$sql = "SELECT l.rowid, l.ref as ref_supplier, l.fk_product, l.product_type, l.label, l.description, l.qty,";
    	$sql.= " l.vat_src_code, l.tva_tx, l.remise_percent, l.subprice,";
    	$sql.= " l.localtax1_tx, l. localtax2_tx, l.localtax1_type, l. localtax2_type, l.total_localtax1, l.total_localtax2,";
    	$sql.= " l.total_ht, l.total_tva, l.total_ttc, l.special_code, l.fk_parent_line, l.rang,";
    	$sql.= " p.rowid as product_id, p.ref as product_ref, p.label as product_label, p.description as product_desc,";
    	$sql.= " l.fk_unit,";
    	$sql.= " l.date_start, l.date_end,";
    	$sql.= ' l.fk_multicurrency, l.multicurrency_code, l.multicurrency_subprice, l.multicurrency_total_ht, l.multicurrency_total_tva, l.multicurrency_total_ttc';
    	$sql.= " FROM ".MAIN_DB_PREFIX."commande_fournisseurdet	as l";
    	$sql.= ' LEFT JOIN '.MAIN_DB_PREFIX.'product as p ON l.fk_product = p.rowid';
    	$sql.= " WHERE l.fk_commande = ".$this->id;
    	if ($only_product) $sql .= ' AND p.fk_product_type = 0';
    	$sql.= " ORDER BY l.rang, l.rowid";
    	//print $sql;

    	dol_syslog(get_class($this)."::fetch get lines", LOG_DEBUG);
    	$result = $this->db->query($sql);
    	if ($result)
    	{
    		$num = $this->db->num_rows($result);
    		$i = 0;

    		while ($i < $num)
    		{
    			$objp                  = $this->db->fetch_object($result);

    			$line                 = new CommandeFournisseurLigne($this->db);

    			$line->id                  = $objp->rowid;
    			$line->desc                = $objp->description;
    			$line->description         = $objp->description;
    			$line->qty                 = $objp->qty;
    			$line->tva_tx              = $objp->tva_tx;
    			$line->localtax1_tx		   = $objp->localtax1_tx;
    			$line->localtax2_tx		   = $objp->localtax2_tx;
    			$line->localtax1_type	   = $objp->localtax1_type;
    			$line->localtax2_type	   = $objp->localtax2_type;
    			$line->subprice            = $objp->subprice;
    			$line->pu_ht	           = $objp->subprice;
    			$line->remise_percent      = $objp->remise_percent;

    			$line->vat_src_code        = $objp->vat_src_code;
    			$line->total_ht            = $objp->total_ht;
    			$line->total_tva           = $objp->total_tva;
    			$line->total_localtax1	   = $objp->total_localtax1;
    			$line->total_localtax2	   = $objp->total_localtax2;
    			$line->total_ttc           = $objp->total_ttc;
    			$line->product_type        = $objp->product_type;

    			$line->fk_product          = $objp->fk_product;

    			$line->libelle             = $objp->product_label;
    			$line->product_label       = $objp->product_label;
    			$line->product_desc        = $objp->product_desc;

    			$line->ref                 = $objp->product_ref;    // Ref of product
    			$line->product_ref         = $objp->product_ref;    // Ref of product
    			$line->ref_fourn           = $objp->ref_supplier;   // The supplier ref of price when product was added. May have change since
    			$line->ref_supplier        = $objp->ref_supplier;   // The supplier ref of price when product was added. May have change since

    			$line->date_start          = $this->db->jdate($objp->date_start);
    			$line->date_end            = $this->db->jdate($objp->date_end);
    			$line->fk_unit             = $objp->fk_unit;

    			// Multicurrency
    			$line->fk_multicurrency 		= $objp->fk_multicurrency;
    			$line->multicurrency_code 		= $objp->multicurrency_code;
    			$line->multicurrency_subprice 	= $objp->multicurrency_subprice;
    			$line->multicurrency_total_ht 	= $objp->multicurrency_total_ht;
    			$line->multicurrency_total_tva 	= $objp->multicurrency_total_tva;
    			$line->multicurrency_total_ttc 	= $objp->multicurrency_total_ttc;

    			$line->special_code        = $objp->special_code;
    			$line->fk_parent_line      = $objp->fk_parent_line;

    			$line->rang                = $objp->rang;

    			// Retreive all extrafield
    			// fetch optionals attributes and labels
    			$line->fetch_optionals();

    			$this->lines[$i]      = $line;

    			$i++;
    		}
    		$this->db->free($result);

    		return $num;
    	}
    	else
    	{
    		$this->error=$this->db->error()." sql=".$sql;
    		return -1;
    	}
    }

    /**
     *	Validate an order
     *
     *	@param	User	$user			Validator User
     *	@param	int		$idwarehouse	Id of warehouse to use for stock decrease
     *  @param	int		$notrigger		1=Does not execute triggers, 0= execute triggers
     *	@return	int						<0 if KO, >0 if OK
     */
    public function valid($user,$idwarehouse=0,$notrigger=0)
    {
        global $langs,$conf;
        require_once DOL_DOCUMENT_ROOT.'/core/lib/files.lib.php';

        $error=0;

        dol_syslog(get_class($this)."::valid");
        $result = 0;
        if ((empty($conf->global->MAIN_USE_ADVANCED_PERMS) && ! empty($user->rights->fournisseur->commande->creer))
       	|| (! empty($conf->global->MAIN_USE_ADVANCED_PERMS) && ! empty($user->rights->fournisseur->supplier_order_advance->validate)))
        {
            $this->db->begin();

            // Definition of supplier order numbering model name
            $soc = new Societe($this->db);
            $soc->fetch($this->fourn_id);

            // Check if object has a temporary ref
            if (preg_match('/^[\(]?PROV/i', $this->ref) || empty($this->ref)) // empty should not happened, but when it occurs, the test save life
            {
                $num = $this->getNextNumRef($soc);
            }
            else
			{
                $num = $this->ref;
            }
            $this->newref = $num;

            $sql = 'UPDATE '.MAIN_DB_PREFIX."commande_fournisseur";
            $sql.= " SET ref='".$this->db->escape($num)."',";
            $sql.= " fk_statut = ".self::STATUS_VALIDATED.",";
            $sql.= " date_valid='".$this->db->idate(dol_now())."',";
            $sql.= " fk_user_valid = ".$user->id;
            $sql.= " WHERE rowid = ".$this->id;
            $sql.= " AND fk_statut = ".self::STATUS_DRAFT;

            $resql=$this->db->query($sql);
            if (! $resql)
            {
                dol_print_error($this->db);
                $error++;
            }

            if (! $error && ! $notrigger)
            {
				// Call trigger
				$result=$this->call_trigger('ORDER_SUPPLIER_VALIDATE',$user);
				if ($result < 0) $error++;
				// End call triggers
            }

            if (! $error)
            {
	            $this->oldref = $this->ref;

                // Rename directory if dir was a temporary ref
                if (preg_match('/^[\(]?PROV/i', $this->ref))
                {
                    // We rename directory ($this->ref = ancienne ref, $num = nouvelle ref)
                    // in order not to lose the attached files
                    $oldref = dol_sanitizeFileName($this->ref);
                    $newref = dol_sanitizeFileName($num);
                    $dirsource = $conf->fournisseur->commande->dir_output.'/'.$oldref;
                    $dirdest = $conf->fournisseur->commande->dir_output.'/'.$newref;
                    if (file_exists($dirsource))
                    {
                        dol_syslog(get_class($this)."::valid rename dir ".$dirsource." into ".$dirdest);

                        if (@rename($dirsource, $dirdest))
                        {
                            dol_syslog("Rename ok");
                            // Rename docs starting with $oldref with $newref
	                        $listoffiles=dol_dir_list($conf->fournisseur->commande->dir_output.'/'.$newref, 'files', 1, '^'.preg_quote($oldref,'/'));
	                        foreach($listoffiles as $fileentry)
	                        {
	                        	$dirsource=$fileentry['name'];
	                        	$dirdest=preg_replace('/^'.preg_quote($oldref,'/').'/',$newref, $dirsource);
	                        	$dirsource=$fileentry['path'].'/'.$dirsource;
	                        	$dirdest=$fileentry['path'].'/'.$dirdest;
	                        	@rename($dirsource, $dirdest);
	                        }
                        }
                    }
                }
            }

            if (! $error)
            {
                $result = 1;
                $this->statut = self::STATUS_VALIDATED;
                $this->ref = $num;
            }

            if (! $error)
            {
                $this->db->commit();
                return 1;
            }
            else
            {
                $this->db->rollback();
                return -1;
            }
        }
        else
        {
            $this->error='NotAuthorized';
            dol_syslog(get_class($this)."::valid ".$this->error, LOG_ERR);
            return -1;
        }
    }

    /**
     *  Return label of the status of object
     *
	 *  @param      int		$mode			0=long label, 1=short label, 2=Picto + short label, 3=Picto, 4=Picto + long label, 5=short label + picto
     *  @return 	string        			Label
     */
    public function getLibStatut($mode=0)
    {
        return $this->LibStatut($this->statut,$mode,$this->billed);
    }

    /**
     *  Return label of a status
     *
     * 	@param  int		$statut		Id statut
     *  @param  int		$mode       0=Long label, 1=Short label, 2=Picto + Short label, 3=Picto, 4=Picto + Long label, 5=Short label + Picto
     *  @param  int     $billed     1=Billed
     *  @return string				Label of status
     */
    function LibStatut($statut,$mode=0,$billed=0)
    {
    	global $conf, $langs;

    	if (empty($this->statuts) || empty($this->statutshort))
    	{
	        $langs->load('orders');

	        $this->statuts[0] = 'StatusOrderDraft';
	        $this->statuts[1] = 'StatusOrderValidated';
	        $this->statuts[2] = 'StatusOrderApproved';
	        if (empty($conf->global->SUPPLIER_ORDER_USE_DISPATCH_STATUS)) $this->statuts[3] = 'StatusOrderOnProcess';
	        else $this->statuts[3] = 'StatusOrderOnProcessWithValidation';
	        $this->statuts[4] = 'StatusOrderReceivedPartially';
	        $this->statuts[5] = 'StatusOrderReceivedAll';
	        $this->statuts[6] = 'StatusOrderCanceled';	// Approved->Canceled
	        $this->statuts[7] = 'StatusOrderCanceled';	// Process running->canceled
	        //$this->statuts[8] = 'StatusOrderBilled';	// Everything is finished, order received totally and bill received
	        $this->statuts[9] = 'StatusOrderRefused';

	        // List of language codes for status
	        $this->statutshort[0] = 'StatusOrderDraftShort';
	        $this->statutshort[1] = 'StatusOrderValidatedShort';
	        $this->statutshort[2] = 'StatusOrderApprovedShort';
	        $this->statutshort[3] = 'StatusOrderOnProcessShort';
	        $this->statutshort[4] = 'StatusOrderReceivedPartiallyShort';
	        $this->statutshort[5] = 'StatusOrderReceivedAllShort';
	        $this->statutshort[6] = 'StatusOrderCanceledShort';
	        $this->statutshort[7] = 'StatusOrderCanceledShort';
	        $this->statutshort[9] = 'StatusOrderRefusedShort';
    	}

        $billedtext='';
		//if ($statut==5 && $this->billed == 1) $statut = 8;
        if ($billed == 1) $billedtext=$langs->trans("Billed");

        if ($mode == 0)
        {
            return $langs->trans($this->statuts[$statut]);
        }
        if ($mode == 1)
        {
        	return $langs->trans($this->statutshort[$statut]);
        }
        if ($mode == 2)
        {
            return $langs->trans($this->statuts[$statut]);
        }
        if ($mode == 3)
        {
            if ($statut==0) return img_picto($langs->trans($this->statuts[$statut]),'statut0');
            if ($statut==1) return img_picto($langs->trans($this->statuts[$statut]),'statut1');
            if ($statut==2) return img_picto($langs->trans($this->statuts[$statut]),'statut3');
            if ($statut==3) return img_picto($langs->trans($this->statuts[$statut]),'statut3');
            if ($statut==4) return img_picto($langs->trans($this->statuts[$statut]),'statut3');
            if ($statut==5) return img_picto($langs->trans($this->statuts[$statut]),'statut6');
            if ($statut==6 || $statut==7) return img_picto($langs->trans($this->statuts[$statut]),'statut5');
            if ($statut==9) return img_picto($langs->trans($this->statuts[$statut]),'statut5');
        }
        if ($mode == 4)
        {
            if ($statut==0) return img_picto($langs->trans($this->statuts[$statut]),'statut0').' '.$langs->trans($this->statuts[$statut]).($billedtext?' - '.$billedtext:'');
            if ($statut==1) return img_picto($langs->trans($this->statuts[$statut]),'statut1').' '.$langs->trans($this->statuts[$statut]).($billedtext?' - '.$billedtext:'');
            if ($statut==2) return img_picto($langs->trans($this->statuts[$statut]),'statut3').' '.$langs->trans($this->statuts[$statut]).($billedtext?' - '.$billedtext:'');
            if ($statut==3) return img_picto($langs->trans($this->statuts[$statut]),'statut3').' '.$langs->trans($this->statuts[$statut]).($billedtext?' - '.$billedtext:'');
            if ($statut==4) return img_picto($langs->trans($this->statuts[$statut]),'statut3').' '.$langs->trans($this->statuts[$statut]).($billedtext?' - '.$billedtext:'');
            if ($statut==5) return img_picto($langs->trans($this->statuts[$statut]),'statut6').' '.$langs->trans($this->statuts[$statut]).($billedtext?' - '.$billedtext:'');
            if ($statut==6 || $statut==7) return img_picto($langs->trans($this->statuts[$statut]),'statut5').' '.$langs->trans($this->statuts[$statut]).($billedtext?' - '.$billedtext:'');
            if ($statut==9) return img_picto($langs->trans($this->statuts[$statut]),'statut5').' '.$langs->trans($this->statuts[$statut]).($billedtext?' - '.$billedtext:'');
        }
        if ($mode == 5)
        {
        	if ($statut==0) return '<span class="hideonsmartphone">'.$langs->trans($this->statutshort[$statut]).' </span>'.img_picto($langs->trans($this->statuts[$statut]),'statut0');
        	if ($statut==1) return '<span class="hideonsmartphone">'.$langs->trans($this->statutshort[$statut]).' </span>'.img_picto($langs->trans($this->statuts[$statut]),'statut1');
        	if ($statut==2) return '<span class="hideonsmartphone">'.$langs->trans($this->statutshort[$statut]).' </span>'.img_picto($langs->trans($this->statuts[$statut]),'statut3');
        	if ($statut==3) return '<span class="hideonsmartphone">'.$langs->trans($this->statutshort[$statut]).' </span>'.img_picto($langs->trans($this->statuts[$statut]),'statut3');
        	if ($statut==4) return '<span class="hideonsmartphone">'.$langs->trans($this->statutshort[$statut]).' </span>'.img_picto($langs->trans($this->statuts[$statut]),'statut3');
        	if ($statut==5) return '<span class="hideonsmartphone">'.$langs->trans($this->statutshort[$statut]).' </span>'.img_picto($langs->trans($this->statuts[$statut]),'statut6');
        	if ($statut==6 || $statut==7) return '<span class="hideonsmartphone">'.$langs->trans($this->statutshort[$statut]).' </span>'.img_picto($langs->trans($this->statuts[$statut]),'statut5');
        	if ($statut==9) return '<span class="hideonsmartphone">'.$langs->trans($this->statutshort[$statut]).' </span>'.img_picto($langs->trans($this->statuts[$statut]),'statut5');
        }
    }


    /**
     *	Return clicable name (with picto eventually)
     *
     *	@param		int		$withpicto					0=No picto, 1=Include picto into link, 2=Only picto
     *	@param		string	$option						On what the link points
     *  @param	    int   	$notooltip					1=Disable tooltip
     *  @param      int     $save_lastsearch_value		-1=Auto, 0=No save of lastsearch_values when clicking, 1=Save lastsearch_values whenclicking
     *	@return		string								Chain with URL
     */
    public function getNomUrl($withpicto=0, $option='', $notooltip=0, $save_lastsearch_value=-1)
    {
        global $langs, $conf;

        $result='';
        $label = '<u>' . $langs->trans("ShowOrder") . '</u>';
        if (! empty($this->ref))
            $label .= '<br><b>' . $langs->trans('Ref') . ':</b> ' . $this->ref;
        if (! empty($this->ref_supplier))
            $label.= '<br><b>' . $langs->trans('RefSupplier') . ':</b> ' . $this->ref_supplier;
        if (! empty($this->total_ht))
            $label.= '<br><b>' . $langs->trans('AmountHT') . ':</b> ' . price($this->total_ht, 0, $langs, 0, -1, -1, $conf->currency);
        if (! empty($this->total_tva))
            $label.= '<br><b>' . $langs->trans('VAT') . ':</b> ' . price($this->total_tva, 0, $langs, 0, -1, -1, $conf->currency);
        if (! empty($this->total_ttc))
            $label.= '<br><b>' . $langs->trans('AmountTTC') . ':</b> ' . price($this->total_ttc, 0, $langs, 0, -1, -1, $conf->currency);

        $picto='order';
        $url = DOL_URL_ROOT.'/fourn/commande/card.php?id='.$this->id;

        if ($option !== 'nolink')
        {
        	// Add param to save lastsearch_values or not
        	$add_save_lastsearch_values=($save_lastsearch_value == 1 ? 1 : 0);
        	if ($save_lastsearch_value == -1 && preg_match('/list\.php/',$_SERVER["PHP_SELF"])) $add_save_lastsearch_values=1;
        	if ($add_save_lastsearch_values) $url.='&save_lastsearch_values=1';
        }

        $linkclose='';
        if (empty($notooltip))
        {
            if (! empty($conf->global->MAIN_OPTIMIZEFORTEXTBROWSER))
            {
                $label=$langs->trans("ShowOrder");
                $linkclose.=' alt="'.dol_escape_htmltag($label, 1).'"';
            }
            $linkclose.= ' title="'.dol_escape_htmltag($label, 1).'"';
            $linkclose.=' class="classfortooltip"';
        }

        $linkstart = '<a href="'.$url.'"';
        $linkstart.=$linkclose.'>';
        $linkend='</a>';

        $result .= $linkstart;
        if ($withpicto) $result.=img_object(($notooltip?'':$label), $this->picto, ($notooltip?(($withpicto != 2) ? 'class="paddingright"' : ''):'class="'.(($withpicto != 2) ? 'paddingright ' : '').'classfortooltip"'), 0, 0, $notooltip?0:1);
        if ($withpicto != 2) $result.= $this->ref;
        $result .= $linkend;

        return $result;
    }


    /**
     *  Returns the following order reference not used depending on the numbering model activated
     *                  defined within COMMANDE_SUPPLIER_ADDON_NUMBER
     *
     *  @param	    Company		$soc  		company object
     *  @return     string                  free reference for the invoice
     */
    public function getNextNumRef($soc)
    {
        global $db, $langs, $conf;
        $langs->load("orders");

        if (! empty($conf->global->COMMANDE_SUPPLIER_ADDON_NUMBER))
        {
            $mybool = false;

            $file = $conf->global->COMMANDE_SUPPLIER_ADDON_NUMBER.'.php';
            $classname=$conf->global->COMMANDE_SUPPLIER_ADDON_NUMBER;

            // Include file with class
            $dirmodels = array_merge(array('/'), (array) $conf->modules_parts['models']);

            foreach ($dirmodels as $reldir) {

                $dir = dol_buildpath($reldir."core/modules/supplier_order/");

                // Load file with numbering class (if found)
                $mybool|=@include_once $dir.$file;
            }

            if (! $mybool)
            {
                dol_print_error('',"Failed to include file ".$file);
                return '';
            }

            $obj = new $classname();
            $numref = $obj->getNextValue($soc,$this);

            if ( $numref != "")
            {
                return $numref;
            }
            else
			{
                $this->error = $obj->error;
                return -1;
            }
        }
        else
		{
            $this->error = "Error_COMMANDE_SUPPLIER_ADDON_NotDefined";
            return -2;
        }
    }
	/**
     *	Class invoiced the supplier order
     *
     *  @param      User        $user       Object user making the change
     *	@return     int     	            <0 if KO, >0 if KO
     */
    public function classifyBilled(User $user)
    {
        $error=0;
        $this->db->begin();

        $sql = 'UPDATE '.MAIN_DB_PREFIX.'commande_fournisseur SET billed = 1';
        $sql .= ' WHERE rowid = '.$this->id.' AND fk_statut > '.self::STATUS_DRAFT;
        if ($this->db->query($sql))
        {
        	if (! $error)
        	{
        	    // Call trigger
        	    $result=$this->call_trigger('ORDER_SUPPLIER_CLASSIFY_BILLED',$user);
        	    if ($result < 0) $error++;
        	    // End call triggers
        	}

        	if (! $error)
        	{
        	    $this->billed=1;

        	    $this->db->commit();
        	    return 1;
        	}
        	else
        	{
        	    $this->db->rollback();
                return -1;
        	}
        }
        else
        {
        	dol_print_error($this->db);

        	$this->db->rollback();
			return -1;
        }
    }

    /**
     * 	Approve a supplier order
     *
     *	@param	User	$user			Object user
     *	@param	int		$idwarehouse	Id of warhouse for stock change
     *  @param	int		$secondlevel	0=Standard approval, 1=Second level approval (used when option SUPPLIER_ORDER_3_STEPS_TO_BE_APPROVED is set)
     *	@return	int						<0 if KO, >0 if OK
     */
    public function approve($user, $idwarehouse=0, $secondlevel=0)
    {
        global $langs,$conf;
		require_once DOL_DOCUMENT_ROOT.'/core/lib/files.lib.php';

        $error=0;

        dol_syslog(get_class($this)."::approve");

        if ($user->rights->fournisseur->commande->approuver)
        {
        	$now = dol_now();

            $this->db->begin();

			// Definition of order numbering model name
            $soc = new Societe($this->db);
            $soc->fetch($this->fourn_id);

            // Check if object has a temporary ref
            if (preg_match('/^[\(]?PROV/i', $this->ref) || empty($this->ref)) // empty should not happened, but when it occurs, the test save life
            {
                $num = $this->getNextNumRef($soc);
            }
            else
			{
                $num = $this->ref;
            }
            $this->newref = $num;

            // Do we have to change status now ? (If double approval is required and first approval, we keep status to 1 = validated)
			$movetoapprovestatus=true;
			$comment='';

            $sql = "UPDATE ".MAIN_DB_PREFIX."commande_fournisseur";
			$sql.= " SET ref='".$this->db->escape($num)."',";
			if (empty($secondlevel))	// standard or first level approval
			{
	            $sql.= " date_approve='".$this->db->idate($now)."',";
    	        $sql.= " fk_user_approve = ".$user->id;
    	        if (! empty($conf->global->SUPPLIER_ORDER_3_STEPS_TO_BE_APPROVED) && $conf->global->MAIN_FEATURES_LEVEL > 0 && $this->total_ht >= $conf->global->SUPPLIER_ORDER_3_STEPS_TO_BE_APPROVED)
    	        {
    	        	if (empty($this->user_approve_id2))
    	        	{
    	        	    $movetoapprovestatus=false;		// second level approval not done
    	        	    $comment=' (first level)';
    	        	}
    	        }
			}
			else	// request a second level approval
			{
            	$sql.= " date_approve2='".$this->db->idate($now)."',";
            	$sql.= " fk_user_approve2 = ".$user->id;
    	        if (empty($this->user_approve_id)) $movetoapprovestatus=false;		// first level approval not done
    	        $comment=' (second level)';
			}
			// If double approval is required and first approval, we keep status to 1 = validated
			if ($movetoapprovestatus) $sql.= ", fk_statut = ".self::STATUS_ACCEPTED;
			else $sql.= ", fk_statut = ".self::STATUS_VALIDATED;
            $sql.= " WHERE rowid = ".$this->id;
            $sql.= " AND fk_statut = ".self::STATUS_VALIDATED;

            if ($this->db->query($sql))
            {
            	if (! empty($conf->global->SUPPLIER_ORDER_AUTOADD_USER_CONTACT))
	            {
					$result=$this->add_contact($user->id, 'SALESREPFOLL', 'internal', 1);
					if ($result < 0 && $result != -2)	// -2 means already exists
					{
						$error++;
					}
	            }

                // If stock is incremented on validate order, we must increment it
                if (! $error && $movetoapprovestatus && ! empty($conf->stock->enabled) && ! empty($conf->global->STOCK_CALCULATE_ON_SUPPLIER_VALIDATE_ORDER))
                {
                    require_once DOL_DOCUMENT_ROOT.'/product/stock/class/mouvementstock.class.php';
                    $langs->load("agenda");

                    $cpt=count($this->lines);
                    for ($i = 0; $i < $cpt; $i++)
                    {
                        // Product with reference
                        if ($this->lines[$i]->fk_product > 0)
                        {
                            $this->line = $this->lines[$i];
                            $mouvP = new MouvementStock($this->db);
                            $mouvP->origin = &$this;
                            // We decrement stock of product (and sub-products)
	                        $up_ht_disc=$this->lines[$i]->subprice;
    	                    if (! empty($this->lines[$i]->remise_percent) && empty($conf->global->STOCK_EXCLUDE_DISCOUNT_FOR_PMP)) $up_ht_disc=price2num($up_ht_disc * (100 - $this->lines[$i]->remise_percent) / 100, 'MU');
                            $result=$mouvP->reception($user, $this->lines[$i]->fk_product, $idwarehouse, $this->lines[$i]->qty, $up_ht_disc, $langs->trans("OrderApprovedInDolibarr",$this->ref));
                            if ($result < 0) { $error++; }
                            unset($this->line);
                        }
                    }
                }

                if (! $error)
                {
					// Call trigger
					$result=$this->call_trigger('ORDER_SUPPLIER_APPROVE',$user);
					if ($result < 0) $error++;
					// End call triggers
                }

                if (! $error)
                {
                	$this->ref = $this->newref;

                	if ($movetoapprovestatus) $this->statut = self::STATUS_ACCEPTED;
					else $this->statut = self::STATUS_VALIDATED;
           			if (empty($secondlevel))	// standard or first level approval
					{
			            $this->date_approve = $now;
		    	        $this->user_approve_id = $user->id;
					}
					else	// request a second level approval
					{
			            $this->date_approve2 = $now;
		    	        $this->user_approve_id2 = $user->id;
					}

                    $this->db->commit();
                    return 1;
                }
                else
                {
                    $this->db->rollback();
                    return -1;
                }
            }
            else
            {
                $this->db->rollback();
                $this->error=$this->db->lasterror();
                return -1;
            }
        }
        else
        {
            dol_syslog(get_class($this)."::approve Not Authorized", LOG_ERR);
        }
        return -1;
    }

    /**
     * 	Refuse an order
     *
     * 	@param		User	$user		User making action
     *	@return		int					0 if Ok, <0 if Ko
     */
    public function refuse($user)
    {
        global $conf, $langs;

		$error=0;

        dol_syslog(get_class($this)."::refuse");
        $result = 0;
        if ($user->rights->fournisseur->commande->approuver)
        {
            $this->db->begin();

            $sql = "UPDATE ".MAIN_DB_PREFIX."commande_fournisseur SET fk_statut = ".self::STATUS_REFUSED;
            $sql .= " WHERE rowid = ".$this->id;

            if ($this->db->query($sql))
            {
                $result = 0;

                if ($error == 0)
                {
					// Call trigger
					$result=$this->call_trigger('ORDER_SUPPLIER_REFUSE',$user);
					if ($result < 0)
                    {
                        $error++;
                        $this->db->rollback();
                    }
                    else
                    	$this->db->commit();
					// End call triggers
                }
            }
            else
            {
                $this->db->rollback();
                $this->error=$this->db->lasterror();
                dol_syslog(get_class($this)."::refuse Error -1");
                $result = -1;
            }
        }
        else
        {
            dol_syslog(get_class($this)."::refuse Not Authorized");
        }
        return $result ;
    }

    /**
     * 	Cancel an approved order.
     *	The cancellation is done after approval
     *
     * 	@param	User	$user			User making action
     *	@param	int		$idwarehouse	Id warehouse to use for stock change (not used for supplier orders).
     * 	@return	int						>0 if Ok, <0 if Ko
     */
    function Cancel($user, $idwarehouse=-1)
    {
        global $langs,$conf;

		$error=0;

        //dol_syslog("CommandeFournisseur::Cancel");
        $result = 0;
        if ($user->rights->fournisseur->commande->commander)
        {
            $statut = self::STATUS_CANCELED;

            $this->db->begin();

            $sql = "UPDATE ".MAIN_DB_PREFIX."commande_fournisseur SET fk_statut = ".$statut;
            $sql .= " WHERE rowid = ".$this->id;
            dol_syslog(get_class($this)."::cancel", LOG_DEBUG);
            if ($this->db->query($sql))
            {
                $result = 0;

				// Call trigger
				$result=$this->call_trigger('ORDER_SUPPLIER_CANCEL',$user);
				if ($result < 0) $error++;
				// End call triggers

                if ($error == 0)
                {
                    $this->db->commit();
                    return 1;
                }
                else
                {
                    $this->db->rollback();
                    return -1;
                }
            }
            else
            {
                $this->db->rollback();
                $this->error=$this->db->lasterror();
                dol_syslog(get_class($this)."::cancel ".$this->error);
                return -1;
            }
        }
        else
        {
            dol_syslog(get_class($this)."::cancel Not Authorized");
            return -1;
        }
    }


    /**
     * 	Submit a supplier order to supplier
     *
     * 	@param		User	$user		User making change
     * 	@param		date	$date		Date
     * 	@param		int		$methode	Method
     * 	@param		string	$comment	Comment
     * 	@return		int			        <0 if KO, >0 if OK
     */
    public function commande($user, $date, $methode, $comment='')
    {
        global $langs;
        dol_syslog(get_class($this)."::commande");
        $error = 0;
        if ($user->rights->fournisseur->commande->commander)
        {
            $this->db->begin();

            $sql = "UPDATE ".MAIN_DB_PREFIX."commande_fournisseur SET fk_statut = ".self::STATUS_ORDERSENT.", fk_input_method=".$methode.", date_commande='".$this->db->idate($date)."'";
            $sql .= " WHERE rowid = ".$this->id;

            dol_syslog(get_class($this)."::commande", LOG_DEBUG);
            if ($this->db->query($sql))
            {
                $this->statut = self::STATUS_ORDERSENT;
                $this->methode_commande_id = $methode;
                $this->date_commande = $date;

                // Call trigger
                $result=$this->call_trigger('ORDER_SUPPLIER_SUBMIT',$user);
                if ($result < 0) $error++;
                // End call triggers
            }
            else
            {
                $error++;
                $this->error = $this->db->lasterror();
                $this->errors[] = $this->db->lasterror();
            }

            if (! $error)
            {
                $this->db->commit();
            }
            else
            {
                $this->db->rollback();
            }
        }
        else
        {
            $error++;
            $this->error = $langs->trans('NotAuthorized');
            $this->errors[] = $langs->trans('NotAuthorized');
            dol_syslog(get_class($this)."::commande User not Authorized", LOG_WARNING);
        }

        return ($error ? -1 : 1);
    }

    /**
     *  Create order with draft status
     *
     *  @param      User	$user       User making creation
     *	@param		int		$notrigger	Disable all triggers
     *  @return     int         		<0 if KO, Id of supplier order if OK
     */
    public function create($user, $notrigger=0)
    {
        global $langs,$conf,$hookmanager;

        $this->db->begin();

		$error=0;
        $now=dol_now();

        // Clean parameters
        if (empty($this->source)) $this->source = 0;

		// Multicurrency (test on $this->multicurrency_tx because we should take the default rate only if not using origin rate)
		if (!empty($this->multicurrency_code) && empty($this->multicurrency_tx)) list($this->fk_multicurrency,$this->multicurrency_tx) = MultiCurrency::getIdAndTxFromCode($this->db, $this->multicurrency_code);
		else $this->fk_multicurrency = MultiCurrency::getIdFromCode($this->db, $this->multicurrency_code);
		if (empty($this->fk_multicurrency))
		{
			$this->multicurrency_code = $conf->currency;
			$this->fk_multicurrency = 0;
			$this->multicurrency_tx = 1;
		}

        // We set order into draft status
        $this->brouillon = 1;

        $sql = "INSERT INTO ".MAIN_DB_PREFIX."commande_fournisseur (";
        $sql.= "ref";
        $sql.= ", ref_supplier";
        $sql.= ", note_private";
        $sql.= ", note_public";
        $sql.= ", entity";
        $sql.= ", fk_soc";
        $sql.= ", fk_projet";
        $sql.= ", date_creation";
		$sql.= ", date_livraison";
        $sql.= ", fk_user_author";
        $sql.= ", fk_statut";
        $sql.= ", source";
        $sql.= ", model_pdf";
        $sql.= ", fk_mode_reglement";
		$sql.= ", fk_cond_reglement";
        $sql.= ", fk_account";
		$sql.= ", fk_incoterms, location_incoterms";
        $sql.= ", fk_multicurrency";
        $sql.= ", multicurrency_code";
        $sql.= ", multicurrency_tx";
        $sql.= ") ";
        $sql.= " VALUES (";
        $sql.= "''";
        $sql.= ", '".$this->db->escape($this->ref_supplier)."'";
        $sql.= ", '".$this->db->escape($this->note_private)."'";
        $sql.= ", '".$this->db->escape($this->note_public)."'";
        $sql.= ", ".$conf->entity;
        $sql.= ", ".$this->socid;
        $sql.= ", ".($this->fk_project > 0 ? $this->fk_project : "null");
        $sql.= ", '".$this->db->idate($now)."'";
		$sql.= ", ".($this->date_livraison?"'".$this->db->idate($this->date_livraison)."'":"null");
        $sql.= ", ".$user->id;
        $sql.= ", ".self::STATUS_DRAFT;
        $sql.= ", ".$this->db->escape($this->source);
        $sql.= ", '".$conf->global->COMMANDE_SUPPLIER_ADDON_PDF."'";
        $sql.= ", ".($this->mode_reglement_id > 0 ? $this->mode_reglement_id : 'null');
        $sql.= ", ".($this->cond_reglement_id > 0 ? $this->cond_reglement_id : 'null');
        $sql.= ", ".($this->fk_account>0?$this->fk_account:'NULL');
        $sql.= ", ".(int) $this->fk_incoterms;
        $sql.= ", '".$this->db->escape($this->location_incoterms)."'";
		$sql.= ", ".(int) $this->fk_multicurrency;
		$sql.= ", '".$this->db->escape($this->multicurrency_code)."'";
		$sql.= ", ".(double) $this->multicurrency_tx;
        $sql.= ")";

        dol_syslog(get_class($this)."::create", LOG_DEBUG);
        if ($this->db->query($sql))
        {
            $this->id = $this->db->last_insert_id(MAIN_DB_PREFIX."commande_fournisseur");

			if ($this->id) {
				$num=count($this->lines);

	            // insert products details into database
	            for ($i=0;$i<$num;$i++)
	            {
	                
	                $this->special_code = $this->lines[$i]->special_code; // TODO : remove this in 9.0 and add special_code param to addline()
	                
	                $result = $this->addline(              // This include test on qty if option SUPPLIER_ORDER_WITH_NOPRICEDEFINED is not set
	                    $this->lines[$i]->desc,
	                    $this->lines[$i]->subprice,
	                    $this->lines[$i]->qty,
	                    $this->lines[$i]->tva_tx,
	                    $this->lines[$i]->localtax1_tx,
	                    $this->lines[$i]->localtax2_tx,
	                    $this->lines[$i]->fk_product,
	                    0,
	                    $this->lines[$i]->ref_fourn,   // $this->lines[$i]->ref_fourn comes from field ref into table of lines. Value may ba a ref that does not exists anymore, so we first try with value of product
	                    $this->lines[$i]->remise_percent,
	                    'HT',
	                    0,
	                    $this->lines[$i]->product_type,
	                    $this->lines[$i]->info_bits,
                        false,
	                    $this->lines[$i]->date_start,
                        $this->lines[$i]->date_end,
                        0,
                        $this->lines[$i]->fk_unit
	                );
	                if ($result < 0)
	                {
	                    dol_syslog(get_class($this)."::create ".$this->error, LOG_WARNING);	// do not use dol_print_error here as it may be a functionnal error
	                    $this->db->rollback();
	                    return -1;
	                }
	            }

	            $sql = "UPDATE ".MAIN_DB_PREFIX."commande_fournisseur";
	            $sql.= " SET ref='(PROV".$this->id.")'";
	            $sql.= " WHERE rowid=".$this->id;
	            dol_syslog(get_class($this)."::create", LOG_DEBUG);
	            if ($this->db->query($sql))
	            {
					// Add link with price request and supplier order
					if ($this->id)
					{
						$this->ref="(PROV".$this->id.")";

						if (! empty($this->linkedObjectsIds) && empty($this->linked_objects))	// To use new linkedObjectsIds instead of old linked_objects
						{
							$this->linked_objects = $this->linkedObjectsIds;	// TODO Replace linked_objects with linkedObjectsIds
						}

						// Add object linked
						if (! $error && $this->id && is_array($this->linked_objects) && ! empty($this->linked_objects))
						{
							foreach($this->linked_objects as $origin => $tmp_origin_id)
							{
							    if (is_array($tmp_origin_id))       // New behaviour, if linked_object can have several links per type, so is something like array('contract'=>array(id1, id2, ...))
							    {
							        foreach($tmp_origin_id as $origin_id)
							        {
							            $ret = $this->add_object_linked($origin, $origin_id);
							            if (! $ret)
							            {
							                dol_print_error($this->db);
							                $error++;
							            }
							        }
							    }
							    else                                // Old behaviour, if linked_object has only one link per type, so is something like array('contract'=>id1))
							    {
							        $origin_id = $tmp_origin_id;
									$ret = $this->add_object_linked($origin, $origin_id);
									if (! $ret)
									{
										dol_print_error($this->db);
										$error++;
									}
							    }
							}
						}
					}

	                if (! $error)
                    {
                    	$result=$this->insertExtraFields();
	                    if ($result < 0) $error++;
                    }

					if (! $error && ! $notrigger)
	                {
						// Call trigger
						$result=$this->call_trigger('ORDER_SUPPLIER_CREATE',$user);
						if ($result < 0)
	                    {
	                        $this->db->rollback();
	                        return -1;
	                    }
						// End call triggers
	                }

	                $this->db->commit();
	                return $this->id;
	            }
	            else
	            {
	                $this->error=$this->db->lasterror();
	                $this->db->rollback();
	                return -2;
	            }
            }
        }
        else
        {
            $this->error=$this->db->lasterror();
            $this->db->rollback();
            return -1;
        }
    }

    /**
     *	Load an object from its id and create a new one in database
     *
     *	@return		int							New id of clone
     */
    public function createFromClone()
    {
        global $conf,$user,$langs,$hookmanager;

        $error=0;

		$this->context['createfromclone'] = 'createfromclone';

		$this->db->begin();

		// Load source object
		$objFrom = clone $this;

        $this->id=0;
        $this->statut=self::STATUS_DRAFT;

        // Clear fields
        $this->user_author_id     = $user->id;
        $this->user_valid         = '';
        $this->date_creation      = '';
        $this->date_validation    = '';
        $this->ref_supplier       = '';
        $this->user_approve_id    = '';
        $this->user_approve_id2   = '';
        $this->date_approve       = '';
        $this->date_approve2      = '';

        // Create clone
        $result=$this->create($user);
        if ($result < 0) $error++;

        if (! $error)
        {
            // Hook of thirdparty module
            if (is_object($hookmanager))
            {
                $parameters=array('objFrom'=>$objFrom);
                $action='';
                $reshook=$hookmanager->executeHooks('createFrom',$parameters,$this,$action);    // Note that $action and $object may have been modified by some hooks
                if ($reshook < 0) $error++;
            }
        }

		unset($this->context['createfromclone']);

		// End
        if (! $error)
        {
            $this->db->commit();
            return $this->id;
        }
        else
        {
            $this->db->rollback();
            return -1;
        }
    }

    /**
     *	Add order line
     *
     *	@param      string	$desc            		Description
     *	@param      float	$pu_ht              	Unit price
     *	@param      float	$qty             		Quantity
     *	@param      float	$txtva           		Taux tva
     *	@param      float	$txlocaltax1        	Localtax1 tax
     *  @param      float	$txlocaltax2        	Localtax2 tax
     *	@param      int		$fk_product      		Id product
     *  @param      int		$fk_prod_fourn_price	Id supplier price
     *  @param      string	$ref_supplier			Supplier reference price
     *	@param      float	$remise_percent  		Remise
     *	@param      string	$price_base_type		HT or TTC
     *	@param		float	$pu_ttc					Unit price TTC
     *	@param		int		$type					Type of line (0=product, 1=service)
     *	@param		int		$info_bits				More information
     *  @param		bool	$notrigger				Disable triggers
     *  @param		int		$date_start				Date start of service
     *  @param		int		$date_end				Date end of service
	 *  @param		array	$array_options			extrafields array
     *  @param 		string	$fk_unit 				Code of the unit to use. Null to use the default one
	 *  @param 		string	$pu_ht_devise			Amount in currency
	 *  @param		string	$origin					'order', ...
	 *  @param		int		$origin_id				Id of origin object
     *	@return     int             				<=0 if KO, >0 if OK
     */
	public function addline($desc, $pu_ht, $qty, $txtva, $txlocaltax1=0.0, $txlocaltax2=0.0, $fk_product=0, $fk_prod_fourn_price=0, $ref_supplier='', $remise_percent=0.0, $price_base_type='HT', $pu_ttc=0.0, $type=0, $info_bits=0, $notrigger=false, $date_start=null, $date_end=null, $array_options=0, $fk_unit=null, $pu_ht_devise=0, $origin='', $origin_id=0)
    {
        global $langs,$mysoc,$conf;

        $error = 0;

<<<<<<< HEAD
        dol_syslog(get_class($this)."::addline $desc, $pu_ht, $qty, $txtva, $txlocaltax1, $txlocaltax2, $fk_product, $fk_prod_fourn_price, $ref_supplier, $remise_percent, $price_base_type, $pu_ttc, $type, $info_bits, $notrigger, $date_start, $date_end, $fk_unit, $pu_ht_devise, $origin, $origin_id");
        include_once DOL_DOCUMENT_ROOT.'/core/lib/price.lib.php';
=======
        dol_syslog(get_class($this)."::addline $desc, $pu_ht, $qty, $txtva, $txlocaltax1, $txlocaltax2, $fk_product, $fk_prod_fourn_price, $ref_supplier, $remise_percent, $price_base_type, $pu_ttc, $type, $fk_unit, $pu_ht_devise, $origin, $origin_id");
>>>>>>> 779d33cf

		if ($this->statut == self::STATUS_DRAFT)
		{
			include_once DOL_DOCUMENT_ROOT.'/core/lib/price.lib.php';

			// Clean parameters
			if (! $qty) $qty=1;
			if (! $info_bits) $info_bits=0;
			if (empty($txtva)) $txtva=0;
			if (empty($txlocaltax1)) $txlocaltax1=0;
			if (empty($txlocaltax2)) $txlocaltax2=0;
			if (empty($remise_percent)) $remise_percent=0;

			$remise_percent=price2num($remise_percent);
			$qty=price2num($qty);
			$pu_ht=price2num($pu_ht);
			$pu_ht_devise=price2num($pu_ht_devise);
			$pu_ttc=price2num($pu_ttc);
			if (!preg_match('/\((.*)\)/', $txtva)) {
				$txtva = price2num($txtva);               // $txtva can have format '5.0(XXX)' or '5'
			}
			$txlocaltax1 = price2num($txlocaltax1);
			$txlocaltax2 = price2num($txlocaltax2);
			if ($price_base_type=='HT')
			{
				$pu=$pu_ht;
			}
			else
			{
				$pu=$pu_ttc;
			}
			$desc=trim($desc);

			// Check parameters
			if ($qty < 1 && ! $fk_product)
			{
				$this->error=$langs->trans("ErrorFieldRequired",$langs->trans("Product"));
				return -1;
			}
			if ($type < 0) return -1;


<<<<<<< HEAD
        if ($this->statut == self::STATUS_DRAFT)
        {
=======
>>>>>>> 779d33cf
            $this->db->begin();

            if ($fk_product > 0)
            {
            	if (! empty($conf->global->SUPPLIER_ORDER_WITH_PREDEFINED_PRICES_ONLY))
                {
                    // Check quantity is enough
                    dol_syslog(get_class($this)."::addline we check supplier prices fk_product=".$fk_product." fk_prod_fourn_price=".$fk_prod_fourn_price." qty=".$qty." ref_supplier=".$ref_supplier);
                    $prod = new Product($this->db, $fk_product);
                    if ($prod->fetch($fk_product) > 0)
                    {
                        $product_type = $prod->type;
                        $label = $prod->label;

                        // We use 'none' instead of $ref_supplier, because fourn_ref may not exists anymore. So we will take the first supplier price ok.
                        // If we want a dedicated supplier price, we must provide $fk_prod_fourn_price.
                        $result=$prod->get_buyprice($fk_prod_fourn_price, $qty, $fk_product, 'none', ($this->fk_soc?$this->fk_soc:$this->socid));   // Search on couple $fk_prod_fourn_price/$qty first, then on triplet $qty/$fk_product/$ref_supplier/$this->fk_soc
                        // If supplier order created from customer order, we take best supplier price
                        // If $pu (defined previously from pu_ht or pu_ttc) is not defined at all, we also take the best supplier price
                        if ($result > 0 && ($origin == 'commande' || $pu === ''))
                        {
                        	$pu = $prod->fourn_pu;       // Unit price supplier price set by get_buyprice
                        	$ref_supplier = $prod->ref_supplier;   // Ref supplier price set by get_buyprice
                        	// is remise percent not keyed but present for the product we add it
                        	if ($remise_percent == 0 && $prod->remise_percent !=0) $remise_percent =$prod->remise_percent;
                        }
                        if ($result == 0)                   // If result == 0, we failed to found the supplier reference price
                        {
                            $langs->load("errors");
                            $this->error = "Ref " . $prod->ref . " " . $langs->trans("ErrorQtyTooLowForThisSupplier");
                            $this->db->rollback();
                            dol_syslog(get_class($this)."::addline we did not found supplier price, so we can't guess unit price");
                            //$pu    = $prod->fourn_pu;     // We do not overwrite unit price
                            //$ref   = $prod->ref_fourn;    // We do not overwrite ref supplier price
                            return -1;
                        }
                        if ($result == -1)
                        {
                            $langs->load("errors");
                            $this->error = "Ref " . $prod->ref . " " . $langs->trans("ErrorQtyTooLowForThisSupplier");
                            $this->db->rollback();
                            dol_syslog(get_class($this)."::addline result=".$result." - ".$this->error, LOG_DEBUG);
                            return -1;
                        }
                        if ($result < -1)
                        {
                            $this->error=$prod->error;
                            $this->db->rollback();
                            dol_syslog(get_class($this)."::addline result=".$result." - ".$this->error, LOG_ERR);
                            return -1;
                        }
                    }
                    else
    				{
                        $this->error=$prod->error;
                        $this->db->rollback();
                        return -1;
                    }
                }
            }
            else
            {
                $product_type = $type;
            }

            // Calcul du total TTC et de la TVA pour la ligne a partir de
            // qty, pu, remise_percent et txtva
            // TRES IMPORTANT: C'est au moment de l'insertion ligne qu'on doit stocker
            // la part ht, tva et ttc, et ce au niveau de la ligne qui a son propre taux tva.

            $localtaxes_type=getLocalTaxesFromRate($txtva,0,$mysoc,$this->thirdparty);

            // Clean vat code
            $vat_src_code='';
            if (preg_match('/\((.*)\)/', $txtva, $reg))
            {
                $vat_src_code = $reg[1];
                $txtva = preg_replace('/\s*\(.*\)/', '', $txtva);    // Remove code into vatrate.
            }

            if ($conf->multicurrency->enabled && $pu_ht_devise > 0) {
                $pu = 0;
            }

            $tabprice = calcul_price_total($qty, $pu, $remise_percent, $txtva, $txlocaltax1, $txlocaltax2, 0, $price_base_type, $info_bits, $product_type, $this->thirdparty, $localtaxes_type, 100, $this->multicurrency_tx,$pu_ht_devise);

            $total_ht  = $tabprice[0];
            $total_tva = $tabprice[1];
            $total_ttc = $tabprice[2];
            $total_localtax1 = $tabprice[9];
            $total_localtax2 = $tabprice[10];
            $pu = $pu_ht = $tabprice[3];

			// MultiCurrency
			$multicurrency_total_ht  = $tabprice[16];
            $multicurrency_total_tva = $tabprice[17];
            $multicurrency_total_ttc = $tabprice[18];
			$pu_ht_devise = $tabprice[19];

            $localtax1_type=$localtaxes_type[0];
			$localtax2_type=$localtaxes_type[2];

            $subprice = price2num($pu,'MU');

            $rangmax = $this->line_max();
            $rang = $rangmax + 1;

            // Insert line
            $this->line=new CommandeFournisseurLigne($this->db);

            $this->line->context = $this->context;

            $this->line->fk_commande=$this->id;
            $this->line->label=$label;
            $this->line->ref_fourn = $ref_supplier;
            $this->line->ref_supplier = $ref_supplier;
            $this->line->desc=$desc;
            $this->line->qty=$qty;
            $this->line->tva_tx=$txtva;
            $this->line->localtax1_tx=($total_localtax1?$localtaxes_type[1]:0);
            $this->line->localtax2_tx=($total_localtax2?$localtaxes_type[3]:0);
            $this->line->localtax1_type = $localtaxes_type[0];
            $this->line->localtax2_type = $localtaxes_type[2];
            $this->line->fk_product=$fk_product;
            $this->line->product_type=$product_type;
            $this->line->remise_percent=$remise_percent;
            $this->line->subprice=$pu_ht;
            $this->line->rang=$rang;
            $this->line->info_bits=$info_bits;

            $this->line->vat_src_code=$vat_src_code;
            $this->line->total_ht=$total_ht;
            $this->line->total_tva=$total_tva;
            $this->line->total_localtax1=$total_localtax1;
            $this->line->total_localtax2=$total_localtax2;
            $this->line->total_ttc=$total_ttc;
            $this->line->product_type=$type;
            $this->line->special_code=$this->special_code;
            $this->line->origin=$origin;
            $this->line->origin_id=$origin_id;
            $this->line->fk_unit=$fk_unit;

            $this->line->date_start=$date_start;
            $this->line->date_end=$date_end;

            // Multicurrency
            $this->line->fk_multicurrency			= $this->fk_multicurrency;
            $this->line->multicurrency_code			= $this->multicurrency_code;
            $this->line->multicurrency_subprice		= $pu_ht_devise;
            $this->line->multicurrency_total_ht 	= $multicurrency_total_ht;
            $this->line->multicurrency_total_tva 	= $multicurrency_total_tva;
            $this->line->multicurrency_total_ttc 	= $multicurrency_total_ttc;

            $this->line->subprice=$pu_ht;
            $this->line->price=$this->line->subprice;

            $this->line->remise_percent=$remise_percent;

            if (is_array($array_options) && count($array_options)>0) {
                $this->line->array_options=$array_options;
            }

            $result=$this->line->insert($notrigger);
            if ($result > 0)
            {
                // Reorder if child line
                if (! empty($fk_parent_line)) $this->line_order(true,'DESC');

                // Mise a jour informations denormalisees au niveau de la commande meme
                $result=$this->update_price(1,'auto',0,$this->thirdparty);	// This method is designed to add line from user input so total calculation must be done using 'auto' mode.
                if ($result > 0)
                {
                    $this->db->commit();
                    return $this->line->id;
                }
                else
                {
                    $this->db->rollback();
                    return -1;
                }
            }
            else
            {
                $this->error=$this->line->error;
                $this->errors=$this->line->errors;
                dol_syslog(get_class($this)."::addline error=".$this->error, LOG_ERR);
                $this->db->rollback();
                return -1;
            }
        }
    }


    /**
     * Save a receiving into the tracking table of receiving (commande_fournisseur_dispatch) and add product into stock warehouse.
     *
     * @param 	User		$user					User object making change
     * @param 	int			$product				Id of product to dispatch
     * @param 	double		$qty					Qty to dispatch
     * @param 	int			$entrepot				Id of warehouse to add product
     * @param 	double		$price					Unit Price for PMP value calculation (Unit price without Tax and taking into account discount)
     * @param	string		$comment				Comment for stock movement
	 * @param	date		$eatby					eat-by date
	 * @param	date		$sellby					sell-by date
	 * @param	string		$batch					Lot number
	 * @param	int			$fk_commandefourndet	Id of supplier order line
     * @param	int			$notrigger          	1 = notrigger
     * @return 	int						<0 if KO, >0 if OK
     */
    public function dispatchProduct($user, $product, $qty, $entrepot, $price=0, $comment='', $eatby='', $sellby='', $batch='', $fk_commandefourndet=0, $notrigger=0)
    {
        global $conf, $langs;

        $error = 0;
        require_once DOL_DOCUMENT_ROOT .'/product/stock/class/mouvementstock.class.php';

        // Check parameters (if test are wrong here, there is bug into caller)
        if ($entrepot <= 0)
        {
            $this->error='ErrorBadValueForParameterWarehouse';
            return -1;
        }
        if ($qty == 0)
        {
            $this->error='ErrorBadValueForParameterQty';
            return -1;
        }

        $dispatchstatus = 1;
        if (! empty($conf->global->SUPPLIER_ORDER_USE_DISPATCH_STATUS)) $dispatchstatus = 0;	// Setting dispatch status (a validation step after receiving products) will be done manually to 1 or 2 if this option is on

        $now=dol_now();

        if (($this->statut == self::STATUS_ORDERSENT || $this->statut == self::STATUS_RECEIVED_PARTIALLY || $this->statut == self::STATUS_RECEIVED_COMPLETELY))
        {
            $this->db->begin();

            $sql = "INSERT INTO ".MAIN_DB_PREFIX."commande_fournisseur_dispatch";
            $sql.= " (fk_commande, fk_product, qty, fk_entrepot, fk_user, datec, fk_commandefourndet, status, comment, eatby, sellby, batch) VALUES";
            $sql.= " ('".$this->id."','".$product."','".$qty."',".($entrepot>0?"'".$entrepot."'":"null").",'".$user->id."','".$this->db->idate($now)."','".$fk_commandefourndet."', ".$dispatchstatus.", '".$this->db->escape($comment)."', ";
            $sql.= ($eatby?"'".$this->db->idate($eatby)."'":"null").", ".($sellby?"'".$this->db->idate($sellby)."'":"null").", ".($batch?"'".$batch."'":"null");
            $sql.= ")";

            dol_syslog(get_class($this)."::dispatchProduct", LOG_DEBUG);
            $resql = $this->db->query($sql);
            if ($resql)
            {
                if (! $notrigger)
                {
                    global $conf, $langs, $user;
					// Call trigger
					$result=$this->call_trigger('LINEORDER_SUPPLIER_DISPATCH',$user);
					if ($result < 0)
                    {
                        $error++;
                        return -1;
                    }
					// End call triggers
                }
            }
            else
			{
                $this->error=$this->db->lasterror();
                $error++;
            }

            // Si module stock gere et que incrementation faite depuis un dispatching en stock
            if (! $error && $entrepot > 0 && ! empty($conf->stock->enabled) && ! empty($conf->global->STOCK_CALCULATE_ON_SUPPLIER_DISPATCH_ORDER))
            {

                $mouv = new MouvementStock($this->db);
                if ($product > 0)
                {
                	// $price should take into account discount (except if option STOCK_EXCLUDE_DISCOUNT_FOR_PMP is on)
                	$mouv->origin = &$this;
					$result=$mouv->reception($user, $product, $entrepot, $qty, $price, $comment, $eatby, $sellby, $batch);
                    if ($result < 0)
                    {
                        $this->error=$mouv->error;
                        $this->errors=$mouv->errors;
                        dol_syslog(get_class($this)."::dispatchProduct ".$this->error." ".join(',',$this->errors), LOG_ERR);
                        $error++;
                    }
                }
            }

            if ($error == 0)
            {
                $this->db->commit();
                return 1;
            }
            else
            {
                $this->db->rollback();
                return -1;
            }
        }
        else
		{
            $this->error='BadStatusForObject';
            return -2;
        }
    }

    /**
     * 	Delete line
     *
     *	@param	int		$idline		Id of line to delete
     *	@param	int		$notrigger	1=Disable call to triggers
     *	@return	int					<0 if KO, >0 if OK
     */
    public function deleteline($idline, $notrigger=0)
    {
        if ($this->statut == 0)
        {
            $line = new CommandeFournisseurLigne($this->db);

            if ($line->fetch($idline) <= 0)
            {
                return 0;
            }

            if ($line->delete($notrigger) > 0)
            {
                $this->update_price();
                return 1;
            }
            else
            {
                $this->error = $line->error;
                $this->errors = $line->errors;
                return -1;
            }
        }
        else
        {
            return -2;
        }
    }

    /**
     *  Delete an order
     *
     *	@param	User	$user		Object user
     *	@param	int		$notrigger	1=Does not execute triggers, 0= execute triggers
     *	@return	int					<0 if KO, >0 if OK
     */
    public function delete(User $user, $notrigger=0)
    {
        global $langs,$conf;
        require_once DOL_DOCUMENT_ROOT.'/core/lib/files.lib.php';

        $error = 0;

        $this->db->begin();

        if (empty($notrigger))
        {
            // Call trigger
            $result=$this->call_trigger('ORDER_SUPPLIER_DELETE',$user);
            if ($result < 0)
            {
            	$this->errors[]='ErrorWhenRunningTrigger';
            	dol_syslog(get_class($this)."::delete ".$this->error, LOG_ERR);
            	return -1;
            }
            // End call triggers
        }

        $sql = "DELETE FROM ".MAIN_DB_PREFIX."commande_fournisseurdet WHERE fk_commande =". $this->id ;
        dol_syslog(get_class($this)."::delete", LOG_DEBUG);
        if (! $this->db->query($sql) )
        {
            $this->error=$this->db->lasterror();
            $this->errors[]=$this->db->lasterror();
            $error++;
        }

        $sql = "DELETE FROM ".MAIN_DB_PREFIX."commande_fournisseur WHERE rowid =".$this->id;
        dol_syslog(get_class($this)."::delete", LOG_DEBUG);
        if ($resql = $this->db->query($sql) )
        {
            if ($this->db->affected_rows($resql) < 1)
            {
                $this->error=$this->db->lasterror();
                $this->errors[]=$this->db->lasterror();
                $error++;
            }
        }
        else
        {
            $this->error=$this->db->lasterror();
            $this->errors[]=$this->db->lasterror();
            $error++;
        }

        // Remove extrafields
        if ((! $error) && (empty($conf->global->MAIN_EXTRAFIELDS_DISABLED))) // For avoid conflicts if trigger used
        {
        	$result=$this->deleteExtraFields();
        	if ($result < 0)
        	{
        		$this->error='FailToDeleteExtraFields';
        		$this->errors[]='FailToDeleteExtraFields';
        		$error++;
        		dol_syslog(get_class($this)."::delete error -4 ".$this->error, LOG_ERR);
        	}
        }

		// Delete linked object
    	$res = $this->deleteObjectLinked();
    	if ($res < 0) {
    		$this->error='FailToDeleteObjectLinked';
    		$this->errors[]='FailToDeleteObjectLinked';
    		$error++;
    	}

        if (! $error)
        {
        	// We remove directory
        	$ref = dol_sanitizeFileName($this->ref);
        	if ($conf->fournisseur->commande->dir_output)
        	{
        		$dir = $conf->fournisseur->commande->dir_output . "/" . $ref ;
        		$file = $dir . "/" . $ref . ".pdf";
        		if (file_exists($file))
        		{
        			if (! dol_delete_file($file,0,0,0,$this)) // For triggers
        			{
        				$this->error='ErrorFailToDeleteFile';
        				$this->errors[]='ErrorFailToDeleteFile';
        				$error++;
        			}
        		}
        		if (file_exists($dir))
        		{
        			$res=@dol_delete_dir_recursive($dir);
        			if (! $res)
        			{
        				$this->error='ErrorFailToDeleteDir';
        				$this->errors[]='ErrorFailToDeleteDir';
        				$error++;
        			}
        		}
        	}
        }

		if (! $error)
		{
			dol_syslog(get_class($this)."::delete $this->id by $user->id", LOG_DEBUG);
			$this->db->commit();
			return 1;
		}
		else
		{
			dol_syslog(get_class($this)."::delete ".$this->error, LOG_ERR);
			$this->db->rollback();
			return -$error;
		}
    }

    /**
     *	Get list of order methods
     *
     *	@return 0 if Ok, <0 if Ko
     */
    function get_methodes_commande()
    {
        $sql = "SELECT rowid, libelle";
        $sql.= " FROM ".MAIN_DB_PREFIX."c_input_method";
        $sql.= " WHERE active = 1";

        $resql=$this->db->query($sql);
        if ($resql)
        {
            $i = 0;
            $num = $this->db->num_rows($resql);
            $this->methodes_commande = array();
            while ($i < $num)
            {
                $row = $this->db->fetch_row($resql);

                $this->methodes_commande[$row[0]] = $row[1];

                $i++;
            }
            return 0;
        }
        else
        {
            return -1;
        }
    }

    /**
	 * Return array of dispathed lines waiting to be approved for this order
     *
     * @since 8.0 Return dispatched quantity (qty).
	 *
	 * @param	int		$status		Filter on stats (-1 = no filter, 0 = lines draft to be approved, 1 = approved lines)
	 * @return	array				Array of lines
     */
    public function getDispachedLines($status=-1)
    {
    	$ret = array();

    	// List of already dispatched lines
		$sql = "SELECT p.ref, p.label,";
		$sql.= " e.rowid as warehouse_id, e.ref as entrepot,";
		$sql.= " cfd.rowid as dispatchedlineid, cfd.fk_product, cfd.qty, cfd.eatby, cfd.sellby, cfd.batch, cfd.comment, cfd.status";
		$sql.= " FROM ".MAIN_DB_PREFIX."product as p,";
		$sql.= " ".MAIN_DB_PREFIX."commande_fournisseur_dispatch as cfd";
		$sql.= " LEFT JOIN ".MAIN_DB_PREFIX."entrepot as e ON cfd.fk_entrepot = e.rowid";
		$sql.= " WHERE cfd.fk_commande = ".$this->id;
		$sql.= " AND cfd.fk_product = p.rowid";
		if ($status >= 0) $sql.=" AND cfd.status = ".$status;
		$sql.= " ORDER BY cfd.rowid ASC";

		$resql = $this->db->query($sql);
		if ($resql)
		{
			$num = $this->db->num_rows($resql);
			$i = 0;

			while ($i < $num)
			{
				$objp = $this->db->fetch_object($resql);
				if ($objp)
				{
					$ret[] = array(
						'id' => $objp->dispatchedlineid,
						'productid' => $objp->fk_product,
						'warehouseid' => $objp->warehouse_id,
						'qty' => $objp->qty,
					);
				}

				$i++;
			}
		}
		else dol_print_error($this->db, 'Failed to execute request to get dispatched lines');

		return $ret;
    }


    /**
     * 	Set a delivery in database for this supplier order
     *
     *	@param	User	$user		User that input data
     *	@param	date	$date		Date of reception
     *	@param	string	$type		Type of receipt ('tot' = total/done, 'par' = partial, 'nev' = never, 'can' = cancel)
     *	@param	string	$comment	Comment
     *	@return	int					<0 if KO, >0 if OK
     */
    function Livraison($user, $date, $type, $comment)
    {
    	global $conf, $langs;

        $result = 0;
		$error = 0;

        dol_syslog(get_class($this)."::Livraison");

        if ($user->rights->fournisseur->commande->receptionner)
        {
        	// Define the new status
            if ($type == 'par') $statut = self::STATUS_RECEIVED_PARTIALLY;
            elseif ($type == 'tot')	$statut = self::STATUS_RECEIVED_COMPLETELY;
            elseif ($type == 'nev') $statut = self::STATUS_CANCELED_AFTER_ORDER;
            elseif ($type == 'can') $statut = self::STATUS_CANCELED_AFTER_ORDER;
			else {
            	$error++;
                dol_syslog(get_class($this)."::Livraison Error -2", LOG_ERR);
                return -2;
			}

            // Some checks to accept the record
            if (! empty($conf->global->SUPPLIER_ORDER_USE_DISPATCH_STATUS))
            {
				// If option SUPPLIER_ORDER_USE_DISPATCH_STATUS is on, we check all reception are approved to allow status "total/done"
	        	if (! $error && ($type == 'tot'))
		    	{
		    		$dispatchedlinearray=$this->getDispachedLines(0);
		    		if (count($dispatchedlinearray) > 0)
		    		{
		    			$result=-1;
		    			$error++;
		    			$this->errors[]='ErrorCantSetReceptionToTotalDoneWithReceptionToApprove';
		    			dol_syslog('ErrorCantSetReceptionToTotalDoneWithReceptionToApprove', LOG_DEBUG);
		    		}

		    	}
	    		if (! $error && ! empty($conf->global->SUPPLIER_ORDER_USE_DISPATCH_STATUS_NEED_APPROVE) && ($type == 'tot'))	// Accept to move to reception done, only if status of all line are ok (refuse denied)
	    		{
	    			$dispatcheddenied=$this->getDispachedLines(2);
	    			if (count($dispatchedlinearray) > 0)
	    			{
		    			$result=-1;
		    			$error++;
		    			$this->errors[]='ErrorCantSetReceptionToTotalDoneWithReceptionDenied';
		    			dol_syslog('ErrorCantSetReceptionToTotalDoneWithReceptionDenied', LOG_DEBUG);
	    			}
	    		}
            }

            // TODO LDR01 Add a control test to accept only if ALL predefined products are received (same qty).


            if (! $error)
            {
                $this->db->begin();

                $sql = "UPDATE ".MAIN_DB_PREFIX."commande_fournisseur";
                $sql.= " SET fk_statut = ".$statut;
                $sql.= " WHERE rowid = ".$this->id;
                $sql.= " AND fk_statut IN (".self::STATUS_ORDERSENT.",".self::STATUS_RECEIVED_PARTIALLY.")";	// Process running or Partially received

                dol_syslog(get_class($this)."::Livraison", LOG_DEBUG);
                $resql=$this->db->query($sql);
                if ($resql)
                {
                    $result = 0;
                    $old_statut = $this->statut;
                    $this->statut = $statut;
					$this->actionmsg2 = $comment;

                    // Call trigger
                    $result=$this->call_trigger('ORDER_SUPPLIER_RECEIVE',$user);
                    if ($result < 0) $error++;
                    // End call triggers

                    if (! $error)
                    {
                        $this->db->commit();
                    }
                    else
                    {
                        $this->statut = $old_statut;
                        $this->db->rollback();
                        $this->error=$this->db->lasterror();
                        $result = -1;
                    }
                }
                else
                {
                    $this->db->rollback();
                    $this->error=$this->db->lasterror();
                    $result = -1;
                }
            }
        }
        else
        {
            $this->error = $langs->trans('NotAuthorized');
            $this->errors[] = $langs->trans('NotAuthorized');
            dol_syslog(get_class($this)."::Livraison Not Authorized");
            $result = -3;
        }
        return $result ;
    }

	/**
     *	Set the planned delivery date
     *
     *	@param      User			$user        		Objet user making change
     *	@param      timestamp		$date_livraison     Planned delivery date
     *  @param     	int				$notrigger			1=Does not execute triggers, 0= execute triggers
     *	@return     int         						<0 if KO, >0 if OK
     */
    function set_date_livraison($user, $date_livraison, $notrigger=0)
    {
        if ($user->rights->fournisseur->commande->creer)
        {
        	$error=0;

        	$this->db->begin();

        	$sql = "UPDATE ".MAIN_DB_PREFIX."commande_fournisseur";
            $sql.= " SET date_livraison = ".($date_livraison ? "'".$this->db->idate($date_livraison)."'" : 'null');
            $sql.= " WHERE rowid = ".$this->id;

        	dol_syslog(__METHOD__, LOG_DEBUG);
        	$resql=$this->db->query($sql);
        	if (!$resql)
        	{
        		$this->errors[]=$this->db->error();
        		$error++;
        	}

        	if (! $error)
        	{
        		$this->oldcopy= clone $this;
        		$this->date_livraison = $date_livraison;
        	}

        	if (! $notrigger && empty($error))
        	{
        		// Call trigger
        		$result=$this->call_trigger('ORDER_SUPPLIER_MODIFY',$user);
        		if ($result < 0) $error++;
        		// End call triggers
        	}

        	if (! $error)
        	{
        		$this->db->commit();
        		return 1;
        	}
        	else
        	{
        		foreach($this->errors as $errmsg)
        		{
        			dol_syslog(__METHOD__.' Error: '.$errmsg, LOG_ERR);
        			$this->error.=($this->error?', '.$errmsg:$errmsg);
        		}
        		$this->db->rollback();
        		return -1*$error;
        	}
        }
        else
        {
            return -2;
        }
    }

	/**
     *	Set the id projet
     *
     *	@param      User			$user        		Objet utilisateur qui modifie
     *	@param      int				$id_projet    	 	Date de livraison
     *  @param     	int				$notrigger			1=Does not execute triggers, 0= execute triggers
     *	@return     int         						<0 si ko, >0 si ok
     */
    function set_id_projet($user, $id_projet, $notrigger=0)
    {
        if ($user->rights->fournisseur->commande->creer)
        {
        	$error=0;

        	$this->db->begin();

            $sql = "UPDATE ".MAIN_DB_PREFIX."commande_fournisseur";
            $sql.= " SET fk_projet = ".($id_projet > 0 ? (int) $id_projet : 'null');
            $sql.= " WHERE rowid = ".$this->id;

            dol_syslog(__METHOD__, LOG_DEBUG);
            $resql=$this->db->query($sql);
            if (!$resql)
            {
            	$this->errors[]=$this->db->error();
            	$error++;
            }

            if (! $error)
            {
            	$this->oldcopy= clone $this;
            	$this->fk_projet = $id_projet;
            }

            if (! $notrigger && empty($error))
            {
            	// Call trigger
            	$result=$this->call_trigger('ORDER_SUPPLIER_MODIFY',$user);
            	if ($result < 0) $error++;
            	// End call triggers
            }

            if (! $error)
            {
            	$this->db->commit();
            	return 1;
            }
            else
            {
            	foreach($this->errors as $errmsg)
            	{
            		dol_syslog(__METHOD__.' Error: '.$errmsg, LOG_ERR);
            		$this->error.=($this->error?', '.$errmsg:$errmsg);
            	}
            	$this->db->rollback();
            	return -1*$error;
            }
        }
        else
        {
            return -2;
        }
    }

    /**
     *  Update a supplier order from a customer order
     *
     *  @param  User	$user           User that create
     *  @param  int		$idc			Id of supplier order to update
     *  @param	int		$comclientid	Id of customer order to use as template
     *	@return	int						<0 if KO, >0 if OK
     */
    public function updateFromCommandeClient($user, $idc, $comclientid)
    {
        $comclient = new Commande($this->db);
        $comclient->fetch($comclientid);

        $this->id = $idc;

        $this->lines = array();

        $num=count($comclient->lines);
        for ($i = 0; $i < $num; $i++)
        {
            $prod = new Product($this->db);
            if ($prod->fetch($comclient->lines[$i]->fk_product) > 0)
            {
                $libelle  = $prod->libelle;
                $ref      = $prod->ref;
            }

            $sql = "INSERT INTO ".MAIN_DB_PREFIX."commande_fournisseurdet";
            $sql .= " (fk_commande,label,description,fk_product, price, qty, tva_tx, localtax1_tx, localtax2_tx, remise_percent, subprice, remise, ref)";
            $sql .= " VALUES (".$idc.", '" . $this->db->escape($libelle) . "','" . $this->db->escape($comclient->lines[$i]->desc) . "'";
            $sql .= ",".$comclient->lines[$i]->fk_product.",'".price2num($comclient->lines[$i]->price)."'";
            $sql .= ", '".$comclient->lines[$i]->qty."', ".$comclient->lines[$i]->tva_tx.", ".$comclient->lines[$i]->localtax1_tx.", ".$comclient->lines[$i]->localtax2_tx.", ".$comclient->lines[$i]->remise_percent;
            $sql .= ", '".price2num($comclient->lines[$i]->subprice)."','0','".$ref."');";
            if ($this->db->query($sql))
            {
                $this->update_price();
            }
        }

        return 1;
    }

    /**
     *  Tag order with a particular status
     *
     *  @param      User	$user       Object user that change status
     *  @param      int		$status		New status
     *  @return     int         		<0 if KO, >0 if OK
     */
    public function setStatus($user, $status)
    {
        global $conf,$langs;
        $error=0;

        $this->db->begin();

        $sql = 'UPDATE '.MAIN_DB_PREFIX.'commande_fournisseur';
        $sql.= ' SET fk_statut='.$status;
        $sql.= ' WHERE rowid = '.$this->id;

        dol_syslog(get_class($this)."::setStatus", LOG_DEBUG);
        $resql = $this->db->query($sql);
        if ($resql)
        {
            // Trigger names for each status
            $trigger_name[0] = 'DRAFT';
            $trigger_name[1] = 'VALIDATED';
            $trigger_name[2] = 'APPROVED';
            $trigger_name[3] = 'ORDERED';				// Ordered
            $trigger_name[4] = 'RECEIVED_PARTIALLY';
            $trigger_name[5] = 'RECEIVED_COMPLETELY';
            $trigger_name[6] = 'CANCELED';
            $trigger_name[7] = 'CANCELED';
            $trigger_name[9] = 'REFUSED';

            // Call trigger
            $result=$this->call_trigger("ORDER_SUPPLIER_STATUS_".$trigger_name[$status],$user);
            if ($result < 0) { $error++; }
            // End call triggers
        }
        else
        {
            $error++;
            $this->error=$this->db->lasterror();
            dol_syslog(get_class($this)."::setStatus ".$this->error);
        }

        if (! $error)
        {
            $this->statut = $status;
            $this->db->commit();
            return 1;
        }
        else
        {
            $this->db->rollback();
            return -1;
        }
    }

    /**
     *	Update line
     *
     *	@param     	int			$rowid           	Id de la ligne de facture
     *	@param     	string		$desc            	Description de la ligne
     *	@param     	double		$pu              	Prix unitaire
     *	@param     	double		$qty             	Quantity
     *	@param     	double		$remise_percent  	Percent discount on line
     *	@param     	double		$txtva          	VAT rate
     *  @param     	double		$txlocaltax1	    Localtax1 tax
     *  @param     	double		$txlocaltax2   		Localtax2 tax
     *  @param     	double		$price_base_type 	Type of price base
     *	@param		int			$info_bits			Miscellaneous informations
     *	@param		int			$type				Type of line (0=product, 1=service)
     *  @param		int			$notrigger			Disable triggers
     *  @param      timestamp   $date_start     	Date start of service
     *  @param      timestamp   $date_end       	Date end of service
	 *  @param		array		$array_options		Extrafields array
     * 	@param 		string		$fk_unit 			Code of the unit to use. Null to use the default one
	 * 	@param		double		$pu_ht_devise		Unit price in currency
	 *  @param		string		$ref_supplier		Supplier ref
     *	@return    	int         	    			< 0 if error, > 0 if ok
     */
    public function updateline($rowid, $desc, $pu, $qty, $remise_percent, $txtva, $txlocaltax1=0, $txlocaltax2=0, $price_base_type='HT', $info_bits=0, $type=0, $notrigger=0, $date_start='', $date_end='', $array_options=0, $fk_unit=null, $pu_ht_devise=0, $ref_supplier='')
    {
    	global $mysoc, $conf;
        dol_syslog(get_class($this)."::updateline $rowid, $desc, $pu, $qty, $remise_percent, $txtva, $price_base_type, $info_bits, $type, $fk_unit");
        include_once DOL_DOCUMENT_ROOT.'/core/lib/price.lib.php';

        $error = 0;

        if ($this->brouillon)
        {
            $this->db->begin();

            // Clean parameters
            if (empty($qty)) $qty=0;
            if (empty($info_bits)) $info_bits=0;
            if (empty($txtva)) $txtva=0;
            if (empty($txlocaltax1)) $txlocaltax1=0;
            if (empty($txlocaltax2)) $txlocaltax2=0;
            if (empty($remise)) $remise=0;
            if (empty($remise_percent)) $remise_percent=0;

            $remise_percent=price2num($remise_percent);
            $qty=price2num($qty);
            if (! $qty) $qty=1;
            $pu = price2num($pu);
        	$pu_ht_devise=price2num($pu_ht_devise);
            $txtva=price2num($txtva);
            $txlocaltax1=price2num($txlocaltax1);
            $txlocaltax2=price2num($txlocaltax2);

            // Check parameters
            if ($type < 0) return -1;

            // Calcul du total TTC et de la TVA pour la ligne a partir de
            // qty, pu, remise_percent et txtva
            // TRES IMPORTANT: C'est au moment de l'insertion ligne qu'on doit stocker
            // la part ht, tva et ttc, et ce au niveau de la ligne qui a son propre taux tva.

            $localtaxes_type=getLocalTaxesFromRate($txtva,0,$mysoc, $this->thirdparty);

            // Clean vat code
            $vat_src_code='';
            if (preg_match('/\((.*)\)/', $txtva, $reg))
            {
                $vat_src_code = $reg[1];
                $txtva = preg_replace('/\s*\(.*\)/', '', $txtva);    // Remove code into vatrate.
            }

            $tabprice=calcul_price_total($qty, $pu, $remise_percent, $txtva, $txlocaltax1, $txlocaltax2, 0, $price_base_type, $info_bits, $type, $this->thirdparty, $localtaxes_type, 100, $this->multicurrency_tx, $pu_ht_devise);
            $total_ht  = $tabprice[0];
            $total_tva = $tabprice[1];
            $total_ttc = $tabprice[2];
            $total_localtax1 = $tabprice[9];
            $total_localtax2 = $tabprice[10];
			$pu_ht  = $tabprice[3];
			$pu_tva = $tabprice[4];
			$pu_ttc = $tabprice[5];

			// MultiCurrency
			$multicurrency_total_ht  = $tabprice[16];
            $multicurrency_total_tva = $tabprice[17];
            $multicurrency_total_ttc = $tabprice[18];
			$pu_ht_devise = $tabprice[19];

            $localtax1_type=$localtaxes_type[0];
			$localtax2_type=$localtaxes_type[2];

            $subprice = price2num($pu_ht,'MU');

            //Fetch current line from the database and then clone the object and set it in $oldline property
            $this->line=new CommandeFournisseurLigne($this->db);
            $this->line->fetch($rowid);
            $oldline = clone $this->line;
            $this->line->oldline = $oldline;

            $this->line->context = $this->context;

            $this->line->fk_commande=$this->id;
            //$this->line->label=$label;
            $this->line->desc=$desc;
            $this->line->qty=$qty;
			$this->line->ref_supplier=$ref_supplier;

	        $this->line->vat_src_code   = $vat_src_code;
            $this->line->tva_tx         = $txtva;
            $this->line->localtax1_tx   = $txlocaltax1;
            $this->line->localtax2_tx   = $txlocaltax2;
            $this->line->localtax1_type = $localtaxes_type[0];
            $this->line->localtax2_type = $localtaxes_type[2];
            $this->line->remise_percent = $remise_percent;
            $this->line->subprice       = $pu_ht;
            $this->line->rang           = $this->rang;
            $this->line->info_bits      = $info_bits;
            $this->line->total_ht       = $total_ht;
            $this->line->total_tva      = $total_tva;
            $this->line->total_localtax1= $total_localtax1;
            $this->line->total_localtax2= $total_localtax2;
            $this->line->total_ttc      = $total_ttc;
            $this->line->product_type   = $type;
            $this->line->special_code   = $this->special_code;
            $this->line->origin         = $this->origin;
            $this->line->fk_unit        = $fk_unit;

            $this->line->date_start     = $date_start;
            $this->line->date_end       = $date_end;

            // Multicurrency
            $this->line->fk_multicurrency			= $this->fk_multicurrency;
            $this->line->multicurrency_code			= $this->multicurrency_code;
            $this->line->multicurrency_subprice		= $pu_ht_devise;
            $this->line->multicurrency_total_ht 	= $multicurrency_total_ht;
            $this->line->multicurrency_total_tva 	= $multicurrency_total_tva;
            $this->line->multicurrency_total_ttc 	= $multicurrency_total_ttc;

            $this->line->subprice=$pu_ht;
            $this->line->price=$this->line->subprice;

            $this->line->remise_percent=$remise_percent;

            if (is_array($array_options) && count($array_options)>0) {
                $this->line->array_options=$array_options;
            }

            $result=$this->line->update($notrigger);


            // Mise a jour info denormalisees au niveau facture
            if ($result >= 0)
            {
                $this->update_price('','auto');
				$this->db->commit();
				return $result;
            }
            else
            {
                $this->error=$this->db->lasterror();
                $this->db->rollback();
                return -1;
            }
        }
        else
        {
            $this->error="Order status makes operation forbidden";
            dol_syslog(get_class($this)."::updateline ".$this->error, LOG_ERR);
            return -2;
        }
    }


    /**
     *  Initialise an instance with random values.
     *  Used to build previews or test instances.
     *	id must be 0 if object instance is a specimen.
     *
     *  @return	void
     */
    public function initAsSpecimen()
    {
        global $user,$langs,$conf;

        dol_syslog(get_class($this)."::initAsSpecimen");

        $now=dol_now();

        // Find first product
        $prodid=0;
        $product=new ProductFournisseur($this->db);
        $sql = "SELECT rowid";
        $sql.= " FROM ".MAIN_DB_PREFIX."product";
        $sql.= " WHERE entity IN (".getEntity('product').")";
        $sql.=$this->db->order("rowid","ASC");
        $sql.=$this->db->plimit(1);
        $resql = $this->db->query($sql);
        if ($resql)
        {
            $obj = $this->db->fetch_object($resql);
            $prodid = $obj->rowid;
        }

        // Initialise parametres
        $this->id=0;
        $this->ref = 'SPECIMEN';
        $this->specimen=1;
        $this->socid = 1;
        $this->date = $now;
        $this->date_commande = $now;
        $this->date_lim_reglement=$this->date+3600*24*30;
        $this->cond_reglement_code = 'RECEP';
        $this->mode_reglement_code = 'CHQ';
        $this->note_public='This is a comment (public)';
        $this->note_private='This is a comment (private)';
        $this->statut=0;

        // Lines
        $nbp = 5;
        $xnbp = 0;
        while ($xnbp < $nbp)
        {
            $line=new CommandeFournisseurLigne($this->db);
            $line->desc=$langs->trans("Description")." ".$xnbp;
            $line->qty=1;
            $line->subprice=100;
            $line->price=100;
            $line->tva_tx=19.6;
            $line->localtax1_tx=0;
            $line->localtax2_tx=0;
            if ($xnbp == 2)
            {
                $line->total_ht=50;
                $line->total_ttc=59.8;
                $line->total_tva=9.8;
                $line->remise_percent=50;
            }
            else
            {
                $line->total_ht=100;
                $line->total_ttc=119.6;
                $line->total_tva=19.6;
                $line->remise_percent=00;
            }
            $line->fk_product=$prodid;

            $this->lines[$xnbp]=$line;

            $this->total_ht       += $line->total_ht;
            $this->total_tva      += $line->total_tva;
            $this->total_ttc      += $line->total_ttc;

            $xnbp++;
        }
    }

    /**
     *	Charge les informations d'ordre info dans l'objet facture
     *
     *	@param  int		$id       	Id de la facture a charger
     *	@return	void
     */
    public function info($id)
    {
        $sql = 'SELECT c.rowid, date_creation as datec, tms as datem, date_valid as date_validation, date_approve as datea, date_approve2 as datea2,';
        $sql.= ' fk_user_author, fk_user_modif, fk_user_valid, fk_user_approve, fk_user_approve2';
        $sql.= ' FROM '.MAIN_DB_PREFIX.'commande_fournisseur as c';
        $sql.= ' WHERE c.rowid = '.$id;

        $result=$this->db->query($sql);
        if ($result)
        {
            if ($this->db->num_rows($result))
            {
                $obj = $this->db->fetch_object($result);
                $this->id = $obj->rowid;
                if ($obj->fk_user_author)   $this->user_creation_id = $obj->fk_user_author;
                if ($obj->fk_user_valid)    $this->user_validation_id = $obj->fk_user_valid;
                if ($obj->fk_user_modif)    $this->user_modification_id =$obj->fk_user_modif;
                if ($obj->fk_user_approve)  $this->user_approve_id = $obj->fk_user_approve;
                if ($obj->fk_user_approve2) $this->user_approve_id2 = $obj->fk_user_approve2;

                $this->date_creation     = $this->db->idate($obj->datec);
                $this->date_modification = $this->db->idate($obj->datem);
                $this->date_approve      = $this->db->idate($obj->datea);
                $this->date_approve2     = $this->db->idate($obj->datea2);
                $this->date_validation   = $this->db->idate($obj->date_validation);
            }
            $this->db->free($result);
        }
        else
        {
            dol_print_error($this->db);
        }
    }

    /**
     *	Charge indicateurs this->nb de tableau de bord
     *
     *	@return     int         <0 si ko, >0 si ok
     */
    function load_state_board()
    {
        global $conf, $user;

        $this->nb=array();
        $clause = "WHERE";

        $sql = "SELECT count(co.rowid) as nb";
        $sql.= " FROM ".MAIN_DB_PREFIX."commande_fournisseur as co";
        $sql.= " LEFT JOIN ".MAIN_DB_PREFIX."societe as s ON co.fk_soc = s.rowid";
        if (!$user->rights->societe->client->voir && !$user->societe_id)
        {
            $sql.= " LEFT JOIN ".MAIN_DB_PREFIX."societe_commerciaux as sc ON s.rowid = sc.fk_soc";
            $sql.= " WHERE sc.fk_user = " .$user->id;
            $clause = "AND";
        }
        $sql.= " ".$clause." co.entity = ".$conf->entity;

        $resql=$this->db->query($sql);
        if ($resql)
        {
            while ($obj=$this->db->fetch_object($resql))
            {
                $this->nb["supplier_orders"]=$obj->nb;
            }
            $this->db->free($resql);
            return 1;
        }
        else
        {
            dol_print_error($this->db);
            $this->error=$this->db->error();
            return -1;
        }
    }

    /**
     *	Load indicators for dashboard (this->nbtodo and this->nbtodolate)
     *
     *	@param          User	$user   Objet user
     *	@return WorkboardResponse|int 	<0 if KO, WorkboardResponse if OK
     */
    function load_board($user)
    {
        global $conf, $langs;

        $clause = " WHERE";

        $sql = "SELECT c.rowid, c.date_creation as datec, c.date_commande, c.fk_statut, c.date_livraison as delivery_date";
        $sql.= " FROM ".MAIN_DB_PREFIX."commande_fournisseur as c";
        if (!$user->rights->societe->client->voir && !$user->societe_id)
        {
            $sql.= " LEFT JOIN ".MAIN_DB_PREFIX."societe_commerciaux as sc ON c.fk_soc = sc.fk_soc";
            $sql.= " WHERE sc.fk_user = " .$user->id;
            $clause = " AND";
        }
        $sql.= $clause." c.entity = ".$conf->entity;
        $sql.= " AND c.fk_statut IN (".self::STATUS_VALIDATED.", ".self::STATUS_ACCEPTED.")";
        if ($user->societe_id) $sql.=" AND c.fk_soc = ".$user->societe_id;

        $resql=$this->db->query($sql);
        if ($resql)
        {
            $commandestatic = new CommandeFournisseur($this->db);

	        $response = new WorkboardResponse();
	        $response->warning_delay=$conf->commande->fournisseur->warning_delay/60/60/24;
	        $response->label=$langs->trans("SuppliersOrdersToProcess");
	        $response->url=DOL_URL_ROOT.'/fourn/commande/list.php?statut=1,2,3&mainmenu=commercial&leftmenu=orders_suppliers';
	        $response->img=img_object('',"order");

            while ($obj=$this->db->fetch_object($resql))
            {
                $response->nbtodo++;

                $commandestatic->date_livraison = $this->db->jdate($obj->delivery_date);
                $commandestatic->date_commande = $this->db->jdate($obj->date_commande);
                $commandestatic->statut = $obj->fk_statut;

                if ($commandestatic->hasDelay()) {
	                $response->nbtodolate++;
                }
            }

            return $response;
        }
        else
        {
            $this->error=$this->db->error();
            return -1;
        }
    }

    /**
     * Returns the translated input method of object (defined if $this->methode_commande_id > 0).
     * This function make a sql request to get translation. No cache yet, try to not use it inside a loop.
     *
     * @return string
     */
    public function getInputMethod()
    {
        global $db, $langs;

        if ($this->methode_commande_id > 0)
        {
            $sql = "SELECT rowid, code, libelle as label";
            $sql.= " FROM ".MAIN_DB_PREFIX.'c_input_method';
            $sql.= " WHERE active=1 AND rowid = ".$db->escape($this->methode_commande_id);

            $resql = $db->query($sql);
            if ($resql)
            {
                if ($db->num_rows($query))
                {
                    $obj = $db->fetch_object($query);

                    $string = $langs->trans($obj->code);
                    if ($string == $obj->code)
                    {
                        $string = $obj->label != '-' ? $obj->label : '';
                    }
                    return $string;
                }
            }
            else dol_print_error($db);
        }

        return '';
    }

	/**
	 *  Create a document onto disk according to template model.
	 *
	 *  @param	    string		$modele			Force template to use ('' to not force)
	 *  @param		Translate	$outputlangs	Object lang to use for traduction
	 *  @param      int			$hidedetails    Hide details of lines
	 *  @param      int			$hidedesc       Hide description
	 *  @param      int			$hideref        Hide ref
         *  @param   null|array  $moreparams     Array to provide more information
	 *  @return     int          				0 if KO, 1 if OK
	 */
	public function generateDocument($modele, $outputlangs, $hidedetails=0, $hidedesc=0, $hideref=0, $moreparams=null)
	{
		global $conf, $langs;

		$langs->load("suppliers");

		if (! dol_strlen($modele)) {

			$modele = 'muscadet';

			if ($this->modelpdf) {
				$modele = $this->modelpdf;
			} elseif (! empty($conf->global->COMMANDE_SUPPLIER_ADDON_PDF)) {
				$modele = $conf->global->COMMANDE_SUPPLIER_ADDON_PDF;
			}
		}

		$modelpath = "core/modules/supplier_order/pdf/";

		return $this->commonGenerateDocument($modelpath, $modele, $outputlangs, $hidedetails, $hidedesc, $hideref, $moreparams);
	}

	/**
     * Return the max number delivery delay in day
     *
     * @param	Translate	$langs		Language object
     * @return 							Translated string
     */
    public function getMaxDeliveryTimeDay($langs)
	{
		if (empty($this->lines)) return '';

		$obj = new ProductFournisseur($this->db);

		$nb = 0;
		foreach ($this->lines as $line)
		{
			if ($line->fk_product > 0)
			{
				$idp = $obj->find_min_price_product_fournisseur($line->fk_product, $line->qty);
				if ($idp)
				{
					$obj->fetch($idp);
					if ($obj->delivery_time_days > $nb) $nb = $obj->delivery_time_days;
				}
			}
		}

		if ($nb === 0) return '';
		else return $nb.' '.$langs->trans('Days');
	}

	/**
	 * Returns the rights used for this class
	 * @return stdClass
	 */
	public function getRights()
	{
		global $user;

		return $user->rights->fournisseur->commande;
	}


	/**
	 * Function used to replace a thirdparty id with another one.
	 *
	 * @param DoliDB $db Database handler
	 * @param int $origin_id Old thirdparty id
	 * @param int $dest_id New thirdparty id
	 * @return bool
	 */
	public static function replaceThirdparty(DoliDB $db, $origin_id, $dest_id)
	{
		$tables = array(
			'commande_fournisseur'
		);

		return CommonObject::commonReplaceThirdparty($db, $origin_id, $dest_id, $tables);
	}

    /**
     * Is the supplier order delayed?
     *
     * @return bool
     */
    public function hasDelay()
    {
        global $conf;

        if (empty($this->date_delivery) && ! empty($this->date_livraison)) $this->date_delivery = $this->date_livraison;    // For backward compatibility

        $now = dol_now();
        $date_to_test = empty($this->date_delivery) ? $this->date_commande : $this->date_delivery;

        return ($this->statut > 0 && $this->statut < 4) && $date_to_test && $date_to_test < ($now - $conf->commande->fournisseur->warning_delay);
    }

    /**
     * Show the customer delayed info
     *
     * @return string       Show delayed information
     */
    public function showDelay()
    {
        global $conf, $langs;

        if (empty($this->date_delivery) && ! empty($this->date_livraison)) $this->date_delivery = $this->date_livraison;    // For backward compatibility

        if (empty($this->date_delivery)) $text=$langs->trans("OrderDate").' '.dol_print_date($this->date_commande, 'day');
        else $text=$text=$langs->trans("DeliveryDate").' '.dol_print_date($this->date_delivery, 'day');
        $text.=' '.($conf->commande->fournisseur->warning_delay>0?'+':'-').' '.round(abs($conf->commande->fournisseur->warning_delay)/3600/24,1).' '.$langs->trans("days").' < '.$langs->trans("Today");

        return $text;
    }


    /**
     * Calc status regarding to dispatched stock
     *
     * @param 		User 	$user                   User action
     * @param       int     $closeopenorder         Close if received
     * @param		string	$comment				Comment
     * @return		int		                        <0 if KO, 0 if not applicable, >0 if OK
     */
    public function calcAndSetStatusDispatch(User $user, $closeopenorder=1, $comment='')
    {
    	global $conf, $langs;

    	if (! empty($conf->fournisseur->enabled))
    	{
    		require_once DOL_DOCUMENT_ROOT.'/fourn/class/fournisseur.commande.dispatch.class.php';

    		$qtydelivered=array();
    		$qtywished=array();

    		$supplierorderdispatch = new CommandeFournisseurDispatch($this->db);
    		$filter=array('t.fk_commande'=>$this->id);
    		if (! empty($conf->global->SUPPLIER_ORDER_USE_DISPATCH_STATUS)) {
    			$filter['t.status']=1;	// Restrict to lines with status validated
    		}

    		$ret=$supplierorderdispatch->fetchAll('','',0,0,$filter);
    		if ($ret<0)
    		{
    			$this->error=$supplierorderdispatch->error; $this->errors=$supplierorderdispatch->errors;
    			return $ret;
    		}
    		else
    		{
    			if (is_array($supplierorderdispatch->lines) && count($supplierorderdispatch->lines)>0)
    			{
    				$date_liv = dol_now();

    				// Build array with quantity deliverd by product
    				foreach($supplierorderdispatch->lines as $line) {
    					$qtydelivered[$line->fk_product]+=$line->qty;
    				}
    				foreach($this->lines as $line) {
    					$qtywished[$line->fk_product]+=$line->qty;
    				}
    				//Compare array
    				$diff_array=array_diff_assoc($qtydelivered,$qtywished);		// Warning: $diff_array is done only on common keys.
    				$keysinwishednotindelivered=array_diff(array_keys($qtywished),array_keys($qtydelivered));		// To check we also have same number of keys
    				$keysindeliverednotinwished=array_diff(array_keys($qtydelivered),array_keys($qtywished));		// To check we also have same number of keys
    				/*var_dump(array_keys($qtydelivered));
    				var_dump(array_keys($qtywished));
    				var_dump($diff_array);
    				var_dump($keysinwishednotindelivered);
    				var_dump($keysindeliverednotinwished);
    				exit;*/

    				if (count($diff_array)==0 && count($keysinwishednotindelivered)==0 && count($keysindeliverednotinwished)==0) //No diff => mean everythings is received
    				{
    					if ($closeopenorder)
    					{
        					//$ret=$this->setStatus($user,5);
    						$ret = $this->Livraison($user, $date_liv, 'tot', $comment);   // GETPOST("type") is 'tot', 'par', 'nev', 'can'
        					if ($ret<0) {
        						return -1;
        					}
    					    return 5;
    					}
    					else
    					{
    					    //Diff => received partially
    					    //$ret=$this->setStatus($user,4);
    						$ret = $this->Livraison($user, $date_liv, 'par', $comment);   // GETPOST("type") is 'tot', 'par', 'nev', 'can'
    					    if ($ret<0) {
    					        return -1;
    					    }
    					    return 4;
    					}
    				}elseif(! empty($conf->global->SUPPLIER_ORDER_MORE_THAN_WISHED) )
				{//set livraison to 'tot' if more products received than wished. (and if $closeopenorder is set to 1 of course...)

					$close=0;

					if( count($diff_array) > 0 )
					{//there are some difference between  the two arrays

						//scan the array of results
						foreach($diff_array as $key => $value)
						{//if the quantity delivered is greater or equal to wish quantity
							if($qtydelivered[$key] >= $qtywished[$key] )
							{
								$close++;
							}

						}
					}


					if($close == count($diff_array))
					{//all the products are received equal or more than the wished quantity
						if ($closeopenorder)
    						{
    							$ret = $this->Livraison($user, $date_liv, 'tot', $comment);   // GETPOST("type") is 'tot', 'par', 'nev', 'can'
        						if ($ret<0) {
        							return -1;
        						}
    					    		return 5;
    						}
    						else
    						{
    					   	 	//Diff => received partially
    					  		$ret = $this->Livraison($user, $date_liv, 'par', $comment);   // GETPOST("type") is 'tot', 'par', 'nev', 'can'
							if ($ret<0) {
								return -1;
							}
							return 4;
						}


					}
					else
					{//all the products are not received
						$ret = $this->Livraison($user, $date_liv, 'par', $comment);   // GETPOST("type") is 'tot', 'par', 'nev', 'can'
						if ($ret<0) {
							return -1;
						}
						return 4;
					}

				}
    				else
    				{
    					//Diff => received partially
    					$ret = $this->Livraison($user, $date_liv, 'par', $comment);   // GETPOST("type") is 'tot', 'par', 'nev', 'can'
    					if ($ret<0) {
    						return -1;
    					}
    					return 4;
    				}
    			}
    			return 1;
    		}
    	}
    	return 0;
    }
}



/**
 *  Class to manage line orders
 */
class CommandeFournisseurLigne extends CommonOrderLine
{
    public $element='commande_fournisseurdet';
	public $table_element='commande_fournisseurdet';

    public $oldline;

    /**
     * Id of parent order
     * @var int
     */
    public $fk_commande;

    // From llx_commande_fournisseurdet
    public $fk_parent_line;
    public $fk_facture;
    public $label;
    public $rang = 0;
    public $special_code = 0;

	/**
	 * Unit price without taxes
	 * @var float
	 */
	public $pu_ht;

    public $date_start;
    public $date_end;

    // From llx_product_fournisseur_price

	/**
	 * Supplier reference of price when we added the line. May have been changed after line was added.
	 * @var string
	 */
    public $ref_supplier;
    public $remise;
    public $product_libelle;


    /**
     *	Constructor
     *
     *  @param		DoliDB		$db      Database handler
     */
    public function __construct($db)
    {
        $this->db= $db;
    }

    /**
     *  Load line order
     *
     *  @param  int		$rowid      Id line order
     *	@return	int					<0 if KO, >0 if OK
     */
    public function fetch($rowid)
    {
        $sql = 'SELECT cd.rowid, cd.fk_commande, cd.fk_product, cd.product_type, cd.description, cd.qty, cd.tva_tx, cd.special_code,';
        $sql.= ' cd.localtax1_tx, cd.localtax2_tx, cd.localtax1_type, cd.localtax2_type, cd.ref,';
        $sql.= ' cd.remise, cd.remise_percent, cd.subprice,';
        $sql.= ' cd.info_bits, cd.total_ht, cd.total_tva, cd.total_ttc,';
        $sql.= ' cd.total_localtax1, cd.total_localtax2,';
        $sql.= ' p.ref as product_ref, p.label as product_libelle, p.description as product_desc,';
        $sql.= ' cd.date_start, cd.date_end, cd.fk_unit,';
		$sql.= ' cd.multicurrency_subprice, cd.multicurrency_total_ht, cd.multicurrency_total_tva, cd.multicurrency_total_ttc';
        $sql.= ' FROM '.MAIN_DB_PREFIX.'commande_fournisseurdet as cd';
        $sql.= ' LEFT JOIN '.MAIN_DB_PREFIX.'product as p ON cd.fk_product = p.rowid';
        $sql.= ' WHERE cd.rowid = '.$rowid;
        $result = $this->db->query($sql);
        if ($result)
        {
            $objp = $this->db->fetch_object($result);

            $this->rowid            = $objp->rowid;
            $this->id               = $objp->rowid;
            $this->fk_commande      = $objp->fk_commande;
            $this->desc             = $objp->description;
            $this->qty              = $objp->qty;
            $this->ref_fourn        = $objp->ref;
            $this->ref_supplier     = $objp->ref;
            $this->subprice         = $objp->subprice;
            $this->tva_tx           = $objp->tva_tx;
            $this->localtax1_tx		= $objp->localtax1_tx;
            $this->localtax2_tx		= $objp->localtax2_tx;
            $this->localtax1_type	= $objp->localtax1_type;
            $this->localtax2_type	= $objp->localtax2_type;
            $this->remise           = $objp->remise;
            $this->remise_percent   = $objp->remise_percent;
            $this->fk_product       = $objp->fk_product;
            $this->info_bits        = $objp->info_bits;
            $this->total_ht         = $objp->total_ht;
            $this->total_tva        = $objp->total_tva;
            $this->total_localtax1	= $objp->total_localtax1;
            $this->total_localtax2	= $objp->total_localtax2;
            $this->total_ttc        = $objp->total_ttc;
            $this->product_type     = $objp->product_type;
            $this->special_code     = $objp->special_code;

            $this->ref	            = $objp->product_ref;
            $this->product_ref      = $objp->product_ref;
            $this->product_libelle  = $objp->product_libelle;
            $this->product_desc     = $objp->product_desc;

            $this->date_start       		= $this->db->jdate($objp->date_start);
            $this->date_end         		= $this->db->jdate($objp->date_end);
	        $this->fk_unit          		= $objp->fk_unit;

			$this->multicurrency_subprice	= $objp->multicurrency_subprice;
			$this->multicurrency_total_ht	= $objp->multicurrency_total_ht;
			$this->multicurrency_total_tva	= $objp->multicurrency_total_tva;
			$this->multicurrency_total_ttc	= $objp->multicurrency_total_ttc;

			$this->fetch_optionals();

            $this->db->free($result);
            return 1;
        }
        else
        {
            dol_print_error($this->db);
            return -1;
        }
    }

    /**
     *	Insert line into database
     *
     *	@param      int		$notrigger		1 = disable triggers
     *	@return		int						<0 if KO, >0 if OK
     */
    public function insert($notrigger=0)
    {
        global $conf, $user;

        $error=0;

        dol_syslog(get_class($this)."::insert rang=".$this->rang);

        // Clean parameters
        if (empty($this->tva_tx)) $this->tva_tx=0;
        if (empty($this->localtax1_tx)) $this->localtax1_tx=0;
        if (empty($this->localtax2_tx)) $this->localtax2_tx=0;
        if (empty($this->localtax1_type)) $this->localtax1_type='0';
        if (empty($this->localtax2_type)) $this->localtax2_type='0';
        if (empty($this->total_localtax1)) $this->total_localtax1=0;
        if (empty($this->total_localtax2)) $this->total_localtax2=0;
        if (empty($this->rang)) $this->rang=0;
        if (empty($this->remise)) $this->remise=0;
        if (empty($this->remise_percent)) $this->remise_percent=0;
        if (empty($this->info_bits)) $this->info_bits=0;
        if (empty($this->special_code)) $this->special_code=0;
        if (empty($this->fk_parent_line)) $this->fk_parent_line=0;
        if (empty($this->pa_ht)) $this->pa_ht=0;

        // Multicurrency
        if (!empty($this->multicurrency_code)) list($this->fk_multicurrency,$this->multicurrency_tx) = MultiCurrency::getIdAndTxFromCode($this->db, $this->multicurrency_code);
        if (empty($this->fk_multicurrency))
        {
            $this->multicurrency_code = $conf->currency;
            $this->fk_multicurrency = 0;
            $this->multicurrency_tx = 1;
        }

        // Check parameters
        if ($this->product_type < 0) return -1;

        $this->db->begin();

        // Insertion dans base de la ligne
        $sql = 'INSERT INTO '.MAIN_DB_PREFIX.$this->table_element;
        $sql.= " (fk_commande, label, description, date_start, date_end,";
        $sql.= " fk_product, product_type, special_code, rang,";
        $sql.= " qty, vat_src_code, tva_tx, localtax1_tx, localtax2_tx, localtax1_type, localtax2_type, remise_percent, subprice, ref,";
        $sql.= " total_ht, total_tva, total_localtax1, total_localtax2, total_ttc, fk_unit,";
        $sql.= " fk_multicurrency, multicurrency_code, multicurrency_subprice, multicurrency_total_ht, multicurrency_total_tva, multicurrency_total_ttc";
        $sql.= ")";
        $sql.= " VALUES (".$this->fk_commande.", '" . $this->db->escape($this->label) . "','" . $this->db->escape($this->desc) . "',";
        $sql.= " ".($this->date_start?"'".$this->db->idate($this->date_start)."'":"null").",";
        $sql.= " ".($this->date_end?"'".$this->db->idate($this->date_end)."'":"null").",";
        if ($this->fk_product) { $sql.= $this->fk_product.","; }
        else { $sql.= "null,"; }
        $sql.= "'".$this->db->escape($this->product_type)."',";
        $sql.= "'".$this->db->escape($this->special_code)."',";
        $sql.= "'".$this->db->escape($this->rang)."',";
        $sql.= "'".$this->db->escape($this->qty)."', ";
        $sql.= " ".(empty($this->vat_src_code)?"''":"'".$this->db->escape($this->vat_src_code)."'").",";
        $sql.= " ".$this->tva_tx.", ";
        $sql.= " ".$this->localtax1_tx.",";
        $sql.= " ".$this->localtax2_tx.",";
        $sql.= " '".$this->db->escape($this->localtax1_type)."',";
        $sql.= " '".$this->db->escape($this->localtax2_type)."',";
        $sql.= " ".$this->remise_percent.", ".price2num($this->subprice,'MU').", '".$this->db->escape($this->ref_supplier)."',";
        $sql.= " ".price2num($this->total_ht).",";
        $sql.= " ".price2num($this->total_tva).",";
        $sql.= " ".price2num($this->total_localtax1).",";
        $sql.= " ".price2num($this->total_localtax2).",";
        $sql.= " ".price2num($this->total_ttc).",";
        $sql.= ($this->fk_unit ? "'".$this->db->escape($this->fk_unit)."'":"null");
        $sql.= ", ".($this->fk_multicurrency ? $this->fk_multicurrency : "null");
        $sql.= ", '".$this->db->escape($this->multicurrency_code)."'";
        $sql.= ", ".($this->multicurrency_subprice ? price2num($this->multicurrency_subprice) : '0');
        $sql.= ", ".($this->multicurrency_total_ht ? price2num($this->multicurrency_total_ht) : '0');
        $sql.= ", ".($this->multicurrency_total_tva ? price2num($this->multicurrency_total_tva) : '0');
        $sql.= ", ".($this->multicurrency_total_ttc ? price2num($this->multicurrency_total_ttc) : '0');
        $sql.= ")";

        dol_syslog(get_class($this)."::insert", LOG_DEBUG);
        $resql=$this->db->query($sql);
        if ($resql)
        {
            $this->id=$this->db->last_insert_id(MAIN_DB_PREFIX.$this->table_element);
            $this->rowid =$this->id;

            if (empty($conf->global->MAIN_EXTRAFIELDS_DISABLED)) // For avoid conflicts if trigger used
            {
                $result=$this->insertExtraFields();
                if ($result < 0)
                {
                    $error++;
                }
            }

            if (! $error && ! $notrigger)
            {
                // Call trigger
                $result=$this->call_trigger('LINEORDER_SUPPLIER_CREATE',$user);
                if ($result < 0) $error++;
                // End call triggers
            }

            if (!$error) {
                $this->db->commit();
                return 1;
            }

            foreach($this->errors as $errmsg)
            {
                dol_syslog(get_class($this)."::delete ".$errmsg, LOG_ERR);
                $this->errors[]=($this->errors?', '.$errmsg:$errmsg);
            }
            $this->db->rollback();
            return -1*$error;
        }
        else
        {
            $this->errors[]=$this->db->error();
            $this->db->rollback();
            return -2;
        }
    }
    /**
     *	Update the line object into db
     *
     *	@param      int		$notrigger		1 = disable triggers
     *	@return		int		<0 si ko, >0 si ok
     */
    public function update($notrigger=0)
    {
        global $conf,$user;

        $error=0;

        // Mise a jour ligne en base
        $sql = "UPDATE ".MAIN_DB_PREFIX.$this->table_element." SET";
        $sql.= "  description='".$this->db->escape($this->desc)."'";
        $sql.= ", ref='".$this->db->escape($this->ref_supplier)."'";
        $sql.= ", subprice='".price2num($this->subprice)."'";
        //$sql.= ",remise='".price2num($remise)."'";
        $sql.= ", remise_percent='".price2num($this->remise_percent)."'";

		$sql.= ", vat_src_code = '".(empty($this->vat_src_code)?'':$this->vat_src_code)."'";
        $sql.= ", tva_tx='".price2num($this->tva_tx)."'";
        $sql.= ", localtax1_tx='".price2num($this->total_localtax1)."'";
        $sql.= ", localtax2_tx='".price2num($this->total_localtax2)."'";
        $sql.= ", localtax1_type='".$this->db->escape($this->localtax1_type)."'";
        $sql.= ", localtax2_type='".$this->db->escape($this->localtax2_type)."'";
        $sql.= ", qty='".price2num($this->qty)."'";
        $sql.= ", date_start=".(! empty($this->date_start)?"'".$this->db->idate($this->date_start)."'":"null");
        $sql.= ", date_end=".(! empty($this->date_end)?"'".$this->db->idate($this->date_end)."'":"null");
        $sql.= ", info_bits='".$this->db->escape($this->info_bits)."'";
        $sql.= ", total_ht='".price2num($this->total_ht)."'";
        $sql.= ", total_tva='".price2num($this->total_tva)."'";
        $sql.= ", total_localtax1='".price2num($this->total_localtax1)."'";
        $sql.= ", total_localtax2='".price2num($this->total_localtax2)."'";
        $sql.= ", total_ttc='".price2num($this->total_ttc)."'";
        $sql.= ", product_type=".$this->product_type;
        $sql.= ", special_code=".(!empty($this->special_code) ? $this->special_code : 0);
        $sql.= ($this->fk_unit ? ", fk_unit='".$this->db->escape($this->fk_unit)."'":", fk_unit=null");

        // Multicurrency
        $sql.= ", multicurrency_subprice=".price2num($this->multicurrency_subprice)."";
        $sql.= ", multicurrency_total_ht=".price2num($this->multicurrency_total_ht)."";
        $sql.= ", multicurrency_total_tva=".price2num($this->multicurrency_total_tva)."";
        $sql.= ", multicurrency_total_ttc=".price2num($this->multicurrency_total_ttc)."";

        $sql.= " WHERE rowid = ".$this->id;

        dol_syslog(get_class($this)."::updateline", LOG_DEBUG);
        $result = $this->db->query($sql);
        if ($result > 0)
        {
            if (empty($conf->global->MAIN_EXTRAFIELDS_DISABLED)) // For avoid conflicts if trigger used
            {
                $result=$this->insertExtraFields();
                if ($result < 0)
                {
                    $error++;
                }
            }

            if (! $error && ! $notrigger)
            {
                global $user;
                // Call trigger
                $result=$this->call_trigger('LINEORDER_SUPPLIER_UPDATE',$user);
                if ($result < 0)
                {
                    $this->db->rollback();
                    return -1;
                }
                // End call triggers
            }

            if (! $error)
            {
                $this->db->commit();
                return $result;
            }
            else
            {
                $this->db->rollback();
                return -1;
            }
        }
        else
        {
            $this->error=$this->db->lasterror();
            $this->db->rollback();
            return -1;
        }
    }

    /**
     * 	Delete line in database
     *
     *	@param      int     $notrigger  1=Disable call to triggers
     *	@return     int                 <0 if KO, >0 if OK
     */
    function delete($notrigger)
    {
        global $user;

        $error=0;

        $this->db->begin();

        $sql = 'DELETE FROM '.MAIN_DB_PREFIX."commande_fournisseurdet WHERE rowid=".$this->rowid;

        dol_syslog(__METHOD__, LOG_DEBUG);
        $resql=$this->db->query($sql);
        if ($resql)
        {

            if (!$notrigger)
            {
                // Call trigger
                $result=$this->call_trigger('LINEORDER_SUPPLIER_DELETE',$user);
                if ($result < 0) $error++;
                // End call triggers
            }

            if (!$error)
            {
                $this->db->commit();
                return 1;
            }

            foreach($this->errors as $errmsg)
            {
                dol_syslog(get_class($this)."::delete ".$errmsg, LOG_ERR);
                $this->error.=($this->error?', '.$errmsg:$errmsg);
            }
            $this->db->rollback();
            return -1*$error;
        }
        else
        {
            $this->error=$this->db->lasterror();
            return -1;
        }
    }
}
<|MERGE_RESOLUTION|>--- conflicted
+++ resolved
@@ -8,11 +8,8 @@
  * Copyright (C) 2012-2015  Marcos García           <marcosgdf@gmail.com>
  * Copyright (C) 2013       Florian Henry		  	<florian.henry@open-concept.pro>
  * Copyright (C) 2013       Cédric Salvador         <csalvador@gpcsolutions.fr>
-<<<<<<< HEAD
- * Copyright (C) 2018      Nicolas ZABOURI			<info@inovea-conseil.com>
-=======
+ * Copyright (C) 2018       Nicolas ZABOURI			<info@inovea-conseil.com>
  * Copyright (C) 2018       Ferran Marcet         	<fmarcet@2byte.es>
->>>>>>> 779d33cf
  *
  * This program is free software; you can redistribute it and/or modify
  * it under the terms of the GNU General Public License as published by
@@ -1240,9 +1237,9 @@
 	            // insert products details into database
 	            for ($i=0;$i<$num;$i++)
 	            {
-	                
+
 	                $this->special_code = $this->lines[$i]->special_code; // TODO : remove this in 9.0 and add special_code param to addline()
-	                
+
 	                $result = $this->addline(              // This include test on qty if option SUPPLIER_ORDER_WITH_NOPRICEDEFINED is not set
 	                    $this->lines[$i]->desc,
 	                    $this->lines[$i]->subprice,
@@ -1452,12 +1449,8 @@
 
         $error = 0;
 
-<<<<<<< HEAD
         dol_syslog(get_class($this)."::addline $desc, $pu_ht, $qty, $txtva, $txlocaltax1, $txlocaltax2, $fk_product, $fk_prod_fourn_price, $ref_supplier, $remise_percent, $price_base_type, $pu_ttc, $type, $info_bits, $notrigger, $date_start, $date_end, $fk_unit, $pu_ht_devise, $origin, $origin_id");
         include_once DOL_DOCUMENT_ROOT.'/core/lib/price.lib.php';
-=======
-        dol_syslog(get_class($this)."::addline $desc, $pu_ht, $qty, $txtva, $txlocaltax1, $txlocaltax2, $fk_product, $fk_prod_fourn_price, $ref_supplier, $remise_percent, $price_base_type, $pu_ttc, $type, $fk_unit, $pu_ht_devise, $origin, $origin_id");
->>>>>>> 779d33cf
 
 		if ($this->statut == self::STATUS_DRAFT)
 		{
@@ -1500,11 +1493,6 @@
 			if ($type < 0) return -1;
 
 
-<<<<<<< HEAD
-        if ($this->statut == self::STATUS_DRAFT)
-        {
-=======
->>>>>>> 779d33cf
             $this->db->begin();
 
             if ($fk_product > 0)
