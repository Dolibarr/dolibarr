--- conflicted
+++ resolved
@@ -1851,7 +1851,7 @@
 		// Clear fields
 		$this->user_author_id     = $user->id;
 		$this->user_validation_id = 0;
-<<<<<<< HEAD
+
 		$this->date               = dol_now();
 		$this->date_creation      = 0;
 		$this->date_validation    = 0;
@@ -1861,17 +1861,6 @@
 		$this->user_approve_id2   = 0;
 		$this->date_approve       = 0;
 		$this->date_approve2      = 0;
-=======
-		$this->date 			  = '';
-		$this->date_creation      = '';
-		$this->date_commande 	  = '';
-		$this->date_validation    = '';
-		$this->ref_supplier       = null;
-		$this->user_approve_id    = '';
-		$this->user_approve_id2   = '';
-		$this->date_approve       = '';
-		$this->date_approve2      = '';
->>>>>>> 65cfd9fa
 
 		// Create clone
 		$this->context['createfromclone'] = 'createfromclone';
