--- conflicted
+++ resolved
@@ -1423,7 +1423,7 @@
 
         $error = 0;
 
-        dol_syslog(get_class($this)."::addline $desc, $pu_ht, $qty, $txtva, $txlocaltax1, $txlocaltax2, $fk_product, $fk_prod_fourn_price, $ref_supplier, $remise_percent, $price_base_type, $pu_ttc, $type, $fk_unit, $pu_ht_devise, $origin, $origin_id");
+        dol_syslog(get_class($this)."::addline $desc, $pu_ht, $qty, $txtva, $txlocaltax1, $txlocaltax2, $fk_product, $fk_prod_fourn_price, $ref_supplier, $remise_percent, $price_base_type, $pu_ttc, $type, $fk_unit");
         include_once DOL_DOCUMENT_ROOT.'/core/lib/price.lib.php';
 
         // Clean parameters
@@ -1483,20 +1483,10 @@
                         // If $pu (defined previously from pu_ht or pu_ttc) is not defined at all, we also take the best supplier price
                         if ($result > 0 && ($origin == 'commande' || $pu === ''))
                         {
-<<<<<<< HEAD
-			    $pu           = $prod->fourn_pu;       // Unit price supplier price set by get_buyprice
-                            $ref_supplier = $prod->ref_supplier;   // Ref supplier price set by get_buyprice
-			    // is remise percent not keyed but present for the product we add it
-                            if ($remise_percent == 0 && $prod->remise_percent !=0)
-                            	$remise_percent =$prod->remise_percent;
-
-
-=======
                         	$pu           = $prod->fourn_pu;       // Unit price supplier price set by get_buyprice
                         	$ref_supplier = $prod->ref_supplier;   // Ref supplier price set by get_buyprice
                         	// is remise percent not keyed but present for the product we add it
                         	if ($remise_percent == 0 && $prod->remise_percent !=0) $remise_percent = $prod->remise_percent;
->>>>>>> 3368e355
                         }
                         if ($result == 0)                   // If result == 0, we failed to found the supplier reference price
                         {
