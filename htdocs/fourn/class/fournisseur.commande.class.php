--- conflicted
+++ resolved
@@ -64,7 +64,6 @@
     //									              -> 6=Canceled -> (reopen) 2=Approved
     //  		                                      -> 9=Refused  -> (reopen) 1=Validated
     //  Note: billed or not is on another field "billed"
-<<<<<<< HEAD
     public $statuts;           // List of status
 
     public $socid;
@@ -74,17 +73,6 @@
     public $date_approve;
     public $date_approve2;		// Used when SUPPLIER_ORDER_3_STEPS_TO_BE_APPROVED is set
     public $date_commande;
-=======
-    var $statuts;           // List of status
-
-    var $socid;
-    var $fourn_id;
-    var $date;
-    var $date_valid;
-    var $date_approve;
-    var $date_approve2;		// Used when SUPPLIER_ORDER_DOUBLE_APPROVAL is set
-    var $date_commande;
->>>>>>> e3c2299c
 
     /**
      * Delivery date
@@ -1422,11 +1410,7 @@
             $localtaxes_type=getLocalTaxesFromRate($txtva,0,$mysoc,$this->thirdparty);
             $txtva = preg_replace('/\s*\(.*\)/','',$txtva);  // Remove code into vatrate.
 
-<<<<<<< HEAD
             $tabprice = calcul_price_total($qty, $pu, $remise_percent, $txtva, $txlocaltax1, $txlocaltax2, 0, $price_base_type, $info_bits, $product_type, $this->thirdparty, $localtaxes_type, 100, $this->multicurrency_tx);
-=======
-            $tabprice = calcul_price_total($qty, $pu, $remise_percent, $txtva, $txlocaltax1, $txlocaltax2, 0, $price_base_type, $info_bits, $product_type, $this->thirdparty, $localtaxes_type);
->>>>>>> e3c2299c
             $total_ht  = $tabprice[0];
             $total_tva = $tabprice[1];
             $total_ttc = $tabprice[2];
@@ -2289,11 +2273,7 @@
             $localtaxes_type=getLocalTaxesFromRate($txtva,0,$mysoc, $this->thirdparty);
             $txtva = preg_replace('/\s*\(.*\)/','',$txtva);  // Remove code into vatrate.
 
-<<<<<<< HEAD
             $tabprice=calcul_price_total($qty, $pu, $remise_percent, $txtva, $txlocaltax1, $txlocaltax2, 0, $price_base_type, $info_bits, $type, $this->thirdparty, $localtaxes_type, 100, $this->multicurrency_tx);
-=======
-            $tabprice=calcul_price_total($qty, $pu, $remise_percent, $txtva, $txlocaltax1, $txlocaltax2, 0, $price_base_type, $info_bits, $type, $this->thirdparty, $localtaxes_type);
->>>>>>> e3c2299c
             $total_ht  = $tabprice[0];
             $total_tva = $tabprice[1];
             $total_ttc = $tabprice[2];
@@ -2742,7 +2722,6 @@
     {
         global $conf;
 
-<<<<<<< HEAD
         if (empty($this->date_delivery) && ! empty($this->date_livraison)) $this->date_delivery = $this->date_livraison;    // For backward compatibility
 
         $now = dol_now();
@@ -2824,12 +2803,6 @@
 
     		return 1;
     	}
-=======
-        $now = dol_now();
-        $date_to_test = empty($this->date_livraison) ? $this->date_commande : $this->date_livraison;
-
-        return ($this->statut != 3) && $date_to_test && $date_to_test < ($now - $conf->commande->fournisseur->warning_delay);
->>>>>>> e3c2299c
     }
 }
 
