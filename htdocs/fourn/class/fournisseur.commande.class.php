--- conflicted
+++ resolved
@@ -1659,15 +1659,8 @@
 					if ($qty < $prod->packaging)
 					{
 						$qty = $prod->packaging;
-<<<<<<< HEAD
-					}
-					else
-					{
+					} else {
 						if (!empty($prod->packaging) && ($qty % $prod->packaging) > 0)
-=======
-					} else {
-						if (($qty % $prod->packaging) > 0)
->>>>>>> 4ffe442a
 						{
 							$coeff = intval($qty / $prod->packaging) + 1;
 							$qty = $prod->packaging * $coeff;
