--- conflicted
+++ resolved
@@ -9,13 +9,8 @@
  * Copyright (C) 2013       Florian Henry		  	<florian.henry@open-concept.pro>
  * Copyright (C) 2013       Cédric Salvador         <csalvador@gpcsolutions.fr>
  * Copyright (C) 2018       Nicolas ZABOURI			<info@inovea-conseil.com>
-<<<<<<< HEAD
  * Copyright (C) 2018-2020  Frédéric France         <frederic.france@netlogic.fr>
- * Copyright (C) 2018       Ferran Marcet         	<fmarcet@2byte.es>
-=======
- * Copyright (C) 2018-2019  Frédéric France         <frederic.france@netlogic.fr>
  * Copyright (C) 2018-2021  Ferran Marcet         	<fmarcet@2byte.es>
->>>>>>> efb9d184
  *
  * This program is free software; you can redistribute it and/or modify
  * it under the terms of the GNU General Public License as published by
@@ -2827,11 +2822,11 @@
 				if ($obj->fk_user_approve)  $this->user_approve_id = $obj->fk_user_approve;
 				if ($obj->fk_user_approve2) $this->user_approve_id2 = $obj->fk_user_approve2;
 
-				$this->date_creation     = $this->db->idate($obj->datec);
-				$this->date_modification = $this->db->idate($obj->datem);
-				$this->date_approve      = $this->db->idate($obj->datea);
-				$this->date_approve2     = $this->db->idate($obj->datea2);
-				$this->date_validation   = $this->db->idate($obj->date_validation);
+				$this->date_creation     = $this->db->jdate($obj->datec);
+				$this->date_modification = $this->db->jdate($obj->datem);
+				$this->date_approve      = $this->db->jdate($obj->datea);
+				$this->date_approve2     = $this->db->jdate($obj->datea2);
+				$this->date_validation   = $this->db->jdate($obj->date_validation);
 			}
 			$this->db->free($result);
 		} else {
@@ -2982,362 +2977,8 @@
 			} else dol_print_error($this->db);
 		}
 
-<<<<<<< HEAD
 		return '';
 	}
-=======
-	        $this->line->vat_src_code = $vat_src_code;
-            $this->line->tva_tx         = $txtva;
-            $this->line->localtax1_tx   = $txlocaltax1;
-            $this->line->localtax2_tx   = $txlocaltax2;
-            $this->line->localtax1_type = $localtaxes_type[0];
-            $this->line->localtax2_type = $localtaxes_type[2];
-            $this->line->remise_percent = $remise_percent;
-            $this->line->subprice       = $pu_ht;
-            $this->line->rang           = $this->rang;
-            $this->line->info_bits      = $info_bits;
-            $this->line->total_ht       = $total_ht;
-            $this->line->total_tva      = $total_tva;
-            $this->line->total_localtax1 = $total_localtax1;
-            $this->line->total_localtax2 = $total_localtax2;
-            $this->line->total_ttc      = $total_ttc;
-            $this->line->product_type   = $type;
-            $this->line->special_code   = $this->special_code;
-            $this->line->origin         = $this->origin;
-            $this->line->fk_unit        = $fk_unit;
-
-            $this->line->date_start     = $date_start;
-            $this->line->date_end       = $date_end;
-
-            // Multicurrency
-            $this->line->fk_multicurrency = $this->fk_multicurrency;
-            $this->line->multicurrency_code = $this->multicurrency_code;
-            $this->line->multicurrency_subprice		= $pu_ht_devise;
-            $this->line->multicurrency_total_ht 	= $multicurrency_total_ht;
-            $this->line->multicurrency_total_tva 	= $multicurrency_total_tva;
-            $this->line->multicurrency_total_ttc 	= $multicurrency_total_ttc;
-
-            $this->line->subprice = $pu_ht;
-            $this->line->price = $this->line->subprice;
-
-            $this->line->remise_percent = $remise_percent;
-
-            if (is_array($array_options) && count($array_options) > 0) {
-            	// We replace values in this->line->array_options only for entries defined into $array_options
-            	foreach ($array_options as $key => $value) {
-            		$this->line->array_options[$key] = $array_options[$key];
-            	}
-            }
-
-            $result = $this->line->update($notrigger);
-
-
-            // Mise a jour info denormalisees au niveau facture
-            if ($result >= 0)
-            {
-                $this->update_price('', 'auto');
-				$this->db->commit();
-				return $result;
-            }
-            else
-            {
-                $this->error = $this->db->lasterror();
-                $this->db->rollback();
-                return -1;
-            }
-        }
-        else
-        {
-            $this->error = "Order status makes operation forbidden";
-            dol_syslog(get_class($this)."::updateline ".$this->error, LOG_ERR);
-            return -2;
-        }
-    }
-
-
-    /**
-     *  Initialise an instance with random values.
-     *  Used to build previews or test instances.
-     *	id must be 0 if object instance is a specimen.
-     *
-     *  @return	void
-     */
-    public function initAsSpecimen()
-    {
-        global $user, $langs, $conf;
-
-        include_once DOL_DOCUMENT_ROOT.'/fourn/class/fournisseur.product.class.php';
-
-        dol_syslog(get_class($this)."::initAsSpecimen");
-
-        $now = dol_now();
-
-        // Find first product
-        $prodid = 0;
-        $product = new ProductFournisseur($this->db);
-        $sql = "SELECT rowid";
-        $sql .= " FROM ".MAIN_DB_PREFIX."product";
-        $sql .= " WHERE entity IN (".getEntity('product').")";
-        $sql .= $this->db->order("rowid", "ASC");
-        $sql .= $this->db->plimit(1);
-        $resql = $this->db->query($sql);
-        if ($resql)
-        {
-            $obj = $this->db->fetch_object($resql);
-            $prodid = $obj->rowid;
-        }
-
-        // Initialise parametres
-        $this->id = 0;
-        $this->ref = 'SPECIMEN';
-        $this->specimen = 1;
-        $this->socid = 1;
-        $this->date = $now;
-        $this->date_commande = $now;
-        $this->date_lim_reglement = $this->date + 3600 * 24 * 30;
-        $this->cond_reglement_code = 'RECEP';
-        $this->mode_reglement_code = 'CHQ';
-
-        $this->note_public = 'This is a comment (public)';
-        $this->note_private = 'This is a comment (private)';
-
-        $this->multicurrency_tx = 1;
-        $this->multicurrency_code = $conf->currency;
-
-        $this->statut = 0;
-
-        // Lines
-        $nbp = 5;
-        $xnbp = 0;
-        while ($xnbp < $nbp)
-        {
-            $line = new CommandeFournisseurLigne($this->db);
-            $line->desc = $langs->trans("Description")." ".$xnbp;
-            $line->qty = 1;
-            $line->subprice = 100;
-            $line->price = 100;
-            $line->tva_tx = 19.6;
-            $line->localtax1_tx = 0;
-            $line->localtax2_tx = 0;
-            if ($xnbp == 2)
-            {
-                $line->total_ht = 50;
-                $line->total_ttc = 59.8;
-                $line->total_tva = 9.8;
-                $line->remise_percent = 50;
-            }
-            else
-            {
-                $line->total_ht = 100;
-                $line->total_ttc = 119.6;
-                $line->total_tva = 19.6;
-                $line->remise_percent = 00;
-            }
-            $line->fk_product = $prodid;
-
-            $this->lines[$xnbp] = $line;
-
-            $this->total_ht       += $line->total_ht;
-            $this->total_tva      += $line->total_tva;
-            $this->total_ttc      += $line->total_ttc;
-
-            $xnbp++;
-        }
-    }
-
-    /**
-     *	Charge les informations d'ordre info dans l'objet facture
-     *
-     *	@param  int		$id       	Id de la facture a charger
-     *	@return	void
-     */
-    public function info($id)
-    {
-        $sql = 'SELECT c.rowid, date_creation as datec, tms as datem, date_valid as date_validation, date_approve as datea, date_approve2 as datea2,';
-        $sql .= ' fk_user_author, fk_user_modif, fk_user_valid, fk_user_approve, fk_user_approve2';
-        $sql .= ' FROM '.MAIN_DB_PREFIX.'commande_fournisseur as c';
-        $sql .= ' WHERE c.rowid = '.$id;
-
-        $result = $this->db->query($sql);
-        if ($result)
-        {
-            if ($this->db->num_rows($result))
-            {
-                $obj = $this->db->fetch_object($result);
-                $this->id = $obj->rowid;
-                if ($obj->fk_user_author)   $this->user_creation_id = $obj->fk_user_author;
-                if ($obj->fk_user_valid)    $this->user_validation_id = $obj->fk_user_valid;
-                if ($obj->fk_user_modif)    $this->user_modification_id = $obj->fk_user_modif;
-                if ($obj->fk_user_approve)  $this->user_approve_id = $obj->fk_user_approve;
-                if ($obj->fk_user_approve2) $this->user_approve_id2 = $obj->fk_user_approve2;
-
-                $this->date_creation     = $this->db->jdate($obj->datec);
-                $this->date_modification = $this->db->jdate($obj->datem);
-                $this->date_approve      = $this->db->jdate($obj->datea);
-                $this->date_approve2     = $this->db->jdate($obj->datea2);
-                $this->date_validation   = $this->db->jdate($obj->date_validation);
-            }
-            $this->db->free($result);
-        }
-        else
-        {
-            dol_print_error($this->db);
-        }
-    }
-
-    // phpcs:disable PEAR.NamingConventions.ValidFunctionName.ScopeNotCamelCaps
-    /**
-     *	Charge indicateurs this->nb de tableau de bord
-     *
-     *	@return     int         <0 si ko, >0 si ok
-     */
-    public function load_state_board()
-    {
-        // phpcs:enable
-        global $conf, $user;
-
-        $this->nb = array();
-        $clause = "WHERE";
-
-        $sql = "SELECT count(co.rowid) as nb";
-        $sql .= " FROM ".MAIN_DB_PREFIX."commande_fournisseur as co";
-        $sql .= " LEFT JOIN ".MAIN_DB_PREFIX."societe as s ON co.fk_soc = s.rowid";
-        if (!$user->rights->societe->client->voir && !$user->socid)
-        {
-            $sql .= " LEFT JOIN ".MAIN_DB_PREFIX."societe_commerciaux as sc ON s.rowid = sc.fk_soc";
-            $sql .= " WHERE sc.fk_user = ".$user->id;
-            $clause = "AND";
-        }
-        $sql .= " ".$clause." co.entity = ".$conf->entity;
-
-        $resql = $this->db->query($sql);
-        if ($resql)
-        {
-            while ($obj = $this->db->fetch_object($resql))
-            {
-                $this->nb["supplier_orders"] = $obj->nb;
-            }
-            $this->db->free($resql);
-            return 1;
-        }
-        else
-        {
-            dol_print_error($this->db);
-            $this->error = $this->db->error();
-            return -1;
-        }
-    }
-
-    // phpcs:disable PEAR.NamingConventions.ValidFunctionName.ScopeNotCamelCaps
-    /**
-     *	Load indicators for dashboard (this->nbtodo and this->nbtodolate)
-     *
-     *	@param          User	$user   Objet user
-     *  @param          int		$mode   "opened", "awaiting" for orders awaiting reception
-     *	@return WorkboardResponse|int 	<0 if KO, WorkboardResponse if OK
-     */
-    public function load_board($user, $mode = 'opened')
-    {
-        // phpcs:enable
-        global $conf, $langs;
-
-        $clause = " WHERE";
-
-        $sql = "SELECT c.rowid, c.date_creation as datec, c.date_commande, c.fk_statut, c.date_livraison as delivery_date";
-        $sql .= " FROM ".MAIN_DB_PREFIX."commande_fournisseur as c";
-        if (!$user->rights->societe->client->voir && !$user->socid)
-        {
-            $sql .= " LEFT JOIN ".MAIN_DB_PREFIX."societe_commerciaux as sc ON c.fk_soc = sc.fk_soc";
-            $sql .= " WHERE sc.fk_user = ".$user->id;
-            $clause = " AND";
-        }
-        $sql .= $clause." c.entity = ".$conf->entity;
-        if ($mode === 'awaiting') {
-            $sql .= " AND c.fk_statut IN (".self::STATUS_ORDERSENT.", ".self::STATUS_RECEIVED_PARTIALLY.")";
-        }
-        else {
-            $sql .= " AND c.fk_statut IN (".self::STATUS_VALIDATED.", ".self::STATUS_ACCEPTED.")";
-        }
-        if ($user->socid) $sql .= " AND c.fk_soc = ".$user->socid;
-
-        $resql = $this->db->query($sql);
-        if ($resql)
-        {
-            $commandestatic = new CommandeFournisseur($this->db);
-
-	        $response = new WorkboardResponse();
-	        $response->warning_delay = $conf->commande->fournisseur->warning_delay / 60 / 60 / 24;
-	        $response->label = $langs->trans("SuppliersOrdersToProcess");
-	        $response->labelShort = $langs->trans("Opened");
-	        $response->url = DOL_URL_ROOT.'/fourn/commande/list.php?statut=1,2&mainmenu=commercial&leftmenu=orders_suppliers';
-	        $response->img = img_object('', "order");
-
-            if ($mode === 'awaiting') {
-                $response->label = $langs->trans("SuppliersOrdersAwaitingReception");
-                $response->labelShort = $langs->trans("AwaitingReception");
-                $response->url = DOL_URL_ROOT.'/fourn/commande/list.php?statut=3,4&mainmenu=commercial&leftmenu=orders_suppliers';
-            }
-
-            while ($obj = $this->db->fetch_object($resql))
-            {
-                $response->nbtodo++;
-
-                $commandestatic->date_livraison = $this->db->jdate($obj->delivery_date);	// deprecated
-                $commandestatic->date_delivery = $this->db->jdate($obj->delivery_date);
-                $commandestatic->date_commande = $this->db->jdate($obj->date_commande);
-                $commandestatic->statut = $obj->fk_statut;
-
-                if ($commandestatic->hasDelay()) {
-	                $response->nbtodolate++;
-                }
-            }
-
-            return $response;
-        }
-        else
-        {
-            $this->error = $this->db->error();
-            return -1;
-        }
-    }
-
-    /**
-     * Returns the translated input method of object (defined if $this->methode_commande_id > 0).
-     * This function make a sql request to get translation. No cache yet, try to not use it inside a loop.
-     *
-     * @return string
-     */
-    public function getInputMethod()
-    {
-        global $db, $langs;
-
-        if ($this->methode_commande_id > 0)
-        {
-            $sql = "SELECT rowid, code, libelle as label";
-            $sql .= " FROM ".MAIN_DB_PREFIX.'c_input_method';
-            $sql .= " WHERE active=1 AND rowid = ".$db->escape($this->methode_commande_id);
-
-            $resql = $db->query($sql);
-            if ($resql)
-            {
-                if ($db->num_rows($resql))
-                {
-                    $obj = $db->fetch_object($resql);
-
-                    $string = $langs->trans($obj->code);
-                    if ($string == $obj->code)
-                    {
-                        $string = $obj->label != '-' ? $obj->label : '';
-                    }
-                    return $string;
-                }
-            }
-            else dol_print_error($db);
-        }
-
-        return '';
-    }
->>>>>>> efb9d184
 
 	/**
 	 *  Create a document onto disk according to template model.
