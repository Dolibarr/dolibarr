--- conflicted
+++ resolved
@@ -2621,14 +2621,11 @@
 			$this->line->desc = $desc;
 
 			// redefine quantity according to packaging
-			if (!empty($conf->global->PRODUCT_USE_SUPPLIER_PACKAGING))
-			{
-				if ($qty < $this->line->packaging)
-				{
+			if (!empty($conf->global->PRODUCT_USE_SUPPLIER_PACKAGING)) {
+				if ($qty < $this->line->packaging) {
 					$qty = $this->line->packaging;
 				} else {
-					if (($qty % $this->line->packaging) > 0)
-					{
+				    if (! empty($this->line->packaging) && ($qty % $this->line->packaging) > 0) {
 						$coeff = intval($qty / $this->line->packaging) + 1;
 						$qty = $this->line->packaging * $coeff;
 						setEventMessage($langs->trans('QtyRecalculatedWithPackaging'), 'mesgs');
@@ -2961,14 +2958,10 @@
 			{
 				if ($this->db->num_rows($resql))
 				{
-<<<<<<< HEAD
 					$obj = $this->db->fetch_object($resql);
 
 					$string = $langs->trans($obj->code);
 					if ($string == $obj->code)
-=======
-				    if (! empty($this->line->packaging) && ($qty % $this->line->packaging) > 0)
->>>>>>> e8bf0986
 					{
 						$string = $obj->label != '-' ? $obj->label : '';
 					}
