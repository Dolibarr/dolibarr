<?php
/* Copyright (C) 2003-2006	Rodolphe Quiedeville	<rodolphe@quiedeville.org>
 * Copyright (C) 2004-2017	Laurent Destailleur		<eldy@users.sourceforge.net>
 * Copyright (C) 2005-2012	Regis Houssin			<regis.houssin@inodbox.com>
 * Copyright (C) 2007		Franky Van Liedekerke	<franky.van.liedekerke@telenet.be>
 * Copyright (C) 2010-2020	Juanjo Menent			<jmenent@2byte.es>
 * Copyright (C) 2010-2018	Philippe Grand			<philippe.grand@atoo-net.com>
 * Copyright (C) 2012-2015  Marcos García           <marcosgdf@gmail.com>
 * Copyright (C) 2013       Florian Henry		  	<florian.henry@open-concept.pro>
 * Copyright (C) 2013       Cédric Salvador         <csalvador@gpcsolutions.fr>
 * Copyright (C) 2018       Nicolas ZABOURI			<info@inovea-conseil.com>
 * Copyright (C) 2018-2023  Frédéric France         <frederic.france@netlogic.fr>
 * Copyright (C) 2018-2022  Ferran Marcet         	<fmarcet@2byte.es>
 * Copyright (C) 2021       Josep Lluís Amador      <joseplluis@lliuretic.cat>
 * Copyright (C) 2022       Gauthier VERDOL         <gauthier.verdol@atm-consulting.fr>
 *
 * This program is free software; you can redistribute it and/or modify
 * it under the terms of the GNU General Public License as published by
 * the Free Software Foundation; either version 3 of the License, or
 * (at your option) any later version.
 *
 * This program is distributed in the hope that it will be useful,
 * but WITHOUT ANY WARRANTY; without even the implied warranty of
 * MERCHANTABILITY or FITNESS FOR A PARTICULAR PURPOSE.  See the
 * GNU General Public License for more details.
 *
 * You should have received a copy of the GNU General Public License
 * along with this program. If not, see <https://www.gnu.org/licenses/>.
 */

/**
 *	\file       htdocs/fourn/class/fournisseur.commande.class.php
 *	\ingroup    fournisseur,commande
 *	\brief      File of class to manage suppliers orders
 */

require_once DOL_DOCUMENT_ROOT.'/core/class/commonorder.class.php';
require_once DOL_DOCUMENT_ROOT.'/fourn/class/fournisseur.product.class.php';
require_once DOL_DOCUMENT_ROOT.'/multicurrency/class/multicurrency.class.php';
if (isModEnabled('productbatch')) {
	require_once DOL_DOCUMENT_ROOT.'/product/class/productbatch.class.php';
}


/**
 *	Class to manage predefined suppliers products
 */
class CommandeFournisseur extends CommonOrder
{
	/**
	 * @var string ID to identify managed object
	 */
	public $element = 'order_supplier';

	/**
	 * @var string Name of table without prefix where object is stored
	 */
	public $table_element = 'commande_fournisseur';

	/**
	 * @var string    Name of subtable line
	 */
	public $table_element_line = 'commande_fournisseurdet';

	/**
	 * @var string Field with ID of parent key if this field has a parent
	 */
	public $fk_element = 'fk_commande';

	/**
	 * @var string String with name of icon for myobject. Must be the part after the 'object_' into object_myobject.png
	 */
	public $picto = 'supplier_order';

	/**
	 * 0=No test on entity, 1=Test with field entity, 2=Test with link by societe
	 * @var int
	 */
	public $ismultientitymanaged = 1;

	/**
	 * 0=Default, 1=View may be restricted to sales representative only if no permission to see all or to company of external user if external user
	 * @var integer
	 */
	public $restrictiononfksoc = 1;

	/**
	 * {@inheritdoc}
	 */
	protected $table_ref_field = 'ref';

	/**
	 * @var int ID
	 */
	public $id;

	/**
	 * Supplier order reference
	 * @var string
	 */
	public $ref;

	/**
	 * @var string ref supplier
	 */
	public $ref_supplier;

	/**
	 * @var string ref supplier
	 * @deprecated
	 * @see $ref_supplier
	 */
	public $ref_fourn;

	/**
	 * @var int
	 */
	public $statut; // 0=Draft -> 1=Validated -> 2=Approved -> 3=Ordered/Process runing -> 4=Received partially -> 5=Received totally -> (reopen) 4=Received partially
	//                                                                                          -> 7=Canceled/Never received -> (reopen) 3=Process runing
	//									                            -> 6=Canceled -> (reopen) 2=Approved
	//  		                                      -> 9=Refused  -> (reopen) 1=Validated
	//  Note: billed or not is on another field "billed"

	/**
	 * @var array List of status
	 */
	public $labelStatus;

	/**
	 * @var array List of status short
	 */
	public $labelStatusShort;

	public $billed;

	public $socid;
	public $fourn_id;
	public $date;
	public $date_creation;
	public $date_valid;
	public $date_approve;
	public $date_approve2; // Used when SUPPLIER_ORDER_3_STEPS_TO_BE_APPROVED is set
	public $date_commande;

	//For backward compatibility
	public $remise_percent;
	public $methode_commande_id;
	public $methode_commande;

	/**
	 *  @var int Date expected for delivery
	 */
	public $delivery_date;

	public $total_ht;
	public $total_tva;
	public $total_localtax1; // Total Local tax 1
	public $total_localtax2; // Total Local tax 2
	public $total_ttc;
	public $source;

	/**
	 * @var int ID
	 */
	public $fk_project;

	public $cond_reglement_id;
	public $cond_reglement_code;
	public $cond_reglement_label;	// Label
	public $cond_reglement_doc;		// Label on documents

	/**
	 * @var int ID
	 */
	public $fk_account;

	/**
	 * @var int payment choice ID
	 */
	public $mode_reglement_id;

	/**
	 * @var string payment choice code
	 */
	public $mode_reglement_code;

	/**
	 * @var string paymnet choice label
	 */
	public $mode_reglement;

	public $user_author_id;
	public $user_approve_id;
	public $user_approve_id2; // Used when SUPPLIER_ORDER_3_STEPS_TO_BE_APPROVED is set

	public $refuse_note;

	public $extraparams = array();

	/**
	 * @var CommandeFournisseurLigne[]
	 */
	public $lines = array();

	/**
	 * @var CommandeFournisseurLigne
	 */
	public $line;

	// Add for supplier_proposal
	public $origin;
	public $origin_id;
	public $linked_objects = array();

	public $date_lim_reglement;
	public $receptions = array();

	// Multicurrency
	/**
	 * @var int ID
	 */
	public $fk_multicurrency;

	public $multicurrency_code;
	public $multicurrency_tx;
	public $multicurrency_total_ht;
	public $multicurrency_total_tva;
	public $multicurrency_total_ttc;

	/**
	 *  'type' field format ('integer', 'integer:ObjectClass:PathToClass[:AddCreateButtonOrNot[:Filter[:Sortfield]]]', 'sellist:TableName:LabelFieldName[:KeyFieldName[:KeyFieldParent[:Filter[:Sortfield]]]]', 'varchar(x)', 'double(24,8)', 'real', 'price', 'text', 'text:none', 'html', 'date', 'datetime', 'timestamp', 'duration', 'mail', 'phone', 'url', 'password')
	 *         Note: Filter can be a string like "(t.ref:like:'SO-%') or (t.date_creation:<:'20160101') or (t.nature:is:NULL)"
	 *  'label' the translation key.
	 *  'picto' is code of a picto to show before value in forms
	 *  'enabled' is a condition when the field must be managed (Example: 1 or '$conf->global->MY_SETUP_PARAM' or 'isModEnabled("multicurrency")' ...)
	 *  'position' is the sort order of field.
	 *  'notnull' is set to 1 if not null in database. Set to -1 if we must set data to null if empty ('' or 0).
	 *  'visible' says if field is visible in list (Examples: 0=Not visible, 1=Visible on list and create/update/view forms, 2=Visible on list only, 3=Visible on create/update/view form only (not list), 4=Visible on list and update/view form only (not create). 5=Visible on list and view only (not create/not update). Using a negative value means field is not shown by default on list but can be selected for viewing)
	 *  'noteditable' says if field is not editable (1 or 0)
	 *  'default' is a default value for creation (can still be overwrote by the Setup of Default Values if field is editable in creation form). Note: If default is set to '(PROV)' and field is 'ref', the default value will be set to '(PROVid)' where id is rowid when a new record is created.
	 *  'index' if we want an index in database.
	 *  'foreignkey'=>'tablename.field' if the field is a foreign key (it is recommanded to name the field fk_...).
	 *  'searchall' is 1 if we want to search in this field when making a search from the quick search button.
	 *  'isameasure' must be set to 1 or 2 if field can be used for measure. Field type must be summable like integer or double(24,8). Use 1 in most cases, or 2 if you don't want to see the column total into list (for example for percentage)
	 *  'css' and 'cssview' and 'csslist' is the CSS style to use on field. 'css' is used in creation and update. 'cssview' is used in view mode. 'csslist' is used for columns in lists. For example: 'css'=>'minwidth300 maxwidth500 widthcentpercentminusx', 'cssview'=>'wordbreak', 'csslist'=>'tdoverflowmax200'
	 *  'help' is a 'TranslationString' to use to show a tooltip on field. You can also use 'TranslationString:keyfortooltiponlick' for a tooltip on click.
	 *  'showoncombobox' if value of the field must be visible into the label of the combobox that list record
	 *  'disabled' is 1 if we want to have the field locked by a 'disabled' attribute. In most cases, this is never set into the definition of $fields into class, but is set dynamically by some part of code.
	 *  'arrayofkeyval' to set a list of values if type is a list of predefined values. For example: array("0"=>"Draft","1"=>"Active","-1"=>"Cancel"). Note that type can be 'integer' or 'varchar'
	 *  'autofocusoncreate' to have field having the focus on a create form. Only 1 field should have this property set to 1.
	 *  'comment' is not used. You can store here any text of your choice. It is not used by application.
	 *	'validate' is 1 if need to validate with $this->validateField()
	 *  'copytoclipboard' is 1 or 2 to allow to add a picto to copy value into clipboard (1=picto after label, 2=picto after value)
	 *
	 *  Note: To have value dynamic, you can set value to 0 in definition and edit the value on the fly into the constructor.
	 */
	public $fields = array(
		'rowid' =>array('type'=>'integer', 'label'=>'TechnicalID', 'enabled'=>1, 'visible'=>0, 'notnull'=>1, 'position'=>10),
		'ref' =>array('type'=>'varchar(255)', 'label'=>'Ref', 'enabled'=>1, 'visible'=>1, 'showoncombobox'=>1, 'position'=>25, 'searchall'=>1),
		'ref_ext' =>array('type'=>'varchar(255)', 'label'=>'Ref ext', 'enabled'=>1, 'visible'=>0, 'position'=>35),
		'ref_supplier' =>array('type'=>'varchar(255)', 'label'=>'RefOrderSupplierShort', 'enabled'=>1, 'visible'=>1, 'position'=>40, 'searchall'=>1),
		'fk_projet' =>array('type'=>'integer:Project:projet/class/project.class.php:1:(fk_statut:=:1)', 'label'=>'Project', 'enabled'=>"isModEnabled('project')", 'visible'=>-1, 'position'=>45),
		'date_valid' =>array('type'=>'datetime', 'label'=>'DateValidation', 'enabled'=>1, 'visible'=>-1, 'position'=>710),
		'date_approve' =>array('type'=>'datetime', 'label'=>'DateApprove', 'enabled'=>1, 'visible'=>-1, 'position'=>720),
		'date_approve2' =>array('type'=>'datetime', 'label'=>'DateApprove2', 'enabled'=>1, 'visible'=>3, 'position'=>725),
		'date_commande' =>array('type'=>'date', 'label'=>'OrderDateShort', 'enabled'=>1, 'visible'=>1, 'position'=>70),
		'date_livraison' =>array('type'=>'datetime', 'label'=>'DeliveryDate', 'enabled'=>'empty($conf->global->ORDER_DISABLE_DELIVERY_DATE)', 'visible'=>1, 'position'=>74),
		'fk_user_author' =>array('type'=>'integer:User:user/class/user.class.php', 'label'=>'UserAuthor', 'enabled'=>1, 'visible'=>3, 'position'=>41),
		'fk_user_modif' =>array('type'=>'integer:User:user/class/user.class.php', 'label'=>'UserModif', 'enabled'=>1, 'visible'=>3, 'notnull'=>-1, 'position'=>80),
		'fk_user_valid' =>array('type'=>'integer:User:user/class/user.class.php', 'label'=>'UserValidation', 'enabled'=>1, 'visible'=>3, 'position'=>711),
		'fk_user_approve' =>array('type'=>'integer:User:user/class/user.class.php', 'label'=>'UserApproval', 'enabled'=>1, 'visible'=>3, 'position'=>721),
		'fk_user_approve2' =>array('type'=>'integer:User:user/class/user.class.php', 'label'=>'UserApproval2', 'enabled'=>1, 'visible'=>3, 'position'=>726),
		'source' =>array('type'=>'smallint(6)', 'label'=>'Source', 'enabled'=>1, 'visible'=>3, 'notnull'=>1, 'position'=>100),
		'billed' =>array('type'=>'smallint(6)', 'label'=>'Billed', 'enabled'=>1, 'visible'=>1, 'position'=>710),
		'total_ht' =>array('type'=>'double(24,8)', 'label'=>'AmountHT', 'enabled'=>1, 'visible'=>1, 'position'=>130, 'isameasure'=>1),
		'total_tva' =>array('type'=>'double(24,8)', 'label'=>'AmountVAT', 'enabled'=>1, 'visible'=>1, 'position'=>135, 'isameasure'=>1),
		'localtax1' =>array('type'=>'double(24,8)', 'label'=>'LT1', 'enabled'=>1, 'visible'=>3, 'position'=>140, 'isameasure'=>1),
		'localtax2' =>array('type'=>'double(24,8)', 'label'=>'LT2', 'enabled'=>1, 'visible'=>3, 'position'=>145, 'isameasure'=>1),
		'total_ttc' =>array('type'=>'double(24,8)', 'label'=>'AmountTTC', 'enabled'=>1, 'visible'=>-1, 'position'=>150, 'isameasure'=>1),
		'note_public' =>array('type'=>'html', 'label'=>'NotePublic', 'enabled'=>1, 'visible'=>0, 'position'=>750, 'searchall'=>1),
		'note_private' =>array('type'=>'html', 'label'=>'NotePrivate', 'enabled'=>1, 'visible'=>0, 'position'=>760, 'searchall'=>1),
		'model_pdf' =>array('type'=>'varchar(255)', 'label'=>'ModelPDF', 'enabled'=>1, 'visible'=>0, 'position'=>165),
		'fk_input_method' =>array('type'=>'integer', 'label'=>'OrderMode', 'enabled'=>1, 'visible'=>3, 'position'=>170),
		'fk_cond_reglement' =>array('type'=>'integer', 'label'=>'PaymentTerm', 'enabled'=>1, 'visible'=>3, 'position'=>175),
		'fk_mode_reglement' =>array('type'=>'integer', 'label'=>'PaymentMode', 'enabled'=>1, 'visible'=>3, 'position'=>180),
		'extraparams' =>array('type'=>'varchar(255)', 'label'=>'Extraparams', 'enabled'=>1, 'visible'=>0, 'position'=>190),
		'fk_account' =>array('type'=>'integer', 'label'=>'BankAccount', 'enabled'=>'isModEnabled("banque")', 'visible'=>3, 'position'=>200),
		'fk_incoterms' =>array('type'=>'integer', 'label'=>'IncotermCode', 'enabled'=>1, 'visible'=>3, 'position'=>205),
		'location_incoterms' =>array('type'=>'varchar(255)', 'label'=>'IncotermLocation', 'enabled'=>1, 'visible'=>3, 'position'=>210),
		'fk_multicurrency' =>array('type'=>'integer', 'label'=>'Fk multicurrency', 'enabled'=>1, 'visible'=>0, 'position'=>215),
		'multicurrency_code' =>array('type'=>'varchar(255)', 'label'=>'Currency', 'enabled'=>'isModEnabled("multicurrency")', 'visible'=>-1, 'position'=>220),
		'multicurrency_tx' =>array('type'=>'double(24,8)', 'label'=>'CurrencyRate', 'enabled'=>'isModEnabled("multicurrency")', 'visible'=>-1, 'position'=>225),
		'multicurrency_total_ht' =>array('type'=>'double(24,8)', 'label'=>'MulticurrencyAmountHT', 'enabled'=>'isModEnabled("multicurrency")', 'visible'=>-1, 'position'=>230),
		'multicurrency_total_tva' =>array('type'=>'double(24,8)', 'label'=>'MulticurrencyAmountVAT', 'enabled'=>'isModEnabled("multicurrency")', 'visible'=>-1, 'position'=>235),
		'multicurrency_total_ttc' =>array('type'=>'double(24,8)', 'label'=>'MulticurrencyAmountTTC', 'enabled'=>'isModEnabled("multicurrency")', 'visible'=>-1, 'position'=>240),
		'date_creation' =>array('type'=>'datetime', 'label'=>'Date creation', 'enabled'=>1, 'visible'=>-1, 'position'=>500),
		'fk_soc' =>array('type'=>'integer:Societe:societe/class/societe.class.php', 'label'=>'ThirdParty', 'enabled'=>'isModEnabled("societe")', 'visible'=>1, 'notnull'=>1, 'position'=>50),
		'entity' =>array('type'=>'integer', 'label'=>'Entity', 'default'=>1, 'enabled'=>1, 'visible'=>0, 'notnull'=>1, 'position'=>1000, 'index'=>1),
		'tms'=>array('type'=>'datetime', 'label'=>"DateModificationShort", 'enabled'=>1, 'visible'=>-1, 'notnull'=>1, 'position'=>501),
		'last_main_doc' =>array('type'=>'varchar(255)', 'label'=>'LastMainDoc', 'enabled'=>1, 'visible'=>0, 'position'=>700),
		'fk_statut' =>array('type'=>'smallint(6)', 'label'=>'Status', 'enabled'=>1, 'visible'=>1, 'position'=>701),
		'import_key' =>array('type'=>'varchar(14)', 'label'=>'ImportId', 'enabled'=>1, 'visible'=>0, 'position'=>900),
	);


	/**
	 * Draft status
	 */
	const STATUS_DRAFT = 0;

	/**
	 * Validated status
	 */
	const STATUS_VALIDATED = 1;

	/**
	 * Accepted
	 */
	const STATUS_ACCEPTED = 2;

	/**
	 * Order sent, shipment on process
	 */
	const STATUS_ORDERSENT = 3;

	/**
	 * Received partially
	 */
	const STATUS_RECEIVED_PARTIALLY = 4;

	/**
	 * Received completely
	 */
	const STATUS_RECEIVED_COMPLETELY = 5;

	/**
	 * Order canceled
	 */
	const STATUS_CANCELED = 6;

	/**
	 * Order canceled/never received
	 */
	const STATUS_CANCELED_AFTER_ORDER = 7;

	/**
	 * Refused
	 */
	const STATUS_REFUSED = 9;


	/**
	 * The constant used into source field to track the order was generated by the replenishement feature
	 */
	const SOURCE_ID_REPLENISHMENT = 42;

	/**
	 * 	Constructor
	 *
	 *  @param      DoliDB		$db      Database handler
	 */
	public function __construct($db)
	{
		$this->db = $db;
	}


	/**
	 *	Get object and lines from database
	 *
	 * 	@param	int		$id			Id of order to load
	 * 	@param	string	$ref		Ref of object
	 *	@return int 		        >0 if OK, <0 if KO, 0 if not found
	 */
	public function fetch($id, $ref = '')
	{
		// Check parameters
		if (empty($id) && empty($ref)) {
			return -1;
		}

		$sql = "SELECT c.rowid, c.entity, c.ref, ref_supplier, c.fk_soc, c.fk_statut as status, c.amount_ht, c.total_ht, c.total_ttc, c.total_tva,";
		$sql .= " c.localtax1, c.localtax2, ";
		$sql .= " c.date_creation, c.date_valid, c.date_approve, c.date_approve2,";
		$sql .= " c.fk_user_author as user_author_id, c.fk_user_valid as user_validation_id, c.fk_user_approve as user_approve_id, c.fk_user_approve2 as user_approve_id2,";
		$sql .= " c.date_commande as date_commande, c.date_livraison as delivery_date, c.fk_cond_reglement, c.fk_mode_reglement, c.fk_projet as fk_project, c.remise_percent, c.source, c.fk_input_method,";
		$sql .= " c.fk_account,";
		$sql .= " c.note_private, c.note_public, c.model_pdf, c.extraparams, c.billed,";
		$sql .= " c.fk_multicurrency, c.multicurrency_code, c.multicurrency_tx, c.multicurrency_total_ht, c.multicurrency_total_tva, c.multicurrency_total_ttc,";
		$sql .= " cm.libelle as methode_commande,";
		$sql .= " cr.code as cond_reglement_code, cr.libelle as cond_reglement_label, cr.libelle_facture as cond_reglement_doc,";
		$sql .= " p.code as mode_reglement_code, p.libelle as mode_reglement_libelle";
		$sql .= ', c.fk_incoterms, c.location_incoterms';
		$sql .= ', i.libelle as label_incoterms';
		$sql .= " FROM ".$this->db->prefix()."commande_fournisseur as c";
		$sql .= " LEFT JOIN ".$this->db->prefix()."c_payment_term as cr ON c.fk_cond_reglement = cr.rowid";
		$sql .= " LEFT JOIN ".$this->db->prefix()."c_paiement as p ON c.fk_mode_reglement = p.id";
		$sql .= " LEFT JOIN ".$this->db->prefix()."c_input_method as cm ON cm.rowid = c.fk_input_method";
		$sql .= ' LEFT JOIN '.$this->db->prefix().'c_incoterms as i ON c.fk_incoterms = i.rowid';

		if (empty($id)) {
			$sql .= " WHERE c.entity IN (".getEntity('supplier_order').")";
		} else {
			$sql .= " WHERE c.rowid=".((int) $id);
		}

		if ($ref) {
			$sql .= " AND c.ref='".$this->db->escape($ref)."'";
		}

		dol_syslog(get_class($this)."::fetch", LOG_DEBUG);
		$resql = $this->db->query($sql);
		if ($resql) {
			$obj = $this->db->fetch_object($resql);
			if (!$obj) {
				$this->error = 'Bill with id '.$id.' not found';
				dol_syslog(get_class($this).'::fetch '.$this->error);
				return 0;
			}

			$this->id = $obj->rowid;
			$this->entity = $obj->entity;

			$this->ref = $obj->ref;
			$this->ref_supplier = $obj->ref_supplier;
			$this->socid = $obj->fk_soc;
			$this->fourn_id = $obj->fk_soc;
			$this->statut = $obj->status;	// deprecated
			$this->status = $obj->status;
			$this->billed = $obj->billed;
			$this->user_author_id = $obj->user_author_id;
			$this->user_validation_id = $obj->user_validation_id;
			$this->user_approve_id = $obj->user_approve_id;
			$this->user_approve_id2 = $obj->user_approve_id2;
			$this->total_ht				= $obj->total_ht;
			$this->total_tva			= $obj->total_tva;
			$this->total_localtax1		= $obj->localtax1;
			$this->total_localtax2		= $obj->localtax2;
			$this->total_ttc			= $obj->total_ttc;
			$this->date_creation = $this->db->jdate($obj->date_creation);
			$this->date_valid = $this->db->jdate($obj->date_valid);
			$this->date_approve			= $this->db->jdate($obj->date_approve);
			$this->date_approve2		= $this->db->jdate($obj->date_approve2);
			$this->date_commande		= $this->db->jdate($obj->date_commande); // date we make the order to supplier
			if (isset($obj->date_commande)) {
				$this->date = $this->date_commande;
			} else {
				$this->date = $this->date_creation;
			}
			$this->delivery_date = $this->db->jdate($obj->delivery_date);
			$this->remise_percent = $obj->remise_percent;
			$this->methode_commande_id = $obj->fk_input_method;
			$this->methode_commande = $obj->methode_commande;

			$this->source = $obj->source;
			$this->fk_project = $obj->fk_project;
			$this->cond_reglement_id = $obj->fk_cond_reglement;
			$this->cond_reglement_code = $obj->cond_reglement_code;
			$this->cond_reglement = $obj->cond_reglement_label;			// deprecated
			$this->cond_reglement_label = $obj->cond_reglement_label;
			$this->cond_reglement_doc = $obj->cond_reglement_doc;
			$this->fk_account = $obj->fk_account;
			$this->mode_reglement_id = $obj->fk_mode_reglement;
			$this->mode_reglement_code = $obj->mode_reglement_code;
			$this->mode_reglement = $obj->mode_reglement_libelle;
			$this->note = $obj->note_private; // deprecated
			$this->note_private = $obj->note_private;
			$this->note_public = $obj->note_public;
			$this->model_pdf = $obj->model_pdf;

			//Incoterms
			$this->fk_incoterms = $obj->fk_incoterms;
			$this->location_incoterms = $obj->location_incoterms;
			$this->label_incoterms = $obj->label_incoterms;

			// Multicurrency
			$this->fk_multicurrency 		= $obj->fk_multicurrency;
			$this->multicurrency_code = $obj->multicurrency_code;
			$this->multicurrency_tx 		= $obj->multicurrency_tx;
			$this->multicurrency_total_ht = $obj->multicurrency_total_ht;
			$this->multicurrency_total_tva 	= $obj->multicurrency_total_tva;
			$this->multicurrency_total_ttc 	= $obj->multicurrency_total_ttc;

			$this->extraparams = isset($obj->extraparams) ? (array) json_decode($obj->extraparams, true) : array();

			$this->db->free($resql);

			// Retrieve all extrafield
			// fetch optionals attributes and labels
			$this->fetch_optionals();

			// Lines
			$result = $this->fetch_lines();

			if ($result < 0) {
				return -1;
			} else {
				return 1;
			}
		} else {
			$this->error = $this->db->error()." sql=".$sql;
			return -1;
		}
	}

	// phpcs:disable PEAR.NamingConventions.ValidFunctionName.ScopeNotCamelCaps
	/**
	 * Load array lines
	 *
	 * @param		int		$only_product	Return only physical products
	 * @return		int						Return integer <0 if KO, >0 if OK
	 */
	public function fetch_lines($only_product = 0)
	{
		global $conf;
		// phpcs:enable

		$this->lines = array();

		$sql = "SELECT l.rowid, l.fk_commande, l.ref as ref_supplier, l.fk_product, l.product_type, l.label, l.description, l.qty,";
		$sql .= " l.vat_src_code, l.tva_tx, l.remise_percent, l.subprice,";
		$sql .= " l.localtax1_tx, l. localtax2_tx, l.localtax1_type, l. localtax2_type, l.total_localtax1, l.total_localtax2,";
		$sql .= " l.total_ht, l.total_tva, l.total_ttc, l.info_bits, l.special_code, l.fk_parent_line, l.rang,";
		$sql .= " p.rowid as product_id, p.ref as product_ref, p.label as product_label, p.description as product_desc, p.tobatch as product_tobatch, p.barcode as product_barcode,";
		$sql .= " l.fk_unit,";
		$sql .= " l.date_start, l.date_end,";
		$sql .= ' l.fk_multicurrency, l.multicurrency_code, l.multicurrency_subprice, l.multicurrency_total_ht, l.multicurrency_total_tva, l.multicurrency_total_ttc';
		$sql .= " FROM ".$this->db->prefix()."commande_fournisseurdet as l";
		$sql .= ' LEFT JOIN '.$this->db->prefix().'product as p ON l.fk_product = p.rowid';
		$sql .= " WHERE l.fk_commande = ".((int) $this->id);
		if ($only_product) {
			$sql .= ' AND p.fk_product_type = 0';
		}
		$sql .= " ORDER BY l.rang, l.rowid";
		//print $sql;

		dol_syslog(get_class($this)."::fetch_lines", LOG_DEBUG);

		$result = $this->db->query($sql);
		if ($result) {
			$num = $this->db->num_rows($result);
			$i = 0;

			while ($i < $num) {
				$objp = $this->db->fetch_object($result);

				$line = new CommandeFournisseurLigne($this->db);

				$line->id                  = $objp->rowid;
				$line->fk_commande         = $objp->fk_commande;
				$line->desc                = $objp->description;
				$line->description         = $objp->description;
				$line->qty                 = $objp->qty;
				$line->tva_tx              = $objp->tva_tx;
				$line->localtax1_tx		   = $objp->localtax1_tx;
				$line->localtax2_tx		   = $objp->localtax2_tx;
				$line->localtax1_type	   = $objp->localtax1_type;
				$line->localtax2_type	   = $objp->localtax2_type;
				$line->subprice            = $objp->subprice;
				$line->pu_ht = $objp->subprice;
				$line->remise_percent      = $objp->remise_percent;

				$line->vat_src_code        = $objp->vat_src_code;
				$line->total_ht            = $objp->total_ht;
				$line->total_tva           = $objp->total_tva;
				$line->total_localtax1	   = $objp->total_localtax1;
				$line->total_localtax2	   = $objp->total_localtax2;
				$line->total_ttc           = $objp->total_ttc;
				$line->product_type        = $objp->product_type;

				$line->fk_product          = $objp->fk_product;

				$line->libelle             = $objp->product_label; // deprecated
				$line->product_label       = $objp->product_label;
				$line->product_desc        = $objp->product_desc;
				$line->product_tobatch     = $objp->product_tobatch;
				$line->product_barcode     = $objp->product_barcode;

				$line->ref                 = $objp->product_ref; // Ref of product
				$line->product_ref         = $objp->product_ref; // Ref of product
				$line->ref_fourn           = $objp->ref_supplier; // The supplier ref of price when product was added. May have change since
				$line->ref_supplier        = $objp->ref_supplier; // The supplier ref of price when product was added. May have change since

				if (getDolGlobalString('PRODUCT_USE_SUPPLIER_PACKAGING')) {
					// TODO We should not fetch this properties into the fetch_lines. This is NOT properties of a line.
					// Move this into another method and call it when required.

					// Take better packaging for $objp->qty (first supplier ref quantity <= $objp->qty)
					$sqlsearchpackage = 'SELECT rowid, packaging FROM '.$this->db->prefix()."product_fournisseur_price";
					$sqlsearchpackage .= ' WHERE entity IN ('.getEntity('product_fournisseur_price').")";
					$sqlsearchpackage .= " AND fk_product = ".((int) $objp->fk_product);
					$sqlsearchpackage .= " AND ref_fourn = '".$this->db->escape($objp->ref_supplier)."'";
					$sqlsearchpackage .= " AND quantity <= ".((float) $objp->qty);	// required to be qualified
					$sqlsearchpackage .= " AND (packaging IS NULL OR packaging = 0 OR packaging <= ".((float) $objp->qty).")";	// required to be qualified
					$sqlsearchpackage .= " AND fk_soc = ".((int) $this->socid);
					$sqlsearchpackage .= " ORDER BY packaging ASC";		// Take the smaller package first
					$sqlsearchpackage .= " LIMIT 1";

					$resqlsearchpackage = $this->db->query($sqlsearchpackage);
					if ($resqlsearchpackage) {
						$objsearchpackage = $this->db->fetch_object($resqlsearchpackage);
						if ($objsearchpackage) {
							$line->fk_fournprice = $objsearchpackage->rowid;
							$line->packaging     = $objsearchpackage->packaging;
						}
					} else {
						$this->error = $this->db->lasterror();
						return -1;
					}
				}

				$line->date_start          = $this->db->jdate($objp->date_start);
				$line->date_end            = $this->db->jdate($objp->date_end);
				$line->fk_unit             = $objp->fk_unit;

				// Multicurrency
				$line->fk_multicurrency = $objp->fk_multicurrency;
				$line->multicurrency_code = $objp->multicurrency_code;
				$line->multicurrency_subprice = $objp->multicurrency_subprice;
				$line->multicurrency_total_ht = $objp->multicurrency_total_ht;
				$line->multicurrency_total_tva = $objp->multicurrency_total_tva;
				$line->multicurrency_total_ttc = $objp->multicurrency_total_ttc;

				$line->info_bits      	   = $objp->info_bits;
				$line->special_code        = $objp->special_code;
				$line->fk_parent_line      = $objp->fk_parent_line;

				$line->rang                = $objp->rang;

				// Retrieve all extrafield
				// fetch optionals attributes and labels
				$line->fetch_optionals();

				$this->lines[$i] = $line;

				$i++;
			}
			$this->db->free($result);

			return $num;
		} else {
			$this->error = $this->db->error()." sql=".$sql;
			return -1;
		}
	}

	/**
	 *	Validate an order
	 *
	 *	@param	User	$user			Validator User
	 *	@param	int		$idwarehouse	Id of warehouse to use for stock decrease
	 *  @param	int		$notrigger		1=Does not execute triggers, 0= execute triggers
	 *	@return	int						Return integer <0 if KO, >0 if OK
	 */
	public function valid($user, $idwarehouse = 0, $notrigger = 0)
	{
		global $langs, $conf;
		require_once DOL_DOCUMENT_ROOT.'/core/lib/files.lib.php';

		$error = 0;

		dol_syslog(get_class($this)."::valid");
		$result = 0;
		if ((!getDolGlobalString('MAIN_USE_ADVANCED_PERMS') && ($user->hasRight("fournisseur", "commande", "creer") || $user->hasRight("supplier_order", "creer")))
			|| (getDolGlobalString('MAIN_USE_ADVANCED_PERMS') && $user->hasRight("fournisseur", "supplier_order_advance", "validate"))) {
			$this->db->begin();

			// Definition of supplier order numbering model name
			$soc = new Societe($this->db);
			$soc->fetch($this->fourn_id);

			// Check if object has a temporary ref
			if (preg_match('/^[\(]?PROV/i', $this->ref) || empty($this->ref)) { // empty should not happened, but when it occurs, the test save life
				$num = $this->getNextNumRef($soc);
			} else {
				$num = $this->ref;
			}
			$this->newref = dol_sanitizeFileName($num);

			$sql = 'UPDATE '.$this->db->prefix()."commande_fournisseur";
			$sql .= " SET ref='".$this->db->escape($num)."',";
			$sql .= " fk_statut = ".((int) self::STATUS_VALIDATED).",";
			$sql .= " date_valid='".$this->db->idate(dol_now())."',";
			$sql .= " fk_user_valid = ".((int) $user->id);
			$sql .= " WHERE rowid = ".((int) $this->id);
			$sql .= " AND fk_statut = ".((int) self::STATUS_DRAFT);

			$resql = $this->db->query($sql);
			if (!$resql) {
				dol_print_error($this->db);
				$error++;
			}

			if (!$error && !$notrigger) {
				// Call trigger
				$result = $this->call_trigger('ORDER_SUPPLIER_VALIDATE', $user);
				if ($result < 0) {
					$error++;
				}
				// End call triggers
			}

			if (!$error) {
				$this->oldref = $this->ref;

				// Rename directory if dir was a temporary ref
				if (preg_match('/^[\(]?PROV/i', $this->ref)) {
					// Now we rename also files into index
					$sql = 'UPDATE '.$this->db->prefix()."ecm_files set filename = CONCAT('".$this->db->escape($this->newref)."', SUBSTR(filename, ".(strlen($this->ref) + 1).")), filepath = 'fournisseur/commande/".$this->db->escape($this->newref)."'";
					$sql .= " WHERE filename LIKE '".$this->db->escape($this->ref)."%' AND filepath = 'fournisseur/commande/".$this->db->escape($this->ref)."' and entity = ".((int) $conf->entity);
					$resql = $this->db->query($sql);
					if (!$resql) {
						$error++;
						$this->error = $this->db->lasterror();
					}
					$sql = 'UPDATE '.$this->db->prefix()."ecm_files set filepath = 'fournisseur/commande/".$this->db->escape($this->newref)."'";
					$sql .= " WHERE filepath = 'fournisseur/commande/".$this->db->escape($this->ref)."' and entity = ".$conf->entity;
					$resql = $this->db->query($sql);
					if (!$resql) {
						$error++;
						$this->error = $this->db->lasterror();
					}

					// We rename directory ($this->ref = old ref, $num = new ref) in order not to lose the attachments
					$oldref = dol_sanitizeFileName($this->ref);
					$newref = dol_sanitizeFileName($num);
					$dirsource = $conf->fournisseur->commande->dir_output.'/'.$oldref;
					$dirdest = $conf->fournisseur->commande->dir_output.'/'.$newref;
					if (!$error && file_exists($dirsource)) {
						dol_syslog(get_class($this)."::valid rename dir ".$dirsource." into ".$dirdest);

						if (@rename($dirsource, $dirdest)) {
							dol_syslog("Rename ok");
							// Rename docs starting with $oldref with $newref
							$listoffiles = dol_dir_list($conf->fournisseur->commande->dir_output.'/'.$newref, 'files', 1, '^'.preg_quote($oldref, '/'));
							foreach ($listoffiles as $fileentry) {
								$dirsource = $fileentry['name'];
								$dirdest = preg_replace('/^'.preg_quote($oldref, '/').'/', $newref, $dirsource);
								$dirsource = $fileentry['path'].'/'.$dirsource;
								$dirdest = $fileentry['path'].'/'.$dirdest;
								@rename($dirsource, $dirdest);
							}
						}
					}
				}
			}

			if (!$error) {
				$result = 1;
				$this->status = self::STATUS_VALIDATED;
				$this->statut = self::STATUS_VALIDATED;	// deprecated
				$this->ref = $num;
			}

			if (!$error) {
				$this->db->commit();
				return 1;
			} else {
				$this->db->rollback();
				return -1;
			}
		} else {
			$this->error = 'NotAuthorized';
			dol_syslog(get_class($this)."::valid ".$this->error, LOG_ERR);
			return -1;
		}
	}

	/**
	 *  Return label of the status of object
	 *
	 *  @param      int		$mode			0=long label, 1=short label, 2=Picto + short label, 3=Picto, 4=Picto + long label, 5=short label + picto
	 *  @return 	string        			Label
	 */
	public function getLibStatut($mode = 0)
	{
		return $this->LibStatut($this->statut, $mode, $this->billed);
	}

	// phpcs:disable PEAR.NamingConventions.ValidFunctionName.ScopeNotCamelCaps
	/**
	 *  Return label of a status
	 *
	 * 	@param  int		$status		Id statut
	 *  @param  int		$mode       0=long label, 1=short label, 2=Picto + short label, 3=Picto, 4=Picto + long label, 5=Short label + Picto, 6=Long label + Picto
	 *  @param  int     $billed     1=Billed
	 *  @return string				Label of status
	 */
	public function LibStatut($status, $mode = 0, $billed = 0)
	{
		// phpcs:enable
		global $conf, $langs, $hookmanager;

		if (empty($this->labelStatus) || empty($this->labelStatusShort)) {
			$langs->load('orders');

			$this->labelStatus[0] = 'StatusSupplierOrderDraft';
			$this->labelStatus[1] = 'StatusSupplierOrderValidated';
			$this->labelStatus[2] = 'StatusSupplierOrderApproved';
			if (!getDolGlobalString('SUPPLIER_ORDER_USE_DISPATCH_STATUS')) {
				$this->labelStatus[3] = 'StatusSupplierOrderOnProcess';
			} else {
				$this->labelStatus[3] = 'StatusSupplierOrderOnProcessWithValidation';
			}
			$this->labelStatus[4] = 'StatusSupplierOrderReceivedPartially';
			$this->labelStatus[5] = 'StatusSupplierOrderReceivedAll';
			$this->labelStatus[6] = 'StatusSupplierOrderCanceled'; // Approved->Canceled
			$this->labelStatus[7] = 'StatusSupplierOrderCanceled'; // Process running->canceled
			$this->labelStatus[9] = 'StatusSupplierOrderRefused';

			// List of language codes for status
			$this->labelStatusShort[0] = 'StatusSupplierOrderDraftShort';
			$this->labelStatusShort[1] = 'StatusSupplierOrderValidatedShort';
			$this->labelStatusShort[2] = 'StatusSupplierOrderApprovedShort';
			$this->labelStatusShort[3] = 'StatusSupplierOrderOnProcessShort';
			$this->labelStatusShort[4] = 'StatusSupplierOrderReceivedPartiallyShort';
			$this->labelStatusShort[5] = 'StatusSupplierOrderReceivedAllShort';
			$this->labelStatusShort[6] = 'StatusSupplierOrderCanceledShort';
			$this->labelStatusShort[7] = 'StatusSupplierOrderCanceledShort';
			$this->labelStatusShort[9] = 'StatusSupplierOrderRefusedShort';
		}

		$statustrans = array(
			0 => 'status0',
			1 => 'status1b',
			2 => 'status1',
			3 => 'status4',
			4 => 'status4b',
			5 => 'status6',
			6 => 'status9',
			7 => 'status9',
			9 => 'status9',
		);

		$statusClass = 'status0';
		if (!empty($statustrans[$status])) {
			$statusClass = $statustrans[$status];
		}

		$billedtext = '';
		if ($billed) {
			$billedtext = ' - '.$langs->trans("Billed");
		}
		if ($status == 5 && $billed) {
			$statusClass = 'status6';
		}

		$statusLong = $langs->transnoentitiesnoconv($this->labelStatus[$status]).$billedtext;
		$statusShort = $langs->transnoentitiesnoconv($this->labelStatusShort[$status]);

		$parameters = array('status' => $status, 'mode' => $mode, 'billed' => $billed);
		$reshook = $hookmanager->executeHooks('LibStatut', $parameters, $this); // Note that $action and $object may have been modified by hook
		if ($reshook > 0) {
			return $hookmanager->resPrint;
		}

		return dolGetStatus($statusLong, $statusShort, '', $statusClass, $mode);
	}

	/**
	 * getTooltipContentArray
	 *
	 * @param array $params ex option, infologin
	 * @since v18
	 * @return array
	 */
	public function getTooltipContentArray($params)
	{
		global $conf, $langs, $user;

		$langs->loadLangs(['bills', 'orders']);

		$datas = [];
		$nofetch = !empty($params['nofetch']);

		if ($user->hasRight("fournisseur", "commande", "read")) {
			$datas['picto'] = '<u class="paddingrightonly">'.$langs->trans("SupplierOrder").'</u>';
			if (isset($this->statut)) {
				$datas['picto'] .= ' '.$this->getLibStatut(5);
			}
			if (!empty($this->ref)) {
				$datas['ref'] = '<br><b>'.$langs->trans('Ref').':</b> '.$this->ref;
			}
			if (!empty($this->ref_supplier)) {
				$datas['refsupplier'] = '<br><b>'.$langs->trans('RefSupplier').':</b> '.$this->ref_supplier;
			}
			if (!$nofetch) {
				$langs->load('companies');
				if (empty($this->thirdparty)) {
					$this->fetch_thirdparty();
				}
				$datas['supplier'] = '<br><b>'.$langs->trans('Supplier').':</b> '.$this->thirdparty->getNomUrl(1, '', 0, 1);
			}
			if (!empty($this->total_ht)) {
				$datas['totalht'] = '<br><b>'.$langs->trans('AmountHT').':</b> '.price($this->total_ht, 0, $langs, 0, -1, -1, $conf->currency);
			}
			if (!empty($this->total_tva)) {
				$datas['totaltva'] = '<br><b>'.$langs->trans('VAT').':</b> '.price($this->total_tva, 0, $langs, 0, -1, -1, $conf->currency);
			}
			if (!empty($this->total_ttc)) {
				$datas['totalttc'] = '<br><b>'.$langs->trans('AmountTTC').':</b> '.price($this->total_ttc, 0, $langs, 0, -1, -1, $conf->currency);
			}
			if (!empty($this->date)) {
				$datas['date'] = '<br><b>'.$langs->trans('Date').':</b> '.dol_print_date($this->date, 'day');
			}
			if (!empty($this->delivery_date)) {
				$datas['deliverydate'] = '<br><b>'.$langs->trans('DeliveryDate').':</b> '.dol_print_date($this->delivery_date, 'dayhour');
			}
		}
		return $datas;
	}

	/**
	 *	Return clicable name (with picto eventually)
	 *
	 *	@param		int		$withpicto					0=No picto, 1=Include picto into link, 2=Only picto
	 *	@param		string	$option						On what the link points
	 *  @param	    int   	$notooltip					1=Disable tooltip
	 *  @param      int     $save_lastsearch_value		-1=Auto, 0=No save of lastsearch_values when clicking, 1=Save lastsearch_values whenclicking
	 *  @param		int		$addlinktonotes				Add link to show notes
	 *	@return		string								Chain with URL
	 */
	public function getNomUrl($withpicto = 0, $option = '', $notooltip = 0, $save_lastsearch_value = -1, $addlinktonotes = 0)
	{
		global $langs, $conf, $user, $hookmanager;

		$result = '';
		$params = [
			'id' => $this->id,
			'objecttype' => $this->element,
			'option' => $option,
			'nofetch' => 1
		];
		$classfortooltip = 'classfortooltip';
		$dataparams = '';
		if (getDolGlobalInt('MAIN_ENABLE_AJAX_TOOLTIP')) {
			$classfortooltip = 'classforajaxtooltip';
			$dataparams = ' data-params="'.dol_escape_htmltag(json_encode($params)).'"';
			$label = '';
		} else {
			$label = implode($this->getTooltipContentArray($params));
		}

		$url = DOL_URL_ROOT.'/fourn/commande/card.php?id='.$this->id;

		if ($option !== 'nolink') {
			// Add param to save lastsearch_values or not
			$add_save_lastsearch_values = ($save_lastsearch_value == 1 ? 1 : 0);
			if ($save_lastsearch_value == -1 && isset($_SERVER["PHP_SELF"]) && preg_match('/list\.php/', $_SERVER["PHP_SELF"])) {
				$add_save_lastsearch_values = 1;
			}
			if ($add_save_lastsearch_values) {
				$url .= '&save_lastsearch_values=1';
			}
		}

		$linkclose = '';
		if (empty($notooltip)) {
			if (getDolGlobalString('MAIN_OPTIMIZEFORTEXTBROWSER')) {
				$label = $langs->trans("ShowOrder");
				$linkclose .= ' alt="'.dol_escape_htmltag($label, 1).'"';
			}
			$linkclose .= ($label ? ' title="'.dol_escape_htmltag($label, 1).'"' : ' title="tocomplete"');
			$linkclose .= $dataparams.' class="'.$classfortooltip.'"';
		}

		$linkstart = '<a href="'.$url.'"';
		$linkstart .= $linkclose.'>';
		$linkend = '</a>';

		$result .= $linkstart;
		if ($withpicto) {
			$result .= img_object(($notooltip ? '' : $label), ($this->picto ? $this->picto : 'generic'), (($withpicto != 2) ? 'class="paddingright"' : ''), 0, 0, $notooltip ? 0 : 1);
		}
		if ($withpicto != 2) {
			$result .= $this->ref;
		}
		$result .= $linkend;

		if ($addlinktonotes) {
			$txttoshow = ($user->socid > 0 ? $this->note_public : $this->note_private);
			if ($txttoshow) {
				$notetoshow = $langs->trans("ViewPrivateNote").':<br>'.dol_string_nohtmltag($txttoshow, 1);
				$result .= ' <span class="note inline-block">';
				$result .= '<a href="'.DOL_URL_ROOT.'/fourn/commande/note.php?id='.$this->id.'" class="classfortooltip" title="'.dol_escape_htmltag($notetoshow).'">';
				$result .= img_picto('', 'note');
				$result .= '</a>';
				//$result.=img_picto($langs->trans("ViewNote"),'object_generic');
				//$result.='</a>';
				$result .= '</span>';
			}
		}

		global $action;
		$hookmanager->initHooks(array($this->element . 'dao'));
		$parameters = array('id'=>$this->id, 'getnomurl' => &$result);
		$reshook = $hookmanager->executeHooks('getNomUrl', $parameters, $this, $action); // Note that $action and $object may have been modified by some hooks
		if ($reshook > 0) {
			$result = $hookmanager->resPrint;
		} else {
			$result .= $hookmanager->resPrint;
		}
		return $result;
	}


	/**
	 *  Returns the following order reference not used depending on the numbering model activated
	 *                  defined within COMMANDE_SUPPLIER_ADDON_NUMBER
	 *
	 *  @param	    Societe		$soc  		company object
	 *  @return     string                  free reference for the invoice
	 */
	public function getNextNumRef($soc)
	{
		global $db, $langs, $conf;
		$langs->load("orders");

		if (getDolGlobalString('COMMANDE_SUPPLIER_ADDON_NUMBER')) {
			$mybool = false;

			$file = getDolGlobalString('COMMANDE_SUPPLIER_ADDON_NUMBER').'.php';
			$classname = getDolGlobalString('COMMANDE_SUPPLIER_ADDON_NUMBER');

			// Include file with class
			$dirmodels = array_merge(array('/'), (array) $conf->modules_parts['models']);

			foreach ($dirmodels as $reldir) {
				$dir = dol_buildpath($reldir."core/modules/supplier_order/");

				// Load file with numbering class (if found)
				$mybool |= @include_once $dir.$file;
			}

			if ($mybool === false) {
				dol_print_error('', "Failed to include file ".$file);
				return '';
			}

			$obj = new $classname();
			$numref = $obj->getNextValue($soc, $this);

			if ($numref != "") {
				return $numref;
			} else {
				$this->error = $obj->error;
				return -1;
			}
		} else {
			$this->error = "Error_COMMANDE_SUPPLIER_ADDON_NotDefined";
			return -2;
		}
	}
	/**
	 *	Class invoiced the supplier order
	 *
	 *  @param      User        $user       Object user making the change
	 *	@return     int     	            Return integer <0 if KO, 0 if already billed,  >0 if OK
	 */
	public function classifyBilled(User $user)
	{
		$error = 0;

		if ($this->billed) {
			return 0;
		}

		$this->db->begin();

		$sql = 'UPDATE '.$this->db->prefix().'commande_fournisseur SET billed = 1';
		$sql .= " WHERE rowid = ".((int) $this->id).' AND fk_statut > '.self::STATUS_DRAFT;

		if ($this->db->query($sql)) {
			if (!$error) {
				// Call trigger
				$result = $this->call_trigger('ORDER_SUPPLIER_CLASSIFY_BILLED', $user);
				if ($result < 0) {
					$error++;
				}
				// End call triggers
			}

			if (!$error) {
				$this->billed = 1;

				$this->db->commit();
				return 1;
			} else {
				$this->db->rollback();
				return -1;
			}
		} else {
			dol_print_error($this->db);

			$this->db->rollback();
			return -1;
		}
	}

	/**
	 * 	Approve a supplier order
	 *
	 *	@param	User	$user			Object user
	 *	@param	int		$idwarehouse	Id of warhouse for stock change
	 *  @param	int		$secondlevel	0=Standard approval, 1=Second level approval (used when option SUPPLIER_ORDER_3_STEPS_TO_BE_APPROVED is set)
	 *	@return	int						Return integer <0 if KO, >0 if OK
	 */
	public function approve($user, $idwarehouse = 0, $secondlevel = 0)
	{
		global $langs, $conf;
		require_once DOL_DOCUMENT_ROOT.'/core/lib/files.lib.php';

		$error = 0;

		dol_syslog(get_class($this)."::approve");

		if ($user->hasRight("fournisseur", "commande", "approuver")) {
			$now = dol_now();

			$this->db->begin();

			// Definition of order numbering model name
			$soc = new Societe($this->db);
			$soc->fetch($this->fourn_id);

			// Check if object has a temporary ref
			if (preg_match('/^[\(]?PROV/i', $this->ref) || empty($this->ref)) { // empty should not happened, but when it occurs, the test save life
				$num = $this->getNextNumRef($soc);
			} else {
				$num = $this->ref;
			}
			$this->newref = dol_sanitizeFileName($num);

			// Do we have to change status now ? (If double approval is required and first approval, we keep status to 1 = validated)
			$movetoapprovestatus = true;
			$comment = '';

			$sql = "UPDATE ".$this->db->prefix()."commande_fournisseur";
			$sql .= " SET ref='".$this->db->escape($num)."',";
			if (empty($secondlevel)) {	// standard or first level approval
				$sql .= " date_approve='".$this->db->idate($now)."',";
				$sql .= " fk_user_approve = ".$user->id;
				if (getDolGlobalString('SUPPLIER_ORDER_3_STEPS_TO_BE_APPROVED') && $this->total_ht >= $conf->global->SUPPLIER_ORDER_3_STEPS_TO_BE_APPROVED) {
					if (empty($this->user_approve_id2)) {
						$movetoapprovestatus = false; // second level approval not done
						$comment = ' (first level)';
					}
				}
			} else { // request a second level approval
				$sql .= " date_approve2='".$this->db->idate($now)."',";
				$sql .= " fk_user_approve2 = ".((int) $user->id);
				if (empty($this->user_approve_id)) {
					$movetoapprovestatus = false; // first level approval not done
				}
				$comment = ' (second level)';
			}
			// If double approval is required and first approval, we keep status to 1 = validated
			if ($movetoapprovestatus) {
				$sql .= ", fk_statut = ".self::STATUS_ACCEPTED;
			} else {
				$sql .= ", fk_statut = ".self::STATUS_VALIDATED;
			}
			$sql .= " WHERE rowid = ".((int) $this->id);
			$sql .= " AND fk_statut = ".self::STATUS_VALIDATED;

			if ($this->db->query($sql)) {
				if (getDolGlobalString('SUPPLIER_ORDER_AUTOADD_USER_CONTACT')) {
					$result = $this->add_contact($user->id, 'SALESREPFOLL', 'internal', 1);
					if ($result < 0 && $result != -2) {	// -2 means already exists
						$error++;
					}
				}

				// If stock is incremented on validate order, we must increment it
				if (!$error && $movetoapprovestatus && isModEnabled('stock') && getDolGlobalString('STOCK_CALCULATE_ON_SUPPLIER_VALIDATE_ORDER')) {
					require_once DOL_DOCUMENT_ROOT.'/product/stock/class/mouvementstock.class.php';
					$langs->load("agenda");

					$cpt = count($this->lines);
					for ($i = 0; $i < $cpt; $i++) {
						// Product with reference
						if ($this->lines[$i]->fk_product > 0) {
							$this->line = $this->lines[$i];
							$mouvP = new MouvementStock($this->db);
							$mouvP->origin = &$this;
							$mouvP->setOrigin($this->element, $this->id);
							// We decrement stock of product (and sub-products)
							$up_ht_disc = $this->lines[$i]->subprice;
							if (!empty($this->lines[$i]->remise_percent) && !getDolGlobalString('STOCK_EXCLUDE_DISCOUNT_FOR_PMP')) {
								$up_ht_disc = price2num($up_ht_disc * (100 - $this->lines[$i]->remise_percent) / 100, 'MU');
							}
							$result = $mouvP->reception($user, $this->lines[$i]->fk_product, $idwarehouse, $this->lines[$i]->qty, $up_ht_disc, $langs->trans("OrderApprovedInDolibarr", $this->ref));
							if ($result < 0) {
								$error++;
							}
							unset($this->line);
						}
					}
				}

				if (!$error) {
					// Call trigger
					$result = $this->call_trigger('ORDER_SUPPLIER_APPROVE', $user);
					if ($result < 0) {
						$error++;
					}
					// End call triggers
				}

				if (!$error) {
					$this->ref = $this->newref;

					if ($movetoapprovestatus) {
						$this->statut = self::STATUS_ACCEPTED;
					} else {
						$this->statut = self::STATUS_VALIDATED;
					}
					if (empty($secondlevel)) {	// standard or first level approval
						$this->date_approve = $now;
						$this->user_approve_id = $user->id;
					} else { // request a second level approval
						$this->date_approve2 = $now;
						$this->user_approve_id2 = $user->id;
					}

					$this->db->commit();
					return 1;
				} else {
					$this->db->rollback();
					return -1;
				}
			} else {
				$this->db->rollback();
				$this->error = $this->db->lasterror();
				return -1;
			}
		} else {
			dol_syslog(get_class($this)."::approve Not Authorized", LOG_ERR);
		}
		return -1;
	}

	/**
	 * 	Refuse an order
	 *
	 * 	@param		User	$user		User making action
	 *	@return		int					0 if Ok, <0 if Ko
	 */
	public function refuse($user)
	{
		global $conf, $langs;

		$error = 0;

		dol_syslog(get_class($this)."::refuse");
		$result = 0;
		if ($user->hasRight("fournisseur", "commande", "approuver")) {
			$this->db->begin();

			$sql = "UPDATE ".$this->db->prefix()."commande_fournisseur SET fk_statut = ".self::STATUS_REFUSED;
			$sql .= " WHERE rowid = ".((int) $this->id);

			if ($this->db->query($sql)) {
				$result = 0;

				if ($error == 0) {
					// Call trigger
					$result = $this->call_trigger('ORDER_SUPPLIER_REFUSE', $user);
					if ($result < 0) {
						$error++;
						$this->db->rollback();
					} else {
						$this->db->commit();
					}
					// End call triggers
				}
			} else {
				$this->db->rollback();
				$this->error = $this->db->lasterror();
				dol_syslog(get_class($this)."::refuse Error -1");
				$result = -1;
			}
		} else {
			dol_syslog(get_class($this)."::refuse Not Authorized");
		}
		return $result;
	}

	// phpcs:disable PEAR.NamingConventions.ValidFunctionName.ScopeNotCamelCaps
	/**
	 * 	Cancel an approved order.
	 *	The cancellation is done after approval
	 *
	 * 	@param	User	$user			User making action
	 *	@param	int		$idwarehouse	Id warehouse to use for stock change (not used for supplier orders).
	 * 	@return	int						>0 if Ok, <0 if Ko
	 */
	public function Cancel($user, $idwarehouse = -1)
	{
		// phpcs:enable
		global $langs, $conf;

		$error = 0;

		//dol_syslog("CommandeFournisseur::Cancel");
		$result = 0;
		if ($user->hasRight("fournisseur", "commande", "commander")) {
			$statut = self::STATUS_CANCELED;

			$this->db->begin();

			$sql = "UPDATE ".$this->db->prefix()."commande_fournisseur SET fk_statut = ".((int) $statut);
			$sql .= " WHERE rowid = ".((int) $this->id);
			dol_syslog(get_class($this)."::cancel", LOG_DEBUG);
			if ($this->db->query($sql)) {
				$result = 0;

				// Call trigger
				$result = $this->call_trigger('ORDER_SUPPLIER_CANCEL', $user);
				if ($result < 0) {
					$error++;
				}
				// End call triggers

				if ($error == 0) {
					$this->db->commit();
					return 1;
				} else {
					$this->db->rollback();
					return -1;
				}
			} else {
				$this->db->rollback();
				$this->error = $this->db->lasterror();
				dol_syslog(get_class($this)."::cancel ".$this->error);
				return -1;
			}
		} else {
			dol_syslog(get_class($this)."::cancel Not Authorized");
			return -1;
		}
	}

	/**
	 * 	Submit a supplier order to supplier
	 *
	 * 	@param		User	$user		User making change
	 * 	@param		integer	$date		Date
	 * 	@param		int		$methode	Method
	 * 	@param		string	$comment	Comment
	 * 	@return		int			        Return integer <0 if KO, >0 if OK
	 */
	public function commande($user, $date, $methode, $comment = '')
	{
		global $langs;
		dol_syslog(get_class($this)."::commande");
		$error = 0;
		if ($user->hasRight("fournisseur", "commande", "commander")) {
			$this->db->begin();

			$newnoteprivate = $this->note_private;
			if ($comment) {
				$newnoteprivate = dol_concatdesc($newnoteprivate, $langs->trans("Comment").': '.$comment);
			}

			$sql = "UPDATE ".$this->db->prefix()."commande_fournisseur";
			$sql .= " SET fk_statut=".self::STATUS_ORDERSENT.", fk_input_method=".$methode.", date_commande='".$this->db->idate($date)."', ";
			$sql .= " note_private='".$this->db->escape($newnoteprivate)."'";
			$sql .= " WHERE rowid=".((int) $this->id);

			dol_syslog(get_class($this)."::commande", LOG_DEBUG);
			if ($this->db->query($sql)) {
				$this->statut = self::STATUS_ORDERSENT;
				$this->methode_commande_id = $methode;
				$this->date_commande = $date;
				$this->context = array('comments' => $comment);

				// Call trigger
				$result = $this->call_trigger('ORDER_SUPPLIER_SUBMIT', $user);
				if ($result < 0) {
					$error++;
				}
				// End call triggers
			} else {
				$error++;
				$this->error = $this->db->lasterror();
				$this->errors[] = $this->db->lasterror();
			}

			if (!$error) {
				$this->db->commit();
			} else {
				$this->db->rollback();
			}
		} else {
			$error++;
			$this->error = $langs->trans('NotAuthorized');
			$this->errors[] = $langs->trans('NotAuthorized');
			dol_syslog(get_class($this)."::commande User not Authorized", LOG_WARNING);
		}

		return ($error ? -1 : 1);
	}

	/**
	 *  Create order with draft status
	 *
	 *  @param      User	$user       User making creation
	 *	@param		int		$notrigger	Disable all triggers
	 *  @return     int         		Return integer <0 if KO, Id of supplier order if OK
	 */
	public function create($user, $notrigger = 0)
	{
		global $langs, $conf, $hookmanager;

		$this->db->begin();

		$error = 0;
		$now = dol_now();

		// set tmp vars
		$date = ($this->date_commande ? $this->date_commande : $this->date); // in case of date is set
		if (empty($date)) {
			$date = $now;
		}
		$delivery_date = $this->delivery_date;

		// Clean parameters
		if (empty($this->source)) {
			$this->source = 0;
		}

		// Multicurrency (test on $this->multicurrency_tx because we should take the default rate only if not using origin rate)
		if (!empty($this->multicurrency_code) && empty($this->multicurrency_tx)) {
			list($this->fk_multicurrency, $this->multicurrency_tx) = MultiCurrency::getIdAndTxFromCode($this->db, $this->multicurrency_code, $date);
		} else {
			$this->fk_multicurrency = MultiCurrency::getIdFromCode($this->db, $this->multicurrency_code);
		}
		if (empty($this->fk_multicurrency)) {
			$this->multicurrency_code = $conf->currency;
			$this->fk_multicurrency = 0;
			$this->multicurrency_tx = 1;
		}

		$this->statut = self::STATUS_DRAFT;	// deprecated
		$this->status = self::STATUS_DRAFT;

		$sql = "INSERT INTO ".$this->db->prefix()."commande_fournisseur (";
		$sql .= "ref";
		$sql .= ", ref_supplier";
		$sql .= ", note_private";
		$sql .= ", note_public";
		$sql .= ", entity";
		$sql .= ", fk_soc";
		$sql .= ", fk_projet";
		$sql .= ", date_creation";
		$sql .= ", date_livraison";
		$sql .= ", fk_user_author";
		$sql .= ", fk_statut";
		$sql .= ", source";
		$sql .= ", model_pdf";
		$sql .= ", fk_mode_reglement";
		$sql .= ", fk_cond_reglement";
		$sql .= ", fk_account";
		$sql .= ", fk_incoterms, location_incoterms";
		$sql .= ", fk_multicurrency";
		$sql .= ", multicurrency_code";
		$sql .= ", multicurrency_tx";
		$sql .= ") ";
		$sql .= " VALUES (";
		$sql .= "'(PROV)'";
		$sql .= ", ".(isset($this->ref_supplier) ? "'".$this->db->escape($this->ref_supplier)."'" : "NULL");
		$sql .= ", '".$this->db->escape($this->note_private)."'";
		$sql .= ", '".$this->db->escape($this->note_public)."'";
		$sql .= ", ".setEntity($this);
		$sql .= ", ".((int) $this->socid);
		$sql .= ", ".($this->fk_project > 0 ? ((int) $this->fk_project) : "null");
		$sql .= ", '".$this->db->idate($date)."'";
		$sql .= ", ".($delivery_date ? "'".$this->db->idate($delivery_date)."'" : "null");
		$sql .= ", ".((int) $user->id);
		$sql .= ", ".self::STATUS_DRAFT;
		$sql .= ", ".((int) $this->source);
		$sql .= ", '".$this->db->escape(getDolGlobalString('COMMANDE_SUPPLIER_ADDON_PDF'))."'";
		$sql .= ", ".($this->mode_reglement_id > 0 ? $this->mode_reglement_id : 'null');
		$sql .= ", ".($this->cond_reglement_id > 0 ? $this->cond_reglement_id : 'null');
		$sql .= ", ".($this->fk_account > 0 ? $this->fk_account : 'NULL');
		$sql .= ", ".(int) $this->fk_incoterms;
		$sql .= ", '".$this->db->escape($this->location_incoterms)."'";
		$sql .= ", ".(int) $this->fk_multicurrency;
		$sql .= ", '".$this->db->escape($this->multicurrency_code)."'";
		$sql .= ", ".(float) $this->multicurrency_tx;
		$sql .= ")";

		dol_syslog(get_class($this)."::create", LOG_DEBUG);
		if ($this->db->query($sql)) {
			$this->id = $this->db->last_insert_id($this->db->prefix()."commande_fournisseur");

			if ($this->id) {
				$num = count($this->lines);

				// insert products details into database
				for ($i = 0; $i < $num; $i++) {
					$line = $this->lines[$i];
					if (!is_object($line)) {
						$line = (object) $line;
					}

					//$this->special_code = $line->special_code; // TODO : remove this in 9.0 and add special_code param to addline()

					// This include test on qty if option SUPPLIER_ORDER_WITH_NOPRICEDEFINED is not set
					$result = $this->addline(
						$line->desc,
						$line->subprice,
						$line->qty,
						$line->tva_tx,
						$line->localtax1_tx,
						$line->localtax2_tx,
						$line->fk_product,
						0,
						$line->ref_fourn, // $line->ref_fourn comes from field ref into table of lines. Value may ba a ref that does not exists anymore, so we first try with value of product
						$line->remise_percent,
						'HT',
						0,
						$line->product_type,
						$line->info_bits,
						false,
						$line->date_start,
						$line->date_end,
						$line->array_options,
						$line->fk_unit,
						$line->multicurrency_subprice,  // pu_ht_devise
						$line->origin,     // origin
						$line->origin_id,  // origin_id
						$line->rang,       // rang
						$line->special_code
					);
					if ($result < 0) {
						dol_syslog(get_class($this)."::create ".$this->error, LOG_WARNING); // do not use dol_print_error here as it may be a functionnal error
						$this->db->rollback();
						return -1;
					}
				}

				$sql = "UPDATE ".$this->db->prefix()."commande_fournisseur";
				$sql .= " SET ref='(PROV".$this->id.")'";
				$sql .= " WHERE rowid=".((int) $this->id);

				dol_syslog(get_class($this)."::create", LOG_DEBUG);
				if ($this->db->query($sql)) {
					// Add link with price request and supplier order
					if ($this->id) {
						$this->ref = "(PROV".$this->id.")";

						if (!empty($this->linkedObjectsIds) && empty($this->linked_objects)) {	// To use new linkedObjectsIds instead of old linked_objects
							$this->linked_objects = $this->linkedObjectsIds; // TODO Replace linked_objects with linkedObjectsIds
						}

						// Add object linked
						if (!$error && $this->id && !empty($this->linked_objects) && is_array($this->linked_objects)) {
							foreach ($this->linked_objects as $origin => $tmp_origin_id) {
								if (is_array($tmp_origin_id)) {       // New behaviour, if linked_object can have several links per type, so is something like array('contract'=>array(id1, id2, ...))
									foreach ($tmp_origin_id as $origin_id) {
										$ret = $this->add_object_linked($origin, $origin_id);
										if (!$ret) {
											dol_print_error($this->db);
											$error++;
										}
									}
								} else { // Old behaviour, if linked_object has only one link per type, so is something like array('contract'=>id1))
									$origin_id = $tmp_origin_id;
									$ret = $this->add_object_linked($origin, $origin_id);
									if (!$ret) {
										dol_print_error($this->db);
										$error++;
									}
								}
							}
						}
					}

					if (!$error) {
						$result = $this->insertExtraFields();
						if ($result < 0) {
							$error++;
						}
					}

					if (!$error && !$notrigger) {
						// Call trigger
						$result = $this->call_trigger('ORDER_SUPPLIER_CREATE', $user);
						if ($result < 0) {
							$this->db->rollback();

							return -1;
						}
						// End call triggers
					}

					$this->db->commit();
					return $this->id;
				} else {
					$this->error = $this->db->lasterror();
					$this->db->rollback();

					return -2;
				}
			} else {
				$this->error = 'Failed to get ID of inserted line';

				return -1;
			}
		} else {
			$this->error = $this->db->lasterror();
			$this->db->rollback();

			return -1;
		}
	}

	/**
	 *	Update Supplier Order
	 *
	 *	@param      User	$user        	User that modify
	 *	@param      int		$notrigger	    0=launch triggers after, 1=disable triggers
	 *	@return     int      			   	Return integer <0 if KO, >0 if OK
	 */
	public function update(User $user, $notrigger = 0)
	{
		global $conf;

		$error = 0;

		// Clean parameters
		if (isset($this->ref)) {
			$this->ref = trim($this->ref);
		}
		if (isset($this->ref_supplier)) {
			$this->ref_supplier = trim($this->ref_supplier);
		}
		if (isset($this->note_private)) {
			$this->note_private = trim($this->note_private);
		}
		if (isset($this->note_public)) {
			$this->note_public = trim($this->note_public);
		}
		if (isset($this->model_pdf)) {
			$this->model_pdf = trim($this->model_pdf);
		}
		if (isset($this->import_key)) {
			$this->import_key = trim($this->import_key);
		}

		// Update request
		$sql = "UPDATE ".$this->db->prefix().$this->table_element." SET";

		$sql .= " ref=".(isset($this->ref) ? "'".$this->db->escape($this->ref)."'" : "null").",";
		$sql .= " ref_supplier=".(isset($this->ref_supplier) ? "'".$this->db->escape($this->ref_supplier)."'" : "null").",";
		$sql .= " ref_ext=".(isset($this->ref_ext) ? "'".$this->db->escape($this->ref_ext)."'" : "null").",";
		$sql .= " fk_soc=".(isset($this->socid) ? $this->socid : "null").",";
		$sql .= " date_commande=".(strval($this->date_commande) != '' ? "'".$this->db->idate($this->date_commande)."'" : 'null').",";
		$sql .= " date_valid=".(strval($this->date_validation) != '' ? "'".$this->db->idate($this->date_validation)."'" : 'null').",";
		$sql .= " total_tva=".(isset($this->total_tva) ? $this->total_tva : "null").",";
		$sql .= " localtax1=".(isset($this->total_localtax1) ? $this->total_localtax1 : "null").",";
		$sql .= " localtax2=".(isset($this->total_localtax2) ? $this->total_localtax2 : "null").",";
		$sql .= " total_ht=".(isset($this->total_ht) ? $this->total_ht : "null").",";
		$sql .= " total_ttc=".(isset($this->total_ttc) ? $this->total_ttc : "null").",";
		$sql .= " fk_statut=".(isset($this->statut) ? $this->statut : "null").",";
		$sql .= " fk_user_author=".(isset($this->user_author_id) ? $this->user_author_id : "null").",";
		$sql .= " fk_user_valid=".(isset($this->user_validation_id) && $this->user_validation_id > 0 ? $this->user_validation_id : "null").",";
		$sql .= " fk_projet=".(isset($this->fk_project) ? $this->fk_project : "null").",";
		$sql .= " fk_cond_reglement=".(isset($this->cond_reglement_id) ? $this->cond_reglement_id : "null").",";
		$sql .= " fk_mode_reglement=".(isset($this->mode_reglement_id) ? $this->mode_reglement_id : "null").",";
		$sql .= " date_livraison=".(strval($this->delivery_date) != '' ? "'".$this->db->idate($this->delivery_date)."'" : 'null').",";
		//$sql .= " fk_shipping_method=".(isset($this->shipping_method_id) ? $this->shipping_method_id : "null").",";
		$sql .= " fk_account=".($this->fk_account > 0 ? $this->fk_account : "null").",";
		//$sql .= " fk_input_reason=".($this->demand_reason_id > 0 ? $this->demand_reason_id : "null").",";
		$sql .= " note_private=".(isset($this->note_private) ? "'".$this->db->escape($this->note_private)."'" : "null").",";
		$sql .= " note_public=".(isset($this->note_public) ? "'".$this->db->escape($this->note_public)."'" : "null").",";
		$sql .= " model_pdf=".(isset($this->model_pdf) ? "'".$this->db->escape($this->model_pdf)."'" : "null").",";
		$sql .= " import_key=".(isset($this->import_key) ? "'".$this->db->escape($this->import_key)."'" : "null");

		$sql .= " WHERE rowid=".((int) $this->id);

		$this->db->begin();

		dol_syslog(get_class($this)."::update", LOG_DEBUG);
		$resql = $this->db->query($sql);
		if (!$resql) {
			$error++;
			$this->errors[] = "Error ".$this->db->lasterror();
		}

		if (!$error) {
			$result = $this->insertExtraFields();
			if ($result < 0) {
				$error++;
			}
		}

		if (!$error && !$notrigger) {
			// Call trigger
			$result = $this->call_trigger('ORDER_SUPPLIER_MODIFY', $user);
			if ($result < 0) {
				$error++;
			}
			// End call triggers
		}

		// Commit or rollback
		if ($error) {
			foreach ($this->errors as $errmsg) {
				dol_syslog(get_class($this)."::update ".$errmsg, LOG_ERR);
				$this->error .= ($this->error ? ', '.$errmsg : $errmsg);
			}
			$this->db->rollback();
			return -1 * $error;
		} else {
			$this->db->commit();
			return 1;
		}
	}

	/**
	 *	Load an object from its id and create a new one in database
	 *
	 *  @param	    User	$user		User making the clone
	 *	@param		int		$socid		Id of thirdparty
	 *  @param 		int		$notrigger  Disable all triggers
	 *	@return		int					New id of clone
	 */
	public function createFromClone(User $user, $socid = 0, $notrigger = 0)
	{
		global $conf, $user, $hookmanager;

		$error = 0;

		$this->db->begin();

		// get extrafields so they will be clone
		foreach ($this->lines as $line) {
			$line->fetch_optionals();
		}

		// Load source object
		$objFrom = clone $this;

		// Change socid if needed
		if (!empty($socid) && $socid != $this->socid) {
			$objsoc = new Societe($this->db);

			if ($objsoc->fetch($socid) > 0) {
				$this->socid = $objsoc->id;
				$this->cond_reglement_id	= (!empty($objsoc->cond_reglement_id) ? $objsoc->cond_reglement_id : 0);
				$this->mode_reglement_id	= (!empty($objsoc->mode_reglement_id) ? $objsoc->mode_reglement_id : 0);
				$this->fk_project = 0;
				$this->fk_delivery_address = 0;
			}

			// TODO Change product price if multi-prices
		}

		$this->id = 0;
		$this->statut = self::STATUS_DRAFT;

		// Clear fields
		$this->user_author_id     = $user->id;
		$this->user_validation_id = 0;
		$this->date 			  = '';
		$this->date_creation      = '';
		$this->date_commande 	  = '';
		$this->date_validation    = '';
		$this->ref_supplier       = null;
		$this->user_approve_id    = '';
		$this->user_approve_id2   = '';
		$this->date_approve       = '';
		$this->date_approve2      = '';

		// Create clone
		$this->context['createfromclone'] = 'createfromclone';
		$result = $this->create($user, $notrigger);
		if ($result < 0) {
			$error++;
		}

		if (!$error) {
			// Hook of thirdparty module
			if (is_object($hookmanager)) {
				$parameters = array('objFrom'=>$objFrom);
				$action = '';
				$reshook = $hookmanager->executeHooks('createFrom', $parameters, $this, $action); // Note that $action and $object may have been modified by some hooks
				if ($reshook < 0) {
					$this->setErrorsFromObject($hookmanager);
					$error++;
				}
			}
		}

		unset($this->context['createfromclone']);

		// End
		if (!$error) {
			$this->db->commit();
			return $this->id;
		} else {
			$this->db->rollback();
			return -1;
		}
	}

	/**
	 *	Add order line
	 *
	 *	@param      string	$desc            		Description
	 *	@param      float	$pu_ht              	Unit price (used if $price_base_type is 'HT')
	 *	@param      float	$qty             		Quantity
	 *	@param      float	$txtva           		VAT Rate
	 *	@param      float	$txlocaltax1        	Localtax1 tax
	 *  @param      float	$txlocaltax2        	Localtax2 tax
	 *	@param      int		$fk_product      		Id product
	 *  @param      int		$fk_prod_fourn_price	Id supplier price
	 *  @param      string	$ref_supplier			Supplier reference price
	 *	@param      float	$remise_percent  		Remise
	 *	@param      string	$price_base_type		HT or TTC
	 *	@param		float	$pu_ttc					Unit price TTC (used if $price_base_type is 'TTC')
	 *	@param		int		$type					Type of line (0=product, 1=service)
	 *	@param		int		$info_bits				More information
	 *  @param		bool	$notrigger				Disable triggers
	 *  @param		int		$date_start				Date start of service
	 *  @param		int		$date_end				Date end of service
	 *  @param		array	$array_options			extrafields array
	 *  @param 		string	$fk_unit 				Code of the unit to use. Null to use the default one
	 *  @param 		string	$pu_ht_devise			Amount in currency
	 *  @param		string	$origin					'order', ...
	 *  @param		int		$origin_id				Id of origin object
	 *  @param		int		$rang					Rank
	 * 	@param		int		$special_code			Special code
	 *	@return     int             				Return integer <=0 if KO, >0 if OK
	 */
	public function addline($desc, $pu_ht, $qty, $txtva, $txlocaltax1 = 0.0, $txlocaltax2 = 0.0, $fk_product = 0, $fk_prod_fourn_price = 0, $ref_supplier = '', $remise_percent = 0.0, $price_base_type = 'HT', $pu_ttc = 0.0, $type = 0, $info_bits = 0, $notrigger = false, $date_start = null, $date_end = null, $array_options = 0, $fk_unit = null, $pu_ht_devise = 0, $origin = '', $origin_id = 0, $rang = -1, $special_code = 0)
	{
		global $langs, $mysoc, $conf;

		dol_syslog(get_class($this)."::addline $desc, $pu_ht, $qty, $txtva, $txlocaltax1, $txlocaltax2, $fk_product, $fk_prod_fourn_price, $ref_supplier, $remise_percent, $price_base_type, $pu_ttc, $type, $info_bits, $notrigger, $date_start, $date_end, $fk_unit, $pu_ht_devise, $origin, $origin_id");
		include_once DOL_DOCUMENT_ROOT.'/core/lib/price.lib.php';

		if ($this->statut == self::STATUS_DRAFT) {
			include_once DOL_DOCUMENT_ROOT.'/core/lib/price.lib.php';

			// Clean parameters
			if (empty($qty)) {
				$qty = 0;
			}
			if (!$info_bits) {
				$info_bits = 0;
			}
			if (empty($txtva)) {
				$txtva = 0;
			}
			if (empty($rang)) {
				$rang = 0;
			}
			if (empty($txlocaltax1)) {
				$txlocaltax1 = 0;
			}
			if (empty($txlocaltax2)) {
				$txlocaltax2 = 0;
			}
			if (empty($remise_percent)) {
				$remise_percent = 0;
			}

			$remise_percent = price2num($remise_percent);
			$qty = price2num($qty);
			$pu_ht = price2num($pu_ht);
			$pu_ht_devise = price2num($pu_ht_devise);
			$pu_ttc = price2num($pu_ttc);
			if (!preg_match('/\((.*)\)/', $txtva)) {
				$txtva = price2num($txtva); // $txtva can have format '5.0(XXX)' or '5'
			}
			$txlocaltax1 = price2num($txlocaltax1);
			$txlocaltax2 = price2num($txlocaltax2);
			if ($price_base_type == 'HT') {
				$pu = $pu_ht;
			} else {
				$pu = $pu_ttc;
			}
			$desc = trim($desc);

			// Check parameters
			if ($qty < 0 && !$fk_product) {
				$this->error = $langs->trans("ErrorFieldRequired", $langs->transnoentitiesnoconv("Product"));
				return -1;
			}
			if ($type < 0) {
				return -1;
			}
			if ($date_start && $date_end && $date_start > $date_end) {
				$langs->load("errors");
				$this->error = $langs->trans('ErrorStartDateGreaterEnd');
				return -1;
			}


			$this->db->begin();

			$product_type = $type;
			$label = '';	// deprecated

			if ($fk_product > 0) {
				if (getDolGlobalString('SUPPLIER_ORDER_WITH_PREDEFINED_PRICES_ONLY')) {	// Not the common case
					// Check quantity is enough
					dol_syslog(get_class($this)."::addline we check supplier prices fk_product=".$fk_product." fk_prod_fourn_price=".$fk_prod_fourn_price." qty=".$qty." ref_supplier=".$ref_supplier);
					$prod = new ProductFournisseur($this->db);
					if ($prod->fetch($fk_product) > 0) {
						$product_type = $prod->type;
						$label = $prod->label;

						// We use 'none' instead of $ref_supplier, because fourn_ref may not exists anymore. So we will take the first supplier price ok.
						// If we want a dedicated supplier price, we must provide $fk_prod_fourn_price.
						$result = $prod->get_buyprice($fk_prod_fourn_price, $qty, $fk_product, 'none', (isset($this->fk_soc) ? $this->fk_soc : $this->socid)); // Search on couple $fk_prod_fourn_price/$qty first, then on triplet $qty/$fk_product/$ref_supplier/$this->fk_soc

						// If supplier order created from sales order, we take best supplier price
						// If $pu (defined previously from pu_ht or pu_ttc) is not defined at all, we also take the best supplier price
						if ($result > 0 && ($origin == 'commande' || $pu === '')) {
							$pu = $prod->fourn_pu; // Unit price supplier price set by get_buyprice
							$ref_supplier = $prod->ref_supplier; // Ref supplier price set by get_buyprice
							// is remise percent not keyed but present for the product we add it
							if ($remise_percent == 0 && $prod->remise_percent != 0) {
								$remise_percent = $prod->remise_percent;
							}
						}
						if ($result == 0) {                   // If result == 0, we failed to found the supplier reference price
							$langs->load("errors");
							$this->error = "Ref ".$prod->ref." ".$langs->trans("ErrorQtyTooLowForThisSupplier");
							$this->db->rollback();
							dol_syslog(get_class($this)."::addline we did not found supplier price, so we can't guess unit price");
							//$pu    = $prod->fourn_pu;     // We do not overwrite unit price
							//$ref   = $prod->ref_fourn;    // We do not overwrite ref supplier price
							return -1;
						}
						if ($result == -1) {
							$langs->load("errors");
							$this->error = "Ref ".$prod->ref." ".$langs->trans("ErrorQtyTooLowForThisSupplier");
							$this->db->rollback();
							dol_syslog(get_class($this)."::addline result=".$result." - ".$this->error, LOG_DEBUG);
							return -1;
						}
						if ($result < -1) {
							$this->error = $prod->error;
							$this->db->rollback();
							dol_syslog(get_class($this)."::addline result=".$result." - ".$this->error, LOG_ERR);
							return -1;
						}
					} else {
						$this->error = $prod->error;
						$this->db->rollback();
						return -1;
					}
				}

				// Predefine quantity according to packaging
				if (getDolGlobalString('PRODUCT_USE_SUPPLIER_PACKAGING')) {
					$prod = new Product($this->db);
					$prod->get_buyprice($fk_prod_fourn_price, $qty, $fk_product, 'none', (empty($this->fk_soc) ? $this->socid : $this->fk_soc));

					if ($qty < $prod->packaging) {
						$qty = $prod->packaging;
					} else {
						if (!empty($prod->packaging) && ($qty % $prod->packaging) > 0) {
							$coeff = intval($qty / $prod->packaging) + 1;
							$qty = $prod->packaging * $coeff;
							setEventMessages($langs->trans('QtyRecalculatedWithPackaging'), null, 'mesgs');
						}
					}
				}
			}

			if (isModEnabled("multicurrency") && $pu_ht_devise > 0) {
				$pu = 0;
			}

			$localtaxes_type = getLocalTaxesFromRate($txtva, 0, $mysoc, $this->thirdparty);

			// Clean vat code
			$reg = array();
			$vat_src_code = '';
			if (preg_match('/\((.*)\)/', $txtva, $reg)) {
				$vat_src_code = $reg[1];
				$txtva = preg_replace('/\s*\(.*\)/', '', $txtva); // Remove code into vatrate.
			}

			// Calcul du total TTC et de la TVA pour la ligne a partir de
			// qty, pu, remise_percent et txtva
			// TRES IMPORTANT: C'est au moment de l'insertion ligne qu'on doit stocker
			// la part ht, tva et ttc, et ce au niveau de la ligne qui a son propre taux tva.

			$tabprice = calcul_price_total($qty, $pu, $remise_percent, $txtva, $txlocaltax1, $txlocaltax2, 0, $price_base_type, $info_bits, $product_type, $this->thirdparty, $localtaxes_type, 100, $this->multicurrency_tx, $pu_ht_devise);

			$total_ht  = $tabprice[0];
			$total_tva = $tabprice[1];
			$total_ttc = $tabprice[2];
			$total_localtax1 = $tabprice[9];
			$total_localtax2 = $tabprice[10];
			$pu = $pu_ht = $tabprice[3];

			// MultiCurrency
			$multicurrency_total_ht = $tabprice[16];
			$multicurrency_total_tva = $tabprice[17];
			$multicurrency_total_ttc = $tabprice[18];
			$pu_ht_devise = $tabprice[19];

			$localtax1_type = empty($localtaxes_type[0]) ? '' : $localtaxes_type[0];
			$localtax2_type = empty($localtaxes_type[2]) ? '' : $localtaxes_type[2];

			if ($rang < 0) {
				$rangmax = $this->line_max();
				$rang = $rangmax + 1;
			}

			// Insert line
			$this->line = new CommandeFournisseurLigne($this->db);

			$this->line->context = $this->context;

			$this->line->fk_commande = $this->id;
			$this->line->label = $label;
			$this->line->ref_fourn = $ref_supplier;
			$this->line->ref_supplier = $ref_supplier;
			$this->line->desc = $desc;
			$this->line->qty = $qty;
			$this->line->tva_tx = $txtva;
			$this->line->localtax1_tx = ($total_localtax1 ? $localtaxes_type[1] : 0);
			$this->line->localtax2_tx = ($total_localtax2 ? $localtaxes_type[3] : 0);
			$this->line->localtax1_type = $localtax1_type;
			$this->line->localtax2_type = $localtax2_type;
			$this->line->fk_product = $fk_product;
			$this->line->product_type = $product_type;
			$this->line->remise_percent = $remise_percent;
			$this->line->subprice = $pu_ht;
			$this->line->rang = $rang;
			$this->line->info_bits = $info_bits;

			$this->line->vat_src_code = $vat_src_code;
			$this->line->total_ht = $total_ht;
			$this->line->total_tva = $total_tva;
			$this->line->total_localtax1 = $total_localtax1;
			$this->line->total_localtax2 = $total_localtax2;
			$this->line->total_ttc = $total_ttc;
			$this->line->product_type = $type;
			$this->line->special_code   = (!empty($special_code) ? $special_code : 0);
			$this->line->origin = $origin;
			$this->line->origin_id = $origin_id;
			$this->line->fk_unit = $fk_unit;

			$this->line->date_start = $date_start;
			$this->line->date_end = $date_end;

			// Multicurrency
			$this->line->fk_multicurrency = $this->fk_multicurrency;
			$this->line->multicurrency_code = $this->multicurrency_code;
			$this->line->multicurrency_subprice	= $pu_ht_devise;
			$this->line->multicurrency_total_ht 	= $multicurrency_total_ht;
			$this->line->multicurrency_total_tva 	= $multicurrency_total_tva;
			$this->line->multicurrency_total_ttc 	= $multicurrency_total_ttc;

			$this->line->subprice = $pu_ht;
			$this->line->price = $this->line->subprice;

			$this->line->remise_percent = $remise_percent;

			if (is_array($array_options) && count($array_options) > 0) {
				$this->line->array_options = $array_options;
			}

			$result = $this->line->insert($notrigger);
			if ($result > 0) {
				// Reorder if child line
				if (!empty($this->line->fk_parent_line)) {
					$this->line_order(true, 'DESC');
				} elseif ($rang > 0 && $rang <= count($this->lines)) { // Update all rank of all other lines
					$linecount = count($this->lines);
					for ($ii = $rang; $ii <= $linecount; $ii++) {
						$this->updateRangOfLine($this->lines[$ii - 1]->id, $ii + 1);
					}
				}

				// Mise a jour informations denormalisees au niveau de la commande meme
				$result = $this->update_price(1, 'auto', 0, $this->thirdparty); // This method is designed to add line from user input so total calculation must be done using 'auto' mode.
				if ($result > 0) {
					$this->db->commit();
					return $this->line->id;
				} else {
					$this->db->rollback();
					return -1;
				}
			} else {
				$this->error = $this->line->error;
				$this->errors = $this->line->errors;
				dol_syslog(get_class($this)."::addline error=".$this->error, LOG_ERR);
				$this->db->rollback();
				return -1;
			}
		}
		return -1;
	}


	/**
	 * Save a receiving into the tracking table of receiving (commande_fournisseur_dispatch) and add product into stock warehouse.
	 *
	 * @param 	User		$user					User object making change
	 * @param 	int			$product				Id of product to dispatch
	 * @param 	double		$qty					Qty to dispatch
	 * @param 	int			$entrepot				Id of warehouse to add product
	 * @param 	double		$price					Unit Price for PMP value calculation (Unit price without Tax and taking into account discount)
	 * @param	string		$comment				Comment for stock movement
	 * @param	integer		$eatby					eat-by date
	 * @param	integer		$sellby					sell-by date
	 * @param	string		$batch					Lot number
	 * @param	int			$fk_commandefourndet	Id of supplier order line
	 * @param	int			$notrigger          	1 = notrigger
	 * @param	int			$fk_reception          	Id of reception to link
	 * @return 	int						Return integer <0 if KO, >0 if OK
	 */
	public function dispatchProduct($user, $product, $qty, $entrepot, $price = 0, $comment = '', $eatby = '', $sellby = '', $batch = '', $fk_commandefourndet = 0, $notrigger = 0, $fk_reception = 0)
	{
		global $conf, $langs;

		$error = 0;
		require_once DOL_DOCUMENT_ROOT.'/product/stock/class/mouvementstock.class.php';

		// Check parameters (if test are wrong here, there is bug into caller)
		if ($entrepot <= 0) {
			$this->error = 'ErrorBadValueForParameterWarehouse';
			return -1;
		}
		if ($qty == 0) {
			$this->error = 'ErrorBadValueForParameterQty';
			return -1;
		}

		$dispatchstatus = 1;
		if (getDolGlobalString('SUPPLIER_ORDER_USE_DISPATCH_STATUS')) {
			$dispatchstatus = 0; // Setting dispatch status (a validation step after receiving products) will be done manually to 1 or 2 if this option is on
		}

		$now = dol_now();

		$inventorycode = dol_print_date(dol_now(), 'dayhourlog');

		if (($this->statut == self::STATUS_ORDERSENT || $this->statut == self::STATUS_RECEIVED_PARTIALLY || $this->statut == self::STATUS_RECEIVED_COMPLETELY)) {
			$this->db->begin();

			$sql = "INSERT INTO ".$this->db->prefix()."commande_fournisseur_dispatch";
			$sql .= " (fk_commande, fk_product, qty, fk_entrepot, fk_user, datec, fk_commandefourndet, status, comment, eatby, sellby, batch, fk_reception) VALUES";
			$sql .= " ('".$this->id."','".$product."','".$qty."',".($entrepot > 0 ? "'".$entrepot."'" : "null").",'".$user->id."','".$this->db->idate($now)."','".$fk_commandefourndet."', ".$dispatchstatus.", '".$this->db->escape($comment)."', ";
			$sql .= ($eatby ? "'".$this->db->idate($eatby)."'" : "null").", ".($sellby ? "'".$this->db->idate($sellby)."'" : "null").", ".($batch ? "'".$this->db->escape($batch)."'" : "null").", ".($fk_reception > 0 ? "'".$this->db->escape($fk_reception)."'" : "null");
			$sql .= ")";

			dol_syslog(get_class($this)."::dispatchProduct", LOG_DEBUG);
			$resql = $this->db->query($sql);
			if ($resql) {
				if (!$notrigger) {
					global $conf, $langs, $user;
					// Call trigger
					$result = $this->call_trigger('LINEORDER_SUPPLIER_DISPATCH', $user);
					if ($result < 0) {
						$error++;
					}
					// End call triggers
				}
			} else {
				$this->error = $this->db->lasterror();
				$error++;
			}

			// If module stock is enabled and the stock increase is done on purchase order dispatching
			if (!$error && $entrepot > 0 && isModEnabled('stock') && getDolGlobalString('STOCK_CALCULATE_ON_SUPPLIER_DISPATCH_ORDER')) {
				$mouv = new MouvementStock($this->db);
				if ($product > 0) {
					// $price should take into account discount (except if option STOCK_EXCLUDE_DISCOUNT_FOR_PMP is on)
					$mouv->origin = &$this;
					$mouv->setOrigin($this->element, $this->id);

					// Method change if qty < 0
					if (getDolGlobalString('SUPPLIER_ORDER_ALLOW_NEGATIVE_QTY_FOR_SUPPLIER_ORDER_RETURN') && $qty < 0) {
						$result = $mouv->livraison($user, $product, $entrepot, $qty*(-1), $price, $comment, $now, $eatby, $sellby, $batch, 0, $inventorycode);
					} else {
						$result = $mouv->reception($user, $product, $entrepot, $qty, $price, $comment, $eatby, $sellby, $batch, '', 0, $inventorycode);
					}

					if ($result < 0) {
						$this->error = $mouv->error;
						$this->errors = $mouv->errors;
						dol_syslog(get_class($this)."::dispatchProduct ".$this->error." ".join(',', $this->errors), LOG_ERR);
						$error++;
					}
				}
			}

			if ($error == 0) {
				$this->db->commit();
				return 1;
			} else {
				$this->db->rollback();
				return -1;
			}
		} else {
			$this->error = 'BadStatusForObject';
			return -2;
		}
	}

	/**
	 * 	Delete line
	 *
	 *	@param	int		$idline		Id of line to delete
	 *	@param	int		$notrigger	1=Disable call to triggers
	 *	@return	int					Return integer <0 if KO, >0 if OK
	 */
	public function deleteline($idline, $notrigger = 0)
	{
		if ($this->statut == 0) {
			$line = new CommandeFournisseurLigne($this->db);

			if ($line->fetch($idline) <= 0) {
				return 0;
			}

			// check if not yet received
			$dispatchedLines = $this->getDispachedLines();
			foreach ($dispatchedLines as $dispatchLine) {
				if ($dispatchLine['orderlineid'] == $idline) {
					$this->error = "LineAlreadyDispatched";
					$this->errors[] = $this->error;
					return -3;
				}
			}

			if ($line->delete($notrigger) > 0) {
				$this->update_price(1);
				return 1;
			} else {
				$this->error = $line->error;
				$this->errors = $line->errors;
				return -1;
			}
		} else {
			return -2;
		}
	}

	/**
	 *  Delete an order
	 *
	 *	@param	User	$user		Object user
	 *	@param	int		$notrigger	1=Does not execute triggers, 0= execute triggers
	 *	@return	int					Return integer <0 if KO, >0 if OK
	 */
	public function delete(User $user, $notrigger = 0)
	{
		global $langs, $conf;
		require_once DOL_DOCUMENT_ROOT.'/core/lib/files.lib.php';

		$error = 0;

		$this->db->begin();

		if (empty($notrigger)) {
			// Call trigger
			$result = $this->call_trigger('ORDER_SUPPLIER_DELETE', $user);
			if ($result < 0) {
				$this->errors[] = 'ErrorWhenRunningTrigger';
				dol_syslog(get_class($this)."::delete ".$this->error, LOG_ERR);
				$this->db->rollback();
				return -1;
			}
			// End call triggers
		}

		// Test we can delete
		$this->fetchObjectLinked(null, 'order_supplier');
		if (!empty($this->linkedObjects) && array_key_exists('reception', $this->linkedObjects)) {
			foreach ($this->linkedObjects['reception'] as $element) {
				if ($element->statut >= 0) {
					$this->errors[] = $langs->trans('ReceptionExist');
					$error++;
					break;
				}
			}
		}

		$main = $this->db->prefix().'commande_fournisseurdet';
		$ef = $main."_extrafields";
		$sql = "DELETE FROM $ef WHERE fk_object IN (SELECT rowid FROM $main WHERE fk_commande = ".((int) $this->id).")";
		dol_syslog(get_class($this)."::delete extrafields lines", LOG_DEBUG);
		if (!$this->db->query($sql)) {
			$this->error = $this->db->lasterror();
			$this->errors[] = $this->db->lasterror();
			$error++;
		}

		$sql = "DELETE FROM ".$this->db->prefix()."commande_fournisseurdet WHERE fk_commande =".((int) $this->id);
		dol_syslog(get_class($this)."::delete", LOG_DEBUG);
		if (!$this->db->query($sql)) {
			$this->error = $this->db->lasterror();
			$this->errors[] = $this->db->lasterror();
			$error++;
		}

		$sql = "DELETE FROM ".$this->db->prefix()."commande_fournisseur WHERE rowid =".((int) $this->id);
		dol_syslog(get_class($this)."::delete", LOG_DEBUG);
		if ($resql = $this->db->query($sql)) {
			if ($this->db->affected_rows($resql) < 1) {
				$this->error = $this->db->lasterror();
				$this->errors[] = $this->db->lasterror();
				$error++;
			}
		} else {
			$this->error = $this->db->lasterror();
			$this->errors[] = $this->db->lasterror();
			$error++;
		}

		// Remove extrafields
		if (!$error) {
			$result = $this->deleteExtraFields();
			if ($result < 0) {
				$this->error = 'FailToDeleteExtraFields';
				$this->errors[] = 'FailToDeleteExtraFields';
				$error++;
				dol_syslog(get_class($this)."::delete error -4 ".$this->error, LOG_ERR);
			}
		}

		// Delete linked object
		$res = $this->deleteObjectLinked();
		if ($res < 0) {
			$this->error = 'FailToDeleteObjectLinked';
			$this->errors[] = 'FailToDeleteObjectLinked';
			$error++;
		}

		if (!$error) {
			// Delete record into ECM index (Note that delete is also done when deleting files with the dol_delete_dir_recursive
			$this->deleteEcmFiles(0); // Deleting files physically is done later with the dol_delete_dir_recursive
			$this->deleteEcmFiles(1); // Deleting files physically is done later with the dol_delete_dir_recursive

			// We remove directory
			$ref = dol_sanitizeFileName($this->ref);
			if ($conf->fournisseur->commande->dir_output) {
				$dir = $conf->fournisseur->commande->dir_output."/".$ref;
				$file = $dir."/".$ref.".pdf";
				if (file_exists($file)) {
					if (!dol_delete_file($file, 0, 0, 0, $this)) { // For triggers
						$this->error = 'ErrorFailToDeleteFile';
						$this->errors[] = 'ErrorFailToDeleteFile';
						$error++;
					}
				}
				if (file_exists($dir)) {
					$res = @dol_delete_dir_recursive($dir);
					if (!$res) {
						$this->error = 'ErrorFailToDeleteDir';
						$this->errors[] = 'ErrorFailToDeleteDir';
						$error++;
					}
				}
			}
		}

		if (!$error) {
			dol_syslog(get_class($this)."::delete $this->id by $user->id", LOG_DEBUG);
			$this->db->commit();
			return 1;
		} else {
			dol_syslog(get_class($this)."::delete ".$this->error, LOG_ERR);
			$this->db->rollback();
			return -$error;
		}
	}


	/**
	 * Return array of dispatched lines waiting to be approved for this order
	 *
	 * @since 8.0 Return dispatched quantity (qty).
	 *
	 * @param	int		$status		Filter on stats (-1 = no filter, 0 = lines draft to be approved, 1 = approved lines)
	 * @return	array				Array of lines
	 */
	public function getDispachedLines($status = -1)
	{
		$ret = array();

		// List of already dispatched lines
		$sql = "SELECT p.ref, p.label,";
		$sql .= " e.rowid as warehouse_id, e.ref as entrepot,";
		$sql .= " cfd.rowid as dispatchedlineid, cfd.fk_product, cfd.qty, cfd.eatby, cfd.sellby, cfd.batch, cfd.comment, cfd.status, cfd.fk_commandefourndet";
		$sql .= " FROM ".$this->db->prefix()."product as p,";
		$sql .= " ".$this->db->prefix()."commande_fournisseur_dispatch as cfd";
		$sql .= " LEFT JOIN ".$this->db->prefix()."entrepot as e ON cfd.fk_entrepot = e.rowid";
		$sql .= " WHERE cfd.fk_commande = ".((int) $this->id);
		$sql .= " AND cfd.fk_product = p.rowid";
		if ($status >= 0) {
			$sql .= " AND cfd.status = ".((int) $status);
		}
		$sql .= " ORDER BY cfd.rowid ASC";

		$resql = $this->db->query($sql);
		if ($resql) {
			$num = $this->db->num_rows($resql);
			$i = 0;

			while ($i < $num) {
				$objp = $this->db->fetch_object($resql);
				if ($objp) {
					$ret[] = array(
						'id' => $objp->dispatchedlineid,
						'productid' => $objp->fk_product,
						'warehouseid' => $objp->warehouse_id,
						'qty' => $objp->qty,
						'orderlineid' => $objp->fk_commandefourndet
					);
				}

				$i++;
			}
		} else {
			dol_print_error($this->db, 'Failed to execute request to get dispatched lines');
		}

		return $ret;
	}

	// phpcs:disable PEAR.NamingConventions.ValidFunctionName.ScopeNotCamelCaps
	/**
	 * 	Set a delivery in database for this supplier order
	 *
	 *	@param	User	$user		User that input data
	 *	@param	integer	$date		Date of reception
	 *	@param	string	$type		Type of receipt ('tot' = total/done, 'par' = partial, 'nev' = never, 'can' = cancel)
	 *	@param	string	$comment	Comment
	 *	@return	int					Return integer <0 if KO, >0 if OK
	 */
	public function Livraison($user, $date, $type, $comment)
	{
		// phpcs:enable
		global $conf, $langs;

		$result = 0;
		$error = 0;

		dol_syslog(get_class($this)."::Livraison");

		$usercanreceive = 0;
		if (!isModEnabled('reception')) {
			$usercanreceive = $user->hasRight("fournisseur", "commande", "receptionner");
		} else {
			$usercanreceive = $user->hasRight("reception", "creer");
		}

		if ($usercanreceive) {
			// Define the new status
			if ($type == 'par') {
				$statut = self::STATUS_RECEIVED_PARTIALLY;
			} elseif ($type == 'tot') {
				$statut = self::STATUS_RECEIVED_COMPLETELY;
			} elseif ($type == 'nev') {
				$statut = self::STATUS_CANCELED_AFTER_ORDER;
			} elseif ($type == 'can') {
				$statut = self::STATUS_CANCELED_AFTER_ORDER;
			} else {
				$error++;
				dol_syslog(get_class($this)."::Livraison Error -2", LOG_ERR);
				return -2;
			}

			// Some checks to accept the record
			if (getDolGlobalString('SUPPLIER_ORDER_USE_DISPATCH_STATUS')) {
				// If option SUPPLIER_ORDER_USE_DISPATCH_STATUS is on, we check all reception are approved to allow status "total/done"
				if (!$error && ($type == 'tot')) {
					$dispatchedlinearray = $this->getDispachedLines(0);
					if (count($dispatchedlinearray) > 0) {
						$result = -1;
						$error++;
						$this->errors[] = 'ErrorCantSetReceptionToTotalDoneWithReceptionToApprove';
						dol_syslog('ErrorCantSetReceptionToTotalDoneWithReceptionToApprove', LOG_DEBUG);
					}
				}
				if (!$error && getDolGlobalString('SUPPLIER_ORDER_USE_DISPATCH_STATUS_NEED_APPROVE') && ($type == 'tot')) {	// Accept to move to reception done, only if status of all line are ok (refuse denied)
					$dispatcheddenied = $this->getDispachedLines(2);
					if (count($dispatchedlinearray) > 0) {
						$result = -1;
						$error++;
						$this->errors[] = 'ErrorCantSetReceptionToTotalDoneWithReceptionDenied';
						dol_syslog('ErrorCantSetReceptionToTotalDoneWithReceptionDenied', LOG_DEBUG);
					}
				}
			}

			// TODO LDR01 Add a control test to accept only if ALL predefined products are received (same qty).

			if (empty($error)) {
				$this->db->begin();

				$sql = "UPDATE ".$this->db->prefix()."commande_fournisseur";
				$sql .= " SET fk_statut = ".((int) $statut);
				$sql .= " WHERE rowid = ".((int) $this->id);
				$sql .= " AND fk_statut IN (".self::STATUS_ORDERSENT.",".self::STATUS_RECEIVED_PARTIALLY.")"; // Process running or Partially received

				dol_syslog(get_class($this)."::Livraison", LOG_DEBUG);
				$resql = $this->db->query($sql);
				if ($resql) {
					$result = 1;
					$old_statut = $this->statut;
					$this->statut = $statut;
					$this->context['actionmsg2'] = $comment;

					// Call trigger
					$result_trigger = $this->call_trigger('ORDER_SUPPLIER_RECEIVE', $user);
					if ($result_trigger < 0) {
						$error++;
					}
					// End call triggers

					if (empty($error)) {
						$this->db->commit();
					} else {
						$this->statut = $old_statut;
						$this->db->rollback();
						$this->error = $this->db->lasterror();
						$result = -1;
					}
				} else {
					$this->db->rollback();
					$this->error = $this->db->lasterror();
					$result = -1;
				}
			}
		} else {
			$this->error = $langs->trans('NotAuthorized');
			$this->errors[] = $langs->trans('NotAuthorized');
			dol_syslog(get_class($this)."::Livraison Not Authorized");
			$result = -3;
		}
		return $result;
	}

	// phpcs:disable PEAR.NamingConventions.ValidFunctionName.ScopeNotCamelCaps
	/**
	 *	Set delivery date
	 *
	 *	@param      User 	$user        		Object user that modify
	 *	@param      int		$delivery_date		Delivery date
	 *  @param  	int		$notrigger			1=Does not execute triggers, 0= execute triggers
	 *	@return     int         				Return integer <0 if ko, >0 if ok
	 *	@deprecated Use  setDeliveryDate
	 */
	public function set_date_livraison($user, $delivery_date, $notrigger = 0)
	{
		// phpcs:enable
		return $this->setDeliveryDate($user, $delivery_date, $notrigger);
	}

	/**
	 *	Set the planned delivery date
	 *
	 *	@param      User			$user        		Objet user making change
	 *	@param      integer  		$delivery_date     Planned delivery date
	 *  @param     	int				$notrigger			1=Does not execute triggers, 0= execute triggers
	 *	@return     int         						Return integer <0 if KO, >0 if OK
	 */
	public function setDeliveryDate($user, $delivery_date, $notrigger = 0)
	{
		if ($user->hasRight("fournisseur", "commande", "creer") || $user->hasRight("supplier_order", "creer")) {
			$error = 0;

			$this->db->begin();

			$sql = "UPDATE ".$this->db->prefix()."commande_fournisseur";
			$sql .= " SET date_livraison = ".($delivery_date ? "'".$this->db->idate($delivery_date)."'" : 'null');
			$sql .= " WHERE rowid = ".((int) $this->id);

			dol_syslog(__METHOD__, LOG_DEBUG);
			$resql = $this->db->query($sql);
			if (!$resql) {
				$this->errors[] = $this->db->error();
				$error++;
			}

			if (!$error) {
				$this->oldcopy = clone $this;
				$this->delivery_date = $delivery_date;
			}

			if (!$notrigger && empty($error)) {
				// Call trigger
				$result = $this->call_trigger('ORDER_SUPPLIER_MODIFY', $user);
				if ($result < 0) {
					$error++;
				}
				// End call triggers
			}

			if (!$error) {
				$this->db->commit();
				return 1;
			} else {
				foreach ($this->errors as $errmsg) {
					dol_syslog(__METHOD__.' Error: '.$errmsg, LOG_ERR);
					$this->error .= ($this->error ? ', '.$errmsg : $errmsg);
				}
				$this->db->rollback();
				return -1 * $error;
			}
		} else {
			return -2;
		}
	}

	// phpcs:disable PEAR.NamingConventions.ValidFunctionName.ScopeNotCamelCaps
	/**
	 *	Set the id projet
	 *
	 *	@param      User			$user        		Objet utilisateur qui modifie
	 *	@param      int				$id_projet    	 	Delivery date
	 *  @param     	int				$notrigger			1=Does not execute triggers, 0= execute triggers
	 *	@return     int         						Return integer <0 si ko, >0 si ok
	 */
	public function set_id_projet($user, $id_projet, $notrigger = 0)
	{
		// phpcs:enable
		if ($user->hasRight("fournisseur", "commande", "creer") || $user->hasRight("supplier_order", "creer")) {
			$error = 0;

			$this->db->begin();

			$sql = "UPDATE ".$this->db->prefix()."commande_fournisseur";
			$sql .= " SET fk_projet = ".($id_projet > 0 ? (int) $id_projet : 'null');
			$sql .= " WHERE rowid = ".((int) $this->id);

			dol_syslog(__METHOD__, LOG_DEBUG);
			$resql = $this->db->query($sql);
			if (!$resql) {
				$this->errors[] = $this->db->error();
				$error++;
			}

			if (!$error) {
				$this->oldcopy = clone $this;
				$this->fk_projet = $id_projet;
				$this->fk_project = $id_projet;
			}

			if (!$notrigger && empty($error)) {
				// Call trigger
				$result = $this->call_trigger('ORDER_SUPPLIER_MODIFY', $user);
				if ($result < 0) {
					$error++;
				}
				// End call triggers
			}

			if (!$error) {
				$this->db->commit();
				return 1;
			} else {
				foreach ($this->errors as $errmsg) {
					dol_syslog(__METHOD__.' Error: '.$errmsg, LOG_ERR);
					$this->error .= ($this->error ? ', '.$errmsg : $errmsg);
				}
				$this->db->rollback();
				return -1 * $error;
			}
		} else {
			return -2;
		}
	}

	/**
	 *  Update a supplier order from a sales order
	 *
	 *  @param  User	$user           User that create
	 *  @param  int		$idc			Id of purchase order to update
	 *  @param	int		$comclientid	Id of sale order to use as template
	 *	@return	int						Return integer <0 if KO, >0 if OK
	 */
	public function updateFromCommandeClient($user, $idc, $comclientid)
	{
		$comclient = new Commande($this->db);
		$comclient->fetch($comclientid);

		$this->id = $idc;

		$this->lines = array();

		$num = count($comclient->lines);
		for ($i = 0; $i < $num; $i++) {
			$prod = new Product($this->db);
			$label = '';
			$ref = '';
			if ($prod->fetch($comclient->lines[$i]->fk_product) > 0) {
				$label  = $prod->label;
				$ref    = $prod->ref;
			}

			$sql = "INSERT INTO ".$this->db->prefix()."commande_fournisseurdet";
			$sql .= " (fk_commande, label, description, fk_product, price, qty, tva_tx, localtax1_tx, localtax2_tx, remise_percent, subprice, remise, ref)";
			$sql .= " VALUES (".((int) $idc).", '".$this->db->escape($label)."', '".$this->db->escape($comclient->lines[$i]->desc)."'";
			$sql .= ",".$comclient->lines[$i]->fk_product.", ".price2num($comclient->lines[$i]->price, 'MU');
			$sql .= ", ".price2num($comclient->lines[$i]->qty, 'MS').", ".price2num($comclient->lines[$i]->tva_tx, 5).", ".price2num($comclient->lines[$i]->localtax1_tx, 5).", ".price2num($comclient->lines[$i]->localtax2_tx, 5).", ".price2num($comclient->lines[$i]->remise_percent, 3);
			$sql .= ", '".price2num($comclient->lines[$i]->subprice, 'MT')."','0', '".$this->db->escape($ref)."');";
			if ($this->db->query($sql)) {
				$this->update_price(1);
			}
		}

		return 1;
	}

	/**
	 *  Tag order with a particular status
	 *
	 *  @param      User	$user       Object user that change status
	 *  @param      int		$status		New status
	 *  @return     int         		Return integer <0 if KO, >0 if OK
	 */
	public function setStatus($user, $status)
	{
		global $conf, $langs;
		$error = 0;

		$this->db->begin();

		$sql = 'UPDATE '.$this->db->prefix().'commande_fournisseur';
		$sql .= " SET fk_statut = ".$status;
		$sql .= " WHERE rowid = ".((int) $this->id);

		dol_syslog(get_class($this)."::setStatus", LOG_DEBUG);
		$resql = $this->db->query($sql);
		if ($resql) {
			// Trigger names for each status
			$triggerName = array();
			$triggerName[0] = 'DRAFT';
			$triggerName[1] = 'VALIDATED';
			$triggerName[2] = 'APPROVED';
			$triggerName[3] = 'ORDERED'; // Ordered
			$triggerName[4] = 'RECEIVED_PARTIALLY';
			$triggerName[5] = 'RECEIVED_COMPLETELY';
			$triggerName[6] = 'CANCELED';
			$triggerName[7] = 'CANCELED';
			$triggerName[9] = 'REFUSED';

			// Call trigger
			$result = $this->call_trigger("ORDER_SUPPLIER_STATUS_".$triggerName[$status], $user);
			if ($result < 0) {
				$error++;
			}
			// End call triggers
		} else {
			$error++;
			$this->error = $this->db->lasterror();
			dol_syslog(get_class($this)."::setStatus ".$this->error);
		}

		if (!$error) {
			$this->statut = $status;
			$this->db->commit();
			return 1;
		} else {
			$this->db->rollback();
			return -1;
		}
	}

	/**
	 *	Update line
	 *
	 *	@param     	int			$rowid           	Id de la ligne de facture
	 *	@param     	string		$desc            	Description de la ligne
	 *	@param     	double		$pu              	Prix unitaire
	 *	@param     	double		$qty             	Quantity
	 *	@param     	double		$remise_percent  	Percent discount on line
	 *	@param     	double		$txtva          	VAT rate
	 *  @param     	double		$txlocaltax1	    Localtax1 tax
	 *  @param     	double		$txlocaltax2   		Localtax2 tax
	 *  @param     	double		$price_base_type 	Type of price base
	 *	@param		int			$info_bits			Miscellaneous informations
	 *	@param		int			$type				Type of line (0=product, 1=service)
	 *  @param		int			$notrigger			Disable triggers
	 *  @param      integer     $date_start     	Date start of service
	 *  @param      integer     $date_end       	Date end of service
	 *  @param		array		$array_options		Extrafields array
	 * 	@param 		string		$fk_unit 			Code of the unit to use. Null to use the default one
	 * 	@param		double		$pu_ht_devise		Unit price in currency
	 *  @param		string		$ref_supplier		Supplier ref
	 *	@return    	int         	    			Return integer < 0 if error, > 0 if ok
	 */
	public function updateline($rowid, $desc, $pu, $qty, $remise_percent, $txtva, $txlocaltax1 = 0, $txlocaltax2 = 0, $price_base_type = 'HT', $info_bits = 0, $type = 0, $notrigger = 0, $date_start = '', $date_end = '', $array_options = 0, $fk_unit = null, $pu_ht_devise = 0, $ref_supplier = '')
	{
		global $mysoc, $conf, $langs;
		dol_syslog(get_class($this)."::updateline $rowid, $desc, $pu, $qty, $remise_percent, $txtva, $price_base_type, $info_bits, $type, $fk_unit");
		include_once DOL_DOCUMENT_ROOT.'/core/lib/price.lib.php';

		$error = 0;

		if ($this->statut == self::STATUS_DRAFT) {
			// Clean parameters
			if (empty($qty)) {
				$qty = 0;
			}
			if (empty($info_bits)) {
				$info_bits = 0;
			}
			if (empty($txtva)) {
				$txtva = 0;
			}
			if (empty($txlocaltax1)) {
				$txlocaltax1 = 0;
			}
			if (empty($txlocaltax2)) {
				$txlocaltax2 = 0;
			}
			if (empty($remise_percent)) {
				$remise_percent = 0;
			}

			$remise_percent = price2num($remise_percent);
			$qty = price2num($qty);
			if (!$qty) {
				$qty = 1;
			}
			$pu = price2num($pu);
			$pu_ht_devise = price2num($pu_ht_devise);
			if (!preg_match('/\((.*)\)/', $txtva)) {
				$txtva = price2num($txtva); // $txtva can have format '5.0(XXX)' or '5'
			}
			$txlocaltax1 = price2num($txlocaltax1);
			$txlocaltax2 = price2num($txlocaltax2);

			// Check parameters
			if ($type < 0) {
				return -1;
			}
			if ($date_start && $date_end && $date_start > $date_end) {
				$langs->load("errors");
				$this->error = $langs->trans('ErrorStartDateGreaterEnd');
				return -1;
			}

			$this->db->begin();

			// Calcul du total TTC et de la TVA pour la ligne a partir de
			// qty, pu, remise_percent et txtva
			// TRES IMPORTANT: C'est au moment de l'insertion ligne qu'on doit stocker
			// la part ht, tva et ttc, et ce au niveau de la ligne qui a son propre taux tva.

			$localtaxes_type = getLocalTaxesFromRate($txtva, 0, $mysoc, $this->thirdparty);

			// Clean vat code
			$reg = array();
			$vat_src_code = '';
			if (preg_match('/\((.*)\)/', $txtva, $reg)) {
				$vat_src_code = $reg[1];
				$txtva = preg_replace('/\s*\(.*\)/', '', $txtva); // Remove code into vatrate.
			}

			$tabprice = calcul_price_total($qty, $pu, $remise_percent, $txtva, $txlocaltax1, $txlocaltax2, 0, $price_base_type, $info_bits, $type, $this->thirdparty, $localtaxes_type, 100, $this->multicurrency_tx, $pu_ht_devise);
			$total_ht  = $tabprice[0];
			$total_tva = $tabprice[1];
			$total_ttc = $tabprice[2];
			$total_localtax1 = $tabprice[9];
			$total_localtax2 = $tabprice[10];
			$pu_ht  = $tabprice[3];
			$pu_tva = $tabprice[4];
			$pu_ttc = $tabprice[5];

			// MultiCurrency
			$multicurrency_total_ht = $tabprice[16];
			$multicurrency_total_tva = $tabprice[17];
			$multicurrency_total_ttc = $tabprice[18];
			$pu_ht_devise = $tabprice[19];

			$localtax1_type = empty($localtaxes_type[0]) ? '' : $localtaxes_type[0];
			$localtax2_type = empty($localtaxes_type[2]) ? '' : $localtaxes_type[2];

			//Fetch current line from the database and then clone the object and set it in $oldline property
			$this->line = new CommandeFournisseurLigne($this->db);
			$this->line->fetch($rowid);

			$oldline = clone $this->line;
			$this->line->oldline = $oldline;

			$this->line->context = $this->context;

			$this->line->fk_commande = $this->id;
			//$this->line->label=$label;
			$this->line->desc = $desc;

			// redefine quantity according to packaging
			if (getDolGlobalString('PRODUCT_USE_SUPPLIER_PACKAGING')) {
				if ($qty < $this->line->packaging) {
					$qty = $this->line->packaging;
				} else {
					if (!empty($this->line->packaging) && ($qty % $this->line->packaging) > 0) {
						$coeff = intval($qty / $this->line->packaging) + 1;
						$qty = $this->line->packaging * $coeff;
						setEventMessage($langs->trans('QtyRecalculatedWithPackaging'), 'mesgs');
					}
				}
			}

			$this->line->qty = $qty;
			$this->line->ref_supplier = $ref_supplier;

			$this->line->vat_src_code = $vat_src_code;
			$this->line->tva_tx         = $txtva;
			$this->line->localtax1_tx   = $txlocaltax1;
			$this->line->localtax2_tx   = $txlocaltax2;
			$this->line->localtax1_type = empty($localtaxes_type[0]) ? '' : $localtaxes_type[0];
			$this->line->localtax2_type = empty($localtaxes_type[2]) ? '' : $localtaxes_type[2];
			$this->line->remise_percent = $remise_percent;
			$this->line->subprice       = $pu_ht;
			$this->line->info_bits      = $info_bits;
			$this->line->total_ht       = $total_ht;
			$this->line->total_tva      = $total_tva;
			$this->line->total_localtax1 = $total_localtax1;
			$this->line->total_localtax2 = $total_localtax2;
			$this->line->total_ttc      = $total_ttc;
			$this->line->product_type   = $type;
			$this->line->special_code   = $oldline->special_code;
			$this->line->rang           = $oldline->rang;
			$this->line->origin         = $this->origin;
			$this->line->fk_unit        = $fk_unit;

			$this->line->date_start     = $date_start;
			$this->line->date_end       = $date_end;

			// Multicurrency
			$this->line->fk_multicurrency = $this->fk_multicurrency;
			$this->line->multicurrency_code = $this->multicurrency_code;
			$this->line->multicurrency_subprice		= $pu_ht_devise;
			$this->line->multicurrency_total_ht 	= $multicurrency_total_ht;
			$this->line->multicurrency_total_tva 	= $multicurrency_total_tva;
			$this->line->multicurrency_total_ttc 	= $multicurrency_total_ttc;

			$this->line->subprice = $pu_ht;
			$this->line->price = $this->line->subprice;

			$this->line->remise_percent = $remise_percent;

			if (is_array($array_options) && count($array_options) > 0) {
				// We replace values in this->line->array_options only for entries defined into $array_options
				foreach ($array_options as $key => $value) {
					$this->line->array_options[$key] = $array_options[$key];
				}
			}

			$result = $this->line->update($notrigger);


			// Mise a jour info denormalisees au niveau facture
			if ($result >= 0) {
				$this->update_price('1', 'auto');
				$this->db->commit();
				return $result;
			} else {
				$this->error = $this->db->lasterror();
				$this->db->rollback();
				return -1;
			}
		} else {
			$this->error = "Order status makes operation forbidden";
			dol_syslog(get_class($this)."::updateline ".$this->error, LOG_ERR);
			return -2;
		}
	}


	/**
	 *  Initialise an instance with random values.
	 *  Used to build previews or test instances.
	 *	id must be 0 if object instance is a specimen.
	 *
	 *  @return	void
	 */
	public function initAsSpecimen()
	{
		global $user, $langs, $conf;

		include_once DOL_DOCUMENT_ROOT.'/fourn/class/fournisseur.product.class.php';

		dol_syslog(get_class($this)."::initAsSpecimen");

		$now = dol_now();

		// Find first product
		$prodid = 0;
		$product = new ProductFournisseur($this->db);
		$sql = "SELECT rowid";
		$sql .= " FROM ".$this->db->prefix()."product";
		$sql .= " WHERE entity IN (".getEntity('product').")";
		$sql .= $this->db->order("rowid", "ASC");
		$sql .= $this->db->plimit(1);
		$resql = $this->db->query($sql);
		if ($resql) {
			$obj = $this->db->fetch_object($resql);
			$prodid = $obj->rowid;
		}

		// Initialise parametres
		$this->id = 0;
		$this->ref = 'SPECIMEN';
		$this->specimen = 1;
		$this->socid = 1;
		$this->date = $now;
		$this->date_commande = $now;
		$this->date_lim_reglement = $this->date + 3600 * 24 * 30;
		$this->cond_reglement_code = 'RECEP';
		$this->mode_reglement_code = 'CHQ';

		$this->note_public = 'This is a comment (public)';
		$this->note_private = 'This is a comment (private)';

		$this->multicurrency_tx = 1;
		$this->multicurrency_code = $conf->currency;

		$this->statut = 0;

		// Lines
		$nbp = 5;
		$xnbp = 0;
		while ($xnbp < $nbp) {
			$line = new CommandeFournisseurLigne($this->db);
			$line->desc = $langs->trans("Description")." ".$xnbp;
			$line->qty = 1;
			$line->subprice = 100;
			$line->tva_tx = 19.6;
			$line->localtax1_tx = 0;
			$line->localtax2_tx = 0;
			if ($xnbp == 2) {
				$line->total_ht = 50;
				$line->total_ttc = 59.8;
				$line->total_tva = 9.8;
				$line->remise_percent = 50;
			} else {
				$line->total_ht = 100;
				$line->total_ttc = 119.6;
				$line->total_tva = 19.6;
				$line->remise_percent = 00;
			}
			$line->fk_product = $prodid;

			$this->lines[$xnbp] = $line;

			$this->total_ht       += $line->total_ht;
			$this->total_tva      += $line->total_tva;
			$this->total_ttc      += $line->total_ttc;

			$xnbp++;
		}
	}

	/**
	 *	Charge les informations d'ordre info dans l'objet facture
	 *
	 *	@param  int		$id       	Id de la facture a charger
	 *	@return	void
	 */
	public function info($id)
	{
		$sql = 'SELECT c.rowid, date_creation as datec, tms as datem, date_valid as date_validation, date_approve as datea, date_approve2 as datea2,';
		$sql .= ' fk_user_author, fk_user_modif, fk_user_valid, fk_user_approve, fk_user_approve2';
		$sql .= ' FROM '.$this->db->prefix().'commande_fournisseur as c';
		$sql .= ' WHERE c.rowid = '.((int) $id);

		$result = $this->db->query($sql);
		if ($result) {
			if ($this->db->num_rows($result)) {
				$obj = $this->db->fetch_object($result);

				$this->id = $obj->rowid;

				$this->user_creation_id = $obj->fk_user_author;
				$this->user_validation_id = $obj->fk_user_valid;
				$this->user_modification_id = $obj->fk_user_modif;
				$this->user_approve_id = $obj->fk_user_approve;
				$this->user_approve_id2 = $obj->fk_user_approve2;

				$this->date_creation     = $this->db->jdate($obj->datec);
				$this->date_modification = $this->db->jdate($obj->datem);
				$this->date_approve      = $this->db->jdate($obj->datea);
				$this->date_approve2     = $this->db->jdate($obj->datea2);
				$this->date_validation   = $this->db->jdate($obj->date_validation);
			}
			$this->db->free($result);
		} else {
			dol_print_error($this->db);
		}
	}

	// phpcs:disable PEAR.NamingConventions.ValidFunctionName.ScopeNotCamelCaps
	/**
	 *	Charge indicateurs this->nb de tableau de bord
	 *
	 *	@return     int         Return integer <0 si ko, >0 si ok
	 */
	public function load_state_board()
	{
		// phpcs:enable
		global $conf, $user;

		$this->nb = array();
		$clause = "WHERE";

		$sql = "SELECT count(co.rowid) as nb";
		$sql .= " FROM ".$this->db->prefix()."commande_fournisseur as co";
		$sql .= " LEFT JOIN ".$this->db->prefix()."societe as s ON co.fk_soc = s.rowid";
		if (!$user->hasRight("societe", "client", "voir") && !$user->socid) {
			$sql .= " LEFT JOIN ".$this->db->prefix()."societe_commerciaux as sc ON s.rowid = sc.fk_soc";
			$sql .= " WHERE sc.fk_user = ".((int) $user->id);
			$clause = "AND";
		}
		$sql .= " ".$clause." co.entity IN (".getEntity('supplier_order').")";

		$resql = $this->db->query($sql);
		if ($resql) {
			while ($obj = $this->db->fetch_object($resql)) {
				$this->nb["supplier_orders"] = $obj->nb;
			}
			$this->db->free($resql);
			return 1;
		} else {
			dol_print_error($this->db);
			$this->error = $this->db->error();
			return -1;
		}
	}

	// phpcs:disable PEAR.NamingConventions.ValidFunctionName.ScopeNotCamelCaps
	/**
	 *	Load indicators for dashboard (this->nbtodo and this->nbtodolate)
	 *
	 *	@param          User	$user   Objet user
	 *  @param          int		$mode   "opened", "awaiting" for orders awaiting reception
	 *	@return WorkboardResponse|int 	Return integer <0 if KO, WorkboardResponse if OK
	 */
	public function load_board($user, $mode = 'opened')
	{
		// phpcs:enable
		global $conf, $langs;

		$sql = "SELECT c.rowid, c.date_creation as datec, c.date_commande, c.fk_statut, c.date_livraison as delivery_date, c.total_ht";
		$sql .= " FROM ".$this->db->prefix()."commande_fournisseur as c";
		if (!$user->hasRight("societe", "client", "voir") && !$user->socid) {
			$sql .= " JOIN ".$this->db->prefix()."societe_commerciaux as sc ON c.fk_soc = sc.fk_soc AND sc.fk_user = ".((int) $user->id);
		}
		$sql .= " WHERE c.entity = ".$conf->entity;
		if ($mode === 'awaiting') {
			$sql .= " AND c.fk_statut IN (".self::STATUS_ORDERSENT.", ".self::STATUS_RECEIVED_PARTIALLY.")";
		} else {
			$sql .= " AND c.fk_statut IN (".self::STATUS_VALIDATED.", ".self::STATUS_ACCEPTED.")";
		}
		if ($user->socid) {
			$sql .= " AND c.fk_soc = ".((int) $user->socid);
		}

		$resql = $this->db->query($sql);
		if ($resql) {
			$commandestatic = new CommandeFournisseur($this->db);

			$response = new WorkboardResponse();
			$response->warning_delay = $conf->commande->fournisseur->warning_delay / 60 / 60 / 24;
			$response->label = $langs->trans("SuppliersOrdersToProcess");
			$response->labelShort = $langs->trans("Opened");
			$response->url = DOL_URL_ROOT.'/fourn/commande/list.php?search_status=1,2&mainmenu=commercial&leftmenu=orders_suppliers';
			$response->img = img_object('', "order");

			if ($mode === 'awaiting') {
				$response->label = $langs->trans("SuppliersOrdersAwaitingReception");
				$response->labelShort = $langs->trans("AwaitingReception");
				$response->url = DOL_URL_ROOT.'/fourn/commande/list.php?search_status=3,4&mainmenu=commercial&leftmenu=orders_suppliers';
			}

			while ($obj = $this->db->fetch_object($resql)) {
				$commandestatic->delivery_date = $this->db->jdate($obj->delivery_date);
				$commandestatic->date_commande = $this->db->jdate($obj->date_commande);
				$commandestatic->statut = $obj->fk_statut;

				$response->nbtodo++;
				$response->total += $obj->total_ht;

				if ($commandestatic->hasDelay()) {
					$response->nbtodolate++;
				}
			}

			return $response;
		} else {
			$this->error = $this->db->error();
			return -1;
		}
	}

	/**
	 * Returns the translated input method of object (defined if $this->methode_commande_id > 0).
	 * This function make a sql request to get translation. No cache yet, try to not use it inside a loop.
	 *
	 * @return string
	 */
	public function getInputMethod()
	{
		global $db, $langs;

		if ($this->methode_commande_id > 0) {
			$sql = "SELECT rowid, code, libelle as label";
			$sql .= " FROM ".$this->db->prefix().'c_input_method';
			$sql .= " WHERE active=1 AND rowid = ".((int) $this->methode_commande_id);

			$resql = $this->db->query($sql);
			if ($resql) {
				if ($this->db->num_rows($resql)) {
					$obj = $this->db->fetch_object($resql);

					$string = $langs->trans($obj->code);
					if ($string == $obj->code) {
						$string = $obj->label != '-' ? $obj->label : '';
					}
					return $string;
				}
			} else {
				dol_print_error($this->db);
			}
		}

		return '';
	}

	/**
	 *  Create a document onto disk according to template model.
	 *
	 *  @param	    string		$modele			Force template to use ('' to not force)
	 *  @param		Translate	$outputlangs	Object lang to use for traduction
	 *  @param      int			$hidedetails    Hide details of lines
	 *  @param      int			$hidedesc       Hide description
	 *  @param      int			$hideref        Hide ref
	 *  @param      null|array  $moreparams     Array to provide more information
	 *  @return     int          				Return integer < 0 if KO, 0 = no doc generated, > 0 if OK
	 */
	public function generateDocument($modele, $outputlangs, $hidedetails = 0, $hidedesc = 0, $hideref = 0, $moreparams = null)
	{
		global $conf, $langs;

		if (!dol_strlen($modele)) {
			$modele = '';	// No doc template/generation by default

			if (!empty($this->model_pdf)) {
				$modele = $this->model_pdf;
			} elseif (getDolGlobalString('COMMANDE_SUPPLIER_ADDON_PDF')) {
				$modele = getDolGlobalString('COMMANDE_SUPPLIER_ADDON_PDF');
			}
		}

		if (empty($modele)) {
			return 0;
		} else {
			$langs->load("suppliers");
			$outputlangs->load("products");

			$modelpath = "core/modules/supplier_order/doc/";
			$result = $this->commonGenerateDocument($modelpath, $modele, $outputlangs, $hidedetails, $hidedesc, $hideref, $moreparams);
			return $result;
		}
	}

	/**
	 * Return the max number delivery delay in day
	 *
	 * @param	Translate	$langs		Language object
	 * @return 	string                  Translated string
	 */
	public function getMaxDeliveryTimeDay($langs)
	{
		if (empty($this->lines)) {
			return '';
		}

		$obj = new ProductFournisseur($this->db);

		$nb = 0;
		foreach ($this->lines as $line) {
			if ($line->fk_product > 0) {
				$idp = $obj->find_min_price_product_fournisseur($line->fk_product, $line->qty);
				if ($idp) {
					$obj->fetch($idp);
					if ($obj->delivery_time_days > $nb) {
						$nb = $obj->delivery_time_days;
					}
				}
			}
		}

		if ($nb === 0) {
			return '';
		} else {
			return $nb.' '.$langs->trans('Days');
		}
	}

	/**
	 * Returns the rights used for this class
	 * @return stdClass
	 */
	public function getRights()
	{
		global $user;

		return $user->hasRight("fournisseur", "commande");
	}


	/**
	 * Function used to replace a thirdparty id with another one.
	 *
	 * @param 	DoliDB 	$dbs 		Database handler, because function is static we name it $dbs not $db to avoid breaking coding test
	 * @param 	int 	$origin_id 	Old thirdparty id
	 * @param 	int 	$dest_id 	New thirdparty id
	 * @return 	bool
	 */
	public static function replaceThirdparty(DoliDB $dbs, $origin_id, $dest_id)
	{
		$tables = array(
			'commande_fournisseur'
		);

		return CommonObject::commonReplaceThirdparty($dbs, $origin_id, $dest_id, $tables);
	}

	/**
	 * Function used to replace a product id with another one.
	 *
	 * @param DoliDB $db Database handler
	 * @param int $origin_id Old product id
	 * @param int $dest_id New product id
	 * @return bool
	 */
	public static function replaceProduct(DoliDB $db, $origin_id, $dest_id)
	{
		$tables = array(
			'commande_fournisseurdet'
		);

		return CommonObject::commonReplaceProduct($db, $origin_id, $dest_id, $tables);
	}

	/**
	 * Is the supplier order delayed?
	 * We suppose a purchase ordered as late if a the purchase order has been sent and the delivery date is set and before the delay.
	 * If order has not been sent, we use the order date.
	 *
	 * @return 	bool					True if object is delayed
	 */
	public function hasDelay()
	{
		global $conf;

		if ($this->statut == self::STATUS_ORDERSENT || $this->statut == self::STATUS_RECEIVED_PARTIALLY) {
			$now = dol_now();
			if (!empty($this->delivery_date)) {
				$date_to_test = $this->delivery_date;
				return $date_to_test && $date_to_test < ($now - $conf->commande->fournisseur->warning_delay);
			} else {
				//$date_to_test = $this->date_commande;
				//return $date_to_test && $date_to_test < ($now - $conf->commande->fournisseur->warning_delay);
				return false;
			}
		} else {
			$now = dol_now();
			$date_to_test = $this->date_commande;

			return ($this->statut > 0 && $this->statut < 5) && $date_to_test && $date_to_test < ($now - $conf->commande->fournisseur->warning_delay);
		}
	}

	/**
	 * Show the customer delayed info.
	 * We suppose a purchase ordered as late if a the purchase order has been sent and the delivery date is set and before the delay.
	 * If order has not been sent, we use the order date.
	 *
	 * @return string       Show delayed information
	 */
	public function showDelay()
	{
		global $conf, $langs;

		$text = '';

		if ($this->statut == self::STATUS_ORDERSENT || $this->statut == self::STATUS_RECEIVED_PARTIALLY) {
			if (!empty($this->delivery_date)) {
				$text = $langs->trans("DeliveryDate").' '.dol_print_date($this->delivery_date, 'day');
			} else {
				$text = $langs->trans("OrderDate").' '.dol_print_date($this->date_commande, 'day');
			}
		} else {
			$text = $langs->trans("OrderDate").' '.dol_print_date($this->date_commande, 'day');
		}
		if ($text) {
			$text .= ' '.($conf->commande->fournisseur->warning_delay > 0 ? '+' : '-').' '.round(abs($conf->commande->fournisseur->warning_delay) / 3600 / 24, 1).' '.$langs->trans("days").' < '.$langs->trans("Today");
		}

		return $text;
	}


	/**
	 * Calc status regarding to dispatched stock
	 *
	 * @param 		User 	$user                   User action
	 * @param       int     $closeopenorder         Close if received
	 * @param		string	$comment				Comment
	 * @return		int		                        Return integer <0 if KO, 0 if not applicable, >0 if OK
	 */
	public function calcAndSetStatusDispatch(User $user, $closeopenorder = 1, $comment = '')
	{
		global $conf, $langs;

		if (isModEnabled("supplier_order")) {
			require_once DOL_DOCUMENT_ROOT.'/fourn/class/fournisseur.commande.dispatch.class.php';

			$qtydelivered = array();
			$qtywished = array();

			$supplierorderdispatch = new CommandeFournisseurDispatch($this->db);
			$filter = array('t.fk_commande'=>$this->id);
			if (getDolGlobalString('SUPPLIER_ORDER_USE_DISPATCH_STATUS')) {
				$filter['t.status'] = 1; // Restrict to lines with status validated
			}

			$ret = $supplierorderdispatch->fetchAll('', '', 0, 0, $filter);
			if ($ret < 0) {
				$this->error = $supplierorderdispatch->error;
				$this->errors = $supplierorderdispatch->errors;
				return $ret;
			} else {
				if (is_array($supplierorderdispatch->lines) && count($supplierorderdispatch->lines) > 0) {
					require_once DOL_DOCUMENT_ROOT.'/product/class/product.class.php';
					$date_liv = dol_now();

					// Build array with quantity deliverd by product
					foreach ($supplierorderdispatch->lines as $line) {
						$qtydelivered[$line->fk_product] += $line->qty;
					}
					foreach ($this->lines as $line) {
						// Exclude lines not qualified for shipment, similar code is found into interface_20_modWrokflow for customers
						if (!getDolGlobalString('STOCK_SUPPORTS_SERVICES') && $line->product_type > 0) {
							continue;
						}
						$qtywished[$line->fk_product] += $line->qty;
					}

					//Compare array
					$diff_array = array_diff_assoc($qtydelivered, $qtywished); // Warning: $diff_array is done only on common keys.
					$keysinwishednotindelivered = array_diff(array_keys($qtywished), array_keys($qtydelivered)); // To check we also have same number of keys
					$keysindeliverednotinwished = array_diff(array_keys($qtydelivered), array_keys($qtywished)); // To check we also have same number of keys
					//var_dump(array_keys($qtydelivered));
					//var_dump(array_keys($qtywished));
					//var_dump($diff_array);
					//var_dump($keysinwishednotindelivered);
					//var_dump($keysindeliverednotinwished);
					//exit;

					if (count($diff_array) == 0 && count($keysinwishednotindelivered) == 0 && count($keysindeliverednotinwished) == 0) { //No diff => mean everythings is received
						if ($closeopenorder) {
							//$ret=$this->setStatus($user,5);
							$ret = $this->Livraison($user, $date_liv, 'tot', $comment); // GETPOST("type") is 'tot', 'par', 'nev', 'can'
							if ($ret < 0) {
								return -1;
							}
							return 5;
						} else {
							//Diff => received partially
							//$ret=$this->setStatus($user,4);
							$ret = $this->Livraison($user, $date_liv, 'par', $comment); // GETPOST("type") is 'tot', 'par', 'nev', 'can'
							if ($ret < 0) {
								return -1;
							}
							return 4;
						}
					} elseif (getDolGlobalString('SUPPLIER_ORDER_MORE_THAN_WISHED')) {
						//set livraison to 'tot' if more products received than wished. (and if $closeopenorder is set to 1 of course...)

						$close = 0;

						if (count($diff_array) > 0) {
							//there are some difference between  the two arrays

							//scan the array of results
							foreach ($diff_array as $key => $value) {
								//if the quantity delivered is greater or equal to wish quantity
								if ($qtydelivered[$key] >= $qtywished[$key]) {
									$close++;
								}
							}
						}


						if ($close == count($diff_array)) {
							//all the products are received equal or more than the wished quantity
							if ($closeopenorder) {
								$ret = $this->Livraison($user, $date_liv, 'tot', $comment); // GETPOST("type") is 'tot', 'par', 'nev', 'can'
								if ($ret < 0) {
									return -1;
								}
								return 5;
							} else {
								//Diff => received partially
								$ret = $this->Livraison($user, $date_liv, 'par', $comment); // GETPOST("type") is 'tot', 'par', 'nev', 'can'
								if ($ret < 0) {
									return -1;
								}
								return 4;
							}
						} else {
							//all the products are not received
							$ret = $this->Livraison($user, $date_liv, 'par', $comment); // GETPOST("type") is 'tot', 'par', 'nev', 'can'
							if ($ret < 0) {
								return -1;
							}
							return 4;
						}
					} else {
						//Diff => received partially
						$ret = $this->Livraison($user, $date_liv, 'par', $comment); // GETPOST("type") is 'tot', 'par', 'nev', 'can'
						if ($ret < 0) {
							return -1;
						}
						return 4;
					}
				}
				return 1;
			}
		}
		return 0;
	}

	/**
	 *	Load array this->receptions of lines of shipments with nb of products sent for each order line
	 *  Note: For a dedicated shipment, the fetch_lines can be used to load the qty_asked and qty_shipped. This function is use to return qty_shipped cumulated for the order
	 *
	 *	@param      int		$filtre_statut      Filter on shipment status
	 * 	@return     int                			Return integer <0 if KO, Nb of lines found if OK
	 */
	public function loadReceptions($filtre_statut = -1)
	{
		$this->receptions = array();

		dol_syslog(get_class($this)."::loadReceptions", LOG_DEBUG);

		$sql = 'SELECT cd.rowid, cd.fk_product,';
		$sql .= ' sum(cfd.qty) as qty';
		$sql .= ' FROM '.$this->db->prefix().'commande_fournisseur_dispatch as cfd,';
		if ($filtre_statut >= 0) {
			$sql .= ' '.$this->db->prefix().'reception as e,';
		}
		$sql .= ' '.$this->db->prefix().'commande_fournisseurdet as cd';
		$sql .= ' WHERE';
		if ($filtre_statut >= 0) {
			$sql .= ' cfd.fk_reception = e.rowid AND';
		}
		$sql .= ' cfd.fk_commandefourndet = cd.rowid';
		$sql .= ' AND cd.fk_commande ='.((int) $this->id);
		if (isset($this->fk_product) && !empty($this->fk_product) > 0) {
			$sql .= ' AND cd.fk_product = '.((int) $this->fk_product);
		}
		if ($filtre_statut >= 0) {
			$sql .= ' AND e.fk_statut >= '.((int) $filtre_statut);
		}
		$sql .= ' GROUP BY cd.rowid, cd.fk_product';

		$resql = $this->db->query($sql);
		if ($resql) {
			$num = $this->db->num_rows($resql);
			$i = 0;
			while ($i < $num) {
				$obj = $this->db->fetch_object($resql);
				empty($this->receptions[$obj->rowid]) ? $this->receptions[$obj->rowid] = $obj->qty : $this->receptions[$obj->rowid] += $obj->qty;
				$i++;
			}
			$this->db->free($resql);

			return $num;
		} else {
			$this->error = $this->db->lasterror();
			return -1;
		}
	}

	/**
	 *	Return clicable link of object (with eventually picto)
	 *
	 *	@param      string	    $option                 Where point the link (0=> main card, 1,2 => shipment, 'nolink'=>No link)
	 *  @param		array		$arraydata				Array of data
	 *  @return		string								HTML Code for Kanban thumb.
	 */
	public function getKanbanView($option = '', $arraydata = null)
	{
		global $langs;

		$selected = (empty($arraydata['selected']) ? 0 : $arraydata['selected']);

		$return = '<div class="box-flex-item box-flex-grow-zero">';
		$return .= '<div class="info-box info-box-sm">';
		$return .= '<span class="info-box-icon bg-infobox-action">';
		$return .= img_picto('', $this->picto);
		$return .= '</span>';
		$return .= '<div class="info-box-content">';
		$return .= '<span class="info-box-ref inline-block tdoverflowmax150 valignmiddle">'.(method_exists($this, 'getNomUrl') ? $this->getNomUrl() : $this->ref).'</span>';
		if ($selected >= 0) {
			$return .= '<input id="cb'.$this->id.'" class="flat checkforselect fright" type="checkbox" name="toselect[]" value="'.$this->id.'"'.($selected ? ' checked="checked"' : '').'>';
		}
		if (property_exists($this, 'socid') || property_exists($this, 'total_tva')) {
			$return .='<br><span class="info-box-label amount">'.$this->socid.'</span>';
		}
		if (property_exists($this, 'billed')) {
			$return .= '<br><span class="opacitymedium">'.$langs->trans("Billed").' : </span><span class="info-box-label">'.yn($this->billed).'</span>';
		}
		if (method_exists($this, 'getLibStatut')) {
			$return .= '<br><div class="info-box-status">'.$this->getLibStatut(3).'</div>';
		}
		$return .= '</div>';
		$return .= '</div>';
		$return .= '</div>';
		return $return;
	}
}



/**
 *  Class to manage line orders
 */
class CommandeFournisseurLigne extends CommonOrderLine
{
	/**
	 * @var string ID to identify managed object
	 */
	public $element = 'commande_fournisseurdet';

	/**
	 * @var string Name of table without prefix where object is stored
	 */
	public $table_element = 'commande_fournisseurdet';

	public $oldline;

	/**
	 * Id of parent order
	 * @var int
	 */
	public $fk_commande;

	// From llx_commande_fournisseurdet
	/**
	 * @var int ID
	 */
	public $fk_parent_line;

	/**
	 * @var int ID
	 */
	public $fk_facture;

	public $rang = 0;
	public $special_code = 0;

	/**
	 * Unit price without taxes
	 * @var float
	 */
	public $pu_ht;

	public $date_start;
	public $date_end;
	public $fk_fournprice;
	public $packaging;
	public $pa_ht;

	// From llx_product_fournisseur_price

	/**
	 * Supplier reference of price when we added the line. May have been changed after line was added.
	 * @var string
	 */
	public $ref_supplier;

	/**
	 * @var string ref supplier
	 * @deprecated
	 * @see $ref_supplier
	 */
	public $ref_fourn;

	public $remise;


	/**
	 *	Constructor
	 *
	 *  @param		DoliDB		$db      Database handler
	 */
	public function __construct($db)
	{
		$this->db = $db;
	}

	/**
	 *  Load line order
	 *
	 *  @param  int		$rowid      Id line order
	 *	@return	int					Return integer <0 if KO, >0 if OK
	 */
	public function fetch($rowid)
	{
		global $conf;

		$sql = 'SELECT cd.rowid, cd.fk_commande, cd.fk_product, cd.product_type, cd.description, cd.qty, cd.tva_tx, cd.special_code,';
		$sql .= ' cd.localtax1_tx, cd.localtax2_tx, cd.localtax1_type, cd.localtax2_type, cd.ref as ref_supplier,';
		$sql .= ' cd.remise, cd.remise_percent, cd.subprice,';
		$sql .= ' cd.info_bits, cd.total_ht, cd.total_tva, cd.total_ttc,';
		$sql .= ' cd.total_localtax1, cd.total_localtax2,';
		$sql .= ' p.ref as product_ref, p.label as product_label, p.description as product_desc,';
		$sql .= ' cd.date_start, cd.date_end, cd.fk_unit,';
		$sql .= ' cd.multicurrency_subprice, cd.multicurrency_total_ht, cd.multicurrency_total_tva, cd.multicurrency_total_ttc,';
		$sql .= ' c.fk_soc as socid';
		$sql .= ' FROM '.$this->db->prefix().'commande_fournisseur as c, '.$this->db->prefix().'commande_fournisseurdet as cd';
		$sql .= ' LEFT JOIN '.$this->db->prefix().'product as p ON cd.fk_product = p.rowid';
		$sql .= ' WHERE cd.fk_commande = c.rowid AND cd.rowid = '.((int) $rowid);

		$result = $this->db->query($sql);
		if ($result) {
			$objp = $this->db->fetch_object($result);

			if (!empty($objp)) {
				$this->rowid = $objp->rowid;
				$this->id               = $objp->rowid;
				$this->fk_commande      = $objp->fk_commande;
				$this->desc             = $objp->description;
				$this->qty              = $objp->qty;
				$this->ref_fourn        = $objp->ref_supplier;
				$this->ref_supplier     = $objp->ref_supplier;
				$this->subprice         = $objp->subprice;
				$this->tva_tx           = $objp->tva_tx;
				$this->localtax1_tx		= $objp->localtax1_tx;
				$this->localtax2_tx		= $objp->localtax2_tx;
				$this->localtax1_type	= $objp->localtax1_type;
				$this->localtax2_type	= $objp->localtax2_type;
				$this->remise           = $objp->remise;
				$this->remise_percent   = $objp->remise_percent;
				$this->fk_product       = $objp->fk_product;
				$this->info_bits        = $objp->info_bits;
				$this->total_ht         = $objp->total_ht;
				$this->total_tva        = $objp->total_tva;
				$this->total_localtax1	= $objp->total_localtax1;
				$this->total_localtax2	= $objp->total_localtax2;
				$this->total_ttc        = $objp->total_ttc;
				$this->product_type     = $objp->product_type;
				$this->special_code     = $objp->special_code;

				$this->ref = $objp->product_ref;

				$this->product_ref      = $objp->product_ref;
				$this->product_label    = $objp->product_label;
				$this->product_desc     = $objp->product_desc;

				if (getDolGlobalInt('PRODUCT_USE_SUPPLIER_PACKAGING')) {
					// TODO We should not fetch this properties into the fetch_lines. This is NOT properties of a line.
					// Move this into another method and call it when required.

					// Take better packaging for $objp->qty (first supplier ref quantity <= $objp->qty)
					$sqlsearchpackage = 'SELECT rowid, packaging FROM '.$this->db->prefix()."product_fournisseur_price";
					$sqlsearchpackage .= ' WHERE entity IN ('.getEntity('product_fournisseur_price').")";
					$sqlsearchpackage .= " AND fk_product = ".((int) $objp->fk_product);
					$sqlsearchpackage .= " AND ref_fourn = '".$this->db->escape($objp->ref_supplier)."'";
					$sqlsearchpackage .= " AND quantity <= ".((float) $objp->qty);	// required to be qualified
					$sqlsearchpackage .= " AND (packaging IS NULL OR packaging = 0 OR packaging <= ".((float) $objp->qty).")";	// required to be qualified
					$sqlsearchpackage .= " AND fk_soc = ".((int) $objp->socid);
					$sqlsearchpackage .= " ORDER BY packaging ASC";		// Take the smaller package first
					$sqlsearchpackage .= " LIMIT 1";

					$resqlsearchpackage = $this->db->query($sqlsearchpackage);
					if ($resqlsearchpackage) {
						$objsearchpackage = $this->db->fetch_object($resqlsearchpackage);
						if ($objsearchpackage) {
							$this->fk_fournprice = $objsearchpackage->rowid;
							$this->packaging     = $objsearchpackage->packaging;
						}
					} else {
						$this->error = $this->db->lasterror();
						return -1;
					}
				}

				$this->date_start       		= $this->db->jdate($objp->date_start);
				$this->date_end         		= $this->db->jdate($objp->date_end);
				$this->fk_unit = $objp->fk_unit;

				$this->multicurrency_subprice	= $objp->multicurrency_subprice;
				$this->multicurrency_total_ht	= $objp->multicurrency_total_ht;
				$this->multicurrency_total_tva	= $objp->multicurrency_total_tva;
				$this->multicurrency_total_ttc	= $objp->multicurrency_total_ttc;

				$this->fetch_optionals();

				$this->db->free($result);
				return 1;
			} else {
				$this->error = 'Supplier order line  with id='.$rowid.' not found';
				dol_syslog(get_class($this)."::fetch Error ".$this->error, LOG_ERR);
				return 0;
			}
		} else {
			dol_print_error($this->db);
			return -1;
		}
	}

	/**
	 *	Insert line into database
	 *
	 *	@param      int		$notrigger		1 = disable triggers
	 *	@return		int						Return integer <0 if KO, >0 if OK
	 */
	public function insert($notrigger = 0)
	{
		global $conf, $user;

		$error = 0;

		dol_syslog(get_class($this)."::insert rang=".$this->rang);

		// Clean parameters
		if (empty($this->tva_tx)) {
			$this->tva_tx = 0;
		}
		if (empty($this->localtax1_tx)) {
			$this->localtax1_tx = 0;
		}
		if (empty($this->localtax2_tx)) {
			$this->localtax2_tx = 0;
		}
		if (empty($this->localtax1_type)) {
			$this->localtax1_type = '0';
		}
		if (empty($this->localtax2_type)) {
			$this->localtax2_type = '0';
		}
		if (empty($this->total_localtax1)) {
			$this->total_localtax1 = 0;
		}
		if (empty($this->total_localtax2)) {
			$this->total_localtax2 = 0;
		}
		if (empty($this->rang)) {
			$this->rang = 0;
		}
		if (empty($this->remise_percent)) {
			$this->remise_percent = 0;
		}
		if (empty($this->info_bits)) {
			$this->info_bits = 0;
		}
		if (empty($this->special_code)) {
			$this->special_code = 0;
		}
		if (empty($this->fk_parent_line)) {
			$this->fk_parent_line = 0;
		}
		if (empty($this->pa_ht)) {
			$this->pa_ht = 0;
		}

		// Multicurrency
		if (!empty($this->multicurrency_code)) {
			list($this->fk_multicurrency, $this->multicurrency_tx) = MultiCurrency::getIdAndTxFromCode($this->db, $this->multicurrency_code);
		}
		if (empty($this->fk_multicurrency)) {
			$this->multicurrency_code = $conf->currency;
			$this->fk_multicurrency = 0;
			$this->multicurrency_tx = 1;
		}

		// Check parameters
		if ($this->product_type < 0) {
			return -1;
		}

		$this->db->begin();

		// Insertion dans base de la ligne
		$sql = 'INSERT INTO '.$this->db->prefix().$this->table_element;
		$sql .= " (fk_commande, label, description, date_start, date_end,";
		$sql .= " fk_product, product_type, special_code, rang,";
		$sql .= " qty, vat_src_code, tva_tx, localtax1_tx, localtax2_tx, localtax1_type, localtax2_type, remise_percent, subprice, ref,";
		$sql .= " total_ht, total_tva, total_localtax1, total_localtax2, total_ttc, fk_unit,";
		$sql .= " fk_multicurrency, multicurrency_code, multicurrency_subprice, multicurrency_total_ht, multicurrency_total_tva, multicurrency_total_ttc,";
		$sql .= " fk_parent_line)";
		$sql .= " VALUES (".$this->fk_commande.", '".$this->db->escape($this->label)."','".$this->db->escape($this->desc)."',";
		$sql .= " ".($this->date_start ? "'".$this->db->idate($this->date_start)."'" : "null").",";
		$sql .= " ".($this->date_end ? "'".$this->db->idate($this->date_end)."'" : "null").",";
		if ($this->fk_product) {
			$sql .= $this->fk_product.",";
		} else {
			$sql .= "null,";
		}
		$sql .= "'".$this->db->escape($this->product_type)."',";
		$sql .= "'".$this->db->escape($this->special_code)."',";
		$sql .= "'".$this->db->escape($this->rang)."',";
		$sql .= "'".$this->db->escape($this->qty)."', ";
		$sql .= " ".(empty($this->vat_src_code) ? "''" : "'".$this->db->escape($this->vat_src_code)."'").",";
		$sql .= " ".price2num($this->tva_tx).", ";
		$sql .= " ".price2num($this->localtax1_tx).",";
		$sql .= " ".price2num($this->localtax2_tx).",";
		$sql .= " '".$this->db->escape($this->localtax1_type)."',";
		$sql .= " '".$this->db->escape($this->localtax2_type)."',";
		$sql .= " ".((float) $this->remise_percent).", ".price2num($this->subprice, 'MU').", '".$this->db->escape($this->ref_supplier)."',";
		$sql .= " ".price2num($this->total_ht).",";
		$sql .= " ".price2num($this->total_tva).",";
		$sql .= " ".price2num($this->total_localtax1).",";
		$sql .= " ".price2num($this->total_localtax2).",";
		$sql .= " ".price2num($this->total_ttc).",";
		$sql .= ($this->fk_unit ? "'".$this->db->escape($this->fk_unit)."'" : "null");
		$sql .= ", ".($this->fk_multicurrency ? ((int) $this->fk_multicurrency) : "null");
		$sql .= ", '".$this->db->escape($this->multicurrency_code)."'";
		$sql .= ", ".($this->multicurrency_subprice ? price2num($this->multicurrency_subprice) : '0');
		$sql .= ", ".($this->multicurrency_total_ht ? price2num($this->multicurrency_total_ht) : '0');
		$sql .= ", ".($this->multicurrency_total_tva ? price2num($this->multicurrency_total_tva) : '0');
		$sql .= ", ".($this->multicurrency_total_ttc ? price2num($this->multicurrency_total_ttc) : '0');
		$sql .= ", ".((!empty($this->fk_parent_line) && $this->fk_parent_line > 0) ? $this->fk_parent_line : 'null');
		$sql .= ")";

		dol_syslog(get_class($this)."::insert", LOG_DEBUG);
		$resql = $this->db->query($sql);
		if ($resql) {
			$this->id = $this->db->last_insert_id($this->db->prefix().$this->table_element);
			$this->rowid = $this->id;

			if (!$error) {
				$result = $this->insertExtraFields();
				if ($result < 0) {
					$error++;
				}
			}

			if (!$error && !$notrigger) {
				// Call trigger
				$result = $this->call_trigger('LINEORDER_SUPPLIER_CREATE', $user);
				if ($result < 0) {
					$error++;
				}
				// End call triggers
			}

			if (!$error) {
				$this->db->commit();
				return 1;
			}

			foreach ($this->errors as $errmsg) {
				dol_syslog(get_class($this)."::delete ".$errmsg, LOG_ERR);
				$this->errors[] = ($this->errors ? ', '.$errmsg : $errmsg);
			}
			$this->db->rollback();
			return -1 * $error;
		} else {
			$this->errors[] = $this->db->error();
			$this->db->rollback();
			return -2;
		}
	}
	/**
	 *	Update the line object into db
	 *
	 *	@param      int		$notrigger		1 = disable triggers
	 *	@return		int		Return integer <0 si ko, >0 si ok
	 */
	public function update($notrigger = 0)
	{
		global $user;

		$error = 0;

		$this->db->begin();

		$sql = "UPDATE ".$this->db->prefix().$this->table_element." SET";
		$sql .= "  description='".$this->db->escape($this->desc)."'";
		$sql .= ", ref='".$this->db->escape($this->ref_supplier)."'";
		$sql .= ", subprice='".price2num($this->subprice)."'";
		//$sql.= ",remise='".price2num($remise)."'";
		$sql .= ", remise_percent='".price2num($this->remise_percent)."'";

		$sql .= ", vat_src_code = '".(empty($this->vat_src_code) ? '' : $this->vat_src_code)."'";
		$sql .= ", tva_tx='".price2num($this->tva_tx)."'";
		$sql .= ", localtax1_tx='".price2num($this->localtax1_tx)."'";
		$sql .= ", localtax2_tx='".price2num($this->localtax2_tx)."'";
		$sql .= ", localtax1_type='".$this->db->escape($this->localtax1_type)."'";
		$sql .= ", localtax2_type='".$this->db->escape($this->localtax2_type)."'";
		$sql .= ", qty='".price2num($this->qty)."'";
		$sql .= ", date_start=".(!empty($this->date_start) ? "'".$this->db->idate($this->date_start)."'" : "null");
		$sql .= ", date_end=".(!empty($this->date_end) ? "'".$this->db->idate($this->date_end)."'" : "null");
		$sql .= ", info_bits='".$this->db->escape($this->info_bits)."'";
		$sql .= ", total_ht='".price2num($this->total_ht)."'";
		$sql .= ", total_tva='".price2num($this->total_tva)."'";
		$sql .= ", total_localtax1='".price2num($this->total_localtax1)."'";
		$sql .= ", total_localtax2='".price2num($this->total_localtax2)."'";
		$sql .= ", total_ttc='".price2num($this->total_ttc)."'";
		$sql .= ", product_type=".$this->product_type;
		$sql .= ", special_code=".(!empty($this->special_code) ? $this->special_code : 0);
		$sql .= ($this->fk_unit ? ", fk_unit='".$this->db->escape($this->fk_unit)."'" : ", fk_unit=null");

		// Multicurrency
		$sql .= ", multicurrency_subprice=".price2num($this->multicurrency_subprice);
		$sql .= ", multicurrency_total_ht=".price2num($this->multicurrency_total_ht);
		$sql .= ", multicurrency_total_tva=".price2num($this->multicurrency_total_tva);
		$sql .= ", multicurrency_total_ttc=".price2num($this->multicurrency_total_ttc);

		$sql .= " WHERE rowid = ".((int) $this->id);

		dol_syslog(get_class($this)."::updateline", LOG_DEBUG);
		$resql = $this->db->query($sql);
		if ($resql) {
			if (!$error) {
				$result = $this->insertExtraFields();
				if ($result < 0) {
					$error++;
				}
			}

			if (!$error && !$notrigger) {
				// Call trigger
				$result = $this->call_trigger('LINEORDER_SUPPLIER_MODIFY', $user);
				if ($result < 0) {
					$this->db->rollback();
					return -1;
				}
				// End call triggers
			}

			if (!$error) {
				$this->db->commit();
				return 1;
			} else {
				$this->db->rollback();
				return -1;
			}
		} else {
			$this->error = $this->db->lasterror();
			$this->db->rollback();
			return -1;
		}
	}

	/**
	 * 	Delete line in database
	 *
	 *	@param      int     $notrigger  1=Disable call to triggers
	 *	@return     int                 Return integer <0 if KO, >0 if OK
	 */
	public function delete($notrigger = 0)
	{
		global $user;

		$error = 0;

		$this->db->begin();

		// extrafields
		$result = $this->deleteExtraFields();
		if ($result < 0) {
			$this->db->rollback();
			return -1;
		}

<<<<<<< HEAD
		$sql1 = 'UPDATE '.$this->db->prefix()."commandedet SET fk_commandefourndet = NULL WHERE rowid=".((int) $this->id);
=======
		$sql1 = 'UPDATE '.MAIN_DB_PREFIX."commandedet SET fk_commandefourndet = NULL WHERE fk_commandefourndet=".((int) $this->id);
>>>>>>> 1dfc091c
		$resql = $this->db->query($sql1);
		if (!$resql) {
			$this->db->rollback();
			return -1;
		}

		$sql2 = 'DELETE FROM '.$this->db->prefix()."commande_fournisseurdet WHERE rowid=".((int) $this->id);

		dol_syslog(__METHOD__, LOG_DEBUG);
		$resql = $this->db->query($sql2);
		if ($resql) {
			if (!$notrigger) {
				// Call trigger
				$result = $this->call_trigger('LINEORDER_SUPPLIER_DELETE', $user);
				if ($result < 0) {
					$error++;
				}
				// End call triggers
			}

			if (!$error) {
				$this->db->commit();
				return 1;
			}

			foreach ($this->errors as $errmsg) {
				dol_syslog(get_class($this)."::delete ".$errmsg, LOG_ERR);
				$this->error .= ($this->error ? ', '.$errmsg : $errmsg);
			}
			$this->db->rollback();
			return -1 * $error;
		} else {
			$this->error = $this->db->lasterror();
			return -1;
		}
	}
}<|MERGE_RESOLUTION|>--- conflicted
+++ resolved
@@ -4081,11 +4081,7 @@
 			return -1;
 		}
 
-<<<<<<< HEAD
-		$sql1 = 'UPDATE '.$this->db->prefix()."commandedet SET fk_commandefourndet = NULL WHERE rowid=".((int) $this->id);
-=======
-		$sql1 = 'UPDATE '.MAIN_DB_PREFIX."commandedet SET fk_commandefourndet = NULL WHERE fk_commandefourndet=".((int) $this->id);
->>>>>>> 1dfc091c
+		$sql1 = 'UPDATE '.$this->db->prefix()."commandedet SET fk_commandefourndet = NULL WHERE fk_commandefourndet=".((int) $this->id);
 		$resql = $this->db->query($sql1);
 		if (!$resql) {
 			$this->db->rollback();
