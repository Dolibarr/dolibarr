<?php
/* Copyright (C) 2003-2006	Rodolphe Quiedeville	<rodolphe@quiedeville.org>
 * Copyright (C) 2004-2012	Laurent Destailleur		<eldy@users.sourceforge.net>
 * Copyright (C) 2005-2012	Regis Houssin			<regis.houssin@capnetworks.com>
 * Copyright (C) 2007		Franky Van Liedekerke	<franky.van.liedekerke@telenet.be>
 * Copyright (C) 2010-2014	Juanjo Menent			<jmenent@2byte.es>
 * Copyright (C) 2010-2016	Philippe Grand			<philippe.grand@atoo-net.com>
 * Copyright (C) 2012-2015  Marcos García           <marcosgdf@gmail.com>
 * Copyright (C) 2013       Florian Henry		  	<florian.henry@open-concept.pro>
 * Copyright (C) 2013       Cédric Salvador         <csalvador@gpcsolutions.fr>
 *
 * This program is free software; you can redistribute it and/or modify
 * it under the terms of the GNU General Public License as published by
 * the Free Software Foundation; either version 3 of the License, or
 * (at your option) any later version.
 *
 * This program is distributed in the hope that it will be useful,
 * but WITHOUT ANY WARRANTY; without even the implied warranty of
 * MERCHANTABILITY or FITNESS FOR A PARTICULAR PURPOSE.  See the
 * GNU General Public License for more details.
 *
 * You should have received a copy of the GNU General Public License
 * along with this program. If not, see <http://www.gnu.org/licenses/>.
 */

/**
 *	\file       htdocs/fourn/class/fournisseur.commande.class.php
 *	\ingroup    fournisseur,commande
 *	\brief      File of class to manage suppliers orders
 */

include_once DOL_DOCUMENT_ROOT.'/core/class/commonorder.class.php';
require_once DOL_DOCUMENT_ROOT.'/product/class/product.class.php';
if (! empty($conf->productbatch->enabled)) require_once DOL_DOCUMENT_ROOT.'/product/class/productbatch.class.php';


/**
 *	Class to manage predefined suppliers products
 */
class CommandeFournisseur extends CommonOrder
{
    public $element='order_supplier';
    public $table_element='commande_fournisseur';
    public $table_element_line = 'commande_fournisseurdet';
    public $fk_element = 'fk_commande';
    protected $ismultientitymanaged = 1;	// 0=No test on entity, 1=Test with field entity, 2=Test with link by societe

    /**
     * {@inheritdoc}
     */
    protected $table_ref_field = 'ref';

    var $id;

	/**
	 * Supplier order reference
	 * @var string
	 */
    var $ref;
    var $ref_supplier;
    var $brouillon;
    var $statut;			// 0=Draft -> 1=Validated -> 2=Approved -> 3=Process runing -> 4=Received partially -> 5=Received totally -> (reopen) 4=Received partially
    //                                                              -> 7=Canceled/Never received -> (reopen) 3=Process runing
    //									              -> 6=Canceled -> (reopen) 2=Approved
    //  		                                      -> 9=Refused  -> (reopen) 1=Validated
    //  Note: billed or not is on another field "billed"
    var $statuts;           // List of status

    var $socid;
    var $fourn_id;
    var $date;
    var $date_valid;
    var $date_approve;
    var $date_approve2;		// Used when SUPPLIER_ORDER_DOUBLE_APPROVAL is set
    var $date_commande;

    /**
     * Delivery date
     */
	var $date_livraison;
    var $total_ht;
    var $total_tva;
    var $total_localtax1;   // Total Local tax 1
    var $total_localtax2;   // Total Local tax 2
    var $total_ttc;
    var $source;
	/**
	 * @deprecated
	 * @see note_private, note_public
	 */
    var $note;
	public $note_private;
    public $note_public;
    var $model_pdf;
    var $fk_project;
    var $cond_reglement_id;
    var $cond_reglement_code;
    var $fk_account;
    var $mode_reglement_id;
    var $mode_reglement_code;
    var $user_author_id;
    var $user_valid_id;
    var $user_approve_id;
    var $user_approve_id2;	// Used when SUPPLIER_ORDER_DOUBLE_APPROVAL is set

	//Incoterms
	var $fk_incoterms;
	var $location_incoterms;
	var $libelle_incoterms;  //Used into tooltip

    var $extraparams=array();

	/**
	 * @var CommandeFournisseurLigne[]
	 */
	public $lines = array();
<<<<<<< HEAD

	//Ajout pour askpricesupplier
=======
	//Add for supplier_proposal
>>>>>>> d86235ab
	var $origin;
    var $origin_id;
    var $linked_objects=array();

	/**
     * 	Constructor
     *
     *  @param      DoliDB		$db      Database handler
     */
    function __construct($db)
    {
    	global $conf;

        $this->db = $db;
        $this->products = array();

        // List of language codes for status
        $this->statuts[0] = 'StatusOrderDraft';
        $this->statuts[1] = 'StatusOrderValidated';
        $this->statuts[2] = 'StatusOrderApproved';
        if (empty($conf->global->SUPPLIER_ORDER_USE_DISPATCH_STATUS)) $this->statuts[3] = 'StatusOrderOnProcess';
        else $this->statuts[3] = 'StatusOrderOnProcessWithValidation';
        $this->statuts[4] = 'StatusOrderReceivedPartially';
        $this->statuts[5] = 'StatusOrderReceivedAll';
        $this->statuts[6] = 'StatusOrderCanceled';	// Approved->Canceled
        $this->statuts[7] = 'StatusOrderCanceled';	// Process running->canceled
        //$this->statuts[8] = 'StatusOrderBilled';	// Everything is finished, order received totally and bill received
        $this->statuts[9] = 'StatusOrderRefused';
    }


    /**
     *	Get object and lines from database
     *
     * 	@param	int		$id			Id of order to load
     * 	@param	string	$ref		Ref of object
     *	@return int 		        >0 if OK, <0 if KO, 0 if not found
     */
    function fetch($id,$ref='')
    {
        global $conf;

        // Check parameters
        if (empty($id) && empty($ref)) return -1;

        $sql = "SELECT c.rowid, c.ref, ref_supplier, c.fk_soc, c.fk_statut, c.amount_ht, c.total_ht, c.total_ttc, c.tva,";
        $sql.= " c.localtax1, c.localtax2, ";
        $sql.= " c.date_creation, c.date_valid, c.date_approve, c.date_approve2,";
        $sql.= " c.fk_user_author, c.fk_user_valid, c.fk_user_approve, c.fk_user_approve2,";
        $sql.= " c.date_commande as date_commande, c.date_livraison as date_livraison, c.fk_cond_reglement, c.fk_mode_reglement, c.fk_projet as fk_project, c.remise_percent, c.source, c.fk_input_method,";
        $sql.= " c.fk_account,";
        $sql.= " c.note_private, c.note_public, c.model_pdf, c.extraparams, c.billed,";
        $sql.= " cm.libelle as methode_commande,";
        $sql.= " cr.code as cond_reglement_code, cr.libelle as cond_reglement_libelle,";
        $sql.= " p.code as mode_reglement_code, p.libelle as mode_reglement_libelle";
        $sql.= ', c.fk_incoterms, c.location_incoterms';
        $sql.= ', i.libelle as libelle_incoterms';
        $sql.= " FROM ".MAIN_DB_PREFIX."commande_fournisseur as c";
        $sql.= " LEFT JOIN ".MAIN_DB_PREFIX."c_payment_term as cr ON (c.fk_cond_reglement = cr.rowid)";
        $sql.= " LEFT JOIN ".MAIN_DB_PREFIX."c_paiement as p ON (c.fk_mode_reglement = p.id)";
        $sql.= " LEFT JOIN ".MAIN_DB_PREFIX."c_input_method as cm ON cm.rowid = c.fk_input_method";
		$sql.= ' LEFT JOIN '.MAIN_DB_PREFIX.'c_incoterms as i ON c.fk_incoterms = i.rowid';
        $sql.= " WHERE c.entity = ".$conf->entity;
        if ($ref) $sql.= " AND c.ref='".$this->db->escape($ref)."'";
        else $sql.= " AND c.rowid=".$id;

        dol_syslog(get_class($this)."::fetch", LOG_DEBUG);
        $resql = $this->db->query($sql);
        if ($resql)
        {
            $obj = $this->db->fetch_object($resql);
            if (! $obj)
            {
                $this->error='Bill with id '.$id.' not found';
                dol_syslog(get_class($this).'::fetch '.$this->error);
                return 0;
            }

            $this->id					= $obj->rowid;
            $this->ref					= $obj->ref;
            $this->ref_supplier			= $obj->ref_supplier;
            $this->socid				= $obj->fk_soc;
            $this->fourn_id				= $obj->fk_soc;
            $this->statut				= $obj->fk_statut;
            $this->billed				= $obj->billed;
            $this->user_author_id		= $obj->fk_user_author;
            $this->user_valid_id		= $obj->fk_user_valid;
            $this->user_approve_id		= $obj->fk_user_approve;
            $this->user_approve_id2		= $obj->fk_user_approve2;
            $this->total_ht				= $obj->total_ht;
            $this->total_tva			= $obj->tva;
            $this->total_localtax1		= $obj->localtax1;
            $this->total_localtax2		= $obj->localtax2;
            $this->total_ttc			= $obj->total_ttc;
            $this->date					= $this->db->jdate($obj->date_creation);
            $this->date_valid			= $this->db->jdate($obj->date_valid);
            $this->date_approve			= $this->db->jdate($obj->date_approve);
            $this->date_approve2		= $this->db->jdate($obj->date_approve2);
            $this->date_commande		= $this->db->jdate($obj->date_commande); // date we make the order to supplier
			$this->date_livraison       = $this->db->jdate($obj->date_livraison);
            $this->remise_percent		= $obj->remise_percent;
            $this->methode_commande_id	= $obj->fk_input_method;
            $this->methode_commande		= $obj->methode_commande;

            $this->source				= $obj->source;
            $this->fk_project			= $obj->fk_project;
            $this->cond_reglement_id	= $obj->fk_cond_reglement;
            $this->cond_reglement_code	= $obj->cond_reglement_code;
            $this->cond_reglement		= $obj->cond_reglement_libelle;
            $this->cond_reglement_doc	= $obj->cond_reglement_libelle;
            $this->fk_account           = $obj->fk_account;
            $this->mode_reglement_id	= $obj->fk_mode_reglement;
            $this->mode_reglement_code	= $obj->mode_reglement_code;
            $this->mode_reglement		= $obj->mode_reglement_libelle;
            $this->note					= $obj->note_private;    // deprecated
            $this->note_private			= $obj->note_private;
            $this->note_public			= $obj->note_public;
            $this->modelpdf				= $obj->model_pdf;

			//Incoterms
			$this->fk_incoterms = $obj->fk_incoterms;
			$this->location_incoterms = $obj->location_incoterms;
			$this->libelle_incoterms = $obj->libelle_incoterms;

            $this->extraparams			= (array) json_decode($obj->extraparams, true);

            $this->db->free($resql);

            // Retrieve all extrafields
            // fetch optionals attributes and labels
            require_once(DOL_DOCUMENT_ROOT.'/core/class/extrafields.class.php');
            $extrafields=new ExtraFields($this->db);
            $extralabels=$extrafields->fetch_name_optionals_label($this->table_element,true);
            $this->fetch_optionals($this->id,$extralabels);

            if ($this->statut == 0) $this->brouillon = 1;

			$this->fetchObjectLinked();

            $this->lines=array();

            $sql = "SELECT l.rowid, l.ref as ref_supplier, l.fk_product, l.product_type, l.label, l.description,";
            $sql.= " l.qty,";
            $sql.= " l.tva_tx, l.remise_percent, l.subprice,";
            $sql.= " l.localtax1_tx, l. localtax2_tx, l.total_localtax1, l.total_localtax2,";
            $sql.= " l.total_ht, l.total_tva, l.total_ttc, l.special_code, l.fk_parent_line, l.rang,";
            $sql.= " p.rowid as product_id, p.ref as product_ref, p.label as product_label, p.description as product_desc,";
	        $sql.= " l.fk_unit,";
            $sql.= " l.date_start, l.date_end";
            $sql.= " FROM ".MAIN_DB_PREFIX."commande_fournisseurdet	as l";
            $sql.= ' LEFT JOIN '.MAIN_DB_PREFIX.'product as p ON l.fk_product = p.rowid';
            $sql.= " WHERE l.fk_commande = ".$this->id;
            $sql.= " ORDER BY l.rang, l.rowid";
            //print $sql;

            dol_syslog(get_class($this)."::fetch get lines", LOG_DEBUG);
            $result = $this->db->query($sql);
            if ($result)
            {
                $num = $this->db->num_rows($result);
                $i = 0;

                while ($i < $num)
                {
                    $objp                  = $this->db->fetch_object($result);

                    $line                 = new CommandeFournisseurLigne($this->db);

                    $line->id                  = $objp->rowid;
                    $line->desc                = $objp->description;
                    $line->description         = $objp->description;
                    $line->qty                 = $objp->qty;
                    $line->tva_tx              = $objp->tva_tx;
                    $line->localtax1_tx		   = $objp->localtax1_tx;
                    $line->localtax2_tx		   = $objp->localtax2_tx;
                    $line->subprice            = $objp->subprice;
                    $line->pu_ht	           = $objp->subprice;
                    $line->remise_percent      = $objp->remise_percent;
                    $line->total_ht            = $objp->total_ht;
                    $line->total_tva           = $objp->total_tva;
                    $line->total_localtax1	   = $objp->total_localtax1;
                    $line->total_localtax2	   = $objp->total_localtax2;
                    $line->total_ttc           = $objp->total_ttc;
                    $line->product_type        = $objp->product_type;

                    $line->fk_product          = $objp->fk_product;

                    $line->libelle             = $objp->product_label;
                    $line->product_label       = $objp->product_label;
                    $line->product_desc        = $objp->product_desc;

                    $line->ref                 = $objp->product_ref;
                    $line->product_ref         = $objp->product_ref;
                    $line->ref_fourn           = $objp->ref_supplier;
                    $line->ref_supplier        = $objp->ref_supplier;

                    $line->date_start          = $this->db->jdate($objp->date_start);
                    $line->date_end            = $this->db->jdate($objp->date_end);
	                $line->fk_unit             = $objp->fk_unit;

	                $this->special_code        = $objp->special_code;
	                $this->fk_parent_line      = $objp->fk_parent_line;

                    $this->rang                = $objp->rang;

                    $this->lines[$i]      = $line;

                    $i++;
                }
                $this->db->free($result);

                return 1;
            }
            else
            {
                $this->error=$this->db->error()." sql=".$sql;
                return -1;
            }
        }
        else
        {
            $this->error=$this->db->error()." sql=".$sql;
            return -1;
        }
    }

    /**
     *   Add a line in log table
     *
     *   @param      User	$user       User making action
     *   @param      int	$statut     Status of order
     *   @param      date	$datelog    Date of change
     * 	 @param		 string $comment	Comment
     *   @return     int         		<0 if KO, >0 if OK
     */
    function log($user, $statut, $datelog, $comment='')
    {
        $sql = "INSERT INTO ".MAIN_DB_PREFIX."commande_fournisseur_log (datelog, fk_commande, fk_statut, fk_user, comment)";
        $sql.= " VALUES ('".$this->db->idate($datelog)."',".$this->id.", ".$statut.", ";
        $sql.= $user->id.", ";
        $sql.= ($comment?"'".$this->db->escape($comment)."'":'null');
        $sql.= ")";

        dol_syslog("FournisseurCommande::log", LOG_DEBUG);
        if ( $this->db->query($sql) )
        {
            return 1;
        }
        else
        {
            $this->error=$this->db->lasterror();
            return -1;
        }
    }

    /**
     *	Validate an order
     *
     *	@param	User	$user			Validator User
     *	@param	int		$idwarehouse	Id of warehouse to use for stock decrease
     *  @param	int		$notrigger		1=Does not execute triggers, 0= execuete triggers
     *	@return	int						<0 if KO, >0 if OK
     */
    function valid($user,$idwarehouse=0,$notrigger=0)
    {
        global $langs,$conf;
        require_once DOL_DOCUMENT_ROOT.'/core/lib/files.lib.php';

        $error=0;

        dol_syslog(get_class($this)."::valid");
        $result = 0;
        if ((empty($conf->global->MAIN_USE_ADVANCED_PERMS) && ! empty($user->rights->fournisseur->commande->creer))
       	|| (! empty($conf->global->MAIN_USE_ADVANCED_PERMS) && ! empty($user->rights->fournisseur->supplier_order_advance->validate)))
        {
            $this->db->begin();

            // Definition of supplier order numbering model name
            $soc = new Societe($this->db);
            $soc->fetch($this->fourn_id);

            // Check if object has a temporary ref
            if (preg_match('/^[\(]?PROV/i', $this->ref) || empty($this->ref)) // empty should not happened, but when it occurs, the test save life
            {
                $num = $this->getNextNumRef($soc);
            }
            else
			{
                $num = $this->ref;
            }
            $this->newref = $num;

            $sql = 'UPDATE '.MAIN_DB_PREFIX."commande_fournisseur";
            $sql.= " SET ref='".$this->db->escape($num)."',";
            $sql.= " fk_statut = 1,";
            $sql.= " date_valid='".$this->db->idate(dol_now())."',";
            $sql.= " fk_user_valid = ".$user->id;
            $sql.= " WHERE rowid = ".$this->id;
            $sql.= " AND fk_statut = 0";

            $resql=$this->db->query($sql);
            if (! $resql)
            {
                dol_print_error($this->db);
                $error++;
            }

            if (! $error && ! $notrigger)
            {
				// Call trigger
				$result=$this->call_trigger('ORDER_SUPPLIER_VALIDATE',$user);
				if ($result < 0) $error++;
				// End call triggers
            }

            if (! $error)
            {
	            $this->oldref = $this->ref;

                // Rename directory if dir was a temporary ref
                if (preg_match('/^[\(]?PROV/i', $this->ref))
                {
                    // We rename directory ($this->ref = ancienne ref, $num = nouvelle ref)
                    // in order not to lose the attached files
                    $oldref = dol_sanitizeFileName($this->ref);
                    $newref = dol_sanitizeFileName($num);
                    $dirsource = $conf->fournisseur->dir_output.'/commande/'.$oldref;
                    $dirdest = $conf->fournisseur->dir_output.'/commande/'.$newref;
                    if (file_exists($dirsource))
                    {
                        dol_syslog(get_class($this)."::valid rename dir ".$dirsource." into ".$dirdest);

                        if (@rename($dirsource, $dirdest))
                        {
                            dol_syslog("Rename ok");
                            // Rename docs starting with $oldref with $newref
	                        $listoffiles=dol_dir_list($conf->fournisseur->dir_output.'/commande/'.$newref, 'files', 1, '^'.preg_quote($oldref,'/'));
	                        foreach($listoffiles as $fileentry)
	                        {
	                        	$dirsource=$fileentry['name'];
	                        	$dirdest=preg_replace('/^'.preg_quote($oldref,'/').'/',$newref, $dirsource);
	                        	$dirsource=$fileentry['path'].'/'.$dirsource;
	                        	$dirdest=$fileentry['path'].'/'.$dirdest;
	                        	@rename($dirsource, $dirdest);
	                        }
                        }
                    }
                }
            }

            if (! $error)
            {
                $result = 1;
                $this->log($user, 1, time());	// Statut 1
                $this->statut = 1;
                $this->ref = $num;
            }

            if (! $error)
            {
                $this->db->commit();
                return 1;
            }
            else
            {
                $this->db->rollback();
                return -1;
            }
        }
        else
        {
            $this->error='NotAuthorized';
            dol_syslog(get_class($this)."::valid ".$this->error, LOG_ERR);
            return -1;
        }
    }

    /**
     *  Return label of the status of object
     *
	 *  @param      int		$mode			0=long label, 1=short label, 2=Picto + short label, 3=Picto, 4=Picto + long label, 5=short label + picto
     *  @return 	string        			Label
     */
    function getLibStatut($mode=0)
    {
        return $this->LibStatut($this->statut,$mode,$this->billed);
    }

    /**
     *  Return label of a status
     *
     * 	@param  int		$statut		Id statut
     *  @param  int		$mode       0=Long label, 1=Short label, 2=Picto + Short label, 3=Picto, 4=Picto + Long label, 5=Short label + Picto
     *  @param  int     $billed     1=Billed
     *  @return string				Label of status
     */
    function LibStatut($statut,$mode=0,$billed=0)
    {
        global $langs;
        $langs->load('orders');

        $billedtext='';
		//if ($statut==5 && $this->billed == 1) $statut = 8;
        if ($billed == 1) $billedtext=$langs->trans("Billed");

        // List of language codes for status
        $statutshort[0] = 'StatusOrderDraftShort';
        $statutshort[1] = 'StatusOrderValidatedShort';
        $statutshort[2] = 'StatusOrderApprovedShort';
        $statutshort[3] = 'StatusOrderOnProcessShort';
        $statutshort[4] = 'StatusOrderReceivedPartiallyShort';
        $statutshort[5] = 'StatusOrderReceivedAllShort';
        $statutshort[6] = 'StatusOrderCanceledShort';
        $statutshort[7] = 'StatusOrderCanceledShort';
        //$statutshort[8] = 'StatusOrderBilledShort';
        $statutshort[9] = 'StatusOrderRefusedShort';

        if ($mode == 0)
        {
            return $langs->trans($this->statuts[$statut]);
        }
        if ($mode == 1)
        {
            return $langs->trans($statutshort[$statut]);
        }
        if ($mode == 2)
        {
            return $langs->trans($this->statuts[$statut]);
        }
        if ($mode == 3)
        {
            if ($statut==0) return img_picto($langs->trans($this->statuts[$statut]),'statut0');
            if ($statut==1) return img_picto($langs->trans($this->statuts[$statut]),'statut1');
            if ($statut==2) return img_picto($langs->trans($this->statuts[$statut]),'statut3');
            if ($statut==3) return img_picto($langs->trans($this->statuts[$statut]),'statut3');
            if ($statut==4) return img_picto($langs->trans($this->statuts[$statut]),'statut3');
            if ($statut==5) return img_picto($langs->trans($this->statuts[$statut]),'statut6');
            if ($statut==6 || $statut==7) return img_picto($langs->trans($this->statuts[$statut]),'statut5');
			if ($statut==8) return img_picto($langs->trans($this->statuts[$statut]),'statut6');
            if ($statut==9) return img_picto($langs->trans($this->statuts[$statut]),'statut5');
        }
        if ($mode == 4)
        {
            if ($statut==0) return img_picto($langs->trans($this->statuts[$statut]),'statut0').' '.$langs->trans($this->statuts[$statut]).($billedtext?' - '.$billedtext:'');
            if ($statut==1) return img_picto($langs->trans($this->statuts[$statut]),'statut1').' '.$langs->trans($this->statuts[$statut]).($billedtext?' - '.$billedtext:'');
            if ($statut==2) return img_picto($langs->trans($this->statuts[$statut]),'statut3').' '.$langs->trans($this->statuts[$statut]).($billedtext?' - '.$billedtext:'');
            if ($statut==3) return img_picto($langs->trans($this->statuts[$statut]),'statut3').' '.$langs->trans($this->statuts[$statut]).($billedtext?' - '.$billedtext:'');
            if ($statut==4) return img_picto($langs->trans($this->statuts[$statut]),'statut3').' '.$langs->trans($this->statuts[$statut]).($billedtext?' - '.$billedtext:'');
            if ($statut==5) return img_picto($langs->trans($this->statuts[$statut]),'statut6').' '.$langs->trans($this->statuts[$statut]).($billedtext?' - '.$billedtext:'');
            if ($statut==6 || $statut==7) return img_picto($langs->trans($this->statuts[$statut]),'statut5').' '.$langs->trans($this->statuts[$statut]).($billedtext?' - '.$billedtext:'');
			if ($statut==8) return img_picto($langs->trans($this->statuts[$statut]),'statut6').' '.$langs->trans($this->statuts[$statut]).($billedtext?' - '.$billedtext:'');
            if ($statut==9) return img_picto($langs->trans($this->statuts[$statut]),'statut5').' '.$langs->trans($this->statuts[$statut]).($billedtext?' - '.$billedtext:'');
        }
        if ($mode == 5)
        {
            if ($statut==0) return '<span class="hideonsmartphone">'.$langs->trans($statutshort[$statut]).' </span>'.img_picto($langs->trans($this->statuts[$statut]),'statut0');
            if ($statut==1) return '<span class="hideonsmartphone">'.$langs->trans($statutshort[$statut]).' </span>'.img_picto($langs->trans($this->statuts[$statut]),'statut1');
            if ($statut==2) return '<span class="hideonsmartphone">'.$langs->trans($statutshort[$statut]).' </span>'.img_picto($langs->trans($this->statuts[$statut]),'statut3');
            if ($statut==3) return '<span class="hideonsmartphone">'.$langs->trans($statutshort[$statut]).' </span>'.img_picto($langs->trans($this->statuts[$statut]),'statut3');
            if ($statut==4) return '<span class="hideonsmartphone">'.$langs->trans($statutshort[$statut]).' </span>'.img_picto($langs->trans($this->statuts[$statut]),'statut3');
            if ($statut==5) return '<span class="hideonsmartphone">'.$langs->trans($statutshort[$statut]).' </span>'.img_picto($langs->trans($this->statuts[$statut]),'statut6');
            if ($statut==6 || $statut==7) return '<span class="hideonsmartphone">'.$langs->trans($statutshort[$statut]).' </span>'.img_picto($langs->trans($this->statuts[$statut]),'statut5');
            if ($statut==8) return '<span class="hideonsmartphone">'.$langs->trans($statutshort[$statut]).' </span>'.img_picto($langs->trans($this->statuts[$statut]),'statut6');
            if ($statut==9) return '<span class="hideonsmartphone">'.$langs->trans($statutshort[$statut]).' </span>'.img_picto($langs->trans($this->statuts[$statut]),'statut5');
        }
    }


    /**
     *	Return clicable name (with picto eventually)
     *
     *	@param		int		$withpicto		0=No picto, 1=Include picto into link, 2=Only picto
     *	@param		string	$option			On what the link points
     *	@return		string					Chain with URL
     */
    function getNomUrl($withpicto=0,$option='')
    {
        global $langs, $conf;

        $result='';
        $label = '<u>' . $langs->trans("ShowOrder") . '</u>';
        if (! empty($this->ref))
            $label .= '<br><b>' . $langs->trans('Ref') . ':</b> ' . $this->ref;
        if (! empty($this->ref_supplier))
            $label.= '<br><b>' . $langs->trans('RefSupplier') . ':</b> ' . $this->ref_supplier;
        if (! empty($this->total_ht))
            $label.= '<br><b>' . $langs->trans('AmountHT') . ':</b> ' . price($this->total_ht, 0, $langs, 0, -1, -1, $conf->currency);
        if (! empty($this->total_tva))
            $label.= '<br><b>' . $langs->trans('VAT') . ':</b> ' . price($this->total_tva, 0, $langs, 0, -1, -1, $conf->currency);
        if (! empty($this->total_ttc))
            $label.= '<br><b>' . $langs->trans('AmountTTC') . ':</b> ' . price($this->total_ttc, 0, $langs, 0, -1, -1, $conf->currency);

        $link = '<a href="'.DOL_URL_ROOT.'/fourn/commande/card.php?id='.$this->id.'" title="'.dol_escape_htmltag($label, 1).'" class="classfortooltip">';
        $linkend='</a>';

        $picto='order';

        if ($withpicto) $result.=($link.img_object($label, $picto, 'class="classfortooltip"').$linkend);
        if ($withpicto && $withpicto != 2) $result.=' ';
        $result.=$link.$this->ref.$linkend;
        return $result;
    }


    /**
     *  Returns the following order reference not used depending on the numbering model activated
     *                  defined within COMMANDE_SUPPLIER_ADDON_NUMBER
     *
     *  @param	    Company		$soc  		company object
     *  @return     string                  free reference for the invoice
     */
    function getNextNumRef($soc)
    {
        global $db, $langs, $conf;
        $langs->load("orders");

        if (! empty($conf->global->COMMANDE_SUPPLIER_ADDON_NUMBER))
        {
            $mybool = false;

            $file = $conf->global->COMMANDE_SUPPLIER_ADDON_NUMBER.'.php';
            $classname=$conf->global->COMMANDE_SUPPLIER_ADDON_NUMBER;

            // Include file with class
            $dirmodels = array_merge(array('/'), (array) $conf->modules_parts['models']);

            foreach ($dirmodels as $reldir) {

                $dir = dol_buildpath($reldir."core/modules/supplier_order/");

                // Load file with numbering class (if found)
                $mybool|=@include_once $dir.$file;
            }

            if (! $mybool)
            {
                dol_print_error('',"Failed to include file ".$file);
                return '';
            }

            $obj = new $classname();
            $numref = $obj->getNextValue($soc,$this);

            if ( $numref != "")
            {
                return $numref;
            }
            else
			{
                $this->error = $obj->error;
                return -1;
            }
        }
        else
		{
            $this->error = "Error_COMMANDE_SUPPLIER_ADDON_NotDefined";
            return -2;
        }
    }
	/**
     *	Class invoiced the supplier order
     *
     *	@return     int     	<0 si ko, >0 si ok
     */
    function classifyBilled()
    {
        $sql = 'UPDATE '.MAIN_DB_PREFIX.'commande_fournisseur SET billed = 1';
        $sql .= ' WHERE rowid = '.$this->id.' AND fk_statut > 0 ';
        if ($this->db->query($sql) )
        {
        	$this->billed=1;
            return 1;
        }
        else
        {
        	dol_print_error($this->db);
			return -1;
        }
    }

    /**
     * 	Approve a supplier order
     *
     *	@param	User	$user			Object user
     *	@param	int		$idwarehouse	Id of warhouse for stock change
     *  @param	int		$secondlevel	0=Standard approval, 1=Second level approval (used when option SUPPLIER_ORDER_DOUBLE_APPROVAL is set)
     *	@return	int						<0 if KO, >0 if OK
     */
    function approve($user, $idwarehouse=0, $secondlevel=0)
    {
        global $langs,$conf;
		require_once DOL_DOCUMENT_ROOT.'/core/lib/files.lib.php';

        $error=0;

        dol_syslog(get_class($this)."::approve");

        if ($user->rights->fournisseur->commande->approuver)
        {
        	$now = dol_now();

            $this->db->begin();

			// Definition of order numbering model name
            $soc = new Societe($this->db);
            $soc->fetch($this->fourn_id);

            // Check if object has a temporary ref
            if (preg_match('/^[\(]?PROV/i', $this->ref) || empty($this->ref)) // empty should not happened, but when it occurs, the test save life
            {
                $num = $this->getNextNumRef($soc);
            }
            else
			{
                $num = $this->ref;
            }
            $this->newref = $num;

            // Do we have to change status now ? (If double approval is required and first approval, we keep status to 1 = validated)
			$movetoapprovestatus=true;
			$comment='';
			
            $sql = "UPDATE ".MAIN_DB_PREFIX."commande_fournisseur";
			$sql.= " SET ref='".$this->db->escape($num)."',";
			if (empty($secondlevel))	// standard or first level approval
			{
	            $sql.= " date_approve='".$this->db->idate($now)."',";
    	        $sql.= " fk_user_approve = ".$user->id;
    	        if (! empty($conf->global->SUPPLIER_ORDER_DOUBLE_APPROVAL) && $conf->global->MAIN_FEATURES_LEVEL > 0 && $this->total_ht >= $conf->global->SUPPLIER_ORDER_DOUBLE_APPROVAL)
    	        {
    	        	if (empty($this->user_approve_id2)) 
    	        	{
    	        	    $movetoapprovestatus=false;		// second level approval not done
    	        	    $comment=' (first level)';
    	        	}
    	        }
			}
			else	// request a second level approval
			{
            	$sql.= " date_approve2='".$this->db->idate($now)."',";
            	$sql.= " fk_user_approve2 = ".$user->id;
    	        if (empty($this->user_approve_id)) $movetoapprovestatus=false;		// first level approval not done
    	        $comment=' (second level)';
			}
			// If double approval is required and first approval, we keep status to 1 = validated
			if ($movetoapprovestatus) $sql.= ", fk_statut = 2";
			else $sql.= ", fk_statut = 1";
            $sql.= " WHERE rowid = ".$this->id;
            $sql.= " AND fk_statut = 1";

            if ($this->db->query($sql))
            {
                $this->log($user, 2, time(), $comment);	// Statut 2

            	if (! empty($conf->global->SUPPLIER_ORDER_AUTOADD_USER_CONTACT))
	            {
					$result=$this->add_contact($user->id, 'SALESREPFOLL', 'internal', 1);
					if ($result < 0 && $result != -2)	// -2 means already exists
					{
						$error++;
					}
	            }

                // If stock is incremented on validate order, we must increment it
                if (! $error && $movetoapprovestatus && ! empty($conf->stock->enabled) && ! empty($conf->global->STOCK_CALCULATE_ON_SUPPLIER_VALIDATE_ORDER))
                {
                    require_once DOL_DOCUMENT_ROOT.'/product/stock/class/mouvementstock.class.php';
                    $langs->load("agenda");

                    $cpt=count($this->lines);
                    for ($i = 0; $i < $cpt; $i++)
                    {
                        // Product with reference
                        if ($this->lines[$i]->fk_product > 0)
                        {
                            $mouvP = new MouvementStock($this->db);
                            $mouvP->origin = &$this;
                            // We decrement stock of product (and sub-products)
	                        $up_ht_disc=$this->lines[$i]->subprice;
    	                    if (! empty($this->lines[$i]->remise_percent) && empty($conf->global->STOCK_EXCLUDE_DISCOUNT_FOR_PMP)) $up_ht_disc=price2num($up_ht_disc * (100 - $this->lines[$i]->remise_percent) / 100, 'MU');
                            $result=$mouvP->reception($user, $this->lines[$i]->fk_product, $idwarehouse, $this->lines[$i]->qty, $up_ht_disc, $langs->trans("OrderApprovedInDolibarr",$this->ref));
                            if ($result < 0) { $error++; }
                        }
                    }
                }

                if (! $error)
                {
					// Call trigger
					$result=$this->call_trigger('ORDER_SUPPLIER_APPROVE',$user);
					if ($result < 0) $error++;
					// End call triggers
                }

                if (! $error)
                {
                	$this->ref = $this->newref;
                	
                	if ($movetoapprovestatus) $this->statut = 2;
					else $this->statut = 1;
           			if (empty($secondlevel))	// standard or first level approval
					{
			            $this->date_approve = $now;
		    	        $this->user_approve_id = $user->id;
					}
					else	// request a second level approval
					{
			            $this->date_approve2 = $now;
		    	        $this->user_approve_id2 = $user->id;
					}

                    $this->db->commit();
                    return 1;
                }
                else
                {
                    $this->db->rollback();
                    return -1;
                }
            }
            else
            {
                $this->db->rollback();
                $this->error=$this->db->lasterror();
                return -1;
            }
        }
        else
        {
            dol_syslog(get_class($this)."::approve Not Authorized", LOG_ERR);
        }
        return -1;
    }

    /**
     * 	Refuse an order
     *
     * 	@param		User	$user		User making action
     *	@return		int					0 if Ok, <0 if Ko
     */
    function refuse($user)
    {
        global $conf, $langs;

		$error=0;

        dol_syslog(get_class($this)."::refuse");
        $result = 0;
        if ($user->rights->fournisseur->commande->approuver)
        {
            $this->db->begin();

            $sql = "UPDATE ".MAIN_DB_PREFIX."commande_fournisseur SET fk_statut = 9";
            $sql .= " WHERE rowid = ".$this->id;

            if ($this->db->query($sql))
            {
                $result = 0;
                $this->log($user, 9, time());

                if ($error == 0)
                {
					// Call trigger
					$result=$this->call_trigger('ORDER_SUPPLIER_REFUSE',$user);
					if ($result < 0)
                    {
                        $error++;
                        $this->db->rollback();
                    }
                    else
                    	$this->db->commit();
					// End call triggers
                }
            }
            else
            {
                $this->db->rollback();
                $this->error=$this->db->lasterror();
                dol_syslog(get_class($this)."::refuse Error -1");
                $result = -1;
            }
        }
        else
        {
            dol_syslog(get_class($this)."::refuse Not Authorized");
        }
        return $result ;
    }

    /**
     * 	Cancel an approved order.
     *	The cancellation is done after approval
     *
     * 	@param	User	$user			User making action
     *	@param	int		$idwarehouse	Id warehouse to use for stock change (not used for supplier orders).
     * 	@return	int						>0 if Ok, <0 if Ko
     */
    function Cancel($user, $idwarehouse=-1)
    {
        global $langs,$conf;

		$error=0;

        //dol_syslog("CommandeFournisseur::Cancel");
        $result = 0;
        if ($user->rights->fournisseur->commande->commander)
        {
            $statut = 6;

            $this->db->begin();

            $sql = "UPDATE ".MAIN_DB_PREFIX."commande_fournisseur SET fk_statut = ".$statut;
            $sql .= " WHERE rowid = ".$this->id;
            dol_syslog(get_class($this)."::cancel", LOG_DEBUG);
            if ($this->db->query($sql))
            {
                $result = 0;
                $this->log($user, $statut, time());

				// Call trigger
				$result=$this->call_trigger('ORDER_SUPPLIER_CANCEL',$user);
				if ($result < 0) $error++;
				// End call triggers

                if ($error == 0)
                {
                    $this->db->commit();
                    return 1;
                }
                else
                {
                    $this->db->rollback();
                    return -1;
                }
            }
            else
            {
                $this->db->rollback();
                $this->error=$this->db->lasterror();
                dol_syslog(get_class($this)."::cancel ".$this->error);
                return -1;
            }
        }
        else
        {
            dol_syslog(get_class($this)."::cancel Not Authorized");
            return -1;
        }
    }


    /**
     * 	Send a supplier order to supplier
     *
     * 	@param		User	$user		User making change
     * 	@param		date	$date		Date
     * 	@param		int		$methode	Method
     * 	@param		string	$comment	Comment
     * 	@return		int			<0 if KO, >0 if OK
     */
    function commande($user, $date, $methode, $comment='')
    {
        global $langs;
        dol_syslog(get_class($this)."::commande");
        $result = 0;
        if ($user->rights->fournisseur->commande->commander)
        {
            $sql = "UPDATE ".MAIN_DB_PREFIX."commande_fournisseur SET fk_statut = 3, fk_input_method=".$methode.", date_commande='".$this->db->idate($date)."'";
            $sql .= " WHERE rowid = ".$this->id;

            dol_syslog(get_class($this)."::commande", LOG_DEBUG);
            if ($this->db->query($sql))
            {
                $this->statut = 3;
                $this->methode_commande_id = $methode;
                $this->date_commande = $this->db->idate($date);
                $result = 1;
                $this->log($user, 3, $date, $comment);
				$this->date_commande = $date;
				$this->methode_commande = $methode;
            }
            else
            {
                $this->error = $this->db->lasterror();
                $this->errors[] = $this->db->lasterror();
                $result = -1;
            }
        }
        else
        {
            $result = -1;
            $this->error = $langs->trans('NotAuthorized');
            $this->errors[] = $langs->trans('NotAuthorized');
            dol_syslog(get_class($this)."::commande User not Authorized", LOG_ERR);
        }
        return $result ;
    }

    /**
     *  Create order with draft status
     *
     *  @param      User	$user       User making creation
     *	@param		int		$notrigger	Disable all triggers
     *  @return     int         		<0 if KO, Id of supplier order if OK
     */
    function create($user, $notrigger=0)
    {
        global $langs,$conf,$hookmanager;

        $this->db->begin();

		$error=0;
        $now=dol_now();

        // Clean parameters
        if (empty($this->source)) $this->source = 0;

        /* One positions in draft mode the order  */
        $this->brouillon = 1;

        $sql = "INSERT INTO ".MAIN_DB_PREFIX."commande_fournisseur (";
        $sql.= "ref";
        $sql.= ", ref_supplier";
        $sql.= ", note_private";
        $sql.= ", note_public";
        $sql.= ", entity";
        $sql.= ", fk_soc";
        $sql.= ", date_creation";
		$sql.= ", date_livraison";
        $sql.= ", fk_user_author";
        $sql.= ", fk_statut";
        $sql.= ", source";
        $sql.= ", model_pdf";
        $sql.= ", fk_mode_reglement";
		$sql.= ", fk_cond_reglement";
        $sql.= ", fk_account";
		$sql.= ", fk_incoterms, location_incoterms";
        $sql.= ") ";
        $sql.= " VALUES (";
        $sql.= "''";
        $sql.= ", '".$this->db->escape($this->ref_supplier)."'";
        $sql.= ", '".$this->db->escape($this->note_private)."'";
        $sql.= ", '".$this->db->escape($this->note_public)."'";
        $sql.= ", ".$conf->entity;
        $sql.= ", ".$this->socid;
        $sql.= ", '".$this->db->idate($now)."'";
		$sql.= ", ".($this->date_livraison?"'".$this->db->idate($this->date_livraison)."'":"null");
        $sql.= ", ".$user->id;
        $sql.= ", 0";
        $sql.= ", ".$this->db->escape($this->source);
        $sql.= ", '".$conf->global->COMMANDE_SUPPLIER_ADDON_PDF."'";
        $sql.= ", ".($this->mode_reglement_id > 0 ? $this->mode_reglement_id : 'null');
        $sql.= ", ".($this->cond_reglement_id > 0 ? $this->cond_reglement_id : 'null');
        $sql.= ", ".($this->fk_account>0?$this->fk_account:'NULL');
        $sql.= ", ".(int) $this->fk_incoterms;
        $sql.= ", '".$this->db->escape($this->location_incoterms)."'";
        $sql.= ")";

        dol_syslog(get_class($this)."::create", LOG_DEBUG);
        if ($this->db->query($sql))
        {
            $this->id = $this->db->last_insert_id(MAIN_DB_PREFIX."commande_fournisseur");

			if ($this->id) {
				$num=count($this->lines);

	            /*
	             *  integration of products detail in the database
	             */
	            for ($i=0;$i<$num;$i++)
	            {
	                $result = $this->addline(
	                    $this->lines[$i]->desc,
	                    $this->lines[$i]->subprice,
	                    $this->lines[$i]->qty,
	                    $this->lines[$i]->tva_tx,
	                    $this->lines[$i]->localtax1_tx,
	                    $this->lines[$i]->localtax2_tx,
	                    $this->lines[$i]->fk_product,
	                    0,
	                    $this->lines[$i]->ref_fourn,
	                    $this->lines[$i]->remise_percent,
	                    'HT',
	                    0,
	                    $this->lines[$i]->info_bits
	                );
	                if ($result < 0)
	                {
	                    dol_syslog(get_class($this)."::create ".$this->error, LOG_WARNING);	// do not use dol_print_error here as it may be a functionnal error
	                    $this->db->rollback();
	                    return -1;
	                }
	            }

	            $sql = "UPDATE ".MAIN_DB_PREFIX."commande_fournisseur";
	            $sql.= " SET ref='(PROV".$this->id.")'";
	            $sql.= " WHERE rowid=".$this->id;
	            dol_syslog(get_class($this)."::create", LOG_DEBUG);
	            if ($this->db->query($sql))
	            {
	                // Add entry into log
	                $this->log($user, 0, $now);

					// Add link with price request and supplier order
					if ($this->id)
                    {
                        $this->ref="(PROV".$this->id.")";

                        // Add object linked
                        if (is_array($this->linked_objects) && ! empty($this->linked_objects))
                        {
                        	foreach($this->linked_objects as $origin => $origin_id)
                        	{
                        		$ret = $this->add_object_linked($origin, $origin_id);
                        		if (! $ret)
                        		{
                        			dol_print_error($this->db);
                        			$error++;
                        		}
                        	}
                        }
                    }

	                if (! $error)
                    {
                    	$result=$this->insertExtraFields();
	                    if ($result < 0) $error++;
                    }

					if (! $error && ! $notrigger)
	                {
						// Call trigger
						$result=$this->call_trigger('ORDER_SUPPLIER_CREATE',$user);
						if ($result < 0)
	                    {
	                        $this->db->rollback();
	                        return -1;
	                    }
						// End call triggers
	                }

	                $this->db->commit();
	                return $this->id;
	            }
	            else
	            {
	                $this->error=$this->db->lasterror();
	                $this->db->rollback();
	                return -2;
	            }
            }
        }
        else
        {
            $this->error=$this->db->lasterror();
            $this->db->rollback();
            return -1;
        }
    }

    /**
     *	Load an object from its id and create a new one in database
     *
     *	@return		int							New id of clone
     */
    function createFromClone()
    {
        global $conf,$user,$langs,$hookmanager;

        $error=0;

		$this->context['createfromclone'] = 'createfromclone';

		$this->db->begin();

		// Load source object
		$objFrom = clone $this;

        $this->id=0;
        $this->statut=0;

        // Clear fields
        $this->user_author_id     = $user->id;
        $this->user_valid         = '';
        $this->date_creation      = '';
        $this->date_validation    = '';
        $this->ref_supplier       = '';
        $this->user_approve_id    = '';
        $this->user_approve_id2   = '';
        $this->date_approve       = '';
        $this->date_approve2      = '';

        // Create clone
        $result=$this->create($user);
        if ($result < 0) $error++;

        if (! $error)
        {
            // Hook of thirdparty module
            if (is_object($hookmanager))
            {
                $parameters=array('objFrom'=>$objFrom);
                $action='';
                $reshook=$hookmanager->executeHooks('createFrom',$parameters,$this,$action);    // Note that $action and $object may have been modified by some hooks
                if ($reshook < 0) $error++;
            }

			// Call trigger
			$result=$this->call_trigger('ORDER_SUPPLIER_CLONE',$user);
			if ($result < 0) $error++;
			// End call triggers
        }

		unset($this->context['createfromclone']);

		// End
        if (! $error)
        {
            $this->db->commit();
            return $this->id;
        }
        else
        {
            $this->db->rollback();
            return -1;
        }
    }

    /**
     *	Add order line
     *
     *	@param      string	$desc            		Description
     *	@param      float	$pu_ht              	Unit price
     *	@param      float	$qty             		Quantity
     *	@param      float	$txtva           		Taux tva
     *	@param      float	$txlocaltax1        	Localtax1 tax
     *  @param      float	$txlocaltax2        	Localtax2 tax
     *	@param      int		$fk_product      		Id produit
     *  @param      int		$fk_prod_fourn_price	Id supplier price
     *  @param      string	$fourn_ref				Supplier reference
     *	@param      float	$remise_percent  		Remise
     *	@param      string	$price_base_type		HT or TTC
     *	@param		float	$pu_ttc					Unit price TTC
     *	@param		int		$type					Type of line (0=product, 1=service)
     *	@param		int		$info_bits				More information
     *  @param		bool	$notrigger				Disable triggers
     *  @param		int		$date_start				Date start of service
     *  @param		int		$date_end				Date end of service
	 *  @param		array	$array_options			extrafields array
     *  @param 		string	$fk_unit 				Code of the unit to use. Null to use the default one
     *	@return     int             				<=0 if KO, >0 if OK
     */
	function addline($desc, $pu_ht, $qty, $txtva, $txlocaltax1=0.0, $txlocaltax2=0.0, $fk_product=0, $fk_prod_fourn_price=0, $fourn_ref='', $remise_percent=0.0, $price_base_type='HT', $pu_ttc=0.0, $type=0, $info_bits=0, $notrigger=false, $date_start=null, $date_end=null, $array_options=0, $fk_unit=null)
    {
        global $langs,$mysoc, $conf;

        $error = 0;

        dol_syslog(get_class($this)."::addline $desc, $pu_ht, $qty, $txtva, $txlocaltax1, $txlocaltax2. $fk_product, $fk_prod_fourn_price, $fourn_ref, $remise_percent, $price_base_type, $pu_ttc, $type, $fk_unit");
        include_once DOL_DOCUMENT_ROOT.'/core/lib/price.lib.php';

        // Clean parameters
        if (! $qty) $qty=1;
        if (! $info_bits) $info_bits=0;
        if (empty($txtva)) $txtva=0;
        if (empty($txlocaltax1)) $txlocaltax1=0;
        if (empty($txlocaltax2)) $txlocaltax2=0;
		if (empty($remise_percent)) $remise_percent=0;

        $remise_percent=price2num($remise_percent);
        $qty=price2num($qty);
        $pu_ht=price2num($pu_ht);
        $pu_ttc=price2num($pu_ttc);
        $txtva = price2num($txtva);
        $txlocaltax1 = price2num($txlocaltax1);
        $txlocaltax2 = price2num($txlocaltax2);
        if ($price_base_type=='HT')
        {
            $pu=$pu_ht;
        }
        else
        {
            $pu=$pu_ttc;
        }
        $desc=trim($desc);

        // Check parameters
        if ($qty < 1 && ! $fk_product)
        {
            $this->error=$langs->trans("ErrorFieldRequired",$langs->trans("Product"));
            return -1;
        }
        if ($type < 0) return -1;

        if ($this->statut == 0)
        {
            $this->db->begin();

            if ($fk_product > 0)
            {
                $prod = new Product($this->db, $fk_product);
                if ($prod->fetch($fk_product) > 0)
                {
                    $result=$prod->get_buyprice($fk_prod_fourn_price,$qty,$fk_product,$fourn_ref);
                    if ($result > 0)
                    {
                        $label = $prod->libelle;
                        $pu    = $prod->fourn_pu;
                        $ref   = $prod->ref_fourn;
                        $product_type = $prod->type;
                    }
                    if ($result == 0 || $result == -1)
                    {
                        $langs->load("errors");
                        $this->error = "Ref " . $prod->ref . " " . $langs->trans("ErrorQtyTooLowForThisSupplier");
                        $this->db->rollback();
                        dol_syslog(get_class($this)."::addline result=".$result." - ".$this->error, LOG_DEBUG);
                        return -1;
                    }
                    if ($result < -1)
                    {
                        $this->error=$prod->error;
                        $this->db->rollback();
                        dol_syslog(get_class($this)."::addline result=".$result." - ".$this->error, LOG_ERR);
                        return -1;
                    }
                }
                else
				{
                    $this->error=$prod->error;
                    return -1;
                }
            }
            else
            {
                $product_type = $type;
            }

            // Calcul du total TTC et de la TVA pour la ligne a partir de
            // qty, pu, remise_percent et txtva
            // TRES IMPORTANT: C'est au moment de l'insertion ligne qu'on doit stocker
            // la part ht, tva et ttc, et ce au niveau de la ligne qui a son propre taux tva.

            $localtaxes_type=getLocalTaxesFromRate($txtva,0,$mysoc,$this->thirdparty);
            $txtva = preg_replace('/\s*\(.*\)/','',$txtva);  // Remove code into vatrate.

            $tabprice = calcul_price_total($qty, $pu, $remise_percent, $txtva, $txlocaltax1, $txlocaltax2, 0, $price_base_type, $info_bits, $product_type, $this->thirdparty, $localtaxes_type);
            $total_ht  = $tabprice[0];
            $total_tva = $tabprice[1];
            $total_ttc = $tabprice[2];
            $total_localtax1 = $tabprice[9];
            $total_localtax2 = $tabprice[10];

            $localtax1_type=$localtaxes_type[0];
			$localtax2_type=$localtaxes_type[2];

            $subprice = price2num($pu,'MU');

            $sql = "INSERT INTO ".MAIN_DB_PREFIX."commande_fournisseurdet";
            $sql.= " (fk_commande, label, description, date_start, date_end,";
            $sql.= " fk_product, product_type,";
            $sql.= " qty, tva_tx, localtax1_tx, localtax2_tx, localtax1_type, localtax2_type, remise_percent, subprice, ref,";
            $sql.= " total_ht, total_tva, total_localtax1, total_localtax2, total_ttc, fk_unit";
            $sql.= ")";
            $sql.= " VALUES (".$this->id.", '" . $this->db->escape($label) . "','" . $this->db->escape($desc) . "',";
            $sql.= " ".($date_start?"'".$this->db->idate($date_start)."'":"null").",";
            $sql.= " ".($date_end?"'".$this->db->idate($date_end)."'":"null").",";
            if ($fk_product) { $sql.= $fk_product.","; }
            else { $sql.= "null,"; }
            $sql.= "'".$product_type."',";
            $sql.= "'".$qty."', ".$txtva.", ".$txlocaltax1.", ".$txlocaltax2;

           	$sql.= ", '".$localtax1_type."',";
			$sql.= " '".$localtax2_type."'";

            $sql.= ", ".$remise_percent.",'".price2num($subprice,'MU')."','".$ref."',";
            $sql.= "'".price2num($total_ht)."',";
            $sql.= "'".price2num($total_tva)."',";
            $sql.= "'".price2num($total_localtax1)."',";
            $sql.= "'".price2num($total_localtax2)."',";
            $sql.= "'".price2num($total_ttc)."',";
	        $sql.= ($fk_unit ? "'".$this->db->escape($fk_unit)."'":"null");
            $sql.= ")";

            dol_syslog(get_class($this)."::addline", LOG_DEBUG);
            $resql=$this->db->query($sql);
            //print $sql;
            if ($resql)
            {
                $this->rowid = $this->db->last_insert_id(MAIN_DB_PREFIX.'commande_fournisseurdet');

               	if (empty($conf->global->MAIN_EXTRAFIELDS_DISABLED)) // For avoid conflicts if trigger used
				{
					$linetmp = new CommandeFournisseurLigne($this->db);
					$linetmp->id=$this->rowid;
					$linetmp->array_options = $array_options;
					$result=$linetmp->insertExtraFields();
					if ($result < 0)
					{
						$error++;
					}
				}

                if (! $error && ! $notrigger)
                {
                    global $conf, $langs, $user;
					// Call trigger
					$result=$this->call_trigger('LINEORDER_SUPPLIER_CREATE',$user);
					if ($result < 0)
                    {
                        $this->db->rollback();
                        return -1;
                    }
					// End call triggers
                }

                $this->update_price('','auto');

                $this->db->commit();
                return 1;
            }
            else
            {
                $this->error=$this->db->error();
                $this->db->rollback();
                return -1;
            }
        }
    }


    /**
     * Save a receiving into the tracking table of receiving (commande_fournisseur_dispatch) and add product into stock warehouse.
     *
     * @param 	User		$user					User object making change
     * @param 	int			$product				Id of product to dispatch
     * @param 	double		$qty					Qty to dispatch
     * @param 	int			$entrepot				Id of warehouse to add product
     * @param 	double		$price					Unit Price for PMP value calculation (Unit price without Tax and taking into account discount)
     * @param	string		$comment				Comment for stock movement
	 * @param	date		$eatby					eat-by date
	 * @param	date		$sellby					sell-by date
	 * @param	string		$batch					Lot number
	 * @param	int			$fk_commandefourndet	Id of supplier order line
     * @param	int			$notrigger          	1 = notrigger
     * @return 	int						<0 if KO, >0 if OK
     */
    function dispatchProduct($user, $product, $qty, $entrepot, $price=0, $comment='', $eatby='', $sellby='', $batch='', $fk_commandefourndet=0, $notrigger=0)
    {
        global $conf, $langs;

        $error = 0;
        require_once DOL_DOCUMENT_ROOT .'/product/stock/class/mouvementstock.class.php';

        // Check parameters (if test are wrong here, there is bug into caller)
        if ($entrepot <= 0)
        {
            $this->error='ErrorBadValueForParameterWarehouse';
            return -1;
        }
        if ($qty <= 0)
        {
            $this->error='ErrorBadValueForParameterQty';
            return -1;
        }

        $dispatchstatus = 1;
        if (! empty($conf->global->SUPPLIER_ORDER_USE_DISPATCH_STATUS)) $dispatchstatus = 0;	// Setting dispatch status (a validation step after receiving products) will be done manually to 1 or 2 if this option is on

        $now=dol_now();

        if (($this->statut == 3 || $this->statut == 4 || $this->statut == 5))
        {
            $this->db->begin();

            $sql = "INSERT INTO ".MAIN_DB_PREFIX."commande_fournisseur_dispatch";
            $sql.= " (fk_commande, fk_product, qty, fk_entrepot, fk_user, datec, fk_commandefourndet, status, comment, eatby, sellby, batch) VALUES";
            $sql.= " ('".$this->id."','".$product."','".$qty."',".($entrepot>0?"'".$entrepot."'":"null").",'".$user->id."','".$this->db->idate($now)."','".$fk_commandefourndet."', ".$dispatchstatus.", '".$this->db->escape($comment)."', ";
            $sql.= ($eatby?"'".$this->db->idate($eatby)."'":"null").", ".($sellby?"'".$this->db->idate($sellby)."'":"null").", ".($batch?"'".$batch."'":"null");
            $sql.= ")";

            dol_syslog(get_class($this)."::dispatchProduct", LOG_DEBUG);
            $resql = $this->db->query($sql);
            if ($resql)
            {
                if (! $notrigger)
                {
                    global $conf, $langs, $user;
					// Call trigger
					$result=$this->call_trigger('LINEORDER_SUPPLIER_DISPATCH',$user);
					if ($result < 0)
                    {
                        $error++;
                        return -1;
                    }
					// End call triggers
                }
            }
            else
			{
                $this->error=$this->db->lasterror();
                $error++;
            }

            // Si module stock gere et que incrementation faite depuis un dispatching en stock
            if (! $error && $entrepot > 0 && ! empty($conf->stock->enabled) && ! empty($conf->global->STOCK_CALCULATE_ON_SUPPLIER_DISPATCH_ORDER))
            {

                $mouv = new MouvementStock($this->db);
                if ($product > 0)
                {
                	// $price should take into account discount (except if option STOCK_EXCLUDE_DISCOUNT_FOR_PMP is on)
                	$mouv->origin = &$this;
					$result=$mouv->reception($user, $product, $entrepot, $qty, $price, $comment, $eatby, $sellby, $batch);
                    if ($result < 0)
                    {
                        $this->error=$mouv->error;
                        $this->errors=$mouv->errors;
                        dol_syslog(get_class($this)."::dispatchProduct ".$this->error." ".join(',',$this->errors), LOG_ERR);
                        $error++;
                    }
                }
            }

            if ($error == 0)
            {
                $this->db->commit();
                return 1;
            }
            else
            {
                $this->db->rollback();
                return -1;
            }
        }
        else
		{
            $this->error='BadStatusForObject';
            return -2;
        }
    }

    /**
     * 	Delete line
     *
     *	@param	int		$idline		Id of line to delete
     *	@param	int		$notrigger	1=Disable call to triggers
     *	@return						<0 if KO, >0 if OK
     */
    function deleteline($idline, $notrigger=0)
    {
        global $user,$langs,$conf;

        if ($this->statut != 0)
        {
        	return -1;
        }

        $this->db->begin();

		if (! $notrigger)
		{
			// Call trigger
			$result=$this->call_trigger('LINEORDER_SUPPLIER_DELETE',$user);
			if ($result < 0) $error++;
			// End call triggers
		}

		if (! $error)
		{
	        $sql = "DELETE FROM ".MAIN_DB_PREFIX."commande_fournisseurdet WHERE rowid = ".$idline;
	        $resql=$this->db->query($sql);

	        dol_syslog(get_class($this)."::deleteline sql=".$sql);
			if (! $resql)
			{
               	$this->error=$this->db->lasterror();
               	$error++;
			}
		}

		if (! $error)
        {
            $result=$this->update_price();
        }

        if (! $error)
        {
            $this->db->commit();
            return 1;
        }
        else
       {
			$this->db->rollback();
            return -1;
        }
    }

    /**
     *  Delete an order
     *
     *	@param	User	$user		Object user
     *	@return	int					<0 if KO, >0 if OK
     */
    function delete($user='')
    {
        global $langs,$conf;
        require_once DOL_DOCUMENT_ROOT.'/core/lib/files.lib.php';

        $error = 0;

        // Call trigger
        $result=$this->call_trigger('ORDER_SUPPLIER_DELETE',$user);
        if ($result < 0)
        {
        	$this->errors[]='ErrorWhenRunningTrigger';
        	dol_syslog(get_class($this)."::delete ".$this->error, LOG_ERR);
        	return -1;
        }
        // End call triggers


        $this->db->begin();

        $sql = "DELETE FROM ".MAIN_DB_PREFIX."commande_fournisseurdet WHERE fk_commande =". $this->id ;
        dol_syslog(get_class($this)."::delete", LOG_DEBUG);
        if (! $this->db->query($sql) )
        {
            $this->error=$this->db->lasterror();
            $this->errors[]=$this->db->lasterror();
            $error++;
        }

        $sql = "DELETE FROM ".MAIN_DB_PREFIX."commande_fournisseur WHERE rowid =".$this->id;
        dol_syslog(get_class($this)."::delete", LOG_DEBUG);
        if ($resql = $this->db->query($sql) )
        {
            if ($this->db->affected_rows($resql) < 1)
            {
                $this->error=$this->db->lasterror();
                $this->errors[]=$this->db->lasterror();
                $error++;
            }
        }
        else
        {
            $this->error=$this->db->lasterror();
            $this->errors[]=$this->db->lasterror();
            $error++;
        }

        // Remove extrafields
        if ((! $error) && (empty($conf->global->MAIN_EXTRAFIELDS_DISABLED))) // For avoid conflicts if trigger used
        {
        	$result=$this->deleteExtraFields();
        	if ($result < 0)
        	{
        		$this->error='FailToDeleteExtraFields';
        		$this->errors[]='FailToDeleteExtraFields';
        		$error++;
        		dol_syslog(get_class($this)."::delete error -4 ".$this->error, LOG_ERR);
        	}
        }

		// Delete linked object
    	$res = $this->deleteObjectLinked();
    	if ($res < 0) {
    		$this->error='FailToDeleteObjectLinked';
    		$this->errors[]='FailToDeleteObjectLinked';
    		$error++;
    	}

        if (! $error)
        {
        	// We remove directory
        	$ref = dol_sanitizeFileName($this->ref);
        	if ($conf->fournisseur->commande->dir_output)
        	{
        		$dir = $conf->fournisseur->commande->dir_output . "/" . $ref ;
        		$file = $dir . "/" . $ref . ".pdf";
        		if (file_exists($file))
        		{
        			if (! dol_delete_file($file,0,0,0,$this)) // For triggers
        			{
        				$this->error='ErrorFailToDeleteFile';
        				$this->errors[]='ErrorFailToDeleteFile';
        				$error++;
        			}
        		}
        		if (file_exists($dir))
        		{
        			$res=@dol_delete_dir_recursive($dir);
        			if (! $res)
        			{
        				$this->error='ErrorFailToDeleteDir';
        				$this->errors[]='ErrorFailToDeleteDir';
        				$error++;
        			}
        		}
        	}
        }

		if (! $error)
		{
			dol_syslog(get_class($this)."::delete $this->id by $user->id", LOG_DEBUG);
			$this->db->commit();
			return 1;
		}
		else
		{
			dol_syslog(get_class($this)."::delete ".$this->error, LOG_ERR);
			$this->db->rollback();
			return -$error;
		}
    }

    /**
     *	Get list of order methods
     *
     *	@return 0 if Ok, <0 if Ko
     */
    function get_methodes_commande()
    {
        $sql = "SELECT rowid, libelle";
        $sql.= " FROM ".MAIN_DB_PREFIX."c_input_method";
        $sql.= " WHERE active = 1";

        $resql=$this->db->query($sql);
        if ($resql)
        {
            $i = 0;
            $num = $this->db->num_rows($resql);
            $this->methodes_commande = array();
            while ($i < $num)
            {
                $row = $this->db->fetch_row($resql);

                $this->methodes_commande[$row[0]] = $row[1];

                $i++;
            }
            return 0;
        }
        else
        {
            return -1;
        }
    }

    /**
	 * Return array of dispathed lines waiting to be approved for this order
	 *
	 * @param	int		$status		Filter on stats (-1 = no filter, 0 = lines draft to be approved, 1 = approved lines)
	 * @return	array				Array of lines
     */
    function getDispachedLines($status=-1)
    {
    	$ret = array();

    	// List of already dispatched lines
		$sql = "SELECT p.ref, p.label,";
		$sql.= " e.rowid as warehouse_id, e.label as entrepot,";
		$sql.= " cfd.rowid as dispatchlineid, cfd.fk_product, cfd.qty, cfd.eatby, cfd.sellby, cfd.batch, cfd.comment, cfd.status";
		$sql.= " FROM ".MAIN_DB_PREFIX."product as p,";
		$sql.= " ".MAIN_DB_PREFIX."commande_fournisseur_dispatch as cfd";
		$sql.= " LEFT JOIN ".MAIN_DB_PREFIX."entrepot as e ON cfd.fk_entrepot = e.rowid";
		$sql.= " WHERE cfd.fk_commande = ".$this->id;
		$sql.= " AND cfd.fk_product = p.rowid";
		if ($status >= 0) $sql.=" AND cfd.status = ".$status;
		$sql.= " ORDER BY cfd.rowid ASC";

		$resql = $this->db->query($sql);
		if ($resql)
		{
			$num = $this->db->num_rows($resql);
			$i = 0;

			while ($i < $num)
			{
				$objp = $this->db->fetch_object($resql);
				if ($objp) $ret[]=array('id'=>$objp->dispatchedlineid, 'productid'=>$objp->fk_product, 'warehouseid'=>$objp->warehouse_id);

				$i++;
			}
		}
		else dol_print_error($this->db, 'Failed to execute request to get dispatched lines');

		return $ret;
    }


    /**
     * 	Set a delivery in database for this supplier order
     *
     *	@param	User	$user		User that input data
     *	@param	date	$date		Date of reception
     *	@param	string	$type		Type of receipt ('tot' = total/done, 'par' = partial, 'nev' = never, 'can' = cancel)
     *	@param	string	$comment	Comment
     *	@return	int					<0 if KO, >0 if OK
     */
    function Livraison($user, $date, $type, $comment)
    {
    	global $conf, $langs;

        $result = 0;
		$error = 0;

        dol_syslog(get_class($this)."::Livraison");

        if ($user->rights->fournisseur->commande->receptionner)
        {
            if ($type == 'par') $statut = 4;
            if ($type == 'tot')	$statut = 5;
            if ($type == 'nev') $statut = 7;
            if ($type == 'can') $statut = 7;

            // Some checks to accept the record
            if (! empty($conf->global->SUPPLIER_ORDER_USE_DISPATCH_STATUS))
            {
				// If option SUPPLIER_ORDER_USE_DISPATCH_STATUS is on, we check all reception are approved to allow status "total/done"
	        	if (! $error && ($type == 'tot'))
		    	{
		    		$dispatchedlinearray=$this->getDispachedLines(0);
		    		if (count($dispatchedlinearray) > 0)
		    		{
		    			$result=-1;
		    			$error++;
		    			$this->errors[]='ErrorCantSetReceptionToTotalDoneWithReceptionToApprove';
		    			dol_syslog('ErrorCantSetReceptionToTotalDoneWithReceptionToApprove', LOG_DEBUG);
		    		}

		    	}
	    		if (! $error && ! empty($conf->global->SUPPLIER_ORDER_USE_DISPATCH_STATUS_NEED_APPROVE) && ($type == 'tot'))	// Accept to move to rception done, only if status of all line are ok (refuse denied)
	    		{
	    			$dispatcheddenied=$this->getDispachedLines(2);
	    			if (count($dispatchedlinearray) > 0)
	    			{
		    			$result=-1;
		    			$error++;
		    			$this->errors[]='ErrorCantSetReceptionToTotalDoneWithReceptionDenied';
		    			dol_syslog('ErrorCantSetReceptionToTotalDoneWithReceptionDenied', LOG_DEBUG);
	    			}
	    		}
            }

            // TODO LDR01 Add option to accept only if ALL predefined products are received (same qty).


            if (! $error && ! ($statut == 4 or $statut == 5 or $statut == 7))
            {
            	$error++;
                dol_syslog(get_class($this)."::Livraison Error -2", LOG_ERR);
                $result = -2;
            }

            if (! $error)
            {
                $this->db->begin();

                $sql = "UPDATE ".MAIN_DB_PREFIX."commande_fournisseur";
                $sql.= " SET fk_statut = ".$statut;
                $sql.= " WHERE rowid = ".$this->id;
                $sql.= " AND fk_statut IN (3,4)";	// Process running or Partially received

                dol_syslog(get_class($this)."::Livraison", LOG_DEBUG);
                $resql=$this->db->query($sql);
                if ($resql)
                {
                    $result = 0;
                    $this->statut = $statut;
                    $result=$this->log($user, $statut, $date, $comment);

                    $this->db->commit();
                }
                else
                {
                    $this->db->rollback();
                    $this->error=$this->db->lasterror();
                    $result = -1;
                }
            }
        }
        else
        {
            $this->error = $langs->trans('NotAuthorized');
            $this->errors[] = $langs->trans('NotAuthorized');
            dol_syslog(get_class($this)."::Livraison Not Authorized");
            $result = -3;
        }
        return $result ;
    }

	/**
     *	Set the planned delivery date
     *
     *	@param      User			$user        		Objet user making change
     *	@param      timestamp		$date_livraison     Planned delivery date
     *	@return     int         						<0 if KO, >0 if OK
     */
    function set_date_livraison($user, $date_livraison)
    {
        if ($user->rights->fournisseur->commande->creer)
        {
            $sql = "UPDATE ".MAIN_DB_PREFIX."commande_fournisseur";
            $sql.= " SET date_livraison = ".($date_livraison ? "'".$this->db->idate($date_livraison)."'" : 'null');
            $sql.= " WHERE rowid = ".$this->id;

            dol_syslog(get_class($this)."::set_date_livraison", LOG_DEBUG);
            $resql=$this->db->query($sql);
            if ($resql)
            {
                $this->date_livraison = $date_livraison;
                return 1;
            }
            else
            {
                $this->error=$this->db->error();
                return -1;
            }
        }
        else
        {
            return -2;
        }
    }

	/**
     *	Set the id projet
     *
     *	@param      User			$user        		Objet utilisateur qui modifie
     *	@param      int				$id_projet    	 	Date de livraison
     *	@return     int         						<0 si ko, >0 si ok
     */
    function set_id_projet($user, $id_projet)
    {
        if ($user->rights->fournisseur->commande->creer)
        {
            $sql = "UPDATE ".MAIN_DB_PREFIX."commande_fournisseur";
            $sql.= " SET fk_projet = ".($id_projet > 0 ? (int) $id_projet : 'null');
            $sql.= " WHERE rowid = ".$this->id;

            dol_syslog(get_class($this)."::set_id_projet", LOG_DEBUG);
            $resql=$this->db->query($sql);
            if ($resql)
            {
                $this->fk_projet = $id_projet;
                return 1;
            }
            else
            {
                $this->error=$this->db->error();
                return -1;
            }
        }
        else
        {
            return -2;
        }
    }

    /**
     *  Update a supplier order from a customer order
     *
     *  @param  User	$user           User that create
     *  @param  int		$idc			Id of supplier order to update
     *  @param	int		$comclientid	Id of customer order to use as template
     *	@return	int						<0 if KO, >0 if OK
     */
    function updateFromCommandeClient($user, $idc, $comclientid)
    {
        $comclient = new Commande($this->db);
        $comclient->fetch($comclientid);

        $this->id = $idc;

        $this->lines = array();

        $num=count($comclient->lines);
        for ($i = 0; $i < $num; $i++)
        {
            $prod = new Product($this->db);
            if ($prod->fetch($comclient->lines[$i]->fk_product) > 0)
            {
                $libelle  = $prod->libelle;
                $ref      = $prod->ref;
            }

            $sql = "INSERT INTO ".MAIN_DB_PREFIX."commande_fournisseurdet";
            $sql .= " (fk_commande,label,description,fk_product, price, qty, tva_tx, localtax1_tx, localtax2_tx, remise_percent, subprice, remise, ref)";
            $sql .= " VALUES (".$idc.", '" . $this->db->escape($libelle) . "','" . $this->db->escape($comclient->lines[$i]->desc) . "'";
            $sql .= ",".$comclient->lines[$i]->fk_product.",'".price2num($comclient->lines[$i]->price)."'";
            $sql .= ", '".$comclient->lines[$i]->qty."', ".$comclient->lines[$i]->tva_tx.", ".$comclient->lines[$i]->localtax1_tx.", ".$comclient->lines[$i]->localtax2_tx.", ".$comclient->lines[$i]->remise_percent;
            $sql .= ", '".price2num($comclient->lines[$i]->subprice)."','0','".$ref."');";
            if ($this->db->query($sql))
            {
                $this->update_price();
            }
        }

        return 1;
    }

    /**
     *  Tag order with a particular status
     *
     *  @param      User	$user       Object user that change status
     *  @param      int		$status		New status
     *  @return     int         		<0 if KO, >0 if OK
     */
    function setStatus($user,$status)
    {
        global $conf,$langs;
        $error=0;

        $this->db->begin();

        $sql = 'UPDATE '.MAIN_DB_PREFIX.'commande_fournisseur';
        $sql.= ' SET fk_statut='.$status;
        $sql.= ' WHERE rowid = '.$this->id;

        dol_syslog(get_class($this)."::setStatus", LOG_DEBUG);
        $resql = $this->db->query($sql);
        if ($resql)
        {
            //TODO: Add trigger for status modification
        }
        else
        {
            $error++;
            $this->error=$this->db->lasterror();
            dol_syslog(get_class($this)."::setStatus ".$this->error);
        }

        if (! $error)
        {
            $this->statut = $status;
            $this->db->commit();
            return 1;
        }
        else
        {
            $this->db->rollback();
            return -1;
        }
    }

    /**
     *	Update line
     *
     *	@param     	int			$rowid           	Id de la ligne de facture
     *	@param     	string		$desc            	Description de la ligne
     *	@param     	double		$pu              	Prix unitaire
     *	@param     	double		$qty             	Quantity
     *	@param     	double		$remise_percent  	Pourcentage de remise de la ligne
     *	@param     	double		$txtva          	Taux TVA
     *  @param     	double		$txlocaltax1	    Localtax1 tax
     *  @param     	double		$txlocaltax2   		Localtax2 tax
     *  @param     	double		$price_base_type 	Type of price base
     *	@param		int			$info_bits			Miscellaneous informations
     *	@param		int			$type				Type of line (0=product, 1=service)
     *  @param		int			$notrigger			Disable triggers
     *  @param      timestamp   $date_start     	Date start of service
     *  @param      timestamp   $date_end       	Date end of service
	 *  @param		array		$array_options		Extrafields array
     * 	@param 		string		$fk_unit 			Code of the unit to use. Null to use the default one
     *	@return    	int         	    			< 0 if error, > 0 if ok
     */
    function updateline($rowid, $desc, $pu, $qty, $remise_percent, $txtva, $txlocaltax1=0, $txlocaltax2=0, $price_base_type='HT', $info_bits=0, $type=0, $notrigger=false, $date_start='', $date_end='', $array_options=0, $fk_unit=null)
    {
    	global $mysoc;
        dol_syslog(get_class($this)."::updateline $rowid, $desc, $pu, $qty, $remise_percent, $txtva, $price_base_type, $info_bits, $type, $fk_unit");
        include_once DOL_DOCUMENT_ROOT.'/core/lib/price.lib.php';

        if ($this->brouillon)
        {
            $this->db->begin();

            // Clean parameters
            if (empty($qty)) $qty=0;
            if (empty($info_bits)) $info_bits=0;
            if (empty($txtva)) $txtva=0;
            if (empty($txlocaltax1)) $txlocaltax1=0;
            if (empty($txlocaltax2)) $txlocaltax2=0;
            if (empty($remise)) $remise=0;
            if (empty($remise_percent)) $remise_percent=0;

            $remise_percent=price2num($remise_percent);
            $qty=price2num($qty);
            if (! $qty) $qty=1;
            $pu = price2num($pu);
            $txtva=price2num($txtva);
            $txlocaltax1=price2num($txlocaltax1);
            $txlocaltax2=price2num($txlocaltax2);

            // Check parameters
            if ($type < 0) return -1;

            // Calcul du total TTC et de la TVA pour la ligne a partir de
            // qty, pu, remise_percent et txtva
            // TRES IMPORTANT: C'est au moment de l'insertion ligne qu'on doit stocker
            // la part ht, tva et ttc, et ce au niveau de la ligne qui a son propre taux tva.

            $localtaxes_type=getLocalTaxesFromRate($txtva,0,$mysoc, $this->thirdparty);
            $txtva = preg_replace('/\s*\(.*\)/','',$txtva);  // Remove code into vatrate.

            $tabprice=calcul_price_total($qty, $pu, $remise_percent, $txtva, $txlocaltax1, $txlocaltax2, 0, $price_base_type, $info_bits, $type, $this->thirdparty, $localtaxes_type);
            $total_ht  = $tabprice[0];
            $total_tva = $tabprice[1];
            $total_ttc = $tabprice[2];
            $total_localtax1 = $tabprice[9];
            $total_localtax2 = $tabprice[10];

            $localtax1_type=$localtaxes_type[0];
			$localtax2_type=$localtaxes_type[2];

            $subprice = price2num($pu,'MU');

            // Mise a jour ligne en base
            $sql = "UPDATE ".MAIN_DB_PREFIX."commande_fournisseurdet SET";
            $sql.= " description='".$this->db->escape($desc)."'";
            $sql.= ",subprice='".price2num($subprice)."'";
            //$sql.= ",remise='".price2num($remise)."'";
            $sql.= ",remise_percent='".price2num($remise_percent)."'";
            $sql.= ",tva_tx='".price2num($txtva)."'";
            $sql.= ",localtax1_tx='".price2num($txlocaltax1)."'";
            $sql.= ",localtax2_tx='".price2num($txlocaltax2)."'";
			$sql.= ",localtax1_type='".$localtax1_type."'";
			$sql.= ",localtax2_type='".$localtax2_type."'";
            $sql.= ",qty='".price2num($qty)."'";
            $sql.= ",date_start=".(! empty($date_start)?"'".$this->db->idate($date_start)."'":"null");
            $sql.= ",date_end=".(! empty($date_end)?"'".$this->db->idate($date_end)."'":"null");
            $sql.= ",info_bits='".$info_bits."'";
            $sql.= ",total_ht='".price2num($total_ht)."'";
            $sql.= ",total_tva='".price2num($total_tva)."'";
            $sql.= ",total_localtax1='".price2num($total_localtax1)."'";
            $sql.= ",total_localtax2='".price2num($total_localtax2)."'";
            $sql.= ",total_ttc='".price2num($total_ttc)."'";
            $sql.= ",product_type=".$type;
			$sql.= ($fk_unit ? ",fk_unit='".$this->db->escape($fk_unit)."'":", fk_unit=null");
            $sql.= " WHERE rowid = ".$rowid;

            dol_syslog(get_class($this)."::updateline", LOG_DEBUG);
            $result = $this->db->query($sql);
            if ($result > 0)
            {
                $this->rowid = $rowid;
       			if (empty($conf->global->MAIN_EXTRAFIELDS_DISABLED)) // For avoid conflicts if trigger used
				{
					$tmpline = new CommandeFournisseurLigne($this->db);
					$tmpline->id=$this->rowid;
					$tmpline->array_options = $array_options;
					$result=$tmpline->insertExtraFields();
					if ($result < 0)
					{
						$error++;
					}
				}

                if (! $error && ! $notrigger)
                {
                    global $conf, $langs, $user;
					// Call trigger
					$result=$this->call_trigger('LINEORDER_SUPPLIER_UPDATE',$user);
					if ($result < 0)
                    {
                        $this->db->rollback();
                        return -1;
                    }
					// End call triggers
                }

                // Mise a jour info denormalisees au niveau facture
                if (! $error)
                {
                	$this->update_price('','auto');
                }

                if (! $error)
                {
                	$this->db->commit();
                	return $result;
                }
                else
              {
                	$this->db->rollback();
                	return -1;
                }
            }
            else
            {
                $this->error=$this->db->lasterror();
                $this->db->rollback();
                return -1;
            }
        }
        else
        {
            $this->error="Order status makes operation forbidden";
            dol_syslog(get_class($this)."::updateline ".$this->error, LOG_ERR);
            return -2;
        }
    }


    /**
     *  Initialise an instance with random values.
     *  Used to build previews or test instances.
     *	id must be 0 if object instance is a specimen.
     *
     *  @return	void
     */
    function initAsSpecimen()
    {
        global $user,$langs,$conf;

        dol_syslog(get_class($this)."::initAsSpecimen");

        $now=dol_now();

        // Find first product
        $prodid=0;
        $product=new ProductFournisseur($this->db);
        $sql = "SELECT rowid";
        $sql.= " FROM ".MAIN_DB_PREFIX."product";
        $sql.= " WHERE entity IN (".getEntity('product', 1).")";
        $sql.=$this->db->order("rowid","ASC");
        $sql.=$this->db->plimit(1);
        $resql = $this->db->query($sql);
        if ($resql)
        {
            $obj = $this->db->fetch_object($resql);
            $prodid = $obj->rowid;
        }

        // Initialise parametres
        $this->id=0;
        $this->ref = 'SPECIMEN';
        $this->specimen=1;
        $this->socid = 1;
        $this->date = $now;
        $this->date_commande = $now;
        $this->date_lim_reglement=$this->date+3600*24*30;
        $this->cond_reglement_code = 'RECEP';
        $this->mode_reglement_code = 'CHQ';
        $this->note_public='This is a comment (public)';
        $this->note_private='This is a comment (private)';
        $this->statut=0;

        // Lines
        $nbp = 5;
        $xnbp = 0;
        while ($xnbp < $nbp)
        {
            $line=new CommandeFournisseurLigne($this->db);
            $line->desc=$langs->trans("Description")." ".$xnbp;
            $line->qty=1;
            $line->subprice=100;
            $line->price=100;
            $line->tva_tx=19.6;
            $line->localtax1_tx=0;
            $line->localtax2_tx=0;
            if ($xnbp == 2)
            {
                $line->total_ht=50;
                $line->total_ttc=59.8;
                $line->total_tva=9.8;
                $line->remise_percent=50;
            }
            else
            {
                $line->total_ht=100;
                $line->total_ttc=119.6;
                $line->total_tva=19.6;
                $line->remise_percent=00;
            }
            $line->fk_product=$prodid;

            $this->lines[$xnbp]=$line;

            $this->total_ht       += $line->total_ht;
            $this->total_tva      += $line->total_tva;
            $this->total_ttc      += $line->total_ttc;

            $xnbp++;
        }
    }

    /**
     *	Charge indicateurs this->nb de tableau de bord
     *
     *	@return     int         <0 si ko, >0 si ok
     */
    function load_state_board()
    {
        global $conf, $user;

        $this->nb=array();
        $clause = "WHERE";

        $sql = "SELECT count(co.rowid) as nb";
        $sql.= " FROM ".MAIN_DB_PREFIX."commande_fournisseur as co";
        $sql.= " LEFT JOIN ".MAIN_DB_PREFIX."societe as s ON co.fk_soc = s.rowid";
        if (!$user->rights->societe->client->voir && !$user->societe_id)
        {
            $sql.= " LEFT JOIN ".MAIN_DB_PREFIX."societe_commerciaux as sc ON s.rowid = sc.fk_soc";
            $sql.= " WHERE sc.fk_user = " .$user->id;
            $clause = "AND";
        }
        $sql.= " ".$clause." co.entity = ".$conf->entity;

        $resql=$this->db->query($sql);
        if ($resql)
        {
            while ($obj=$this->db->fetch_object($resql))
            {
                $this->nb["supplier_orders"]=$obj->nb;
            }
            $this->db->free($resql);
            return 1;
        }
        else
        {
            dol_print_error($this->db);
            $this->error=$this->db->error();
            return -1;
        }
    }

    /**
     *	Load indicators for dashboard (this->nbtodo and this->nbtodolate)
     *
     *	@param          User	$user   Objet user
     *	@return WorkboardResponse|int <0 if KO, WorkboardResponse if OK
     */
    function load_board($user)
    {
        global $conf, $user, $langs;

        $clause = " WHERE";

        $sql = "SELECT c.rowid, c.date_creation as datec, c.date_commande, c.fk_statut, c.date_livraison as delivery_date";
        $sql.= " FROM ".MAIN_DB_PREFIX."commande_fournisseur as c";
        if (!$user->rights->societe->client->voir && !$user->societe_id)
        {
            $sql.= " LEFT JOIN ".MAIN_DB_PREFIX."societe_commerciaux as sc ON c.fk_soc = sc.fk_soc";
            $sql.= " WHERE sc.fk_user = " .$user->id;
            $clause = " AND";
        }
        $sql.= $clause." c.entity = ".$conf->entity;
        $sql.= " AND (c.fk_statut BETWEEN 1 AND 2)";
        if ($user->societe_id) $sql.=" AND c.fk_soc = ".$user->societe_id;

        $resql=$this->db->query($sql);
        if ($resql)
        {
            $commandestatic = new CommandeFournisseur($this->db);

	        $response = new WorkboardResponse();
	        $response->warning_delay=$conf->commande->fournisseur->warning_delay/60/60/24;
	        $response->label=$langs->trans("SuppliersOrdersToProcess");
	        $response->url=DOL_URL_ROOT.'/fourn/commande/list.php?statut=1,2,3&mainmenu=commercial&leftmenu=orders_suppliers';
	        $response->img=img_object($langs->trans("Orders"),"order");

            while ($obj=$this->db->fetch_object($resql))
            {
                $response->nbtodo++;

                $commandestatic->date_livraison = $this->db->jdate($obj->delivery_date);
                $commandestatic->date_commande = $this->db->jdate($obj->date_commande);
                $commandestatic->statut = $obj->fk_statut;

                if ($commandestatic->hasDelay()) {
	                $response->nbtodolate++;
                }
            }

            return $response;
        }
        else
        {
            $this->error=$this->db->error();
            return -1;
        }
    }

    /**
     * Returns the translated input method of object (defined if $this->methode_commande_id > 0).
     * This function make a sql request to get translation. No cache yet, try to not use it inside a loop.
     *
     * @return string
     */
    function getInputMethod()
    {
        global $db, $langs;

        if ($this->methode_commande_id > 0)
        {
            $sql = "SELECT rowid, code, libelle as label";
            $sql.= " FROM ".MAIN_DB_PREFIX.'c_input_method';
            $sql.= " WHERE active=1 AND rowid = ".$db->escape($this->methode_commande_id);

            $query = $db->query($sql);
            if ($query && $db->num_rows($query))
            {
                $obj = $db->fetch_object($query);

                $string = $langs->trans($obj->code);
                if ($string == $obj->code)
                {
                    $string = $obj->label != '-' ? $obj->label : '';
                }

                return $string;
            }

            dol_print_error($db);
        }

        return '';
    }

	/**
	 *  Create a document onto disk according to template model.
	 *
	 *  @param	    string		$modele			Force template to use ('' to not force)
	 *  @param		Translate	$outputlangs	Object lang to use for traduction
	 *  @param      int			$hidedetails    Hide details of lines
	 *  @param      int			$hidedesc       Hide description
	 *  @param      int			$hideref        Hide ref
	 *  @return     int          				0 if KO, 1 if OK
	 */
	public function generateDocument($modele, $outputlangs, $hidedetails=0, $hidedesc=0, $hideref=0)
	{
		global $conf, $user, $langs;

		$langs->load("suppliers");

		// Sets the model on the model name to use
		if (! dol_strlen($modele))
		{
			if (! empty($conf->global->COMMANDE_SUPPLIER_ADDON_PDF))
			{
				$modele = $conf->global->COMMANDE_SUPPLIER_ADDON_PDF;
			}
			else
			{
				$modele = 'muscadet';
			}
		}

		$modelpath = "core/modules/supplier_order/pdf/";

		return $this->commonGenerateDocument($modelpath, $modele, $outputlangs, $hidedetails, $hidedesc, $hideref);
	}

	/**
     * Return the max number delivery delay in day
     *
     * @param	Translate	$langs		Language object
     * @return 							Translated string
     */
	function getMaxDeliveryTimeDay($langs)
	{
		if (empty($this->lines)) return '';

		$obj = new ProductFournisseur($this->db);

		$nb = 0;
		foreach ($this->lines as $line)
		{
			if ($line->fk_product > 0)
			{
				$idp = $obj->find_min_price_product_fournisseur($line->fk_product, $line->qty);
				if ($idp)
				{
					$obj->fetch($idp);
					if ($obj->delivery_time_days > $nb) $nb = $obj->delivery_time_days;
				}
			}
		}

		if ($nb === 0) return '';
		else return $nb.' '.$langs->trans('Days');
	}

	/**
	 * Returns the rights used for this class
	 * @return stdClass
	 */
	public function getRights()
	{
		global $user;

		return $user->rights->fournisseur->commande;
	}


	/**
	 * Function used to replace a thirdparty id with another one.
	 *
	 * @param DoliDB $db Database handler
	 * @param int $origin_id Old thirdparty id
	 * @param int $dest_id New thirdparty id
	 * @return bool
	 */
	public static function replaceThirdparty(DoliDB $db, $origin_id, $dest_id)
	{
		$tables = array(
			'commande_fournisseur'
		);

		return CommonObject::commonReplaceThirdparty($db, $origin_id, $dest_id, $tables);
	}

    /**
     * Is the supplier order delayed?
     *
     * @return bool
     */
    public function hasDelay()
    {
        global $conf;

        $now = dol_now();
        $date_to_test = empty($this->date_livraison) ? $this->date_commande : $this->date_livraison;

        return ($this->statut != 3) && $date_to_test && $date_to_test < ($now - $conf->commande->fournisseur->warning_delay);
    }
}



/**
 *  Class to manage line orders
 */
class CommandeFournisseurLigne extends CommonOrderLine
{
	public $element='commande_fournisseurdet';
	public $table_element='commande_fournisseurdet';

	/**
	 * Unit price without taxes
	 * @var float
	 */
	public $pu_ht;

	var $date_start;
    var $date_end;

    // From llx_product_fournisseur_price

	/**
	 * Supplier ref
	 * @var string
	 * @deprecated Use ref_supplier
	 * @see ref_supplier
	 */
	public $ref_fourn;

	/**
	 * Supplier reference
	 * @var string
	 */
	public $ref_supplier;


    /**
     *	Constructor
     *
     *  @param		DoliDB		$db      Database handler
     */
    function __construct($db)
    {
        $this->db= $db;
    }

    /**
     *  Load line order
     *
     *  @param  int		$rowid      Id line order
     *	@return	int					<0 if KO, >0 if OK
     */
    function fetch($rowid)
    {
        $sql = 'SELECT cd.rowid, cd.fk_commande, cd.fk_product, cd.product_type, cd.description, cd.qty, cd.tva_tx,';
        $sql.= ' cd.localtax1_tx, cd.localtax2_tx,';
        $sql.= ' cd.remise, cd.remise_percent, cd.subprice,';
        $sql.= ' cd.info_bits, cd.total_ht, cd.total_tva, cd.total_ttc,';
        $sql.= ' cd.total_localtax1, cd.total_localtax2,';
        $sql.= ' p.ref as product_ref, p.label as product_libelle, p.description as product_desc,';
        $sql.= ' cd.date_start, cd.date_end, cd.fk_unit';
        $sql.= ' FROM '.MAIN_DB_PREFIX.'commande_fournisseurdet as cd';
        $sql.= ' LEFT JOIN '.MAIN_DB_PREFIX.'product as p ON cd.fk_product = p.rowid';
        $sql.= ' WHERE cd.rowid = '.$rowid;
        $result = $this->db->query($sql);
        if ($result)
        {
            $objp = $this->db->fetch_object($result);
            $this->rowid            = $objp->rowid;
            $this->fk_commande      = $objp->fk_commande;
            $this->desc             = $objp->description;
            $this->qty              = $objp->qty;
            $this->subprice         = $objp->subprice;
            $this->tva_tx           = $objp->tva_tx;
            $this->localtax1_tx		= $objp->localtax1_tx;
            $this->localtax2_tx		= $objp->localtax2_tx;
            $this->remise           = $objp->remise;
            $this->remise_percent   = $objp->remise_percent;
            $this->fk_product       = $objp->fk_product;
            $this->info_bits        = $objp->info_bits;
            $this->total_ht         = $objp->total_ht;
            $this->total_tva        = $objp->total_tva;
            $this->total_localtax1	= $objp->total_localtax1;
            $this->total_localtax2	= $objp->total_localtax2;
            $this->total_ttc        = $objp->total_ttc;
            $this->product_type     = $objp->product_type;

            $this->ref	            = $objp->product_ref;
            $this->product_libelle  = $objp->product_libelle;
            $this->product_desc     = $objp->product_desc;

            $this->date_start       = $this->db->jdate($objp->date_start);
            $this->date_end         = $this->db->jdate($objp->date_end);
	        $this->fk_unit          = $objp->fk_unit;

            $this->db->free($result);
            return 1;
        }
        else
        {
            dol_print_error($this->db);
            return -1;
        }
    }

    /**
     *  Mise a jour de l'objet ligne de commande en base
     *
     *  @return		int		<0 si ko, >0 si ok
     */
    function update_total()
    {
        $this->db->begin();

        // Mise a jour ligne en base
        $sql = "UPDATE ".MAIN_DB_PREFIX."commande_fournisseurdet SET";
        $sql.= " total_ht='".price2num($this->total_ht)."'";
        $sql.= ",total_tva='".price2num($this->total_tva)."'";
        $sql.= ",total_localtax1='".price2num($this->total_localtax1)."'";
        $sql.= ",total_localtax2='".price2num($this->total_localtax2)."'";
        $sql.= ",total_ttc='".price2num($this->total_ttc)."'";
        $sql.= " WHERE rowid = ".$this->rowid;

        dol_syslog("CommandeFournisseurLigne.class.php::update_total", LOG_DEBUG);

        $resql=$this->db->query($sql);
        if ($resql)
        {
            $this->db->commit();
            return 1;
        }
        else
        {
            $this->error=$this->db->error();
            $this->db->rollback();
            return -2;
        }
    }
}
<|MERGE_RESOLUTION|>--- conflicted
+++ resolved
@@ -114,12 +114,7 @@
 	 * @var CommandeFournisseurLigne[]
 	 */
 	public $lines = array();
-<<<<<<< HEAD
-
-	//Ajout pour askpricesupplier
-=======
 	//Add for supplier_proposal
->>>>>>> d86235ab
 	var $origin;
     var $origin_id;
     var $linked_objects=array();
@@ -998,8 +993,6 @@
                 $this->date_commande = $this->db->idate($date);
                 $result = 1;
                 $this->log($user, 3, $date, $comment);
-				$this->date_commande = $date;
-				$this->methode_commande = $methode;
             }
             else
             {
