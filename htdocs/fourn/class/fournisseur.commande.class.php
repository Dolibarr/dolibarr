--- conflicted
+++ resolved
@@ -464,11 +464,7 @@
     	$sql .= " FROM ".MAIN_DB_PREFIX."commande_fournisseurdet	as l";
     	$sql .= ' LEFT JOIN '.MAIN_DB_PREFIX.'product as p ON l.fk_product = p.rowid';
 		if (!empty($conf->global->PRODUCT_USE_SUPPLIER_PACKAGING))
-<<<<<<< HEAD
-			$sql .= " LEFT JOIN ".MAIN_DB_PREFIX."product_fournisseur_price as pfp ON l.fk_product = pfp.fk_product and l.ref = pfp.ref_fourn AND pfp.fk_soc = ".((int) $this->socid);
-=======
 			$sql .= " LEFT JOIN ".MAIN_DB_PREFIX."product_fournisseur_price as pfp ON l.fk_product = pfp.fk_product and l.ref = pfp.ref_fourn AND pfp.fk_soc = ".$this->socid;
->>>>>>> a0154503
     	$sql .= " WHERE l.fk_commande = ".$this->id;
     	if ($only_product) $sql .= ' AND p.fk_product_type = 0';
 		if (!empty($conf->global->PRODUCT_USE_SUPPLIER_PACKAGING)) {
