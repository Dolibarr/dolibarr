<?php
/* Copyright (C) 2003-2006	Rodolphe Quiedeville	<rodolphe@quiedeville.org>
 * Copyright (C) 2004-2012	Laurent Destailleur		<eldy@users.sourceforge.net>
 * Copyright (C) 2005-2012	Regis Houssin			<regis.houssin@capnetworks.com>
 * Copyright (C) 2007		Franky Van Liedekerke	<franky.van.liedekerke@telenet.be>
 * Copyright (C) 2010-2013	Juanjo Menent			<jmenent@2byte.es>
 * Copyright (C) 2010-2013	Philippe Grand			<philippe.grand@atoo-net.com>
 * Copyright (C) 2012       Marcos García           <marcosgdf@gmail.com>
 * Copyright (C) 2013       Florian Henry		  	<florian.henry@open-concept.pro>
 * Copyright (C) 2013       Cédric Salvador         <csalvador@gpcsolutions.fr>
 *
 * This program is free software; you can redistribute it and/or modify
 * it under the terms of the GNU General Public License as published by
 * the Free Software Foundation; either version 3 of the License, or
 * (at your option) any later version.
 *
 * This program is distributed in the hope that it will be useful,
 * but WITHOUT ANY WARRANTY; without even the implied warranty of
 * MERCHANTABILITY or FITNESS FOR A PARTICULAR PURPOSE.  See the
 * GNU General Public License for more details.
 *
 * You should have received a copy of the GNU General Public License
 * along with this program. If not, see <http://www.gnu.org/licenses/>.
 */

/**
 *	\file       htdocs/fourn/class/fournisseur.commande.class.php
 *	\ingroup    fournisseur,commande
 *	\brief      File of class to manage suppliers orders
 */

include_once DOL_DOCUMENT_ROOT.'/core/class/commonorder.class.php';
require_once DOL_DOCUMENT_ROOT.'/product/class/product.class.php';
if (! empty($conf->productbatch->enabled)) require_once DOL_DOCUMENT_ROOT.'/product/class/productbatch.class.php';


/**
 *	Class to manage predefined suppliers products
 */
class CommandeFournisseur extends CommonOrder
{
    public $element='order_supplier';
    public $table_element='commande_fournisseur';
    public $table_element_line = 'commande_fournisseurdet';
    public $fk_element = 'fk_commande';
    protected $ismultientitymanaged = 1;	// 0=No test on entity, 1=Test with field entity, 2=Test with link by societe

    var $id;

    var $ref;		 // TODO deprecated
    var $product_ref;
    var $ref_supplier;
    var $brouillon;
    var $statut;			// 0=Draft -> 1=Validated -> 2=Approved -> 3=Process runing -> 4=Received partially -> 5=Received totally -> (reopen) 4=Received partially
    //                                                              -> 7=Canceled/Never received -> (reopen) 3=Process runing
    //									              -> 6=Canceled -> (reopen) 2=Approved
    //  		                                      -> 9=Refused  -> (reopen) 1=Validated
    var $socid;
    var $fourn_id;
    var $date;
    var $date_valid;
    var $date_approve;
    var $date_commande;
	var $date_livraison;	// Date livraison souhaitee
    var $total_ht;
    var $total_tva;
    var $total_localtax1;   // Total Local tax 1
    var $total_localtax2;   // Total Local tax 2
    var $total_ttc;
    var $source;
    var $note;
    var $note_public;
    var $model_pdf;
    var $fk_project;
    var $cond_reglement_id;
    var $cond_reglement_code;
    var $mode_reglement_id;
    var $mode_reglement_code;
    var $user_author_id;
    var $user_valid_id;
    var $user_approve_id;

    var $extraparams=array();


    /**
     * 	Constructor
     *
     *  @param      DoliDB		$db      Database handler
     */
    function __construct($db)
    {
        $this->db = $db;
        $this->products = array();
        $this->lines = array();

        // List of language codes for status
        $this->statuts[0] = 'StatusOrderDraft';
        $this->statuts[1] = 'StatusOrderValidated';
        $this->statuts[2] = 'StatusOrderApproved';
        $this->statuts[3] = 'StatusOrderOnProcess';
        $this->statuts[4] = 'StatusOrderReceivedPartially';
        $this->statuts[5] = 'StatusOrderReceivedAll';
        $this->statuts[6] = 'StatusOrderCanceled';	// Approved->Canceled
        $this->statuts[7] = 'StatusOrderCanceled';	// Process running->canceled
        $this->statuts[9] = 'StatusOrderRefused';
    }


    /**
     *	Get object and lines from database
     *
     * 	@param	int		$id			Id of order to load
     * 	@param	string	$ref		Ref of object
     *	@return int 		        >0 if OK, <0 if KO, 0 if not found
     */
    function fetch($id,$ref='')
    {
        global $conf;

        // Check parameters
        if (empty($id) && empty($ref)) return -1;

        $sql = "SELECT c.rowid, c.ref, ref_supplier, c.fk_soc, c.fk_statut, c.amount_ht, c.total_ht, c.total_ttc, c.tva,";
        $sql.= " c.localtax1, c.localtax2, ";
        $sql.= " c.date_creation, c.date_valid, c.date_approve,";
        $sql.= " c.fk_user_author, c.fk_user_valid, c.fk_user_approve,";
        $sql.= " c.date_commande as date_commande, c.date_livraison as date_livraison, c.fk_cond_reglement, c.fk_mode_reglement, c.fk_projet as fk_project, c.remise_percent, c.source, c.fk_input_method,";
        $sql.= " c.note_private, c.note_public, c.model_pdf, c.extraparams,";
        $sql.= " cm.libelle as methode_commande,";
        $sql.= " cr.code as cond_reglement_code, cr.libelle as cond_reglement_libelle,";
        $sql.= " p.code as mode_reglement_code, p.libelle as mode_reglement_libelle";
        $sql.= " FROM ".MAIN_DB_PREFIX."commande_fournisseur as c";
        $sql.= " LEFT JOIN ".MAIN_DB_PREFIX."c_payment_term as cr ON (c.fk_cond_reglement = cr.rowid)";
        $sql.= " LEFT JOIN ".MAIN_DB_PREFIX."c_paiement as p ON (c.fk_mode_reglement = p.id)";
        $sql.= " LEFT JOIN ".MAIN_DB_PREFIX."c_input_method as cm ON cm.rowid = c.fk_input_method";
        $sql.= " WHERE c.entity = ".$conf->entity;
        if ($ref) $sql.= " AND c.ref='".$ref."'";
        else $sql.= " AND c.rowid=".$id;

        dol_syslog(get_class($this)."::fetch sql=".$sql,LOG_DEBUG);
        $resql = $this->db->query($sql);
        if ($resql)
        {
            $obj = $this->db->fetch_object($resql);
            if (! $obj)
            {
                $this->error='Bill with id '.$id.' not found sql='.$sql;
                dol_syslog(get_class($this).'::fetch '.$this->error);
                return 0;
            }

            $this->id					= $obj->rowid;
            $this->ref					= $obj->ref;
            $this->ref_supplier			= $obj->ref_supplier;
            $this->socid				= $obj->fk_soc;
            $this->fourn_id				= $obj->fk_soc;
            $this->statut				= $obj->fk_statut;
            $this->user_author_id		= $obj->fk_user_author;
            $this->user_valid_id		= $obj->fk_user_valid;
            $this->user_approve_id		= $obj->fk_user_approve;
            $this->total_ht				= $obj->total_ht;
            $this->total_tva			= $obj->tva;
            $this->total_localtax1		= $obj->localtax1;
            $this->total_localtax2		= $obj->localtax2;
            $this->total_ttc			= $obj->total_ttc;
            $this->date					= $this->db->jdate($obj->date_creation);
            $this->date_valid			= $this->db->jdate($obj->date_valid);
            $this->date_approve			= $this->db->jdate($obj->date_approve);
            $this->date_commande		= $this->db->jdate($obj->date_commande); // date a laquelle la commande a ete transmise
			$this->date_livraison       = $this->db->jdate($obj->date_livraison);
            $this->remise_percent		= $obj->remise_percent;
            $this->methode_commande_id	= $obj->fk_input_method;
            $this->methode_commande		= $obj->methode_commande;

            $this->source				= $obj->source;
            //$this->facturee            = $obj->facture;
            $this->fk_project			= $obj->fk_project;
            $this->cond_reglement_id	= $obj->fk_cond_reglement;
            $this->cond_reglement_code	= $obj->cond_reglement_code;
            $this->cond_reglement		= $obj->cond_reglement_libelle;
            $this->cond_reglement_doc	= $obj->cond_reglement_libelle;
            $this->mode_reglement_id	= $obj->fk_mode_reglement;
            $this->mode_reglement_code	= $obj->mode_reglement_code;
            $this->mode_reglement		= $obj->mode_reglement_libelle;
            $this->note					= $obj->note_private;    // deprecated
            $this->note_private			= $obj->note_private;
            $this->note_public			= $obj->note_public;
            $this->modelpdf				= $obj->model_pdf;

            $this->extraparams			= (array) json_decode($obj->extraparams, true);

            $this->db->free($resql);

            if ($this->statut == 0) $this->brouillon = 1;


            $sql = "SELECT l.rowid, l.ref as ref_supplier, l.fk_product, l.product_type, l.label, l.description,";
            $sql.= " l.qty,";
            $sql.= " l.tva_tx, l.remise_percent, l.subprice,";
            $sql.= " l.localtax1_tx, l. localtax2_tx, l.total_localtax1, l.total_localtax2,";
            $sql.= " l.total_ht, l.total_tva, l.total_ttc,";
            $sql.= " p.rowid as product_id, p.ref as product_ref, p.label as product_label, p.description as product_desc";
            $sql.= " FROM ".MAIN_DB_PREFIX."commande_fournisseurdet	as l";
            $sql.= ' LEFT JOIN '.MAIN_DB_PREFIX.'product as p ON l.fk_product = p.rowid';
            $sql.= " WHERE l.fk_commande = ".$this->id;
            $sql.= " ORDER BY l.rowid";
            //print $sql;

            dol_syslog(get_class($this)."::fetch get lines sql=".$sql,LOG_DEBUG);
            $result = $this->db->query($sql);
            if ($result)
            {
                $num = $this->db->num_rows($result);
                $i = 0;

                while ($i < $num)
                {
                    $objp                  = $this->db->fetch_object($result);

                    $line                 = new CommandeFournisseurLigne($this->db);

                    $line->id                  = $objp->rowid;
                    $line->desc                = $objp->description;  // Description ligne
                    $line->description         = $objp->description;  // Description ligne
                    $line->qty                 = $objp->qty;
                    $line->tva_tx              = $objp->tva_tx;
                    $line->localtax1_tx		   = $objp->localtax1_tx;
                    $line->localtax2_tx		   = $objp->localtax2_tx;
                    $line->subprice            = $objp->subprice;	  // deprecated
                    $line->pu_ht	           = $objp->subprice;	  // Unit price HT
                    $line->remise_percent      = $objp->remise_percent;
                    $line->total_ht            = $objp->total_ht;
                    $line->total_tva           = $objp->total_tva;
                    $line->total_localtax1	   = $objp->total_localtax1;
                    $line->total_localtax2	   = $objp->total_localtax2;
                    $line->total_ttc           = $objp->total_ttc;
                    $line->product_type        = $objp->product_type;

                    $line->fk_product          = $objp->fk_product;    // Id du produit

                    $line->libelle             = $objp->product_label; // TODO deprecated
                    $line->product_label       = $objp->product_label; // Label produit
                    $line->product_desc        = $objp->product_desc;  // Description produit

                    $line->ref                 = $objp->product_ref;     // TODO deprecated
                    $line->product_ref         = $objp->product_ref;     // Internal reference
                    $line->ref_fourn           = $objp->ref_supplier;    // TODO deprecated
                    $line->ref_supplier        = $objp->ref_supplier;    // Reference supplier

                    $this->lines[$i]      = $line;

                    $i++;
                }
                $this->db->free($result);

                return 1;
            }
            else
            {
                $this->error=$this->db->error()." sql=".$sql;
                dol_syslog(get_class($this)."::fetch ".$this->error, LOG_ERR);
                return -1;
            }
        }
        else
        {
            $this->error=$this->db->error()." sql=".$sql;
            dol_syslog(get_class($this)."::fetch ".$this->error, LOG_ERR);
            return -1;
        }
    }

    /**
     *   Add a line in log table
     *
     *   @param      User	$user       User making action
     *   @param      int	$statut     Status of order
     *   @param      date	$datelog    Date of change
     * 	 @param		 string $comment	Comment
     *   @return     int         		<0 if KO, >0 if OK
     */
    function log($user, $statut, $datelog, $comment='')
    {
        $sql = "INSERT INTO ".MAIN_DB_PREFIX."commande_fournisseur_log (datelog, fk_commande, fk_statut, fk_user, comment)";
        $sql.= " VALUES ('".$this->db->idate($datelog)."',".$this->id.", ".$statut.", ";
        $sql.= $user->id.", ";
        $sql.= ($comment?"'".$this->db->escape($comment)."'":'null');
        $sql.= ")";

        dol_syslog("FournisseurCommande::log sql=".$sql, LOG_DEBUG);
        if ( $this->db->query($sql) )
        {
            return 1;
        }
        else
        {
            $this->error=$this->db->lasterror();
            dol_syslog(get_class($this)."::log ".$this->error, LOG_ERR);
            return -1;
        }
    }

    /**
     *	Validate an order
     *
     *	@param	User	$user			Validator User
     *	@param	int		$idwarehouse	Id of warehouse to use for stock decrease
     *	@return	int						<0 if KO, >0 if OK
     */
    function valid($user,$idwarehouse=0)
    {
        global $langs,$conf;
        require_once DOL_DOCUMENT_ROOT.'/core/lib/files.lib.php';

        $error=0;

        dol_syslog(get_class($this)."::valid");
        $result = 0;
        if ($user->rights->fournisseur->commande->valider)
        {
            $this->db->begin();

            // Definition du nom de modele de numerotation de commande
            $soc = new Societe($this->db);
            $soc->fetch($this->fourn_id);

            // Check if object has a temporary ref
            if (preg_match('/^[\(]?PROV/i', $this->ref))
            {
                $num = $this->getNextNumRef($soc);
            }
            else
            {
                $num = $this->ref;
            }

            $sql = 'UPDATE '.MAIN_DB_PREFIX."commande_fournisseur";
            $sql.= " SET ref='".$num."',";
            $sql.= " fk_statut = 1,";
            $sql.= " date_valid='".$this->db->idate(dol_now())."',";
            $sql.= " fk_user_valid = ".$user->id;
            $sql.= " WHERE rowid = ".$this->id;
            $sql.= " AND fk_statut = 0";

            $resql=$this->db->query($sql);
            if (! $resql)
            {
                dol_syslog(get_class($this)."::valid Echec update - 10 - sql=".$sql, LOG_ERR);
                dol_print_error($this->db);
                $error++;
            }

            if (! $error)
            {
            	$this->oldref='';

                // Rename directory if dir was a temporary ref
                if (preg_match('/^[\(]?PROV/i', $this->ref))
                {
                    // On renomme repertoire ($this->ref = ancienne ref, $num = nouvelle ref)
                    // in order not to lose the attached files
                    $oldref = dol_sanitizeFileName($this->ref);
                    $newref = dol_sanitizeFileName($num);
                    $dirsource = $conf->fournisseur->dir_output.'/commande/'.$oldref;
                    $dirdest = $conf->fournisseur->dir_output.'/commande/'.$newref;
                    if (file_exists($dirsource))
                    {
                        dol_syslog(get_class($this)."::valid rename dir ".$dirsource." into ".$dirdest);

                        if (@rename($dirsource, $dirdest))
                        {
                        	$this->oldref = $oldref;

                            dol_syslog("Rename ok");
                            // Suppression ancien fichier PDF dans nouveau rep
                            dol_delete_file($dirdest.'/'.$oldref.'*.*');
                        }
                    }
                }
            }

            if (! $error)
            {
                $result = 1;
                $this->log($user, 1, time());	// Statut 1
                $this->ref = $num;
            }

            if (! $error)
            {
                // Appel des triggers
                include_once DOL_DOCUMENT_ROOT . '/core/class/interfaces.class.php';
                $interface=new Interfaces($this->db);
                $result=$interface->run_triggers('ORDER_SUPPLIER_VALIDATE',$this,$user,$langs,$conf);
                if ($result < 0) 
                { 
                    $error++; 
                    $this->errors=$interface->errors;
                    $this->db->rollback();
                    return -1;
                }
                // Fin appel triggers
            }

            if (! $error)
            {
                $this->db->commit();
                return 1;
            }
            else
            {
                $this->error=$this->db->lasterror();
                dol_syslog(get_class($this)."::valid ".$this->error, LOG_ERR);
                $this->db->rollback();
                return -1;
            }
        }
        else
        {
            $this->error='Not Authorized';
            dol_syslog(get_class($this)."::valid ".$this->error, LOG_ERR);
            return -1;
        }
    }

    /**
     *  Return label of the status of object
     *
     *  @param	int		$mode       0=Long label, 1=Short label, 2=Picto + Short label, 3=Picto, 4=Picto + Long label
     *  @return string        		Label
     */
    function getLibStatut($mode=0)
    {
        return $this->LibStatut($this->statut,$mode);
    }

    /**
     *  Return label of a status
     *
     * 	@param  int		$statut		Id statut
     *  @param  int		$mode       0=Long label, 1=Short label, 2=Picto + Short label, 3=Picto, 4=Picto + Long label, 5=Short label + Picto
     *  @return string				Label of status
     */
    function LibStatut($statut,$mode=0)
    {
        global $langs;
        $langs->load('orders');

        // List of language codes for status
        $statutshort[0] = 'StatusOrderDraftShort';
        $statutshort[1] = 'StatusOrderValidatedShort';
        $statutshort[2] = 'StatusOrderApprovedShort';
        $statutshort[3] = 'StatusOrderOnProcessShort';
        $statutshort[4] = 'StatusOrderReceivedPartiallyShort';
        $statutshort[5] = 'StatusOrderReceivedAllShort';
        $statutshort[6] = 'StatusOrderCanceledShort';
        $statutshort[7] = 'StatusOrderCanceledShort';
        $statutshort[9] = 'StatusOrderRefusedShort';

        if ($mode == 0)
        {
            return $langs->trans($this->statuts[$statut]);
        }
        if ($mode == 1)
        {
            return $langs->trans($statutshort[$statut]);
        }
        if ($mode == 2)
        {
            return $langs->trans($this->statuts[$statut]);
        }
        if ($mode == 3)
        {
            if ($statut==0) return img_picto($langs->trans($this->statuts[$statut]),'statut0');
            if ($statut==1) return img_picto($langs->trans($this->statuts[$statut]),'statut1');
            if ($statut==2) return img_picto($langs->trans($this->statuts[$statut]),'statut3');
            if ($statut==3) return img_picto($langs->trans($this->statuts[$statut]),'statut3');
            if ($statut==4) return img_picto($langs->trans($this->statuts[$statut]),'statut3');
            if ($statut==5) return img_picto($langs->trans($this->statuts[$statut]),'statut6');
            if ($statut==6 || $statut==7) return img_picto($langs->trans($this->statuts[$statut]),'statut5');
            if ($statut==9) return img_picto($langs->trans($this->statuts[$statut]),'statut5');
        }
        if ($mode == 4)
        {
            if ($statut==0) return img_picto($langs->trans($this->statuts[$statut]),'statut0').' '.$langs->trans($this->statuts[$statut]);
            if ($statut==1) return img_picto($langs->trans($this->statuts[$statut]),'statut1').' '.$langs->trans($this->statuts[$statut]);
            if ($statut==2) return img_picto($langs->trans($this->statuts[$statut]),'statut3').' '.$langs->trans($this->statuts[$statut]);
            if ($statut==3) return img_picto($langs->trans($this->statuts[$statut]),'statut3').' '.$langs->trans($this->statuts[$statut]);
            if ($statut==4) return img_picto($langs->trans($this->statuts[$statut]),'statut3').' '.$langs->trans($this->statuts[$statut]);
            if ($statut==5) return img_picto($langs->trans($this->statuts[$statut]),'statut6').' '.$langs->trans($this->statuts[$statut]);
            if ($statut==6 || $statut==7) return img_picto($langs->trans($this->statuts[$statut]),'statut5').' '.$langs->trans($this->statuts[$statut]);
            if ($statut==9) return img_picto($langs->trans($this->statuts[$statut]),'statut5').' '.$langs->trans($this->statuts[$statut]);
        }
        if ($mode == 5)
        {
            if ($statut==0) return '<span class="hideonsmartphone">'.$langs->trans($statutshort[$statut]).' </span>'.img_picto($langs->trans($this->statuts[$statut]),'statut0');
            if ($statut==1) return '<span class="hideonsmartphone">'.$langs->trans($statutshort[$statut]).' </span>'.img_picto($langs->trans($this->statuts[$statut]),'statut1');
            if ($statut==2) return '<span class="hideonsmartphone">'.$langs->trans($statutshort[$statut]).' </span>'.img_picto($langs->trans($this->statuts[$statut]),'statut3');
            if ($statut==3) return '<span class="hideonsmartphone">'.$langs->trans($statutshort[$statut]).' </span>'.img_picto($langs->trans($this->statuts[$statut]),'statut3');
            if ($statut==4) return '<span class="hideonsmartphone">'.$langs->trans($statutshort[$statut]).' </span>'.img_picto($langs->trans($this->statuts[$statut]),'statut3');
            if ($statut==5) return '<span class="hideonsmartphone">'.$langs->trans($statutshort[$statut]).' </span>'.img_picto($langs->trans($this->statuts[$statut]),'statut6');
            if ($statut==6 || $statut==7) return '<span class="hideonsmartphone">'.$langs->trans($statutshort[$statut]).' </span>'.img_picto($langs->trans($this->statuts[$statut]),'statut5');
            if ($statut==9) return '<span class="hideonsmartphone">'.$langs->trans($statutshort[$statut]).' </span>'.img_picto($langs->trans($this->statuts[$statut]),'statut5');
        }
    }


    /**
     *	Renvoie nom clicable (avec eventuellement le picto)
     *
     *	@param		int		$withpicto		0=Pas de picto, 1=Inclut le picto dans le lien, 2=Picto seul
     *	@param		string	$option			Sur quoi pointe le lien
     *	@return		string					Chaine avec URL
     */
    function getNomUrl($withpicto=0,$option='')
    {
        global $langs;

        $result='';

        $lien = '<a href="'.DOL_URL_ROOT.'/fourn/commande/fiche.php?id='.$this->id.'">';
        $lienfin='</a>';

        $picto='order';
        $label=$langs->trans("ShowOrder").': '.$this->ref;

        if ($withpicto) $result.=($lien.img_object($label,$picto).$lienfin);
        if ($withpicto && $withpicto != 2) $result.=' ';
        $result.=$lien.$this->ref.$lienfin;
        return $result;
    }


    /**
     *  Renvoie la reference de commande suivante non utilisee en fonction du modele
     *                  de numerotation actif defini dans COMMANDE_SUPPLIER_ADDON_NUMBER
     *
     *  @param	    Societe		$soc  		objet societe
     *  @return     string                  reference libre pour la facture
     */
    function getNextNumRef($soc)
    {
        global $db, $langs, $conf;
        $langs->load("orders");

        $dir = DOL_DOCUMENT_ROOT .'/core/modules/supplier_order/';

        if (! empty($conf->global->COMMANDE_SUPPLIER_ADDON_NUMBER))
        {
            $file = $conf->global->COMMANDE_SUPPLIER_ADDON_NUMBER.'.php';

            if (is_readable($dir.'/'.$file))
            {
                // Definition du nom de modele de numerotation de commande fournisseur
                $modName=$conf->global->COMMANDE_SUPPLIER_ADDON_NUMBER;
                require_once $dir.'/'.$file;

                // Recuperation de la nouvelle reference
                $objMod = new $modName($this->db);

                $numref = "";
                $numref = $objMod->commande_get_num($soc,$this);

                if ( $numref != "")
                {
                    return $numref;
                }
                else
                {
                    dol_print_error($db, get_class($this)."::getNextNumRef ".$obj->error);
                    return -1;
                }
            }
            else
            {
                print $langs->trans("Error")." ".$langs->trans("Error_FailedToLoad_COMMANDE_SUPPLIER_ADDON_File",$conf->global->COMMANDE_SUPPLIER_ADDON_NUMBER);
                return -2;
            }
        }
        else
        {
            print $langs->trans("Error")." ".$langs->trans("Error_COMMANDE_SUPPLIER_ADDON_NotDefined");
            return -3;
        }
    }

    /**
     * 	Accept an order
     *
     *	@param	User	$user			Object user
     *	@param	int		$idwarehouse	Id of warhouse for stock change
     *	@return	int						<0 if KO, >0 if OK
     */
    function approve($user, $idwarehouse=0)
    {
        global $langs,$conf;
		require_once DOL_DOCUMENT_ROOT.'/core/lib/files.lib.php';

        $error=0;

        dol_syslog(get_class($this)."::approve");

        if ($user->rights->fournisseur->commande->approuver)
        {
            $this->db->begin();

			// Definition du nom de modele de numerotation de commande
            $soc = new Societe($this->db);
            $soc->fetch($this->fourn_id);

            // Check if object has a temporary ref
            if (preg_match('/^[\(]?PROV/i', $this->ref))
            {
                $num = $this->getNextNumRef($soc);
            }
            else
            {
                $num = $this->ref;
            }

            $sql = "UPDATE ".MAIN_DB_PREFIX."commande_fournisseur";
			$sql.= " SET ref='".$this->db->escape($num)."',";
            $sql.= " fk_statut = 2,";
            $sql.= " date_approve='".$this->db->idate(dol_now())."',";
            $sql.= " fk_user_approve = ".$user->id;
            $sql.= " WHERE rowid = ".$this->id;
            $sql.= " AND fk_statut = 1";

            if ($this->db->query($sql))
            {
                $this->log($user, 2, time());	// Statut 2

                // If stock is incremented on validate order, we must increment it
                if (! $error && ! empty($conf->stock->enabled) && ! empty($conf->global->STOCK_CALCULATE_ON_SUPPLIER_VALIDATE_ORDER))
                {
                    require_once DOL_DOCUMENT_ROOT.'/product/stock/class/mouvementstock.class.php';
                    $langs->load("agenda");

                    $cpt=count($this->lines);
                    for ($i = 0; $i < $cpt; $i++)
                    {
                        // Product with reference
                        if ($this->lines[$i]->fk_product > 0)
                        {
                            $mouvP = new MouvementStock($this->db);
                            $mouvP->origin = &$this;
                            // We decrement stock of product (and sub-products)
	                        $up_ht_disc=$this->lines[$i]->subprice;
    	                    if (! empty($this->lines[$i]->remise_percent) && empty($conf->global->STOCK_EXCLUDE_DISCOUNT_FOR_PMP)) $up_ht_disc=price2num($up_ht_disc * (100 - $this->lines[$i]->remise_percent) / 100, 'MU');
                            $result=$mouvP->reception($user, $this->lines[$i]->fk_product, $idwarehouse, $this->lines[$i]->qty, $up_ht_disc, $langs->trans("OrderApprovedInDolibarr",$this->ref));
                            if ($result < 0) { $error++; }
                        }
                    }
                }

                if (! $error)
                {
                    // Appel des triggers
                    include_once DOL_DOCUMENT_ROOT . '/core/class/interfaces.class.php';
                    $interface=new Interfaces($this->db);
                    $result=$interface->run_triggers('ORDER_SUPPLIER_APPROVE',$this,$user,$langs,$conf);
                    if ($result < 0) { $error++; $this->errors=$interface->errors; }
                    // Fin appel triggers
                }

                if (! $error)
                {
                    $this->db->commit();
                    return 1;
                }
                else
                {
                    $this->db->rollback();               
                    return -1;
                }
            }
            else
            {
                $this->db->rollback();
                $this->error=$this->db->lasterror();
                dol_syslog(get_class($this)."::approve Error ",$this->error, LOG_ERR);
                return -1;
            }
        }
        else
        {
            dol_syslog(get_class($this)."::approve Not Authorized", LOG_ERR);
        }
        return -1;
    }

    /**
     * 	Refuse an order
     *
     * 	@param		User	$user		User making action
     *	@return		int					0 if Ok, <0 if Ko
     */
    function refuse($user)
    {
        global $conf, $langs;

		$error=0;

        dol_syslog(get_class($this)."::refuse");
        $result = 0;
        if ($user->rights->fournisseur->commande->approuver)
        {
            $this->db->begin();
            
            $sql = "UPDATE ".MAIN_DB_PREFIX."commande_fournisseur SET fk_statut = 9";
            $sql .= " WHERE rowid = ".$this->id;         
            
            if ($this->db->query($sql))
            {
                $result = 0;
                $this->log($user, 9, time());

                if ($error == 0)
                {
                    // Appel des triggers
                    include_once DOL_DOCUMENT_ROOT . '/core/class/interfaces.class.php';
                    $interface=new Interfaces($this->db);
                    $result=$interface->run_triggers('ORDER_SUPPLIER_REFUSE',$this,$user,$langs,$conf);
                    if ($result < 0) 
                    { 
                        $error++;
                        $this->errors=$interface->errors;
                        $this->db->rollback();   
                    }
                    // Fin appel triggers
                }
            }
            else
            {
                $this->db->rollback();
                $this->error=$this->db->lasterror();
                dol_syslog(get_class($this)."::refuse Error -1");
                $result = -1;
            }
        }
        else
        {
            dol_syslog(get_class($this)."::refuse Not Authorized");
        }
        return $result ;
    }

    /**
     * 	Cancel an approved order.
     *	L'annulation se fait apres l'approbation
     *
     * 	@param	User	$user			User making action
     *	@param	int		$idwarehouse	Id warehouse to use for stock change (not used for supplier orders).
     * 	@return	int						>0 if Ok, <0 if Ko
     */
    function Cancel($user, $idwarehouse=-1)
    {
        global $langs,$conf;

		$error=0;

        //dol_syslog("CommandeFournisseur::Cancel");
        $result = 0;
        if ($user->rights->fournisseur->commande->commander)
        {
            $statut = 6;

            $this->db->begin();

            $sql = "UPDATE ".MAIN_DB_PREFIX."commande_fournisseur SET fk_statut = ".$statut;
            $sql .= " WHERE rowid = ".$this->id;
            dol_syslog(get_class($this)."::cancel sql=".$sql);
            if ($this->db->query($sql))
            {
                $result = 0;
                $this->log($user, $statut, time());

                // Appel des triggers
                include_once DOL_DOCUMENT_ROOT . '/core/class/interfaces.class.php';
                $interface=new Interfaces($this->db);
                $result=$interface->run_triggers('ORDER_SUPPLIER_CANCEL',$this,$user,$langs,$conf);
                if ($result < 0) { $error++; $this->errors=$interface->errors; }
                // Fin appel triggers

                if ($error == 0)
                {
                    $this->db->commit();
                    return 1;
                }
                else
                {
                    $this->db->rollback();
                    return -1;
                }
            }
            else
            {
                $this->db->rollback();
                $this->error=$this->db->lasterror();
                dol_syslog(get_class($this)."::cancel ".$this->error);
                return -1;
            }
        }
        else
        {
            dol_syslog(get_class($this)."::cancel Not Authorized");
            return -1;
        }
    }


    /**
     * 	Send a supplier order to supplier
     *
     * 	@param		User	$user		User making change
     * 	@param		date	$date		Date
     * 	@param		int		$methode	Method
     * 	@param		string	$comment	Comment
     * 	@return		int			<0 if KO, >0 if OK
     */
    function commande($user, $date, $methode, $comment='')
    {
        dol_syslog(get_class($this)."::commande");
        $result = 0;
        if ($user->rights->fournisseur->commande->commander)
        {
            $sql = "UPDATE ".MAIN_DB_PREFIX."commande_fournisseur SET fk_statut = 3, fk_input_method=".$methode.",date_commande=".$this->db->idate("$date");
            $sql .= " WHERE rowid = ".$this->id;

            dol_syslog(get_class($this)."::commande sql=".$sql, LOG_DEBUG);
            if ($this->db->query($sql))
            {
                $result = 1;
                $this->log($user, 3, $date, $comment);
            }
            else
            {
                dol_syslog(get_class($this)."::cCommande Error -1", LOG_ERR);
                $result = -1;
            }
        }
        else
        {
            dol_syslog(get_class($this)."::commande User not Authorized", LOG_ERR);
        }
        return $result ;
    }

    /**
     *  Create order with draft status
     *
     *  @param      User	$user       User making creation
     *	@param		int		$notrigger	Disable all triggers
     *  @return     int         		<0 if KO, Id of supplier order if OK
     */
    function create($user, $notrigger=0)
    {
        global $langs,$conf,$hookmanager;

        $this->db->begin();

		$error=0;
        $now=dol_now();

        // Clean parameters
        if (empty($this->source)) $this->source = 0;

        /* On positionne en mode brouillon la commande */
        $this->brouillon = 1;

        $sql = "INSERT INTO ".MAIN_DB_PREFIX."commande_fournisseur (";
        $sql.= "ref";
        $sql.= ", ref_supplier";
        $sql.= ", note_private";
        $sql.= ", note_public";
        $sql.= ", entity";
        $sql.= ", fk_soc";
        $sql.= ", date_creation";
		//$sql.= ", date_livraison";
        $sql.= ", fk_user_author";
        $sql.= ", fk_statut";
        $sql.= ", source";
        $sql.= ", model_pdf";
        $sql.= ", fk_mode_reglement";
		$sql.= ", fk_cond_reglement";
        $sql.= ") ";
        $sql.= " VALUES (";
        $sql.= "''";
        $sql.= ", '".$this->ref_supplier."'";
        $sql.= ", '".$this->note_private."'";
        $sql.= ", '".$this->note_public."'";
        $sql.= ", ".$conf->entity;
        $sql.= ", ".$this->socid;
        $sql.= ", '".$this->db->idate($now)."'";
		//$sql.= ", '".$this->db->idate($now)."'";
        $sql.= ", ".$user->id;
        $sql.= ", 0";
        $sql.= ", " . $this->source;
        $sql.= ", '".$conf->global->COMMANDE_SUPPLIER_ADDON_PDF."'";
        $sql.= ", ".($this->mode_reglement_id > 0 ? $this->mode_reglement_id : 'null');
        $sql.= ", ".($this->cond_reglement_id > 0 ? $this->cond_reglement_id : 'null');
        $sql.= ")";

        dol_syslog(get_class($this)."::create sql=".$sql);
        if ($this->db->query($sql))
        {
            $this->id = $this->db->last_insert_id(MAIN_DB_PREFIX."commande_fournisseur");

			if ($this->id) {
				$num=count($this->lines);

	            /*
	             *  Insertion du detail des produits dans la base
	             */
	            for ($i=0;$i<$num;$i++)
	            {
	                $result = $this->addline(
	                    $this->lines[$i]->desc,
	                    $this->lines[$i]->subprice,
	                    $this->lines[$i]->qty,
	                    $this->lines[$i]->tva_tx,
	                    $this->lines[$i]->localtax1_tx,
	                    $this->lines[$i]->localtax2_tx,
	                    $this->lines[$i]->fk_product,
	                    0,
	                    $this->lines[$i]->ref_fourn,
	                    $this->lines[$i]->remise_percent,
	                    'HT',
	                    0,
	                    $this->lines[$i]->info_bits
	                );
	                if ($result < 0)
	                {
	                    dol_syslog(get_class($this)."::create ".$this->error, LOG_WARNING);	// do not use dol_print_error here as it may be a functionnal error
	                    $this->db->rollback();
	                    return -1;
	                }
	            }

	            $sql = "UPDATE ".MAIN_DB_PREFIX."commande_fournisseur";
	            $sql.= " SET ref='(PROV".$this->id.")'";
	            $sql.= " WHERE rowid=".$this->id;
	            dol_syslog(get_class($this)."::create sql=".$sql);
	            if ($this->db->query($sql))
	            {
	                // On logue creation pour historique
	                $this->log($user, 0, time());

	                if (! $error)
                    {
	                    // Actions on extra fields (by external module or standard code)
	                    // FIXME le hook fait double emploi avec le trigger !!
	                    $hookmanager->initHooks(array('supplierorderdao'));
	                    $parameters=array('socid'=>$this->id);
	                    $reshook=$hookmanager->executeHooks('insertExtraFields',$parameters,$this,$action);    // Note that $action and $object may have been modified by some hooks
	                    if (empty($reshook))
	                    {
	                    	if (empty($conf->global->MAIN_EXTRAFIELDS_DISABLED)) // For avoid conflicts if trigger used
	                    	{
	                    		$result=$this->insertExtraFields();
	                    		if ($result < 0)
	                    		{
	                    			$error++;
	                    		}
	                    	}
	                    }
	                    else if ($reshook < 0) $error++;
                    }

					if (! $notrigger)
	                {
	                    // Appel des triggers
	                    include_once DOL_DOCUMENT_ROOT . '/core/class/interfaces.class.php';
	                    $interface=new Interfaces($this->db);
	                    $result=$interface->run_triggers('ORDER_SUPPLIER_CREATE',$this,$user,$langs,$conf);
	                    if ($result < 0) 
	                    {
	                        $error++;
	                        $this->errors=$interface->errors;
	                        $this->db->rollback();
	                        return -1;
	                    }
	                    // Fin appel triggers
	                }

	                $this->db->commit();
	                return $this->id;
	            }
	            else
	            {
	                $this->error=$this->db->error();
	                dol_syslog(get_class($this)."::create: Failed -2 - ".$this->error, LOG_ERR);
	                $this->db->rollback();
	                return -2;
	            }
            }
        }
        else
        {
            $this->error=$this->db->error();
            dol_syslog(get_class($this)."::create: Failed -1 - ".$this->error, LOG_ERR);
            $this->db->rollback();
            return -1;
        }
    }

    /**
     *	Load an object from its id and create a new one in database
     *
     *	@return		int							New id of clone
     */
    function createFromClone()
    {
        global $conf,$user,$langs,$hookmanager;

        $error=0;

        $this->db->begin();

        // Load source object
        $objFrom = dol_clone($this);

        $this->id=0;
        $this->statut=0;

        // Clear fields
        $this->user_author_id     = $user->id;
        $this->user_valid         = '';
        $this->date_creation      = '';
        $this->date_validation    = '';
        $this->ref_supplier       = '';

        // Create clone
        $result=$this->create($user);
        if ($result < 0) $error++;

        if (! $error)
        {
            // Hook of thirdparty module
            if (is_object($hookmanager))
            {
                $parameters=array('objFrom'=>$objFrom);
                $action='';
                $reshook=$hookmanager->executeHooks('createFrom',$parameters,$this,$action);    // Note that $action and $object may have been modified by some hooks
                if ($reshook < 0) $error++;
            }

            // Appel des triggers
            include_once DOL_DOCUMENT_ROOT . '/core/class/interfaces.class.php';
            $interface=new Interfaces($this->db);
            $result=$interface->run_triggers('ORDER_SUPPLIER_CLONE',$this,$user,$langs,$conf);
            if ($result < 0) { $error++; $this->errors=$interface->errors; }
            // Fin appel triggers
        }

        // End
        if (! $error)
        {
            $this->db->commit();
            return $this->id;
        }
        else
        {
            $this->db->rollback();
            return -1;
        }
    }

    /**
     *	Add order line
     *
     *	@param      string	$desc            		Description
     *	@param      double	$pu_ht              	Unit price
     *	@param      double	$qty             		Quantity
     *	@param      double	$txtva           		Taux tva
     *	@param      double	$txlocaltax1        	Localtax1 tax
     *  @param      double	$txlocaltax2        	Localtax2 tax
     *	@param      int		$fk_product      		Id produit
     *  @param      int		$fk_prod_fourn_price	Id supplier price
     *  @param      string	$fourn_ref				Supplier reference
     *	@param      double	$remise_percent  		Remise
     *	@param      string	$price_base_type		HT or TTC
     *	@param		double	$pu_ttc					Unit price TTC
     *	@param		int		$type					Type of line (0=product, 1=service)
     *	@param		int		$info_bits				More information
     *  @param		int		$notrigger				Disable triggers
     *  @param		timestamp	$date_start			Date start of service
     *  @param		timestamp	$date_end			Date end of service
     *	@return     int             				<=0 if KO, >0 if OK
     */
    function addline($desc, $pu_ht, $qty, $txtva, $txlocaltax1=0, $txlocaltax2=0, $fk_product=0, $fk_prod_fourn_price=0, $fourn_ref='', $remise_percent=0, $price_base_type='HT', $pu_ttc=0, $type=0, $info_bits=0, $notrigger=false, $date_start='', $date_end='')
    {
        global $langs,$mysoc;

        dol_syslog(get_class($this)."::addline $desc, $pu_ht, $qty, $txtva, $txlocaltax1, $txlocaltax2. $fk_product, $fk_prod_fourn_price, $fourn_ref, $remise_percent, $price_base_type, $pu_ttc, $type");
        include_once DOL_DOCUMENT_ROOT.'/core/lib/price.lib.php';

        // Clean parameters
        if (! $qty) $qty=1;
        if (! $info_bits) $info_bits=0;
        if (empty($txtva)) $txtva=0;
        if (empty($txlocaltax1)) $txlocaltax1=0;
        if (empty($txlocaltax2)) $txlocaltax2=0;
		if (empty($remise_percent)) $remise_percent=0;

        $remise_percent=price2num($remise_percent);
        $qty=price2num($qty);
        $pu_ht=price2num($pu_ht);
        $pu_ttc=price2num($pu_ttc);
        $txtva = price2num($txtva);
        $txlocaltax1 = price2num($txlocaltax1);
        $txlocaltax2 = price2num($txlocaltax2);
        if ($price_base_type=='HT')
        {
            $pu=$pu_ht;
        }
        else
        {
            $pu=$pu_ttc;
        }
        $desc=trim($desc);

        // Check parameters
        if ($qty < 1 && ! $fk_product)
        {
            $this->error=$langs->trans("ErrorFieldRequired",$langs->trans("Product"));
            return -1;
        }
        if ($type < 0) return -1;

        if ($this->statut == 0)
        {
            $this->db->begin();

            if ($fk_product > 0)
            {
                $prod = new Product($this->db, $fk_product);
                if ($prod->fetch($fk_product) > 0)
                {
                    $result=$prod->get_buyprice($fk_prod_fourn_price,$qty,$fk_product,$fourn_ref);
                    if ($result > 0)
                    {
                        $label = $prod->libelle;
                        $pu    = $prod->fourn_pu;
                        $ref   = $prod->ref_fourn;
                        $product_type = $prod->type;
                    }
                    if ($result == 0 || $result == -1)
                    {
                        $langs->load("errors");
                        $this->error = "Ref " . $prod->ref . " " . $langs->trans("ErrorQtyTooLowForThisSupplier");
                        $this->db->rollback();
                        dol_syslog(get_class($this)."::addline result=".$result." - ".$this->error, LOG_DEBUG);
                        return -1;
                    }
                    if ($result < -1)
                    {
                        $this->error=$prod->error;
                        $this->db->rollback();
                        dol_syslog(get_class($this)."::addline result=".$result." - ".$this->error, LOG_ERR);
                        return -1;
                    }
                }
                else
				{
                    $this->error=$prod->error;
                    return -1;
                }
            }
            else
            {
                $product_type = $type;
            }

            // Calcul du total TTC et de la TVA pour la ligne a partir de
            // qty, pu, remise_percent et txtva
            // TRES IMPORTANT: C'est au moment de l'insertion ligne qu'on doit stocker
            // la part ht, tva et ttc, et ce au niveau de la ligne qui a son propre taux tva.

            $localtaxes_type=getLocalTaxesFromRate($txtva,0,$this->thirdparty);

            $tabprice = calcul_price_total($qty, $pu, $remise_percent, $txtva, $txlocaltax1, $txlocaltax2, 0, $price_base_type, $info_bits, $product_type, $this->thirdparty, $localtaxes_type);
            $total_ht  = $tabprice[0];
            $total_tva = $tabprice[1];
            $total_ttc = $tabprice[2];
            $total_localtax1 = $tabprice[9];
            $total_localtax2 = $tabprice[10];

            $localtax1_type=$localtaxes_type[0];
			$localtax2_type=$localtaxes_type[2];

            $subprice = price2num($pu,'MU');

            $sql = "INSERT INTO ".MAIN_DB_PREFIX."commande_fournisseurdet";
            $sql.= " (fk_commande, label, description, date_start, date_end,";
            $sql.= " fk_product, product_type,";
            $sql.= " qty, tva_tx, localtax1_tx, localtax2_tx, localtax1_type, localtax2_type, remise_percent, subprice, ref,";
            $sql.= " total_ht, total_tva, total_localtax1, total_localtax2, total_ttc";
            $sql.= ")";
            $sql.= " VALUES (".$this->id.", '" . $this->db->escape($label) . "','" . $this->db->escape($desc) . "',";
            $sql.= " ".($date_start?"'".$this->db->idate($date_start)."'":"null").",";
            $sql.= " ".($date_end?"'".$this->db->idate($date_end)."'":"null").",";
            if ($fk_product) { $sql.= $fk_product.","; }
            else { $sql.= "null,"; }
            $sql.= "'".$product_type."',";
            $sql.= "'".$qty."', ".$txtva.", ".$txlocaltax1.", ".$txlocaltax2;

           	$sql.= ", '".$localtax1_type."',";
			$sql.= " '".$localtax2_type."'";

            $sql.= ", ".$remise_percent.",'".price2num($subprice,'MU')."','".$ref."',";
            $sql.= "'".price2num($total_ht)."',";
            $sql.= "'".price2num($total_tva)."',";
            $sql.= "'".price2num($total_localtax1)."',";
            $sql.= "'".price2num($total_localtax2)."',";
            $sql.= "'".price2num($total_ttc)."'";
            $sql.= ")";

            dol_syslog(get_class($this)."::addline sql=".$sql);
            $resql=$this->db->query($sql);
            //print $sql;
            if ($resql)
            {
                $this->rowid = $this->db->last_insert_id(MAIN_DB_PREFIX.'commande_fournisseurdet');

                if (! $notrigger)
                {
                    global $conf, $langs, $user;
                    // Appel des triggers
                    include_once DOL_DOCUMENT_ROOT . '/core/class/interfaces.class.php';
                    $interface=new Interfaces($this->db);
                    $result=$interface->run_triggers('LINEORDER_SUPPLIER_CREATE',$this,$user,$langs,$conf);
                    if ($result < 0) 
                    { 
                        $error++;
                        $this->errors=$interface->errors;
                        $this->db->rollback();
                        return -1;
                    }
                    // Fin appel triggers
                }

                $this->update_price('','auto');

                $this->db->commit();
                return 1;
            }
            else
            {
                $this->error=$this->db->error();
                $this->db->rollback();
                dol_syslog(get_class($this)."::addline ".$this->error, LOG_ERR);
                return -1;
            }
        }
    }


    /**
     * Add a product into a stock warehouse.
     *
     * @param 	User		$user		User object making change
     * @param 	int			$product	Id of product to dispatch
     * @param 	double		$qty		Qty to dispatch
     * @param 	int			$entrepot	Id of warehouse to add product
     * @param 	double		$price		Unit Price for PMP value calculation (Unit price without Tax and taking into account discount)
     * @param	string		$comment	Comment for stock movement
	 * @param	date		$eatby		eat-by date
	 * @param	date		$sellby		sell-by date
	 * @param	string		$batch		Lot number
     * @return 	int						<0 if KO, >0 if OK
     */
    function DispatchProduct($user, $product, $qty, $entrepot, $price=0, $comment='', $eatby='', $sellby='', $batch='')
    {
        global $conf;
        $error = 0;
        require_once DOL_DOCUMENT_ROOT .'/product/stock/class/mouvementstock.class.php';

        // Check parameters
        if ($entrepot <= 0 || $qty <= 0)
        {
            $this->error='BadValueForParameter';
            return -1;
        }

        $now=dol_now();

        if (($this->statut == 3 || $this->statut == 4 || $this->statut == 5))
        {
            $this->db->begin();

            $sql = "INSERT INTO ".MAIN_DB_PREFIX."commande_fournisseur_dispatch ";
            $sql.= " (fk_commande,fk_product, qty, fk_entrepot, fk_user, datec) VALUES ";
            $sql.= " ('".$this->id."','".$product."','".$qty."',".($entrepot>0?"'".$entrepot."'":"null").",'".$user->id."','".$this->db->idate($now)."')";

            dol_syslog(get_class($this)."::DispatchProduct sql=".$sql);
            $resql = $this->db->query($sql);
            if ($resql)
            {
                if (! $notrigger)
                {
                    global $conf, $langs, $user;
                    // Appel des triggers
                    include_once DOL_DOCUMENT_ROOT . '/core/class/interfaces.class.php';
                    $interface=new Interfaces($this->db);
                    $result=$interface->run_triggers('LINEORDER_SUPPLIER_DISPATCH',$this,$user,$langs,$conf);
                    if ($result < 0)
                    { 
                        $error++;
                        $this->errors=$interface->errors;
                        $this->db->rollback();
                        return -1;
                    }
                    // Fin appel triggers
                }

                $this->db->commit();
            }
            else
            {
                $this->error=$this->db->lasterror();
                $error++;
            }

            // Si module stock gere et que incrementation faite depuis un dispatching en stock
            if (!$error && $entrepot > 0 && ! empty($conf->stock->enabled) && ! empty($conf->global->STOCK_CALCULATE_ON_SUPPLIER_DISPATCH_ORDER))
            {
                $mouv = new MouvementStock($this->db);
                if ($product > 0)
                {
                	// $price should take into account discount (except if option STOCK_EXCLUDE_DISCOUNT_FOR_PMP is on)
                	$mouv->origin = &$this;
					$result=$mouv->reception($user, $product, $entrepot, $qty, $price, $comment, $eatby, $sellby, $batch);
                    if ($result < 0)
                    {
                        $this->error=$mouv->error;
                        dol_syslog(get_class($this)."::DispatchProduct ".$this->error, LOG_ERR);
                        $error++;
                    }
                }
            }

            //TODO: Check if there is a current transaction in DB but seems not.
            if ($error == 0)
            {
                $this->db->commit();
                return 1;
            }
            else
            {
                $this->db->rollback();
                return -1;
            }
        }
        else
        {
            $this->error='BadStatusForObject';
            return -2;
        }
    }

    /**
     * 	Delete line
     *
     *	@param	int		$idline		Id of line to delete
     *	@param	int		$notrigger	1=Disable call to triggers
     *	@return						0 if Ok, <0 ik Ko
     */
    function deleteline($idline, $notrigger=0)
    {
        if ($this->statut == 0)
        {
            $sql = "DELETE FROM ".MAIN_DB_PREFIX."commande_fournisseurdet WHERE rowid = ".$idline;
            $resql=$this->db->query($sql);
<<<<<<< HEAD

			dol_syslog(get_class($this)."::deleteline sql=".$sql);

			if (!$notrigger && $resql)
			{
				// Appel des triggers
				include_once DOL_DOCUMENT_ROOT . '/core/class/interfaces.class.php';
				$result = 0;
				$interface=new Interfaces($this->db);
				$result = $interface->run_triggers('LINEORDER_SUPPLIER_DELETE',$this,$user,$langs,$conf);
				if ($result < 0) {
					$error++; $this->errors=$interface->errors;
				}
				// Fin appel triggers
			}

=======
            
            //TODO: Add trigger for deleted line
            dol_syslog(get_class($this)."::deleteline sql=".$sql);
>>>>>>> ef8b5557
            if ($resql)
            {
                $result=$this->update_price();
                return 0;
            }
            else
            {
                $this->error=$this->db->error();
                return -1;
            }
        }
        else
		{
            return -1;
        }
    }

    /**
     *  Delete an order
     *
     *	@param	User	$user		Object user
     *	@return	int					<0 if KO, >0 if OK
     */
    function delete($user='')
    {
        global $langs,$conf;
        require_once DOL_DOCUMENT_ROOT.'/core/lib/files.lib.php';

        $error = 0;

        $this->db->begin();

        $sql = "DELETE FROM ".MAIN_DB_PREFIX."commande_fournisseurdet WHERE fk_commande =". $this->id ;
        dol_syslog(get_class($this)."::delete sql=".$sql, LOG_DEBUG);
        if (! $this->db->query($sql) )
        {
            $error++;
        }

        $sql = "DELETE FROM ".MAIN_DB_PREFIX."commande_fournisseur WHERE rowid =".$this->id;
        dol_syslog(get_class($this)."::delete sql=".$sql, LOG_DEBUG);
        if ($resql = $this->db->query($sql) )
        {
            if ($this->db->affected_rows($resql) < 1)
            {
                $this->error=$this->db->lasterror();
                $error++;
            }
        }
        else
        {
            $this->error=$this->db->lasterror();
            $error++;
        }

        // Remove extrafields
        if ((! $error) && (empty($conf->global->MAIN_EXTRAFIELDS_DISABLED))) // For avoid conflicts if trigger used
        {
        	$result=$this->deleteExtraFields();
        	if ($result < 0)
        	{
        		$error++;
        		dol_syslog(get_class($this)."::delete error -4 ".$this->error, LOG_ERR);
        	}
        }

        if (! $error)
        {
        	// Appel des triggers
        	include_once DOL_DOCUMENT_ROOT . '/core/class/interfaces.class.php';
        	$interface=new Interfaces($this->db);
        	$result=$interface->run_triggers('ORDER_SUPPLIER_DELETE',$this,$user,$langs,$conf);
        	if ($result < 0) {
        		$error++; $this->errors=$interface->errors;
        	}
        	// Fin appel triggers
        }

        if (! $error)
        {
        	// We remove directory
        	$ref = dol_sanitizeFileName($this->ref);
        	if ($conf->fournisseur->commande->dir_output)
        	{
        		$dir = $conf->fournisseur->commande->dir_output . "/" . $ref ;
        		$file = $dir . "/" . $ref . ".pdf";
        		if (file_exists($file))
        		{
        			if (! dol_delete_file($file,0,0,0,$this)) // For triggers
        			{
        				$this->error='ErrorFailToDeleteFile';
        				$error++;
        			}
        		}
        		if (file_exists($dir))
        		{
        			$res=@dol_delete_dir_recursive($dir);
        			if (! $res)
        			{
        				$this->error='ErrorFailToDeleteDir';
        				$error++;
        			}
        		}
        	}
        }

		if (! $error)
		{
			dol_syslog(get_class($this)."::delete $this->id by $user->id", LOG_DEBUG);
			$this->db->commit();
			return 1;
		}
		else
		{
			dol_syslog(get_class($this)."::delete ".$this->error, LOG_ERR);
			$this->db->rollback();
			return -$error;
		}
    }

    /**
     *	Get list of order methods
     *
     *	@return 0 if Ok, <0 if Ko
     */
    function get_methodes_commande()
    {
        $sql = "SELECT rowid, libelle";
        $sql.= " FROM ".MAIN_DB_PREFIX."c_input_method";
        $sql.= " WHERE active = 1";

        $resql=$this->db->query($sql);
        if ($resql)
        {
            $i = 0;
            $num = $this->db->num_rows($resql);
            $this->methodes_commande = array();
            while ($i < $num)
            {
                $row = $this->db->fetch_row($resql);

                $this->methodes_commande[$row[0]] = $row[1];

                $i++;
            }
            return 0;
        }
        else
        {
            return -1;
        }
    }

    /**
     * 	Set a delivery in database for this supplier order
     *
     *	@param	User	$user		User that input data
     *	@param	date	$date		Date of reception
     *	@param	string	$type		Type of receipt
     *	@param	string	$comment	Comment
     *	@return	int					<0 if KO, >0 if OK
     */
    function Livraison($user, $date, $type, $comment)
    {
        $result = 0;

        dol_syslog(get_class($this)."::Livraison");

        if ($user->rights->fournisseur->commande->receptionner)
        {
            if ($type == 'par') $statut = 4;
            if ($type == 'tot')	$statut = 5;
            if ($type == 'nev') $statut = 7;
            if ($type == 'can') $statut = 7;

            if ($statut == 4 or $statut == 5 or $statut == 7)
            {
                $this->db->begin();

                $sql = "UPDATE ".MAIN_DB_PREFIX."commande_fournisseur";
                $sql.= " SET fk_statut = ".$statut;
                $sql.= " WHERE rowid = ".$this->id;
                $sql.= " AND fk_statut IN (3,4)";	// Process running or Partially received

                dol_syslog(get_class($this)."::Livraison sql=".$sql);
                $resql=$this->db->query($sql);
                if ($resql)
                {
                    $result = 0;
                    $result=$this->log($user, $statut, $date, $comment);

                    $this->db->commit();
                }
                else
                {
                    $this->db->rollback();
                    $this->error=$this->db->lasterror();
                    dol_syslog(get_class($this)."::Livraison Error ".$this->error, LOG_ERR);
                    $result = -1;
                }
            }
            else
            {
                dol_syslog(get_class($this)."::Livraison Error -2", LOG_ERR);
                $result = -2;
            }
        }
        else
        {
            dol_syslog(get_class($this)."::Livraison Not Authorized");
            $result = -3;
        }
        return $result ;
    }

	/**
     *	Set the planned delivery date
     *
     *	@param      User			$user        		Objet utilisateur qui modifie
     *	@param      timestamp		$date_livraison     Date de livraison
     *	@return     int         						<0 si ko, >0 si ok
     */
    function set_date_livraison($user, $date_livraison)
    {
        if ($user->rights->fournisseur->commande->creer)
        {
            $sql = "UPDATE ".MAIN_DB_PREFIX."commande_fournisseur";
            $sql.= " SET date_livraison = ".($date_livraison ? "'".$this->db->idate($date_livraison)."'" : 'null');
            $sql.= " WHERE rowid = ".$this->id;

            dol_syslog(get_class($this)."::set_date_livraison sql=".$sql,LOG_DEBUG);
            $resql=$this->db->query($sql);
            if ($resql)
            {
                $this->date_livraison = $date_livraison;
                return 1;
            }
            else
            {
                $this->error=$this->db->error();
                dol_syslog(get_class($this)."::set_date_livraison ".$this->error,LOG_ERR);
                return -1;
            }
        }
        else
        {
            return -2;
        }
    }

    /**
     *  Update a supplier order from a customer order
     *
     *  @param  User	$user           User that create
     *  @param  int		$idc			Id of supplier order to update
     *  @param	int		$comclientid	Id of customer order to use as template
     *	@return	int						<0 if KO, >0 if OK
     */
    function updateFromCommandeClient($user, $idc, $comclientid)
    {
        $comclient = new Commande($this->db);
        $comclient->fetch($comclientid);

        $this->id = $idc;

        $this->lines = array();

        $num=count($comclient->lines);
        for ($i = 0; $i < $num; $i++)
        {
            $prod = new Product($this->db);
            if ($prod->fetch($comclient->lines[$i]->fk_product) > 0)
            {
                $libelle  = $prod->libelle;
                $ref      = $prod->ref;
            }

            $sql = "INSERT INTO ".MAIN_DB_PREFIX."commande_fournisseurdet";
            $sql .= " (fk_commande,label,description,fk_product, price, qty, tva_tx, localtax1_tx, localtax2_tx, remise_percent, subprice, remise, ref)";
            $sql .= " VALUES (".$idc.", '" . $this->db->escape($libelle) . "','" . $this->db->escape($comclient->lines[$i]->desc) . "'";
            $sql .= ",".$comclient->lines[$i]->fk_product.",'".price2num($comclient->lines[$i]->price)."'";
            $sql .= ", '".$comclient->lines[$i]->qty."', ".$comclient->lines[$i]->tva_tx.", ".$comclient->lines[$i]->localtax1_tx.", ".$comclient->lines[$i]->localtax2_tx.", ".$comclient->lines[$i]->remise_percent;
            $sql .= ", '".price2num($comclient->lines[$i]->subprice)."','0','".$ref."');";
            if ($this->db->query($sql))
            {
                $this->update_price();
            }
        }

        return 1;
    }

    /**
     *  Tag order with a particular status
     *
     *  @param      User	$user       Object user that change status
     *  @param      int		$status		New status
     *  @return     int         		<0 if KO, >0 if OK
     */
    function setStatus($user,$status)
    {
        global $conf,$langs;
        $error=0;

        $this->db->begin();

        $sql = 'UPDATE '.MAIN_DB_PREFIX.'commande_fournisseur';
        $sql.= ' SET fk_statut='.$status;
        $sql.= ' WHERE rowid = '.$this->id;

        dol_syslog(get_class($this)."::setStatus sql=".$sql);
        $resql = $this->db->query($sql);
        if ($resql)
        {
            //TODO: Add trigger for status modification
        }
        else
        {
            $error++;
            $this->error=$this->db->lasterror();
            dol_syslog(get_class($this)."::setStatus ".$this->error);
        }

        if (! $error)
        {
            $this->db->commit();
            return 1;
        }
        else
        {
            $this->db->rollback();
            return -1;
        }
    }

    /**
     *	Update line
     *
     *	@param     	int		$rowid           	Id de la ligne de facture
     *	@param     	string	$desc            	Description de la ligne
     *	@param     	double	$pu              	Prix unitaire
     *	@param     	double	$qty             	Quantity
     *	@param     	double	$remise_percent  	Pourcentage de remise de la ligne
     *	@param     	double	$txtva          	Taux TVA
     *  @param     	double	$txlocaltax1	    Localtax1 tax
     *  @param     	double	$txlocaltax2   		Localtax2 tax
     *  @param     	double	$price_base_type 	Type of price base
     *	@param		int		$info_bits			Miscellaneous informations
     *	@param		int		$type				Type of line (0=product, 1=service)
     *  @param		int		$notrigger			Disable triggers
     *	@return    	int             			< 0 if error, > 0 if ok
     */
    function updateline($rowid, $desc, $pu, $qty, $remise_percent, $txtva, $txlocaltax1=0, $txlocaltax2=0, $price_base_type='HT', $info_bits=0, $type=0, $notrigger=false)
    {
        dol_syslog(get_class($this)."::updateline $rowid, $desc, $pu, $qty, $remise_percent, $txtva, $price_base_type, $info_bits, $type");
        include_once DOL_DOCUMENT_ROOT.'/core/lib/price.lib.php';

        if ($this->brouillon)
        {
            $this->db->begin();

            // Clean parameters
            if (empty($qty)) $qty=0;
            if (empty($info_bits)) $info_bits=0;
            if (empty($txtva)) $txtva=0;
            if (empty($txlocaltax1)) $txlocaltax1=0;
            if (empty($txlocaltax2)) $txlocaltax2=0;
            if (empty($remise)) $remise=0;
            if (empty($remise_percent)) $remise_percent=0;

            $remise_percent=price2num($remise_percent);
            $qty=price2num($qty);
            if (! $qty) $qty=1;
            $pu = price2num($pu);
            $txtva=price2num($txtva);
            $txlocaltax1=price2num($txlocaltax1);
            $txlocaltax2=price2num($txlocaltax2);

            // Check parameters
            if ($type < 0) return -1;

            // Calcul du total TTC et de la TVA pour la ligne a partir de
            // qty, pu, remise_percent et txtva
            // TRES IMPORTANT: C'est au moment de l'insertion ligne qu'on doit stocker
            // la part ht, tva et ttc, et ce au niveau de la ligne qui a son propre taux tva.

            $localtaxes_type=getLocalTaxesFromRate($txtva,0,$this->thirdparty);

            $tabprice=calcul_price_total($qty, $pu, $remise_percent, $txtva, $txlocaltax1, $txlocaltax2, 0, $price_base_type, $info_bits, $type, $this->thirdparty, $localtaxes_type);
            $total_ht  = $tabprice[0];
            $total_tva = $tabprice[1];
            $total_ttc = $tabprice[2];
            $total_localtax1 = $tabprice[9];
            $total_localtax2 = $tabprice[10];

            $localtax1_type=$localtaxes_type[0];
			$localtax2_type=$localtaxes_type[2];

            $subprice = price2num($pu,'MU');

            // Mise a jour ligne en base
            $sql = "UPDATE ".MAIN_DB_PREFIX."commande_fournisseurdet SET";
            $sql.= " description='".$this->db->escape($desc)."'";
            $sql.= ",subprice='".price2num($subprice)."'";
            //$sql.= ",remise='".price2num($remise)."'";
            $sql.= ",remise_percent='".price2num($remise_percent)."'";
            $sql.= ",tva_tx='".price2num($txtva)."'";
            $sql.= ",localtax1_tx='".price2num($txlocaltax1)."'";
            $sql.= ",localtax2_tx='".price2num($txlocaltax2)."'";
			$sql.= ",localtax1_type='".$localtax1_type."'";
			$sql.= ",localtax2_type='".$localtax2_type."'";
            $sql.= ",qty='".price2num($qty)."'";
            /*if ($date_end) { $sql.= ",date_start='$date_end'"; }
            else { $sql.=',date_start=null'; }
            if ($date_end) { $sql.= ",date_end='$date_end'"; }
            else { $sql.=',date_end=null'; }*/
            $sql.= ",info_bits='".$info_bits."'";
            $sql.= ",total_ht='".price2num($total_ht)."'";
            $sql.= ",total_tva='".price2num($total_tva)."'";
            $sql.= ",total_localtax1='".price2num($total_localtax1)."'";
            $sql.= ",total_localtax2='".price2num($total_localtax2)."'";
            $sql.= ",total_ttc='".price2num($total_ttc)."'";
            $sql.= ",product_type=".$type;
            $sql.= " WHERE rowid = ".$rowid;

            dol_syslog(get_class($this)."::updateline sql=".$sql);
            $result = $this->db->query($sql);
            if ($result > 0)
            {
                $this->rowid = $rowid;

                if (! $notrigger)
                {
                    global $conf, $langs, $user;
                    // Appel des triggers
                    include_once DOL_DOCUMENT_ROOT . '/core/class/interfaces.class.php';
                    $interface=new Interfaces($this->db);
                    $result=$interface->run_triggers('LINEORDER_SUPPLIER_UPDATE',$this,$user,$langs,$conf);
                    if ($result < 0)
                    {
                        $error++;
                        $this->errors=$interface->errors;
                        $this->db->rollback();
                        return -1;
                    }
                    // Fin appel triggers
                }

                // Mise a jour info denormalisees au niveau facture
                $this->update_price('','auto');

                $this->db->commit();
                return $result;
            }
            else
            {
                $this->error=$this->db->error();
                dol_syslog(get_class($this)."::updateline ".$this->error, LOG_ERR);
                $this->db->rollback();
                return -1;
            }
        }
        else
        {
            $this->error="Order status makes operation forbidden";
            dol_syslog(get_class($this)."::updateline ".$this->error, LOG_ERR);
            return -2;
        }
    }


    /**
     *  Initialise an instance with random values.
     *  Used to build previews or test instances.
     *	id must be 0 if object instance is a specimen.
     *
     *  @return	void
     */
    function initAsSpecimen()
    {
        global $user,$langs,$conf;

        dol_syslog(get_class($this)."::initAsSpecimen");

        $now=dol_now();

        // Find first product
        $prodid=0;
        $product=new ProductFournisseur($this->db);
        $sql = "SELECT rowid";
        $sql.= " FROM ".MAIN_DB_PREFIX."product";
        $sql.= " WHERE entity IN (".getEntity('product', 1).")";
        $sql.=$this->db->order("rowid","ASC");
        $sql.=$this->db->plimit(1);
        $resql = $this->db->query($sql);
        if ($resql)
        {
            $obj = $this->db->fetch_object($resql);
            $prodid = $obj->rowid;
        }

        // Initialise parametres
        $this->id=0;
        $this->ref = 'SPECIMEN';
        $this->specimen=1;
        $this->socid = 1;
        $this->date = $now;
        $this->date_commande = $now;
        $this->date_lim_reglement=$this->date+3600*24*30;
        $this->cond_reglement_code = 'RECEP';
        $this->mode_reglement_code = 'CHQ';
        $this->note_public='This is a comment (public)';
        $this->note_private='This is a comment (private)';
        // Lines
        $nbp = 5;
        $xnbp = 0;
        while ($xnbp < $nbp)
        {
            $line=new CommandeFournisseurLigne($this->db);
            $line->desc=$langs->trans("Description")." ".$xnbp;
            $line->qty=1;
            $line->subprice=100;
            $line->price=100;
            $line->tva_tx=19.6;
            $line->localtax1_tx=0;
            $line->localtax2_tx=0;
            if ($xnbp == 2)
            {
                $line->total_ht=50;
                $line->total_ttc=59.8;
                $line->total_tva=9.8;
                $line->remise_percent=50;
            }
            else
            {
                $line->total_ht=100;
                $line->total_ttc=119.6;
                $line->total_tva=19.6;
                $line->remise_percent=00;
            }
            $line->fk_product=$prodid;

            $this->lines[$xnbp]=$line;

            $this->total_ht       += $line->total_ht;
            $this->total_tva      += $line->total_tva;
            $this->total_ttc      += $line->total_ttc;

            $xnbp++;
        }
    }

    /**
     *	Load indicators for dashboard (this->nbtodo and this->nbtodolate)
     *
     *	@param          User	$user   Objet user
     *	@return         int    			<0 if KO, >0 if OK
     */
    function load_board($user)
    {
        global $conf, $user;

        $now=dol_now();

        $this->nbtodo=$this->nbtodolate=0;
        $clause = " WHERE";

        $sql = "SELECT c.rowid, c.date_creation as datec, c.fk_statut";
        $sql.= " FROM ".MAIN_DB_PREFIX."commande_fournisseur as c";
        if (!$user->rights->societe->client->voir && !$user->societe_id)
        {
            $sql.= " LEFT JOIN ".MAIN_DB_PREFIX."societe_commerciaux as sc ON c.fk_soc = sc.fk_soc";
            $sql.= " WHERE sc.fk_user = " .$user->id;
            $clause = " AND";
        }
        $sql.= $clause." c.entity = ".$conf->entity;
        $sql.= " AND (c.fk_statut BETWEEN 1 AND 2)";
        if ($user->societe_id) $sql.=" AND c.fk_soc = ".$user->societe_id;

        $resql=$this->db->query($sql);
        if ($resql)
        {
            while ($obj=$this->db->fetch_object($resql))
            {
                $this->nbtodo++;
                if ($obj->fk_statut != 3 && $this->db->jdate($obj->datec) < ($now - $conf->commande->fournisseur->warning_delay)) $this->nbtodolate++;
            }
            return 1;
        }
        else
        {
            $this->error=$this->db->error();
            return -1;
        }
    }

    /**
     * Returns the translated input method
     *
     * @return string
     */
    function getInputMethod()
    {
        global $db, $langs;

        if ($this->methode_commande_id > 0)
        {
            $sql = "SELECT rowid, code, libelle";
            $sql.= " FROM ".MAIN_DB_PREFIX.'c_input_method';
            $sql.= " WHERE active=1 AND rowid = ".$db->escape($this->methode_commande_id);

            $query = $db->query($sql);

            if ($query && $db->num_rows($query))
            {
                $result = $db->fetch_object($query);

                $string = $langs->trans($result->code);

                if ($string == $result->code)
                {
                    $string = $obj->libelle != '-' ? $obj->libelle : '';
                }

                return $string;
            }

            dol_print_error($db);
        }

        return '';
    }
}



/**
 *  Classe de gestion des lignes de commande
 */
class CommandeFournisseurLigne
{
    // From llx_commandedet
    var $qty;
    var $tva_tx;
    var $localtax1_tx;
    var $localtax2_tx;
    var $localtax1_type;
    var $localtax2_type;
    var $subprice;
    var $remise_percent;
    var $desc;          	// Description ligne
    var $fk_product;		// Id of predefined product
    var $product_type = 0;	// Type 0 = product, 1 = Service
    var $total_ht;
    var $total_tva;
    var $total_localtax1;
    var $total_localtax2;
    var $total_ttc;
    var $info_bits;
    var $special_code;

    // From llx_product
    var $libelle;       // Label produit
    var $product_desc;  // Description produit

    // From llx_product_fournisseur_price
    var $ref_fourn;     // Ref supplier


    /**
     *	Constructor
     *
     *  @param		DoliDB		$db      Database handler
     */
    function __construct($db)
    {
        $this->db= $db;
    }

    /**
     *  Load line order
     *
     *  @param  int		$rowid      Id line order
     *	@return	int					<0 if KO, >0 if OK
     */
    function fetch($rowid)
    {
        $sql = 'SELECT cd.rowid, cd.fk_commande, cd.fk_product, cd.product_type, cd.description, cd.qty, cd.tva_tx,';
        $sql.= ' cd.localtax1_tx, cd.localtax2_tx,';
        $sql.= ' cd.remise, cd.remise_percent, cd.subprice,';
        $sql.= ' cd.info_bits, cd.total_ht, cd.total_tva, cd.total_ttc,';
        $sql.= ' cd.total_localtax1, cd.total_localtax2,';
        $sql.= ' p.ref as product_ref, p.label as product_libelle, p.description as product_desc';
        $sql.= ' FROM '.MAIN_DB_PREFIX.'commande_fournisseurdet as cd';
        $sql.= ' LEFT JOIN '.MAIN_DB_PREFIX.'product as p ON cd.fk_product = p.rowid';
        $sql.= ' WHERE cd.rowid = '.$rowid;
        $result = $this->db->query($sql);
        if ($result)
        {
            $objp = $this->db->fetch_object($result);
            $this->rowid            = $objp->rowid;
            $this->fk_commande      = $objp->fk_commande;
            $this->desc             = $objp->description;
            $this->qty              = $objp->qty;
            $this->subprice         = $objp->subprice;
            $this->tva_tx           = $objp->tva_tx;
            $this->localtax1_tx		= $objp->localtax1_tx;
            $this->localtax2_tx		= $objp->localtax2_tx;
            $this->remise           = $objp->remise;
            $this->remise_percent   = $objp->remise_percent;
            $this->fk_product       = $objp->fk_product;
            $this->info_bits        = $objp->info_bits;
            $this->total_ht         = $objp->total_ht;
            $this->total_tva        = $objp->total_tva;
            $this->total_localtax1	= $objp->total_localtax1;
            $this->total_localtax2	= $objp->total_localtax2;
            $this->total_ttc        = $objp->total_ttc;
            $this->product_type     = $objp->product_type;

            $this->ref	            = $objp->product_ref;
            $this->product_libelle  = $objp->product_libelle;
            $this->product_desc     = $objp->product_desc;

            $this->db->free($result);
            return 1;
        }
        else
        {
            dol_print_error($this->db);
            return -1;
        }
    }

    /**
     *  Mise a jour de l'objet ligne de commande en base
     *
     *  @return		int		<0 si ko, >0 si ok
     */
    function update_total()
    {
        $this->db->begin();

        // Mise a jour ligne en base
        $sql = "UPDATE ".MAIN_DB_PREFIX."commande_fournisseurdet SET";
        $sql.= " total_ht='".price2num($this->total_ht)."'";
        $sql.= ",total_tva='".price2num($this->total_tva)."'";
        $sql.= ",total_localtax1='".price2num($this->total_localtax1)."'";
        $sql.= ",total_localtax2='".price2num($this->total_localtax2)."'";
        $sql.= ",total_ttc='".price2num($this->total_ttc)."'";
        $sql.= " WHERE rowid = ".$this->rowid;

        dol_syslog("CommandeFournisseurLigne.class.php::update_total sql=$sql");

        $resql=$this->db->query($sql);
        if ($resql)
        {
            $this->db->commit();
            return 1;
        }
        else
        {
            $this->error=$this->db->error();
            dol_syslog("CommandeFournisseurLigne.class.php::update_total Error ".$this->error, LOG_ERR);
            $this->db->rollback();
            return -2;
        }
    }
}
<|MERGE_RESOLUTION|>--- conflicted
+++ resolved
@@ -393,9 +393,9 @@
                 include_once DOL_DOCUMENT_ROOT . '/core/class/interfaces.class.php';
                 $interface=new Interfaces($this->db);
                 $result=$interface->run_triggers('ORDER_SUPPLIER_VALIDATE',$this,$user,$langs,$conf);
-                if ($result < 0) 
-                { 
-                    $error++; 
+                if ($result < 0)
+                {
+                    $error++;
                     $this->errors=$interface->errors;
                     $this->db->rollback();
                     return -1;
@@ -671,7 +671,7 @@
                 }
                 else
                 {
-                    $this->db->rollback();               
+                    $this->db->rollback();
                     return -1;
                 }
             }
@@ -707,10 +707,10 @@
         if ($user->rights->fournisseur->commande->approuver)
         {
             $this->db->begin();
-            
+
             $sql = "UPDATE ".MAIN_DB_PREFIX."commande_fournisseur SET fk_statut = 9";
-            $sql .= " WHERE rowid = ".$this->id;         
-            
+            $sql .= " WHERE rowid = ".$this->id;
+
             if ($this->db->query($sql))
             {
                 $result = 0;
@@ -722,11 +722,11 @@
                     include_once DOL_DOCUMENT_ROOT . '/core/class/interfaces.class.php';
                     $interface=new Interfaces($this->db);
                     $result=$interface->run_triggers('ORDER_SUPPLIER_REFUSE',$this,$user,$langs,$conf);
-                    if ($result < 0) 
-                    { 
+                    if ($result < 0)
+                    {
                         $error++;
                         $this->errors=$interface->errors;
-                        $this->db->rollback();   
+                        $this->db->rollback();
                     }
                     // Fin appel triggers
                 }
@@ -974,7 +974,7 @@
 	                    include_once DOL_DOCUMENT_ROOT . '/core/class/interfaces.class.php';
 	                    $interface=new Interfaces($this->db);
 	                    $result=$interface->run_triggers('ORDER_SUPPLIER_CREATE',$this,$user,$langs,$conf);
-	                    if ($result < 0) 
+	                    if ($result < 0)
 	                    {
 	                        $error++;
 	                        $this->errors=$interface->errors;
@@ -1231,8 +1231,8 @@
                     include_once DOL_DOCUMENT_ROOT . '/core/class/interfaces.class.php';
                     $interface=new Interfaces($this->db);
                     $result=$interface->run_triggers('LINEORDER_SUPPLIER_CREATE',$this,$user,$langs,$conf);
-                    if ($result < 0) 
-                    { 
+                    if ($result < 0)
+                    {
                         $error++;
                         $this->errors=$interface->errors;
                         $this->db->rollback();
@@ -1306,7 +1306,7 @@
                     $interface=new Interfaces($this->db);
                     $result=$interface->run_triggers('LINEORDER_SUPPLIER_DISPATCH',$this,$user,$langs,$conf);
                     if ($result < 0)
-                    { 
+                    {
                         $error++;
                         $this->errors=$interface->errors;
                         $this->db->rollback();
@@ -1365,19 +1365,15 @@
      *
      *	@param	int		$idline		Id of line to delete
      *	@param	int		$notrigger	1=Disable call to triggers
-     *	@return						0 if Ok, <0 ik Ko
+     *	@return						>=0 if OK, <0 if KO
      */
     function deleteline($idline, $notrigger=0)
     {
         if ($this->statut == 0)
         {
-            $sql = "DELETE FROM ".MAIN_DB_PREFIX."commande_fournisseurdet WHERE rowid = ".$idline;
-            $resql=$this->db->query($sql);
-<<<<<<< HEAD
-
-			dol_syslog(get_class($this)."::deleteline sql=".$sql);
-
-			if (!$notrigger && $resql)
+        	$this->db->begin();
+
+			if (! $notrigger)
 			{
 				// Appel des triggers
 				include_once DOL_DOCUMENT_ROOT . '/core/class/interfaces.class.php';
@@ -1390,19 +1386,29 @@
 				// Fin appel triggers
 			}
 
-=======
-            
-            //TODO: Add trigger for deleted line
-            dol_syslog(get_class($this)."::deleteline sql=".$sql);
->>>>>>> ef8b5557
-            if ($resql)
+			if (! $error)
+			{
+	            $sql = "DELETE FROM ".MAIN_DB_PREFIX."commande_fournisseurdet WHERE rowid = ".$idline;
+	            $resql=$this->db->query($sql);
+
+				dol_syslog(get_class($this)."::deleteline sql=".$sql);
+				if (! $resql)
+				{
+                	$this->error=$this->db->lasterror();
+                	$error++;
+				}
+			}
+
+			if (! $error)
             {
                 $result=$this->update_price();
+
+                $this->db->commit();
                 return 0;
             }
             else
-            {
-                $this->error=$this->db->error();
+			{
+				$this->db->rollback();
                 return -1;
             }
         }
