--- conflicted
+++ resolved
@@ -313,7 +313,6 @@
         if (empty($id) && empty($ref)) return -1;
 
         $sql = "SELECT c.rowid, c.entity, c.ref, ref_supplier, c.fk_soc, c.fk_statut, c.amount_ht, c.total_ht, c.total_ttc, c.tva as total_vat,";
-<<<<<<< HEAD
         $sql .= " c.localtax1, c.localtax2, ";
         $sql .= " c.date_creation, c.date_valid, c.date_approve, c.date_approve2,";
         $sql .= " c.fk_user_author, c.fk_user_valid, c.fk_user_approve, c.fk_user_approve2,";
@@ -331,31 +330,9 @@
         $sql .= " LEFT JOIN ".MAIN_DB_PREFIX."c_paiement as p ON c.fk_mode_reglement = p.id";
         $sql .= " LEFT JOIN ".MAIN_DB_PREFIX."c_input_method as cm ON cm.rowid = c.fk_input_method";
         $sql .= ' LEFT JOIN '.MAIN_DB_PREFIX.'c_incoterms as i ON c.fk_incoterms = i.rowid';
-        $sql .= " WHERE c.entity = ".$conf->entity;
+        $sql .= " WHERE c.entity IN (".getEntity('supplier_order').")";
         if ($ref) $sql .= " AND c.ref='".$this->db->escape($ref)."'";
         else $sql .= " AND c.rowid=".$id;
-=======
-        $sql.= " c.localtax1, c.localtax2, ";
-        $sql.= " c.date_creation, c.date_valid, c.date_approve, c.date_approve2,";
-        $sql.= " c.fk_user_author, c.fk_user_valid, c.fk_user_approve, c.fk_user_approve2,";
-        $sql.= " c.date_commande as date_commande, c.date_livraison as date_livraison, c.fk_cond_reglement, c.fk_mode_reglement, c.fk_projet as fk_project, c.remise_percent, c.source, c.fk_input_method,";
-        $sql.= " c.fk_account,";
-        $sql.= " c.note_private, c.note_public, c.model_pdf, c.extraparams, c.billed,";
-        $sql.= " c.fk_multicurrency, c.multicurrency_code, c.multicurrency_tx, c.multicurrency_total_ht, c.multicurrency_total_tva, c.multicurrency_total_ttc,";
-        $sql.= " cm.libelle as methode_commande,";
-        $sql.= " cr.code as cond_reglement_code, cr.libelle as cond_reglement_libelle, cr.libelle_facture as cond_reglement_libelle_doc,";
-        $sql.= " p.code as mode_reglement_code, p.libelle as mode_reglement_libelle";
-        $sql.= ', c.fk_incoterms, c.location_incoterms';
-        $sql.= ', i.libelle as libelle_incoterms';
-        $sql.= " FROM ".MAIN_DB_PREFIX."commande_fournisseur as c";
-        $sql.= " LEFT JOIN ".MAIN_DB_PREFIX."c_payment_term as cr ON c.fk_cond_reglement = cr.rowid";
-        $sql.= " LEFT JOIN ".MAIN_DB_PREFIX."c_paiement as p ON c.fk_mode_reglement = p.id";
-        $sql.= " LEFT JOIN ".MAIN_DB_PREFIX."c_input_method as cm ON cm.rowid = c.fk_input_method";
-        $sql.= ' LEFT JOIN '.MAIN_DB_PREFIX.'c_incoterms as i ON c.fk_incoterms = i.rowid';
-        $sql.= " WHERE c.entity IN (".getEntity('supplier_order').")";
-        if ($ref) $sql.= " AND c.ref='".$this->db->escape($ref)."'";
-        else $sql.= " AND c.rowid=".$id;
->>>>>>> 1399ac9b
 
         dol_syslog(get_class($this)."::fetch", LOG_DEBUG);
         $resql = $this->db->query($sql);
