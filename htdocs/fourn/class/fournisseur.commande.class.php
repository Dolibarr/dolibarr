--- conflicted
+++ resolved
@@ -330,7 +330,6 @@
                     $line->date_start          = $this->db->jdate($objp->date_start);
                     $line->date_end            = $this->db->jdate($objp->date_end);
 	                $line->fk_unit             = $objp->fk_unit;
-<<<<<<< HEAD
 					
 					// Multicurrency
 					$line->fk_multicurrency 		= $objp->fk_multicurrency;
@@ -340,11 +339,7 @@
 					$line->multicurrency_total_tva 	= $objp->multicurrency_total_tva;
 					$line->multicurrency_total_ttc 	= $objp->multicurrency_total_ttc;
 					
-	                $this->special_line        = $objp->special_line;
-=======
-
 	                $this->special_code        = $objp->special_code;
->>>>>>> baeedd36
 	                $this->fk_parent_line      = $objp->fk_parent_line;
 
                     $this->rang                = $objp->rang;
