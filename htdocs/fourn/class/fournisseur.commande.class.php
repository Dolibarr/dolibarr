<?php
/* Copyright (C) 2003-2006	Rodolphe Quiedeville	<rodolphe@quiedeville.org>
 * Copyright (C) 2004-2012	Laurent Destailleur		<eldy@users.sourceforge.net>
 * Copyright (C) 2005-2012	Regis Houssin			<regis.houssin@capnetworks.com>
 * Copyright (C) 2007		Franky Van Liedekerke	<franky.van.liedekerke@telenet.be>
<<<<<<< HEAD
 * Copyright (C) 2010-2014	Juanjo Menent			<jmenent@2byte.es>
=======
 * Copyright (C) 2010-2013	Juanjo Menent			<jmenent@2byte.es>
>>>>>>> 47339d0e
 * Copyright (C) 2010-2014	Philippe Grand			<philippe.grand@atoo-net.com>
 * Copyright (C) 2012       Marcos García           <marcosgdf@gmail.com>
 * Copyright (C) 2013       Florian Henry		  	<florian.henry@open-concept.pro>
 * Copyright (C) 2013       Cédric Salvador         <csalvador@gpcsolutions.fr>
 *
 * This program is free software; you can redistribute it and/or modify
 * it under the terms of the GNU General Public License as published by
 * the Free Software Foundation; either version 3 of the License, or
 * (at your option) any later version.
 *
 * This program is distributed in the hope that it will be useful,
 * but WITHOUT ANY WARRANTY; without even the implied warranty of
 * MERCHANTABILITY or FITNESS FOR A PARTICULAR PURPOSE.  See the
 * GNU General Public License for more details.
 *
 * You should have received a copy of the GNU General Public License
 * along with this program. If not, see <http://www.gnu.org/licenses/>.
 */

/**
 *	\file       htdocs/fourn/class/fournisseur.commande.class.php
 *	\ingroup    fournisseur,commande
 *	\brief      File of class to manage suppliers orders
 */

include_once DOL_DOCUMENT_ROOT.'/core/class/commonorder.class.php';
require_once DOL_DOCUMENT_ROOT.'/product/class/product.class.php';
if (! empty($conf->productbatch->enabled)) require_once DOL_DOCUMENT_ROOT.'/product/class/productbatch.class.php';


/**
 *	Class to manage predefined suppliers products
 */
class CommandeFournisseur extends CommonOrder
{
    public $element='order_supplier';
    public $table_element='commande_fournisseur';
    public $table_element_line = 'commande_fournisseurdet';
    public $fk_element = 'fk_commande';
    protected $ismultientitymanaged = 1;	// 0=No test on entity, 1=Test with field entity, 2=Test with link by societe

    var $id;

    var $ref;		 // TODO deprecated
    var $product_ref;
    var $ref_supplier;
    var $brouillon;
    var $statut;			// 0=Draft -> 1=Validated -> 2=Approved -> 3=Process runing -> 4=Received partially -> 5=Received totally -> (reopen) 4=Received partially
    //                                                              -> 7=Canceled/Never received -> (reopen) 3=Process runing
    //									              -> 6=Canceled -> (reopen) 2=Approved
    //  		                                      -> 9=Refused  -> (reopen) 1=Validated
    var $socid;
    var $fourn_id;
    var $date;
    var $date_valid;
    var $date_approve;
    var $date_commande;
	var $date_livraison;	// Date livraison souhaitee
    var $total_ht;
    var $total_tva;
    var $total_localtax1;   // Total Local tax 1
    var $total_localtax2;   // Total Local tax 2
    var $total_ttc;
    var $source;
    var $note;
    var $note_public;
    var $model_pdf;
    var $fk_project;
    var $cond_reglement_id;
    var $cond_reglement_code;
    var $fk_account;
    var $mode_reglement_id;
    var $mode_reglement_code;
    var $user_author_id;
    var $user_valid_id;
    var $user_approve_id;

    var $extraparams=array();


    /**
     * 	Constructor
     *
     *  @param      DoliDB		$db      Database handler
     */
    function __construct($db)
    {
        $this->db = $db;
        $this->products = array();
        $this->lines = array();

        // List of language codes for status
        $this->statuts[0] = 'StatusOrderDraft';
        $this->statuts[1] = 'StatusOrderValidated';
        $this->statuts[2] = 'StatusOrderApproved';
        $this->statuts[3] = 'StatusOrderOnProcess';
        $this->statuts[4] = 'StatusOrderReceivedPartially';
        $this->statuts[5] = 'StatusOrderReceivedAll';
        $this->statuts[6] = 'StatusOrderCanceled';	// Approved->Canceled
        $this->statuts[7] = 'StatusOrderCanceled';	// Process running->canceled
        $this->statuts[9] = 'StatusOrderRefused';
    }


    /**
     *	Get object and lines from database
     *
     * 	@param	int		$id			Id of order to load
     * 	@param	string	$ref		Ref of object
     *	@return int 		        >0 if OK, <0 if KO, 0 if not found
     */
    function fetch($id,$ref='')
    {
        global $conf;

        // Check parameters
        if (empty($id) && empty($ref)) return -1;

        $sql = "SELECT c.rowid, c.ref, ref_supplier, c.fk_soc, c.fk_statut, c.amount_ht, c.total_ht, c.total_ttc, c.tva,";
        $sql.= " c.localtax1, c.localtax2, ";
        $sql.= " c.date_creation, c.date_valid, c.date_approve,";
        $sql.= " c.fk_user_author, c.fk_user_valid, c.fk_user_approve,";
        $sql.= " c.date_commande as date_commande, c.date_livraison as date_livraison, c.fk_cond_reglement, c.fk_mode_reglement, c.fk_projet as fk_project, c.remise_percent, c.source, c.fk_input_method,";
        $sql.= " c.fk_account,";
        $sql.= " c.note_private, c.note_public, c.model_pdf, c.extraparams,";
        $sql.= " cm.libelle as methode_commande,";
        $sql.= " cr.code as cond_reglement_code, cr.libelle as cond_reglement_libelle,";
        $sql.= " p.code as mode_reglement_code, p.libelle as mode_reglement_libelle";
        $sql.= " FROM ".MAIN_DB_PREFIX."commande_fournisseur as c";
        $sql.= " LEFT JOIN ".MAIN_DB_PREFIX."c_payment_term as cr ON (c.fk_cond_reglement = cr.rowid)";
        $sql.= " LEFT JOIN ".MAIN_DB_PREFIX."c_paiement as p ON (c.fk_mode_reglement = p.id)";
        $sql.= " LEFT JOIN ".MAIN_DB_PREFIX."c_input_method as cm ON cm.rowid = c.fk_input_method";
        $sql.= " WHERE c.entity = ".$conf->entity;
        if ($ref) $sql.= " AND c.ref='".$ref."'";
        else $sql.= " AND c.rowid=".$id;

        dol_syslog(get_class($this)."::fetch", LOG_DEBUG);
        $resql = $this->db->query($sql);
        if ($resql)
        {
            $obj = $this->db->fetch_object($resql);
            if (! $obj)
            {
                $this->error='Bill with id '.$id.' not found';
                dol_syslog(get_class($this).'::fetch '.$this->error);
                return 0;
            }

            $this->id					= $obj->rowid;
            $this->ref					= $obj->ref;
            $this->ref_supplier			= $obj->ref_supplier;
            $this->socid				= $obj->fk_soc;
            $this->fourn_id				= $obj->fk_soc;
            $this->statut				= $obj->fk_statut;
            $this->user_author_id		= $obj->fk_user_author;
            $this->user_valid_id		= $obj->fk_user_valid;
            $this->user_approve_id		= $obj->fk_user_approve;
            $this->total_ht				= $obj->total_ht;
            $this->total_tva			= $obj->tva;
            $this->total_localtax1		= $obj->localtax1;
            $this->total_localtax2		= $obj->localtax2;
            $this->total_ttc			= $obj->total_ttc;
            $this->date					= $this->db->jdate($obj->date_creation);
            $this->date_valid			= $this->db->jdate($obj->date_valid);
            $this->date_approve			= $this->db->jdate($obj->date_approve);
            $this->date_commande		= $this->db->jdate($obj->date_commande); // date a laquelle la commande a ete transmise
			$this->date_livraison       = $this->db->jdate($obj->date_livraison);
            $this->remise_percent		= $obj->remise_percent;
            $this->methode_commande_id	= $obj->fk_input_method;
            $this->methode_commande		= $obj->methode_commande;

            $this->source				= $obj->source;
            //$this->facturee            = $obj->facture;
            $this->fk_project			= $obj->fk_project;
            $this->cond_reglement_id	= $obj->fk_cond_reglement;
            $this->cond_reglement_code	= $obj->cond_reglement_code;
            $this->cond_reglement		= $obj->cond_reglement_libelle;
            $this->cond_reglement_doc	= $obj->cond_reglement_libelle;
            $this->fk_account           = $obj->fk_account;
            $this->mode_reglement_id	= $obj->fk_mode_reglement;
            $this->mode_reglement_code	= $obj->mode_reglement_code;
            $this->mode_reglement		= $obj->mode_reglement_libelle;
            $this->note					= $obj->note_private;    // deprecated
            $this->note_private			= $obj->note_private;
            $this->note_public			= $obj->note_public;
            $this->modelpdf				= $obj->model_pdf;

            $this->extraparams			= (array) json_decode($obj->extraparams, true);

            $this->db->free($resql);
            
            // Retreive all extrafield
            // fetch optionals attributes and labels
            require_once(DOL_DOCUMENT_ROOT.'/core/class/extrafields.class.php');
            $extrafields=new ExtraFields($this->db);
            $extralabels=$extrafields->fetch_name_optionals_label($this->table_element,true);
            $this->fetch_optionals($this->id,$extralabels);

            if ($this->statut == 0) $this->brouillon = 1;


            $sql = "SELECT l.rowid, l.ref as ref_supplier, l.fk_product, l.product_type, l.label, l.description,";
            $sql.= " l.qty,";
            $sql.= " l.tva_tx, l.remise_percent, l.subprice,";
            $sql.= " l.localtax1_tx, l. localtax2_tx, l.total_localtax1, l.total_localtax2,";
            $sql.= " l.total_ht, l.total_tva, l.total_ttc,";
            $sql.= " p.rowid as product_id, p.ref as product_ref, p.label as product_label, p.description as product_desc";
            $sql.= " FROM ".MAIN_DB_PREFIX."commande_fournisseurdet	as l";
            $sql.= ' LEFT JOIN '.MAIN_DB_PREFIX.'product as p ON l.fk_product = p.rowid';
            $sql.= " WHERE l.fk_commande = ".$this->id;
            $sql.= " ORDER BY l.rowid";
            //print $sql;

            dol_syslog(get_class($this)."::fetch get lines", LOG_DEBUG);
            $result = $this->db->query($sql);
            if ($result)
            {
                $num = $this->db->num_rows($result);
                $i = 0;

                while ($i < $num)
                {
                    $objp                  = $this->db->fetch_object($result);

                    $line                 = new CommandeFournisseurLigne($this->db);

                    $line->id                  = $objp->rowid;
                    $line->desc                = $objp->description;  // Description ligne
                    $line->description         = $objp->description;  // Description ligne
                    $line->qty                 = $objp->qty;
                    $line->tva_tx              = $objp->tva_tx;
                    $line->localtax1_tx		   = $objp->localtax1_tx;
                    $line->localtax2_tx		   = $objp->localtax2_tx;
                    $line->subprice            = $objp->subprice;	  // deprecated
                    $line->pu_ht	           = $objp->subprice;	  // Unit price HT
                    $line->remise_percent      = $objp->remise_percent;
                    $line->total_ht            = $objp->total_ht;
                    $line->total_tva           = $objp->total_tva;
                    $line->total_localtax1	   = $objp->total_localtax1;
                    $line->total_localtax2	   = $objp->total_localtax2;
                    $line->total_ttc           = $objp->total_ttc;
                    $line->product_type        = $objp->product_type;

                    $line->fk_product          = $objp->fk_product;    // Id du produit

                    $line->libelle             = $objp->product_label; // TODO deprecated
                    $line->product_label       = $objp->product_label; // Label produit
                    $line->product_desc        = $objp->product_desc;  // Description produit

                    $line->ref                 = $objp->product_ref;     // TODO deprecated
                    $line->product_ref         = $objp->product_ref;     // Internal reference
                    $line->ref_fourn           = $objp->ref_supplier;    // TODO deprecated
                    $line->ref_supplier        = $objp->ref_supplier;    // Reference supplier

                    $this->lines[$i]      = $line;

                    $i++;
                }
                $this->db->free($result);

                return 1;
            }
            else
            {
                $this->error=$this->db->error()." sql=".$sql;
                return -1;
            }
        }
        else
        {
            $this->error=$this->db->error()." sql=".$sql;
            return -1;
        }
    }

    /**
     *   Add a line in log table
     *
     *   @param      User	$user       User making action
     *   @param      int	$statut     Status of order
     *   @param      date	$datelog    Date of change
     * 	 @param		 string $comment	Comment
     *   @return     int         		<0 if KO, >0 if OK
     */
    function log($user, $statut, $datelog, $comment='')
    {
        $sql = "INSERT INTO ".MAIN_DB_PREFIX."commande_fournisseur_log (datelog, fk_commande, fk_statut, fk_user, comment)";
        $sql.= " VALUES ('".$this->db->idate($datelog)."',".$this->id.", ".$statut.", ";
        $sql.= $user->id.", ";
        $sql.= ($comment?"'".$this->db->escape($comment)."'":'null');
        $sql.= ")";

        dol_syslog("FournisseurCommande::log", LOG_DEBUG);
        if ( $this->db->query($sql) )
        {
            return 1;
        }
        else
        {
            $this->error=$this->db->lasterror();
            return -1;
        }
    }

    /**
     *	Validate an order
     *
     *	@param	User	$user			Validator User
     *	@param	int		$idwarehouse	Id of warehouse to use for stock decrease
     *	@return	int						<0 if KO, >0 if OK
     */
    function valid($user,$idwarehouse=0)
    {
        global $langs,$conf;
        require_once DOL_DOCUMENT_ROOT.'/core/lib/files.lib.php';

        $error=0;

        dol_syslog(get_class($this)."::valid");
        $result = 0;
        if ($user->rights->fournisseur->commande->valider)
        {
            $this->db->begin();

            // Definition du nom de modele de numerotation de commande
            $soc = new Societe($this->db);
            $soc->fetch($this->fourn_id);

            // Check if object has a temporary ref
            if (preg_match('/^[\(]?PROV/i', $this->ref))
            {
                $num = $this->getNextNumRef($soc);
            }
            else
            {
                $num = $this->ref;
            }

            $sql = 'UPDATE '.MAIN_DB_PREFIX."commande_fournisseur";
            $sql.= " SET ref='".$num."',";
            $sql.= " fk_statut = 1,";
            $sql.= " date_valid='".$this->db->idate(dol_now())."',";
            $sql.= " fk_user_valid = ".$user->id;
            $sql.= " WHERE rowid = ".$this->id;
            $sql.= " AND fk_statut = 0";

            $resql=$this->db->query($sql);
            if (! $resql)
            {
                dol_print_error($this->db);
                $error++;
            }

            if (! $error)
            {
            	$this->oldref='';

                // Rename directory if dir was a temporary ref
                if (preg_match('/^[\(]?PROV/i', $this->ref))
                {
                    // On renomme repertoire ($this->ref = ancienne ref, $num = nouvelle ref)
                    // in order not to lose the attached files
                    $oldref = dol_sanitizeFileName($this->ref);
                    $newref = dol_sanitizeFileName($num);
                    $dirsource = $conf->fournisseur->dir_output.'/commande/'.$oldref;
                    $dirdest = $conf->fournisseur->dir_output.'/commande/'.$newref;
                    if (file_exists($dirsource))
                    {
                        dol_syslog(get_class($this)."::valid rename dir ".$dirsource." into ".$dirdest);

                        if (@rename($dirsource, $dirdest))
                        {
                        	$this->oldref = $oldref;

                            dol_syslog("Rename ok");
                            // Suppression ancien fichier PDF dans nouveau rep
                            dol_delete_file($dirdest.'/'.$oldref.'*.*');
                        }
                    }
                }
            }

            if (! $error)
            {
                $result = 1;
                $this->log($user, 1, time());	// Statut 1
                $this->ref = $num;
            }

            if (! $error)
            {
				// Call trigger
				$result=$this->call_trigger('ORDER_SUPPLIER_VALIDATE',$user);
				if ($result < 0)
                {
                    $this->db->rollback();
                    return -1;
                }
				// End call triggers
            }

            if (! $error)
            {
                $this->db->commit();
                return 1;
            }
            else
            {
                $this->db->rollback();
                return -1;
            }
        }
        else
        {
            $this->error='Not Authorized';
            dol_syslog(get_class($this)."::valid ".$this->error, LOG_ERR);
            return -1;
        }
    }

    /**
     *  Return label of the status of object
     *
     *  @param	int		$mode       0=Long label, 1=Short label, 2=Picto + Short label, 3=Picto, 4=Picto + Long label
     *  @return string        		Label
     */
    function getLibStatut($mode=0)
    {
        return $this->LibStatut($this->statut,$mode);
    }

    /**
     *  Return label of a status
     *
     * 	@param  int		$statut		Id statut
     *  @param  int		$mode       0=Long label, 1=Short label, 2=Picto + Short label, 3=Picto, 4=Picto + Long label, 5=Short label + Picto
     *  @return string				Label of status
     */
    function LibStatut($statut,$mode=0)
    {
        global $langs;
        $langs->load('orders');

        // List of language codes for status
        $statutshort[0] = 'StatusOrderDraftShort';
        $statutshort[1] = 'StatusOrderValidatedShort';
        $statutshort[2] = 'StatusOrderApprovedShort';
        $statutshort[3] = 'StatusOrderOnProcessShort';
        $statutshort[4] = 'StatusOrderReceivedPartiallyShort';
        $statutshort[5] = 'StatusOrderReceivedAllShort';
        $statutshort[6] = 'StatusOrderCanceledShort';
        $statutshort[7] = 'StatusOrderCanceledShort';
        $statutshort[9] = 'StatusOrderRefusedShort';

        if ($mode == 0)
        {
            return $langs->trans($this->statuts[$statut]);
        }
        if ($mode == 1)
        {
            return $langs->trans($statutshort[$statut]);
        }
        if ($mode == 2)
        {
            return $langs->trans($this->statuts[$statut]);
        }
        if ($mode == 3)
        {
            if ($statut==0) return img_picto($langs->trans($this->statuts[$statut]),'statut0');
            if ($statut==1) return img_picto($langs->trans($this->statuts[$statut]),'statut1');
            if ($statut==2) return img_picto($langs->trans($this->statuts[$statut]),'statut3');
            if ($statut==3) return img_picto($langs->trans($this->statuts[$statut]),'statut3');
            if ($statut==4) return img_picto($langs->trans($this->statuts[$statut]),'statut3');
            if ($statut==5) return img_picto($langs->trans($this->statuts[$statut]),'statut6');
            if ($statut==6 || $statut==7) return img_picto($langs->trans($this->statuts[$statut]),'statut5');
            if ($statut==9) return img_picto($langs->trans($this->statuts[$statut]),'statut5');
        }
        if ($mode == 4)
        {
            if ($statut==0) return img_picto($langs->trans($this->statuts[$statut]),'statut0').' '.$langs->trans($this->statuts[$statut]);
            if ($statut==1) return img_picto($langs->trans($this->statuts[$statut]),'statut1').' '.$langs->trans($this->statuts[$statut]);
            if ($statut==2) return img_picto($langs->trans($this->statuts[$statut]),'statut3').' '.$langs->trans($this->statuts[$statut]);
            if ($statut==3) return img_picto($langs->trans($this->statuts[$statut]),'statut3').' '.$langs->trans($this->statuts[$statut]);
            if ($statut==4) return img_picto($langs->trans($this->statuts[$statut]),'statut3').' '.$langs->trans($this->statuts[$statut]);
            if ($statut==5) return img_picto($langs->trans($this->statuts[$statut]),'statut6').' '.$langs->trans($this->statuts[$statut]);
            if ($statut==6 || $statut==7) return img_picto($langs->trans($this->statuts[$statut]),'statut5').' '.$langs->trans($this->statuts[$statut]);
            if ($statut==9) return img_picto($langs->trans($this->statuts[$statut]),'statut5').' '.$langs->trans($this->statuts[$statut]);
        }
        if ($mode == 5)
        {
            if ($statut==0) return '<span class="hideonsmartphone">'.$langs->trans($statutshort[$statut]).' </span>'.img_picto($langs->trans($this->statuts[$statut]),'statut0');
            if ($statut==1) return '<span class="hideonsmartphone">'.$langs->trans($statutshort[$statut]).' </span>'.img_picto($langs->trans($this->statuts[$statut]),'statut1');
            if ($statut==2) return '<span class="hideonsmartphone">'.$langs->trans($statutshort[$statut]).' </span>'.img_picto($langs->trans($this->statuts[$statut]),'statut3');
            if ($statut==3) return '<span class="hideonsmartphone">'.$langs->trans($statutshort[$statut]).' </span>'.img_picto($langs->trans($this->statuts[$statut]),'statut3');
            if ($statut==4) return '<span class="hideonsmartphone">'.$langs->trans($statutshort[$statut]).' </span>'.img_picto($langs->trans($this->statuts[$statut]),'statut3');
            if ($statut==5) return '<span class="hideonsmartphone">'.$langs->trans($statutshort[$statut]).' </span>'.img_picto($langs->trans($this->statuts[$statut]),'statut6');
            if ($statut==6 || $statut==7) return '<span class="hideonsmartphone">'.$langs->trans($statutshort[$statut]).' </span>'.img_picto($langs->trans($this->statuts[$statut]),'statut5');
            if ($statut==9) return '<span class="hideonsmartphone">'.$langs->trans($statutshort[$statut]).' </span>'.img_picto($langs->trans($this->statuts[$statut]),'statut5');
        }
    }


    /**
     *	Renvoie nom clicable (avec eventuellement le picto)
     *
     *	@param		int		$withpicto		0=Pas de picto, 1=Inclut le picto dans le lien, 2=Picto seul
     *	@param		string	$option			Sur quoi pointe le lien
     *	@return		string					Chaine avec URL
     */
    function getNomUrl($withpicto=0,$option='')
    {
        global $langs;

        $result='';

        $lien = '<a href="'.DOL_URL_ROOT.'/fourn/commande/fiche.php?id='.$this->id.'">';
        $lienfin='</a>';

        $picto='order';
        $label=$langs->trans("ShowOrder").': '.$this->ref;

        if ($withpicto) $result.=($lien.img_object($label,$picto).$lienfin);
        if ($withpicto && $withpicto != 2) $result.=' ';
        $result.=$lien.$this->ref.$lienfin;
        return $result;
    }


    /**
     *  Renvoie la reference de commande suivante non utilisee en fonction du modele
     *                  de numerotation actif defini dans COMMANDE_SUPPLIER_ADDON_NUMBER
     *
     *  @param	    Societe		$soc  		objet societe
     *  @return     string                  reference libre pour la facture
     */
    function getNextNumRef($soc)
    {
        global $db, $langs, $conf;
        $langs->load("orders");

        $dir = DOL_DOCUMENT_ROOT .'/core/modules/supplier_order/';

        if (! empty($conf->global->COMMANDE_SUPPLIER_ADDON_NUMBER))
        {
            $file = $conf->global->COMMANDE_SUPPLIER_ADDON_NUMBER.'.php';

            if (is_readable($dir.'/'.$file))
            {
                // Definition du nom de modele de numerotation de commande fournisseur
                $modName=$conf->global->COMMANDE_SUPPLIER_ADDON_NUMBER;
                require_once $dir.'/'.$file;

                // Recuperation de la nouvelle reference
                $objMod = new $modName($this->db);

                $numref = "";
                $numref = $objMod->commande_get_num($soc,$this);

                if ( $numref != "")
                {
                    return $numref;
                }
                else
                {
                    dol_print_error($db, get_class($this)."::getNextNumRef ".$obj->error);
                    return -1;
                }
            }
            else
            {
                print $langs->trans("Error")." ".$langs->trans("Error_FailedToLoad_COMMANDE_SUPPLIER_ADDON_File",$conf->global->COMMANDE_SUPPLIER_ADDON_NUMBER);
                return -2;
            }
        }
        else
        {
            print $langs->trans("Error")." ".$langs->trans("Error_COMMANDE_SUPPLIER_ADDON_NotDefined");
            return -3;
        }
    }

    /**
     * 	Accept an order
     *
     *	@param	User	$user			Object user
     *	@param	int		$idwarehouse	Id of warhouse for stock change
     *	@return	int						<0 if KO, >0 if OK
     */
    function approve($user, $idwarehouse=0)
    {
        global $langs,$conf;
		require_once DOL_DOCUMENT_ROOT.'/core/lib/files.lib.php';

        $error=0;

        dol_syslog(get_class($this)."::approve");

        if ($user->rights->fournisseur->commande->approuver)
        {
            $this->db->begin();

			// Definition du nom de modele de numerotation de commande
            $soc = new Societe($this->db);
            $soc->fetch($this->fourn_id);

            // Check if object has a temporary ref
            if (preg_match('/^[\(]?PROV/i', $this->ref))
            {
                $num = $this->getNextNumRef($soc);
            }
            else
            {
                $num = $this->ref;
            }

            $sql = "UPDATE ".MAIN_DB_PREFIX."commande_fournisseur";
			$sql.= " SET ref='".$this->db->escape($num)."',";
            $sql.= " fk_statut = 2,";
            $sql.= " date_approve='".$this->db->idate(dol_now())."',";
            $sql.= " fk_user_approve = ".$user->id;
            $sql.= " WHERE rowid = ".$this->id;
            $sql.= " AND fk_statut = 1";

            if ($this->db->query($sql))
            {
                $this->log($user, 2, time());	// Statut 2

                // If stock is incremented on validate order, we must increment it
                if (! $error && ! empty($conf->stock->enabled) && ! empty($conf->global->STOCK_CALCULATE_ON_SUPPLIER_VALIDATE_ORDER))
                {
                    require_once DOL_DOCUMENT_ROOT.'/product/stock/class/mouvementstock.class.php';
                    $langs->load("agenda");

                    $cpt=count($this->lines);
                    for ($i = 0; $i < $cpt; $i++)
                    {
                        // Product with reference
                        if ($this->lines[$i]->fk_product > 0)
                        {
                            $mouvP = new MouvementStock($this->db);
                            $mouvP->origin = &$this;
                            // We decrement stock of product (and sub-products)
	                        $up_ht_disc=$this->lines[$i]->subprice;
    	                    if (! empty($this->lines[$i]->remise_percent) && empty($conf->global->STOCK_EXCLUDE_DISCOUNT_FOR_PMP)) $up_ht_disc=price2num($up_ht_disc * (100 - $this->lines[$i]->remise_percent) / 100, 'MU');
                            $result=$mouvP->reception($user, $this->lines[$i]->fk_product, $idwarehouse, $this->lines[$i]->qty, $up_ht_disc, $langs->trans("OrderApprovedInDolibarr",$this->ref));
                            if ($result < 0) { $error++; }
                        }
                    }
                }

                if (! $error)
                {
					// Call trigger
					$result=$this->call_trigger('ORDER_SUPPLIER_APPROVE',$user);
					if ($result < 0) $error++;            
					// End call triggers
                }

                if (! $error)
                {
                    $this->db->commit();
                    return 1;
                }
                else
                {
                    $this->db->rollback();
                    return -1;
                }
            }
            else
            {
                $this->db->rollback();
                $this->error=$this->db->lasterror();
                return -1;
            }
        }
        else
        {
            dol_syslog(get_class($this)."::approve Not Authorized", LOG_ERR);
        }
        return -1;
    }

    /**
     * 	Refuse an order
     *
     * 	@param		User	$user		User making action
     *	@return		int					0 if Ok, <0 if Ko
     */
    function refuse($user)
    {
        global $conf, $langs;

		$error=0;

        dol_syslog(get_class($this)."::refuse");
        $result = 0;
        if ($user->rights->fournisseur->commande->approuver)
        {
            $this->db->begin();

            $sql = "UPDATE ".MAIN_DB_PREFIX."commande_fournisseur SET fk_statut = 9";
            $sql .= " WHERE rowid = ".$this->id;

            if ($this->db->query($sql))
            {
                $result = 0;
                $this->log($user, 9, time());

                if ($error == 0)
                {
					// Call trigger
					$result=$this->call_trigger('ORDER_SUPPLIER_REFUSE',$user);
					if ($result < 0)
                    {
                        $error++;
                        $this->db->rollback();
                    }
                    else 
                    	$this->db->commit();
					// End call triggers
                }
            }
            else
            {
                $this->db->rollback();
                $this->error=$this->db->lasterror();
                dol_syslog(get_class($this)."::refuse Error -1");
                $result = -1;
            }
        }
        else
        {
            dol_syslog(get_class($this)."::refuse Not Authorized");
        }
        return $result ;
    }

    /**
     * 	Cancel an approved order.
     *	L'annulation se fait apres l'approbation
     *
     * 	@param	User	$user			User making action
     *	@param	int		$idwarehouse	Id warehouse to use for stock change (not used for supplier orders).
     * 	@return	int						>0 if Ok, <0 if Ko
     */
    function Cancel($user, $idwarehouse=-1)
    {
        global $langs,$conf;

		$error=0;

        //dol_syslog("CommandeFournisseur::Cancel");
        $result = 0;
        if ($user->rights->fournisseur->commande->commander)
        {
            $statut = 6;

            $this->db->begin();

            $sql = "UPDATE ".MAIN_DB_PREFIX."commande_fournisseur SET fk_statut = ".$statut;
            $sql .= " WHERE rowid = ".$this->id;
            dol_syslog(get_class($this)."::cancel", LOG_DEBUG);
            if ($this->db->query($sql))
            {
                $result = 0;
                $this->log($user, $statut, time());

				// Call trigger
				$result=$this->call_trigger('ORDER_SUPPLIER_CANCEL',$user);
				if ($result < 0) $error++;            
				// End call triggers

                if ($error == 0)
                {
                    $this->db->commit();
                    return 1;
                }
                else
                {
                    $this->db->rollback();
                    return -1;
                }
            }
            else
            {
                $this->db->rollback();
                $this->error=$this->db->lasterror();
                dol_syslog(get_class($this)."::cancel ".$this->error);
                return -1;
            }
        }
        else
        {
            dol_syslog(get_class($this)."::cancel Not Authorized");
            return -1;
        }
    }


    /**
     * 	Send a supplier order to supplier
     *
     * 	@param		User	$user		User making change
     * 	@param		date	$date		Date
     * 	@param		int		$methode	Method
     * 	@param		string	$comment	Comment
     * 	@return		int			<0 if KO, >0 if OK
     */
    function commande($user, $date, $methode, $comment='')
    {
        dol_syslog(get_class($this)."::commande");
        $result = 0;
        if ($user->rights->fournisseur->commande->commander)
        {
            $sql = "UPDATE ".MAIN_DB_PREFIX."commande_fournisseur SET fk_statut = 3, fk_input_method=".$methode.",date_commande=".$this->db->idate("$date");
            $sql .= " WHERE rowid = ".$this->id;

            dol_syslog(get_class($this)."::commande", LOG_DEBUG);
            if ($this->db->query($sql))
            {
                $result = 1;
                $this->log($user, 3, $date, $comment);
            }
            else
            {
                $result = -1;
            }
        }
        else
        {
            dol_syslog(get_class($this)."::commande User not Authorized", LOG_ERR);
        }
        return $result ;
    }

    /**
     *  Create order with draft status
     *
     *  @param      User	$user       User making creation
     *	@param		int		$notrigger	Disable all triggers
     *  @return     int         		<0 if KO, Id of supplier order if OK
     */
    function create($user, $notrigger=0)
    {
        global $langs,$conf,$hookmanager;

        $this->db->begin();

		$error=0;
        $now=dol_now();

        // Clean parameters
        if (empty($this->source)) $this->source = 0;

        /* On positionne en mode brouillon la commande */
        $this->brouillon = 1;

        $sql = "INSERT INTO ".MAIN_DB_PREFIX."commande_fournisseur (";
        $sql.= "ref";
        $sql.= ", ref_supplier";
        $sql.= ", note_private";
        $sql.= ", note_public";
        $sql.= ", entity";
        $sql.= ", fk_soc";
        $sql.= ", date_creation";
		//$sql.= ", date_livraison";
        $sql.= ", fk_user_author";
        $sql.= ", fk_statut";
        $sql.= ", source";
        $sql.= ", model_pdf";
        $sql.= ", fk_mode_reglement";
		$sql.= ", fk_cond_reglement";
        $sql.= ", fk_account";
        $sql.= ") ";
        $sql.= " VALUES (";
        $sql.= "''";
        $sql.= ", '".$this->ref_supplier."'";
        $sql.= ", '".$this->note_private."'";
        $sql.= ", '".$this->note_public."'";
        $sql.= ", ".$conf->entity;
        $sql.= ", ".$this->socid;
        $sql.= ", '".$this->db->idate($now)."'";
		//$sql.= ", '".$this->db->idate($now)."'";
        $sql.= ", ".$user->id;
        $sql.= ", 0";
        $sql.= ", " . $this->source;
        $sql.= ", '".$conf->global->COMMANDE_SUPPLIER_ADDON_PDF."'";
        $sql.= ", ".($this->mode_reglement_id > 0 ? $this->mode_reglement_id : 'null');
        $sql.= ", ".($this->cond_reglement_id > 0 ? $this->cond_reglement_id : 'null');
        $sql.= ", ".($this->fk_account>0?$this->fk_account:'NULL');
        $sql.= ")";

        dol_syslog(get_class($this)."::create", LOG_DEBUG);
        if ($this->db->query($sql))
        {
            $this->id = $this->db->last_insert_id(MAIN_DB_PREFIX."commande_fournisseur");

			if ($this->id) {
				$num=count($this->lines);

	            /*
	             *  Insertion du detail des produits dans la base
	             */
	            for ($i=0;$i<$num;$i++)
	            {
	                $result = $this->addline(
	                    $this->lines[$i]->desc,
	                    $this->lines[$i]->subprice,
	                    $this->lines[$i]->qty,
	                    $this->lines[$i]->tva_tx,
	                    $this->lines[$i]->localtax1_tx,
	                    $this->lines[$i]->localtax2_tx,
	                    $this->lines[$i]->fk_product,
	                    0,
	                    $this->lines[$i]->ref_fourn,
	                    $this->lines[$i]->remise_percent,
	                    'HT',
	                    0,
	                    $this->lines[$i]->info_bits
	                );
	                if ($result < 0)
	                {
	                    dol_syslog(get_class($this)."::create ".$this->error, LOG_WARNING);	// do not use dol_print_error here as it may be a functionnal error
	                    $this->db->rollback();
	                    return -1;
	                }
	            }

	            $sql = "UPDATE ".MAIN_DB_PREFIX."commande_fournisseur";
	            $sql.= " SET ref='(PROV".$this->id.")'";
	            $sql.= " WHERE rowid=".$this->id;
	            dol_syslog(get_class($this)."::create", LOG_DEBUG);
	            if ($this->db->query($sql))
	            {
	                // On logue creation pour historique
	                $this->log($user, 0, time());

	                if (! $error)
                    {
	                    // Actions on extra fields (by external module or standard code)
	                    // FIXME le hook fait double emploi avec le trigger !!
	                    $hookmanager->initHooks(array('supplierorderdao'));
	                    $parameters=array('socid'=>$this->id);
	                    $reshook=$hookmanager->executeHooks('insertExtraFields',$parameters,$this,$action);    // Note that $action and $object may have been modified by some hooks
	                    if (empty($reshook))
	                    {
	                    	if (empty($conf->global->MAIN_EXTRAFIELDS_DISABLED)) // For avoid conflicts if trigger used
	                    	{
	                    		$result=$this->insertExtraFields();
	                    		if ($result < 0)
	                    		{
	                    			$error++;
	                    		}
	                    	}
	                    }
	                    else if ($reshook < 0) $error++;
                    }

					if (! $notrigger)
	                {
						// Call trigger
						$result=$this->call_trigger('ORDER_SUPPLIER_CREATE',$user);
						if ($result < 0)            
	                    {
	                        $this->db->rollback();
	                        return -1;
	                    }
						// End call triggers
	                }

	                $this->db->commit();
	                return $this->id;
	            }
	            else
	            {
	                $this->error=$this->db->error();
	                $this->db->rollback();
	                return -2;
	            }
            }
        }
        else
        {
            $this->error=$this->db->error();
            $this->db->rollback();
            return -1;
        }
    }

    /**
     *	Load an object from its id and create a new one in database
     *
     *	@return		int							New id of clone
     */
    function createFromClone()
    {
        global $conf,$user,$langs,$hookmanager;

        $error=0;

        $this->db->begin();

        // Load source object
        $objFrom = dol_clone($this);

        $this->id=0;
        $this->statut=0;

        // Clear fields
        $this->user_author_id     = $user->id;
        $this->user_valid         = '';
        $this->date_creation      = '';
        $this->date_validation    = '';
        $this->ref_supplier       = '';

        // Create clone
        $result=$this->create($user);
        if ($result < 0) $error++;

        if (! $error)
        {
            // Hook of thirdparty module
            if (is_object($hookmanager))
            {
                $parameters=array('objFrom'=>$objFrom);
                $action='';
                $reshook=$hookmanager->executeHooks('createFrom',$parameters,$this,$action);    // Note that $action and $object may have been modified by some hooks
                if ($reshook < 0) $error++;
            }

			// Call trigger
			$result=$this->call_trigger('ORDER_SUPPLIER_CLONE',$user);
			if ($result < 0) $error++;            
			// End call triggers
        }

        // End
        if (! $error)
        {
            $this->db->commit();
            return $this->id;
        }
        else
        {
            $this->db->rollback();
            return -1;
        }
    }

    /**
     *	Add order line
     *
     *	@param      string	$desc            		Description
     *	@param      double	$pu_ht              	Unit price
     *	@param      double	$qty             		Quantity
     *	@param      double	$txtva           		Taux tva
     *	@param      double	$txlocaltax1        	Localtax1 tax
     *  @param      double	$txlocaltax2        	Localtax2 tax
     *	@param      int		$fk_product      		Id produit
     *  @param      int		$fk_prod_fourn_price	Id supplier price
     *  @param      string	$fourn_ref				Supplier reference
     *	@param      double	$remise_percent  		Remise
     *	@param      string	$price_base_type		HT or TTC
     *	@param		double	$pu_ttc					Unit price TTC
     *	@param		int		$type					Type of line (0=product, 1=service)
     *	@param		int		$info_bits				More information
     *  @param		int		$notrigger				Disable triggers
     *  @param		timestamp	$date_start			Date start of service
     *  @param		timestamp	$date_end			Date end of service
     *	@return     int             				<=0 if KO, >0 if OK
     */
    function addline($desc, $pu_ht, $qty, $txtva, $txlocaltax1=0, $txlocaltax2=0, $fk_product=0, $fk_prod_fourn_price=0, $fourn_ref='', $remise_percent=0, $price_base_type='HT', $pu_ttc=0, $type=0, $info_bits=0, $notrigger=false, $date_start='', $date_end='')
    {
        global $langs,$mysoc;

        dol_syslog(get_class($this)."::addline $desc, $pu_ht, $qty, $txtva, $txlocaltax1, $txlocaltax2. $fk_product, $fk_prod_fourn_price, $fourn_ref, $remise_percent, $price_base_type, $pu_ttc, $type");
        include_once DOL_DOCUMENT_ROOT.'/core/lib/price.lib.php';

        // Clean parameters
        if (! $qty) $qty=1;
        if (! $info_bits) $info_bits=0;
        if (empty($txtva)) $txtva=0;
        if (empty($txlocaltax1)) $txlocaltax1=0;
        if (empty($txlocaltax2)) $txlocaltax2=0;
		if (empty($remise_percent)) $remise_percent=0;

        $remise_percent=price2num($remise_percent);
        $qty=price2num($qty);
        $pu_ht=price2num($pu_ht);
        $pu_ttc=price2num($pu_ttc);
        $txtva = price2num($txtva);
        $txlocaltax1 = price2num($txlocaltax1);
        $txlocaltax2 = price2num($txlocaltax2);
        if ($price_base_type=='HT')
        {
            $pu=$pu_ht;
        }
        else
        {
            $pu=$pu_ttc;
        }
        $desc=trim($desc);

        // Check parameters
        if ($qty < 1 && ! $fk_product)
        {
            $this->error=$langs->trans("ErrorFieldRequired",$langs->trans("Product"));
            return -1;
        }
        if ($type < 0) return -1;

        if ($this->statut == 0)
        {
            $this->db->begin();

            if ($fk_product > 0)
            {
                $prod = new Product($this->db, $fk_product);
                if ($prod->fetch($fk_product) > 0)
                {
                    $result=$prod->get_buyprice($fk_prod_fourn_price,$qty,$fk_product,$fourn_ref);
                    if ($result > 0)
                    {
                        $label = $prod->libelle;
                        $pu    = $prod->fourn_pu;
                        $ref   = $prod->ref_fourn;
                        $product_type = $prod->type;
                    }
                    if ($result == 0 || $result == -1)
                    {
                        $langs->load("errors");
                        $this->error = "Ref " . $prod->ref . " " . $langs->trans("ErrorQtyTooLowForThisSupplier");
                        $this->db->rollback();
                        dol_syslog(get_class($this)."::addline result=".$result." - ".$this->error, LOG_DEBUG);
                        return -1;
                    }
                    if ($result < -1)
                    {
                        $this->error=$prod->error;
                        $this->db->rollback();
                        dol_syslog(get_class($this)."::addline result=".$result." - ".$this->error, LOG_ERR);
                        return -1;
                    }
                }
                else
				{
                    $this->error=$prod->error;
                    return -1;
                }
            }
            else
            {
                $product_type = $type;
            }

            // Calcul du total TTC et de la TVA pour la ligne a partir de
            // qty, pu, remise_percent et txtva
            // TRES IMPORTANT: C'est au moment de l'insertion ligne qu'on doit stocker
            // la part ht, tva et ttc, et ce au niveau de la ligne qui a son propre taux tva.

            $localtaxes_type=getLocalTaxesFromRate($txtva,0,$mysoc,$this->thirdparty);

            $tabprice = calcul_price_total($qty, $pu, $remise_percent, $txtva, $txlocaltax1, $txlocaltax2, 0, $price_base_type, $info_bits, $product_type, $this->thirdparty, $localtaxes_type);
            $total_ht  = $tabprice[0];
            $total_tva = $tabprice[1];
            $total_ttc = $tabprice[2];
            $total_localtax1 = $tabprice[9];
            $total_localtax2 = $tabprice[10];

            $localtax1_type=$localtaxes_type[0];
			$localtax2_type=$localtaxes_type[2];

            $subprice = price2num($pu,'MU');

            $sql = "INSERT INTO ".MAIN_DB_PREFIX."commande_fournisseurdet";
            $sql.= " (fk_commande, label, description, date_start, date_end,";
            $sql.= " fk_product, product_type,";
            $sql.= " qty, tva_tx, localtax1_tx, localtax2_tx, localtax1_type, localtax2_type, remise_percent, subprice, ref,";
            $sql.= " total_ht, total_tva, total_localtax1, total_localtax2, total_ttc";
            $sql.= ")";
            $sql.= " VALUES (".$this->id.", '" . $this->db->escape($label) . "','" . $this->db->escape($desc) . "',";
            $sql.= " ".($date_start?"'".$this->db->idate($date_start)."'":"null").",";
            $sql.= " ".($date_end?"'".$this->db->idate($date_end)."'":"null").",";
            if ($fk_product) { $sql.= $fk_product.","; }
            else { $sql.= "null,"; }
            $sql.= "'".$product_type."',";
            $sql.= "'".$qty."', ".$txtva.", ".$txlocaltax1.", ".$txlocaltax2;

           	$sql.= ", '".$localtax1_type."',";
			$sql.= " '".$localtax2_type."'";

            $sql.= ", ".$remise_percent.",'".price2num($subprice,'MU')."','".$ref."',";
            $sql.= "'".price2num($total_ht)."',";
            $sql.= "'".price2num($total_tva)."',";
            $sql.= "'".price2num($total_localtax1)."',";
            $sql.= "'".price2num($total_localtax2)."',";
            $sql.= "'".price2num($total_ttc)."'";
            $sql.= ")";

            dol_syslog(get_class($this)."::addline", LOG_DEBUG);
            $resql=$this->db->query($sql);
            //print $sql;
            if ($resql)
            {
                $this->rowid = $this->db->last_insert_id(MAIN_DB_PREFIX.'commande_fournisseurdet');

                if (! $notrigger)
                {
                    global $conf, $langs, $user;
					// Call trigger
					$result=$this->call_trigger('LINEORDER_SUPPLIER_CREATE',$user);
					if ($result < 0)        
                    {
                        $this->db->rollback();
                        return -1;
                    }
					// End call triggers
                }

                $this->update_price('','auto');

                $this->db->commit();
                return 1;
            }
            else
            {
                $this->error=$this->db->error();
                $this->db->rollback();
                return -1;
            }
        }
    }


    /**
     * Add a product into a stock warehouse.
     *
     * @param 	User		$user		User object making change
     * @param 	int			$product	Id of product to dispatch
     * @param 	double		$qty		Qty to dispatch
     * @param 	int			$entrepot	Id of warehouse to add product
     * @param 	double		$price		Unit Price for PMP value calculation (Unit price without Tax and taking into account discount)
     * @param	string		$comment	Comment for stock movement
	 * @param	date		$eatby		eat-by date
	 * @param	date		$sellby		sell-by date
	 * @param	string		$batch		Lot number
     * @return 	int						<0 if KO, >0 if OK
     */
    function DispatchProduct($user, $product, $qty, $entrepot, $price=0, $comment='', $eatby='', $sellby='', $batch='')
    {
        global $conf;
        $error = 0;
        require_once DOL_DOCUMENT_ROOT .'/product/stock/class/mouvementstock.class.php';

        // Check parameters
        if ($entrepot <= 0 || $qty <= 0)
        {
            $this->error='BadValueForParameter';
            return -1;
        }

        $now=dol_now();

        if (($this->statut == 3 || $this->statut == 4 || $this->statut == 5))
        {
            $this->db->begin();

            $sql = "INSERT INTO ".MAIN_DB_PREFIX."commande_fournisseur_dispatch ";
            $sql.= " (fk_commande,fk_product, qty, fk_entrepot, fk_user, datec) VALUES ";
            $sql.= " ('".$this->id."','".$product."','".$qty."',".($entrepot>0?"'".$entrepot."'":"null").",'".$user->id."','".$this->db->idate($now)."')";

            dol_syslog(get_class($this)."::DispatchProduct", LOG_DEBUG);
            $resql = $this->db->query($sql);
            if ($resql)
            {
                if (! $notrigger)
                {
                    global $conf, $langs, $user;
					// Call trigger
					$result=$this->call_trigger('LINEORDER_SUPPLIER_DISPATCH',$user);
					if ($result < 0)        
                    {
                        $this->db->rollback();
                        return -1;
                    }
					// End call triggers
                }

                $this->db->commit();
            }
            else
            {
                $this->error=$this->db->lasterror();
                $error++;
            }

            // Si module stock gere et que incrementation faite depuis un dispatching en stock
            if (!$error && $entrepot > 0 && ! empty($conf->stock->enabled) && ! empty($conf->global->STOCK_CALCULATE_ON_SUPPLIER_DISPATCH_ORDER))
            {
                $mouv = new MouvementStock($this->db);
                if ($product > 0)
                {
                	// $price should take into account discount (except if option STOCK_EXCLUDE_DISCOUNT_FOR_PMP is on)
                	$mouv->origin = &$this;
					$result=$mouv->reception($user, $product, $entrepot, $qty, $price, $comment, $eatby, $sellby, $batch);
                    if ($result < 0)
                    {
                        $this->error=$mouv->error;
                        dol_syslog(get_class($this)."::DispatchProduct ".$this->error, LOG_ERR);
                        $error++;
                    }
                }
            }

            //TODO: Check if there is a current transaction in DB but seems not.
            if ($error == 0)
            {
                $this->db->commit();
                return 1;
            }
            else
            {
                $this->db->rollback();
                return -1;
            }
        }
        else
        {
            $this->error='BadStatusForObject';
            return -2;
        }
    }

    /**
     * 	Delete line
     *
     *	@param	int		$idline		Id of line to delete
     *	@param	int		$notrigger	1=Disable call to triggers
     *	@return						>=0 if OK, <0 if KO
     */
    function deleteline($idline, $notrigger=0)
    {
        global $user,$langs,$conf;
        if ($this->statut == 0)
        {
        	$this->db->begin();

			if (! $notrigger)
			{
				// Call trigger
				$result=$this->call_trigger('LINEORDER_SUPPLIER_DELETE',$user);
				if ($result < 0) $error++;            
				// End call triggers
			}

			if (! $error)
			{
	            $sql = "DELETE FROM ".MAIN_DB_PREFIX."commande_fournisseurdet WHERE rowid = ".$idline;
	            $resql=$this->db->query($sql);

				dol_syslog(get_class($this)."::deleteline sql=".$sql);
				if (! $resql)
				{
                	$this->error=$this->db->lasterror();
                	$error++;
				}
			}

			if (! $error)
            {
                $result=$this->update_price();

                $this->db->commit();
                return 0;
            }
            else
			{
				$this->db->rollback();
                return -1;
            }
        }
        else
		{
            return -1;
        }
    }

    /**
     *  Delete an order
     *
     *	@param	User	$user		Object user
     *	@return	int					<0 if KO, >0 if OK
     */
    function delete($user='')
    {
        global $langs,$conf;
        require_once DOL_DOCUMENT_ROOT.'/core/lib/files.lib.php';

        $error = 0;
        
        // Call trigger
        $result=$this->call_trigger('ORDER_SUPPLIER_DELETE',$user);
        if ($result < 0)
        {
        	dol_syslog(get_class($this)."::delete ".$this->error, LOG_ERR);
        	return -1;
        }
        // End call triggers
        

        $this->db->begin();

        $sql = "DELETE FROM ".MAIN_DB_PREFIX."commande_fournisseurdet WHERE fk_commande =". $this->id ;
        dol_syslog(get_class($this)."::delete", LOG_DEBUG);
        if (! $this->db->query($sql) )
        {
            $error++;
        }

        $sql = "DELETE FROM ".MAIN_DB_PREFIX."commande_fournisseur WHERE rowid =".$this->id;
        dol_syslog(get_class($this)."::delete", LOG_DEBUG);
        if ($resql = $this->db->query($sql) )
        {
            if ($this->db->affected_rows($resql) < 1)
            {
                $this->error=$this->db->lasterror();
                $error++;
            }
        }
        else
        {
            $this->error=$this->db->lasterror();
            $error++;
        }

        // Remove extrafields
        if ((! $error) && (empty($conf->global->MAIN_EXTRAFIELDS_DISABLED))) // For avoid conflicts if trigger used
        {
        	$result=$this->deleteExtraFields();
        	if ($result < 0)
        	{
        		$error++;
        		dol_syslog(get_class($this)."::delete error -4 ".$this->error, LOG_ERR);
        	}
        }

        if (! $error)
        {
        	// We remove directory
        	$ref = dol_sanitizeFileName($this->ref);
        	if ($conf->fournisseur->commande->dir_output)
        	{
        		$dir = $conf->fournisseur->commande->dir_output . "/" . $ref ;
        		$file = $dir . "/" . $ref . ".pdf";
        		if (file_exists($file))
        		{
        			if (! dol_delete_file($file,0,0,0,$this)) // For triggers
        			{
        				$this->error='ErrorFailToDeleteFile';
        				$error++;
        			}
        		}
        		if (file_exists($dir))
        		{
        			$res=@dol_delete_dir_recursive($dir);
        			if (! $res)
        			{
        				$this->error='ErrorFailToDeleteDir';
        				$error++;
        			}
        		}
        	}
        }

		if (! $error)
		{
			dol_syslog(get_class($this)."::delete $this->id by $user->id", LOG_DEBUG);
			$this->db->commit();
			return 1;
		}
		else
		{
			dol_syslog(get_class($this)."::delete ".$this->error, LOG_ERR);
			$this->db->rollback();
			return -$error;
		}
    }

    /**
     *	Get list of order methods
     *
     *	@return 0 if Ok, <0 if Ko
     */
    function get_methodes_commande()
    {
        $sql = "SELECT rowid, libelle";
        $sql.= " FROM ".MAIN_DB_PREFIX."c_input_method";
        $sql.= " WHERE active = 1";

        $resql=$this->db->query($sql);
        if ($resql)
        {
            $i = 0;
            $num = $this->db->num_rows($resql);
            $this->methodes_commande = array();
            while ($i < $num)
            {
                $row = $this->db->fetch_row($resql);

                $this->methodes_commande[$row[0]] = $row[1];

                $i++;
            }
            return 0;
        }
        else
        {
            return -1;
        }
    }

    /**
     * 	Set a delivery in database for this supplier order
     *
     *	@param	User	$user		User that input data
     *	@param	date	$date		Date of reception
     *	@param	string	$type		Type of receipt
     *	@param	string	$comment	Comment
     *	@return	int					<0 if KO, >0 if OK
     */
    function Livraison($user, $date, $type, $comment)
    {
        $result = 0;

        dol_syslog(get_class($this)."::Livraison");

        if ($user->rights->fournisseur->commande->receptionner)
        {
            if ($type == 'par') $statut = 4;
            if ($type == 'tot')	$statut = 5;
            if ($type == 'nev') $statut = 7;
            if ($type == 'can') $statut = 7;

            if ($statut == 4 or $statut == 5 or $statut == 7)
            {
                $this->db->begin();

                $sql = "UPDATE ".MAIN_DB_PREFIX."commande_fournisseur";
                $sql.= " SET fk_statut = ".$statut;
                $sql.= " WHERE rowid = ".$this->id;
                $sql.= " AND fk_statut IN (3,4)";	// Process running or Partially received

                dol_syslog(get_class($this)."::Livraison", LOG_DEBUG);
                $resql=$this->db->query($sql);
                if ($resql)
                {
                    $result = 0;
                    $result=$this->log($user, $statut, $date, $comment);

                    $this->db->commit();
                }
                else
                {
                    $this->db->rollback();
                    $this->error=$this->db->lasterror();
                    $result = -1;
                }
            }
            else
            {
                dol_syslog(get_class($this)."::Livraison Error -2", LOG_ERR);
                $result = -2;
            }
        }
        else
        {
            dol_syslog(get_class($this)."::Livraison Not Authorized");
            $result = -3;
        }
        return $result ;
    }

	/**
     *	Set the planned delivery date
     *
     *	@param      User			$user        		Objet utilisateur qui modifie
     *	@param      timestamp		$date_livraison     Date de livraison
     *	@return     int         						<0 si ko, >0 si ok
     */
    function set_date_livraison($user, $date_livraison)
    {
        if ($user->rights->fournisseur->commande->creer)
        {
            $sql = "UPDATE ".MAIN_DB_PREFIX."commande_fournisseur";
            $sql.= " SET date_livraison = ".($date_livraison ? "'".$this->db->idate($date_livraison)."'" : 'null');
            $sql.= " WHERE rowid = ".$this->id;

            dol_syslog(get_class($this)."::set_date_livraison", LOG_DEBUG);
            $resql=$this->db->query($sql);
            if ($resql)
            {
                $this->date_livraison = $date_livraison;
                return 1;
            }
            else
            {
                $this->error=$this->db->error();
                return -1;
            }
        }
        else
        {
            return -2;
        }
    }

    /**
     *  Update a supplier order from a customer order
     *
     *  @param  User	$user           User that create
     *  @param  int		$idc			Id of supplier order to update
     *  @param	int		$comclientid	Id of customer order to use as template
     *	@return	int						<0 if KO, >0 if OK
     */
    function updateFromCommandeClient($user, $idc, $comclientid)
    {
        $comclient = new Commande($this->db);
        $comclient->fetch($comclientid);

        $this->id = $idc;

        $this->lines = array();

        $num=count($comclient->lines);
        for ($i = 0; $i < $num; $i++)
        {
            $prod = new Product($this->db);
            if ($prod->fetch($comclient->lines[$i]->fk_product) > 0)
            {
                $libelle  = $prod->libelle;
                $ref      = $prod->ref;
            }

            $sql = "INSERT INTO ".MAIN_DB_PREFIX."commande_fournisseurdet";
            $sql .= " (fk_commande,label,description,fk_product, price, qty, tva_tx, localtax1_tx, localtax2_tx, remise_percent, subprice, remise, ref)";
            $sql .= " VALUES (".$idc.", '" . $this->db->escape($libelle) . "','" . $this->db->escape($comclient->lines[$i]->desc) . "'";
            $sql .= ",".$comclient->lines[$i]->fk_product.",'".price2num($comclient->lines[$i]->price)."'";
            $sql .= ", '".$comclient->lines[$i]->qty."', ".$comclient->lines[$i]->tva_tx.", ".$comclient->lines[$i]->localtax1_tx.", ".$comclient->lines[$i]->localtax2_tx.", ".$comclient->lines[$i]->remise_percent;
            $sql .= ", '".price2num($comclient->lines[$i]->subprice)."','0','".$ref."');";
            if ($this->db->query($sql))
            {
                $this->update_price();
            }
        }

        return 1;
    }

    /**
     *  Tag order with a particular status
     *
     *  @param      User	$user       Object user that change status
     *  @param      int		$status		New status
     *  @return     int         		<0 if KO, >0 if OK
     */
    function setStatus($user,$status)
    {
        global $conf,$langs;
        $error=0;

        $this->db->begin();

        $sql = 'UPDATE '.MAIN_DB_PREFIX.'commande_fournisseur';
        $sql.= ' SET fk_statut='.$status;
        $sql.= ' WHERE rowid = '.$this->id;

        dol_syslog(get_class($this)."::setStatus", LOG_DEBUG);
        $resql = $this->db->query($sql);
        if ($resql)
        {
            //TODO: Add trigger for status modification
        }
        else
        {
            $error++;
            $this->error=$this->db->lasterror();
            dol_syslog(get_class($this)."::setStatus ".$this->error);
        }

        if (! $error)
        {
            $this->db->commit();
            return 1;
        }
        else
        {
            $this->db->rollback();
            return -1;
        }
    }

    /**
     *	Update line
     *
     *	@param     	int		$rowid           	Id de la ligne de facture
     *	@param     	string	$desc            	Description de la ligne
     *	@param     	double	$pu              	Prix unitaire
     *	@param     	double	$qty             	Quantity
     *	@param     	double	$remise_percent  	Pourcentage de remise de la ligne
     *	@param     	double	$txtva          	Taux TVA
     *  @param     	double	$txlocaltax1	    Localtax1 tax
     *  @param     	double	$txlocaltax2   		Localtax2 tax
     *  @param     	double	$price_base_type 	Type of price base
     *	@param		int		$info_bits			Miscellaneous informations
     *	@param		int		$type				Type of line (0=product, 1=service)
     *  @param		int		$notrigger			Disable triggers
     *	@return    	int             			< 0 if error, > 0 if ok
     */
    function updateline($rowid, $desc, $pu, $qty, $remise_percent, $txtva, $txlocaltax1=0, $txlocaltax2=0, $price_base_type='HT', $info_bits=0, $type=0, $notrigger=false)
    {
    	global $mysoc;
        dol_syslog(get_class($this)."::updateline $rowid, $desc, $pu, $qty, $remise_percent, $txtva, $price_base_type, $info_bits, $type");
        include_once DOL_DOCUMENT_ROOT.'/core/lib/price.lib.php';

        if ($this->brouillon)
        {
            $this->db->begin();

            // Clean parameters
            if (empty($qty)) $qty=0;
            if (empty($info_bits)) $info_bits=0;
            if (empty($txtva)) $txtva=0;
            if (empty($txlocaltax1)) $txlocaltax1=0;
            if (empty($txlocaltax2)) $txlocaltax2=0;
            if (empty($remise)) $remise=0;
            if (empty($remise_percent)) $remise_percent=0;

            $remise_percent=price2num($remise_percent);
            $qty=price2num($qty);
            if (! $qty) $qty=1;
            $pu = price2num($pu);
            $txtva=price2num($txtva);
            $txlocaltax1=price2num($txlocaltax1);
            $txlocaltax2=price2num($txlocaltax2);

            // Check parameters
            if ($type < 0) return -1;

            // Calcul du total TTC et de la TVA pour la ligne a partir de
            // qty, pu, remise_percent et txtva
            // TRES IMPORTANT: C'est au moment de l'insertion ligne qu'on doit stocker
            // la part ht, tva et ttc, et ce au niveau de la ligne qui a son propre taux tva.

            $localtaxes_type=getLocalTaxesFromRate($txtva,0,$mysoc, $this->thirdparty);

            $tabprice=calcul_price_total($qty, $pu, $remise_percent, $txtva, $txlocaltax1, $txlocaltax2, 0, $price_base_type, $info_bits, $type, $this->thirdparty, $localtaxes_type);
            $total_ht  = $tabprice[0];
            $total_tva = $tabprice[1];
            $total_ttc = $tabprice[2];
            $total_localtax1 = $tabprice[9];
            $total_localtax2 = $tabprice[10];

            $localtax1_type=$localtaxes_type[0];
			$localtax2_type=$localtaxes_type[2];

            $subprice = price2num($pu,'MU');

            // Mise a jour ligne en base
            $sql = "UPDATE ".MAIN_DB_PREFIX."commande_fournisseurdet SET";
            $sql.= " description='".$this->db->escape($desc)."'";
            $sql.= ",subprice='".price2num($subprice)."'";
            //$sql.= ",remise='".price2num($remise)."'";
            $sql.= ",remise_percent='".price2num($remise_percent)."'";
            $sql.= ",tva_tx='".price2num($txtva)."'";
            $sql.= ",localtax1_tx='".price2num($txlocaltax1)."'";
            $sql.= ",localtax2_tx='".price2num($txlocaltax2)."'";
			$sql.= ",localtax1_type='".$localtax1_type."'";
			$sql.= ",localtax2_type='".$localtax2_type."'";
            $sql.= ",qty='".price2num($qty)."'";
            /*if ($date_end) { $sql.= ",date_start='$date_end'"; }
            else { $sql.=',date_start=null'; }
            if ($date_end) { $sql.= ",date_end='$date_end'"; }
            else { $sql.=',date_end=null'; }*/
            $sql.= ",info_bits='".$info_bits."'";
            $sql.= ",total_ht='".price2num($total_ht)."'";
            $sql.= ",total_tva='".price2num($total_tva)."'";
            $sql.= ",total_localtax1='".price2num($total_localtax1)."'";
            $sql.= ",total_localtax2='".price2num($total_localtax2)."'";
            $sql.= ",total_ttc='".price2num($total_ttc)."'";
            $sql.= ",product_type=".$type;
            $sql.= " WHERE rowid = ".$rowid;

            dol_syslog(get_class($this)."::updateline", LOG_DEBUG);
            $result = $this->db->query($sql);
            if ($result > 0)
            {
                $this->rowid = $rowid;

                if (! $notrigger)
                {
                    global $conf, $langs, $user;
					// Call trigger
					$result=$this->call_trigger('LINEORDER_SUPPLIER_UPDATE',$user);
					if ($result < 0)        
                    {
                        $this->db->rollback();
                        return -1;
                    }
					// End call triggers
                }

                // Mise a jour info denormalisees au niveau facture
                $this->update_price('','auto');

                $this->db->commit();
                return $result;
            }
            else
            {
                $this->error=$this->db->error();
                $this->db->rollback();
                return -1;
            }
        }
        else
        {
            $this->error="Order status makes operation forbidden";
            dol_syslog(get_class($this)."::updateline ".$this->error, LOG_ERR);
            return -2;
        }
    }


    /**
     *  Initialise an instance with random values.
     *  Used to build previews or test instances.
     *	id must be 0 if object instance is a specimen.
     *
     *  @return	void
     */
    function initAsSpecimen()
    {
        global $user,$langs,$conf;

        dol_syslog(get_class($this)."::initAsSpecimen");

        $now=dol_now();

        // Find first product
        $prodid=0;
        $product=new ProductFournisseur($this->db);
        $sql = "SELECT rowid";
        $sql.= " FROM ".MAIN_DB_PREFIX."product";
        $sql.= " WHERE entity IN (".getEntity('product', 1).")";
        $sql.=$this->db->order("rowid","ASC");
        $sql.=$this->db->plimit(1);
        $resql = $this->db->query($sql);
        if ($resql)
        {
            $obj = $this->db->fetch_object($resql);
            $prodid = $obj->rowid;
        }

        // Initialise parametres
        $this->id=0;
        $this->ref = 'SPECIMEN';
        $this->specimen=1;
        $this->socid = 1;
        $this->date = $now;
        $this->date_commande = $now;
        $this->date_lim_reglement=$this->date+3600*24*30;
        $this->cond_reglement_code = 'RECEP';
        $this->mode_reglement_code = 'CHQ';
        $this->note_public='This is a comment (public)';
        $this->note_private='This is a comment (private)';
        // Lines
        $nbp = 5;
        $xnbp = 0;
        while ($xnbp < $nbp)
        {
            $line=new CommandeFournisseurLigne($this->db);
            $line->desc=$langs->trans("Description")." ".$xnbp;
            $line->qty=1;
            $line->subprice=100;
            $line->price=100;
            $line->tva_tx=19.6;
            $line->localtax1_tx=0;
            $line->localtax2_tx=0;
            if ($xnbp == 2)
            {
                $line->total_ht=50;
                $line->total_ttc=59.8;
                $line->total_tva=9.8;
                $line->remise_percent=50;
            }
            else
            {
                $line->total_ht=100;
                $line->total_ttc=119.6;
                $line->total_tva=19.6;
                $line->remise_percent=00;
            }
            $line->fk_product=$prodid;

            $this->lines[$xnbp]=$line;

            $this->total_ht       += $line->total_ht;
            $this->total_tva      += $line->total_tva;
            $this->total_ttc      += $line->total_ttc;

            $xnbp++;
        }
    }

    /**
     *	Load indicators for dashboard (this->nbtodo and this->nbtodolate)
     *
     *	@param          User	$user   Objet user
     *	@return         int    			<0 if KO, >0 if OK
     */
    function load_board($user)
    {
        global $conf, $user;

        $now=dol_now();

        $this->nbtodo=$this->nbtodolate=0;
        $clause = " WHERE";

        $sql = "SELECT c.rowid, c.date_creation as datec, c.fk_statut,c.date_livraison as delivery_date";
        $sql.= " FROM ".MAIN_DB_PREFIX."commande_fournisseur as c";
        if (!$user->rights->societe->client->voir && !$user->societe_id)
        {
            $sql.= " LEFT JOIN ".MAIN_DB_PREFIX."societe_commerciaux as sc ON c.fk_soc = sc.fk_soc";
            $sql.= " WHERE sc.fk_user = " .$user->id;
            $clause = " AND";
        }
        $sql.= $clause." c.entity = ".$conf->entity;
        $sql.= " AND (c.fk_statut BETWEEN 1 AND 2)";
        if ($user->societe_id) $sql.=" AND c.fk_soc = ".$user->societe_id;

        $resql=$this->db->query($sql);
        if ($resql)
        {
            while ($obj=$this->db->fetch_object($resql))
            {
                $this->nbtodo++;
				
				$date_to_test = empty($obj->delivery_date) ? $obj->datec : $obj->delivery_date; 
                if ($obj->fk_statut != 3 && $this->db->jdate($date_to_test) < ($now - $conf->commande->fournisseur->warning_delay)) $this->nbtodolate++;
            }
            return 1;
        }
        else
        {
            $this->error=$this->db->error();
            return -1;
        }
    }

    /**
     * Returns the translated input method
     *
     * @return string
     */
    function getInputMethod()
    {
        global $db, $langs;

        if ($this->methode_commande_id > 0)
        {
            $sql = "SELECT rowid, code, libelle";
            $sql.= " FROM ".MAIN_DB_PREFIX.'c_input_method';
            $sql.= " WHERE active=1 AND rowid = ".$db->escape($this->methode_commande_id);

            $query = $db->query($sql);

            if ($query && $db->num_rows($query))
            {
                $result = $db->fetch_object($query);

                $string = $langs->trans($result->code);

                if ($string == $result->code)
                {
                    $string = $obj->libelle != '-' ? $obj->libelle : '';
                }

                return $string;
            }

            dol_print_error($db);
        }

        return '';
    }
}



/**
 *  Classe de gestion des lignes de commande
 */
class CommandeFournisseurLigne
{
    // From llx_commandedet
    var $qty;
    var $tva_tx;
    var $localtax1_tx;
    var $localtax2_tx;
    var $localtax1_type;
    var $localtax2_type;
    var $subprice;
    var $remise_percent;
    var $desc;          	// Description ligne
    var $fk_product;		// Id of predefined product
    var $product_type = 0;	// Type 0 = product, 1 = Service
    var $total_ht;
    var $total_tva;
    var $total_localtax1;
    var $total_localtax2;
    var $total_ttc;
    var $info_bits;
    var $special_code;

    // From llx_product
    var $libelle;       // Label produit
    var $product_desc;  // Description produit

    // From llx_product_fournisseur_price
    var $ref_fourn;     // Ref supplier


    /**
     *	Constructor
     *
     *  @param		DoliDB		$db      Database handler
     */
    function __construct($db)
    {
        $this->db= $db;
    }

    /**
     *  Load line order
     *
     *  @param  int		$rowid      Id line order
     *	@return	int					<0 if KO, >0 if OK
     */
    function fetch($rowid)
    {
        $sql = 'SELECT cd.rowid, cd.fk_commande, cd.fk_product, cd.product_type, cd.description, cd.qty, cd.tva_tx,';
        $sql.= ' cd.localtax1_tx, cd.localtax2_tx,';
        $sql.= ' cd.remise, cd.remise_percent, cd.subprice,';
        $sql.= ' cd.info_bits, cd.total_ht, cd.total_tva, cd.total_ttc,';
        $sql.= ' cd.total_localtax1, cd.total_localtax2,';
        $sql.= ' p.ref as product_ref, p.label as product_libelle, p.description as product_desc';
        $sql.= ' FROM '.MAIN_DB_PREFIX.'commande_fournisseurdet as cd';
        $sql.= ' LEFT JOIN '.MAIN_DB_PREFIX.'product as p ON cd.fk_product = p.rowid';
        $sql.= ' WHERE cd.rowid = '.$rowid;
        $result = $this->db->query($sql);
        if ($result)
        {
            $objp = $this->db->fetch_object($result);
            $this->rowid            = $objp->rowid;
            $this->fk_commande      = $objp->fk_commande;
            $this->desc             = $objp->description;
            $this->qty              = $objp->qty;
            $this->subprice         = $objp->subprice;
            $this->tva_tx           = $objp->tva_tx;
            $this->localtax1_tx		= $objp->localtax1_tx;
            $this->localtax2_tx		= $objp->localtax2_tx;
            $this->remise           = $objp->remise;
            $this->remise_percent   = $objp->remise_percent;
            $this->fk_product       = $objp->fk_product;
            $this->info_bits        = $objp->info_bits;
            $this->total_ht         = $objp->total_ht;
            $this->total_tva        = $objp->total_tva;
            $this->total_localtax1	= $objp->total_localtax1;
            $this->total_localtax2	= $objp->total_localtax2;
            $this->total_ttc        = $objp->total_ttc;
            $this->product_type     = $objp->product_type;

            $this->ref	            = $objp->product_ref;
            $this->product_libelle  = $objp->product_libelle;
            $this->product_desc     = $objp->product_desc;

            $this->db->free($result);
            return 1;
        }
        else
        {
            dol_print_error($this->db);
            return -1;
        }
    }

    /**
     *  Mise a jour de l'objet ligne de commande en base
     *
     *  @return		int		<0 si ko, >0 si ok
     */
    function update_total()
    {
        $this->db->begin();

        // Mise a jour ligne en base
        $sql = "UPDATE ".MAIN_DB_PREFIX."commande_fournisseurdet SET";
        $sql.= " total_ht='".price2num($this->total_ht)."'";
        $sql.= ",total_tva='".price2num($this->total_tva)."'";
        $sql.= ",total_localtax1='".price2num($this->total_localtax1)."'";
        $sql.= ",total_localtax2='".price2num($this->total_localtax2)."'";
        $sql.= ",total_ttc='".price2num($this->total_ttc)."'";
        $sql.= " WHERE rowid = ".$this->rowid;

        dol_syslog("CommandeFournisseurLigne.class.php::update_total", LOG_DEBUG);

        $resql=$this->db->query($sql);
        if ($resql)
        {
            $this->db->commit();
            return 1;
        }
        else
        {
            $this->error=$this->db->error();
            $this->db->rollback();
            return -2;
        }
    }
}
<|MERGE_RESOLUTION|>--- conflicted
+++ resolved
@@ -3,11 +3,7 @@
  * Copyright (C) 2004-2012	Laurent Destailleur		<eldy@users.sourceforge.net>
  * Copyright (C) 2005-2012	Regis Houssin			<regis.houssin@capnetworks.com>
  * Copyright (C) 2007		Franky Van Liedekerke	<franky.van.liedekerke@telenet.be>
-<<<<<<< HEAD
  * Copyright (C) 2010-2014	Juanjo Menent			<jmenent@2byte.es>
-=======
- * Copyright (C) 2010-2013	Juanjo Menent			<jmenent@2byte.es>
->>>>>>> 47339d0e
  * Copyright (C) 2010-2014	Philippe Grand			<philippe.grand@atoo-net.com>
  * Copyright (C) 2012       Marcos García           <marcosgdf@gmail.com>
  * Copyright (C) 2013       Florian Henry		  	<florian.henry@open-concept.pro>
@@ -198,7 +194,7 @@
             $this->extraparams			= (array) json_decode($obj->extraparams, true);
 
             $this->db->free($resql);
-            
+
             // Retreive all extrafield
             // fetch optionals attributes and labels
             require_once(DOL_DOCUMENT_ROOT.'/core/class/extrafields.class.php');
@@ -662,7 +658,7 @@
                 {
 					// Call trigger
 					$result=$this->call_trigger('ORDER_SUPPLIER_APPROVE',$user);
-					if ($result < 0) $error++;            
+					if ($result < 0) $error++;
 					// End call triggers
                 }
 
@@ -726,7 +722,7 @@
                         $error++;
                         $this->db->rollback();
                     }
-                    else 
+                    else
                     	$this->db->commit();
 					// End call triggers
                 }
@@ -778,7 +774,7 @@
 
 				// Call trigger
 				$result=$this->call_trigger('ORDER_SUPPLIER_CANCEL',$user);
-				if ($result < 0) $error++;            
+				if ($result < 0) $error++;
 				// End call triggers
 
                 if ($error == 0)
@@ -971,7 +967,7 @@
 	                {
 						// Call trigger
 						$result=$this->call_trigger('ORDER_SUPPLIER_CREATE',$user);
-						if ($result < 0)            
+						if ($result < 0)
 	                    {
 	                        $this->db->rollback();
 	                        return -1;
@@ -1041,7 +1037,7 @@
 
 			// Call trigger
 			$result=$this->call_trigger('ORDER_SUPPLIER_CLONE',$user);
-			if ($result < 0) $error++;            
+			if ($result < 0) $error++;
 			// End call triggers
         }
 
@@ -1220,7 +1216,7 @@
                     global $conf, $langs, $user;
 					// Call trigger
 					$result=$this->call_trigger('LINEORDER_SUPPLIER_CREATE',$user);
-					if ($result < 0)        
+					if ($result < 0)
                     {
                         $this->db->rollback();
                         return -1;
@@ -1289,7 +1285,7 @@
                     global $conf, $langs, $user;
 					// Call trigger
 					$result=$this->call_trigger('LINEORDER_SUPPLIER_DISPATCH',$user);
-					if ($result < 0)        
+					if ($result < 0)
                     {
                         $this->db->rollback();
                         return -1;
@@ -1360,7 +1356,7 @@
 			{
 				// Call trigger
 				$result=$this->call_trigger('LINEORDER_SUPPLIER_DELETE',$user);
-				if ($result < 0) $error++;            
+				if ($result < 0) $error++;
 				// End call triggers
 			}
 
@@ -1408,7 +1404,7 @@
         require_once DOL_DOCUMENT_ROOT.'/core/lib/files.lib.php';
 
         $error = 0;
-        
+
         // Call trigger
         $result=$this->call_trigger('ORDER_SUPPLIER_DELETE',$user);
         if ($result < 0)
@@ -1417,7 +1413,7 @@
         	return -1;
         }
         // End call triggers
-        
+
 
         $this->db->begin();
 
@@ -1812,7 +1808,7 @@
                     global $conf, $langs, $user;
 					// Call trigger
 					$result=$this->call_trigger('LINEORDER_SUPPLIER_UPDATE',$user);
-					if ($result < 0)        
+					if ($result < 0)
                     {
                         $this->db->rollback();
                         return -1;
@@ -1956,8 +1952,8 @@
             while ($obj=$this->db->fetch_object($resql))
             {
                 $this->nbtodo++;
-				
-				$date_to_test = empty($obj->delivery_date) ? $obj->datec : $obj->delivery_date; 
+
+				$date_to_test = empty($obj->delivery_date) ? $obj->datec : $obj->delivery_date;
                 if ($obj->fk_statut != 3 && $this->db->jdate($date_to_test) < ($now - $conf->commande->fournisseur->warning_delay)) $this->nbtodolate++;
             }
             return 1;
