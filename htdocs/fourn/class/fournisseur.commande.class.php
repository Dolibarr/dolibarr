<?php
/* Copyright (C) 2003-2006	Rodolphe Quiedeville	<rodolphe@quiedeville.org>
 * Copyright (C) 2004-2017	Laurent Destailleur		<eldy@users.sourceforge.net>
 * Copyright (C) 2005-2012	Regis Houssin			<regis.houssin@inodbox.com>
 * Copyright (C) 2007		Franky Van Liedekerke	<franky.van.liedekerke@telenet.be>
 * Copyright (C) 2010-2020	Juanjo Menent			<jmenent@2byte.es>
 * Copyright (C) 2010-2018	Philippe Grand			<philippe.grand@atoo-net.com>
 * Copyright (C) 2012-2015  Marcos García           <marcosgdf@gmail.com>
 * Copyright (C) 2013       Florian Henry		  	<florian.henry@open-concept.pro>
 * Copyright (C) 2013       Cédric Salvador         <csalvador@gpcsolutions.fr>
 * Copyright (C) 2018       Nicolas ZABOURI			<info@inovea-conseil.com>
 * Copyright (C) 2018-2020  Frédéric France         <frederic.france@netlogic.fr>
 * Copyright (C) 2018-2021  Ferran Marcet         	<fmarcet@2byte.es>
 *
 * This program is free software; you can redistribute it and/or modify
 * it under the terms of the GNU General Public License as published by
 * the Free Software Foundation; either version 3 of the License, or
 * (at your option) any later version.
 *
 * This program is distributed in the hope that it will be useful,
 * but WITHOUT ANY WARRANTY; without even the implied warranty of
 * MERCHANTABILITY or FITNESS FOR A PARTICULAR PURPOSE.  See the
 * GNU General Public License for more details.
 *
 * You should have received a copy of the GNU General Public License
 * along with this program. If not, see <https://www.gnu.org/licenses/>.
 */

/**
 *	\file       htdocs/fourn/class/fournisseur.commande.class.php
 *	\ingroup    fournisseur,commande
 *	\brief      File of class to manage suppliers orders
 */

include_once DOL_DOCUMENT_ROOT.'/core/class/commonorder.class.php';
require_once DOL_DOCUMENT_ROOT.'/product/class/product.class.php';
if (!empty($conf->productbatch->enabled)) {
	require_once DOL_DOCUMENT_ROOT.'/product/class/productbatch.class.php';
}
require_once DOL_DOCUMENT_ROOT.'/multicurrency/class/multicurrency.class.php';

/**
 *	Class to manage predefined suppliers products
 */
class CommandeFournisseur extends CommonOrder
{
	/**
	 * @var string ID to identify managed object
	 */
	public $element = 'order_supplier';

	/**
	 * @var string Name of table without prefix where object is stored
	 */
	public $table_element = 'commande_fournisseur';

	/**
	 * @var string    Name of subtable line
	 */
	public $table_element_line = 'commande_fournisseurdet';

	/**
	 * @var string Field with ID of parent key if this field has a parent
	 */
	public $fk_element = 'fk_commande';

	/**
	 * @var string String with name of icon for myobject. Must be the part after the 'object_' into object_myobject.png
	 */
	public $picto = 'supplier_order';

	/**
	 * 0=No test on entity, 1=Test with field entity, 2=Test with link by societe
	 * @var int
	 */
	public $ismultientitymanaged = 1;

	/**
	 * 0=Default, 1=View may be restricted to sales representative only if no permission to see all or to company of external user if external user
	 * @var integer
	 */
	public $restrictiononfksoc = 1;

	/**
	 * {@inheritdoc}
	 */
	protected $table_ref_field = 'ref';

	/**
	 * @var int ID
	 */
	public $id;

	/**
	 * Supplier order reference
	 * @var string
	 */
	public $ref;

	public $ref_supplier;
	public $brouillon;
	public $statut; // 0=Draft -> 1=Validated -> 2=Approved -> 3=Ordered/Process runing -> 4=Received partially -> 5=Received totally -> (reopen) 4=Received partially
	//                                                                                          -> 7=Canceled/Never received -> (reopen) 3=Process runing
	//									                            -> 6=Canceled -> (reopen) 2=Approved
	//  		                                      -> 9=Refused  -> (reopen) 1=Validated
	//  Note: billed or not is on another field "billed"
	public $statuts; // List of status

	public $billed;

	public $socid;
	public $fourn_id;
	public $date;
	public $date_valid;
	public $date_approve;
	public $date_approve2; // Used when SUPPLIER_ORDER_3_STEPS_TO_BE_APPROVED is set
	public $date_commande;

	/**
	 * @var int	Date expected for delivery
	 * @deprecated		See delivery_date
	 */
	public $date_livraison;

	/**
	 *  @var int Date expected for delivery
	 */
	public $delivery_date;

	public $total_ht;
	public $total_tva;
	public $total_localtax1; // Total Local tax 1
	public $total_localtax2; // Total Local tax 2
	public $total_ttc;
	public $source;

	/**
	 * @var int ID
	 */
	public $fk_project;

	public $cond_reglement_id;
	public $cond_reglement_code;
	public $cond_reglement_label;	// Label
	public $cond_reglement_doc;		// Label on documents

	/**
	 * @var int ID
	 */
	public $fk_account;

	public $mode_reglement_id;
	public $mode_reglement_code;
	public $user_author_id;
	public $user_valid_id;
	public $user_approve_id;
	public $user_approve_id2; // Used when SUPPLIER_ORDER_3_STEPS_TO_BE_APPROVED is set

	public $refuse_note;

	public $extraparams = array();

	/**
	 * @var CommandeFournisseurLigne[]
	 */
	public $lines = array();

	//Add for supplier_proposal
	public $origin;
	public $origin_id;
	public $linked_objects = array();

	// Multicurrency
	/**
	 * @var int ID
	 */
	public $fk_multicurrency;

	public $multicurrency_code;
	public $multicurrency_tx;
	public $multicurrency_total_ht;
	public $multicurrency_total_tva;
	public $multicurrency_total_ttc;



	public $fields = array(
		'rowid' =>array('type'=>'integer', 'label'=>'TechnicalID', 'enabled'=>1, 'visible'=>-1, 'notnull'=>1, 'position'=>10),
		'tms' =>array('type'=>'timestamp', 'label'=>'DateModification', 'enabled'=>1, 'visible'=>-1, 'notnull'=>1, 'position'=>15),
		'fk_soc' =>array('type'=>'integer:Societe:societe/class/societe.class.php', 'label'=>'ThirdParty', 'enabled'=>1, 'visible'=>-1, 'notnull'=>1, 'position'=>20),
		'ref' =>array('type'=>'varchar(255)', 'label'=>'Ref', 'enabled'=>1, 'visible'=>-1, 'showoncombobox'=>1, 'position'=>25),
		'entity' =>array('type'=>'integer', 'label'=>'Entity', 'default'=>1, 'enabled'=>1, 'visible'=>-2, 'notnull'=>1, 'position'=>30, 'index'=>1),
		'ref_ext' =>array('type'=>'varchar(255)', 'label'=>'Ref ext', 'enabled'=>1, 'visible'=>0, 'position'=>35),
		'ref_supplier' =>array('type'=>'varchar(255)', 'label'=>'RefSupplier', 'enabled'=>1, 'visible'=>-1, 'position'=>40),
		'fk_projet' =>array('type'=>'integer:Project:projet/class/project.class.php:1:fk_statut=1', 'label'=>'Fk projet', 'enabled'=>1, 'visible'=>-1, 'position'=>45),
		'date_creation' =>array('type'=>'datetime', 'label'=>'Date creation', 'enabled'=>1, 'visible'=>-1, 'position'=>50),
		'date_valid' =>array('type'=>'datetime', 'label'=>'DateValidation', 'enabled'=>1, 'visible'=>-1, 'position'=>55),
		'date_approve' =>array('type'=>'datetime', 'label'=>'Date approve', 'enabled'=>1, 'visible'=>-1, 'position'=>60),
		'date_approve2' =>array('type'=>'datetime', 'label'=>'Date approve2', 'enabled'=>1, 'visible'=>-1, 'position'=>65),
		'date_commande' =>array('type'=>'date', 'label'=>'Date commande', 'enabled'=>1, 'visible'=>-1, 'position'=>70),
		'fk_user_author' =>array('type'=>'integer:User:user/class/user.class.php', 'label'=>'Fk user author', 'enabled'=>1, 'visible'=>-1, 'position'=>75),
		'fk_user_modif' =>array('type'=>'integer:User:user/class/user.class.php', 'label'=>'UserModif', 'enabled'=>1, 'visible'=>-2, 'notnull'=>-1, 'position'=>80),
		'fk_user_valid' =>array('type'=>'integer:User:user/class/user.class.php', 'label'=>'UserValidation', 'enabled'=>1, 'visible'=>-1, 'position'=>85),
		'fk_user_approve' =>array('type'=>'integer:User:user/class/user.class.php', 'label'=>'UserApproval', 'enabled'=>1, 'visible'=>-1, 'position'=>90),
		'fk_user_approve2' =>array('type'=>'integer:User:user/class/user.class.php', 'label'=>'UserSecondApproval', 'enabled'=>1, 'visible'=>-1, 'position'=>95),
		'source' =>array('type'=>'smallint(6)', 'label'=>'Source', 'enabled'=>1, 'visible'=>-1, 'notnull'=>1, 'position'=>100),
		'billed' =>array('type'=>'smallint(6)', 'label'=>'Billed', 'enabled'=>1, 'visible'=>-1, 'position'=>110),
		'amount_ht' =>array('type'=>'double(24,8)', 'label'=>'Amount ht', 'enabled'=>1, 'visible'=>-1, 'position'=>115),
		'remise_percent' =>array('type'=>'double', 'label'=>'Remise percent', 'enabled'=>1, 'visible'=>-1, 'position'=>120),
		'remise' =>array('type'=>'double', 'label'=>'Remise', 'enabled'=>1, 'visible'=>-1, 'position'=>125),
		'total_tva' =>array('type'=>'double(24,8)', 'label'=>'Tva', 'enabled'=>1, 'visible'=>-1, 'position'=>130, 'isameasure'=>1),
		'localtax1' =>array('type'=>'double(24,8)', 'label'=>'Localtax1', 'enabled'=>1, 'visible'=>-1, 'position'=>135, 'isameasure'=>1),
		'localtax2' =>array('type'=>'double(24,8)', 'label'=>'Localtax2', 'enabled'=>1, 'visible'=>-1, 'position'=>140, 'isameasure'=>1),
		'total_ht' =>array('type'=>'double(24,8)', 'label'=>'TotalHT', 'enabled'=>1, 'visible'=>-1, 'position'=>145, 'isameasure'=>1),
		'total_ttc' =>array('type'=>'double(24,8)', 'label'=>'TotalTTC', 'enabled'=>1, 'visible'=>-1, 'position'=>150, 'isameasure'=>1),
		'note_private' =>array('type'=>'text', 'label'=>'NotePublic', 'enabled'=>1, 'visible'=>0, 'position'=>155),
		'note_public' =>array('type'=>'text', 'label'=>'NotePrivate', 'enabled'=>1, 'visible'=>0, 'position'=>160),
		'model_pdf' =>array('type'=>'varchar(255)', 'label'=>'ModelPDF', 'enabled'=>1, 'visible'=>0, 'position'=>165),
		'fk_input_method' =>array('type'=>'integer', 'label'=>'InputMethod', 'enabled'=>1, 'visible'=>-1, 'position'=>170),
		'fk_cond_reglement' =>array('type'=>'integer', 'label'=>'PaymentTerm', 'enabled'=>1, 'visible'=>-1, 'position'=>175),
		'fk_mode_reglement' =>array('type'=>'integer', 'label'=>'PaymentMode', 'enabled'=>1, 'visible'=>-1, 'position'=>180),
		'extraparams' =>array('type'=>'varchar(255)', 'label'=>'Extraparams', 'enabled'=>1, 'visible'=>-1, 'position'=>190),
		'date_livraison' =>array('type'=>'datetime', 'label'=>'DeliveryDate', 'enabled'=>1, 'visible'=>-1, 'position'=>195),
		'fk_account' =>array('type'=>'integer', 'label'=>'Fk account', 'enabled'=>1, 'visible'=>-1, 'position'=>200),
		'fk_incoterms' =>array('type'=>'integer', 'label'=>'IncotermCode', 'enabled'=>1, 'visible'=>-1, 'position'=>205),
		'location_incoterms' =>array('type'=>'varchar(255)', 'label'=>'IncotermLocation', 'enabled'=>1, 'visible'=>-1, 'position'=>210),
		'fk_multicurrency' =>array('type'=>'integer', 'label'=>'Fk multicurrency', 'enabled'=>1, 'visible'=>-1, 'position'=>215),
		'multicurrency_code' =>array('type'=>'varchar(255)', 'label'=>'MulticurrencyCode', 'enabled'=>1, 'visible'=>-1, 'position'=>220),
		'multicurrency_tx' =>array('type'=>'double(24,8)', 'label'=>'MulticurrencyRate', 'enabled'=>1, 'visible'=>-1, 'position'=>225),
		'multicurrency_total_ht' =>array('type'=>'double(24,8)', 'label'=>'MulticurrencyTotalHT', 'enabled'=>1, 'visible'=>-1, 'position'=>230),
		'multicurrency_total_tva' =>array('type'=>'double(24,8)', 'label'=>'MulticurrencyTotalVAT', 'enabled'=>1, 'visible'=>-1, 'position'=>235),
		'multicurrency_total_ttc' =>array('type'=>'double(24,8)', 'label'=>'MulticurrencyTotalTTC', 'enabled'=>1, 'visible'=>-1, 'position'=>240),
		'last_main_doc' =>array('type'=>'varchar(255)', 'label'=>'LastMainDoc', 'enabled'=>1, 'visible'=>-1, 'position'=>245),
		'fk_statut' =>array('type'=>'smallint(6)', 'label'=>'Status', 'enabled'=>1, 'visible'=>-1, 'position'=>500),
		'import_key' =>array('type'=>'varchar(14)', 'label'=>'ImportId', 'enabled'=>1, 'visible'=>-2, 'position'=>900),
	);


	/**
	 * Draft status
	 */
	const STATUS_DRAFT = 0;

	/**
	 * Validated status
	 */
	const STATUS_VALIDATED = 1;

	/**
	 * Accepted
	 */
	const STATUS_ACCEPTED = 2;

	/**
	 * Order sent, shipment on process
	 */
	const STATUS_ORDERSENT = 3;

	/**
	 * Received partially
	 */
	const STATUS_RECEIVED_PARTIALLY = 4;

	/**
	 * Received completely
	 */
	const STATUS_RECEIVED_COMPLETELY = 5;

	/**
	 * Order canceled
	 */
	const STATUS_CANCELED = 6;

	/**
	 * Order canceled/never received
	 */
	const STATUS_CANCELED_AFTER_ORDER = 7;

	/**
	 * Refused
	 */
	const STATUS_REFUSED = 9;


	/**
	 * The constant used into source field to track the order was generated by the replenishement feature
	 */
	const SOURCE_ID_REPLENISHMENT = 42;



	/**
	 * 	Constructor
	 *
	 *  @param      DoliDB		$db      Database handler
	 */
	public function __construct($db)
	{
		$this->db = $db;
	}


	/**
	 *	Get object and lines from database
	 *
	 * 	@param	int		$id			Id of order to load
	 * 	@param	string	$ref		Ref of object
	 *	@return int 		        >0 if OK, <0 if KO, 0 if not found
	 */
	public function fetch($id, $ref = '')
	{
		global $conf;

		// Check parameters
		if (empty($id) && empty($ref)) {
			return -1;
		}

		$sql = "SELECT c.rowid, c.entity, c.ref, ref_supplier, c.fk_soc, c.fk_statut, c.amount_ht, c.total_ht, c.total_ttc, c.total_tva,";
		$sql .= " c.localtax1, c.localtax2, ";
		$sql .= " c.date_creation, c.date_valid, c.date_approve, c.date_approve2,";
		$sql .= " c.fk_user_author, c.fk_user_valid, c.fk_user_approve, c.fk_user_approve2,";
		$sql .= " c.date_commande as date_commande, c.date_livraison as delivery_date, c.fk_cond_reglement, c.fk_mode_reglement, c.fk_projet as fk_project, c.remise_percent, c.source, c.fk_input_method,";
		$sql .= " c.fk_account,";
		$sql .= " c.note_private, c.note_public, c.model_pdf, c.extraparams, c.billed,";
		$sql .= " c.fk_multicurrency, c.multicurrency_code, c.multicurrency_tx, c.multicurrency_total_ht, c.multicurrency_total_tva, c.multicurrency_total_ttc,";
		$sql .= " cm.libelle as methode_commande,";
		$sql .= " cr.code as cond_reglement_code, cr.libelle as cond_reglement_label, cr.libelle_facture as cond_reglement_doc,";
		$sql .= " p.code as mode_reglement_code, p.libelle as mode_reglement_libelle";
		$sql .= ', c.fk_incoterms, c.location_incoterms';
		$sql .= ', i.libelle as label_incoterms';
		$sql .= " FROM ".MAIN_DB_PREFIX."commande_fournisseur as c";
		$sql .= " LEFT JOIN ".MAIN_DB_PREFIX."c_payment_term as cr ON c.fk_cond_reglement = cr.rowid";
		$sql .= " LEFT JOIN ".MAIN_DB_PREFIX."c_paiement as p ON c.fk_mode_reglement = p.id";
		$sql .= " LEFT JOIN ".MAIN_DB_PREFIX."c_input_method as cm ON cm.rowid = c.fk_input_method";
		$sql .= ' LEFT JOIN '.MAIN_DB_PREFIX.'c_incoterms as i ON c.fk_incoterms = i.rowid';

		if (empty($id)) {
			$sql .= " WHERE c.entity IN (".getEntity('supplier_order').")";
		} else {
			$sql .= " WHERE c.rowid=".((int) $id);
		}

		if ($ref) {
			$sql .= " AND c.ref='".$this->db->escape($ref)."'";
		}

		dol_syslog(get_class($this)."::fetch", LOG_DEBUG);
		$resql = $this->db->query($sql);
		if ($resql) {
			$obj = $this->db->fetch_object($resql);
			if (!$obj) {
				$this->error = 'Bill with id '.$id.' not found';
				dol_syslog(get_class($this).'::fetch '.$this->error);
				return 0;
			}

			$this->id = $obj->rowid;
			$this->entity = $obj->entity;

			$this->ref = $obj->ref;
			$this->ref_supplier = $obj->ref_supplier;
			$this->socid = $obj->fk_soc;
			$this->fourn_id = $obj->fk_soc;
			$this->statut				= $obj->fk_statut;
			$this->status				= $obj->fk_statut;
			$this->billed				= $obj->billed;
			$this->user_author_id = $obj->fk_user_author;
			$this->user_valid_id = $obj->fk_user_valid;
			$this->user_approve_id = $obj->fk_user_approve;
			$this->user_approve_id2 = $obj->fk_user_approve2;
			$this->total_ht				= $obj->total_ht;
			$this->total_tva			= $obj->total_tva;
			$this->total_localtax1		= $obj->localtax1;
			$this->total_localtax2		= $obj->localtax2;
			$this->total_ttc			= $obj->total_ttc;
			$this->date = $this->db->jdate($obj->date_creation);
			$this->date_valid = $this->db->jdate($obj->date_valid);
			$this->date_approve			= $this->db->jdate($obj->date_approve);
			$this->date_approve2		= $this->db->jdate($obj->date_approve2);
			$this->date_commande		= $this->db->jdate($obj->date_commande); // date we make the order to supplier
			$this->date_livraison = $this->db->jdate($obj->delivery_date); // deprecated
			$this->delivery_date = $this->db->jdate($obj->delivery_date);
			$this->remise_percent = $obj->remise_percent;
			$this->methode_commande_id = $obj->fk_input_method;
			$this->methode_commande = $obj->methode_commande;

			$this->source = $obj->source;
			$this->fk_project = $obj->fk_project;
			$this->cond_reglement_id = $obj->fk_cond_reglement;
			$this->cond_reglement_code = $obj->cond_reglement_code;
			$this->cond_reglement = $obj->cond_reglement_label;			// deprecated
			$this->cond_reglement_label = $obj->cond_reglement_label;
			$this->cond_reglement_doc = $obj->cond_reglement_doc;
			$this->fk_account = $obj->fk_account;
			$this->mode_reglement_id = $obj->fk_mode_reglement;
			$this->mode_reglement_code = $obj->mode_reglement_code;
			$this->mode_reglement = $obj->mode_reglement_libelle;
			$this->note = $obj->note_private; // deprecated
			$this->note_private = $obj->note_private;
			$this->note_public = $obj->note_public;
			$this->model_pdf = $obj->model_pdf;
			$this->modelpdf = $obj->model_pdf; // deprecated

			//Incoterms
			$this->fk_incoterms = $obj->fk_incoterms;
			$this->location_incoterms = $obj->location_incoterms;
			$this->label_incoterms = $obj->label_incoterms;

			// Multicurrency
			$this->fk_multicurrency 		= $obj->fk_multicurrency;
			$this->multicurrency_code = $obj->multicurrency_code;
			$this->multicurrency_tx 		= $obj->multicurrency_tx;
			$this->multicurrency_total_ht = $obj->multicurrency_total_ht;
			$this->multicurrency_total_tva 	= $obj->multicurrency_total_tva;
			$this->multicurrency_total_ttc 	= $obj->multicurrency_total_ttc;

			$this->extraparams = (array) json_decode($obj->extraparams, true);

			$this->db->free($resql);

			// Retrieve all extrafield
			// fetch optionals attributes and labels
			$this->fetch_optionals();

			if ($this->statut == 0) {
				$this->brouillon = 1;
			}

			/*
			 * Lines
			 */
			$result = $this->fetch_lines();
			if ($result < 0) {
				return -1;
			} else {
				return 1;
			}
		} else {
			$this->error = $this->db->error()." sql=".$sql;
			return -1;
		}
	}

	// phpcs:disable PEAR.NamingConventions.ValidFunctionName.ScopeNotCamelCaps
	/**
	 * Load array lines
	 *
	 * @param		int		$only_product	Return only physical products
	 * @return		int						<0 if KO, >0 if OK
	 */
	public function fetch_lines($only_product = 0)
	{
		global $conf;
		// phpcs:enable
		//$result=$this->fetch_lines();
		$this->lines = array();

		$sql = "SELECT l.rowid, l.ref as ref_supplier, l.fk_product, l.product_type, l.label, l.description, l.qty,";
		$sql .= " l.vat_src_code, l.tva_tx, l.remise_percent, l.subprice,";
		$sql .= " l.localtax1_tx, l. localtax2_tx, l.localtax1_type, l. localtax2_type, l.total_localtax1, l.total_localtax2,";
		$sql .= " l.total_ht, l.total_tva, l.total_ttc, l.special_code, l.fk_parent_line, l.rang,";
		$sql .= " p.rowid as product_id, p.ref as product_ref, p.label as product_label, p.description as product_desc,";
		$sql .= " l.fk_unit,";
		$sql .= " l.date_start, l.date_end,";
		$sql .= ' l.fk_multicurrency, l.multicurrency_code, l.multicurrency_subprice, l.multicurrency_total_ht, l.multicurrency_total_tva, l.multicurrency_total_ttc';
		if (!empty($conf->global->PRODUCT_USE_SUPPLIER_PACKAGING)) {
			$sql .= ", pfp.rowid as fk_pfp, pfp.packaging, MAX(pfp.quantity) as max_qty";
		}
		$sql .= " FROM ".MAIN_DB_PREFIX."commande_fournisseurdet as l";
		$sql .= ' LEFT JOIN '.MAIN_DB_PREFIX.'product as p ON l.fk_product = p.rowid';
		if (!empty($conf->global->PRODUCT_USE_SUPPLIER_PACKAGING)) {
<<<<<<< HEAD
			$sql .= " LEFT JOIN ".MAIN_DB_PREFIX."product_fournisseur_price as pfp ON l.fk_product = pfp.fk_product and l.ref = pfp.ref_fourn AND pfp.fk_soc = ".((int) $this->socid);
		}
		$sql .= " WHERE l.fk_commande = ".$this->id;
		if ($only_product) {
			$sql .= ' AND p.fk_product_type = 0';
=======
			$sql .= " LEFT JOIN ".MAIN_DB_PREFIX."product_fournisseur_price as pfp ON pfp.entity IN (".getEntity('product_fournisseur_price').") AND l.fk_product = pfp.fk_product and l.ref = pfp.ref_fourn AND pfp.fk_soc = ".((int) $this->socid);
		}
		$sql .= " WHERE l.fk_commande = ".$this->id;
		if ($only_product) $sql .= ' AND p.fk_product_type = 0';
		if (!empty($conf->global->PRODUCT_USE_SUPPLIER_PACKAGING)) {
			$sql.= " AND l.qty >= pfp.quantity ";
			$sql.= " GROUP BY l.rowid HAVING max_qty = MAX(pfp.quantity) ";
>>>>>>> 7a1c4172
		}
		$sql .= " ORDER BY l.rang, l.rowid";
		//print $sql;

		dol_syslog(get_class($this)."::fetch get lines", LOG_DEBUG);
		$result = $this->db->query($sql);
		if ($result) {
			$num = $this->db->num_rows($result);
			$i = 0;

			while ($i < $num) {
				$objp = $this->db->fetch_object($result);

				$line = new CommandeFournisseurLigne($this->db);

				$line->id                  = $objp->rowid;
				$line->desc                = $objp->description;
				$line->description         = $objp->description;
				$line->qty                 = $objp->qty;
				$line->tva_tx              = $objp->tva_tx;
				$line->localtax1_tx		   = $objp->localtax1_tx;
				$line->localtax2_tx		   = $objp->localtax2_tx;
				$line->localtax1_type	   = $objp->localtax1_type;
				$line->localtax2_type	   = $objp->localtax2_type;
				$line->subprice            = $objp->subprice;
				$line->pu_ht = $objp->subprice;
				$line->remise_percent      = $objp->remise_percent;

				$line->vat_src_code        = $objp->vat_src_code;
				$line->total_ht            = $objp->total_ht;
				$line->total_tva           = $objp->total_tva;
				$line->total_localtax1	   = $objp->total_localtax1;
				$line->total_localtax2	   = $objp->total_localtax2;
				$line->total_ttc           = $objp->total_ttc;
				$line->product_type        = $objp->product_type;

				$line->fk_product          = $objp->fk_product;

				$line->libelle             = $objp->product_label; // deprecated
				$line->product_label       = $objp->product_label;
				$line->product_desc        = $objp->product_desc;

				$line->ref                 = $objp->product_ref; // Ref of product
				$line->product_ref         = $objp->product_ref; // Ref of product
				$line->ref_fourn           = $objp->ref_supplier; // The supplier ref of price when product was added. May have change since
				$line->ref_supplier        = $objp->ref_supplier; // The supplier ref of price when product was added. May have change since

				if (!empty($conf->global->PRODUCT_USE_SUPPLIER_PACKAGING)) {
					$line->fk_fournprice = $objp->fk_pfp;
					$line->packaging     = $objp->packaging;
				}

				$line->date_start = $this->db->jdate($objp->date_start);
				$line->date_end            = $this->db->jdate($objp->date_end);
				$line->fk_unit             = $objp->fk_unit;

				// Multicurrency
				$line->fk_multicurrency = $objp->fk_multicurrency;
				$line->multicurrency_code = $objp->multicurrency_code;
				$line->multicurrency_subprice 	= $objp->multicurrency_subprice;
				$line->multicurrency_total_ht 	= $objp->multicurrency_total_ht;
				$line->multicurrency_total_tva 	= $objp->multicurrency_total_tva;
				$line->multicurrency_total_ttc 	= $objp->multicurrency_total_ttc;

				$line->special_code        = $objp->special_code;
				$line->fk_parent_line      = $objp->fk_parent_line;

				$line->rang                = $objp->rang;

				// Retrieve all extrafield
				// fetch optionals attributes and labels
				$line->fetch_optionals();

				$this->lines[$i] = $line;

				$i++;
			}
			$this->db->free($result);

			return $num;
		} else {
			$this->error = $this->db->error()." sql=".$sql;
			return -1;
		}
	}

	/**
	 *	Validate an order
	 *
	 *	@param	User	$user			Validator User
	 *	@param	int		$idwarehouse	Id of warehouse to use for stock decrease
	 *  @param	int		$notrigger		1=Does not execute triggers, 0= execute triggers
	 *	@return	int						<0 if KO, >0 if OK
	 */
	public function valid($user, $idwarehouse = 0, $notrigger = 0)
	{
		global $langs, $conf;
		require_once DOL_DOCUMENT_ROOT.'/core/lib/files.lib.php';

		$error = 0;

		dol_syslog(get_class($this)."::valid");
		$result = 0;
		if ((empty($conf->global->MAIN_USE_ADVANCED_PERMS) && (!empty($user->rights->fournisseur->commande->creer) || !empty($user->rights->supplier_order->creer)))
			|| (!empty($conf->global->MAIN_USE_ADVANCED_PERMS) && !empty($user->rights->fournisseur->supplier_order_advance->validate))) {
				$this->db->begin();

				// Definition of supplier order numbering model name
				$soc = new Societe($this->db);
				$soc->fetch($this->fourn_id);

				// Check if object has a temporary ref
			if (preg_match('/^[\(]?PROV/i', $this->ref) || empty($this->ref)) { // empty should not happened, but when it occurs, the test save life
				$num = $this->getNextNumRef($soc);
			} else {
				$num = $this->ref;
			}
				$this->newref = dol_sanitizeFileName($num);

				$sql = 'UPDATE '.MAIN_DB_PREFIX."commande_fournisseur";
				$sql .= " SET ref='".$this->db->escape($num)."',";
				$sql .= " fk_statut = ".self::STATUS_VALIDATED.",";
				$sql .= " date_valid='".$this->db->idate(dol_now())."',";
				$sql .= " fk_user_valid = ".((int) $user->id);
				$sql .= " WHERE rowid = ".((int) $this->id);
				$sql .= " AND fk_statut = ".self::STATUS_DRAFT;

				$resql = $this->db->query($sql);
			if (!$resql) {
				dol_print_error($this->db);
				$error++;
			}

			if (!$error && !$notrigger) {
				// Call trigger
				$result = $this->call_trigger('ORDER_SUPPLIER_VALIDATE', $user);
				if ($result < 0) {
					$error++;
				}
				// End call triggers
			}

			if (!$error) {
				$this->oldref = $this->ref;

				// Rename directory if dir was a temporary ref
				if (preg_match('/^[\(]?PROV/i', $this->ref)) {
					// Now we rename also files into index
					$sql = 'UPDATE '.MAIN_DB_PREFIX."ecm_files set filename = CONCAT('".$this->db->escape($this->newref)."', SUBSTR(filename, ".(strlen($this->ref) + 1).")), filepath = 'fournisseur/commande/".$this->db->escape($this->newref)."'";
					$sql .= " WHERE filename LIKE '".$this->db->escape($this->ref)."%' AND filepath = 'fournisseur/commande/".$this->db->escape($this->ref)."' and entity = ".$conf->entity;
					$resql = $this->db->query($sql);
					if (!$resql) {
						$error++; $this->error = $this->db->lasterror();
					}

					// We rename directory ($this->ref = old ref, $num = new ref) in order not to lose the attachments
					$oldref = dol_sanitizeFileName($this->ref);
					$newref = dol_sanitizeFileName($num);
					$dirsource = $conf->fournisseur->commande->dir_output.'/'.$oldref;
					$dirdest = $conf->fournisseur->commande->dir_output.'/'.$newref;
					if (!$error && file_exists($dirsource)) {
						dol_syslog(get_class($this)."::valid rename dir ".$dirsource." into ".$dirdest);

						if (@rename($dirsource, $dirdest)) {
							dol_syslog("Rename ok");
							// Rename docs starting with $oldref with $newref
							$listoffiles = dol_dir_list($conf->fournisseur->commande->dir_output.'/'.$newref, 'files', 1, '^'.preg_quote($oldref, '/'));
							foreach ($listoffiles as $fileentry) {
								$dirsource = $fileentry['name'];
								$dirdest = preg_replace('/^'.preg_quote($oldref, '/').'/', $newref, $dirsource);
								$dirsource = $fileentry['path'].'/'.$dirsource;
								$dirdest = $fileentry['path'].'/'.$dirdest;
								@rename($dirsource, $dirdest);
							}
						}
					}
				}
			}

			if (!$error) {
				$result = 1;
				$this->statut = self::STATUS_VALIDATED;
				$this->ref = $num;
			}

			if (!$error) {
				$this->db->commit();
				return 1;
			} else {
				$this->db->rollback();
				return -1;
			}
		} else {
			$this->error = 'NotAuthorized';
			dol_syslog(get_class($this)."::valid ".$this->error, LOG_ERR);
			return -1;
		}
	}

	/**
	 *  Return label of the status of object
	 *
	 *  @param      int		$mode			0=long label, 1=short label, 2=Picto + short label, 3=Picto, 4=Picto + long label, 5=short label + picto
	 *  @return 	string        			Label
	 */
	public function getLibStatut($mode = 0)
	{
		return $this->LibStatut($this->statut, $mode, $this->billed);
	}

	// phpcs:disable PEAR.NamingConventions.ValidFunctionName.ScopeNotCamelCaps
	/**
	 *  Return label of a status
	 *
	 * 	@param  int		$status		Id statut
	 *  @param  int		$mode       0=long label, 1=short label, 2=Picto + short label, 3=Picto, 4=Picto + long label, 5=Short label + Picto, 6=Long label + Picto
	 *  @param  int     $billed     1=Billed
	 *  @return string				Label of status
	 */
	public function LibStatut($status, $mode = 0, $billed = 0)
	{
		// phpcs:enable
		global $conf, $langs, $hookmanager;

		if (empty($this->statuts) || empty($this->statutshort)) {
			$langs->load('orders');

			$this->statuts[0] = 'StatusSupplierOrderDraft';
			$this->statuts[1] = 'StatusSupplierOrderValidated';
			$this->statuts[2] = 'StatusSupplierOrderApproved';
			if (empty($conf->global->SUPPLIER_ORDER_USE_DISPATCH_STATUS)) {
				$this->statuts[3] = 'StatusSupplierOrderOnProcess';
			} else {
				$this->statuts[3] = 'StatusSupplierOrderOnProcessWithValidation';
			}
			$this->statuts[4] = 'StatusSupplierOrderReceivedPartially';
			$this->statuts[5] = 'StatusSupplierOrderReceivedAll';
			$this->statuts[6] = 'StatusSupplierOrderCanceled'; // Approved->Canceled
			$this->statuts[7] = 'StatusSupplierOrderCanceled'; // Process running->canceled
			$this->statuts[9] = 'StatusSupplierOrderRefused';

			// List of language codes for status
			$this->statutshort[0] = 'StatusSupplierOrderDraftShort';
			$this->statutshort[1] = 'StatusSupplierOrderValidatedShort';
			$this->statutshort[2] = 'StatusSupplierOrderApprovedShort';
			$this->statutshort[3] = 'StatusSupplierOrderOnProcessShort';
			$this->statutshort[4] = 'StatusSupplierOrderReceivedPartiallyShort';
			$this->statutshort[5] = 'StatusSupplierOrderReceivedAllShort';
			$this->statutshort[6] = 'StatusSupplierOrderCanceledShort';
			$this->statutshort[7] = 'StatusSupplierOrderCanceledShort';
			$this->statutshort[9] = 'StatusSupplierOrderRefusedShort';
		}

		$statustrans = array(
			0 => 'status0',
			1 => 'status1b',
			2 => 'status1',
			3 => 'status4',
			4 => 'status4b',
			5 => 'status6',
			6 => 'status9',
			7 => 'status9',
			9 => 'status9',
		);

		$statusClass = 'status0';
		if (!empty($statustrans[$status])) {
			$statusClass = $statustrans[$status];
		}

		$billedtext = '';
		if ($billed) {
			$billedtext = ' - '.$langs->trans("Billed");
		}
		if ($status == 5 && $billed) {
			$statusClass = 'status6';
		}

		$statusLong = $langs->transnoentitiesnoconv($this->statuts[$status]).$billedtext;
		$statusShort = $langs->transnoentitiesnoconv($this->statutshort[$status]);

		$parameters = array('status' => $status, 'mode' => $mode, 'billed' => $billed);
		$reshook = $hookmanager->executeHooks('LibStatut', $parameters, $this); // Note that $action and $object may have been modified by hook
		if ($reshook > 0) {
			return $hookmanager->resPrint;
		}
		return dolGetStatus($statusLong, $statusShort, '', $statusClass, $mode);
	}


	/**
	 *	Return clicable name (with picto eventually)
	 *
	 *	@param		int		$withpicto					0=No picto, 1=Include picto into link, 2=Only picto
	 *	@param		string	$option						On what the link points
	 *  @param	    int   	$notooltip					1=Disable tooltip
	 *  @param      int     $save_lastsearch_value		-1=Auto, 0=No save of lastsearch_values when clicking, 1=Save lastsearch_values whenclicking
	 *  @param		int		$addlinktonotes				Add link to show notes
	 *	@return		string								Chain with URL
	 */
	public function getNomUrl($withpicto = 0, $option = '', $notooltip = 0, $save_lastsearch_value = -1, $addlinktonotes = 0)
	{
		global $langs, $conf, $user;

		$result = '';

		$label = '';

		if ($user->rights->fournisseur->commande->lire) {
			$label = '<u class="paddingrightonly">'.$langs->trans("SupplierOrder").'</u>';
			if (isset($this->statut)) {
				$label .= ' '.$this->getLibStatut(5);
			}
			if (!empty($this->ref)) {
				$label .= '<br><b>'.$langs->trans('Ref').':</b> '.$this->ref;
			}
			if (!empty($this->ref_supplier)) {
				$label .= '<br><b>'.$langs->trans('RefSupplier').':</b> '.$this->ref_supplier;
			}
			if (!empty($this->total_ht)) {
				$label .= '<br><b>'.$langs->trans('AmountHT').':</b> '.price($this->total_ht, 0, $langs, 0, -1, -1, $conf->currency);
			}
			if (!empty($this->total_tva)) {
				$label .= '<br><b>'.$langs->trans('VAT').':</b> '.price($this->total_tva, 0, $langs, 0, -1, -1, $conf->currency);
			}
			if (!empty($this->total_ttc)) {
				$label .= '<br><b>'.$langs->trans('AmountTTC').':</b> '.price($this->total_ttc, 0, $langs, 0, -1, -1, $conf->currency);
			}
			if (!empty($this->delivery_date)) {
				$label .= '<br><b>'.$langs->trans('DeliveryDate').':</b> '.dol_print_date($this->delivery_date, 'dayhour');
			}
		}

		$picto = 'order';
		$url = DOL_URL_ROOT.'/fourn/commande/card.php?id='.$this->id;

		if ($option !== 'nolink') {
			// Add param to save lastsearch_values or not
			$add_save_lastsearch_values = ($save_lastsearch_value == 1 ? 1 : 0);
			if ($save_lastsearch_value == -1 && preg_match('/list\.php/', $_SERVER["PHP_SELF"])) {
				$add_save_lastsearch_values = 1;
			}
			if ($add_save_lastsearch_values) {
				$url .= '&save_lastsearch_values=1';
			}
		}

		$linkclose = '';
		if (empty($notooltip)) {
			if (!empty($conf->global->MAIN_OPTIMIZEFORTEXTBROWSER)) {
				$label = $langs->trans("ShowOrder");
				$linkclose .= ' alt="'.dol_escape_htmltag($label, 1).'"';
			}
			$linkclose .= ' title="'.dol_escape_htmltag($label, 1).'"';
			$linkclose .= ' class="classfortooltip"';
		}

		$linkstart = '<a href="'.$url.'"';
		$linkstart .= $linkclose.'>';
		$linkend = '</a>';

		$result .= $linkstart;
		if ($withpicto) {
			$result .= img_object(($notooltip ? '' : $label), $this->picto, ($notooltip ? (($withpicto != 2) ? 'class="paddingright"' : '') : 'class="'.(($withpicto != 2) ? 'paddingright ' : '').'classfortooltip"'), 0, 0, $notooltip ? 0 : 1);
		}
		if ($withpicto != 2) {
			$result .= $this->ref;
		}
		$result .= $linkend;

		if ($addlinktonotes) {
			$txttoshow = ($user->socid > 0 ? $this->note_public : $this->note_private);
			if ($txttoshow) {
				$notetoshow = $langs->trans("ViewPrivateNote").':<br>'.dol_string_nohtmltag($txttoshow, 1);
				$result .= ' <span class="note inline-block">';
				$result .= '<a href="'.DOL_URL_ROOT.'/fourn/commande/note.php?id='.$this->id.'" class="classfortooltip" title="'.dol_escape_htmltag($notetoshow).'">';
				$result .= img_picto('', 'note');
				$result .= '</a>';
				//$result.=img_picto($langs->trans("ViewNote"),'object_generic');
				//$result.='</a>';
				$result .= '</span>';
			}
		}

		return $result;
	}


	/**
	 *  Returns the following order reference not used depending on the numbering model activated
	 *                  defined within COMMANDE_SUPPLIER_ADDON_NUMBER
	 *
	 *  @param	    Societe		$soc  		company object
	 *  @return     string                  free reference for the invoice
	 */
	public function getNextNumRef($soc)
	{
		global $db, $langs, $conf;
		$langs->load("orders");

		if (!empty($conf->global->COMMANDE_SUPPLIER_ADDON_NUMBER)) {
			$mybool = false;

			$file = $conf->global->COMMANDE_SUPPLIER_ADDON_NUMBER.'.php';
			$classname = $conf->global->COMMANDE_SUPPLIER_ADDON_NUMBER;

			// Include file with class
			$dirmodels = array_merge(array('/'), (array) $conf->modules_parts['models']);

			foreach ($dirmodels as $reldir) {
				$dir = dol_buildpath($reldir."core/modules/supplier_order/");

				// Load file with numbering class (if found)
				$mybool |= @include_once $dir.$file;
			}

			if ($mybool === false) {
				dol_print_error('', "Failed to include file ".$file);
				return '';
			}

			$obj = new $classname();
			$numref = $obj->getNextValue($soc, $this);

			if ($numref != "") {
				return $numref;
			} else {
				$this->error = $obj->error;
				return -1;
			}
		} else {
			$this->error = "Error_COMMANDE_SUPPLIER_ADDON_NotDefined";
			return -2;
		}
	}
	/**
	 *	Class invoiced the supplier order
	 *
	 *  @param      User        $user       Object user making the change
	 *	@return     int     	            <0 if KO, 0 if already billed,  >0 if OK
	 */
	public function classifyBilled(User $user)
	{
		$error = 0;

		if ($this->billed) {
			return 0;
		}

		$this->db->begin();

		$sql = 'UPDATE '.MAIN_DB_PREFIX.'commande_fournisseur SET billed = 1';
		$sql .= ' WHERE rowid = '.$this->id.' AND fk_statut > '.self::STATUS_DRAFT;

		if ($this->db->query($sql)) {
			if (!$error) {
				// Call trigger
				$result = $this->call_trigger('ORDER_SUPPLIER_CLASSIFY_BILLED', $user);
				if ($result < 0) {
					$error++;
				}
				// End call triggers
			}

			if (!$error) {
				$this->billed = 1;

				$this->db->commit();
				return 1;
			} else {
				$this->db->rollback();
				return -1;
			}
		} else {
			dol_print_error($this->db);

			$this->db->rollback();
			return -1;
		}
	}

	/**
	 * 	Approve a supplier order
	 *
	 *	@param	User	$user			Object user
	 *	@param	int		$idwarehouse	Id of warhouse for stock change
	 *  @param	int		$secondlevel	0=Standard approval, 1=Second level approval (used when option SUPPLIER_ORDER_3_STEPS_TO_BE_APPROVED is set)
	 *	@return	int						<0 if KO, >0 if OK
	 */
	public function approve($user, $idwarehouse = 0, $secondlevel = 0)
	{
		global $langs, $conf;
		require_once DOL_DOCUMENT_ROOT.'/core/lib/files.lib.php';

		$error = 0;

		dol_syslog(get_class($this)."::approve");

		if ($user->rights->fournisseur->commande->approuver) {
			$now = dol_now();

			$this->db->begin();

			// Definition of order numbering model name
			$soc = new Societe($this->db);
			$soc->fetch($this->fourn_id);

			// Check if object has a temporary ref
			if (preg_match('/^[\(]?PROV/i', $this->ref) || empty($this->ref)) { // empty should not happened, but when it occurs, the test save life
				$num = $this->getNextNumRef($soc);
			} else {
				$num = $this->ref;
			}
			$this->newref = dol_sanitizeFileName($num);

			// Do we have to change status now ? (If double approval is required and first approval, we keep status to 1 = validated)
			$movetoapprovestatus = true;
			$comment = '';

			$sql = "UPDATE ".MAIN_DB_PREFIX."commande_fournisseur";
			$sql .= " SET ref='".$this->db->escape($num)."',";
			if (empty($secondlevel)) {	// standard or first level approval
				$sql .= " date_approve='".$this->db->idate($now)."',";
				$sql .= " fk_user_approve = ".$user->id;
				if (!empty($conf->global->SUPPLIER_ORDER_3_STEPS_TO_BE_APPROVED) && $this->total_ht >= $conf->global->SUPPLIER_ORDER_3_STEPS_TO_BE_APPROVED) {
					if (empty($this->user_approve_id2)) {
						$movetoapprovestatus = false; // second level approval not done
						$comment = ' (first level)';
					}
				}
			} else // request a second level approval
			{
				$sql .= " date_approve2='".$this->db->idate($now)."',";
				$sql .= " fk_user_approve2 = ".((int) $user->id);
				if (empty($this->user_approve_id)) {
					$movetoapprovestatus = false; // first level approval not done
				}
				$comment = ' (second level)';
			}
			// If double approval is required and first approval, we keep status to 1 = validated
			if ($movetoapprovestatus) {
				$sql .= ", fk_statut = ".self::STATUS_ACCEPTED;
			} else {
				$sql .= ", fk_statut = ".self::STATUS_VALIDATED;
			}
			$sql .= " WHERE rowid = ".((int) $this->id);
			$sql .= " AND fk_statut = ".self::STATUS_VALIDATED;

			if ($this->db->query($sql)) {
				if (!empty($conf->global->SUPPLIER_ORDER_AUTOADD_USER_CONTACT)) {
					$result = $this->add_contact($user->id, 'SALESREPFOLL', 'internal', 1);
					if ($result < 0 && $result != -2) {	// -2 means already exists
						$error++;
					}
				}

				// If stock is incremented on validate order, we must increment it
				if (!$error && $movetoapprovestatus && !empty($conf->stock->enabled) && !empty($conf->global->STOCK_CALCULATE_ON_SUPPLIER_VALIDATE_ORDER)) {
					require_once DOL_DOCUMENT_ROOT.'/product/stock/class/mouvementstock.class.php';
					$langs->load("agenda");

					$cpt = count($this->lines);
					for ($i = 0; $i < $cpt; $i++) {
						// Product with reference
						if ($this->lines[$i]->fk_product > 0) {
							$this->line = $this->lines[$i];
							$mouvP = new MouvementStock($this->db);
							$mouvP->origin = &$this;
							// We decrement stock of product (and sub-products)
							$up_ht_disc = $this->lines[$i]->subprice;
							if (!empty($this->lines[$i]->remise_percent) && empty($conf->global->STOCK_EXCLUDE_DISCOUNT_FOR_PMP)) {
								$up_ht_disc = price2num($up_ht_disc * (100 - $this->lines[$i]->remise_percent) / 100, 'MU');
							}
							$result = $mouvP->reception($user, $this->lines[$i]->fk_product, $idwarehouse, $this->lines[$i]->qty, $up_ht_disc, $langs->trans("OrderApprovedInDolibarr", $this->ref));
							if ($result < 0) {
								$error++;
							}
							unset($this->line);
						}
					}
				}

				if (!$error) {
					// Call trigger
					$result = $this->call_trigger('ORDER_SUPPLIER_APPROVE', $user);
					if ($result < 0) {
						$error++;
					}
					// End call triggers
				}

				if (!$error) {
					$this->ref = $this->newref;

					if ($movetoapprovestatus) {
						$this->statut = self::STATUS_ACCEPTED;
					} else {
						$this->statut = self::STATUS_VALIDATED;
					}
					if (empty($secondlevel)) {	// standard or first level approval
						$this->date_approve = $now;
						$this->user_approve_id = $user->id;
					} else // request a second level approval
					{
						$this->date_approve2 = $now;
						$this->user_approve_id2 = $user->id;
					}

					$this->db->commit();
					return 1;
				} else {
					$this->db->rollback();
					return -1;
				}
			} else {
				$this->db->rollback();
				$this->error = $this->db->lasterror();
				return -1;
			}
		} else {
			dol_syslog(get_class($this)."::approve Not Authorized", LOG_ERR);
		}
		return -1;
	}

	/**
	 * 	Refuse an order
	 *
	 * 	@param		User	$user		User making action
	 *	@return		int					0 if Ok, <0 if Ko
	 */
	public function refuse($user)
	{
		global $conf, $langs;

		$error = 0;

		dol_syslog(get_class($this)."::refuse");
		$result = 0;
		if ($user->rights->fournisseur->commande->approuver) {
			$this->db->begin();

			$sql = "UPDATE ".MAIN_DB_PREFIX."commande_fournisseur SET fk_statut = ".self::STATUS_REFUSED;
			$sql .= " WHERE rowid = ".((int) $this->id);

			if ($this->db->query($sql)) {
				$result = 0;

				if ($error == 0) {
					// Call trigger
					$result = $this->call_trigger('ORDER_SUPPLIER_REFUSE', $user);
					if ($result < 0) {
						$error++;
						$this->db->rollback();
					} else {
						$this->db->commit();
					}
					// End call triggers
				}
			} else {
				$this->db->rollback();
				$this->error = $this->db->lasterror();
				dol_syslog(get_class($this)."::refuse Error -1");
				$result = -1;
			}
		} else {
			dol_syslog(get_class($this)."::refuse Not Authorized");
		}
		return $result;
	}

	// phpcs:disable PEAR.NamingConventions.ValidFunctionName.ScopeNotCamelCaps
	/**
	 * 	Cancel an approved order.
	 *	The cancellation is done after approval
	 *
	 * 	@param	User	$user			User making action
	 *	@param	int		$idwarehouse	Id warehouse to use for stock change (not used for supplier orders).
	 * 	@return	int						>0 if Ok, <0 if Ko
	 */
	public function Cancel($user, $idwarehouse = -1)
	{
		// phpcs:enable
		global $langs, $conf;

		$error = 0;

		//dol_syslog("CommandeFournisseur::Cancel");
		$result = 0;
		if ($user->rights->fournisseur->commande->commander) {
			$statut = self::STATUS_CANCELED;

			$this->db->begin();

			$sql = "UPDATE ".MAIN_DB_PREFIX."commande_fournisseur SET fk_statut = ".((int) $statut);
			$sql .= " WHERE rowid = ".((int) $this->id);
			dol_syslog(get_class($this)."::cancel", LOG_DEBUG);
			if ($this->db->query($sql)) {
				$result = 0;

				// Call trigger
				$result = $this->call_trigger('ORDER_SUPPLIER_CANCEL', $user);
				if ($result < 0) {
					$error++;
				}
				// End call triggers

				if ($error == 0) {
					$this->db->commit();
					return 1;
				} else {
					$this->db->rollback();
					return -1;
				}
			} else {
				$this->db->rollback();
				$this->error = $this->db->lasterror();
				dol_syslog(get_class($this)."::cancel ".$this->error);
				return -1;
			}
		} else {
			dol_syslog(get_class($this)."::cancel Not Authorized");
			return -1;
		}
	}

	/**
	 * 	Submit a supplier order to supplier
	 *
	 * 	@param		User	$user		User making change
	 * 	@param		integer	$date		Date
	 * 	@param		int		$methode	Method
	 * 	@param		string	$comment	Comment
	 * 	@return		int			        <0 if KO, >0 if OK
	 */
	public function commande($user, $date, $methode, $comment = '')
	{
		global $langs;
		dol_syslog(get_class($this)."::commande");
		$error = 0;
		if ($user->rights->fournisseur->commande->commander) {
			$this->db->begin();

			$newnoteprivate = $this->note_private;
			if ($comment) {
				$newnoteprivate = dol_concatdesc($newnoteprivate, $langs->trans("Comment").': '.$comment);
			}

			$sql = "UPDATE ".MAIN_DB_PREFIX."commande_fournisseur";
			$sql .= " SET fk_statut=".self::STATUS_ORDERSENT.", fk_input_method=".$methode.", date_commande='".$this->db->idate($date)."', ";
			$sql .= " note_private='".$this->db->escape($newnoteprivate)."'";
			$sql .= " WHERE rowid=".((int) $this->id);

			dol_syslog(get_class($this)."::commande", LOG_DEBUG);
			if ($this->db->query($sql)) {
				$this->statut = self::STATUS_ORDERSENT;
				$this->methode_commande_id = $methode;
				$this->date_commande = $date;
				$this->context = array('comments' => $comment);

				// Call trigger
				$result = $this->call_trigger('ORDER_SUPPLIER_SUBMIT', $user);
				if ($result < 0) {
					$error++;
				}
				// End call triggers
			} else {
				$error++;
				$this->error = $this->db->lasterror();
				$this->errors[] = $this->db->lasterror();
			}

			if (!$error) {
				$this->db->commit();
			} else {
				$this->db->rollback();
			}
		} else {
			$error++;
			$this->error = $langs->trans('NotAuthorized');
			$this->errors[] = $langs->trans('NotAuthorized');
			dol_syslog(get_class($this)."::commande User not Authorized", LOG_WARNING);
		}

		return ($error ? -1 : 1);
	}

	/**
	 *  Create order with draft status
	 *
	 *  @param      User	$user       User making creation
	 *	@param		int		$notrigger	Disable all triggers
	 *  @return     int         		<0 if KO, Id of supplier order if OK
	 */
	public function create($user, $notrigger = 0)
	{
		global $langs, $conf, $hookmanager;

		$this->db->begin();

		$error = 0;
		$now = dol_now();

		// set tmp vars
		$date = ($this->date_commande ? $this->date_commande : $this->date); // in case of date is set
		if (empty($date)) {
			$date = $now;
		}
		$delivery_date = empty($this->delivery_date) ? $this->date_livraison : $this->delivery_date;

		// Clean parameters
		if (empty($this->source)) {
			$this->source = 0;
		}

		// Multicurrency (test on $this->multicurrency_tx because we should take the default rate only if not using origin rate)
		if (!empty($this->multicurrency_code) && empty($this->multicurrency_tx)) {
			list($this->fk_multicurrency, $this->multicurrency_tx) = MultiCurrency::getIdAndTxFromCode($this->db, $this->multicurrency_code, $date);
		} else {
			$this->fk_multicurrency = MultiCurrency::getIdFromCode($this->db, $this->multicurrency_code);
		}
		if (empty($this->fk_multicurrency)) {
			$this->multicurrency_code = $conf->currency;
			$this->fk_multicurrency = 0;
			$this->multicurrency_tx = 1;
		}

		// We set order into draft status
		$this->brouillon = 1;

		$sql = "INSERT INTO ".MAIN_DB_PREFIX."commande_fournisseur (";
		$sql .= "ref";
		$sql .= ", ref_supplier";
		$sql .= ", note_private";
		$sql .= ", note_public";
		$sql .= ", entity";
		$sql .= ", fk_soc";
		$sql .= ", fk_projet";
		$sql .= ", date_creation";
		$sql .= ", date_livraison";
		$sql .= ", fk_user_author";
		$sql .= ", fk_statut";
		$sql .= ", source";
		$sql .= ", model_pdf";
		$sql .= ", fk_mode_reglement";
		$sql .= ", fk_cond_reglement";
		$sql .= ", fk_account";
		$sql .= ", fk_incoterms, location_incoterms";
		$sql .= ", fk_multicurrency";
		$sql .= ", multicurrency_code";
		$sql .= ", multicurrency_tx";
		$sql .= ") ";
		$sql .= " VALUES (";
		$sql .= "'(PROV)'";
		$sql .= ", '".$this->db->escape($this->ref_supplier)."'";
		$sql .= ", '".$this->db->escape($this->note_private)."'";
		$sql .= ", '".$this->db->escape($this->note_public)."'";
		$sql .= ", ".$conf->entity;
		$sql .= ", ".$this->socid;
		$sql .= ", ".($this->fk_project > 0 ? $this->fk_project : "null");
		$sql .= ", '".$this->db->idate($date)."'";
		$sql .= ", ".($delivery_date ? "'".$this->db->idate($delivery_date)."'" : "null");
		$sql .= ", ".$user->id;
		$sql .= ", ".self::STATUS_DRAFT;
		$sql .= ", ".$this->db->escape($this->source);
		$sql .= ", '".$this->db->escape($conf->global->COMMANDE_SUPPLIER_ADDON_PDF)."'";
		$sql .= ", ".($this->mode_reglement_id > 0 ? $this->mode_reglement_id : 'null');
		$sql .= ", ".($this->cond_reglement_id > 0 ? $this->cond_reglement_id : 'null');
		$sql .= ", ".($this->fk_account > 0 ? $this->fk_account : 'NULL');
		$sql .= ", ".(int) $this->fk_incoterms;
		$sql .= ", '".$this->db->escape($this->location_incoterms)."'";
		$sql .= ", ".(int) $this->fk_multicurrency;
		$sql .= ", '".$this->db->escape($this->multicurrency_code)."'";
		$sql .= ", ".(double) $this->multicurrency_tx;
		$sql .= ")";

		dol_syslog(get_class($this)."::create", LOG_DEBUG);
		if ($this->db->query($sql)) {
			$this->id = $this->db->last_insert_id(MAIN_DB_PREFIX."commande_fournisseur");

			if ($this->id) {
				$num = count($this->lines);

				// insert products details into database
				for ($i = 0; $i < $num; $i++) {
										$line = $this->lines[$i];
					if (!is_object($line)) {
						$line = (object) $line;
					}


					$this->special_code = $line->special_code; // TODO : remove this in 9.0 and add special_code param to addline()

					// This include test on qty if option SUPPLIER_ORDER_WITH_NOPRICEDEFINED is not set
					$result = $this->addline(
						$line->desc,
						$line->subprice,
						$line->qty,
						$line->tva_tx,
						$line->localtax1_tx,
						$line->localtax2_tx,
						$line->fk_product,
						0,
						$line->ref_fourn, // $line->ref_fourn comes from field ref into table of lines. Value may ba a ref that does not exists anymore, so we first try with value of product
						$line->remise_percent,
						'HT',
						0,
						$line->product_type,
						$line->info_bits,
						false,
						$line->date_start,
						$line->date_end,
						$line->array_options,
						$line->fk_unit
						);
					if ($result < 0) {
						dol_syslog(get_class($this)."::create ".$this->error, LOG_WARNING); // do not use dol_print_error here as it may be a functionnal error
						$this->db->rollback();
						return -1;
					}
				}

				$sql = "UPDATE ".MAIN_DB_PREFIX."commande_fournisseur";
				$sql .= " SET ref='(PROV".$this->id.")'";
				$sql .= " WHERE rowid=".((int) $this->id);
				dol_syslog(get_class($this)."::create", LOG_DEBUG);
				if ($this->db->query($sql)) {
					// Add link with price request and supplier order
					if ($this->id) {
						$this->ref = "(PROV".$this->id.")";

						if (!empty($this->linkedObjectsIds) && empty($this->linked_objects)) {	// To use new linkedObjectsIds instead of old linked_objects
							$this->linked_objects = $this->linkedObjectsIds; // TODO Replace linked_objects with linkedObjectsIds
						}

						// Add object linked
						if (!$error && $this->id && !empty($this->linked_objects) && is_array($this->linked_objects)) {
							foreach ($this->linked_objects as $origin => $tmp_origin_id) {
								if (is_array($tmp_origin_id)) {       // New behaviour, if linked_object can have several links per type, so is something like array('contract'=>array(id1, id2, ...))
									foreach ($tmp_origin_id as $origin_id) {
										$ret = $this->add_object_linked($origin, $origin_id);
										if (!$ret) {
											dol_print_error($this->db);
											$error++;
										}
									}
								} else // Old behaviour, if linked_object has only one link per type, so is something like array('contract'=>id1))
								{
									$origin_id = $tmp_origin_id;
									$ret = $this->add_object_linked($origin, $origin_id);
									if (!$ret) {
										dol_print_error($this->db);
										$error++;
									}
								}
							}
						}
					}

					if (!$error) {
						$result = $this->insertExtraFields();
						if ($result < 0) {
							$error++;
						}
					}

					if (!$error && !$notrigger) {
						// Call trigger
						$result = $this->call_trigger('ORDER_SUPPLIER_CREATE', $user);
						if ($result < 0) {
							$this->db->rollback();
							return -1;
						}
						// End call triggers
					}

					$this->db->commit();
					return $this->id;
				} else {
					$this->error = $this->db->lasterror();
					$this->db->rollback();
					return -2;
				}
			}
		} else {
			$this->error = $this->db->lasterror();
			$this->db->rollback();
			return -1;
		}
	}

	/**
	 *	Update Supplier Order
	 *
	 *	@param      User	$user        	User that modify
	 *	@param      int		$notrigger	    0=launch triggers after, 1=disable triggers
	 *	@return     int      			   	<0 if KO, >0 if OK
	 */
	public function update(User $user, $notrigger = 0)
	{
		global $conf;

		$error = 0;

		// Clean parameters
		if (isset($this->ref)) {
			$this->ref = trim($this->ref);
		}
		if (isset($this->ref_supplier)) {
			$this->ref_supplier = trim($this->ref_supplier);
		}
		if (isset($this->note_private)) {
			$this->note_private = trim($this->note_private);
		}
		if (isset($this->note_public)) {
			$this->note_public = trim($this->note_public);
		}
		if (isset($this->model_pdf)) {
			$this->model_pdf = trim($this->model_pdf);
		}
		if (isset($this->import_key)) {
			$this->import_key = trim($this->import_key);
		}

		// Update request
		$sql = "UPDATE ".MAIN_DB_PREFIX.$this->table_element." SET";

		$sql .= " ref=".(isset($this->ref) ? "'".$this->db->escape($this->ref)."'" : "null").",";
		$sql .= " ref_supplier=".(isset($this->ref_supplier) ? "'".$this->db->escape($this->ref_supplier)."'" : "null").",";
		$sql .= " ref_ext=".(isset($this->ref_ext) ? "'".$this->db->escape($this->ref_ext)."'" : "null").",";
		$sql .= " fk_soc=".(isset($this->socid) ? $this->socid : "null").",";
		$sql .= " date_commande=".(strval($this->date_commande) != '' ? "'".$this->db->idate($this->date_commande)."'" : 'null').",";
		$sql .= " date_valid=".(strval($this->date_validation) != '' ? "'".$this->db->idate($this->date_validation)."'" : 'null').",";
		$sql .= " total_tva=".(isset($this->total_tva) ? $this->total_tva : "null").",";
		$sql .= " localtax1=".(isset($this->total_localtax1) ? $this->total_localtax1 : "null").",";
		$sql .= " localtax2=".(isset($this->total_localtax2) ? $this->total_localtax2 : "null").",";
		$sql .= " total_ht=".(isset($this->total_ht) ? $this->total_ht : "null").",";
		$sql .= " total_ttc=".(isset($this->total_ttc) ? $this->total_ttc : "null").",";
		$sql .= " fk_statut=".(isset($this->statut) ? $this->statut : "null").",";
		$sql .= " fk_user_author=".(isset($this->user_author_id) ? $this->user_author_id : "null").",";
		$sql .= " fk_user_valid=".(isset($this->user_valid) ? $this->user_valid : "null").",";
		$sql .= " fk_projet=".(isset($this->fk_project) ? $this->fk_project : "null").",";
		$sql .= " fk_cond_reglement=".(isset($this->cond_reglement_id) ? $this->cond_reglement_id : "null").",";
		$sql .= " fk_mode_reglement=".(isset($this->mode_reglement_id) ? $this->mode_reglement_id : "null").",";
		$sql .= " date_livraison=".(strval($this->delivery_date) != '' ? "'".$this->db->idate($this->delivery_date)."'" : 'null').",";
		//$sql .= " fk_shipping_method=".(isset($this->shipping_method_id) ? $this->shipping_method_id : "null").",";
		$sql .= " fk_account=".($this->fk_account > 0 ? $this->fk_account : "null").",";
		//$sql .= " fk_input_reason=".($this->demand_reason_id > 0 ? $this->demand_reason_id : "null").",";
		$sql .= " note_private=".(isset($this->note_private) ? "'".$this->db->escape($this->note_private)."'" : "null").",";
		$sql .= " note_public=".(isset($this->note_public) ? "'".$this->db->escape($this->note_public)."'" : "null").",";
		$sql .= " model_pdf=".(isset($this->model_pdf) ? "'".$this->db->escape($this->model_pdf)."'" : "null").",";
		$sql .= " import_key=".(isset($this->import_key) ? "'".$this->db->escape($this->import_key)."'" : "null")."";

		$sql .= " WHERE rowid=".((int) $this->id);

		$this->db->begin();

		dol_syslog(get_class($this)."::update", LOG_DEBUG);
		$resql = $this->db->query($sql);
		if (!$resql) {
			$error++;
			$this->errors[] = "Error ".$this->db->lasterror();
		}

		if (!$error) {
			$result = $this->insertExtraFields();
			if ($result < 0) {
				$error++;
			}
		}

		if (!$error && !$notrigger) {
			// Call trigger
			$result = $this->call_trigger('ORDER_SUPPLIER_MODIFY', $user);
			if ($result < 0) {
				$error++;
			}
			// End call triggers
		}

		// Commit or rollback
		if ($error) {
			foreach ($this->errors as $errmsg) {
				dol_syslog(get_class($this)."::update ".$errmsg, LOG_ERR);
				$this->error .= ($this->error ? ', '.$errmsg : $errmsg);
			}
			$this->db->rollback();
			return -1 * $error;
		} else {
			$this->db->commit();
			return 1;
		}
	}

	/**
	 *	Load an object from its id and create a new one in database
	 *
	 *  @param	    User	$user		User making the clone
	 *	@param		int		$socid		Id of thirdparty
	 *  @param 		int		$notrigger  Disable all triggers
	 *	@return		int					New id of clone
	 */
	public function createFromClone(User $user, $socid = 0, $notrigger = 0)
	{
		global $conf, $user, $hookmanager;

		$error = 0;

		$this->db->begin();

		// get extrafields so they will be clone
		foreach ($this->lines as $line) {
			$line->fetch_optionals();
		}

		// Load source object
		$objFrom = clone $this;

		// Change socid if needed
		if (!empty($socid) && $socid != $this->socid) {
			$objsoc = new Societe($this->db);

			if ($objsoc->fetch($socid) > 0) {
				$this->socid = $objsoc->id;
				$this->cond_reglement_id	= (!empty($objsoc->cond_reglement_id) ? $objsoc->cond_reglement_id : 0);
				$this->mode_reglement_id	= (!empty($objsoc->mode_reglement_id) ? $objsoc->mode_reglement_id : 0);
				$this->fk_project = 0;
				$this->fk_delivery_address = 0;
			}

			// TODO Change product price if multi-prices
		}

		$this->id = 0;
		$this->statut = self::STATUS_DRAFT;

		// Clear fields
		$this->user_author_id     = $user->id;
		$this->user_valid         = '';
		$this->date_creation      = '';
		$this->date_validation    = '';
		$this->ref_supplier       = '';
		$this->user_approve_id    = '';
		$this->user_approve_id2   = '';
		$this->date_approve       = '';
		$this->date_approve2      = '';

		// Create clone
		$this->context['createfromclone'] = 'createfromclone';
		$result = $this->create($user, $notrigger);
		if ($result < 0) {
			$error++;
		}

		if (!$error) {
			// Hook of thirdparty module
			if (is_object($hookmanager)) {
				$parameters = array('objFrom'=>$objFrom);
				$action = '';
				$reshook = $hookmanager->executeHooks('createFrom', $parameters, $this, $action); // Note that $action and $object may have been modified by some hooks
				if ($reshook < 0) {
					$error++;
				}
			}
		}

		unset($this->context['createfromclone']);

		// End
		if (!$error) {
			$this->db->commit();
			return $this->id;
		} else {
			$this->db->rollback();
			return -1;
		}
	}

	/**
	 *	Add order line
	 *
	 *	@param      string	$desc            		Description
	 *	@param      float	$pu_ht              	Unit price
	 *	@param      float	$qty             		Quantity
	 *	@param      float	$txtva           		Taux tva
	 *	@param      float	$txlocaltax1        	Localtax1 tax
	 *  @param      float	$txlocaltax2        	Localtax2 tax
	 *	@param      int		$fk_product      		Id product
	 *  @param      int		$fk_prod_fourn_price	Id supplier price
	 *  @param      string	$ref_supplier			Supplier reference price
	 *	@param      float	$remise_percent  		Remise
	 *	@param      string	$price_base_type		HT or TTC
	 *	@param		float	$pu_ttc					Unit price TTC
	 *	@param		int		$type					Type of line (0=product, 1=service)
	 *	@param		int		$info_bits				More information
	 *  @param		bool	$notrigger				Disable triggers
	 *  @param		int		$date_start				Date start of service
	 *  @param		int		$date_end				Date end of service
	 *  @param		array	$array_options			extrafields array
	 *  @param 		string	$fk_unit 				Code of the unit to use. Null to use the default one
	 *  @param 		string	$pu_ht_devise			Amount in currency
	 *  @param		string	$origin					'order', ...
	 *  @param		int		$origin_id				Id of origin object
	 *	@return     int             				<=0 if KO, >0 if OK
	 */
	public function addline($desc, $pu_ht, $qty, $txtva, $txlocaltax1 = 0.0, $txlocaltax2 = 0.0, $fk_product = 0, $fk_prod_fourn_price = 0, $ref_supplier = '', $remise_percent = 0.0, $price_base_type = 'HT', $pu_ttc = 0.0, $type = 0, $info_bits = 0, $notrigger = false, $date_start = null, $date_end = null, $array_options = 0, $fk_unit = null, $pu_ht_devise = 0, $origin = '', $origin_id = 0)
	{
		global $langs, $mysoc, $conf;

		dol_syslog(get_class($this)."::addline $desc, $pu_ht, $qty, $txtva, $txlocaltax1, $txlocaltax2, $fk_product, $fk_prod_fourn_price, $ref_supplier, $remise_percent, $price_base_type, $pu_ttc, $type, $info_bits, $notrigger, $date_start, $date_end, $fk_unit, $pu_ht_devise, $origin, $origin_id");
		include_once DOL_DOCUMENT_ROOT.'/core/lib/price.lib.php';

		if ($this->statut == self::STATUS_DRAFT) {
			include_once DOL_DOCUMENT_ROOT.'/core/lib/price.lib.php';

			// Clean parameters
			if (empty($qty)) {
				$qty = 0;
			}
			if (!$info_bits) {
				$info_bits = 0;
			}
			if (empty($txtva)) {
				$txtva = 0;
			}
			if (empty($txlocaltax1)) {
				$txlocaltax1 = 0;
			}
			if (empty($txlocaltax2)) {
				$txlocaltax2 = 0;
			}
			if (empty($remise_percent)) {
				$remise_percent = 0;
			}

			$remise_percent = price2num($remise_percent);
			$qty = price2num($qty);
			$pu_ht = price2num($pu_ht);
			$pu_ht_devise = price2num($pu_ht_devise);
			$pu_ttc = price2num($pu_ttc);
			if (!preg_match('/\((.*)\)/', $txtva)) {
				$txtva = price2num($txtva); // $txtva can have format '5.0(XXX)' or '5'
			}
			$txlocaltax1 = price2num($txlocaltax1);
			$txlocaltax2 = price2num($txlocaltax2);
			if ($price_base_type == 'HT') {
				$pu = $pu_ht;
			} else {
				$pu = $pu_ttc;
			}
			$desc = trim($desc);

			// Check parameters
			if ($qty < 0 && !$fk_product) {
				$this->error = $langs->trans("ErrorFieldRequired", $langs->transnoentitiesnoconv("Product"));
				return -1;
			}
			if ($type < 0) {
				return -1;
			}
			if ($date_start && $date_end && $date_start > $date_end) {
				$langs->load("errors");
				$this->error = $langs->trans('ErrorStartDateGreaterEnd');
				return -1;
			}


			$this->db->begin();

			$product_type = $type;
			$label = '';	// deprecated

			if ($fk_product > 0) {
				if (!empty($conf->global->SUPPLIER_ORDER_WITH_PREDEFINED_PRICES_ONLY)) {
					// Check quantity is enough
					dol_syslog(get_class($this)."::addline we check supplier prices fk_product=".$fk_product." fk_prod_fourn_price=".$fk_prod_fourn_price." qty=".$qty." ref_supplier=".$ref_supplier);
					$prod = new Product($this->db);
					if ($prod->fetch($fk_product) > 0) {
						$product_type = $prod->type;
						$label = $prod->label;

						// We use 'none' instead of $ref_supplier, because fourn_ref may not exists anymore. So we will take the first supplier price ok.
						// If we want a dedicated supplier price, we must provide $fk_prod_fourn_price.
						$result = $prod->get_buyprice($fk_prod_fourn_price, $qty, $fk_product, 'none', (isset($this->fk_soc) ? $this->fk_soc : $this->socid)); // Search on couple $fk_prod_fourn_price/$qty first, then on triplet $qty/$fk_product/$ref_supplier/$this->fk_soc

						// If supplier order created from customer order, we take best supplier price
						// If $pu (defined previously from pu_ht or pu_ttc) is not defined at all, we also take the best supplier price
						if ($result > 0 && ($origin == 'commande' || $pu === '')) {
							$pu = $prod->fourn_pu; // Unit price supplier price set by get_buyprice
							$ref_supplier = $prod->ref_supplier; // Ref supplier price set by get_buyprice
							// is remise percent not keyed but present for the product we add it
							if ($remise_percent == 0 && $prod->remise_percent != 0) {
								$remise_percent = $prod->remise_percent;
							}
						}
						if ($result == 0) {                   // If result == 0, we failed to found the supplier reference price
							$langs->load("errors");
							$this->error = "Ref ".$prod->ref." ".$langs->trans("ErrorQtyTooLowForThisSupplier");
							$this->db->rollback();
							dol_syslog(get_class($this)."::addline we did not found supplier price, so we can't guess unit price");
							//$pu    = $prod->fourn_pu;     // We do not overwrite unit price
							//$ref   = $prod->ref_fourn;    // We do not overwrite ref supplier price
							return -1;
						}
						if ($result == -1) {
							$langs->load("errors");
							$this->error = "Ref ".$prod->ref." ".$langs->trans("ErrorQtyTooLowForThisSupplier");
							$this->db->rollback();
							dol_syslog(get_class($this)."::addline result=".$result." - ".$this->error, LOG_DEBUG);
							return -1;
						}
						if ($result < -1) {
							$this->error = $prod->error;
							$this->db->rollback();
							dol_syslog(get_class($this)."::addline result=".$result." - ".$this->error, LOG_ERR);
							return -1;
						}
					} else {
						$this->error = $prod->error;
						$this->db->rollback();
						return -1;
					}
				}

				// Predefine quantity according to packaging
				if (!empty($conf->global->PRODUCT_USE_SUPPLIER_PACKAGING)) {
					$prod = new Product($this->db, $fk_product);
					$prod->get_buyprice($fk_prod_fourn_price, $qty, $fk_product, 'none', ($this->fk_soc ? $this->fk_soc : $this->socid));
					if ($qty < $prod->packaging) {
						$qty = $prod->packaging;
					} else {
						if (!empty($prod->packaging) && ($qty % $prod->packaging) > 0) {
							$coeff = intval($qty / $prod->packaging) + 1;
							$qty = $prod->packaging * $coeff;
						}
					}
					setEventMessage($langs->trans('QtyRecalculatedWithPackaging'), 'mesgs');
				}
			}

			if (!empty($conf->multicurrency->enabled) && $pu_ht_devise > 0) {
				$pu = 0;
			}

			$localtaxes_type = getLocalTaxesFromRate($txtva, 0, $mysoc, $this->thirdparty);

			// Clean vat code
			$vat_src_code = '';
			if (preg_match('/\((.*)\)/', $txtva, $reg)) {
				$vat_src_code = $reg[1];
				$txtva = preg_replace('/\s*\(.*\)/', '', $txtva); // Remove code into vatrate.
			}

			// Calcul du total TTC et de la TVA pour la ligne a partir de
			// qty, pu, remise_percent et txtva
			// TRES IMPORTANT: C'est au moment de l'insertion ligne qu'on doit stocker
			// la part ht, tva et ttc, et ce au niveau de la ligne qui a son propre taux tva.

			$tabprice = calcul_price_total($qty, $pu, $remise_percent, $txtva, $txlocaltax1, $txlocaltax2, 0, $price_base_type, $info_bits, $product_type, $this->thirdparty, $localtaxes_type, 100, $this->multicurrency_tx, $pu_ht_devise);

			$total_ht  = $tabprice[0];
			$total_tva = $tabprice[1];
			$total_ttc = $tabprice[2];
			$total_localtax1 = $tabprice[9];
			$total_localtax2 = $tabprice[10];
			$pu = $pu_ht = $tabprice[3];

			// MultiCurrency
			$multicurrency_total_ht = $tabprice[16];
			$multicurrency_total_tva = $tabprice[17];
			$multicurrency_total_ttc = $tabprice[18];
			$pu_ht_devise = $tabprice[19];

			$localtax1_type = empty($localtaxes_type[0]) ? '' : $localtaxes_type[0];
			$localtax2_type = empty($localtaxes_type[2]) ? '' : $localtaxes_type[2];

			$rangmax = $this->line_max();
			$rang = $rangmax + 1;

			// Insert line
			$this->line = new CommandeFournisseurLigne($this->db);

			$this->line->context = $this->context;

			$this->line->fk_commande = $this->id;
			$this->line->label = $label;
			$this->line->ref_fourn = $ref_supplier;
			$this->line->ref_supplier = $ref_supplier;
			$this->line->desc = $desc;
			$this->line->qty = $qty;
			$this->line->tva_tx = $txtva;
			$this->line->localtax1_tx = ($total_localtax1 ? $localtaxes_type[1] : 0);
			$this->line->localtax2_tx = ($total_localtax2 ? $localtaxes_type[3] : 0);
			$this->line->localtax1_type = $localtax1_type;
			$this->line->localtax2_type = $localtax2_type;
			$this->line->fk_product = $fk_product;
			$this->line->product_type = $product_type;
			$this->line->remise_percent = $remise_percent;
			$this->line->subprice = $pu_ht;
			$this->line->rang = $rang;
			$this->line->info_bits = $info_bits;

			$this->line->vat_src_code = $vat_src_code;
			$this->line->total_ht = $total_ht;
			$this->line->total_tva = $total_tva;
			$this->line->total_localtax1 = $total_localtax1;
			$this->line->total_localtax2 = $total_localtax2;
			$this->line->total_ttc = $total_ttc;
			$this->line->product_type = $type;
			$this->line->special_code = $this->special_code;
			$this->line->origin = $origin;
			$this->line->origin_id = $origin_id;
			$this->line->fk_unit = $fk_unit;

			$this->line->date_start = $date_start;
			$this->line->date_end = $date_end;

			// Multicurrency
			$this->line->fk_multicurrency = $this->fk_multicurrency;
			$this->line->multicurrency_code = $this->multicurrency_code;
			$this->line->multicurrency_subprice		= $pu_ht_devise;
			$this->line->multicurrency_total_ht 	= $multicurrency_total_ht;
			$this->line->multicurrency_total_tva 	= $multicurrency_total_tva;
			$this->line->multicurrency_total_ttc 	= $multicurrency_total_ttc;

			$this->line->subprice = $pu_ht;
			$this->line->price = $this->line->subprice;

			$this->line->remise_percent = $remise_percent;

			if (is_array($array_options) && count($array_options) > 0) {
				$this->line->array_options = $array_options;
			}

			$result = $this->line->insert($notrigger);
			if ($result > 0) {
				// Reorder if child line
				if (!empty($fk_parent_line)) {
					$this->line_order(true, 'DESC');
				}

				// Mise a jour informations denormalisees au niveau de la commande meme
				$result = $this->update_price(1, 'auto', 0, $this->thirdparty); // This method is designed to add line from user input so total calculation must be done using 'auto' mode.
				if ($result > 0) {
					$this->db->commit();
					return $this->line->id;
				} else {
					$this->db->rollback();
					return -1;
				}
			} else {
				$this->error = $this->line->error;
				$this->errors = $this->line->errors;
				dol_syslog(get_class($this)."::addline error=".$this->error, LOG_ERR);
				$this->db->rollback();
				return -1;
			}
		}
	}


	/**
	 * Save a receiving into the tracking table of receiving (commande_fournisseur_dispatch) and add product into stock warehouse.
	 *
	 * @param 	User		$user					User object making change
	 * @param 	int			$product				Id of product to dispatch
	 * @param 	double		$qty					Qty to dispatch
	 * @param 	int			$entrepot				Id of warehouse to add product
	 * @param 	double		$price					Unit Price for PMP value calculation (Unit price without Tax and taking into account discount)
	 * @param	string		$comment				Comment for stock movement
	 * @param	integer		$eatby					eat-by date
	 * @param	integer		$sellby					sell-by date
	 * @param	string		$batch					Lot number
	 * @param	int			$fk_commandefourndet	Id of supplier order line
	 * @param	int			$notrigger          	1 = notrigger
	 * @return 	int						<0 if KO, >0 if OK
	 */
	public function dispatchProduct($user, $product, $qty, $entrepot, $price = 0, $comment = '', $eatby = '', $sellby = '', $batch = '', $fk_commandefourndet = 0, $notrigger = 0)
	{
		global $conf, $langs;

		$error = 0;
		require_once DOL_DOCUMENT_ROOT.'/product/stock/class/mouvementstock.class.php';

		// Check parameters (if test are wrong here, there is bug into caller)
		if ($entrepot <= 0) {
			$this->error = 'ErrorBadValueForParameterWarehouse';
			return -1;
		}
		if ($qty == 0) {
			$this->error = 'ErrorBadValueForParameterQty';
			return -1;
		}

		$dispatchstatus = 1;
		if (!empty($conf->global->SUPPLIER_ORDER_USE_DISPATCH_STATUS)) {
			$dispatchstatus = 0; // Setting dispatch status (a validation step after receiving products) will be done manually to 1 or 2 if this option is on
		}

		$now = dol_now();

		if (($this->statut == self::STATUS_ORDERSENT || $this->statut == self::STATUS_RECEIVED_PARTIALLY || $this->statut == self::STATUS_RECEIVED_COMPLETELY)) {
			$this->db->begin();

			$sql = "INSERT INTO ".MAIN_DB_PREFIX."commande_fournisseur_dispatch";
			$sql .= " (fk_commande, fk_product, qty, fk_entrepot, fk_user, datec, fk_commandefourndet, status, comment, eatby, sellby, batch) VALUES";
			$sql .= " ('".$this->id."','".$product."','".$qty."',".($entrepot > 0 ? "'".$entrepot."'" : "null").",'".$user->id."','".$this->db->idate($now)."','".$fk_commandefourndet."', ".$dispatchstatus.", '".$this->db->escape($comment)."', ";
			$sql .= ($eatby ? "'".$this->db->idate($eatby)."'" : "null").", ".($sellby ? "'".$this->db->idate($sellby)."'" : "null").", ".($batch ? "'".$this->db->escape($batch)."'" : "null");
			$sql .= ")";

			dol_syslog(get_class($this)."::dispatchProduct", LOG_DEBUG);
			$resql = $this->db->query($sql);
			if ($resql) {
				if (!$notrigger) {
					global $conf, $langs, $user;
					// Call trigger
					$result = $this->call_trigger('LINEORDER_SUPPLIER_DISPATCH', $user);
					if ($result < 0) {
						$error++;
					}
					// End call triggers
				}
			} else {
				$this->error = $this->db->lasterror();
				$error++;
			}

			// If module stock is enabled and the stock increase is done on purchase order dispatching
			if (!$error && $entrepot > 0 && !empty($conf->stock->enabled) && !empty($conf->global->STOCK_CALCULATE_ON_SUPPLIER_DISPATCH_ORDER)) {
				$mouv = new MouvementStock($this->db);
				if ($product > 0) {
					// $price should take into account discount (except if option STOCK_EXCLUDE_DISCOUNT_FOR_PMP is on)
					$mouv->origin = &$this;
					$result = $mouv->reception($user, $product, $entrepot, $qty, $price, $comment, $eatby, $sellby, $batch);
					if ($result < 0) {
						$this->error = $mouv->error;
						$this->errors = $mouv->errors;
						dol_syslog(get_class($this)."::dispatchProduct ".$this->error." ".join(',', $this->errors), LOG_ERR);
						$error++;
					}
				}
			}

			if ($error == 0) {
				$this->db->commit();
				return 1;
			} else {
				$this->db->rollback();
				return -1;
			}
		} else {
			$this->error = 'BadStatusForObject';
			return -2;
		}
	}

	/**
	 * 	Delete line
	 *
	 *	@param	int		$idline		Id of line to delete
	 *	@param	int		$notrigger	1=Disable call to triggers
	 *	@return	int					<0 if KO, >0 if OK
	 */
	public function deleteline($idline, $notrigger = 0)
	{
		if ($this->statut == 0) {
			$line = new CommandeFournisseurLigne($this->db);

			if ($line->fetch($idline) <= 0) {
				return 0;
			}

			if ($line->delete($notrigger) > 0) {
				$this->update_price();
				return 1;
			} else {
				$this->error = $line->error;
				$this->errors = $line->errors;
				return -1;
			}
		} else {
			return -2;
		}
	}

	/**
	 *  Delete an order
	 *
	 *	@param	User	$user		Object user
	 *	@param	int		$notrigger	1=Does not execute triggers, 0= execute triggers
	 *	@return	int					<0 if KO, >0 if OK
	 */
	public function delete(User $user, $notrigger = 0)
	{
		global $langs, $conf;
		require_once DOL_DOCUMENT_ROOT.'/core/lib/files.lib.php';

		$error = 0;

		$this->db->begin();

		if (empty($notrigger)) {
			// Call trigger
			$result = $this->call_trigger('ORDER_SUPPLIER_DELETE', $user);
			if ($result < 0) {
				$this->errors[] = 'ErrorWhenRunningTrigger';
				dol_syslog(get_class($this)."::delete ".$this->error, LOG_ERR);
				$this->db->rollback();
				return -1;
			}
			// End call triggers
		}

		// Test we can delete
		$this->fetchObjectLinked(null, 'order_supplier');
		if (!empty($this->linkedObjects) && array_key_exists('reception', $this->linkedObjects)) {
			foreach ($this->linkedObjects['reception'] as $element) {
				if ($element->statut >= 0) {
					$this->errors[] = $langs->trans('ReceptionExist');
					$error++;
					break;
				}
			}
		}

		$main = MAIN_DB_PREFIX.'commande_fournisseurdet';
		$ef = $main."_extrafields";
		$sql = "DELETE FROM $ef WHERE fk_object IN (SELECT rowid FROM $main WHERE fk_commande = ".((int) $this->id).")";
		dol_syslog(get_class($this)."::delete extrafields lines", LOG_DEBUG);
		if (!$this->db->query($sql)) {
			$this->error = $this->db->lasterror();
			$this->errors[] = $this->db->lasterror();
			$error++;
		}

		$sql = "DELETE FROM ".MAIN_DB_PREFIX."commande_fournisseurdet WHERE fk_commande =".((int) $this->id);
		dol_syslog(get_class($this)."::delete", LOG_DEBUG);
		if (!$this->db->query($sql)) {
			$this->error = $this->db->lasterror();
			$this->errors[] = $this->db->lasterror();
			$error++;
		}

		$sql = "DELETE FROM ".MAIN_DB_PREFIX."commande_fournisseur WHERE rowid =".((int) $this->id);
		dol_syslog(get_class($this)."::delete", LOG_DEBUG);
		if ($resql = $this->db->query($sql)) {
			if ($this->db->affected_rows($resql) < 1) {
				$this->error = $this->db->lasterror();
				$this->errors[] = $this->db->lasterror();
				$error++;
			}
		} else {
			$this->error = $this->db->lasterror();
			$this->errors[] = $this->db->lasterror();
			$error++;
		}

		// Remove extrafields
		if (!$error) {
			$result = $this->deleteExtraFields();
			if ($result < 0) {
				$this->error = 'FailToDeleteExtraFields';
				$this->errors[] = 'FailToDeleteExtraFields';
				$error++;
				dol_syslog(get_class($this)."::delete error -4 ".$this->error, LOG_ERR);
			}
		}

		// Delete linked object
		$res = $this->deleteObjectLinked();
		if ($res < 0) {
			$this->error = 'FailToDeleteObjectLinked';
			$this->errors[] = 'FailToDeleteObjectLinked';
			$error++;
		}

		if (!$error) {
			// Delete record into ECM index (Note that delete is also done when deleting files with the dol_delete_dir_recursive
			$this->deleteEcmFiles();

			// We remove directory
			$ref = dol_sanitizeFileName($this->ref);
			if ($conf->fournisseur->commande->dir_output) {
				$dir = $conf->fournisseur->commande->dir_output."/".$ref;
				$file = $dir."/".$ref.".pdf";
				if (file_exists($file)) {
					if (!dol_delete_file($file, 0, 0, 0, $this)) { // For triggers
						$this->error = 'ErrorFailToDeleteFile';
						$this->errors[] = 'ErrorFailToDeleteFile';
						$error++;
					}
				}
				if (file_exists($dir)) {
					$res = @dol_delete_dir_recursive($dir);
					if (!$res) {
						$this->error = 'ErrorFailToDeleteDir';
						$this->errors[] = 'ErrorFailToDeleteDir';
						$error++;
					}
				}
			}
		}

		if (!$error) {
			dol_syslog(get_class($this)."::delete $this->id by $user->id", LOG_DEBUG);
			$this->db->commit();
			return 1;
		} else {
			dol_syslog(get_class($this)."::delete ".$this->error, LOG_ERR);
			$this->db->rollback();
			return -$error;
		}
	}

	// phpcs:disable PEAR.NamingConventions.ValidFunctionName.ScopeNotCamelCaps
	/**
	 *	Get list of order methods
	 *
	 *	@return int 0 if OK, <0 if KO
	 */
	public function get_methodes_commande()
	{
		// phpcs:enable
		$sql = "SELECT rowid, libelle";
		$sql .= " FROM ".MAIN_DB_PREFIX."c_input_method";
		$sql .= " WHERE active = 1";

		$resql = $this->db->query($sql);
		if ($resql) {
			$i = 0;
			$num = $this->db->num_rows($resql);
			$this->methodes_commande = array();
			while ($i < $num) {
				$row = $this->db->fetch_row($resql);

				$this->methodes_commande[$row[0]] = $row[1];

				$i++;
			}
			return 0;
		} else {
			return -1;
		}
	}

	/**
	 * Return array of dispatched lines waiting to be approved for this order
	 *
	 * @since 8.0 Return dispatched quantity (qty).
	 *
	 * @param	int		$status		Filter on stats (-1 = no filter, 0 = lines draft to be approved, 1 = approved lines)
	 * @return	array				Array of lines
	 */
	public function getDispachedLines($status = -1)
	{
		$ret = array();

		// List of already dispatched lines
		$sql = "SELECT p.ref, p.label,";
		$sql .= " e.rowid as warehouse_id, e.ref as entrepot,";
		$sql .= " cfd.rowid as dispatchedlineid, cfd.fk_product, cfd.qty, cfd.eatby, cfd.sellby, cfd.batch, cfd.comment, cfd.status";
		$sql .= " FROM ".MAIN_DB_PREFIX."product as p,";
		$sql .= " ".MAIN_DB_PREFIX."commande_fournisseur_dispatch as cfd";
		$sql .= " LEFT JOIN ".MAIN_DB_PREFIX."entrepot as e ON cfd.fk_entrepot = e.rowid";
		$sql .= " WHERE cfd.fk_commande = ".$this->id;
		$sql .= " AND cfd.fk_product = p.rowid";
		if ($status >= 0) {
			$sql .= " AND cfd.status = ".((int) $status);
		}
		$sql .= " ORDER BY cfd.rowid ASC";

		$resql = $this->db->query($sql);
		if ($resql) {
			$num = $this->db->num_rows($resql);
			$i = 0;

			while ($i < $num) {
				$objp = $this->db->fetch_object($resql);
				if ($objp) {
					$ret[] = array(
						'id' => $objp->dispatchedlineid,
						'productid' => $objp->fk_product,
						'warehouseid' => $objp->warehouse_id,
						'qty' => $objp->qty,
					);
				}

				$i++;
			}
		} else {
			dol_print_error($this->db, 'Failed to execute request to get dispatched lines');
		}

		return $ret;
	}


	// phpcs:disable PEAR.NamingConventions.ValidFunctionName.ScopeNotCamelCaps
	/**
	 * 	Set a delivery in database for this supplier order
	 *
	 *	@param	User	$user		User that input data
	 *	@param	integer	$date		Date of reception
	 *	@param	string	$type		Type of receipt ('tot' = total/done, 'par' = partial, 'nev' = never, 'can' = cancel)
	 *	@param	string	$comment	Comment
	 *	@return	int					<0 if KO, >0 if OK
	 */
	public function Livraison($user, $date, $type, $comment)
	{
		// phpcs:enable
		global $conf, $langs;

		$result = 0;
		$error = 0;

		dol_syslog(get_class($this)."::Livraison");

		if ($user->rights->fournisseur->commande->receptionner) {
			// Define the new status
			if ($type == 'par') {
				$statut = self::STATUS_RECEIVED_PARTIALLY;
			} elseif ($type == 'tot') {
				$statut = self::STATUS_RECEIVED_COMPLETELY;
			} elseif ($type == 'nev') {
				$statut = self::STATUS_CANCELED_AFTER_ORDER;
			} elseif ($type == 'can') {
				$statut = self::STATUS_CANCELED_AFTER_ORDER;
			} else {
				$error++;
				dol_syslog(get_class($this)."::Livraison Error -2", LOG_ERR);
				return -2;
			}

			// Some checks to accept the record
			if (!empty($conf->global->SUPPLIER_ORDER_USE_DISPATCH_STATUS)) {
				// If option SUPPLIER_ORDER_USE_DISPATCH_STATUS is on, we check all reception are approved to allow status "total/done"
				if (!$error && ($type == 'tot')) {
					$dispatchedlinearray = $this->getDispachedLines(0);
					if (count($dispatchedlinearray) > 0) {
						$result = -1;
						$error++;
						$this->errors[] = 'ErrorCantSetReceptionToTotalDoneWithReceptionToApprove';
						dol_syslog('ErrorCantSetReceptionToTotalDoneWithReceptionToApprove', LOG_DEBUG);
					}
				}
				if (!$error && !empty($conf->global->SUPPLIER_ORDER_USE_DISPATCH_STATUS_NEED_APPROVE) && ($type == 'tot')) {	// Accept to move to reception done, only if status of all line are ok (refuse denied)
					$dispatcheddenied = $this->getDispachedLines(2);
					if (count($dispatchedlinearray) > 0) {
						$result = -1;
						$error++;
						$this->errors[] = 'ErrorCantSetReceptionToTotalDoneWithReceptionDenied';
						dol_syslog('ErrorCantSetReceptionToTotalDoneWithReceptionDenied', LOG_DEBUG);
					}
				}
			}

			// TODO LDR01 Add a control test to accept only if ALL predefined products are received (same qty).

			if (empty($error)) {
				$this->db->begin();

				$sql = "UPDATE ".MAIN_DB_PREFIX."commande_fournisseur";
				$sql .= " SET fk_statut = ".((int) $statut);
				$sql .= " WHERE rowid = ".((int) $this->id);
				$sql .= " AND fk_statut IN (".self::STATUS_ORDERSENT.",".self::STATUS_RECEIVED_PARTIALLY.")"; // Process running or Partially received

				dol_syslog(get_class($this)."::Livraison", LOG_DEBUG);
				$resql = $this->db->query($sql);
				if ($resql) {
					$result = 1;
					$old_statut = $this->statut;
					$this->statut = $statut;
					$this->actionmsg2 = $comment;

					// Call trigger
					$result_trigger = $this->call_trigger('ORDER_SUPPLIER_RECEIVE', $user);
					if ($result_trigger < 0) {
						$error++;
					}
					// End call triggers

					if (empty($error)) {
						$this->db->commit();
					} else {
						$this->statut = $old_statut;
						$this->db->rollback();
						$this->error = $this->db->lasterror();
						$result = -1;
					}
				} else {
					$this->db->rollback();
					$this->error = $this->db->lasterror();
					$result = -1;
				}
			}
		} else {
			$this->error = $langs->trans('NotAuthorized');
			$this->errors[] = $langs->trans('NotAuthorized');
			dol_syslog(get_class($this)."::Livraison Not Authorized");
			$result = -3;
		}
		return $result;
	}

	// phpcs:disable PEAR.NamingConventions.ValidFunctionName.ScopeNotCamelCaps
	/**
	 *	Set delivery date
	 *
	 *	@param      User 	$user        		Object user that modify
	 *	@param      int		$delivery_date		Delivery date
	 *  @param  	int		$notrigger			1=Does not execute triggers, 0= execute triggers
	 *	@return     int         				<0 if ko, >0 if ok
	 *	@deprecated Use  setDeliveryDate
	 */
	public function set_date_livraison($user, $delivery_date, $notrigger = 0)
	{
		// phpcs:enable
		return $this->setDeliveryDate($user, $delivery_date, $notrigger);
	}

	/**
	 *	Set the planned delivery date
	 *
	 *	@param      User			$user        		Objet user making change
	 *	@param      integer  		$delivery_date     Planned delivery date
	 *  @param     	int				$notrigger			1=Does not execute triggers, 0= execute triggers
	 *	@return     int         						<0 if KO, >0 if OK
	 */
	public function setDeliveryDate($user, $delivery_date, $notrigger = 0)
	{
		if ($user->rights->fournisseur->commande->creer || $user->rights->supplier_order->creer) {
			$error = 0;

			$this->db->begin();

			$sql = "UPDATE ".MAIN_DB_PREFIX."commande_fournisseur";
			$sql .= " SET date_livraison = ".($delivery_date ? "'".$this->db->idate($delivery_date)."'" : 'null');
			$sql .= " WHERE rowid = ".((int) $this->id);

			dol_syslog(__METHOD__, LOG_DEBUG);
			$resql = $this->db->query($sql);
			if (!$resql) {
				$this->errors[] = $this->db->error();
				$error++;
			}

			if (!$error) {
				$this->oldcopy = clone $this;
				$this->date_livraison = $delivery_date;
				$this->delivery_date = $delivery_date;
			}

			if (!$notrigger && empty($error)) {
				// Call trigger
				$result = $this->call_trigger('ORDER_SUPPLIER_MODIFY', $user);
				if ($result < 0) {
					$error++;
				}
				// End call triggers
			}

			if (!$error) {
				$this->db->commit();
				return 1;
			} else {
				foreach ($this->errors as $errmsg) {
					dol_syslog(__METHOD__.' Error: '.$errmsg, LOG_ERR);
					$this->error .= ($this->error ? ', '.$errmsg : $errmsg);
				}
				$this->db->rollback();
				return -1 * $error;
			}
		} else {
			return -2;
		}
	}

	// phpcs:disable PEAR.NamingConventions.ValidFunctionName.ScopeNotCamelCaps
	/**
	 *	Set the id projet
	 *
	 *	@param      User			$user        		Objet utilisateur qui modifie
	 *	@param      int				$id_projet    	 	Delivery date
	 *  @param     	int				$notrigger			1=Does not execute triggers, 0= execute triggers
	 *	@return     int         						<0 si ko, >0 si ok
	 */
	public function set_id_projet($user, $id_projet, $notrigger = 0)
	{
		// phpcs:enable
		if ($user->rights->fournisseur->commande->creer || $user->rights->supplier_order->creer) {
			$error = 0;

			$this->db->begin();

			$sql = "UPDATE ".MAIN_DB_PREFIX."commande_fournisseur";
			$sql .= " SET fk_projet = ".($id_projet > 0 ? (int) $id_projet : 'null');
			$sql .= " WHERE rowid = ".((int) $this->id);

			dol_syslog(__METHOD__, LOG_DEBUG);
			$resql = $this->db->query($sql);
			if (!$resql) {
				$this->errors[] = $this->db->error();
				$error++;
			}

			if (!$error) {
				$this->oldcopy = clone $this;
				$this->fk_projet = $id_projet;
				$this->fk_project = $id_projet;
			}

			if (!$notrigger && empty($error)) {
				// Call trigger
				$result = $this->call_trigger('ORDER_SUPPLIER_MODIFY', $user);
				if ($result < 0) {
					$error++;
				}
				// End call triggers
			}

			if (!$error) {
				$this->db->commit();
				return 1;
			} else {
				foreach ($this->errors as $errmsg) {
					dol_syslog(__METHOD__.' Error: '.$errmsg, LOG_ERR);
					$this->error .= ($this->error ? ', '.$errmsg : $errmsg);
				}
				$this->db->rollback();
				return -1 * $error;
			}
		} else {
			return -2;
		}
	}

	/**
	 *  Update a supplier order from a customer order
	 *
	 *  @param  User	$user           User that create
	 *  @param  int		$idc			Id of supplier order to update
	 *  @param	int		$comclientid	Id of customer order to use as template
	 *	@return	int						<0 if KO, >0 if OK
	 */
	public function updateFromCommandeClient($user, $idc, $comclientid)
	{
		$comclient = new Commande($this->db);
		$comclient->fetch($comclientid);

		$this->id = $idc;

		$this->lines = array();

		$num = count($comclient->lines);
		for ($i = 0; $i < $num; $i++) {
			$prod = new Product($this->db);
			$label = '';
			$ref = '';
			if ($prod->fetch($comclient->lines[$i]->fk_product) > 0) {
				$label  = $prod->label;
				$ref    = $prod->ref;
			}

			$sql = "INSERT INTO ".MAIN_DB_PREFIX."commande_fournisseurdet";
			$sql .= " (fk_commande, label, description, fk_product, price, qty, tva_tx, localtax1_tx, localtax2_tx, remise_percent, subprice, remise, ref)";
			$sql .= " VALUES (".$idc.", '".$this->db->escape($label)."', ".$this->db->escape($comclient->lines[$i]->desc);
			$sql .= ",".$comclient->lines[$i]->fk_product.", ".price2num($comclient->lines[$i]->price);
			$sql .= ", ".$comclient->lines[$i]->qty.", ".$comclient->lines[$i]->tva_tx.", ".$comclient->lines[$i]->localtax1_tx.", ".$comclient->lines[$i]->localtax2_tx.", ".$comclient->lines[$i]->remise_percent;
			$sql .= ", '".price2num($comclient->lines[$i]->subprice)."','0', '".$this->db->escape($ref)."');";
			if ($this->db->query($sql)) {
				$this->update_price();
			}
		}

		return 1;
	}

	/**
	 *  Tag order with a particular status
	 *
	 *  @param      User	$user       Object user that change status
	 *  @param      int		$status		New status
	 *  @return     int         		<0 if KO, >0 if OK
	 */
	public function setStatus($user, $status)
	{
		global $conf, $langs;
		$error = 0;

		$this->db->begin();

		$sql = 'UPDATE '.MAIN_DB_PREFIX.'commande_fournisseur';
		$sql .= ' SET fk_statut='.$status;
		$sql .= ' WHERE rowid = '.$this->id;

		dol_syslog(get_class($this)."::setStatus", LOG_DEBUG);
		$resql = $this->db->query($sql);
		if ($resql) {
			// Trigger names for each status
			$triggerName = array();
			$triggerName[0] = 'DRAFT';
			$triggerName[1] = 'VALIDATED';
			$triggerName[2] = 'APPROVED';
			$triggerName[3] = 'ORDERED'; // Ordered
			$triggerName[4] = 'RECEIVED_PARTIALLY';
			$triggerName[5] = 'RECEIVED_COMPLETELY';
			$triggerName[6] = 'CANCELED';
			$triggerName[7] = 'CANCELED';
			$triggerName[9] = 'REFUSED';

			// Call trigger
			$result = $this->call_trigger("ORDER_SUPPLIER_STATUS_".$triggerName[$status], $user);
			if ($result < 0) {
				$error++;
			}
			// End call triggers
		} else {
			$error++;
			$this->error = $this->db->lasterror();
			dol_syslog(get_class($this)."::setStatus ".$this->error);
		}

		if (!$error) {
			$this->statut = $status;
			$this->db->commit();
			return 1;
		} else {
			$this->db->rollback();
			return -1;
		}
	}

	/**
	 *	Update line
	 *
	 *	@param     	int			$rowid           	Id de la ligne de facture
	 *	@param     	string		$desc            	Description de la ligne
	 *	@param     	double		$pu              	Prix unitaire
	 *	@param     	double		$qty             	Quantity
	 *	@param     	double		$remise_percent  	Percent discount on line
	 *	@param     	double		$txtva          	VAT rate
	 *  @param     	double		$txlocaltax1	    Localtax1 tax
	 *  @param     	double		$txlocaltax2   		Localtax2 tax
	 *  @param     	double		$price_base_type 	Type of price base
	 *	@param		int			$info_bits			Miscellaneous informations
	 *	@param		int			$type				Type of line (0=product, 1=service)
	 *  @param		int			$notrigger			Disable triggers
	 *  @param      integer     $date_start     	Date start of service
	 *  @param      integer     $date_end       	Date end of service
	 *  @param		array		$array_options		Extrafields array
	 * 	@param 		string		$fk_unit 			Code of the unit to use. Null to use the default one
	 * 	@param		double		$pu_ht_devise		Unit price in currency
	 *  @param		string		$ref_supplier		Supplier ref
	 *	@return    	int         	    			< 0 if error, > 0 if ok
	 */
	public function updateline($rowid, $desc, $pu, $qty, $remise_percent, $txtva, $txlocaltax1 = 0, $txlocaltax2 = 0, $price_base_type = 'HT', $info_bits = 0, $type = 0, $notrigger = 0, $date_start = '', $date_end = '', $array_options = 0, $fk_unit = null, $pu_ht_devise = 0, $ref_supplier = '')
	{
		global $mysoc, $conf, $langs;
		dol_syslog(get_class($this)."::updateline $rowid, $desc, $pu, $qty, $remise_percent, $txtva, $price_base_type, $info_bits, $type, $fk_unit");
		include_once DOL_DOCUMENT_ROOT.'/core/lib/price.lib.php';

		$error = 0;

		if ($this->brouillon) {
			// Clean parameters
			if (empty($qty)) {
				$qty = 0;
			}
			if (empty($info_bits)) {
				$info_bits = 0;
			}
			if (empty($txtva)) {
				$txtva = 0;
			}
			if (empty($txlocaltax1)) {
				$txlocaltax1 = 0;
			}
			if (empty($txlocaltax2)) {
				$txlocaltax2 = 0;
			}
			if (empty($remise)) {
				$remise = 0;
			}
			if (empty($remise_percent)) {
				$remise_percent = 0;
			}

			$remise_percent = price2num($remise_percent);
			$qty = price2num($qty);
			if (!$qty) {
				$qty = 1;
			}
			$pu = price2num($pu);
			$pu_ht_devise = price2num($pu_ht_devise);
			if (!preg_match('/\((.*)\)/', $txtva)) {
				$txtva = price2num($txtva); // $txtva can have format '5.0(XXX)' or '5'
			}
			$txlocaltax1 = price2num($txlocaltax1);
			$txlocaltax2 = price2num($txlocaltax2);

			// Check parameters
			if ($type < 0) {
				return -1;
			}
			if ($date_start && $date_end && $date_start > $date_end) {
				$langs->load("errors");
				$this->error = $langs->trans('ErrorStartDateGreaterEnd');
				return -1;
			}

			$this->db->begin();

			// Calcul du total TTC et de la TVA pour la ligne a partir de
			// qty, pu, remise_percent et txtva
			// TRES IMPORTANT: C'est au moment de l'insertion ligne qu'on doit stocker
			// la part ht, tva et ttc, et ce au niveau de la ligne qui a son propre taux tva.

			$localtaxes_type = getLocalTaxesFromRate($txtva, 0, $mysoc, $this->thirdparty);

			// Clean vat code
			$reg = array();
			$vat_src_code = '';
			if (preg_match('/\((.*)\)/', $txtva, $reg)) {
				$vat_src_code = $reg[1];
				$txtva = preg_replace('/\s*\(.*\)/', '', $txtva); // Remove code into vatrate.
			}

			$tabprice = calcul_price_total($qty, $pu, $remise_percent, $txtva, $txlocaltax1, $txlocaltax2, 0, $price_base_type, $info_bits, $type, $this->thirdparty, $localtaxes_type, 100, $this->multicurrency_tx, $pu_ht_devise);
			$total_ht  = $tabprice[0];
			$total_tva = $tabprice[1];
			$total_ttc = $tabprice[2];
			$total_localtax1 = $tabprice[9];
			$total_localtax2 = $tabprice[10];
			$pu_ht  = $tabprice[3];
			$pu_tva = $tabprice[4];
			$pu_ttc = $tabprice[5];

			// MultiCurrency
			$multicurrency_total_ht = $tabprice[16];
			$multicurrency_total_tva = $tabprice[17];
			$multicurrency_total_ttc = $tabprice[18];
			$pu_ht_devise = $tabprice[19];

			$localtax1_type = empty($localtaxes_type[0]) ? '' : $localtaxes_type[0];
			$localtax2_type = empty($localtaxes_type[2]) ? '' : $localtaxes_type[2];

			//Fetch current line from the database and then clone the object and set it in $oldline property
			$this->line = new CommandeFournisseurLigne($this->db);
			$this->line->fetch($rowid);

			$oldline = clone $this->line;
			$this->line->oldline = $oldline;

			$this->line->context = $this->context;

			$this->line->fk_commande = $this->id;
			//$this->line->label=$label;
			$this->line->desc = $desc;

			// redefine quantity according to packaging
			if (!empty($conf->global->PRODUCT_USE_SUPPLIER_PACKAGING)) {
				if ($qty < $this->line->packaging) {
					$qty = $this->line->packaging;
				} else {
					if (! empty($this->line->packaging) && ($qty % $this->line->packaging) > 0) {
						$coeff = intval($qty / $this->line->packaging) + 1;
						$qty = $this->line->packaging * $coeff;
						setEventMessage($langs->trans('QtyRecalculatedWithPackaging'), 'mesgs');
					}
				}
			}

			$this->line->qty = $qty;
			$this->line->ref_supplier = $ref_supplier;

			$this->line->vat_src_code = $vat_src_code;
			$this->line->tva_tx         = $txtva;
			$this->line->localtax1_tx   = $txlocaltax1;
			$this->line->localtax2_tx   = $txlocaltax2;
			$this->line->localtax1_type = empty($localtaxes_type[0]) ? '' : $localtaxes_type[0];
			$this->line->localtax2_type = empty($localtaxes_type[2]) ? '' : $localtaxes_type[2];
			$this->line->remise_percent = $remise_percent;
			$this->line->subprice       = $pu_ht;
			$this->line->rang           = $this->rang;
			$this->line->info_bits      = $info_bits;
			$this->line->total_ht       = $total_ht;
			$this->line->total_tva      = $total_tva;
			$this->line->total_localtax1 = $total_localtax1;
			$this->line->total_localtax2 = $total_localtax2;
			$this->line->total_ttc      = $total_ttc;
			$this->line->product_type   = $type;
			$this->line->special_code   = $this->special_code;
			$this->line->origin         = $this->origin;
			$this->line->fk_unit        = $fk_unit;

			$this->line->date_start     = $date_start;
			$this->line->date_end       = $date_end;

			// Multicurrency
			$this->line->fk_multicurrency = $this->fk_multicurrency;
			$this->line->multicurrency_code = $this->multicurrency_code;
			$this->line->multicurrency_subprice		= $pu_ht_devise;
			$this->line->multicurrency_total_ht 	= $multicurrency_total_ht;
			$this->line->multicurrency_total_tva 	= $multicurrency_total_tva;
			$this->line->multicurrency_total_ttc 	= $multicurrency_total_ttc;

			$this->line->subprice = $pu_ht;
			$this->line->price = $this->line->subprice;

			$this->line->remise_percent = $remise_percent;

			if (is_array($array_options) && count($array_options) > 0) {
				// We replace values in this->line->array_options only for entries defined into $array_options
				foreach ($array_options as $key => $value) {
					$this->line->array_options[$key] = $array_options[$key];
				}
			}

			$result = $this->line->update($notrigger);


			// Mise a jour info denormalisees au niveau facture
			if ($result >= 0) {
				$this->update_price('', 'auto');
				$this->db->commit();
				return $result;
			} else {
				$this->error = $this->db->lasterror();
				$this->db->rollback();
				return -1;
			}
		} else {
			$this->error = "Order status makes operation forbidden";
			dol_syslog(get_class($this)."::updateline ".$this->error, LOG_ERR);
			return -2;
		}
	}


	/**
	 *  Initialise an instance with random values.
	 *  Used to build previews or test instances.
	 *	id must be 0 if object instance is a specimen.
	 *
	 *  @return	void
	 */
	public function initAsSpecimen()
	{
		global $user, $langs, $conf;

		include_once DOL_DOCUMENT_ROOT.'/fourn/class/fournisseur.product.class.php';

		dol_syslog(get_class($this)."::initAsSpecimen");

		$now = dol_now();

		// Find first product
		$prodid = 0;
		$product = new ProductFournisseur($this->db);
		$sql = "SELECT rowid";
		$sql .= " FROM ".MAIN_DB_PREFIX."product";
		$sql .= " WHERE entity IN (".getEntity('product').")";
		$sql .= $this->db->order("rowid", "ASC");
		$sql .= $this->db->plimit(1);
		$resql = $this->db->query($sql);
		if ($resql) {
			$obj = $this->db->fetch_object($resql);
			$prodid = $obj->rowid;
		}

		// Initialise parametres
		$this->id = 0;
		$this->ref = 'SPECIMEN';
		$this->specimen = 1;
		$this->socid = 1;
		$this->date = $now;
		$this->date_commande = $now;
		$this->date_lim_reglement = $this->date + 3600 * 24 * 30;
		$this->cond_reglement_code = 'RECEP';
		$this->mode_reglement_code = 'CHQ';

		$this->note_public = 'This is a comment (public)';
		$this->note_private = 'This is a comment (private)';

		$this->multicurrency_tx = 1;
		$this->multicurrency_code = $conf->currency;

		$this->statut = 0;

		// Lines
		$nbp = 5;
		$xnbp = 0;
		while ($xnbp < $nbp) {
			$line = new CommandeFournisseurLigne($this->db);
			$line->desc = $langs->trans("Description")." ".$xnbp;
			$line->qty = 1;
			$line->subprice = 100;
			$line->price = 100;
			$line->tva_tx = 19.6;
			$line->localtax1_tx = 0;
			$line->localtax2_tx = 0;
			if ($xnbp == 2) {
				$line->total_ht = 50;
				$line->total_ttc = 59.8;
				$line->total_tva = 9.8;
				$line->remise_percent = 50;
			} else {
				$line->total_ht = 100;
				$line->total_ttc = 119.6;
				$line->total_tva = 19.6;
				$line->remise_percent = 00;
			}
			$line->fk_product = $prodid;

			$this->lines[$xnbp] = $line;

			$this->total_ht       += $line->total_ht;
			$this->total_tva      += $line->total_tva;
			$this->total_ttc      += $line->total_ttc;

			$xnbp++;
		}
	}

	/**
	 *	Charge les informations d'ordre info dans l'objet facture
	 *
	 *	@param  int		$id       	Id de la facture a charger
	 *	@return	void
	 */
	public function info($id)
	{
		$sql = 'SELECT c.rowid, date_creation as datec, tms as datem, date_valid as date_validation, date_approve as datea, date_approve2 as datea2,';
		$sql .= ' fk_user_author, fk_user_modif, fk_user_valid, fk_user_approve, fk_user_approve2';
		$sql .= ' FROM '.MAIN_DB_PREFIX.'commande_fournisseur as c';
		$sql .= ' WHERE c.rowid = '.((int) $id);

		$result = $this->db->query($sql);
		if ($result) {
			if ($this->db->num_rows($result)) {
				$obj = $this->db->fetch_object($result);
				$this->id = $obj->rowid;
				if ($obj->fk_user_author) {
					$this->user_creation_id = $obj->fk_user_author;
				}
				if ($obj->fk_user_valid) {
					$this->user_validation_id = $obj->fk_user_valid;
				}
				if ($obj->fk_user_modif) {
					$this->user_modification_id = $obj->fk_user_modif;
				}
				if ($obj->fk_user_approve) {
					$this->user_approve_id = $obj->fk_user_approve;
				}
				if ($obj->fk_user_approve2) {
					$this->user_approve_id2 = $obj->fk_user_approve2;
				}

				$this->date_creation     = $this->db->jdate($obj->datec);
				$this->date_modification = $this->db->jdate($obj->datem);
				$this->date_approve      = $this->db->jdate($obj->datea);
				$this->date_approve2     = $this->db->jdate($obj->datea2);
				$this->date_validation   = $this->db->jdate($obj->date_validation);
			}
			$this->db->free($result);
		} else {
			dol_print_error($this->db);
		}
	}

	// phpcs:disable PEAR.NamingConventions.ValidFunctionName.ScopeNotCamelCaps
	/**
	 *	Charge indicateurs this->nb de tableau de bord
	 *
	 *	@return     int         <0 si ko, >0 si ok
	 */
	public function load_state_board()
	{
		// phpcs:enable
		global $conf, $user;

		$this->nb = array();
		$clause = "WHERE";

		$sql = "SELECT count(co.rowid) as nb";
		$sql .= " FROM ".MAIN_DB_PREFIX."commande_fournisseur as co";
		$sql .= " LEFT JOIN ".MAIN_DB_PREFIX."societe as s ON co.fk_soc = s.rowid";
		if (!$user->rights->societe->client->voir && !$user->socid) {
			$sql .= " LEFT JOIN ".MAIN_DB_PREFIX."societe_commerciaux as sc ON s.rowid = sc.fk_soc";
			$sql .= " WHERE sc.fk_user = ".((int) $user->id);
			$clause = "AND";
		}
		$sql .= " ".$clause." co.entity IN (".getEntity('supplier_order').")";

		$resql = $this->db->query($sql);
		if ($resql) {
			while ($obj = $this->db->fetch_object($resql)) {
				$this->nb["supplier_orders"] = $obj->nb;
			}
			$this->db->free($resql);
			return 1;
		} else {
			dol_print_error($this->db);
			$this->error = $this->db->error();
			return -1;
		}
	}

	// phpcs:disable PEAR.NamingConventions.ValidFunctionName.ScopeNotCamelCaps
	/**
	 *	Load indicators for dashboard (this->nbtodo and this->nbtodolate)
	 *
	 *	@param          User	$user   Objet user
	 *  @param          int		$mode   "opened", "awaiting" for orders awaiting reception
	 *	@return WorkboardResponse|int 	<0 if KO, WorkboardResponse if OK
	 */
	public function load_board($user, $mode = 'opened')
	{
		// phpcs:enable
		global $conf, $langs;

		$clause = " WHERE";

		$sql = "SELECT c.rowid, c.date_creation as datec, c.date_commande, c.fk_statut, c.date_livraison as delivery_date";
		$sql .= " FROM ".MAIN_DB_PREFIX."commande_fournisseur as c";
		if (!$user->rights->societe->client->voir && !$user->socid) {
			$sql .= " LEFT JOIN ".MAIN_DB_PREFIX."societe_commerciaux as sc ON c.fk_soc = sc.fk_soc";
			$sql .= " WHERE sc.fk_user = ".((int) $user->id);
			$clause = " AND";
		}
		$sql .= $clause." c.entity = ".$conf->entity;
		if ($mode === 'awaiting') {
			$sql .= " AND c.fk_statut IN (".self::STATUS_ORDERSENT.", ".self::STATUS_RECEIVED_PARTIALLY.")";
		} else {
			$sql .= " AND c.fk_statut IN (".self::STATUS_VALIDATED.", ".self::STATUS_ACCEPTED.")";
		}
		if ($user->socid) {
			$sql .= " AND c.fk_soc = ".((int) $user->socid);
		}

		$resql = $this->db->query($sql);
		if ($resql) {
			$commandestatic = new CommandeFournisseur($this->db);

			$response = new WorkboardResponse();
			$response->warning_delay = $conf->commande->fournisseur->warning_delay / 60 / 60 / 24;
			$response->label = $langs->trans("SuppliersOrdersToProcess");
			$response->labelShort = $langs->trans("Opened");
			$response->url = DOL_URL_ROOT.'/fourn/commande/list.php?search_status=1,2&mainmenu=commercial&leftmenu=orders_suppliers';
			$response->img = img_object('', "order");

			if ($mode === 'awaiting') {
				$response->label = $langs->trans("SuppliersOrdersAwaitingReception");
				$response->labelShort = $langs->trans("AwaitingReception");
				$response->url = DOL_URL_ROOT.'/fourn/commande/list.php?search_status=3,4&mainmenu=commercial&leftmenu=orders_suppliers';
			}

			while ($obj = $this->db->fetch_object($resql)) {
				$response->nbtodo++;

				$commandestatic->delivery_date = $this->db->jdate($obj->delivery_date);
				$commandestatic->date_commande = $this->db->jdate($obj->date_commande);
				$commandestatic->statut = $obj->fk_statut;

				if ($commandestatic->hasDelay()) {
					$response->nbtodolate++;
				}
			}

			return $response;
		} else {
			$this->error = $this->db->error();
			return -1;
		}
	}

	/**
	 * Returns the translated input method of object (defined if $this->methode_commande_id > 0).
	 * This function make a sql request to get translation. No cache yet, try to not use it inside a loop.
	 *
	 * @return string
	 */
	public function getInputMethod()
	{
		global $db, $langs;

		if ($this->methode_commande_id > 0) {
			$sql = "SELECT rowid, code, libelle as label";
			$sql .= " FROM ".MAIN_DB_PREFIX.'c_input_method';
			$sql .= " WHERE active=1 AND rowid = ".((int) $this->methode_commande_id);

			$resql = $this->db->query($sql);
			if ($resql) {
				if ($this->db->num_rows($resql)) {
					$obj = $this->db->fetch_object($resql);

					$string = $langs->trans($obj->code);
					if ($string == $obj->code) {
						$string = $obj->label != '-' ? $obj->label : '';
					}
					return $string;
				}
			} else {
				dol_print_error($this->db);
			}
		}

		return '';
	}

	/**
	 *  Create a document onto disk according to template model.
	 *
	 *  @param	    string		$modele			Force template to use ('' to not force)
	 *  @param		Translate	$outputlangs	Object lang to use for traduction
	 *  @param      int			$hidedetails    Hide details of lines
	 *  @param      int			$hidedesc       Hide description
	 *  @param      int			$hideref        Hide ref
	 *  @param      null|array  $moreparams     Array to provide more information
	 *  @return     int          				0 if KO, 1 if OK
	 */
	public function generateDocument($modele, $outputlangs, $hidedetails = 0, $hidedesc = 0, $hideref = 0, $moreparams = null)
	{
		global $conf, $langs;

		$langs->load("suppliers");
		$outputlangs->load("products");

		if (!dol_strlen($modele)) {
			$modele = 'muscadet';

			if ($this->model_pdf) {
				$modele = $this->model_pdf;
			} elseif (!empty($conf->global->COMMANDE_SUPPLIER_ADDON_PDF)) {
				$modele = $conf->global->COMMANDE_SUPPLIER_ADDON_PDF;
			}
		}

		$modelpath = "core/modules/supplier_order/doc/";

		return $this->commonGenerateDocument($modelpath, $modele, $outputlangs, $hidedetails, $hidedesc, $hideref, $moreparams);
	}

	/**
	 * Return the max number delivery delay in day
	 *
	 * @param	Translate	$langs		Language object
	 * @return 	string                  Translated string
	 */
	public function getMaxDeliveryTimeDay($langs)
	{
		if (empty($this->lines)) {
			return '';
		}

		$obj = new ProductFournisseur($this->db);

		$nb = 0;
		foreach ($this->lines as $line) {
			if ($line->fk_product > 0) {
				$idp = $obj->find_min_price_product_fournisseur($line->fk_product, $line->qty);
				if ($idp) {
					$obj->fetch($idp);
					if ($obj->delivery_time_days > $nb) {
						$nb = $obj->delivery_time_days;
					}
				}
			}
		}

		if ($nb === 0) {
			return '';
		} else {
			return $nb.' '.$langs->trans('Days');
		}
	}

	/**
	 * Returns the rights used for this class
	 * @return stdClass
	 */
	public function getRights()
	{
		global $user;

		return $user->rights->fournisseur->commande;
	}


	/**
	 * Function used to replace a thirdparty id with another one.
	 *
	 * @param DoliDB $db Database handler
	 * @param int $origin_id Old thirdparty id
	 * @param int $dest_id New thirdparty id
	 * @return bool
	 */
	public static function replaceThirdparty(DoliDB $db, $origin_id, $dest_id)
	{
		$tables = array(
			'commande_fournisseur'
		);

		return CommonObject::commonReplaceThirdparty($db, $origin_id, $dest_id, $tables);
	}

	/**
	 * Is the supplier order delayed?
	 * We suppose a purchase ordered as late if a the purchase order has been sent and the delivery date is set and before the delay.
	 * If order has not been sent, we use the order date.
	 *
	 * @return 	bool					True if object is delayed
	 */
	public function hasDelay()
	{
		global $conf;

		if (empty($this->delivery_date) && !empty($this->date_livraison)) {
			$this->delivery_date = $this->date_livraison; // For backward compatibility
		}

		if ($this->statut == self::STATUS_ORDERSENT || $this->statut == self::STATUS_RECEIVED_PARTIALLY) {
			$now = dol_now();
			if (!empty($this->delivery_date)) {
				$date_to_test = $this->delivery_date;
				return $date_to_test && $date_to_test < ($now - $conf->commande->fournisseur->warning_delay);
			} else {
				//$date_to_test = $this->date_commande;
				//return $date_to_test && $date_to_test < ($now - $conf->commande->fournisseur->warning_delay);
				return false;
			}
		} else {
			$now = dol_now();
			$date_to_test = $this->date_commande;

			return ($this->statut > 0 && $this->statut < 5) && $date_to_test && $date_to_test < ($now - $conf->commande->fournisseur->warning_delay);
		}
	}

	/**
	 * Show the customer delayed info.
	 * We suppose a purchase ordered as late if a the purchase order has been sent and the delivery date is set and before the delay.
	 * If order has not been sent, we use the order date.
	 *
	 * @return string       Show delayed information
	 */
	public function showDelay()
	{
		global $conf, $langs;

		if (empty($this->delivery_date) && !empty($this->date_livraison)) {
			$this->delivery_date = $this->date_livraison; // For backward compatibility
		}

		$text = '';

		if ($this->statut == self::STATUS_ORDERSENT || $this->statut == self::STATUS_RECEIVED_PARTIALLY) {
			if (!empty($this->delivery_date)) {
				$text = $langs->trans("DeliveryDate").' '.dol_print_date($this->delivery_date, 'day');
			} else {
				$text = $langs->trans("OrderDate").' '.dol_print_date($this->date_commande, 'day');
			}
		} else {
			$text = $langs->trans("OrderDate").' '.dol_print_date($this->date_commande, 'day');
		}
		if ($text) {
			$text .= ' '.($conf->commande->fournisseur->warning_delay > 0 ? '+' : '-').' '.round(abs($conf->commande->fournisseur->warning_delay) / 3600 / 24, 1).' '.$langs->trans("days").' < '.$langs->trans("Today");
		}

		return $text;
	}


	/**
	 * Calc status regarding to dispatched stock
	 *
	 * @param 		User 	$user                   User action
	 * @param       int     $closeopenorder         Close if received
	 * @param		string	$comment				Comment
	 * @return		int		                        <0 if KO, 0 if not applicable, >0 if OK
	 */
	public function calcAndSetStatusDispatch(User $user, $closeopenorder = 1, $comment = '')
	{
		global $conf, $langs;

		if ((!empty($conf->fournisseur->enabled) && empty($conf->global->MAIN_USE_NEW_SUPPLIERMOD)) || !empty($conf->supplier_order->enabled)) {
			require_once DOL_DOCUMENT_ROOT.'/fourn/class/fournisseur.commande.dispatch.class.php';

			$qtydelivered = array();
			$qtywished = array();

			$supplierorderdispatch = new CommandeFournisseurDispatch($this->db);
			$filter = array('t.fk_commande'=>$this->id);
			if (!empty($conf->global->SUPPLIER_ORDER_USE_DISPATCH_STATUS)) {
				$filter['t.status'] = 1; // Restrict to lines with status validated
			}

			$ret = $supplierorderdispatch->fetchAll('', '', 0, 0, $filter);
			if ($ret < 0) {
				$this->error = $supplierorderdispatch->error; $this->errors = $supplierorderdispatch->errors;
				return $ret;
			} else {
				if (is_array($supplierorderdispatch->lines) && count($supplierorderdispatch->lines) > 0) {
					require_once DOL_DOCUMENT_ROOT.'/product/class/product.class.php';
					$date_liv = dol_now();

					// Build array with quantity deliverd by product
					foreach ($supplierorderdispatch->lines as $line) {
						$qtydelivered[$line->fk_product] += $line->qty;
					}
					foreach ($this->lines as $line) {
						// Exclude lines not qualified for shipment, similar code is found into interface_20_modWrokflow for customers
						if (empty($conf->global->STOCK_SUPPORTS_SERVICES) && $line->product_type > 0) {
							continue;
						}
						$qtywished[$line->fk_product] += $line->qty;
					}

					//Compare array
					$diff_array = array_diff_assoc($qtydelivered, $qtywished); // Warning: $diff_array is done only on common keys.
					$keysinwishednotindelivered = array_diff(array_keys($qtywished), array_keys($qtydelivered)); // To check we also have same number of keys
					$keysindeliverednotinwished = array_diff(array_keys($qtydelivered), array_keys($qtywished)); // To check we also have same number of keys
					/*var_dump(array_keys($qtydelivered));

					var_dump(array_keys($qtywished));
					var_dump($diff_array);
					var_dump($keysinwishednotindelivered);
					var_dump($keysindeliverednotinwished);
					exit;*/

					if (count($diff_array) == 0 && count($keysinwishednotindelivered) == 0 && count($keysindeliverednotinwished) == 0) { //No diff => mean everythings is received
						if ($closeopenorder) {
							//$ret=$this->setStatus($user,5);
							$ret = $this->Livraison($user, $date_liv, 'tot', $comment); // GETPOST("type") is 'tot', 'par', 'nev', 'can'
							if ($ret < 0) {
								return -1;
							}
							return 5;
						} else {
							//Diff => received partially
							//$ret=$this->setStatus($user,4);
							$ret = $this->Livraison($user, $date_liv, 'par', $comment); // GETPOST("type") is 'tot', 'par', 'nev', 'can'
							if ($ret < 0) {
								return -1;
							}
							return 4;
						}
					} elseif (!empty($conf->global->SUPPLIER_ORDER_MORE_THAN_WISHED)) {
						//set livraison to 'tot' if more products received than wished. (and if $closeopenorder is set to 1 of course...)

						$close = 0;

						if (count($diff_array) > 0) {
							//there are some difference between  the two arrays

							//scan the array of results
							foreach ($diff_array as $key => $value) {
								//if the quantity delivered is greater or equal to wish quantity
								if ($qtydelivered[$key] >= $qtywished[$key]) {
									$close++;
								}
							}
						}


						if ($close == count($diff_array)) {
							//all the products are received equal or more than the wished quantity
							if ($closeopenorder) {
								$ret = $this->Livraison($user, $date_liv, 'tot', $comment); // GETPOST("type") is 'tot', 'par', 'nev', 'can'
								if ($ret < 0) {
									return -1;
								}
								return 5;
							} else {
								//Diff => received partially
								$ret = $this->Livraison($user, $date_liv, 'par', $comment); // GETPOST("type") is 'tot', 'par', 'nev', 'can'
								if ($ret < 0) {
									return -1;
								}
								return 4;
							}
						} else {
							//all the products are not received
							$ret = $this->Livraison($user, $date_liv, 'par', $comment); // GETPOST("type") is 'tot', 'par', 'nev', 'can'
							if ($ret < 0) {
								return -1;
							}
							return 4;
						}
					} else {
						//Diff => received partially
						$ret = $this->Livraison($user, $date_liv, 'par', $comment); // GETPOST("type") is 'tot', 'par', 'nev', 'can'
						if ($ret < 0) {
							return -1;
						}
						return 4;
					}
				}
				return 1;
			}
		}
		return 0;
	}

	/**
	 *	Load array this->receptions of lines of shipments with nb of products sent for each order line
	 *  Note: For a dedicated shipment, the fetch_lines can be used to load the qty_asked and qty_shipped. This function is use to return qty_shipped cumulated for the order
	 *
	 *	@param      int		$filtre_statut      Filter on shipment status
	 * 	@return     int                			<0 if KO, Nb of lines found if OK
	 */
	public function loadReceptions($filtre_statut = -1)
	{
		$this->receptions = array();

		$sql = 'SELECT cd.rowid, cd.fk_product,';
		$sql .= ' sum(cfd.qty) as qty';
		$sql .= ' FROM '.MAIN_DB_PREFIX.'commande_fournisseur_dispatch as cfd,';
		if ($filtre_statut >= 0) {
			$sql .= ' '.MAIN_DB_PREFIX.'reception as e,';
		}
		$sql .= ' '.MAIN_DB_PREFIX.'commande_fournisseurdet as cd';
		$sql .= ' WHERE';
		if ($filtre_statut >= 0) {
			$sql .= ' cfd.fk_reception = e.rowid AND';
		}
		$sql .= ' cfd.fk_commandefourndet = cd.rowid';
		$sql .= ' AND cd.fk_commande ='.$this->id;
		if ($this->fk_product > 0) {
			$sql .= ' AND cd.fk_product = '.$this->fk_product;
		}
		if ($filtre_statut >= 0) {
			$sql .= ' AND e.fk_statut >= '.$filtre_statut;
		}
		$sql .= ' GROUP BY cd.rowid, cd.fk_product';


		dol_syslog(get_class($this)."::loadReceptions", LOG_DEBUG);
		$result = $this->db->query($sql);
		if ($result) {
			$num = $this->db->num_rows($result);
			$i = 0;
			while ($i < $num) {
				$obj = $this->db->fetch_object($result);
				empty($this->receptions[$obj->rowid]) ? $this->receptions[$obj->rowid] = $obj->qty : $this->receptions[$obj->rowid] += $obj->qty;
				$i++;
			}
			$this->db->free();

			return $num;
		} else {
			$this->error = $this->db->lasterror();
			return -1;
		}
	}
}



/**
 *  Class to manage line orders
 */
class CommandeFournisseurLigne extends CommonOrderLine
{
	/**
	 * @var string ID to identify managed object
	 */
	public $element = 'commande_fournisseurdet';

	/**
	 * @var string Name of table without prefix where object is stored
	 */
	public $table_element = 'commande_fournisseurdet';

	public $oldline;

	/**
	 * Id of parent order
	 * @var int
	 */
	public $fk_commande;

	// From llx_commande_fournisseurdet
	/**
	 * @var int ID
	 */
	public $fk_parent_line;

	/**
	 * @var int ID
	 */
	public $fk_facture;

	public $rang = 0;
	public $special_code = 0;

	/**
	 * Unit price without taxes
	 * @var float
	 */
	public $pu_ht;

	public $date_start;
	public $date_end;

	// From llx_product_fournisseur_price

	/**
	 * Supplier reference of price when we added the line. May have been changed after line was added.
	 * @var string
	 */
	public $ref_supplier;
	public $remise;


	/**
	 *	Constructor
	 *
	 *  @param		DoliDB		$db      Database handler
	 */
	public function __construct($db)
	{
		$this->db = $db;
	}

	/**
	 *  Load line order
	 *
	 *  @param  int		$rowid      Id line order
	 *	@return	int					<0 if KO, >0 if OK
	 */
	public function fetch($rowid)
	{
		global $conf;

		$sql = 'SELECT cd.rowid, cd.fk_commande, cd.fk_product, cd.product_type, cd.description, cd.qty, cd.tva_tx, cd.special_code,';
		$sql .= ' cd.localtax1_tx, cd.localtax2_tx, cd.localtax1_type, cd.localtax2_type, cd.ref,';
		$sql .= ' cd.remise, cd.remise_percent, cd.subprice,';
		$sql .= ' cd.info_bits, cd.total_ht, cd.total_tva, cd.total_ttc,';
		$sql .= ' cd.total_localtax1, cd.total_localtax2,';
		$sql .= ' p.ref as product_ref, p.label as product_label, p.description as product_desc,';
		$sql .= ' cd.date_start, cd.date_end, cd.fk_unit,';
		$sql .= ' cd.multicurrency_subprice, cd.multicurrency_total_ht, cd.multicurrency_total_tva, cd.multicurrency_total_ttc';
		if (!empty($conf->global->PRODUCT_USE_SUPPLIER_PACKAGING)) {
<<<<<<< HEAD
			$sql .= ", pfp.rowid as fk_pfp, pfp.packaging";
=======
			$sql .= ", pfp.rowid as fk_pfp, pfp.packaging, MAX(pfp.quantity) as max_qty";
>>>>>>> 7a1c4172
		}
		$sql .= ' FROM '.MAIN_DB_PREFIX.'commande_fournisseurdet as cd';
		$sql .= ' LEFT JOIN '.MAIN_DB_PREFIX.'product as p ON cd.fk_product = p.rowid';
		if (!empty($conf->global->PRODUCT_USE_SUPPLIER_PACKAGING)) {
<<<<<<< HEAD
			$sql .= " LEFT JOIN ".MAIN_DB_PREFIX."product_fournisseur_price as pfp ON cd.fk_product = pfp.fk_product and cd.ref = pfp.ref_fourn";
		}
		$sql .= ' WHERE cd.rowid = '.((int) $rowid);
=======
			$sql .= " LEFT JOIN ".MAIN_DB_PREFIX."product_fournisseur_price as pfp ON pfp.entity IN (".getEntity('product_fournisseur_price').") AND cd.fk_product = pfp.fk_product and cd.ref = pfp.ref_fourn";
		}
		$sql .= ' WHERE cd.rowid = '.((int) $rowid);
		if (!empty($conf->global->PRODUCT_USE_SUPPLIER_PACKAGING)) {
			$sql .= " AND cd.qty >= pfp.quantity GROUP BY cd.rowid HAVING max_qty = MAX(pfp.quantity)";
		}
>>>>>>> 7a1c4172
		$result = $this->db->query($sql);
		if ($result) {
			$objp = $this->db->fetch_object($result);

			if (!empty($objp)) {
				$this->rowid = $objp->rowid;
				$this->id               = $objp->rowid;
				$this->fk_commande      = $objp->fk_commande;
				$this->desc             = $objp->description;
				$this->qty              = $objp->qty;
				$this->ref_fourn        = $objp->ref;
				$this->ref_supplier     = $objp->ref;
				$this->subprice         = $objp->subprice;
				$this->tva_tx           = $objp->tva_tx;
				$this->localtax1_tx		= $objp->localtax1_tx;
				$this->localtax2_tx		= $objp->localtax2_tx;
				$this->localtax1_type	= $objp->localtax1_type;
				$this->localtax2_type	= $objp->localtax2_type;
				$this->remise           = $objp->remise;
				$this->remise_percent   = $objp->remise_percent;
				$this->fk_product       = $objp->fk_product;
				$this->info_bits        = $objp->info_bits;
				$this->total_ht         = $objp->total_ht;
				$this->total_tva        = $objp->total_tva;
				$this->total_localtax1	= $objp->total_localtax1;
				$this->total_localtax2	= $objp->total_localtax2;
				$this->total_ttc        = $objp->total_ttc;
				$this->product_type     = $objp->product_type;
				$this->special_code     = $objp->special_code;

				$this->ref = $objp->product_ref;

				$this->product_ref      = $objp->product_ref;
				$this->product_label    = $objp->product_label;
				$this->product_desc     = $objp->product_desc;
				if (!empty($conf->global->PRODUCT_USE_SUPPLIER_PACKAGING)) {
					$this->packaging = $objp->packaging;
					$this->fk_fournprice = $objp->fk_pfp;
				}

				$this->date_start       		= $this->db->jdate($objp->date_start);
				$this->date_end         		= $this->db->jdate($objp->date_end);
				$this->fk_unit = $objp->fk_unit;

				$this->multicurrency_subprice	= $objp->multicurrency_subprice;
				$this->multicurrency_total_ht	= $objp->multicurrency_total_ht;
				$this->multicurrency_total_tva	= $objp->multicurrency_total_tva;
				$this->multicurrency_total_ttc	= $objp->multicurrency_total_ttc;

				$this->fetch_optionals();

				$this->db->free($result);
				return 1;
			} else {
				$this->error = 'Supplier order line  with id='.$rowid.' not found';
				dol_syslog(get_class($this)."::fetch Error ".$this->error, LOG_ERR);
				return 0;
			}
		} else {
			dol_print_error($this->db);
			return -1;
		}
	}

	/**
	 *	Insert line into database
	 *
	 *	@param      int		$notrigger		1 = disable triggers
	 *	@return		int						<0 if KO, >0 if OK
	 */
	public function insert($notrigger = 0)
	{
		global $conf, $user;

		$error = 0;

		dol_syslog(get_class($this)."::insert rang=".$this->rang);

		// Clean parameters
		if (empty($this->tva_tx)) {
			$this->tva_tx = 0;
		}
		if (empty($this->localtax1_tx)) {
			$this->localtax1_tx = 0;
		}
		if (empty($this->localtax2_tx)) {
			$this->localtax2_tx = 0;
		}
		if (empty($this->localtax1_type)) {
			$this->localtax1_type = '0';
		}
		if (empty($this->localtax2_type)) {
			$this->localtax2_type = '0';
		}
		if (empty($this->total_localtax1)) {
			$this->total_localtax1 = 0;
		}
		if (empty($this->total_localtax2)) {
			$this->total_localtax2 = 0;
		}
		if (empty($this->rang)) {
			$this->rang = 0;
		}
		if (empty($this->remise)) {
			$this->remise = 0;
		}
		if (empty($this->remise_percent)) {
			$this->remise_percent = 0;
		}
		if (empty($this->info_bits)) {
			$this->info_bits = 0;
		}
		if (empty($this->special_code)) {
			$this->special_code = 0;
		}
		if (empty($this->fk_parent_line)) {
			$this->fk_parent_line = 0;
		}
		if (empty($this->pa_ht)) {
			$this->pa_ht = 0;
		}

		// Multicurrency
		if (!empty($this->multicurrency_code)) {
			list($this->fk_multicurrency, $this->multicurrency_tx) = MultiCurrency::getIdAndTxFromCode($this->db, $this->multicurrency_code);
		}
		if (empty($this->fk_multicurrency)) {
			$this->multicurrency_code = $conf->currency;
			$this->fk_multicurrency = 0;
			$this->multicurrency_tx = 1;
		}

		// Check parameters
		if ($this->product_type < 0) {
			return -1;
		}

		$this->db->begin();

		// Insertion dans base de la ligne
		$sql = 'INSERT INTO '.MAIN_DB_PREFIX.$this->table_element;
		$sql .= " (fk_commande, label, description, date_start, date_end,";
		$sql .= " fk_product, product_type, special_code, rang,";
		$sql .= " qty, vat_src_code, tva_tx, localtax1_tx, localtax2_tx, localtax1_type, localtax2_type, remise_percent, subprice, ref,";
		$sql .= " total_ht, total_tva, total_localtax1, total_localtax2, total_ttc, fk_unit,";
		$sql .= " fk_multicurrency, multicurrency_code, multicurrency_subprice, multicurrency_total_ht, multicurrency_total_tva, multicurrency_total_ttc";
		$sql .= ")";
		$sql .= " VALUES (".$this->fk_commande.", '".$this->db->escape($this->label)."','".$this->db->escape($this->desc)."',";
		$sql .= " ".($this->date_start ? "'".$this->db->idate($this->date_start)."'" : "null").",";
		$sql .= " ".($this->date_end ? "'".$this->db->idate($this->date_end)."'" : "null").",";
		if ($this->fk_product) {
			$sql .= $this->fk_product.",";
		} else {
			$sql .= "null,";
		}
		$sql .= "'".$this->db->escape($this->product_type)."',";
		$sql .= "'".$this->db->escape($this->special_code)."',";
		$sql .= "'".$this->db->escape($this->rang)."',";
		$sql .= "'".$this->db->escape($this->qty)."', ";
		$sql .= " ".(empty($this->vat_src_code) ? "''" : "'".$this->db->escape($this->vat_src_code)."'").",";
		$sql .= " ".price2num($this->tva_tx).", ";
		$sql .= " ".price2num($this->localtax1_tx).",";
		$sql .= " ".price2num($this->localtax2_tx).",";
		$sql .= " '".$this->db->escape($this->localtax1_type)."',";
		$sql .= " '".$this->db->escape($this->localtax2_type)."',";
		$sql .= " ".((float) $this->remise_percent).", ".price2num($this->subprice, 'MU').", '".$this->db->escape($this->ref_supplier)."',";
		$sql .= " ".price2num($this->total_ht).",";
		$sql .= " ".price2num($this->total_tva).",";
		$sql .= " ".price2num($this->total_localtax1).",";
		$sql .= " ".price2num($this->total_localtax2).",";
		$sql .= " ".price2num($this->total_ttc).",";
		$sql .= ($this->fk_unit ? "'".$this->db->escape($this->fk_unit)."'" : "null");
		$sql .= ", ".($this->fk_multicurrency ? ((int) $this->fk_multicurrency) : "null");
		$sql .= ", '".$this->db->escape($this->multicurrency_code)."'";
		$sql .= ", ".($this->multicurrency_subprice ? price2num($this->multicurrency_subprice) : '0');
		$sql .= ", ".($this->multicurrency_total_ht ? price2num($this->multicurrency_total_ht) : '0');
		$sql .= ", ".($this->multicurrency_total_tva ? price2num($this->multicurrency_total_tva) : '0');
		$sql .= ", ".($this->multicurrency_total_ttc ? price2num($this->multicurrency_total_ttc) : '0');
		$sql .= ")";

		dol_syslog(get_class($this)."::insert", LOG_DEBUG);
		$resql = $this->db->query($sql);
		if ($resql) {
			$this->id = $this->db->last_insert_id(MAIN_DB_PREFIX.$this->table_element);
			$this->rowid = $this->id;

			if (!$error) {
				$result = $this->insertExtraFields();
				if ($result < 0) {
					$error++;
				}
			}

			if (!$error && !$notrigger) {
				// Call trigger
				$result = $this->call_trigger('LINEORDER_SUPPLIER_CREATE', $user);
				if ($result < 0) {
					$error++;
				}
				// End call triggers
			}

			if (!$error) {
				$this->db->commit();
				return 1;
			}

			foreach ($this->errors as $errmsg) {
				dol_syslog(get_class($this)."::delete ".$errmsg, LOG_ERR);
				$this->errors[] = ($this->errors ? ', '.$errmsg : $errmsg);
			}
			$this->db->rollback();
			return -1 * $error;
		} else {
			$this->errors[] = $this->db->error();
			$this->db->rollback();
			return -2;
		}
	}
	/**
	 *	Update the line object into db
	 *
	 *	@param      int		$notrigger		1 = disable triggers
	 *	@return		int		<0 si ko, >0 si ok
	 */
	public function update($notrigger = 0)
	{
		global $conf, $user;

		$error = 0;

		$this->db->begin();

		// Mise a jour ligne en base
		$sql = "UPDATE ".MAIN_DB_PREFIX.$this->table_element." SET";
		$sql .= "  description='".$this->db->escape($this->desc)."'";
		$sql .= ", ref='".$this->db->escape($this->ref_supplier)."'";
		$sql .= ", subprice='".price2num($this->subprice)."'";
		//$sql.= ",remise='".price2num($remise)."'";
		$sql .= ", remise_percent='".price2num($this->remise_percent)."'";

		$sql .= ", vat_src_code = '".(empty($this->vat_src_code) ? '' : $this->vat_src_code)."'";
		$sql .= ", tva_tx='".price2num($this->tva_tx)."'";
		$sql .= ", localtax1_tx='".price2num($this->total_localtax1)."'";
		$sql .= ", localtax2_tx='".price2num($this->total_localtax2)."'";
		$sql .= ", localtax1_type='".$this->db->escape($this->localtax1_type)."'";
		$sql .= ", localtax2_type='".$this->db->escape($this->localtax2_type)."'";
		$sql .= ", qty='".price2num($this->qty)."'";
		$sql .= ", date_start=".(!empty($this->date_start) ? "'".$this->db->idate($this->date_start)."'" : "null");
		$sql .= ", date_end=".(!empty($this->date_end) ? "'".$this->db->idate($this->date_end)."'" : "null");
		$sql .= ", info_bits='".$this->db->escape($this->info_bits)."'";
		$sql .= ", total_ht='".price2num($this->total_ht)."'";
		$sql .= ", total_tva='".price2num($this->total_tva)."'";
		$sql .= ", total_localtax1='".price2num($this->total_localtax1)."'";
		$sql .= ", total_localtax2='".price2num($this->total_localtax2)."'";
		$sql .= ", total_ttc='".price2num($this->total_ttc)."'";
		$sql .= ", product_type=".$this->product_type;
		$sql .= ", special_code=".(!empty($this->special_code) ? $this->special_code : 0);
		$sql .= ($this->fk_unit ? ", fk_unit='".$this->db->escape($this->fk_unit)."'" : ", fk_unit=null");

		// Multicurrency
		$sql .= ", multicurrency_subprice=".price2num($this->multicurrency_subprice)."";
		$sql .= ", multicurrency_total_ht=".price2num($this->multicurrency_total_ht)."";
		$sql .= ", multicurrency_total_tva=".price2num($this->multicurrency_total_tva)."";
		$sql .= ", multicurrency_total_ttc=".price2num($this->multicurrency_total_ttc)."";

		$sql .= " WHERE rowid = ".((int) $this->id);

		dol_syslog(get_class($this)."::updateline", LOG_DEBUG);
		$result = $this->db->query($sql);
		if ($result > 0) {
			if (!$error) {
				$result = $this->insertExtraFields();
				if ($result < 0) {
					$error++;
				}
			}

			if (!$error && !$notrigger) {
				global $user;
				// Call trigger
				$result = $this->call_trigger('LINEORDER_SUPPLIER_UPDATE', $user);
				if ($result < 0) {
					$this->db->rollback();
					return -1;
				}
				// End call triggers
			}

			if (!$error) {
				$this->db->commit();
				return 1;
			} else {
				$this->db->rollback();
				return -1;
			}
		} else {
			$this->error = $this->db->lasterror();
			$this->db->rollback();
			return -1;
		}
	}

	/**
	 * 	Delete line in database
	 *
	 *	@param      int     $notrigger  1=Disable call to triggers
	 *	@return     int                 <0 if KO, >0 if OK
	 */
	public function delete($notrigger = 0)
	{
		global $user;

		$error = 0;

		$this->db->begin();

		// extrafields
		$result = $this->deleteExtraFields();
		if ($result < 0) {
			$this->db->rollback();
			return -1;
		}

		$sql = 'DELETE FROM '.MAIN_DB_PREFIX."commande_fournisseurdet WHERE rowid=".((int) $this->id);

		dol_syslog(__METHOD__, LOG_DEBUG);
		$resql = $this->db->query($sql);
		if ($resql) {
			if (!$notrigger) {
				// Call trigger
				$result = $this->call_trigger('LINEORDER_SUPPLIER_DELETE', $user);
				if ($result < 0) {
					$error++;
				}
				// End call triggers
			}

			if (!$error) {
				$this->db->commit();
				return 1;
			}

			foreach ($this->errors as $errmsg) {
				dol_syslog(get_class($this)."::delete ".$errmsg, LOG_ERR);
				$this->error .= ($this->error ? ', '.$errmsg : $errmsg);
			}
			$this->db->rollback();
			return -1 * $error;
		} else {
			$this->error = $this->db->lasterror();
			return -1;
		}
	}
}<|MERGE_RESOLUTION|>--- conflicted
+++ resolved
@@ -470,21 +470,15 @@
 		$sql .= " FROM ".MAIN_DB_PREFIX."commande_fournisseurdet as l";
 		$sql .= ' LEFT JOIN '.MAIN_DB_PREFIX.'product as p ON l.fk_product = p.rowid';
 		if (!empty($conf->global->PRODUCT_USE_SUPPLIER_PACKAGING)) {
-<<<<<<< HEAD
-			$sql .= " LEFT JOIN ".MAIN_DB_PREFIX."product_fournisseur_price as pfp ON l.fk_product = pfp.fk_product and l.ref = pfp.ref_fourn AND pfp.fk_soc = ".((int) $this->socid);
+			$sql .= " LEFT JOIN ".MAIN_DB_PREFIX."product_fournisseur_price as pfp ON pfp.entity IN (".getEntity('product_fournisseur_price').") AND l.fk_product = pfp.fk_product and l.ref = pfp.ref_fourn AND pfp.fk_soc = ".((int) $this->socid);
 		}
 		$sql .= " WHERE l.fk_commande = ".$this->id;
 		if ($only_product) {
 			$sql .= ' AND p.fk_product_type = 0';
-=======
-			$sql .= " LEFT JOIN ".MAIN_DB_PREFIX."product_fournisseur_price as pfp ON pfp.entity IN (".getEntity('product_fournisseur_price').") AND l.fk_product = pfp.fk_product and l.ref = pfp.ref_fourn AND pfp.fk_soc = ".((int) $this->socid);
-		}
-		$sql .= " WHERE l.fk_commande = ".$this->id;
-		if ($only_product) $sql .= ' AND p.fk_product_type = 0';
+		}
 		if (!empty($conf->global->PRODUCT_USE_SUPPLIER_PACKAGING)) {
 			$sql.= " AND l.qty >= pfp.quantity ";
 			$sql.= " GROUP BY l.rowid HAVING max_qty = MAX(pfp.quantity) ";
->>>>>>> 7a1c4172
 		}
 		$sql .= " ORDER BY l.rang, l.rowid";
 		//print $sql;
@@ -3529,27 +3523,17 @@
 		$sql .= ' cd.date_start, cd.date_end, cd.fk_unit,';
 		$sql .= ' cd.multicurrency_subprice, cd.multicurrency_total_ht, cd.multicurrency_total_tva, cd.multicurrency_total_ttc';
 		if (!empty($conf->global->PRODUCT_USE_SUPPLIER_PACKAGING)) {
-<<<<<<< HEAD
-			$sql .= ", pfp.rowid as fk_pfp, pfp.packaging";
-=======
 			$sql .= ", pfp.rowid as fk_pfp, pfp.packaging, MAX(pfp.quantity) as max_qty";
->>>>>>> 7a1c4172
 		}
 		$sql .= ' FROM '.MAIN_DB_PREFIX.'commande_fournisseurdet as cd';
 		$sql .= ' LEFT JOIN '.MAIN_DB_PREFIX.'product as p ON cd.fk_product = p.rowid';
 		if (!empty($conf->global->PRODUCT_USE_SUPPLIER_PACKAGING)) {
-<<<<<<< HEAD
-			$sql .= " LEFT JOIN ".MAIN_DB_PREFIX."product_fournisseur_price as pfp ON cd.fk_product = pfp.fk_product and cd.ref = pfp.ref_fourn";
-		}
-		$sql .= ' WHERE cd.rowid = '.((int) $rowid);
-=======
 			$sql .= " LEFT JOIN ".MAIN_DB_PREFIX."product_fournisseur_price as pfp ON pfp.entity IN (".getEntity('product_fournisseur_price').") AND cd.fk_product = pfp.fk_product and cd.ref = pfp.ref_fourn";
 		}
 		$sql .= ' WHERE cd.rowid = '.((int) $rowid);
 		if (!empty($conf->global->PRODUCT_USE_SUPPLIER_PACKAGING)) {
 			$sql .= " AND cd.qty >= pfp.quantity GROUP BY cd.rowid HAVING max_qty = MAX(pfp.quantity)";
 		}
->>>>>>> 7a1c4172
 		$result = $this->db->query($sql);
 		if ($result) {
 			$objp = $this->db->fetch_object($result);
