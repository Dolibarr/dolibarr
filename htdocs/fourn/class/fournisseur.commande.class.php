<?php
/* Copyright (C) 2003-2006	Rodolphe Quiedeville	<rodolphe@quiedeville.org>
 * Copyright (C) 2004-2012	Laurent Destailleur		<eldy@users.sourceforge.net>
 * Copyright (C) 2005-2012	Regis Houssin			<regis.houssin@capnetworks.com>
 * Copyright (C) 2007		Franky Van Liedekerke	<franky.van.liedekerke@telenet.be>
 * Copyright (C) 2010-2014	Juanjo Menent			<jmenent@2byte.es>
 * Copyright (C) 2010-2014	Philippe Grand			<philippe.grand@atoo-net.com>
 * Copyright (C) 2012-2015  Marcos García           <marcosgdf@gmail.com>
 * Copyright (C) 2013       Florian Henry		  	<florian.henry@open-concept.pro>
 * Copyright (C) 2013       Cédric Salvador         <csalvador@gpcsolutions.fr>
 *
 * This program is free software; you can redistribute it and/or modify
 * it under the terms of the GNU General Public License as published by
 * the Free Software Foundation; either version 3 of the License, or
 * (at your option) any later version.
 *
 * This program is distributed in the hope that it will be useful,
 * but WITHOUT ANY WARRANTY; without even the implied warranty of
 * MERCHANTABILITY or FITNESS FOR A PARTICULAR PURPOSE.  See the
 * GNU General Public License for more details.
 *
 * You should have received a copy of the GNU General Public License
 * along with this program. If not, see <http://www.gnu.org/licenses/>.
 */

/**
 *	\file       htdocs/fourn/class/fournisseur.commande.class.php
 *	\ingroup    fournisseur,commande
 *	\brief      File of class to manage suppliers orders
 */

include_once DOL_DOCUMENT_ROOT.'/core/class/commonorder.class.php';
require_once DOL_DOCUMENT_ROOT.'/product/class/product.class.php';
if (! empty($conf->productbatch->enabled)) require_once DOL_DOCUMENT_ROOT.'/product/class/productbatch.class.php';


/**
 *	Class to manage predefined suppliers products
 */
class CommandeFournisseur extends CommonOrder
{
    public $element='order_supplier';
    public $table_element='commande_fournisseur';
    public $table_element_line = 'commande_fournisseurdet';
    public $fk_element = 'fk_commande';
    protected $ismultientitymanaged = 1;	// 0=No test on entity, 1=Test with field entity, 2=Test with link by societe

    /**
     * {@inheritdoc}
     */
    protected $table_ref_field = 'ref';

    var $id;

    var $ref;		 // TODO deprecated
    var $product_ref;
    var $ref_supplier;
    var $brouillon;
    var $statut;			// 0=Draft -> 1=Validated -> 2=Approved -> 3=Process runing -> 4=Received partially -> 5=Received totally -> (reopen) 4=Received partially
    //                                                              -> 7=Canceled/Never received -> (reopen) 3=Process runing
    //									              -> 6=Canceled -> (reopen) 2=Approved
    //  		                                      -> 9=Refused  -> (reopen) 1=Validated
    var $socid;
    var $fourn_id;
    var $date;
    var $date_valid;
    var $date_approve;
    var $date_commande;
	var $date_livraison;	// Date livraison souhaitee
    var $total_ht;
    var $total_tva;
    var $total_localtax1;   // Total Local tax 1
    var $total_localtax2;   // Total Local tax 2
    var $total_ttc;
    var $source;
    var $note;
    var $note_public;
    var $model_pdf;
    var $fk_project;
    var $cond_reglement_id;
    var $cond_reglement_code;
    var $fk_account;
    var $mode_reglement_id;
    var $mode_reglement_code;
    var $user_author_id;
    var $user_valid_id;
    var $user_approve_id;

	//Incorterms
	var $fk_incoterms;
	var $location_incoterms;
	var $libelle_incoterms;  //Used into tooltip
	
    var $extraparams=array();

	//Ajout pour askpricesupplier
	var $origin;
    var $origin_id;
    var $linked_objects=array();
    var $lines = array();

    /**
     * 	Constructor
     *
     *  @param      DoliDB		$db      Database handler
     */
    function __construct($db)
    {
    	global $conf;
    	
        $this->db = $db;
        $this->products = array();
        $this->lines = array();

        // List of language codes for status
        $this->statuts[0] = 'StatusOrderDraft';
        $this->statuts[1] = 'StatusOrderValidated';
        $this->statuts[2] = 'StatusOrderApproved';
        if (empty($conf->global->SUPPLIER_ORDER_USE_DISPATCH_STATUS)) $this->statuts[3] = 'StatusOrderOnProcess';
        else $this->statuts[3] = 'StatusOrderOnProcessWithValidation';
        $this->statuts[4] = 'StatusOrderReceivedPartially';
        $this->statuts[5] = 'StatusOrderReceivedAll';
        $this->statuts[6] = 'StatusOrderCanceled';	// Approved->Canceled
        $this->statuts[7] = 'StatusOrderCanceled';	// Process running->canceled
        $this->statuts[9] = 'StatusOrderRefused';
    }


    /**
     *	Get object and lines from database
     *
     * 	@param	int		$id			Id of order to load
     * 	@param	string	$ref		Ref of object
     *	@return int 		        >0 if OK, <0 if KO, 0 if not found
     */
    function fetch($id,$ref='')
    {
        global $conf;

        // Check parameters
        if (empty($id) && empty($ref)) return -1;

        $sql = "SELECT c.rowid, c.ref, ref_supplier, c.fk_soc, c.fk_statut, c.amount_ht, c.total_ht, c.total_ttc, c.tva,";
        $sql.= " c.localtax1, c.localtax2, ";
        $sql.= " c.date_creation, c.date_valid, c.date_approve,";
        $sql.= " c.fk_user_author, c.fk_user_valid, c.fk_user_approve,";
        $sql.= " c.date_commande as date_commande, c.date_livraison as date_livraison, c.fk_cond_reglement, c.fk_mode_reglement, c.fk_projet as fk_project, c.remise_percent, c.source, c.fk_input_method,";
        $sql.= " c.fk_account,";
        $sql.= " c.note_private, c.note_public, c.model_pdf, c.extraparams,";
        $sql.= " cm.libelle as methode_commande,";
        $sql.= " cr.code as cond_reglement_code, cr.libelle as cond_reglement_libelle,";
        $sql.= " p.code as mode_reglement_code, p.libelle as mode_reglement_libelle";
        $sql.= ', c.fk_incoterms, c.location_incoterms';
        $sql.= ', i.libelle as libelle_incoterms';
        $sql.= " FROM ".MAIN_DB_PREFIX."commande_fournisseur as c";
        $sql.= " LEFT JOIN ".MAIN_DB_PREFIX."c_payment_term as cr ON (c.fk_cond_reglement = cr.rowid)";
        $sql.= " LEFT JOIN ".MAIN_DB_PREFIX."c_paiement as p ON (c.fk_mode_reglement = p.id)";
        $sql.= " LEFT JOIN ".MAIN_DB_PREFIX."c_input_method as cm ON cm.rowid = c.fk_input_method";
		$sql.= ' LEFT JOIN '.MAIN_DB_PREFIX.'c_incoterms as i ON c.fk_incoterms = i.rowid';
        $sql.= " WHERE c.entity = ".$conf->entity;
        if ($ref) $sql.= " AND c.ref='".$this->db->escape($ref)."'";
        else $sql.= " AND c.rowid=".$id;

        dol_syslog(get_class($this)."::fetch", LOG_DEBUG);
        $resql = $this->db->query($sql);
        if ($resql)
        {
            $obj = $this->db->fetch_object($resql);
            if (! $obj)
            {
                $this->error='Bill with id '.$id.' not found';
                dol_syslog(get_class($this).'::fetch '.$this->error);
                return 0;
            }

            $this->id					= $obj->rowid;
            $this->ref					= $obj->ref;
            $this->ref_supplier			= $obj->ref_supplier;
            $this->socid				= $obj->fk_soc;
            $this->fourn_id				= $obj->fk_soc;
            $this->statut				= $obj->fk_statut;
            $this->user_author_id		= $obj->fk_user_author;
            $this->user_valid_id		= $obj->fk_user_valid;
            $this->user_approve_id		= $obj->fk_user_approve;
            $this->total_ht				= $obj->total_ht;
            $this->total_tva			= $obj->tva;
            $this->total_localtax1		= $obj->localtax1;
            $this->total_localtax2		= $obj->localtax2;
            $this->total_ttc			= $obj->total_ttc;
            $this->date					= $this->db->jdate($obj->date_creation);
            $this->date_valid			= $this->db->jdate($obj->date_valid);
            $this->date_approve			= $this->db->jdate($obj->date_approve);
            $this->date_commande		= $this->db->jdate($obj->date_commande); // date a laquelle la commande a ete transmise
			$this->date_livraison       = $this->db->jdate($obj->date_livraison);
            $this->remise_percent		= $obj->remise_percent;
            $this->methode_commande_id	= $obj->fk_input_method;
            $this->methode_commande		= $obj->methode_commande;

            $this->source				= $obj->source;
            //$this->facturee            = $obj->facture;
            $this->fk_project			= $obj->fk_project;
            $this->cond_reglement_id	= $obj->fk_cond_reglement;
            $this->cond_reglement_code	= $obj->cond_reglement_code;
            $this->cond_reglement		= $obj->cond_reglement_libelle;
            $this->cond_reglement_doc	= $obj->cond_reglement_libelle;
            $this->fk_account           = $obj->fk_account;
            $this->mode_reglement_id	= $obj->fk_mode_reglement;
            $this->mode_reglement_code	= $obj->mode_reglement_code;
            $this->mode_reglement		= $obj->mode_reglement_libelle;
            $this->note					= $obj->note_private;    // deprecated
            $this->note_private			= $obj->note_private;
            $this->note_public			= $obj->note_public;
            $this->modelpdf				= $obj->model_pdf;

			//Incoterms
			$this->fk_incoterms = $obj->fk_incoterms;
			$this->location_incoterms = $obj->location_incoterms;									
			$this->libelle_incoterms = $obj->libelle_incoterms;
				
            $this->extraparams			= (array) json_decode($obj->extraparams, true);

            $this->db->free($resql);

            // Retreive all extrafield
            // fetch optionals attributes and labels
            require_once(DOL_DOCUMENT_ROOT.'/core/class/extrafields.class.php');
            $extrafields=new ExtraFields($this->db);
            $extralabels=$extrafields->fetch_name_optionals_label($this->table_element,true);
            $this->fetch_optionals($this->id,$extralabels);

            if ($this->statut == 0) $this->brouillon = 1;


            $sql = "SELECT l.rowid, l.ref as ref_supplier, l.fk_product, l.product_type, l.label, l.description,";
            $sql.= " l.qty,";
            $sql.= " l.tva_tx, l.remise_percent, l.subprice,";
            $sql.= " l.localtax1_tx, l. localtax2_tx, l.total_localtax1, l.total_localtax2,";
            $sql.= " l.total_ht, l.total_tva, l.total_ttc, l.special_code, l.fk_parent_line, l.rang,";
            $sql.= " p.rowid as product_id, p.ref as product_ref, p.label as product_label, p.description as product_desc,";
            $sql.= " l.date_start, l.date_end";
            $sql.= " FROM ".MAIN_DB_PREFIX."commande_fournisseurdet	as l";
            $sql.= ' LEFT JOIN '.MAIN_DB_PREFIX.'product as p ON l.fk_product = p.rowid';
            $sql.= " WHERE l.fk_commande = ".$this->id;
            $sql.= " ORDER BY l.rang, l.rowid";
            //print $sql;

            dol_syslog(get_class($this)."::fetch get lines", LOG_DEBUG);
            $result = $this->db->query($sql);
            if ($result)
            {
                $num = $this->db->num_rows($result);
                $i = 0;

                while ($i < $num)
                {
                    $objp                  = $this->db->fetch_object($result);

                    $line                 = new CommandeFournisseurLigne($this->db);

                    $line->id                  = $objp->rowid;
<<<<<<< HEAD
                    $line->desc                = $objp->description;  // Description ligne
                    $line->description         = $objp->description;  // Description ligne
=======
                    $line->desc                = $objp->description;
                    $line->description         = $objp->description;
>>>>>>> 8732d8b9
                    $line->qty                 = $objp->qty;
                    $line->tva_tx              = $objp->tva_tx;
                    $line->localtax1_tx		   = $objp->localtax1_tx;
                    $line->localtax2_tx		   = $objp->localtax2_tx;
                    $line->subprice            = $objp->subprice;	  // deprecated
                    $line->pu_ht	           = $objp->subprice;	  // Unit price HT
                    $line->remise_percent      = $objp->remise_percent;
                    $line->total_ht            = $objp->total_ht;
                    $line->total_tva           = $objp->total_tva;
                    $line->total_localtax1	   = $objp->total_localtax1;
                    $line->total_localtax2	   = $objp->total_localtax2;
                    $line->total_ttc           = $objp->total_ttc;
                    $line->product_type        = $objp->product_type;

                    $line->fk_product          = $objp->fk_product;    // Id du produit

                    $line->libelle             = $objp->product_label; // TODO deprecated
                    $line->product_label       = $objp->product_label; // Label produit
                    $line->product_desc        = $objp->product_desc;  // Description produit

                    $line->ref                 = $objp->product_ref;     // TODO deprecated
                    $line->product_ref         = $objp->product_ref;     // Internal reference
                    $line->ref_fourn           = $objp->ref_supplier;    // TODO deprecated
                    $line->ref_supplier        = $objp->ref_supplier;    // Reference supplier

                    $line->date_start          = $this->db->jdate($objp->date_start);
                    $line->date_end            = $this->db->jdate($objp->date_end);

                    $this->special_line        = $objp->special_line;
                    $this->fk_parent_line      = $objp->fk_parent_line;

                    $this->rang                = $objp->rang;

                    $this->lines[$i]      = $line;

                    $i++;
                }
                $this->db->free($result);

                return 1;
            }
            else
            {
                $this->error=$this->db->error()." sql=".$sql;
                return -1;
            }
        }
        else
        {
            $this->error=$this->db->error()." sql=".$sql;
            return -1;
        }
    }

    /**
     *   Add a line in log table
     *
     *   @param      User	$user       User making action
     *   @param      int	$statut     Status of order
     *   @param      date	$datelog    Date of change
     * 	 @param		 string $comment	Comment
     *   @return     int         		<0 if KO, >0 if OK
     */
    function log($user, $statut, $datelog, $comment='')
    {
        $sql = "INSERT INTO ".MAIN_DB_PREFIX."commande_fournisseur_log (datelog, fk_commande, fk_statut, fk_user, comment)";
        $sql.= " VALUES ('".$this->db->idate($datelog)."',".$this->id.", ".$statut.", ";
        $sql.= $user->id.", ";
        $sql.= ($comment?"'".$this->db->escape($comment)."'":'null');
        $sql.= ")";

        dol_syslog("FournisseurCommande::log", LOG_DEBUG);
        if ( $this->db->query($sql) )
        {
            return 1;
        }
        else
        {
            $this->error=$this->db->lasterror();
            return -1;
        }
    }

    /**
     *	Validate an order
     *
     *	@param	User	$user			Validator User
     *	@param	int		$idwarehouse	Id of warehouse to use for stock decrease
     *  @param	int		$notrigger		1=Does not execute triggers, 0= execuete triggers
     *	@return	int						<0 if KO, >0 if OK
     */
    function valid($user,$idwarehouse=0,$notrigger=0)
    {
        global $langs,$conf;
        require_once DOL_DOCUMENT_ROOT.'/core/lib/files.lib.php';

        $error=0;

        dol_syslog(get_class($this)."::valid");
        $result = 0;
        if ((empty($conf->global->MAIN_USE_ADVANCED_PERMS) && ! empty($user->rights->fournisseur->commande->creer))
       	|| (! empty($conf->global->MAIN_USE_ADVANCED_PERMS) && ! empty($user->rights->fournisseur->supplier_order_advance->validate)))
        {
            $this->db->begin();

            // Definition du nom de modele de numerotation de commande
            $soc = new Societe($this->db);
            $soc->fetch($this->fourn_id);

            // Check if object has a temporary ref
            if (preg_match('/^[\(]?PROV/i', $this->ref))
            {
                $num = $this->getNextNumRef($soc);
            }
            else
			{
                $num = $this->ref;
            }
            $this->newref = $num;

            $sql = 'UPDATE '.MAIN_DB_PREFIX."commande_fournisseur";
            $sql.= " SET ref='".$this->db->escape($num)."',";
            $sql.= " fk_statut = 1,";
            $sql.= " date_valid='".$this->db->idate(dol_now())."',";
            $sql.= " fk_user_valid = ".$user->id;
            $sql.= " WHERE rowid = ".$this->id;
            $sql.= " AND fk_statut = 0";

            $resql=$this->db->query($sql);
            if (! $resql)
            {
                dol_print_error($this->db);
                $error++;
            }

            if (! $error && ! $notrigger)
            {
				// Call trigger
				$result=$this->call_trigger('ORDER_SUPPLIER_VALIDATE',$user);
				if ($result < 0) $error++;
				// End call triggers
            }

            if (! $error)
            {
	            $this->oldref = $this->ref;

                // Rename directory if dir was a temporary ref
                if (preg_match('/^[\(]?PROV/i', $this->ref))
                {
                    // On renomme repertoire ($this->ref = ancienne ref, $num = nouvelle ref)
                    // in order not to lose the attached files
                    $oldref = dol_sanitizeFileName($this->ref);
                    $newref = dol_sanitizeFileName($num);
                    $dirsource = $conf->fournisseur->dir_output.'/commande/'.$oldref;
                    $dirdest = $conf->fournisseur->dir_output.'/commande/'.$newref;
                    if (file_exists($dirsource))
                    {
                        dol_syslog(get_class($this)."::valid rename dir ".$dirsource." into ".$dirdest);

                        if (@rename($dirsource, $dirdest))
                        {
                            dol_syslog("Rename ok");
                            // Rename docs starting with $oldref with $newref
	                        $listoffiles=dol_dir_list($conf->fournisseur->dir_output.'/commande/'.$newref, 'files', 1, '^'.preg_quote($oldref,'/'));
	                        foreach($listoffiles as $fileentry)
	                        {
	                        	$dirsource=$fileentry['name'];
	                        	$dirdest=preg_replace('/^'.preg_quote($oldref,'/').'/',$newref, $dirsource);
	                        	$dirsource=$fileentry['path'].'/'.$dirsource;
	                        	$dirdest=$fileentry['path'].'/'.$dirdest;
	                        	@rename($dirsource, $dirdest);
	                        }
                        }
                    }
                }
            }

            if (! $error)
            {
                $result = 1;
                $this->log($user, 1, time());	// Statut 1
                $this->ref = $num;
            }

            if (! $error)
            {
                $this->db->commit();
                return 1;
            }
            else
            {
                $this->db->rollback();
                return -1;
            }
        }
        else
        {
            $this->error='Not Authorized';
            dol_syslog(get_class($this)."::valid ".$this->error, LOG_ERR);
            return -1;
        }
    }

    /**
     *  Return label of the status of object
     *
	 *  @param      int		$mode			0=long label, 1=short label, 2=Picto + short label, 3=Picto, 4=Picto + long label, 5=short label + picto
     *  @return 	string        			Label
     */
    function getLibStatut($mode=0)
    {
        return $this->LibStatut($this->statut,$mode);
    }

    /**
     *  Return label of a status
     *
     * 	@param  int		$statut		Id statut
     *  @param  int		$mode       0=Long label, 1=Short label, 2=Picto + Short label, 3=Picto, 4=Picto + Long label, 5=Short label + Picto
     *  @return string				Label of status
     */
    function LibStatut($statut,$mode=0)
    {
        global $langs;
        $langs->load('orders');

        // List of language codes for status
        $statutshort[0] = 'StatusOrderDraftShort';
        $statutshort[1] = 'StatusOrderValidatedShort';
        $statutshort[2] = 'StatusOrderApprovedShort';
        $statutshort[3] = 'StatusOrderOnProcessShort';
        $statutshort[4] = 'StatusOrderReceivedPartiallyShort';
        $statutshort[5] = 'StatusOrderReceivedAllShort';
        $statutshort[6] = 'StatusOrderCanceledShort';
        $statutshort[7] = 'StatusOrderCanceledShort';
        $statutshort[9] = 'StatusOrderRefusedShort';

        if ($mode == 0)
        {
            return $langs->trans($this->statuts[$statut]);
        }
        if ($mode == 1)
        {
            return $langs->trans($statutshort[$statut]);
        }
        if ($mode == 2)
        {
            return $langs->trans($this->statuts[$statut]);
        }
        if ($mode == 3)
        {
            if ($statut==0) return img_picto($langs->trans($this->statuts[$statut]),'statut0');
            if ($statut==1) return img_picto($langs->trans($this->statuts[$statut]),'statut1');
            if ($statut==2) return img_picto($langs->trans($this->statuts[$statut]),'statut3');
            if ($statut==3) return img_picto($langs->trans($this->statuts[$statut]),'statut3');
            if ($statut==4) return img_picto($langs->trans($this->statuts[$statut]),'statut3');
            if ($statut==5) return img_picto($langs->trans($this->statuts[$statut]),'statut6');
            if ($statut==6 || $statut==7) return img_picto($langs->trans($this->statuts[$statut]),'statut5');
            if ($statut==9) return img_picto($langs->trans($this->statuts[$statut]),'statut5');
        }
        if ($mode == 4)
        {
            if ($statut==0) return img_picto($langs->trans($this->statuts[$statut]),'statut0').' '.$langs->trans($this->statuts[$statut]);
            if ($statut==1) return img_picto($langs->trans($this->statuts[$statut]),'statut1').' '.$langs->trans($this->statuts[$statut]);
            if ($statut==2) return img_picto($langs->trans($this->statuts[$statut]),'statut3').' '.$langs->trans($this->statuts[$statut]);
            if ($statut==3) return img_picto($langs->trans($this->statuts[$statut]),'statut3').' '.$langs->trans($this->statuts[$statut]);
            if ($statut==4) return img_picto($langs->trans($this->statuts[$statut]),'statut3').' '.$langs->trans($this->statuts[$statut]);
            if ($statut==5) return img_picto($langs->trans($this->statuts[$statut]),'statut6').' '.$langs->trans($this->statuts[$statut]);
            if ($statut==6 || $statut==7) return img_picto($langs->trans($this->statuts[$statut]),'statut5').' '.$langs->trans($this->statuts[$statut]);
            if ($statut==9) return img_picto($langs->trans($this->statuts[$statut]),'statut5').' '.$langs->trans($this->statuts[$statut]);
        }
        if ($mode == 5)
        {
            if ($statut==0) return '<span class="hideonsmartphone">'.$langs->trans($statutshort[$statut]).' </span>'.img_picto($langs->trans($this->statuts[$statut]),'statut0');
            if ($statut==1) return '<span class="hideonsmartphone">'.$langs->trans($statutshort[$statut]).' </span>'.img_picto($langs->trans($this->statuts[$statut]),'statut1');
            if ($statut==2) return '<span class="hideonsmartphone">'.$langs->trans($statutshort[$statut]).' </span>'.img_picto($langs->trans($this->statuts[$statut]),'statut3');
            if ($statut==3) return '<span class="hideonsmartphone">'.$langs->trans($statutshort[$statut]).' </span>'.img_picto($langs->trans($this->statuts[$statut]),'statut3');
            if ($statut==4) return '<span class="hideonsmartphone">'.$langs->trans($statutshort[$statut]).' </span>'.img_picto($langs->trans($this->statuts[$statut]),'statut3');
            if ($statut==5) return '<span class="hideonsmartphone">'.$langs->trans($statutshort[$statut]).' </span>'.img_picto($langs->trans($this->statuts[$statut]),'statut6');
            if ($statut==6 || $statut==7) return '<span class="hideonsmartphone">'.$langs->trans($statutshort[$statut]).' </span>'.img_picto($langs->trans($this->statuts[$statut]),'statut5');
            if ($statut==9) return '<span class="hideonsmartphone">'.$langs->trans($statutshort[$statut]).' </span>'.img_picto($langs->trans($this->statuts[$statut]),'statut5');
        }
    }


    /**
     *	Return clicable name (with picto eventually)
     *
     *	@param		int		$withpicto		0=No picto, 1=Include picto into link, 2=Only picto
     *	@param		string	$option			Sur quoi pointe le lien
     *	@return		string					Chaine avec URL
     */
    function getNomUrl($withpicto=0,$option='')
    {
        global $langs;

        $result='';
        $label = '<u>' . $langs->trans("ShowOrder") . '</u>';
        if (! empty($this->ref))
            $label .= '<br><b>' . $langs->trans('Ref') . ':</b> ' . $this->ref;
        if (! empty($this->ref_supplier))
            $label.= '<br><b>' . $langs->trans('RefSupplier') . ':</b> ' . $this->ref_supplier;
        if (! empty($this->total_ht))
            $label.= '<br><b>' . $langs->trans('AmountHT') . ':</b> ' . price($this->total_ht, 0, $langs, 0, -1, -1, $conf->currency);
        if (! empty($this->total_tva))
            $label.= '<br><b>' . $langs->trans('TVA') . ':</b> ' . price($this->total_tva, 0, $langs, 0, -1, -1, $conf->currency);
        if (! empty($this->total_ttc))
            $label.= '<br><b>' . $langs->trans('AmountTTC') . ':</b> ' . price($this->total_ttc, 0, $langs, 0, -1, -1, $conf->currency);

        $link = '<a href="'.DOL_URL_ROOT.'/fourn/commande/card.php?id='.$this->id.'" title="'.dol_escape_htmltag($label, 1).'" class="classfortooltip">';
        $linkend='</a>';

        $picto='order';

        if ($withpicto) $result.=($link.img_object($label, $picto, 'class="classfortooltip"').$linkend);
        if ($withpicto && $withpicto != 2) $result.=' ';
        $result.=$link.$this->ref.$linkend;
        return $result;
    }


    /**
     *  Renvoie la reference de commande suivante non utilisee en fonction du modele
     *                  de numerotation actif defini dans COMMANDE_SUPPLIER_ADDON_NUMBER
     *
     *  @param	    Societe		$soc  		objet societe
     *  @return     string                  reference libre pour la facture
     */
    function getNextNumRef($soc)
    {
        global $db, $langs, $conf;
        $langs->load("orders");

        if (! empty($conf->global->COMMANDE_SUPPLIER_ADDON_NUMBER))
        {
            $mybool = false;

            $file = $conf->global->COMMANDE_SUPPLIER_ADDON_NUMBER.'.php';
            $classname=$conf->global->COMMANDE_SUPPLIER_ADDON_NUMBER;

            // Include file with class
            $dirmodels = array_merge(array('/'), (array) $conf->modules_parts['models']);

            foreach ($dirmodels as $reldir) {

                $dir = dol_buildpath($reldir."core/modules/supplier_order/");

                // Load file with numbering class (if found)
                $mybool|=@include_once $dir.$file;
            }

            if (! $mybool)
            {
                dol_print_error('',"Failed to include file ".$file);
                return '';
            }

            $obj = new $classname();
            $numref = $obj->getNextValue($soc,$this);

            if ( $numref != "")
            {
                return $numref;
            }
            else
			{
                $this->error = $obj->error;
                return -1;
            }
        }
        else
		{
            $this->error = "Error_COMMANDE_SUPPLIER_ADDON_NotDefined";
            return -2;
        }
    }

    /**
     * 	Approve a supplier order
     *
     *	@param	User	$user			Object user
     *	@param	int		$idwarehouse	Id of warhouse for stock change
     *	@return	int						<0 if KO, >0 if OK
     */
    function approve($user, $idwarehouse=0)
    {
        global $langs,$conf;
		require_once DOL_DOCUMENT_ROOT.'/core/lib/files.lib.php';

        $error=0;

        dol_syslog(get_class($this)."::approve");

        if ($user->rights->fournisseur->commande->approuver)
        {
            $this->db->begin();

			// Definition du nom de modele de numerotation de commande
            $soc = new Societe($this->db);
            $soc->fetch($this->fourn_id);

            // Check if object has a temporary ref
            if (preg_match('/^[\(]?PROV/i', $this->ref))
            {
                $num = $this->getNextNumRef($soc);
            }
            else
			{
                $num = $this->ref;
            }
            $this->newref = $num;

            $sql = "UPDATE ".MAIN_DB_PREFIX."commande_fournisseur";
			$sql.= " SET ref='".$this->db->escape($num)."',";
            $sql.= " fk_statut = 2,";
            $sql.= " date_approve='".$this->db->idate(dol_now())."',";
            $sql.= " fk_user_approve = ".$user->id;
            $sql.= " WHERE rowid = ".$this->id;
            $sql.= " AND fk_statut = 1";

            if ($this->db->query($sql))
            {
                $this->log($user, 2, time());	// Statut 2

            	if (! empty($conf->global->SUPPLIER_ORDER_AUTOADD_USER_CONTACT))
	            {
					$result=$this->add_contact($user->id, 'SALESREPFOLL', 'internal', 1);
					if ($result < 0 && $result != -2)	// -2 means already exists
					{
						$error++;
					}
	            }

                // If stock is incremented on validate order, we must increment it
                if (! $error && ! empty($conf->stock->enabled) && ! empty($conf->global->STOCK_CALCULATE_ON_SUPPLIER_VALIDATE_ORDER))
                {
                    require_once DOL_DOCUMENT_ROOT.'/product/stock/class/mouvementstock.class.php';
                    $langs->load("agenda");

                    $cpt=count($this->lines);
                    for ($i = 0; $i < $cpt; $i++)
                    {
                        // Product with reference
                        if ($this->lines[$i]->fk_product > 0)
                        {
                            $mouvP = new MouvementStock($this->db);
                            $mouvP->origin = &$this;
                            // We decrement stock of product (and sub-products)
	                        $up_ht_disc=$this->lines[$i]->subprice;
    	                    if (! empty($this->lines[$i]->remise_percent) && empty($conf->global->STOCK_EXCLUDE_DISCOUNT_FOR_PMP)) $up_ht_disc=price2num($up_ht_disc * (100 - $this->lines[$i]->remise_percent) / 100, 'MU');
                            $result=$mouvP->reception($user, $this->lines[$i]->fk_product, $idwarehouse, $this->lines[$i]->qty, $up_ht_disc, $langs->trans("OrderApprovedInDolibarr",$this->ref));
                            if ($result < 0) { $error++; }
                        }
                    }
                }

                if (! $error)
                {
					// Call trigger
					$result=$this->call_trigger('ORDER_SUPPLIER_APPROVE',$user);
					if ($result < 0) $error++;
					// End call triggers
                }

                if (! $error)
                {
                    $this->db->commit();
                    return 1;
                }
                else
                {
                    $this->db->rollback();
                    return -1;
                }
            }
            else
            {
                $this->db->rollback();
                $this->error=$this->db->lasterror();
                return -1;
            }
        }
        else
        {
            dol_syslog(get_class($this)."::approve Not Authorized", LOG_ERR);
        }
        return -1;
    }

    /**
     * 	Refuse an order
     *
     * 	@param		User	$user		User making action
     *	@return		int					0 if Ok, <0 if Ko
     */
    function refuse($user)
    {
        global $conf, $langs;

		$error=0;

        dol_syslog(get_class($this)."::refuse");
        $result = 0;
        if ($user->rights->fournisseur->commande->approuver)
        {
            $this->db->begin();

            $sql = "UPDATE ".MAIN_DB_PREFIX."commande_fournisseur SET fk_statut = 9";
            $sql .= " WHERE rowid = ".$this->id;

            if ($this->db->query($sql))
            {
                $result = 0;
                $this->log($user, 9, time());

                if ($error == 0)
                {
					// Call trigger
					$result=$this->call_trigger('ORDER_SUPPLIER_REFUSE',$user);
					if ($result < 0)
                    {
                        $error++;
                        $this->db->rollback();
                    }
                    else
                    	$this->db->commit();
					// End call triggers
                }
            }
            else
            {
                $this->db->rollback();
                $this->error=$this->db->lasterror();
                dol_syslog(get_class($this)."::refuse Error -1");
                $result = -1;
            }
        }
        else
        {
            dol_syslog(get_class($this)."::refuse Not Authorized");
        }
        return $result ;
    }

    /**
     * 	Cancel an approved order.
     *	L'annulation se fait apres l'approbation
     *
     * 	@param	User	$user			User making action
     *	@param	int		$idwarehouse	Id warehouse to use for stock change (not used for supplier orders).
     * 	@return	int						>0 if Ok, <0 if Ko
     */
    function Cancel($user, $idwarehouse=-1)
    {
        global $langs,$conf;

		$error=0;

        //dol_syslog("CommandeFournisseur::Cancel");
        $result = 0;
        if ($user->rights->fournisseur->commande->commander)
        {
            $statut = 6;

            $this->db->begin();

            $sql = "UPDATE ".MAIN_DB_PREFIX."commande_fournisseur SET fk_statut = ".$statut;
            $sql .= " WHERE rowid = ".$this->id;
            dol_syslog(get_class($this)."::cancel", LOG_DEBUG);
            if ($this->db->query($sql))
            {
                $result = 0;
                $this->log($user, $statut, time());

				// Call trigger
				$result=$this->call_trigger('ORDER_SUPPLIER_CANCEL',$user);
				if ($result < 0) $error++;
				// End call triggers

                if ($error == 0)
                {
                    $this->db->commit();
                    return 1;
                }
                else
                {
                    $this->db->rollback();
                    return -1;
                }
            }
            else
            {
                $this->db->rollback();
                $this->error=$this->db->lasterror();
                dol_syslog(get_class($this)."::cancel ".$this->error);
                return -1;
            }
        }
        else
        {
            dol_syslog(get_class($this)."::cancel Not Authorized");
            return -1;
        }
    }


    /**
     * 	Send a supplier order to supplier
     *
     * 	@param		User	$user		User making change
     * 	@param		date	$date		Date
     * 	@param		int		$methode	Method
     * 	@param		string	$comment	Comment
     * 	@return		int			<0 if KO, >0 if OK
     */
    function commande($user, $date, $methode, $comment='')
    {
        dol_syslog(get_class($this)."::commande");
        $result = 0;
        if ($user->rights->fournisseur->commande->commander)
        {
            $sql = "UPDATE ".MAIN_DB_PREFIX."commande_fournisseur SET fk_statut = 3, fk_input_method=".$methode.", date_commande='".$this->db->idate($date)."'";
            $sql .= " WHERE rowid = ".$this->id;

            dol_syslog(get_class($this)."::commande", LOG_DEBUG);
            if ($this->db->query($sql))
            {
                $result = 1;
                $this->log($user, 3, $date, $comment);
            }
            else
            {
                $result = -1;
            }
        }
        else
        {
            dol_syslog(get_class($this)."::commande User not Authorized", LOG_ERR);
        }
        return $result ;
    }

    /**
     *  Create order with draft status
     *
     *  @param      User	$user       User making creation
     *	@param		int		$notrigger	Disable all triggers
     *  @return     int         		<0 if KO, Id of supplier order if OK
     */
    function create($user, $notrigger=0)
    {
        global $langs,$conf,$hookmanager;

        $this->db->begin();

		$error=0;
        $now=dol_now();

        // Clean parameters
        if (empty($this->source)) $this->source = 0;

        /* On positionne en mode brouillon la commande */
        $this->brouillon = 1;

        $sql = "INSERT INTO ".MAIN_DB_PREFIX."commande_fournisseur (";
        $sql.= "ref";
        $sql.= ", ref_supplier";
        $sql.= ", note_private";
        $sql.= ", note_public";
        $sql.= ", entity";
        $sql.= ", fk_soc";
        $sql.= ", date_creation";
		$sql.= ", date_livraison";
        $sql.= ", fk_user_author";
        $sql.= ", fk_statut";
        $sql.= ", source";
        $sql.= ", model_pdf";
        $sql.= ", fk_mode_reglement";
		$sql.= ", fk_cond_reglement";
        $sql.= ", fk_account";
		$sql.= ", fk_incoterms, location_incoterms";
        $sql.= ") ";
        $sql.= " VALUES (";
        $sql.= "''";
        $sql.= ", '".$this->ref_supplier."'";
        $sql.= ", '".$this->db->escape($this->note_private)."'";
        $sql.= ", '".$this->db->escape($this->note_public)."'";
        $sql.= ", ".$conf->entity;
        $sql.= ", ".$this->socid;
        $sql.= ", '".$this->db->idate($now)."'";
		$sql.= ", ".($this->date_livraison?"'".$this->db->idate($this->date_livraison)."'":"null");
        $sql.= ", ".$user->id;
        $sql.= ", 0";
        $sql.= ", " . $this->source;
        $sql.= ", '".$conf->global->COMMANDE_SUPPLIER_ADDON_PDF."'";
        $sql.= ", ".($this->mode_reglement_id > 0 ? $this->mode_reglement_id : 'null');
        $sql.= ", ".($this->cond_reglement_id > 0 ? $this->cond_reglement_id : 'null');
        $sql.= ", ".($this->fk_account>0?$this->fk_account:'NULL');
        $sql.= ", ".(int) $this->fk_incoterms;
        $sql.= ", '".$this->db->escape($this->location_incoterms)."'";
        $sql.= ")";

        dol_syslog(get_class($this)."::create", LOG_DEBUG);
        if ($this->db->query($sql))
        {
            $this->id = $this->db->last_insert_id(MAIN_DB_PREFIX."commande_fournisseur");

			if ($this->id) {
				$num=count($this->lines);

	            /*
	             *  Insertion du detail des produits dans la base
	             */
	            for ($i=0;$i<$num;$i++)
	            {
	                $result = $this->addline(
	                    $this->lines[$i]->desc,
	                    $this->lines[$i]->subprice,
	                    $this->lines[$i]->qty,
	                    $this->lines[$i]->tva_tx,
	                    $this->lines[$i]->localtax1_tx,
	                    $this->lines[$i]->localtax2_tx,
	                    $this->lines[$i]->fk_product,
	                    0,
	                    $this->lines[$i]->ref_fourn,
	                    $this->lines[$i]->remise_percent,
	                    'HT',
	                    0,
	                    $this->lines[$i]->info_bits
	                );
	                if ($result < 0)
	                {
	                    dol_syslog(get_class($this)."::create ".$this->error, LOG_WARNING);	// do not use dol_print_error here as it may be a functionnal error
	                    $this->db->rollback();
	                    return -1;
	                }
	            }

	            $sql = "UPDATE ".MAIN_DB_PREFIX."commande_fournisseur";
	            $sql.= " SET ref='(PROV".$this->id.")'";
	            $sql.= " WHERE rowid=".$this->id;
	            dol_syslog(get_class($this)."::create", LOG_DEBUG);
	            if ($this->db->query($sql))
	            {
	                // Add entry into log
	                $this->log($user, 0, $now);

					// Add link with price request and supplier order
					if ($this->id)
                    {
                        $this->ref="(PROV".$this->id.")";

                        // Add object linked
                        if (is_array($this->linked_objects) && ! empty($this->linked_objects))
                        {
                        	foreach($this->linked_objects as $origin => $origin_id)
                        	{
                        		$ret = $this->add_object_linked($origin, $origin_id);
                        		if (! $ret)
                        		{
                        			dol_print_error($this->db);
                        			$error++;
                        		}
                        	}
                        }
                    }

					if (! $error && ! $notrigger)
	                {
						// Call trigger
						$result=$this->call_trigger('ORDER_SUPPLIER_CREATE',$user);
						if ($result < 0)
	                    {
	                        $this->db->rollback();
	                        return -1;
	                    }
						// End call triggers
	                }

	                $this->db->commit();
	                return $this->id;
	            }
	            else
	            {
	                $this->error=$this->db->lasterror();
	                $this->db->rollback();
	                return -2;
	            }
            }
        }
        else
        {
            $this->error=$this->db->lasterror();
            $this->db->rollback();
            return -1;
        }
    }

    /**
     *	Load an object from its id and create a new one in database
     *
     *	@return		int							New id of clone
     */
    function createFromClone()
    {
        global $conf,$user,$langs,$hookmanager;

        $error=0;

		$this->context['createfromclone'] = 'createfromclone';

		$this->db->begin();

        // Load source object
        $objFrom = dol_clone($this);

        $this->id=0;
        $this->statut=0;

        // Clear fields
        $this->user_author_id     = $user->id;
        $this->user_valid         = '';
        $this->date_creation      = '';
        $this->date_validation    = '';
        $this->ref_supplier       = '';

        // Create clone
        $result=$this->create($user);
        if ($result < 0) $error++;

        if (! $error)
        {
            // Hook of thirdparty module
            if (is_object($hookmanager))
            {
                $parameters=array('objFrom'=>$objFrom);
                $action='';
                $reshook=$hookmanager->executeHooks('createFrom',$parameters,$this,$action);    // Note that $action and $object may have been modified by some hooks
                if ($reshook < 0) $error++;
            }

			// Call trigger
			$result=$this->call_trigger('ORDER_SUPPLIER_CLONE',$user);
			if ($result < 0) $error++;
			// End call triggers
        }

		unset($this->context['createfromclone']);

		// End
        if (! $error)
        {
            $this->db->commit();
            return $this->id;
        }
        else
        {
            $this->db->rollback();
            return -1;
        }
    }

    /**
     *	Add order line
     *
     *	@param      string	$desc            		Description
     *	@param      float	$pu_ht              	Unit price
     *	@param      float	$qty             		Quantity
     *	@param      float	$txtva           		Taux tva
     *	@param      float	$txlocaltax1        	Localtax1 tax
     *  @param      float	$txlocaltax2        	Localtax2 tax
     *	@param      int		$fk_product      		Id produit
     *  @param      int		$fk_prod_fourn_price	Id supplier price
     *  @param      string	$fourn_ref				Supplier reference
     *	@param      float	$remise_percent  		Remise
     *	@param      string	$price_base_type		HT or TTC
     *	@param		float	$pu_ttc					Unit price TTC
     *	@param		int		$type					Type of line (0=product, 1=service)
     *	@param		int		$info_bits				More information
     *  @param		bool	$notrigger				Disable triggers
     *  @param		int		$date_start				Date start of service
     *  @param		int		$date_end				Date end of service
	 *  @param		array	$array_options			extrafields array
     *	@return     int             				<=0 if KO, >0 if OK
     */
	function addline($desc, $pu_ht, $qty, $txtva, $txlocaltax1=0.0, $txlocaltax2=0.0, $fk_product=0, $fk_prod_fourn_price=0, $fourn_ref='', $remise_percent=0.0, $price_base_type='HT', $pu_ttc=0.0, $type=0, $info_bits=0, $notrigger=false, $date_start=null, $date_end=null, $array_options=0)
    {
        global $langs,$mysoc;

        dol_syslog(get_class($this)."::addline $desc, $pu_ht, $qty, $txtva, $txlocaltax1, $txlocaltax2. $fk_product, $fk_prod_fourn_price, $fourn_ref, $remise_percent, $price_base_type, $pu_ttc, $type");
        include_once DOL_DOCUMENT_ROOT.'/core/lib/price.lib.php';

        // Clean parameters
        if (! $qty) $qty=1;
        if (! $info_bits) $info_bits=0;
        if (empty($txtva)) $txtva=0;
        if (empty($txlocaltax1)) $txlocaltax1=0;
        if (empty($txlocaltax2)) $txlocaltax2=0;
		if (empty($remise_percent)) $remise_percent=0;

        $remise_percent=price2num($remise_percent);
        $qty=price2num($qty);
        $pu_ht=price2num($pu_ht);
        $pu_ttc=price2num($pu_ttc);
        $txtva = price2num($txtva);
        $txlocaltax1 = price2num($txlocaltax1);
        $txlocaltax2 = price2num($txlocaltax2);
        if ($price_base_type=='HT')
        {
            $pu=$pu_ht;
        }
        else
        {
            $pu=$pu_ttc;
        }
        $desc=trim($desc);

        // Check parameters
        if ($qty < 1 && ! $fk_product)
        {
            $this->error=$langs->trans("ErrorFieldRequired",$langs->trans("Product"));
            return -1;
        }
        if ($type < 0) return -1;

        if ($this->statut == 0)
        {
            $this->db->begin();

            if ($fk_product > 0)
            {
                $prod = new Product($this->db, $fk_product);
                if ($prod->fetch($fk_product) > 0)
                {
                    $result=$prod->get_buyprice($fk_prod_fourn_price,$qty,$fk_product,$fourn_ref);
                    if ($result > 0)
                    {
                        $label = $prod->libelle;
                        $pu    = $prod->fourn_pu;
                        $ref   = $prod->ref_fourn;
                        $product_type = $prod->type;
                    }
                    if ($result == 0 || $result == -1)
                    {
                        $langs->load("errors");
                        $this->error = "Ref " . $prod->ref . " " . $langs->trans("ErrorQtyTooLowForThisSupplier");
                        $this->db->rollback();
                        dol_syslog(get_class($this)."::addline result=".$result." - ".$this->error, LOG_DEBUG);
                        return -1;
                    }
                    if ($result < -1)
                    {
                        $this->error=$prod->error;
                        $this->db->rollback();
                        dol_syslog(get_class($this)."::addline result=".$result." - ".$this->error, LOG_ERR);
                        return -1;
                    }
                }
                else
				{
                    $this->error=$prod->error;
                    return -1;
                }
            }
            else
            {
                $product_type = $type;
            }

            // Calcul du total TTC et de la TVA pour la ligne a partir de
            // qty, pu, remise_percent et txtva
            // TRES IMPORTANT: C'est au moment de l'insertion ligne qu'on doit stocker
            // la part ht, tva et ttc, et ce au niveau de la ligne qui a son propre taux tva.

            $localtaxes_type=getLocalTaxesFromRate($txtva,0,$mysoc,$this->thirdparty);

            $tabprice = calcul_price_total($qty, $pu, $remise_percent, $txtva, $txlocaltax1, $txlocaltax2, 0, $price_base_type, $info_bits, $product_type, $this->thirdparty, $localtaxes_type);
            $total_ht  = $tabprice[0];
            $total_tva = $tabprice[1];
            $total_ttc = $tabprice[2];
            $total_localtax1 = $tabprice[9];
            $total_localtax2 = $tabprice[10];

            $localtax1_type=$localtaxes_type[0];
			$localtax2_type=$localtaxes_type[2];

            $subprice = price2num($pu,'MU');

            $sql = "INSERT INTO ".MAIN_DB_PREFIX."commande_fournisseurdet";
            $sql.= " (fk_commande, label, description, date_start, date_end,";
            $sql.= " fk_product, product_type,";
            $sql.= " qty, tva_tx, localtax1_tx, localtax2_tx, localtax1_type, localtax2_type, remise_percent, subprice, ref,";
            $sql.= " total_ht, total_tva, total_localtax1, total_localtax2, total_ttc";
            $sql.= ")";
            $sql.= " VALUES (".$this->id.", '" . $this->db->escape($label) . "','" . $this->db->escape($desc) . "',";
            $sql.= " ".($date_start?"'".$this->db->idate($date_start)."'":"null").",";
            $sql.= " ".($date_end?"'".$this->db->idate($date_end)."'":"null").",";
            if ($fk_product) { $sql.= $fk_product.","; }
            else { $sql.= "null,"; }
            $sql.= "'".$product_type."',";
            $sql.= "'".$qty."', ".$txtva.", ".$txlocaltax1.", ".$txlocaltax2;

           	$sql.= ", '".$localtax1_type."',";
			$sql.= " '".$localtax2_type."'";

            $sql.= ", ".$remise_percent.",'".price2num($subprice,'MU')."','".$ref."',";
            $sql.= "'".price2num($total_ht)."',";
            $sql.= "'".price2num($total_tva)."',";
            $sql.= "'".price2num($total_localtax1)."',";
            $sql.= "'".price2num($total_localtax2)."',";
            $sql.= "'".price2num($total_ttc)."'";
            $sql.= ")";

            dol_syslog(get_class($this)."::addline", LOG_DEBUG);
            $resql=$this->db->query($sql);
            //print $sql;
            if ($resql)
            {
                $this->rowid = $this->db->last_insert_id(MAIN_DB_PREFIX.'commande_fournisseurdet');

               	if (empty($conf->global->MAIN_EXTRAFIELDS_DISABLED)) // For avoid conflicts if trigger used
				{
					$linetmp = new CommandeFournisseurLigne($this->db);
					$linetmp->id=$this->rowid;
					$linetmp->array_options = $array_options;
					$result=$linetmp->insertExtraFields();
					if ($result < 0)
					{
						$error++;
					}
				}

                if (! $error && ! $notrigger)
                {
                    global $conf, $langs, $user;
					// Call trigger
					$result=$this->call_trigger('LINEORDER_SUPPLIER_CREATE',$user);
					if ($result < 0)
                    {
                        $this->db->rollback();
                        return -1;
                    }
					// End call triggers
                }

                $this->update_price('','auto');

                $this->db->commit();
                return 1;
            }
            else
            {
                $this->error=$this->db->error();
                $this->db->rollback();
                return -1;
            }
        }
    }


    /**
     * Save a receiving into the tracking table of receiving (commande_fournisseur_dispatch) and add product into stock warehouse.
     *
     * @param 	User		$user					User object making change
     * @param 	int			$product				Id of product to dispatch
     * @param 	double		$qty					Qty to dispatch
     * @param 	int			$entrepot				Id of warehouse to add product
     * @param 	double		$price					Unit Price for PMP value calculation (Unit price without Tax and taking into account discount)
     * @param	string		$comment				Comment for stock movement
	 * @param	date		$eatby					eat-by date
	 * @param	date		$sellby					sell-by date
	 * @param	string		$batch					Lot number
	 * @param	int			$fk_commandefourndet	Id of supplier order line
     * @return 	int						<0 if KO, >0 if OK
     */
    function dispatchProduct($user, $product, $qty, $entrepot, $price=0, $comment='', $eatby='', $sellby='', $batch='', $fk_commandefourndet='')
    {
        global $conf;
        $error = 0;
        require_once DOL_DOCUMENT_ROOT .'/product/stock/class/mouvementstock.class.php';

        // Check parameters
        if ($entrepot <= 0 || $qty <= 0)
        {
            $this->error='BadValueForParameterWarehouseOrQty';
            return -1;
        }

        $dispatchstatus = 1;
        if (! empty($conf->global->SUPPLIER_ORDER_USE_DISPATCH_STATUS)) $dispatchstatus = 0;	// Setting dispatch status (a validation step after receiving products) will be done manually to 1 if this option is on

        $now=dol_now();

        if (($this->statut == 3 || $this->statut == 4 || $this->statut == 5))
        {
            $this->db->begin();

            $sql = "INSERT INTO ".MAIN_DB_PREFIX."commande_fournisseur_dispatch";
            $sql.= " (fk_commande, fk_product, qty, fk_entrepot, fk_user, datec, fk_commandefourndet, status, comment, eatby, sellby, batch) VALUES";
            $sql.= " ('".$this->id."','".$product."','".$qty."',".($entrepot>0?"'".$entrepot."'":"null").",'".$user->id."','".$this->db->idate($now)."','".$fk_commandefourndet."', ".$dispatchstatus.", '".$this->db->escape($comment)."', ";
            $sql.= ($eatby?"'".$this->db->idate($eatby)."'":"null").", ".($sellby?"'".$this->db->idate($sellby)."'":"null").", ".($batch?"'".$batch."'":"null");
            $sql.= ")";

            dol_syslog(get_class($this)."::dispatchProduct", LOG_DEBUG);
            $resql = $this->db->query($sql);
            if ($resql)
            {
                if (! $notrigger)
                {
                    global $conf, $langs, $user;
					// Call trigger
					$result=$this->call_trigger('LINEORDER_SUPPLIER_DISPATCH',$user);
					if ($result < 0)
                    {
                        $this->db->rollback();
                        return -1;
                    }
					// End call triggers
                }

                $this->db->commit();
            }
            else
			{
                $this->error=$this->db->lasterror();
                $error++;
            }

            // Si module stock gere et que incrementation faite depuis un dispatching en stock
            if (!$error && $entrepot > 0 && ! empty($conf->stock->enabled) && ! empty($conf->global->STOCK_CALCULATE_ON_SUPPLIER_DISPATCH_ORDER))
            {

                $mouv = new MouvementStock($this->db);
                if ($product > 0)
                {
                	// $price should take into account discount (except if option STOCK_EXCLUDE_DISCOUNT_FOR_PMP is on)
                	$mouv->origin = &$this;
					$result=$mouv->reception($user, $product, $entrepot, $qty, $price, $comment, $eatby, $sellby, $batch);
                    if ($result < 0)
                    {
                        $this->error=$mouv->error;
                        dol_syslog(get_class($this)."::dispatchProduct ".$this->error, LOG_ERR);
                        $error++;
                    }
                }
            }

            //TODO: Check if there is a current transaction in DB but seems not.
            if ($error == 0)
            {
                $this->db->commit();
                return 1;
            }
            else
            {
                $this->db->rollback();
                return -1;
            }
        }
        else
        {
            $this->error='BadStatusForObject';
            return -2;
        }
    }

    /**
     * 	Delete line
     *
     *	@param	int		$idline		Id of line to delete
     *	@param	int		$notrigger	1=Disable call to triggers
     *	@return						<0 if KO, >0 if OK
     */
    function deleteline($idline, $notrigger=0)
    {
        global $user,$langs,$conf;

        if ($this->statut != 0)
        {
        	return -1;
        }

        $this->db->begin();

		if (! $notrigger)
		{
			// Call trigger
			$result=$this->call_trigger('LINEORDER_SUPPLIER_DELETE',$user);
			if ($result < 0) $error++;
			// End call triggers
		}

		if (! $error)
		{
	        $sql = "DELETE FROM ".MAIN_DB_PREFIX."commande_fournisseurdet WHERE rowid = ".$idline;
	        $resql=$this->db->query($sql);

	        dol_syslog(get_class($this)."::deleteline sql=".$sql);
			if (! $resql)
			{
               	$this->error=$this->db->lasterror();
               	$error++;
			}
		}

		if (! $error)
        {
            $result=$this->update_price();
        }

        if (! $error)
        {
            $this->db->commit();
            return 1;
        }
        else
       {
			$this->db->rollback();
            return -1;
        }
    }

    /**
     *  Delete an order
     *
     *	@param	User	$user		Object user
     *	@return	int					<0 if KO, >0 if OK
     */
    function delete($user='')
    {
        global $langs,$conf;
        require_once DOL_DOCUMENT_ROOT.'/core/lib/files.lib.php';

        $error = 0;

        // Call trigger
        $result=$this->call_trigger('ORDER_SUPPLIER_DELETE',$user);
        if ($result < 0)
        {
        	dol_syslog(get_class($this)."::delete ".$this->error, LOG_ERR);
        	return -1;
        }
        // End call triggers


        $this->db->begin();

        $sql = "DELETE FROM ".MAIN_DB_PREFIX."commande_fournisseurdet WHERE fk_commande =". $this->id ;
        dol_syslog(get_class($this)."::delete", LOG_DEBUG);
        if (! $this->db->query($sql) )
        {
            $error++;
        }

        $sql = "DELETE FROM ".MAIN_DB_PREFIX."commande_fournisseur WHERE rowid =".$this->id;
        dol_syslog(get_class($this)."::delete", LOG_DEBUG);
        if ($resql = $this->db->query($sql) )
        {
            if ($this->db->affected_rows($resql) < 1)
            {
                $this->error=$this->db->lasterror();
                $error++;
            }
        }
        else
        {
            $this->error=$this->db->lasterror();
            $error++;
        }

        // Remove extrafields
        if ((! $error) && (empty($conf->global->MAIN_EXTRAFIELDS_DISABLED))) // For avoid conflicts if trigger used
        {
        	$result=$this->deleteExtraFields();
        	if ($result < 0)
        	{
        		$error++;
        		dol_syslog(get_class($this)."::delete error -4 ".$this->error, LOG_ERR);
        	}
        }

		// Delete linked object
    	$res = $this->deleteObjectLinked();
    	if ($res < 0) $error++;

        if (! $error)
        {
        	// We remove directory
        	$ref = dol_sanitizeFileName($this->ref);
        	if ($conf->fournisseur->commande->dir_output)
        	{
        		$dir = $conf->fournisseur->commande->dir_output . "/" . $ref ;
        		$file = $dir . "/" . $ref . ".pdf";
        		if (file_exists($file))
        		{
        			if (! dol_delete_file($file,0,0,0,$this)) // For triggers
        			{
        				$this->error='ErrorFailToDeleteFile';
        				$error++;
        			}
        		}
        		if (file_exists($dir))
        		{
        			$res=@dol_delete_dir_recursive($dir);
        			if (! $res)
        			{
        				$this->error='ErrorFailToDeleteDir';
        				$error++;
        			}
        		}
        	}
        }

		if (! $error)
		{
			dol_syslog(get_class($this)."::delete $this->id by $user->id", LOG_DEBUG);
			$this->db->commit();
			return 1;
		}
		else
		{
			dol_syslog(get_class($this)."::delete ".$this->error, LOG_ERR);
			$this->db->rollback();
			return -$error;
		}
    }

    /**
     *	Get list of order methods
     *
     *	@return 0 if Ok, <0 if Ko
     */
    function get_methodes_commande()
    {
        $sql = "SELECT rowid, libelle";
        $sql.= " FROM ".MAIN_DB_PREFIX."c_input_method";
        $sql.= " WHERE active = 1";

        $resql=$this->db->query($sql);
        if ($resql)
        {
            $i = 0;
            $num = $this->db->num_rows($resql);
            $this->methodes_commande = array();
            while ($i < $num)
            {
                $row = $this->db->fetch_row($resql);

                $this->methodes_commande[$row[0]] = $row[1];

                $i++;
            }
            return 0;
        }
        else
        {
            return -1;
        }
    }

    
    /**
	 * Return array of dispathed lines waiting to be approved for this order
	 * 
	 * @param	int		$status		Filter on stats (-1 = no filter, 0 = lines draft to be approved, 1 = approved lines)
	 * @return	array				Array of lines
     */
    function getDispachedLines($status=-1)
    {
    	$ret = array();
    	
    	// List of already dispatched lines
		$sql = "SELECT p.ref, p.label,";
		$sql.= " e.rowid as warehouse_id, e.label as entrepot,";
		$sql.= " cfd.rowid as dispatchlineid, cfd.fk_product, cfd.qty, cfd.eatby, cfd.sellby, cfd.batch, cfd.comment, cfd.status";
		$sql.= " FROM ".MAIN_DB_PREFIX."product as p,";
		$sql.= " ".MAIN_DB_PREFIX."commande_fournisseur_dispatch as cfd";
		$sql.= " LEFT JOIN ".MAIN_DB_PREFIX."entrepot as e ON cfd.fk_entrepot = e.rowid";
		$sql.= " WHERE cfd.fk_commande = ".$this->id;
		$sql.= " AND cfd.fk_product = p.rowid";
		if ($status >= 0) $sql.=" AND cfd.status = ".$status;
		$sql.= " ORDER BY cfd.rowid ASC";

		$resql = $this->db->query($sql);
		if ($resql)
		{
			$num = $this->db->num_rows($resql);
			$i = 0;

			while ($i < $num)
			{
				$objp = $this->db->fetch_object($resql);
				if ($objp) $ret[]=array('id'=>$objp->dispatchedlineid, 'productid'=>$objp->fk_product, 'warehouseid'=>$objp->warehouse_id);
				
				$i++;
			}
		}
		else dol_print_error($this->db, 'Failed to execute request to get dispatched lines');
		
		return $ret;
    }
    
    
    /**
     * 	Set a delivery in database for this supplier order
     *
     *	@param	User	$user		User that input data
     *	@param	date	$date		Date of reception
     *	@param	string	$type		Type of receipt ('tot' = total/done, 'par' = partial, 'nev' = never, 'can' = cancel)
     *	@param	string	$comment	Comment
     *	@return	int					<0 if KO, >0 if OK
     */
    function Livraison($user, $date, $type, $comment)
    {
    	global $conf;
    	
        $result = 0;
		$error = 0;
		
        dol_syslog(get_class($this)."::Livraison");

        if ($user->rights->fournisseur->commande->receptionner)
        {
            if ($type == 'par') $statut = 4;
            if ($type == 'tot')	$statut = 5;
            if ($type == 'nev') $statut = 7;
            if ($type == 'can') $statut = 7;

        	if (! $error && ! empty($conf->global->SUPPLIER_ORDER_USE_DISPATCH_STATUS) && ($type == 'tot'))
	    	{
	    		// If option SUPPLIER_ORDER_USE_DISPATCH_STATUS is on, we check all reception are approved to allow status "total/done"
	    		$dispatchedlinearray=$this->getDispachedLines(0);
	    		if (count($dispatchedlinearray) > 0)
	    		{
	    			$result=-1;
	    			$error++;
	    			$this->errors[]='ErrorCantSetReceptionToTotalDoneWithReceptionToApprove';
	    			dol_syslog('ErrorCantSetReceptionToTotalDoneWithReceptionToApprove', LOG_DEBUG);
	    		}
	    	}

            if (! $error && ! ($statut == 4 or $statut == 5 or $statut == 7))
            {
            	$error++;
                dol_syslog(get_class($this)."::Livraison Error -2", LOG_ERR);
                $result = -2;
            }
	    	
            if (! $error)
            {
                $this->db->begin();

                $sql = "UPDATE ".MAIN_DB_PREFIX."commande_fournisseur";
                $sql.= " SET fk_statut = ".$statut;
                $sql.= " WHERE rowid = ".$this->id;
                $sql.= " AND fk_statut IN (3,4)";	// Process running or Partially received

                dol_syslog(get_class($this)."::Livraison", LOG_DEBUG);
                $resql=$this->db->query($sql);
                if ($resql)
                {
                    $result = 0;
                    $result=$this->log($user, $statut, $date, $comment);

                    $this->db->commit();
                }
                else
                {
                    $this->db->rollback();
                    $this->error=$this->db->lasterror();
                    $result = -1;
                }
            }
        }
        else
        {
            dol_syslog(get_class($this)."::Livraison Not Authorized");
            $result = -3;
        }
        return $result ;
    }

	/**
     *	Set the planned delivery date
     *
     *	@param      User			$user        		Objet user making change
     *	@param      timestamp		$date_livraison     Planned delivery date
     *	@return     int         						<0 if KO, >0 if OK
     */
    function set_date_livraison($user, $date_livraison)
    {
        if ($user->rights->fournisseur->commande->creer)
        {
            $sql = "UPDATE ".MAIN_DB_PREFIX."commande_fournisseur";
            $sql.= " SET date_livraison = ".($date_livraison ? "'".$this->db->idate($date_livraison)."'" : 'null');
            $sql.= " WHERE rowid = ".$this->id;

            dol_syslog(get_class($this)."::set_date_livraison", LOG_DEBUG);
            $resql=$this->db->query($sql);
            if ($resql)
            {
                $this->date_livraison = $date_livraison;
                return 1;
            }
            else
            {
                $this->error=$this->db->error();
                return -1;
            }
        }
        else
        {
            return -2;
        }
    }

	/**
     *	Set the id projet
     *
     *	@param      User			$user        		Objet utilisateur qui modifie
     *	@param      int				$id_projet    	 	Date de livraison
     *	@return     int         						<0 si ko, >0 si ok
     */
    function set_id_projet($user, $id_projet)
    {
        if ($user->rights->fournisseur->commande->creer)
        {
            $sql = "UPDATE ".MAIN_DB_PREFIX."commande_fournisseur";
            $sql.= " SET fk_projet = ".($id_projet > 0 ? (int) $id_projet : 'null');
            $sql.= " WHERE rowid = ".$this->id;

            dol_syslog(get_class($this)."::set_id_projet", LOG_DEBUG);
            $resql=$this->db->query($sql);
            if ($resql)
            {
                $this->fk_projet = $id_projet;
                return 1;
            }
            else
            {
                $this->error=$this->db->error();
                return -1;
            }
        }
        else
        {
            return -2;
        }
    }

    /**
     *  Update a supplier order from a customer order
     *
     *  @param  User	$user           User that create
     *  @param  int		$idc			Id of supplier order to update
     *  @param	int		$comclientid	Id of customer order to use as template
     *	@return	int						<0 if KO, >0 if OK
     */
    function updateFromCommandeClient($user, $idc, $comclientid)
    {
        $comclient = new Commande($this->db);
        $comclient->fetch($comclientid);

        $this->id = $idc;

        $this->lines = array();

        $num=count($comclient->lines);
        for ($i = 0; $i < $num; $i++)
        {
            $prod = new Product($this->db);
            if ($prod->fetch($comclient->lines[$i]->fk_product) > 0)
            {
                $libelle  = $prod->libelle;
                $ref      = $prod->ref;
            }

            $sql = "INSERT INTO ".MAIN_DB_PREFIX."commande_fournisseurdet";
            $sql .= " (fk_commande,label,description,fk_product, price, qty, tva_tx, localtax1_tx, localtax2_tx, remise_percent, subprice, remise, ref)";
            $sql .= " VALUES (".$idc.", '" . $this->db->escape($libelle) . "','" . $this->db->escape($comclient->lines[$i]->desc) . "'";
            $sql .= ",".$comclient->lines[$i]->fk_product.",'".price2num($comclient->lines[$i]->price)."'";
            $sql .= ", '".$comclient->lines[$i]->qty."', ".$comclient->lines[$i]->tva_tx.", ".$comclient->lines[$i]->localtax1_tx.", ".$comclient->lines[$i]->localtax2_tx.", ".$comclient->lines[$i]->remise_percent;
            $sql .= ", '".price2num($comclient->lines[$i]->subprice)."','0','".$ref."');";
            if ($this->db->query($sql))
            {
                $this->update_price();
            }
        }

        return 1;
    }

    /**
     *  Tag order with a particular status
     *
     *  @param      User	$user       Object user that change status
     *  @param      int		$status		New status
     *  @return     int         		<0 if KO, >0 if OK
     */
    function setStatus($user,$status)
    {
        global $conf,$langs;
        $error=0;

        $this->db->begin();

        $sql = 'UPDATE '.MAIN_DB_PREFIX.'commande_fournisseur';
        $sql.= ' SET fk_statut='.$status;
        $sql.= ' WHERE rowid = '.$this->id;

        dol_syslog(get_class($this)."::setStatus", LOG_DEBUG);
        $resql = $this->db->query($sql);
        if ($resql)
        {
            //TODO: Add trigger for status modification
        }
        else
        {
            $error++;
            $this->error=$this->db->lasterror();
            dol_syslog(get_class($this)."::setStatus ".$this->error);
        }

        if (! $error)
        {
            $this->db->commit();
            return 1;
        }
        else
        {
            $this->db->rollback();
            return -1;
        }
    }

    /**
     *	Update line
     *
     *	@param     	int			$rowid           	Id de la ligne de facture
     *	@param     	string		$desc            	Description de la ligne
     *	@param     	double		$pu              	Prix unitaire
     *	@param     	double		$qty             	Quantity
     *	@param     	double		$remise_percent  	Pourcentage de remise de la ligne
     *	@param     	double		$txtva          	Taux TVA
     *  @param     	double		$txlocaltax1	    Localtax1 tax
     *  @param     	double		$txlocaltax2   		Localtax2 tax
     *  @param     	double		$price_base_type 	Type of price base
     *	@param		int			$info_bits			Miscellaneous informations
     *	@param		int			$type				Type of line (0=product, 1=service)
     *  @param		int			$notrigger			Disable triggers
     *  @param      timestamp   $date_start     	Date start of service
     *  @param      timestamp   $date_end       	Date end of service
	 *  @param		array		$array_options		extrafields array
     *	@return    	int         	    			< 0 if error, > 0 if ok
     */
    function updateline($rowid, $desc, $pu, $qty, $remise_percent, $txtva, $txlocaltax1=0, $txlocaltax2=0, $price_base_type='HT', $info_bits=0, $type=0, $notrigger=false, $date_start='', $date_end='', $array_options=0)
    {
    	global $mysoc;
        dol_syslog(get_class($this)."::updateline $rowid, $desc, $pu, $qty, $remise_percent, $txtva, $price_base_type, $info_bits, $type");
        include_once DOL_DOCUMENT_ROOT.'/core/lib/price.lib.php';

        if ($this->brouillon)
        {
            $this->db->begin();

            // Clean parameters
            if (empty($qty)) $qty=0;
            if (empty($info_bits)) $info_bits=0;
            if (empty($txtva)) $txtva=0;
            if (empty($txlocaltax1)) $txlocaltax1=0;
            if (empty($txlocaltax2)) $txlocaltax2=0;
            if (empty($remise)) $remise=0;
            if (empty($remise_percent)) $remise_percent=0;

            $remise_percent=price2num($remise_percent);
            $qty=price2num($qty);
            if (! $qty) $qty=1;
            $pu = price2num($pu);
            $txtva=price2num($txtva);
            $txlocaltax1=price2num($txlocaltax1);
            $txlocaltax2=price2num($txlocaltax2);

            // Check parameters
            if ($type < 0) return -1;

            // Calcul du total TTC et de la TVA pour la ligne a partir de
            // qty, pu, remise_percent et txtva
            // TRES IMPORTANT: C'est au moment de l'insertion ligne qu'on doit stocker
            // la part ht, tva et ttc, et ce au niveau de la ligne qui a son propre taux tva.

            $localtaxes_type=getLocalTaxesFromRate($txtva,0,$mysoc, $this->thirdparty);

            $tabprice=calcul_price_total($qty, $pu, $remise_percent, $txtva, $txlocaltax1, $txlocaltax2, 0, $price_base_type, $info_bits, $type, $this->thirdparty, $localtaxes_type);
            $total_ht  = $tabprice[0];
            $total_tva = $tabprice[1];
            $total_ttc = $tabprice[2];
            $total_localtax1 = $tabprice[9];
            $total_localtax2 = $tabprice[10];

            $localtax1_type=$localtaxes_type[0];
			$localtax2_type=$localtaxes_type[2];

            $subprice = price2num($pu,'MU');

            // Mise a jour ligne en base
            $sql = "UPDATE ".MAIN_DB_PREFIX."commande_fournisseurdet SET";
            $sql.= " description='".$this->db->escape($desc)."'";
            $sql.= ",subprice='".price2num($subprice)."'";
            //$sql.= ",remise='".price2num($remise)."'";
            $sql.= ",remise_percent='".price2num($remise_percent)."'";
            $sql.= ",tva_tx='".price2num($txtva)."'";
            $sql.= ",localtax1_tx='".price2num($txlocaltax1)."'";
            $sql.= ",localtax2_tx='".price2num($txlocaltax2)."'";
			$sql.= ",localtax1_type='".$localtax1_type."'";
			$sql.= ",localtax2_type='".$localtax2_type."'";
            $sql.= ",qty='".price2num($qty)."'";
            $sql.= ",date_start=".(! empty($date_start)?"'".$this->db->idate($date_start)."'":"null");
            $sql.= ",date_end=".(! empty($date_end)?"'".$this->db->idate($date_end)."'":"null");
            $sql.= ",info_bits='".$info_bits."'";
            $sql.= ",total_ht='".price2num($total_ht)."'";
            $sql.= ",total_tva='".price2num($total_tva)."'";
            $sql.= ",total_localtax1='".price2num($total_localtax1)."'";
            $sql.= ",total_localtax2='".price2num($total_localtax2)."'";
            $sql.= ",total_ttc='".price2num($total_ttc)."'";
            $sql.= ",product_type=".$type;
            $sql.= " WHERE rowid = ".$rowid;

            dol_syslog(get_class($this)."::updateline", LOG_DEBUG);
            $result = $this->db->query($sql);
            if ($result > 0)
            {
                $this->rowid = $rowid;
       			if (empty($conf->global->MAIN_EXTRAFIELDS_DISABLED)) // For avoid conflicts if trigger used
				{
					$tmpline = new CommandeFournisseurLigne($this->db);
					$tmpline->id=$this->rowid;
					$tmpline->array_options = $array_options;
					$result=$tmpline->insertExtraFields();
					if ($result < 0)
					{
						$error++;
					}
				}

                if (! $error && ! $notrigger)
                {
                    global $conf, $langs, $user;
					// Call trigger
					$result=$this->call_trigger('LINEORDER_SUPPLIER_UPDATE',$user);
					if ($result < 0)
                    {
                        $this->db->rollback();
                        return -1;
                    }
					// End call triggers
                }

                // Mise a jour info denormalisees au niveau facture
                if (! $error)
                {
                	$this->update_price('','auto');
                }

                if (! $error)
                {
                	$this->db->commit();
                	return $result;
                }
                else
              {
                	$this->db->rollback();
                	return -1;
                }
            }
            else
            {
                $this->error=$this->db->lasterror();
                $this->db->rollback();
                return -1;
            }
        }
        else
        {
            $this->error="Order status makes operation forbidden";
            dol_syslog(get_class($this)."::updateline ".$this->error, LOG_ERR);
            return -2;
        }
    }


    /**
     *  Initialise an instance with random values.
     *  Used to build previews or test instances.
     *	id must be 0 if object instance is a specimen.
     *
     *  @return	void
     */
    function initAsSpecimen()
    {
        global $user,$langs,$conf;

        dol_syslog(get_class($this)."::initAsSpecimen");

        $now=dol_now();

        // Find first product
        $prodid=0;
        $product=new ProductFournisseur($this->db);
        $sql = "SELECT rowid";
        $sql.= " FROM ".MAIN_DB_PREFIX."product";
        $sql.= " WHERE entity IN (".getEntity('product', 1).")";
        $sql.=$this->db->order("rowid","ASC");
        $sql.=$this->db->plimit(1);
        $resql = $this->db->query($sql);
        if ($resql)
        {
            $obj = $this->db->fetch_object($resql);
            $prodid = $obj->rowid;
        }

        // Initialise parametres
        $this->id=0;
        $this->ref = 'SPECIMEN';
        $this->specimen=1;
        $this->socid = 1;
        $this->date = $now;
        $this->date_commande = $now;
        $this->date_lim_reglement=$this->date+3600*24*30;
        $this->cond_reglement_code = 'RECEP';
        $this->mode_reglement_code = 'CHQ';
        $this->note_public='This is a comment (public)';
        $this->note_private='This is a comment (private)';
        // Lines
        $nbp = 5;
        $xnbp = 0;
        while ($xnbp < $nbp)
        {
            $line=new CommandeFournisseurLigne($this->db);
            $line->desc=$langs->trans("Description")." ".$xnbp;
            $line->qty=1;
            $line->subprice=100;
            $line->price=100;
            $line->tva_tx=19.6;
            $line->localtax1_tx=0;
            $line->localtax2_tx=0;
            if ($xnbp == 2)
            {
                $line->total_ht=50;
                $line->total_ttc=59.8;
                $line->total_tva=9.8;
                $line->remise_percent=50;
            }
            else
            {
                $line->total_ht=100;
                $line->total_ttc=119.6;
                $line->total_tva=19.6;
                $line->remise_percent=00;
            }
            $line->fk_product=$prodid;

            $this->lines[$xnbp]=$line;

            $this->total_ht       += $line->total_ht;
            $this->total_tva      += $line->total_tva;
            $this->total_ttc      += $line->total_ttc;

            $xnbp++;
        }
    }

    /**
     *	Charge indicateurs this->nb de tableau de bord
     *
     *	@return     int         <0 si ko, >0 si ok
     */
    function load_state_board()
    {
        global $conf, $user;

        $this->nb=array();
        $clause = "WHERE";

        $sql = "SELECT count(co.rowid) as nb";
        $sql.= " FROM ".MAIN_DB_PREFIX."commande_fournisseur as co";
        $sql.= " LEFT JOIN ".MAIN_DB_PREFIX."societe as s ON co.fk_soc = s.rowid";
        if (!$user->rights->societe->client->voir && !$user->societe_id)
        {
            $sql.= " LEFT JOIN ".MAIN_DB_PREFIX."societe_commerciaux as sc ON s.rowid = sc.fk_soc";
            $sql.= " WHERE sc.fk_user = " .$user->id;
            $clause = "AND";
        }
        $sql.= " ".$clause." co.entity = ".$conf->entity;

        $resql=$this->db->query($sql);
        if ($resql)
        {
            while ($obj=$this->db->fetch_object($resql))
            {
                $this->nb["supplier_orders"]=$obj->nb;
            }
            $this->db->free($resql);
            return 1;
        }
        else
        {
            dol_print_error($this->db);
            $this->error=$this->db->error();
            return -1;
        }
    }

    /**
     *	Load indicators for dashboard (this->nbtodo and this->nbtodolate)
     *
     *	@param          User	$user   Objet user
     *	@return WorkboardResponse|int <0 if KO, WorkboardResponse if OK
     */
    function load_board($user)
    {
        global $conf, $user, $langs;

        $clause = " WHERE";

        $sql = "SELECT c.rowid, c.date_creation as datec, c.fk_statut,c.date_livraison as delivery_date";
        $sql.= " FROM ".MAIN_DB_PREFIX."commande_fournisseur as c";
        if (!$user->rights->societe->client->voir && !$user->societe_id)
        {
            $sql.= " LEFT JOIN ".MAIN_DB_PREFIX."societe_commerciaux as sc ON c.fk_soc = sc.fk_soc";
            $sql.= " WHERE sc.fk_user = " .$user->id;
            $clause = " AND";
        }
        $sql.= $clause." c.entity = ".$conf->entity;
        $sql.= " AND (c.fk_statut BETWEEN 1 AND 2)";
        if ($user->societe_id) $sql.=" AND c.fk_soc = ".$user->societe_id;

        $resql=$this->db->query($sql);
        if ($resql)
        {
	        $now=dol_now();

	        $response = new WorkboardResponse();
	        $response->warning_delay=$conf->commande->fournisseur->warning_delay/60/60/24;
	        $response->label=$langs->trans("SuppliersOrdersToProcess");
	        $response->url=DOL_URL_ROOT.'/fourn/commande/index.php';
	        $response->img=img_object($langs->trans("Orders"),"order");

            while ($obj=$this->db->fetch_object($resql))
            {
                $response->nbtodo++;

				$date_to_test = empty($obj->delivery_date) ? $obj->datec : $obj->delivery_date;
                if ($obj->fk_statut != 3 && $this->db->jdate($date_to_test) < ($now - $conf->commande->fournisseur->warning_delay)) {
	                $response->nbtodolate++;
                }
            }

            return $response;
        }
        else
        {
            $this->error=$this->db->error();
            return -1;
        }
    }

    /**
     * Returns the translated input method of object (defined if $this->methode_commande_id > 0).
     * This function make a sql request to get translation. No cache yet, try to not use it inside a loop.
     *
     * @return string
     */
    function getInputMethod()
    {
        global $db, $langs;

        if ($this->methode_commande_id > 0)
        {
            $sql = "SELECT rowid, code, libelle as label";
            $sql.= " FROM ".MAIN_DB_PREFIX.'c_input_method';
            $sql.= " WHERE active=1 AND rowid = ".$db->escape($this->methode_commande_id);

            $query = $db->query($sql);
            if ($query && $db->num_rows($query))
            {
                $obj = $db->fetch_object($query);

                $string = $langs->trans($obj->code);
                if ($string == $obj->code)
                {
                    $string = $obj->label != '-' ? $obj->label : '';
                }

                return $string;
            }

            dol_print_error($db);
        }

        return '';
    }

	/**
	 *  Create a document onto disk according to template model.
	 *
	 *  @param	    string		$modele			Force template to use ('' to not force)
	 *  @param		Translate	$outputlangs	Object lang to use for traduction
	 *  @param      int			$hidedetails    Hide details of lines
	 *  @param      int			$hidedesc       Hide description
	 *  @param      int			$hideref        Hide ref
	 *  @return     int          				0 if KO, 1 if OK
	 */
	public function generateDocument($modele, $outputlangs, $hidedetails=0, $hidedesc=0, $hideref=0)
	{
		global $conf, $user, $langs;

		$langs->load("suppliers");

		// Sets the model on the model name to use
		if (! dol_strlen($modele))
		{
			if (! empty($conf->global->COMMANDE_SUPPLIER_ADDON_PDF))
			{
				$modele = $conf->global->COMMANDE_SUPPLIER_ADDON_PDF;
			}
			else
			{
				$modele = 'muscadet';
			}
		}

		$modelpath = "core/modules/supplier_order/pdf/";

		return $this->commonGenerateDocument($modelpath, $modele, $outputlangs, $hidedetails, $hidedesc, $hideref);
	}

	/**
     * Return the max number delivery delay in day
     *
     * @param	Translate	$langs		Language object
     * @return 							Translated string
     */
	function getMaxDeliveryTimeDay($langs)
	{
		if (empty($this->lines)) return '';

		$obj = new ProductFournisseur($this->db);

		$nb = 0;
		foreach ($this->lines as $line)
		{
			if ($line->fk_product > 0)
			{
				$idp = $obj->find_min_price_product_fournisseur($line->fk_product, $line->qty);
				if ($idp)
				{
					$obj->fetch($idp);
					if ($obj->delivery_time_days > $nb) $nb = $obj->delivery_time_days;
				}
			}
		}

		if ($nb === 0) return $langs->trans('Undefined');
		else return $nb.' '.$langs->trans('Days');
	}
}



/**
 *  Class to manage line orders
 */
class CommandeFournisseurLigne extends CommonOrderLine
{
    var $db;
    var $error;

	public $element='commande_fournisseurdet';
	public $table_element='commande_fournisseurdet';

    var $oldline;

    // From llx_commandedet
    var $qty;
    var $tva_tx;
    var $localtax1_tx;
    var $localtax2_tx;
    var $localtax1_type;
    var $localtax2_type;
    var $subprice;
    var $remise_percent;
    var $desc;          	// Description ligne
    var $fk_product;		// Id of predefined product
    var $product_type = 0;	// Type 0 = product, 1 = Service
    var $total_ht;
    var $total_tva;
    var $total_localtax1;
    var $total_localtax2;
    var $total_ttc;
    var $info_bits;
    var $special_code;
    var $date_start;
    var $date_end;

    // From llx_product
    var $libelle;       // Label produit
    var $product_desc;  // Description produit

    // From llx_product_fournisseur_price
    var $ref_fourn;     // Ref supplier


    /**
     *	Constructor
     *
     *  @param		DoliDB		$db      Database handler
     */
    function __construct($db)
    {
        $this->db= $db;
    }

    /**
     *  Load line order
     *
     *  @param  int		$rowid      Id line order
     *	@return	int					<0 if KO, >0 if OK
     */
    function fetch($rowid)
    {
        $sql = 'SELECT cd.rowid, cd.fk_commande, cd.fk_product, cd.product_type, cd.description, cd.qty, cd.tva_tx,';
        $sql.= ' cd.localtax1_tx, cd.localtax2_tx,';
        $sql.= ' cd.remise, cd.remise_percent, cd.subprice,';
        $sql.= ' cd.info_bits, cd.total_ht, cd.total_tva, cd.total_ttc,';
        $sql.= ' cd.total_localtax1, cd.total_localtax2,';
        $sql.= ' p.ref as product_ref, p.label as product_libelle, p.description as product_desc,';
        $sql.= ' cd.date_start, cd.date_end';
        $sql.= ' FROM '.MAIN_DB_PREFIX.'commande_fournisseurdet as cd';
        $sql.= ' LEFT JOIN '.MAIN_DB_PREFIX.'product as p ON cd.fk_product = p.rowid';
        $sql.= ' WHERE cd.rowid = '.$rowid;
        $result = $this->db->query($sql);
        if ($result)
        {
            $objp = $this->db->fetch_object($result);
            $this->rowid            = $objp->rowid;
            $this->fk_commande      = $objp->fk_commande;
            $this->desc             = $objp->description;
            $this->qty              = $objp->qty;
            $this->subprice         = $objp->subprice;
            $this->tva_tx           = $objp->tva_tx;
            $this->localtax1_tx		= $objp->localtax1_tx;
            $this->localtax2_tx		= $objp->localtax2_tx;
            $this->remise           = $objp->remise;
            $this->remise_percent   = $objp->remise_percent;
            $this->fk_product       = $objp->fk_product;
            $this->info_bits        = $objp->info_bits;
            $this->total_ht         = $objp->total_ht;
            $this->total_tva        = $objp->total_tva;
            $this->total_localtax1	= $objp->total_localtax1;
            $this->total_localtax2	= $objp->total_localtax2;
            $this->total_ttc        = $objp->total_ttc;
            $this->product_type     = $objp->product_type;

            $this->ref	            = $objp->product_ref;
            $this->product_libelle  = $objp->product_libelle;
            $this->product_desc     = $objp->product_desc;

            $this->date_start       = $this->db->jdate($objp->date_start);
            $this->date_end         = $this->db->jdate($objp->date_end);
			
            $this->db->free($result);
            return 1;
        }
        else
        {
            dol_print_error($this->db);
            return -1;
        }
    }

    /**
     *  Mise a jour de l'objet ligne de commande en base
     *
     *  @return		int		<0 si ko, >0 si ok
     */
    function update_total()
    {
        $this->db->begin();

        // Mise a jour ligne en base
        $sql = "UPDATE ".MAIN_DB_PREFIX."commande_fournisseurdet SET";
        $sql.= " total_ht='".price2num($this->total_ht)."'";
        $sql.= ",total_tva='".price2num($this->total_tva)."'";
        $sql.= ",total_localtax1='".price2num($this->total_localtax1)."'";
        $sql.= ",total_localtax2='".price2num($this->total_localtax2)."'";
        $sql.= ",total_ttc='".price2num($this->total_ttc)."'";
        $sql.= " WHERE rowid = ".$this->rowid;

        dol_syslog("CommandeFournisseurLigne.class.php::update_total", LOG_DEBUG);

        $resql=$this->db->query($sql);
        if ($resql)
        {
            $this->db->commit();
            return 1;
        }
        else
        {
            $this->error=$this->db->error();
            $this->db->rollback();
            return -2;
        }
    }
}
<|MERGE_RESOLUTION|>--- conflicted
+++ resolved
@@ -93,13 +93,16 @@
 	
     var $extraparams=array();
 
+	/**
+	 * @var CommandeFournisseurLigne[]
+	 */
+	public $lines = array();
 	//Ajout pour askpricesupplier
 	var $origin;
     var $origin_id;
     var $linked_objects=array();
-    var $lines = array();
-
-    /**
+
+	/**
      * 	Constructor
      *
      *  @param      DoliDB		$db      Database handler
@@ -110,7 +113,6 @@
     	
         $this->db = $db;
         $this->products = array();
-        $this->lines = array();
 
         // List of language codes for status
         $this->statuts[0] = 'StatusOrderDraft';
@@ -258,19 +260,14 @@
                     $line                 = new CommandeFournisseurLigne($this->db);
 
                     $line->id                  = $objp->rowid;
-<<<<<<< HEAD
-                    $line->desc                = $objp->description;  // Description ligne
-                    $line->description         = $objp->description;  // Description ligne
-=======
                     $line->desc                = $objp->description;
                     $line->description         = $objp->description;
->>>>>>> 8732d8b9
                     $line->qty                 = $objp->qty;
                     $line->tva_tx              = $objp->tva_tx;
                     $line->localtax1_tx		   = $objp->localtax1_tx;
                     $line->localtax2_tx		   = $objp->localtax2_tx;
-                    $line->subprice            = $objp->subprice;	  // deprecated
-                    $line->pu_ht	           = $objp->subprice;	  // Unit price HT
+                    $line->subprice            = $objp->subprice;
+                    $line->pu_ht	           = $objp->subprice;
                     $line->remise_percent      = $objp->remise_percent;
                     $line->total_ht            = $objp->total_ht;
                     $line->total_tva           = $objp->total_tva;
@@ -279,16 +276,16 @@
                     $line->total_ttc           = $objp->total_ttc;
                     $line->product_type        = $objp->product_type;
 
-                    $line->fk_product          = $objp->fk_product;    // Id du produit
-
-                    $line->libelle             = $objp->product_label; // TODO deprecated
-                    $line->product_label       = $objp->product_label; // Label produit
-                    $line->product_desc        = $objp->product_desc;  // Description produit
-
-                    $line->ref                 = $objp->product_ref;     // TODO deprecated
-                    $line->product_ref         = $objp->product_ref;     // Internal reference
-                    $line->ref_fourn           = $objp->ref_supplier;    // TODO deprecated
-                    $line->ref_supplier        = $objp->ref_supplier;    // Reference supplier
+                    $line->fk_product          = $objp->fk_product;
+
+                    $line->libelle             = $objp->product_label;
+                    $line->product_label       = $objp->product_label;
+                    $line->product_desc        = $objp->product_desc;
+
+                    $line->ref                 = $objp->product_ref;
+                    $line->product_ref         = $objp->product_ref;
+                    $line->ref_fourn           = $objp->ref_supplier;
+                    $line->ref_supplier        = $objp->ref_supplier;
 
                     $line->date_start          = $this->db->jdate($objp->date_start);
                     $line->date_end            = $this->db->jdate($objp->date_end);
@@ -1626,7 +1623,6 @@
         }
     }
 
-    
     /**
 	 * Return array of dispathed lines waiting to be approved for this order
 	 * 
@@ -2331,6 +2327,18 @@
 		if ($nb === 0) return $langs->trans('Undefined');
 		else return $nb.' '.$langs->trans('Days');
 	}
+
+	/**
+	 * Returns the rights used for this class
+	 * @return stdClass
+	 */
+	public function getRights()
+	{
+		global $user;
+
+		return $user->rights->fournisseur->commande;
+	}
+
 }
 
 
@@ -2340,42 +2348,32 @@
  */
 class CommandeFournisseurLigne extends CommonOrderLine
 {
-    var $db;
-    var $error;
-
 	public $element='commande_fournisseurdet';
 	public $table_element='commande_fournisseurdet';
-
-    var $oldline;
-
-    // From llx_commandedet
-    var $qty;
-    var $tva_tx;
-    var $localtax1_tx;
-    var $localtax2_tx;
-    var $localtax1_type;
-    var $localtax2_type;
-    var $subprice;
-    var $remise_percent;
-    var $desc;          	// Description ligne
-    var $fk_product;		// Id of predefined product
-    var $product_type = 0;	// Type 0 = product, 1 = Service
-    var $total_ht;
-    var $total_tva;
-    var $total_localtax1;
-    var $total_localtax2;
-    var $total_ttc;
-    var $info_bits;
-    var $special_code;
-    var $date_start;
+	
+	/**
+	 * Unit price without taxes
+	 * @var float
+	 */
+	public $pu_ht;
+
+	var $date_start;
     var $date_end;
 
-    // From llx_product
-    var $libelle;       // Label produit
-    var $product_desc;  // Description produit
-
     // From llx_product_fournisseur_price
-    var $ref_fourn;     // Ref supplier
+
+	/**
+	 * Supplier ref
+	 * @var string
+	 * @deprecated Use ref_supplier
+	 */
+	public $ref_fourn;
+
+	/**
+	 * Supplier reference
+	 * @var string
+	 */
+	public $ref_supplier;
 
 
     /**
@@ -2435,7 +2433,7 @@
 
             $this->date_start       = $this->db->jdate($objp->date_start);
             $this->date_end         = $this->db->jdate($objp->date_end);
-			
+
             $this->db->free($result);
             return 1;
         }
