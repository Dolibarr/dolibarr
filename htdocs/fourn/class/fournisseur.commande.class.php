--- conflicted
+++ resolved
@@ -428,17 +428,10 @@
 			$this->statut = $obj->status;	// deprecated
 			$this->status = $obj->status;
 			$this->billed = $obj->billed;
-<<<<<<< HEAD
-			$this->user_author_id = $obj->fk_user_author;
-			$this->user_validation_id = $obj->fk_user_valid;
-			$this->user_approve_id = $obj->fk_user_approve;
-			$this->user_approve_id2 = $obj->fk_user_approve2;
-=======
 			$this->user_author_id = $obj->user_author_id;
 			$this->user_validation_id = $obj->user_validation_id;
 			$this->user_approve_id = $obj->user_approve_id;
 			$this->user_approve_id2 = $obj->user_approve_id2;
->>>>>>> 729451fa
 			$this->total_ht				= $obj->total_ht;
 			$this->total_tva			= $obj->total_tva;
 			$this->total_localtax1		= $obj->localtax1;
@@ -683,15 +676,6 @@
 			}
 			$this->newref = dol_sanitizeFileName($num);
 
-<<<<<<< HEAD
-				$sql = 'UPDATE '.$this->db->prefix()."commande_fournisseur";
-				$sql .= " SET ref='".$this->db->escape($num)."',";
-				$sql .= " fk_statut = ".((int) self::STATUS_VALIDATED).",";
-				$sql .= " date_valid='".$this->db->idate(dol_now())."',";
-				$sql .= " fk_user_valid = ".((int) $user->id);
-				$sql .= " WHERE rowid = ".((int) $this->id);
-				$sql .= " AND fk_statut = ".((int) self::STATUS_DRAFT);
-=======
 			$sql = 'UPDATE '.$this->db->prefix()."commande_fournisseur";
 			$sql .= " SET ref='".$this->db->escape($num)."',";
 			$sql .= " fk_statut = ".((int) self::STATUS_VALIDATED).",";
@@ -699,7 +683,6 @@
 			$sql .= " fk_user_valid = ".((int) $user->id);
 			$sql .= " WHERE rowid = ".((int) $this->id);
 			$sql .= " AND fk_statut = ".((int) self::STATUS_DRAFT);
->>>>>>> 729451fa
 
 			$resql = $this->db->query($sql);
 			if (!$resql) {
