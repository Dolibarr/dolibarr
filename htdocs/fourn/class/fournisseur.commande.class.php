<?php
/* Copyright (C) 2003-2006	Rodolphe Quiedeville	<rodolphe@quiedeville.org>
 * Copyright (C) 2004-2017	Laurent Destailleur		<eldy@users.sourceforge.net>
 * Copyright (C) 2005-2012	Regis Houssin			<regis.houssin@inodbox.com>
 * Copyright (C) 2007		Franky Van Liedekerke	<franky.van.liedekerke@telenet.be>
 * Copyright (C) 2010-2020	Juanjo Menent			<jmenent@2byte.es>
 * Copyright (C) 2010-2018	Philippe Grand			<philippe.grand@atoo-net.com>
 * Copyright (C) 2012-2015  Marcos García           <marcosgdf@gmail.com>
 * Copyright (C) 2013       Florian Henry		  	<florian.henry@open-concept.pro>
 * Copyright (C) 2013       Cédric Salvador         <csalvador@gpcsolutions.fr>
 * Copyright (C) 2018       Nicolas ZABOURI			<info@inovea-conseil.com>
 * Copyright (C) 2018-2020  Frédéric France         <frederic.france@netlogic.fr>
<<<<<<< HEAD
 * Copyright (C) 2018       Ferran Marcet         	<fmarcet@2byte.es>
 * Copyright (C) 2021       Josep Lluís Amador      <joseplluis@lliuretic.cat>
=======
 * Copyright (C) 2018-2021  Ferran Marcet         	<fmarcet@2byte.es>
>>>>>>> 3dbab220
 *
 * This program is free software; you can redistribute it and/or modify
 * it under the terms of the GNU General Public License as published by
 * the Free Software Foundation; either version 3 of the License, or
 * (at your option) any later version.
 *
 * This program is distributed in the hope that it will be useful,
 * but WITHOUT ANY WARRANTY; without even the implied warranty of
 * MERCHANTABILITY or FITNESS FOR A PARTICULAR PURPOSE.  See the
 * GNU General Public License for more details.
 *
 * You should have received a copy of the GNU General Public License
 * along with this program. If not, see <https://www.gnu.org/licenses/>.
 */

/**
 *	\file       htdocs/fourn/class/fournisseur.commande.class.php
 *	\ingroup    fournisseur,commande
 *	\brief      File of class to manage suppliers orders
 */

include_once DOL_DOCUMENT_ROOT.'/core/class/commonorder.class.php';
require_once DOL_DOCUMENT_ROOT.'/product/class/product.class.php';
if (!empty($conf->productbatch->enabled)) {
	require_once DOL_DOCUMENT_ROOT.'/product/class/productbatch.class.php';
}
require_once DOL_DOCUMENT_ROOT.'/multicurrency/class/multicurrency.class.php';

/**
 *	Class to manage predefined suppliers products
 */
class CommandeFournisseur extends CommonOrder
{
	/**
	 * @var string ID to identify managed object
	 */
	public $element = 'order_supplier';

	/**
	 * @var string Name of table without prefix where object is stored
	 */
	public $table_element = 'commande_fournisseur';

	/**
	 * @var string    Name of subtable line
	 */
	public $table_element_line = 'commande_fournisseurdet';

	/**
	 * @var string Field with ID of parent key if this field has a parent
	 */
	public $fk_element = 'fk_commande';

	/**
	 * @var string String with name of icon for myobject. Must be the part after the 'object_' into object_myobject.png
	 */
	public $picto = 'supplier_order';

	/**
	 * 0=No test on entity, 1=Test with field entity, 2=Test with link by societe
	 * @var int
	 */
	public $ismultientitymanaged = 1;

	/**
	 * 0=Default, 1=View may be restricted to sales representative only if no permission to see all or to company of external user if external user
	 * @var integer
	 */
	public $restrictiononfksoc = 1;

	/**
	 * {@inheritdoc}
	 */
	protected $table_ref_field = 'ref';

	/**
	 * @var int ID
	 */
	public $id;

	/**
	 * Supplier order reference
	 * @var string
	 */
	public $ref;

	public $ref_supplier;
	public $brouillon;
	public $statut; // 0=Draft -> 1=Validated -> 2=Approved -> 3=Ordered/Process runing -> 4=Received partially -> 5=Received totally -> (reopen) 4=Received partially
	//                                                                                          -> 7=Canceled/Never received -> (reopen) 3=Process runing
	//									                            -> 6=Canceled -> (reopen) 2=Approved
	//  		                                      -> 9=Refused  -> (reopen) 1=Validated
	//  Note: billed or not is on another field "billed"
	public $statuts; // List of status

	public $billed;

	public $socid;
	public $fourn_id;
	public $date;
	public $date_creation;
	public $date_valid;
	public $date_approve;
	public $date_approve2; // Used when SUPPLIER_ORDER_3_STEPS_TO_BE_APPROVED is set
	public $date_commande;

	/**
	 * @var int	Date expected for delivery
	 * @deprecated		See delivery_date
	 */
	public $date_livraison;

	/**
	 *  @var int Date expected for delivery
	 */
	public $delivery_date;

	public $total_ht;
	public $total_tva;
	public $total_localtax1; // Total Local tax 1
	public $total_localtax2; // Total Local tax 2
	public $total_ttc;
	public $source;

	/**
	 * @var int ID
	 */
	public $fk_project;

	public $cond_reglement_id;
	public $cond_reglement_code;
	public $cond_reglement_label;	// Label
	public $cond_reglement_doc;		// Label on documents

	/**
	 * @var int ID
	 */
	public $fk_account;

	public $mode_reglement_id;
	public $mode_reglement_code;
	public $user_author_id;
	public $user_valid_id;
	public $user_approve_id;
	public $user_approve_id2; // Used when SUPPLIER_ORDER_3_STEPS_TO_BE_APPROVED is set

	public $refuse_note;

	public $extraparams = array();

	/**
	 * @var CommandeFournisseurLigne[]
	 */
	public $lines = array();

	//Add for supplier_proposal
	public $origin;
	public $origin_id;
	public $linked_objects = array();

	// Multicurrency
	/**
	 * @var int ID
	 */
	public $fk_multicurrency;

	public $multicurrency_code;
	public $multicurrency_tx;
	public $multicurrency_total_ht;
	public $multicurrency_total_tva;
	public $multicurrency_total_ttc;



	public $fields = array(
		'rowid' =>array('type'=>'integer', 'label'=>'TechnicalID', 'enabled'=>1, 'visible'=>-1, 'notnull'=>1, 'position'=>10),
		'tms' =>array('type'=>'timestamp', 'label'=>'DateModification', 'enabled'=>1, 'visible'=>-1, 'notnull'=>1, 'position'=>15),
		'fk_soc' =>array('type'=>'integer:Societe:societe/class/societe.class.php', 'label'=>'ThirdParty', 'enabled'=>1, 'visible'=>-1, 'notnull'=>1, 'position'=>20),
		'ref' =>array('type'=>'varchar(255)', 'label'=>'Ref', 'enabled'=>1, 'visible'=>-1, 'showoncombobox'=>1, 'position'=>25),
		'entity' =>array('type'=>'integer', 'label'=>'Entity', 'default'=>1, 'enabled'=>1, 'visible'=>-2, 'notnull'=>1, 'position'=>30, 'index'=>1),
		'ref_ext' =>array('type'=>'varchar(255)', 'label'=>'Ref ext', 'enabled'=>1, 'visible'=>0, 'position'=>35),
		'ref_supplier' =>array('type'=>'varchar(255)', 'label'=>'RefSupplier', 'enabled'=>1, 'visible'=>-1, 'position'=>40),
		'fk_projet' =>array('type'=>'integer:Project:projet/class/project.class.php:1:fk_statut=1', 'label'=>'Fk projet', 'enabled'=>1, 'visible'=>-1, 'position'=>45),
		'date_creation' =>array('type'=>'datetime', 'label'=>'Date creation', 'enabled'=>1, 'visible'=>-1, 'position'=>50),
		'date_valid' =>array('type'=>'datetime', 'label'=>'DateValidation', 'enabled'=>1, 'visible'=>-1, 'position'=>55),
		'date_approve' =>array('type'=>'datetime', 'label'=>'Date approve', 'enabled'=>1, 'visible'=>-1, 'position'=>60),
		'date_approve2' =>array('type'=>'datetime', 'label'=>'Date approve2', 'enabled'=>1, 'visible'=>-1, 'position'=>65),
		'date_commande' =>array('type'=>'date', 'label'=>'Date commande', 'enabled'=>1, 'visible'=>-1, 'position'=>70),
		'fk_user_author' =>array('type'=>'integer:User:user/class/user.class.php', 'label'=>'Fk user author', 'enabled'=>1, 'visible'=>-1, 'position'=>75),
		'fk_user_modif' =>array('type'=>'integer:User:user/class/user.class.php', 'label'=>'UserModif', 'enabled'=>1, 'visible'=>-2, 'notnull'=>-1, 'position'=>80),
		'fk_user_valid' =>array('type'=>'integer:User:user/class/user.class.php', 'label'=>'UserValidation', 'enabled'=>1, 'visible'=>-1, 'position'=>85),
		'fk_user_approve' =>array('type'=>'integer:User:user/class/user.class.php', 'label'=>'UserApproval', 'enabled'=>1, 'visible'=>-1, 'position'=>90),
		'fk_user_approve2' =>array('type'=>'integer:User:user/class/user.class.php', 'label'=>'UserSecondApproval', 'enabled'=>1, 'visible'=>-1, 'position'=>95),
		'source' =>array('type'=>'smallint(6)', 'label'=>'Source', 'enabled'=>1, 'visible'=>-1, 'notnull'=>1, 'position'=>100),
		'billed' =>array('type'=>'smallint(6)', 'label'=>'Billed', 'enabled'=>1, 'visible'=>-1, 'position'=>110),
		'amount_ht' =>array('type'=>'double(24,8)', 'label'=>'Amount ht', 'enabled'=>1, 'visible'=>-1, 'position'=>115),
		'remise_percent' =>array('type'=>'double', 'label'=>'Remise percent', 'enabled'=>1, 'visible'=>-1, 'position'=>120),
		'remise' =>array('type'=>'double', 'label'=>'Remise', 'enabled'=>1, 'visible'=>-1, 'position'=>125),
		'total_tva' =>array('type'=>'double(24,8)', 'label'=>'Tva', 'enabled'=>1, 'visible'=>-1, 'position'=>130, 'isameasure'=>1),
		'localtax1' =>array('type'=>'double(24,8)', 'label'=>'Localtax1', 'enabled'=>1, 'visible'=>-1, 'position'=>135, 'isameasure'=>1),
		'localtax2' =>array('type'=>'double(24,8)', 'label'=>'Localtax2', 'enabled'=>1, 'visible'=>-1, 'position'=>140, 'isameasure'=>1),
		'total_ht' =>array('type'=>'double(24,8)', 'label'=>'TotalHT', 'enabled'=>1, 'visible'=>-1, 'position'=>145, 'isameasure'=>1),
		'total_ttc' =>array('type'=>'double(24,8)', 'label'=>'TotalTTC', 'enabled'=>1, 'visible'=>-1, 'position'=>150, 'isameasure'=>1),
		'note_private' =>array('type'=>'text', 'label'=>'NotePublic', 'enabled'=>1, 'visible'=>0, 'position'=>155),
		'note_public' =>array('type'=>'text', 'label'=>'NotePrivate', 'enabled'=>1, 'visible'=>0, 'position'=>160),
		'model_pdf' =>array('type'=>'varchar(255)', 'label'=>'ModelPDF', 'enabled'=>1, 'visible'=>0, 'position'=>165),
		'fk_input_method' =>array('type'=>'integer', 'label'=>'InputMethod', 'enabled'=>1, 'visible'=>-1, 'position'=>170),
		'fk_cond_reglement' =>array('type'=>'integer', 'label'=>'PaymentTerm', 'enabled'=>1, 'visible'=>-1, 'position'=>175),
		'fk_mode_reglement' =>array('type'=>'integer', 'label'=>'PaymentMode', 'enabled'=>1, 'visible'=>-1, 'position'=>180),
		'extraparams' =>array('type'=>'varchar(255)', 'label'=>'Extraparams', 'enabled'=>1, 'visible'=>-1, 'position'=>190),
		'date_livraison' =>array('type'=>'datetime', 'label'=>'DeliveryDate', 'enabled'=>1, 'visible'=>-1, 'position'=>195),
		'fk_account' =>array('type'=>'integer', 'label'=>'Fk account', 'enabled'=>1, 'visible'=>-1, 'position'=>200),
		'fk_incoterms' =>array('type'=>'integer', 'label'=>'IncotermCode', 'enabled'=>1, 'visible'=>-1, 'position'=>205),
		'location_incoterms' =>array('type'=>'varchar(255)', 'label'=>'IncotermLocation', 'enabled'=>1, 'visible'=>-1, 'position'=>210),
		'fk_multicurrency' =>array('type'=>'integer', 'label'=>'Fk multicurrency', 'enabled'=>1, 'visible'=>-1, 'position'=>215),
		'multicurrency_code' =>array('type'=>'varchar(255)', 'label'=>'MulticurrencyCode', 'enabled'=>1, 'visible'=>-1, 'position'=>220),
		'multicurrency_tx' =>array('type'=>'double(24,8)', 'label'=>'MulticurrencyRate', 'enabled'=>1, 'visible'=>-1, 'position'=>225),
		'multicurrency_total_ht' =>array('type'=>'double(24,8)', 'label'=>'MulticurrencyTotalHT', 'enabled'=>1, 'visible'=>-1, 'position'=>230),
		'multicurrency_total_tva' =>array('type'=>'double(24,8)', 'label'=>'MulticurrencyTotalVAT', 'enabled'=>1, 'visible'=>-1, 'position'=>235),
		'multicurrency_total_ttc' =>array('type'=>'double(24,8)', 'label'=>'MulticurrencyTotalTTC', 'enabled'=>1, 'visible'=>-1, 'position'=>240),
		'last_main_doc' =>array('type'=>'varchar(255)', 'label'=>'LastMainDoc', 'enabled'=>1, 'visible'=>-1, 'position'=>245),
		'fk_statut' =>array('type'=>'smallint(6)', 'label'=>'Status', 'enabled'=>1, 'visible'=>-1, 'position'=>500),
		'import_key' =>array('type'=>'varchar(14)', 'label'=>'ImportId', 'enabled'=>1, 'visible'=>-2, 'position'=>900),
	);


	/**
	 * Draft status
	 */
	const STATUS_DRAFT = 0;

	/**
	 * Validated status
	 */
	const STATUS_VALIDATED = 1;

	/**
	 * Accepted
	 */
	const STATUS_ACCEPTED = 2;

	/**
	 * Order sent, shipment on process
	 */
	const STATUS_ORDERSENT = 3;

	/**
	 * Received partially
	 */
	const STATUS_RECEIVED_PARTIALLY = 4;

	/**
	 * Received completely
	 */
	const STATUS_RECEIVED_COMPLETELY = 5;

	/**
	 * Order canceled
	 */
	const STATUS_CANCELED = 6;

	/**
	 * Order canceled/never received
	 */
	const STATUS_CANCELED_AFTER_ORDER = 7;

	/**
	 * Refused
	 */
	const STATUS_REFUSED = 9;


	/**
	 * The constant used into source field to track the order was generated by the replenishement feature
	 */
	const SOURCE_ID_REPLENISHMENT = 42;



	/**
	 * 	Constructor
	 *
	 *  @param      DoliDB		$db      Database handler
	 */
	public function __construct($db)
	{
		$this->db = $db;
	}


	/**
	 *	Get object and lines from database
	 *
	 * 	@param	int		$id			Id of order to load
	 * 	@param	string	$ref		Ref of object
	 *	@return int 		        >0 if OK, <0 if KO, 0 if not found
	 */
	public function fetch($id, $ref = '')
	{
		global $conf;

		// Check parameters
		if (empty($id) && empty($ref)) {
			return -1;
		}

		$sql = "SELECT c.rowid, c.entity, c.ref, ref_supplier, c.fk_soc, c.fk_statut, c.amount_ht, c.total_ht, c.total_ttc, c.total_tva,";
		$sql .= " c.localtax1, c.localtax2, ";
		$sql .= " c.date_creation, c.date_valid, c.date_approve, c.date_approve2,";
		$sql .= " c.fk_user_author, c.fk_user_valid, c.fk_user_approve, c.fk_user_approve2,";
		$sql .= " c.date_commande as date_commande, c.date_livraison as delivery_date, c.fk_cond_reglement, c.fk_mode_reglement, c.fk_projet as fk_project, c.remise_percent, c.source, c.fk_input_method,";
		$sql .= " c.fk_account,";
		$sql .= " c.note_private, c.note_public, c.model_pdf, c.extraparams, c.billed,";
		$sql .= " c.fk_multicurrency, c.multicurrency_code, c.multicurrency_tx, c.multicurrency_total_ht, c.multicurrency_total_tva, c.multicurrency_total_ttc,";
		$sql .= " cm.libelle as methode_commande,";
		$sql .= " cr.code as cond_reglement_code, cr.libelle as cond_reglement_label, cr.libelle_facture as cond_reglement_doc,";
		$sql .= " p.code as mode_reglement_code, p.libelle as mode_reglement_libelle";
		$sql .= ', c.fk_incoterms, c.location_incoterms';
		$sql .= ', i.libelle as label_incoterms';
		$sql .= " FROM ".MAIN_DB_PREFIX."commande_fournisseur as c";
		$sql .= " LEFT JOIN ".MAIN_DB_PREFIX."c_payment_term as cr ON c.fk_cond_reglement = cr.rowid";
		$sql .= " LEFT JOIN ".MAIN_DB_PREFIX."c_paiement as p ON c.fk_mode_reglement = p.id";
		$sql .= " LEFT JOIN ".MAIN_DB_PREFIX."c_input_method as cm ON cm.rowid = c.fk_input_method";
		$sql .= ' LEFT JOIN '.MAIN_DB_PREFIX.'c_incoterms as i ON c.fk_incoterms = i.rowid';

		if (empty($id)) {
			$sql .= " WHERE c.entity IN (".getEntity('supplier_order').")";
		} else {
			$sql .= " WHERE c.rowid=".((int) $id);
		}

		if ($ref) {
			$sql .= " AND c.ref='".$this->db->escape($ref)."'";
		}

		dol_syslog(get_class($this)."::fetch", LOG_DEBUG);
		$resql = $this->db->query($sql);
		if ($resql) {
			$obj = $this->db->fetch_object($resql);
			if (!$obj) {
				$this->error = 'Bill with id '.$id.' not found';
				dol_syslog(get_class($this).'::fetch '.$this->error);
				return 0;
			}

			$this->id = $obj->rowid;
			$this->entity = $obj->entity;

			$this->ref = $obj->ref;
			$this->ref_supplier = $obj->ref_supplier;
			$this->socid = $obj->fk_soc;
			$this->fourn_id = $obj->fk_soc;
			$this->statut				= $obj->fk_statut;
			$this->status				= $obj->fk_statut;
			$this->billed				= $obj->billed;
			$this->user_author_id = $obj->fk_user_author;
			$this->user_valid_id = $obj->fk_user_valid;
			$this->user_approve_id = $obj->fk_user_approve;
			$this->user_approve_id2 = $obj->fk_user_approve2;
			$this->total_ht				= $obj->total_ht;
			$this->total_tva			= $obj->total_tva;
			$this->total_localtax1		= $obj->localtax1;
			$this->total_localtax2		= $obj->localtax2;
			$this->total_ttc			= $obj->total_ttc;
			$this->date_creation = $this->db->jdate($obj->date_creation);
			$this->date_valid = $this->db->jdate($obj->date_valid);
			$this->date_approve			= $this->db->jdate($obj->date_approve);
			$this->date_approve2		= $this->db->jdate($obj->date_approve2);
			$this->date_commande		= $this->db->jdate($obj->date_commande); // date we make the order to supplier
			if (isset($obj->date_commande)) {
				$this->date = $this->date_commande;
			} else {
				$this->date = $this->date_creation;
			}
			$this->date_livraison = $this->db->jdate($obj->delivery_date); // deprecated
			$this->delivery_date = $this->db->jdate($obj->delivery_date);
			$this->remise_percent = $obj->remise_percent;
			$this->methode_commande_id = $obj->fk_input_method;
			$this->methode_commande = $obj->methode_commande;

			$this->source = $obj->source;
			$this->fk_project = $obj->fk_project;
			$this->cond_reglement_id = $obj->fk_cond_reglement;
			$this->cond_reglement_code = $obj->cond_reglement_code;
			$this->cond_reglement = $obj->cond_reglement_label;			// deprecated
			$this->cond_reglement_label = $obj->cond_reglement_label;
			$this->cond_reglement_doc = $obj->cond_reglement_doc;
			$this->fk_account = $obj->fk_account;
			$this->mode_reglement_id = $obj->fk_mode_reglement;
			$this->mode_reglement_code = $obj->mode_reglement_code;
			$this->mode_reglement = $obj->mode_reglement_libelle;
			$this->note = $obj->note_private; // deprecated
			$this->note_private = $obj->note_private;
			$this->note_public = $obj->note_public;
			$this->model_pdf = $obj->model_pdf;
			$this->modelpdf = $obj->model_pdf; // deprecated

			//Incoterms
			$this->fk_incoterms = $obj->fk_incoterms;
			$this->location_incoterms = $obj->location_incoterms;
			$this->label_incoterms = $obj->label_incoterms;

			// Multicurrency
			$this->fk_multicurrency 		= $obj->fk_multicurrency;
			$this->multicurrency_code = $obj->multicurrency_code;
			$this->multicurrency_tx 		= $obj->multicurrency_tx;
			$this->multicurrency_total_ht = $obj->multicurrency_total_ht;
			$this->multicurrency_total_tva 	= $obj->multicurrency_total_tva;
			$this->multicurrency_total_ttc 	= $obj->multicurrency_total_ttc;

			$this->extraparams = (array) json_decode($obj->extraparams, true);

			$this->db->free($resql);

			// Retrieve all extrafield
			// fetch optionals attributes and labels
			$this->fetch_optionals();

			if ($this->statut == 0) {
				$this->brouillon = 1;
			}

			/*
			 * Lines
			 */
			$result = $this->fetch_lines();
			if ($result < 0) {
				return -1;
			} else {
				return 1;
			}
		} else {
			$this->error = $this->db->error()." sql=".$sql;
			return -1;
		}
	}

	// phpcs:disable PEAR.NamingConventions.ValidFunctionName.ScopeNotCamelCaps
	/**
	 * Load array lines
	 *
	 * @param		int		$only_product	Return only physical products
	 * @return		int						<0 if KO, >0 if OK
	 */
	public function fetch_lines($only_product = 0)
	{
		global $conf;
		// phpcs:enable
		//$result=$this->fetch_lines();
		$this->lines = array();

		$sql = "SELECT l.rowid, l.ref as ref_supplier, l.fk_product, l.product_type, l.label, l.description, l.qty,";
		$sql .= " l.vat_src_code, l.tva_tx, l.remise_percent, l.subprice,";
		$sql .= " l.localtax1_tx, l. localtax2_tx, l.localtax1_type, l. localtax2_type, l.total_localtax1, l.total_localtax2,";
		$sql .= " l.total_ht, l.total_tva, l.total_ttc, l.special_code, l.fk_parent_line, l.rang,";
		$sql .= " p.rowid as product_id, p.ref as product_ref, p.label as product_label, p.description as product_desc, p.tobatch as product_tobatch, p.barcode as product_barcode,";
		$sql .= " l.fk_unit,";
		$sql .= " l.date_start, l.date_end,";
		$sql .= ' l.fk_multicurrency, l.multicurrency_code, l.multicurrency_subprice, l.multicurrency_total_ht, l.multicurrency_total_tva, l.multicurrency_total_ttc';
		if (!empty($conf->global->PRODUCT_USE_SUPPLIER_PACKAGING)) {
			$sql .= ", pfp.rowid as fk_pfp, pfp.packaging";
		}
		$sql .= " FROM ".MAIN_DB_PREFIX."commande_fournisseurdet as l";
		$sql .= ' LEFT JOIN '.MAIN_DB_PREFIX.'product as p ON l.fk_product = p.rowid';
		if (!empty($conf->global->PRODUCT_USE_SUPPLIER_PACKAGING)) {
			$sql .= " LEFT JOIN ".MAIN_DB_PREFIX."product_fournisseur_price as pfp ON l.fk_product = pfp.fk_product and l.ref = pfp.ref_fourn AND pfp.fk_soc = ".((int) $this->socid);
		}
		$sql .= " WHERE l.fk_commande = ".((int) $this->id);
		if ($only_product) {
			$sql .= ' AND p.fk_product_type = 0';
		}
		$sql .= " ORDER BY l.rang, l.rowid";
		//print $sql;

		dol_syslog(get_class($this)."::fetch get lines", LOG_DEBUG);
		$result = $this->db->query($sql);
		if ($result) {
			$num = $this->db->num_rows($result);
			$i = 0;

			while ($i < $num) {
				$objp = $this->db->fetch_object($result);

				$line = new CommandeFournisseurLigne($this->db);

				$line->id                  = $objp->rowid;
				$line->desc                = $objp->description;
				$line->description         = $objp->description;
				$line->qty                 = $objp->qty;
				$line->tva_tx              = $objp->tva_tx;
				$line->localtax1_tx		   = $objp->localtax1_tx;
				$line->localtax2_tx		   = $objp->localtax2_tx;
				$line->localtax1_type	   = $objp->localtax1_type;
				$line->localtax2_type	   = $objp->localtax2_type;
				$line->subprice            = $objp->subprice;
				$line->pu_ht = $objp->subprice;
				$line->remise_percent      = $objp->remise_percent;

				$line->vat_src_code        = $objp->vat_src_code;
				$line->total_ht            = $objp->total_ht;
				$line->total_tva           = $objp->total_tva;
				$line->total_localtax1	   = $objp->total_localtax1;
				$line->total_localtax2	   = $objp->total_localtax2;
				$line->total_ttc           = $objp->total_ttc;
				$line->product_type        = $objp->product_type;

				$line->fk_product          = $objp->fk_product;

				$line->libelle             = $objp->product_label; // deprecated
				$line->product_label       = $objp->product_label;
				$line->product_desc        = $objp->product_desc;
				$line->product_tobatch     = $objp->product_tobatch;
				$line->product_barcode     = $objp->product_barcode;

				$line->ref                 = $objp->product_ref; // Ref of product
				$line->product_ref         = $objp->product_ref; // Ref of product
				$line->ref_fourn           = $objp->ref_supplier; // The supplier ref of price when product was added. May have change since
				$line->ref_supplier        = $objp->ref_supplier; // The supplier ref of price when product was added. May have change since

				if (!empty($conf->global->PRODUCT_USE_SUPPLIER_PACKAGING)) {
					$line->fk_fournprice = $objp->fk_pfp;
					$line->packaging     = $objp->packaging;
				}

				$line->date_start = $this->db->jdate($objp->date_start);
				$line->date_end            = $this->db->jdate($objp->date_end);
				$line->fk_unit             = $objp->fk_unit;

				// Multicurrency
				$line->fk_multicurrency = $objp->fk_multicurrency;
				$line->multicurrency_code = $objp->multicurrency_code;
				$line->multicurrency_subprice 	= $objp->multicurrency_subprice;
				$line->multicurrency_total_ht 	= $objp->multicurrency_total_ht;
				$line->multicurrency_total_tva 	= $objp->multicurrency_total_tva;
				$line->multicurrency_total_ttc 	= $objp->multicurrency_total_ttc;

				$line->special_code        = $objp->special_code;
				$line->fk_parent_line      = $objp->fk_parent_line;

				$line->rang                = $objp->rang;

				// Retrieve all extrafield
				// fetch optionals attributes and labels
				$line->fetch_optionals();

				$this->lines[$i] = $line;

				$i++;
			}
			$this->db->free($result);

			return $num;
		} else {
			$this->error = $this->db->error()." sql=".$sql;
			return -1;
		}
	}

	/**
	 *	Validate an order
	 *
	 *	@param	User	$user			Validator User
	 *	@param	int		$idwarehouse	Id of warehouse to use for stock decrease
	 *  @param	int		$notrigger		1=Does not execute triggers, 0= execute triggers
	 *	@return	int						<0 if KO, >0 if OK
	 */
	public function valid($user, $idwarehouse = 0, $notrigger = 0)
	{
		global $langs, $conf;
		require_once DOL_DOCUMENT_ROOT.'/core/lib/files.lib.php';

		$error = 0;

		dol_syslog(get_class($this)."::valid");
		$result = 0;
		if ((empty($conf->global->MAIN_USE_ADVANCED_PERMS) && (!empty($user->rights->fournisseur->commande->creer) || !empty($user->rights->supplier_order->creer)))
			|| (!empty($conf->global->MAIN_USE_ADVANCED_PERMS) && !empty($user->rights->fournisseur->supplier_order_advance->validate))) {
				$this->db->begin();

				// Definition of supplier order numbering model name
				$soc = new Societe($this->db);
				$soc->fetch($this->fourn_id);

				// Check if object has a temporary ref
			if (preg_match('/^[\(]?PROV/i', $this->ref) || empty($this->ref)) { // empty should not happened, but when it occurs, the test save life
				$num = $this->getNextNumRef($soc);
			} else {
				$num = $this->ref;
			}
				$this->newref = dol_sanitizeFileName($num);

				$sql = 'UPDATE '.MAIN_DB_PREFIX."commande_fournisseur";
				$sql .= " SET ref='".$this->db->escape($num)."',";
				$sql .= " fk_statut = ".self::STATUS_VALIDATED.",";
				$sql .= " date_valid='".$this->db->idate(dol_now())."',";
				$sql .= " fk_user_valid = ".((int) $user->id);
				$sql .= " WHERE rowid = ".((int) $this->id);
				$sql .= " AND fk_statut = ".self::STATUS_DRAFT;

				$resql = $this->db->query($sql);
			if (!$resql) {
				dol_print_error($this->db);
				$error++;
			}

			if (!$error && !$notrigger) {
				// Call trigger
				$result = $this->call_trigger('ORDER_SUPPLIER_VALIDATE', $user);
				if ($result < 0) {
					$error++;
				}
				// End call triggers
			}

			if (!$error) {
				$this->oldref = $this->ref;

				// Rename directory if dir was a temporary ref
				if (preg_match('/^[\(]?PROV/i', $this->ref)) {
					// Now we rename also files into index
					$sql = 'UPDATE '.MAIN_DB_PREFIX."ecm_files set filename = CONCAT('".$this->db->escape($this->newref)."', SUBSTR(filename, ".(strlen($this->ref) + 1).")), filepath = 'fournisseur/commande/".$this->db->escape($this->newref)."'";
					$sql .= " WHERE filename LIKE '".$this->db->escape($this->ref)."%' AND filepath = 'fournisseur/commande/".$this->db->escape($this->ref)."' and entity = ".((int) $conf->entity);
					$resql = $this->db->query($sql);
					if (!$resql) {
						$error++; $this->error = $this->db->lasterror();
					}

					// We rename directory ($this->ref = old ref, $num = new ref) in order not to lose the attachments
					$oldref = dol_sanitizeFileName($this->ref);
					$newref = dol_sanitizeFileName($num);
					$dirsource = $conf->fournisseur->commande->dir_output.'/'.$oldref;
					$dirdest = $conf->fournisseur->commande->dir_output.'/'.$newref;
					if (!$error && file_exists($dirsource)) {
						dol_syslog(get_class($this)."::valid rename dir ".$dirsource." into ".$dirdest);

						if (@rename($dirsource, $dirdest)) {
							dol_syslog("Rename ok");
							// Rename docs starting with $oldref with $newref
							$listoffiles = dol_dir_list($conf->fournisseur->commande->dir_output.'/'.$newref, 'files', 1, '^'.preg_quote($oldref, '/'));
							foreach ($listoffiles as $fileentry) {
								$dirsource = $fileentry['name'];
								$dirdest = preg_replace('/^'.preg_quote($oldref, '/').'/', $newref, $dirsource);
								$dirsource = $fileentry['path'].'/'.$dirsource;
								$dirdest = $fileentry['path'].'/'.$dirdest;
								@rename($dirsource, $dirdest);
							}
						}
					}
				}
			}

			if (!$error) {
				$result = 1;
				$this->statut = self::STATUS_VALIDATED;
				$this->ref = $num;
			}

			if (!$error) {
				$this->db->commit();
				return 1;
			} else {
				$this->db->rollback();
				return -1;
			}
		} else {
			$this->error = 'NotAuthorized';
			dol_syslog(get_class($this)."::valid ".$this->error, LOG_ERR);
			return -1;
		}
	}

	/**
	 *  Return label of the status of object
	 *
	 *  @param      int		$mode			0=long label, 1=short label, 2=Picto + short label, 3=Picto, 4=Picto + long label, 5=short label + picto
	 *  @return 	string        			Label
	 */
	public function getLibStatut($mode = 0)
	{
		return $this->LibStatut($this->statut, $mode, $this->billed);
	}

	// phpcs:disable PEAR.NamingConventions.ValidFunctionName.ScopeNotCamelCaps
	/**
	 *  Return label of a status
	 *
	 * 	@param  int		$status		Id statut
	 *  @param  int		$mode       0=long label, 1=short label, 2=Picto + short label, 3=Picto, 4=Picto + long label, 5=Short label + Picto, 6=Long label + Picto
	 *  @param  int     $billed     1=Billed
	 *  @return string				Label of status
	 */
	public function LibStatut($status, $mode = 0, $billed = 0)
	{
		// phpcs:enable
		global $conf, $langs, $hookmanager;

		if (empty($this->statuts) || empty($this->statutshort)) {
			$langs->load('orders');

			$this->statuts[0] = 'StatusSupplierOrderDraft';
			$this->statuts[1] = 'StatusSupplierOrderValidated';
			$this->statuts[2] = 'StatusSupplierOrderApproved';
			if (empty($conf->global->SUPPLIER_ORDER_USE_DISPATCH_STATUS)) {
				$this->statuts[3] = 'StatusSupplierOrderOnProcess';
			} else {
				$this->statuts[3] = 'StatusSupplierOrderOnProcessWithValidation';
			}
			$this->statuts[4] = 'StatusSupplierOrderReceivedPartially';
			$this->statuts[5] = 'StatusSupplierOrderReceivedAll';
			$this->statuts[6] = 'StatusSupplierOrderCanceled'; // Approved->Canceled
			$this->statuts[7] = 'StatusSupplierOrderCanceled'; // Process running->canceled
			$this->statuts[9] = 'StatusSupplierOrderRefused';

			// List of language codes for status
			$this->statutshort[0] = 'StatusSupplierOrderDraftShort';
			$this->statutshort[1] = 'StatusSupplierOrderValidatedShort';
			$this->statutshort[2] = 'StatusSupplierOrderApprovedShort';
			$this->statutshort[3] = 'StatusSupplierOrderOnProcessShort';
			$this->statutshort[4] = 'StatusSupplierOrderReceivedPartiallyShort';
			$this->statutshort[5] = 'StatusSupplierOrderReceivedAllShort';
			$this->statutshort[6] = 'StatusSupplierOrderCanceledShort';
			$this->statutshort[7] = 'StatusSupplierOrderCanceledShort';
			$this->statutshort[9] = 'StatusSupplierOrderRefusedShort';
		}

		$statustrans = array(
			0 => 'status0',
			1 => 'status1b',
			2 => 'status1',
			3 => 'status4',
			4 => 'status4b',
			5 => 'status6',
			6 => 'status9',
			7 => 'status9',
			9 => 'status9',
		);

		$statusClass = 'status0';
		if (!empty($statustrans[$status])) {
			$statusClass = $statustrans[$status];
		}

		$billedtext = '';
		if ($billed) {
			$billedtext = ' - '.$langs->trans("Billed");
		}
		if ($status == 5 && $billed) {
			$statusClass = 'status6';
		}

		$statusLong = $langs->transnoentitiesnoconv($this->statuts[$status]).$billedtext;
		$statusShort = $langs->transnoentitiesnoconv($this->statutshort[$status]);

		$parameters = array('status' => $status, 'mode' => $mode, 'billed' => $billed);
		$reshook = $hookmanager->executeHooks('LibStatut', $parameters, $this); // Note that $action and $object may have been modified by hook
		if ($reshook > 0) {
			return $hookmanager->resPrint;
		}

		return dolGetStatus($statusLong, $statusShort, '', $statusClass, $mode);
	}


	/**
	 *	Return clicable name (with picto eventually)
	 *
	 *	@param		int		$withpicto					0=No picto, 1=Include picto into link, 2=Only picto
	 *	@param		string	$option						On what the link points
	 *  @param	    int   	$notooltip					1=Disable tooltip
	 *  @param      int     $save_lastsearch_value		-1=Auto, 0=No save of lastsearch_values when clicking, 1=Save lastsearch_values whenclicking
	 *  @param		int		$addlinktonotes				Add link to show notes
	 *	@return		string								Chain with URL
	 */
	public function getNomUrl($withpicto = 0, $option = '', $notooltip = 0, $save_lastsearch_value = -1, $addlinktonotes = 0)
	{
		global $langs, $conf, $user;

		$result = '';

		$label = '';

		if ($user->rights->fournisseur->commande->lire) {
			$label = '<u class="paddingrightonly">'.$langs->trans("SupplierOrder").'</u>';
			if (isset($this->statut)) {
				$label .= ' '.$this->getLibStatut(5);
			}
			if (!empty($this->ref)) {
				$label .= '<br><b>'.$langs->trans('Ref').':</b> '.$this->ref;
			}
			if (!empty($this->ref_supplier)) {
				$label .= '<br><b>'.$langs->trans('RefSupplier').':</b> '.$this->ref_supplier;
			}
			if (!empty($this->total_ht)) {
				$label .= '<br><b>'.$langs->trans('AmountHT').':</b> '.price($this->total_ht, 0, $langs, 0, -1, -1, $conf->currency);
			}
			if (!empty($this->total_tva)) {
				$label .= '<br><b>'.$langs->trans('VAT').':</b> '.price($this->total_tva, 0, $langs, 0, -1, -1, $conf->currency);
			}
			if (!empty($this->total_ttc)) {
				$label .= '<br><b>'.$langs->trans('AmountTTC').':</b> '.price($this->total_ttc, 0, $langs, 0, -1, -1, $conf->currency);
			}
			if (!empty($this->delivery_date)) {
				$label .= '<br><b>'.$langs->trans('DeliveryDate').':</b> '.dol_print_date($this->delivery_date, 'dayhour');
			}
		}

		$picto = 'order';
		$url = DOL_URL_ROOT.'/fourn/commande/card.php?id='.$this->id;

		if ($option !== 'nolink') {
			// Add param to save lastsearch_values or not
			$add_save_lastsearch_values = ($save_lastsearch_value == 1 ? 1 : 0);
			if ($save_lastsearch_value == -1 && preg_match('/list\.php/', $_SERVER["PHP_SELF"])) {
				$add_save_lastsearch_values = 1;
			}
			if ($add_save_lastsearch_values) {
				$url .= '&save_lastsearch_values=1';
			}
		}

		$linkclose = '';
		if (empty($notooltip)) {
			if (!empty($conf->global->MAIN_OPTIMIZEFORTEXTBROWSER)) {
				$label = $langs->trans("ShowOrder");
				$linkclose .= ' alt="'.dol_escape_htmltag($label, 1).'"';
			}
			$linkclose .= ' title="'.dol_escape_htmltag($label, 1).'"';
			$linkclose .= ' class="classfortooltip"';
		}

		$linkstart = '<a href="'.$url.'"';
		$linkstart .= $linkclose.'>';
		$linkend = '</a>';

		$result .= $linkstart;
		if ($withpicto) {
			$result .= img_object(($notooltip ? '' : $label), $this->picto, ($notooltip ? (($withpicto != 2) ? 'class="paddingright"' : '') : 'class="'.(($withpicto != 2) ? 'paddingright ' : '').'classfortooltip"'), 0, 0, $notooltip ? 0 : 1);
		}
		if ($withpicto != 2) {
			$result .= $this->ref;
		}
		$result .= $linkend;

		if ($addlinktonotes) {
			$txttoshow = ($user->socid > 0 ? $this->note_public : $this->note_private);
			if ($txttoshow) {
				$notetoshow = $langs->trans("ViewPrivateNote").':<br>'.dol_string_nohtmltag($txttoshow, 1);
				$result .= ' <span class="note inline-block">';
				$result .= '<a href="'.DOL_URL_ROOT.'/fourn/commande/note.php?id='.$this->id.'" class="classfortooltip" title="'.dol_escape_htmltag($notetoshow).'">';
				$result .= img_picto('', 'note');
				$result .= '</a>';
				//$result.=img_picto($langs->trans("ViewNote"),'object_generic');
				//$result.='</a>';
				$result .= '</span>';
			}
		}

		return $result;
	}


	/**
	 *  Returns the following order reference not used depending on the numbering model activated
	 *                  defined within COMMANDE_SUPPLIER_ADDON_NUMBER
	 *
	 *  @param	    Societe		$soc  		company object
	 *  @return     string                  free reference for the invoice
	 */
	public function getNextNumRef($soc)
	{
		global $db, $langs, $conf;
		$langs->load("orders");

		if (!empty($conf->global->COMMANDE_SUPPLIER_ADDON_NUMBER)) {
			$mybool = false;

			$file = $conf->global->COMMANDE_SUPPLIER_ADDON_NUMBER.'.php';
			$classname = $conf->global->COMMANDE_SUPPLIER_ADDON_NUMBER;

			// Include file with class
			$dirmodels = array_merge(array('/'), (array) $conf->modules_parts['models']);

			foreach ($dirmodels as $reldir) {
				$dir = dol_buildpath($reldir."core/modules/supplier_order/");

				// Load file with numbering class (if found)
				$mybool |= @include_once $dir.$file;
			}

			if ($mybool === false) {
				dol_print_error('', "Failed to include file ".$file);
				return '';
			}

			$obj = new $classname();
			$numref = $obj->getNextValue($soc, $this);

			if ($numref != "") {
				return $numref;
			} else {
				$this->error = $obj->error;
				return -1;
			}
		} else {
			$this->error = "Error_COMMANDE_SUPPLIER_ADDON_NotDefined";
			return -2;
		}
	}
	/**
	 *	Class invoiced the supplier order
	 *
	 *  @param      User        $user       Object user making the change
	 *	@return     int     	            <0 if KO, 0 if already billed,  >0 if OK
	 */
	public function classifyBilled(User $user)
	{
		$error = 0;

		if ($this->billed) {
			return 0;
		}

		$this->db->begin();

		$sql = 'UPDATE '.MAIN_DB_PREFIX.'commande_fournisseur SET billed = 1';
		$sql .= " WHERE rowid = ".((int) $this->id).' AND fk_statut > '.self::STATUS_DRAFT;

		if ($this->db->query($sql)) {
			if (!$error) {
				// Call trigger
				$result = $this->call_trigger('ORDER_SUPPLIER_CLASSIFY_BILLED', $user);
				if ($result < 0) {
					$error++;
				}
				// End call triggers
			}

			if (!$error) {
				$this->billed = 1;

				$this->db->commit();
				return 1;
			} else {
				$this->db->rollback();
				return -1;
			}
		} else {
			dol_print_error($this->db);

			$this->db->rollback();
			return -1;
		}
	}

	/**
	 * 	Approve a supplier order
	 *
	 *	@param	User	$user			Object user
	 *	@param	int		$idwarehouse	Id of warhouse for stock change
	 *  @param	int		$secondlevel	0=Standard approval, 1=Second level approval (used when option SUPPLIER_ORDER_3_STEPS_TO_BE_APPROVED is set)
	 *	@return	int						<0 if KO, >0 if OK
	 */
	public function approve($user, $idwarehouse = 0, $secondlevel = 0)
	{
		global $langs, $conf;
		require_once DOL_DOCUMENT_ROOT.'/core/lib/files.lib.php';

		$error = 0;

		dol_syslog(get_class($this)."::approve");

		if ($user->rights->fournisseur->commande->approuver) {
			$now = dol_now();

			$this->db->begin();

			// Definition of order numbering model name
			$soc = new Societe($this->db);
			$soc->fetch($this->fourn_id);

			// Check if object has a temporary ref
			if (preg_match('/^[\(]?PROV/i', $this->ref) || empty($this->ref)) { // empty should not happened, but when it occurs, the test save life
				$num = $this->getNextNumRef($soc);
			} else {
				$num = $this->ref;
			}
			$this->newref = dol_sanitizeFileName($num);

			// Do we have to change status now ? (If double approval is required and first approval, we keep status to 1 = validated)
			$movetoapprovestatus = true;
			$comment = '';

			$sql = "UPDATE ".MAIN_DB_PREFIX."commande_fournisseur";
			$sql .= " SET ref='".$this->db->escape($num)."',";
			if (empty($secondlevel)) {	// standard or first level approval
				$sql .= " date_approve='".$this->db->idate($now)."',";
				$sql .= " fk_user_approve = ".$user->id;
				if (!empty($conf->global->SUPPLIER_ORDER_3_STEPS_TO_BE_APPROVED) && $this->total_ht >= $conf->global->SUPPLIER_ORDER_3_STEPS_TO_BE_APPROVED) {
					if (empty($this->user_approve_id2)) {
						$movetoapprovestatus = false; // second level approval not done
						$comment = ' (first level)';
					}
				}
			} else // request a second level approval
			{
				$sql .= " date_approve2='".$this->db->idate($now)."',";
				$sql .= " fk_user_approve2 = ".((int) $user->id);
				if (empty($this->user_approve_id)) {
					$movetoapprovestatus = false; // first level approval not done
				}
				$comment = ' (second level)';
			}
			// If double approval is required and first approval, we keep status to 1 = validated
			if ($movetoapprovestatus) {
				$sql .= ", fk_statut = ".self::STATUS_ACCEPTED;
			} else {
				$sql .= ", fk_statut = ".self::STATUS_VALIDATED;
			}
			$sql .= " WHERE rowid = ".((int) $this->id);
			$sql .= " AND fk_statut = ".self::STATUS_VALIDATED;

			if ($this->db->query($sql)) {
				if (!empty($conf->global->SUPPLIER_ORDER_AUTOADD_USER_CONTACT)) {
					$result = $this->add_contact($user->id, 'SALESREPFOLL', 'internal', 1);
					if ($result < 0 && $result != -2) {	// -2 means already exists
						$error++;
					}
				}

				// If stock is incremented on validate order, we must increment it
				if (!$error && $movetoapprovestatus && !empty($conf->stock->enabled) && !empty($conf->global->STOCK_CALCULATE_ON_SUPPLIER_VALIDATE_ORDER)) {
					require_once DOL_DOCUMENT_ROOT.'/product/stock/class/mouvementstock.class.php';
					$langs->load("agenda");

					$cpt = count($this->lines);
					for ($i = 0; $i < $cpt; $i++) {
						// Product with reference
						if ($this->lines[$i]->fk_product > 0) {
							$this->line = $this->lines[$i];
							$mouvP = new MouvementStock($this->db);
							$mouvP->origin = &$this;
							// We decrement stock of product (and sub-products)
							$up_ht_disc = $this->lines[$i]->subprice;
							if (!empty($this->lines[$i]->remise_percent) && empty($conf->global->STOCK_EXCLUDE_DISCOUNT_FOR_PMP)) {
								$up_ht_disc = price2num($up_ht_disc * (100 - $this->lines[$i]->remise_percent) / 100, 'MU');
							}
							$result = $mouvP->reception($user, $this->lines[$i]->fk_product, $idwarehouse, $this->lines[$i]->qty, $up_ht_disc, $langs->trans("OrderApprovedInDolibarr", $this->ref));
							if ($result < 0) {
								$error++;
							}
							unset($this->line);
						}
					}
				}

				if (!$error) {
					// Call trigger
					$result = $this->call_trigger('ORDER_SUPPLIER_APPROVE', $user);
					if ($result < 0) {
						$error++;
					}
					// End call triggers
				}

				if (!$error) {
					$this->ref = $this->newref;

					if ($movetoapprovestatus) {
						$this->statut = self::STATUS_ACCEPTED;
					} else {
						$this->statut = self::STATUS_VALIDATED;
					}
					if (empty($secondlevel)) {	// standard or first level approval
						$this->date_approve = $now;
						$this->user_approve_id = $user->id;
					} else // request a second level approval
					{
						$this->date_approve2 = $now;
						$this->user_approve_id2 = $user->id;
					}

					$this->db->commit();
					return 1;
				} else {
					$this->db->rollback();
					return -1;
				}
			} else {
				$this->db->rollback();
				$this->error = $this->db->lasterror();
				return -1;
			}
		} else {
			dol_syslog(get_class($this)."::approve Not Authorized", LOG_ERR);
		}
		return -1;
	}

	/**
	 * 	Refuse an order
	 *
	 * 	@param		User	$user		User making action
	 *	@return		int					0 if Ok, <0 if Ko
	 */
	public function refuse($user)
	{
		global $conf, $langs;

		$error = 0;

		dol_syslog(get_class($this)."::refuse");
		$result = 0;
		if ($user->rights->fournisseur->commande->approuver) {
			$this->db->begin();

			$sql = "UPDATE ".MAIN_DB_PREFIX."commande_fournisseur SET fk_statut = ".self::STATUS_REFUSED;
			$sql .= " WHERE rowid = ".((int) $this->id);

			if ($this->db->query($sql)) {
				$result = 0;

				if ($error == 0) {
					// Call trigger
					$result = $this->call_trigger('ORDER_SUPPLIER_REFUSE', $user);
					if ($result < 0) {
						$error++;
						$this->db->rollback();
					} else {
						$this->db->commit();
					}
					// End call triggers
				}
			} else {
				$this->db->rollback();
				$this->error = $this->db->lasterror();
				dol_syslog(get_class($this)."::refuse Error -1");
				$result = -1;
			}
		} else {
			dol_syslog(get_class($this)."::refuse Not Authorized");
		}
		return $result;
	}

	// phpcs:disable PEAR.NamingConventions.ValidFunctionName.ScopeNotCamelCaps
	/**
	 * 	Cancel an approved order.
	 *	The cancellation is done after approval
	 *
	 * 	@param	User	$user			User making action
	 *	@param	int		$idwarehouse	Id warehouse to use for stock change (not used for supplier orders).
	 * 	@return	int						>0 if Ok, <0 if Ko
	 */
	public function Cancel($user, $idwarehouse = -1)
	{
		// phpcs:enable
		global $langs, $conf;

		$error = 0;

		//dol_syslog("CommandeFournisseur::Cancel");
		$result = 0;
		if ($user->rights->fournisseur->commande->commander) {
			$statut = self::STATUS_CANCELED;

			$this->db->begin();

			$sql = "UPDATE ".MAIN_DB_PREFIX."commande_fournisseur SET fk_statut = ".((int) $statut);
			$sql .= " WHERE rowid = ".((int) $this->id);
			dol_syslog(get_class($this)."::cancel", LOG_DEBUG);
			if ($this->db->query($sql)) {
				$result = 0;

				// Call trigger
				$result = $this->call_trigger('ORDER_SUPPLIER_CANCEL', $user);
				if ($result < 0) {
					$error++;
				}
				// End call triggers

				if ($error == 0) {
					$this->db->commit();
					return 1;
				} else {
					$this->db->rollback();
					return -1;
				}
			} else {
				$this->db->rollback();
				$this->error = $this->db->lasterror();
				dol_syslog(get_class($this)."::cancel ".$this->error);
				return -1;
			}
		} else {
			dol_syslog(get_class($this)."::cancel Not Authorized");
			return -1;
		}
	}

	/**
	 * 	Submit a supplier order to supplier
	 *
	 * 	@param		User	$user		User making change
	 * 	@param		integer	$date		Date
	 * 	@param		int		$methode	Method
	 * 	@param		string	$comment	Comment
	 * 	@return		int			        <0 if KO, >0 if OK
	 */
	public function commande($user, $date, $methode, $comment = '')
	{
		global $langs;
		dol_syslog(get_class($this)."::commande");
		$error = 0;
		if ($user->rights->fournisseur->commande->commander) {
			$this->db->begin();

			$newnoteprivate = $this->note_private;
			if ($comment) {
				$newnoteprivate = dol_concatdesc($newnoteprivate, $langs->trans("Comment").': '.$comment);
			}

			$sql = "UPDATE ".MAIN_DB_PREFIX."commande_fournisseur";
			$sql .= " SET fk_statut=".self::STATUS_ORDERSENT.", fk_input_method=".$methode.", date_commande='".$this->db->idate($date)."', ";
			$sql .= " note_private='".$this->db->escape($newnoteprivate)."'";
			$sql .= " WHERE rowid=".((int) $this->id);

			dol_syslog(get_class($this)."::commande", LOG_DEBUG);
			if ($this->db->query($sql)) {
				$this->statut = self::STATUS_ORDERSENT;
				$this->methode_commande_id = $methode;
				$this->date_commande = $date;
				$this->context = array('comments' => $comment);

				// Call trigger
				$result = $this->call_trigger('ORDER_SUPPLIER_SUBMIT', $user);
				if ($result < 0) {
					$error++;
				}
				// End call triggers
			} else {
				$error++;
				$this->error = $this->db->lasterror();
				$this->errors[] = $this->db->lasterror();
			}

			if (!$error) {
				$this->db->commit();
			} else {
				$this->db->rollback();
			}
		} else {
			$error++;
			$this->error = $langs->trans('NotAuthorized');
			$this->errors[] = $langs->trans('NotAuthorized');
			dol_syslog(get_class($this)."::commande User not Authorized", LOG_WARNING);
		}

		return ($error ? -1 : 1);
	}

	/**
	 *  Create order with draft status
	 *
	 *  @param      User	$user       User making creation
	 *	@param		int		$notrigger	Disable all triggers
	 *  @return     int         		<0 if KO, Id of supplier order if OK
	 */
	public function create($user, $notrigger = 0)
	{
		global $langs, $conf, $hookmanager;

		$this->db->begin();

		$error = 0;
		$now = dol_now();

		// set tmp vars
		$date = ($this->date_commande ? $this->date_commande : $this->date); // in case of date is set
		if (empty($date)) {
			$date = $now;
		}
		$delivery_date = empty($this->delivery_date) ? $this->date_livraison : $this->delivery_date;

		// Clean parameters
		if (empty($this->source)) {
			$this->source = 0;
		}

		// Multicurrency (test on $this->multicurrency_tx because we should take the default rate only if not using origin rate)
		if (!empty($this->multicurrency_code) && empty($this->multicurrency_tx)) {
			list($this->fk_multicurrency, $this->multicurrency_tx) = MultiCurrency::getIdAndTxFromCode($this->db, $this->multicurrency_code, $date);
		} else {
			$this->fk_multicurrency = MultiCurrency::getIdFromCode($this->db, $this->multicurrency_code);
		}
		if (empty($this->fk_multicurrency)) {
			$this->multicurrency_code = $conf->currency;
			$this->fk_multicurrency = 0;
			$this->multicurrency_tx = 1;
		}

		// We set order into draft status
		$this->brouillon = 1;

		$sql = "INSERT INTO ".MAIN_DB_PREFIX."commande_fournisseur (";
		$sql .= "ref";
		$sql .= ", ref_supplier";
		$sql .= ", note_private";
		$sql .= ", note_public";
		$sql .= ", entity";
		$sql .= ", fk_soc";
		$sql .= ", fk_projet";
		$sql .= ", date_creation";
		$sql .= ", date_livraison";
		$sql .= ", fk_user_author";
		$sql .= ", fk_statut";
		$sql .= ", source";
		$sql .= ", model_pdf";
		$sql .= ", fk_mode_reglement";
		$sql .= ", fk_cond_reglement";
		$sql .= ", fk_account";
		$sql .= ", fk_incoterms, location_incoterms";
		$sql .= ", fk_multicurrency";
		$sql .= ", multicurrency_code";
		$sql .= ", multicurrency_tx";
		$sql .= ") ";
		$sql .= " VALUES (";
		$sql .= "'(PROV)'";
		$sql .= ", '".$this->db->escape($this->ref_supplier)."'";
		$sql .= ", '".$this->db->escape($this->note_private)."'";
		$sql .= ", '".$this->db->escape($this->note_public)."'";
		$sql .= ", ".((int) $conf->entity);
		$sql .= ", ".((int) $this->socid);
		$sql .= ", ".($this->fk_project > 0 ? ((int) $this->fk_project) : "null");
		$sql .= ", '".$this->db->idate($date)."'";
		$sql .= ", ".($delivery_date ? "'".$this->db->idate($delivery_date)."'" : "null");
		$sql .= ", ".((int) $user->id);
		$sql .= ", ".self::STATUS_DRAFT;
		$sql .= ", ".((int) $this->source);
		$sql .= ", '".$this->db->escape($conf->global->COMMANDE_SUPPLIER_ADDON_PDF)."'";
		$sql .= ", ".($this->mode_reglement_id > 0 ? $this->mode_reglement_id : 'null');
		$sql .= ", ".($this->cond_reglement_id > 0 ? $this->cond_reglement_id : 'null');
		$sql .= ", ".($this->fk_account > 0 ? $this->fk_account : 'NULL');
		$sql .= ", ".(int) $this->fk_incoterms;
		$sql .= ", '".$this->db->escape($this->location_incoterms)."'";
		$sql .= ", ".(int) $this->fk_multicurrency;
		$sql .= ", '".$this->db->escape($this->multicurrency_code)."'";
		$sql .= ", ".(double) $this->multicurrency_tx;
		$sql .= ")";

		dol_syslog(get_class($this)."::create", LOG_DEBUG);
		if ($this->db->query($sql)) {
			$this->id = $this->db->last_insert_id(MAIN_DB_PREFIX."commande_fournisseur");

			if ($this->id) {
				$num = count($this->lines);

				// insert products details into database
				for ($i = 0; $i < $num; $i++) {
					$this->special_code = $this->lines[$i]->special_code; // TODO : remove this in 9.0 and add special_code param to addline()

					// This include test on qty if option SUPPLIER_ORDER_WITH_NOPRICEDEFINED is not set
					$result = $this->addline(
						$this->lines[$i]->desc,
						$this->lines[$i]->subprice,
						$this->lines[$i]->qty,
						$this->lines[$i]->tva_tx,
						$this->lines[$i]->localtax1_tx,
						$this->lines[$i]->localtax2_tx,
						$this->lines[$i]->fk_product,
						0,
						$this->lines[$i]->ref_fourn, // $this->lines[$i]->ref_fourn comes from field ref into table of lines. Value may ba a ref that does not exists anymore, so we first try with value of product
						$this->lines[$i]->remise_percent,
						'HT',
						0,
						$this->lines[$i]->product_type,
						$this->lines[$i]->info_bits,
						false,
						$this->lines[$i]->date_start,
						$this->lines[$i]->date_end,
						$this->lines[$i]->array_options,
						$this->lines[$i]->fk_unit
						);
					if ($result < 0) {
						dol_syslog(get_class($this)."::create ".$this->error, LOG_WARNING); // do not use dol_print_error here as it may be a functionnal error
						$this->db->rollback();
						return -1;
					}
				}

				$sql = "UPDATE ".MAIN_DB_PREFIX."commande_fournisseur";
				$sql .= " SET ref='(PROV".$this->id.")'";
				$sql .= " WHERE rowid=".((int) $this->id);
				dol_syslog(get_class($this)."::create", LOG_DEBUG);
				if ($this->db->query($sql)) {
					// Add link with price request and supplier order
					if ($this->id) {
						$this->ref = "(PROV".$this->id.")";

						if (!empty($this->linkedObjectsIds) && empty($this->linked_objects)) {	// To use new linkedObjectsIds instead of old linked_objects
							$this->linked_objects = $this->linkedObjectsIds; // TODO Replace linked_objects with linkedObjectsIds
						}

						// Add object linked
						if (!$error && $this->id && !empty($this->linked_objects) && is_array($this->linked_objects)) {
							foreach ($this->linked_objects as $origin => $tmp_origin_id) {
								if (is_array($tmp_origin_id)) {       // New behaviour, if linked_object can have several links per type, so is something like array('contract'=>array(id1, id2, ...))
									foreach ($tmp_origin_id as $origin_id) {
										$ret = $this->add_object_linked($origin, $origin_id);
										if (!$ret) {
											dol_print_error($this->db);
											$error++;
										}
									}
								} else // Old behaviour, if linked_object has only one link per type, so is something like array('contract'=>id1))
								{
									$origin_id = $tmp_origin_id;
									$ret = $this->add_object_linked($origin, $origin_id);
									if (!$ret) {
										dol_print_error($this->db);
										$error++;
									}
								}
							}
						}
					}

					if (!$error) {
						$result = $this->insertExtraFields();
						if ($result < 0) {
							$error++;
						}
					}

					if (!$error && !$notrigger) {
						// Call trigger
						$result = $this->call_trigger('ORDER_SUPPLIER_CREATE', $user);
						if ($result < 0) {
							$this->db->rollback();
							return -1;
						}
						// End call triggers
					}

					$this->db->commit();
					return $this->id;
				} else {
					$this->error = $this->db->lasterror();
					$this->db->rollback();
					return -2;
				}
			}
		} else {
			$this->error = $this->db->lasterror();
			$this->db->rollback();
			return -1;
		}
	}

	/**
	 *	Update Supplier Order
	 *
	 *	@param      User	$user        	User that modify
	 *	@param      int		$notrigger	    0=launch triggers after, 1=disable triggers
	 *	@return     int      			   	<0 if KO, >0 if OK
	 */
	public function update(User $user, $notrigger = 0)
	{
		global $conf;

		$error = 0;

		// Clean parameters
		if (isset($this->ref)) {
			$this->ref = trim($this->ref);
		}
		if (isset($this->ref_supplier)) {
			$this->ref_supplier = trim($this->ref_supplier);
		}
		if (isset($this->note_private)) {
			$this->note_private = trim($this->note_private);
		}
		if (isset($this->note_public)) {
			$this->note_public = trim($this->note_public);
		}
		if (isset($this->model_pdf)) {
			$this->model_pdf = trim($this->model_pdf);
		}
		if (isset($this->import_key)) {
			$this->import_key = trim($this->import_key);
		}

		// Update request
		$sql = "UPDATE ".MAIN_DB_PREFIX.$this->table_element." SET";

		$sql .= " ref=".(isset($this->ref) ? "'".$this->db->escape($this->ref)."'" : "null").",";
		$sql .= " ref_supplier=".(isset($this->ref_supplier) ? "'".$this->db->escape($this->ref_supplier)."'" : "null").",";
		$sql .= " ref_ext=".(isset($this->ref_ext) ? "'".$this->db->escape($this->ref_ext)."'" : "null").",";
		$sql .= " fk_soc=".(isset($this->socid) ? $this->socid : "null").",";
		$sql .= " date_commande=".(strval($this->date_commande) != '' ? "'".$this->db->idate($this->date_commande)."'" : 'null').",";
		$sql .= " date_valid=".(strval($this->date_validation) != '' ? "'".$this->db->idate($this->date_validation)."'" : 'null').",";
		$sql .= " total_tva=".(isset($this->total_tva) ? $this->total_tva : "null").",";
		$sql .= " localtax1=".(isset($this->total_localtax1) ? $this->total_localtax1 : "null").",";
		$sql .= " localtax2=".(isset($this->total_localtax2) ? $this->total_localtax2 : "null").",";
		$sql .= " total_ht=".(isset($this->total_ht) ? $this->total_ht : "null").",";
		$sql .= " total_ttc=".(isset($this->total_ttc) ? $this->total_ttc : "null").",";
		$sql .= " fk_statut=".(isset($this->statut) ? $this->statut : "null").",";
		$sql .= " fk_user_author=".(isset($this->user_author_id) ? $this->user_author_id : "null").",";
		$sql .= " fk_user_valid=".(isset($this->user_valid) ? $this->user_valid : "null").",";
		$sql .= " fk_projet=".(isset($this->fk_project) ? $this->fk_project : "null").",";
		$sql .= " fk_cond_reglement=".(isset($this->cond_reglement_id) ? $this->cond_reglement_id : "null").",";
		$sql .= " fk_mode_reglement=".(isset($this->mode_reglement_id) ? $this->mode_reglement_id : "null").",";
		$sql .= " date_livraison=".(strval($this->delivery_date) != '' ? "'".$this->db->idate($this->delivery_date)."'" : 'null').",";
		//$sql .= " fk_shipping_method=".(isset($this->shipping_method_id) ? $this->shipping_method_id : "null").",";
		$sql .= " fk_account=".($this->fk_account > 0 ? $this->fk_account : "null").",";
		//$sql .= " fk_input_reason=".($this->demand_reason_id > 0 ? $this->demand_reason_id : "null").",";
		$sql .= " note_private=".(isset($this->note_private) ? "'".$this->db->escape($this->note_private)."'" : "null").",";
		$sql .= " note_public=".(isset($this->note_public) ? "'".$this->db->escape($this->note_public)."'" : "null").",";
		$sql .= " model_pdf=".(isset($this->model_pdf) ? "'".$this->db->escape($this->model_pdf)."'" : "null").",";
		$sql .= " import_key=".(isset($this->import_key) ? "'".$this->db->escape($this->import_key)."'" : "null")."";

		$sql .= " WHERE rowid=".((int) $this->id);

		$this->db->begin();

		dol_syslog(get_class($this)."::update", LOG_DEBUG);
		$resql = $this->db->query($sql);
		if (!$resql) {
			$error++;
			$this->errors[] = "Error ".$this->db->lasterror();
		}

		if (!$error) {
			$result = $this->insertExtraFields();
			if ($result < 0) {
				$error++;
			}
		}

		if (!$error && !$notrigger) {
			// Call trigger
			$result = $this->call_trigger('ORDER_SUPPLIER_MODIFY', $user);
			if ($result < 0) {
				$error++;
			}
			// End call triggers
		}

		// Commit or rollback
		if ($error) {
			foreach ($this->errors as $errmsg) {
				dol_syslog(get_class($this)."::update ".$errmsg, LOG_ERR);
				$this->error .= ($this->error ? ', '.$errmsg : $errmsg);
			}
			$this->db->rollback();
			return -1 * $error;
		} else {
			$this->db->commit();
			return 1;
		}
	}

	/**
	 *	Load an object from its id and create a new one in database
	 *
	 *  @param	    User	$user		User making the clone
	 *	@param		int		$socid		Id of thirdparty
	 *  @param 		int		$notrigger  Disable all triggers
	 *	@return		int					New id of clone
	 */
	public function createFromClone(User $user, $socid = 0, $notrigger = 0)
	{
		global $conf, $user, $hookmanager;

		$error = 0;

		$this->db->begin();

		// get extrafields so they will be clone
		foreach ($this->lines as $line) {
			$line->fetch_optionals();
		}

		// Load source object
		$objFrom = clone $this;

		// Change socid if needed
		if (!empty($socid) && $socid != $this->socid) {
			$objsoc = new Societe($this->db);

			if ($objsoc->fetch($socid) > 0) {
				$this->socid = $objsoc->id;
				$this->cond_reglement_id	= (!empty($objsoc->cond_reglement_id) ? $objsoc->cond_reglement_id : 0);
				$this->mode_reglement_id	= (!empty($objsoc->mode_reglement_id) ? $objsoc->mode_reglement_id : 0);
				$this->fk_project = 0;
				$this->fk_delivery_address = 0;
			}

			// TODO Change product price if multi-prices
		}

		$this->id = 0;
		$this->statut = self::STATUS_DRAFT;

		// Clear fields
		$this->user_author_id     = $user->id;
		$this->user_valid         = '';
		$this->date_creation      = '';
		$this->date_validation    = '';
		$this->ref_supplier       = '';
		$this->user_approve_id    = '';
		$this->user_approve_id2   = '';
		$this->date_approve       = '';
		$this->date_approve2      = '';

		// Create clone
		$this->context['createfromclone'] = 'createfromclone';
		$result = $this->create($user, $notrigger);
		if ($result < 0) {
			$error++;
		}

		if (!$error) {
			// Hook of thirdparty module
			if (is_object($hookmanager)) {
				$parameters = array('objFrom'=>$objFrom);
				$action = '';
				$reshook = $hookmanager->executeHooks('createFrom', $parameters, $this, $action); // Note that $action and $object may have been modified by some hooks
				if ($reshook < 0) {
					$error++;
				}
			}
		}

		unset($this->context['createfromclone']);

		// End
		if (!$error) {
			$this->db->commit();
			return $this->id;
		} else {
			$this->db->rollback();
			return -1;
		}
	}

	/**
	 *	Add order line
	 *
	 *	@param      string	$desc            		Description
	 *	@param      float	$pu_ht              	Unit price
	 *	@param      float	$qty             		Quantity
	 *	@param      float	$txtva           		Taux tva
	 *	@param      float	$txlocaltax1        	Localtax1 tax
	 *  @param      float	$txlocaltax2        	Localtax2 tax
	 *	@param      int		$fk_product      		Id product
	 *  @param      int		$fk_prod_fourn_price	Id supplier price
	 *  @param      string	$ref_supplier			Supplier reference price
	 *	@param      float	$remise_percent  		Remise
	 *	@param      string	$price_base_type		HT or TTC
	 *	@param		float	$pu_ttc					Unit price TTC
	 *	@param		int		$type					Type of line (0=product, 1=service)
	 *	@param		int		$info_bits				More information
	 *  @param		bool	$notrigger				Disable triggers
	 *  @param		int		$date_start				Date start of service
	 *  @param		int		$date_end				Date end of service
	 *  @param		array	$array_options			extrafields array
	 *  @param 		string	$fk_unit 				Code of the unit to use. Null to use the default one
	 *  @param 		string	$pu_ht_devise			Amount in currency
	 *  @param		string	$origin					'order', ...
	 *  @param		int		$origin_id				Id of origin object
	 *	@return     int             				<=0 if KO, >0 if OK
	 */
	public function addline($desc, $pu_ht, $qty, $txtva, $txlocaltax1 = 0.0, $txlocaltax2 = 0.0, $fk_product = 0, $fk_prod_fourn_price = 0, $ref_supplier = '', $remise_percent = 0.0, $price_base_type = 'HT', $pu_ttc = 0.0, $type = 0, $info_bits = 0, $notrigger = false, $date_start = null, $date_end = null, $array_options = 0, $fk_unit = null, $pu_ht_devise = 0, $origin = '', $origin_id = 0)
	{
		global $langs, $mysoc, $conf;

		dol_syslog(get_class($this)."::addline $desc, $pu_ht, $qty, $txtva, $txlocaltax1, $txlocaltax2, $fk_product, $fk_prod_fourn_price, $ref_supplier, $remise_percent, $price_base_type, $pu_ttc, $type, $info_bits, $notrigger, $date_start, $date_end, $fk_unit, $pu_ht_devise, $origin, $origin_id");
		include_once DOL_DOCUMENT_ROOT.'/core/lib/price.lib.php';

		if ($this->statut == self::STATUS_DRAFT) {
			include_once DOL_DOCUMENT_ROOT.'/core/lib/price.lib.php';

			// Clean parameters
			if (empty($qty)) {
				$qty = 0;
			}
			if (!$info_bits) {
				$info_bits = 0;
			}
			if (empty($txtva)) {
				$txtva = 0;
			}
			if (empty($txlocaltax1)) {
				$txlocaltax1 = 0;
			}
			if (empty($txlocaltax2)) {
				$txlocaltax2 = 0;
			}
			if (empty($remise_percent)) {
				$remise_percent = 0;
			}

			$remise_percent = price2num($remise_percent);
			$qty = price2num($qty);
			$pu_ht = price2num($pu_ht);
			$pu_ht_devise = price2num($pu_ht_devise);
			$pu_ttc = price2num($pu_ttc);
			if (!preg_match('/\((.*)\)/', $txtva)) {
				$txtva = price2num($txtva); // $txtva can have format '5.0(XXX)' or '5'
			}
			$txlocaltax1 = price2num($txlocaltax1);
			$txlocaltax2 = price2num($txlocaltax2);
			if ($price_base_type == 'HT') {
				$pu = $pu_ht;
			} else {
				$pu = $pu_ttc;
			}
			$desc = trim($desc);

			// Check parameters
			if ($qty < 0 && !$fk_product) {
				$this->error = $langs->trans("ErrorFieldRequired", $langs->transnoentitiesnoconv("Product"));
				return -1;
			}
			if ($type < 0) {
				return -1;
			}
			if ($date_start && $date_end && $date_start > $date_end) {
				$langs->load("errors");
				$this->error = $langs->trans('ErrorStartDateGreaterEnd');
				return -1;
			}


			$this->db->begin();

			$product_type = $type;
			$label = '';	// deprecated

			if ($fk_product > 0) {
				if (!empty($conf->global->SUPPLIER_ORDER_WITH_PREDEFINED_PRICES_ONLY)) {
					// Check quantity is enough
					dol_syslog(get_class($this)."::addline we check supplier prices fk_product=".$fk_product." fk_prod_fourn_price=".$fk_prod_fourn_price." qty=".$qty." ref_supplier=".$ref_supplier);
					$prod = new Product($this->db);
					if ($prod->fetch($fk_product) > 0) {
						$product_type = $prod->type;
						$label = $prod->label;

						// We use 'none' instead of $ref_supplier, because fourn_ref may not exists anymore. So we will take the first supplier price ok.
						// If we want a dedicated supplier price, we must provide $fk_prod_fourn_price.
						$result = $prod->get_buyprice($fk_prod_fourn_price, $qty, $fk_product, 'none', (isset($this->fk_soc) ? $this->fk_soc : $this->socid)); // Search on couple $fk_prod_fourn_price/$qty first, then on triplet $qty/$fk_product/$ref_supplier/$this->fk_soc

						// If supplier order created from customer order, we take best supplier price
						// If $pu (defined previously from pu_ht or pu_ttc) is not defined at all, we also take the best supplier price
						if ($result > 0 && ($origin == 'commande' || $pu === '')) {
							$pu = $prod->fourn_pu; // Unit price supplier price set by get_buyprice
							$ref_supplier = $prod->ref_supplier; // Ref supplier price set by get_buyprice
							// is remise percent not keyed but present for the product we add it
							if ($remise_percent == 0 && $prod->remise_percent != 0) {
								$remise_percent = $prod->remise_percent;
							}
						}
						if ($result == 0) {                   // If result == 0, we failed to found the supplier reference price
							$langs->load("errors");
							$this->error = "Ref ".$prod->ref." ".$langs->trans("ErrorQtyTooLowForThisSupplier");
							$this->db->rollback();
							dol_syslog(get_class($this)."::addline we did not found supplier price, so we can't guess unit price");
							//$pu    = $prod->fourn_pu;     // We do not overwrite unit price
							//$ref   = $prod->ref_fourn;    // We do not overwrite ref supplier price
							return -1;
						}
						if ($result == -1) {
							$langs->load("errors");
							$this->error = "Ref ".$prod->ref." ".$langs->trans("ErrorQtyTooLowForThisSupplier");
							$this->db->rollback();
							dol_syslog(get_class($this)."::addline result=".$result." - ".$this->error, LOG_DEBUG);
							return -1;
						}
						if ($result < -1) {
							$this->error = $prod->error;
							$this->db->rollback();
							dol_syslog(get_class($this)."::addline result=".$result." - ".$this->error, LOG_ERR);
							return -1;
						}
					} else {
						$this->error = $prod->error;
						$this->db->rollback();
						return -1;
					}
				}

				// Predefine quantity according to packaging
				if (!empty($conf->global->PRODUCT_USE_SUPPLIER_PACKAGING)) {
					$prod = new Product($this->db, $fk_product);
					$prod->get_buyprice($fk_prod_fourn_price, $qty, $fk_product, 'none', ($this->fk_soc ? $this->fk_soc : $this->socid));
					if ($qty < $prod->packaging) {
						$qty = $prod->packaging;
					} else {
						if (!empty($prod->packaging) && ($qty % $prod->packaging) > 0) {
							$coeff = intval($qty / $prod->packaging) + 1;
							$qty = $prod->packaging * $coeff;
						}
					}
					setEventMessage($langs->trans('QtyRecalculatedWithPackaging'), 'mesgs');
				}
			}

			if (!empty($conf->multicurrency->enabled) && $pu_ht_devise > 0) {
				$pu = 0;
			}

			$localtaxes_type = getLocalTaxesFromRate($txtva, 0, $mysoc, $this->thirdparty);

			// Clean vat code
			$vat_src_code = '';
			if (preg_match('/\((.*)\)/', $txtva, $reg)) {
				$vat_src_code = $reg[1];
				$txtva = preg_replace('/\s*\(.*\)/', '', $txtva); // Remove code into vatrate.
			}

			// Calcul du total TTC et de la TVA pour la ligne a partir de
			// qty, pu, remise_percent et txtva
			// TRES IMPORTANT: C'est au moment de l'insertion ligne qu'on doit stocker
			// la part ht, tva et ttc, et ce au niveau de la ligne qui a son propre taux tva.

			$tabprice = calcul_price_total($qty, $pu, $remise_percent, $txtva, $txlocaltax1, $txlocaltax2, 0, $price_base_type, $info_bits, $product_type, $this->thirdparty, $localtaxes_type, 100, $this->multicurrency_tx, $pu_ht_devise);

			$total_ht  = $tabprice[0];
			$total_tva = $tabprice[1];
			$total_ttc = $tabprice[2];
			$total_localtax1 = $tabprice[9];
			$total_localtax2 = $tabprice[10];
			$pu = $pu_ht = $tabprice[3];

			// MultiCurrency
			$multicurrency_total_ht = $tabprice[16];
			$multicurrency_total_tva = $tabprice[17];
			$multicurrency_total_ttc = $tabprice[18];
			$pu_ht_devise = $tabprice[19];

			$localtax1_type = empty($localtaxes_type[0]) ? '' : $localtaxes_type[0];
			$localtax2_type = empty($localtaxes_type[2]) ? '' : $localtaxes_type[2];

			$rangmax = $this->line_max();
			$rang = $rangmax + 1;

			// Insert line
			$this->line = new CommandeFournisseurLigne($this->db);

			$this->line->context = $this->context;

			$this->line->fk_commande = $this->id;
			$this->line->label = $label;
			$this->line->ref_fourn = $ref_supplier;
			$this->line->ref_supplier = $ref_supplier;
			$this->line->desc = $desc;
			$this->line->qty = $qty;
			$this->line->tva_tx = $txtva;
			$this->line->localtax1_tx = ($total_localtax1 ? $localtaxes_type[1] : 0);
			$this->line->localtax2_tx = ($total_localtax2 ? $localtaxes_type[3] : 0);
			$this->line->localtax1_type = $localtax1_type;
			$this->line->localtax2_type = $localtax2_type;
			$this->line->fk_product = $fk_product;
			$this->line->product_type = $product_type;
			$this->line->remise_percent = $remise_percent;
			$this->line->subprice = $pu_ht;
			$this->line->rang = $rang;
			$this->line->info_bits = $info_bits;

			$this->line->vat_src_code = $vat_src_code;
			$this->line->total_ht = $total_ht;
			$this->line->total_tva = $total_tva;
			$this->line->total_localtax1 = $total_localtax1;
			$this->line->total_localtax2 = $total_localtax2;
			$this->line->total_ttc = $total_ttc;
			$this->line->product_type = $type;
			$this->line->special_code = $this->special_code;
			$this->line->origin = $origin;
			$this->line->origin_id = $origin_id;
			$this->line->fk_unit = $fk_unit;

			$this->line->date_start = $date_start;
			$this->line->date_end = $date_end;

			// Multicurrency
			$this->line->fk_multicurrency = $this->fk_multicurrency;
			$this->line->multicurrency_code = $this->multicurrency_code;
			$this->line->multicurrency_subprice		= $pu_ht_devise;
			$this->line->multicurrency_total_ht 	= $multicurrency_total_ht;
			$this->line->multicurrency_total_tva 	= $multicurrency_total_tva;
			$this->line->multicurrency_total_ttc 	= $multicurrency_total_ttc;

			$this->line->subprice = $pu_ht;
			$this->line->price = $this->line->subprice;

			$this->line->remise_percent = $remise_percent;

			if (is_array($array_options) && count($array_options) > 0) {
				$this->line->array_options = $array_options;
			}

			$result = $this->line->insert($notrigger);
			if ($result > 0) {
				// Reorder if child line
				if (!empty($fk_parent_line)) {
					$this->line_order(true, 'DESC');
				}

				// Mise a jour informations denormalisees au niveau de la commande meme
				$result = $this->update_price(1, 'auto', 0, $this->thirdparty); // This method is designed to add line from user input so total calculation must be done using 'auto' mode.
				if ($result > 0) {
					$this->db->commit();
					return $this->line->id;
				} else {
					$this->db->rollback();
					return -1;
				}
			} else {
				$this->error = $this->line->error;
				$this->errors = $this->line->errors;
				dol_syslog(get_class($this)."::addline error=".$this->error, LOG_ERR);
				$this->db->rollback();
				return -1;
			}
		}
	}


	/**
	 * Save a receiving into the tracking table of receiving (commande_fournisseur_dispatch) and add product into stock warehouse.
	 *
	 * @param 	User		$user					User object making change
	 * @param 	int			$product				Id of product to dispatch
	 * @param 	double		$qty					Qty to dispatch
	 * @param 	int			$entrepot				Id of warehouse to add product
	 * @param 	double		$price					Unit Price for PMP value calculation (Unit price without Tax and taking into account discount)
	 * @param	string		$comment				Comment for stock movement
	 * @param	integer		$eatby					eat-by date
	 * @param	integer		$sellby					sell-by date
	 * @param	string		$batch					Lot number
	 * @param	int			$fk_commandefourndet	Id of supplier order line
	 * @param	int			$notrigger          	1 = notrigger
	 * @return 	int						<0 if KO, >0 if OK
	 */
	public function dispatchProduct($user, $product, $qty, $entrepot, $price = 0, $comment = '', $eatby = '', $sellby = '', $batch = '', $fk_commandefourndet = 0, $notrigger = 0)
	{
		global $conf, $langs;

		$error = 0;
		require_once DOL_DOCUMENT_ROOT.'/product/stock/class/mouvementstock.class.php';

		// Check parameters (if test are wrong here, there is bug into caller)
		if ($entrepot <= 0) {
			$this->error = 'ErrorBadValueForParameterWarehouse';
			return -1;
		}
		if ($qty == 0) {
			$this->error = 'ErrorBadValueForParameterQty';
			return -1;
		}

		$dispatchstatus = 1;
		if (!empty($conf->global->SUPPLIER_ORDER_USE_DISPATCH_STATUS)) {
			$dispatchstatus = 0; // Setting dispatch status (a validation step after receiving products) will be done manually to 1 or 2 if this option is on
		}

		$now = dol_now();

		if (($this->statut == self::STATUS_ORDERSENT || $this->statut == self::STATUS_RECEIVED_PARTIALLY || $this->statut == self::STATUS_RECEIVED_COMPLETELY)) {
			$this->db->begin();

			$sql = "INSERT INTO ".MAIN_DB_PREFIX."commande_fournisseur_dispatch";
			$sql .= " (fk_commande, fk_product, qty, fk_entrepot, fk_user, datec, fk_commandefourndet, status, comment, eatby, sellby, batch) VALUES";
			$sql .= " ('".$this->id."','".$product."','".$qty."',".($entrepot > 0 ? "'".$entrepot."'" : "null").",'".$user->id."','".$this->db->idate($now)."','".$fk_commandefourndet."', ".$dispatchstatus.", '".$this->db->escape($comment)."', ";
			$sql .= ($eatby ? "'".$this->db->idate($eatby)."'" : "null").", ".($sellby ? "'".$this->db->idate($sellby)."'" : "null").", ".($batch ? "'".$this->db->escape($batch)."'" : "null");
			$sql .= ")";

			dol_syslog(get_class($this)."::dispatchProduct", LOG_DEBUG);
			$resql = $this->db->query($sql);
			if ($resql) {
				if (!$notrigger) {
					global $conf, $langs, $user;
					// Call trigger
					$result = $this->call_trigger('LINEORDER_SUPPLIER_DISPATCH', $user);
					if ($result < 0) {
						$error++;
					}
					// End call triggers
				}
			} else {
				$this->error = $this->db->lasterror();
				$error++;
			}

			// If module stock is enabled and the stock increase is done on purchase order dispatching
			if (!$error && $entrepot > 0 && !empty($conf->stock->enabled) && !empty($conf->global->STOCK_CALCULATE_ON_SUPPLIER_DISPATCH_ORDER)) {
				$mouv = new MouvementStock($this->db);
				if ($product > 0) {
					// $price should take into account discount (except if option STOCK_EXCLUDE_DISCOUNT_FOR_PMP is on)
					$mouv->origin = &$this;
					$result = $mouv->reception($user, $product, $entrepot, $qty, $price, $comment, $eatby, $sellby, $batch);
					if ($result < 0) {
						$this->error = $mouv->error;
						$this->errors = $mouv->errors;
						dol_syslog(get_class($this)."::dispatchProduct ".$this->error." ".join(',', $this->errors), LOG_ERR);
						$error++;
					}
				}
			}

			if ($error == 0) {
				$this->db->commit();
				return 1;
			} else {
				$this->db->rollback();
				return -1;
			}
		} else {
			$this->error = 'BadStatusForObject';
			return -2;
		}
	}

	/**
	 * 	Delete line
	 *
	 *	@param	int		$idline		Id of line to delete
	 *	@param	int		$notrigger	1=Disable call to triggers
	 *	@return	int					<0 if KO, >0 if OK
	 */
	public function deleteline($idline, $notrigger = 0)
	{
		if ($this->statut == 0) {
			$line = new CommandeFournisseurLigne($this->db);

			if ($line->fetch($idline) <= 0) {
				return 0;
			}

			if ($line->delete($notrigger) > 0) {
				$this->update_price();
				return 1;
			} else {
				$this->error = $line->error;
				$this->errors = $line->errors;
				return -1;
			}
		} else {
			return -2;
		}
	}

	/**
	 *  Delete an order
	 *
	 *	@param	User	$user		Object user
	 *	@param	int		$notrigger	1=Does not execute triggers, 0= execute triggers
	 *	@return	int					<0 if KO, >0 if OK
	 */
	public function delete(User $user, $notrigger = 0)
	{
		global $langs, $conf;
		require_once DOL_DOCUMENT_ROOT.'/core/lib/files.lib.php';

		$error = 0;

		$this->db->begin();

		if (empty($notrigger)) {
			// Call trigger
			$result = $this->call_trigger('ORDER_SUPPLIER_DELETE', $user);
			if ($result < 0) {
				$this->errors[] = 'ErrorWhenRunningTrigger';
				dol_syslog(get_class($this)."::delete ".$this->error, LOG_ERR);
				$this->db->rollback();
				return -1;
			}
			// End call triggers
		}

		// Test we can delete
		$this->fetchObjectLinked(null, 'order_supplier');
		if (!empty($this->linkedObjects) && array_key_exists('reception', $this->linkedObjects)) {
			foreach ($this->linkedObjects['reception'] as $element) {
				if ($element->statut >= 0) {
					$this->errors[] = $langs->trans('ReceptionExist');
					$error++;
					break;
				}
			}
		}

		$main = MAIN_DB_PREFIX.'commande_fournisseurdet';
		$ef = $main."_extrafields";
		$sql = "DELETE FROM $ef WHERE fk_object IN (SELECT rowid FROM $main WHERE fk_commande = ".((int) $this->id).")";
		dol_syslog(get_class($this)."::delete extrafields lines", LOG_DEBUG);
		if (!$this->db->query($sql)) {
			$this->error = $this->db->lasterror();
			$this->errors[] = $this->db->lasterror();
			$error++;
		}

		$sql = "DELETE FROM ".MAIN_DB_PREFIX."commande_fournisseurdet WHERE fk_commande =".((int) $this->id);
		dol_syslog(get_class($this)."::delete", LOG_DEBUG);
		if (!$this->db->query($sql)) {
			$this->error = $this->db->lasterror();
			$this->errors[] = $this->db->lasterror();
			$error++;
		}

		$sql = "DELETE FROM ".MAIN_DB_PREFIX."commande_fournisseur WHERE rowid =".((int) $this->id);
		dol_syslog(get_class($this)."::delete", LOG_DEBUG);
		if ($resql = $this->db->query($sql)) {
			if ($this->db->affected_rows($resql) < 1) {
				$this->error = $this->db->lasterror();
				$this->errors[] = $this->db->lasterror();
				$error++;
			}
		} else {
			$this->error = $this->db->lasterror();
			$this->errors[] = $this->db->lasterror();
			$error++;
		}

		// Remove extrafields
		if (!$error) {
			$result = $this->deleteExtraFields();
			if ($result < 0) {
				$this->error = 'FailToDeleteExtraFields';
				$this->errors[] = 'FailToDeleteExtraFields';
				$error++;
				dol_syslog(get_class($this)."::delete error -4 ".$this->error, LOG_ERR);
			}
		}

		// Delete linked object
		$res = $this->deleteObjectLinked();
		if ($res < 0) {
			$this->error = 'FailToDeleteObjectLinked';
			$this->errors[] = 'FailToDeleteObjectLinked';
			$error++;
		}

		if (!$error) {
			// Delete record into ECM index (Note that delete is also done when deleting files with the dol_delete_dir_recursive
			$this->deleteEcmFiles();

			// We remove directory
			$ref = dol_sanitizeFileName($this->ref);
			if ($conf->fournisseur->commande->dir_output) {
				$dir = $conf->fournisseur->commande->dir_output."/".$ref;
				$file = $dir."/".$ref.".pdf";
				if (file_exists($file)) {
					if (!dol_delete_file($file, 0, 0, 0, $this)) { // For triggers
						$this->error = 'ErrorFailToDeleteFile';
						$this->errors[] = 'ErrorFailToDeleteFile';
						$error++;
					}
				}
				if (file_exists($dir)) {
					$res = @dol_delete_dir_recursive($dir);
					if (!$res) {
						$this->error = 'ErrorFailToDeleteDir';
						$this->errors[] = 'ErrorFailToDeleteDir';
						$error++;
					}
				}
			}
		}

		if (!$error) {
			dol_syslog(get_class($this)."::delete $this->id by $user->id", LOG_DEBUG);
			$this->db->commit();
			return 1;
		} else {
			dol_syslog(get_class($this)."::delete ".$this->error, LOG_ERR);
			$this->db->rollback();
			return -$error;
		}
	}

	// phpcs:disable PEAR.NamingConventions.ValidFunctionName.ScopeNotCamelCaps
	/**
	 *	Get list of order methods
	 *
	 *	@return int 0 if OK, <0 if KO
	 */
	public function get_methodes_commande()
	{
		// phpcs:enable
		$sql = "SELECT rowid, libelle";
		$sql .= " FROM ".MAIN_DB_PREFIX."c_input_method";
		$sql .= " WHERE active = 1";

		$resql = $this->db->query($sql);
		if ($resql) {
			$i = 0;
			$num = $this->db->num_rows($resql);
			$this->methodes_commande = array();
			while ($i < $num) {
				$row = $this->db->fetch_row($resql);

				$this->methodes_commande[$row[0]] = $row[1];

				$i++;
			}
			return 0;
		} else {
			return -1;
		}
	}

	/**
	 * Return array of dispatched lines waiting to be approved for this order
	 *
	 * @since 8.0 Return dispatched quantity (qty).
	 *
	 * @param	int		$status		Filter on stats (-1 = no filter, 0 = lines draft to be approved, 1 = approved lines)
	 * @return	array				Array of lines
	 */
	public function getDispachedLines($status = -1)
	{
		$ret = array();

		// List of already dispatched lines
		$sql = "SELECT p.ref, p.label,";
		$sql .= " e.rowid as warehouse_id, e.ref as entrepot,";
		$sql .= " cfd.rowid as dispatchedlineid, cfd.fk_product, cfd.qty, cfd.eatby, cfd.sellby, cfd.batch, cfd.comment, cfd.status";
		$sql .= " FROM ".MAIN_DB_PREFIX."product as p,";
		$sql .= " ".MAIN_DB_PREFIX."commande_fournisseur_dispatch as cfd";
		$sql .= " LEFT JOIN ".MAIN_DB_PREFIX."entrepot as e ON cfd.fk_entrepot = e.rowid";
		$sql .= " WHERE cfd.fk_commande = ".((int) $this->id);
		$sql .= " AND cfd.fk_product = p.rowid";
		if ($status >= 0) {
			$sql .= " AND cfd.status = ".((int) $status);
		}
		$sql .= " ORDER BY cfd.rowid ASC";

		$resql = $this->db->query($sql);
		if ($resql) {
			$num = $this->db->num_rows($resql);
			$i = 0;

			while ($i < $num) {
				$objp = $this->db->fetch_object($resql);
				if ($objp) {
					$ret[] = array(
						'id' => $objp->dispatchedlineid,
						'productid' => $objp->fk_product,
						'warehouseid' => $objp->warehouse_id,
						'qty' => $objp->qty,
					);
				}

				$i++;
			}
		} else {
			dol_print_error($this->db, 'Failed to execute request to get dispatched lines');
		}

		return $ret;
	}

	// phpcs:disable PEAR.NamingConventions.ValidFunctionName.ScopeNotCamelCaps
	/**
	 * 	Set a delivery in database for this supplier order
	 *
	 *	@param	User	$user		User that input data
	 *	@param	integer	$date		Date of reception
	 *	@param	string	$type		Type of receipt ('tot' = total/done, 'par' = partial, 'nev' = never, 'can' = cancel)
	 *	@param	string	$comment	Comment
	 *	@return	int					<0 if KO, >0 if OK
	 */
	public function Livraison($user, $date, $type, $comment)
	{
		// phpcs:enable
		global $conf, $langs;

		$result = 0;
		$error = 0;

		dol_syslog(get_class($this)."::Livraison");

		if ($user->rights->fournisseur->commande->receptionner) {
			// Define the new status
			if ($type == 'par') {
				$statut = self::STATUS_RECEIVED_PARTIALLY;
			} elseif ($type == 'tot') {
				$statut = self::STATUS_RECEIVED_COMPLETELY;
			} elseif ($type == 'nev') {
				$statut = self::STATUS_CANCELED_AFTER_ORDER;
			} elseif ($type == 'can') {
				$statut = self::STATUS_CANCELED_AFTER_ORDER;
			} else {
				$error++;
				dol_syslog(get_class($this)."::Livraison Error -2", LOG_ERR);
				return -2;
			}

			// Some checks to accept the record
			if (!empty($conf->global->SUPPLIER_ORDER_USE_DISPATCH_STATUS)) {
				// If option SUPPLIER_ORDER_USE_DISPATCH_STATUS is on, we check all reception are approved to allow status "total/done"
				if (!$error && ($type == 'tot')) {
					$dispatchedlinearray = $this->getDispachedLines(0);
					if (count($dispatchedlinearray) > 0) {
						$result = -1;
						$error++;
						$this->errors[] = 'ErrorCantSetReceptionToTotalDoneWithReceptionToApprove';
						dol_syslog('ErrorCantSetReceptionToTotalDoneWithReceptionToApprove', LOG_DEBUG);
					}
				}
				if (!$error && !empty($conf->global->SUPPLIER_ORDER_USE_DISPATCH_STATUS_NEED_APPROVE) && ($type == 'tot')) {	// Accept to move to reception done, only if status of all line are ok (refuse denied)
					$dispatcheddenied = $this->getDispachedLines(2);
					if (count($dispatchedlinearray) > 0) {
						$result = -1;
						$error++;
						$this->errors[] = 'ErrorCantSetReceptionToTotalDoneWithReceptionDenied';
						dol_syslog('ErrorCantSetReceptionToTotalDoneWithReceptionDenied', LOG_DEBUG);
					}
				}
			}

			// TODO LDR01 Add a control test to accept only if ALL predefined products are received (same qty).

			if (empty($error)) {
				$this->db->begin();

				$sql = "UPDATE ".MAIN_DB_PREFIX."commande_fournisseur";
				$sql .= " SET fk_statut = ".((int) $statut);
				$sql .= " WHERE rowid = ".((int) $this->id);
				$sql .= " AND fk_statut IN (".self::STATUS_ORDERSENT.",".self::STATUS_RECEIVED_PARTIALLY.")"; // Process running or Partially received

				dol_syslog(get_class($this)."::Livraison", LOG_DEBUG);
				$resql = $this->db->query($sql);
				if ($resql) {
					$result = 1;
					$old_statut = $this->statut;
					$this->statut = $statut;
					$this->actionmsg2 = $comment;

					// Call trigger
					$result_trigger = $this->call_trigger('ORDER_SUPPLIER_RECEIVE', $user);
					if ($result_trigger < 0) {
						$error++;
					}
					// End call triggers

					if (empty($error)) {
						$this->db->commit();
					} else {
						$this->statut = $old_statut;
						$this->db->rollback();
						$this->error = $this->db->lasterror();
						$result = -1;
					}
				} else {
					$this->db->rollback();
					$this->error = $this->db->lasterror();
					$result = -1;
				}
			}
		} else {
			$this->error = $langs->trans('NotAuthorized');
			$this->errors[] = $langs->trans('NotAuthorized');
			dol_syslog(get_class($this)."::Livraison Not Authorized");
			$result = -3;
		}
		return $result;
	}

	// phpcs:disable PEAR.NamingConventions.ValidFunctionName.ScopeNotCamelCaps
	/**
	 *	Set delivery date
	 *
	 *	@param      User 	$user        		Object user that modify
	 *	@param      int		$delivery_date		Delivery date
	 *  @param  	int		$notrigger			1=Does not execute triggers, 0= execute triggers
	 *	@return     int         				<0 if ko, >0 if ok
	 *	@deprecated Use  setDeliveryDate
	 */
	public function set_date_livraison($user, $delivery_date, $notrigger = 0)
	{
		// phpcs:enable
		return $this->setDeliveryDate($user, $delivery_date, $notrigger);
	}

	/**
	 *	Set the planned delivery date
	 *
	 *	@param      User			$user        		Objet user making change
	 *	@param      integer  		$delivery_date     Planned delivery date
	 *  @param     	int				$notrigger			1=Does not execute triggers, 0= execute triggers
	 *	@return     int         						<0 if KO, >0 if OK
	 */
	public function setDeliveryDate($user, $delivery_date, $notrigger = 0)
	{
		if ($user->rights->fournisseur->commande->creer || $user->rights->supplier_order->creer) {
			$error = 0;

			$this->db->begin();

			$sql = "UPDATE ".MAIN_DB_PREFIX."commande_fournisseur";
			$sql .= " SET date_livraison = ".($delivery_date ? "'".$this->db->idate($delivery_date)."'" : 'null');
			$sql .= " WHERE rowid = ".((int) $this->id);

			dol_syslog(__METHOD__, LOG_DEBUG);
			$resql = $this->db->query($sql);
			if (!$resql) {
				$this->errors[] = $this->db->error();
				$error++;
			}

			if (!$error) {
				$this->oldcopy = clone $this;
				$this->date_livraison = $delivery_date;
				$this->delivery_date = $delivery_date;
			}

			if (!$notrigger && empty($error)) {
				// Call trigger
				$result = $this->call_trigger('ORDER_SUPPLIER_MODIFY', $user);
				if ($result < 0) {
					$error++;
				}
				// End call triggers
			}

			if (!$error) {
				$this->db->commit();
				return 1;
			} else {
				foreach ($this->errors as $errmsg) {
					dol_syslog(__METHOD__.' Error: '.$errmsg, LOG_ERR);
					$this->error .= ($this->error ? ', '.$errmsg : $errmsg);
				}
				$this->db->rollback();
				return -1 * $error;
			}
		} else {
			return -2;
		}
	}

	// phpcs:disable PEAR.NamingConventions.ValidFunctionName.ScopeNotCamelCaps
	/**
	 *	Set the id projet
	 *
	 *	@param      User			$user        		Objet utilisateur qui modifie
	 *	@param      int				$id_projet    	 	Delivery date
	 *  @param     	int				$notrigger			1=Does not execute triggers, 0= execute triggers
	 *	@return     int         						<0 si ko, >0 si ok
	 */
	public function set_id_projet($user, $id_projet, $notrigger = 0)
	{
		// phpcs:enable
		if ($user->rights->fournisseur->commande->creer || $user->rights->supplier_order->creer) {
			$error = 0;

			$this->db->begin();

			$sql = "UPDATE ".MAIN_DB_PREFIX."commande_fournisseur";
			$sql .= " SET fk_projet = ".($id_projet > 0 ? (int) $id_projet : 'null');
			$sql .= " WHERE rowid = ".((int) $this->id);

			dol_syslog(__METHOD__, LOG_DEBUG);
			$resql = $this->db->query($sql);
			if (!$resql) {
				$this->errors[] = $this->db->error();
				$error++;
			}

			if (!$error) {
				$this->oldcopy = clone $this;
				$this->fk_projet = $id_projet;
				$this->fk_project = $id_projet;
			}

			if (!$notrigger && empty($error)) {
				// Call trigger
				$result = $this->call_trigger('ORDER_SUPPLIER_MODIFY', $user);
				if ($result < 0) {
					$error++;
				}
				// End call triggers
			}

			if (!$error) {
				$this->db->commit();
				return 1;
			} else {
				foreach ($this->errors as $errmsg) {
					dol_syslog(__METHOD__.' Error: '.$errmsg, LOG_ERR);
					$this->error .= ($this->error ? ', '.$errmsg : $errmsg);
				}
				$this->db->rollback();
				return -1 * $error;
			}
		} else {
			return -2;
		}
	}

	/**
	 *  Update a supplier order from a customer order
	 *
	 *  @param  User	$user           User that create
	 *  @param  int		$idc			Id of supplier order to update
	 *  @param	int		$comclientid	Id of customer order to use as template
	 *	@return	int						<0 if KO, >0 if OK
	 */
	public function updateFromCommandeClient($user, $idc, $comclientid)
	{
		$comclient = new Commande($this->db);
		$comclient->fetch($comclientid);

		$this->id = $idc;

		$this->lines = array();

		$num = count($comclient->lines);
		for ($i = 0; $i < $num; $i++) {
			$prod = new Product($this->db);
			$label = '';
			$ref = '';
			if ($prod->fetch($comclient->lines[$i]->fk_product) > 0) {
				$label  = $prod->label;
				$ref    = $prod->ref;
			}

			$sql = "INSERT INTO ".MAIN_DB_PREFIX."commande_fournisseurdet";
			$sql .= " (fk_commande, label, description, fk_product, price, qty, tva_tx, localtax1_tx, localtax2_tx, remise_percent, subprice, remise, ref)";
			$sql .= " VALUES (".((int) $idc).", '".$this->db->escape($label)."', '".$this->db->escape($comclient->lines[$i]->desc)."'";
			$sql .= ",".$comclient->lines[$i]->fk_product.", ".price2num($comclient->lines[$i]->price, 'MU');
			$sql .= ", ".price2num($comclient->lines[$i]->qty, 'MS').", ".price2num($comclient->lines[$i]->tva_tx, 5).", ".price2num($comclient->lines[$i]->localtax1_tx, 5).", ".price2num($comclient->lines[$i]->localtax2_tx, 5).", ".price2num($comclient->lines[$i]->remise_percent, 3);
			$sql .= ", '".price2num($comclient->lines[$i]->subprice, 'MT')."','0', '".$this->db->escape($ref)."');";
			if ($this->db->query($sql)) {
				$this->update_price();
			}
		}

		return 1;
	}

	/**
	 *  Tag order with a particular status
	 *
	 *  @param      User	$user       Object user that change status
	 *  @param      int		$status		New status
	 *  @return     int         		<0 if KO, >0 if OK
	 */
	public function setStatus($user, $status)
	{
		global $conf, $langs;
		$error = 0;

		$this->db->begin();

		$sql = 'UPDATE '.MAIN_DB_PREFIX.'commande_fournisseur';
		$sql .= " SET fk_statut = ".$status;
		$sql .= " WHERE rowid = ".((int) $this->id);

		dol_syslog(get_class($this)."::setStatus", LOG_DEBUG);
		$resql = $this->db->query($sql);
		if ($resql) {
			// Trigger names for each status
			$triggerName = array();
			$triggerName[0] = 'DRAFT';
			$triggerName[1] = 'VALIDATED';
			$triggerName[2] = 'APPROVED';
			$triggerName[3] = 'ORDERED'; // Ordered
			$triggerName[4] = 'RECEIVED_PARTIALLY';
			$triggerName[5] = 'RECEIVED_COMPLETELY';
			$triggerName[6] = 'CANCELED';
			$triggerName[7] = 'CANCELED';
			$triggerName[9] = 'REFUSED';

			// Call trigger
			$result = $this->call_trigger("ORDER_SUPPLIER_STATUS_".$triggerName[$status], $user);
			if ($result < 0) {
				$error++;
			}
			// End call triggers
		} else {
			$error++;
			$this->error = $this->db->lasterror();
			dol_syslog(get_class($this)."::setStatus ".$this->error);
		}

		if (!$error) {
			$this->statut = $status;
			$this->db->commit();
			return 1;
		} else {
			$this->db->rollback();
			return -1;
		}
	}

	/**
	 *	Update line
	 *
	 *	@param     	int			$rowid           	Id de la ligne de facture
	 *	@param     	string		$desc            	Description de la ligne
	 *	@param     	double		$pu              	Prix unitaire
	 *	@param     	double		$qty             	Quantity
	 *	@param     	double		$remise_percent  	Percent discount on line
	 *	@param     	double		$txtva          	VAT rate
	 *  @param     	double		$txlocaltax1	    Localtax1 tax
	 *  @param     	double		$txlocaltax2   		Localtax2 tax
	 *  @param     	double		$price_base_type 	Type of price base
	 *	@param		int			$info_bits			Miscellaneous informations
	 *	@param		int			$type				Type of line (0=product, 1=service)
	 *  @param		int			$notrigger			Disable triggers
	 *  @param      integer     $date_start     	Date start of service
	 *  @param      integer     $date_end       	Date end of service
	 *  @param		array		$array_options		Extrafields array
	 * 	@param 		string		$fk_unit 			Code of the unit to use. Null to use the default one
	 * 	@param		double		$pu_ht_devise		Unit price in currency
	 *  @param		string		$ref_supplier		Supplier ref
	 *	@return    	int         	    			< 0 if error, > 0 if ok
	 */
	public function updateline($rowid, $desc, $pu, $qty, $remise_percent, $txtva, $txlocaltax1 = 0, $txlocaltax2 = 0, $price_base_type = 'HT', $info_bits = 0, $type = 0, $notrigger = 0, $date_start = '', $date_end = '', $array_options = 0, $fk_unit = null, $pu_ht_devise = 0, $ref_supplier = '')
	{
		global $mysoc, $conf, $langs;
		dol_syslog(get_class($this)."::updateline $rowid, $desc, $pu, $qty, $remise_percent, $txtva, $price_base_type, $info_bits, $type, $fk_unit");
		include_once DOL_DOCUMENT_ROOT.'/core/lib/price.lib.php';

		$error = 0;

		if ($this->brouillon) {
			// Clean parameters
			if (empty($qty)) {
				$qty = 0;
			}
			if (empty($info_bits)) {
				$info_bits = 0;
			}
			if (empty($txtva)) {
				$txtva = 0;
			}
			if (empty($txlocaltax1)) {
				$txlocaltax1 = 0;
			}
			if (empty($txlocaltax2)) {
				$txlocaltax2 = 0;
			}
			if (empty($remise)) {
				$remise = 0;
			}
			if (empty($remise_percent)) {
				$remise_percent = 0;
			}

			$remise_percent = price2num($remise_percent);
			$qty = price2num($qty);
			if (!$qty) {
				$qty = 1;
			}
			$pu = price2num($pu);
			$pu_ht_devise = price2num($pu_ht_devise);
			if (!preg_match('/\((.*)\)/', $txtva)) {
				$txtva = price2num($txtva); // $txtva can have format '5.0(XXX)' or '5'
			}
			$txlocaltax1 = price2num($txlocaltax1);
			$txlocaltax2 = price2num($txlocaltax2);

			// Check parameters
			if ($type < 0) {
				return -1;
			}
			if ($date_start && $date_end && $date_start > $date_end) {
				$langs->load("errors");
				$this->error = $langs->trans('ErrorStartDateGreaterEnd');
				return -1;
			}

			$this->db->begin();

			// Calcul du total TTC et de la TVA pour la ligne a partir de
			// qty, pu, remise_percent et txtva
			// TRES IMPORTANT: C'est au moment de l'insertion ligne qu'on doit stocker
			// la part ht, tva et ttc, et ce au niveau de la ligne qui a son propre taux tva.

			$localtaxes_type = getLocalTaxesFromRate($txtva, 0, $mysoc, $this->thirdparty);

			// Clean vat code
			$reg = array();
			$vat_src_code = '';
			if (preg_match('/\((.*)\)/', $txtva, $reg)) {
				$vat_src_code = $reg[1];
				$txtva = preg_replace('/\s*\(.*\)/', '', $txtva); // Remove code into vatrate.
			}

			$tabprice = calcul_price_total($qty, $pu, $remise_percent, $txtva, $txlocaltax1, $txlocaltax2, 0, $price_base_type, $info_bits, $type, $this->thirdparty, $localtaxes_type, 100, $this->multicurrency_tx, $pu_ht_devise);
			$total_ht  = $tabprice[0];
			$total_tva = $tabprice[1];
			$total_ttc = $tabprice[2];
			$total_localtax1 = $tabprice[9];
			$total_localtax2 = $tabprice[10];
			$pu_ht  = $tabprice[3];
			$pu_tva = $tabprice[4];
			$pu_ttc = $tabprice[5];

			// MultiCurrency
			$multicurrency_total_ht = $tabprice[16];
			$multicurrency_total_tva = $tabprice[17];
			$multicurrency_total_ttc = $tabprice[18];
			$pu_ht_devise = $tabprice[19];

			$localtax1_type = empty($localtaxes_type[0]) ? '' : $localtaxes_type[0];
			$localtax2_type = empty($localtaxes_type[2]) ? '' : $localtaxes_type[2];

			//Fetch current line from the database and then clone the object and set it in $oldline property
			$this->line = new CommandeFournisseurLigne($this->db);
			$this->line->fetch($rowid);

			$oldline = clone $this->line;
			$this->line->oldline = $oldline;

			$this->line->context = $this->context;

			$this->line->fk_commande = $this->id;
			//$this->line->label=$label;
			$this->line->desc = $desc;

			// redefine quantity according to packaging
			if (!empty($conf->global->PRODUCT_USE_SUPPLIER_PACKAGING)) {
				if ($qty < $this->line->packaging) {
					$qty = $this->line->packaging;
				} else {
					if (! empty($this->line->packaging) && ($qty % $this->line->packaging) > 0) {
						$coeff = intval($qty / $this->line->packaging) + 1;
						$qty = $this->line->packaging * $coeff;
						setEventMessage($langs->trans('QtyRecalculatedWithPackaging'), 'mesgs');
					}
				}
			}

			$this->line->qty = $qty;
			$this->line->ref_supplier = $ref_supplier;

			$this->line->vat_src_code = $vat_src_code;
			$this->line->tva_tx         = $txtva;
			$this->line->localtax1_tx   = $txlocaltax1;
			$this->line->localtax2_tx   = $txlocaltax2;
			$this->line->localtax1_type = empty($localtaxes_type[0]) ? '' : $localtaxes_type[0];
			$this->line->localtax2_type = empty($localtaxes_type[2]) ? '' : $localtaxes_type[2];
			$this->line->remise_percent = $remise_percent;
			$this->line->subprice       = $pu_ht;
			$this->line->rang           = $this->rang;
			$this->line->info_bits      = $info_bits;
			$this->line->total_ht       = $total_ht;
			$this->line->total_tva      = $total_tva;
			$this->line->total_localtax1 = $total_localtax1;
			$this->line->total_localtax2 = $total_localtax2;
			$this->line->total_ttc      = $total_ttc;
			$this->line->product_type   = $type;
			$this->line->special_code   = $this->special_code;
			$this->line->origin         = $this->origin;
			$this->line->fk_unit        = $fk_unit;

			$this->line->date_start     = $date_start;
			$this->line->date_end       = $date_end;

			// Multicurrency
			$this->line->fk_multicurrency = $this->fk_multicurrency;
			$this->line->multicurrency_code = $this->multicurrency_code;
			$this->line->multicurrency_subprice		= $pu_ht_devise;
			$this->line->multicurrency_total_ht 	= $multicurrency_total_ht;
			$this->line->multicurrency_total_tva 	= $multicurrency_total_tva;
			$this->line->multicurrency_total_ttc 	= $multicurrency_total_ttc;

			$this->line->subprice = $pu_ht;
			$this->line->price = $this->line->subprice;

			$this->line->remise_percent = $remise_percent;

			if (is_array($array_options) && count($array_options) > 0) {
				// We replace values in this->line->array_options only for entries defined into $array_options
				foreach ($array_options as $key => $value) {
					$this->line->array_options[$key] = $array_options[$key];
				}
			}

			$result = $this->line->update($notrigger);


			// Mise a jour info denormalisees au niveau facture
			if ($result >= 0) {
				$this->update_price('', 'auto');
				$this->db->commit();
				return $result;
			} else {
				$this->error = $this->db->lasterror();
				$this->db->rollback();
				return -1;
			}
		} else {
			$this->error = "Order status makes operation forbidden";
			dol_syslog(get_class($this)."::updateline ".$this->error, LOG_ERR);
			return -2;
		}
	}


	/**
	 *  Initialise an instance with random values.
	 *  Used to build previews or test instances.
	 *	id must be 0 if object instance is a specimen.
	 *
	 *  @return	void
	 */
	public function initAsSpecimen()
	{
		global $user, $langs, $conf;

		include_once DOL_DOCUMENT_ROOT.'/fourn/class/fournisseur.product.class.php';

		dol_syslog(get_class($this)."::initAsSpecimen");

		$now = dol_now();

		// Find first product
		$prodid = 0;
		$product = new ProductFournisseur($this->db);
		$sql = "SELECT rowid";
		$sql .= " FROM ".MAIN_DB_PREFIX."product";
		$sql .= " WHERE entity IN (".getEntity('product').")";
		$sql .= $this->db->order("rowid", "ASC");
		$sql .= $this->db->plimit(1);
		$resql = $this->db->query($sql);
		if ($resql) {
			$obj = $this->db->fetch_object($resql);
			$prodid = $obj->rowid;
		}

		// Initialise parametres
		$this->id = 0;
		$this->ref = 'SPECIMEN';
		$this->specimen = 1;
		$this->socid = 1;
		$this->date = $now;
		$this->date_commande = $now;
		$this->date_lim_reglement = $this->date + 3600 * 24 * 30;
		$this->cond_reglement_code = 'RECEP';
		$this->mode_reglement_code = 'CHQ';

		$this->note_public = 'This is a comment (public)';
		$this->note_private = 'This is a comment (private)';

		$this->multicurrency_tx = 1;
		$this->multicurrency_code = $conf->currency;

		$this->statut = 0;

		// Lines
		$nbp = 5;
		$xnbp = 0;
		while ($xnbp < $nbp) {
			$line = new CommandeFournisseurLigne($this->db);
			$line->desc = $langs->trans("Description")." ".$xnbp;
			$line->qty = 1;
			$line->subprice = 100;
			$line->price = 100;
			$line->tva_tx = 19.6;
			$line->localtax1_tx = 0;
			$line->localtax2_tx = 0;
			if ($xnbp == 2) {
				$line->total_ht = 50;
				$line->total_ttc = 59.8;
				$line->total_tva = 9.8;
				$line->remise_percent = 50;
			} else {
				$line->total_ht = 100;
				$line->total_ttc = 119.6;
				$line->total_tva = 19.6;
				$line->remise_percent = 00;
			}
			$line->fk_product = $prodid;

			$this->lines[$xnbp] = $line;

			$this->total_ht       += $line->total_ht;
			$this->total_tva      += $line->total_tva;
			$this->total_ttc      += $line->total_ttc;

			$xnbp++;
		}
	}

	/**
	 *	Charge les informations d'ordre info dans l'objet facture
	 *
	 *	@param  int		$id       	Id de la facture a charger
	 *	@return	void
	 */
	public function info($id)
	{
		$sql = 'SELECT c.rowid, date_creation as datec, tms as datem, date_valid as date_validation, date_approve as datea, date_approve2 as datea2,';
		$sql .= ' fk_user_author, fk_user_modif, fk_user_valid, fk_user_approve, fk_user_approve2';
		$sql .= ' FROM '.MAIN_DB_PREFIX.'commande_fournisseur as c';
		$sql .= ' WHERE c.rowid = '.((int) $id);

		$result = $this->db->query($sql);
		if ($result) {
			if ($this->db->num_rows($result)) {
				$obj = $this->db->fetch_object($result);
				$this->id = $obj->rowid;
				if ($obj->fk_user_author) {
					$this->user_creation_id = $obj->fk_user_author;
				}
				if ($obj->fk_user_valid) {
					$this->user_validation_id = $obj->fk_user_valid;
				}
				if ($obj->fk_user_modif) {
					$this->user_modification_id = $obj->fk_user_modif;
				}
				if ($obj->fk_user_approve) {
					$this->user_approve_id = $obj->fk_user_approve;
				}
				if ($obj->fk_user_approve2) {
					$this->user_approve_id2 = $obj->fk_user_approve2;
				}

				$this->date_creation     = $this->db->jdate($obj->datec);
				$this->date_modification = $this->db->jdate($obj->datem);
				$this->date_approve      = $this->db->jdate($obj->datea);
				$this->date_approve2     = $this->db->jdate($obj->datea2);
				$this->date_validation   = $this->db->jdate($obj->date_validation);
			}
			$this->db->free($result);
		} else {
			dol_print_error($this->db);
		}
	}

	// phpcs:disable PEAR.NamingConventions.ValidFunctionName.ScopeNotCamelCaps
	/**
	 *	Charge indicateurs this->nb de tableau de bord
	 *
	 *	@return     int         <0 si ko, >0 si ok
	 */
	public function load_state_board()
	{
		// phpcs:enable
		global $conf, $user;

		$this->nb = array();
		$clause = "WHERE";

		$sql = "SELECT count(co.rowid) as nb";
		$sql .= " FROM ".MAIN_DB_PREFIX."commande_fournisseur as co";
		$sql .= " LEFT JOIN ".MAIN_DB_PREFIX."societe as s ON co.fk_soc = s.rowid";
		if (empty($user->rights->societe->client->voir) && !$user->socid) {
			$sql .= " LEFT JOIN ".MAIN_DB_PREFIX."societe_commerciaux as sc ON s.rowid = sc.fk_soc";
			$sql .= " WHERE sc.fk_user = ".((int) $user->id);
			$clause = "AND";
		}
		$sql .= " ".$clause." co.entity IN (".getEntity('supplier_order').")";

		$resql = $this->db->query($sql);
		if ($resql) {
			while ($obj = $this->db->fetch_object($resql)) {
				$this->nb["supplier_orders"] = $obj->nb;
			}
			$this->db->free($resql);
			return 1;
		} else {
			dol_print_error($this->db);
			$this->error = $this->db->error();
			return -1;
		}
	}

	// phpcs:disable PEAR.NamingConventions.ValidFunctionName.ScopeNotCamelCaps
	/**
	 *	Load indicators for dashboard (this->nbtodo and this->nbtodolate)
	 *
	 *	@param          User	$user   Objet user
	 *  @param          int		$mode   "opened", "awaiting" for orders awaiting reception
	 *	@return WorkboardResponse|int 	<0 if KO, WorkboardResponse if OK
	 */
	public function load_board($user, $mode = 'opened')
	{
		// phpcs:enable
		global $conf, $langs;

		$clause = " WHERE";

		$sql = "SELECT c.rowid, c.date_creation as datec, c.date_commande, c.fk_statut, c.date_livraison as delivery_date";
		$sql .= " FROM ".MAIN_DB_PREFIX."commande_fournisseur as c";
		if (empty($user->rights->societe->client->voir) && !$user->socid) {
			$sql .= " LEFT JOIN ".MAIN_DB_PREFIX."societe_commerciaux as sc ON c.fk_soc = sc.fk_soc";
			$sql .= " WHERE sc.fk_user = ".((int) $user->id);
			$clause = " AND";
		}
		$sql .= $clause." c.entity = ".$conf->entity;
		if ($mode === 'awaiting') {
			$sql .= " AND c.fk_statut IN (".self::STATUS_ORDERSENT.", ".self::STATUS_RECEIVED_PARTIALLY.")";
		} else {
			$sql .= " AND c.fk_statut IN (".self::STATUS_VALIDATED.", ".self::STATUS_ACCEPTED.")";
		}
		if ($user->socid) {
			$sql .= " AND c.fk_soc = ".((int) $user->socid);
		}

		$resql = $this->db->query($sql);
		if ($resql) {
			$commandestatic = new CommandeFournisseur($this->db);

			$response = new WorkboardResponse();
			$response->warning_delay = $conf->commande->fournisseur->warning_delay / 60 / 60 / 24;
			$response->label = $langs->trans("SuppliersOrdersToProcess");
			$response->labelShort = $langs->trans("Opened");
			$response->url = DOL_URL_ROOT.'/fourn/commande/list.php?search_status=1,2&mainmenu=commercial&leftmenu=orders_suppliers';
			$response->img = img_object('', "order");

			if ($mode === 'awaiting') {
				$response->label = $langs->trans("SuppliersOrdersAwaitingReception");
				$response->labelShort = $langs->trans("AwaitingReception");
				$response->url = DOL_URL_ROOT.'/fourn/commande/list.php?search_status=3,4&mainmenu=commercial&leftmenu=orders_suppliers';
			}

			while ($obj = $this->db->fetch_object($resql)) {
				$response->nbtodo++;

				$commandestatic->delivery_date = $this->db->jdate($obj->delivery_date);
				$commandestatic->date_commande = $this->db->jdate($obj->date_commande);
				$commandestatic->statut = $obj->fk_statut;

				if ($commandestatic->hasDelay()) {
					$response->nbtodolate++;
				}
			}

			return $response;
		} else {
			$this->error = $this->db->error();
			return -1;
		}
	}

	/**
	 * Returns the translated input method of object (defined if $this->methode_commande_id > 0).
	 * This function make a sql request to get translation. No cache yet, try to not use it inside a loop.
	 *
	 * @return string
	 */
	public function getInputMethod()
	{
		global $db, $langs;

		if ($this->methode_commande_id > 0) {
			$sql = "SELECT rowid, code, libelle as label";
			$sql .= " FROM ".MAIN_DB_PREFIX.'c_input_method';
			$sql .= " WHERE active=1 AND rowid = ".((int) $this->methode_commande_id);

			$resql = $this->db->query($sql);
			if ($resql) {
				if ($this->db->num_rows($resql)) {
					$obj = $this->db->fetch_object($resql);

					$string = $langs->trans($obj->code);
					if ($string == $obj->code) {
						$string = $obj->label != '-' ? $obj->label : '';
					}
					return $string;
				}
			} else {
				dol_print_error($this->db);
			}
		}

		return '';
	}

	/**
	 *  Create a document onto disk according to template model.
	 *
	 *  @param	    string		$modele			Force template to use ('' to not force)
	 *  @param		Translate	$outputlangs	Object lang to use for traduction
	 *  @param      int			$hidedetails    Hide details of lines
	 *  @param      int			$hidedesc       Hide description
	 *  @param      int			$hideref        Hide ref
	 *  @param      null|array  $moreparams     Array to provide more information
	 *  @return     int          				0 if KO, 1 if OK
	 */
	public function generateDocument($modele, $outputlangs, $hidedetails = 0, $hidedesc = 0, $hideref = 0, $moreparams = null)
	{
		global $conf, $langs;

		$langs->load("suppliers");
		$outputlangs->load("products");

		if (!dol_strlen($modele)) {
			$modele = 'muscadet';

			if ($this->model_pdf) {
				$modele = $this->model_pdf;
			} elseif (!empty($conf->global->COMMANDE_SUPPLIER_ADDON_PDF)) {
				$modele = $conf->global->COMMANDE_SUPPLIER_ADDON_PDF;
			}
		}

		$modelpath = "core/modules/supplier_order/doc/";

		return $this->commonGenerateDocument($modelpath, $modele, $outputlangs, $hidedetails, $hidedesc, $hideref, $moreparams);
	}

	/**
	 * Return the max number delivery delay in day
	 *
	 * @param	Translate	$langs		Language object
	 * @return 	string                  Translated string
	 */
	public function getMaxDeliveryTimeDay($langs)
	{
		if (empty($this->lines)) {
			return '';
		}

		$obj = new ProductFournisseur($this->db);

		$nb = 0;
		foreach ($this->lines as $line) {
			if ($line->fk_product > 0) {
				$idp = $obj->find_min_price_product_fournisseur($line->fk_product, $line->qty);
				if ($idp) {
					$obj->fetch($idp);
					if ($obj->delivery_time_days > $nb) {
						$nb = $obj->delivery_time_days;
					}
				}
			}
		}

		if ($nb === 0) {
			return '';
		} else {
			return $nb.' '.$langs->trans('Days');
		}
	}

	/**
	 * Returns the rights used for this class
	 * @return stdClass
	 */
	public function getRights()
	{
		global $user;

		return $user->rights->fournisseur->commande;
	}


	/**
	 * Function used to replace a thirdparty id with another one.
	 *
	 * @param DoliDB $db Database handler
	 * @param int $origin_id Old thirdparty id
	 * @param int $dest_id New thirdparty id
	 * @return bool
	 */
	public static function replaceThirdparty(DoliDB $db, $origin_id, $dest_id)
	{
		$tables = array(
			'commande_fournisseur'
		);

		return CommonObject::commonReplaceThirdparty($db, $origin_id, $dest_id, $tables);
	}

	/**
	 * Is the supplier order delayed?
	 * We suppose a purchase ordered as late if a the purchase order has been sent and the delivery date is set and before the delay.
	 * If order has not been sent, we use the order date.
	 *
	 * @return 	bool					True if object is delayed
	 */
	public function hasDelay()
	{
		global $conf;

		if (empty($this->delivery_date) && !empty($this->date_livraison)) {
			$this->delivery_date = $this->date_livraison; // For backward compatibility
		}

		if ($this->statut == self::STATUS_ORDERSENT || $this->statut == self::STATUS_RECEIVED_PARTIALLY) {
			$now = dol_now();
			if (!empty($this->delivery_date)) {
				$date_to_test = $this->delivery_date;
				return $date_to_test && $date_to_test < ($now - $conf->commande->fournisseur->warning_delay);
			} else {
				//$date_to_test = $this->date_commande;
				//return $date_to_test && $date_to_test < ($now - $conf->commande->fournisseur->warning_delay);
				return false;
			}
		} else {
			$now = dol_now();
			$date_to_test = $this->date_commande;

			return ($this->statut > 0 && $this->statut < 5) && $date_to_test && $date_to_test < ($now - $conf->commande->fournisseur->warning_delay);
		}
	}

	/**
	 * Show the customer delayed info.
	 * We suppose a purchase ordered as late if a the purchase order has been sent and the delivery date is set and before the delay.
	 * If order has not been sent, we use the order date.
	 *
	 * @return string       Show delayed information
	 */
	public function showDelay()
	{
		global $conf, $langs;

		if (empty($this->delivery_date) && !empty($this->date_livraison)) {
			$this->delivery_date = $this->date_livraison; // For backward compatibility
		}

		$text = '';

		if ($this->statut == self::STATUS_ORDERSENT || $this->statut == self::STATUS_RECEIVED_PARTIALLY) {
			if (!empty($this->delivery_date)) {
				$text = $langs->trans("DeliveryDate").' '.dol_print_date($this->delivery_date, 'day');
			} else {
				$text = $langs->trans("OrderDate").' '.dol_print_date($this->date_commande, 'day');
			}
		} else {
			$text = $langs->trans("OrderDate").' '.dol_print_date($this->date_commande, 'day');
		}
		if ($text) {
			$text .= ' '.($conf->commande->fournisseur->warning_delay > 0 ? '+' : '-').' '.round(abs($conf->commande->fournisseur->warning_delay) / 3600 / 24, 1).' '.$langs->trans("days").' < '.$langs->trans("Today");
		}

		return $text;
	}


	/**
	 * Calc status regarding to dispatched stock
	 *
	 * @param 		User 	$user                   User action
	 * @param       int     $closeopenorder         Close if received
	 * @param		string	$comment				Comment
	 * @return		int		                        <0 if KO, 0 if not applicable, >0 if OK
	 */
	public function calcAndSetStatusDispatch(User $user, $closeopenorder = 1, $comment = '')
	{
		global $conf, $langs;

		if ((!empty($conf->fournisseur->enabled) && empty($conf->global->MAIN_USE_NEW_SUPPLIERMOD)) || !empty($conf->supplier_order->enabled)) {
			require_once DOL_DOCUMENT_ROOT.'/fourn/class/fournisseur.commande.dispatch.class.php';

			$qtydelivered = array();
			$qtywished = array();

			$supplierorderdispatch = new CommandeFournisseurDispatch($this->db);
			$filter = array('t.fk_commande'=>$this->id);
			if (!empty($conf->global->SUPPLIER_ORDER_USE_DISPATCH_STATUS)) {
				$filter['t.status'] = 1; // Restrict to lines with status validated
			}

			$ret = $supplierorderdispatch->fetchAll('', '', 0, 0, $filter);
			if ($ret < 0) {
				$this->error = $supplierorderdispatch->error; $this->errors = $supplierorderdispatch->errors;
				return $ret;
			} else {
				if (is_array($supplierorderdispatch->lines) && count($supplierorderdispatch->lines) > 0) {
					require_once DOL_DOCUMENT_ROOT.'/product/class/product.class.php';
					$date_liv = dol_now();

					// Build array with quantity deliverd by product
					foreach ($supplierorderdispatch->lines as $line) {
						$qtydelivered[$line->fk_product] += $line->qty;
					}
					foreach ($this->lines as $line) {
						// Exclude lines not qualified for shipment, similar code is found into interface_20_modWrokflow for customers
						if (empty($conf->global->STOCK_SUPPORTS_SERVICES) && $line->product_type > 0) {
							continue;
						}
						$qtywished[$line->fk_product] += $line->qty;
					}

					//Compare array
					$diff_array = array_diff_assoc($qtydelivered, $qtywished); // Warning: $diff_array is done only on common keys.
					$keysinwishednotindelivered = array_diff(array_keys($qtywished), array_keys($qtydelivered)); // To check we also have same number of keys
					$keysindeliverednotinwished = array_diff(array_keys($qtydelivered), array_keys($qtywished)); // To check we also have same number of keys
					/*var_dump(array_keys($qtydelivered));
					var_dump(array_keys($qtywished));
					var_dump($diff_array);
					var_dump($keysinwishednotindelivered);
					var_dump($keysindeliverednotinwished);
					exit;*/

					if (count($diff_array) == 0 && count($keysinwishednotindelivered) == 0 && count($keysindeliverednotinwished) == 0) { //No diff => mean everythings is received
						if ($closeopenorder) {
							//$ret=$this->setStatus($user,5);
							$ret = $this->Livraison($user, $date_liv, 'tot', $comment); // GETPOST("type") is 'tot', 'par', 'nev', 'can'
							if ($ret < 0) {
								return -1;
							}
							return 5;
						} else {
							//Diff => received partially
							//$ret=$this->setStatus($user,4);
							$ret = $this->Livraison($user, $date_liv, 'par', $comment); // GETPOST("type") is 'tot', 'par', 'nev', 'can'
							if ($ret < 0) {
								return -1;
							}
							return 4;
						}
					} elseif (!empty($conf->global->SUPPLIER_ORDER_MORE_THAN_WISHED)) {
						//set livraison to 'tot' if more products received than wished. (and if $closeopenorder is set to 1 of course...)

						$close = 0;

						if (count($diff_array) > 0) {
							//there are some difference between  the two arrays

							//scan the array of results
							foreach ($diff_array as $key => $value) {
								//if the quantity delivered is greater or equal to wish quantity
								if ($qtydelivered[$key] >= $qtywished[$key]) {
									$close++;
								}
							}
						}


						if ($close == count($diff_array)) {
							//all the products are received equal or more than the wished quantity
							if ($closeopenorder) {
								$ret = $this->Livraison($user, $date_liv, 'tot', $comment); // GETPOST("type") is 'tot', 'par', 'nev', 'can'
								if ($ret < 0) {
									return -1;
								}
								return 5;
							} else {
								//Diff => received partially
								$ret = $this->Livraison($user, $date_liv, 'par', $comment); // GETPOST("type") is 'tot', 'par', 'nev', 'can'
								if ($ret < 0) {
									return -1;
								}
								return 4;
							}
						} else {
							//all the products are not received
							$ret = $this->Livraison($user, $date_liv, 'par', $comment); // GETPOST("type") is 'tot', 'par', 'nev', 'can'
							if ($ret < 0) {
								return -1;
							}
							return 4;
						}
					} else {
						//Diff => received partially
						$ret = $this->Livraison($user, $date_liv, 'par', $comment); // GETPOST("type") is 'tot', 'par', 'nev', 'can'
						if ($ret < 0) {
							return -1;
						}
						return 4;
					}
				}
				return 1;
			}
		}
		return 0;
	}

	/**
	 *	Load array this->receptions of lines of shipments with nb of products sent for each order line
	 *  Note: For a dedicated shipment, the fetch_lines can be used to load the qty_asked and qty_shipped. This function is use to return qty_shipped cumulated for the order
	 *
	 *	@param      int		$filtre_statut      Filter on shipment status
	 * 	@return     int                			<0 if KO, Nb of lines found if OK
	 */
	public function loadReceptions($filtre_statut = -1)
	{
		$this->receptions = array();

		$sql = 'SELECT cd.rowid, cd.fk_product,';
		$sql .= ' sum(cfd.qty) as qty';
		$sql .= ' FROM '.MAIN_DB_PREFIX.'commande_fournisseur_dispatch as cfd,';
		if ($filtre_statut >= 0) {
			$sql .= ' '.MAIN_DB_PREFIX.'reception as e,';
		}
		$sql .= ' '.MAIN_DB_PREFIX.'commande_fournisseurdet as cd';
		$sql .= ' WHERE';
		if ($filtre_statut >= 0) {
			$sql .= ' cfd.fk_reception = e.rowid AND';
		}
		$sql .= ' cfd.fk_commandefourndet = cd.rowid';
		$sql .= ' AND cd.fk_commande ='.((int) $this->id);
		if ($this->fk_product > 0) {
			$sql .= ' AND cd.fk_product = '.((int) $this->fk_product);
		}
		if ($filtre_statut >= 0) {
			$sql .= ' AND e.fk_statut >= '.((int) $filtre_statut);
		}
		$sql .= ' GROUP BY cd.rowid, cd.fk_product';


		dol_syslog(get_class($this)."::loadReceptions", LOG_DEBUG);
		$result = $this->db->query($sql);
		if ($result) {
			$num = $this->db->num_rows($result);
			$i = 0;
			while ($i < $num) {
				$obj = $this->db->fetch_object($result);
				empty($this->receptions[$obj->rowid]) ? $this->receptions[$obj->rowid] = $obj->qty : $this->receptions[$obj->rowid] += $obj->qty;
				$i++;
			}
			$this->db->free();

			return $num;
		} else {
			$this->error = $this->db->lasterror();
			return -1;
		}
	}
}



/**
 *  Class to manage line orders
 */
class CommandeFournisseurLigne extends CommonOrderLine
{
	/**
	 * @var string ID to identify managed object
	 */
	public $element = 'commande_fournisseurdet';

	/**
	 * @var string Name of table without prefix where object is stored
	 */
	public $table_element = 'commande_fournisseurdet';

	public $oldline;

	/**
	 * Id of parent order
	 * @var int
	 */
	public $fk_commande;

	// From llx_commande_fournisseurdet
	/**
	 * @var int ID
	 */
	public $fk_parent_line;

	/**
	 * @var int ID
	 */
	public $fk_facture;

	public $rang = 0;
	public $special_code = 0;

	/**
	 * Unit price without taxes
	 * @var float
	 */
	public $pu_ht;

	public $date_start;
	public $date_end;

	// From llx_product_fournisseur_price

	/**
	 * Supplier reference of price when we added the line. May have been changed after line was added.
	 * @var string
	 */
	public $ref_supplier;
	public $remise;


	/**
	 *	Constructor
	 *
	 *  @param		DoliDB		$db      Database handler
	 */
	public function __construct($db)
	{
		$this->db = $db;
	}

	/**
	 *  Load line order
	 *
	 *  @param  int		$rowid      Id line order
	 *	@return	int					<0 if KO, >0 if OK
	 */
	public function fetch($rowid)
	{
		global $conf;

		$sql = 'SELECT cd.rowid, cd.fk_commande, cd.fk_product, cd.product_type, cd.description, cd.qty, cd.tva_tx, cd.special_code,';
		$sql .= ' cd.localtax1_tx, cd.localtax2_tx, cd.localtax1_type, cd.localtax2_type, cd.ref,';
		$sql .= ' cd.remise, cd.remise_percent, cd.subprice,';
		$sql .= ' cd.info_bits, cd.total_ht, cd.total_tva, cd.total_ttc,';
		$sql .= ' cd.total_localtax1, cd.total_localtax2,';
		$sql .= ' p.ref as product_ref, p.label as product_label, p.description as product_desc,';
		$sql .= ' cd.date_start, cd.date_end, cd.fk_unit,';
		$sql .= ' cd.multicurrency_subprice, cd.multicurrency_total_ht, cd.multicurrency_total_tva, cd.multicurrency_total_ttc';
		if (!empty($conf->global->PRODUCT_USE_SUPPLIER_PACKAGING)) {
			$sql .= ", pfp.rowid as fk_pfp, pfp.packaging";
		}
		$sql .= ' FROM '.MAIN_DB_PREFIX.'commande_fournisseurdet as cd';
		$sql .= ' LEFT JOIN '.MAIN_DB_PREFIX.'product as p ON cd.fk_product = p.rowid';
		if (!empty($conf->global->PRODUCT_USE_SUPPLIER_PACKAGING)) {
			$sql .= " LEFT JOIN ".MAIN_DB_PREFIX."product_fournisseur_price as pfp ON cd.fk_product = pfp.fk_product and cd.ref = pfp.ref_fourn";
		}
		$sql .= ' WHERE cd.rowid = '.((int) $rowid);
		$result = $this->db->query($sql);
		if ($result) {
			$objp = $this->db->fetch_object($result);

			if (!empty($objp)) {
				$this->rowid = $objp->rowid;
				$this->id               = $objp->rowid;
				$this->fk_commande      = $objp->fk_commande;
				$this->desc             = $objp->description;
				$this->qty              = $objp->qty;
				$this->ref_fourn        = $objp->ref;
				$this->ref_supplier     = $objp->ref;
				$this->subprice         = $objp->subprice;
				$this->tva_tx           = $objp->tva_tx;
				$this->localtax1_tx		= $objp->localtax1_tx;
				$this->localtax2_tx		= $objp->localtax2_tx;
				$this->localtax1_type	= $objp->localtax1_type;
				$this->localtax2_type	= $objp->localtax2_type;
				$this->remise           = $objp->remise;
				$this->remise_percent   = $objp->remise_percent;
				$this->fk_product       = $objp->fk_product;
				$this->info_bits        = $objp->info_bits;
				$this->total_ht         = $objp->total_ht;
				$this->total_tva        = $objp->total_tva;
				$this->total_localtax1	= $objp->total_localtax1;
				$this->total_localtax2	= $objp->total_localtax2;
				$this->total_ttc        = $objp->total_ttc;
				$this->product_type     = $objp->product_type;
				$this->special_code     = $objp->special_code;

				$this->ref = $objp->product_ref;

				$this->product_ref      = $objp->product_ref;
				$this->product_label    = $objp->product_label;
				$this->product_desc     = $objp->product_desc;
				if (!empty($conf->global->PRODUCT_USE_SUPPLIER_PACKAGING)) {
					$this->packaging = $objp->packaging;
					$this->fk_fournprice = $objp->fk_pfp;
				}

				$this->date_start       		= $this->db->jdate($objp->date_start);
				$this->date_end         		= $this->db->jdate($objp->date_end);
				$this->fk_unit = $objp->fk_unit;

				$this->multicurrency_subprice	= $objp->multicurrency_subprice;
				$this->multicurrency_total_ht	= $objp->multicurrency_total_ht;
				$this->multicurrency_total_tva	= $objp->multicurrency_total_tva;
				$this->multicurrency_total_ttc	= $objp->multicurrency_total_ttc;

				$this->fetch_optionals();

				$this->db->free($result);
				return 1;
			} else {
				$this->error = 'Supplier order line  with id='.$rowid.' not found';
				dol_syslog(get_class($this)."::fetch Error ".$this->error, LOG_ERR);
				return 0;
			}
		} else {
			dol_print_error($this->db);
			return -1;
		}
	}

	/**
	 *	Insert line into database
	 *
	 *	@param      int		$notrigger		1 = disable triggers
	 *	@return		int						<0 if KO, >0 if OK
	 */
	public function insert($notrigger = 0)
	{
		global $conf, $user;

		$error = 0;

		dol_syslog(get_class($this)."::insert rang=".$this->rang);

		// Clean parameters
		if (empty($this->tva_tx)) {
			$this->tva_tx = 0;
		}
		if (empty($this->localtax1_tx)) {
			$this->localtax1_tx = 0;
		}
		if (empty($this->localtax2_tx)) {
			$this->localtax2_tx = 0;
		}
		if (empty($this->localtax1_type)) {
			$this->localtax1_type = '0';
		}
		if (empty($this->localtax2_type)) {
			$this->localtax2_type = '0';
		}
		if (empty($this->total_localtax1)) {
			$this->total_localtax1 = 0;
		}
		if (empty($this->total_localtax2)) {
			$this->total_localtax2 = 0;
		}
		if (empty($this->rang)) {
			$this->rang = 0;
		}
		if (empty($this->remise)) {
			$this->remise = 0;
		}
		if (empty($this->remise_percent)) {
			$this->remise_percent = 0;
		}
		if (empty($this->info_bits)) {
			$this->info_bits = 0;
		}
		if (empty($this->special_code)) {
			$this->special_code = 0;
		}
		if (empty($this->fk_parent_line)) {
			$this->fk_parent_line = 0;
		}
		if (empty($this->pa_ht)) {
			$this->pa_ht = 0;
		}

		// Multicurrency
		if (!empty($this->multicurrency_code)) {
			list($this->fk_multicurrency, $this->multicurrency_tx) = MultiCurrency::getIdAndTxFromCode($this->db, $this->multicurrency_code);
		}
		if (empty($this->fk_multicurrency)) {
			$this->multicurrency_code = $conf->currency;
			$this->fk_multicurrency = 0;
			$this->multicurrency_tx = 1;
		}

		// Check parameters
		if ($this->product_type < 0) {
			return -1;
		}

		$this->db->begin();

		// Insertion dans base de la ligne
		$sql = 'INSERT INTO '.MAIN_DB_PREFIX.$this->table_element;
		$sql .= " (fk_commande, label, description, date_start, date_end,";
		$sql .= " fk_product, product_type, special_code, rang,";
		$sql .= " qty, vat_src_code, tva_tx, localtax1_tx, localtax2_tx, localtax1_type, localtax2_type, remise_percent, subprice, ref,";
		$sql .= " total_ht, total_tva, total_localtax1, total_localtax2, total_ttc, fk_unit,";
		$sql .= " fk_multicurrency, multicurrency_code, multicurrency_subprice, multicurrency_total_ht, multicurrency_total_tva, multicurrency_total_ttc";
		$sql .= ")";
		$sql .= " VALUES (".$this->fk_commande.", '".$this->db->escape($this->label)."','".$this->db->escape($this->desc)."',";
		$sql .= " ".($this->date_start ? "'".$this->db->idate($this->date_start)."'" : "null").",";
		$sql .= " ".($this->date_end ? "'".$this->db->idate($this->date_end)."'" : "null").",";
		if ($this->fk_product) {
			$sql .= $this->fk_product.",";
		} else {
			$sql .= "null,";
		}
		$sql .= "'".$this->db->escape($this->product_type)."',";
		$sql .= "'".$this->db->escape($this->special_code)."',";
		$sql .= "'".$this->db->escape($this->rang)."',";
		$sql .= "'".$this->db->escape($this->qty)."', ";
		$sql .= " ".(empty($this->vat_src_code) ? "''" : "'".$this->db->escape($this->vat_src_code)."'").",";
		$sql .= " ".price2num($this->tva_tx).", ";
		$sql .= " ".price2num($this->localtax1_tx).",";
		$sql .= " ".price2num($this->localtax2_tx).",";
		$sql .= " '".$this->db->escape($this->localtax1_type)."',";
		$sql .= " '".$this->db->escape($this->localtax2_type)."',";
		$sql .= " ".((float) $this->remise_percent).", ".price2num($this->subprice, 'MU').", '".$this->db->escape($this->ref_supplier)."',";
		$sql .= " ".price2num($this->total_ht).",";
		$sql .= " ".price2num($this->total_tva).",";
		$sql .= " ".price2num($this->total_localtax1).",";
		$sql .= " ".price2num($this->total_localtax2).",";
		$sql .= " ".price2num($this->total_ttc).",";
		$sql .= ($this->fk_unit ? "'".$this->db->escape($this->fk_unit)."'" : "null");
		$sql .= ", ".($this->fk_multicurrency ? ((int) $this->fk_multicurrency) : "null");
		$sql .= ", '".$this->db->escape($this->multicurrency_code)."'";
		$sql .= ", ".($this->multicurrency_subprice ? price2num($this->multicurrency_subprice) : '0');
		$sql .= ", ".($this->multicurrency_total_ht ? price2num($this->multicurrency_total_ht) : '0');
		$sql .= ", ".($this->multicurrency_total_tva ? price2num($this->multicurrency_total_tva) : '0');
		$sql .= ", ".($this->multicurrency_total_ttc ? price2num($this->multicurrency_total_ttc) : '0');
		$sql .= ")";

		dol_syslog(get_class($this)."::insert", LOG_DEBUG);
		$resql = $this->db->query($sql);
		if ($resql) {
			$this->id = $this->db->last_insert_id(MAIN_DB_PREFIX.$this->table_element);
			$this->rowid = $this->id;

			if (!$error) {
				$result = $this->insertExtraFields();
				if ($result < 0) {
					$error++;
				}
			}

			if (!$error && !$notrigger) {
				// Call trigger
				$result = $this->call_trigger('LINEORDER_SUPPLIER_CREATE', $user);
				if ($result < 0) {
					$error++;
				}
				// End call triggers
			}

			if (!$error) {
				$this->db->commit();
				return 1;
			}

			foreach ($this->errors as $errmsg) {
				dol_syslog(get_class($this)."::delete ".$errmsg, LOG_ERR);
				$this->errors[] = ($this->errors ? ', '.$errmsg : $errmsg);
			}
			$this->db->rollback();
			return -1 * $error;
		} else {
			$this->errors[] = $this->db->error();
			$this->db->rollback();
			return -2;
		}
	}
	/**
	 *	Update the line object into db
	 *
	 *	@param      int		$notrigger		1 = disable triggers
	 *	@return		int		<0 si ko, >0 si ok
	 */
	public function update($notrigger = 0)
	{
		global $conf, $user;

		$error = 0;

		$this->db->begin();

		// Mise a jour ligne en base
		$sql = "UPDATE ".MAIN_DB_PREFIX.$this->table_element." SET";
		$sql .= "  description='".$this->db->escape($this->desc)."'";
		$sql .= ", ref='".$this->db->escape($this->ref_supplier)."'";
		$sql .= ", subprice='".price2num($this->subprice)."'";
		//$sql.= ",remise='".price2num($remise)."'";
		$sql .= ", remise_percent='".price2num($this->remise_percent)."'";

		$sql .= ", vat_src_code = '".(empty($this->vat_src_code) ? '' : $this->vat_src_code)."'";
		$sql .= ", tva_tx='".price2num($this->tva_tx)."'";
		$sql .= ", localtax1_tx='".price2num($this->total_localtax1)."'";
		$sql .= ", localtax2_tx='".price2num($this->total_localtax2)."'";
		$sql .= ", localtax1_type='".$this->db->escape($this->localtax1_type)."'";
		$sql .= ", localtax2_type='".$this->db->escape($this->localtax2_type)."'";
		$sql .= ", qty='".price2num($this->qty)."'";
		$sql .= ", date_start=".(!empty($this->date_start) ? "'".$this->db->idate($this->date_start)."'" : "null");
		$sql .= ", date_end=".(!empty($this->date_end) ? "'".$this->db->idate($this->date_end)."'" : "null");
		$sql .= ", info_bits='".$this->db->escape($this->info_bits)."'";
		$sql .= ", total_ht='".price2num($this->total_ht)."'";
		$sql .= ", total_tva='".price2num($this->total_tva)."'";
		$sql .= ", total_localtax1='".price2num($this->total_localtax1)."'";
		$sql .= ", total_localtax2='".price2num($this->total_localtax2)."'";
		$sql .= ", total_ttc='".price2num($this->total_ttc)."'";
		$sql .= ", product_type=".$this->product_type;
		$sql .= ", special_code=".(!empty($this->special_code) ? $this->special_code : 0);
		$sql .= ($this->fk_unit ? ", fk_unit='".$this->db->escape($this->fk_unit)."'" : ", fk_unit=null");

		// Multicurrency
		$sql .= ", multicurrency_subprice=".price2num($this->multicurrency_subprice)."";
		$sql .= ", multicurrency_total_ht=".price2num($this->multicurrency_total_ht)."";
		$sql .= ", multicurrency_total_tva=".price2num($this->multicurrency_total_tva)."";
		$sql .= ", multicurrency_total_ttc=".price2num($this->multicurrency_total_ttc)."";

		$sql .= " WHERE rowid = ".((int) $this->id);

		dol_syslog(get_class($this)."::updateline", LOG_DEBUG);
		$result = $this->db->query($sql);
		if ($result > 0) {
			if (!$error) {
				$result = $this->insertExtraFields();
				if ($result < 0) {
					$error++;
				}
			}

			if (!$error && !$notrigger) {
				global $user;
				// Call trigger
				$result = $this->call_trigger('LINEORDER_SUPPLIER_UPDATE', $user);
				if ($result < 0) {
					$this->db->rollback();
					return -1;
				}
				// End call triggers
			}

			if (!$error) {
				$this->db->commit();
				return 1;
			} else {
				$this->db->rollback();
				return -1;
			}
		} else {
			$this->error = $this->db->lasterror();
			$this->db->rollback();
			return -1;
		}
	}

	/**
	 * 	Delete line in database
	 *
	 *	@param      int     $notrigger  1=Disable call to triggers
	 *	@return     int                 <0 if KO, >0 if OK
	 */
	public function delete($notrigger = 0)
	{
		global $user;

		$error = 0;

		$this->db->begin();

		// extrafields
		$result = $this->deleteExtraFields();
		if ($result < 0) {
			$this->db->rollback();
			return -1;
		}

		$sql = 'DELETE FROM '.MAIN_DB_PREFIX."commande_fournisseurdet WHERE rowid=".((int) $this->id);

		dol_syslog(__METHOD__, LOG_DEBUG);
		$resql = $this->db->query($sql);
		if ($resql) {
			if (!$notrigger) {
				// Call trigger
				$result = $this->call_trigger('LINEORDER_SUPPLIER_DELETE', $user);
				if ($result < 0) {
					$error++;
				}
				// End call triggers
			}

			if (!$error) {
				$this->db->commit();
				return 1;
			}

			foreach ($this->errors as $errmsg) {
				dol_syslog(get_class($this)."::delete ".$errmsg, LOG_ERR);
				$this->error .= ($this->error ? ', '.$errmsg : $errmsg);
			}
			$this->db->rollback();
			return -1 * $error;
		} else {
			$this->error = $this->db->lasterror();
			return -1;
		}
	}
}<|MERGE_RESOLUTION|>--- conflicted
+++ resolved
@@ -10,12 +10,8 @@
  * Copyright (C) 2013       Cédric Salvador         <csalvador@gpcsolutions.fr>
  * Copyright (C) 2018       Nicolas ZABOURI			<info@inovea-conseil.com>
  * Copyright (C) 2018-2020  Frédéric France         <frederic.france@netlogic.fr>
-<<<<<<< HEAD
- * Copyright (C) 2018       Ferran Marcet         	<fmarcet@2byte.es>
+ * Copyright (C) 2018-2021  Ferran Marcet         	<fmarcet@2byte.es>
  * Copyright (C) 2021       Josep Lluís Amador      <joseplluis@lliuretic.cat>
-=======
- * Copyright (C) 2018-2021  Ferran Marcet         	<fmarcet@2byte.es>
->>>>>>> 3dbab220
  *
  * This program is free software; you can redistribute it and/or modify
  * it under the terms of the GNU General Public License as published by
