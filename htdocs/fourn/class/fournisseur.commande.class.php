--- conflicted
+++ resolved
@@ -467,17 +467,10 @@
 		if (!empty($conf->global->PRODUCT_USE_SUPPLIER_PACKAGING)) {
 			$sql .= ", pfp.rowid as fk_pfp, pfp.packaging";
 		}
-<<<<<<< HEAD
 		$sql .= " FROM ".MAIN_DB_PREFIX."commande_fournisseurdet as l";
 		$sql .= ' LEFT JOIN '.MAIN_DB_PREFIX.'product as p ON l.fk_product = p.rowid';
 		if (!empty($conf->global->PRODUCT_USE_SUPPLIER_PACKAGING)) {
-			$sql .= " LEFT JOIN ".MAIN_DB_PREFIX."product_fournisseur_price as pfp ON l.fk_product = pfp.fk_product and l.ref = pfp.ref_fourn";
-=======
-		$sql .= " FROM ".MAIN_DB_PREFIX."commande_fournisseurdet	as l";
-		$sql .= ' LEFT JOIN '.MAIN_DB_PREFIX.'product as p ON l.fk_product = p.rowid';
-		if (!empty($conf->global->PRODUCT_USE_SUPPLIER_PACKAGING)) {
 			$sql .= " LEFT JOIN ".MAIN_DB_PREFIX."product_fournisseur_price as pfp ON l.fk_product = pfp.fk_product and l.ref = pfp.ref_fourn AND pfp.fk_soc = ".$this->socid;
->>>>>>> 0cf21642
 		}
 		$sql .= " WHERE l.fk_commande = ".$this->id;
 		if ($only_product) {
