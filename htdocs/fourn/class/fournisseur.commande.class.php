--- conflicted
+++ resolved
@@ -647,7 +647,7 @@
      *  Returns the following order reference not used depending on the numbering model activated
      *                  defined within COMMANDE_SUPPLIER_ADDON_NUMBER
      *
-     *  @param	    Company		$soc  		company object
+     *  @param	    Societe		$soc  		company object
      *  @return     string                  free reference for the invoice
      */
     function getNextNumRef($soc)
@@ -1054,7 +1054,6 @@
         // Clean parameters
         if (empty($this->source)) $this->source = 0;
 
-<<<<<<< HEAD
 		// Multicurrency (test on $this->multicurrency_tx because we sould take the default rate only if not using origin rate)
 		if (!empty($this->multicurrency_code) && empty($this->multicurrency_tx)) list($this->fk_multicurrency,$this->multicurrency_tx) = MultiCurrency::getIdAndTxFromCode($this->db, $this->multicurrency_code);
 		else $this->fk_multicurrency = MultiCurrency::getIdFromCode($this->db, $this->multicurrency_code);
@@ -1065,10 +1064,7 @@
 			$this->multicurrency_tx = 1;
 		}
 		
-        /* On positionne en mode brouillon la commande */
-=======
-        /* One positions in draft mode the order  */
->>>>>>> a08fa814
+        // We set order into draft status
         $this->brouillon = 1;
 
         $sql = "INSERT INTO ".MAIN_DB_PREFIX."commande_fournisseur (";
@@ -1123,9 +1119,7 @@
 			if ($this->id) {
 				$num=count($this->lines);
 
-	            /*
-	             *  integration of products detail in the database
-	             */
+	            // insert products details into database
 	            for ($i=0;$i<$num;$i++)
 	            {
 	                $result = $this->addline(
