<?php
/* Copyright (C) 2003-2006	Rodolphe Quiedeville	<rodolphe@quiedeville.org>
 * Copyright (C) 2004-2017	Laurent Destailleur		<eldy@users.sourceforge.net>
 * Copyright (C) 2005-2012	Regis Houssin			<regis.houssin@inodbox.com>
 * Copyright (C) 2007		Franky Van Liedekerke	<franky.van.liedekerke@telenet.be>
 * Copyright (C) 2010-2020	Juanjo Menent			<jmenent@2byte.es>
 * Copyright (C) 2010-2018	Philippe Grand			<philippe.grand@atoo-net.com>
 * Copyright (C) 2012-2015  Marcos García           <marcosgdf@gmail.com>
 * Copyright (C) 2013       Florian Henry		  	<florian.henry@open-concept.pro>
 * Copyright (C) 2013       Cédric Salvador         <csalvador@gpcsolutions.fr>
 * Copyright (C) 2018       Nicolas ZABOURI			<info@inovea-conseil.com>
 * Copyright (C) 2018-2022  Frédéric France         <frederic.france@netlogic.fr>
 * Copyright (C) 2018-2022  Ferran Marcet         	<fmarcet@2byte.es>
 * Copyright (C) 2021       Josep Lluís Amador      <joseplluis@lliuretic.cat>
 * Copyright (C) 2022       Gauthier VERDOL         <gauthier.verdol@atm-consulting.fr>
 *
 * This program is free software; you can redistribute it and/or modify
 * it under the terms of the GNU General Public License as published by
 * the Free Software Foundation; either version 3 of the License, or
 * (at your option) any later version.
 *
 * This program is distributed in the hope that it will be useful,
 * but WITHOUT ANY WARRANTY; without even the implied warranty of
 * MERCHANTABILITY or FITNESS FOR A PARTICULAR PURPOSE.  See the
 * GNU General Public License for more details.
 *
 * You should have received a copy of the GNU General Public License
 * along with this program. If not, see <https://www.gnu.org/licenses/>.
 */

/**
 *	\file       htdocs/fourn/class/fournisseur.commande.class.php
 *	\ingroup    fournisseur,commande
 *	\brief      File of class to manage suppliers orders
 */

require_once DOL_DOCUMENT_ROOT.'/core/class/commonorder.class.php';
require_once DOL_DOCUMENT_ROOT.'/product/class/product.class.php';
if (!empty($conf->productbatch->enabled)) {
	require_once DOL_DOCUMENT_ROOT.'/product/class/productbatch.class.php';
}
require_once DOL_DOCUMENT_ROOT.'/multicurrency/class/multicurrency.class.php';

/**
 *	Class to manage predefined suppliers products
 */
class CommandeFournisseur extends CommonOrder
{
	/**
	 * @var string ID to identify managed object
	 */
	public $element = 'order_supplier';

	/**
	 * @var string Name of table without prefix where object is stored
	 */
	public $table_element = 'commande_fournisseur';

	/**
	 * @var string    Name of subtable line
	 */
	public $table_element_line = 'commande_fournisseurdet';

	/**
	 * @var string Field with ID of parent key if this field has a parent
	 */
	public $fk_element = 'fk_commande';

	/**
	 * @var string String with name of icon for myobject. Must be the part after the 'object_' into object_myobject.png
	 */
	public $picto = 'supplier_order';

	/**
	 * 0=No test on entity, 1=Test with field entity, 2=Test with link by societe
	 * @var int
	 */
	public $ismultientitymanaged = 1;

	/**
	 * 0=Default, 1=View may be restricted to sales representative only if no permission to see all or to company of external user if external user
	 * @var integer
	 */
	public $restrictiononfksoc = 1;

	/**
	 * {@inheritdoc}
	 */
	protected $table_ref_field = 'ref';

	/**
	 * @var int ID
	 */
	public $id;

	/**
	 * Supplier order reference
	 * @var string
	 */
	public $ref;

	public $ref_supplier;
	public $brouillon;
	public $statut; // 0=Draft -> 1=Validated -> 2=Approved -> 3=Ordered/Process runing -> 4=Received partially -> 5=Received totally -> (reopen) 4=Received partially
	//                                                                                          -> 7=Canceled/Never received -> (reopen) 3=Process runing
	//									                            -> 6=Canceled -> (reopen) 2=Approved
	//  		                                      -> 9=Refused  -> (reopen) 1=Validated
	//  Note: billed or not is on another field "billed"
	public $statuts; // List of status

	public $billed;

	public $socid;
	public $fourn_id;
	public $date;
	public $date_creation;
	public $date_valid;
	public $date_approve;
	public $date_approve2; // Used when SUPPLIER_ORDER_3_STEPS_TO_BE_APPROVED is set
	public $date_commande;

	/**
	 * @var int	Date expected for delivery
	 * @deprecated		See delivery_date
	 */
	public $date_livraison;

	/**
	 *  @var int Date expected for delivery
	 */
	public $delivery_date;

	public $total_ht;
	public $total_tva;
	public $total_localtax1; // Total Local tax 1
	public $total_localtax2; // Total Local tax 2
	public $total_ttc;
	public $source;

	/**
	 * @var int ID
	 */
	public $fk_project;

	public $cond_reglement_id;
	public $cond_reglement_code;
	public $cond_reglement_label;	// Label
	public $cond_reglement_doc;		// Label on documents

	/**
	 * @var int ID
	 */
	public $fk_account;

	public $mode_reglement_id;
	public $mode_reglement_code;
	public $user_author_id;
	public $user_valid_id;
	public $user_approve_id;
	public $user_approve_id2; // Used when SUPPLIER_ORDER_3_STEPS_TO_BE_APPROVED is set

	public $refuse_note;

	public $extraparams = array();

	/**
	 * @var CommandeFournisseurLigne[]
	 */
	public $lines = array();

	//Add for supplier_proposal
	public $origin;
	public $origin_id;
	public $linked_objects = array();

	// Multicurrency
	/**
	 * @var int ID
	 */
	public $fk_multicurrency;

	public $multicurrency_code;
	public $multicurrency_tx;
	public $multicurrency_total_ht;
	public $multicurrency_total_tva;
	public $multicurrency_total_ttc;


	/**
	 *  'type' field format ('integer', 'integer:ObjectClass:PathToClass[:AddCreateButtonOrNot[:Filter[:Sortfield]]]', 'sellist:TableName:LabelFieldName[:KeyFieldName[:KeyFieldParent[:Filter[:Sortfield]]]]', 'varchar(x)', 'double(24,8)', 'real', 'price', 'text', 'text:none', 'html', 'date', 'datetime', 'timestamp', 'duration', 'mail', 'phone', 'url', 'password')
	 *         Note: Filter can be a string like "(t.ref:like:'SO-%') or (t.date_creation:<:'20160101') or (t.nature:is:NULL)"
	 *  'label' the translation key.
	 *  'picto' is code of a picto to show before value in forms
	 *  'enabled' is a condition when the field must be managed (Example: 1 or '$conf->global->MY_SETUP_PARAM' or '!empty($conf->multicurrency->enabled)' ...)
	 *  'position' is the sort order of field.
	 *  'notnull' is set to 1 if not null in database. Set to -1 if we must set data to null if empty ('' or 0).
	 *  'visible' says if field is visible in list (Examples: 0=Not visible, 1=Visible on list and create/update/view forms, 2=Visible on list only, 3=Visible on create/update/view form only (not list), 4=Visible on list and update/view form only (not create). 5=Visible on list and view only (not create/not update). Using a negative value means field is not shown by default on list but can be selected for viewing)
	 *  'noteditable' says if field is not editable (1 or 0)
	 *  'default' is a default value for creation (can still be overwrote by the Setup of Default Values if field is editable in creation form). Note: If default is set to '(PROV)' and field is 'ref', the default value will be set to '(PROVid)' where id is rowid when a new record is created.
	 *  'index' if we want an index in database.
	 *  'foreignkey'=>'tablename.field' if the field is a foreign key (it is recommanded to name the field fk_...).
	 *  'searchall' is 1 if we want to search in this field when making a search from the quick search button.
	 *  'isameasure' must be set to 1 or 2 if field can be used for measure. Field type must be summable like integer or double(24,8). Use 1 in most cases, or 2 if you don't want to see the column total into list (for example for percentage)
	 *  'css' and 'cssview' and 'csslist' is the CSS style to use on field. 'css' is used in creation and update. 'cssview' is used in view mode. 'csslist' is used for columns in lists. For example: 'css'=>'minwidth300 maxwidth500 widthcentpercentminusx', 'cssview'=>'wordbreak', 'csslist'=>'tdoverflowmax200'
	 *  'help' is a 'TranslationString' to use to show a tooltip on field. You can also use 'TranslationString:keyfortooltiponlick' for a tooltip on click.
	 *  'showoncombobox' if value of the field must be visible into the label of the combobox that list record
	 *  'disabled' is 1 if we want to have the field locked by a 'disabled' attribute. In most cases, this is never set into the definition of $fields into class, but is set dynamically by some part of code.
	 *  'arrayofkeyval' to set a list of values if type is a list of predefined values. For example: array("0"=>"Draft","1"=>"Active","-1"=>"Cancel"). Note that type can be 'integer' or 'varchar'
	 *  'autofocusoncreate' to have field having the focus on a create form. Only 1 field should have this property set to 1.
	 *  'comment' is not used. You can store here any text of your choice. It is not used by application.
	 *	'validate' is 1 if need to validate with $this->validateField()
	 *  'copytoclipboard' is 1 or 2 to allow to add a picto to copy value into clipboard (1=picto after label, 2=picto after value)
	 *
	 *  Note: To have value dynamic, you can set value to 0 in definition and edit the value on the fly into the constructor.
	 */
	public $fields = array(
		'rowid' =>array('type'=>'integer', 'label'=>'TechnicalID', 'enabled'=>1, 'visible'=>0, 'notnull'=>1, 'position'=>10),
		'ref' =>array('type'=>'varchar(255)', 'label'=>'Ref', 'enabled'=>1, 'visible'=>1, 'showoncombobox'=>1, 'position'=>25, 'searchall'=>1),
		'ref_ext' =>array('type'=>'varchar(255)', 'label'=>'Ref ext', 'enabled'=>1, 'visible'=>0, 'position'=>35),
		'ref_supplier' =>array('type'=>'varchar(255)', 'label'=>'RefOrderSupplierShort', 'enabled'=>1, 'visible'=>1, 'position'=>40, 'searchall'=>1),
		'fk_projet' =>array('type'=>'integer:Project:projet/class/project.class.php:1:fk_statut=1', 'label'=>'Project', 'enabled'=>'$conf->project->enabled', 'visible'=>-1, 'position'=>45),
		'date_valid' =>array('type'=>'datetime', 'label'=>'DateValidation', 'enabled'=>1, 'visible'=>-1, 'position'=>60),
		'date_approve' =>array('type'=>'datetime', 'label'=>'DateApprove', 'enabled'=>1, 'visible'=>-1, 'position'=>62),
		'date_approve2' =>array('type'=>'datetime', 'label'=>'DateApprove2', 'enabled'=>1, 'visible'=>3, 'position'=>64),
		'date_commande' =>array('type'=>'date', 'label'=>'OrderDateShort', 'enabled'=>1, 'visible'=>1, 'position'=>70),
		'date_livraison' =>array('type'=>'datetime', 'label'=>'DeliveryDate', 'enabled'=>'empty($conf->global->ORDER_DISABLE_DELIVERY_DATE)', 'visible'=>1, 'position'=>74),
		'fk_user_author' =>array('type'=>'integer:User:user/class/user.class.php', 'label'=>'UserAuthor', 'enabled'=>1, 'visible'=>3, 'position'=>75),
		'fk_user_modif' =>array('type'=>'integer:User:user/class/user.class.php', 'label'=>'UserModif', 'enabled'=>1, 'visible'=>3, 'notnull'=>-1, 'position'=>80),
		'fk_user_valid' =>array('type'=>'integer:User:user/class/user.class.php', 'label'=>'UserValidation', 'enabled'=>1, 'visible'=>3, 'position'=>85),
		'fk_user_approve' =>array('type'=>'integer:User:user/class/user.class.php', 'label'=>'UserApproval', 'enabled'=>1, 'visible'=>3, 'position'=>90),
		'fk_user_approve2' =>array('type'=>'integer:User:user/class/user.class.php', 'label'=>'UserApproval2', 'enabled'=>1, 'visible'=>3, 'position'=>95),
		'source' =>array('type'=>'smallint(6)', 'label'=>'Source', 'enabled'=>1, 'visible'=>3, 'notnull'=>1, 'position'=>100),
		'billed' =>array('type'=>'smallint(6)', 'label'=>'Billed', 'enabled'=>1, 'visible'=>1, 'position'=>110),
		'total_tva' =>array('type'=>'double(24,8)', 'label'=>'Tva', 'enabled'=>1, 'visible'=>1, 'position'=>130, 'isameasure'=>1),
		'localtax1' =>array('type'=>'double(24,8)', 'label'=>'Localtax1', 'enabled'=>1, 'visible'=>3, 'position'=>135, 'isameasure'=>1),
		'localtax2' =>array('type'=>'double(24,8)', 'label'=>'Localtax2', 'enabled'=>1, 'visible'=>3, 'position'=>140, 'isameasure'=>1),
		'total_ht' =>array('type'=>'double(24,8)', 'label'=>'TotalHT', 'enabled'=>1, 'visible'=>1, 'position'=>145, 'isameasure'=>1),
		'total_ttc' =>array('type'=>'double(24,8)', 'label'=>'TotalTTC', 'enabled'=>1, 'visible'=>-1, 'position'=>150, 'isameasure'=>1),
		'note_private' =>array('type'=>'text', 'label'=>'NotePublic', 'enabled'=>1, 'visible'=>0, 'position'=>155),
		'note_public' =>array('type'=>'text', 'label'=>'NotePrivate', 'enabled'=>1, 'visible'=>0, 'position'=>160, 'searchall'=>1),
		'model_pdf' =>array('type'=>'varchar(255)', 'label'=>'ModelPDF', 'enabled'=>1, 'visible'=>0, 'position'=>165),
		'fk_input_method' =>array('type'=>'integer', 'label'=>'OrderMode', 'enabled'=>1, 'visible'=>3, 'position'=>170),
		'fk_cond_reglement' =>array('type'=>'integer', 'label'=>'PaymentTerm', 'enabled'=>1, 'visible'=>3, 'position'=>175),
		'fk_mode_reglement' =>array('type'=>'integer', 'label'=>'PaymentMode', 'enabled'=>1, 'visible'=>3, 'position'=>180),
		'extraparams' =>array('type'=>'varchar(255)', 'label'=>'Extraparams', 'enabled'=>1, 'visible'=>0, 'position'=>190),
		'fk_account' =>array('type'=>'integer', 'label'=>'BankAccount', 'enabled'=>'$conf->banque->enabled', 'visible'=>3, 'position'=>200),
		'fk_incoterms' =>array('type'=>'integer', 'label'=>'IncotermCode', 'enabled'=>1, 'visible'=>3, 'position'=>205),
		'location_incoterms' =>array('type'=>'varchar(255)', 'label'=>'IncotermLocation', 'enabled'=>1, 'visible'=>3, 'position'=>210),
		'fk_multicurrency' =>array('type'=>'integer', 'label'=>'Fk multicurrency', 'enabled'=>1, 'visible'=>0, 'position'=>215),
		'multicurrency_code' =>array('type'=>'varchar(255)', 'label'=>'Currency', 'enabled'=>'!empty($conf->multicurrency->enabled)', 'visible'=>-1, 'position'=>220),
		'multicurrency_tx' =>array('type'=>'double(24,8)', 'label'=>'CurrencyRate', 'enabled'=>'!empty($conf->multicurrency->enabled)', 'visible'=>-1, 'position'=>225),
		'multicurrency_total_ht' =>array('type'=>'double(24,8)', 'label'=>'MulticurrencyAmountHT', 'enabled'=>'!empty($conf->multicurrency->enabled)', 'visible'=>-1, 'position'=>230),
		'multicurrency_total_tva' =>array('type'=>'double(24,8)', 'label'=>'MulticurrencyAmountVAT', 'enabled'=>'!empty($conf->multicurrency->enabled)', 'visible'=>-1, 'position'=>235),
		'multicurrency_total_ttc' =>array('type'=>'double(24,8)', 'label'=>'MulticurrencyAmountTTC', 'enabled'=>'!empty($conf->multicurrency->enabled)', 'visible'=>-1, 'position'=>240),
		'date_creation' =>array('type'=>'datetime', 'label'=>'Date creation', 'enabled'=>1, 'visible'=>-1, 'position'=>500),
		'fk_soc' =>array('type'=>'integer:Societe:societe/class/societe.class.php', 'label'=>'ThirdParty', 'enabled'=>'$conf->societe->enabled', 'visible'=>1, 'notnull'=>1, 'position'=>46),
		'entity' =>array('type'=>'integer', 'label'=>'Entity', 'default'=>1, 'enabled'=>1, 'visible'=>0, 'notnull'=>1, 'position'=>1000, 'index'=>1),
		'tms'=>array('type'=>'datetime', 'label'=>"DateModificationShort", 'enabled'=>1, 'visible'=>-1, 'notnull'=>1, 'position'=>501),
		'last_main_doc' =>array('type'=>'varchar(255)', 'label'=>'LastMainDoc', 'enabled'=>1, 'visible'=>0, 'position'=>700),
		'fk_statut' =>array('type'=>'smallint(6)', 'label'=>'Status', 'enabled'=>1, 'visible'=>1, 'position'=>701),
		'import_key' =>array('type'=>'varchar(14)', 'label'=>'ImportId', 'enabled'=>1, 'visible'=>0, 'position'=>900),
	);


	/**
	 * Draft status
	 */
	const STATUS_DRAFT = 0;

	/**
	 * Validated status
	 */
	const STATUS_VALIDATED = 1;

	/**
	 * Accepted
	 */
	const STATUS_ACCEPTED = 2;

	/**
	 * Order sent, shipment on process
	 */
	const STATUS_ORDERSENT = 3;

	/**
	 * Received partially
	 */
	const STATUS_RECEIVED_PARTIALLY = 4;

	/**
	 * Received completely
	 */
	const STATUS_RECEIVED_COMPLETELY = 5;

	/**
	 * Order canceled
	 */
	const STATUS_CANCELED = 6;

	/**
	 * Order canceled/never received
	 */
	const STATUS_CANCELED_AFTER_ORDER = 7;

	/**
	 * Refused
	 */
	const STATUS_REFUSED = 9;


	/**
	 * The constant used into source field to track the order was generated by the replenishement feature
	 */
	const SOURCE_ID_REPLENISHMENT = 42;



	/**
	 * 	Constructor
	 *
	 *  @param      DoliDB		$db      Database handler
	 */
	public function __construct($db)
	{
		$this->db = $db;
	}


	/**
	 *	Get object and lines from database
	 *
	 * 	@param	int		$id			Id of order to load
	 * 	@param	string	$ref		Ref of object
	 *	@return int 		        >0 if OK, <0 if KO, 0 if not found
	 */
	public function fetch($id, $ref = '')
	{
		global $conf;

		// Check parameters
		if (empty($id) && empty($ref)) {
			return -1;
		}

		$sql = "SELECT c.rowid, c.entity, c.ref, ref_supplier, c.fk_soc, c.fk_statut, c.amount_ht, c.total_ht, c.total_ttc, c.total_tva,";
		$sql .= " c.localtax1, c.localtax2, ";
		$sql .= " c.date_creation, c.date_valid, c.date_approve, c.date_approve2,";
		$sql .= " c.fk_user_author, c.fk_user_valid, c.fk_user_approve, c.fk_user_approve2,";
		$sql .= " c.date_commande as date_commande, c.date_livraison as delivery_date, c.fk_cond_reglement, c.fk_mode_reglement, c.fk_projet as fk_project, c.remise_percent, c.source, c.fk_input_method,";
		$sql .= " c.fk_account,";
		$sql .= " c.note_private, c.note_public, c.model_pdf, c.extraparams, c.billed,";
		$sql .= " c.fk_multicurrency, c.multicurrency_code, c.multicurrency_tx, c.multicurrency_total_ht, c.multicurrency_total_tva, c.multicurrency_total_ttc,";
		$sql .= " cm.libelle as methode_commande,";
		$sql .= " cr.code as cond_reglement_code, cr.libelle as cond_reglement_label, cr.libelle_facture as cond_reglement_doc,";
		$sql .= " p.code as mode_reglement_code, p.libelle as mode_reglement_libelle";
		$sql .= ', c.fk_incoterms, c.location_incoterms';
		$sql .= ', i.libelle as label_incoterms';
		$sql .= " FROM ".MAIN_DB_PREFIX."commande_fournisseur as c";
		$sql .= " LEFT JOIN ".MAIN_DB_PREFIX."c_payment_term as cr ON c.fk_cond_reglement = cr.rowid";
		$sql .= " LEFT JOIN ".MAIN_DB_PREFIX."c_paiement as p ON c.fk_mode_reglement = p.id";
		$sql .= " LEFT JOIN ".MAIN_DB_PREFIX."c_input_method as cm ON cm.rowid = c.fk_input_method";
		$sql .= ' LEFT JOIN '.MAIN_DB_PREFIX.'c_incoterms as i ON c.fk_incoterms = i.rowid';

		if (empty($id)) {
			$sql .= " WHERE c.entity IN (".getEntity('supplier_order').")";
		} else {
			$sql .= " WHERE c.rowid=".((int) $id);
		}

		if ($ref) {
			$sql .= " AND c.ref='".$this->db->escape($ref)."'";
		}

		dol_syslog(get_class($this)."::fetch", LOG_DEBUG);
		$resql = $this->db->query($sql);
		if ($resql) {
			$obj = $this->db->fetch_object($resql);
			if (!$obj) {
				$this->error = 'Bill with id '.$id.' not found';
				dol_syslog(get_class($this).'::fetch '.$this->error);
				return 0;
			}

			$this->id = $obj->rowid;
			$this->entity = $obj->entity;

			$this->ref = $obj->ref;
			$this->ref_supplier = $obj->ref_supplier;
			$this->socid = $obj->fk_soc;
			$this->fourn_id = $obj->fk_soc;
			$this->statut				= $obj->fk_statut;
			$this->status				= $obj->fk_statut;
			$this->billed				= $obj->billed;
			$this->user_author_id = $obj->fk_user_author;
			$this->user_valid_id = $obj->fk_user_valid;
			$this->user_approve_id = $obj->fk_user_approve;
			$this->user_approve_id2 = $obj->fk_user_approve2;
			$this->total_ht				= $obj->total_ht;
			$this->total_tva			= $obj->total_tva;
			$this->total_localtax1		= $obj->localtax1;
			$this->total_localtax2		= $obj->localtax2;
			$this->total_ttc			= $obj->total_ttc;
			$this->date_creation = $this->db->jdate($obj->date_creation);
			$this->date_valid = $this->db->jdate($obj->date_valid);
			$this->date_approve			= $this->db->jdate($obj->date_approve);
			$this->date_approve2		= $this->db->jdate($obj->date_approve2);
			$this->date_commande		= $this->db->jdate($obj->date_commande); // date we make the order to supplier
			if (isset($obj->date_commande)) {
				$this->date = $this->date_commande;
			} else {
				$this->date = $this->date_creation;
			}
			$this->date_livraison = $this->db->jdate($obj->delivery_date); // deprecated
			$this->delivery_date = $this->db->jdate($obj->delivery_date);
			$this->remise_percent = $obj->remise_percent;
			$this->methode_commande_id = $obj->fk_input_method;
			$this->methode_commande = $obj->methode_commande;

			$this->source = $obj->source;
			$this->fk_project = $obj->fk_project;
			$this->cond_reglement_id = $obj->fk_cond_reglement;
			$this->cond_reglement_code = $obj->cond_reglement_code;
			$this->cond_reglement = $obj->cond_reglement_label;			// deprecated
			$this->cond_reglement_label = $obj->cond_reglement_label;
			$this->cond_reglement_doc = $obj->cond_reglement_doc;
			$this->fk_account = $obj->fk_account;
			$this->mode_reglement_id = $obj->fk_mode_reglement;
			$this->mode_reglement_code = $obj->mode_reglement_code;
			$this->mode_reglement = $obj->mode_reglement_libelle;
			$this->note = $obj->note_private; // deprecated
			$this->note_private = $obj->note_private;
			$this->note_public = $obj->note_public;
			$this->model_pdf = $obj->model_pdf;
			$this->modelpdf = $obj->model_pdf; // deprecated

			//Incoterms
			$this->fk_incoterms = $obj->fk_incoterms;
			$this->location_incoterms = $obj->location_incoterms;
			$this->label_incoterms = $obj->label_incoterms;

			// Multicurrency
			$this->fk_multicurrency 		= $obj->fk_multicurrency;
			$this->multicurrency_code = $obj->multicurrency_code;
			$this->multicurrency_tx 		= $obj->multicurrency_tx;
			$this->multicurrency_total_ht = $obj->multicurrency_total_ht;
			$this->multicurrency_total_tva 	= $obj->multicurrency_total_tva;
			$this->multicurrency_total_ttc 	= $obj->multicurrency_total_ttc;

			$this->extraparams = (array) json_decode($obj->extraparams, true);

			$this->db->free($resql);

			// Retrieve all extrafield
			// fetch optionals attributes and labels
			$this->fetch_optionals();

			if ($this->statut == 0) {
				$this->brouillon = 1;
			}

			/*
			 * Lines
			 */
			$result = $this->fetch_lines();

			if ($result < 0) {
				return -1;
			} else {
				return 1;
			}
		} else {
			$this->error = $this->db->error()." sql=".$sql;
			return -1;
		}
	}

	// phpcs:disable PEAR.NamingConventions.ValidFunctionName.ScopeNotCamelCaps
	/**
	 * Load array lines
	 *
	 * @param		int		$only_product	Return only physical products
	 * @return		int						<0 if KO, >0 if OK
	 */
	public function fetch_lines($only_product = 0)
	{
		global $conf;
		// phpcs:enable

		$this->lines = array();

		$sql = "SELECT l.rowid, l.ref as ref_supplier, l.fk_product, l.product_type, l.label, l.description, l.qty,";
		$sql .= " l.vat_src_code, l.tva_tx, l.remise_percent, l.subprice,";
		$sql .= " l.localtax1_tx, l. localtax2_tx, l.localtax1_type, l. localtax2_type, l.total_localtax1, l.total_localtax2,";
		$sql .= " l.total_ht, l.total_tva, l.total_ttc, l.special_code, l.fk_parent_line, l.rang,";
		$sql .= " p.rowid as product_id, p.ref as product_ref, p.label as product_label, p.description as product_desc, p.tobatch as product_tobatch, p.barcode as product_barcode,";
		$sql .= " l.fk_unit,";
		$sql .= " l.date_start, l.date_end,";
		$sql .= ' l.fk_multicurrency, l.multicurrency_code, l.multicurrency_subprice, l.multicurrency_total_ht, l.multicurrency_total_tva, l.multicurrency_total_ttc';
		$sql .= " FROM ".MAIN_DB_PREFIX."commande_fournisseurdet as l";
		$sql .= ' LEFT JOIN '.MAIN_DB_PREFIX.'product as p ON l.fk_product = p.rowid';
		$sql .= " WHERE l.fk_commande = ".((int) $this->id);
		if ($only_product) {
			$sql .= ' AND p.fk_product_type = 0';
		}
		$sql .= " ORDER BY l.rang, l.rowid";
		//print $sql;

		dol_syslog(get_class($this)."::fetch_lines", LOG_DEBUG);

		$result = $this->db->query($sql);
		if ($result) {
			$num = $this->db->num_rows($result);
			$i = 0;

			while ($i < $num) {
				$objp = $this->db->fetch_object($result);

				$line = new CommandeFournisseurLigne($this->db);

				$line->id                  = $objp->rowid;
				$line->desc                = $objp->description;
				$line->description         = $objp->description;
				$line->qty                 = $objp->qty;
				$line->tva_tx              = $objp->tva_tx;
				$line->localtax1_tx		   = $objp->localtax1_tx;
				$line->localtax2_tx		   = $objp->localtax2_tx;
				$line->localtax1_type	   = $objp->localtax1_type;
				$line->localtax2_type	   = $objp->localtax2_type;
				$line->subprice            = $objp->subprice;
				$line->pu_ht = $objp->subprice;
				$line->remise_percent      = $objp->remise_percent;

				$line->vat_src_code        = $objp->vat_src_code;
				$line->total_ht            = $objp->total_ht;
				$line->total_tva           = $objp->total_tva;
				$line->total_localtax1	   = $objp->total_localtax1;
				$line->total_localtax2	   = $objp->total_localtax2;
				$line->total_ttc           = $objp->total_ttc;
				$line->product_type        = $objp->product_type;

				$line->fk_product          = $objp->fk_product;

				$line->libelle             = $objp->product_label; // deprecated
				$line->product_label       = $objp->product_label;
				$line->product_desc        = $objp->product_desc;
				$line->product_tobatch     = $objp->product_tobatch;
				$line->product_barcode     = $objp->product_barcode;

				$line->ref                 = $objp->product_ref; // Ref of product
				$line->product_ref         = $objp->product_ref; // Ref of product
				$line->ref_fourn           = $objp->ref_supplier; // The supplier ref of price when product was added. May have change since
				$line->ref_supplier        = $objp->ref_supplier; // The supplier ref of price when product was added. May have change since

				if (!empty($conf->global->PRODUCT_USE_SUPPLIER_PACKAGING)) {
					// TODO We should not fetch this properties into the fetch_lines. This is NOT properties of a line.
					// Move this into another method and call it when required.

					// Take better packaging for $objp->qty (first supplier ref quantity <= $objp->qty)
					$sqlsearchpackage = 'SELECT rowid, packaging FROM '.MAIN_DB_PREFIX."product_fournisseur_price";
					$sqlsearchpackage .= ' WHERE entity IN ('.getEntity('product_fournisseur_price').")";
					$sqlsearchpackage .= " AND fk_product = ".((int) $objp->fk_product);
					$sqlsearchpackage .= " AND ref_fourn = '".$this->db->escape($objp->ref_supplier)."'";
					$sqlsearchpackage .= " AND quantity <= ".((float) $objp->qty);	// required to be qualified
					$sqlsearchpackage .= " AND (packaging IS NULL OR packaging = 0 OR packaging <= ".((float) $objp->qty).")";	// required to be qualified
					$sqlsearchpackage .= " AND fk_soc = ".((int) $this->socid);
					$sqlsearchpackage .= " ORDER BY packaging ASC";		// Take the smaller package first
					$sqlsearchpackage .= " LIMIT 1";

					$resqlsearchpackage = $this->db->query($sqlsearchpackage);
					if ($resqlsearchpackage) {
						$objsearchpackage = $this->db->fetch_object($resqlsearchpackage);
						if ($objsearchpackage) {
							$line->fk_fournprice = $objsearchpackage->rowid;
							$line->packaging     = $objsearchpackage->packaging;
						}
					} else {
						$this->error = $this->db->lasterror();
						return -1;
					}
				}

				$line->date_start          = $this->db->jdate($objp->date_start);
				$line->date_end            = $this->db->jdate($objp->date_end);
				$line->fk_unit             = $objp->fk_unit;

				// Multicurrency
				$line->fk_multicurrency = $objp->fk_multicurrency;
				$line->multicurrency_code = $objp->multicurrency_code;
				$line->multicurrency_subprice 	= $objp->multicurrency_subprice;
				$line->multicurrency_total_ht 	= $objp->multicurrency_total_ht;
				$line->multicurrency_total_tva 	= $objp->multicurrency_total_tva;
				$line->multicurrency_total_ttc 	= $objp->multicurrency_total_ttc;

				$line->special_code        = $objp->special_code;
				$line->fk_parent_line      = $objp->fk_parent_line;

				$line->rang                = $objp->rang;

				// Retrieve all extrafield
				// fetch optionals attributes and labels
				$line->fetch_optionals();

				$this->lines[$i] = $line;

				$i++;
			}
			$this->db->free($result);

			return $num;
		} else {
			$this->error = $this->db->error()." sql=".$sql;
			return -1;
		}
	}

	/**
	 *	Validate an order
	 *
	 *	@param	User	$user			Validator User
	 *	@param	int		$idwarehouse	Id of warehouse to use for stock decrease
	 *  @param	int		$notrigger		1=Does not execute triggers, 0= execute triggers
	 *	@return	int						<0 if KO, >0 if OK
	 */
	public function valid($user, $idwarehouse = 0, $notrigger = 0)
	{
		global $langs, $conf;
		require_once DOL_DOCUMENT_ROOT.'/core/lib/files.lib.php';

		$error = 0;

		dol_syslog(get_class($this)."::valid");
		$result = 0;
		if ((empty($conf->global->MAIN_USE_ADVANCED_PERMS) && (!empty($user->rights->fournisseur->commande->creer) || !empty($user->rights->supplier_order->creer)))
			|| (!empty($conf->global->MAIN_USE_ADVANCED_PERMS) && !empty($user->rights->fournisseur->supplier_order_advance->validate))) {
				$this->db->begin();

				// Definition of supplier order numbering model name
				$soc = new Societe($this->db);
				$soc->fetch($this->fourn_id);

				// Check if object has a temporary ref
			if (preg_match('/^[\(]?PROV/i', $this->ref) || empty($this->ref)) { // empty should not happened, but when it occurs, the test save life
				$num = $this->getNextNumRef($soc);
			} else {
				$num = $this->ref;
			}
				$this->newref = dol_sanitizeFileName($num);

				$sql = 'UPDATE '.MAIN_DB_PREFIX."commande_fournisseur";
				$sql .= " SET ref='".$this->db->escape($num)."',";
				$sql .= " fk_statut = ".self::STATUS_VALIDATED.",";
				$sql .= " date_valid='".$this->db->idate(dol_now())."',";
				$sql .= " fk_user_valid = ".((int) $user->id);
				$sql .= " WHERE rowid = ".((int) $this->id);
				$sql .= " AND fk_statut = ".self::STATUS_DRAFT;

				$resql = $this->db->query($sql);
			if (!$resql) {
				dol_print_error($this->db);
				$error++;
			}

			if (!$error && !$notrigger) {
				// Call trigger
				$result = $this->call_trigger('ORDER_SUPPLIER_VALIDATE', $user);
				if ($result < 0) {
					$error++;
				}
				// End call triggers
			}

			if (!$error) {
				$this->oldref = $this->ref;

				// Rename directory if dir was a temporary ref
				if (preg_match('/^[\(]?PROV/i', $this->ref)) {
					// Now we rename also files into index
					$sql = 'UPDATE '.MAIN_DB_PREFIX."ecm_files set filename = CONCAT('".$this->db->escape($this->newref)."', SUBSTR(filename, ".(strlen($this->ref) + 1).")), filepath = 'fournisseur/commande/".$this->db->escape($this->newref)."'";
					$sql .= " WHERE filename LIKE '".$this->db->escape($this->ref)."%' AND filepath = 'fournisseur/commande/".$this->db->escape($this->ref)."' and entity = ".((int) $conf->entity);
					$resql = $this->db->query($sql);
					if (!$resql) {
						$error++; $this->error = $this->db->lasterror();
					}

					// We rename directory ($this->ref = old ref, $num = new ref) in order not to lose the attachments
					$oldref = dol_sanitizeFileName($this->ref);
					$newref = dol_sanitizeFileName($num);
					$dirsource = $conf->fournisseur->commande->dir_output.'/'.$oldref;
					$dirdest = $conf->fournisseur->commande->dir_output.'/'.$newref;
					if (!$error && file_exists($dirsource)) {
						dol_syslog(get_class($this)."::valid rename dir ".$dirsource." into ".$dirdest);

						if (@rename($dirsource, $dirdest)) {
							dol_syslog("Rename ok");
							// Rename docs starting with $oldref with $newref
							$listoffiles = dol_dir_list($conf->fournisseur->commande->dir_output.'/'.$newref, 'files', 1, '^'.preg_quote($oldref, '/'));
							foreach ($listoffiles as $fileentry) {
								$dirsource = $fileentry['name'];
								$dirdest = preg_replace('/^'.preg_quote($oldref, '/').'/', $newref, $dirsource);
								$dirsource = $fileentry['path'].'/'.$dirsource;
								$dirdest = $fileentry['path'].'/'.$dirdest;
								@rename($dirsource, $dirdest);
							}
						}
					}
				}
			}

			if (!$error) {
				$result = 1;
				$this->statut = self::STATUS_VALIDATED;
				$this->ref = $num;
			}

			if (!$error) {
				$this->db->commit();
				return 1;
			} else {
				$this->db->rollback();
				return -1;
			}
		} else {
			$this->error = 'NotAuthorized';
			dol_syslog(get_class($this)."::valid ".$this->error, LOG_ERR);
			return -1;
		}
	}

	/**
	 *  Return label of the status of object
	 *
	 *  @param      int		$mode			0=long label, 1=short label, 2=Picto + short label, 3=Picto, 4=Picto + long label, 5=short label + picto
	 *  @return 	string        			Label
	 */
	public function getLibStatut($mode = 0)
	{
		return $this->LibStatut($this->statut, $mode, $this->billed);
	}

	// phpcs:disable PEAR.NamingConventions.ValidFunctionName.ScopeNotCamelCaps
	/**
	 *  Return label of a status
	 *
	 * 	@param  int		$status		Id statut
	 *  @param  int		$mode       0=long label, 1=short label, 2=Picto + short label, 3=Picto, 4=Picto + long label, 5=Short label + Picto, 6=Long label + Picto
	 *  @param  int     $billed     1=Billed
	 *  @return string				Label of status
	 */
	public function LibStatut($status, $mode = 0, $billed = 0)
	{
		// phpcs:enable
		global $conf, $langs, $hookmanager;

		if (empty($this->statuts) || empty($this->statutshort)) {
			$langs->load('orders');

			$this->statuts[0] = 'StatusSupplierOrderDraft';
			$this->statuts[1] = 'StatusSupplierOrderValidated';
			$this->statuts[2] = 'StatusSupplierOrderApproved';
			if (empty($conf->global->SUPPLIER_ORDER_USE_DISPATCH_STATUS)) {
				$this->statuts[3] = 'StatusSupplierOrderOnProcess';
			} else {
				$this->statuts[3] = 'StatusSupplierOrderOnProcessWithValidation';
			}
			$this->statuts[4] = 'StatusSupplierOrderReceivedPartially';
			$this->statuts[5] = 'StatusSupplierOrderReceivedAll';
			$this->statuts[6] = 'StatusSupplierOrderCanceled'; // Approved->Canceled
			$this->statuts[7] = 'StatusSupplierOrderCanceled'; // Process running->canceled
			$this->statuts[9] = 'StatusSupplierOrderRefused';

			// List of language codes for status
			$this->statutshort[0] = 'StatusSupplierOrderDraftShort';
			$this->statutshort[1] = 'StatusSupplierOrderValidatedShort';
			$this->statutshort[2] = 'StatusSupplierOrderApprovedShort';
			$this->statutshort[3] = 'StatusSupplierOrderOnProcessShort';
			$this->statutshort[4] = 'StatusSupplierOrderReceivedPartiallyShort';
			$this->statutshort[5] = 'StatusSupplierOrderReceivedAllShort';
			$this->statutshort[6] = 'StatusSupplierOrderCanceledShort';
			$this->statutshort[7] = 'StatusSupplierOrderCanceledShort';
			$this->statutshort[9] = 'StatusSupplierOrderRefusedShort';
		}

		$statustrans = array(
			0 => 'status0',
			1 => 'status1b',
			2 => 'status1',
			3 => 'status4',
			4 => 'status4b',
			5 => 'status6',
			6 => 'status9',
			7 => 'status9',
			9 => 'status9',
		);

		$statusClass = 'status0';
		if (!empty($statustrans[$status])) {
			$statusClass = $statustrans[$status];
		}

		$billedtext = '';
		if ($billed) {
			$billedtext = ' - '.$langs->trans("Billed");
		}
		if ($status == 5 && $billed) {
			$statusClass = 'status6';
		}

		$statusLong = $langs->transnoentitiesnoconv($this->statuts[$status]).$billedtext;
		$statusShort = $langs->transnoentitiesnoconv($this->statutshort[$status]);

		$parameters = array('status' => $status, 'mode' => $mode, 'billed' => $billed);
		$reshook = $hookmanager->executeHooks('LibStatut', $parameters, $this); // Note that $action and $object may have been modified by hook
		if ($reshook > 0) {
			return $hookmanager->resPrint;
		}

		return dolGetStatus($statusLong, $statusShort, '', $statusClass, $mode);
	}


	/**
	 *	Return clicable name (with picto eventually)
	 *
	 *	@param		int		$withpicto					0=No picto, 1=Include picto into link, 2=Only picto
	 *	@param		string	$option						On what the link points
	 *  @param	    int   	$notooltip					1=Disable tooltip
	 *  @param      int     $save_lastsearch_value		-1=Auto, 0=No save of lastsearch_values when clicking, 1=Save lastsearch_values whenclicking
	 *  @param		int		$addlinktonotes				Add link to show notes
	 *	@return		string								Chain with URL
	 */
	public function getNomUrl($withpicto = 0, $option = '', $notooltip = 0, $save_lastsearch_value = -1, $addlinktonotes = 0)
	{
		global $langs, $conf, $user, $hookmanager;

		$result = '';

		$label = '';

		if ($user->rights->fournisseur->commande->lire) {
			$label = '<u class="paddingrightonly">'.$langs->trans("SupplierOrder").'</u>';
			if (isset($this->statut)) {
				$label .= ' '.$this->getLibStatut(5);
			}
			if (!empty($this->ref)) {
				$label .= '<br><b>'.$langs->trans('Ref').':</b> '.$this->ref;
			}
			if (!empty($this->ref_supplier)) {
				$label .= '<br><b>'.$langs->trans('RefSupplier').':</b> '.$this->ref_supplier;
			}
			if (!empty($this->total_ht)) {
				$label .= '<br><b>'.$langs->trans('AmountHT').':</b> '.price($this->total_ht, 0, $langs, 0, -1, -1, $conf->currency);
			}
			if (!empty($this->total_tva)) {
				$label .= '<br><b>'.$langs->trans('VAT').':</b> '.price($this->total_tva, 0, $langs, 0, -1, -1, $conf->currency);
			}
			if (!empty($this->total_ttc)) {
				$label .= '<br><b>'.$langs->trans('AmountTTC').':</b> '.price($this->total_ttc, 0, $langs, 0, -1, -1, $conf->currency);
			}
			if (!empty($this->date)) {
				$label .= '<br><b>'.$langs->trans('Date').':</b> '.dol_print_date($this->date, 'day');
			}
			if (!empty($this->delivery_date)) {
				$label .= '<br><b>'.$langs->trans('DeliveryDate').':</b> '.dol_print_date($this->delivery_date, 'dayhour');
			}
		}

		$picto = 'order';
		$url = DOL_URL_ROOT.'/fourn/commande/card.php?id='.$this->id;

		if ($option !== 'nolink') {
			// Add param to save lastsearch_values or not
			$add_save_lastsearch_values = ($save_lastsearch_value == 1 ? 1 : 0);
			if ($save_lastsearch_value == -1 && preg_match('/list\.php/', $_SERVER["PHP_SELF"])) {
				$add_save_lastsearch_values = 1;
			}
			if ($add_save_lastsearch_values) {
				$url .= '&save_lastsearch_values=1';
			}
		}

		$linkclose = '';
		if (empty($notooltip)) {
			if (!empty($conf->global->MAIN_OPTIMIZEFORTEXTBROWSER)) {
				$label = $langs->trans("ShowOrder");
				$linkclose .= ' alt="'.dol_escape_htmltag($label, 1).'"';
			}
			$linkclose .= ' title="'.dol_escape_htmltag($label, 1).'"';
			$linkclose .= ' class="classfortooltip"';
		}

		$linkstart = '<a href="'.$url.'"';
		$linkstart .= $linkclose.'>';
		$linkend = '</a>';

		$result .= $linkstart;
		if ($withpicto) {
			$result .= img_object(($notooltip ? '' : $label), $this->picto, ($notooltip ? (($withpicto != 2) ? 'class="paddingright"' : '') : 'class="'.(($withpicto != 2) ? 'paddingright ' : '').'classfortooltip"'), 0, 0, $notooltip ? 0 : 1);
		}
		if ($withpicto != 2) {
			$result .= $this->ref;
		}
		$result .= $linkend;

		if ($addlinktonotes) {
			$txttoshow = ($user->socid > 0 ? $this->note_public : $this->note_private);
			if ($txttoshow) {
				$notetoshow = $langs->trans("ViewPrivateNote").':<br>'.dol_string_nohtmltag($txttoshow, 1);
				$result .= ' <span class="note inline-block">';
				$result .= '<a href="'.DOL_URL_ROOT.'/fourn/commande/note.php?id='.$this->id.'" class="classfortooltip" title="'.dol_escape_htmltag($notetoshow).'">';
				$result .= img_picto('', 'note');
				$result .= '</a>';
				//$result.=img_picto($langs->trans("ViewNote"),'object_generic');
				//$result.='</a>';
				$result .= '</span>';
			}
		}

		global $action;
		$hookmanager->initHooks(array($this->element . 'dao'));
		$parameters = array('id'=>$this->id, 'getnomurl' => &$result);
		$reshook = $hookmanager->executeHooks('getNomUrl', $parameters, $this, $action); // Note that $action and $object may have been modified by some hooks
		if ($reshook > 0) {
			$result = $hookmanager->resPrint;
		} else {
			$result .= $hookmanager->resPrint;
		}
		return $result;
	}


	/**
	 *  Returns the following order reference not used depending on the numbering model activated
	 *                  defined within COMMANDE_SUPPLIER_ADDON_NUMBER
	 *
	 *  @param	    Societe		$soc  		company object
	 *  @return     string                  free reference for the invoice
	 */
	public function getNextNumRef($soc)
	{
		global $db, $langs, $conf;
		$langs->load("orders");

		if (!empty($conf->global->COMMANDE_SUPPLIER_ADDON_NUMBER)) {
			$mybool = false;

			$file = $conf->global->COMMANDE_SUPPLIER_ADDON_NUMBER.'.php';
			$classname = $conf->global->COMMANDE_SUPPLIER_ADDON_NUMBER;

			// Include file with class
			$dirmodels = array_merge(array('/'), (array) $conf->modules_parts['models']);

			foreach ($dirmodels as $reldir) {
				$dir = dol_buildpath($reldir."core/modules/supplier_order/");

				// Load file with numbering class (if found)
				$mybool |= @include_once $dir.$file;
			}

			if ($mybool === false) {
				dol_print_error('', "Failed to include file ".$file);
				return '';
			}

			$obj = new $classname();
			$numref = $obj->getNextValue($soc, $this);

			if ($numref != "") {
				return $numref;
			} else {
				$this->error = $obj->error;
				return -1;
			}
		} else {
			$this->error = "Error_COMMANDE_SUPPLIER_ADDON_NotDefined";
			return -2;
		}
	}
	/**
	 *	Class invoiced the supplier order
	 *
	 *  @param      User        $user       Object user making the change
	 *	@return     int     	            <0 if KO, 0 if already billed,  >0 if OK
	 */
	public function classifyBilled(User $user)
	{
		$error = 0;

		if ($this->billed) {
			return 0;
		}

		$this->db->begin();

		$sql = 'UPDATE '.MAIN_DB_PREFIX.'commande_fournisseur SET billed = 1';
		$sql .= " WHERE rowid = ".((int) $this->id).' AND fk_statut > '.self::STATUS_DRAFT;

		if ($this->db->query($sql)) {
			if (!$error) {
				// Call trigger
				$result = $this->call_trigger('ORDER_SUPPLIER_CLASSIFY_BILLED', $user);
				if ($result < 0) {
					$error++;
				}
				// End call triggers
			}

			if (!$error) {
				$this->billed = 1;

				$this->db->commit();
				return 1;
			} else {
				$this->db->rollback();
				return -1;
			}
		} else {
			dol_print_error($this->db);

			$this->db->rollback();
			return -1;
		}
	}

	/**
	 * 	Approve a supplier order
	 *
	 *	@param	User	$user			Object user
	 *	@param	int		$idwarehouse	Id of warhouse for stock change
	 *  @param	int		$secondlevel	0=Standard approval, 1=Second level approval (used when option SUPPLIER_ORDER_3_STEPS_TO_BE_APPROVED is set)
	 *	@return	int						<0 if KO, >0 if OK
	 */
	public function approve($user, $idwarehouse = 0, $secondlevel = 0)
	{
		global $langs, $conf;
		require_once DOL_DOCUMENT_ROOT.'/core/lib/files.lib.php';

		$error = 0;

		dol_syslog(get_class($this)."::approve");

		if ($user->rights->fournisseur->commande->approuver) {
			$now = dol_now();

			$this->db->begin();

			// Definition of order numbering model name
			$soc = new Societe($this->db);
			$soc->fetch($this->fourn_id);

			// Check if object has a temporary ref
			if (preg_match('/^[\(]?PROV/i', $this->ref) || empty($this->ref)) { // empty should not happened, but when it occurs, the test save life
				$num = $this->getNextNumRef($soc);
			} else {
				$num = $this->ref;
			}
			$this->newref = dol_sanitizeFileName($num);

			// Do we have to change status now ? (If double approval is required and first approval, we keep status to 1 = validated)
			$movetoapprovestatus = true;
			$comment = '';

			$sql = "UPDATE ".MAIN_DB_PREFIX."commande_fournisseur";
			$sql .= " SET ref='".$this->db->escape($num)."',";
			if (empty($secondlevel)) {	// standard or first level approval
				$sql .= " date_approve='".$this->db->idate($now)."',";
				$sql .= " fk_user_approve = ".$user->id;
				if (!empty($conf->global->SUPPLIER_ORDER_3_STEPS_TO_BE_APPROVED) && $this->total_ht >= $conf->global->SUPPLIER_ORDER_3_STEPS_TO_BE_APPROVED) {
					if (empty($this->user_approve_id2)) {
						$movetoapprovestatus = false; // second level approval not done
						$comment = ' (first level)';
					}
				}
			} else // request a second level approval
			{
				$sql .= " date_approve2='".$this->db->idate($now)."',";
				$sql .= " fk_user_approve2 = ".((int) $user->id);
				if (empty($this->user_approve_id)) {
					$movetoapprovestatus = false; // first level approval not done
				}
				$comment = ' (second level)';
			}
			// If double approval is required and first approval, we keep status to 1 = validated
			if ($movetoapprovestatus) {
				$sql .= ", fk_statut = ".self::STATUS_ACCEPTED;
			} else {
				$sql .= ", fk_statut = ".self::STATUS_VALIDATED;
			}
			$sql .= " WHERE rowid = ".((int) $this->id);
			$sql .= " AND fk_statut = ".self::STATUS_VALIDATED;

			if ($this->db->query($sql)) {
				if (!empty($conf->global->SUPPLIER_ORDER_AUTOADD_USER_CONTACT)) {
					$result = $this->add_contact($user->id, 'SALESREPFOLL', 'internal', 1);
					if ($result < 0 && $result != -2) {	// -2 means already exists
						$error++;
					}
				}

				// If stock is incremented on validate order, we must increment it
				if (!$error && $movetoapprovestatus && !empty($conf->stock->enabled) && !empty($conf->global->STOCK_CALCULATE_ON_SUPPLIER_VALIDATE_ORDER)) {
					require_once DOL_DOCUMENT_ROOT.'/product/stock/class/mouvementstock.class.php';
					$langs->load("agenda");

					$cpt = count($this->lines);
					for ($i = 0; $i < $cpt; $i++) {
						// Product with reference
						if ($this->lines[$i]->fk_product > 0) {
							$this->line = $this->lines[$i];
							$mouvP = new MouvementStock($this->db);
							$mouvP->origin = &$this;
							$mouvP->setOrigin($this->element, $this->id);
							// We decrement stock of product (and sub-products)
							$up_ht_disc = $this->lines[$i]->subprice;
							if (!empty($this->lines[$i]->remise_percent) && empty($conf->global->STOCK_EXCLUDE_DISCOUNT_FOR_PMP)) {
								$up_ht_disc = price2num($up_ht_disc * (100 - $this->lines[$i]->remise_percent) / 100, 'MU');
							}
							$result = $mouvP->reception($user, $this->lines[$i]->fk_product, $idwarehouse, $this->lines[$i]->qty, $up_ht_disc, $langs->trans("OrderApprovedInDolibarr", $this->ref));
							if ($result < 0) {
								$error++;
							}
							unset($this->line);
						}
					}
				}

				if (!$error) {
					// Call trigger
					$result = $this->call_trigger('ORDER_SUPPLIER_APPROVE', $user);
					if ($result < 0) {
						$error++;
					}
					// End call triggers
				}

				if (!$error) {
					$this->ref = $this->newref;

					if ($movetoapprovestatus) {
						$this->statut = self::STATUS_ACCEPTED;
					} else {
						$this->statut = self::STATUS_VALIDATED;
					}
					if (empty($secondlevel)) {	// standard or first level approval
						$this->date_approve = $now;
						$this->user_approve_id = $user->id;
					} else // request a second level approval
					{
						$this->date_approve2 = $now;
						$this->user_approve_id2 = $user->id;
					}

					$this->db->commit();
					return 1;
				} else {
					$this->db->rollback();
					return -1;
				}
			} else {
				$this->db->rollback();
				$this->error = $this->db->lasterror();
				return -1;
			}
		} else {
			dol_syslog(get_class($this)."::approve Not Authorized", LOG_ERR);
		}
		return -1;
	}

	/**
	 * 	Refuse an order
	 *
	 * 	@param		User	$user		User making action
	 *	@return		int					0 if Ok, <0 if Ko
	 */
	public function refuse($user)
	{
		global $conf, $langs;

		$error = 0;

		dol_syslog(get_class($this)."::refuse");
		$result = 0;
		if ($user->rights->fournisseur->commande->approuver) {
			$this->db->begin();

			$sql = "UPDATE ".MAIN_DB_PREFIX."commande_fournisseur SET fk_statut = ".self::STATUS_REFUSED;
			$sql .= " WHERE rowid = ".((int) $this->id);

			if ($this->db->query($sql)) {
				$result = 0;

				if ($error == 0) {
					// Call trigger
					$result = $this->call_trigger('ORDER_SUPPLIER_REFUSE', $user);
					if ($result < 0) {
						$error++;
						$this->db->rollback();
					} else {
						$this->db->commit();
					}
					// End call triggers
				}
			} else {
				$this->db->rollback();
				$this->error = $this->db->lasterror();
				dol_syslog(get_class($this)."::refuse Error -1");
				$result = -1;
			}
		} else {
			dol_syslog(get_class($this)."::refuse Not Authorized");
		}
		return $result;
	}

	// phpcs:disable PEAR.NamingConventions.ValidFunctionName.ScopeNotCamelCaps
	/**
	 * 	Cancel an approved order.
	 *	The cancellation is done after approval
	 *
	 * 	@param	User	$user			User making action
	 *	@param	int		$idwarehouse	Id warehouse to use for stock change (not used for supplier orders).
	 * 	@return	int						>0 if Ok, <0 if Ko
	 */
	public function Cancel($user, $idwarehouse = -1)
	{
		// phpcs:enable
		global $langs, $conf;

		$error = 0;

		//dol_syslog("CommandeFournisseur::Cancel");
		$result = 0;
		if ($user->rights->fournisseur->commande->commander) {
			$statut = self::STATUS_CANCELED;

			$this->db->begin();

			$sql = "UPDATE ".MAIN_DB_PREFIX."commande_fournisseur SET fk_statut = ".((int) $statut);
			$sql .= " WHERE rowid = ".((int) $this->id);
			dol_syslog(get_class($this)."::cancel", LOG_DEBUG);
			if ($this->db->query($sql)) {
				$result = 0;

				// Call trigger
				$result = $this->call_trigger('ORDER_SUPPLIER_CANCEL', $user);
				if ($result < 0) {
					$error++;
				}
				// End call triggers

				if ($error == 0) {
					$this->db->commit();
					return 1;
				} else {
					$this->db->rollback();
					return -1;
				}
			} else {
				$this->db->rollback();
				$this->error = $this->db->lasterror();
				dol_syslog(get_class($this)."::cancel ".$this->error);
				return -1;
			}
		} else {
			dol_syslog(get_class($this)."::cancel Not Authorized");
			return -1;
		}
	}

	/**
	 * 	Submit a supplier order to supplier
	 *
	 * 	@param		User	$user		User making change
	 * 	@param		integer	$date		Date
	 * 	@param		int		$methode	Method
	 * 	@param		string	$comment	Comment
	 * 	@return		int			        <0 if KO, >0 if OK
	 */
	public function commande($user, $date, $methode, $comment = '')
	{
		global $langs;
		dol_syslog(get_class($this)."::commande");
		$error = 0;
		if ($user->rights->fournisseur->commande->commander) {
			$this->db->begin();

			$newnoteprivate = $this->note_private;
			if ($comment) {
				$newnoteprivate = dol_concatdesc($newnoteprivate, $langs->trans("Comment").': '.$comment);
			}

			$sql = "UPDATE ".MAIN_DB_PREFIX."commande_fournisseur";
			$sql .= " SET fk_statut=".self::STATUS_ORDERSENT.", fk_input_method=".$methode.", date_commande='".$this->db->idate($date)."', ";
			$sql .= " note_private='".$this->db->escape($newnoteprivate)."'";
			$sql .= " WHERE rowid=".((int) $this->id);

			dol_syslog(get_class($this)."::commande", LOG_DEBUG);
			if ($this->db->query($sql)) {
				$this->statut = self::STATUS_ORDERSENT;
				$this->methode_commande_id = $methode;
				$this->date_commande = $date;
				$this->context = array('comments' => $comment);

				// Call trigger
				$result = $this->call_trigger('ORDER_SUPPLIER_SUBMIT', $user);
				if ($result < 0) {
					$error++;
				}
				// End call triggers
			} else {
				$error++;
				$this->error = $this->db->lasterror();
				$this->errors[] = $this->db->lasterror();
			}

			if (!$error) {
				$this->db->commit();
			} else {
				$this->db->rollback();
			}
		} else {
			$error++;
			$this->error = $langs->trans('NotAuthorized');
			$this->errors[] = $langs->trans('NotAuthorized');
			dol_syslog(get_class($this)."::commande User not Authorized", LOG_WARNING);
		}

		return ($error ? -1 : 1);
	}

	/**
	 *  Create order with draft status
	 *
	 *  @param      User	$user       User making creation
	 *	@param		int		$notrigger	Disable all triggers
	 *  @return     int         		<0 if KO, Id of supplier order if OK
	 */
	public function create($user, $notrigger = 0)
	{
		global $langs, $conf, $hookmanager;

		$this->db->begin();

		$error = 0;
		$now = dol_now();

		// set tmp vars
		$date = ($this->date_commande ? $this->date_commande : $this->date); // in case of date is set
		if (empty($date)) {
			$date = $now;
		}
		$delivery_date = empty($this->delivery_date) ? $this->date_livraison : $this->delivery_date;

		// Clean parameters
		if (empty($this->source)) {
			$this->source = 0;
		}

		// Multicurrency (test on $this->multicurrency_tx because we should take the default rate only if not using origin rate)
		if (!empty($this->multicurrency_code) && empty($this->multicurrency_tx)) {
			list($this->fk_multicurrency, $this->multicurrency_tx) = MultiCurrency::getIdAndTxFromCode($this->db, $this->multicurrency_code, $date);
		} else {
			$this->fk_multicurrency = MultiCurrency::getIdFromCode($this->db, $this->multicurrency_code);
		}
		if (empty($this->fk_multicurrency)) {
			$this->multicurrency_code = $conf->currency;
			$this->fk_multicurrency = 0;
			$this->multicurrency_tx = 1;
		}

		// We set order into draft status
		$this->brouillon = 1;

		$sql = "INSERT INTO ".MAIN_DB_PREFIX."commande_fournisseur (";
		$sql .= "ref";
		$sql .= ", ref_supplier";
		$sql .= ", note_private";
		$sql .= ", note_public";
		$sql .= ", entity";
		$sql .= ", fk_soc";
		$sql .= ", fk_projet";
		$sql .= ", date_creation";
		$sql .= ", date_livraison";
		$sql .= ", fk_user_author";
		$sql .= ", fk_statut";
		$sql .= ", source";
		$sql .= ", model_pdf";
		$sql .= ", fk_mode_reglement";
		$sql .= ", fk_cond_reglement";
		$sql .= ", fk_account";
		$sql .= ", fk_incoterms, location_incoterms";
		$sql .= ", fk_multicurrency";
		$sql .= ", multicurrency_code";
		$sql .= ", multicurrency_tx";
		$sql .= ") ";
		$sql .= " VALUES (";
		$sql .= "'(PROV)'";
		$sql .= ", '".$this->db->escape($this->ref_supplier)."'";
		$sql .= ", '".$this->db->escape($this->note_private)."'";
		$sql .= ", '".$this->db->escape($this->note_public)."'";
		$sql .= ", ".((int) $conf->entity);
		$sql .= ", ".((int) $this->socid);
		$sql .= ", ".($this->fk_project > 0 ? ((int) $this->fk_project) : "null");
		$sql .= ", '".$this->db->idate($date)."'";
		$sql .= ", ".($delivery_date ? "'".$this->db->idate($delivery_date)."'" : "null");
		$sql .= ", ".((int) $user->id);
		$sql .= ", ".self::STATUS_DRAFT;
		$sql .= ", ".((int) $this->source);
		$sql .= ", '".$this->db->escape($conf->global->COMMANDE_SUPPLIER_ADDON_PDF)."'";
		$sql .= ", ".($this->mode_reglement_id > 0 ? $this->mode_reglement_id : 'null');
		$sql .= ", ".($this->cond_reglement_id > 0 ? $this->cond_reglement_id : 'null');
		$sql .= ", ".($this->fk_account > 0 ? $this->fk_account : 'NULL');
		$sql .= ", ".(int) $this->fk_incoterms;
		$sql .= ", '".$this->db->escape($this->location_incoterms)."'";
		$sql .= ", ".(int) $this->fk_multicurrency;
		$sql .= ", '".$this->db->escape($this->multicurrency_code)."'";
		$sql .= ", ".(double) $this->multicurrency_tx;
		$sql .= ")";

		dol_syslog(get_class($this)."::create", LOG_DEBUG);
		if ($this->db->query($sql)) {
			$this->id = $this->db->last_insert_id(MAIN_DB_PREFIX."commande_fournisseur");

			if ($this->id) {
				$num = count($this->lines);

				// insert products details into database
				for ($i = 0; $i < $num; $i++) {
										$line = $this->lines[$i];
					if (!is_object($line)) {
						$line = (object) $line;
					}


					//$this->special_code = $line->special_code; // TODO : remove this in 9.0 and add special_code param to addline()

					// This include test on qty if option SUPPLIER_ORDER_WITH_NOPRICEDEFINED is not set
					$result = $this->addline(
						$line->desc,
						$line->subprice,
						$line->qty,
						$line->tva_tx,
						$line->localtax1_tx,
						$line->localtax2_tx,
						$line->fk_product,
						0,
						$line->ref_fourn, // $line->ref_fourn comes from field ref into table of lines. Value may ba a ref that does not exists anymore, so we first try with value of product
						$line->remise_percent,
						'HT',
						0,
						$line->product_type,
						$line->info_bits,
						false,
						$line->date_start,
						$line->date_end,
						$line->array_options,
						$line->fk_unit,
						$line->special_code
						);
					if ($result < 0) {
						dol_syslog(get_class($this)."::create ".$this->error, LOG_WARNING); // do not use dol_print_error here as it may be a functionnal error
						$this->db->rollback();
						return -1;
					}
				}

				$sql = "UPDATE ".MAIN_DB_PREFIX."commande_fournisseur";
				$sql .= " SET ref='(PROV".$this->id.")'";
				$sql .= " WHERE rowid=".((int) $this->id);
				dol_syslog(get_class($this)."::create", LOG_DEBUG);
				if ($this->db->query($sql)) {
					// Add link with price request and supplier order
					if ($this->id) {
						$this->ref = "(PROV".$this->id.")";

						if (!empty($this->linkedObjectsIds) && empty($this->linked_objects)) {	// To use new linkedObjectsIds instead of old linked_objects
							$this->linked_objects = $this->linkedObjectsIds; // TODO Replace linked_objects with linkedObjectsIds
						}

						// Add object linked
						if (!$error && $this->id && !empty($this->linked_objects) && is_array($this->linked_objects)) {
							foreach ($this->linked_objects as $origin => $tmp_origin_id) {
								if (is_array($tmp_origin_id)) {       // New behaviour, if linked_object can have several links per type, so is something like array('contract'=>array(id1, id2, ...))
									foreach ($tmp_origin_id as $origin_id) {
										$ret = $this->add_object_linked($origin, $origin_id);
										if (!$ret) {
											dol_print_error($this->db);
											$error++;
										}
									}
								} else // Old behaviour, if linked_object has only one link per type, so is something like array('contract'=>id1))
								{
									$origin_id = $tmp_origin_id;
									$ret = $this->add_object_linked($origin, $origin_id);
									if (!$ret) {
										dol_print_error($this->db);
										$error++;
									}
								}
							}
						}
					}

					if (!$error) {
						$result = $this->insertExtraFields();
						if ($result < 0) {
							$error++;
						}
					}

					if (!$error && !$notrigger) {
						// Call trigger
						$result = $this->call_trigger('ORDER_SUPPLIER_CREATE', $user);
						if ($result < 0) {
							$this->db->rollback();
							return -1;
						}
						// End call triggers
					}

					$this->db->commit();
					return $this->id;
				} else {
					$this->error = $this->db->lasterror();
					$this->db->rollback();
					return -2;
				}
			}
		} else {
			$this->error = $this->db->lasterror();
			$this->db->rollback();
			return -1;
		}
	}

	/**
	 *	Update Supplier Order
	 *
	 *	@param      User	$user        	User that modify
	 *	@param      int		$notrigger	    0=launch triggers after, 1=disable triggers
	 *	@return     int      			   	<0 if KO, >0 if OK
	 */
	public function update(User $user, $notrigger = 0)
	{
		global $conf;

		$error = 0;

		// Clean parameters
		if (isset($this->ref)) {
			$this->ref = trim($this->ref);
		}
		if (isset($this->ref_supplier)) {
			$this->ref_supplier = trim($this->ref_supplier);
		}
		if (isset($this->note_private)) {
			$this->note_private = trim($this->note_private);
		}
		if (isset($this->note_public)) {
			$this->note_public = trim($this->note_public);
		}
		if (isset($this->model_pdf)) {
			$this->model_pdf = trim($this->model_pdf);
		}
		if (isset($this->import_key)) {
			$this->import_key = trim($this->import_key);
		}

		// Update request
		$sql = "UPDATE ".MAIN_DB_PREFIX.$this->table_element." SET";

		$sql .= " ref=".(isset($this->ref) ? "'".$this->db->escape($this->ref)."'" : "null").",";
		$sql .= " ref_supplier=".(isset($this->ref_supplier) ? "'".$this->db->escape($this->ref_supplier)."'" : "null").",";
		$sql .= " ref_ext=".(isset($this->ref_ext) ? "'".$this->db->escape($this->ref_ext)."'" : "null").",";
		$sql .= " fk_soc=".(isset($this->socid) ? $this->socid : "null").",";
		$sql .= " date_commande=".(strval($this->date_commande) != '' ? "'".$this->db->idate($this->date_commande)."'" : 'null').",";
		$sql .= " date_valid=".(strval($this->date_validation) != '' ? "'".$this->db->idate($this->date_validation)."'" : 'null').",";
		$sql .= " total_tva=".(isset($this->total_tva) ? $this->total_tva : "null").",";
		$sql .= " localtax1=".(isset($this->total_localtax1) ? $this->total_localtax1 : "null").",";
		$sql .= " localtax2=".(isset($this->total_localtax2) ? $this->total_localtax2 : "null").",";
		$sql .= " total_ht=".(isset($this->total_ht) ? $this->total_ht : "null").",";
		$sql .= " total_ttc=".(isset($this->total_ttc) ? $this->total_ttc : "null").",";
		$sql .= " fk_statut=".(isset($this->statut) ? $this->statut : "null").",";
		$sql .= " fk_user_author=".(isset($this->user_author_id) ? $this->user_author_id : "null").",";
		$sql .= " fk_user_valid=".(isset($this->user_valid) && $this->user_valid > 0 ? $this->user_valid : "null").",";
		$sql .= " fk_projet=".(isset($this->fk_project) ? $this->fk_project : "null").",";
		$sql .= " fk_cond_reglement=".(isset($this->cond_reglement_id) ? $this->cond_reglement_id : "null").",";
		$sql .= " fk_mode_reglement=".(isset($this->mode_reglement_id) ? $this->mode_reglement_id : "null").",";
		$sql .= " date_livraison=".(strval($this->delivery_date) != '' ? "'".$this->db->idate($this->delivery_date)."'" : 'null').",";
		//$sql .= " fk_shipping_method=".(isset($this->shipping_method_id) ? $this->shipping_method_id : "null").",";
		$sql .= " fk_account=".($this->fk_account > 0 ? $this->fk_account : "null").",";
		//$sql .= " fk_input_reason=".($this->demand_reason_id > 0 ? $this->demand_reason_id : "null").",";
		$sql .= " note_private=".(isset($this->note_private) ? "'".$this->db->escape($this->note_private)."'" : "null").",";
		$sql .= " note_public=".(isset($this->note_public) ? "'".$this->db->escape($this->note_public)."'" : "null").",";
		$sql .= " model_pdf=".(isset($this->model_pdf) ? "'".$this->db->escape($this->model_pdf)."'" : "null").",";
		$sql .= " import_key=".(isset($this->import_key) ? "'".$this->db->escape($this->import_key)."'" : "null")."";

		$sql .= " WHERE rowid=".((int) $this->id);

		$this->db->begin();

		dol_syslog(get_class($this)."::update", LOG_DEBUG);
		$resql = $this->db->query($sql);
		if (!$resql) {
			$error++;
			$this->errors[] = "Error ".$this->db->lasterror();
		}

		if (!$error) {
			$result = $this->insertExtraFields();
			if ($result < 0) {
				$error++;
			}
		}

		if (!$error && !$notrigger) {
			// Call trigger
			$result = $this->call_trigger('ORDER_SUPPLIER_MODIFY', $user);
			if ($result < 0) {
				$error++;
			}
			// End call triggers
		}

		// Commit or rollback
		if ($error) {
			foreach ($this->errors as $errmsg) {
				dol_syslog(get_class($this)."::update ".$errmsg, LOG_ERR);
				$this->error .= ($this->error ? ', '.$errmsg : $errmsg);
			}
			$this->db->rollback();
			return -1 * $error;
		} else {
			$this->db->commit();
			return 1;
		}
	}

	/**
	 *	Load an object from its id and create a new one in database
	 *
	 *  @param	    User	$user		User making the clone
	 *	@param		int		$socid		Id of thirdparty
	 *  @param 		int		$notrigger  Disable all triggers
	 *	@return		int					New id of clone
	 */
	public function createFromClone(User $user, $socid = 0, $notrigger = 0)
	{
		global $conf, $user, $hookmanager;

		$error = 0;

		$this->db->begin();

		// get extrafields so they will be clone
		foreach ($this->lines as $line) {
			$line->fetch_optionals();
		}

		// Load source object
		$objFrom = clone $this;

		// Change socid if needed
		if (!empty($socid) && $socid != $this->socid) {
			$objsoc = new Societe($this->db);

			if ($objsoc->fetch($socid) > 0) {
				$this->socid = $objsoc->id;
				$this->cond_reglement_id	= (!empty($objsoc->cond_reglement_id) ? $objsoc->cond_reglement_id : 0);
				$this->mode_reglement_id	= (!empty($objsoc->mode_reglement_id) ? $objsoc->mode_reglement_id : 0);
				$this->fk_project = 0;
				$this->fk_delivery_address = 0;
			}

			// TODO Change product price if multi-prices
		}

		$this->id = 0;
		$this->statut = self::STATUS_DRAFT;

		// Clear fields
		$this->user_author_id     = $user->id;
		$this->user_valid         = 0;
		$this->date_creation      = '';
		$this->date_validation    = '';
		$this->ref_supplier       = '';
		$this->user_approve_id    = '';
		$this->user_approve_id2   = '';
		$this->date_approve       = '';
		$this->date_approve2      = '';

		// Create clone
		$this->context['createfromclone'] = 'createfromclone';
		$result = $this->create($user, $notrigger);
		if ($result < 0) {
			$error++;
		}

		if (!$error) {
			// Hook of thirdparty module
			if (is_object($hookmanager)) {
				$parameters = array('objFrom'=>$objFrom);
				$action = '';
				$reshook = $hookmanager->executeHooks('createFrom', $parameters, $this, $action); // Note that $action and $object may have been modified by some hooks
				if ($reshook < 0) {
					$error++;
				}
			}
		}

		unset($this->context['createfromclone']);

		// End
		if (!$error) {
			$this->db->commit();
			return $this->id;
		} else {
			$this->db->rollback();
			return -1;
		}
	}

	/**
	 *	Add order line
	 *
	 *	@param      string	$desc            		Description
	 *	@param      float	$pu_ht              	Unit price (used if $price_base_type is 'HT')
	 *	@param      float	$qty             		Quantity
	 *	@param      float	$txtva           		Taux tva
	 *	@param      float	$txlocaltax1        	Localtax1 tax
	 *  @param      float	$txlocaltax2        	Localtax2 tax
	 *	@param      int		$fk_product      		Id product
	 *  @param      int		$fk_prod_fourn_price	Id supplier price
	 *  @param      string	$ref_supplier			Supplier reference price
	 *	@param      float	$remise_percent  		Remise
	 *	@param      string	$price_base_type		HT or TTC
	 *	@param		float	$pu_ttc					Unit price TTC (used if $price_base_type is 'TTC')
	 *	@param		int		$type					Type of line (0=product, 1=service)
	 *	@param		int		$info_bits				More information
	 *  @param		bool	$notrigger				Disable triggers
	 *  @param		int		$date_start				Date start of service
	 *  @param		int		$date_end				Date end of service
	 *  @param		array	$array_options			extrafields array
	 *  @param 		string	$fk_unit 				Code of the unit to use. Null to use the default one
	 *  @param 		string	$pu_ht_devise			Amount in currency
	 *  @param		string	$origin					'order', ...
	 *  @param		int		$origin_id				Id of origin object
	 *  @param		int		$rang					Rank
	 * 	@param		int		$special_code			Special code
	 *	@return     int             				<=0 if KO, >0 if OK
	 */
	public function addline($desc, $pu_ht, $qty, $txtva, $txlocaltax1 = 0.0, $txlocaltax2 = 0.0, $fk_product = 0, $fk_prod_fourn_price = 0, $ref_supplier = '', $remise_percent = 0.0, $price_base_type = 'HT', $pu_ttc = 0.0, $type = 0, $info_bits = 0, $notrigger = false, $date_start = null, $date_end = null, $array_options = 0, $fk_unit = null, $pu_ht_devise = 0, $origin = '', $origin_id = 0, $rang = -1, $special_code = 0)
	{
		global $langs, $mysoc, $conf;

		dol_syslog(get_class($this)."::addline $desc, $pu_ht, $qty, $txtva, $txlocaltax1, $txlocaltax2, $fk_product, $fk_prod_fourn_price, $ref_supplier, $remise_percent, $price_base_type, $pu_ttc, $type, $info_bits, $notrigger, $date_start, $date_end, $fk_unit, $pu_ht_devise, $origin, $origin_id");
		include_once DOL_DOCUMENT_ROOT.'/core/lib/price.lib.php';

		if ($this->statut == self::STATUS_DRAFT) {
			include_once DOL_DOCUMENT_ROOT.'/core/lib/price.lib.php';

			// Clean parameters
			if (empty($qty)) {
				$qty = 0;
			}
			if (!$info_bits) {
				$info_bits = 0;
			}
			if (empty($txtva)) {
				$txtva = 0;
			}
			if (empty($rang)) {
				$rang = 0;
			}
			if (empty($txlocaltax1)) {
				$txlocaltax1 = 0;
			}
			if (empty($txlocaltax2)) {
				$txlocaltax2 = 0;
			}
			if (empty($remise_percent)) {
				$remise_percent = 0;
			}

			$remise_percent = price2num($remise_percent);
			$qty = price2num($qty);
			$pu_ht = price2num($pu_ht);
			$pu_ht_devise = price2num($pu_ht_devise);
			$pu_ttc = price2num($pu_ttc);
			if (!preg_match('/\((.*)\)/', $txtva)) {
				$txtva = price2num($txtva); // $txtva can have format '5.0(XXX)' or '5'
			}
			$txlocaltax1 = price2num($txlocaltax1);
			$txlocaltax2 = price2num($txlocaltax2);
			if ($price_base_type == 'HT') {
				$pu = $pu_ht;
			} else {
				$pu = $pu_ttc;
			}
			$desc = trim($desc);

			// Check parameters
			if ($qty < 0 && !$fk_product) {
				$this->error = $langs->trans("ErrorFieldRequired", $langs->transnoentitiesnoconv("Product"));
				return -1;
			}
			if ($type < 0) {
				return -1;
			}
			if ($date_start && $date_end && $date_start > $date_end) {
				$langs->load("errors");
				$this->error = $langs->trans('ErrorStartDateGreaterEnd');
				return -1;
			}


			$this->db->begin();

			$product_type = $type;
			$label = '';	// deprecated

			if ($fk_product > 0) {
				if (!empty($conf->global->SUPPLIER_ORDER_WITH_PREDEFINED_PRICES_ONLY)) {
					// Check quantity is enough
					dol_syslog(get_class($this)."::addline we check supplier prices fk_product=".$fk_product." fk_prod_fourn_price=".$fk_prod_fourn_price." qty=".$qty." ref_supplier=".$ref_supplier);
					$prod = new Product($this->db);
					if ($prod->fetch($fk_product) > 0) {
						$product_type = $prod->type;
						$label = $prod->label;

						// We use 'none' instead of $ref_supplier, because fourn_ref may not exists anymore. So we will take the first supplier price ok.
						// If we want a dedicated supplier price, we must provide $fk_prod_fourn_price.
						$result = $prod->get_buyprice($fk_prod_fourn_price, $qty, $fk_product, 'none', (isset($this->fk_soc) ? $this->fk_soc : $this->socid)); // Search on couple $fk_prod_fourn_price/$qty first, then on triplet $qty/$fk_product/$ref_supplier/$this->fk_soc

						// If supplier order created from customer order, we take best supplier price
						// If $pu (defined previously from pu_ht or pu_ttc) is not defined at all, we also take the best supplier price
						if ($result > 0 && ($origin == 'commande' || $pu === '')) {
							$pu = $prod->fourn_pu; // Unit price supplier price set by get_buyprice
							$ref_supplier = $prod->ref_supplier; // Ref supplier price set by get_buyprice
							// is remise percent not keyed but present for the product we add it
							if ($remise_percent == 0 && $prod->remise_percent != 0) {
								$remise_percent = $prod->remise_percent;
							}
						}
						if ($result == 0) {                   // If result == 0, we failed to found the supplier reference price
							$langs->load("errors");
							$this->error = "Ref ".$prod->ref." ".$langs->trans("ErrorQtyTooLowForThisSupplier");
							$this->db->rollback();
							dol_syslog(get_class($this)."::addline we did not found supplier price, so we can't guess unit price");
							//$pu    = $prod->fourn_pu;     // We do not overwrite unit price
							//$ref   = $prod->ref_fourn;    // We do not overwrite ref supplier price
							return -1;
						}
						if ($result == -1) {
							$langs->load("errors");
							$this->error = "Ref ".$prod->ref." ".$langs->trans("ErrorQtyTooLowForThisSupplier");
							$this->db->rollback();
							dol_syslog(get_class($this)."::addline result=".$result." - ".$this->error, LOG_DEBUG);
							return -1;
						}
						if ($result < -1) {
							$this->error = $prod->error;
							$this->db->rollback();
							dol_syslog(get_class($this)."::addline result=".$result." - ".$this->error, LOG_ERR);
							return -1;
						}
					} else {
						$this->error = $prod->error;
						$this->db->rollback();
						return -1;
					}
				}

				// Predefine quantity according to packaging
				if (!empty($conf->global->PRODUCT_USE_SUPPLIER_PACKAGING)) {
					$prod = new Product($this->db);
					$prod->get_buyprice($fk_prod_fourn_price, $qty, $fk_product, 'none', ($this->fk_soc ? $this->fk_soc : $this->socid));

					if ($qty < $prod->packaging) {
						$qty = $prod->packaging;
					} else {
						if (!empty($prod->packaging) && ($qty % $prod->packaging) > 0) {
							$coeff = intval($qty / $prod->packaging) + 1;
							$qty = $prod->packaging * $coeff;
							setEventMessage($langs->trans('QtyRecalculatedWithPackaging'), 'mesgs');
						}
					}
				}
			}

			if (!empty($conf->multicurrency->enabled) && $pu_ht_devise > 0) {
				$pu = 0;
			}

			$localtaxes_type = getLocalTaxesFromRate($txtva, 0, $mysoc, $this->thirdparty);

			// Clean vat code
			$vat_src_code = '';
			if (preg_match('/\((.*)\)/', $txtva, $reg)) {
				$vat_src_code = $reg[1];
				$txtva = preg_replace('/\s*\(.*\)/', '', $txtva); // Remove code into vatrate.
			}

			// Calcul du total TTC et de la TVA pour la ligne a partir de
			// qty, pu, remise_percent et txtva
			// TRES IMPORTANT: C'est au moment de l'insertion ligne qu'on doit stocker
			// la part ht, tva et ttc, et ce au niveau de la ligne qui a son propre taux tva.

			$tabprice = calcul_price_total($qty, $pu, $remise_percent, $txtva, $txlocaltax1, $txlocaltax2, 0, $price_base_type, $info_bits, $product_type, $this->thirdparty, $localtaxes_type, 100, $this->multicurrency_tx, $pu_ht_devise);

			$total_ht  = $tabprice[0];
			$total_tva = $tabprice[1];
			$total_ttc = $tabprice[2];
			$total_localtax1 = $tabprice[9];
			$total_localtax2 = $tabprice[10];
			$pu = $pu_ht = $tabprice[3];

			// MultiCurrency
			$multicurrency_total_ht = $tabprice[16];
			$multicurrency_total_tva = $tabprice[17];
			$multicurrency_total_ttc = $tabprice[18];
			$pu_ht_devise = $tabprice[19];

			$localtax1_type = empty($localtaxes_type[0]) ? '' : $localtaxes_type[0];
			$localtax2_type = empty($localtaxes_type[2]) ? '' : $localtaxes_type[2];

			if ($rang < 0) {
				$rangmax = $this->line_max();
				$rang = $rangmax + 1;
			}

			// Insert line
			$this->line = new CommandeFournisseurLigne($this->db);

			$this->line->context = $this->context;

			$this->line->fk_commande = $this->id;
			$this->line->label = $label;
			$this->line->ref_fourn = $ref_supplier;
			$this->line->ref_supplier = $ref_supplier;
			$this->line->desc = $desc;
			$this->line->qty = $qty;
			$this->line->tva_tx = $txtva;
			$this->line->localtax1_tx = ($total_localtax1 ? $localtaxes_type[1] : 0);
			$this->line->localtax2_tx = ($total_localtax2 ? $localtaxes_type[3] : 0);
			$this->line->localtax1_type = $localtax1_type;
			$this->line->localtax2_type = $localtax2_type;
			$this->line->fk_product = $fk_product;
			$this->line->product_type = $product_type;
			$this->line->remise_percent = $remise_percent;
			$this->line->subprice = $pu_ht;
			$this->line->rang = $rang;
			$this->line->info_bits = $info_bits;

			$this->line->vat_src_code = $vat_src_code;
			$this->line->total_ht = $total_ht;
			$this->line->total_tva = $total_tva;
			$this->line->total_localtax1 = $total_localtax1;
			$this->line->total_localtax2 = $total_localtax2;
			$this->line->total_ttc = $total_ttc;
			$this->line->product_type = $type;
<<<<<<< HEAD
			$this->line->special_code   = (!empty($this->special_code) ? $this->special_code : 0);
=======
			$this->line->special_code = $special_code;
>>>>>>> ac6a1b05
			$this->line->origin = $origin;
			$this->line->origin_id = $origin_id;
			$this->line->fk_unit = $fk_unit;

			$this->line->date_start = $date_start;
			$this->line->date_end = $date_end;

			// Multicurrency
			$this->line->fk_multicurrency = $this->fk_multicurrency;
			$this->line->multicurrency_code = $this->multicurrency_code;
			$this->line->multicurrency_subprice		= $pu_ht_devise;
			$this->line->multicurrency_total_ht 	= $multicurrency_total_ht;
			$this->line->multicurrency_total_tva 	= $multicurrency_total_tva;
			$this->line->multicurrency_total_ttc 	= $multicurrency_total_ttc;

			$this->line->subprice = $pu_ht;
			$this->line->price = $this->line->subprice;

			$this->line->remise_percent = $remise_percent;

			if (is_array($array_options) && count($array_options) > 0) {
				$this->line->array_options = $array_options;
			}

			$result = $this->line->insert($notrigger);
			if ($result > 0) {
				// Reorder if child line
				if (!empty($fk_parent_line)) {
					$this->line_order(true, 'DESC');
				} elseif ($rang > 0 && $rang <= count($this->lines)) { // Update all rank of all other lines
					$linecount = count($this->lines);
					for ($ii = $rang; $ii <= $linecount; $ii++) {
						$this->updateRangOfLine($this->lines[$ii - 1]->id, $ii + 1);
					}
				}

				// Mise a jour informations denormalisees au niveau de la commande meme
				$result = $this->update_price(1, 'auto', 0, $this->thirdparty); // This method is designed to add line from user input so total calculation must be done using 'auto' mode.
				if ($result > 0) {
					$this->db->commit();
					return $this->line->id;
				} else {
					$this->db->rollback();
					return -1;
				}
			} else {
				$this->error = $this->line->error;
				$this->errors = $this->line->errors;
				dol_syslog(get_class($this)."::addline error=".$this->error, LOG_ERR);
				$this->db->rollback();
				return -1;
			}
		}
	}


	/**
	 * Save a receiving into the tracking table of receiving (commande_fournisseur_dispatch) and add product into stock warehouse.
	 *
	 * @param 	User		$user					User object making change
	 * @param 	int			$product				Id of product to dispatch
	 * @param 	double		$qty					Qty to dispatch
	 * @param 	int			$entrepot				Id of warehouse to add product
	 * @param 	double		$price					Unit Price for PMP value calculation (Unit price without Tax and taking into account discount)
	 * @param	string		$comment				Comment for stock movement
	 * @param	integer		$eatby					eat-by date
	 * @param	integer		$sellby					sell-by date
	 * @param	string		$batch					Lot number
	 * @param	int			$fk_commandefourndet	Id of supplier order line
	 * @param	int			$notrigger          	1 = notrigger
	 * @return 	int						<0 if KO, >0 if OK
	 */
	public function dispatchProduct($user, $product, $qty, $entrepot, $price = 0, $comment = '', $eatby = '', $sellby = '', $batch = '', $fk_commandefourndet = 0, $notrigger = 0)
	{
		global $conf, $langs;

		$error = 0;
		require_once DOL_DOCUMENT_ROOT.'/product/stock/class/mouvementstock.class.php';

		// Check parameters (if test are wrong here, there is bug into caller)
		if ($entrepot <= 0) {
			$this->error = 'ErrorBadValueForParameterWarehouse';
			return -1;
		}
		if ($qty == 0) {
			$this->error = 'ErrorBadValueForParameterQty';
			return -1;
		}

		$dispatchstatus = 1;
		if (!empty($conf->global->SUPPLIER_ORDER_USE_DISPATCH_STATUS)) {
			$dispatchstatus = 0; // Setting dispatch status (a validation step after receiving products) will be done manually to 1 or 2 if this option is on
		}

		$now = dol_now();

		if (($this->statut == self::STATUS_ORDERSENT || $this->statut == self::STATUS_RECEIVED_PARTIALLY || $this->statut == self::STATUS_RECEIVED_COMPLETELY)) {
			$this->db->begin();

			$sql = "INSERT INTO ".MAIN_DB_PREFIX."commande_fournisseur_dispatch";
			$sql .= " (fk_commande, fk_product, qty, fk_entrepot, fk_user, datec, fk_commandefourndet, status, comment, eatby, sellby, batch) VALUES";
			$sql .= " ('".$this->id."','".$product."','".$qty."',".($entrepot > 0 ? "'".$entrepot."'" : "null").",'".$user->id."','".$this->db->idate($now)."','".$fk_commandefourndet."', ".$dispatchstatus.", '".$this->db->escape($comment)."', ";
			$sql .= ($eatby ? "'".$this->db->idate($eatby)."'" : "null").", ".($sellby ? "'".$this->db->idate($sellby)."'" : "null").", ".($batch ? "'".$this->db->escape($batch)."'" : "null");
			$sql .= ")";

			dol_syslog(get_class($this)."::dispatchProduct", LOG_DEBUG);
			$resql = $this->db->query($sql);
			if ($resql) {
				if (!$notrigger) {
					global $conf, $langs, $user;
					// Call trigger
					$result = $this->call_trigger('LINEORDER_SUPPLIER_DISPATCH', $user);
					if ($result < 0) {
						$error++;
					}
					// End call triggers
				}
			} else {
				$this->error = $this->db->lasterror();
				$error++;
			}

			// If module stock is enabled and the stock increase is done on purchase order dispatching
			if (!$error && $entrepot > 0 && !empty($conf->stock->enabled) && !empty($conf->global->STOCK_CALCULATE_ON_SUPPLIER_DISPATCH_ORDER)) {
				$mouv = new MouvementStock($this->db);
				if ($product > 0) {
					// $price should take into account discount (except if option STOCK_EXCLUDE_DISCOUNT_FOR_PMP is on)
					$mouv->origin = &$this;
					$mouv->setOrigin($this->element, $this->id);
					// Method change if qty < 0
					if (!empty($conf->global->SUPPLIER_ORDER_ALLOW_NEGATIVE_QTY_FOR_SUPPLIER_ORDER_RETURN) && $qty < 0) {
						$result = $mouv->livraison($user, $product, $entrepot, $qty*(-1), $price, $comment, $now, $eatby, $sellby, $batch);
					} else {
						$result = $mouv->reception($user, $product, $entrepot, $qty, $price, $comment, $eatby, $sellby, $batch);
					}
					if ($result < 0) {
						$this->error = $mouv->error;
						$this->errors = $mouv->errors;
						dol_syslog(get_class($this)."::dispatchProduct ".$this->error." ".join(',', $this->errors), LOG_ERR);
						$error++;
					}
				}
			}

			if ($error == 0) {
				$this->db->commit();
				return 1;
			} else {
				$this->db->rollback();
				return -1;
			}
		} else {
			$this->error = 'BadStatusForObject';
			return -2;
		}
	}

	/**
	 * 	Delete line
	 *
	 *	@param	int		$idline		Id of line to delete
	 *	@param	int		$notrigger	1=Disable call to triggers
	 *	@return	int					<0 if KO, >0 if OK
	 */
	public function deleteline($idline, $notrigger = 0)
	{
		if ($this->statut == 0) {
			$line = new CommandeFournisseurLigne($this->db);

			if ($line->fetch($idline) <= 0) {
				return 0;
			}

			if ($line->delete($notrigger) > 0) {
				$this->update_price();
				return 1;
			} else {
				$this->error = $line->error;
				$this->errors = $line->errors;
				return -1;
			}
		} else {
			return -2;
		}
	}

	/**
	 *  Delete an order
	 *
	 *	@param	User	$user		Object user
	 *	@param	int		$notrigger	1=Does not execute triggers, 0= execute triggers
	 *	@return	int					<0 if KO, >0 if OK
	 */
	public function delete(User $user, $notrigger = 0)
	{
		global $langs, $conf;
		require_once DOL_DOCUMENT_ROOT.'/core/lib/files.lib.php';

		$error = 0;

		$this->db->begin();

		if (empty($notrigger)) {
			// Call trigger
			$result = $this->call_trigger('ORDER_SUPPLIER_DELETE', $user);
			if ($result < 0) {
				$this->errors[] = 'ErrorWhenRunningTrigger';
				dol_syslog(get_class($this)."::delete ".$this->error, LOG_ERR);
				$this->db->rollback();
				return -1;
			}
			// End call triggers
		}

		// Test we can delete
		$this->fetchObjectLinked(null, 'order_supplier');
		if (!empty($this->linkedObjects) && array_key_exists('reception', $this->linkedObjects)) {
			foreach ($this->linkedObjects['reception'] as $element) {
				if ($element->statut >= 0) {
					$this->errors[] = $langs->trans('ReceptionExist');
					$error++;
					break;
				}
			}
		}

		$main = MAIN_DB_PREFIX.'commande_fournisseurdet';
		$ef = $main."_extrafields";
		$sql = "DELETE FROM $ef WHERE fk_object IN (SELECT rowid FROM $main WHERE fk_commande = ".((int) $this->id).")";
		dol_syslog(get_class($this)."::delete extrafields lines", LOG_DEBUG);
		if (!$this->db->query($sql)) {
			$this->error = $this->db->lasterror();
			$this->errors[] = $this->db->lasterror();
			$error++;
		}

		$sql = "DELETE FROM ".MAIN_DB_PREFIX."commande_fournisseurdet WHERE fk_commande =".((int) $this->id);
		dol_syslog(get_class($this)."::delete", LOG_DEBUG);
		if (!$this->db->query($sql)) {
			$this->error = $this->db->lasterror();
			$this->errors[] = $this->db->lasterror();
			$error++;
		}

		$sql = "DELETE FROM ".MAIN_DB_PREFIX."commande_fournisseur WHERE rowid =".((int) $this->id);
		dol_syslog(get_class($this)."::delete", LOG_DEBUG);
		if ($resql = $this->db->query($sql)) {
			if ($this->db->affected_rows($resql) < 1) {
				$this->error = $this->db->lasterror();
				$this->errors[] = $this->db->lasterror();
				$error++;
			}
		} else {
			$this->error = $this->db->lasterror();
			$this->errors[] = $this->db->lasterror();
			$error++;
		}

		// Remove extrafields
		if (!$error) {
			$result = $this->deleteExtraFields();
			if ($result < 0) {
				$this->error = 'FailToDeleteExtraFields';
				$this->errors[] = 'FailToDeleteExtraFields';
				$error++;
				dol_syslog(get_class($this)."::delete error -4 ".$this->error, LOG_ERR);
			}
		}

		// Delete linked object
		$res = $this->deleteObjectLinked();
		if ($res < 0) {
			$this->error = 'FailToDeleteObjectLinked';
			$this->errors[] = 'FailToDeleteObjectLinked';
			$error++;
		}

		if (!$error) {
			// Delete record into ECM index (Note that delete is also done when deleting files with the dol_delete_dir_recursive
			$this->deleteEcmFiles();

			// We remove directory
			$ref = dol_sanitizeFileName($this->ref);
			if ($conf->fournisseur->commande->dir_output) {
				$dir = $conf->fournisseur->commande->dir_output."/".$ref;
				$file = $dir."/".$ref.".pdf";
				if (file_exists($file)) {
					if (!dol_delete_file($file, 0, 0, 0, $this)) { // For triggers
						$this->error = 'ErrorFailToDeleteFile';
						$this->errors[] = 'ErrorFailToDeleteFile';
						$error++;
					}
				}
				if (file_exists($dir)) {
					$res = @dol_delete_dir_recursive($dir);
					if (!$res) {
						$this->error = 'ErrorFailToDeleteDir';
						$this->errors[] = 'ErrorFailToDeleteDir';
						$error++;
					}
				}
			}
		}

		if (!$error) {
			dol_syslog(get_class($this)."::delete $this->id by $user->id", LOG_DEBUG);
			$this->db->commit();
			return 1;
		} else {
			dol_syslog(get_class($this)."::delete ".$this->error, LOG_ERR);
			$this->db->rollback();
			return -$error;
		}
	}

	// phpcs:disable PEAR.NamingConventions.ValidFunctionName.ScopeNotCamelCaps
	/**
	 *	Get list of order methods
	 *
	 *	@return int 0 if OK, <0 if KO
	 */
	public function get_methodes_commande()
	{
		// phpcs:enable
		$sql = "SELECT rowid, libelle";
		$sql .= " FROM ".MAIN_DB_PREFIX."c_input_method";
		$sql .= " WHERE active = 1";

		$resql = $this->db->query($sql);
		if ($resql) {
			$i = 0;
			$num = $this->db->num_rows($resql);
			$this->methodes_commande = array();
			while ($i < $num) {
				$row = $this->db->fetch_row($resql);

				$this->methodes_commande[$row[0]] = $row[1];

				$i++;
			}
			return 0;
		} else {
			return -1;
		}
	}

	/**
	 * Return array of dispatched lines waiting to be approved for this order
	 *
	 * @since 8.0 Return dispatched quantity (qty).
	 *
	 * @param	int		$status		Filter on stats (-1 = no filter, 0 = lines draft to be approved, 1 = approved lines)
	 * @return	array				Array of lines
	 */
	public function getDispachedLines($status = -1)
	{
		$ret = array();

		// List of already dispatched lines
		$sql = "SELECT p.ref, p.label,";
		$sql .= " e.rowid as warehouse_id, e.ref as entrepot,";
		$sql .= " cfd.rowid as dispatchedlineid, cfd.fk_product, cfd.qty, cfd.eatby, cfd.sellby, cfd.batch, cfd.comment, cfd.status";
		$sql .= " FROM ".MAIN_DB_PREFIX."product as p,";
		$sql .= " ".MAIN_DB_PREFIX."commande_fournisseur_dispatch as cfd";
		$sql .= " LEFT JOIN ".MAIN_DB_PREFIX."entrepot as e ON cfd.fk_entrepot = e.rowid";
		$sql .= " WHERE cfd.fk_commande = ".((int) $this->id);
		$sql .= " AND cfd.fk_product = p.rowid";
		if ($status >= 0) {
			$sql .= " AND cfd.status = ".((int) $status);
		}
		$sql .= " ORDER BY cfd.rowid ASC";

		$resql = $this->db->query($sql);
		if ($resql) {
			$num = $this->db->num_rows($resql);
			$i = 0;

			while ($i < $num) {
				$objp = $this->db->fetch_object($resql);
				if ($objp) {
					$ret[] = array(
						'id' => $objp->dispatchedlineid,
						'productid' => $objp->fk_product,
						'warehouseid' => $objp->warehouse_id,
						'qty' => $objp->qty,
					);
				}

				$i++;
			}
		} else {
			dol_print_error($this->db, 'Failed to execute request to get dispatched lines');
		}

		return $ret;
	}

	// phpcs:disable PEAR.NamingConventions.ValidFunctionName.ScopeNotCamelCaps
	/**
	 * 	Set a delivery in database for this supplier order
	 *
	 *	@param	User	$user		User that input data
	 *	@param	integer	$date		Date of reception
	 *	@param	string	$type		Type of receipt ('tot' = total/done, 'par' = partial, 'nev' = never, 'can' = cancel)
	 *	@param	string	$comment	Comment
	 *	@return	int					<0 if KO, >0 if OK
	 */
	public function Livraison($user, $date, $type, $comment)
	{
		// phpcs:enable
		global $conf, $langs;

		$result = 0;
		$error = 0;

		dol_syslog(get_class($this)."::Livraison");

		$usercanreceive = 0;
		if (empty($conf->reception->enabled)) {
			$usercanreceive = $user->rights->fournisseur->commande->receptionner;
		} else {
			$usercanreceive = $user->rights->reception->creer;
		}

		if ($usercanreceive) {
			// Define the new status
			if ($type == 'par') {
				$statut = self::STATUS_RECEIVED_PARTIALLY;
			} elseif ($type == 'tot') {
				$statut = self::STATUS_RECEIVED_COMPLETELY;
			} elseif ($type == 'nev') {
				$statut = self::STATUS_CANCELED_AFTER_ORDER;
			} elseif ($type == 'can') {
				$statut = self::STATUS_CANCELED_AFTER_ORDER;
			} else {
				$error++;
				dol_syslog(get_class($this)."::Livraison Error -2", LOG_ERR);
				return -2;
			}

			// Some checks to accept the record
			if (!empty($conf->global->SUPPLIER_ORDER_USE_DISPATCH_STATUS)) {
				// If option SUPPLIER_ORDER_USE_DISPATCH_STATUS is on, we check all reception are approved to allow status "total/done"
				if (!$error && ($type == 'tot')) {
					$dispatchedlinearray = $this->getDispachedLines(0);
					if (count($dispatchedlinearray) > 0) {
						$result = -1;
						$error++;
						$this->errors[] = 'ErrorCantSetReceptionToTotalDoneWithReceptionToApprove';
						dol_syslog('ErrorCantSetReceptionToTotalDoneWithReceptionToApprove', LOG_DEBUG);
					}
				}
				if (!$error && !empty($conf->global->SUPPLIER_ORDER_USE_DISPATCH_STATUS_NEED_APPROVE) && ($type == 'tot')) {	// Accept to move to reception done, only if status of all line are ok (refuse denied)
					$dispatcheddenied = $this->getDispachedLines(2);
					if (count($dispatchedlinearray) > 0) {
						$result = -1;
						$error++;
						$this->errors[] = 'ErrorCantSetReceptionToTotalDoneWithReceptionDenied';
						dol_syslog('ErrorCantSetReceptionToTotalDoneWithReceptionDenied', LOG_DEBUG);
					}
				}
			}

			// TODO LDR01 Add a control test to accept only if ALL predefined products are received (same qty).

			if (empty($error)) {
				$this->db->begin();

				$sql = "UPDATE ".MAIN_DB_PREFIX."commande_fournisseur";
				$sql .= " SET fk_statut = ".((int) $statut);
				$sql .= " WHERE rowid = ".((int) $this->id);
				$sql .= " AND fk_statut IN (".self::STATUS_ORDERSENT.",".self::STATUS_RECEIVED_PARTIALLY.")"; // Process running or Partially received

				dol_syslog(get_class($this)."::Livraison", LOG_DEBUG);
				$resql = $this->db->query($sql);
				if ($resql) {
					$result = 1;
					$old_statut = $this->statut;
					$this->statut = $statut;
					$this->actionmsg2 = $comment;

					// Call trigger
					$result_trigger = $this->call_trigger('ORDER_SUPPLIER_RECEIVE', $user);
					if ($result_trigger < 0) {
						$error++;
					}
					// End call triggers

					if (empty($error)) {
						$this->db->commit();
					} else {
						$this->statut = $old_statut;
						$this->db->rollback();
						$this->error = $this->db->lasterror();
						$result = -1;
					}
				} else {
					$this->db->rollback();
					$this->error = $this->db->lasterror();
					$result = -1;
				}
			}
		} else {
			$this->error = $langs->trans('NotAuthorized');
			$this->errors[] = $langs->trans('NotAuthorized');
			dol_syslog(get_class($this)."::Livraison Not Authorized");
			$result = -3;
		}
		return $result;
	}

	// phpcs:disable PEAR.NamingConventions.ValidFunctionName.ScopeNotCamelCaps
	/**
	 *	Set delivery date
	 *
	 *	@param      User 	$user        		Object user that modify
	 *	@param      int		$delivery_date		Delivery date
	 *  @param  	int		$notrigger			1=Does not execute triggers, 0= execute triggers
	 *	@return     int         				<0 if ko, >0 if ok
	 *	@deprecated Use  setDeliveryDate
	 */
	public function set_date_livraison($user, $delivery_date, $notrigger = 0)
	{
		// phpcs:enable
		return $this->setDeliveryDate($user, $delivery_date, $notrigger);
	}

	/**
	 *	Set the planned delivery date
	 *
	 *	@param      User			$user        		Objet user making change
	 *	@param      integer  		$delivery_date     Planned delivery date
	 *  @param     	int				$notrigger			1=Does not execute triggers, 0= execute triggers
	 *	@return     int         						<0 if KO, >0 if OK
	 */
	public function setDeliveryDate($user, $delivery_date, $notrigger = 0)
	{
		if ($user->rights->fournisseur->commande->creer || $user->rights->supplier_order->creer) {
			$error = 0;

			$this->db->begin();

			$sql = "UPDATE ".MAIN_DB_PREFIX."commande_fournisseur";
			$sql .= " SET date_livraison = ".($delivery_date ? "'".$this->db->idate($delivery_date)."'" : 'null');
			$sql .= " WHERE rowid = ".((int) $this->id);

			dol_syslog(__METHOD__, LOG_DEBUG);
			$resql = $this->db->query($sql);
			if (!$resql) {
				$this->errors[] = $this->db->error();
				$error++;
			}

			if (!$error) {
				$this->oldcopy = clone $this;
				$this->date_livraison = $delivery_date;
				$this->delivery_date = $delivery_date;
			}

			if (!$notrigger && empty($error)) {
				// Call trigger
				$result = $this->call_trigger('ORDER_SUPPLIER_MODIFY', $user);
				if ($result < 0) {
					$error++;
				}
				// End call triggers
			}

			if (!$error) {
				$this->db->commit();
				return 1;
			} else {
				foreach ($this->errors as $errmsg) {
					dol_syslog(__METHOD__.' Error: '.$errmsg, LOG_ERR);
					$this->error .= ($this->error ? ', '.$errmsg : $errmsg);
				}
				$this->db->rollback();
				return -1 * $error;
			}
		} else {
			return -2;
		}
	}

	// phpcs:disable PEAR.NamingConventions.ValidFunctionName.ScopeNotCamelCaps
	/**
	 *	Set the id projet
	 *
	 *	@param      User			$user        		Objet utilisateur qui modifie
	 *	@param      int				$id_projet    	 	Delivery date
	 *  @param     	int				$notrigger			1=Does not execute triggers, 0= execute triggers
	 *	@return     int         						<0 si ko, >0 si ok
	 */
	public function set_id_projet($user, $id_projet, $notrigger = 0)
	{
		// phpcs:enable
		if ($user->rights->fournisseur->commande->creer || $user->rights->supplier_order->creer) {
			$error = 0;

			$this->db->begin();

			$sql = "UPDATE ".MAIN_DB_PREFIX."commande_fournisseur";
			$sql .= " SET fk_projet = ".($id_projet > 0 ? (int) $id_projet : 'null');
			$sql .= " WHERE rowid = ".((int) $this->id);

			dol_syslog(__METHOD__, LOG_DEBUG);
			$resql = $this->db->query($sql);
			if (!$resql) {
				$this->errors[] = $this->db->error();
				$error++;
			}

			if (!$error) {
				$this->oldcopy = clone $this;
				$this->fk_projet = $id_projet;
				$this->fk_project = $id_projet;
			}

			if (!$notrigger && empty($error)) {
				// Call trigger
				$result = $this->call_trigger('ORDER_SUPPLIER_MODIFY', $user);
				if ($result < 0) {
					$error++;
				}
				// End call triggers
			}

			if (!$error) {
				$this->db->commit();
				return 1;
			} else {
				foreach ($this->errors as $errmsg) {
					dol_syslog(__METHOD__.' Error: '.$errmsg, LOG_ERR);
					$this->error .= ($this->error ? ', '.$errmsg : $errmsg);
				}
				$this->db->rollback();
				return -1 * $error;
			}
		} else {
			return -2;
		}
	}

	/**
	 *  Update a supplier order from a customer order
	 *
	 *  @param  User	$user           User that create
	 *  @param  int		$idc			Id of supplier order to update
	 *  @param	int		$comclientid	Id of customer order to use as template
	 *	@return	int						<0 if KO, >0 if OK
	 */
	public function updateFromCommandeClient($user, $idc, $comclientid)
	{
		$comclient = new Commande($this->db);
		$comclient->fetch($comclientid);

		$this->id = $idc;

		$this->lines = array();

		$num = count($comclient->lines);
		for ($i = 0; $i < $num; $i++) {
			$prod = new Product($this->db);
			$label = '';
			$ref = '';
			if ($prod->fetch($comclient->lines[$i]->fk_product) > 0) {
				$label  = $prod->label;
				$ref    = $prod->ref;
			}

			$sql = "INSERT INTO ".MAIN_DB_PREFIX."commande_fournisseurdet";
			$sql .= " (fk_commande, label, description, fk_product, price, qty, tva_tx, localtax1_tx, localtax2_tx, remise_percent, subprice, remise, ref)";
			$sql .= " VALUES (".((int) $idc).", '".$this->db->escape($label)."', '".$this->db->escape($comclient->lines[$i]->desc)."'";
			$sql .= ",".$comclient->lines[$i]->fk_product.", ".price2num($comclient->lines[$i]->price, 'MU');
			$sql .= ", ".price2num($comclient->lines[$i]->qty, 'MS').", ".price2num($comclient->lines[$i]->tva_tx, 5).", ".price2num($comclient->lines[$i]->localtax1_tx, 5).", ".price2num($comclient->lines[$i]->localtax2_tx, 5).", ".price2num($comclient->lines[$i]->remise_percent, 3);
			$sql .= ", '".price2num($comclient->lines[$i]->subprice, 'MT')."','0', '".$this->db->escape($ref)."');";
			if ($this->db->query($sql)) {
				$this->update_price();
			}
		}

		return 1;
	}

	/**
	 *  Tag order with a particular status
	 *
	 *  @param      User	$user       Object user that change status
	 *  @param      int		$status		New status
	 *  @return     int         		<0 if KO, >0 if OK
	 */
	public function setStatus($user, $status)
	{
		global $conf, $langs;
		$error = 0;

		$this->db->begin();

		$sql = 'UPDATE '.MAIN_DB_PREFIX.'commande_fournisseur';
		$sql .= " SET fk_statut = ".$status;
		$sql .= " WHERE rowid = ".((int) $this->id);

		dol_syslog(get_class($this)."::setStatus", LOG_DEBUG);
		$resql = $this->db->query($sql);
		if ($resql) {
			// Trigger names for each status
			$triggerName = array();
			$triggerName[0] = 'DRAFT';
			$triggerName[1] = 'VALIDATED';
			$triggerName[2] = 'APPROVED';
			$triggerName[3] = 'ORDERED'; // Ordered
			$triggerName[4] = 'RECEIVED_PARTIALLY';
			$triggerName[5] = 'RECEIVED_COMPLETELY';
			$triggerName[6] = 'CANCELED';
			$triggerName[7] = 'CANCELED';
			$triggerName[9] = 'REFUSED';

			// Call trigger
			$result = $this->call_trigger("ORDER_SUPPLIER_STATUS_".$triggerName[$status], $user);
			if ($result < 0) {
				$error++;
			}
			// End call triggers
		} else {
			$error++;
			$this->error = $this->db->lasterror();
			dol_syslog(get_class($this)."::setStatus ".$this->error);
		}

		if (!$error) {
			$this->statut = $status;
			$this->db->commit();
			return 1;
		} else {
			$this->db->rollback();
			return -1;
		}
	}

	/**
	 *	Update line
	 *
	 *	@param     	int			$rowid           	Id de la ligne de facture
	 *	@param     	string		$desc            	Description de la ligne
	 *	@param     	double		$pu              	Prix unitaire
	 *	@param     	double		$qty             	Quantity
	 *	@param     	double		$remise_percent  	Percent discount on line
	 *	@param     	double		$txtva          	VAT rate
	 *  @param     	double		$txlocaltax1	    Localtax1 tax
	 *  @param     	double		$txlocaltax2   		Localtax2 tax
	 *  @param     	double		$price_base_type 	Type of price base
	 *	@param		int			$info_bits			Miscellaneous informations
	 *	@param		int			$type				Type of line (0=product, 1=service)
	 *  @param		int			$notrigger			Disable triggers
	 *  @param      integer     $date_start     	Date start of service
	 *  @param      integer     $date_end       	Date end of service
	 *  @param		array		$array_options		Extrafields array
	 * 	@param 		string		$fk_unit 			Code of the unit to use. Null to use the default one
	 * 	@param		double		$pu_ht_devise		Unit price in currency
	 *  @param		string		$ref_supplier		Supplier ref
	 *	@return    	int         	    			< 0 if error, > 0 if ok
	 */
	public function updateline($rowid, $desc, $pu, $qty, $remise_percent, $txtva, $txlocaltax1 = 0, $txlocaltax2 = 0, $price_base_type = 'HT', $info_bits = 0, $type = 0, $notrigger = 0, $date_start = '', $date_end = '', $array_options = 0, $fk_unit = null, $pu_ht_devise = 0, $ref_supplier = '')
	{
		global $mysoc, $conf, $langs;
		dol_syslog(get_class($this)."::updateline $rowid, $desc, $pu, $qty, $remise_percent, $txtva, $price_base_type, $info_bits, $type, $fk_unit");
		include_once DOL_DOCUMENT_ROOT.'/core/lib/price.lib.php';

		$error = 0;

		if ($this->brouillon) {
			// Clean parameters
			if (empty($qty)) {
				$qty = 0;
			}
			if (empty($info_bits)) {
				$info_bits = 0;
			}
			if (empty($txtva)) {
				$txtva = 0;
			}
			if (empty($txlocaltax1)) {
				$txlocaltax1 = 0;
			}
			if (empty($txlocaltax2)) {
				$txlocaltax2 = 0;
			}
			if (empty($remise)) {
				$remise = 0;
			}
			if (empty($remise_percent)) {
				$remise_percent = 0;
			}

			$remise_percent = price2num($remise_percent);
			$qty = price2num($qty);
			if (!$qty) {
				$qty = 1;
			}
			$pu = price2num($pu);
			$pu_ht_devise = price2num($pu_ht_devise);
			if (!preg_match('/\((.*)\)/', $txtva)) {
				$txtva = price2num($txtva); // $txtva can have format '5.0(XXX)' or '5'
			}
			$txlocaltax1 = price2num($txlocaltax1);
			$txlocaltax2 = price2num($txlocaltax2);

			// Check parameters
			if ($type < 0) {
				return -1;
			}
			if ($date_start && $date_end && $date_start > $date_end) {
				$langs->load("errors");
				$this->error = $langs->trans('ErrorStartDateGreaterEnd');
				return -1;
			}

			$this->db->begin();

			// Calcul du total TTC et de la TVA pour la ligne a partir de
			// qty, pu, remise_percent et txtva
			// TRES IMPORTANT: C'est au moment de l'insertion ligne qu'on doit stocker
			// la part ht, tva et ttc, et ce au niveau de la ligne qui a son propre taux tva.

			$localtaxes_type = getLocalTaxesFromRate($txtva, 0, $mysoc, $this->thirdparty);

			// Clean vat code
			$reg = array();
			$vat_src_code = '';
			if (preg_match('/\((.*)\)/', $txtva, $reg)) {
				$vat_src_code = $reg[1];
				$txtva = preg_replace('/\s*\(.*\)/', '', $txtva); // Remove code into vatrate.
			}

			$tabprice = calcul_price_total($qty, $pu, $remise_percent, $txtva, $txlocaltax1, $txlocaltax2, 0, $price_base_type, $info_bits, $type, $this->thirdparty, $localtaxes_type, 100, $this->multicurrency_tx, $pu_ht_devise);
			$total_ht  = $tabprice[0];
			$total_tva = $tabprice[1];
			$total_ttc = $tabprice[2];
			$total_localtax1 = $tabprice[9];
			$total_localtax2 = $tabprice[10];
			$pu_ht  = $tabprice[3];
			$pu_tva = $tabprice[4];
			$pu_ttc = $tabprice[5];

			// MultiCurrency
			$multicurrency_total_ht = $tabprice[16];
			$multicurrency_total_tva = $tabprice[17];
			$multicurrency_total_ttc = $tabprice[18];
			$pu_ht_devise = $tabprice[19];

			$localtax1_type = empty($localtaxes_type[0]) ? '' : $localtaxes_type[0];
			$localtax2_type = empty($localtaxes_type[2]) ? '' : $localtaxes_type[2];

			//Fetch current line from the database and then clone the object and set it in $oldline property
			$this->line = new CommandeFournisseurLigne($this->db);
			$this->line->fetch($rowid);

			$oldline = clone $this->line;
			$this->line->oldline = $oldline;

			$this->line->context = $this->context;

			$this->line->fk_commande = $this->id;
			//$this->line->label=$label;
			$this->line->desc = $desc;

			// redefine quantity according to packaging
			if (!empty($conf->global->PRODUCT_USE_SUPPLIER_PACKAGING)) {
				if ($qty < $this->line->packaging) {
					$qty = $this->line->packaging;
				} else {
					if (! empty($this->line->packaging) && ($qty % $this->line->packaging) > 0) {
						$coeff = intval($qty / $this->line->packaging) + 1;
						$qty = $this->line->packaging * $coeff;
						setEventMessage($langs->trans('QtyRecalculatedWithPackaging'), 'mesgs');
					}
				}
			}

			$this->line->qty = $qty;
			$this->line->ref_supplier = $ref_supplier;

			$this->line->vat_src_code = $vat_src_code;
			$this->line->tva_tx         = $txtva;
			$this->line->localtax1_tx   = $txlocaltax1;
			$this->line->localtax2_tx   = $txlocaltax2;
			$this->line->localtax1_type = empty($localtaxes_type[0]) ? '' : $localtaxes_type[0];
			$this->line->localtax2_type = empty($localtaxes_type[2]) ? '' : $localtaxes_type[2];
			$this->line->remise_percent = $remise_percent;
			$this->line->subprice       = $pu_ht;
			$this->line->rang           = $this->rang;
			$this->line->info_bits      = $info_bits;
			$this->line->total_ht       = $total_ht;
			$this->line->total_tva      = $total_tva;
			$this->line->total_localtax1 = $total_localtax1;
			$this->line->total_localtax2 = $total_localtax2;
			$this->line->total_ttc      = $total_ttc;
			$this->line->product_type   = $type;
			$this->line->special_code   = (!empty($this->special_code) ? $this->special_code : 0);
			$this->line->origin         = $this->origin;
			$this->line->fk_unit        = $fk_unit;

			$this->line->date_start     = $date_start;
			$this->line->date_end       = $date_end;

			// Multicurrency
			$this->line->fk_multicurrency = $this->fk_multicurrency;
			$this->line->multicurrency_code = $this->multicurrency_code;
			$this->line->multicurrency_subprice		= $pu_ht_devise;
			$this->line->multicurrency_total_ht 	= $multicurrency_total_ht;
			$this->line->multicurrency_total_tva 	= $multicurrency_total_tva;
			$this->line->multicurrency_total_ttc 	= $multicurrency_total_ttc;

			$this->line->subprice = $pu_ht;
			$this->line->price = $this->line->subprice;

			$this->line->remise_percent = $remise_percent;

			if (is_array($array_options) && count($array_options) > 0) {
				// We replace values in this->line->array_options only for entries defined into $array_options
				foreach ($array_options as $key => $value) {
					$this->line->array_options[$key] = $array_options[$key];
				}
			}

			$result = $this->line->update($notrigger);


			// Mise a jour info denormalisees au niveau facture
			if ($result >= 0) {
				$this->update_price('', 'auto');
				$this->db->commit();
				return $result;
			} else {
				$this->error = $this->db->lasterror();
				$this->db->rollback();
				return -1;
			}
		} else {
			$this->error = "Order status makes operation forbidden";
			dol_syslog(get_class($this)."::updateline ".$this->error, LOG_ERR);
			return -2;
		}
	}


	/**
	 *  Initialise an instance with random values.
	 *  Used to build previews or test instances.
	 *	id must be 0 if object instance is a specimen.
	 *
	 *  @return	void
	 */
	public function initAsSpecimen()
	{
		global $user, $langs, $conf;

		include_once DOL_DOCUMENT_ROOT.'/fourn/class/fournisseur.product.class.php';

		dol_syslog(get_class($this)."::initAsSpecimen");

		$now = dol_now();

		// Find first product
		$prodid = 0;
		$product = new ProductFournisseur($this->db);
		$sql = "SELECT rowid";
		$sql .= " FROM ".MAIN_DB_PREFIX."product";
		$sql .= " WHERE entity IN (".getEntity('product').")";
		$sql .= $this->db->order("rowid", "ASC");
		$sql .= $this->db->plimit(1);
		$resql = $this->db->query($sql);
		if ($resql) {
			$obj = $this->db->fetch_object($resql);
			$prodid = $obj->rowid;
		}

		// Initialise parametres
		$this->id = 0;
		$this->ref = 'SPECIMEN';
		$this->specimen = 1;
		$this->socid = 1;
		$this->date = $now;
		$this->date_commande = $now;
		$this->date_lim_reglement = $this->date + 3600 * 24 * 30;
		$this->cond_reglement_code = 'RECEP';
		$this->mode_reglement_code = 'CHQ';

		$this->note_public = 'This is a comment (public)';
		$this->note_private = 'This is a comment (private)';

		$this->multicurrency_tx = 1;
		$this->multicurrency_code = $conf->currency;

		$this->statut = 0;

		// Lines
		$nbp = 5;
		$xnbp = 0;
		while ($xnbp < $nbp) {
			$line = new CommandeFournisseurLigne($this->db);
			$line->desc = $langs->trans("Description")." ".$xnbp;
			$line->qty = 1;
			$line->subprice = 100;
			$line->price = 100;
			$line->tva_tx = 19.6;
			$line->localtax1_tx = 0;
			$line->localtax2_tx = 0;
			if ($xnbp == 2) {
				$line->total_ht = 50;
				$line->total_ttc = 59.8;
				$line->total_tva = 9.8;
				$line->remise_percent = 50;
			} else {
				$line->total_ht = 100;
				$line->total_ttc = 119.6;
				$line->total_tva = 19.6;
				$line->remise_percent = 00;
			}
			$line->fk_product = $prodid;

			$this->lines[$xnbp] = $line;

			$this->total_ht       += $line->total_ht;
			$this->total_tva      += $line->total_tva;
			$this->total_ttc      += $line->total_ttc;

			$xnbp++;
		}
	}

	/**
	 *	Charge les informations d'ordre info dans l'objet facture
	 *
	 *	@param  int		$id       	Id de la facture a charger
	 *	@return	void
	 */
	public function info($id)
	{
		$sql = 'SELECT c.rowid, date_creation as datec, tms as datem, date_valid as date_validation, date_approve as datea, date_approve2 as datea2,';
		$sql .= ' fk_user_author, fk_user_modif, fk_user_valid, fk_user_approve, fk_user_approve2';
		$sql .= ' FROM '.MAIN_DB_PREFIX.'commande_fournisseur as c';
		$sql .= ' WHERE c.rowid = '.((int) $id);

		$result = $this->db->query($sql);
		if ($result) {
			if ($this->db->num_rows($result)) {
				$obj = $this->db->fetch_object($result);
				$this->id = $obj->rowid;
				if ($obj->fk_user_author) {
					$this->user_creation_id = $obj->fk_user_author;
				}
				if ($obj->fk_user_valid) {
					$this->user_validation_id = $obj->fk_user_valid;
				}
				if ($obj->fk_user_modif) {
					$this->user_modification_id = $obj->fk_user_modif;
				}
				if ($obj->fk_user_approve) {
					$this->user_approve_id = $obj->fk_user_approve;
				}
				if ($obj->fk_user_approve2) {
					$this->user_approve_id2 = $obj->fk_user_approve2;
				}

				$this->date_creation     = $this->db->jdate($obj->datec);
				$this->date_modification = $this->db->jdate($obj->datem);
				$this->date_approve      = $this->db->jdate($obj->datea);
				$this->date_approve2     = $this->db->jdate($obj->datea2);
				$this->date_validation   = $this->db->jdate($obj->date_validation);
			}
			$this->db->free($result);
		} else {
			dol_print_error($this->db);
		}
	}

	// phpcs:disable PEAR.NamingConventions.ValidFunctionName.ScopeNotCamelCaps
	/**
	 *	Charge indicateurs this->nb de tableau de bord
	 *
	 *	@return     int         <0 si ko, >0 si ok
	 */
	public function load_state_board()
	{
		// phpcs:enable
		global $conf, $user;

		$this->nb = array();
		$clause = "WHERE";

		$sql = "SELECT count(co.rowid) as nb";
		$sql .= " FROM ".MAIN_DB_PREFIX."commande_fournisseur as co";
		$sql .= " LEFT JOIN ".MAIN_DB_PREFIX."societe as s ON co.fk_soc = s.rowid";
		if (empty($user->rights->societe->client->voir) && !$user->socid) {
			$sql .= " LEFT JOIN ".MAIN_DB_PREFIX."societe_commerciaux as sc ON s.rowid = sc.fk_soc";
			$sql .= " WHERE sc.fk_user = ".((int) $user->id);
			$clause = "AND";
		}
		$sql .= " ".$clause." co.entity IN (".getEntity('supplier_order').")";

		$resql = $this->db->query($sql);
		if ($resql) {
			while ($obj = $this->db->fetch_object($resql)) {
				$this->nb["supplier_orders"] = $obj->nb;
			}
			$this->db->free($resql);
			return 1;
		} else {
			dol_print_error($this->db);
			$this->error = $this->db->error();
			return -1;
		}
	}

	// phpcs:disable PEAR.NamingConventions.ValidFunctionName.ScopeNotCamelCaps
	/**
	 *	Load indicators for dashboard (this->nbtodo and this->nbtodolate)
	 *
	 *	@param          User	$user   Objet user
	 *  @param          int		$mode   "opened", "awaiting" for orders awaiting reception
	 *	@return WorkboardResponse|int 	<0 if KO, WorkboardResponse if OK
	 */
	public function load_board($user, $mode = 'opened')
	{
		// phpcs:enable
		global $conf, $langs;

		$sql = "SELECT c.rowid, c.date_creation as datec, c.date_commande, c.fk_statut, c.date_livraison as delivery_date, c.total_ht";
		$sql .= " FROM ".MAIN_DB_PREFIX."commande_fournisseur as c";
		if (empty($user->rights->societe->client->voir) && !$user->socid) {
			$sql .= " JOIN ".MAIN_DB_PREFIX."societe_commerciaux as sc ON c.fk_soc = sc.fk_soc AND sc.fk_user = ".((int) $user->id);
		}
		$sql .= " WHERE c.entity = ".$conf->entity;
		if ($mode === 'awaiting') {
			$sql .= " AND c.fk_statut IN (".self::STATUS_ORDERSENT.", ".self::STATUS_RECEIVED_PARTIALLY.")";
		} else {
			$sql .= " AND c.fk_statut IN (".self::STATUS_VALIDATED.", ".self::STATUS_ACCEPTED.")";
		}
		if ($user->socid) {
			$sql .= " AND c.fk_soc = ".((int) $user->socid);
		}

		$resql = $this->db->query($sql);
		if ($resql) {
			$commandestatic = new CommandeFournisseur($this->db);

			$response = new WorkboardResponse();
			$response->warning_delay = $conf->commande->fournisseur->warning_delay / 60 / 60 / 24;
			$response->label = $langs->trans("SuppliersOrdersToProcess");
			$response->labelShort = $langs->trans("Opened");
			$response->url = DOL_URL_ROOT.'/fourn/commande/list.php?search_status=1,2&mainmenu=commercial&leftmenu=orders_suppliers';
			$response->img = img_object('', "order");

			if ($mode === 'awaiting') {
				$response->label = $langs->trans("SuppliersOrdersAwaitingReception");
				$response->labelShort = $langs->trans("AwaitingReception");
				$response->url = DOL_URL_ROOT.'/fourn/commande/list.php?search_status=3,4&mainmenu=commercial&leftmenu=orders_suppliers';
			}

			while ($obj = $this->db->fetch_object($resql)) {
				$commandestatic->delivery_date = $this->db->jdate($obj->delivery_date);
				$commandestatic->date_commande = $this->db->jdate($obj->date_commande);
				$commandestatic->statut = $obj->fk_statut;

				$response->nbtodo++;
				$response->total += $obj->total_ht;

				if ($commandestatic->hasDelay()) {
					$response->nbtodolate++;
				}
			}

			return $response;
		} else {
			$this->error = $this->db->error();
			return -1;
		}
	}

	/**
	 * Returns the translated input method of object (defined if $this->methode_commande_id > 0).
	 * This function make a sql request to get translation. No cache yet, try to not use it inside a loop.
	 *
	 * @return string
	 */
	public function getInputMethod()
	{
		global $db, $langs;

		if ($this->methode_commande_id > 0) {
			$sql = "SELECT rowid, code, libelle as label";
			$sql .= " FROM ".MAIN_DB_PREFIX.'c_input_method';
			$sql .= " WHERE active=1 AND rowid = ".((int) $this->methode_commande_id);

			$resql = $this->db->query($sql);
			if ($resql) {
				if ($this->db->num_rows($resql)) {
					$obj = $this->db->fetch_object($resql);

					$string = $langs->trans($obj->code);
					if ($string == $obj->code) {
						$string = $obj->label != '-' ? $obj->label : '';
					}
					return $string;
				}
			} else {
				dol_print_error($this->db);
			}
		}

		return '';
	}

	/**
	 *  Create a document onto disk according to template model.
	 *
	 *  @param	    string		$modele			Force template to use ('' to not force)
	 *  @param		Translate	$outputlangs	Object lang to use for traduction
	 *  @param      int			$hidedetails    Hide details of lines
	 *  @param      int			$hidedesc       Hide description
	 *  @param      int			$hideref        Hide ref
	 *  @param      null|array  $moreparams     Array to provide more information
	 *  @return     int          				0 if KO, 1 if OK
	 */
	public function generateDocument($modele, $outputlangs, $hidedetails = 0, $hidedesc = 0, $hideref = 0, $moreparams = null)
	{
		global $conf, $langs;

		$langs->load("suppliers");
		$outputlangs->load("products");

		if (!dol_strlen($modele)) {
			$modele = '';
			if ($this->model_pdf) {
				$modele = $this->model_pdf;
			} elseif (!empty($conf->global->COMMANDE_SUPPLIER_ADDON_PDF)) {
				$modele = $conf->global->COMMANDE_SUPPLIER_ADDON_PDF;
			}
		}
		if (empty($modele)) {
			return 0;
		} else {
			$modelpath = "core/modules/supplier_order/doc/";
			return $this->commonGenerateDocument($modelpath, $modele, $outputlangs, $hidedetails, $hidedesc, $hideref, $moreparams);
		}
	}

	/**
	 * Return the max number delivery delay in day
	 *
	 * @param	Translate	$langs		Language object
	 * @return 	string                  Translated string
	 */
	public function getMaxDeliveryTimeDay($langs)
	{
		if (empty($this->lines)) {
			return '';
		}

		$obj = new ProductFournisseur($this->db);

		$nb = 0;
		foreach ($this->lines as $line) {
			if ($line->fk_product > 0) {
				$idp = $obj->find_min_price_product_fournisseur($line->fk_product, $line->qty);
				if ($idp) {
					$obj->fetch($idp);
					if ($obj->delivery_time_days > $nb) {
						$nb = $obj->delivery_time_days;
					}
				}
			}
		}

		if ($nb === 0) {
			return '';
		} else {
			return $nb.' '.$langs->trans('Days');
		}
	}

	/**
	 * Returns the rights used for this class
	 * @return stdClass
	 */
	public function getRights()
	{
		global $user;

		return $user->rights->fournisseur->commande;
	}


	/**
	 * Function used to replace a thirdparty id with another one.
	 *
	 * @param DoliDB $db Database handler
	 * @param int $origin_id Old thirdparty id
	 * @param int $dest_id New thirdparty id
	 * @return bool
	 */
	public static function replaceThirdparty(DoliDB $db, $origin_id, $dest_id)
	{
		$tables = array(
			'commande_fournisseur'
		);

		return CommonObject::commonReplaceThirdparty($db, $origin_id, $dest_id, $tables);
	}

	/**
	 * Function used to replace a product id with another one.
	 *
	 * @param DoliDB $db Database handler
	 * @param int $origin_id Old product id
	 * @param int $dest_id New product id
	 * @return bool
	 */
	public static function replaceProduct(DoliDB $db, $origin_id, $dest_id)
	{
		$tables = array(
			'commande_fournisseurdet'
		);

		return CommonObject::commonReplaceProduct($db, $origin_id, $dest_id, $tables);
	}

	/**
	 * Is the supplier order delayed?
	 * We suppose a purchase ordered as late if a the purchase order has been sent and the delivery date is set and before the delay.
	 * If order has not been sent, we use the order date.
	 *
	 * @return 	bool					True if object is delayed
	 */
	public function hasDelay()
	{
		global $conf;

		if (empty($this->delivery_date) && !empty($this->date_livraison)) {
			$this->delivery_date = $this->date_livraison; // For backward compatibility
		}

		if ($this->statut == self::STATUS_ORDERSENT || $this->statut == self::STATUS_RECEIVED_PARTIALLY) {
			$now = dol_now();
			if (!empty($this->delivery_date)) {
				$date_to_test = $this->delivery_date;
				return $date_to_test && $date_to_test < ($now - $conf->commande->fournisseur->warning_delay);
			} else {
				//$date_to_test = $this->date_commande;
				//return $date_to_test && $date_to_test < ($now - $conf->commande->fournisseur->warning_delay);
				return false;
			}
		} else {
			$now = dol_now();
			$date_to_test = $this->date_commande;

			return ($this->statut > 0 && $this->statut < 5) && $date_to_test && $date_to_test < ($now - $conf->commande->fournisseur->warning_delay);
		}
	}

	/**
	 * Show the customer delayed info.
	 * We suppose a purchase ordered as late if a the purchase order has been sent and the delivery date is set and before the delay.
	 * If order has not been sent, we use the order date.
	 *
	 * @return string       Show delayed information
	 */
	public function showDelay()
	{
		global $conf, $langs;

		if (empty($this->delivery_date) && !empty($this->date_livraison)) {
			$this->delivery_date = $this->date_livraison; // For backward compatibility
		}

		$text = '';

		if ($this->statut == self::STATUS_ORDERSENT || $this->statut == self::STATUS_RECEIVED_PARTIALLY) {
			if (!empty($this->delivery_date)) {
				$text = $langs->trans("DeliveryDate").' '.dol_print_date($this->delivery_date, 'day');
			} else {
				$text = $langs->trans("OrderDate").' '.dol_print_date($this->date_commande, 'day');
			}
		} else {
			$text = $langs->trans("OrderDate").' '.dol_print_date($this->date_commande, 'day');
		}
		if ($text) {
			$text .= ' '.($conf->commande->fournisseur->warning_delay > 0 ? '+' : '-').' '.round(abs($conf->commande->fournisseur->warning_delay) / 3600 / 24, 1).' '.$langs->trans("days").' < '.$langs->trans("Today");
		}

		return $text;
	}


	/**
	 * Calc status regarding to dispatched stock
	 *
	 * @param 		User 	$user                   User action
	 * @param       int     $closeopenorder         Close if received
	 * @param		string	$comment				Comment
	 * @return		int		                        <0 if KO, 0 if not applicable, >0 if OK
	 */
	public function calcAndSetStatusDispatch(User $user, $closeopenorder = 1, $comment = '')
	{
		global $conf, $langs;

		if ((isModEnabled("fournisseur") && empty($conf->global->MAIN_USE_NEW_SUPPLIERMOD)) || isModEnabled("supplier_order")) {
			require_once DOL_DOCUMENT_ROOT.'/fourn/class/fournisseur.commande.dispatch.class.php';

			$qtydelivered = array();
			$qtywished = array();

			$supplierorderdispatch = new CommandeFournisseurDispatch($this->db);
			$filter = array('t.fk_commande'=>$this->id);
			if (!empty($conf->global->SUPPLIER_ORDER_USE_DISPATCH_STATUS)) {
				$filter['t.status'] = 1; // Restrict to lines with status validated
			}

			$ret = $supplierorderdispatch->fetchAll('', '', 0, 0, $filter);
			if ($ret < 0) {
				$this->error = $supplierorderdispatch->error; $this->errors = $supplierorderdispatch->errors;
				return $ret;
			} else {
				if (is_array($supplierorderdispatch->lines) && count($supplierorderdispatch->lines) > 0) {
					require_once DOL_DOCUMENT_ROOT.'/product/class/product.class.php';
					$date_liv = dol_now();

					// Build array with quantity deliverd by product
					foreach ($supplierorderdispatch->lines as $line) {
						$qtydelivered[$line->fk_product] += $line->qty;
					}
					foreach ($this->lines as $line) {
						// Exclude lines not qualified for shipment, similar code is found into interface_20_modWrokflow for customers
						if (empty($conf->global->STOCK_SUPPORTS_SERVICES) && $line->product_type > 0) {
							continue;
						}
						$qtywished[$line->fk_product] += $line->qty;
					}

					//Compare array
					$diff_array = array_diff_assoc($qtydelivered, $qtywished); // Warning: $diff_array is done only on common keys.
					$keysinwishednotindelivered = array_diff(array_keys($qtywished), array_keys($qtydelivered)); // To check we also have same number of keys
					$keysindeliverednotinwished = array_diff(array_keys($qtydelivered), array_keys($qtywished)); // To check we also have same number of keys
					//var_dump(array_keys($qtydelivered));
					//var_dump(array_keys($qtywished));
					//var_dump($diff_array);
					//var_dump($keysinwishednotindelivered);
					//var_dump($keysindeliverednotinwished);
					//exit;

					if (count($diff_array) == 0 && count($keysinwishednotindelivered) == 0 && count($keysindeliverednotinwished) == 0) { //No diff => mean everythings is received
						if ($closeopenorder) {
							//$ret=$this->setStatus($user,5);
							$ret = $this->Livraison($user, $date_liv, 'tot', $comment); // GETPOST("type") is 'tot', 'par', 'nev', 'can'
							if ($ret < 0) {
								return -1;
							}
							return 5;
						} else {
							//Diff => received partially
							//$ret=$this->setStatus($user,4);
							$ret = $this->Livraison($user, $date_liv, 'par', $comment); // GETPOST("type") is 'tot', 'par', 'nev', 'can'
							if ($ret < 0) {
								return -1;
							}
							return 4;
						}
					} elseif (!empty($conf->global->SUPPLIER_ORDER_MORE_THAN_WISHED)) {
						//set livraison to 'tot' if more products received than wished. (and if $closeopenorder is set to 1 of course...)

						$close = 0;

						if (count($diff_array) > 0) {
							//there are some difference between  the two arrays

							//scan the array of results
							foreach ($diff_array as $key => $value) {
								//if the quantity delivered is greater or equal to wish quantity
								if ($qtydelivered[$key] >= $qtywished[$key]) {
									$close++;
								}
							}
						}


						if ($close == count($diff_array)) {
							//all the products are received equal or more than the wished quantity
							if ($closeopenorder) {
								$ret = $this->Livraison($user, $date_liv, 'tot', $comment); // GETPOST("type") is 'tot', 'par', 'nev', 'can'
								if ($ret < 0) {
									return -1;
								}
								return 5;
							} else {
								//Diff => received partially
								$ret = $this->Livraison($user, $date_liv, 'par', $comment); // GETPOST("type") is 'tot', 'par', 'nev', 'can'
								if ($ret < 0) {
									return -1;
								}
								return 4;
							}
						} else {
							//all the products are not received
							$ret = $this->Livraison($user, $date_liv, 'par', $comment); // GETPOST("type") is 'tot', 'par', 'nev', 'can'
							if ($ret < 0) {
								return -1;
							}
							return 4;
						}
					} else {
						//Diff => received partially
						$ret = $this->Livraison($user, $date_liv, 'par', $comment); // GETPOST("type") is 'tot', 'par', 'nev', 'can'
						if ($ret < 0) {
							return -1;
						}
						return 4;
					}
				}
				return 1;
			}
		}
		return 0;
	}

	/**
	 *	Load array this->receptions of lines of shipments with nb of products sent for each order line
	 *  Note: For a dedicated shipment, the fetch_lines can be used to load the qty_asked and qty_shipped. This function is use to return qty_shipped cumulated for the order
	 *
	 *	@param      int		$filtre_statut      Filter on shipment status
	 * 	@return     int                			<0 if KO, Nb of lines found if OK
	 */
	public function loadReceptions($filtre_statut = -1)
	{
		$this->receptions = array();

		dol_syslog(get_class($this)."::loadReceptions", LOG_DEBUG);

		$sql = 'SELECT cd.rowid, cd.fk_product,';
		$sql .= ' sum(cfd.qty) as qty';
		$sql .= ' FROM '.MAIN_DB_PREFIX.'commande_fournisseur_dispatch as cfd,';
		if ($filtre_statut >= 0) {
			$sql .= ' '.MAIN_DB_PREFIX.'reception as e,';
		}
		$sql .= ' '.MAIN_DB_PREFIX.'commande_fournisseurdet as cd';
		$sql .= ' WHERE';
		if ($filtre_statut >= 0) {
			$sql .= ' cfd.fk_reception = e.rowid AND';
		}
		$sql .= ' cfd.fk_commandefourndet = cd.rowid';
		$sql .= ' AND cd.fk_commande ='.((int) $this->id);
		if ($this->fk_product > 0) {
			$sql .= ' AND cd.fk_product = '.((int) $this->fk_product);
		}
		if ($filtre_statut >= 0) {
			$sql .= ' AND e.fk_statut >= '.((int) $filtre_statut);
		}
		$sql .= ' GROUP BY cd.rowid, cd.fk_product';

		$resql = $this->db->query($sql);
		if ($resql) {
			$num = $this->db->num_rows($resql);
			$i = 0;
			while ($i < $num) {
				$obj = $this->db->fetch_object($resql);
				empty($this->receptions[$obj->rowid]) ? $this->receptions[$obj->rowid] = $obj->qty : $this->receptions[$obj->rowid] += $obj->qty;
				$i++;
			}
			$this->db->free($resql);

			return $num;
		} else {
			$this->error = $this->db->lasterror();
			return -1;
		}
	}
}



/**
 *  Class to manage line orders
 */
class CommandeFournisseurLigne extends CommonOrderLine
{
	/**
	 * @var string ID to identify managed object
	 */
	public $element = 'commande_fournisseurdet';

	/**
	 * @var string Name of table without prefix where object is stored
	 */
	public $table_element = 'commande_fournisseurdet';

	public $oldline;

	/**
	 * Id of parent order
	 * @var int
	 */
	public $fk_commande;

	// From llx_commande_fournisseurdet
	/**
	 * @var int ID
	 */
	public $fk_parent_line;

	/**
	 * @var int ID
	 */
	public $fk_facture;

	public $rang = 0;
	public $special_code = 0;

	/**
	 * Unit price without taxes
	 * @var float
	 */
	public $pu_ht;

	public $date_start;
	public $date_end;

	// From llx_product_fournisseur_price

	/**
	 * Supplier reference of price when we added the line. May have been changed after line was added.
	 * @var string
	 */
	public $ref_supplier;
	public $remise;


	/**
	 *	Constructor
	 *
	 *  @param		DoliDB		$db      Database handler
	 */
	public function __construct($db)
	{
		$this->db = $db;
	}

	/**
	 *  Load line order
	 *
	 *  @param  int		$rowid      Id line order
	 *	@return	int					<0 if KO, >0 if OK
	 */
	public function fetch($rowid)
	{
		global $conf;

		$sql = 'SELECT cd.rowid, cd.fk_commande, cd.fk_product, cd.product_type, cd.description, cd.qty, cd.tva_tx, cd.special_code,';
		$sql .= ' cd.localtax1_tx, cd.localtax2_tx, cd.localtax1_type, cd.localtax2_type, cd.ref as ref_supplier,';
		$sql .= ' cd.remise, cd.remise_percent, cd.subprice,';
		$sql .= ' cd.info_bits, cd.total_ht, cd.total_tva, cd.total_ttc,';
		$sql .= ' cd.total_localtax1, cd.total_localtax2,';
		$sql .= ' p.ref as product_ref, p.label as product_label, p.description as product_desc,';
		$sql .= ' cd.date_start, cd.date_end, cd.fk_unit,';
		$sql .= ' cd.multicurrency_subprice, cd.multicurrency_total_ht, cd.multicurrency_total_tva, cd.multicurrency_total_ttc,';
		$sql .= ' c.fk_soc as socid';
		$sql .= ' FROM '.MAIN_DB_PREFIX.'commande_fournisseur as c, '.MAIN_DB_PREFIX.'commande_fournisseurdet as cd';
		$sql .= ' LEFT JOIN '.MAIN_DB_PREFIX.'product as p ON cd.fk_product = p.rowid';
		$sql .= ' WHERE cd.fk_commande = c.rowid AND cd.rowid = '.((int) $rowid);

		$result = $this->db->query($sql);
		if ($result) {
			$objp = $this->db->fetch_object($result);

			if (!empty($objp)) {
				$this->rowid = $objp->rowid;
				$this->id               = $objp->rowid;
				$this->fk_commande      = $objp->fk_commande;
				$this->desc             = $objp->description;
				$this->qty              = $objp->qty;
				$this->ref_fourn        = $objp->ref_supplier;
				$this->ref_supplier     = $objp->ref_supplier;
				$this->subprice         = $objp->subprice;
				$this->tva_tx           = $objp->tva_tx;
				$this->localtax1_tx		= $objp->localtax1_tx;
				$this->localtax2_tx		= $objp->localtax2_tx;
				$this->localtax1_type	= $objp->localtax1_type;
				$this->localtax2_type	= $objp->localtax2_type;
				$this->remise           = $objp->remise;
				$this->remise_percent   = $objp->remise_percent;
				$this->fk_product       = $objp->fk_product;
				$this->info_bits        = $objp->info_bits;
				$this->total_ht         = $objp->total_ht;
				$this->total_tva        = $objp->total_tva;
				$this->total_localtax1	= $objp->total_localtax1;
				$this->total_localtax2	= $objp->total_localtax2;
				$this->total_ttc        = $objp->total_ttc;
				$this->product_type     = $objp->product_type;
				$this->special_code     = $objp->special_code;

				$this->ref = $objp->product_ref;

				$this->product_ref      = $objp->product_ref;
				$this->product_label    = $objp->product_label;
				$this->product_desc     = $objp->product_desc;

				if (!empty($conf->global->PRODUCT_USE_SUPPLIER_PACKAGING)) {
					// TODO We should not fetch this properties into the fetch_lines. This is NOT properties of a line.
					// Move this into another method and call it when required.

					// Take better packaging for $objp->qty (first supplier ref quantity <= $objp->qty)
					$sqlsearchpackage = 'SELECT rowid, packaging FROM '.MAIN_DB_PREFIX."product_fournisseur_price";
					$sqlsearchpackage .= ' WHERE entity IN ('.getEntity('product_fournisseur_price').")";
					$sqlsearchpackage .= " AND fk_product = ".((int) $objp->fk_product);
					$sqlsearchpackage .= " AND ref_fourn = '".$this->db->escape($objp->ref_supplier)."'";
					$sqlsearchpackage .= " AND quantity <= ".((float) $objp->qty);	// required to be qualified
					$sqlsearchpackage .= " AND (packaging IS NULL OR packaging = 0 OR packaging <= ".((float) $objp->qty).")";	// required to be qualified
					$sqlsearchpackage .= " AND fk_soc = ".((int) $objp->socid);
					$sqlsearchpackage .= " ORDER BY packaging ASC";		// Take the smaller package first
					$sqlsearchpackage .= " LIMIT 1";

					$resqlsearchpackage = $this->db->query($sqlsearchpackage);
					if ($resqlsearchpackage) {
						$objsearchpackage = $this->db->fetch_object($resqlsearchpackage);
						if ($objsearchpackage) {
							$this->fk_fournprice = $objsearchpackage->rowid;
							$this->packaging     = $objsearchpackage->packaging;
						}
					} else {
						$this->error = $this->db->lasterror();
						return -1;
					}
				}

				$this->date_start       		= $this->db->jdate($objp->date_start);
				$this->date_end         		= $this->db->jdate($objp->date_end);
				$this->fk_unit = $objp->fk_unit;

				$this->multicurrency_subprice	= $objp->multicurrency_subprice;
				$this->multicurrency_total_ht	= $objp->multicurrency_total_ht;
				$this->multicurrency_total_tva	= $objp->multicurrency_total_tva;
				$this->multicurrency_total_ttc	= $objp->multicurrency_total_ttc;

				$this->fetch_optionals();

				$this->db->free($result);
				return 1;
			} else {
				$this->error = 'Supplier order line  with id='.$rowid.' not found';
				dol_syslog(get_class($this)."::fetch Error ".$this->error, LOG_ERR);
				return 0;
			}
		} else {
			dol_print_error($this->db);
			return -1;
		}
	}

	/**
	 *	Insert line into database
	 *
	 *	@param      int		$notrigger		1 = disable triggers
	 *	@return		int						<0 if KO, >0 if OK
	 */
	public function insert($notrigger = 0)
	{
		global $conf, $user;

		$error = 0;

		dol_syslog(get_class($this)."::insert rang=".$this->rang);

		// Clean parameters
		if (empty($this->tva_tx)) {
			$this->tva_tx = 0;
		}
		if (empty($this->localtax1_tx)) {
			$this->localtax1_tx = 0;
		}
		if (empty($this->localtax2_tx)) {
			$this->localtax2_tx = 0;
		}
		if (empty($this->localtax1_type)) {
			$this->localtax1_type = '0';
		}
		if (empty($this->localtax2_type)) {
			$this->localtax2_type = '0';
		}
		if (empty($this->total_localtax1)) {
			$this->total_localtax1 = 0;
		}
		if (empty($this->total_localtax2)) {
			$this->total_localtax2 = 0;
		}
		if (empty($this->rang)) {
			$this->rang = 0;
		}
		if (empty($this->remise_percent)) {
			$this->remise_percent = 0;
		}
		if (empty($this->info_bits)) {
			$this->info_bits = 0;
		}
		if (empty($this->special_code)) {
			$this->special_code = 0;
		}
		if (empty($this->fk_parent_line)) {
			$this->fk_parent_line = 0;
		}
		if (empty($this->pa_ht)) {
			$this->pa_ht = 0;
		}

		// Multicurrency
		if (!empty($this->multicurrency_code)) {
			list($this->fk_multicurrency, $this->multicurrency_tx) = MultiCurrency::getIdAndTxFromCode($this->db, $this->multicurrency_code);
		}
		if (empty($this->fk_multicurrency)) {
			$this->multicurrency_code = $conf->currency;
			$this->fk_multicurrency = 0;
			$this->multicurrency_tx = 1;
		}

		// Check parameters
		if ($this->product_type < 0) {
			return -1;
		}

		$this->db->begin();

		// Insertion dans base de la ligne
		$sql = 'INSERT INTO '.MAIN_DB_PREFIX.$this->table_element;
		$sql .= " (fk_commande, label, description, date_start, date_end,";
		$sql .= " fk_product, product_type, special_code, rang,";
		$sql .= " qty, vat_src_code, tva_tx, localtax1_tx, localtax2_tx, localtax1_type, localtax2_type, remise_percent, subprice, ref,";
		$sql .= " total_ht, total_tva, total_localtax1, total_localtax2, total_ttc, fk_unit,";
		$sql .= " fk_multicurrency, multicurrency_code, multicurrency_subprice, multicurrency_total_ht, multicurrency_total_tva, multicurrency_total_ttc";
		$sql .= ")";
		$sql .= " VALUES (".$this->fk_commande.", '".$this->db->escape($this->label)."','".$this->db->escape($this->desc)."',";
		$sql .= " ".($this->date_start ? "'".$this->db->idate($this->date_start)."'" : "null").",";
		$sql .= " ".($this->date_end ? "'".$this->db->idate($this->date_end)."'" : "null").",";
		if ($this->fk_product) {
			$sql .= $this->fk_product.",";
		} else {
			$sql .= "null,";
		}
		$sql .= "'".$this->db->escape($this->product_type)."',";
		$sql .= "'".$this->db->escape($this->special_code)."',";
		$sql .= "'".$this->db->escape($this->rang)."',";
		$sql .= "'".$this->db->escape($this->qty)."', ";
		$sql .= " ".(empty($this->vat_src_code) ? "''" : "'".$this->db->escape($this->vat_src_code)."'").",";
		$sql .= " ".price2num($this->tva_tx).", ";
		$sql .= " ".price2num($this->localtax1_tx).",";
		$sql .= " ".price2num($this->localtax2_tx).",";
		$sql .= " '".$this->db->escape($this->localtax1_type)."',";
		$sql .= " '".$this->db->escape($this->localtax2_type)."',";
		$sql .= " ".((float) $this->remise_percent).", ".price2num($this->subprice, 'MU').", '".$this->db->escape($this->ref_supplier)."',";
		$sql .= " ".price2num($this->total_ht).",";
		$sql .= " ".price2num($this->total_tva).",";
		$sql .= " ".price2num($this->total_localtax1).",";
		$sql .= " ".price2num($this->total_localtax2).",";
		$sql .= " ".price2num($this->total_ttc).",";
		$sql .= ($this->fk_unit ? "'".$this->db->escape($this->fk_unit)."'" : "null");
		$sql .= ", ".($this->fk_multicurrency ? ((int) $this->fk_multicurrency) : "null");
		$sql .= ", '".$this->db->escape($this->multicurrency_code)."'";
		$sql .= ", ".($this->multicurrency_subprice ? price2num($this->multicurrency_subprice) : '0');
		$sql .= ", ".($this->multicurrency_total_ht ? price2num($this->multicurrency_total_ht) : '0');
		$sql .= ", ".($this->multicurrency_total_tva ? price2num($this->multicurrency_total_tva) : '0');
		$sql .= ", ".($this->multicurrency_total_ttc ? price2num($this->multicurrency_total_ttc) : '0');
		$sql .= ")";

		dol_syslog(get_class($this)."::insert", LOG_DEBUG);
		$resql = $this->db->query($sql);
		if ($resql) {
			$this->id = $this->db->last_insert_id(MAIN_DB_PREFIX.$this->table_element);
			$this->rowid = $this->id;

			if (!$error) {
				$result = $this->insertExtraFields();
				if ($result < 0) {
					$error++;
				}
			}

			if (!$error && !$notrigger) {
				// Call trigger
				$result = $this->call_trigger('LINEORDER_SUPPLIER_CREATE', $user);
				if ($result < 0) {
					$error++;
				}
				// End call triggers
			}

			if (!$error) {
				$this->db->commit();
				return 1;
			}

			foreach ($this->errors as $errmsg) {
				dol_syslog(get_class($this)."::delete ".$errmsg, LOG_ERR);
				$this->errors[] = ($this->errors ? ', '.$errmsg : $errmsg);
			}
			$this->db->rollback();
			return -1 * $error;
		} else {
			$this->errors[] = $this->db->error();
			$this->db->rollback();
			return -2;
		}
	}
	/**
	 *	Update the line object into db
	 *
	 *	@param      int		$notrigger		1 = disable triggers
	 *	@return		int		<0 si ko, >0 si ok
	 */
	public function update($notrigger = 0)
	{
		global $conf, $user;

		$error = 0;

		$this->db->begin();

		// Mise a jour ligne en base
		$sql = "UPDATE ".MAIN_DB_PREFIX.$this->table_element." SET";
		$sql .= "  description='".$this->db->escape($this->desc)."'";
		$sql .= ", ref='".$this->db->escape($this->ref_supplier)."'";
		$sql .= ", subprice='".price2num($this->subprice)."'";
		//$sql.= ",remise='".price2num($remise)."'";
		$sql .= ", remise_percent='".price2num($this->remise_percent)."'";

		$sql .= ", vat_src_code = '".(empty($this->vat_src_code) ? '' : $this->vat_src_code)."'";
		$sql .= ", tva_tx='".price2num($this->tva_tx)."'";
		$sql .= ", localtax1_tx='".price2num($this->total_localtax1)."'";
		$sql .= ", localtax2_tx='".price2num($this->total_localtax2)."'";
		$sql .= ", localtax1_type='".$this->db->escape($this->localtax1_type)."'";
		$sql .= ", localtax2_type='".$this->db->escape($this->localtax2_type)."'";
		$sql .= ", qty='".price2num($this->qty)."'";
		$sql .= ", date_start=".(!empty($this->date_start) ? "'".$this->db->idate($this->date_start)."'" : "null");
		$sql .= ", date_end=".(!empty($this->date_end) ? "'".$this->db->idate($this->date_end)."'" : "null");
		$sql .= ", info_bits='".$this->db->escape($this->info_bits)."'";
		$sql .= ", total_ht='".price2num($this->total_ht)."'";
		$sql .= ", total_tva='".price2num($this->total_tva)."'";
		$sql .= ", total_localtax1='".price2num($this->total_localtax1)."'";
		$sql .= ", total_localtax2='".price2num($this->total_localtax2)."'";
		$sql .= ", total_ttc='".price2num($this->total_ttc)."'";
		$sql .= ", product_type=".$this->product_type;
		$sql .= ", special_code=".(!empty($this->special_code) ? $this->special_code : 0);
		$sql .= ($this->fk_unit ? ", fk_unit='".$this->db->escape($this->fk_unit)."'" : ", fk_unit=null");

		// Multicurrency
		$sql .= ", multicurrency_subprice=".price2num($this->multicurrency_subprice)."";
		$sql .= ", multicurrency_total_ht=".price2num($this->multicurrency_total_ht)."";
		$sql .= ", multicurrency_total_tva=".price2num($this->multicurrency_total_tva)."";
		$sql .= ", multicurrency_total_ttc=".price2num($this->multicurrency_total_ttc)."";

		$sql .= " WHERE rowid = ".((int) $this->id);

		dol_syslog(get_class($this)."::updateline", LOG_DEBUG);
		$result = $this->db->query($sql);
		if ($result > 0) {
			if (!$error) {
				$result = $this->insertExtraFields();
				if ($result < 0) {
					$error++;
				}
			}

			if (!$error && !$notrigger) {
				global $user;
				// Call trigger
				$result = $this->call_trigger('LINEORDER_SUPPLIER_MODIFY', $user);
				if ($result < 0) {
					$this->db->rollback();
					return -1;
				}
				// End call triggers
			}

			if (!$error) {
				$this->db->commit();
				return 1;
			} else {
				$this->db->rollback();
				return -1;
			}
		} else {
			$this->error = $this->db->lasterror();
			$this->db->rollback();
			return -1;
		}
	}

	/**
	 * 	Delete line in database
	 *
	 *	@param      int     $notrigger  1=Disable call to triggers
	 *	@return     int                 <0 if KO, >0 if OK
	 */
	public function delete($notrigger = 0)
	{
		global $user;

		$error = 0;

		$this->db->begin();

		// extrafields
		$result = $this->deleteExtraFields();
		if ($result < 0) {
			$this->db->rollback();
			return -1;
		}

		$sql = 'DELETE FROM '.MAIN_DB_PREFIX."commande_fournisseurdet WHERE rowid=".((int) $this->id);

		dol_syslog(__METHOD__, LOG_DEBUG);
		$resql = $this->db->query($sql);
		if ($resql) {
			if (!$notrigger) {
				// Call trigger
				$result = $this->call_trigger('LINEORDER_SUPPLIER_DELETE', $user);
				if ($result < 0) {
					$error++;
				}
				// End call triggers
			}

			if (!$error) {
				$this->db->commit();
				return 1;
			}

			foreach ($this->errors as $errmsg) {
				dol_syslog(get_class($this)."::delete ".$errmsg, LOG_ERR);
				$this->error .= ($this->error ? ', '.$errmsg : $errmsg);
			}
			$this->db->rollback();
			return -1 * $error;
		} else {
			$this->error = $this->db->lasterror();
			return -1;
		}
	}
}<|MERGE_RESOLUTION|>--- conflicted
+++ resolved
@@ -1959,11 +1959,7 @@
 			$this->line->total_localtax2 = $total_localtax2;
 			$this->line->total_ttc = $total_ttc;
 			$this->line->product_type = $type;
-<<<<<<< HEAD
 			$this->line->special_code   = (!empty($this->special_code) ? $this->special_code : 0);
-=======
-			$this->line->special_code = $special_code;
->>>>>>> ac6a1b05
 			$this->line->origin = $origin;
 			$this->line->origin_id = $origin_id;
 			$this->line->fk_unit = $fk_unit;
