--- conflicted
+++ resolved
@@ -65,7 +65,7 @@
     //  		                                      -> 9=Refused  -> (reopen) 1=Validated
     //  Note: billed or not is on another field "billed"
     var $statuts;           // List of status
-    
+
     var $socid;
     var $fourn_id;
     var $date;
@@ -251,13 +251,10 @@
             $this->fetch_optionals($this->id,$extralabels);
 
             if ($this->statut == 0) $this->brouillon = 1;
-<<<<<<< HEAD
 
 			$this->fetchObjectLinked();
-=======
-				
-				$this->lines=array();
->>>>>>> ff632718
+
+            $this->lines=array();
 
             $sql = "SELECT l.rowid, l.ref as ref_supplier, l.fk_product, l.product_type, l.label, l.description,";
             $sql.= " l.qty,";
@@ -522,7 +519,7 @@
         $billedtext='';
 		//if ($statut==5 && $this->billed == 1) $statut = 8;
         if ($billed == 1) $billedtext=$langs->trans("Billed");
-        
+
         // List of language codes for status
         $statutshort[0] = 'StatusOrderDraftShort';
         $statutshort[1] = 'StatusOrderValidatedShort';
@@ -1361,7 +1358,7 @@
 
             $localtaxes_type=getLocalTaxesFromRate($txtva,0,$mysoc,$this->thirdparty);
             $txtva = preg_replace('/\s*\(.*\)/','',$txtva);  // Remove code into vatrate.
-            
+
             $tabprice = calcul_price_total($qty, $pu, $remise_percent, $txtva, $txlocaltax1, $txlocaltax2, 0, $price_base_type, $info_bits, $product_type, $this->thirdparty, $localtaxes_type);
             $total_ht  = $tabprice[0];
             $total_tva = $tabprice[1];
@@ -2120,7 +2117,7 @@
 
             $localtaxes_type=getLocalTaxesFromRate($txtva,0,$mysoc, $this->thirdparty);
             $txtva = preg_replace('/\s*\(.*\)/','',$txtva);  // Remove code into vatrate.
-            
+
             $tabprice=calcul_price_total($qty, $pu, $remise_percent, $txtva, $txlocaltax1, $txlocaltax2, 0, $price_base_type, $info_bits, $type, $this->thirdparty, $localtaxes_type);
             $total_ht  = $tabprice[0];
             $total_tva = $tabprice[1];
@@ -2538,10 +2535,10 @@
     public function hasDelay()
     {
         global $conf;
-		
+
         $now = dol_now();
         $date_to_test = empty($this->date_livraison) ? $this->date_commande : $this->date_livraison;
-        
+
         return ($this->statut != 3) && $date_to_test && $date_to_test < ($now - $conf->commande->fournisseur->warning_delay);
     }
 }
