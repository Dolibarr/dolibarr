--- conflicted
+++ resolved
@@ -1474,15 +1474,9 @@
 
 		$this->db->begin();
 
-<<<<<<< HEAD
-		// get lines so they will be clone
-		foreach($this->lines as $line)
-			$line->fetch_optionals();
-=======
         // get extrafields so they will be clone
         foreach($this->lines as $line)
-            $line->fetch_optionals($line->rowid);
->>>>>>> 27bdee9d
+            $line->fetch_optionals();
 
 		// Load source object
 		$objFrom = clone $this;
