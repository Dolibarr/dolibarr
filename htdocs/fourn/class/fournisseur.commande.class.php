--- conflicted
+++ resolved
@@ -2819,13 +2819,6 @@
 			if (empty($txlocaltax2)) {
 				$txlocaltax2 = 0;
 			}
-<<<<<<< HEAD
-			//Code seems useless,$remise is not a parameter of the function and is not used.
-			/*if (empty($remise)) {
-				$remise = 0;
-			}*/
-=======
->>>>>>> 63643e54
 			if (empty($remise_percent)) {
 				$remise_percent = 0;
 			}
