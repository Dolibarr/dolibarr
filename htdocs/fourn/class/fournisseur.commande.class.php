<?php
/* Copyright (C) 2003-2006	Rodolphe Quiedeville	<rodolphe@quiedeville.org>
 * Copyright (C) 2004-2017	Laurent Destailleur		<eldy@users.sourceforge.net>
 * Copyright (C) 2005-2012	Regis Houssin			<regis.houssin@capnetworks.com>
 * Copyright (C) 2007		Franky Van Liedekerke	<franky.van.liedekerke@telenet.be>
 * Copyright (C) 2010-2014	Juanjo Menent			<jmenent@2byte.es>
 * Copyright (C) 2010-2016	Philippe Grand			<philippe.grand@atoo-net.com>
 * Copyright (C) 2012-2015  Marcos García           <marcosgdf@gmail.com>
 * Copyright (C) 2013       Florian Henry		  	<florian.henry@open-concept.pro>
 * Copyright (C) 2013       Cédric Salvador         <csalvador@gpcsolutions.fr>
 *
 * This program is free software; you can redistribute it and/or modify
 * it under the terms of the GNU General Public License as published by
 * the Free Software Foundation; either version 3 of the License, or
 * (at your option) any later version.
 *
 * This program is distributed in the hope that it will be useful,
 * but WITHOUT ANY WARRANTY; without even the implied warranty of
 * MERCHANTABILITY or FITNESS FOR A PARTICULAR PURPOSE.  See the
 * GNU General Public License for more details.
 *
 * You should have received a copy of the GNU General Public License
 * along with this program. If not, see <http://www.gnu.org/licenses/>.
 */

/**
 *	\file       htdocs/fourn/class/fournisseur.commande.class.php
 *	\ingroup    fournisseur,commande
 *	\brief      File of class to manage suppliers orders
 */

include_once DOL_DOCUMENT_ROOT.'/core/class/commonorder.class.php';
require_once DOL_DOCUMENT_ROOT.'/product/class/product.class.php';
if (! empty($conf->productbatch->enabled)) require_once DOL_DOCUMENT_ROOT.'/product/class/productbatch.class.php';
require_once DOL_DOCUMENT_ROOT.'/multicurrency/class/multicurrency.class.php';

/**
 *	Class to manage predefined suppliers products
 */
class CommandeFournisseur extends CommonOrder
{
    public $element='order_supplier';
    public $table_element='commande_fournisseur';
    public $table_element_line = 'commande_fournisseurdet';
    public $fk_element = 'fk_commande';
    public $picto='order';
    /**
     * 0=No test on entity, 1=Test with field entity, 2=Test with link by societe
     * @var int
     */
    public $ismultientitymanaged = 1;
    /**
     * 0=Default, 1=View may be restricted to sales representative only if no permission to see all or to company of external user if external user
     * @var integer
     */
    public $restrictiononfksoc = 1;

    /**
     * {@inheritdoc}
     */
    protected $table_ref_field = 'ref';

    public $id;

	/**
	 * Supplier order reference
	 * @var string
	 */
    public $ref;
    public $ref_supplier;
    public $brouillon;
    public $statut;			// 0=Draft -> 1=Validated -> 2=Approved -> 3=Ordered/Process runing -> 4=Received partially -> 5=Received totally -> (reopen) 4=Received partially
    //                                                                                          -> 7=Canceled/Never received -> (reopen) 3=Process runing
    //									                            -> 6=Canceled -> (reopen) 2=Approved
    //  		                                      -> 9=Refused  -> (reopen) 1=Validated
    //  Note: billed or not is on another field "billed"
    public $statuts;           // List of status

    public $socid;
    public $fourn_id;
    public $date;
    public $date_valid;
    public $date_approve;
    public $date_approve2;		// Used when SUPPLIER_ORDER_3_STEPS_TO_BE_APPROVED is set
    public $date_commande;

    /**
     * Delivery date
     */
    public $date_livraison;
    public $total_ht;
    public $total_tva;
    public $total_localtax1;   // Total Local tax 1
    public $total_localtax2;   // Total Local tax 2
    public $total_ttc;
    public $source;
	/**
	 * @deprecated
	 * @see note_private, note_public
	 */
    public $note;
	public $note_private;
    public $note_public;
    public $model_pdf;
    public $fk_project;
    public $cond_reglement_id;
    public $cond_reglement_code;
    public $fk_account;
    public $mode_reglement_id;
    public $mode_reglement_code;
    public $user_author_id;
    public $user_valid_id;
    public $user_approve_id;
    public $user_approve_id2;	// Used when SUPPLIER_ORDER_3_STEPS_TO_BE_APPROVED is set

	//Incoterms
    public $fk_incoterms;
    public $location_incoterms;
    public $libelle_incoterms;  //Used into tooltip

    public $extraparams=array();

	/**
	 * @var CommandeFournisseurLigne[]
	 */
	public $lines = array();
	//Add for supplier_proposal
    public $origin;
    public $origin_id;
    public $linked_objects=array();

	// Multicurrency
    public $fk_multicurrency;
    public $multicurrency_code;
    public $multicurrency_tx;
    public $multicurrency_total_ht;
    public $multicurrency_total_tva;
    public $multicurrency_total_ttc;

	/**
	 * Draft status
	 */
	const STATUS_DRAFT = 0;
	/**
	 * Validated status
	 */
	const STATUS_VALIDATED = 1;
	/**
	 * Accepted
	 */
	const STATUS_ACCEPTED = 2;
	/**
	 * Order sent, shipment on process
	 */
	const STATUS_ORDERSENT = 3;
	/**
	 * Received partially
	 */
	const STATUS_RECEIVED_PARTIALLY = 4;
	/**
	 * Received completely
	 */
	const STATUS_RECEIVED_COMPLETELY = 5;
	/**
	 * Order canceled
	 */
	const STATUS_CANCELED = 6;
	/**
	 * Order canceled/never received
	 */
	const STATUS_CANCELED_AFTER_ORDER = 7;
	/**
	 * Refused
	 */
	const STATUS_REFUSED = 9;




	/**
     * 	Constructor
     *
     *  @param      DoliDB		$db      Database handler
     */
    public function __construct($db)
    {
    	global $conf;

        $this->db = $db;
        $this->products = array();

        // List of language codes for status
        $this->statuts[0] = 'StatusOrderDraft';
        $this->statuts[1] = 'StatusOrderValidated';
        $this->statuts[2] = 'StatusOrderApproved';
        if (empty($conf->global->SUPPLIER_ORDER_USE_DISPATCH_STATUS)) $this->statuts[3] = 'StatusOrderOnProcess';
        else $this->statuts[3] = 'StatusOrderOnProcessWithValidation';
        $this->statuts[4] = 'StatusOrderReceivedPartially';
        $this->statuts[5] = 'StatusOrderReceivedAll';
        $this->statuts[6] = 'StatusOrderCanceled';	// Approved->Canceled
        $this->statuts[7] = 'StatusOrderCanceled';	// Process running->canceled
        //$this->statuts[8] = 'StatusOrderBilled';	// Everything is finished, order received totally and bill received
        $this->statuts[9] = 'StatusOrderRefused';
    }


    /**
     *	Get object and lines from database
     *
     * 	@param	int		$id			Id of order to load
     * 	@param	string	$ref		Ref of object
     *	@return int 		        >0 if OK, <0 if KO, 0 if not found
     */
    public function fetch($id,$ref='')
    {
        global $conf;

        // Check parameters
        if (empty($id) && empty($ref)) return -1;

        $sql = "SELECT c.rowid, c.entity, c.ref, ref_supplier, c.fk_soc, c.fk_statut, c.amount_ht, c.total_ht, c.total_ttc, c.tva as total_vat,";
        $sql.= " c.localtax1, c.localtax2, ";
        $sql.= " c.date_creation, c.date_valid, c.date_approve, c.date_approve2,";
        $sql.= " c.fk_user_author, c.fk_user_valid, c.fk_user_approve, c.fk_user_approve2,";
        $sql.= " c.date_commande as date_commande, c.date_livraison as date_livraison, c.fk_cond_reglement, c.fk_mode_reglement, c.fk_projet as fk_project, c.remise_percent, c.source, c.fk_input_method,";
        $sql.= " c.fk_account,";
        $sql.= " c.note_private, c.note_public, c.model_pdf, c.extraparams, c.billed,";
		$sql.= " c.fk_multicurrency, c.multicurrency_code, c.multicurrency_tx, c.multicurrency_total_ht, c.multicurrency_total_tva, c.multicurrency_total_ttc,";
        $sql.= " cm.libelle as methode_commande,";
        $sql.= " cr.code as cond_reglement_code, cr.libelle as cond_reglement_libelle,";
        $sql.= " p.code as mode_reglement_code, p.libelle as mode_reglement_libelle";
        $sql.= ', c.fk_incoterms, c.location_incoterms';
        $sql.= ', i.libelle as libelle_incoterms';
        $sql.= " FROM ".MAIN_DB_PREFIX."commande_fournisseur as c";
        $sql.= " LEFT JOIN ".MAIN_DB_PREFIX."c_payment_term as cr ON c.fk_cond_reglement = cr.rowid AND cr.entity IN (".getEntity('c_payment_term').")";
        $sql.= " LEFT JOIN ".MAIN_DB_PREFIX."c_paiement as p ON c.fk_mode_reglement = p.id AND p.entity IN (".getEntity('c_paiement').")";
        $sql.= " LEFT JOIN ".MAIN_DB_PREFIX."c_input_method as cm ON cm.rowid = c.fk_input_method";
		$sql.= ' LEFT JOIN '.MAIN_DB_PREFIX.'c_incoterms as i ON c.fk_incoterms = i.rowid';
        $sql.= " WHERE c.entity = ".$conf->entity;
        if ($ref) $sql.= " AND c.ref='".$this->db->escape($ref)."'";
        else $sql.= " AND c.rowid=".$id;

        dol_syslog(get_class($this)."::fetch", LOG_DEBUG);
        $resql = $this->db->query($sql);
        if ($resql)
        {
            $obj = $this->db->fetch_object($resql);
            if (! $obj)
            {
                $this->error='Bill with id '.$id.' not found';
                dol_syslog(get_class($this).'::fetch '.$this->error);
                return 0;
            }

            $this->id					= $obj->rowid;
            $this->entity				= $obj->entity;

            $this->ref					= $obj->ref;
            $this->ref_supplier			= $obj->ref_supplier;
            $this->socid				= $obj->fk_soc;
            $this->fourn_id				= $obj->fk_soc;
            $this->statut				= $obj->fk_statut;
            $this->billed				= $obj->billed;
            $this->user_author_id		= $obj->fk_user_author;
            $this->user_valid_id		= $obj->fk_user_valid;
            $this->user_approve_id		= $obj->fk_user_approve;
            $this->user_approve_id2		= $obj->fk_user_approve2;
            $this->total_ht				= $obj->total_ht;
            $this->total_tva			= $obj->total_vat;
            $this->total_localtax1		= $obj->localtax1;
            $this->total_localtax2		= $obj->localtax2;
            $this->total_ttc			= $obj->total_ttc;
            $this->date					= $this->db->jdate($obj->date_creation);
            $this->date_valid			= $this->db->jdate($obj->date_valid);
            $this->date_approve			= $this->db->jdate($obj->date_approve);
            $this->date_approve2		= $this->db->jdate($obj->date_approve2);
            $this->date_commande		= $this->db->jdate($obj->date_commande); // date we make the order to supplier
			$this->date_livraison       = $this->db->jdate($obj->date_livraison);
            $this->remise_percent		= $obj->remise_percent;
            $this->methode_commande_id	= $obj->fk_input_method;
            $this->methode_commande		= $obj->methode_commande;

            $this->source				= $obj->source;
            $this->fk_project			= $obj->fk_project;
            $this->cond_reglement_id	= $obj->fk_cond_reglement;
            $this->cond_reglement_code	= $obj->cond_reglement_code;
            $this->cond_reglement		= $obj->cond_reglement_libelle;
            $this->cond_reglement_doc	= $obj->cond_reglement_libelle;
            $this->fk_account           = $obj->fk_account;
            $this->mode_reglement_id	= $obj->fk_mode_reglement;
            $this->mode_reglement_code	= $obj->mode_reglement_code;
            $this->mode_reglement		= $obj->mode_reglement_libelle;
            $this->note					= $obj->note_private;    // deprecated
            $this->note_private			= $obj->note_private;
            $this->note_public			= $obj->note_public;
            $this->modelpdf				= $obj->model_pdf;

			//Incoterms
			$this->fk_incoterms = $obj->fk_incoterms;
			$this->location_incoterms = $obj->location_incoterms;
			$this->libelle_incoterms = $obj->libelle_incoterms;

			// Multicurrency
			$this->fk_multicurrency 		= $obj->fk_multicurrency;
			$this->multicurrency_code 		= $obj->multicurrency_code;
			$this->multicurrency_tx 		= $obj->multicurrency_tx;
			$this->multicurrency_total_ht 	= $obj->multicurrency_total_ht;
			$this->multicurrency_total_tva 	= $obj->multicurrency_total_tva;
			$this->multicurrency_total_ttc 	= $obj->multicurrency_total_ttc;

            $this->extraparams			= (array) json_decode($obj->extraparams, true);

            $this->db->free($resql);

            // Retrieve all extrafields
            // fetch optionals attributes and labels
            require_once(DOL_DOCUMENT_ROOT.'/core/class/extrafields.class.php');
            $extrafields=new ExtraFields($this->db);
            $extralabels=$extrafields->fetch_name_optionals_label($this->table_element,true);
            $this->fetch_optionals($this->id,$extralabels);

            if ($this->statut == 0) $this->brouillon = 1;

			//$result=$this->fetch_lines();
            $this->lines=array();

            $sql = "SELECT l.rowid, l.ref as ref_supplier, l.fk_product, l.product_type, l.label, l.description, l.qty,";
            $sql.= " l.vat_src_code, l.tva_tx, l.remise_percent, l.subprice,";
            $sql.= " l.localtax1_tx, l. localtax2_tx, l.localtax1_type, l. localtax2_type, l.total_localtax1, l.total_localtax2,";
            $sql.= " l.total_ht, l.total_tva, l.total_ttc, l.special_code, l.fk_parent_line, l.rang,";
            $sql.= " p.rowid as product_id, p.ref as product_ref, p.label as product_label, p.description as product_desc,";
	        $sql.= " l.fk_unit,";
            $sql.= " l.date_start, l.date_end,";
			$sql.= ' l.fk_multicurrency, l.multicurrency_code, l.multicurrency_subprice, l.multicurrency_total_ht, l.multicurrency_total_tva, l.multicurrency_total_ttc';
            $sql.= " FROM ".MAIN_DB_PREFIX."commande_fournisseurdet	as l";
            $sql.= ' LEFT JOIN '.MAIN_DB_PREFIX.'product as p ON l.fk_product = p.rowid';
            $sql.= " WHERE l.fk_commande = ".$this->id;
            $sql.= " ORDER BY l.rang, l.rowid";
            //print $sql;

            dol_syslog(get_class($this)."::fetch get lines", LOG_DEBUG);
            $result = $this->db->query($sql);
            if ($result)
            {
                $num = $this->db->num_rows($result);
                $i = 0;

                while ($i < $num)
                {
                    $objp                  = $this->db->fetch_object($result);

                    $line                 = new CommandeFournisseurLigne($this->db);

                    $line->id                  = $objp->rowid;
                    $line->desc                = $objp->description;
                    $line->description         = $objp->description;
                    $line->qty                 = $objp->qty;
                    $line->tva_tx              = $objp->tva_tx;
                    $line->localtax1_tx		   = $objp->localtax1_tx;
                    $line->localtax2_tx		   = $objp->localtax2_tx;
                    $line->localtax1_type	   = $objp->localtax1_type;
                    $line->localtax2_type	   = $objp->localtax2_type;
                    $line->subprice            = $objp->subprice;
                    $line->pu_ht	           = $objp->subprice;
                    $line->remise_percent      = $objp->remise_percent;

                    $line->vat_src_code        = $objp->vat_src_code;
                    $line->total_ht            = $objp->total_ht;
                    $line->total_tva           = $objp->total_tva;
                    $line->total_localtax1	   = $objp->total_localtax1;
                    $line->total_localtax2	   = $objp->total_localtax2;
                    $line->total_ttc           = $objp->total_ttc;
                    $line->product_type        = $objp->product_type;

                    $line->fk_product          = $objp->fk_product;

                    $line->libelle             = $objp->product_label;
                    $line->product_label       = $objp->product_label;
                    $line->product_desc        = $objp->product_desc;

                    $line->ref                 = $objp->product_ref;    // Ref of product
                    $line->product_ref         = $objp->product_ref;    // Ref of product
                    $line->ref_fourn           = $objp->ref_supplier;   // The supplier ref of price when product was added. May have change since
                    $line->ref_supplier        = $objp->ref_supplier;   // The supplier ref of price when product was added. May have change since

                    $line->date_start          = $this->db->jdate($objp->date_start);
                    $line->date_end            = $this->db->jdate($objp->date_end);
	                $line->fk_unit             = $objp->fk_unit;

					// Multicurrency
					$line->fk_multicurrency 		= $objp->fk_multicurrency;
					$line->multicurrency_code 		= $objp->multicurrency_code;
					$line->multicurrency_subprice 	= $objp->multicurrency_subprice;
					$line->multicurrency_total_ht 	= $objp->multicurrency_total_ht;
					$line->multicurrency_total_tva 	= $objp->multicurrency_total_tva;
					$line->multicurrency_total_ttc 	= $objp->multicurrency_total_ttc;

	                $line->special_code        = $objp->special_code;
	                $line->fk_parent_line      = $objp->fk_parent_line;

                    $line->rang                = $objp->rang;

                    $this->lines[$i]      = $line;

                    $i++;
                }
                $this->db->free($result);

                return 1;
            }
            else
            {
                $this->error=$this->db->error()." sql=".$sql;
                return -1;
            }
        }
        else
        {
            $this->error=$this->db->error()." sql=".$sql;
            return -1;
        }
    }

    /**
     *	Validate an order
     *
     *	@param	User	$user			Validator User
     *	@param	int		$idwarehouse	Id of warehouse to use for stock decrease
     *  @param	int		$notrigger		1=Does not execute triggers, 0= execute triggers
     *	@return	int						<0 if KO, >0 if OK
     */
    public function valid($user,$idwarehouse=0,$notrigger=0)
    {
        global $langs,$conf;
        require_once DOL_DOCUMENT_ROOT.'/core/lib/files.lib.php';

        $error=0;

        dol_syslog(get_class($this)."::valid");
        $result = 0;
        if ((empty($conf->global->MAIN_USE_ADVANCED_PERMS) && ! empty($user->rights->fournisseur->commande->creer))
       	|| (! empty($conf->global->MAIN_USE_ADVANCED_PERMS) && ! empty($user->rights->fournisseur->supplier_order_advance->validate)))
        {
            $this->db->begin();

            // Definition of supplier order numbering model name
            $soc = new Societe($this->db);
            $soc->fetch($this->fourn_id);

            // Check if object has a temporary ref
            if (preg_match('/^[\(]?PROV/i', $this->ref) || empty($this->ref)) // empty should not happened, but when it occurs, the test save life
            {
                $num = $this->getNextNumRef($soc);
            }
            else
			{
                $num = $this->ref;
            }
            $this->newref = $num;

            $sql = 'UPDATE '.MAIN_DB_PREFIX."commande_fournisseur";
            $sql.= " SET ref='".$this->db->escape($num)."',";
            $sql.= " fk_statut = ".self::STATUS_VALIDATED.",";
            $sql.= " date_valid='".$this->db->idate(dol_now())."',";
            $sql.= " fk_user_valid = ".$user->id;
            $sql.= " WHERE rowid = ".$this->id;
            $sql.= " AND fk_statut = ".self::STATUS_DRAFT;

            $resql=$this->db->query($sql);
            if (! $resql)
            {
                dol_print_error($this->db);
                $error++;
            }

            if (! $error && ! $notrigger)
            {
				// Call trigger
				$result=$this->call_trigger('ORDER_SUPPLIER_VALIDATE',$user);
				if ($result < 0) $error++;
				// End call triggers
            }

            if (! $error)
            {
	            $this->oldref = $this->ref;

                // Rename directory if dir was a temporary ref
                if (preg_match('/^[\(]?PROV/i', $this->ref))
                {
                    // We rename directory ($this->ref = ancienne ref, $num = nouvelle ref)
                    // in order not to lose the attached files
                    $oldref = dol_sanitizeFileName($this->ref);
                    $newref = dol_sanitizeFileName($num);
                    $dirsource = $conf->fournisseur->commande->dir_output.'/'.$oldref;
                    $dirdest = $conf->fournisseur->commande->dir_output.'/'.$newref;
                    if (file_exists($dirsource))
                    {
                        dol_syslog(get_class($this)."::valid rename dir ".$dirsource." into ".$dirdest);

                        if (@rename($dirsource, $dirdest))
                        {
                            dol_syslog("Rename ok");
                            // Rename docs starting with $oldref with $newref
	                        $listoffiles=dol_dir_list($conf->fournisseur->commande->dir_output.'/'.$newref, 'files', 1, '^'.preg_quote($oldref,'/'));
	                        foreach($listoffiles as $fileentry)
	                        {
	                        	$dirsource=$fileentry['name'];
	                        	$dirdest=preg_replace('/^'.preg_quote($oldref,'/').'/',$newref, $dirsource);
	                        	$dirsource=$fileentry['path'].'/'.$dirsource;
	                        	$dirdest=$fileentry['path'].'/'.$dirdest;
	                        	@rename($dirsource, $dirdest);
	                        }
                        }
                    }
                }
            }

            if (! $error)
            {
                $result = 1;
                $this->statut = self::STATUS_VALIDATED;
                $this->ref = $num;
            }

            if (! $error)
            {
                $this->db->commit();
                return 1;
            }
            else
            {
                $this->db->rollback();
                return -1;
            }
        }
        else
        {
            $this->error='NotAuthorized';
            dol_syslog(get_class($this)."::valid ".$this->error, LOG_ERR);
            return -1;
        }
    }

    /**
     *  Return label of the status of object
     *
	 *  @param      int		$mode			0=long label, 1=short label, 2=Picto + short label, 3=Picto, 4=Picto + long label, 5=short label + picto
     *  @return 	string        			Label
     */
    public function getLibStatut($mode=0)
    {
        return $this->LibStatut($this->statut,$mode,$this->billed);
    }

    /**
     *  Return label of a status
     *
     * 	@param  int		$statut		Id statut
     *  @param  int		$mode       0=Long label, 1=Short label, 2=Picto + Short label, 3=Picto, 4=Picto + Long label, 5=Short label + Picto
     *  @param  int     $billed     1=Billed
     *  @return string				Label of status
     */
    function LibStatut($statut,$mode=0,$billed=0)
    {
        global $langs;
        $langs->load('orders');

        $billedtext='';
		//if ($statut==5 && $this->billed == 1) $statut = 8;
        if ($billed == 1) $billedtext=$langs->trans("Billed");

        // List of language codes for status
        $statutshort[0] = 'StatusOrderDraftShort';
        $statutshort[1] = 'StatusOrderValidatedShort';
        $statutshort[2] = 'StatusOrderApprovedShort';
        $statutshort[3] = 'StatusOrderOnProcessShort';
        $statutshort[4] = 'StatusOrderReceivedPartiallyShort';
        $statutshort[5] = 'StatusOrderReceivedAllShort';
        $statutshort[6] = 'StatusOrderCanceledShort';
        $statutshort[7] = 'StatusOrderCanceledShort';
        $statutshort[9] = 'StatusOrderRefusedShort';

        if ($mode == 0)
        {
            return $langs->trans($this->statuts[$statut]);
        }
        if ($mode == 1)
        {
            return $langs->trans($statutshort[$statut]);
        }
        if ($mode == 2)
        {
            return $langs->trans($this->statuts[$statut]);
        }
        if ($mode == 3)
        {
            if ($statut==0) return img_picto($langs->trans($this->statuts[$statut]),'statut0');
            if ($statut==1) return img_picto($langs->trans($this->statuts[$statut]),'statut1');
            if ($statut==2) return img_picto($langs->trans($this->statuts[$statut]),'statut3');
            if ($statut==3) return img_picto($langs->trans($this->statuts[$statut]),'statut3');
            if ($statut==4) return img_picto($langs->trans($this->statuts[$statut]),'statut3');
            if ($statut==5) return img_picto($langs->trans($this->statuts[$statut]),'statut6');
            if ($statut==6 || $statut==7) return img_picto($langs->trans($this->statuts[$statut]),'statut5');
            if ($statut==9) return img_picto($langs->trans($this->statuts[$statut]),'statut5');
        }
        if ($mode == 4)
        {
            if ($statut==0) return img_picto($langs->trans($this->statuts[$statut]),'statut0').' '.$langs->trans($this->statuts[$statut]).($billedtext?' - '.$billedtext:'');
            if ($statut==1) return img_picto($langs->trans($this->statuts[$statut]),'statut1').' '.$langs->trans($this->statuts[$statut]).($billedtext?' - '.$billedtext:'');
            if ($statut==2) return img_picto($langs->trans($this->statuts[$statut]),'statut3').' '.$langs->trans($this->statuts[$statut]).($billedtext?' - '.$billedtext:'');
            if ($statut==3) return img_picto($langs->trans($this->statuts[$statut]),'statut3').' '.$langs->trans($this->statuts[$statut]).($billedtext?' - '.$billedtext:'');
            if ($statut==4) return img_picto($langs->trans($this->statuts[$statut]),'statut3').' '.$langs->trans($this->statuts[$statut]).($billedtext?' - '.$billedtext:'');
            if ($statut==5) return img_picto($langs->trans($this->statuts[$statut]),'statut6').' '.$langs->trans($this->statuts[$statut]).($billedtext?' - '.$billedtext:'');
            if ($statut==6 || $statut==7) return img_picto($langs->trans($this->statuts[$statut]),'statut5').' '.$langs->trans($this->statuts[$statut]).($billedtext?' - '.$billedtext:'');
            if ($statut==9) return img_picto($langs->trans($this->statuts[$statut]),'statut5').' '.$langs->trans($this->statuts[$statut]).($billedtext?' - '.$billedtext:'');
        }
        if ($mode == 5)
        {
            if ($statut==0) return '<span class="hideonsmartphone">'.$langs->trans($statutshort[$statut]).' </span>'.img_picto($langs->trans($this->statuts[$statut]),'statut0');
            if ($statut==1) return '<span class="hideonsmartphone">'.$langs->trans($statutshort[$statut]).' </span>'.img_picto($langs->trans($this->statuts[$statut]),'statut1');
            if ($statut==2) return '<span class="hideonsmartphone">'.$langs->trans($statutshort[$statut]).' </span>'.img_picto($langs->trans($this->statuts[$statut]),'statut3');
            if ($statut==3) return '<span class="hideonsmartphone">'.$langs->trans($statutshort[$statut]).' </span>'.img_picto($langs->trans($this->statuts[$statut]),'statut3');
            if ($statut==4) return '<span class="hideonsmartphone">'.$langs->trans($statutshort[$statut]).' </span>'.img_picto($langs->trans($this->statuts[$statut]),'statut3');
            if ($statut==5) return '<span class="hideonsmartphone">'.$langs->trans($statutshort[$statut]).' </span>'.img_picto($langs->trans($this->statuts[$statut]),'statut6');
            if ($statut==6 || $statut==7) return '<span class="hideonsmartphone">'.$langs->trans($statutshort[$statut]).' </span>'.img_picto($langs->trans($this->statuts[$statut]),'statut5');
            if ($statut==9) return '<span class="hideonsmartphone">'.$langs->trans($statutshort[$statut]).' </span>'.img_picto($langs->trans($this->statuts[$statut]),'statut5');
        }
    }


    /**
     *	Return clicable name (with picto eventually)
     *
     *	@param		int		$withpicto					0=No picto, 1=Include picto into link, 2=Only picto
     *	@param		string	$option						On what the link points
     *  @param	    int   	$notooltip					1=Disable tooltip
     *  @param      int     $save_lastsearch_value		-1=Auto, 0=No save of lastsearch_values when clicking, 1=Save lastsearch_values whenclicking
     *	@return		string								Chain with URL
     */
    public function getNomUrl($withpicto=0, $option='', $notooltip=0, $save_lastsearch_value=-1)
    {
        global $langs, $conf;

        $result='';
        $label = '<u>' . $langs->trans("ShowOrder") . '</u>';
        if (! empty($this->ref))
            $label .= '<br><b>' . $langs->trans('Ref') . ':</b> ' . $this->ref;
        if (! empty($this->ref_supplier))
            $label.= '<br><b>' . $langs->trans('RefSupplier') . ':</b> ' . $this->ref_supplier;
        if (! empty($this->total_ht))
            $label.= '<br><b>' . $langs->trans('AmountHT') . ':</b> ' . price($this->total_ht, 0, $langs, 0, -1, -1, $conf->currency);
        if (! empty($this->total_tva))
            $label.= '<br><b>' . $langs->trans('VAT') . ':</b> ' . price($this->total_tva, 0, $langs, 0, -1, -1, $conf->currency);
        if (! empty($this->total_ttc))
            $label.= '<br><b>' . $langs->trans('AmountTTC') . ':</b> ' . price($this->total_ttc, 0, $langs, 0, -1, -1, $conf->currency);

        $picto='order';
        $url = DOL_URL_ROOT.'/fourn/commande/card.php?id='.$this->id;

        if ($option !== 'nolink')
        {
        	// Add param to save lastsearch_values or not
        	$add_save_lastsearch_values=($save_lastsearch_value == 1 ? 1 : 0);
        	if ($save_lastsearch_value == -1 && preg_match('/list\.php/',$_SERVER["PHP_SELF"])) $add_save_lastsearch_values=1;
        	if ($add_save_lastsearch_values) $url.='&save_lastsearch_values=1';
        }

        $linkclose='';
        if (empty($notooltip))
        {
            if (! empty($conf->global->MAIN_OPTIMIZEFORTEXTBROWSER))
            {
                $label=$langs->trans("ShowOrder");
                $linkclose.=' alt="'.dol_escape_htmltag($label, 1).'"';
            }
            $linkclose.= ' title="'.dol_escape_htmltag($label, 1).'"';
            $linkclose.=' class="classfortooltip"';
        }

        $linkstart = '<a href="'.$url.'"';
        $linkstart.=$linkclose.'>';
        $linkend='</a>';

        $result .= $linkstart;
        if ($withpicto) $result.=img_object(($notooltip?'':$label), $this->picto, ($notooltip?(($withpicto != 2) ? 'class="paddingright"' : ''):'class="'.(($withpicto != 2) ? 'paddingright ' : '').'classfortooltip"'), 0, 0, $notooltip?0:1);
        if ($withpicto != 2) $result.= $this->ref;
        $result .= $linkend;

        return $result;
    }


    /**
     *  Returns the following order reference not used depending on the numbering model activated
     *                  defined within COMMANDE_SUPPLIER_ADDON_NUMBER
     *
     *  @param	    Company		$soc  		company object
     *  @return     string                  free reference for the invoice
     */
    public function getNextNumRef($soc)
    {
        global $db, $langs, $conf;
        $langs->load("orders");

        if (! empty($conf->global->COMMANDE_SUPPLIER_ADDON_NUMBER))
        {
            $mybool = false;

            $file = $conf->global->COMMANDE_SUPPLIER_ADDON_NUMBER.'.php';
            $classname=$conf->global->COMMANDE_SUPPLIER_ADDON_NUMBER;

            // Include file with class
            $dirmodels = array_merge(array('/'), (array) $conf->modules_parts['models']);

            foreach ($dirmodels as $reldir) {

                $dir = dol_buildpath($reldir."core/modules/supplier_order/");

                // Load file with numbering class (if found)
                $mybool|=@include_once $dir.$file;
            }

            if (! $mybool)
            {
                dol_print_error('',"Failed to include file ".$file);
                return '';
            }

            $obj = new $classname();
            $numref = $obj->getNextValue($soc,$this);

            if ( $numref != "")
            {
                return $numref;
            }
            else
			{
                $this->error = $obj->error;
                return -1;
            }
        }
        else
		{
            $this->error = "Error_COMMANDE_SUPPLIER_ADDON_NotDefined";
            return -2;
        }
    }
	/**
     *	Class invoiced the supplier order
     *
     *  @param      User        $user       Object user making the change
     *	@return     int     	            <0 if KO, >0 if KO
     */
    public function classifyBilled(User $user)
    {
        $error=0;
        $this->db->begin();

        $sql = 'UPDATE '.MAIN_DB_PREFIX.'commande_fournisseur SET billed = 1';
        $sql .= ' WHERE rowid = '.$this->id.' AND fk_statut > '.self::STATUS_DRAFT;
        if ($this->db->query($sql))
        {
        	if (! $error)
        	{
        	    // Call trigger
        	    $result=$this->call_trigger('ORDER_SUPPLIER_CLASSIFY_BILLED',$user);
        	    if ($result < 0) $error++;
        	    // End call triggers
        	}

        	if (! $error)
        	{
        	    $this->billed=1;

        	    $this->db->commit();
        	    return 1;
        	}
        	else
        	{
        	    $this->db->rollback();
                return -1;
        	}
        }
        else
        {
        	dol_print_error($this->db);

        	$this->db->rollback();
			return -1;
        }
    }

    /**
     * 	Approve a supplier order
     *
     *	@param	User	$user			Object user
     *	@param	int		$idwarehouse	Id of warhouse for stock change
     *  @param	int		$secondlevel	0=Standard approval, 1=Second level approval (used when option SUPPLIER_ORDER_3_STEPS_TO_BE_APPROVED is set)
     *	@return	int						<0 if KO, >0 if OK
     */
    public function approve($user, $idwarehouse=0, $secondlevel=0)
    {
        global $langs,$conf;
		require_once DOL_DOCUMENT_ROOT.'/core/lib/files.lib.php';

        $error=0;

        dol_syslog(get_class($this)."::approve");

        if ($user->rights->fournisseur->commande->approuver)
        {
        	$now = dol_now();

            $this->db->begin();

			// Definition of order numbering model name
            $soc = new Societe($this->db);
            $soc->fetch($this->fourn_id);

            // Check if object has a temporary ref
            if (preg_match('/^[\(]?PROV/i', $this->ref) || empty($this->ref)) // empty should not happened, but when it occurs, the test save life
            {
                $num = $this->getNextNumRef($soc);
            }
            else
			{
                $num = $this->ref;
            }
            $this->newref = $num;

            // Do we have to change status now ? (If double approval is required and first approval, we keep status to 1 = validated)
			$movetoapprovestatus=true;
			$comment='';

            $sql = "UPDATE ".MAIN_DB_PREFIX."commande_fournisseur";
			$sql.= " SET ref='".$this->db->escape($num)."',";
			if (empty($secondlevel))	// standard or first level approval
			{
	            $sql.= " date_approve='".$this->db->idate($now)."',";
    	        $sql.= " fk_user_approve = ".$user->id;
    	        if (! empty($conf->global->SUPPLIER_ORDER_3_STEPS_TO_BE_APPROVED) && $conf->global->MAIN_FEATURES_LEVEL > 0 && $this->total_ht >= $conf->global->SUPPLIER_ORDER_3_STEPS_TO_BE_APPROVED)
    	        {
    	        	if (empty($this->user_approve_id2))
    	        	{
    	        	    $movetoapprovestatus=false;		// second level approval not done
    	        	    $comment=' (first level)';
    	        	}
    	        }
			}
			else	// request a second level approval
			{
            	$sql.= " date_approve2='".$this->db->idate($now)."',";
            	$sql.= " fk_user_approve2 = ".$user->id;
    	        if (empty($this->user_approve_id)) $movetoapprovestatus=false;		// first level approval not done
    	        $comment=' (second level)';
			}
			// If double approval is required and first approval, we keep status to 1 = validated
			if ($movetoapprovestatus) $sql.= ", fk_statut = ".self::STATUS_ACCEPTED;
			else $sql.= ", fk_statut = ".self::STATUS_VALIDATED;
            $sql.= " WHERE rowid = ".$this->id;
            $sql.= " AND fk_statut = ".self::STATUS_VALIDATED;

            if ($this->db->query($sql))
            {
            	if (! empty($conf->global->SUPPLIER_ORDER_AUTOADD_USER_CONTACT))
	            {
					$result=$this->add_contact($user->id, 'SALESREPFOLL', 'internal', 1);
					if ($result < 0 && $result != -2)	// -2 means already exists
					{
						$error++;
					}
	            }

                // If stock is incremented on validate order, we must increment it
                if (! $error && $movetoapprovestatus && ! empty($conf->stock->enabled) && ! empty($conf->global->STOCK_CALCULATE_ON_SUPPLIER_VALIDATE_ORDER))
                {
                    require_once DOL_DOCUMENT_ROOT.'/product/stock/class/mouvementstock.class.php';
                    $langs->load("agenda");

                    $cpt=count($this->lines);
                    for ($i = 0; $i < $cpt; $i++)
                    {
                        // Product with reference
                        if ($this->lines[$i]->fk_product > 0)
                        {
                            $this->line = $this->lines[$i];
                            $mouvP = new MouvementStock($this->db);
                            $mouvP->origin = &$this;
                            // We decrement stock of product (and sub-products)
	                        $up_ht_disc=$this->lines[$i]->subprice;
    	                    if (! empty($this->lines[$i]->remise_percent) && empty($conf->global->STOCK_EXCLUDE_DISCOUNT_FOR_PMP)) $up_ht_disc=price2num($up_ht_disc * (100 - $this->lines[$i]->remise_percent) / 100, 'MU');
                            $result=$mouvP->reception($user, $this->lines[$i]->fk_product, $idwarehouse, $this->lines[$i]->qty, $up_ht_disc, $langs->trans("OrderApprovedInDolibarr",$this->ref));
                            if ($result < 0) { $error++; }
                            unset($this->line);
                        }
                    }
                }

                if (! $error)
                {
					// Call trigger
					$result=$this->call_trigger('ORDER_SUPPLIER_APPROVE',$user);
					if ($result < 0) $error++;
					// End call triggers
                }

                if (! $error)
                {
                	$this->ref = $this->newref;

                	if ($movetoapprovestatus) $this->statut = self::STATUS_ACCEPTED;
					else $this->statut = self::STATUS_VALIDATED;
           			if (empty($secondlevel))	// standard or first level approval
					{
			            $this->date_approve = $now;
		    	        $this->user_approve_id = $user->id;
					}
					else	// request a second level approval
					{
			            $this->date_approve2 = $now;
		    	        $this->user_approve_id2 = $user->id;
					}

                    $this->db->commit();
                    return 1;
                }
                else
                {
                    $this->db->rollback();
                    return -1;
                }
            }
            else
            {
                $this->db->rollback();
                $this->error=$this->db->lasterror();
                return -1;
            }
        }
        else
        {
            dol_syslog(get_class($this)."::approve Not Authorized", LOG_ERR);
        }
        return -1;
    }

    /**
     * 	Refuse an order
     *
     * 	@param		User	$user		User making action
     *	@return		int					0 if Ok, <0 if Ko
     */
    public function refuse($user)
    {
        global $conf, $langs;

		$error=0;

        dol_syslog(get_class($this)."::refuse");
        $result = 0;
        if ($user->rights->fournisseur->commande->approuver)
        {
            $this->db->begin();

            $sql = "UPDATE ".MAIN_DB_PREFIX."commande_fournisseur SET fk_statut = ".self::STATUS_REFUSED;
            $sql .= " WHERE rowid = ".$this->id;

            if ($this->db->query($sql))
            {
                $result = 0;

                if ($error == 0)
                {
					// Call trigger
					$result=$this->call_trigger('ORDER_SUPPLIER_REFUSE',$user);
					if ($result < 0)
                    {
                        $error++;
                        $this->db->rollback();
                    }
                    else
                    	$this->db->commit();
					// End call triggers
                }
            }
            else
            {
                $this->db->rollback();
                $this->error=$this->db->lasterror();
                dol_syslog(get_class($this)."::refuse Error -1");
                $result = -1;
            }
        }
        else
        {
            dol_syslog(get_class($this)."::refuse Not Authorized");
        }
        return $result ;
    }

    /**
     * 	Cancel an approved order.
     *	The cancellation is done after approval
     *
     * 	@param	User	$user			User making action
     *	@param	int		$idwarehouse	Id warehouse to use for stock change (not used for supplier orders).
     * 	@return	int						>0 if Ok, <0 if Ko
     */
    function Cancel($user, $idwarehouse=-1)
    {
        global $langs,$conf;

		$error=0;

        //dol_syslog("CommandeFournisseur::Cancel");
        $result = 0;
        if ($user->rights->fournisseur->commande->commander)
        {
            $statut = self::STATUS_CANCELED;

            $this->db->begin();

            $sql = "UPDATE ".MAIN_DB_PREFIX."commande_fournisseur SET fk_statut = ".$statut;
            $sql .= " WHERE rowid = ".$this->id;
            dol_syslog(get_class($this)."::cancel", LOG_DEBUG);
            if ($this->db->query($sql))
            {
                $result = 0;

				// Call trigger
				$result=$this->call_trigger('ORDER_SUPPLIER_CANCEL',$user);
				if ($result < 0) $error++;
				// End call triggers

                if ($error == 0)
                {
                    $this->db->commit();
                    return 1;
                }
                else
                {
                    $this->db->rollback();
                    return -1;
                }
            }
            else
            {
                $this->db->rollback();
                $this->error=$this->db->lasterror();
                dol_syslog(get_class($this)."::cancel ".$this->error);
                return -1;
            }
        }
        else
        {
            dol_syslog(get_class($this)."::cancel Not Authorized");
            return -1;
        }
    }


    /**
     * 	Submit a supplier order to supplier
     *
     * 	@param		User	$user		User making change
     * 	@param		date	$date		Date
     * 	@param		int		$methode	Method
     * 	@param		string	$comment	Comment
     * 	@return		int			        <0 if KO, >0 if OK
     */
    public function commande($user, $date, $methode, $comment='')
    {
        global $langs;
        dol_syslog(get_class($this)."::commande");
        $error = 0;
        if ($user->rights->fournisseur->commande->commander)
        {
            $this->db->begin();

            $sql = "UPDATE ".MAIN_DB_PREFIX."commande_fournisseur SET fk_statut = ".self::STATUS_ORDERSENT.", fk_input_method=".$methode.", date_commande='".$this->db->idate($date)."'";
            $sql .= " WHERE rowid = ".$this->id;

            dol_syslog(get_class($this)."::commande", LOG_DEBUG);
            if ($this->db->query($sql))
            {
                $this->statut = self::STATUS_ORDERSENT;
                $this->methode_commande_id = $methode;
                $this->date_commande = $date;

                // Call trigger
                $result=$this->call_trigger('ORDER_SUPPLIER_SUBMIT',$user);
                if ($result < 0) $error++;
                // End call triggers
            }
            else
            {
                $error++;
                $this->error = $this->db->lasterror();
                $this->errors[] = $this->db->lasterror();
            }

            if (! $error)
            {
                $this->db->commit();
            }
            else
            {
                $this->db->rollback();
            }
        }
        else
        {
            $error++;
            $this->error = $langs->trans('NotAuthorized');
            $this->errors[] = $langs->trans('NotAuthorized');
            dol_syslog(get_class($this)."::commande User not Authorized", LOG_WARNING);
        }

        return ($error ? -1 : 1);
    }

    /**
     *  Create order with draft status
     *
     *  @param      User	$user       User making creation
     *	@param		int		$notrigger	Disable all triggers
     *  @return     int         		<0 if KO, Id of supplier order if OK
     */
    public function create($user, $notrigger=0)
    {
        global $langs,$conf,$hookmanager;

        $this->db->begin();

		$error=0;
        $now=dol_now();

        // Clean parameters
        if (empty($this->source)) $this->source = 0;

		// Multicurrency (test on $this->multicurrency_tx because we should take the default rate only if not using origin rate)
		if (!empty($this->multicurrency_code) && empty($this->multicurrency_tx)) list($this->fk_multicurrency,$this->multicurrency_tx) = MultiCurrency::getIdAndTxFromCode($this->db, $this->multicurrency_code);
		else $this->fk_multicurrency = MultiCurrency::getIdFromCode($this->db, $this->multicurrency_code);
		if (empty($this->fk_multicurrency))
		{
			$this->multicurrency_code = $conf->currency;
			$this->fk_multicurrency = 0;
			$this->multicurrency_tx = 1;
		}

        // We set order into draft status
        $this->brouillon = 1;

        $sql = "INSERT INTO ".MAIN_DB_PREFIX."commande_fournisseur (";
        $sql.= "ref";
        $sql.= ", ref_supplier";
        $sql.= ", note_private";
        $sql.= ", note_public";
        $sql.= ", entity";
        $sql.= ", fk_soc";
        $sql.= ", fk_projet";
        $sql.= ", date_creation";
		$sql.= ", date_livraison";
        $sql.= ", fk_user_author";
        $sql.= ", fk_statut";
        $sql.= ", source";
        $sql.= ", model_pdf";
        $sql.= ", fk_mode_reglement";
		$sql.= ", fk_cond_reglement";
        $sql.= ", fk_account";
		$sql.= ", fk_incoterms, location_incoterms";
        $sql.= ", fk_multicurrency";
        $sql.= ", multicurrency_code";
        $sql.= ", multicurrency_tx";
        $sql.= ") ";
        $sql.= " VALUES (";
        $sql.= "''";
        $sql.= ", '".$this->db->escape($this->ref_supplier)."'";
        $sql.= ", '".$this->db->escape($this->note_private)."'";
        $sql.= ", '".$this->db->escape($this->note_public)."'";
        $sql.= ", ".$conf->entity;
        $sql.= ", ".$this->socid;
        $sql.= ", ".($this->fk_project > 0 ? $this->fk_project : "null");
        $sql.= ", '".$this->db->idate($now)."'";
		$sql.= ", ".($this->date_livraison?"'".$this->db->idate($this->date_livraison)."'":"null");
        $sql.= ", ".$user->id;
        $sql.= ", ".self::STATUS_DRAFT;
        $sql.= ", ".$this->db->escape($this->source);
        $sql.= ", '".$conf->global->COMMANDE_SUPPLIER_ADDON_PDF."'";
        $sql.= ", ".($this->mode_reglement_id > 0 ? $this->mode_reglement_id : 'null');
        $sql.= ", ".($this->cond_reglement_id > 0 ? $this->cond_reglement_id : 'null');
        $sql.= ", ".($this->fk_account>0?$this->fk_account:'NULL');
        $sql.= ", ".(int) $this->fk_incoterms;
        $sql.= ", '".$this->db->escape($this->location_incoterms)."'";
		$sql.= ", ".(int) $this->fk_multicurrency;
		$sql.= ", '".$this->db->escape($this->multicurrency_code)."'";
		$sql.= ", ".(double) $this->multicurrency_tx;
        $sql.= ")";

        dol_syslog(get_class($this)."::create", LOG_DEBUG);
        if ($this->db->query($sql))
        {
            $this->id = $this->db->last_insert_id(MAIN_DB_PREFIX."commande_fournisseur");

			if ($this->id) {
				$num=count($this->lines);

	            // insert products details into database
	            for ($i=0;$i<$num;$i++)
	            {
	                $result = $this->addline(              // This include test on qty if option SUPPLIER_ORDER_WITH_NOPRICEDEFINED is not set
	                    $this->lines[$i]->desc,
	                    $this->lines[$i]->subprice,
	                    $this->lines[$i]->qty,
	                    $this->lines[$i]->tva_tx,
	                    $this->lines[$i]->localtax1_tx,
	                    $this->lines[$i]->localtax2_tx,
	                    $this->lines[$i]->fk_product,
	                    0,
	                    $this->lines[$i]->ref_fourn,   // $this->lines[$i]->ref_fourn comes from field ref into table of lines. Value may ba a ref that does not exists anymore, so we first try with value of product
	                    $this->lines[$i]->remise_percent,
	                    'HT',
	                    0,
	                    $this->lines[$i]->product_type,
	                    $this->lines[$i]->info_bits,
                        false,
	                    $this->lines[$i]->date_start,
                        $this->lines[$i]->date_end,
                        0,
                        $this->lines[$i]->fk_unit
	                );
	                if ($result < 0)
	                {
	                    dol_syslog(get_class($this)."::create ".$this->error, LOG_WARNING);	// do not use dol_print_error here as it may be a functionnal error
	                    $this->db->rollback();
	                    return -1;
	                }
	            }

	            $sql = "UPDATE ".MAIN_DB_PREFIX."commande_fournisseur";
	            $sql.= " SET ref='(PROV".$this->id.")'";
	            $sql.= " WHERE rowid=".$this->id;
	            dol_syslog(get_class($this)."::create", LOG_DEBUG);
	            if ($this->db->query($sql))
	            {
					// Add link with price request and supplier order
					if ($this->id)
					{
						$this->ref="(PROV".$this->id.")";

						if (! empty($this->linkedObjectsIds) && empty($this->linked_objects))	// To use new linkedObjectsIds instead of old linked_objects
						{
							$this->linked_objects = $this->linkedObjectsIds;	// TODO Replace linked_objects with linkedObjectsIds
						}

						// Add object linked
						if (! $error && $this->id && is_array($this->linked_objects) && ! empty($this->linked_objects))
						{
							foreach($this->linked_objects as $origin => $tmp_origin_id)
							{
							    if (is_array($tmp_origin_id))       // New behaviour, if linked_object can have several links per type, so is something like array('contract'=>array(id1, id2, ...))
							    {
							        foreach($tmp_origin_id as $origin_id)
							        {
							            $ret = $this->add_object_linked($origin, $origin_id);
							            if (! $ret)
							            {
							                dol_print_error($this->db);
							                $error++;
							            }
							        }
							    }
							    else                                // Old behaviour, if linked_object has only one link per type, so is something like array('contract'=>id1))
							    {
							        $origin_id = $tmp_origin_id;
									$ret = $this->add_object_linked($origin, $origin_id);
									if (! $ret)
									{
										dol_print_error($this->db);
										$error++;
									}
							    }
							}
						}
					}

	                if (! $error)
                    {
                    	$result=$this->insertExtraFields();
	                    if ($result < 0) $error++;
                    }

					if (! $error && ! $notrigger)
	                {
						// Call trigger
						$result=$this->call_trigger('ORDER_SUPPLIER_CREATE',$user);
						if ($result < 0)
	                    {
	                        $this->db->rollback();
	                        return -1;
	                    }
						// End call triggers
	                }

	                $this->db->commit();
	                return $this->id;
	            }
	            else
	            {
	                $this->error=$this->db->lasterror();
	                $this->db->rollback();
	                return -2;
	            }
            }
        }
        else
        {
            $this->error=$this->db->lasterror();
            $this->db->rollback();
            return -1;
        }
    }

    /**
     *	Load an object from its id and create a new one in database
     *
     *	@return		int							New id of clone
     */
    public function createFromClone()
    {
        global $conf,$user,$langs,$hookmanager;

        $error=0;

		$this->context['createfromclone'] = 'createfromclone';

		$this->db->begin();

		// Load source object
		$objFrom = clone $this;

        $this->id=0;
        $this->statut=self::STATUS_DRAFT;

        // Clear fields
        $this->user_author_id     = $user->id;
        $this->user_valid         = '';
        $this->date_creation      = '';
        $this->date_validation    = '';
        $this->ref_supplier       = '';
        $this->user_approve_id    = '';
        $this->user_approve_id2   = '';
        $this->date_approve       = '';
        $this->date_approve2      = '';

        // Create clone
        $result=$this->create($user);
        if ($result < 0) $error++;

        if (! $error)
        {
            // Hook of thirdparty module
            if (is_object($hookmanager))
            {
                $parameters=array('objFrom'=>$objFrom);
                $action='';
                $reshook=$hookmanager->executeHooks('createFrom',$parameters,$this,$action);    // Note that $action and $object may have been modified by some hooks
                if ($reshook < 0) $error++;
            }

			// Call trigger
			$result=$this->call_trigger('ORDER_SUPPLIER_CLONE',$user);
			if ($result < 0) $error++;
			// End call triggers
        }

		unset($this->context['createfromclone']);

		// End
        if (! $error)
        {
            $this->db->commit();
            return $this->id;
        }
        else
        {
            $this->db->rollback();
            return -1;
        }
    }

    /**
     *	Add order line
     *
     *	@param      string	$desc            		Description
     *	@param      float	$pu_ht              	Unit price
     *	@param      float	$qty             		Quantity
     *	@param      float	$txtva           		Taux tva
     *	@param      float	$txlocaltax1        	Localtax1 tax
     *  @param      float	$txlocaltax2        	Localtax2 tax
     *	@param      int		$fk_product      		Id product
     *  @param      int		$fk_prod_fourn_price	Id supplier price
     *  @param      string	$ref_supplier			Supplier reference price
     *	@param      float	$remise_percent  		Remise
     *	@param      string	$price_base_type		HT or TTC
     *	@param		float	$pu_ttc					Unit price TTC
     *	@param		int		$type					Type of line (0=product, 1=service)
     *	@param		int		$info_bits				More information
     *  @param		bool	$notrigger				Disable triggers
     *  @param		int		$date_start				Date start of service
     *  @param		int		$date_end				Date end of service
	 *  @param		array	$array_options			extrafields array
     *  @param 		string	$fk_unit 				Code of the unit to use. Null to use the default one
	 *  @param 		string	$pu_ht_devise			Amount in currency
	 *  @param		string	$origin					'order', ...
	 *  @param		int		$origin_id				Id of origin object
     *	@return     int             				<=0 if KO, >0 if OK
     */
	public function addline($desc, $pu_ht, $qty, $txtva, $txlocaltax1=0.0, $txlocaltax2=0.0, $fk_product=0, $fk_prod_fourn_price=0, $ref_supplier='', $remise_percent=0.0, $price_base_type='HT', $pu_ttc=0.0, $type=0, $info_bits=0, $notrigger=false, $date_start=null, $date_end=null, $array_options=0, $fk_unit=null, $pu_ht_devise=0, $origin='', $origin_id=0)
    {
        global $langs,$mysoc,$conf;

        $error = 0;

        dol_syslog(get_class($this)."::addline $desc, $pu_ht, $qty, $txtva, $txlocaltax1, $txlocaltax2, $fk_product, $fk_prod_fourn_price, $ref_supplier, $remise_percent, $price_base_type, $pu_ttc, $type, $fk_unit");
        include_once DOL_DOCUMENT_ROOT.'/core/lib/price.lib.php';

        // Clean parameters
        if (! $qty) $qty=1;
        if (! $info_bits) $info_bits=0;
        if (empty($txtva)) $txtva=0;
        if (empty($txlocaltax1)) $txlocaltax1=0;
        if (empty($txlocaltax2)) $txlocaltax2=0;
		if (empty($remise_percent)) $remise_percent=0;

        $remise_percent=price2num($remise_percent);
        $qty=price2num($qty);
        $pu_ht=price2num($pu_ht);
        $pu_ttc=price2num($pu_ttc);
        $txtva = price2num($txtva);
        $txlocaltax1 = price2num($txlocaltax1);
        $txlocaltax2 = price2num($txlocaltax2);
        if ($price_base_type=='HT')
        {
            $pu=$pu_ht;
        }
        else
        {
            $pu=$pu_ttc;
        }
        $desc=trim($desc);

        // Check parameters
        if ($qty < 1 && ! $fk_product)
        {
            $this->error=$langs->trans("ErrorFieldRequired",$langs->trans("Product"));
            return -1;
        }
        if ($type < 0) return -1;

        if ($this->statut == 0)
        {
            $this->db->begin();

            if ($fk_product > 0)
            {
                if (empty($conf->global->SUPPLIER_ORDER_WITH_NOPRICEDEFINED))
                {
                    // Check quantity is enough
                    dol_syslog(get_class($this)."::addline we check supplier prices fk_product=".$fk_product." fk_prod_fourn_price=".$fk_prod_fourn_price." qty=".$qty." ref_supplier=".$ref_supplier);
                    $prod = new Product($this->db, $fk_product);
                    if ($prod->fetch($fk_product) > 0)
                    {
                        $product_type = $prod->type;
                        $label = $prod->label;

                        // We use 'none' instead of $ref_supplier, because fourn_ref may not exists anymore. So we will take the first supplier price ok.
                        // If we want a dedicated supplier price, we must provide $fk_prod_fourn_price.
                        $result=$prod->get_buyprice($fk_prod_fourn_price, $qty, $fk_product, 'none', ($this->fk_soc?$this->fk_soc:$this->socid));   // Search on couple $fk_prod_fourn_price/$qty first, then on triplet $qty/$fk_product/$ref_supplier/$this->fk_soc
                        if ($result > 0)
                        {
			    $pu           = $prod->fourn_pu;       // Unit price supplier price set by get_buyprice
                            $ref_supplier = $prod->ref_supplier;   // Ref supplier price set by get_buyprice
			    // is remise percent not keyed but present for the product we add it
                            if ($remise_percent == 0 && $prod->remise_percent !=0)
                            	$remise_percent =$prod->remise_percent;


                        }
                        if ($result == 0)                   // If result == 0, we failed to found the supplier reference price
                        {
                            $langs->load("errors");
                            $this->error = "Ref " . $prod->ref . " " . $langs->trans("ErrorQtyTooLowForThisSupplier");
                            $this->db->rollback();
                            dol_syslog(get_class($this)."::addline we did not found supplier price, so we can't guess unit price");
                            //$pu    = $prod->fourn_pu;     // We do not overwrite unit price
                            //$ref   = $prod->ref_fourn;    // We do not overwrite ref supplier price
                            return -1;
                        }
                        if ($result == -1)
                        {
                            $langs->load("errors");
                            $this->error = "Ref " . $prod->ref . " " . $langs->trans("ErrorQtyTooLowForThisSupplier");
                            $this->db->rollback();
                            dol_syslog(get_class($this)."::addline result=".$result." - ".$this->error, LOG_DEBUG);
                            return -1;
                        }
                        if ($result < -1)
                        {
                            $this->error=$prod->error;
                            $this->db->rollback();
                            dol_syslog(get_class($this)."::addline result=".$result." - ".$this->error, LOG_ERR);
                            return -1;
                        }
                    }
                    else
    				{
                        $this->error=$prod->error;
                        return -1;
                    }
                }
            }
            else
            {
                $product_type = $type;
            }

            // Calcul du total TTC et de la TVA pour la ligne a partir de
            // qty, pu, remise_percent et txtva
            // TRES IMPORTANT: C'est au moment de l'insertion ligne qu'on doit stocker
            // la part ht, tva et ttc, et ce au niveau de la ligne qui a son propre taux tva.

            $localtaxes_type=getLocalTaxesFromRate($txtva,0,$mysoc,$this->thirdparty);

            // Clean vat code
            $vat_src_code='';
            if (preg_match('/\((.*)\)/', $txtva, $reg))
            {
                $vat_src_code = $reg[1];
                $txtva = preg_replace('/\s*\(.*\)/', '', $txtva);    // Remove code into vatrate.
            }

            $tabprice = calcul_price_total($qty, $pu, $remise_percent, $txtva, $txlocaltax1, $txlocaltax2, 0, $price_base_type, $info_bits, $product_type, $this->thirdparty, $localtaxes_type, 100, $this->multicurrency_tx,$pu_ht_devise);
            $total_ht  = $tabprice[0];
            $total_tva = $tabprice[1];
            $total_ttc = $tabprice[2];
            $total_localtax1 = $tabprice[9];
            $total_localtax2 = $tabprice[10];
			$pu_ht = $tabprice[3];

			// MultiCurrency
			$multicurrency_total_ht  = $tabprice[16];
            $multicurrency_total_tva = $tabprice[17];
            $multicurrency_total_ttc = $tabprice[18];
			$pu_ht_devise = $tabprice[19];

            $localtax1_type=$localtaxes_type[0];
			$localtax2_type=$localtaxes_type[2];

            $subprice = price2num($pu,'MU');

            $rangmax = $this->line_max();
            $rang = $rangmax + 1;

            // Insert line
            $this->line=new CommandeFournisseurLigne($this->db);

            $this->line->context = $this->context;

            $this->line->fk_commande=$this->id;
            $this->line->label=$label;
            $this->line->ref_fourn = $ref_supplier;
            $this->line->ref_supplier = $ref_supplier;
            $this->line->desc=$desc;
            $this->line->qty=$qty;
            $this->line->tva_tx=$txtva;
            $this->line->localtax1_tx=($total_localtax1?$localtaxes_type[1]:0);
            $this->line->localtax2_tx=($total_localtax2?$localtaxes_type[3]:0);
            $this->line->localtax1_type = $localtaxes_type[0];
            $this->line->localtax2_type = $localtaxes_type[2];
            $this->line->fk_product=$fk_product;
            $this->line->product_type=$product_type;
            $this->line->remise_percent=$remise_percent;
            $this->line->subprice=$pu_ht;
            $this->line->rang=$rang;
            $this->line->info_bits=$info_bits;

            $this->line->vat_src_code=$vat_src_code;
            $this->line->total_ht=$total_ht;
            $this->line->total_tva=$total_tva;
            $this->line->total_localtax1=$total_localtax1;
            $this->line->total_localtax2=$total_localtax2;
            $this->line->total_ttc=$total_ttc;
            $this->line->product_type=$type;
            $this->line->special_code=$this->special_code;
            $this->line->origin=$origin;
            $this->line->origin_id=$origin_id;
            $this->line->fk_unit=$fk_unit;

            $this->line->date_start=$date_start;
            $this->line->date_end=$date_end;

            // Multicurrency
            $this->line->fk_multicurrency			= $this->fk_multicurrency;
            $this->line->multicurrency_code			= $this->multicurrency_code;
            $this->line->multicurrency_subprice		= $pu_ht_devise;
            $this->line->multicurrency_total_ht 	= $multicurrency_total_ht;
            $this->line->multicurrency_total_tva 	= $multicurrency_total_tva;
            $this->line->multicurrency_total_ttc 	= $multicurrency_total_ttc;

            $this->line->subprice=$pu_ht;
            $this->line->price=$this->line->subprice;

            $this->line->remise_percent=$remise_percent;

            if (is_array($array_options) && count($array_options)>0) {
                $this->line->array_options=$array_options;
            }

            $result=$this->line->insert($notrigger);
            if ($result > 0)
            {
                // Reorder if child line
                if (! empty($fk_parent_line)) $this->line_order(true,'DESC');

                // Mise a jour informations denormalisees au niveau de la commande meme
                $result=$this->update_price(1,'auto',0,$this->thirdparty);	// This method is designed to add line from user input so total calculation must be done using 'auto' mode.
                if ($result > 0)
                {
                    $this->db->commit();
                    return $this->line->id;
                }
                else
                {
                    $this->db->rollback();
                    return -1;
                }
            }
            else
            {
                $this->error=$this->line->error;
                $this->errors=$this->line->errors;
                dol_syslog(get_class($this)."::addline error=".$this->error, LOG_ERR);
                $this->db->rollback();
                return -1;
            }
        }
    }


    /**
     * Save a receiving into the tracking table of receiving (commande_fournisseur_dispatch) and add product into stock warehouse.
     *
     * @param 	User		$user					User object making change
     * @param 	int			$product				Id of product to dispatch
     * @param 	double		$qty					Qty to dispatch
     * @param 	int			$entrepot				Id of warehouse to add product
     * @param 	double		$price					Unit Price for PMP value calculation (Unit price without Tax and taking into account discount)
     * @param	string		$comment				Comment for stock movement
	 * @param	date		$eatby					eat-by date
	 * @param	date		$sellby					sell-by date
	 * @param	string		$batch					Lot number
	 * @param	int			$fk_commandefourndet	Id of supplier order line
     * @param	int			$notrigger          	1 = notrigger
     * @return 	int						<0 if KO, >0 if OK
     */
    public function dispatchProduct($user, $product, $qty, $entrepot, $price=0, $comment='', $eatby='', $sellby='', $batch='', $fk_commandefourndet=0, $notrigger=0)
    {
        global $conf, $langs;

        $error = 0;
        require_once DOL_DOCUMENT_ROOT .'/product/stock/class/mouvementstock.class.php';

        // Check parameters (if test are wrong here, there is bug into caller)
        if ($entrepot <= 0)
        {
            $this->error='ErrorBadValueForParameterWarehouse';
            return -1;
        }
        if ($qty <= 0)
        {
            $this->error='ErrorBadValueForParameterQty';
            return -1;
        }

        $dispatchstatus = 1;
        if (! empty($conf->global->SUPPLIER_ORDER_USE_DISPATCH_STATUS)) $dispatchstatus = 0;	// Setting dispatch status (a validation step after receiving products) will be done manually to 1 or 2 if this option is on

        $now=dol_now();

        if (($this->statut == self::STATUS_ORDERSENT || $this->statut == self::STATUS_RECEIVED_PARTIALLY || $this->statut == self::STATUS_RECEIVED_COMPLETELY))
        {
            $this->db->begin();

            $sql = "INSERT INTO ".MAIN_DB_PREFIX."commande_fournisseur_dispatch";
            $sql.= " (fk_commande, fk_product, qty, fk_entrepot, fk_user, datec, fk_commandefourndet, status, comment, eatby, sellby, batch) VALUES";
            $sql.= " ('".$this->id."','".$product."','".$qty."',".($entrepot>0?"'".$entrepot."'":"null").",'".$user->id."','".$this->db->idate($now)."','".$fk_commandefourndet."', ".$dispatchstatus.", '".$this->db->escape($comment)."', ";
            $sql.= ($eatby?"'".$this->db->idate($eatby)."'":"null").", ".($sellby?"'".$this->db->idate($sellby)."'":"null").", ".($batch?"'".$batch."'":"null");
            $sql.= ")";

            dol_syslog(get_class($this)."::dispatchProduct", LOG_DEBUG);
            $resql = $this->db->query($sql);
            if ($resql)
            {
                if (! $notrigger)
                {
                    global $conf, $langs, $user;
					// Call trigger
					$result=$this->call_trigger('LINEORDER_SUPPLIER_DISPATCH',$user);
					if ($result < 0)
                    {
                        $error++;
                        return -1;
                    }
					// End call triggers
                }
            }
            else
			{
                $this->error=$this->db->lasterror();
                $error++;
            }

            // Si module stock gere et que incrementation faite depuis un dispatching en stock
            if (! $error && $entrepot > 0 && ! empty($conf->stock->enabled) && ! empty($conf->global->STOCK_CALCULATE_ON_SUPPLIER_DISPATCH_ORDER))
            {

                $mouv = new MouvementStock($this->db);
                if ($product > 0)
                {
                	// $price should take into account discount (except if option STOCK_EXCLUDE_DISCOUNT_FOR_PMP is on)
                	$mouv->origin = &$this;
					$result=$mouv->reception($user, $product, $entrepot, $qty, $price, $comment, $eatby, $sellby, $batch);
                    if ($result < 0)
                    {
                        $this->error=$mouv->error;
                        $this->errors=$mouv->errors;
                        dol_syslog(get_class($this)."::dispatchProduct ".$this->error." ".join(',',$this->errors), LOG_ERR);
                        $error++;
                    }
                }
            }

            if ($error == 0)
            {
                $this->db->commit();
                return 1;
            }
            else
            {
                $this->db->rollback();
                return -1;
            }
        }
        else
		{
            $this->error='BadStatusForObject';
            return -2;
        }
    }

    /**
     * 	Delete line
     *
     *	@param	int		$idline		Id of line to delete
     *	@param	int		$notrigger	1=Disable call to triggers
     *	@return	int					<0 if KO, >0 if OK
     */
    public function deleteline($idline, $notrigger=0)
    {
        if ($this->statut == 0)
        {
            $line = new CommandeFournisseurLigne($this->db);

            if ($line->fetch($idline) <= 0)
            {
                return 0;
            }

            if ($line->delete($notrigger) > 0)
            {
                $this->update_price();
                return 1;
            }
            else
            {
                $this->error = $line->error;
                $this->errors = $line->errors;
                return -1;
            }
        }
        else
        {
            return -2;
        }
    }

    /**
     *  Delete an order
     *
     *	@param	User	$user		Object user
     *	@param	int		$notrigger	1=Does not execute triggers, 0= execute triggers
     *	@return	int					<0 if KO, >0 if OK
     */
    public function delete(User $user, $notrigger=0)
    {
        global $langs,$conf;
        require_once DOL_DOCUMENT_ROOT.'/core/lib/files.lib.php';

        $error = 0;

        $this->db->begin();

        if (empty($notrigger))
        {
            // Call trigger
            $result=$this->call_trigger('ORDER_SUPPLIER_DELETE',$user);
            if ($result < 0)
            {
            	$this->errors[]='ErrorWhenRunningTrigger';
            	dol_syslog(get_class($this)."::delete ".$this->error, LOG_ERR);
            	return -1;
            }
            // End call triggers
        }

        $sql = "DELETE FROM ".MAIN_DB_PREFIX."commande_fournisseurdet WHERE fk_commande =". $this->id ;
        dol_syslog(get_class($this)."::delete", LOG_DEBUG);
        if (! $this->db->query($sql) )
        {
            $this->error=$this->db->lasterror();
            $this->errors[]=$this->db->lasterror();
            $error++;
        }

        $sql = "DELETE FROM ".MAIN_DB_PREFIX."commande_fournisseur WHERE rowid =".$this->id;
        dol_syslog(get_class($this)."::delete", LOG_DEBUG);
        if ($resql = $this->db->query($sql) )
        {
            if ($this->db->affected_rows($resql) < 1)
            {
                $this->error=$this->db->lasterror();
                $this->errors[]=$this->db->lasterror();
                $error++;
            }
        }
        else
        {
            $this->error=$this->db->lasterror();
            $this->errors[]=$this->db->lasterror();
            $error++;
        }

        // Remove extrafields
        if ((! $error) && (empty($conf->global->MAIN_EXTRAFIELDS_DISABLED))) // For avoid conflicts if trigger used
        {
        	$result=$this->deleteExtraFields();
        	if ($result < 0)
        	{
        		$this->error='FailToDeleteExtraFields';
        		$this->errors[]='FailToDeleteExtraFields';
        		$error++;
        		dol_syslog(get_class($this)."::delete error -4 ".$this->error, LOG_ERR);
        	}
        }

		// Delete linked object
    	$res = $this->deleteObjectLinked();
    	if ($res < 0) {
    		$this->error='FailToDeleteObjectLinked';
    		$this->errors[]='FailToDeleteObjectLinked';
    		$error++;
    	}

        if (! $error)
        {
        	// We remove directory
        	$ref = dol_sanitizeFileName($this->ref);
        	if ($conf->fournisseur->commande->dir_output)
        	{
        		$dir = $conf->fournisseur->commande->dir_output . "/" . $ref ;
        		$file = $dir . "/" . $ref . ".pdf";
        		if (file_exists($file))
        		{
        			if (! dol_delete_file($file,0,0,0,$this)) // For triggers
        			{
        				$this->error='ErrorFailToDeleteFile';
        				$this->errors[]='ErrorFailToDeleteFile';
        				$error++;
        			}
        		}
        		if (file_exists($dir))
        		{
        			$res=@dol_delete_dir_recursive($dir);
        			if (! $res)
        			{
        				$this->error='ErrorFailToDeleteDir';
        				$this->errors[]='ErrorFailToDeleteDir';
        				$error++;
        			}
        		}
        	}
        }

		if (! $error)
		{
			dol_syslog(get_class($this)."::delete $this->id by $user->id", LOG_DEBUG);
			$this->db->commit();
			return 1;
		}
		else
		{
			dol_syslog(get_class($this)."::delete ".$this->error, LOG_ERR);
			$this->db->rollback();
			return -$error;
		}
    }

    /**
     *	Get list of order methods
     *
     *	@return 0 if Ok, <0 if Ko
     */
    function get_methodes_commande()
    {
        $sql = "SELECT rowid, libelle";
        $sql.= " FROM ".MAIN_DB_PREFIX."c_input_method";
        $sql.= " WHERE active = 1";

        $resql=$this->db->query($sql);
        if ($resql)
        {
            $i = 0;
            $num = $this->db->num_rows($resql);
            $this->methodes_commande = array();
            while ($i < $num)
            {
                $row = $this->db->fetch_row($resql);

                $this->methodes_commande[$row[0]] = $row[1];

                $i++;
            }
            return 0;
        }
        else
        {
            return -1;
        }
    }

    /**
	 * Return array of dispathed lines waiting to be approved for this order
	 *
	 * @param	int		$status		Filter on stats (-1 = no filter, 0 = lines draft to be approved, 1 = approved lines)
	 * @return	array				Array of lines
     */
    public function getDispachedLines($status=-1)
    {
    	$ret = array();

    	// List of already dispatched lines
		$sql = "SELECT p.ref, p.label,";
		$sql.= " e.rowid as warehouse_id, e.ref as entrepot,";
		$sql.= " cfd.rowid as dispatchedlineid, cfd.fk_product, cfd.qty, cfd.eatby, cfd.sellby, cfd.batch, cfd.comment, cfd.status";
		$sql.= " FROM ".MAIN_DB_PREFIX."product as p,";
		$sql.= " ".MAIN_DB_PREFIX."commande_fournisseur_dispatch as cfd";
		$sql.= " LEFT JOIN ".MAIN_DB_PREFIX."entrepot as e ON cfd.fk_entrepot = e.rowid";
		$sql.= " WHERE cfd.fk_commande = ".$this->id;
		$sql.= " AND cfd.fk_product = p.rowid";
		if ($status >= 0) $sql.=" AND cfd.status = ".$status;
		$sql.= " ORDER BY cfd.rowid ASC";

		$resql = $this->db->query($sql);
		if ($resql)
		{
			$num = $this->db->num_rows($resql);
			$i = 0;

			while ($i < $num)
			{
				$objp = $this->db->fetch_object($resql);
				if ($objp)
				{
					$ret[] = array(
						'id' => $objp->dispatchedlineid,
						'productid' => $objp->fk_product,
						'warehouseid' => $objp->warehouse_id,
						'qty' => $objp->qty,
					);
				}

				$i++;
			}
		}
		else dol_print_error($this->db, 'Failed to execute request to get dispatched lines');

		return $ret;
    }


    /**
     * 	Set a delivery in database for this supplier order
     *
     *	@param	User	$user		User that input data
     *	@param	date	$date		Date of reception
     *	@param	string	$type		Type of receipt ('tot' = total/done, 'par' = partial, 'nev' = never, 'can' = cancel)
     *	@param	string	$comment	Comment
     *	@return	int					<0 if KO, >0 if OK
     */
    function Livraison($user, $date, $type, $comment)
    {
    	global $conf, $langs;

        $result = 0;
		$error = 0;

        dol_syslog(get_class($this)."::Livraison");

        if ($user->rights->fournisseur->commande->receptionner)
        {
        	// Define the new status
            if ($type == 'par') $statut = self::STATUS_RECEIVED_PARTIALLY;
            elseif ($type == 'tot')	$statut = self::STATUS_RECEIVED_COMPLETELY;
            elseif ($type == 'nev') $statut = self::STATUS_CANCELED_AFTER_ORDER;
            elseif ($type == 'can') $statut = self::STATUS_CANCELED_AFTER_ORDER;
			else {
            	$error++;
                dol_syslog(get_class($this)."::Livraison Error -2", LOG_ERR);
                return -2;
			}

            // Some checks to accept the record
            if (! empty($conf->global->SUPPLIER_ORDER_USE_DISPATCH_STATUS))
            {
				// If option SUPPLIER_ORDER_USE_DISPATCH_STATUS is on, we check all reception are approved to allow status "total/done"
	        	if (! $error && ($type == 'tot'))
		    	{
		    		$dispatchedlinearray=$this->getDispachedLines(0);
		    		if (count($dispatchedlinearray) > 0)
		    		{
		    			$result=-1;
		    			$error++;
		    			$this->errors[]='ErrorCantSetReceptionToTotalDoneWithReceptionToApprove';
		    			dol_syslog('ErrorCantSetReceptionToTotalDoneWithReceptionToApprove', LOG_DEBUG);
		    		}

		    	}
	    		if (! $error && ! empty($conf->global->SUPPLIER_ORDER_USE_DISPATCH_STATUS_NEED_APPROVE) && ($type == 'tot'))	// Accept to move to reception done, only if status of all line are ok (refuse denied)
	    		{
	    			$dispatcheddenied=$this->getDispachedLines(2);
	    			if (count($dispatchedlinearray) > 0)
	    			{
		    			$result=-1;
		    			$error++;
		    			$this->errors[]='ErrorCantSetReceptionToTotalDoneWithReceptionDenied';
		    			dol_syslog('ErrorCantSetReceptionToTotalDoneWithReceptionDenied', LOG_DEBUG);
	    			}
	    		}
            }

            // TODO LDR01 Add a control test to accept only if ALL predefined products are received (same qty).


            if (! $error)
            {
                $this->db->begin();

                $sql = "UPDATE ".MAIN_DB_PREFIX."commande_fournisseur";
                $sql.= " SET fk_statut = ".$statut;
                $sql.= " WHERE rowid = ".$this->id;
                $sql.= " AND fk_statut IN (".self::STATUS_ORDERSENT.",".self::STATUS_RECEIVED_PARTIALLY.")";	// Process running or Partially received

                dol_syslog(get_class($this)."::Livraison", LOG_DEBUG);
                $resql=$this->db->query($sql);
                if ($resql)
                {
                    $result = 0;
                    $old_statut = $this->statut;
                    $this->statut = $statut;
					$this->actionmsg2 = $comment;

                    // Call trigger
                    $result=$this->call_trigger('ORDER_SUPPLIER_RECEIVE',$user);
                    if ($result < 0) $error++;
                    // End call triggers

                    if (! $error)
                    {
                        $this->db->commit();
                    }
                    else
                    {
                        $this->statut = $old_statut;
                        $this->db->rollback();
                        $this->error=$this->db->lasterror();
                        $result = -1;
                    }
                }
                else
                {
                    $this->db->rollback();
                    $this->error=$this->db->lasterror();
                    $result = -1;
                }
            }
        }
        else
        {
            $this->error = $langs->trans('NotAuthorized');
            $this->errors[] = $langs->trans('NotAuthorized');
            dol_syslog(get_class($this)."::Livraison Not Authorized");
            $result = -3;
        }
        return $result ;
    }

	/**
     *	Set the planned delivery date
     *
     *	@param      User			$user        		Objet user making change
     *	@param      timestamp		$date_livraison     Planned delivery date
     *  @param     	int				$notrigger			1=Does not execute triggers, 0= execute triggers
     *	@return     int         						<0 if KO, >0 if OK
     */
    function set_date_livraison($user, $date_livraison, $notrigger=0)
    {
        if ($user->rights->fournisseur->commande->creer)
        {
        	$error=0;

        	$this->db->begin();

        	$sql = "UPDATE ".MAIN_DB_PREFIX."commande_fournisseur";
            $sql.= " SET date_livraison = ".($date_livraison ? "'".$this->db->idate($date_livraison)."'" : 'null');
            $sql.= " WHERE rowid = ".$this->id;

        	dol_syslog(__METHOD__, LOG_DEBUG);
        	$resql=$this->db->query($sql);
        	if (!$resql)
        	{
        		$this->errors[]=$this->db->error();
        		$error++;
        	}

        	if (! $error)
        	{
        		$this->oldcopy= clone $this;
        		$this->date_livraison = $date_livraison;
        	}

        	if (! $notrigger && empty($error))
        	{
        		// Call trigger
        		$result=$this->call_trigger('ORDER_SUPPLIER_MODIFY',$user);
        		if ($result < 0) $error++;
        		// End call triggers
        	}

        	if (! $error)
        	{
        		$this->db->commit();
        		return 1;
        	}
        	else
        	{
        		foreach($this->errors as $errmsg)
        		{
        			dol_syslog(__METHOD__.' Error: '.$errmsg, LOG_ERR);
        			$this->error.=($this->error?', '.$errmsg:$errmsg);
        		}
        		$this->db->rollback();
        		return -1*$error;
        	}
        }
        else
        {
            return -2;
        }
    }

	/**
     *	Set the id projet
     *
     *	@param      User			$user        		Objet utilisateur qui modifie
     *	@param      int				$id_projet    	 	Date de livraison
     *  @param     	int				$notrigger			1=Does not execute triggers, 0= execute triggers
     *	@return     int         						<0 si ko, >0 si ok
     */
    function set_id_projet($user, $id_projet, $notrigger=0)
    {
        if ($user->rights->fournisseur->commande->creer)
        {
        	$error=0;

        	$this->db->begin();

            $sql = "UPDATE ".MAIN_DB_PREFIX."commande_fournisseur";
            $sql.= " SET fk_projet = ".($id_projet > 0 ? (int) $id_projet : 'null');
            $sql.= " WHERE rowid = ".$this->id;

            dol_syslog(__METHOD__, LOG_DEBUG);
            $resql=$this->db->query($sql);
            if (!$resql)
            {
            	$this->errors[]=$this->db->error();
            	$error++;
            }

            if (! $error)
            {
            	$this->oldcopy= clone $this;
            	$this->fk_projet = $id_projet;
            }

            if (! $notrigger && empty($error))
            {
            	// Call trigger
            	$result=$this->call_trigger('ORDER_SUPPLIER_MODIFY',$user);
            	if ($result < 0) $error++;
            	// End call triggers
            }

            if (! $error)
            {
            	$this->db->commit();
            	return 1;
            }
            else
            {
            	foreach($this->errors as $errmsg)
            	{
            		dol_syslog(__METHOD__.' Error: '.$errmsg, LOG_ERR);
            		$this->error.=($this->error?', '.$errmsg:$errmsg);
            	}
            	$this->db->rollback();
            	return -1*$error;
            }
        }
        else
        {
            return -2;
        }
    }

    /**
     *  Update a supplier order from a customer order
     *
     *  @param  User	$user           User that create
     *  @param  int		$idc			Id of supplier order to update
     *  @param	int		$comclientid	Id of customer order to use as template
     *	@return	int						<0 if KO, >0 if OK
     */
    public function updateFromCommandeClient($user, $idc, $comclientid)
    {
        $comclient = new Commande($this->db);
        $comclient->fetch($comclientid);

        $this->id = $idc;

        $this->lines = array();

        $num=count($comclient->lines);
        for ($i = 0; $i < $num; $i++)
        {
            $prod = new Product($this->db);
            if ($prod->fetch($comclient->lines[$i]->fk_product) > 0)
            {
                $libelle  = $prod->libelle;
                $ref      = $prod->ref;
            }

            $sql = "INSERT INTO ".MAIN_DB_PREFIX."commande_fournisseurdet";
            $sql .= " (fk_commande,label,description,fk_product, price, qty, tva_tx, localtax1_tx, localtax2_tx, remise_percent, subprice, remise, ref)";
            $sql .= " VALUES (".$idc.", '" . $this->db->escape($libelle) . "','" . $this->db->escape($comclient->lines[$i]->desc) . "'";
            $sql .= ",".$comclient->lines[$i]->fk_product.",'".price2num($comclient->lines[$i]->price)."'";
            $sql .= ", '".$comclient->lines[$i]->qty."', ".$comclient->lines[$i]->tva_tx.", ".$comclient->lines[$i]->localtax1_tx.", ".$comclient->lines[$i]->localtax2_tx.", ".$comclient->lines[$i]->remise_percent;
            $sql .= ", '".price2num($comclient->lines[$i]->subprice)."','0','".$ref."');";
            if ($this->db->query($sql))
            {
                $this->update_price();
            }
        }

        return 1;
    }

    /**
     *  Tag order with a particular status
     *
     *  @param      User	$user       Object user that change status
     *  @param      int		$status		New status
     *  @return     int         		<0 if KO, >0 if OK
     */
    public function setStatus($user, $status)
    {
        global $conf,$langs;
        $error=0;

        $this->db->begin();

        $sql = 'UPDATE '.MAIN_DB_PREFIX.'commande_fournisseur';
        $sql.= ' SET fk_statut='.$status;
        $sql.= ' WHERE rowid = '.$this->id;

        dol_syslog(get_class($this)."::setStatus", LOG_DEBUG);
        $resql = $this->db->query($sql);
        if ($resql)
        {
            // Trigger names for each status
            $trigger_name[0] = 'DRAFT';
            $trigger_name[1] = 'VALIDATED';
            $trigger_name[2] = 'APPROVED';
            $trigger_name[3] = 'ORDERED';				// Ordered
            $trigger_name[4] = 'RECEIVED_PARTIALLY';
            $trigger_name[5] = 'RECEIVED_COMPLETELY';
            $trigger_name[6] = 'CANCELED';
            $trigger_name[7] = 'CANCELED';
            $trigger_name[9] = 'REFUSED';

            // Call trigger
            $result=$this->call_trigger("ORDER_SUPPLIER_STATUS_".$trigger_name[$status],$user);
            if ($result < 0) { $error++; }
            // End call triggers
        }
        else
        {
            $error++;
            $this->error=$this->db->lasterror();
            dol_syslog(get_class($this)."::setStatus ".$this->error);
        }

        if (! $error)
        {
            $this->statut = $status;
            $this->db->commit();
            return 1;
        }
        else
        {
            $this->db->rollback();
            return -1;
        }
    }

    /**
     *	Update line
     *
     *	@param     	int			$rowid           	Id de la ligne de facture
     *	@param     	string		$desc            	Description de la ligne
     *	@param     	double		$pu              	Prix unitaire
     *	@param     	double		$qty             	Quantity
     *	@param     	double		$remise_percent  	Percent discount on line
     *	@param     	double		$txtva          	VAT rate
     *  @param     	double		$txlocaltax1	    Localtax1 tax
     *  @param     	double		$txlocaltax2   		Localtax2 tax
     *  @param     	double		$price_base_type 	Type of price base
     *	@param		int			$info_bits			Miscellaneous informations
     *	@param		int			$type				Type of line (0=product, 1=service)
     *  @param		int			$notrigger			Disable triggers
     *  @param      timestamp   $date_start     	Date start of service
     *  @param      timestamp   $date_end       	Date end of service
	 *  @param		array		$array_options		Extrafields array
     * 	@param 		string		$fk_unit 			Code of the unit to use. Null to use the default one
	 * 	@param		double		$pu_ht_devise		Unit price in currency
	 *  @param		string		$ref_supplier		Supplier ref
     *	@return    	int         	    			< 0 if error, > 0 if ok
     */
    public function updateline($rowid, $desc, $pu, $qty, $remise_percent, $txtva, $txlocaltax1=0, $txlocaltax2=0, $price_base_type='HT', $info_bits=0, $type=0, $notrigger=0, $date_start='', $date_end='', $array_options=0, $fk_unit=null, $pu_ht_devise=0, $ref_supplier='')
    {
    	global $mysoc, $conf;
        dol_syslog(get_class($this)."::updateline $rowid, $desc, $pu, $qty, $remise_percent, $txtva, $price_base_type, $info_bits, $type, $fk_unit");
        include_once DOL_DOCUMENT_ROOT.'/core/lib/price.lib.php';

        $error = 0;

        if ($this->brouillon)
        {
            $this->db->begin();

            // Clean parameters
            if (empty($qty)) $qty=0;
            if (empty($info_bits)) $info_bits=0;
            if (empty($txtva)) $txtva=0;
            if (empty($txlocaltax1)) $txlocaltax1=0;
            if (empty($txlocaltax2)) $txlocaltax2=0;
            if (empty($remise)) $remise=0;
            if (empty($remise_percent)) $remise_percent=0;

            $remise_percent=price2num($remise_percent);
            $qty=price2num($qty);
            if (! $qty) $qty=1;
            $pu = price2num($pu);
            $txtva=price2num($txtva);
            $txlocaltax1=price2num($txlocaltax1);
            $txlocaltax2=price2num($txlocaltax2);

            // Check parameters
            if ($type < 0) return -1;

            // Calcul du total TTC et de la TVA pour la ligne a partir de
            // qty, pu, remise_percent et txtva
            // TRES IMPORTANT: C'est au moment de l'insertion ligne qu'on doit stocker
            // la part ht, tva et ttc, et ce au niveau de la ligne qui a son propre taux tva.

            $localtaxes_type=getLocalTaxesFromRate($txtva,0,$mysoc, $this->thirdparty);

            // Clean vat code
            $vat_src_code='';
            if (preg_match('/\((.*)\)/', $txtva, $reg))
            {
                $vat_src_code = $reg[1];
                $txtva = preg_replace('/\s*\(.*\)/', '', $txtva);    // Remove code into vatrate.
            }

            $tabprice=calcul_price_total($qty, $pu, $remise_percent, $txtva, $txlocaltax1, $txlocaltax2, 0, $price_base_type, $info_bits, $type, $this->thirdparty, $localtaxes_type, 100, $this->multicurrency_tx, $pu_ht_devise);
            $total_ht  = $tabprice[0];
            $total_tva = $tabprice[1];
            $total_ttc = $tabprice[2];
            $total_localtax1 = $tabprice[9];
            $total_localtax2 = $tabprice[10];
			$pu_ht  = $tabprice[3];
			$pu_tva = $tabprice[4];
			$pu_ttc = $tabprice[5];

			// MultiCurrency
			$multicurrency_total_ht  = $tabprice[16];
            $multicurrency_total_tva = $tabprice[17];
            $multicurrency_total_ttc = $tabprice[18];
			$pu_ht_devise = $tabprice[19];

            $localtax1_type=$localtaxes_type[0];
			$localtax2_type=$localtaxes_type[2];

            $subprice = price2num($pu_ht,'MU');

            //Fetch current line from the database and then clone the object and set it in $oldline property
            $this->line=new CommandeFournisseurLigne($this->db);
            $this->line->fetch($rowid);
            $oldline = clone $this->line;
            $this->line->oldline = $oldline;

            $this->line->context = $this->context;

            $this->line->fk_commande=$this->id;
            //$this->line->label=$label;
            $this->line->desc=$desc;
            $this->line->qty=$qty;
			$this->line->ref_supplier=$ref_supplier;

	        $this->line->vat_src_code   = $vat_src_code;
            $this->line->tva_tx         = $txtva;
            $this->line->localtax1_tx   = $txlocaltax1;
            $this->line->localtax2_tx   = $txlocaltax2;
            $this->line->localtax1_type = $localtaxes_type[0];
            $this->line->localtax2_type = $localtaxes_type[2];
            $this->line->remise_percent = $remise_percent;
            $this->line->subprice       = $pu_ht;
            $this->line->rang           = $this->rang;
            $this->line->info_bits      = $info_bits;
            $this->line->total_ht       = $total_ht;
            $this->line->total_tva      = $total_tva;
            $this->line->total_localtax1= $total_localtax1;
            $this->line->total_localtax2= $total_localtax2;
            $this->line->total_ttc      = $total_ttc;
            $this->line->product_type   = $type;
            $this->line->special_code   = $this->special_code;
            $this->line->origin         = $this->origin;
            $this->line->fk_unit        = $fk_unit;

            $this->line->date_start     = $date_start;
            $this->line->date_end       = $date_end;

            // Multicurrency
            $this->line->fk_multicurrency			= $this->fk_multicurrency;
            $this->line->multicurrency_code			= $this->multicurrency_code;
            $this->line->multicurrency_subprice		= $pu_ht_devise;
            $this->line->multicurrency_total_ht 	= $multicurrency_total_ht;
            $this->line->multicurrency_total_tva 	= $multicurrency_total_tva;
            $this->line->multicurrency_total_ttc 	= $multicurrency_total_ttc;

            $this->line->subprice=$pu_ht;
            $this->line->price=$this->line->subprice;

            $this->line->remise_percent=$remise_percent;

            if (is_array($array_options) && count($array_options)>0) {
                $this->line->array_options=$array_options;
            }

            $result=$this->line->update($notrigger);


            // Mise a jour info denormalisees au niveau facture
            if ($result >= 0)
            {
                $this->update_price('','auto');
				$this->db->commit();
				return $result;
            }
            else
            {
                $this->error=$this->db->lasterror();
                $this->db->rollback();
                return -1;
            }
        }
        else
        {
            $this->error="Order status makes operation forbidden";
            dol_syslog(get_class($this)."::updateline ".$this->error, LOG_ERR);
            return -2;
        }
    }


    /**
     *  Initialise an instance with random values.
     *  Used to build previews or test instances.
     *	id must be 0 if object instance is a specimen.
     *
     *  @return	void
     */
    public function initAsSpecimen()
    {
        global $user,$langs,$conf;

        dol_syslog(get_class($this)."::initAsSpecimen");

        $now=dol_now();

        // Find first product
        $prodid=0;
        $product=new ProductFournisseur($this->db);
        $sql = "SELECT rowid";
        $sql.= " FROM ".MAIN_DB_PREFIX."product";
        $sql.= " WHERE entity IN (".getEntity('product').")";
        $sql.=$this->db->order("rowid","ASC");
        $sql.=$this->db->plimit(1);
        $resql = $this->db->query($sql);
        if ($resql)
        {
            $obj = $this->db->fetch_object($resql);
            $prodid = $obj->rowid;
        }

        // Initialise parametres
        $this->id=0;
        $this->ref = 'SPECIMEN';
        $this->specimen=1;
        $this->socid = 1;
        $this->date = $now;
        $this->date_commande = $now;
        $this->date_lim_reglement=$this->date+3600*24*30;
        $this->cond_reglement_code = 'RECEP';
        $this->mode_reglement_code = 'CHQ';
        $this->note_public='This is a comment (public)';
        $this->note_private='This is a comment (private)';
        $this->statut=0;

        // Lines
        $nbp = 5;
        $xnbp = 0;
        while ($xnbp < $nbp)
        {
            $line=new CommandeFournisseurLigne($this->db);
            $line->desc=$langs->trans("Description")." ".$xnbp;
            $line->qty=1;
            $line->subprice=100;
            $line->price=100;
            $line->tva_tx=19.6;
            $line->localtax1_tx=0;
            $line->localtax2_tx=0;
            if ($xnbp == 2)
            {
                $line->total_ht=50;
                $line->total_ttc=59.8;
                $line->total_tva=9.8;
                $line->remise_percent=50;
            }
            else
            {
                $line->total_ht=100;
                $line->total_ttc=119.6;
                $line->total_tva=19.6;
                $line->remise_percent=00;
            }
            $line->fk_product=$prodid;

            $this->lines[$xnbp]=$line;

            $this->total_ht       += $line->total_ht;
            $this->total_tva      += $line->total_tva;
            $this->total_ttc      += $line->total_ttc;

            $xnbp++;
        }
    }

    /**
     *	Charge les informations d'ordre info dans l'objet facture
     *
     *	@param  int		$id       	Id de la facture a charger
     *	@return	void
     */
    public function info($id)
    {
        $sql = 'SELECT c.rowid, date_creation as datec, tms as datem, date_valid as date_validation, date_approve as datea, date_approve2 as datea2,';
        $sql.= ' fk_user_author, fk_user_modif, fk_user_valid, fk_user_approve, fk_user_approve2';
        $sql.= ' FROM '.MAIN_DB_PREFIX.'commande_fournisseur as c';
        $sql.= ' WHERE c.rowid = '.$id;

        $result=$this->db->query($sql);
        if ($result)
        {
            if ($this->db->num_rows($result))
            {
                $obj = $this->db->fetch_object($result);
                $this->id = $obj->rowid;
                if ($obj->fk_user_author)   $this->user_creation_id = $obj->fk_user_author;
                if ($obj->fk_user_valid)    $this->user_validation_id = $obj->fk_user_valid;
                if ($obj->fk_user_modif)    $this->user_modification_id =$obj->fk_user_modif;
                if ($obj->fk_user_approve)  $this->user_approve_id = $obj->fk_user_approve;
                if ($obj->fk_user_approve2) $this->user_approve_id2 = $obj->fk_user_approve2;

                $this->date_creation     = $this->db->idate($obj->datec);
                $this->date_modification = $this->db->idate($obj->datem);
                $this->date_approve      = $this->db->idate($obj->datea);
                $this->date_approve2     = $this->db->idate($obj->datea2);
                $this->date_validation   = $this->db->idate($obj->date_validation);
            }
            $this->db->free($result);
        }
        else
        {
            dol_print_error($this->db);
        }
    }

    /**
     *	Charge indicateurs this->nb de tableau de bord
     *
     *	@return     int         <0 si ko, >0 si ok
     */
    function load_state_board()
    {
        global $conf, $user;

        $this->nb=array();
        $clause = "WHERE";

        $sql = "SELECT count(co.rowid) as nb";
        $sql.= " FROM ".MAIN_DB_PREFIX."commande_fournisseur as co";
        $sql.= " LEFT JOIN ".MAIN_DB_PREFIX."societe as s ON co.fk_soc = s.rowid";
        if (!$user->rights->societe->client->voir && !$user->societe_id)
        {
            $sql.= " LEFT JOIN ".MAIN_DB_PREFIX."societe_commerciaux as sc ON s.rowid = sc.fk_soc";
            $sql.= " WHERE sc.fk_user = " .$user->id;
            $clause = "AND";
        }
        $sql.= " ".$clause." co.entity = ".$conf->entity;

        $resql=$this->db->query($sql);
        if ($resql)
        {
            while ($obj=$this->db->fetch_object($resql))
            {
                $this->nb["supplier_orders"]=$obj->nb;
            }
            $this->db->free($resql);
            return 1;
        }
        else
        {
            dol_print_error($this->db);
            $this->error=$this->db->error();
            return -1;
        }
    }

    /**
     *	Load indicators for dashboard (this->nbtodo and this->nbtodolate)
     *
     *	@param          User	$user   Objet user
     *	@return WorkboardResponse|int 	<0 if KO, WorkboardResponse if OK
     */
    function load_board($user)
    {
        global $conf, $langs;

        $clause = " WHERE";

        $sql = "SELECT c.rowid, c.date_creation as datec, c.date_commande, c.fk_statut, c.date_livraison as delivery_date";
        $sql.= " FROM ".MAIN_DB_PREFIX."commande_fournisseur as c";
        if (!$user->rights->societe->client->voir && !$user->societe_id)
        {
            $sql.= " LEFT JOIN ".MAIN_DB_PREFIX."societe_commerciaux as sc ON c.fk_soc = sc.fk_soc";
            $sql.= " WHERE sc.fk_user = " .$user->id;
            $clause = " AND";
        }
        $sql.= $clause." c.entity = ".$conf->entity;
        $sql.= " AND c.fk_statut IN (".self::STATUS_VALIDATED.", ".self::STATUS_ACCEPTED.")";
        if ($user->societe_id) $sql.=" AND c.fk_soc = ".$user->societe_id;

        $resql=$this->db->query($sql);
        if ($resql)
        {
            $commandestatic = new CommandeFournisseur($this->db);

	        $response = new WorkboardResponse();
	        $response->warning_delay=$conf->commande->fournisseur->warning_delay/60/60/24;
	        $response->label=$langs->trans("SuppliersOrdersToProcess");
	        $response->url=DOL_URL_ROOT.'/fourn/commande/list.php?statut=1,2,3&mainmenu=commercial&leftmenu=orders_suppliers';
	        $response->img=img_object('',"order");

            while ($obj=$this->db->fetch_object($resql))
            {
                $response->nbtodo++;

                $commandestatic->date_livraison = $this->db->jdate($obj->delivery_date);
                $commandestatic->date_commande = $this->db->jdate($obj->date_commande);
                $commandestatic->statut = $obj->fk_statut;

                if ($commandestatic->hasDelay()) {
	                $response->nbtodolate++;
                }
            }

            return $response;
        }
        else
        {
            $this->error=$this->db->error();
            return -1;
        }
    }

    /**
     * Returns the translated input method of object (defined if $this->methode_commande_id > 0).
     * This function make a sql request to get translation. No cache yet, try to not use it inside a loop.
     *
     * @return string
     */
    public function getInputMethod()
    {
        global $db, $langs;

        if ($this->methode_commande_id > 0)
        {
            $sql = "SELECT rowid, code, libelle as label";
            $sql.= " FROM ".MAIN_DB_PREFIX.'c_input_method';
            $sql.= " WHERE active=1 AND rowid = ".$db->escape($this->methode_commande_id);

            $resql = $db->query($sql);
            if ($resql)
            {
                if ($db->num_rows($query))
                {
                    $obj = $db->fetch_object($query);

                    $string = $langs->trans($obj->code);
                    if ($string == $obj->code)
                    {
                        $string = $obj->label != '-' ? $obj->label : '';
                    }
                    return $string;
                }
            }
            else dol_print_error($db);
        }

        return '';
    }

	/**
	 *  Create a document onto disk according to template model.
	 *
	 *  @param	    string		$modele			Force template to use ('' to not force)
	 *  @param		Translate	$outputlangs	Object lang to use for traduction
	 *  @param      int			$hidedetails    Hide details of lines
	 *  @param      int			$hidedesc       Hide description
	 *  @param      int			$hideref        Hide ref
	 *  @return     int          				0 if KO, 1 if OK
	 */
	public function generateDocument($modele, $outputlangs, $hidedetails=0, $hidedesc=0, $hideref=0)
	{
		global $conf, $langs;

		$langs->load("suppliers");

		if (! dol_strlen($modele)) {

			$modele = 'muscadet';

			if ($this->modelpdf) {
				$modele = $this->modelpdf;
			} elseif (! empty($conf->global->COMMANDE_SUPPLIER_ADDON_PDF)) {
				$modele = $conf->global->COMMANDE_SUPPLIER_ADDON_PDF;
			}
		}

		$modelpath = "core/modules/supplier_order/pdf/";

		return $this->commonGenerateDocument($modelpath, $modele, $outputlangs, $hidedetails, $hidedesc, $hideref);
	}

	/**
     * Return the max number delivery delay in day
     *
     * @param	Translate	$langs		Language object
     * @return 							Translated string
     */
    public function getMaxDeliveryTimeDay($langs)
	{
		if (empty($this->lines)) return '';

		$obj = new ProductFournisseur($this->db);

		$nb = 0;
		foreach ($this->lines as $line)
		{
			if ($line->fk_product > 0)
			{
				$idp = $obj->find_min_price_product_fournisseur($line->fk_product, $line->qty);
				if ($idp)
				{
					$obj->fetch($idp);
					if ($obj->delivery_time_days > $nb) $nb = $obj->delivery_time_days;
				}
			}
		}

		if ($nb === 0) return '';
		else return $nb.' '.$langs->trans('Days');
	}

	/**
	 * Returns the rights used for this class
	 * @return stdClass
	 */
	public function getRights()
	{
		global $user;

		return $user->rights->fournisseur->commande;
	}


	/**
	 * Function used to replace a thirdparty id with another one.
	 *
	 * @param DoliDB $db Database handler
	 * @param int $origin_id Old thirdparty id
	 * @param int $dest_id New thirdparty id
	 * @return bool
	 */
	public static function replaceThirdparty(DoliDB $db, $origin_id, $dest_id)
	{
		$tables = array(
			'commande_fournisseur'
		);

		return CommonObject::commonReplaceThirdparty($db, $origin_id, $dest_id, $tables);
	}

    /**
     * Is the supplier order delayed?
     *
     * @return bool
     */
    public function hasDelay()
    {
        global $conf;

        if (empty($this->date_delivery) && ! empty($this->date_livraison)) $this->date_delivery = $this->date_livraison;    // For backward compatibility

        $now = dol_now();
        $date_to_test = empty($this->date_delivery) ? $this->date_commande : $this->date_delivery;

        return ($this->statut > 0 && $this->statut < 4) && $date_to_test && $date_to_test < ($now - $conf->commande->fournisseur->warning_delay);
    }

    /**
     * Show the customer delayed info
     *
     * @return string       Show delayed information
     */
    public function showDelay()
    {
        global $conf, $langs;

        if (empty($this->date_delivery) && ! empty($this->date_livraison)) $this->date_delivery = $this->date_livraison;    // For backward compatibility

        if (empty($this->date_delivery)) $text=$langs->trans("OrderDate").' '.dol_print_date($this->date_commande, 'day');
        else $text=$text=$langs->trans("DeliveryDate").' '.dol_print_date($this->date_delivery, 'day');
        $text.=' '.($conf->commande->fournisseur->warning_delay>0?'+':'-').' '.round(abs($conf->commande->fournisseur->warning_delay)/3600/24,1).' '.$langs->trans("days").' < '.$langs->trans("Today");

        return $text;
    }


    /**
     * Calc status regarding to dispatched stock
     *
     * @param 		User 	$user                   User action
     * @param       int     $closeopenorder         Close if received
     * @param		string	$comment				Comment
     * @return		int		                        <0 if KO, 0 if not applicable, >0 if OK
     */
    public function calcAndSetStatusDispatch(User $user, $closeopenorder=1, $comment='')
    {
    	global $conf, $langs;

    	if (! empty($conf->fournisseur->enabled))
    	{
    		require_once DOL_DOCUMENT_ROOT.'/fourn/class/fournisseur.commande.dispatch.class.php';

    		$qtydelivered=array();
    		$qtywished=array();

    		$supplierorderdispatch = new CommandeFournisseurDispatch($this->db);
    		$filter=array('t.fk_commande'=>$this->id);
    		if (! empty($conf->global->SUPPLIER_ORDER_USE_DISPATCH_STATUS)) {
    			$filter['t.status']=1;	// Restrict to lines with status validated
    		}

    		$ret=$supplierorderdispatch->fetchAll('','',0,0,$filter);
    		if ($ret<0)
    		{
    			$this->error=$supplierorderdispatch->error; $this->errors=$supplierorderdispatch->errors;
    			return $ret;
    		}
    		else
    		{
    			if (is_array($supplierorderdispatch->lines) && count($supplierorderdispatch->lines)>0)
    			{
    				$date_liv = dol_now();

    				// Build array with quantity deliverd by product
    				foreach($supplierorderdispatch->lines as $line) {
    					$qtydelivered[$line->fk_product]+=$line->qty;
    				}
    				foreach($this->lines as $line) {
    					$qtywished[$line->fk_product]+=$line->qty;
    				}
    				//Compare array
    				$diff_array=array_diff_assoc($qtydelivered,$qtywished);		// Warning: $diff_array is done only on common keys.
    				$keysinwishednotindelivered=array_diff(array_keys($qtywished),array_keys($qtydelivered));		// To check we also have same number of keys
    				$keysindeliverednotinwished=array_diff(array_keys($qtydelivered),array_keys($qtywished));		// To check we also have same number of keys
    				/*var_dump(array_keys($qtydelivered));
    				var_dump(array_keys($qtywished));
    				var_dump($diff_array);
    				var_dump($keysinwishednotindelivered);
    				var_dump($keysindeliverednotinwished);
    				exit;*/

    				if (count($diff_array)==0 && count($keysinwishednotindelivered)==0 && count($keysindeliverednotinwished)==0) //No diff => mean everythings is received
    				{
    					if ($closeopenorder)
    					{
        					//$ret=$this->setStatus($user,5);
    						$ret = $this->Livraison($user, $date_liv, 'tot', $comment);   // GETPOST("type") is 'tot', 'par', 'nev', 'can'
        					if ($ret<0) {
        						return -1;
        					}
    					    return 5;
    					}
    					else
    					{
    					    //Diff => received partially
    					    //$ret=$this->setStatus($user,4);
    						$ret = $this->Livraison($user, $date_liv, 'par', $comment);   // GETPOST("type") is 'tot', 'par', 'nev', 'can'
    					    if ($ret<0) {
    					        return -1;
    					    }
    					    return 4;
    					}
    				}
    				else
    				{
    					//Diff => received partially
    					$ret = $this->Livraison($user, $date_liv, 'par', $comment);   // GETPOST("type") is 'tot', 'par', 'nev', 'can'
    					if ($ret<0) {
    						return -1;
    					}
    					return 4;
    				}
    			}
    			return 1;
    		}
    	}
    	return 0;
    }
}



/**
 *  Class to manage line orders
 */
class CommandeFournisseurLigne extends CommonOrderLine
{
    public $element='commande_fournisseurdet';
	public $table_element='commande_fournisseurdet';

    public $oldline;

    /**
     * Id of parent order
     * @var int
     */
    public $fk_commande;

    // From llx_commande_fournisseurdet
    public $fk_parent_line;
    public $fk_facture;
    public $label;
    public $rang = 0;
    public $special_code = 0;

	/**
	 * Unit price without taxes
	 * @var float
	 */
	public $pu_ht;

    public $date_start;
    public $date_end;

    // From llx_product_fournisseur_price

	/**
	 * Supplier reference of price when we added the line. May have been changed after line was added.
	 * @var string
	 */
    public $ref_supplier;
    public $remise;
    public $product_libelle;


    /**
     *	Constructor
     *
     *  @param		DoliDB		$db      Database handler
     */
    public function __construct($db)
    {
        $this->db= $db;
    }

    /**
     *  Load line order
     *
     *  @param  int		$rowid      Id line order
     *	@return	int					<0 if KO, >0 if OK
     */
    public function fetch($rowid)
    {
        $sql = 'SELECT cd.rowid, cd.fk_commande, cd.fk_product, cd.product_type, cd.description, cd.qty, cd.tva_tx, cd.special_code,';
        $sql.= ' cd.localtax1_tx, cd.localtax2_tx, cd.localtax1_type, cd.localtax2_type, cd.ref,';
        $sql.= ' cd.remise, cd.remise_percent, cd.subprice,';
        $sql.= ' cd.info_bits, cd.total_ht, cd.total_tva, cd.total_ttc,';
        $sql.= ' cd.total_localtax1, cd.total_localtax2,';
        $sql.= ' p.ref as product_ref, p.label as product_libelle, p.description as product_desc,';
        $sql.= ' cd.date_start, cd.date_end, cd.fk_unit,';
		$sql.= ' cd.multicurrency_subprice, cd.multicurrency_total_ht, cd.multicurrency_total_tva, cd.multicurrency_total_ttc';
        $sql.= ' FROM '.MAIN_DB_PREFIX.'commande_fournisseurdet as cd';
        $sql.= ' LEFT JOIN '.MAIN_DB_PREFIX.'product as p ON cd.fk_product = p.rowid';
        $sql.= ' WHERE cd.rowid = '.$rowid;
        $result = $this->db->query($sql);
        if ($result)
        {
            $objp = $this->db->fetch_object($result);

            $this->rowid            = $objp->rowid;
            $this->id               = $objp->rowid;
            $this->fk_commande      = $objp->fk_commande;
            $this->desc             = $objp->description;
            $this->qty              = $objp->qty;
            $this->ref_fourn        = $objp->ref;
            $this->ref_supplier     = $objp->ref;
            $this->subprice         = $objp->subprice;
            $this->tva_tx           = $objp->tva_tx;
            $this->localtax1_tx		= $objp->localtax1_tx;
            $this->localtax2_tx		= $objp->localtax2_tx;
            $this->localtax1_type	= $objp->localtax1_type;
            $this->localtax2_type	= $objp->localtax2_type;
            $this->remise           = $objp->remise;
            $this->remise_percent   = $objp->remise_percent;
            $this->fk_product       = $objp->fk_product;
            $this->info_bits        = $objp->info_bits;
            $this->total_ht         = $objp->total_ht;
            $this->total_tva        = $objp->total_tva;
            $this->total_localtax1	= $objp->total_localtax1;
            $this->total_localtax2	= $objp->total_localtax2;
            $this->total_ttc        = $objp->total_ttc;
            $this->product_type     = $objp->product_type;
            $this->special_code     = $objp->special_code;

            $this->ref	            = $objp->product_ref;
            $this->product_ref      = $objp->product_ref;
            $this->product_libelle  = $objp->product_libelle;
            $this->product_desc     = $objp->product_desc;

            $this->date_start       		= $this->db->jdate($objp->date_start);
            $this->date_end         		= $this->db->jdate($objp->date_end);
	        $this->fk_unit          		= $objp->fk_unit;

			$this->multicurrency_subprice	= $objp->multicurrency_subprice;
			$this->multicurrency_total_ht	= $objp->multicurrency_total_ht;
			$this->multicurrency_total_tva	= $objp->multicurrency_total_tva;
			$this->multicurrency_total_ttc	= $objp->multicurrency_total_ttc;

            $this->db->free($result);
            return 1;
        }
        else
        {
            dol_print_error($this->db);
            return -1;
        }
    }

    /**
     *  Mise a jour de l'objet ligne de commande en base
     *
     *  @return		int		<0 si ko, >0 si ok
     */
    public function updateTotal()
    {
        $this->db->begin();

        // Mise a jour ligne en base
        $sql = "UPDATE ".MAIN_DB_PREFIX."commande_fournisseurdet SET";
        $sql.= " total_ht='".price2num($this->total_ht)."'";
        $sql.= ",total_tva='".price2num($this->total_tva)."'";
        $sql.= ",total_localtax1='".price2num($this->total_localtax1)."'";
        $sql.= ",total_localtax2='".price2num($this->total_localtax2)."'";
        $sql.= ",total_ttc='".price2num($this->total_ttc)."'";
        $sql.= " WHERE rowid = ".$this->rowid;

        dol_syslog(get_class($this)."::updateTotal", LOG_DEBUG);

        $resql=$this->db->query($sql);
        if ($resql)
        {
            $this->db->commit();
            return 1;
        }
        else
        {
            $this->error=$this->db->error();
            $this->db->rollback();
            return -2;
        }
    }

    /**
     *	Insert line into database
     *
     *	@param      int		$notrigger		1 = disable triggers
     *	@return		int						<0 if KO, >0 if OK
     */
    public function insert($notrigger=0)
    {
        global $conf, $user;

        $error=0;

        dol_syslog(get_class($this)."::insert rang=".$this->rang);

        // Clean parameters
        if (empty($this->tva_tx)) $this->tva_tx=0;
        if (empty($this->localtax1_tx)) $this->localtax1_tx=0;
        if (empty($this->localtax2_tx)) $this->localtax2_tx=0;
        if (empty($this->localtax1_type)) $this->localtax1_type='0';
        if (empty($this->localtax2_type)) $this->localtax2_type='0';
        if (empty($this->total_localtax1)) $this->total_localtax1=0;
        if (empty($this->total_localtax2)) $this->total_localtax2=0;
        if (empty($this->rang)) $this->rang=0;
        if (empty($this->remise)) $this->remise=0;
        if (empty($this->remise_percent)) $this->remise_percent=0;
        if (empty($this->info_bits)) $this->info_bits=0;
        if (empty($this->special_code)) $this->special_code=0;
        if (empty($this->fk_parent_line)) $this->fk_parent_line=0;
        if (empty($this->pa_ht)) $this->pa_ht=0;

        // Multicurrency
        if (!empty($this->multicurrency_code)) list($this->fk_multicurrency,$this->multicurrency_tx) = MultiCurrency::getIdAndTxFromCode($this->db, $this->multicurrency_code);
        if (empty($this->fk_multicurrency))
        {
            $this->multicurrency_code = $conf->currency;
            $this->fk_multicurrency = 0;
            $this->multicurrency_tx = 1;
        }

        // Check parameters
        if ($this->product_type < 0) return -1;

        $this->db->begin();

        // Insertion dans base de la ligne
        $sql = 'INSERT INTO '.MAIN_DB_PREFIX.$this->table_element;
        $sql.= " (fk_commande, label, description, date_start, date_end,";
        $sql.= " fk_product, product_type, special_code, rang,";
        $sql.= " qty, vat_src_code, tva_tx, localtax1_tx, localtax2_tx, localtax1_type, localtax2_type, remise_percent, subprice, ref,";
        $sql.= " total_ht, total_tva, total_localtax1, total_localtax2, total_ttc, fk_unit,";
        $sql.= " fk_multicurrency, multicurrency_code, multicurrency_subprice, multicurrency_total_ht, multicurrency_total_tva, multicurrency_total_ttc";
        $sql.= ")";
        $sql.= " VALUES (".$this->fk_commande.", '" . $this->db->escape($this->label) . "','" . $this->db->escape($this->desc) . "',";
        $sql.= " ".($this->date_start?"'".$this->db->idate($this->date_start)."'":"null").",";
        $sql.= " ".($this->date_end?"'".$this->db->idate($this->date_end)."'":"null").",";
        if ($this->fk_product) { $sql.= $this->fk_product.","; }
        else { $sql.= "null,"; }
<<<<<<< HEAD
        $sql.= "'".$this->db->escape($this->product_type)."',";
        $sql.= "'".$this->db->escape($this->qty)."', ";
=======
        $sql.= "'".$this->product_type."',";
        $sql.= "'".$this->special_code."',";
        $sql.= "'".$this->rang."',";
        $sql.= "'".$this->qty."', ";
>>>>>>> e1bd6056

        $sql.= " ".(empty($this->vat_src_code)?"''":"'".$this->db->escape($this->vat_src_code)."'").",";
        $sql.= " ".$this->tva_tx.", ";
        $sql.= " ".$this->localtax1_tx.",";
        $sql.= " ".$this->localtax2_tx.",";
        $sql.= " '".$this->db->escape($this->localtax1_type)."',";
        $sql.= " '".$this->db->escape($this->localtax2_type)."',";
        $sql.= " ".$this->remise_percent.", ".price2num($this->subprice,'MU').", '".$this->db->escape($this->ref_supplier)."',";
        $sql.= " ".price2num($this->total_ht).",";
        $sql.= " ".price2num($this->total_tva).",";
        $sql.= " ".price2num($this->total_localtax1).",";
        $sql.= " ".price2num($this->total_localtax2).",";
        $sql.= " ".price2num($this->total_ttc).",";
        $sql.= ($this->fk_unit ? "'".$this->db->escape($this->fk_unit)."'":"null");
        $sql.= ", ".($this->fk_multicurrency ? $this->fk_multicurrency : "null");
        $sql.= ", '".$this->db->escape($this->multicurrency_code)."'";
        $sql.= ", ".price2num($this->multicurrency_subprice);
        $sql.= ", ".price2num($this->multicurrency_total_ht);
        $sql.= ", ".price2num($this->multicurrency_total_tva);
        $sql.= ", ".price2num($this->multicurrency_total_ttc);
        $sql.= ")";

        dol_syslog(get_class($this)."::insert", LOG_DEBUG);
        $resql=$this->db->query($sql);
        if ($resql)
        {
            $this->id=$this->db->last_insert_id(MAIN_DB_PREFIX.$this->table_element);
            $this->rowid =$this->id;

            if (empty($conf->global->MAIN_EXTRAFIELDS_DISABLED)) // For avoid conflicts if trigger used
            {

                $result=$this->insertExtraFields();
                if ($result < 0)
                {
                    $error++;
                }
            }

            if (! $error && ! $notrigger)
            {
                // Call trigger
                $result=$this->call_trigger('LINEORDER_SUPPLIER_CREATE',$user);
                if ($result < 0) $error++;
                // End call triggers
            }

            if (!$error) {
                $this->db->commit();
                return 1;
            }

            foreach($this->errors as $errmsg)
            {
                dol_syslog(get_class($this)."::delete ".$errmsg, LOG_ERR);
                $this->errors[]=($this->errors?', '.$errmsg:$errmsg);
            }
            $this->db->rollback();
            return -1*$error;
        }
        else
        {
            $this->errors[]=$this->db->error();
            $this->db->rollback();
            return -2;
        }
    }
    /**
     *	Update the line object into db
     *
     *	@param      int		$notrigger		1 = disable triggers
     *	@return		int		<0 si ko, >0 si ok
     */
    public function update($notrigger=0)
    {
        global $conf,$user;

        $error=0;

        // Mise a jour ligne en base
        $sql = "UPDATE ".MAIN_DB_PREFIX.$this->table_element." SET";
        $sql.= "  description='".$this->db->escape($this->desc)."'";
        $sql.= ", ref='".$this->db->escape($this->ref_supplier)."'";
        $sql.= ", subprice='".price2num($this->subprice)."'";
        //$sql.= ",remise='".price2num($remise)."'";
        $sql.= ", remise_percent='".price2num($this->remise_percent)."'";

		$sql.= ", vat_src_code = '".(empty($this->vat_src_code)?'':$this->vat_src_code)."'";
        $sql.= ", tva_tx='".price2num($this->tva_tx)."'";
        $sql.= ", localtax1_tx='".price2num($this->total_localtax1)."'";
        $sql.= ", localtax2_tx='".price2num($this->total_localtax2)."'";
        $sql.= ", localtax1_type='".$this->db->escape($this->localtax1_type)."'";
        $sql.= ", localtax2_type='".$this->db->escape($this->localtax2_type)."'";
        $sql.= ", qty='".price2num($this->qty)."'";
        $sql.= ", date_start=".(! empty($this->date_start)?"'".$this->db->idate($this->date_start)."'":"null");
        $sql.= ", date_end=".(! empty($this->date_end)?"'".$this->db->idate($this->date_end)."'":"null");
        $sql.= ", info_bits='".$this->db->escape($this->info_bits)."'";
        $sql.= ", total_ht='".price2num($this->total_ht)."'";
        $sql.= ", total_tva='".price2num($this->total_tva)."'";
        $sql.= ", total_localtax1='".price2num($this->total_localtax1)."'";
        $sql.= ", total_localtax2='".price2num($this->total_localtax2)."'";
        $sql.= ", total_ttc='".price2num($this->total_ttc)."'";
        $sql.= ", product_type=".$this->product_type;
        $sql.= ", special_code=".(!empty($this->special_code) ? $this->special_code : 0);
        $sql.= ($this->fk_unit ? ", fk_unit='".$this->db->escape($this->fk_unit)."'":", fk_unit=null");

        // Multicurrency
        $sql.= ", multicurrency_subprice=".price2num($this->multicurrency_subprice)."";
        $sql.= ", multicurrency_total_ht=".price2num($this->multicurrency_total_ht)."";
        $sql.= ", multicurrency_total_tva=".price2num($this->multicurrency_total_tva)."";
        $sql.= ", multicurrency_total_ttc=".price2num($this->multicurrency_total_ttc)."";

        $sql.= " WHERE rowid = ".$this->id;

        dol_syslog(get_class($this)."::updateline", LOG_DEBUG);
        $result = $this->db->query($sql);
        if ($result > 0)
        {
            if (empty($conf->global->MAIN_EXTRAFIELDS_DISABLED)) // For avoid conflicts if trigger used
            {

                $result=$this->insertExtraFields();
                if ($result < 0)
                {
                    $error++;
                }
            }

            if (! $error && ! $notrigger)
            {
                global $user;
                // Call trigger
                $result=$this->call_trigger('LINEORDER_SUPPLIER_UPDATE',$user);
                if ($result < 0)
                {
                    $this->db->rollback();
                    return -1;
                }
                // End call triggers
            }

            if (! $error)
            {
                $this->db->commit();
                return $result;
            }
            else
            {
                $this->db->rollback();
                return -1;
            }
        }
        else
        {
            $this->error=$this->db->lasterror();
            $this->db->rollback();
            return -1;
        }
    }

    /**
     * 	Delete line in database
     *
     *	@param      int     $notrigger  1=Disable call to triggers
     *	@return     int                 <0 if KO, >0 if OK
     */
    function delete($notrigger)
    {
        global $user;

        $error=0;

        $this->db->begin();

        $sql = 'DELETE FROM '.MAIN_DB_PREFIX."commande_fournisseurdet WHERE rowid=".$this->rowid;

        dol_syslog(__METHOD__, LOG_DEBUG);
        $resql=$this->db->query($sql);
        if ($resql)
        {

            if (!$notrigger)
            {
                // Call trigger
                $result=$this->call_trigger('LINEORDER_SUPPLIER_DELETE',$user);
                if ($result < 0) $error++;
                // End call triggers
            }

            if (!$error)
            {
                $this->db->commit();
                return 1;
            }

            foreach($this->errors as $errmsg)
            {
                dol_syslog(get_class($this)."::delete ".$errmsg, LOG_ERR);
                $this->error.=($this->error?', '.$errmsg:$errmsg);
            }
            $this->db->rollback();
            return -1*$error;
        }
        else
        {
            $this->error=$this->db->lasterror();
            return -1;
        }
    }
}
<|MERGE_RESOLUTION|>--- conflicted
+++ resolved
@@ -3213,16 +3213,10 @@
         $sql.= " ".($this->date_end?"'".$this->db->idate($this->date_end)."'":"null").",";
         if ($this->fk_product) { $sql.= $this->fk_product.","; }
         else { $sql.= "null,"; }
-<<<<<<< HEAD
         $sql.= "'".$this->db->escape($this->product_type)."',";
+        $sql.= "'".$this->db->escape($this->special_code)."',";
+        $sql.= "'".$this->db->escape($this->rang)."',";
         $sql.= "'".$this->db->escape($this->qty)."', ";
-=======
-        $sql.= "'".$this->product_type."',";
-        $sql.= "'".$this->special_code."',";
-        $sql.= "'".$this->rang."',";
-        $sql.= "'".$this->qty."', ";
->>>>>>> e1bd6056
-
         $sql.= " ".(empty($this->vat_src_code)?"''":"'".$this->db->escape($this->vat_src_code)."'").",";
         $sql.= " ".$this->tva_tx.", ";
         $sql.= " ".$this->localtax1_tx.",";
