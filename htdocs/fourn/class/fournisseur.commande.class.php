<?php
/* Copyright (C) 2003-2006	Rodolphe Quiedeville	<rodolphe@quiedeville.org>
 * Copyright (C) 2004-2012	Laurent Destailleur		<eldy@users.sourceforge.net>
 * Copyright (C) 2005-2012	Regis Houssin			<regis.houssin@capnetworks.com>
 * Copyright (C) 2007		Franky Van Liedekerke	<franky.van.liedekerke@telenet.be>
 * Copyright (C) 2010-2014	Juanjo Menent			<jmenent@2byte.es>
 * Copyright (C) 2010-2016	Philippe Grand			<philippe.grand@atoo-net.com>
 * Copyright (C) 2012-2015  Marcos García           <marcosgdf@gmail.com>
 * Copyright (C) 2013       Florian Henry		  	<florian.henry@open-concept.pro>
 * Copyright (C) 2013       Cédric Salvador         <csalvador@gpcsolutions.fr>
 *
 * This program is free software; you can redistribute it and/or modify
 * it under the terms of the GNU General Public License as published by
 * the Free Software Foundation; either version 3 of the License, or
 * (at your option) any later version.
 *
 * This program is distributed in the hope that it will be useful,
 * but WITHOUT ANY WARRANTY; without even the implied warranty of
 * MERCHANTABILITY or FITNESS FOR A PARTICULAR PURPOSE.  See the
 * GNU General Public License for more details.
 *
 * You should have received a copy of the GNU General Public License
 * along with this program. If not, see <http://www.gnu.org/licenses/>.
 */

/**
 *	\file       htdocs/fourn/class/fournisseur.commande.class.php
 *	\ingroup    fournisseur,commande
 *	\brief      File of class to manage suppliers orders
 */

include_once DOL_DOCUMENT_ROOT.'/core/class/commonorder.class.php';
require_once DOL_DOCUMENT_ROOT.'/product/class/product.class.php';
if (! empty($conf->productbatch->enabled)) require_once DOL_DOCUMENT_ROOT.'/product/class/productbatch.class.php';
require_once DOL_DOCUMENT_ROOT.'/multicurrency/class/multicurrency.class.php';

/**
 *	Class to manage predefined suppliers products
 */
class CommandeFournisseur extends CommonOrder
{
    public $element='order_supplier';
    public $table_element='commande_fournisseur';
    public $table_element_line = 'commande_fournisseurdet';
    public $fk_element = 'fk_commande';
    protected $ismultientitymanaged = 1;	// 0=No test on entity, 1=Test with field entity, 2=Test with link by societe

    /**
     * {@inheritdoc}
     */
    protected $table_ref_field = 'ref';

    var $id;

	/**
	 * Supplier order reference
	 * @var string
	 */
    var $ref;
    var $ref_supplier;
    var $brouillon;
    var $statut;			// 0=Draft -> 1=Validated -> 2=Approved -> 3=Process runing -> 4=Received partially -> 5=Received totally -> (reopen) 4=Received partially
    //                                                              -> 7=Canceled/Never received -> (reopen) 3=Process runing
    //									              -> 6=Canceled -> (reopen) 2=Approved
    //  		                                      -> 9=Refused  -> (reopen) 1=Validated
    //  Note: billed or not is on another field "billed"
    var $statuts;           // List of status

    var $socid;
    var $fourn_id;
    var $date;
    var $date_valid;
    var $date_approve;
    var $date_approve2;		// Used when SUPPLIER_ORDER_DOUBLE_APPROVAL is set
    var $date_commande;

    /**
     * Delivery date
     */
	var $date_livraison;
    var $total_ht;
    var $total_tva;
    var $total_localtax1;   // Total Local tax 1
    var $total_localtax2;   // Total Local tax 2
    var $total_ttc;
    var $source;
	/**
	 * @deprecated
	 * @see note_private, note_public
	 */
    var $note;
	public $note_private;
    public $note_public;
    var $model_pdf;
    var $fk_project;
    var $cond_reglement_id;
    var $cond_reglement_code;
    var $fk_account;
    var $mode_reglement_id;
    var $mode_reglement_code;
    var $user_author_id;
    var $user_valid_id;
    var $user_approve_id;
    var $user_approve_id2;	// Used when SUPPLIER_ORDER_DOUBLE_APPROVAL is set

	//Incoterms
	var $fk_incoterms;
	var $location_incoterms;
	var $libelle_incoterms;  //Used into tooltip

    var $extraparams=array();

	/**
	 * @var CommandeFournisseurLigne[]
	 */
	public $lines = array();
	//Add for supplier_proposal
	var $origin;
    var $origin_id;
    var $linked_objects=array();

	// Multicurrency
	var $fk_multicurrency;
	var $multicurrency_code;
	var $multicurrency_tx;
	var $multicurrency_total_ht;
	var $multicurrency_total_tva;
	var $multicurrency_total_ttc;
	
	/**
     * 	Constructor
     *
     *  @param      DoliDB		$db      Database handler
     */
    function __construct($db)
    {
    	global $conf;

        $this->db = $db;
        $this->products = array();

        // List of language codes for status
        $this->statuts[0] = 'StatusOrderDraft';
        $this->statuts[1] = 'StatusOrderValidated';
        $this->statuts[2] = 'StatusOrderApproved';
        if (empty($conf->global->SUPPLIER_ORDER_USE_DISPATCH_STATUS)) $this->statuts[3] = 'StatusOrderOnProcess';
        else $this->statuts[3] = 'StatusOrderOnProcessWithValidation';
        $this->statuts[4] = 'StatusOrderReceivedPartially';
        $this->statuts[5] = 'StatusOrderReceivedAll';
        $this->statuts[6] = 'StatusOrderCanceled';	// Approved->Canceled
        $this->statuts[7] = 'StatusOrderCanceled';	// Process running->canceled
        //$this->statuts[8] = 'StatusOrderBilled';	// Everything is finished, order received totally and bill received
        $this->statuts[9] = 'StatusOrderRefused';
    }


    /**
     *	Get object and lines from database
     *
     * 	@param	int		$id			Id of order to load
     * 	@param	string	$ref		Ref of object
     *	@return int 		        >0 if OK, <0 if KO, 0 if not found
     */
    function fetch($id,$ref='')
    {
        global $conf;

        // Check parameters
        if (empty($id) && empty($ref)) return -1;

        $sql = "SELECT c.rowid, c.ref, ref_supplier, c.fk_soc, c.fk_statut, c.amount_ht, c.total_ht, c.total_ttc, c.tva,";
        $sql.= " c.localtax1, c.localtax2, ";
        $sql.= " c.date_creation, c.date_valid, c.date_approve, c.date_approve2,";
        $sql.= " c.fk_user_author, c.fk_user_valid, c.fk_user_approve, c.fk_user_approve2,";
        $sql.= " c.date_commande as date_commande, c.date_livraison as date_livraison, c.fk_cond_reglement, c.fk_mode_reglement, c.fk_projet as fk_project, c.remise_percent, c.source, c.fk_input_method,";
        $sql.= " c.fk_account,";
        $sql.= " c.note_private, c.note_public, c.model_pdf, c.extraparams, c.billed,";
		$sql.= " c.fk_multicurrency, c.multicurrency_code, c.multicurrency_tx, c.multicurrency_total_ht, c.multicurrency_total_tva, c.multicurrency_total_ttc,";
        $sql.= " cm.libelle as methode_commande,";
        $sql.= " cr.code as cond_reglement_code, cr.libelle as cond_reglement_libelle,";
        $sql.= " p.code as mode_reglement_code, p.libelle as mode_reglement_libelle";
        $sql.= ', c.fk_incoterms, c.location_incoterms';
        $sql.= ', i.libelle as libelle_incoterms';
        $sql.= " FROM ".MAIN_DB_PREFIX."commande_fournisseur as c";
        $sql.= " LEFT JOIN ".MAIN_DB_PREFIX."c_payment_term as cr ON (c.fk_cond_reglement = cr.rowid)";
        $sql.= " LEFT JOIN ".MAIN_DB_PREFIX."c_paiement as p ON (c.fk_mode_reglement = p.id)";
        $sql.= " LEFT JOIN ".MAIN_DB_PREFIX."c_input_method as cm ON cm.rowid = c.fk_input_method";
		$sql.= ' LEFT JOIN '.MAIN_DB_PREFIX.'c_incoterms as i ON c.fk_incoterms = i.rowid';
        $sql.= " WHERE c.entity = ".$conf->entity;
        if ($ref) $sql.= " AND c.ref='".$this->db->escape($ref)."'";
        else $sql.= " AND c.rowid=".$id;

        dol_syslog(get_class($this)."::fetch", LOG_DEBUG);
        $resql = $this->db->query($sql);
        if ($resql)
        {
            $obj = $this->db->fetch_object($resql);
            if (! $obj)
            {
                $this->error='Bill with id '.$id.' not found';
                dol_syslog(get_class($this).'::fetch '.$this->error);
                return 0;
            }

            $this->id					= $obj->rowid;
            $this->ref					= $obj->ref;
            $this->ref_supplier			= $obj->ref_supplier;
            $this->socid				= $obj->fk_soc;
            $this->fourn_id				= $obj->fk_soc;
            $this->statut				= $obj->fk_statut;
            $this->billed				= $obj->billed;
            $this->user_author_id		= $obj->fk_user_author;
            $this->user_valid_id		= $obj->fk_user_valid;
            $this->user_approve_id		= $obj->fk_user_approve;
            $this->user_approve_id2		= $obj->fk_user_approve2;
            $this->total_ht				= $obj->total_ht;
            $this->total_tva			= $obj->tva;
            $this->total_localtax1		= $obj->localtax1;
            $this->total_localtax2		= $obj->localtax2;
            $this->total_ttc			= $obj->total_ttc;
            $this->date					= $this->db->jdate($obj->date_creation);
            $this->date_valid			= $this->db->jdate($obj->date_valid);
            $this->date_approve			= $this->db->jdate($obj->date_approve);
            $this->date_approve2		= $this->db->jdate($obj->date_approve2);
            $this->date_commande		= $this->db->jdate($obj->date_commande); // date we make the order to supplier
			$this->date_livraison       = $this->db->jdate($obj->date_livraison);
            $this->remise_percent		= $obj->remise_percent;
            $this->methode_commande_id	= $obj->fk_input_method;
            $this->methode_commande		= $obj->methode_commande;

            $this->source				= $obj->source;
            $this->fk_project			= $obj->fk_project;
            $this->cond_reglement_id	= $obj->fk_cond_reglement;
            $this->cond_reglement_code	= $obj->cond_reglement_code;
            $this->cond_reglement		= $obj->cond_reglement_libelle;
            $this->cond_reglement_doc	= $obj->cond_reglement_libelle;
            $this->fk_account           = $obj->fk_account;
            $this->mode_reglement_id	= $obj->fk_mode_reglement;
            $this->mode_reglement_code	= $obj->mode_reglement_code;
            $this->mode_reglement		= $obj->mode_reglement_libelle;
            $this->note					= $obj->note_private;    // deprecated
            $this->note_private			= $obj->note_private;
            $this->note_public			= $obj->note_public;
            $this->modelpdf				= $obj->model_pdf;

			//Incoterms
			$this->fk_incoterms = $obj->fk_incoterms;
			$this->location_incoterms = $obj->location_incoterms;
			$this->libelle_incoterms = $obj->libelle_incoterms;

			// Multicurrency
			$this->fk_multicurrency 		= $obj->fk_multicurrency;
			$this->multicurrency_code 		= $obj->multicurrency_code;
			$this->multicurrency_tx 		= $obj->multicurrency_tx;
			$this->multicurrency_total_ht 	= $obj->multicurrency_total_ht;
			$this->multicurrency_total_tva 	= $obj->multicurrency_total_tva;
			$this->multicurrency_total_ttc 	= $obj->multicurrency_total_ttc;
				
            $this->extraparams			= (array) json_decode($obj->extraparams, true);

            $this->db->free($resql);

            // Retrieve all extrafields
            // fetch optionals attributes and labels
            require_once(DOL_DOCUMENT_ROOT.'/core/class/extrafields.class.php');
            $extrafields=new ExtraFields($this->db);
            $extralabels=$extrafields->fetch_name_optionals_label($this->table_element,true);
            $this->fetch_optionals($this->id,$extralabels);

            if ($this->statut == 0) $this->brouillon = 1;

			$this->fetchObjectLinked();

            $this->lines=array();

            $sql = "SELECT l.rowid, l.ref as ref_supplier, l.fk_product, l.product_type, l.label, l.description,";
            $sql.= " l.qty,";
            $sql.= " l.tva_tx, l.remise_percent, l.subprice,";
            $sql.= " l.localtax1_tx, l. localtax2_tx, l.total_localtax1, l.total_localtax2,";
            $sql.= " l.total_ht, l.total_tva, l.total_ttc, l.special_code, l.fk_parent_line, l.rang,";
            $sql.= " p.rowid as product_id, p.ref as product_ref, p.label as product_label, p.description as product_desc,";
	        $sql.= " l.fk_unit,";
            $sql.= " l.date_start, l.date_end,";
			$sql.= ' l.fk_multicurrency, l.multicurrency_code, l.multicurrency_subprice, l.multicurrency_total_ht, l.multicurrency_total_tva, l.multicurrency_total_ttc';
            $sql.= " FROM ".MAIN_DB_PREFIX."commande_fournisseurdet	as l";
            $sql.= ' LEFT JOIN '.MAIN_DB_PREFIX.'product as p ON l.fk_product = p.rowid';
            $sql.= " WHERE l.fk_commande = ".$this->id;
            $sql.= " ORDER BY l.rang, l.rowid";
            //print $sql;

            dol_syslog(get_class($this)."::fetch get lines", LOG_DEBUG);
            $result = $this->db->query($sql);
            if ($result)
            {
                $num = $this->db->num_rows($result);
                $i = 0;

                while ($i < $num)
                {
                    $objp                  = $this->db->fetch_object($result);

                    $line                 = new CommandeFournisseurLigne($this->db);

                    $line->id                  = $objp->rowid;
                    $line->desc                = $objp->description;
                    $line->description         = $objp->description;
                    $line->qty                 = $objp->qty;
                    $line->tva_tx              = $objp->tva_tx;
                    $line->localtax1_tx		   = $objp->localtax1_tx;
                    $line->localtax2_tx		   = $objp->localtax2_tx;
                    $line->subprice            = $objp->subprice;
                    $line->pu_ht	           = $objp->subprice;
                    $line->remise_percent      = $objp->remise_percent;
                    $line->total_ht            = $objp->total_ht;
                    $line->total_tva           = $objp->total_tva;
                    $line->total_localtax1	   = $objp->total_localtax1;
                    $line->total_localtax2	   = $objp->total_localtax2;
                    $line->total_ttc           = $objp->total_ttc;
                    $line->product_type        = $objp->product_type;

                    $line->fk_product          = $objp->fk_product;

                    $line->libelle             = $objp->product_label;
                    $line->product_label       = $objp->product_label;
                    $line->product_desc        = $objp->product_desc;

                    $line->ref                 = $objp->product_ref;
                    $line->product_ref         = $objp->product_ref;
                    $line->ref_fourn           = $objp->ref_supplier;
                    $line->ref_supplier        = $objp->ref_supplier;

                    $line->date_start          = $this->db->jdate($objp->date_start);
                    $line->date_end            = $this->db->jdate($objp->date_end);
	                $line->fk_unit             = $objp->fk_unit;
					
					// Multicurrency
					$line->fk_multicurrency 		= $objp->fk_multicurrency;
					$line->multicurrency_code 		= $objp->multicurrency_code;
					$line->multicurrency_subprice 	= $objp->multicurrency_subprice;
					$line->multicurrency_total_ht 	= $objp->multicurrency_total_ht;
					$line->multicurrency_total_tva 	= $objp->multicurrency_total_tva;
					$line->multicurrency_total_ttc 	= $objp->multicurrency_total_ttc;
					
	                $this->special_code        = $objp->special_code;
	                $this->fk_parent_line      = $objp->fk_parent_line;

                    $this->rang                = $objp->rang;

                    $this->lines[$i]      = $line;

                    $i++;
                }
                $this->db->free($result);

                return 1;
            }
            else
            {
                $this->error=$this->db->error()." sql=".$sql;
                return -1;
            }
        }
        else
        {
            $this->error=$this->db->error()." sql=".$sql;
            return -1;
        }
    }

    /**
     *	Validate an order
     *
     *	@param	User	$user			Validator User
     *	@param	int		$idwarehouse	Id of warehouse to use for stock decrease
     *  @param	int		$notrigger		1=Does not execute triggers, 0= execuete triggers
     *	@return	int						<0 if KO, >0 if OK
     */
    function valid($user,$idwarehouse=0,$notrigger=0)
    {
        global $langs,$conf;
        require_once DOL_DOCUMENT_ROOT.'/core/lib/files.lib.php';

        $error=0;

        dol_syslog(get_class($this)."::valid");
        $result = 0;
        if ((empty($conf->global->MAIN_USE_ADVANCED_PERMS) && ! empty($user->rights->fournisseur->commande->creer))
       	|| (! empty($conf->global->MAIN_USE_ADVANCED_PERMS) && ! empty($user->rights->fournisseur->supplier_order_advance->validate)))
        {
            $this->db->begin();

            // Definition of supplier order numbering model name
            $soc = new Societe($this->db);
            $soc->fetch($this->fourn_id);

            // Check if object has a temporary ref
            if (preg_match('/^[\(]?PROV/i', $this->ref) || empty($this->ref)) // empty should not happened, but when it occurs, the test save life
            {
                $num = $this->getNextNumRef($soc);
            }
            else
			{
                $num = $this->ref;
            }
            $this->newref = $num;

            $sql = 'UPDATE '.MAIN_DB_PREFIX."commande_fournisseur";
            $sql.= " SET ref='".$this->db->escape($num)."',";
            $sql.= " fk_statut = 1,";
            $sql.= " date_valid='".$this->db->idate(dol_now())."',";
            $sql.= " fk_user_valid = ".$user->id;
            $sql.= " WHERE rowid = ".$this->id;
            $sql.= " AND fk_statut = 0";

            $resql=$this->db->query($sql);
            if (! $resql)
            {
                dol_print_error($this->db);
                $error++;
            }

            if (! $error && ! $notrigger)
            {
				// Call trigger
				$result=$this->call_trigger('ORDER_SUPPLIER_VALIDATE',$user);
				if ($result < 0) $error++;
				// End call triggers
            }

            if (! $error)
            {
	            $this->oldref = $this->ref;

                // Rename directory if dir was a temporary ref
                if (preg_match('/^[\(]?PROV/i', $this->ref))
                {
                    // We rename directory ($this->ref = ancienne ref, $num = nouvelle ref)
                    // in order not to lose the attached files
                    $oldref = dol_sanitizeFileName($this->ref);
                    $newref = dol_sanitizeFileName($num);
                    $dirsource = $conf->fournisseur->dir_output.'/commande/'.$oldref;
                    $dirdest = $conf->fournisseur->dir_output.'/commande/'.$newref;
                    if (file_exists($dirsource))
                    {
                        dol_syslog(get_class($this)."::valid rename dir ".$dirsource." into ".$dirdest);

                        if (@rename($dirsource, $dirdest))
                        {
                            dol_syslog("Rename ok");
                            // Rename docs starting with $oldref with $newref
	                        $listoffiles=dol_dir_list($conf->fournisseur->dir_output.'/commande/'.$newref, 'files', 1, '^'.preg_quote($oldref,'/'));
	                        foreach($listoffiles as $fileentry)
	                        {
	                        	$dirsource=$fileentry['name'];
	                        	$dirdest=preg_replace('/^'.preg_quote($oldref,'/').'/',$newref, $dirsource);
	                        	$dirsource=$fileentry['path'].'/'.$dirsource;
	                        	$dirdest=$fileentry['path'].'/'.$dirdest;
	                        	@rename($dirsource, $dirdest);
	                        }
                        }
                    }
                }
            }

            if (! $error)
            {
                $result = 1;
                $this->statut = 1;
                $this->ref = $num;
            }

            if (! $error)
            {
                $this->db->commit();
                return 1;
            }
            else
            {
                $this->db->rollback();
                return -1;
            }
        }
        else
        {
            $this->error='NotAuthorized';
            dol_syslog(get_class($this)."::valid ".$this->error, LOG_ERR);
            return -1;
        }
    }

    /**
     *  Return label of the status of object
     *
	 *  @param      int		$mode			0=long label, 1=short label, 2=Picto + short label, 3=Picto, 4=Picto + long label, 5=short label + picto
     *  @return 	string        			Label
     */
    function getLibStatut($mode=0)
    {
        return $this->LibStatut($this->statut,$mode,$this->billed);
    }

    /**
     *  Return label of a status
     *
     * 	@param  int		$statut		Id statut
     *  @param  int		$mode       0=Long label, 1=Short label, 2=Picto + Short label, 3=Picto, 4=Picto + Long label, 5=Short label + Picto
     *  @param  int     $billed     1=Billed
     *  @return string				Label of status
     */
    function LibStatut($statut,$mode=0,$billed=0)
    {
        global $langs;
        $langs->load('orders');

        $billedtext='';
		//if ($statut==5 && $this->billed == 1) $statut = 8;
        if ($billed == 1) $billedtext=$langs->trans("Billed");

        // List of language codes for status
        $statutshort[0] = 'StatusOrderDraftShort';
        $statutshort[1] = 'StatusOrderValidatedShort';
        $statutshort[2] = 'StatusOrderApprovedShort';
        $statutshort[3] = 'StatusOrderOnProcessShort';
        $statutshort[4] = 'StatusOrderReceivedPartiallyShort';
        $statutshort[5] = 'StatusOrderReceivedAllShort';
        $statutshort[6] = 'StatusOrderCanceledShort';
        $statutshort[7] = 'StatusOrderCanceledShort';
        //$statutshort[8] = 'StatusOrderBilledShort';
        $statutshort[9] = 'StatusOrderRefusedShort';

        if ($mode == 0)
        {
            return $langs->trans($this->statuts[$statut]);
        }
        if ($mode == 1)
        {
            return $langs->trans($statutshort[$statut]);
        }
        if ($mode == 2)
        {
            return $langs->trans($this->statuts[$statut]);
        }
        if ($mode == 3)
        {
            if ($statut==0) return img_picto($langs->trans($this->statuts[$statut]),'statut0');
            if ($statut==1) return img_picto($langs->trans($this->statuts[$statut]),'statut1');
            if ($statut==2) return img_picto($langs->trans($this->statuts[$statut]),'statut3');
            if ($statut==3) return img_picto($langs->trans($this->statuts[$statut]),'statut3');
            if ($statut==4) return img_picto($langs->trans($this->statuts[$statut]),'statut3');
            if ($statut==5) return img_picto($langs->trans($this->statuts[$statut]),'statut6');
            if ($statut==6 || $statut==7) return img_picto($langs->trans($this->statuts[$statut]),'statut5');
			if ($statut==8) return img_picto($langs->trans($this->statuts[$statut]),'statut6');
            if ($statut==9) return img_picto($langs->trans($this->statuts[$statut]),'statut5');
        }
        if ($mode == 4)
        {
            if ($statut==0) return img_picto($langs->trans($this->statuts[$statut]),'statut0').' '.$langs->trans($this->statuts[$statut]).($billedtext?' - '.$billedtext:'');
            if ($statut==1) return img_picto($langs->trans($this->statuts[$statut]),'statut1').' '.$langs->trans($this->statuts[$statut]).($billedtext?' - '.$billedtext:'');
            if ($statut==2) return img_picto($langs->trans($this->statuts[$statut]),'statut3').' '.$langs->trans($this->statuts[$statut]).($billedtext?' - '.$billedtext:'');
            if ($statut==3) return img_picto($langs->trans($this->statuts[$statut]),'statut3').' '.$langs->trans($this->statuts[$statut]).($billedtext?' - '.$billedtext:'');
            if ($statut==4) return img_picto($langs->trans($this->statuts[$statut]),'statut3').' '.$langs->trans($this->statuts[$statut]).($billedtext?' - '.$billedtext:'');
            if ($statut==5) return img_picto($langs->trans($this->statuts[$statut]),'statut6').' '.$langs->trans($this->statuts[$statut]).($billedtext?' - '.$billedtext:'');
            if ($statut==6 || $statut==7) return img_picto($langs->trans($this->statuts[$statut]),'statut5').' '.$langs->trans($this->statuts[$statut]).($billedtext?' - '.$billedtext:'');
			if ($statut==8) return img_picto($langs->trans($this->statuts[$statut]),'statut6').' '.$langs->trans($this->statuts[$statut]).($billedtext?' - '.$billedtext:'');
            if ($statut==9) return img_picto($langs->trans($this->statuts[$statut]),'statut5').' '.$langs->trans($this->statuts[$statut]).($billedtext?' - '.$billedtext:'');
        }
        if ($mode == 5)
        {
            if ($statut==0) return '<span class="hideonsmartphone">'.$langs->trans($statutshort[$statut]).' </span>'.img_picto($langs->trans($this->statuts[$statut]),'statut0');
            if ($statut==1) return '<span class="hideonsmartphone">'.$langs->trans($statutshort[$statut]).' </span>'.img_picto($langs->trans($this->statuts[$statut]),'statut1');
            if ($statut==2) return '<span class="hideonsmartphone">'.$langs->trans($statutshort[$statut]).' </span>'.img_picto($langs->trans($this->statuts[$statut]),'statut3');
            if ($statut==3) return '<span class="hideonsmartphone">'.$langs->trans($statutshort[$statut]).' </span>'.img_picto($langs->trans($this->statuts[$statut]),'statut3');
            if ($statut==4) return '<span class="hideonsmartphone">'.$langs->trans($statutshort[$statut]).' </span>'.img_picto($langs->trans($this->statuts[$statut]),'statut3');
            if ($statut==5) return '<span class="hideonsmartphone">'.$langs->trans($statutshort[$statut]).' </span>'.img_picto($langs->trans($this->statuts[$statut]),'statut6');
            if ($statut==6 || $statut==7) return '<span class="hideonsmartphone">'.$langs->trans($statutshort[$statut]).' </span>'.img_picto($langs->trans($this->statuts[$statut]),'statut5');
            if ($statut==8) return '<span class="hideonsmartphone">'.$langs->trans($statutshort[$statut]).' </span>'.img_picto($langs->trans($this->statuts[$statut]),'statut6');
            if ($statut==9) return '<span class="hideonsmartphone">'.$langs->trans($statutshort[$statut]).' </span>'.img_picto($langs->trans($this->statuts[$statut]),'statut5');
        }
    }


    /**
     *	Return clicable name (with picto eventually)
     *
     *	@param		int		$withpicto		0=No picto, 1=Include picto into link, 2=Only picto
     *	@param		string	$option			On what the link points
     *	@return		string					Chain with URL
     */
    function getNomUrl($withpicto=0,$option='')
    {
        global $langs, $conf;

        $result='';
        $label = '<u>' . $langs->trans("ShowOrder") . '</u>';
        if (! empty($this->ref))
            $label .= '<br><b>' . $langs->trans('Ref') . ':</b> ' . $this->ref;
        if (! empty($this->ref_supplier))
            $label.= '<br><b>' . $langs->trans('RefSupplier') . ':</b> ' . $this->ref_supplier;
        if (! empty($this->total_ht))
            $label.= '<br><b>' . $langs->trans('AmountHT') . ':</b> ' . price($this->total_ht, 0, $langs, 0, -1, -1, $conf->currency);
        if (! empty($this->total_tva))
            $label.= '<br><b>' . $langs->trans('VAT') . ':</b> ' . price($this->total_tva, 0, $langs, 0, -1, -1, $conf->currency);
        if (! empty($this->total_ttc))
            $label.= '<br><b>' . $langs->trans('AmountTTC') . ':</b> ' . price($this->total_ttc, 0, $langs, 0, -1, -1, $conf->currency);

        $link = '<a href="'.DOL_URL_ROOT.'/fourn/commande/card.php?id='.$this->id.'" title="'.dol_escape_htmltag($label, 1).'" class="classfortooltip">';
        $linkend='</a>';

        $picto='order';

        if ($withpicto) $result.=($link.img_object($label, $picto, 'class="classfortooltip"').$linkend);
        if ($withpicto && $withpicto != 2) $result.=' ';
        $result.=$link.$this->ref.$linkend;
        return $result;
    }


    /**
     *  Returns the following order reference not used depending on the numbering model activated
     *                  defined within COMMANDE_SUPPLIER_ADDON_NUMBER
     *
     *  @param	    Societe		$soc  		company object
     *  @return     string                  free reference for the invoice
     */
    function getNextNumRef($soc)
    {
        global $db, $langs, $conf;
        $langs->load("orders");

        if (! empty($conf->global->COMMANDE_SUPPLIER_ADDON_NUMBER))
        {
            $mybool = false;

            $file = $conf->global->COMMANDE_SUPPLIER_ADDON_NUMBER.'.php';
            $classname=$conf->global->COMMANDE_SUPPLIER_ADDON_NUMBER;

            // Include file with class
            $dirmodels = array_merge(array('/'), (array) $conf->modules_parts['models']);

            foreach ($dirmodels as $reldir) {

                $dir = dol_buildpath($reldir."core/modules/supplier_order/");

                // Load file with numbering class (if found)
                $mybool|=@include_once $dir.$file;
            }

            if (! $mybool)
            {
                dol_print_error('',"Failed to include file ".$file);
                return '';
            }

            $obj = new $classname();
            $numref = $obj->getNextValue($soc,$this);

            if ( $numref != "")
            {
                return $numref;
            }
            else
			{
                $this->error = $obj->error;
                return -1;
            }
        }
        else
		{
            $this->error = "Error_COMMANDE_SUPPLIER_ADDON_NotDefined";
            return -2;
        }
    }
	/**
     *	Class invoiced the supplier order
     *
     *  @param      User        $user       Object user making the change
     *	@return     int     	            <0 if KO, >0 if KO
     */
    function classifyBilled(User $user)
    {
        $this->db->begin();
        
        $sql = 'UPDATE '.MAIN_DB_PREFIX.'commande_fournisseur SET billed = 1';
        $sql .= ' WHERE rowid = '.$this->id.' AND fk_statut > 0 ';
        if ($this->db->query($sql))
        {
        	if (! $error)
        	{
        	    // Call trigger
        	    $result=$this->call_trigger('ORDER_SUPPLIER_CLASSIFY_BILLED',$user);
        	    if ($result < 0) $error++;
        	    // End call triggers
        	}
        	
        	if (! $error)
        	{
        	    $this->billed=1;
        	     
        	    $this->db->commit();
        	    return 1;
        	}
        	else
        	{
        	    $this->db->rollback();
                return -1;
        	}
        }
        else
        {
        	dol_print_error($this->db);
        	
        	$this->db->rollback();
			return -1;
        }
    }

    /**
     * 	Approve a supplier order
     *
     *	@param	User	$user			Object user
     *	@param	int		$idwarehouse	Id of warhouse for stock change
     *  @param	int		$secondlevel	0=Standard approval, 1=Second level approval (used when option SUPPLIER_ORDER_DOUBLE_APPROVAL is set)
     *	@return	int						<0 if KO, >0 if OK
     */
    function approve($user, $idwarehouse=0, $secondlevel=0)
    {
        global $langs,$conf;
		require_once DOL_DOCUMENT_ROOT.'/core/lib/files.lib.php';

        $error=0;

        dol_syslog(get_class($this)."::approve");

        if ($user->rights->fournisseur->commande->approuver)
        {
        	$now = dol_now();

            $this->db->begin();

			// Definition of order numbering model name
            $soc = new Societe($this->db);
            $soc->fetch($this->fourn_id);

            // Check if object has a temporary ref
            if (preg_match('/^[\(]?PROV/i', $this->ref) || empty($this->ref)) // empty should not happened, but when it occurs, the test save life
            {
                $num = $this->getNextNumRef($soc);
            }
            else
			{
                $num = $this->ref;
            }
            $this->newref = $num;

            // Do we have to change status now ? (If double approval is required and first approval, we keep status to 1 = validated)
			$movetoapprovestatus=true;
			$comment='';
			
            $sql = "UPDATE ".MAIN_DB_PREFIX."commande_fournisseur";
			$sql.= " SET ref='".$this->db->escape($num)."',";
			if (empty($secondlevel))	// standard or first level approval
			{
	            $sql.= " date_approve='".$this->db->idate($now)."',";
    	        $sql.= " fk_user_approve = ".$user->id;
    	        if (! empty($conf->global->SUPPLIER_ORDER_DOUBLE_APPROVAL) && $conf->global->MAIN_FEATURES_LEVEL > 0 && $this->total_ht >= $conf->global->SUPPLIER_ORDER_DOUBLE_APPROVAL)
    	        {
    	        	if (empty($this->user_approve_id2)) 
    	        	{
    	        	    $movetoapprovestatus=false;		// second level approval not done
    	        	    $comment=' (first level)';
    	        	}
    	        }
			}
			else	// request a second level approval
			{
            	$sql.= " date_approve2='".$this->db->idate($now)."',";
            	$sql.= " fk_user_approve2 = ".$user->id;
    	        if (empty($this->user_approve_id)) $movetoapprovestatus=false;		// first level approval not done
    	        $comment=' (second level)';
			}
			// If double approval is required and first approval, we keep status to 1 = validated
			if ($movetoapprovestatus) $sql.= ", fk_statut = 2";
			else $sql.= ", fk_statut = 1";
            $sql.= " WHERE rowid = ".$this->id;
            $sql.= " AND fk_statut = 1";

            if ($this->db->query($sql))
            {
            	if (! empty($conf->global->SUPPLIER_ORDER_AUTOADD_USER_CONTACT))
	            {
					$result=$this->add_contact($user->id, 'SALESREPFOLL', 'internal', 1);
					if ($result < 0 && $result != -2)	// -2 means already exists
					{
						$error++;
					}
	            }

                // If stock is incremented on validate order, we must increment it
                if (! $error && $movetoapprovestatus && ! empty($conf->stock->enabled) && ! empty($conf->global->STOCK_CALCULATE_ON_SUPPLIER_VALIDATE_ORDER))
                {
                    require_once DOL_DOCUMENT_ROOT.'/product/stock/class/mouvementstock.class.php';
                    $langs->load("agenda");

                    $cpt=count($this->lines);
                    for ($i = 0; $i < $cpt; $i++)
                    {
                        // Product with reference
                        if ($this->lines[$i]->fk_product > 0)
                        {
                            $mouvP = new MouvementStock($this->db);
                            $mouvP->origin = &$this;
                            // We decrement stock of product (and sub-products)
	                        $up_ht_disc=$this->lines[$i]->subprice;
    	                    if (! empty($this->lines[$i]->remise_percent) && empty($conf->global->STOCK_EXCLUDE_DISCOUNT_FOR_PMP)) $up_ht_disc=price2num($up_ht_disc * (100 - $this->lines[$i]->remise_percent) / 100, 'MU');
                            $result=$mouvP->reception($user, $this->lines[$i]->fk_product, $idwarehouse, $this->lines[$i]->qty, $up_ht_disc, $langs->trans("OrderApprovedInDolibarr",$this->ref));
                            if ($result < 0) { $error++; }
                        }
                    }
                }

                if (! $error)
                {
					// Call trigger
					$result=$this->call_trigger('ORDER_SUPPLIER_APPROVE',$user);
					if ($result < 0) $error++;
					// End call triggers
                }

                if (! $error)
                {
                	$this->ref = $this->newref;
                	
                	if ($movetoapprovestatus) $this->statut = 2;
					else $this->statut = 1;
           			if (empty($secondlevel))	// standard or first level approval
					{
			            $this->date_approve = $now;
		    	        $this->user_approve_id = $user->id;
					}
					else	// request a second level approval
					{
			            $this->date_approve2 = $now;
		    	        $this->user_approve_id2 = $user->id;
					}

                    $this->db->commit();
                    return 1;
                }
                else
                {
                    $this->db->rollback();
                    return -1;
                }
            }
            else
            {
                $this->db->rollback();
                $this->error=$this->db->lasterror();
                return -1;
            }
        }
        else
        {
            dol_syslog(get_class($this)."::approve Not Authorized", LOG_ERR);
        }
        return -1;
    }

    /**
     * 	Refuse an order
     *
     * 	@param		User	$user		User making action
     *	@return		int					0 if Ok, <0 if Ko
     */
    function refuse($user)
    {
        global $conf, $langs;

		$error=0;

        dol_syslog(get_class($this)."::refuse");
        $result = 0;
        if ($user->rights->fournisseur->commande->approuver)
        {
            $this->db->begin();

            $sql = "UPDATE ".MAIN_DB_PREFIX."commande_fournisseur SET fk_statut = 9";
            $sql .= " WHERE rowid = ".$this->id;

            if ($this->db->query($sql))
            {
                $result = 0;

                if ($error == 0)
                {
					// Call trigger
					$result=$this->call_trigger('ORDER_SUPPLIER_REFUSE',$user);
					if ($result < 0)
                    {
                        $error++;
                        $this->db->rollback();
                    }
                    else
                    	$this->db->commit();
					// End call triggers
                }
            }
            else
            {
                $this->db->rollback();
                $this->error=$this->db->lasterror();
                dol_syslog(get_class($this)."::refuse Error -1");
                $result = -1;
            }
        }
        else
        {
            dol_syslog(get_class($this)."::refuse Not Authorized");
        }
        return $result ;
    }

    /**
     * 	Cancel an approved order.
     *	The cancellation is done after approval
     *
     * 	@param	User	$user			User making action
     *	@param	int		$idwarehouse	Id warehouse to use for stock change (not used for supplier orders).
     * 	@return	int						>0 if Ok, <0 if Ko
     */
    function Cancel($user, $idwarehouse=-1)
    {
        global $langs,$conf;

		$error=0;

        //dol_syslog("CommandeFournisseur::Cancel");
        $result = 0;
        if ($user->rights->fournisseur->commande->commander)
        {
            $statut = 6;

            $this->db->begin();

            $sql = "UPDATE ".MAIN_DB_PREFIX."commande_fournisseur SET fk_statut = ".$statut;
            $sql .= " WHERE rowid = ".$this->id;
            dol_syslog(get_class($this)."::cancel", LOG_DEBUG);
            if ($this->db->query($sql))
            {
                $result = 0;

				// Call trigger
				$result=$this->call_trigger('ORDER_SUPPLIER_CANCEL',$user);
				if ($result < 0) $error++;
				// End call triggers

                if ($error == 0)
                {
                    $this->db->commit();
                    return 1;
                }
                else
                {
                    $this->db->rollback();
                    return -1;
                }
            }
            else
            {
                $this->db->rollback();
                $this->error=$this->db->lasterror();
                dol_syslog(get_class($this)."::cancel ".$this->error);
                return -1;
            }
        }
        else
        {
            dol_syslog(get_class($this)."::cancel Not Authorized");
            return -1;
        }
    }


    /**
     * 	Submit a supplier order to supplier
     *
     * 	@param		User	$user		User making change
     * 	@param		date	$date		Date
     * 	@param		int		$methode	Method
     * 	@param		string	$comment	Comment
     * 	@return		int			        <0 if KO, >0 if OK
     */
    function commande($user, $date, $methode, $comment='')
    {
        global $langs;
        dol_syslog(get_class($this)."::commande");
        $error = 0;
        if ($user->rights->fournisseur->commande->commander)
        {
            $this->db->begin();

            $sql = "UPDATE ".MAIN_DB_PREFIX."commande_fournisseur SET fk_statut = 3, fk_input_method=".$methode.", date_commande='".$this->db->idate($date)."'";
            $sql .= " WHERE rowid = ".$this->id;

            dol_syslog(get_class($this)."::commande", LOG_DEBUG);
            if ($this->db->query($sql))
            {
                $this->statut = 3;
                $this->methode_commande_id = $methode;
                $this->date_commande = $this->db->idate($date);
                
                // Call trigger
                $result=$this->call_trigger('ORDER_SUPPLIER_SUBMIT',$user);
                if ($result < 0) $error++;
                // End call triggers
            }
            else
            {
                $error++;
                $this->error = $this->db->lasterror();
                $this->errors[] = $this->db->lasterror();
            }
            
            if (! $error)
            {
                $this->db->commit();
            }
            else
            {
                $this->db->rollback();
            }
        }
        else
        {
            $error++;
            $this->error = $langs->trans('NotAuthorized');
            $this->errors[] = $langs->trans('NotAuthorized');
            dol_syslog(get_class($this)."::commande User not Authorized", LOG_ERR);
        }

        return ($error ? -1 : 1);
    }

    /**
     *  Create order with draft status
     *
     *  @param      User	$user       User making creation
     *	@param		int		$notrigger	Disable all triggers
     *  @return     int         		<0 if KO, Id of supplier order if OK
     */
    function create($user, $notrigger=0)
    {
        global $langs,$conf,$hookmanager;

        $this->db->begin();

		$error=0;
        $now=dol_now();

        // Clean parameters
        if (empty($this->source)) $this->source = 0;

		// Multicurrency (test on $this->multicurrency_tx because we sould take the default rate only if not using origin rate)
		if (!empty($this->multicurrency_code) && empty($this->multicurrency_tx)) list($this->fk_multicurrency,$this->multicurrency_tx) = MultiCurrency::getIdAndTxFromCode($this->db, $this->multicurrency_code);
		else $this->fk_multicurrency = MultiCurrency::getIdFromCode($this->db, $this->multicurrency_code);
		if (empty($this->fk_multicurrency))
		{
			$this->multicurrency_code = $conf->currency;
			$this->fk_multicurrency = 0;
			$this->multicurrency_tx = 1;
		}
		
        // We set order into draft status
        $this->brouillon = 1;

        $sql = "INSERT INTO ".MAIN_DB_PREFIX."commande_fournisseur (";
        $sql.= "ref";
        $sql.= ", ref_supplier";
        $sql.= ", note_private";
        $sql.= ", note_public";
        $sql.= ", entity";
        $sql.= ", fk_soc";
        $sql.= ", fk_projet";
        $sql.= ", date_creation";
		$sql.= ", date_livraison";
        $sql.= ", fk_user_author";
        $sql.= ", fk_statut";
        $sql.= ", source";
        $sql.= ", model_pdf";
        $sql.= ", fk_mode_reglement";
		$sql.= ", fk_cond_reglement";
        $sql.= ", fk_account";
		$sql.= ", fk_incoterms, location_incoterms";
        $sql.= ", fk_multicurrency";
        $sql.= ", multicurrency_code";
        $sql.= ", multicurrency_tx";
        $sql.= ") ";
        $sql.= " VALUES (";
        $sql.= "''";
        $sql.= ", '".$this->db->escape($this->ref_supplier)."'";
        $sql.= ", '".$this->db->escape($this->note_private)."'";
        $sql.= ", '".$this->db->escape($this->note_public)."'";
        $sql.= ", ".$conf->entity;
        $sql.= ", ".$this->socid;
        $sql.= ", ".($this->fk_project > 0 ? $this->fk_project : "null"); 
        $sql.= ", '".$this->db->idate($now)."'";
		$sql.= ", ".($this->date_livraison?"'".$this->db->idate($this->date_livraison)."'":"null");
        $sql.= ", ".$user->id;
        $sql.= ", 0";
        $sql.= ", ".$this->db->escape($this->source);
        $sql.= ", '".$conf->global->COMMANDE_SUPPLIER_ADDON_PDF."'";
        $sql.= ", ".($this->mode_reglement_id > 0 ? $this->mode_reglement_id : 'null');
        $sql.= ", ".($this->cond_reglement_id > 0 ? $this->cond_reglement_id : 'null');
        $sql.= ", ".($this->fk_account>0?$this->fk_account:'NULL');
        $sql.= ", ".(int) $this->fk_incoterms;
        $sql.= ", '".$this->db->escape($this->location_incoterms)."'";
		$sql.= ", ".(int) $this->fk_multicurrency;
		$sql.= ", '".$this->db->escape($this->multicurrency_code)."'";
		$sql.= ", ".(double) $this->multicurrency_tx;
        $sql.= ")";

        dol_syslog(get_class($this)."::create", LOG_DEBUG);
        if ($this->db->query($sql))
        {
            $this->id = $this->db->last_insert_id(MAIN_DB_PREFIX."commande_fournisseur");

			if ($this->id) {
				$num=count($this->lines);

	            // insert products details into database
	            for ($i=0;$i<$num;$i++)
	            {
	                $result = $this->addline(              // This include test on qty if option SUPPLIERORDER_WITH_NOPRICEDEFINED is not set
	                    $this->lines[$i]->desc,
	                    $this->lines[$i]->subprice,
	                    $this->lines[$i]->qty,
	                    $this->lines[$i]->tva_tx,
	                    $this->lines[$i]->localtax1_tx,
	                    $this->lines[$i]->localtax2_tx,
	                    $this->lines[$i]->fk_product,
	                    0,
	                    $this->lines[$i]->ref_fourn,
	                    $this->lines[$i]->remise_percent,
	                    'HT',
	                    0,
	                    $this->lines[$i]->info_bits
	                );
	                if ($result < 0)
	                {
	                    dol_syslog(get_class($this)."::create ".$this->error, LOG_WARNING);	// do not use dol_print_error here as it may be a functionnal error
	                    $this->db->rollback();
	                    return -1;
	                }
	            }

	            $sql = "UPDATE ".MAIN_DB_PREFIX."commande_fournisseur";
	            $sql.= " SET ref='(PROV".$this->id.")'";
	            $sql.= " WHERE rowid=".$this->id;
	            dol_syslog(get_class($this)."::create", LOG_DEBUG);
	            if ($this->db->query($sql))
	            {
					// Add link with price request and supplier order
					if ($this->id)
                    {
                        $this->ref="(PROV".$this->id.")";

                        // Add object linked
                        if (is_array($this->linked_objects) && ! empty($this->linked_objects))
                        {
                        	foreach($this->linked_objects as $origin => $origin_id)
                        	{
                        		$ret = $this->add_object_linked($origin, $origin_id);
                        		if (! $ret)
                        		{
                        			dol_print_error($this->db);
                        			$error++;
                        		}
                        	}
                        }
                    }

	                if (! $error)
                    {
                    	$result=$this->insertExtraFields();
	                    if ($result < 0) $error++;
                    }

					if (! $error && ! $notrigger)
	                {
						// Call trigger
						$result=$this->call_trigger('ORDER_SUPPLIER_CREATE',$user);
						if ($result < 0)
	                    {
	                        $this->db->rollback();
	                        return -1;
	                    }
						// End call triggers
	                }

	                $this->db->commit();
	                return $this->id;
	            }
	            else
	            {
	                $this->error=$this->db->lasterror();
	                $this->db->rollback();
	                return -2;
	            }
            }
        }
        else
        {
            $this->error=$this->db->lasterror();
            $this->db->rollback();
            return -1;
        }
    }

    /**
     *	Load an object from its id and create a new one in database
     *
     *	@return		int							New id of clone
     */
    function createFromClone()
    {
        global $conf,$user,$langs,$hookmanager;

        $error=0;

		$this->context['createfromclone'] = 'createfromclone';

		$this->db->begin();

		// Load source object
		$objFrom = clone $this;

        $this->id=0;
        $this->statut=0;

        // Clear fields
        $this->user_author_id     = $user->id;
        $this->user_valid         = '';
        $this->date_creation      = '';
        $this->date_validation    = '';
        $this->ref_supplier       = '';
        $this->user_approve_id    = '';
        $this->user_approve_id2   = '';
        $this->date_approve       = '';
        $this->date_approve2      = '';

        // Create clone
        $result=$this->create($user);
        if ($result < 0) $error++;

        if (! $error)
        {
            // Hook of thirdparty module
            if (is_object($hookmanager))
            {
                $parameters=array('objFrom'=>$objFrom);
                $action='';
                $reshook=$hookmanager->executeHooks('createFrom',$parameters,$this,$action);    // Note that $action and $object may have been modified by some hooks
                if ($reshook < 0) $error++;
            }

			// Call trigger
			$result=$this->call_trigger('ORDER_SUPPLIER_CLONE',$user);
			if ($result < 0) $error++;
			// End call triggers
        }

		unset($this->context['createfromclone']);

		// End
        if (! $error)
        {
            $this->db->commit();
            return $this->id;
        }
        else
        {
            $this->db->rollback();
            return -1;
        }
    }

    /**
     *	Add order line
     *
     *	@param      string	$desc            		Description
     *	@param      float	$pu_ht              	Unit price
     *	@param      float	$qty             		Quantity
     *	@param      float	$txtva           		Taux tva
     *	@param      float	$txlocaltax1        	Localtax1 tax
     *  @param      float	$txlocaltax2        	Localtax2 tax
     *	@param      int		$fk_product      		Id produit
     *  @param      int		$fk_prod_fourn_price	Id supplier price
     *  @param      string	$fourn_ref				Supplier reference
     *	@param      float	$remise_percent  		Remise
     *	@param      string	$price_base_type		HT or TTC
     *	@param		float	$pu_ttc					Unit price TTC
     *	@param		int		$type					Type of line (0=product, 1=service)
     *	@param		int		$info_bits				More information
     *  @param		bool	$notrigger				Disable triggers
     *  @param		int		$date_start				Date start of service
     *  @param		int		$date_end				Date end of service
	 *  @param		array	$array_options			extrafields array
     *  @param 		string	$fk_unit 				Code of the unit to use. Null to use the default one
     *	@return     int             				<=0 if KO, >0 if OK
     */
	function addline($desc, $pu_ht, $qty, $txtva, $txlocaltax1=0.0, $txlocaltax2=0.0, $fk_product=0, $fk_prod_fourn_price=0, $fourn_ref='', $remise_percent=0.0, $price_base_type='HT', $pu_ttc=0.0, $type=0, $info_bits=0, $notrigger=false, $date_start=null, $date_end=null, $array_options=0, $fk_unit=null)
    {
        global $langs,$mysoc,$conf;

        $error = 0;

        dol_syslog(get_class($this)."::addline $desc, $pu_ht, $qty, $txtva, $txlocaltax1, $txlocaltax2, $fk_product, $fk_prod_fourn_price, $fourn_ref, $remise_percent, $price_base_type, $pu_ttc, $type, $fk_unit");
        include_once DOL_DOCUMENT_ROOT.'/core/lib/price.lib.php';

        // Clean parameters
        if (! $qty) $qty=1;
        if (! $info_bits) $info_bits=0;
        if (empty($txtva)) $txtva=0;
        if (empty($txlocaltax1)) $txlocaltax1=0;
        if (empty($txlocaltax2)) $txlocaltax2=0;
		if (empty($remise_percent)) $remise_percent=0;

        $remise_percent=price2num($remise_percent);
        $qty=price2num($qty);
        $pu_ht=price2num($pu_ht);
        $pu_ttc=price2num($pu_ttc);
        $txtva = price2num($txtva);
        $txlocaltax1 = price2num($txlocaltax1);
        $txlocaltax2 = price2num($txlocaltax2);
        if ($price_base_type=='HT')
        {
            $pu=$pu_ht;
        }
        else
        {
            $pu=$pu_ttc;
        }
        $desc=trim($desc);

        // Check parameters
        if ($qty < 1 && ! $fk_product)
        {
            $this->error=$langs->trans("ErrorFieldRequired",$langs->trans("Product"));
            return -1;
        }
        if ($type < 0) return -1;

        if ($this->statut == 0)
        {
            $this->db->begin();

            if ($fk_product > 0)
            {
                if (empty($conf->global->SUPPLIERORDER_WITH_NOPRICEDEFINED))
                {
                    // Check quantity is enough
                    dol_syslog(get_class($this)."::addline we check supplier prices fk_product=".$fk_product." fk_prod_fourn_price=".$fk_prod_fourn_price." qty=".$qty." fourn_ref=".$fourn_ref);
                    $prod = new Product($this->db, $fk_product);
                    if ($prod->fetch($fk_product) > 0)
                    {
                        $result=$prod->get_buyprice($fk_prod_fourn_price, $qty, $fk_product, $fourn_ref);   // Search on couple $fk_prod_fourn_price/$qty first, then on triplet $qty/$fk_product/$fourn_ref
                        if ($result > 0)
                        {
                            $label = $prod->libelle;
                            $pu    = $prod->fourn_pu;
                            $ref   = $prod->ref_fourn;
                            $product_type = $prod->type;
                        }
                        if ($result == 0 || $result == -1)
                        {
                            $langs->load("errors");
                            $this->error = "Ref " . $prod->ref . " " . $langs->trans("ErrorQtyTooLowForThisSupplier");
                            $this->db->rollback();
                            dol_syslog(get_class($this)."::addline result=".$result." - ".$this->error, LOG_DEBUG);
                            return -1;
                        }
                        if ($result < -1)
                        {
                            $this->error=$prod->error;
                            $this->db->rollback();
                            dol_syslog(get_class($this)."::addline result=".$result." - ".$this->error, LOG_ERR);
                            return -1;
                        }
                    }
                    else
    				{
                        $this->error=$prod->error;
                        return -1;
                    }
                }
            }
            else
            {
                $product_type = $type;
            }

            // Calcul du total TTC et de la TVA pour la ligne a partir de
            // qty, pu, remise_percent et txtva
            // TRES IMPORTANT: C'est au moment de l'insertion ligne qu'on doit stocker
            // la part ht, tva et ttc, et ce au niveau de la ligne qui a son propre taux tva.

            $localtaxes_type=getLocalTaxesFromRate($txtva,0,$mysoc,$this->thirdparty);
            $txtva = preg_replace('/\s*\(.*\)/','',$txtva);  // Remove code into vatrate.
<<<<<<< HEAD
            
            $tabprice = calcul_price_total($qty, $pu, $remise_percent, $txtva, $txlocaltax1, $txlocaltax2, 0, $price_base_type, $info_bits, $product_type, $this->thirdparty, $localtaxes_type, 100, $this->multicurrency_tx);
=======

            $tabprice = calcul_price_total($qty, $pu, $remise_percent, $txtva, $txlocaltax1, $txlocaltax2, 0, $price_base_type, $info_bits, $product_type, $this->thirdparty, $localtaxes_type);
>>>>>>> e3c2299c
            $total_ht  = $tabprice[0];
            $total_tva = $tabprice[1];
            $total_ttc = $tabprice[2];
            $total_localtax1 = $tabprice[9];
            $total_localtax2 = $tabprice[10];

			// MultiCurrency
			$multicurrency_total_ht  = $tabprice[16];
            $multicurrency_total_tva = $tabprice[17];
            $multicurrency_total_ttc = $tabprice[18];
			
            $localtax1_type=$localtaxes_type[0];
			$localtax2_type=$localtaxes_type[2];

            $subprice = price2num($pu,'MU');

            // TODO We should use here $this->line=new CommandeFournisseurLigne($this->db); and $this->line->insert(); to work loke other object (proposal, order, invoice)
            $sql = "INSERT INTO ".MAIN_DB_PREFIX."commande_fournisseurdet";
            $sql.= " (fk_commande, label, description, date_start, date_end,";
            $sql.= " fk_product, product_type,";
            $sql.= " qty, tva_tx, localtax1_tx, localtax2_tx, localtax1_type, localtax2_type, remise_percent, subprice, ref,";
            $sql.= " total_ht, total_tva, total_localtax1, total_localtax2, total_ttc, fk_unit,";
			$sql.= " fk_multicurrency, multicurrency_code, multicurrency_subprice, multicurrency_total_ht, multicurrency_total_tva, multicurrency_total_ttc";
            $sql.= ")";
            $sql.= " VALUES (".$this->id.", '" . $this->db->escape($label) . "','" . $this->db->escape($desc) . "',";
            $sql.= " ".($date_start?"'".$this->db->idate($date_start)."'":"null").",";
            $sql.= " ".($date_end?"'".$this->db->idate($date_end)."'":"null").",";
            if ($fk_product) { $sql.= $fk_product.","; }
            else { $sql.= "null,"; }
            $sql.= "'".$product_type."',";
            $sql.= "'".$qty."', ".$txtva.", ".$txlocaltax1.", ".$txlocaltax2;

           	$sql.= ", '".$localtax1_type."',";
			$sql.= " '".$localtax2_type."'";

            $sql.= ", ".$remise_percent.",'".price2num($subprice,'MU')."','".$ref."',";
            $sql.= "'".price2num($total_ht)."',";
            $sql.= "'".price2num($total_tva)."',";
            $sql.= "'".price2num($total_localtax1)."',";
            $sql.= "'".price2num($total_localtax2)."',";
            $sql.= "'".price2num($total_ttc)."',";
	        $sql.= ($fk_unit ? "'".$this->db->escape($fk_unit)."'":"null");
			$sql.= ", ".($this->fk_multicurrency ? $this->fk_multicurrency : "null");
			$sql.= ", '".$this->db->escape($this->multicurrency_code)."'";
			$sql.= ", ".price2num($pu_ht * $this->multicurrency_tx);
			$sql.= ", ".$multicurrency_total_ht;
			$sql.= ", ".$multicurrency_total_tva;
			$sql.= ", ".$multicurrency_total_ttc;
            $sql.= ")";

            $resql=$this->db->query($sql);
            //print $sql;
            if ($resql)
            {
               	if (empty($conf->global->MAIN_EXTRAFIELDS_DISABLED)) // For avoid conflicts if trigger used
				{
					$linetmp = new CommandeFournisseurLigne($this->db);
					$linetmp->id=$this->db->last_insert_id(MAIN_DB_PREFIX.'commande_fournisseurdet');
					$linetmp->array_options = $array_options;
					$result=$linetmp->insertExtraFields();
					if ($result < 0)
					{
						$error++;
					}
				}

                if (! $error && ! $notrigger)
                {
                    global $conf, $langs, $user;
					// Call trigger
					$result=$this->call_trigger('LINEORDER_SUPPLIER_CREATE',$user);
					if ($result < 0)
                    {
                        $this->db->rollback();
                        return -1;
                    }
					// End call triggers
                }

                $this->update_price('','auto');

                $this->db->commit();
                return 1;
            }
            else
            {
                $this->error=$this->db->error();
                $this->db->rollback();
                return -1;
            }
        }
    }


    /**
     * Save a receiving into the tracking table of receiving (commande_fournisseur_dispatch) and add product into stock warehouse.
     *
     * @param 	User		$user					User object making change
     * @param 	int			$product				Id of product to dispatch
     * @param 	double		$qty					Qty to dispatch
     * @param 	int			$entrepot				Id of warehouse to add product
     * @param 	double		$price					Unit Price for PMP value calculation (Unit price without Tax and taking into account discount)
     * @param	string		$comment				Comment for stock movement
	 * @param	date		$eatby					eat-by date
	 * @param	date		$sellby					sell-by date
	 * @param	string		$batch					Lot number
	 * @param	int			$fk_commandefourndet	Id of supplier order line
     * @param	int			$notrigger          	1 = notrigger
     * @return 	int						<0 if KO, >0 if OK
     */
    function dispatchProduct($user, $product, $qty, $entrepot, $price=0, $comment='', $eatby='', $sellby='', $batch='', $fk_commandefourndet=0, $notrigger=0)
    {
        global $conf, $langs;

        $error = 0;
        require_once DOL_DOCUMENT_ROOT .'/product/stock/class/mouvementstock.class.php';

        // Check parameters (if test are wrong here, there is bug into caller)
        if ($entrepot <= 0)
        {
            $this->error='ErrorBadValueForParameterWarehouse';
            return -1;
        }
        if ($qty <= 0)
        {
            $this->error='ErrorBadValueForParameterQty';
            return -1;
        }

        $dispatchstatus = 1;
        if (! empty($conf->global->SUPPLIER_ORDER_USE_DISPATCH_STATUS)) $dispatchstatus = 0;	// Setting dispatch status (a validation step after receiving products) will be done manually to 1 or 2 if this option is on

        $now=dol_now();

        if (($this->statut == 3 || $this->statut == 4 || $this->statut == 5))
        {
            $this->db->begin();

            $sql = "INSERT INTO ".MAIN_DB_PREFIX."commande_fournisseur_dispatch";
            $sql.= " (fk_commande, fk_product, qty, fk_entrepot, fk_user, datec, fk_commandefourndet, status, comment, eatby, sellby, batch) VALUES";
            $sql.= " ('".$this->id."','".$product."','".$qty."',".($entrepot>0?"'".$entrepot."'":"null").",'".$user->id."','".$this->db->idate($now)."','".$fk_commandefourndet."', ".$dispatchstatus.", '".$this->db->escape($comment)."', ";
            $sql.= ($eatby?"'".$this->db->idate($eatby)."'":"null").", ".($sellby?"'".$this->db->idate($sellby)."'":"null").", ".($batch?"'".$batch."'":"null");
            $sql.= ")";

            dol_syslog(get_class($this)."::dispatchProduct", LOG_DEBUG);
            $resql = $this->db->query($sql);
            if ($resql)
            {
                if (! $notrigger)
                {
                    global $conf, $langs, $user;
					// Call trigger
					$result=$this->call_trigger('LINEORDER_SUPPLIER_DISPATCH',$user);
					if ($result < 0)
                    {
                        $error++;
                        return -1;
                    }
					// End call triggers
                }
            }
            else
			{
                $this->error=$this->db->lasterror();
                $error++;
            }

            // Si module stock gere et que incrementation faite depuis un dispatching en stock
            if (! $error && $entrepot > 0 && ! empty($conf->stock->enabled) && ! empty($conf->global->STOCK_CALCULATE_ON_SUPPLIER_DISPATCH_ORDER))
            {

                $mouv = new MouvementStock($this->db);
                if ($product > 0)
                {
                	// $price should take into account discount (except if option STOCK_EXCLUDE_DISCOUNT_FOR_PMP is on)
                	$mouv->origin = &$this;
					$result=$mouv->reception($user, $product, $entrepot, $qty, $price, $comment, $eatby, $sellby, $batch);
                    if ($result < 0)
                    {
                        $this->error=$mouv->error;
                        $this->errors=$mouv->errors;
                        dol_syslog(get_class($this)."::dispatchProduct ".$this->error." ".join(',',$this->errors), LOG_ERR);
                        $error++;
                    }
                }
            }

            if ($error == 0)
            {
                $this->db->commit();
                return 1;
            }
            else
            {
                $this->db->rollback();
                return -1;
            }
        }
        else
		{
            $this->error='BadStatusForObject';
            return -2;
        }
    }

    /**
     * 	Delete line
     *
     *	@param	int		$idline		Id of line to delete
     *	@param	int		$notrigger	1=Disable call to triggers
     *	@return						<0 if KO, >0 if OK
     */
    function deleteline($idline, $notrigger=0)
    {
        global $user,$langs,$conf;

        if ($this->statut != 0)
        {
        	return -1;
        }

        $this->db->begin();

		if (! $notrigger)
		{
			// Call trigger
			$result=$this->call_trigger('LINEORDER_SUPPLIER_DELETE',$user);
			if ($result < 0) $error++;
			// End call triggers
		}

		if (! $error)
		{
	        $sql = "DELETE FROM ".MAIN_DB_PREFIX."commande_fournisseurdet WHERE rowid = ".$idline;
	        $resql=$this->db->query($sql);

	        dol_syslog(get_class($this)."::deleteline sql=".$sql);
			if (! $resql)
			{
               	$this->error=$this->db->lasterror();
               	$error++;
			}
		}

		if (! $error)
        {
            $result=$this->update_price();
        }

        if (! $error)
        {
            $this->db->commit();
            return 1;
        }
        else
       {
			$this->db->rollback();
            return -1;
        }
    }

    /**
     *  Delete an order
     *
     *	@param	User	$user		Object user
     *	@return	int					<0 if KO, >0 if OK
     */
    function delete($user='')
    {
        global $langs,$conf;
        require_once DOL_DOCUMENT_ROOT.'/core/lib/files.lib.php';

        $error = 0;

        // Call trigger
        $result=$this->call_trigger('ORDER_SUPPLIER_DELETE',$user);
        if ($result < 0)
        {
        	$this->errors[]='ErrorWhenRunningTrigger';
        	dol_syslog(get_class($this)."::delete ".$this->error, LOG_ERR);
        	return -1;
        }
        // End call triggers


        $this->db->begin();

        $sql = "DELETE FROM ".MAIN_DB_PREFIX."commande_fournisseurdet WHERE fk_commande =". $this->id ;
        dol_syslog(get_class($this)."::delete", LOG_DEBUG);
        if (! $this->db->query($sql) )
        {
            $this->error=$this->db->lasterror();
            $this->errors[]=$this->db->lasterror();
            $error++;
        }

        $sql = "DELETE FROM ".MAIN_DB_PREFIX."commande_fournisseur WHERE rowid =".$this->id;
        dol_syslog(get_class($this)."::delete", LOG_DEBUG);
        if ($resql = $this->db->query($sql) )
        {
            if ($this->db->affected_rows($resql) < 1)
            {
                $this->error=$this->db->lasterror();
                $this->errors[]=$this->db->lasterror();
                $error++;
            }
        }
        else
        {
            $this->error=$this->db->lasterror();
            $this->errors[]=$this->db->lasterror();
            $error++;
        }

        // Remove extrafields
        if ((! $error) && (empty($conf->global->MAIN_EXTRAFIELDS_DISABLED))) // For avoid conflicts if trigger used
        {
        	$result=$this->deleteExtraFields();
        	if ($result < 0)
        	{
        		$this->error='FailToDeleteExtraFields';
        		$this->errors[]='FailToDeleteExtraFields';
        		$error++;
        		dol_syslog(get_class($this)."::delete error -4 ".$this->error, LOG_ERR);
        	}
        }

		// Delete linked object
    	$res = $this->deleteObjectLinked();
    	if ($res < 0) {
    		$this->error='FailToDeleteObjectLinked';
    		$this->errors[]='FailToDeleteObjectLinked';
    		$error++;
    	}

        if (! $error)
        {
        	// We remove directory
        	$ref = dol_sanitizeFileName($this->ref);
        	if ($conf->fournisseur->commande->dir_output)
        	{
        		$dir = $conf->fournisseur->commande->dir_output . "/" . $ref ;
        		$file = $dir . "/" . $ref . ".pdf";
        		if (file_exists($file))
        		{
        			if (! dol_delete_file($file,0,0,0,$this)) // For triggers
        			{
        				$this->error='ErrorFailToDeleteFile';
        				$this->errors[]='ErrorFailToDeleteFile';
        				$error++;
        			}
        		}
        		if (file_exists($dir))
        		{
        			$res=@dol_delete_dir_recursive($dir);
        			if (! $res)
        			{
        				$this->error='ErrorFailToDeleteDir';
        				$this->errors[]='ErrorFailToDeleteDir';
        				$error++;
        			}
        		}
        	}
        }

		if (! $error)
		{
			dol_syslog(get_class($this)."::delete $this->id by $user->id", LOG_DEBUG);
			$this->db->commit();
			return 1;
		}
		else
		{
			dol_syslog(get_class($this)."::delete ".$this->error, LOG_ERR);
			$this->db->rollback();
			return -$error;
		}
    }

    /**
     *	Get list of order methods
     *
     *	@return 0 if Ok, <0 if Ko
     */
    function get_methodes_commande()
    {
        $sql = "SELECT rowid, libelle";
        $sql.= " FROM ".MAIN_DB_PREFIX."c_input_method";
        $sql.= " WHERE active = 1";

        $resql=$this->db->query($sql);
        if ($resql)
        {
            $i = 0;
            $num = $this->db->num_rows($resql);
            $this->methodes_commande = array();
            while ($i < $num)
            {
                $row = $this->db->fetch_row($resql);

                $this->methodes_commande[$row[0]] = $row[1];

                $i++;
            }
            return 0;
        }
        else
        {
            return -1;
        }
    }

    /**
	 * Return array of dispathed lines waiting to be approved for this order
	 *
	 * @param	int		$status		Filter on stats (-1 = no filter, 0 = lines draft to be approved, 1 = approved lines)
	 * @return	array				Array of lines
     */
    function getDispachedLines($status=-1)
    {
    	$ret = array();

    	// List of already dispatched lines
		$sql = "SELECT p.ref, p.label,";
		$sql.= " e.rowid as warehouse_id, e.label as entrepot,";
		$sql.= " cfd.rowid as dispatchlineid, cfd.fk_product, cfd.qty, cfd.eatby, cfd.sellby, cfd.batch, cfd.comment, cfd.status";
		$sql.= " FROM ".MAIN_DB_PREFIX."product as p,";
		$sql.= " ".MAIN_DB_PREFIX."commande_fournisseur_dispatch as cfd";
		$sql.= " LEFT JOIN ".MAIN_DB_PREFIX."entrepot as e ON cfd.fk_entrepot = e.rowid";
		$sql.= " WHERE cfd.fk_commande = ".$this->id;
		$sql.= " AND cfd.fk_product = p.rowid";
		if ($status >= 0) $sql.=" AND cfd.status = ".$status;
		$sql.= " ORDER BY cfd.rowid ASC";

		$resql = $this->db->query($sql);
		if ($resql)
		{
			$num = $this->db->num_rows($resql);
			$i = 0;

			while ($i < $num)
			{
				$objp = $this->db->fetch_object($resql);
				if ($objp) $ret[]=array('id'=>$objp->dispatchedlineid, 'productid'=>$objp->fk_product, 'warehouseid'=>$objp->warehouse_id);

				$i++;
			}
		}
		else dol_print_error($this->db, 'Failed to execute request to get dispatched lines');

		return $ret;
    }


    /**
     * 	Set a delivery in database for this supplier order
     *
     *	@param	User	$user		User that input data
     *	@param	date	$date		Date of reception
     *	@param	string	$type		Type of receipt ('tot' = total/done, 'par' = partial, 'nev' = never, 'can' = cancel)
     *	@param	string	$comment	Comment
     *	@return	int					<0 if KO, >0 if OK
     */
    function Livraison($user, $date, $type, $comment)
    {
    	global $conf, $langs;

        $result = 0;
		$error = 0;

        dol_syslog(get_class($this)."::Livraison");

        if ($user->rights->fournisseur->commande->receptionner)
        {
            if ($type == 'par') $statut = 4;
            if ($type == 'tot')	$statut = 5;
            if ($type == 'nev') $statut = 7;
            if ($type == 'can') $statut = 7;

            // Some checks to accept the record
            if (! empty($conf->global->SUPPLIER_ORDER_USE_DISPATCH_STATUS))
            {
				// If option SUPPLIER_ORDER_USE_DISPATCH_STATUS is on, we check all reception are approved to allow status "total/done"
	        	if (! $error && ($type == 'tot'))
		    	{
		    		$dispatchedlinearray=$this->getDispachedLines(0);
		    		if (count($dispatchedlinearray) > 0)
		    		{
		    			$result=-1;
		    			$error++;
		    			$this->errors[]='ErrorCantSetReceptionToTotalDoneWithReceptionToApprove';
		    			dol_syslog('ErrorCantSetReceptionToTotalDoneWithReceptionToApprove', LOG_DEBUG);
		    		}

		    	}
	    		if (! $error && ! empty($conf->global->SUPPLIER_ORDER_USE_DISPATCH_STATUS_NEED_APPROVE) && ($type == 'tot'))	// Accept to move to rception done, only if status of all line are ok (refuse denied)
	    		{
	    			$dispatcheddenied=$this->getDispachedLines(2);
	    			if (count($dispatchedlinearray) > 0)
	    			{
		    			$result=-1;
		    			$error++;
		    			$this->errors[]='ErrorCantSetReceptionToTotalDoneWithReceptionDenied';
		    			dol_syslog('ErrorCantSetReceptionToTotalDoneWithReceptionDenied', LOG_DEBUG);
	    			}
	    		}
            }

            // TODO LDR01 Add option to accept only if ALL predefined products are received (same qty).


            if (! $error && ! ($statut == 4 or $statut == 5 or $statut == 7))
            {
            	$error++;
                dol_syslog(get_class($this)."::Livraison Error -2", LOG_ERR);
                $result = -2;
            }

            if (! $error)
            {
                $this->db->begin();

                $sql = "UPDATE ".MAIN_DB_PREFIX."commande_fournisseur";
                $sql.= " SET fk_statut = ".$statut;
                $sql.= " WHERE rowid = ".$this->id;
                $sql.= " AND fk_statut IN (3,4)";	// Process running or Partially received

                dol_syslog(get_class($this)."::Livraison", LOG_DEBUG);
                $resql=$this->db->query($sql);
                if ($resql)
                {
                    $result = 0;
                    $this->statut = $statut;

                    // Call trigger
                    $result=$this->call_trigger('ORDER_SUPPLIER_RECEIVE',$user);
                    if ($result < 0) $error++;
                    // End call triggers
                    
                    if (! $error)
                    {
                        $this->db->commit();
                    }
                    else
                    {
                        $this->db->rollback();
                        $this->error=$this->db->lasterror();
                        $result = -1;
                    }
                }
                else
                {
                    $this->db->rollback();
                    $this->error=$this->db->lasterror();
                    $result = -1;
                }
            }
        }
        else
        {
            $this->error = $langs->trans('NotAuthorized');
            $this->errors[] = $langs->trans('NotAuthorized');
            dol_syslog(get_class($this)."::Livraison Not Authorized");
            $result = -3;
        }
        return $result ;
    }

	/**
     *	Set the planned delivery date
     *
     *	@param      User			$user        		Objet user making change
     *	@param      timestamp		$date_livraison     Planned delivery date
     *	@return     int         						<0 if KO, >0 if OK
     */
    function set_date_livraison($user, $date_livraison)
    {
        if ($user->rights->fournisseur->commande->creer)
        {
            $sql = "UPDATE ".MAIN_DB_PREFIX."commande_fournisseur";
            $sql.= " SET date_livraison = ".($date_livraison ? "'".$this->db->idate($date_livraison)."'" : 'null');
            $sql.= " WHERE rowid = ".$this->id;

            dol_syslog(get_class($this)."::set_date_livraison", LOG_DEBUG);
            $resql=$this->db->query($sql);
            if ($resql)
            {
                $this->date_livraison = $date_livraison;
                return 1;
            }
            else
            {
                $this->error=$this->db->error();
                return -1;
            }
        }
        else
        {
            return -2;
        }
    }

	/**
     *	Set the id projet
     *
     *	@param      User			$user        		Objet utilisateur qui modifie
     *	@param      int				$id_projet    	 	Date de livraison
     *	@return     int         						<0 si ko, >0 si ok
     */
    function set_id_projet($user, $id_projet)
    {
        if ($user->rights->fournisseur->commande->creer)
        {
            $sql = "UPDATE ".MAIN_DB_PREFIX."commande_fournisseur";
            $sql.= " SET fk_projet = ".($id_projet > 0 ? (int) $id_projet : 'null');
            $sql.= " WHERE rowid = ".$this->id;

            dol_syslog(get_class($this)."::set_id_projet", LOG_DEBUG);
            $resql=$this->db->query($sql);
            if ($resql)
            {
                $this->fk_projet = $id_projet;
                return 1;
            }
            else
            {
                $this->error=$this->db->error();
                return -1;
            }
        }
        else
        {
            return -2;
        }
    }

    /**
     *  Update a supplier order from a customer order
     *
     *  @param  User	$user           User that create
     *  @param  int		$idc			Id of supplier order to update
     *  @param	int		$comclientid	Id of customer order to use as template
     *	@return	int						<0 if KO, >0 if OK
     */
    function updateFromCommandeClient($user, $idc, $comclientid)
    {
        $comclient = new Commande($this->db);
        $comclient->fetch($comclientid);

        $this->id = $idc;

        $this->lines = array();

        $num=count($comclient->lines);
        for ($i = 0; $i < $num; $i++)
        {
            $prod = new Product($this->db);
            if ($prod->fetch($comclient->lines[$i]->fk_product) > 0)
            {
                $libelle  = $prod->libelle;
                $ref      = $prod->ref;
            }

            $sql = "INSERT INTO ".MAIN_DB_PREFIX."commande_fournisseurdet";
            $sql .= " (fk_commande,label,description,fk_product, price, qty, tva_tx, localtax1_tx, localtax2_tx, remise_percent, subprice, remise, ref)";
            $sql .= " VALUES (".$idc.", '" . $this->db->escape($libelle) . "','" . $this->db->escape($comclient->lines[$i]->desc) . "'";
            $sql .= ",".$comclient->lines[$i]->fk_product.",'".price2num($comclient->lines[$i]->price)."'";
            $sql .= ", '".$comclient->lines[$i]->qty."', ".$comclient->lines[$i]->tva_tx.", ".$comclient->lines[$i]->localtax1_tx.", ".$comclient->lines[$i]->localtax2_tx.", ".$comclient->lines[$i]->remise_percent;
            $sql .= ", '".price2num($comclient->lines[$i]->subprice)."','0','".$ref."');";
            if ($this->db->query($sql))
            {
                $this->update_price();
            }
        }

        return 1;
    }

    /**
     *  Tag order with a particular status
     *
     *  @param      User	$user       Object user that change status
     *  @param      int		$status		New status
     *  @return     int         		<0 if KO, >0 if OK
     */
    function setStatus($user,$status)
    {
        global $conf,$langs;
        $error=0;

        $this->db->begin();

        $sql = 'UPDATE '.MAIN_DB_PREFIX.'commande_fournisseur';
        $sql.= ' SET fk_statut='.$status;
        $sql.= ' WHERE rowid = '.$this->id;

        dol_syslog(get_class($this)."::setStatus", LOG_DEBUG);
        $resql = $this->db->query($sql);
        if ($resql)
        {
            //TODO: Add trigger for status modification
        }
        else
        {
            $error++;
            $this->error=$this->db->lasterror();
            dol_syslog(get_class($this)."::setStatus ".$this->error);
        }

        if (! $error)
        {
            $this->statut = $status;
            $this->db->commit();
            return 1;
        }
        else
        {
            $this->db->rollback();
            return -1;
        }
    }

    /**
     *	Update line
     *
     *	@param     	int			$rowid           	Id de la ligne de facture
     *	@param     	string		$desc            	Description de la ligne
     *	@param     	double		$pu              	Prix unitaire
     *	@param     	double		$qty             	Quantity
     *	@param     	double		$remise_percent  	Pourcentage de remise de la ligne
     *	@param     	double		$txtva          	Taux TVA
     *  @param     	double		$txlocaltax1	    Localtax1 tax
     *  @param     	double		$txlocaltax2   		Localtax2 tax
     *  @param     	double		$price_base_type 	Type of price base
     *	@param		int			$info_bits			Miscellaneous informations
     *	@param		int			$type				Type of line (0=product, 1=service)
     *  @param		int			$notrigger			Disable triggers
     *  @param      timestamp   $date_start     	Date start of service
     *  @param      timestamp   $date_end       	Date end of service
	 *  @param		array		$array_options		Extrafields array
     * 	@param 		string		$fk_unit 			Code of the unit to use. Null to use the default one
     *	@return    	int         	    			< 0 if error, > 0 if ok
     */
    function updateline($rowid, $desc, $pu, $qty, $remise_percent, $txtva, $txlocaltax1=0, $txlocaltax2=0, $price_base_type='HT', $info_bits=0, $type=0, $notrigger=false, $date_start='', $date_end='', $array_options=0, $fk_unit=null)
    {
    	global $mysoc;
        dol_syslog(get_class($this)."::updateline $rowid, $desc, $pu, $qty, $remise_percent, $txtva, $price_base_type, $info_bits, $type, $fk_unit");
        include_once DOL_DOCUMENT_ROOT.'/core/lib/price.lib.php';

        if ($this->brouillon)
        {
            $this->db->begin();

            // Clean parameters
            if (empty($qty)) $qty=0;
            if (empty($info_bits)) $info_bits=0;
            if (empty($txtva)) $txtva=0;
            if (empty($txlocaltax1)) $txlocaltax1=0;
            if (empty($txlocaltax2)) $txlocaltax2=0;
            if (empty($remise)) $remise=0;
            if (empty($remise_percent)) $remise_percent=0;

            $remise_percent=price2num($remise_percent);
            $qty=price2num($qty);
            if (! $qty) $qty=1;
            $pu = price2num($pu);
            $txtva=price2num($txtva);
            $txlocaltax1=price2num($txlocaltax1);
            $txlocaltax2=price2num($txlocaltax2);

            // Check parameters
            if ($type < 0) return -1;

            // Calcul du total TTC et de la TVA pour la ligne a partir de
            // qty, pu, remise_percent et txtva
            // TRES IMPORTANT: C'est au moment de l'insertion ligne qu'on doit stocker
            // la part ht, tva et ttc, et ce au niveau de la ligne qui a son propre taux tva.

            $localtaxes_type=getLocalTaxesFromRate($txtva,0,$mysoc, $this->thirdparty);
            $txtva = preg_replace('/\s*\(.*\)/','',$txtva);  // Remove code into vatrate.
<<<<<<< HEAD
            
            $tabprice=calcul_price_total($qty, $pu, $remise_percent, $txtva, $txlocaltax1, $txlocaltax2, 0, $price_base_type, $info_bits, $type, $this->thirdparty, $localtaxes_type, 100, $this->multicurrency_tx);
=======

            $tabprice=calcul_price_total($qty, $pu, $remise_percent, $txtva, $txlocaltax1, $txlocaltax2, 0, $price_base_type, $info_bits, $type, $this->thirdparty, $localtaxes_type);
>>>>>>> e3c2299c
            $total_ht  = $tabprice[0];
            $total_tva = $tabprice[1];
            $total_ttc = $tabprice[2];
            $total_localtax1 = $tabprice[9];
            $total_localtax2 = $tabprice[10];

			// MultiCurrency
			$multicurrency_total_ht  = $tabprice[16];
            $multicurrency_total_tva = $tabprice[17];
            $multicurrency_total_ttc = $tabprice[18];
			
            $localtax1_type=$localtaxes_type[0];
			$localtax2_type=$localtaxes_type[2];

            $subprice = price2num($pu,'MU');

            // Mise a jour ligne en base
            $sql = "UPDATE ".MAIN_DB_PREFIX."commande_fournisseurdet SET";
            $sql.= " description='".$this->db->escape($desc)."'";
            $sql.= ",subprice='".price2num($subprice)."'";
            //$sql.= ",remise='".price2num($remise)."'";
            $sql.= ",remise_percent='".price2num($remise_percent)."'";
            $sql.= ",tva_tx='".price2num($txtva)."'";
            $sql.= ",localtax1_tx='".price2num($txlocaltax1)."'";
            $sql.= ",localtax2_tx='".price2num($txlocaltax2)."'";
			$sql.= ",localtax1_type='".$localtax1_type."'";
			$sql.= ",localtax2_type='".$localtax2_type."'";
            $sql.= ",qty='".price2num($qty)."'";
            $sql.= ",date_start=".(! empty($date_start)?"'".$this->db->idate($date_start)."'":"null");
            $sql.= ",date_end=".(! empty($date_end)?"'".$this->db->idate($date_end)."'":"null");
            $sql.= ",info_bits='".$info_bits."'";
            $sql.= ",total_ht='".price2num($total_ht)."'";
            $sql.= ",total_tva='".price2num($total_tva)."'";
            $sql.= ",total_localtax1='".price2num($total_localtax1)."'";
            $sql.= ",total_localtax2='".price2num($total_localtax2)."'";
            $sql.= ",total_ttc='".price2num($total_ttc)."'";
            $sql.= ",product_type=".$type;
			$sql.= ($fk_unit ? ",fk_unit='".$this->db->escape($fk_unit)."'":", fk_unit=null");
			
			// Multicurrency
			$sql.= " , multicurrency_subprice=".price2num($subprice * $this->multicurrency_tx)."";
		    $sql.= " , multicurrency_total_ht=".price2num($multicurrency_total_ht)."";
		    $sql.= " , multicurrency_total_tva=".price2num($multicurrency_total_tva)."";
		    $sql.= " , multicurrency_total_ttc=".price2num($multicurrency_total_ttc)."";
			
            $sql.= " WHERE rowid = ".$rowid;

            dol_syslog(get_class($this)."::updateline", LOG_DEBUG);
            $result = $this->db->query($sql);
            if ($result > 0)
            {
                $this->rowid = $rowid;
       			if (empty($conf->global->MAIN_EXTRAFIELDS_DISABLED)) // For avoid conflicts if trigger used
				{
					$tmpline = new CommandeFournisseurLigne($this->db);
					$tmpline->id=$this->rowid;
					$tmpline->array_options = $array_options;
					$result=$tmpline->insertExtraFields();
					if ($result < 0)
					{
						$error++;
					}
				}

                if (! $error && ! $notrigger)
                {
                    global $conf, $langs, $user;
					// Call trigger
					$result=$this->call_trigger('LINEORDER_SUPPLIER_UPDATE',$user);
					if ($result < 0)
                    {
                        $this->db->rollback();
                        return -1;
                    }
					// End call triggers
                }

                // Mise a jour info denormalisees au niveau facture
                if (! $error)
                {
                	$this->update_price('','auto');
                }

                if (! $error)
                {
                	$this->db->commit();
                	return $result;
                }
                else
              {
                	$this->db->rollback();
                	return -1;
                }
            }
            else
            {
                $this->error=$this->db->lasterror();
                $this->db->rollback();
                return -1;
            }
        }
        else
        {
            $this->error="Order status makes operation forbidden";
            dol_syslog(get_class($this)."::updateline ".$this->error, LOG_ERR);
            return -2;
        }
    }


    /**
     *  Initialise an instance with random values.
     *  Used to build previews or test instances.
     *	id must be 0 if object instance is a specimen.
     *
     *  @return	void
     */
    function initAsSpecimen()
    {
        global $user,$langs,$conf;

        dol_syslog(get_class($this)."::initAsSpecimen");

        $now=dol_now();

        // Find first product
        $prodid=0;
        $product=new ProductFournisseur($this->db);
        $sql = "SELECT rowid";
        $sql.= " FROM ".MAIN_DB_PREFIX."product";
        $sql.= " WHERE entity IN (".getEntity('product', 1).")";
        $sql.=$this->db->order("rowid","ASC");
        $sql.=$this->db->plimit(1);
        $resql = $this->db->query($sql);
        if ($resql)
        {
            $obj = $this->db->fetch_object($resql);
            $prodid = $obj->rowid;
        }

        // Initialise parametres
        $this->id=0;
        $this->ref = 'SPECIMEN';
        $this->specimen=1;
        $this->socid = 1;
        $this->date = $now;
        $this->date_commande = $now;
        $this->date_lim_reglement=$this->date+3600*24*30;
        $this->cond_reglement_code = 'RECEP';
        $this->mode_reglement_code = 'CHQ';
        $this->note_public='This is a comment (public)';
        $this->note_private='This is a comment (private)';
        $this->statut=0;

        // Lines
        $nbp = 5;
        $xnbp = 0;
        while ($xnbp < $nbp)
        {
            $line=new CommandeFournisseurLigne($this->db);
            $line->desc=$langs->trans("Description")." ".$xnbp;
            $line->qty=1;
            $line->subprice=100;
            $line->price=100;
            $line->tva_tx=19.6;
            $line->localtax1_tx=0;
            $line->localtax2_tx=0;
            if ($xnbp == 2)
            {
                $line->total_ht=50;
                $line->total_ttc=59.8;
                $line->total_tva=9.8;
                $line->remise_percent=50;
            }
            else
            {
                $line->total_ht=100;
                $line->total_ttc=119.6;
                $line->total_tva=19.6;
                $line->remise_percent=00;
            }
            $line->fk_product=$prodid;

            $this->lines[$xnbp]=$line;

            $this->total_ht       += $line->total_ht;
            $this->total_tva      += $line->total_tva;
            $this->total_ttc      += $line->total_ttc;

            $xnbp++;
        }
    }

    /**
     *	Charge les informations d'ordre info dans l'objet facture
     *
     *	@param  int		$id       	Id de la facture a charger
     *	@return	void
     */
    function info($id)
    {
        $sql = 'SELECT c.rowid, date_creation as datec, tms as datem, date_valid as date_validation, date_approve as datea, date_approve2 as datea2,';
        $sql.= ' fk_user_author, fk_user_modif, fk_user_valid, fk_user_approve, fk_user_approve2';
        $sql.= ' FROM '.MAIN_DB_PREFIX.'commande_fournisseur as c';
        $sql.= ' WHERE c.rowid = '.$id;

        $result=$this->db->query($sql);
        if ($result)
        {
            if ($this->db->num_rows($result))
            {
                $obj = $this->db->fetch_object($result);
                $this->id = $obj->rowid;
                if ($obj->fk_user_author)   $this->user_creation_id = $obj->fk_user_author; 
                if ($obj->fk_user_valid)    $this->user_validation_id = $obj->fk_user_valid;
                if ($obj->fk_user_modif)    $this->user_modification_id =$obj->fk_user_modif;
                if ($obj->fk_user_approve)  $this->user_approve_id = $obj->fk_user_approve;
                if ($obj->fk_user_approve2) $this->user_approve_id2 = $obj->fk_user_approve2;

                $this->date_creation     = $this->db->idate($obj->datec);
                $this->date_modification = $this->db->idate($obj->datem);
                $this->date_approve      = $this->db->idate($obj->datea);
                $this->date_approve2     = $this->db->idate($obj->datea2);
                $this->date_validation   = $this->db->idate($obj->date_validation);
            }
            $this->db->free($result);
        }
        else
        {
            dol_print_error($this->db);
        }
    }
    
    /**
     *	Charge indicateurs this->nb de tableau de bord
     *
     *	@return     int         <0 si ko, >0 si ok
     */
    function load_state_board()
    {
        global $conf, $user;

        $this->nb=array();
        $clause = "WHERE";

        $sql = "SELECT count(co.rowid) as nb";
        $sql.= " FROM ".MAIN_DB_PREFIX."commande_fournisseur as co";
        $sql.= " LEFT JOIN ".MAIN_DB_PREFIX."societe as s ON co.fk_soc = s.rowid";
        if (!$user->rights->societe->client->voir && !$user->societe_id)
        {
            $sql.= " LEFT JOIN ".MAIN_DB_PREFIX."societe_commerciaux as sc ON s.rowid = sc.fk_soc";
            $sql.= " WHERE sc.fk_user = " .$user->id;
            $clause = "AND";
        }
        $sql.= " ".$clause." co.entity = ".$conf->entity;

        $resql=$this->db->query($sql);
        if ($resql)
        {
            while ($obj=$this->db->fetch_object($resql))
            {
                $this->nb["supplier_orders"]=$obj->nb;
            }
            $this->db->free($resql);
            return 1;
        }
        else
        {
            dol_print_error($this->db);
            $this->error=$this->db->error();
            return -1;
        }
    }

    /**
     *	Load indicators for dashboard (this->nbtodo and this->nbtodolate)
     *
     *	@param          User	$user   Objet user
     *	@return WorkboardResponse|int <0 if KO, WorkboardResponse if OK
     */
    function load_board($user)
    {
        global $conf, $langs;

        $clause = " WHERE";

        $sql = "SELECT c.rowid, c.date_creation as datec, c.date_commande, c.fk_statut, c.date_livraison as delivery_date";
        $sql.= " FROM ".MAIN_DB_PREFIX."commande_fournisseur as c";
        if (!$user->rights->societe->client->voir && !$user->societe_id)
        {
            $sql.= " LEFT JOIN ".MAIN_DB_PREFIX."societe_commerciaux as sc ON c.fk_soc = sc.fk_soc";
            $sql.= " WHERE sc.fk_user = " .$user->id;
            $clause = " AND";
        }
        $sql.= $clause." c.entity = ".$conf->entity;
        $sql.= " AND (c.fk_statut BETWEEN 1 AND 2)";
        if ($user->societe_id) $sql.=" AND c.fk_soc = ".$user->societe_id;

        $resql=$this->db->query($sql);
        if ($resql)
        {
            $commandestatic = new CommandeFournisseur($this->db);

	        $response = new WorkboardResponse();
	        $response->warning_delay=$conf->commande->fournisseur->warning_delay/60/60/24;
	        $response->label=$langs->trans("SuppliersOrdersToProcess");
	        $response->url=DOL_URL_ROOT.'/fourn/commande/list.php?statut=1,2,3&mainmenu=commercial&leftmenu=orders_suppliers';
	        $response->img=img_object($langs->trans("Orders"),"order");

            while ($obj=$this->db->fetch_object($resql))
            {
                $response->nbtodo++;

                $commandestatic->date_livraison = $this->db->jdate($obj->delivery_date);
                $commandestatic->date_commande = $this->db->jdate($obj->date_commande);
                $commandestatic->statut = $obj->fk_statut;

                if ($commandestatic->hasDelay()) {
	                $response->nbtodolate++;
                }
            }

            return $response;
        }
        else
        {
            $this->error=$this->db->error();
            return -1;
        }
    }

    /**
     * Returns the translated input method of object (defined if $this->methode_commande_id > 0).
     * This function make a sql request to get translation. No cache yet, try to not use it inside a loop.
     *
     * @return string
     */
    function getInputMethod()
    {
        global $db, $langs;

        if ($this->methode_commande_id > 0)
        {
            $sql = "SELECT rowid, code, libelle as label";
            $sql.= " FROM ".MAIN_DB_PREFIX.'c_input_method';
            $sql.= " WHERE active=1 AND rowid = ".$db->escape($this->methode_commande_id);

            $query = $db->query($sql);
            if ($query && $db->num_rows($query))
            {
                $obj = $db->fetch_object($query);

                $string = $langs->trans($obj->code);
                if ($string == $obj->code)
                {
                    $string = $obj->label != '-' ? $obj->label : '';
                }

                return $string;
            }

            dol_print_error($db);
        }

        return '';
    }

	/**
	 *  Create a document onto disk according to template model.
	 *
	 *  @param	    string		$modele			Force template to use ('' to not force)
	 *  @param		Translate	$outputlangs	Object lang to use for traduction
	 *  @param      int			$hidedetails    Hide details of lines
	 *  @param      int			$hidedesc       Hide description
	 *  @param      int			$hideref        Hide ref
	 *  @return     int          				0 if KO, 1 if OK
	 */
	public function generateDocument($modele, $outputlangs, $hidedetails=0, $hidedesc=0, $hideref=0)
	{
		global $conf, $user, $langs;

		$langs->load("suppliers");

		// Sets the model on the model name to use
		if (! dol_strlen($modele))
		{
			if (! empty($conf->global->COMMANDE_SUPPLIER_ADDON_PDF))
			{
				$modele = $conf->global->COMMANDE_SUPPLIER_ADDON_PDF;
			}
			else
			{
				$modele = 'muscadet';
			}
		}

		$modelpath = "core/modules/supplier_order/pdf/";

		return $this->commonGenerateDocument($modelpath, $modele, $outputlangs, $hidedetails, $hidedesc, $hideref);
	}

	/**
     * Return the max number delivery delay in day
     *
     * @param	Translate	$langs		Language object
     * @return 							Translated string
     */
	function getMaxDeliveryTimeDay($langs)
	{
		if (empty($this->lines)) return '';

		$obj = new ProductFournisseur($this->db);

		$nb = 0;
		foreach ($this->lines as $line)
		{
			if ($line->fk_product > 0)
			{
				$idp = $obj->find_min_price_product_fournisseur($line->fk_product, $line->qty);
				if ($idp)
				{
					$obj->fetch($idp);
					if ($obj->delivery_time_days > $nb) $nb = $obj->delivery_time_days;
				}
			}
		}

		if ($nb === 0) return '';
		else return $nb.' '.$langs->trans('Days');
	}

	/**
	 * Returns the rights used for this class
	 * @return stdClass
	 */
	public function getRights()
	{
		global $user;

		return $user->rights->fournisseur->commande;
	}


	/**
	 * Function used to replace a thirdparty id with another one.
	 *
	 * @param DoliDB $db Database handler
	 * @param int $origin_id Old thirdparty id
	 * @param int $dest_id New thirdparty id
	 * @return bool
	 */
	public static function replaceThirdparty(DoliDB $db, $origin_id, $dest_id)
	{
		$tables = array(
			'commande_fournisseur'
		);

		return CommonObject::commonReplaceThirdparty($db, $origin_id, $dest_id, $tables);
	}

    /**
     * Is the supplier order delayed?
     *
     * @return bool
     */
    public function hasDelay()
    {
        global $conf;
<<<<<<< HEAD
		
        if (empty($this->date_delivery) && ! empty($this->date_livraison)) $this->date_delivery = $this->date_livraison;    // For backward compatibility
        
        $now = dol_now();
        $date_to_test = empty($this->date_delivery) ? $this->date_commande : $this->date_delivery;
        
        return ($this->statut > 0 && $this->statut < 4) && $date_to_test && $date_to_test < ($now - $conf->commande->fournisseur->warning_delay);
=======

        $now = dol_now();
        $date_to_test = empty($this->date_livraison) ? $this->date_commande : $this->date_livraison;

        return ($this->statut != 3) && $date_to_test && $date_to_test < ($now - $conf->commande->fournisseur->warning_delay);
>>>>>>> e3c2299c
    }
    
    /**
     * Show the customer delayed info
     *
     * @return string       Show delayed information
     */
    public function showDelay()
    {
        global $conf, $langs;
    
        if (empty($this->date_delivery) && ! empty($this->date_livraison)) $this->date_delivery = $this->date_livraison;    // For backward compatibility
        
        if (empty($this->date_delivery)) $text=$langs->trans("OrderDate").' '.dol_print_date($this->date_commande, 'day');
        else $text=$text=$langs->trans("DeliveryDate").' '.dol_print_date($this->date_delivery, 'day');
        $text.=' '.($conf->commande->fournisseur->warning_delay>0?'+':'-').' '.round(abs($conf->commande->fournisseur->warning_delay)/3600/24,1).' '.$langs->trans("days").' < '.$langs->trans("Today");
    
        return $text;
    }    
}



/**
 *  Class to manage line orders
 */
class CommandeFournisseurLigne extends CommonOrderLine
{
	public $element='commande_fournisseurdet';
	public $table_element='commande_fournisseurdet';

	/**
	 * Unit price without taxes
	 * @var float
	 */
	public $pu_ht;

	var $date_start;
    var $date_end;

    // From llx_product_fournisseur_price

	/**
	 * Supplier ref
	 * @var string
	 * @deprecated Use ref_supplier
	 * @see ref_supplier
	 */
	public $ref_fourn;

	/**
	 * Supplier reference
	 * @var string
	 */
	public $ref_supplier;


    /**
     *	Constructor
     *
     *  @param		DoliDB		$db      Database handler
     */
    function __construct($db)
    {
        $this->db= $db;
    }

    /**
     *  Load line order
     *
     *  @param  int		$rowid      Id line order
     *	@return	int					<0 if KO, >0 if OK
     */
    function fetch($rowid)
    {
        $sql = 'SELECT cd.rowid, cd.fk_commande, cd.fk_product, cd.product_type, cd.description, cd.qty, cd.tva_tx,';
        $sql.= ' cd.localtax1_tx, cd.localtax2_tx,';
        $sql.= ' cd.remise, cd.remise_percent, cd.subprice,';
        $sql.= ' cd.info_bits, cd.total_ht, cd.total_tva, cd.total_ttc,';
        $sql.= ' cd.total_localtax1, cd.total_localtax2,';
        $sql.= ' p.ref as product_ref, p.label as product_libelle, p.description as product_desc,';
        $sql.= ' cd.date_start, cd.date_end, cd.fk_unit';
        $sql.= ' FROM '.MAIN_DB_PREFIX.'commande_fournisseurdet as cd';
        $sql.= ' LEFT JOIN '.MAIN_DB_PREFIX.'product as p ON cd.fk_product = p.rowid';
        $sql.= ' WHERE cd.rowid = '.$rowid;
        $result = $this->db->query($sql);
        if ($result)
        {
            $objp = $this->db->fetch_object($result);
            $this->rowid            = $objp->rowid;
            $this->fk_commande      = $objp->fk_commande;
            $this->desc             = $objp->description;
            $this->qty              = $objp->qty;
            $this->subprice         = $objp->subprice;
            $this->tva_tx           = $objp->tva_tx;
            $this->localtax1_tx		= $objp->localtax1_tx;
            $this->localtax2_tx		= $objp->localtax2_tx;
            $this->remise           = $objp->remise;
            $this->remise_percent   = $objp->remise_percent;
            $this->fk_product       = $objp->fk_product;
            $this->info_bits        = $objp->info_bits;
            $this->total_ht         = $objp->total_ht;
            $this->total_tva        = $objp->total_tva;
            $this->total_localtax1	= $objp->total_localtax1;
            $this->total_localtax2	= $objp->total_localtax2;
            $this->total_ttc        = $objp->total_ttc;
            $this->product_type     = $objp->product_type;

            $this->ref	            = $objp->product_ref;
            $this->product_libelle  = $objp->product_libelle;
            $this->product_desc     = $objp->product_desc;

            $this->date_start       = $this->db->jdate($objp->date_start);
            $this->date_end         = $this->db->jdate($objp->date_end);
	        $this->fk_unit          = $objp->fk_unit;

            $this->db->free($result);
            return 1;
        }
        else
        {
            dol_print_error($this->db);
            return -1;
        }
    }

    /**
     *  Mise a jour de l'objet ligne de commande en base
     *
     *  @return		int		<0 si ko, >0 si ok
     */
    function update_total()
    {
        $this->db->begin();

        // Mise a jour ligne en base
        $sql = "UPDATE ".MAIN_DB_PREFIX."commande_fournisseurdet SET";
        $sql.= " total_ht='".price2num($this->total_ht)."'";
        $sql.= ",total_tva='".price2num($this->total_tva)."'";
        $sql.= ",total_localtax1='".price2num($this->total_localtax1)."'";
        $sql.= ",total_localtax2='".price2num($this->total_localtax2)."'";
        $sql.= ",total_ttc='".price2num($this->total_ttc)."'";
        $sql.= " WHERE rowid = ".$this->rowid;

        dol_syslog("CommandeFournisseurLigne.class.php::update_total", LOG_DEBUG);

        $resql=$this->db->query($sql);
        if ($resql)
        {
            $this->db->commit();
            return 1;
        }
        else
        {
            $this->error=$this->db->error();
            $this->db->rollback();
            return -2;
        }
    }
}
<|MERGE_RESOLUTION|>--- conflicted
+++ resolved
@@ -126,7 +126,7 @@
 	var $multicurrency_total_ht;
 	var $multicurrency_total_tva;
 	var $multicurrency_total_ttc;
-	
+
 	/**
      * 	Constructor
      *
@@ -255,7 +255,7 @@
 			$this->multicurrency_total_ht 	= $obj->multicurrency_total_ht;
 			$this->multicurrency_total_tva 	= $obj->multicurrency_total_tva;
 			$this->multicurrency_total_ttc 	= $obj->multicurrency_total_ttc;
-				
+
             $this->extraparams			= (array) json_decode($obj->extraparams, true);
 
             $this->db->free($resql);
@@ -332,7 +332,7 @@
                     $line->date_start          = $this->db->jdate($objp->date_start);
                     $line->date_end            = $this->db->jdate($objp->date_end);
 	                $line->fk_unit             = $objp->fk_unit;
-					
+
 					// Multicurrency
 					$line->fk_multicurrency 		= $objp->fk_multicurrency;
 					$line->multicurrency_code 		= $objp->multicurrency_code;
@@ -340,7 +340,7 @@
 					$line->multicurrency_total_ht 	= $objp->multicurrency_total_ht;
 					$line->multicurrency_total_tva 	= $objp->multicurrency_total_tva;
 					$line->multicurrency_total_ttc 	= $objp->multicurrency_total_ttc;
-					
+
 	                $this->special_code        = $objp->special_code;
 	                $this->fk_parent_line      = $objp->fk_parent_line;
 
@@ -619,7 +619,7 @@
      *  Returns the following order reference not used depending on the numbering model activated
      *                  defined within COMMANDE_SUPPLIER_ADDON_NUMBER
      *
-     *  @param	    Societe		$soc  		company object
+     *  @param	    Company		$soc  		company object
      *  @return     string                  free reference for the invoice
      */
     function getNextNumRef($soc)
@@ -679,7 +679,7 @@
     function classifyBilled(User $user)
     {
         $this->db->begin();
-        
+
         $sql = 'UPDATE '.MAIN_DB_PREFIX.'commande_fournisseur SET billed = 1';
         $sql .= ' WHERE rowid = '.$this->id.' AND fk_statut > 0 ';
         if ($this->db->query($sql))
@@ -691,11 +691,11 @@
         	    if ($result < 0) $error++;
         	    // End call triggers
         	}
-        	
+
         	if (! $error)
         	{
         	    $this->billed=1;
-        	     
+
         	    $this->db->commit();
         	    return 1;
         	}
@@ -708,7 +708,7 @@
         else
         {
         	dol_print_error($this->db);
-        	
+
         	$this->db->rollback();
 			return -1;
         }
@@ -1008,7 +1008,7 @@
                 $this->statut = 3;
                 $this->methode_commande_id = $methode;
                 $this->date_commande = $this->db->idate($date);
-                
+
                 // Call trigger
                 $result=$this->call_trigger('ORDER_SUPPLIER_SUBMIT',$user);
                 if ($result < 0) $error++;
@@ -1020,7 +1020,7 @@
                 $this->error = $this->db->lasterror();
                 $this->errors[] = $this->db->lasterror();
             }
-            
+
             if (! $error)
             {
                 $this->db->commit();
@@ -1069,7 +1069,7 @@
 			$this->fk_multicurrency = 0;
 			$this->multicurrency_tx = 1;
 		}
-		
+
         // We set order into draft status
         $this->brouillon = 1;
 
@@ -1102,7 +1102,7 @@
         $sql.= ", '".$this->db->escape($this->note_public)."'";
         $sql.= ", ".$conf->entity;
         $sql.= ", ".$this->socid;
-        $sql.= ", ".($this->fk_project > 0 ? $this->fk_project : "null"); 
+        $sql.= ", ".($this->fk_project > 0 ? $this->fk_project : "null");
         $sql.= ", '".$this->db->idate($now)."'";
 		$sql.= ", ".($this->date_livraison?"'".$this->db->idate($this->date_livraison)."'":"null");
         $sql.= ", ".$user->id;
@@ -1406,13 +1406,8 @@
 
             $localtaxes_type=getLocalTaxesFromRate($txtva,0,$mysoc,$this->thirdparty);
             $txtva = preg_replace('/\s*\(.*\)/','',$txtva);  // Remove code into vatrate.
-<<<<<<< HEAD
             
             $tabprice = calcul_price_total($qty, $pu, $remise_percent, $txtva, $txlocaltax1, $txlocaltax2, 0, $price_base_type, $info_bits, $product_type, $this->thirdparty, $localtaxes_type, 100, $this->multicurrency_tx);
-=======
-
-            $tabprice = calcul_price_total($qty, $pu, $remise_percent, $txtva, $txlocaltax1, $txlocaltax2, 0, $price_base_type, $info_bits, $product_type, $this->thirdparty, $localtaxes_type);
->>>>>>> e3c2299c
             $total_ht  = $tabprice[0];
             $total_tva = $tabprice[1];
             $total_ttc = $tabprice[2];
@@ -1423,7 +1418,7 @@
 			$multicurrency_total_ht  = $tabprice[16];
             $multicurrency_total_tva = $tabprice[17];
             $multicurrency_total_ttc = $tabprice[18];
-			
+
             $localtax1_type=$localtaxes_type[0];
 			$localtax2_type=$localtaxes_type[2];
 
@@ -1951,7 +1946,7 @@
                     $result=$this->call_trigger('ORDER_SUPPLIER_RECEIVE',$user);
                     if ($result < 0) $error++;
                     // End call triggers
-                    
+
                     if (! $error)
                     {
                         $this->db->commit();
@@ -2193,13 +2188,8 @@
 
             $localtaxes_type=getLocalTaxesFromRate($txtva,0,$mysoc, $this->thirdparty);
             $txtva = preg_replace('/\s*\(.*\)/','',$txtva);  // Remove code into vatrate.
-<<<<<<< HEAD
             
             $tabprice=calcul_price_total($qty, $pu, $remise_percent, $txtva, $txlocaltax1, $txlocaltax2, 0, $price_base_type, $info_bits, $type, $this->thirdparty, $localtaxes_type, 100, $this->multicurrency_tx);
-=======
-
-            $tabprice=calcul_price_total($qty, $pu, $remise_percent, $txtva, $txlocaltax1, $txlocaltax2, 0, $price_base_type, $info_bits, $type, $this->thirdparty, $localtaxes_type);
->>>>>>> e3c2299c
             $total_ht  = $tabprice[0];
             $total_tva = $tabprice[1];
             $total_ttc = $tabprice[2];
@@ -2210,7 +2200,7 @@
 			$multicurrency_total_ht  = $tabprice[16];
             $multicurrency_total_tva = $tabprice[17];
             $multicurrency_total_ttc = $tabprice[18];
-			
+
             $localtax1_type=$localtaxes_type[0];
 			$localtax2_type=$localtaxes_type[2];
 
@@ -2238,13 +2228,13 @@
             $sql.= ",total_ttc='".price2num($total_ttc)."'";
             $sql.= ",product_type=".$type;
 			$sql.= ($fk_unit ? ",fk_unit='".$this->db->escape($fk_unit)."'":", fk_unit=null");
-			
+
 			// Multicurrency
 			$sql.= " , multicurrency_subprice=".price2num($subprice * $this->multicurrency_tx)."";
 		    $sql.= " , multicurrency_total_ht=".price2num($multicurrency_total_ht)."";
 		    $sql.= " , multicurrency_total_tva=".price2num($multicurrency_total_tva)."";
 		    $sql.= " , multicurrency_total_ttc=".price2num($multicurrency_total_ttc)."";
-			
+
             $sql.= " WHERE rowid = ".$rowid;
 
             dol_syslog(get_class($this)."::updateline", LOG_DEBUG);
@@ -2413,7 +2403,7 @@
             {
                 $obj = $this->db->fetch_object($result);
                 $this->id = $obj->rowid;
-                if ($obj->fk_user_author)   $this->user_creation_id = $obj->fk_user_author; 
+                if ($obj->fk_user_author)   $this->user_creation_id = $obj->fk_user_author;
                 if ($obj->fk_user_valid)    $this->user_validation_id = $obj->fk_user_valid;
                 if ($obj->fk_user_modif)    $this->user_modification_id =$obj->fk_user_modif;
                 if ($obj->fk_user_approve)  $this->user_approve_id = $obj->fk_user_approve;
@@ -2432,7 +2422,7 @@
             dol_print_error($this->db);
         }
     }
-    
+
     /**
      *	Charge indicateurs this->nb de tableau de bord
      *
@@ -2668,23 +2658,15 @@
     public function hasDelay()
     {
         global $conf;
-<<<<<<< HEAD
-		
+
         if (empty($this->date_delivery) && ! empty($this->date_livraison)) $this->date_delivery = $this->date_livraison;    // For backward compatibility
-        
+
         $now = dol_now();
         $date_to_test = empty($this->date_delivery) ? $this->date_commande : $this->date_delivery;
-        
+
         return ($this->statut > 0 && $this->statut < 4) && $date_to_test && $date_to_test < ($now - $conf->commande->fournisseur->warning_delay);
-=======
-
-        $now = dol_now();
-        $date_to_test = empty($this->date_livraison) ? $this->date_commande : $this->date_livraison;
-
-        return ($this->statut != 3) && $date_to_test && $date_to_test < ($now - $conf->commande->fournisseur->warning_delay);
->>>>>>> e3c2299c
-    }
-    
+    }
+
     /**
      * Show the customer delayed info
      *
@@ -2693,15 +2675,15 @@
     public function showDelay()
     {
         global $conf, $langs;
-    
+
         if (empty($this->date_delivery) && ! empty($this->date_livraison)) $this->date_delivery = $this->date_livraison;    // For backward compatibility
-        
+
         if (empty($this->date_delivery)) $text=$langs->trans("OrderDate").' '.dol_print_date($this->date_commande, 'day');
         else $text=$text=$langs->trans("DeliveryDate").' '.dol_print_date($this->date_delivery, 'day');
         $text.=' '.($conf->commande->fournisseur->warning_delay>0?'+':'-').' '.round(abs($conf->commande->fournisseur->warning_delay)/3600/24,1).' '.$langs->trans("days").' < '.$langs->trans("Today");
-    
+
         return $text;
-    }    
+    }
 }
 
 
