<?php
/* Copyright (C) 2003-2006	Rodolphe Quiedeville	<rodolphe@quiedeville.org>
 * Copyright (C) 2004-2012	Laurent Destailleur		<eldy@users.sourceforge.net>
 * Copyright (C) 2005-2012	Regis Houssin			<regis.houssin@capnetworks.com>
 * Copyright (C) 2007		Franky Van Liedekerke	<franky.van.liedekerke@telenet.be>
 * Copyright (C) 2010-2014	Juanjo Menent			<jmenent@2byte.es>
 * Copyright (C) 2010-2014	Philippe Grand			<philippe.grand@atoo-net.com>
 * Copyright (C) 2012-2015  Marcos García           <marcosgdf@gmail.com>
 * Copyright (C) 2013       Florian Henry		  	<florian.henry@open-concept.pro>
 * Copyright (C) 2013       Cédric Salvador         <csalvador@gpcsolutions.fr>
 *
 * This program is free software; you can redistribute it and/or modify
 * it under the terms of the GNU General Public License as published by
 * the Free Software Foundation; either version 3 of the License, or
 * (at your option) any later version.
 *
 * This program is distributed in the hope that it will be useful,
 * but WITHOUT ANY WARRANTY; without even the implied warranty of
 * MERCHANTABILITY or FITNESS FOR A PARTICULAR PURPOSE.  See the
 * GNU General Public License for more details.
 *
 * You should have received a copy of the GNU General Public License
 * along with this program. If not, see <http://www.gnu.org/licenses/>.
 */

/**
 *	\file       htdocs/fourn/class/fournisseur.commande.class.php
 *	\ingroup    fournisseur,commande
 *	\brief      File of class to manage suppliers orders
 */

include_once DOL_DOCUMENT_ROOT.'/core/class/commonorder.class.php';
require_once DOL_DOCUMENT_ROOT.'/product/class/product.class.php';
if (! empty($conf->productbatch->enabled)) require_once DOL_DOCUMENT_ROOT.'/product/class/productbatch.class.php';


/**
 *	Class to manage predefined suppliers products
 */
class CommandeFournisseur extends CommonOrder
{
    public $element='order_supplier';
    public $table_element='commande_fournisseur';
    public $table_element_line = 'commande_fournisseurdet';
    public $fk_element = 'fk_commande';
    protected $ismultientitymanaged = 1;	// 0=No test on entity, 1=Test with field entity, 2=Test with link by societe

    /**
     * {@inheritdoc}
     */
    protected $table_ref_field = 'ref';

    var $id;

	/**
	 * TODO: Remove
	 * @deprecated
	 * @see product_ref
	 */
    var $ref;
    var $product_ref;
    var $ref_supplier;
    var $brouillon;
    var $statut;			// 0=Draft -> 1=Validated -> 2=Approved -> 3=Process runing -> 4=Received partially -> 5=Received totally -> (reopen) 4=Received partially
    //                                                              -> 7=Canceled/Never received -> (reopen) 3=Process runing
    //									              -> 6=Canceled -> (reopen) 2=Approved
    //  		                                      -> 9=Refused  -> (reopen) 1=Validated
    var $socid;
    var $fourn_id;
    var $date;
    var $date_valid;
    var $date_approve;
    var $date_approve2;		// Used when SUPPLIER_ORDER_DOUBLE_APPROVAL is set
    var $date_commande;

    /**
     * Delivery date
     */
	var $date_livraison;
    var $total_ht;
    var $total_tva;
    var $total_localtax1;   // Total Local tax 1
    var $total_localtax2;   // Total Local tax 2
    var $total_ttc;
    var $source;
	/**
	 * @deprecated
	 * @see note_private, note_public
	 */
    var $note;
	public $note_private;
    public $note_public;
    var $model_pdf;
    var $fk_project;
    var $cond_reglement_id;
    var $cond_reglement_code;
    var $fk_account;
    var $mode_reglement_id;
    var $mode_reglement_code;
    var $user_author_id;
    var $user_valid_id;
    var $user_approve_id;
    var $user_approve_id2;	// Used when SUPPLIER_ORDER_DOUBLE_APPROVAL is set

	//Incorterms
	var $fk_incoterms;
	var $location_incoterms;
	var $libelle_incoterms;  //Used into tooltip

    var $extraparams=array();

	/**
	 * @var CommandeFournisseurLigne[]
	 */
	public $lines = array();
	//Ajout pour askpricesupplier
	var $origin;
    var $origin_id;
    var $linked_objects=array();

	/**
     * 	Constructor
     *
     *  @param      DoliDB		$db      Database handler
     */
    function __construct($db)
    {
    	global $conf;

        $this->db = $db;
        $this->products = array();

        // List of language codes for status
        $this->statuts[0] = 'StatusOrderDraft';
        $this->statuts[1] = 'StatusOrderValidated';
        $this->statuts[2] = 'StatusOrderApproved';
        if (empty($conf->global->SUPPLIER_ORDER_USE_DISPATCH_STATUS)) $this->statuts[3] = 'StatusOrderOnProcess';
        else $this->statuts[3] = 'StatusOrderOnProcessWithValidation';
        $this->statuts[4] = 'StatusOrderReceivedPartially';
        $this->statuts[5] = 'StatusOrderReceivedAll';
        $this->statuts[6] = 'StatusOrderCanceled';	// Approved->Canceled
        $this->statuts[7] = 'StatusOrderCanceled';	// Process running->canceled
        $this->statuts[9] = 'StatusOrderRefused';
    }


    /**
     *	Get object and lines from database
     *
     * 	@param	int		$id			Id of order to load
     * 	@param	string	$ref		Ref of object
     *	@return int 		        >0 if OK, <0 if KO, 0 if not found
     */
    function fetch($id,$ref='')
    {
        global $conf;

        // Check parameters
        if (empty($id) && empty($ref)) return -1;

        $sql = "SELECT c.rowid, c.ref, ref_supplier, c.fk_soc, c.fk_statut, c.amount_ht, c.total_ht, c.total_ttc, c.tva,";
        $sql.= " c.localtax1, c.localtax2, ";
        $sql.= " c.date_creation, c.date_valid, c.date_approve, c.date_approve2,";
        $sql.= " c.fk_user_author, c.fk_user_valid, c.fk_user_approve, c.fk_user_approve2,";
        $sql.= " c.date_commande as date_commande, c.date_livraison as date_livraison, c.fk_cond_reglement, c.fk_mode_reglement, c.fk_projet as fk_project, c.remise_percent, c.source, c.fk_input_method,";
        $sql.= " c.fk_account,";
        $sql.= " c.note_private, c.note_public, c.model_pdf, c.extraparams,";
        $sql.= " cm.libelle as methode_commande,";
        $sql.= " cr.code as cond_reglement_code, cr.libelle as cond_reglement_libelle,";
        $sql.= " p.code as mode_reglement_code, p.libelle as mode_reglement_libelle";
        $sql.= ', c.fk_incoterms, c.location_incoterms';
        $sql.= ', i.libelle as libelle_incoterms';
        $sql.= " FROM ".MAIN_DB_PREFIX."commande_fournisseur as c";
        $sql.= " LEFT JOIN ".MAIN_DB_PREFIX."c_payment_term as cr ON (c.fk_cond_reglement = cr.rowid)";
        $sql.= " LEFT JOIN ".MAIN_DB_PREFIX."c_paiement as p ON (c.fk_mode_reglement = p.id)";
        $sql.= " LEFT JOIN ".MAIN_DB_PREFIX."c_input_method as cm ON cm.rowid = c.fk_input_method";
		$sql.= ' LEFT JOIN '.MAIN_DB_PREFIX.'c_incoterms as i ON c.fk_incoterms = i.rowid';
        $sql.= " WHERE c.entity = ".$conf->entity;
        if ($ref) $sql.= " AND c.ref='".$this->db->escape($ref)."'";
        else $sql.= " AND c.rowid=".$id;

        dol_syslog(get_class($this)."::fetch", LOG_DEBUG);
        $resql = $this->db->query($sql);
        if ($resql)
        {
            $obj = $this->db->fetch_object($resql);
            if (! $obj)
            {
                $this->error='Bill with id '.$id.' not found';
                dol_syslog(get_class($this).'::fetch '.$this->error);
                return 0;
            }

            $this->id					= $obj->rowid;
            $this->ref					= $obj->ref;
            $this->ref_supplier			= $obj->ref_supplier;
            $this->socid				= $obj->fk_soc;
            $this->fourn_id				= $obj->fk_soc;
            $this->statut				= $obj->fk_statut;
            $this->user_author_id		= $obj->fk_user_author;
            $this->user_valid_id		= $obj->fk_user_valid;
            $this->user_approve_id		= $obj->fk_user_approve;
            $this->user_approve_id2		= $obj->fk_user_approve2;
            $this->total_ht				= $obj->total_ht;
            $this->total_tva			= $obj->tva;
            $this->total_localtax1		= $obj->localtax1;
            $this->total_localtax2		= $obj->localtax2;
            $this->total_ttc			= $obj->total_ttc;
            $this->date					= $this->db->jdate($obj->date_creation);
            $this->date_valid			= $this->db->jdate($obj->date_valid);
            $this->date_approve			= $this->db->jdate($obj->date_approve);
            $this->date_approve2		= $this->db->jdate($obj->date_approve2);
            $this->date_commande		= $this->db->jdate($obj->date_commande); // date we make the order to supplier
			$this->date_livraison       = $this->db->jdate($obj->date_livraison);
            $this->remise_percent		= $obj->remise_percent;
            $this->methode_commande_id	= $obj->fk_input_method;
            $this->methode_commande		= $obj->methode_commande;

            $this->source				= $obj->source;
            //$this->facturee            = $obj->facture;
            $this->fk_project			= $obj->fk_project;
            $this->cond_reglement_id	= $obj->fk_cond_reglement;
            $this->cond_reglement_code	= $obj->cond_reglement_code;
            $this->cond_reglement		= $obj->cond_reglement_libelle;
            $this->cond_reglement_doc	= $obj->cond_reglement_libelle;
            $this->fk_account           = $obj->fk_account;
            $this->mode_reglement_id	= $obj->fk_mode_reglement;
            $this->mode_reglement_code	= $obj->mode_reglement_code;
            $this->mode_reglement		= $obj->mode_reglement_libelle;
            $this->note					= $obj->note_private;    // deprecated
            $this->note_private			= $obj->note_private;
            $this->note_public			= $obj->note_public;
            $this->modelpdf				= $obj->model_pdf;

			//Incoterms
			$this->fk_incoterms = $obj->fk_incoterms;
			$this->location_incoterms = $obj->location_incoterms;
			$this->libelle_incoterms = $obj->libelle_incoterms;

            $this->extraparams			= (array) json_decode($obj->extraparams, true);

            $this->db->free($resql);

            // Retreive all extrafield
            // fetch optionals attributes and labels
            require_once(DOL_DOCUMENT_ROOT.'/core/class/extrafields.class.php');
            $extrafields=new ExtraFields($this->db);
            $extralabels=$extrafields->fetch_name_optionals_label($this->table_element,true);
            $this->fetch_optionals($this->id,$extralabels);

            if ($this->statut == 0) $this->brouillon = 1;


            $sql = "SELECT l.rowid, l.ref as ref_supplier, l.fk_product, l.product_type, l.label, l.description,";
            $sql.= " l.qty,";
            $sql.= " l.tva_tx, l.remise_percent, l.subprice,";
            $sql.= " l.localtax1_tx, l. localtax2_tx, l.total_localtax1, l.total_localtax2,";
            $sql.= " l.total_ht, l.total_tva, l.total_ttc, l.special_code, l.fk_parent_line, l.rang,";
            $sql.= " p.rowid as product_id, p.ref as product_ref, p.label as product_label, p.description as product_desc,";
	        $sql.= " l.fk_unit,";
            $sql.= " l.date_start, l.date_end";
            $sql.= " FROM ".MAIN_DB_PREFIX."commande_fournisseurdet	as l";
            $sql.= ' LEFT JOIN '.MAIN_DB_PREFIX.'product as p ON l.fk_product = p.rowid';
            $sql.= " WHERE l.fk_commande = ".$this->id;
            $sql.= " ORDER BY l.rang, l.rowid";
            //print $sql;

            dol_syslog(get_class($this)."::fetch get lines", LOG_DEBUG);
            $result = $this->db->query($sql);
            if ($result)
            {
                $num = $this->db->num_rows($result);
                $i = 0;

                while ($i < $num)
                {
                    $objp                  = $this->db->fetch_object($result);

                    $line                 = new CommandeFournisseurLigne($this->db);

                    $line->id                  = $objp->rowid;
                    $line->desc                = $objp->description;
                    $line->description         = $objp->description;
                    $line->qty                 = $objp->qty;
                    $line->tva_tx              = $objp->tva_tx;
                    $line->localtax1_tx		   = $objp->localtax1_tx;
                    $line->localtax2_tx		   = $objp->localtax2_tx;
                    $line->subprice            = $objp->subprice;
                    $line->pu_ht	           = $objp->subprice;
                    $line->remise_percent      = $objp->remise_percent;
                    $line->total_ht            = $objp->total_ht;
                    $line->total_tva           = $objp->total_tva;
                    $line->total_localtax1	   = $objp->total_localtax1;
                    $line->total_localtax2	   = $objp->total_localtax2;
                    $line->total_ttc           = $objp->total_ttc;
                    $line->product_type        = $objp->product_type;

                    $line->fk_product          = $objp->fk_product;

                    $line->libelle             = $objp->product_label;
                    $line->product_label       = $objp->product_label;
                    $line->product_desc        = $objp->product_desc;

                    $line->ref                 = $objp->product_ref;
                    $line->product_ref         = $objp->product_ref;
                    $line->ref_fourn           = $objp->ref_supplier;
                    $line->ref_supplier        = $objp->ref_supplier;

                    $line->date_start          = $this->db->jdate($objp->date_start);
                    $line->date_end            = $this->db->jdate($objp->date_end);
	                $line->fk_unit             = $objp->fk_unit;

	                $this->special_line        = $objp->special_line;
	                $this->fk_parent_line      = $objp->fk_parent_line;

                    $this->rang                = $objp->rang;

                    $this->lines[$i]      = $line;

                    $i++;
                }
                $this->db->free($result);

                return 1;
            }
            else
            {
                $this->error=$this->db->error()." sql=".$sql;
                return -1;
            }
        }
        else
        {
            $this->error=$this->db->error()." sql=".$sql;
            return -1;
        }
    }

    /**
     *   Add a line in log table
     *
     *   @param      User	$user       User making action
     *   @param      int	$statut     Status of order
     *   @param      date	$datelog    Date of change
     * 	 @param		 string $comment	Comment
     *   @return     int         		<0 if KO, >0 if OK
     */
    function log($user, $statut, $datelog, $comment='')
    {
        $sql = "INSERT INTO ".MAIN_DB_PREFIX."commande_fournisseur_log (datelog, fk_commande, fk_statut, fk_user, comment)";
        $sql.= " VALUES ('".$this->db->idate($datelog)."',".$this->id.", ".$statut.", ";
        $sql.= $user->id.", ";
        $sql.= ($comment?"'".$this->db->escape($comment)."'":'null');
        $sql.= ")";

        dol_syslog("FournisseurCommande::log", LOG_DEBUG);
        if ( $this->db->query($sql) )
        {
            return 1;
        }
        else
        {
            $this->error=$this->db->lasterror();
            return -1;
        }
    }

    /**
     *	Validate an order
     *
     *	@param	User	$user			Validator User
     *	@param	int		$idwarehouse	Id of warehouse to use for stock decrease
     *  @param	int		$notrigger		1=Does not execute triggers, 0= execuete triggers
     *	@return	int						<0 if KO, >0 if OK
     */
    function valid($user,$idwarehouse=0,$notrigger=0)
    {
        global $langs,$conf;
        require_once DOL_DOCUMENT_ROOT.'/core/lib/files.lib.php';

        $error=0;

        dol_syslog(get_class($this)."::valid");
        $result = 0;
        if ((empty($conf->global->MAIN_USE_ADVANCED_PERMS) && ! empty($user->rights->fournisseur->commande->creer))
       	|| (! empty($conf->global->MAIN_USE_ADVANCED_PERMS) && ! empty($user->rights->fournisseur->supplier_order_advance->validate)))
        {
            $this->db->begin();

            // Definition du nom de modele de numerotation de commande
            $soc = new Societe($this->db);
            $soc->fetch($this->fourn_id);

            // Check if object has a temporary ref
            if (preg_match('/^[\(]?PROV/i', $this->ref) || empty($this->ref)) // empty should not happened, but when it occurs, the test save life
            {
                $num = $this->getNextNumRef($soc);
            }
            else
			{
                $num = $this->ref;
            }
            $this->newref = $num;

            $sql = 'UPDATE '.MAIN_DB_PREFIX."commande_fournisseur";
            $sql.= " SET ref='".$this->db->escape($num)."',";
            $sql.= " fk_statut = 1,";
            $sql.= " date_valid='".$this->db->idate(dol_now())."',";
            $sql.= " fk_user_valid = ".$user->id;
            $sql.= " WHERE rowid = ".$this->id;
            $sql.= " AND fk_statut = 0";

            $resql=$this->db->query($sql);
            if (! $resql)
            {
                dol_print_error($this->db);
                $error++;
            }

            if (! $error && ! $notrigger)
            {
				// Call trigger
				$result=$this->call_trigger('ORDER_SUPPLIER_VALIDATE',$user);
				if ($result < 0) $error++;
				// End call triggers
            }

            if (! $error)
            {
	            $this->oldref = $this->ref;

                // Rename directory if dir was a temporary ref
                if (preg_match('/^[\(]?PROV/i', $this->ref))
                {
                    // On renomme repertoire ($this->ref = ancienne ref, $num = nouvelle ref)
                    // in order not to lose the attached files
                    $oldref = dol_sanitizeFileName($this->ref);
                    $newref = dol_sanitizeFileName($num);
                    $dirsource = $conf->fournisseur->dir_output.'/commande/'.$oldref;
                    $dirdest = $conf->fournisseur->dir_output.'/commande/'.$newref;
                    if (file_exists($dirsource))
                    {
                        dol_syslog(get_class($this)."::valid rename dir ".$dirsource." into ".$dirdest);

                        if (@rename($dirsource, $dirdest))
                        {
                            dol_syslog("Rename ok");
                            // Rename docs starting with $oldref with $newref
	                        $listoffiles=dol_dir_list($conf->fournisseur->dir_output.'/commande/'.$newref, 'files', 1, '^'.preg_quote($oldref,'/'));
	                        foreach($listoffiles as $fileentry)
	                        {
	                        	$dirsource=$fileentry['name'];
	                        	$dirdest=preg_replace('/^'.preg_quote($oldref,'/').'/',$newref, $dirsource);
	                        	$dirsource=$fileentry['path'].'/'.$dirsource;
	                        	$dirdest=$fileentry['path'].'/'.$dirdest;
	                        	@rename($dirsource, $dirdest);
	                        }
                        }
                    }
                }
            }

            if (! $error)
            {
                $result = 1;
                $this->log($user, 1, time());	// Statut 1
                $this->statut = 1;
                $this->ref = $num;
            }

            if (! $error)
            {
                $this->db->commit();
                return 1;
            }
            else
            {
                $this->db->rollback();
                return -1;
            }
        }
        else
        {
            $this->error='Not Authorized';
            dol_syslog(get_class($this)."::valid ".$this->error, LOG_ERR);
            return -1;
        }
    }

    /**
     *  Return label of the status of object
     *
	 *  @param      int		$mode			0=long label, 1=short label, 2=Picto + short label, 3=Picto, 4=Picto + long label, 5=short label + picto
     *  @return 	string        			Label
     */
    function getLibStatut($mode=0)
    {
        return $this->LibStatut($this->statut,$mode);
    }

    /**
     *  Return label of a status
     *
     * 	@param  int		$statut		Id statut
     *  @param  int		$mode       0=Long label, 1=Short label, 2=Picto + Short label, 3=Picto, 4=Picto + Long label, 5=Short label + Picto
     *  @return string				Label of status
     */
    function LibStatut($statut,$mode=0)
    {
        global $langs;
        $langs->load('orders');

        // List of language codes for status
        $statutshort[0] = 'StatusOrderDraftShort';
        $statutshort[1] = 'StatusOrderValidatedShort';
        $statutshort[2] = 'StatusOrderApprovedShort';
        $statutshort[3] = 'StatusOrderOnProcessShort';
        $statutshort[4] = 'StatusOrderReceivedPartiallyShort';
        $statutshort[5] = 'StatusOrderReceivedAllShort';
        $statutshort[6] = 'StatusOrderCanceledShort';
        $statutshort[7] = 'StatusOrderCanceledShort';
        $statutshort[9] = 'StatusOrderRefusedShort';

        if ($mode == 0)
        {
            return $langs->trans($this->statuts[$statut]);
        }
        if ($mode == 1)
        {
            return $langs->trans($statutshort[$statut]);
        }
        if ($mode == 2)
        {
            return $langs->trans($this->statuts[$statut]);
        }
        if ($mode == 3)
        {
            if ($statut==0) return img_picto($langs->trans($this->statuts[$statut]),'statut0');
            if ($statut==1) return img_picto($langs->trans($this->statuts[$statut]),'statut1');
            if ($statut==2) return img_picto($langs->trans($this->statuts[$statut]),'statut3');
            if ($statut==3) return img_picto($langs->trans($this->statuts[$statut]),'statut3');
            if ($statut==4) return img_picto($langs->trans($this->statuts[$statut]),'statut3');
            if ($statut==5) return img_picto($langs->trans($this->statuts[$statut]),'statut6');
            if ($statut==6 || $statut==7) return img_picto($langs->trans($this->statuts[$statut]),'statut5');
            if ($statut==9) return img_picto($langs->trans($this->statuts[$statut]),'statut5');
        }
        if ($mode == 4)
        {
            if ($statut==0) return img_picto($langs->trans($this->statuts[$statut]),'statut0').' '.$langs->trans($this->statuts[$statut]);
            if ($statut==1) return img_picto($langs->trans($this->statuts[$statut]),'statut1').' '.$langs->trans($this->statuts[$statut]);
            if ($statut==2) return img_picto($langs->trans($this->statuts[$statut]),'statut3').' '.$langs->trans($this->statuts[$statut]);
            if ($statut==3) return img_picto($langs->trans($this->statuts[$statut]),'statut3').' '.$langs->trans($this->statuts[$statut]);
            if ($statut==4) return img_picto($langs->trans($this->statuts[$statut]),'statut3').' '.$langs->trans($this->statuts[$statut]);
            if ($statut==5) return img_picto($langs->trans($this->statuts[$statut]),'statut6').' '.$langs->trans($this->statuts[$statut]);
            if ($statut==6 || $statut==7) return img_picto($langs->trans($this->statuts[$statut]),'statut5').' '.$langs->trans($this->statuts[$statut]);
            if ($statut==9) return img_picto($langs->trans($this->statuts[$statut]),'statut5').' '.$langs->trans($this->statuts[$statut]);
        }
        if ($mode == 5)
        {
            if ($statut==0) return '<span class="hideonsmartphone">'.$langs->trans($statutshort[$statut]).' </span>'.img_picto($langs->trans($this->statuts[$statut]),'statut0');
            if ($statut==1) return '<span class="hideonsmartphone">'.$langs->trans($statutshort[$statut]).' </span>'.img_picto($langs->trans($this->statuts[$statut]),'statut1');
            if ($statut==2) return '<span class="hideonsmartphone">'.$langs->trans($statutshort[$statut]).' </span>'.img_picto($langs->trans($this->statuts[$statut]),'statut3');
            if ($statut==3) return '<span class="hideonsmartphone">'.$langs->trans($statutshort[$statut]).' </span>'.img_picto($langs->trans($this->statuts[$statut]),'statut3');
            if ($statut==4) return '<span class="hideonsmartphone">'.$langs->trans($statutshort[$statut]).' </span>'.img_picto($langs->trans($this->statuts[$statut]),'statut3');
            if ($statut==5) return '<span class="hideonsmartphone">'.$langs->trans($statutshort[$statut]).' </span>'.img_picto($langs->trans($this->statuts[$statut]),'statut6');
            if ($statut==6 || $statut==7) return '<span class="hideonsmartphone">'.$langs->trans($statutshort[$statut]).' </span>'.img_picto($langs->trans($this->statuts[$statut]),'statut5');
            if ($statut==9) return '<span class="hideonsmartphone">'.$langs->trans($statutshort[$statut]).' </span>'.img_picto($langs->trans($this->statuts[$statut]),'statut5');
        }
    }


    /**
     *	Return clicable name (with picto eventually)
     *
     *	@param		int		$withpicto		0=No picto, 1=Include picto into link, 2=Only picto
     *	@param		string	$option			Sur quoi pointe le lien
     *	@return		string					Chaine avec URL
     */
    function getNomUrl($withpicto=0,$option='')
    {
        global $langs;

        $result='';
        $label = '<u>' . $langs->trans("ShowOrder") . '</u>';
        if (! empty($this->ref))
            $label .= '<br><b>' . $langs->trans('Ref') . ':</b> ' . $this->ref;
        if (! empty($this->ref_supplier))
            $label.= '<br><b>' . $langs->trans('RefSupplier') . ':</b> ' . $this->ref_supplier;
        if (! empty($this->total_ht))
            $label.= '<br><b>' . $langs->trans('AmountHT') . ':</b> ' . price($this->total_ht, 0, $langs, 0, -1, -1, $conf->currency);
        if (! empty($this->total_tva))
            $label.= '<br><b>' . $langs->trans('TVA') . ':</b> ' . price($this->total_tva, 0, $langs, 0, -1, -1, $conf->currency);
        if (! empty($this->total_ttc))
            $label.= '<br><b>' . $langs->trans('AmountTTC') . ':</b> ' . price($this->total_ttc, 0, $langs, 0, -1, -1, $conf->currency);

        $link = '<a href="'.DOL_URL_ROOT.'/fourn/commande/card.php?id='.$this->id.'" title="'.dol_escape_htmltag($label, 1).'" class="classfortooltip">';
        $linkend='</a>';

        $picto='order';

        if ($withpicto) $result.=($link.img_object($label, $picto, 'class="classfortooltip"').$linkend);
        if ($withpicto && $withpicto != 2) $result.=' ';
        $result.=$link.$this->ref.$linkend;
        return $result;
    }


    /**
     *  Renvoie la reference de commande suivante non utilisee en fonction du modele
     *                  de numerotation actif defini dans COMMANDE_SUPPLIER_ADDON_NUMBER
     *
     *  @param	    Societe		$soc  		objet societe
     *  @return     string                  reference libre pour la facture
     */
    function getNextNumRef($soc)
    {
        global $db, $langs, $conf;
        $langs->load("orders");

        if (! empty($conf->global->COMMANDE_SUPPLIER_ADDON_NUMBER))
        {
            $mybool = false;

            $file = $conf->global->COMMANDE_SUPPLIER_ADDON_NUMBER.'.php';
            $classname=$conf->global->COMMANDE_SUPPLIER_ADDON_NUMBER;

            // Include file with class
            $dirmodels = array_merge(array('/'), (array) $conf->modules_parts['models']);

            foreach ($dirmodels as $reldir) {

                $dir = dol_buildpath($reldir."core/modules/supplier_order/");

                // Load file with numbering class (if found)
                $mybool|=@include_once $dir.$file;
            }

            if (! $mybool)
            {
                dol_print_error('',"Failed to include file ".$file);
                return '';
            }

            $obj = new $classname();
            $numref = $obj->getNextValue($soc,$this);

            if ( $numref != "")
            {
                return $numref;
            }
            else
			{
                $this->error = $obj->error;
                return -1;
            }
        }
        else
		{
            $this->error = "Error_COMMANDE_SUPPLIER_ADDON_NotDefined";
            return -2;
        }
    }

    /**
     * 	Approve a supplier order
     *
     *	@param	User	$user			Object user
     *	@param	int		$idwarehouse	Id of warhouse for stock change
     *  @param	int		$secondlevel	0=Standard approval, 1=Second level approval (used when option SUPPLIER_ORDER_DOUBLE_APPROVAL is set)
     *	@return	int						<0 if KO, >0 if OK
     */
    function approve($user, $idwarehouse=0, $secondlevel=0)
    {
        global $langs,$conf;
		require_once DOL_DOCUMENT_ROOT.'/core/lib/files.lib.php';

        $error=0;

        dol_syslog(get_class($this)."::approve");

        if ($user->rights->fournisseur->commande->approuver)
        {
        	$now = dol_now();

            $this->db->begin();

			// Definition du nom de modele de numerotation de commande
            $soc = new Societe($this->db);
            $soc->fetch($this->fourn_id);

            // Check if object has a temporary ref
            if (preg_match('/^[\(]?PROV/i', $this->ref) || empty($this->ref)) // empty should not happened, but when it occurs, the test save life
            {
                $num = $this->getNextNumRef($soc);
            }
            else
			{
                $num = $this->ref;
            }
            $this->newref = $num;

            // Do we have to change status now ? (If double approval is required and first approval, we keep status to 1 = validated)
			$movetoapprovestatus=true;

            $sql = "UPDATE ".MAIN_DB_PREFIX."commande_fournisseur";
			$sql.= " SET ref='".$this->db->escape($num)."',";
			if (empty($secondlevel))	// standard or first level approval
			{
	            $sql.= " date_approve='".$this->db->idate($now)."',";
    	        $sql.= " fk_user_approve = ".$user->id;
    	        if (! empty($conf->global->SUPPLIER_ORDER_DOUBLE_APPROVAL) && $conf->global->MAIN_FEATURES_LEVEL > 0 && $this->total_ht >= $conf->global->SUPPLIER_ORDER_DOUBLE_APPROVAL)
    	        {
    	        	if (empty($this->user_approve_id2)) $movetoapprovestatus=false;		// second level approval not done
    	        }
			}
			else	// request a second level approval
			{
            	$sql.= " date_approve2='".$this->db->idate($now)."',";
            	$sql.= " fk_user_approve2 = ".$user->id;
    	        if (empty($this->user_approve_id)) $movetoapprovestatus=false;		// first level approval not done
			}
			// If double approval is required and first approval, we keep status to 1 = validated
			if ($movetoapprovestatus) $sql.= ", fk_statut = 2";
			else $sql.= ", fk_statut = 1";
            $sql.= " WHERE rowid = ".$this->id;
            $sql.= " AND fk_statut = 1";

            if ($this->db->query($sql))
            {
                $this->log($user, 2, time());	// Statut 2

            	if (! empty($conf->global->SUPPLIER_ORDER_AUTOADD_USER_CONTACT))
	            {
					$result=$this->add_contact($user->id, 'SALESREPFOLL', 'internal', 1);
					if ($result < 0 && $result != -2)	// -2 means already exists
					{
						$error++;
					}
	            }

                // If stock is incremented on validate order, we must increment it
                if (! $error && $movetoapprovestatus && ! empty($conf->stock->enabled) && ! empty($conf->global->STOCK_CALCULATE_ON_SUPPLIER_VALIDATE_ORDER))
                {
                    require_once DOL_DOCUMENT_ROOT.'/product/stock/class/mouvementstock.class.php';
                    $langs->load("agenda");

                    $cpt=count($this->lines);
                    for ($i = 0; $i < $cpt; $i++)
                    {
                        // Product with reference
                        if ($this->lines[$i]->fk_product > 0)
                        {
                            $mouvP = new MouvementStock($this->db);
                            $mouvP->origin = &$this;
                            // We decrement stock of product (and sub-products)
	                        $up_ht_disc=$this->lines[$i]->subprice;
    	                    if (! empty($this->lines[$i]->remise_percent) && empty($conf->global->STOCK_EXCLUDE_DISCOUNT_FOR_PMP)) $up_ht_disc=price2num($up_ht_disc * (100 - $this->lines[$i]->remise_percent) / 100, 'MU');
                            $result=$mouvP->reception($user, $this->lines[$i]->fk_product, $idwarehouse, $this->lines[$i]->qty, $up_ht_disc, $langs->trans("OrderApprovedInDolibarr",$this->ref));
                            if ($result < 0) { $error++; }
                        }
                    }
                }

                if (! $error)
                {
					// Call trigger
					$result=$this->call_trigger('ORDER_SUPPLIER_APPROVE',$user);
					if ($result < 0) $error++;
					// End call triggers
                }

                if (! $error)
                {
                	$this->ref=$newref;
                	if ($movetoapprovestatus) $this->statut = 2;
					else $this->statut = 1;
           			if (empty($secondlevel))	// standard or first level approval
					{
			            $this->date_approve = $now;
		    	        $this->user_approve_id = $user->id;
					}
					else	// request a second level approval
					{
			            $this->date_approve2 = $now;
		    	        $this->user_approve_id2 = $user->id;
					}

                    $this->db->commit();
                    return 1;
                }
                else
                {
                    $this->db->rollback();
                    return -1;
                }
            }
            else
            {
                $this->db->rollback();
                $this->error=$this->db->lasterror();
                return -1;
            }
        }
        else
        {
            dol_syslog(get_class($this)."::approve Not Authorized", LOG_ERR);
        }
        return -1;
    }

    /**
     * 	Refuse an order
     *
     * 	@param		User	$user		User making action
     *	@return		int					0 if Ok, <0 if Ko
     */
    function refuse($user)
    {
        global $conf, $langs;

		$error=0;

        dol_syslog(get_class($this)."::refuse");
        $result = 0;
        if ($user->rights->fournisseur->commande->approuver)
        {
            $this->db->begin();

            $sql = "UPDATE ".MAIN_DB_PREFIX."commande_fournisseur SET fk_statut = 9";
            $sql .= " WHERE rowid = ".$this->id;

            if ($this->db->query($sql))
            {
                $result = 0;
                $this->log($user, 9, time());

                if ($error == 0)
                {
					// Call trigger
					$result=$this->call_trigger('ORDER_SUPPLIER_REFUSE',$user);
					if ($result < 0)
                    {
                        $error++;
                        $this->db->rollback();
                    }
                    else
                    	$this->db->commit();
					// End call triggers
                }
            }
            else
            {
                $this->db->rollback();
                $this->error=$this->db->lasterror();
                dol_syslog(get_class($this)."::refuse Error -1");
                $result = -1;
            }
        }
        else
        {
            dol_syslog(get_class($this)."::refuse Not Authorized");
        }
        return $result ;
    }

    /**
     * 	Cancel an approved order.
     *	L'annulation se fait apres l'approbation
     *
     * 	@param	User	$user			User making action
     *	@param	int		$idwarehouse	Id warehouse to use for stock change (not used for supplier orders).
     * 	@return	int						>0 if Ok, <0 if Ko
     */
    function Cancel($user, $idwarehouse=-1)
    {
        global $langs,$conf;

		$error=0;

        //dol_syslog("CommandeFournisseur::Cancel");
        $result = 0;
        if ($user->rights->fournisseur->commande->commander)
        {
            $statut = 6;

            $this->db->begin();

            $sql = "UPDATE ".MAIN_DB_PREFIX."commande_fournisseur SET fk_statut = ".$statut;
            $sql .= " WHERE rowid = ".$this->id;
            dol_syslog(get_class($this)."::cancel", LOG_DEBUG);
            if ($this->db->query($sql))
            {
                $result = 0;
                $this->log($user, $statut, time());

				// Call trigger
				$result=$this->call_trigger('ORDER_SUPPLIER_CANCEL',$user);
				if ($result < 0) $error++;
				// End call triggers

                if ($error == 0)
                {
                    $this->db->commit();
                    return 1;
                }
                else
                {
                    $this->db->rollback();
                    return -1;
                }
            }
            else
            {
                $this->db->rollback();
                $this->error=$this->db->lasterror();
                dol_syslog(get_class($this)."::cancel ".$this->error);
                return -1;
            }
        }
        else
        {
            dol_syslog(get_class($this)."::cancel Not Authorized");
            return -1;
        }
    }


    /**
     * 	Send a supplier order to supplier
     *
     * 	@param		User	$user		User making change
     * 	@param		date	$date		Date
     * 	@param		int		$methode	Method
     * 	@param		string	$comment	Comment
     * 	@return		int			<0 if KO, >0 if OK
     */
    function commande($user, $date, $methode, $comment='')
    {
        dol_syslog(get_class($this)."::commande");
        $result = 0;
        if ($user->rights->fournisseur->commande->commander)
        {
            $sql = "UPDATE ".MAIN_DB_PREFIX."commande_fournisseur SET fk_statut = 3, fk_input_method=".$methode.", date_commande='".$this->db->idate($date)."'";
            $sql .= " WHERE rowid = ".$this->id;

            dol_syslog(get_class($this)."::commande", LOG_DEBUG);
            if ($this->db->query($sql))
            {
                $result = 1;
                $this->log($user, 3, $date, $comment);
            }
            else
            {
                $result = -1;
            }
        }
        else
        {
            dol_syslog(get_class($this)."::commande User not Authorized", LOG_ERR);
        }
        return $result ;
    }

    /**
     *  Create order with draft status
     *
     *  @param      User	$user       User making creation
     *	@param		int		$notrigger	Disable all triggers
     *  @return     int         		<0 if KO, Id of supplier order if OK
     */
    function create($user, $notrigger=0)
    {
        global $langs,$conf,$hookmanager;

        $this->db->begin();

		$error=0;
        $now=dol_now();

        // Clean parameters
        if (empty($this->source)) $this->source = 0;

        /* On positionne en mode brouillon la commande */
        $this->brouillon = 1;

        $sql = "INSERT INTO ".MAIN_DB_PREFIX."commande_fournisseur (";
        $sql.= "ref";
        $sql.= ", ref_supplier";
        $sql.= ", note_private";
        $sql.= ", note_public";
        $sql.= ", entity";
        $sql.= ", fk_soc";
        $sql.= ", date_creation";
		$sql.= ", date_livraison";
        $sql.= ", fk_user_author";
        $sql.= ", fk_statut";
        $sql.= ", source";
        $sql.= ", model_pdf";
        $sql.= ", fk_mode_reglement";
		$sql.= ", fk_cond_reglement";
        $sql.= ", fk_account";
		$sql.= ", fk_incoterms, location_incoterms";
        $sql.= ") ";
        $sql.= " VALUES (";
        $sql.= "''";
        $sql.= ", '".$this->db->escape($this->ref_supplier)."'";
        $sql.= ", '".$this->db->escape($this->note_private)."'";
        $sql.= ", '".$this->db->escape($this->note_public)."'";
        $sql.= ", ".$conf->entity;
        $sql.= ", ".$this->socid;
        $sql.= ", '".$this->db->idate($now)."'";
		$sql.= ", ".($this->date_livraison?"'".$this->db->idate($this->date_livraison)."'":"null");
        $sql.= ", ".$user->id;
        $sql.= ", 0";
        $sql.= ", ".$this->db->escape($this->source);
        $sql.= ", '".$conf->global->COMMANDE_SUPPLIER_ADDON_PDF."'";
        $sql.= ", ".($this->mode_reglement_id > 0 ? $this->mode_reglement_id : 'null');
        $sql.= ", ".($this->cond_reglement_id > 0 ? $this->cond_reglement_id : 'null');
        $sql.= ", ".($this->fk_account>0?$this->fk_account:'NULL');
        $sql.= ", ".(int) $this->fk_incoterms;
        $sql.= ", '".$this->db->escape($this->location_incoterms)."'";
        $sql.= ")";

        dol_syslog(get_class($this)."::create", LOG_DEBUG);
        if ($this->db->query($sql))
        {
            $this->id = $this->db->last_insert_id(MAIN_DB_PREFIX."commande_fournisseur");

			if ($this->id) {
				$num=count($this->lines);

	            /*
	             *  Insertion du detail des produits dans la base
	             */
	            for ($i=0;$i<$num;$i++)
	            {
	                $result = $this->addline(
	                    $this->lines[$i]->desc,
	                    $this->lines[$i]->subprice,
	                    $this->lines[$i]->qty,
	                    $this->lines[$i]->tva_tx,
	                    $this->lines[$i]->localtax1_tx,
	                    $this->lines[$i]->localtax2_tx,
	                    $this->lines[$i]->fk_product,
	                    0,
	                    $this->lines[$i]->ref_fourn,
	                    $this->lines[$i]->remise_percent,
	                    'HT',
	                    0,
	                    $this->lines[$i]->info_bits
	                );
	                if ($result < 0)
	                {
	                    dol_syslog(get_class($this)."::create ".$this->error, LOG_WARNING);	// do not use dol_print_error here as it may be a functionnal error
	                    $this->db->rollback();
	                    return -1;
	                }
	            }

	            $sql = "UPDATE ".MAIN_DB_PREFIX."commande_fournisseur";
	            $sql.= " SET ref='(PROV".$this->id.")'";
	            $sql.= " WHERE rowid=".$this->id;
	            dol_syslog(get_class($this)."::create", LOG_DEBUG);
	            if ($this->db->query($sql))
	            {
	                // Add entry into log
	                $this->log($user, 0, $now);

					// Add link with price request and supplier order
					if ($this->id)
                    {
                        $this->ref="(PROV".$this->id.")";

                        // Add object linked
                        if (is_array($this->linked_objects) && ! empty($this->linked_objects))
                        {
                        	foreach($this->linked_objects as $origin => $origin_id)
                        	{
                        		$ret = $this->add_object_linked($origin, $origin_id);
                        		if (! $ret)
                        		{
                        			dol_print_error($this->db);
                        			$error++;
                        		}
                        	}
                        }
                    }

	                if (! $error)
                    {
                    	$result=$this->insertExtraFields();
	                    if ($result < 0) $error++;
                    }

					if (! $error && ! $notrigger)
	                {
						// Call trigger
						$result=$this->call_trigger('ORDER_SUPPLIER_CREATE',$user);
						if ($result < 0)
	                    {
	                        $this->db->rollback();
	                        return -1;
	                    }
						// End call triggers
	                }

	                $this->db->commit();
	                return $this->id;
	            }
	            else
	            {
	                $this->error=$this->db->lasterror();
	                $this->db->rollback();
	                return -2;
	            }
            }
        }
        else
        {
            $this->error=$this->db->lasterror();
            $this->db->rollback();
            return -1;
        }
    }

    /**
     *	Load an object from its id and create a new one in database
     *
     *	@return		int							New id of clone
     */
    function createFromClone()
    {
        global $conf,$user,$langs,$hookmanager;

        $error=0;

		$this->context['createfromclone'] = 'createfromclone';

		$this->db->begin();

		// Load source object
		$objFrom = clone $this;

        $this->id=0;
        $this->statut=0;

        // Clear fields
        $this->user_author_id     = $user->id;
        $this->user_valid         = '';
        $this->date_creation      = '';
        $this->date_validation    = '';
        $this->ref_supplier       = '';
        $this->user_approve_id    = '';
        $this->user_approve_id2   = '';
        $this->date_approve       = '';
        $this->date_approve2      = '';

        // Create clone
        $result=$this->create($user);
        if ($result < 0) $error++;

        if (! $error)
        {
            // Hook of thirdparty module
            if (is_object($hookmanager))
            {
                $parameters=array('objFrom'=>$objFrom);
                $action='';
                $reshook=$hookmanager->executeHooks('createFrom',$parameters,$this,$action);    // Note that $action and $object may have been modified by some hooks
                if ($reshook < 0) $error++;
            }

			// Call trigger
			$result=$this->call_trigger('ORDER_SUPPLIER_CLONE',$user);
			if ($result < 0) $error++;
			// End call triggers
        }

		unset($this->context['createfromclone']);

		// End
        if (! $error)
        {
            $this->db->commit();
            return $this->id;
        }
        else
        {
            $this->db->rollback();
            return -1;
        }
    }

    /**
     *	Add order line
     *
     *	@param      string	$desc            		Description
     *	@param      float	$pu_ht              	Unit price
     *	@param      float	$qty             		Quantity
     *	@param      float	$txtva           		Taux tva
     *	@param      float	$txlocaltax1        	Localtax1 tax
     *  @param      float	$txlocaltax2        	Localtax2 tax
     *	@param      int		$fk_product      		Id produit
     *  @param      int		$fk_prod_fourn_price	Id supplier price
     *  @param      string	$fourn_ref				Supplier reference
     *	@param      float	$remise_percent  		Remise
     *	@param      string	$price_base_type		HT or TTC
     *	@param		float	$pu_ttc					Unit price TTC
     *	@param		int		$type					Type of line (0=product, 1=service)
     *	@param		int		$info_bits				More information
     *  @param		bool	$notrigger				Disable triggers
     *  @param		int		$date_start				Date start of service
     *  @param		int		$date_end				Date end of service
	 *  @param		array	$array_options			extrafields array
     *  @param 		string	$fk_unit 				Code of the unit to use. Null to use the default one
     *	@return     int             				<=0 if KO, >0 if OK
     */
	function addline($desc, $pu_ht, $qty, $txtva, $txlocaltax1=0.0, $txlocaltax2=0.0, $fk_product=0, $fk_prod_fourn_price=0, $fourn_ref='', $remise_percent=0.0, $price_base_type='HT', $pu_ttc=0.0, $type=0, $info_bits=0, $notrigger=false, $date_start=null, $date_end=null, $array_options=0, $fk_unit=null)
    {
        global $langs,$mysoc;

        dol_syslog(get_class($this)."::addline $desc, $pu_ht, $qty, $txtva, $txlocaltax1, $txlocaltax2. $fk_product, $fk_prod_fourn_price, $fourn_ref, $remise_percent, $price_base_type, $pu_ttc, $type, $fk_unit");
        include_once DOL_DOCUMENT_ROOT.'/core/lib/price.lib.php';

        // Clean parameters
        if (! $qty) $qty=1;
        if (! $info_bits) $info_bits=0;
        if (empty($txtva)) $txtva=0;
        if (empty($txlocaltax1)) $txlocaltax1=0;
        if (empty($txlocaltax2)) $txlocaltax2=0;
		if (empty($remise_percent)) $remise_percent=0;

        $remise_percent=price2num($remise_percent);
        $qty=price2num($qty);
        $pu_ht=price2num($pu_ht);
        $pu_ttc=price2num($pu_ttc);
        $txtva = price2num($txtva);
        $txlocaltax1 = price2num($txlocaltax1);
        $txlocaltax2 = price2num($txlocaltax2);
        if ($price_base_type=='HT')
        {
            $pu=$pu_ht;
        }
        else
        {
            $pu=$pu_ttc;
        }
        $desc=trim($desc);

        // Check parameters
        if ($qty < 1 && ! $fk_product)
        {
            $this->error=$langs->trans("ErrorFieldRequired",$langs->trans("Product"));
            return -1;
        }
        if ($type < 0) return -1;

        if ($this->statut == 0)
        {
            $this->db->begin();

            if ($fk_product > 0)
            {
                $prod = new Product($this->db, $fk_product);
                if ($prod->fetch($fk_product) > 0)
                {
                    $result=$prod->get_buyprice($fk_prod_fourn_price,$qty,$fk_product,$fourn_ref);
                    if ($result > 0)
                    {
                        $label = $prod->libelle;
                        $pu    = $prod->fourn_pu;
                        $ref   = $prod->ref_fourn;
                        $product_type = $prod->type;
                    }
                    if ($result == 0 || $result == -1)
                    {
                        $langs->load("errors");
                        $this->error = "Ref " . $prod->ref . " " . $langs->trans("ErrorQtyTooLowForThisSupplier");
                        $this->db->rollback();
                        dol_syslog(get_class($this)."::addline result=".$result." - ".$this->error, LOG_DEBUG);
                        return -1;
                    }
                    if ($result < -1)
                    {
                        $this->error=$prod->error;
                        $this->db->rollback();
                        dol_syslog(get_class($this)."::addline result=".$result." - ".$this->error, LOG_ERR);
                        return -1;
                    }
                }
                else
				{
                    $this->error=$prod->error;
                    return -1;
                }
            }
            else
            {
                $product_type = $type;
            }

            // Calcul du total TTC et de la TVA pour la ligne a partir de
            // qty, pu, remise_percent et txtva
            // TRES IMPORTANT: C'est au moment de l'insertion ligne qu'on doit stocker
            // la part ht, tva et ttc, et ce au niveau de la ligne qui a son propre taux tva.

            $localtaxes_type=getLocalTaxesFromRate($txtva,0,$mysoc,$this->thirdparty);

            $tabprice = calcul_price_total($qty, $pu, $remise_percent, $txtva, $txlocaltax1, $txlocaltax2, 0, $price_base_type, $info_bits, $product_type, $this->thirdparty, $localtaxes_type);
            $total_ht  = $tabprice[0];
            $total_tva = $tabprice[1];
            $total_ttc = $tabprice[2];
            $total_localtax1 = $tabprice[9];
            $total_localtax2 = $tabprice[10];

            $localtax1_type=$localtaxes_type[0];
			$localtax2_type=$localtaxes_type[2];

            $subprice = price2num($pu,'MU');

            $sql = "INSERT INTO ".MAIN_DB_PREFIX."commande_fournisseurdet";
            $sql.= " (fk_commande, label, description, date_start, date_end,";
            $sql.= " fk_product, product_type,";
            $sql.= " qty, tva_tx, localtax1_tx, localtax2_tx, localtax1_type, localtax2_type, remise_percent, subprice, ref,";
            $sql.= " total_ht, total_tva, total_localtax1, total_localtax2, total_ttc, fk_unit";
            $sql.= ")";
            $sql.= " VALUES (".$this->id.", '" . $this->db->escape($label) . "','" . $this->db->escape($desc) . "',";
            $sql.= " ".($date_start?"'".$this->db->idate($date_start)."'":"null").",";
            $sql.= " ".($date_end?"'".$this->db->idate($date_end)."'":"null").",";
            if ($fk_product) { $sql.= $fk_product.","; }
            else { $sql.= "null,"; }
            $sql.= "'".$product_type."',";
            $sql.= "'".$qty."', ".$txtva.", ".$txlocaltax1.", ".$txlocaltax2;

           	$sql.= ", '".$localtax1_type."',";
			$sql.= " '".$localtax2_type."'";

            $sql.= ", ".$remise_percent.",'".price2num($subprice,'MU')."','".$ref."',";
            $sql.= "'".price2num($total_ht)."',";
            $sql.= "'".price2num($total_tva)."',";
            $sql.= "'".price2num($total_localtax1)."',";
            $sql.= "'".price2num($total_localtax2)."',";
            $sql.= "'".price2num($total_ttc)."',";
	        $sql.= ($fk_unit ? "'".$this->db->escape($fk_unit)."'":"null");
            $sql.= ")";

            dol_syslog(get_class($this)."::addline", LOG_DEBUG);
            $resql=$this->db->query($sql);
            //print $sql;
            if ($resql)
            {
                $this->rowid = $this->db->last_insert_id(MAIN_DB_PREFIX.'commande_fournisseurdet');

               	if (empty($conf->global->MAIN_EXTRAFIELDS_DISABLED)) // For avoid conflicts if trigger used
				{
					$linetmp = new CommandeFournisseurLigne($this->db);
					$linetmp->id=$this->rowid;
					$linetmp->array_options = $array_options;
					$result=$linetmp->insertExtraFields();
					if ($result < 0)
					{
						$error++;
					}
				}

                if (! $error && ! $notrigger)
                {
                    global $conf, $langs, $user;
					// Call trigger
					$result=$this->call_trigger('LINEORDER_SUPPLIER_CREATE',$user);
					if ($result < 0)
                    {
                        $this->db->rollback();
                        return -1;
                    }
					// End call triggers
                }

                $this->update_price('','auto');

                $this->db->commit();
                return 1;
            }
            else
            {
                $this->error=$this->db->error();
                $this->db->rollback();
                return -1;
            }
        }
    }


    /**
     * Save a receiving into the tracking table of receiving (commande_fournisseur_dispatch) and add product into stock warehouse.
     *
     * @param 	User		$user					User object making change
     * @param 	int			$product				Id of product to dispatch
     * @param 	double		$qty					Qty to dispatch
     * @param 	int			$entrepot				Id of warehouse to add product
     * @param 	double		$price					Unit Price for PMP value calculation (Unit price without Tax and taking into account discount)
     * @param	string		$comment				Comment for stock movement
	 * @param	date		$eatby					eat-by date
	 * @param	date		$sellby					sell-by date
	 * @param	string		$batch					Lot number
	 * @param	int			$fk_commandefourndet	Id of supplier order line
     * @param	int			$notrigger          	1 = notrigger
     * @return 	int						<0 if KO, >0 if OK
     */
    function dispatchProduct($user, $product, $qty, $entrepot, $price=0, $comment='', $eatby='', $sellby='', $batch='', $fk_commandefourndet=0, $notrigger=0)
    {
        global $conf, $langs;

        $error = 0;
        require_once DOL_DOCUMENT_ROOT .'/product/stock/class/mouvementstock.class.php';

        // Check parameters (if test are wrong here, there is bug into caller)
        if ($entrepot <= 0)
        {
            $this->error='ErrorBadValueForParameterWarehouse';
            return -1;
        }
        if ($qty <= 0)
        {
            $this->error='ErrorBadValueForParameterQty';
            return -1;
        }

        $dispatchstatus = 1;
        if (! empty($conf->global->SUPPLIER_ORDER_USE_DISPATCH_STATUS)) $dispatchstatus = 0;	// Setting dispatch status (a validation step after receiving products) will be done manually to 1 or 2 if this option is on

        $now=dol_now();

        if (($this->statut == 3 || $this->statut == 4 || $this->statut == 5))
        {
            $this->db->begin();

            $sql = "INSERT INTO ".MAIN_DB_PREFIX."commande_fournisseur_dispatch";
            $sql.= " (fk_commande, fk_product, qty, fk_entrepot, fk_user, datec, fk_commandefourndet, status, comment, eatby, sellby, batch) VALUES";
            $sql.= " ('".$this->id."','".$product."','".$qty."',".($entrepot>0?"'".$entrepot."'":"null").",'".$user->id."','".$this->db->idate($now)."','".$fk_commandefourndet."', ".$dispatchstatus.", '".$this->db->escape($comment)."', ";
            $sql.= ($eatby?"'".$this->db->idate($eatby)."'":"null").", ".($sellby?"'".$this->db->idate($sellby)."'":"null").", ".($batch?"'".$batch."'":"null");
            $sql.= ")";

            dol_syslog(get_class($this)."::dispatchProduct", LOG_DEBUG);
            $resql = $this->db->query($sql);
            if ($resql)
            {
                if (! $notrigger)
                {
                    global $conf, $langs, $user;
					// Call trigger
					$result=$this->call_trigger('LINEORDER_SUPPLIER_DISPATCH',$user);
					if ($result < 0)
                    {
                        $error++;
                        return -1;
                    }
					// End call triggers
                }
            }
            else
			{
                $this->error=$this->db->lasterror();
                $error++;
            }

            // Si module stock gere et que incrementation faite depuis un dispatching en stock
            if (! $error && $entrepot > 0 && ! empty($conf->stock->enabled) && ! empty($conf->global->STOCK_CALCULATE_ON_SUPPLIER_DISPATCH_ORDER))
            {

                $mouv = new MouvementStock($this->db);
                if ($product > 0)
                {
                	// $price should take into account discount (except if option STOCK_EXCLUDE_DISCOUNT_FOR_PMP is on)
                	$mouv->origin = &$this;
					$result=$mouv->reception($user, $product, $entrepot, $qty, $price, $comment, $eatby, $sellby, $batch);
                    if ($result < 0)
                    {
                        $this->error=$mouv->error;
                        $this->errors=$mouv->errors;
                        dol_syslog(get_class($this)."::dispatchProduct ".$this->error." ".join(',',$this->errors), LOG_ERR);
                        $error++;
                    }
                }
            }

            if ($error == 0)
            {
                $this->db->commit();
                return 1;
            }
            else
            {
                $this->db->rollback();
                return -1;
            }
        }
        else
		{
            $this->error='BadStatusForObject';
            return -2;
        }
    }

    /**
     * 	Delete line
     *
     *	@param	int		$idline		Id of line to delete
     *	@param	int		$notrigger	1=Disable call to triggers
     *	@return						<0 if KO, >0 if OK
     */
    function deleteline($idline, $notrigger=0)
    {
        global $user,$langs,$conf;

        if ($this->statut != 0)
        {
        	return -1;
        }

        $this->db->begin();

		if (! $notrigger)
		{
			// Call trigger
			$result=$this->call_trigger('LINEORDER_SUPPLIER_DELETE',$user);
			if ($result < 0) $error++;
			// End call triggers
		}

		if (! $error)
		{
	        $sql = "DELETE FROM ".MAIN_DB_PREFIX."commande_fournisseurdet WHERE rowid = ".$idline;
	        $resql=$this->db->query($sql);

	        dol_syslog(get_class($this)."::deleteline sql=".$sql);
			if (! $resql)
			{
               	$this->error=$this->db->lasterror();
               	$error++;
			}
		}

		if (! $error)
        {
            $result=$this->update_price();
        }

        if (! $error)
        {
            $this->db->commit();
            return 1;
        }
        else
       {
			$this->db->rollback();
            return -1;
        }
    }

    /**
     *  Delete an order
     *
     *	@param	User	$user		Object user
     *	@return	int					<0 if KO, >0 if OK
     */
    function delete($user='')
    {
        global $langs,$conf;
        require_once DOL_DOCUMENT_ROOT.'/core/lib/files.lib.php';

        $error = 0;

        // Call trigger
        $result=$this->call_trigger('ORDER_SUPPLIER_DELETE',$user);
        if ($result < 0)
        {
        	$this->errors[]='ErrorWhenRunningTrigger';
        	dol_syslog(get_class($this)."::delete ".$this->error, LOG_ERR);
        	return -1;
        }
        // End call triggers


        $this->db->begin();

        $sql = "DELETE FROM ".MAIN_DB_PREFIX."commande_fournisseurdet WHERE fk_commande =". $this->id ;
        dol_syslog(get_class($this)."::delete", LOG_DEBUG);
        if (! $this->db->query($sql) )
        {
            $this->error=$this->db->lasterror();
            $this->errors[]=$this->db->lasterror();
            $error++;
        }

        $sql = "DELETE FROM ".MAIN_DB_PREFIX."commande_fournisseur WHERE rowid =".$this->id;
        dol_syslog(get_class($this)."::delete", LOG_DEBUG);
        if ($resql = $this->db->query($sql) )
        {
            if ($this->db->affected_rows($resql) < 1)
            {
                $this->error=$this->db->lasterror();
                $this->errors[]=$this->db->lasterror();
                $error++;
            }
        }
        else
        {
            $this->error=$this->db->lasterror();
            $this->errors[]=$this->db->lasterror();
            $error++;
        }

        // Remove extrafields
        if ((! $error) && (empty($conf->global->MAIN_EXTRAFIELDS_DISABLED))) // For avoid conflicts if trigger used
        {
        	$result=$this->deleteExtraFields();
        	if ($result < 0)
        	{
        		$this->error='FailToDeleteExtraFields';
        		$this->errors[]='FailToDeleteExtraFields';
        		$error++;
        		dol_syslog(get_class($this)."::delete error -4 ".$this->error, LOG_ERR);
        	}
        }

		// Delete linked object
    	$res = $this->deleteObjectLinked();
    	if ($res < 0) {
    		$this->error='FailToDeleteObjectLinked';
    		$this->errors[]='FailToDeleteObjectLinked';
    		$error++;
    	}

        if (! $error)
        {
        	// We remove directory
        	$ref = dol_sanitizeFileName($this->ref);
        	if ($conf->fournisseur->commande->dir_output)
        	{
        		$dir = $conf->fournisseur->commande->dir_output . "/" . $ref ;
        		$file = $dir . "/" . $ref . ".pdf";
        		if (file_exists($file))
        		{
        			if (! dol_delete_file($file,0,0,0,$this)) // For triggers
        			{
        				$this->error='ErrorFailToDeleteFile';
        				$this->errors[]='ErrorFailToDeleteFile';
        				$error++;
        			}
        		}
        		if (file_exists($dir))
        		{
        			$res=@dol_delete_dir_recursive($dir);
        			if (! $res)
        			{
        				$this->error='ErrorFailToDeleteDir';
        				$this->errors[]='ErrorFailToDeleteDir';
        				$error++;
        			}
        		}
        	}
        }

		if (! $error)
		{
			dol_syslog(get_class($this)."::delete $this->id by $user->id", LOG_DEBUG);
			$this->db->commit();
			return 1;
		}
		else
		{
			dol_syslog(get_class($this)."::delete ".$this->error, LOG_ERR);
			$this->db->rollback();
			return -$error;
		}
    }

    /**
     *	Get list of order methods
     *
     *	@return 0 if Ok, <0 if Ko
     */
    function get_methodes_commande()
    {
        $sql = "SELECT rowid, libelle";
        $sql.= " FROM ".MAIN_DB_PREFIX."c_input_method";
        $sql.= " WHERE active = 1";

        $resql=$this->db->query($sql);
        if ($resql)
        {
            $i = 0;
            $num = $this->db->num_rows($resql);
            $this->methodes_commande = array();
            while ($i < $num)
            {
                $row = $this->db->fetch_row($resql);

                $this->methodes_commande[$row[0]] = $row[1];

                $i++;
            }
            return 0;
        }
        else
        {
            return -1;
        }
    }

    /**
	 * Return array of dispathed lines waiting to be approved for this order
	 *
	 * @param	int		$status		Filter on stats (-1 = no filter, 0 = lines draft to be approved, 1 = approved lines)
	 * @return	array				Array of lines
     */
    function getDispachedLines($status=-1)
    {
    	$ret = array();

    	// List of already dispatched lines
		$sql = "SELECT p.ref, p.label,";
		$sql.= " e.rowid as warehouse_id, e.label as entrepot,";
		$sql.= " cfd.rowid as dispatchlineid, cfd.fk_product, cfd.qty, cfd.eatby, cfd.sellby, cfd.batch, cfd.comment, cfd.status";
		$sql.= " FROM ".MAIN_DB_PREFIX."product as p,";
		$sql.= " ".MAIN_DB_PREFIX."commande_fournisseur_dispatch as cfd";
		$sql.= " LEFT JOIN ".MAIN_DB_PREFIX."entrepot as e ON cfd.fk_entrepot = e.rowid";
		$sql.= " WHERE cfd.fk_commande = ".$this->id;
		$sql.= " AND cfd.fk_product = p.rowid";
		if ($status >= 0) $sql.=" AND cfd.status = ".$status;
		$sql.= " ORDER BY cfd.rowid ASC";

		$resql = $this->db->query($sql);
		if ($resql)
		{
			$num = $this->db->num_rows($resql);
			$i = 0;

			while ($i < $num)
			{
				$objp = $this->db->fetch_object($resql);
				if ($objp) $ret[]=array('id'=>$objp->dispatchedlineid, 'productid'=>$objp->fk_product, 'warehouseid'=>$objp->warehouse_id);

				$i++;
			}
		}
		else dol_print_error($this->db, 'Failed to execute request to get dispatched lines');

		return $ret;
    }


    /**
     * 	Set a delivery in database for this supplier order
     *
     *	@param	User	$user		User that input data
     *	@param	date	$date		Date of reception
     *	@param	string	$type		Type of receipt ('tot' = total/done, 'par' = partial, 'nev' = never, 'can' = cancel)
     *	@param	string	$comment	Comment
     *	@return	int					<0 if KO, >0 if OK
     */
    function Livraison($user, $date, $type, $comment)
    {
    	global $conf;

        $result = 0;
		$error = 0;

        dol_syslog(get_class($this)."::Livraison");

        if ($user->rights->fournisseur->commande->receptionner)
        {
            if ($type == 'par') $statut = 4;
            if ($type == 'tot')	$statut = 5;
            if ($type == 'nev') $statut = 7;
            if ($type == 'can') $statut = 7;

            // Some checks to accept the record
            if (! empty($conf->global->SUPPLIER_ORDER_USE_DISPATCH_STATUS))
            {
				// If option SUPPLIER_ORDER_USE_DISPATCH_STATUS is on, we check all reception are approved to allow status "total/done"
	        	if (! $error && ($type == 'tot'))
		    	{
		    		$dispatchedlinearray=$this->getDispachedLines(0);
		    		if (count($dispatchedlinearray) > 0)
		    		{
		    			$result=-1;
		    			$error++;
		    			$this->errors[]='ErrorCantSetReceptionToTotalDoneWithReceptionToApprove';
		    			dol_syslog('ErrorCantSetReceptionToTotalDoneWithReceptionToApprove', LOG_DEBUG);
		    		}

		    	}
	    		if (! $error && ! empty($conf->global->SUPPLIER_ORDER_USE_DISPATCH_STATUS_NEED_APPROVE) && ($type == 'tot'))	// Accept to move to rception done, only if status of all line are ok (refuse denied)
	    		{
	    			$dispatcheddenied=$this->getDispachedLines(2);
	    			if (count($dispatchedlinearray) > 0)
	    			{
		    			$result=-1;
		    			$error++;
		    			$this->errors[]='ErrorCantSetReceptionToTotalDoneWithReceptionDenied';
		    			dol_syslog('ErrorCantSetReceptionToTotalDoneWithReceptionDenied', LOG_DEBUG);
	    			}
	    		}
            }

            // TODO LDR01 Add option to accept only if ALL predefined products are received (same qty).


            if (! $error && ! ($statut == 4 or $statut == 5 or $statut == 7))
            {
            	$error++;
                dol_syslog(get_class($this)."::Livraison Error -2", LOG_ERR);
                $result = -2;
            }

            if (! $error)
            {
                $this->db->begin();

                $sql = "UPDATE ".MAIN_DB_PREFIX."commande_fournisseur";
                $sql.= " SET fk_statut = ".$statut;
                $sql.= " WHERE rowid = ".$this->id;
                $sql.= " AND fk_statut IN (3,4)";	// Process running or Partially received

                dol_syslog(get_class($this)."::Livraison", LOG_DEBUG);
                $resql=$this->db->query($sql);
                if ($resql)
                {
                    $result = 0;
                    $result=$this->log($user, $statut, $date, $comment);

                    $this->db->commit();
                }
                else
                {
                    $this->db->rollback();
                    $this->error=$this->db->lasterror();
                    $result = -1;
                }
            }
        }
        else
        {
            dol_syslog(get_class($this)."::Livraison Not Authorized");
            $result = -3;
        }
        return $result ;
    }

	/**
     *	Set the planned delivery date
     *
     *	@param      User			$user        		Objet user making change
     *	@param      timestamp		$date_livraison     Planned delivery date
     *	@return     int         						<0 if KO, >0 if OK
     */
    function set_date_livraison($user, $date_livraison)
    {
        if ($user->rights->fournisseur->commande->creer)
        {
            $sql = "UPDATE ".MAIN_DB_PREFIX."commande_fournisseur";
            $sql.= " SET date_livraison = ".($date_livraison ? "'".$this->db->idate($date_livraison)."'" : 'null');
            $sql.= " WHERE rowid = ".$this->id;

            dol_syslog(get_class($this)."::set_date_livraison", LOG_DEBUG);
            $resql=$this->db->query($sql);
            if ($resql)
            {
                $this->date_livraison = $date_livraison;
                return 1;
            }
            else
            {
                $this->error=$this->db->error();
                return -1;
            }
        }
        else
        {
            return -2;
        }
    }

	/**
     *	Set the id projet
     *
     *	@param      User			$user        		Objet utilisateur qui modifie
     *	@param      int				$id_projet    	 	Date de livraison
     *	@return     int         						<0 si ko, >0 si ok
     */
    function set_id_projet($user, $id_projet)
    {
        if ($user->rights->fournisseur->commande->creer)
        {
            $sql = "UPDATE ".MAIN_DB_PREFIX."commande_fournisseur";
            $sql.= " SET fk_projet = ".($id_projet > 0 ? (int) $id_projet : 'null');
            $sql.= " WHERE rowid = ".$this->id;

            dol_syslog(get_class($this)."::set_id_projet", LOG_DEBUG);
            $resql=$this->db->query($sql);
            if ($resql)
            {
                $this->fk_projet = $id_projet;
                return 1;
            }
            else
            {
                $this->error=$this->db->error();
                return -1;
            }
        }
        else
        {
            return -2;
        }
    }

    /**
     *  Update a supplier order from a customer order
     *
     *  @param  User	$user           User that create
     *  @param  int		$idc			Id of supplier order to update
     *  @param	int		$comclientid	Id of customer order to use as template
     *	@return	int						<0 if KO, >0 if OK
     */
    function updateFromCommandeClient($user, $idc, $comclientid)
    {
        $comclient = new Commande($this->db);
        $comclient->fetch($comclientid);

        $this->id = $idc;

        $this->lines = array();

        $num=count($comclient->lines);
        for ($i = 0; $i < $num; $i++)
        {
            $prod = new Product($this->db);
            if ($prod->fetch($comclient->lines[$i]->fk_product) > 0)
            {
                $libelle  = $prod->libelle;
                $ref      = $prod->ref;
            }

            $sql = "INSERT INTO ".MAIN_DB_PREFIX."commande_fournisseurdet";
            $sql .= " (fk_commande,label,description,fk_product, price, qty, tva_tx, localtax1_tx, localtax2_tx, remise_percent, subprice, remise, ref)";
            $sql .= " VALUES (".$idc.", '" . $this->db->escape($libelle) . "','" . $this->db->escape($comclient->lines[$i]->desc) . "'";
            $sql .= ",".$comclient->lines[$i]->fk_product.",'".price2num($comclient->lines[$i]->price)."'";
            $sql .= ", '".$comclient->lines[$i]->qty."', ".$comclient->lines[$i]->tva_tx.", ".$comclient->lines[$i]->localtax1_tx.", ".$comclient->lines[$i]->localtax2_tx.", ".$comclient->lines[$i]->remise_percent;
            $sql .= ", '".price2num($comclient->lines[$i]->subprice)."','0','".$ref."');";
            if ($this->db->query($sql))
            {
                $this->update_price();
            }
        }

        return 1;
    }

    /**
     *  Tag order with a particular status
     *
     *  @param      User	$user       Object user that change status
     *  @param      int		$status		New status
     *  @return     int         		<0 if KO, >0 if OK
     */
    function setStatus($user,$status)
    {
        global $conf,$langs;
        $error=0;

        $this->db->begin();

        $sql = 'UPDATE '.MAIN_DB_PREFIX.'commande_fournisseur';
        $sql.= ' SET fk_statut='.$status;
        $sql.= ' WHERE rowid = '.$this->id;

        dol_syslog(get_class($this)."::setStatus", LOG_DEBUG);
        $resql = $this->db->query($sql);
        if ($resql)
        {
            //TODO: Add trigger for status modification
        }
        else
        {
            $error++;
            $this->error=$this->db->lasterror();
            dol_syslog(get_class($this)."::setStatus ".$this->error);
        }

        if (! $error)
        {
            $this->db->commit();
            return 1;
        }
        else
        {
            $this->db->rollback();
            return -1;
        }
    }

    /**
     *	Update line
     *
     *	@param     	int			$rowid           	Id de la ligne de facture
     *	@param     	string		$desc            	Description de la ligne
     *	@param     	double		$pu              	Prix unitaire
     *	@param     	double		$qty             	Quantity
     *	@param     	double		$remise_percent  	Pourcentage de remise de la ligne
     *	@param     	double		$txtva          	Taux TVA
     *  @param     	double		$txlocaltax1	    Localtax1 tax
     *  @param     	double		$txlocaltax2   		Localtax2 tax
     *  @param     	double		$price_base_type 	Type of price base
     *	@param		int			$info_bits			Miscellaneous informations
     *	@param		int			$type				Type of line (0=product, 1=service)
     *  @param		int			$notrigger			Disable triggers
     *  @param      timestamp   $date_start     	Date start of service
     *  @param      timestamp   $date_end       	Date end of service
	 *  @param		array		$array_options		Extrafields array
     * 	@param 		string		$fk_unit 			Code of the unit to use. Null to use the default one
     *	@return    	int         	    			< 0 if error, > 0 if ok
     */
    function updateline($rowid, $desc, $pu, $qty, $remise_percent, $txtva, $txlocaltax1=0, $txlocaltax2=0, $price_base_type='HT', $info_bits=0, $type=0, $notrigger=false, $date_start='', $date_end='', $array_options=0, $fk_unit=null)
    {
    	global $mysoc;
        dol_syslog(get_class($this)."::updateline $rowid, $desc, $pu, $qty, $remise_percent, $txtva, $price_base_type, $info_bits, $type, $fk_unit");
        include_once DOL_DOCUMENT_ROOT.'/core/lib/price.lib.php';

        if ($this->brouillon)
        {
            $this->db->begin();

            // Clean parameters
            if (empty($qty)) $qty=0;
            if (empty($info_bits)) $info_bits=0;
            if (empty($txtva)) $txtva=0;
            if (empty($txlocaltax1)) $txlocaltax1=0;
            if (empty($txlocaltax2)) $txlocaltax2=0;
            if (empty($remise)) $remise=0;
            if (empty($remise_percent)) $remise_percent=0;

            $remise_percent=price2num($remise_percent);
            $qty=price2num($qty);
            if (! $qty) $qty=1;
            $pu = price2num($pu);
            $txtva=price2num($txtva);
            $txlocaltax1=price2num($txlocaltax1);
            $txlocaltax2=price2num($txlocaltax2);

            // Check parameters
            if ($type < 0) return -1;

            // Calcul du total TTC et de la TVA pour la ligne a partir de
            // qty, pu, remise_percent et txtva
            // TRES IMPORTANT: C'est au moment de l'insertion ligne qu'on doit stocker
            // la part ht, tva et ttc, et ce au niveau de la ligne qui a son propre taux tva.

            $localtaxes_type=getLocalTaxesFromRate($txtva,0,$mysoc, $this->thirdparty);

            $tabprice=calcul_price_total($qty, $pu, $remise_percent, $txtva, $txlocaltax1, $txlocaltax2, 0, $price_base_type, $info_bits, $type, $this->thirdparty, $localtaxes_type);
            $total_ht  = $tabprice[0];
            $total_tva = $tabprice[1];
            $total_ttc = $tabprice[2];
            $total_localtax1 = $tabprice[9];
            $total_localtax2 = $tabprice[10];

            $localtax1_type=$localtaxes_type[0];
			$localtax2_type=$localtaxes_type[2];

            $subprice = price2num($pu,'MU');

            // Mise a jour ligne en base
            $sql = "UPDATE ".MAIN_DB_PREFIX."commande_fournisseurdet SET";
            $sql.= " description='".$this->db->escape($desc)."'";
            $sql.= ",subprice='".price2num($subprice)."'";
            //$sql.= ",remise='".price2num($remise)."'";
            $sql.= ",remise_percent='".price2num($remise_percent)."'";
            $sql.= ",tva_tx='".price2num($txtva)."'";
            $sql.= ",localtax1_tx='".price2num($txlocaltax1)."'";
            $sql.= ",localtax2_tx='".price2num($txlocaltax2)."'";
			$sql.= ",localtax1_type='".$localtax1_type."'";
			$sql.= ",localtax2_type='".$localtax2_type."'";
            $sql.= ",qty='".price2num($qty)."'";
            $sql.= ",date_start=".(! empty($date_start)?"'".$this->db->idate($date_start)."'":"null");
            $sql.= ",date_end=".(! empty($date_end)?"'".$this->db->idate($date_end)."'":"null");
            $sql.= ",info_bits='".$info_bits."'";
            $sql.= ",total_ht='".price2num($total_ht)."'";
            $sql.= ",total_tva='".price2num($total_tva)."'";
            $sql.= ",total_localtax1='".price2num($total_localtax1)."'";
            $sql.= ",total_localtax2='".price2num($total_localtax2)."'";
            $sql.= ",total_ttc='".price2num($total_ttc)."'";
            $sql.= ",product_type=".$type;
			$sql.= ($fk_unit ? ",fk_unit='".$this->db->escape($fk_unit)."'":", fk_unit=null");
            $sql.= " WHERE rowid = ".$rowid;

            dol_syslog(get_class($this)."::updateline", LOG_DEBUG);
            $result = $this->db->query($sql);
            if ($result > 0)
            {
                $this->rowid = $rowid;
       			if (empty($conf->global->MAIN_EXTRAFIELDS_DISABLED)) // For avoid conflicts if trigger used
				{
					$tmpline = new CommandeFournisseurLigne($this->db);
					$tmpline->id=$this->rowid;
					$tmpline->array_options = $array_options;
					$result=$tmpline->insertExtraFields();
					if ($result < 0)
					{
						$error++;
					}
				}

                if (! $error && ! $notrigger)
                {
                    global $conf, $langs, $user;
					// Call trigger
					$result=$this->call_trigger('LINEORDER_SUPPLIER_UPDATE',$user);
					if ($result < 0)
                    {
                        $this->db->rollback();
                        return -1;
                    }
					// End call triggers
                }

                // Mise a jour info denormalisees au niveau facture
                if (! $error)
                {
                	$this->update_price('','auto');
                }

                if (! $error)
                {
                	$this->db->commit();
                	return $result;
                }
                else
              {
                	$this->db->rollback();
                	return -1;
                }
            }
            else
            {
                $this->error=$this->db->lasterror();
                $this->db->rollback();
                return -1;
            }
        }
        else
        {
            $this->error="Order status makes operation forbidden";
            dol_syslog(get_class($this)."::updateline ".$this->error, LOG_ERR);
            return -2;
        }
    }


    /**
     *  Initialise an instance with random values.
     *  Used to build previews or test instances.
     *	id must be 0 if object instance is a specimen.
     *
     *  @return	void
     */
    function initAsSpecimen()
    {
        global $user,$langs,$conf;

        dol_syslog(get_class($this)."::initAsSpecimen");

        $now=dol_now();

        // Find first product
        $prodid=0;
        $product=new ProductFournisseur($this->db);
        $sql = "SELECT rowid";
        $sql.= " FROM ".MAIN_DB_PREFIX."product";
        $sql.= " WHERE entity IN (".getEntity('product', 1).")";
        $sql.=$this->db->order("rowid","ASC");
        $sql.=$this->db->plimit(1);
        $resql = $this->db->query($sql);
        if ($resql)
        {
            $obj = $this->db->fetch_object($resql);
            $prodid = $obj->rowid;
        }

        // Initialise parametres
        $this->id=0;
        $this->ref = 'SPECIMEN';
        $this->specimen=1;
        $this->socid = 1;
        $this->date = $now;
        $this->date_commande = $now;
        $this->date_lim_reglement=$this->date+3600*24*30;
        $this->cond_reglement_code = 'RECEP';
        $this->mode_reglement_code = 'CHQ';
        $this->note_public='This is a comment (public)';
        $this->note_private='This is a comment (private)';
        $this->statut=0;

        // Lines
        $nbp = 5;
        $xnbp = 0;
        while ($xnbp < $nbp)
        {
            $line=new CommandeFournisseurLigne($this->db);
            $line->desc=$langs->trans("Description")." ".$xnbp;
            $line->qty=1;
            $line->subprice=100;
            $line->price=100;
            $line->tva_tx=19.6;
            $line->localtax1_tx=0;
            $line->localtax2_tx=0;
            if ($xnbp == 2)
            {
                $line->total_ht=50;
                $line->total_ttc=59.8;
                $line->total_tva=9.8;
                $line->remise_percent=50;
            }
            else
            {
                $line->total_ht=100;
                $line->total_ttc=119.6;
                $line->total_tva=19.6;
                $line->remise_percent=00;
            }
            $line->fk_product=$prodid;

            $this->lines[$xnbp]=$line;

            $this->total_ht       += $line->total_ht;
            $this->total_tva      += $line->total_tva;
            $this->total_ttc      += $line->total_ttc;

            $xnbp++;
        }
    }

    /**
     *	Charge indicateurs this->nb de tableau de bord
     *
     *	@return     int         <0 si ko, >0 si ok
     */
    function load_state_board()
    {
        global $conf, $user;

        $this->nb=array();
        $clause = "WHERE";

        $sql = "SELECT count(co.rowid) as nb";
        $sql.= " FROM ".MAIN_DB_PREFIX."commande_fournisseur as co";
        $sql.= " LEFT JOIN ".MAIN_DB_PREFIX."societe as s ON co.fk_soc = s.rowid";
        if (!$user->rights->societe->client->voir && !$user->societe_id)
        {
            $sql.= " LEFT JOIN ".MAIN_DB_PREFIX."societe_commerciaux as sc ON s.rowid = sc.fk_soc";
            $sql.= " WHERE sc.fk_user = " .$user->id;
            $clause = "AND";
        }
        $sql.= " ".$clause." co.entity = ".$conf->entity;

        $resql=$this->db->query($sql);
        if ($resql)
        {
            while ($obj=$this->db->fetch_object($resql))
            {
                $this->nb["supplier_orders"]=$obj->nb;
            }
            $this->db->free($resql);
            return 1;
        }
        else
        {
            dol_print_error($this->db);
            $this->error=$this->db->error();
            return -1;
        }
    }

    /**
     *	Load indicators for dashboard (this->nbtodo and this->nbtodolate)
     *
     *	@param          User	$user   Objet user
     *	@return WorkboardResponse|int <0 if KO, WorkboardResponse if OK
     */
    function load_board($user)
    {
        global $conf, $user, $langs;

        $clause = " WHERE";

        $sql = "SELECT c.rowid, c.date_creation as datec, c.date_commande, c.fk_statut, c.date_livraison as delivery_date";
        $sql.= " FROM ".MAIN_DB_PREFIX."commande_fournisseur as c";
        if (!$user->rights->societe->client->voir && !$user->societe_id)
        {
            $sql.= " LEFT JOIN ".MAIN_DB_PREFIX."societe_commerciaux as sc ON c.fk_soc = sc.fk_soc";
            $sql.= " WHERE sc.fk_user = " .$user->id;
            $clause = " AND";
        }
        $sql.= $clause." c.entity = ".$conf->entity;
        $sql.= " AND (c.fk_statut BETWEEN 1 AND 2)";
        if ($user->societe_id) $sql.=" AND c.fk_soc = ".$user->societe_id;

        $resql=$this->db->query($sql);
        if ($resql)
        {
            $commandestatic = new CommandeFournisseur($this->db);

	        $response = new WorkboardResponse();
	        $response->warning_delay=$conf->commande->fournisseur->warning_delay/60/60/24;
	        $response->label=$langs->trans("SuppliersOrdersToProcess");
	        $response->url=DOL_URL_ROOT.'/fourn/commande/list.php?statut=1,2,3';
	        $response->img=img_object($langs->trans("Orders"),"order");

            while ($obj=$this->db->fetch_object($resql))
            {
                $response->nbtodo++;

<<<<<<< HEAD
                $commandestatic->date_livraison = $this->db->jdate($obj->delivery_date);
                $commandestatic->date_commande = $this->db->jdate($obj->datec);
                $commandestatic->statut = $obj->fk_statut;

                if ($commandestatic->hasDelay()) {
=======
				$date_to_test = empty($obj->delivery_date) ? $obj->date_commande : $obj->delivery_date;
                if ($obj->fk_statut != 3 && $date_to_test && $this->db->jdate($date_to_test) < ($now - $conf->commande->fournisseur->warning_delay)) {
>>>>>>> f3421bcf
	                $response->nbtodolate++;
                }
            }

            return $response;
        }
        else
        {
            $this->error=$this->db->error();
            return -1;
        }
    }

    /**
     * Returns the translated input method of object (defined if $this->methode_commande_id > 0).
     * This function make a sql request to get translation. No cache yet, try to not use it inside a loop.
     *
     * @return string
     */
    function getInputMethod()
    {
        global $db, $langs;

        if ($this->methode_commande_id > 0)
        {
            $sql = "SELECT rowid, code, libelle as label";
            $sql.= " FROM ".MAIN_DB_PREFIX.'c_input_method';
            $sql.= " WHERE active=1 AND rowid = ".$db->escape($this->methode_commande_id);

            $query = $db->query($sql);
            if ($query && $db->num_rows($query))
            {
                $obj = $db->fetch_object($query);

                $string = $langs->trans($obj->code);
                if ($string == $obj->code)
                {
                    $string = $obj->label != '-' ? $obj->label : '';
                }

                return $string;
            }

            dol_print_error($db);
        }

        return '';
    }

	/**
	 *  Create a document onto disk according to template model.
	 *
	 *  @param	    string		$modele			Force template to use ('' to not force)
	 *  @param		Translate	$outputlangs	Object lang to use for traduction
	 *  @param      int			$hidedetails    Hide details of lines
	 *  @param      int			$hidedesc       Hide description
	 *  @param      int			$hideref        Hide ref
	 *  @return     int          				0 if KO, 1 if OK
	 */
	public function generateDocument($modele, $outputlangs, $hidedetails=0, $hidedesc=0, $hideref=0)
	{
		global $conf, $user, $langs;

		$langs->load("suppliers");

		// Sets the model on the model name to use
		if (! dol_strlen($modele))
		{
			if (! empty($conf->global->COMMANDE_SUPPLIER_ADDON_PDF))
			{
				$modele = $conf->global->COMMANDE_SUPPLIER_ADDON_PDF;
			}
			else
			{
				$modele = 'muscadet';
			}
		}

		$modelpath = "core/modules/supplier_order/pdf/";

		return $this->commonGenerateDocument($modelpath, $modele, $outputlangs, $hidedetails, $hidedesc, $hideref);
	}

	/**
     * Return the max number delivery delay in day
     *
     * @param	Translate	$langs		Language object
     * @return 							Translated string
     */
	function getMaxDeliveryTimeDay($langs)
	{
		if (empty($this->lines)) return '';

		$obj = new ProductFournisseur($this->db);

		$nb = 0;
		foreach ($this->lines as $line)
		{
			if ($line->fk_product > 0)
			{
				$idp = $obj->find_min_price_product_fournisseur($line->fk_product, $line->qty);
				if ($idp)
				{
					$obj->fetch($idp);
					if ($obj->delivery_time_days > $nb) $nb = $obj->delivery_time_days;
				}
			}
		}

		if ($nb === 0) return '';
		else return $nb.' '.$langs->trans('Days');
	}

	/**
	 * Returns the rights used for this class
	 * @return stdClass
	 */
	public function getRights()
	{
		global $user;

		return $user->rights->fournisseur->commande;
	}


	/**
	 * Function used to replace a thirdparty id with another one.
	 *
	 * @param DoliDB $db Database handler
	 * @param int $origin_id Old thirdparty id
	 * @param int $dest_id New thirdparty id
	 * @return bool
	 */
	public static function replaceThirdparty(DoliDB $db, $origin_id, $dest_id)
	{
		$tables = array(
			'commande_fournisseur'
		);

		return CommonObject::commonReplaceThirdparty($db, $origin_id, $dest_id, $tables);
	}

    /**
     * Is the supplier order delayed?
     *
     * @return bool
     */
    public function hasDelay()
    {
        global $conf;

        $now = dol_now();
        $date_to_test = empty($this->date_livraison) ? $this->date_commande : $this->date_livraison;

        return ($this->statut != 3) && $date_to_test < ($now - $conf->commande->fournisseur->warning_delay);
    }
}



/**
 *  Class to manage line orders
 */
class CommandeFournisseurLigne extends CommonOrderLine
{
	public $element='commande_fournisseurdet';
	public $table_element='commande_fournisseurdet';

	/**
	 * Unit price without taxes
	 * @var float
	 */
	public $pu_ht;

	var $date_start;
    var $date_end;

    // From llx_product_fournisseur_price

	/**
	 * Supplier ref
	 * @var string
	 * @deprecated Use ref_supplier
	 * @see ref_supplier
	 */
	public $ref_fourn;

	/**
	 * Supplier reference
	 * @var string
	 */
	public $ref_supplier;


    /**
     *	Constructor
     *
     *  @param		DoliDB		$db      Database handler
     */
    function __construct($db)
    {
        $this->db= $db;
    }

    /**
     *  Load line order
     *
     *  @param  int		$rowid      Id line order
     *	@return	int					<0 if KO, >0 if OK
     */
    function fetch($rowid)
    {
        $sql = 'SELECT cd.rowid, cd.fk_commande, cd.fk_product, cd.product_type, cd.description, cd.qty, cd.tva_tx,';
        $sql.= ' cd.localtax1_tx, cd.localtax2_tx,';
        $sql.= ' cd.remise, cd.remise_percent, cd.subprice,';
        $sql.= ' cd.info_bits, cd.total_ht, cd.total_tva, cd.total_ttc,';
        $sql.= ' cd.total_localtax1, cd.total_localtax2,';
        $sql.= ' p.ref as product_ref, p.label as product_libelle, p.description as product_desc,';
        $sql.= ' cd.date_start, cd.date_end, cd.fk_unit';
        $sql.= ' FROM '.MAIN_DB_PREFIX.'commande_fournisseurdet as cd';
        $sql.= ' LEFT JOIN '.MAIN_DB_PREFIX.'product as p ON cd.fk_product = p.rowid';
        $sql.= ' WHERE cd.rowid = '.$rowid;
        $result = $this->db->query($sql);
        if ($result)
        {
            $objp = $this->db->fetch_object($result);
            $this->rowid            = $objp->rowid;
            $this->fk_commande      = $objp->fk_commande;
            $this->desc             = $objp->description;
            $this->qty              = $objp->qty;
            $this->subprice         = $objp->subprice;
            $this->tva_tx           = $objp->tva_tx;
            $this->localtax1_tx		= $objp->localtax1_tx;
            $this->localtax2_tx		= $objp->localtax2_tx;
            $this->remise           = $objp->remise;
            $this->remise_percent   = $objp->remise_percent;
            $this->fk_product       = $objp->fk_product;
            $this->info_bits        = $objp->info_bits;
            $this->total_ht         = $objp->total_ht;
            $this->total_tva        = $objp->total_tva;
            $this->total_localtax1	= $objp->total_localtax1;
            $this->total_localtax2	= $objp->total_localtax2;
            $this->total_ttc        = $objp->total_ttc;
            $this->product_type     = $objp->product_type;

            $this->ref	            = $objp->product_ref;
            $this->product_libelle  = $objp->product_libelle;
            $this->product_desc     = $objp->product_desc;

            $this->date_start       = $this->db->jdate($objp->date_start);
            $this->date_end         = $this->db->jdate($objp->date_end);
	        $this->fk_unit          = $objp->fk_unit;

            $this->db->free($result);
            return 1;
        }
        else
        {
            dol_print_error($this->db);
            return -1;
        }
    }

    /**
     *  Mise a jour de l'objet ligne de commande en base
     *
     *  @return		int		<0 si ko, >0 si ok
     */
    function update_total()
    {
        $this->db->begin();

        // Mise a jour ligne en base
        $sql = "UPDATE ".MAIN_DB_PREFIX."commande_fournisseurdet SET";
        $sql.= " total_ht='".price2num($this->total_ht)."'";
        $sql.= ",total_tva='".price2num($this->total_tva)."'";
        $sql.= ",total_localtax1='".price2num($this->total_localtax1)."'";
        $sql.= ",total_localtax2='".price2num($this->total_localtax2)."'";
        $sql.= ",total_ttc='".price2num($this->total_ttc)."'";
        $sql.= " WHERE rowid = ".$this->rowid;

        dol_syslog("CommandeFournisseurLigne.class.php::update_total", LOG_DEBUG);

        $resql=$this->db->query($sql);
        if ($resql)
        {
            $this->db->commit();
            return 1;
        }
        else
        {
            $this->error=$this->db->error();
            $this->db->rollback();
            return -2;
        }
    }
}
<|MERGE_RESOLUTION|>--- conflicted
+++ resolved
@@ -2322,16 +2322,11 @@
             {
                 $response->nbtodo++;
 
-<<<<<<< HEAD
                 $commandestatic->date_livraison = $this->db->jdate($obj->delivery_date);
-                $commandestatic->date_commande = $this->db->jdate($obj->datec);
+                $commandestatic->date_commande = $this->db->jdate($obj->date_commande);
                 $commandestatic->statut = $obj->fk_statut;
 
                 if ($commandestatic->hasDelay()) {
-=======
-				$date_to_test = empty($obj->delivery_date) ? $obj->date_commande : $obj->delivery_date;
-                if ($obj->fk_statut != 3 && $date_to_test && $this->db->jdate($date_to_test) < ($now - $conf->commande->fournisseur->warning_delay)) {
->>>>>>> f3421bcf
 	                $response->nbtodolate++;
                 }
             }
@@ -2482,11 +2477,11 @@
     public function hasDelay()
     {
         global $conf;
-
+		
         $now = dol_now();
         $date_to_test = empty($this->date_livraison) ? $this->date_commande : $this->date_livraison;
-
-        return ($this->statut != 3) && $date_to_test < ($now - $conf->commande->fournisseur->warning_delay);
+        
+        return ($this->statut != 3) && $date_to_test && $date_to_test < ($now - $conf->commande->fournisseur->warning_delay);
     }
 }
 
