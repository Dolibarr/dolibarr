<?php
/* Copyright (C) 2003-2006	Rodolphe Quiedeville	<rodolphe@quiedeville.org>
 * Copyright (C) 2004-2012	Laurent Destailleur		<eldy@users.sourceforge.net>
 * Copyright (C) 2005-2012	Regis Houssin			<regis.houssin@capnetworks.com>
 * Copyright (C) 2007		Franky Van Liedekerke	<franky.van.liedekerke@telenet.be>
 * Copyright (C) 2010-2013	Juanjo Menent			<jmenent@2byte.es>
 * Copyright (C) 2010-2013	Philippe Grand			<philippe.grand@atoo-net.com>
 * Copyright (C) 2012       Marcos García           <marcosgdf@gmail.com>
 * Copyright (C) 2013       Florian Henry		  	<florian.henry@open-concept.pro>
 * Copyright (C) 2013       Cédric Salvador         <csalvador@gpcsolutions.fr>
 *
 * This program is free software; you can redistribute it and/or modify
 * it under the terms of the GNU General Public License as published by
 * the Free Software Foundation; either version 3 of the License, or
 * (at your option) any later version.
 *
 * This program is distributed in the hope that it will be useful,
 * but WITHOUT ANY WARRANTY; without even the implied warranty of
 * MERCHANTABILITY or FITNESS FOR A PARTICULAR PURPOSE.  See the
 * GNU General Public License for more details.
 *
 * You should have received a copy of the GNU General Public License
 * along with this program. If not, see <http://www.gnu.org/licenses/>.
 */

/**
 *	\file       htdocs/fourn/class/fournisseur.commande.class.php
 *	\ingroup    fournisseur,commande
 *	\brief      File of class to manage suppliers orders
 */

include_once DOL_DOCUMENT_ROOT.'/core/class/commonorder.class.php';
require_once DOL_DOCUMENT_ROOT.'/product/class/product.class.php';
if (! empty($conf->productbatch->enabled)) require_once DOL_DOCUMENT_ROOT.'/product/class/productbatch.class.php';


/**
 *	Class to manage predefined suppliers products
 */
class CommandeFournisseur extends CommonOrder
{
    public $element='order_supplier';
    public $table_element='commande_fournisseur';
    public $table_element_line = 'commande_fournisseurdet';
    public $fk_element = 'fk_commande';
    protected $ismultientitymanaged = 1;	// 0=No test on entity, 1=Test with field entity, 2=Test with link by societe

    var $id;

    var $ref;		 // TODO deprecated
    var $product_ref;
    var $ref_supplier;
    var $brouillon;
    var $statut;			// 0=Draft -> 1=Validated -> 2=Approved -> 3=Process runing -> 4=Received partially -> 5=Received totally -> (reopen) 4=Received partially
    //                                                              -> 7=Canceled/Never received -> (reopen) 3=Process runing
    //									              -> 6=Canceled -> (reopen) 2=Approved
    //  		                                      -> 9=Refused  -> (reopen) 1=Validated
    var $socid;
    var $fourn_id;
    var $date;
    var $date_valid;
    var $date_approve;
    var $date_commande;
	var $date_livraison;	// Date livraison souhaitee
    var $total_ht;
    var $total_tva;
    var $total_localtax1;   // Total Local tax 1
    var $total_localtax2;   // Total Local tax 2
    var $total_ttc;
    var $source;
    var $note;
    var $note_public;
    var $model_pdf;
    var $fk_project;
    var $cond_reglement_id;
    var $cond_reglement_code;
    var $mode_reglement_id;
    var $mode_reglement_code;
    var $user_author_id;
    var $user_valid_id;
    var $user_approve_id;

    var $extraparams=array();


    /**
     * 	Constructor
     *
     *  @param      DoliDB		$db      Database handler
     */
    function __construct($db)
    {
        $this->db = $db;
        $this->products = array();
        $this->lines = array();

        // List of language codes for status
        $this->statuts[0] = 'StatusOrderDraft';
        $this->statuts[1] = 'StatusOrderValidated';
        $this->statuts[2] = 'StatusOrderApproved';
        $this->statuts[3] = 'StatusOrderOnProcess';
        $this->statuts[4] = 'StatusOrderReceivedPartially';
        $this->statuts[5] = 'StatusOrderReceivedAll';
        $this->statuts[6] = 'StatusOrderCanceled';	// Approved->Canceled
        $this->statuts[7] = 'StatusOrderCanceled';	// Process running->canceled
        $this->statuts[9] = 'StatusOrderRefused';
    }


    /**
     *	Get object and lines from database
     *
     * 	@param	int		$id			Id of order to load
     * 	@param	string	$ref		Ref of object
     *	@return int 		        >0 if OK, <0 if KO, 0 if not found
     */
    function fetch($id,$ref='')
    {
        global $conf;

        // Check parameters
        if (empty($id) && empty($ref)) return -1;

        $sql = "SELECT c.rowid, c.ref, ref_supplier, c.fk_soc, c.fk_statut, c.amount_ht, c.total_ht, c.total_ttc, c.tva,";
        $sql.= " c.localtax1, c.localtax2, ";
        $sql.= " c.date_creation, c.date_valid, c.date_approve,";
        $sql.= " c.fk_user_author, c.fk_user_valid, c.fk_user_approve,";
        $sql.= " c.date_commande as date_commande, c.date_livraison as date_livraison, c.fk_cond_reglement, c.fk_mode_reglement, c.fk_projet as fk_project, c.remise_percent, c.source, c.fk_input_method,";
        $sql.= " c.note_private, c.note_public, c.model_pdf, c.extraparams,";
        $sql.= " cm.libelle as methode_commande,";
        $sql.= " cr.code as cond_reglement_code, cr.libelle as cond_reglement_libelle,";
        $sql.= " p.code as mode_reglement_code, p.libelle as mode_reglement_libelle";
        $sql.= " FROM ".MAIN_DB_PREFIX."commande_fournisseur as c";
        $sql.= " LEFT JOIN ".MAIN_DB_PREFIX."c_payment_term as cr ON (c.fk_cond_reglement = cr.rowid)";
        $sql.= " LEFT JOIN ".MAIN_DB_PREFIX."c_paiement as p ON (c.fk_mode_reglement = p.id)";
        $sql.= " LEFT JOIN ".MAIN_DB_PREFIX."c_input_method as cm ON cm.rowid = c.fk_input_method";
        $sql.= " WHERE c.entity = ".$conf->entity;
        if ($ref) $sql.= " AND c.ref='".$ref."'";
        else $sql.= " AND c.rowid=".$id;

        dol_syslog(get_class($this)."::fetch sql=".$sql,LOG_DEBUG);
        $resql = $this->db->query($sql);
        if ($resql)
        {
            $obj = $this->db->fetch_object($resql);
            if (! $obj)
            {
                $this->error='Bill with id '.$id.' not found sql='.$sql;
                dol_syslog(get_class($this).'::fetch '.$this->error);
                return 0;
            }

            $this->id					= $obj->rowid;
            $this->ref					= $obj->ref;
            $this->ref_supplier			= $obj->ref_supplier;
            $this->socid				= $obj->fk_soc;
            $this->fourn_id				= $obj->fk_soc;
            $this->statut				= $obj->fk_statut;
            $this->user_author_id		= $obj->fk_user_author;
            $this->user_valid_id		= $obj->fk_user_valid;
            $this->user_approve_id		= $obj->fk_user_approve;
            $this->total_ht				= $obj->total_ht;
            $this->total_tva			= $obj->tva;
            $this->total_localtax1		= $obj->localtax1;
            $this->total_localtax2		= $obj->localtax2;
            $this->total_ttc			= $obj->total_ttc;
            $this->date					= $this->db->jdate($obj->date_creation);
            $this->date_valid			= $this->db->jdate($obj->date_valid);
            $this->date_approve			= $this->db->jdate($obj->date_approve);
            $this->date_commande		= $this->db->jdate($obj->date_commande); // date a laquelle la commande a ete transmise
			$this->date_livraison       = $this->db->jdate($obj->date_livraison);
            $this->remise_percent		= $obj->remise_percent;
            $this->methode_commande_id	= $obj->fk_input_method;
            $this->methode_commande		= $obj->methode_commande;

            $this->source				= $obj->source;
            //$this->facturee            = $obj->facture;
            $this->fk_project			= $obj->fk_project;
            $this->cond_reglement_id	= $obj->fk_cond_reglement;
            $this->cond_reglement_code	= $obj->cond_reglement_code;
            $this->cond_reglement		= $obj->cond_reglement_libelle;
            $this->cond_reglement_doc	= $obj->cond_reglement_libelle;
            $this->mode_reglement_id	= $obj->fk_mode_reglement;
            $this->mode_reglement_code	= $obj->mode_reglement_code;
            $this->mode_reglement		= $obj->mode_reglement_libelle;
            $this->note					= $obj->note_private;    // deprecated
            $this->note_private			= $obj->note_private;
            $this->note_public			= $obj->note_public;
            $this->modelpdf				= $obj->model_pdf;

            $this->extraparams			= (array) json_decode($obj->extraparams, true);

            $this->db->free($resql);

            if ($this->statut == 0) $this->brouillon = 1;


            $sql = "SELECT l.rowid, l.ref as ref_supplier, l.fk_product, l.product_type, l.label, l.description,";
            $sql.= " l.qty,";
            $sql.= " l.tva_tx, l.remise_percent, l.subprice,";
            $sql.= " l.localtax1_tx, l. localtax2_tx, l.total_localtax1, l.total_localtax2,";
            $sql.= " l.total_ht, l.total_tva, l.total_ttc,";
            $sql.= " p.rowid as product_id, p.ref as product_ref, p.label as product_label, p.description as product_desc";
            $sql.= " FROM ".MAIN_DB_PREFIX."commande_fournisseurdet	as l";
            $sql.= ' LEFT JOIN '.MAIN_DB_PREFIX.'product as p ON l.fk_product = p.rowid';
            $sql.= " WHERE l.fk_commande = ".$this->id;
            $sql.= " ORDER BY l.rowid";
            //print $sql;

            dol_syslog(get_class($this)."::fetch get lines sql=".$sql,LOG_DEBUG);
            $result = $this->db->query($sql);
            if ($result)
            {
                $num = $this->db->num_rows($result);
                $i = 0;

                while ($i < $num)
                {
                    $objp                  = $this->db->fetch_object($result);

                    $line                 = new CommandeFournisseurLigne($this->db);

                    $line->id                  = $objp->rowid;
                    $line->desc                = $objp->description;  // Description ligne
                    $line->description         = $objp->description;  // Description ligne
                    $line->qty                 = $objp->qty;
                    $line->tva_tx              = $objp->tva_tx;
                    $line->localtax1_tx		   = $objp->localtax1_tx;
                    $line->localtax2_tx		   = $objp->localtax2_tx;
                    $line->subprice            = $objp->subprice;	  // deprecated
                    $line->pu_ht	           = $objp->subprice;	  // Unit price HT
                    $line->remise_percent      = $objp->remise_percent;
                    $line->total_ht            = $objp->total_ht;
                    $line->total_tva           = $objp->total_tva;
                    $line->total_localtax1	   = $objp->total_localtax1;
                    $line->total_localtax2	   = $objp->total_localtax2;
                    $line->total_ttc           = $objp->total_ttc;
                    $line->product_type        = $objp->product_type;

                    $line->fk_product          = $objp->fk_product;    // Id du produit

                    $line->libelle             = $objp->product_label; // TODO deprecated
                    $line->product_label       = $objp->product_label; // Label produit
                    $line->product_desc        = $objp->product_desc;  // Description produit

                    $line->ref                 = $objp->product_ref;     // TODO deprecated
                    $line->product_ref         = $objp->product_ref;     // Internal reference
                    $line->ref_fourn           = $objp->ref_supplier;    // TODO deprecated
                    $line->ref_supplier        = $objp->ref_supplier;    // Reference supplier

                    $this->lines[$i]      = $line;

                    $i++;
                }
                $this->db->free($result);

                return 1;
            }
            else
            {
                $this->error=$this->db->error()." sql=".$sql;
                dol_syslog(get_class($this)."::fetch ".$this->error, LOG_ERR);
                return -1;
            }
        }
        else
        {
            $this->error=$this->db->error()." sql=".$sql;
            dol_syslog(get_class($this)."::fetch ".$this->error, LOG_ERR);
            return -1;
        }
    }

    /**
     *   Add a line in log table
     *
     *   @param      User	$user       User making action
     *   @param      int	$statut     Status of order
     *   @param      date	$datelog    Date of change
     * 	 @param		 string $comment	Comment
     *   @return     int         		<0 if KO, >0 if OK
     */
    function log($user, $statut, $datelog, $comment='')
    {
        $sql = "INSERT INTO ".MAIN_DB_PREFIX."commande_fournisseur_log (datelog, fk_commande, fk_statut, fk_user, comment)";
        $sql.= " VALUES ('".$this->db->idate($datelog)."',".$this->id.", ".$statut.", ";
        $sql.= $user->id.", ";
        $sql.= ($comment?"'".$this->db->escape($comment)."'":'null');
        $sql.= ")";

        dol_syslog("FournisseurCommande::log sql=".$sql, LOG_DEBUG);
        if ( $this->db->query($sql) )
        {
            return 1;
        }
        else
        {
            $this->error=$this->db->lasterror();
            dol_syslog(get_class($this)."::log ".$this->error, LOG_ERR);
            return -1;
        }
    }

    /**
     *	Validate an order
     *
     *	@param	User	$user			Validator User
     *	@param	int		$idwarehouse	Id of warehouse to use for stock decrease
     *	@return	int						<0 if KO, >0 if OK
     */
    function valid($user,$idwarehouse=0)
    {
        global $langs,$conf;
        require_once DOL_DOCUMENT_ROOT.'/core/lib/files.lib.php';

        $error=0;

        dol_syslog(get_class($this)."::valid");
        $result = 0;
        if ($user->rights->fournisseur->commande->valider)
        {
            $this->db->begin();

            // Definition du nom de modele de numerotation de commande
            $soc = new Societe($this->db);
            $soc->fetch($this->fourn_id);

            // Check if object has a temporary ref
            if (preg_match('/^[\(]?PROV/i', $this->ref))
            {
                $num = $this->getNextNumRef($soc);
            }
            else
            {
                $num = $this->ref;
            }

            $sql = 'UPDATE '.MAIN_DB_PREFIX."commande_fournisseur";
            $sql.= " SET ref='".$num."',";
            $sql.= " fk_statut = 1,";
            $sql.= " date_valid='".$this->db->idate(dol_now())."',";
            $sql.= " fk_user_valid = ".$user->id;
            $sql.= " WHERE rowid = ".$this->id;
            $sql.= " AND fk_statut = 0";

            $resql=$this->db->query($sql);
            if (! $resql)
            {
                dol_syslog(get_class($this)."::valid Echec update - 10 - sql=".$sql, LOG_ERR);
                dol_print_error($this->db);
                $error++;
            }

            if (! $error)
            {
            	$this->oldref='';

                // Rename directory if dir was a temporary ref
                if (preg_match('/^[\(]?PROV/i', $this->ref))
                {
                    // On renomme repertoire ($this->ref = ancienne ref, $num = nouvelle ref)
                    // in order not to lose the attached files
                    $oldref = dol_sanitizeFileName($this->ref);
                    $newref = dol_sanitizeFileName($num);
                    $dirsource = $conf->fournisseur->dir_output.'/commande/'.$oldref;
                    $dirdest = $conf->fournisseur->dir_output.'/commande/'.$newref;
                    if (file_exists($dirsource))
                    {
                        dol_syslog(get_class($this)."::valid rename dir ".$dirsource." into ".$dirdest);

                        if (@rename($dirsource, $dirdest))
                        {
                        	$this->oldref = $oldref;

                            dol_syslog("Rename ok");
                            // Suppression ancien fichier PDF dans nouveau rep
                            dol_delete_file($dirdest.'/'.$oldref.'*.*');
                        }
                    }
                }
            }

            if (! $error)
            {
                $result = 1;
                $this->log($user, 1, time());	// Statut 1
                $this->ref = $num;
            }

            if (! $error)
            {
                // Appel des triggers
                include_once DOL_DOCUMENT_ROOT . '/core/class/interfaces.class.php';
                $interface=new Interfaces($this->db);
                $result=$interface->run_triggers('ORDER_SUPPLIER_VALIDATE',$this,$user,$langs,$conf);
                if ($result < 0)
                {
                    $error++;
                    $this->errors=$interface->errors;
                    $this->db->rollback();
                    return -1;
                }
                // Fin appel triggers
            }

            if (! $error)
            {
                $this->db->commit();
                return 1;
            }
            else
            {
                $this->error=$this->db->lasterror();
                dol_syslog(get_class($this)."::valid ".$this->error, LOG_ERR);
                $this->db->rollback();
                return -1;
            }
        }
        else
        {
            $this->error='Not Authorized';
            dol_syslog(get_class($this)."::valid ".$this->error, LOG_ERR);
            return -1;
        }
    }

    /**
     *  Return label of the status of object
     *
     *  @param	int		$mode       0=Long label, 1=Short label, 2=Picto + Short label, 3=Picto, 4=Picto + Long label
     *  @return string        		Label
     */
    function getLibStatut($mode=0)
    {
        return $this->LibStatut($this->statut,$mode);
    }

    /**
     *  Return label of a status
     *
     * 	@param  int		$statut		Id statut
     *  @param  int		$mode       0=Long label, 1=Short label, 2=Picto + Short label, 3=Picto, 4=Picto + Long label, 5=Short label + Picto
     *  @return string				Label of status
     */
    function LibStatut($statut,$mode=0)
    {
        global $langs;
        $langs->load('orders');

        // List of language codes for status
        $statutshort[0] = 'StatusOrderDraftShort';
        $statutshort[1] = 'StatusOrderValidatedShort';
        $statutshort[2] = 'StatusOrderApprovedShort';
        $statutshort[3] = 'StatusOrderOnProcessShort';
        $statutshort[4] = 'StatusOrderReceivedPartiallyShort';
        $statutshort[5] = 'StatusOrderReceivedAllShort';
        $statutshort[6] = 'StatusOrderCanceledShort';
        $statutshort[7] = 'StatusOrderCanceledShort';
        $statutshort[9] = 'StatusOrderRefusedShort';

        if ($mode == 0)
        {
            return $langs->trans($this->statuts[$statut]);
        }
        if ($mode == 1)
        {
            return $langs->trans($statutshort[$statut]);
        }
        if ($mode == 2)
        {
            return $langs->trans($this->statuts[$statut]);
        }
        if ($mode == 3)
        {
            if ($statut==0) return img_picto($langs->trans($this->statuts[$statut]),'statut0');
            if ($statut==1) return img_picto($langs->trans($this->statuts[$statut]),'statut1');
            if ($statut==2) return img_picto($langs->trans($this->statuts[$statut]),'statut3');
            if ($statut==3) return img_picto($langs->trans($this->statuts[$statut]),'statut3');
            if ($statut==4) return img_picto($langs->trans($this->statuts[$statut]),'statut3');
            if ($statut==5) return img_picto($langs->trans($this->statuts[$statut]),'statut6');
            if ($statut==6 || $statut==7) return img_picto($langs->trans($this->statuts[$statut]),'statut5');
            if ($statut==9) return img_picto($langs->trans($this->statuts[$statut]),'statut5');
        }
        if ($mode == 4)
        {
            if ($statut==0) return img_picto($langs->trans($this->statuts[$statut]),'statut0').' '.$langs->trans($this->statuts[$statut]);
            if ($statut==1) return img_picto($langs->trans($this->statuts[$statut]),'statut1').' '.$langs->trans($this->statuts[$statut]);
            if ($statut==2) return img_picto($langs->trans($this->statuts[$statut]),'statut3').' '.$langs->trans($this->statuts[$statut]);
            if ($statut==3) return img_picto($langs->trans($this->statuts[$statut]),'statut3').' '.$langs->trans($this->statuts[$statut]);
            if ($statut==4) return img_picto($langs->trans($this->statuts[$statut]),'statut3').' '.$langs->trans($this->statuts[$statut]);
            if ($statut==5) return img_picto($langs->trans($this->statuts[$statut]),'statut6').' '.$langs->trans($this->statuts[$statut]);
            if ($statut==6 || $statut==7) return img_picto($langs->trans($this->statuts[$statut]),'statut5').' '.$langs->trans($this->statuts[$statut]);
            if ($statut==9) return img_picto($langs->trans($this->statuts[$statut]),'statut5').' '.$langs->trans($this->statuts[$statut]);
        }
        if ($mode == 5)
        {
            if ($statut==0) return '<span class="hideonsmartphone">'.$langs->trans($statutshort[$statut]).' </span>'.img_picto($langs->trans($this->statuts[$statut]),'statut0');
            if ($statut==1) return '<span class="hideonsmartphone">'.$langs->trans($statutshort[$statut]).' </span>'.img_picto($langs->trans($this->statuts[$statut]),'statut1');
            if ($statut==2) return '<span class="hideonsmartphone">'.$langs->trans($statutshort[$statut]).' </span>'.img_picto($langs->trans($this->statuts[$statut]),'statut3');
            if ($statut==3) return '<span class="hideonsmartphone">'.$langs->trans($statutshort[$statut]).' </span>'.img_picto($langs->trans($this->statuts[$statut]),'statut3');
            if ($statut==4) return '<span class="hideonsmartphone">'.$langs->trans($statutshort[$statut]).' </span>'.img_picto($langs->trans($this->statuts[$statut]),'statut3');
            if ($statut==5) return '<span class="hideonsmartphone">'.$langs->trans($statutshort[$statut]).' </span>'.img_picto($langs->trans($this->statuts[$statut]),'statut6');
            if ($statut==6 || $statut==7) return '<span class="hideonsmartphone">'.$langs->trans($statutshort[$statut]).' </span>'.img_picto($langs->trans($this->statuts[$statut]),'statut5');
            if ($statut==9) return '<span class="hideonsmartphone">'.$langs->trans($statutshort[$statut]).' </span>'.img_picto($langs->trans($this->statuts[$statut]),'statut5');
        }
    }


    /**
     *	Renvoie nom clicable (avec eventuellement le picto)
     *
     *	@param		int		$withpicto		0=Pas de picto, 1=Inclut le picto dans le lien, 2=Picto seul
     *	@param		string	$option			Sur quoi pointe le lien
     *	@return		string					Chaine avec URL
     */
    function getNomUrl($withpicto=0,$option='')
    {
        global $langs;

        $result='';

        $lien = '<a href="'.DOL_URL_ROOT.'/fourn/commande/fiche.php?id='.$this->id.'">';
        $lienfin='</a>';

        $picto='order';
        $label=$langs->trans("ShowOrder").': '.$this->ref;

        if ($withpicto) $result.=($lien.img_object($label,$picto).$lienfin);
        if ($withpicto && $withpicto != 2) $result.=' ';
        $result.=$lien.$this->ref.$lienfin;
        return $result;
    }


    /**
     *  Renvoie la reference de commande suivante non utilisee en fonction du modele
     *                  de numerotation actif defini dans COMMANDE_SUPPLIER_ADDON_NUMBER
     *
     *  @param	    Societe		$soc  		objet societe
     *  @return     string                  reference libre pour la facture
     */
    function getNextNumRef($soc)
    {
        global $db, $langs, $conf;
        $langs->load("orders");

        $dir = DOL_DOCUMENT_ROOT .'/core/modules/supplier_order/';

        if (! empty($conf->global->COMMANDE_SUPPLIER_ADDON_NUMBER))
        {
            $file = $conf->global->COMMANDE_SUPPLIER_ADDON_NUMBER.'.php';

            if (is_readable($dir.'/'.$file))
            {
                // Definition du nom de modele de numerotation de commande fournisseur
                $modName=$conf->global->COMMANDE_SUPPLIER_ADDON_NUMBER;
                require_once $dir.'/'.$file;

                // Recuperation de la nouvelle reference
                $objMod = new $modName($this->db);

                $numref = "";
                $numref = $objMod->commande_get_num($soc,$this);

                if ( $numref != "")
                {
                    return $numref;
                }
                else
                {
                    dol_print_error($db, get_class($this)."::getNextNumRef ".$obj->error);
                    return -1;
                }
            }
            else
            {
                print $langs->trans("Error")." ".$langs->trans("Error_FailedToLoad_COMMANDE_SUPPLIER_ADDON_File",$conf->global->COMMANDE_SUPPLIER_ADDON_NUMBER);
                return -2;
            }
        }
        else
        {
            print $langs->trans("Error")." ".$langs->trans("Error_COMMANDE_SUPPLIER_ADDON_NotDefined");
            return -3;
        }
    }

    /**
     * 	Accept an order
     *
     *	@param	User	$user			Object user
     *	@param	int		$idwarehouse	Id of warhouse for stock change
     *	@return	int						<0 if KO, >0 if OK
     */
    function approve($user, $idwarehouse=0)
    {
        global $langs,$conf;
		require_once DOL_DOCUMENT_ROOT.'/core/lib/files.lib.php';

        $error=0;

        dol_syslog(get_class($this)."::approve");

        if ($user->rights->fournisseur->commande->approuver)
        {
            $this->db->begin();

			// Definition du nom de modele de numerotation de commande
            $soc = new Societe($this->db);
            $soc->fetch($this->fourn_id);

            // Check if object has a temporary ref
            if (preg_match('/^[\(]?PROV/i', $this->ref))
            {
                $num = $this->getNextNumRef($soc);
            }
            else
            {
                $num = $this->ref;
            }

            $sql = "UPDATE ".MAIN_DB_PREFIX."commande_fournisseur";
			$sql.= " SET ref='".$this->db->escape($num)."',";
            $sql.= " fk_statut = 2,";
            $sql.= " date_approve='".$this->db->idate(dol_now())."',";
            $sql.= " fk_user_approve = ".$user->id;
            $sql.= " WHERE rowid = ".$this->id;
            $sql.= " AND fk_statut = 1";

            if ($this->db->query($sql))
            {
                $this->log($user, 2, time());	// Statut 2

                // If stock is incremented on validate order, we must increment it
                if (! $error && ! empty($conf->stock->enabled) && ! empty($conf->global->STOCK_CALCULATE_ON_SUPPLIER_VALIDATE_ORDER))
                {
                    require_once DOL_DOCUMENT_ROOT.'/product/stock/class/mouvementstock.class.php';
                    $langs->load("agenda");

                    $cpt=count($this->lines);
                    for ($i = 0; $i < $cpt; $i++)
                    {
                        // Product with reference
                        if ($this->lines[$i]->fk_product > 0)
                        {
                            $mouvP = new MouvementStock($this->db);
                            $mouvP->origin = &$this;
                            // We decrement stock of product (and sub-products)
	                        $up_ht_disc=$this->lines[$i]->subprice;
    	                    if (! empty($this->lines[$i]->remise_percent) && empty($conf->global->STOCK_EXCLUDE_DISCOUNT_FOR_PMP)) $up_ht_disc=price2num($up_ht_disc * (100 - $this->lines[$i]->remise_percent) / 100, 'MU');
                            $result=$mouvP->reception($user, $this->lines[$i]->fk_product, $idwarehouse, $this->lines[$i]->qty, $up_ht_disc, $langs->trans("OrderApprovedInDolibarr",$this->ref));
                            if ($result < 0) { $error++; }
                        }
                    }
                }

                if (! $error)
                {
                    // Appel des triggers
                    include_once DOL_DOCUMENT_ROOT . '/core/class/interfaces.class.php';
                    $interface=new Interfaces($this->db);
                    $result=$interface->run_triggers('ORDER_SUPPLIER_APPROVE',$this,$user,$langs,$conf);
                    if ($result < 0) { $error++; $this->errors=$interface->errors; }
                    // Fin appel triggers
                }

                if (! $error)
                {
                    $this->db->commit();
                    return 1;
                }
                else
                {
                    $this->db->rollback();
                    return -1;
                }
            }
            else
            {
                $this->db->rollback();
                $this->error=$this->db->lasterror();
                dol_syslog(get_class($this)."::approve Error ",$this->error, LOG_ERR);
                return -1;
            }
        }
        else
        {
            dol_syslog(get_class($this)."::approve Not Authorized", LOG_ERR);
        }
        return -1;
    }

    /**
     * 	Refuse an order
     *
     * 	@param		User	$user		User making action
     *	@return		int					0 if Ok, <0 if Ko
     */
    function refuse($user)
    {
        global $conf, $langs;

		$error=0;

        $result = 0;
        if ($user->rights->fournisseur->commande->approuver)
        {
            $this->db->begin();

            $sql = "UPDATE ".MAIN_DB_PREFIX."commande_fournisseur SET fk_statut = 9";
<<<<<<< HEAD
            $sql .= " WHERE rowid = ".$this->id;

            if ($this->db->query($sql))
=======
            $sql.= " WHERE rowid = ".$this->id;

            dol_syslog(get_class($this)."::refuse sql=".$sql);
            $resql=$this->db->query($sql);

            if ($resql)
>>>>>>> 198a8d40
            {
                $result = 0;
                $this->log($user, 9, time());

                if (! $error)
                {
                    // Appel des triggers
                    include_once DOL_DOCUMENT_ROOT . '/core/class/interfaces.class.php';
                    $interface=new Interfaces($this->db);
                    $result=$interface->run_triggers('ORDER_SUPPLIER_REFUSE',$this,$user,$langs,$conf);
                    if ($result < 0)
                    {
                        $error++;
                        $this->errors=$interface->errors;
<<<<<<< HEAD
                        $this->db->rollback();
=======
>>>>>>> 198a8d40
                    }
                    // Fin appel triggers
                }

                if (! $error)
                {
                	$this->db->commit();
                }
                else
              {
	                $this->db->rollback();
                }
            }
            else
            {
                $this->db->rollback();
                $this->error=$this->db->lasterror();
                dol_syslog(get_class($this)."::refuse Error -1");
                $result = -1;
            }
        }
        else
        {
            dol_syslog(get_class($this)."::refuse Not Authorized");
        }
        return $result;
    }

    /**
     * 	Cancel an approved order.
     *	L'annulation se fait apres l'approbation
     *
     * 	@param	User	$user			User making action
     *	@param	int		$idwarehouse	Id warehouse to use for stock change (not used for supplier orders).
     * 	@return	int						>0 if Ok, <0 if Ko
     */
    function Cancel($user, $idwarehouse=-1)
    {
        global $langs,$conf;

		$error=0;

        //dol_syslog("CommandeFournisseur::Cancel");
        $result = 0;
        if ($user->rights->fournisseur->commande->commander)
        {
            $statut = 6;

            $this->db->begin();

            $sql = "UPDATE ".MAIN_DB_PREFIX."commande_fournisseur SET fk_statut = ".$statut;
            $sql .= " WHERE rowid = ".$this->id;
            dol_syslog(get_class($this)."::cancel sql=".$sql);
            if ($this->db->query($sql))
            {
                $result = 0;
                $this->log($user, $statut, time());

                // Appel des triggers
                include_once DOL_DOCUMENT_ROOT . '/core/class/interfaces.class.php';
                $interface=new Interfaces($this->db);
                $result=$interface->run_triggers('ORDER_SUPPLIER_CANCEL',$this,$user,$langs,$conf);
                if ($result < 0) { $error++; $this->errors=$interface->errors; }
                // Fin appel triggers

                if ($error == 0)
                {
                    $this->db->commit();
                    return 1;
                }
                else
                {
                    $this->db->rollback();
                    return -1;
                }
            }
            else
            {
                $this->db->rollback();
                $this->error=$this->db->lasterror();
                dol_syslog(get_class($this)."::cancel ".$this->error);
                return -1;
            }
        }
        else
        {
            dol_syslog(get_class($this)."::cancel Not Authorized");
            return -1;
        }
    }


    /**
     * 	Send a supplier order to supplier
     *
     * 	@param		User	$user		User making change
     * 	@param		date	$date		Date
     * 	@param		int		$methode	Method
     * 	@param		string	$comment	Comment
     * 	@return		int			<0 if KO, >0 if OK
     */
    function commande($user, $date, $methode, $comment='')
    {
        dol_syslog(get_class($this)."::commande");
        $result = 0;
        if ($user->rights->fournisseur->commande->commander)
        {
            $sql = "UPDATE ".MAIN_DB_PREFIX."commande_fournisseur SET fk_statut = 3, fk_input_method=".$methode.",date_commande=".$this->db->idate("$date");
            $sql .= " WHERE rowid = ".$this->id;

            dol_syslog(get_class($this)."::commande sql=".$sql, LOG_DEBUG);
            if ($this->db->query($sql))
            {
                $result = 1;
                $this->log($user, 3, $date, $comment);
            }
            else
            {
                dol_syslog(get_class($this)."::cCommande Error -1", LOG_ERR);
                $result = -1;
            }
        }
        else
        {
            dol_syslog(get_class($this)."::commande User not Authorized", LOG_ERR);
        }
        return $result ;
    }

    /**
     *  Create order with draft status
     *
     *  @param      User	$user       User making creation
     *	@param		int		$notrigger	Disable all triggers
     *  @return     int         		<0 if KO, Id of supplier order if OK
     */
    function create($user, $notrigger=0)
    {
        global $langs,$conf,$hookmanager;

        $this->db->begin();

		$error=0;
        $now=dol_now();

        // Clean parameters
        if (empty($this->source)) $this->source = 0;

        /* On positionne en mode brouillon la commande */
        $this->brouillon = 1;

        $sql = "INSERT INTO ".MAIN_DB_PREFIX."commande_fournisseur (";
        $sql.= "ref";
        $sql.= ", ref_supplier";
        $sql.= ", note_private";
        $sql.= ", note_public";
        $sql.= ", entity";
        $sql.= ", fk_soc";
        $sql.= ", date_creation";
		//$sql.= ", date_livraison";
        $sql.= ", fk_user_author";
        $sql.= ", fk_statut";
        $sql.= ", source";
        $sql.= ", model_pdf";
        $sql.= ", fk_mode_reglement";
		$sql.= ", fk_cond_reglement";
        $sql.= ") ";
        $sql.= " VALUES (";
        $sql.= "''";
        $sql.= ", '".$this->ref_supplier."'";
        $sql.= ", '".$this->note_private."'";
        $sql.= ", '".$this->note_public."'";
        $sql.= ", ".$conf->entity;
        $sql.= ", ".$this->socid;
        $sql.= ", '".$this->db->idate($now)."'";
		//$sql.= ", '".$this->db->idate($now)."'";
        $sql.= ", ".$user->id;
        $sql.= ", 0";
        $sql.= ", " . $this->source;
        $sql.= ", '".$conf->global->COMMANDE_SUPPLIER_ADDON_PDF."'";
        $sql.= ", ".($this->mode_reglement_id > 0 ? $this->mode_reglement_id : 'null');
        $sql.= ", ".($this->cond_reglement_id > 0 ? $this->cond_reglement_id : 'null');
        $sql.= ")";

        dol_syslog(get_class($this)."::create sql=".$sql);
        if ($this->db->query($sql))
        {
            $this->id = $this->db->last_insert_id(MAIN_DB_PREFIX."commande_fournisseur");

			if ($this->id) {
				$num=count($this->lines);

	            /*
	             *  Insertion du detail des produits dans la base
	             */
	            for ($i=0;$i<$num;$i++)
	            {
	                $result = $this->addline(
	                    $this->lines[$i]->desc,
	                    $this->lines[$i]->subprice,
	                    $this->lines[$i]->qty,
	                    $this->lines[$i]->tva_tx,
	                    $this->lines[$i]->localtax1_tx,
	                    $this->lines[$i]->localtax2_tx,
	                    $this->lines[$i]->fk_product,
	                    0,
	                    $this->lines[$i]->ref_fourn,
	                    $this->lines[$i]->remise_percent,
	                    'HT',
	                    0,
	                    $this->lines[$i]->info_bits
	                );
	                if ($result < 0)
	                {
	                    dol_syslog(get_class($this)."::create ".$this->error, LOG_WARNING);	// do not use dol_print_error here as it may be a functionnal error
	                    $this->db->rollback();
	                    return -1;
	                }
	            }

	            $sql = "UPDATE ".MAIN_DB_PREFIX."commande_fournisseur";
	            $sql.= " SET ref='(PROV".$this->id.")'";
	            $sql.= " WHERE rowid=".$this->id;
	            dol_syslog(get_class($this)."::create sql=".$sql);
	            if ($this->db->query($sql))
	            {
	                // On logue creation pour historique
	                $this->log($user, 0, time());

	                if (! $error)
                    {
	                    // Actions on extra fields (by external module or standard code)
	                    // FIXME le hook fait double emploi avec le trigger !!
	                    $hookmanager->initHooks(array('supplierorderdao'));
	                    $parameters=array('socid'=>$this->id);
	                    $reshook=$hookmanager->executeHooks('insertExtraFields',$parameters,$this,$action);    // Note that $action and $object may have been modified by some hooks
	                    if (empty($reshook))
	                    {
	                    	if (empty($conf->global->MAIN_EXTRAFIELDS_DISABLED)) // For avoid conflicts if trigger used
	                    	{
	                    		$result=$this->insertExtraFields();
	                    		if ($result < 0)
	                    		{
	                    			$error++;
	                    		}
	                    	}
	                    }
	                    else if ($reshook < 0) $error++;
                    }

					if (! $notrigger)
	                {
	                    // Appel des triggers
	                    include_once DOL_DOCUMENT_ROOT . '/core/class/interfaces.class.php';
	                    $interface=new Interfaces($this->db);
	                    $result=$interface->run_triggers('ORDER_SUPPLIER_CREATE',$this,$user,$langs,$conf);
	                    if ($result < 0)
	                    {
	                        $error++;
	                        $this->errors=$interface->errors;
	                        $this->db->rollback();
	                        return -1;
	                    }
	                    // Fin appel triggers
	                }

	                $this->db->commit();
	                return $this->id;
	            }
	            else
	            {
	                $this->error=$this->db->error();
	                dol_syslog(get_class($this)."::create: Failed -2 - ".$this->error, LOG_ERR);
	                $this->db->rollback();
	                return -2;
	            }
            }
        }
        else
        {
            $this->error=$this->db->error();
            dol_syslog(get_class($this)."::create: Failed -1 - ".$this->error, LOG_ERR);
            $this->db->rollback();
            return -1;
        }
    }

    /**
     *	Load an object from its id and create a new one in database
     *
     *	@return		int							New id of clone
     */
    function createFromClone()
    {
        global $conf,$user,$langs,$hookmanager;

        $error=0;

        $this->db->begin();

        // Load source object
        $objFrom = dol_clone($this);

        $this->id=0;
        $this->statut=0;

        // Clear fields
        $this->user_author_id     = $user->id;
        $this->user_valid         = '';
        $this->date_creation      = '';
        $this->date_validation    = '';
        $this->ref_supplier       = '';

        // Create clone
        $result=$this->create($user);
        if ($result < 0) $error++;

        if (! $error)
        {
            // Hook of thirdparty module
            if (is_object($hookmanager))
            {
                $parameters=array('objFrom'=>$objFrom);
                $action='';
                $reshook=$hookmanager->executeHooks('createFrom',$parameters,$this,$action);    // Note that $action and $object may have been modified by some hooks
                if ($reshook < 0) $error++;
            }

            // Appel des triggers
            include_once DOL_DOCUMENT_ROOT . '/core/class/interfaces.class.php';
            $interface=new Interfaces($this->db);
            $result=$interface->run_triggers('ORDER_SUPPLIER_CLONE',$this,$user,$langs,$conf);
            if ($result < 0) { $error++; $this->errors=$interface->errors; }
            // Fin appel triggers
        }

        // End
        if (! $error)
        {
            $this->db->commit();
            return $this->id;
        }
        else
        {
            $this->db->rollback();
            return -1;
        }
    }

    /**
     *	Add order line
     *
     *	@param      string	$desc            		Description
     *	@param      double	$pu_ht              	Unit price
     *	@param      double	$qty             		Quantity
     *	@param      double	$txtva           		Taux tva
     *	@param      double	$txlocaltax1        	Localtax1 tax
     *  @param      double	$txlocaltax2        	Localtax2 tax
     *	@param      int		$fk_product      		Id produit
     *  @param      int		$fk_prod_fourn_price	Id supplier price
     *  @param      string	$fourn_ref				Supplier reference
     *	@param      double	$remise_percent  		Remise
     *	@param      string	$price_base_type		HT or TTC
     *	@param		double	$pu_ttc					Unit price TTC
     *	@param		int		$type					Type of line (0=product, 1=service)
     *	@param		int		$info_bits				More information
     *  @param		int		$notrigger				Disable triggers
     *  @param		timestamp	$date_start			Date start of service
     *  @param		timestamp	$date_end			Date end of service
     *	@return     int             				<=0 if KO, >0 if OK
     */
    function addline($desc, $pu_ht, $qty, $txtva, $txlocaltax1=0, $txlocaltax2=0, $fk_product=0, $fk_prod_fourn_price=0, $fourn_ref='', $remise_percent=0, $price_base_type='HT', $pu_ttc=0, $type=0, $info_bits=0, $notrigger=false, $date_start='', $date_end='')
    {
        global $langs,$mysoc;

        dol_syslog(get_class($this)."::addline $desc, $pu_ht, $qty, $txtva, $txlocaltax1, $txlocaltax2. $fk_product, $fk_prod_fourn_price, $fourn_ref, $remise_percent, $price_base_type, $pu_ttc, $type");
        include_once DOL_DOCUMENT_ROOT.'/core/lib/price.lib.php';

        // Clean parameters
        if (! $qty) $qty=1;
        if (! $info_bits) $info_bits=0;
        if (empty($txtva)) $txtva=0;
        if (empty($txlocaltax1)) $txlocaltax1=0;
        if (empty($txlocaltax2)) $txlocaltax2=0;
		if (empty($remise_percent)) $remise_percent=0;

        $remise_percent=price2num($remise_percent);
        $qty=price2num($qty);
        $pu_ht=price2num($pu_ht);
        $pu_ttc=price2num($pu_ttc);
        $txtva = price2num($txtva);
        $txlocaltax1 = price2num($txlocaltax1);
        $txlocaltax2 = price2num($txlocaltax2);
        if ($price_base_type=='HT')
        {
            $pu=$pu_ht;
        }
        else
        {
            $pu=$pu_ttc;
        }
        $desc=trim($desc);

        // Check parameters
        if ($qty < 1 && ! $fk_product)
        {
            $this->error=$langs->trans("ErrorFieldRequired",$langs->trans("Product"));
            return -1;
        }
        if ($type < 0) return -1;

        if ($this->statut == 0)
        {
            $this->db->begin();

            if ($fk_product > 0)
            {
                $prod = new Product($this->db, $fk_product);
                if ($prod->fetch($fk_product) > 0)
                {
                    $result=$prod->get_buyprice($fk_prod_fourn_price,$qty,$fk_product,$fourn_ref);
                    if ($result > 0)
                    {
                        $label = $prod->libelle;
                        $pu    = $prod->fourn_pu;
                        $ref   = $prod->ref_fourn;
                        $product_type = $prod->type;
                    }
                    if ($result == 0 || $result == -1)
                    {
                        $langs->load("errors");
                        $this->error = "Ref " . $prod->ref . " " . $langs->trans("ErrorQtyTooLowForThisSupplier");
                        $this->db->rollback();
                        dol_syslog(get_class($this)."::addline result=".$result." - ".$this->error, LOG_DEBUG);
                        return -1;
                    }
                    if ($result < -1)
                    {
                        $this->error=$prod->error;
                        $this->db->rollback();
                        dol_syslog(get_class($this)."::addline result=".$result." - ".$this->error, LOG_ERR);
                        return -1;
                    }
                }
                else
				{
                    $this->error=$prod->error;
                    return -1;
                }
            }
            else
            {
                $product_type = $type;
            }

            // Calcul du total TTC et de la TVA pour la ligne a partir de
            // qty, pu, remise_percent et txtva
            // TRES IMPORTANT: C'est au moment de l'insertion ligne qu'on doit stocker
            // la part ht, tva et ttc, et ce au niveau de la ligne qui a son propre taux tva.

            $localtaxes_type=getLocalTaxesFromRate($txtva,0,$this->thirdparty);

            $tabprice = calcul_price_total($qty, $pu, $remise_percent, $txtva, $txlocaltax1, $txlocaltax2, 0, $price_base_type, $info_bits, $product_type, $this->thirdparty, $localtaxes_type);
            $total_ht  = $tabprice[0];
            $total_tva = $tabprice[1];
            $total_ttc = $tabprice[2];
            $total_localtax1 = $tabprice[9];
            $total_localtax2 = $tabprice[10];

            $localtax1_type=$localtaxes_type[0];
			$localtax2_type=$localtaxes_type[2];

            $subprice = price2num($pu,'MU');

            $sql = "INSERT INTO ".MAIN_DB_PREFIX."commande_fournisseurdet";
            $sql.= " (fk_commande, label, description, date_start, date_end,";
            $sql.= " fk_product, product_type,";
            $sql.= " qty, tva_tx, localtax1_tx, localtax2_tx, localtax1_type, localtax2_type, remise_percent, subprice, ref,";
            $sql.= " total_ht, total_tva, total_localtax1, total_localtax2, total_ttc";
            $sql.= ")";
            $sql.= " VALUES (".$this->id.", '" . $this->db->escape($label) . "','" . $this->db->escape($desc) . "',";
            $sql.= " ".($date_start?"'".$this->db->idate($date_start)."'":"null").",";
            $sql.= " ".($date_end?"'".$this->db->idate($date_end)."'":"null").",";
            if ($fk_product) { $sql.= $fk_product.","; }
            else { $sql.= "null,"; }
            $sql.= "'".$product_type."',";
            $sql.= "'".$qty."', ".$txtva.", ".$txlocaltax1.", ".$txlocaltax2;

           	$sql.= ", '".$localtax1_type."',";
			$sql.= " '".$localtax2_type."'";

            $sql.= ", ".$remise_percent.",'".price2num($subprice,'MU')."','".$ref."',";
            $sql.= "'".price2num($total_ht)."',";
            $sql.= "'".price2num($total_tva)."',";
            $sql.= "'".price2num($total_localtax1)."',";
            $sql.= "'".price2num($total_localtax2)."',";
            $sql.= "'".price2num($total_ttc)."'";
            $sql.= ")";

            dol_syslog(get_class($this)."::addline sql=".$sql);
            $resql=$this->db->query($sql);
            //print $sql;
            if ($resql)
            {
                $this->rowid = $this->db->last_insert_id(MAIN_DB_PREFIX.'commande_fournisseurdet');

                if (! $notrigger)
                {
                    global $conf, $langs, $user;
                    // Appel des triggers
                    include_once DOL_DOCUMENT_ROOT . '/core/class/interfaces.class.php';
                    $interface=new Interfaces($this->db);
                    $result=$interface->run_triggers('LINEORDER_SUPPLIER_CREATE',$this,$user,$langs,$conf);
                    if ($result < 0)
                    {
                        $error++;
                        $this->errors=$interface->errors;
                        $this->db->rollback();
                        return -1;
                    }
                    // Fin appel triggers
                }

                $this->update_price('','auto');

                $this->db->commit();
                return 1;
            }
            else
            {
                $this->error=$this->db->error();
                $this->db->rollback();
                dol_syslog(get_class($this)."::addline ".$this->error, LOG_ERR);
                return -1;
            }
        }
    }


    /**
     * Add a product into a stock warehouse.
     *
     * @param 	User		$user		User object making change
     * @param 	int			$product	Id of product to dispatch
     * @param 	double		$qty		Qty to dispatch
     * @param 	int			$entrepot	Id of warehouse to add product
     * @param 	double		$price		Unit Price for PMP value calculation (Unit price without Tax and taking into account discount)
     * @param	string		$comment	Comment for stock movement
	 * @param	date		$eatby		eat-by date
	 * @param	date		$sellby		sell-by date
	 * @param	string		$batch		Lot number
     * @return 	int						<0 if KO, >0 if OK
     */
    function DispatchProduct($user, $product, $qty, $entrepot, $price=0, $comment='', $eatby='', $sellby='', $batch='')
    {
        global $conf;
        $error = 0;
        require_once DOL_DOCUMENT_ROOT .'/product/stock/class/mouvementstock.class.php';

        // Check parameters
        if ($entrepot <= 0 || $qty <= 0)
        {
            $this->error='BadValueForParameter';
            return -1;
        }

        $now=dol_now();

        if (($this->statut == 3 || $this->statut == 4 || $this->statut == 5))
        {
            $this->db->begin();

            $sql = "INSERT INTO ".MAIN_DB_PREFIX."commande_fournisseur_dispatch ";
            $sql.= " (fk_commande,fk_product, qty, fk_entrepot, fk_user, datec) VALUES ";
            $sql.= " ('".$this->id."','".$product."','".$qty."',".($entrepot>0?"'".$entrepot."'":"null").",'".$user->id."','".$this->db->idate($now)."')";

            dol_syslog(get_class($this)."::DispatchProduct sql=".$sql);
            $resql = $this->db->query($sql);
            if ($resql)
            {
                if (! $notrigger)
                {
                    global $conf, $langs, $user;
                    // Appel des triggers
                    include_once DOL_DOCUMENT_ROOT . '/core/class/interfaces.class.php';
                    $interface=new Interfaces($this->db);
                    $result=$interface->run_triggers('LINEORDER_SUPPLIER_DISPATCH',$this,$user,$langs,$conf);
                    if ($result < 0)
                    {
                        $error++;
                        $this->errors=$interface->errors;
                        $this->db->rollback();
                        return -1;
                    }
                    // Fin appel triggers
                }

                $this->db->commit();
            }
            else
            {
                $this->error=$this->db->lasterror();
                $error++;
            }

            // Si module stock gere et que incrementation faite depuis un dispatching en stock
            if (!$error && $entrepot > 0 && ! empty($conf->stock->enabled) && ! empty($conf->global->STOCK_CALCULATE_ON_SUPPLIER_DISPATCH_ORDER))
            {
                $mouv = new MouvementStock($this->db);
                if ($product > 0)
                {
                	// $price should take into account discount (except if option STOCK_EXCLUDE_DISCOUNT_FOR_PMP is on)
                	$mouv->origin = &$this;
					$result=$mouv->reception($user, $product, $entrepot, $qty, $price, $comment, $eatby, $sellby, $batch);
                    if ($result < 0)
                    {
                        $this->error=$mouv->error;
                        dol_syslog(get_class($this)."::DispatchProduct ".$this->error, LOG_ERR);
                        $error++;
                    }
                }
            }

            //TODO: Check if there is a current transaction in DB but seems not.
            if ($error == 0)
            {
                $this->db->commit();
                return 1;
            }
            else
            {
                $this->db->rollback();
                return -1;
            }
        }
        else
        {
            $this->error='BadStatusForObject';
            return -2;
        }
    }

    /**
     * 	Delete line
     *
     *	@param	int		$idline		Id of line to delete
     *	@param	int		$notrigger	1=Disable call to triggers
     *	@return						>=0 if OK, <0 if KO
     */
    function deleteline($idline, $notrigger=0)
    {
        if ($this->statut == 0)
        {
<<<<<<< HEAD
        	$this->db->begin();

			if (! $notrigger)
			{
				// Appel des triggers
				include_once DOL_DOCUMENT_ROOT . '/core/class/interfaces.class.php';
				$result = 0;
				$interface=new Interfaces($this->db);
				$result = $interface->run_triggers('LINEORDER_SUPPLIER_DELETE',$this,$user,$langs,$conf);
				if ($result < 0) {
					$error++; $this->errors=$interface->errors;
				}
				// Fin appel triggers
			}

			if (! $error)
			{
	            $sql = "DELETE FROM ".MAIN_DB_PREFIX."commande_fournisseurdet WHERE rowid = ".$idline;
	            $resql=$this->db->query($sql);

				dol_syslog(get_class($this)."::deleteline sql=".$sql);
				if (! $resql)
				{
                	$this->error=$this->db->lasterror();
                	$error++;
				}
			}

			if (! $error)
=======
            $sql = "DELETE FROM ".MAIN_DB_PREFIX."commande_fournisseurdet WHERE rowid = ".$idligne;
            $resql=$this->db->query($sql);

            //TODO: Add trigger for deleted line
            dol_syslog(get_class($this)."::deleteline sql=".$sql);
            if ($resql)
>>>>>>> 198a8d40
            {
                $result=$this->update_price();

                $this->db->commit();
                return 0;
            }
            else
			{
				$this->db->rollback();
                return -1;
            }
        }
        else
		{
            return -1;
        }
    }

    /**
     *  Delete an order
     *
     *	@param	User	$user		Object user
     *	@return	int					<0 if KO, >0 if OK
     */
    function delete($user='')
    {
        global $langs,$conf;
        require_once DOL_DOCUMENT_ROOT.'/core/lib/files.lib.php';

        $error = 0;

        $this->db->begin();

        $sql = "DELETE FROM ".MAIN_DB_PREFIX."commande_fournisseurdet WHERE fk_commande =". $this->id ;
        dol_syslog(get_class($this)."::delete sql=".$sql, LOG_DEBUG);
        if (! $this->db->query($sql) )
        {
            $error++;
        }

        $sql = "DELETE FROM ".MAIN_DB_PREFIX."commande_fournisseur WHERE rowid =".$this->id;
        dol_syslog(get_class($this)."::delete sql=".$sql, LOG_DEBUG);
        if ($resql = $this->db->query($sql) )
        {
            if ($this->db->affected_rows($resql) < 1)
            {
                $this->error=$this->db->lasterror();
                $error++;
            }
        }
        else
        {
            $this->error=$this->db->lasterror();
            $error++;
        }

        // Remove extrafields
        if ((! $error) && (empty($conf->global->MAIN_EXTRAFIELDS_DISABLED))) // For avoid conflicts if trigger used
        {
        	$result=$this->deleteExtraFields();
        	if ($result < 0)
        	{
        		$error++;
        		dol_syslog(get_class($this)."::delete error -4 ".$this->error, LOG_ERR);
        	}
        }

        if (! $error)
        {
        	// Appel des triggers
        	include_once DOL_DOCUMENT_ROOT . '/core/class/interfaces.class.php';
        	$interface=new Interfaces($this->db);
        	$result=$interface->run_triggers('ORDER_SUPPLIER_DELETE',$this,$user,$langs,$conf);
        	if ($result < 0) {
        		$error++; $this->errors=$interface->errors;
        	}
        	// Fin appel triggers
        }

        if (! $error)
        {
        	// We remove directory
        	$ref = dol_sanitizeFileName($this->ref);
        	if ($conf->fournisseur->commande->dir_output)
        	{
        		$dir = $conf->fournisseur->commande->dir_output . "/" . $ref ;
        		$file = $dir . "/" . $ref . ".pdf";
        		if (file_exists($file))
        		{
        			if (! dol_delete_file($file,0,0,0,$this)) // For triggers
        			{
        				$this->error='ErrorFailToDeleteFile';
        				$error++;
        			}
        		}
        		if (file_exists($dir))
        		{
        			$res=@dol_delete_dir_recursive($dir);
        			if (! $res)
        			{
        				$this->error='ErrorFailToDeleteDir';
        				$error++;
        			}
        		}
        	}
        }

		if (! $error)
		{
			dol_syslog(get_class($this)."::delete $this->id by $user->id", LOG_DEBUG);
			$this->db->commit();
			return 1;
		}
		else
		{
			dol_syslog(get_class($this)."::delete ".$this->error, LOG_ERR);
			$this->db->rollback();
			return -$error;
		}
    }

    /**
     *	Get list of order methods
     *
     *	@return 0 if Ok, <0 if Ko
     */
    function get_methodes_commande()
    {
        $sql = "SELECT rowid, libelle";
        $sql.= " FROM ".MAIN_DB_PREFIX."c_input_method";
        $sql.= " WHERE active = 1";

        $resql=$this->db->query($sql);
        if ($resql)
        {
            $i = 0;
            $num = $this->db->num_rows($resql);
            $this->methodes_commande = array();
            while ($i < $num)
            {
                $row = $this->db->fetch_row($resql);

                $this->methodes_commande[$row[0]] = $row[1];

                $i++;
            }
            return 0;
        }
        else
        {
            return -1;
        }
    }

    /**
     * 	Set a delivery in database for this supplier order
     *
     *	@param	User	$user		User that input data
     *	@param	date	$date		Date of reception
     *	@param	string	$type		Type of receipt
     *	@param	string	$comment	Comment
     *	@return	int					<0 if KO, >0 if OK
     */
    function Livraison($user, $date, $type, $comment)
    {
        $result = 0;

        dol_syslog(get_class($this)."::Livraison");

        if ($user->rights->fournisseur->commande->receptionner)
        {
            if ($type == 'par') $statut = 4;
            if ($type == 'tot')	$statut = 5;
            if ($type == 'nev') $statut = 7;
            if ($type == 'can') $statut = 7;

            if ($statut == 4 or $statut == 5 or $statut == 7)
            {
                $this->db->begin();

                $sql = "UPDATE ".MAIN_DB_PREFIX."commande_fournisseur";
                $sql.= " SET fk_statut = ".$statut;
                $sql.= " WHERE rowid = ".$this->id;
                $sql.= " AND fk_statut IN (3,4)";	// Process running or Partially received

                dol_syslog(get_class($this)."::Livraison sql=".$sql);
                $resql=$this->db->query($sql);
                if ($resql)
                {
                    $result = 0;
                    $result=$this->log($user, $statut, $date, $comment);

                    $this->db->commit();
                }
                else
                {
                    $this->db->rollback();
                    $this->error=$this->db->lasterror();
                    dol_syslog(get_class($this)."::Livraison Error ".$this->error, LOG_ERR);
                    $result = -1;
                }
            }
            else
            {
                dol_syslog(get_class($this)."::Livraison Error -2", LOG_ERR);
                $result = -2;
            }
        }
        else
        {
            dol_syslog(get_class($this)."::Livraison Not Authorized");
            $result = -3;
        }
        return $result ;
    }

	/**
     *	Set the planned delivery date
     *
     *	@param      User			$user        		Objet utilisateur qui modifie
     *	@param      timestamp		$date_livraison     Date de livraison
     *	@return     int         						<0 si ko, >0 si ok
     */
    function set_date_livraison($user, $date_livraison)
    {
        if ($user->rights->fournisseur->commande->creer)
        {
            $sql = "UPDATE ".MAIN_DB_PREFIX."commande_fournisseur";
            $sql.= " SET date_livraison = ".($date_livraison ? "'".$this->db->idate($date_livraison)."'" : 'null');
            $sql.= " WHERE rowid = ".$this->id;

            dol_syslog(get_class($this)."::set_date_livraison sql=".$sql,LOG_DEBUG);
            $resql=$this->db->query($sql);
            if ($resql)
            {
                $this->date_livraison = $date_livraison;
                return 1;
            }
            else
            {
                $this->error=$this->db->error();
                dol_syslog(get_class($this)."::set_date_livraison ".$this->error,LOG_ERR);
                return -1;
            }
        }
        else
        {
            return -2;
        }
    }

    /**
     *  Update a supplier order from a customer order
     *
     *  @param  User	$user           User that create
     *  @param  int		$idc			Id of supplier order to update
     *  @param	int		$comclientid	Id of customer order to use as template
     *	@return	int						<0 if KO, >0 if OK
     */
    function updateFromCommandeClient($user, $idc, $comclientid)
    {
        $comclient = new Commande($this->db);
        $comclient->fetch($comclientid);

        $this->id = $idc;

        $this->lines = array();

        $num=count($comclient->lines);
        for ($i = 0; $i < $num; $i++)
        {
            $prod = new Product($this->db);
            if ($prod->fetch($comclient->lines[$i]->fk_product) > 0)
            {
                $libelle  = $prod->libelle;
                $ref      = $prod->ref;
            }

            $sql = "INSERT INTO ".MAIN_DB_PREFIX."commande_fournisseurdet";
            $sql .= " (fk_commande,label,description,fk_product, price, qty, tva_tx, localtax1_tx, localtax2_tx, remise_percent, subprice, remise, ref)";
            $sql .= " VALUES (".$idc.", '" . $this->db->escape($libelle) . "','" . $this->db->escape($comclient->lines[$i]->desc) . "'";
            $sql .= ",".$comclient->lines[$i]->fk_product.",'".price2num($comclient->lines[$i]->price)."'";
            $sql .= ", '".$comclient->lines[$i]->qty."', ".$comclient->lines[$i]->tva_tx.", ".$comclient->lines[$i]->localtax1_tx.", ".$comclient->lines[$i]->localtax2_tx.", ".$comclient->lines[$i]->remise_percent;
            $sql .= ", '".price2num($comclient->lines[$i]->subprice)."','0','".$ref."');";
            if ($this->db->query($sql))
            {
                $this->update_price();
            }
        }

        return 1;
    }

    /**
     *  Tag order with a particular status
     *
     *  @param      User	$user       Object user that change status
     *  @param      int		$status		New status
     *  @return     int         		<0 if KO, >0 if OK
     */
    function setStatus($user,$status)
    {
        global $conf,$langs;
        $error=0;

        $this->db->begin();

        $sql = 'UPDATE '.MAIN_DB_PREFIX.'commande_fournisseur';
        $sql.= ' SET fk_statut='.$status;
        $sql.= ' WHERE rowid = '.$this->id;

        dol_syslog(get_class($this)."::setStatus sql=".$sql);
        $resql = $this->db->query($sql);
        if ($resql)
        {
            //TODO: Add trigger for status modification
        }
        else
        {
            $error++;
            $this->error=$this->db->lasterror();
            dol_syslog(get_class($this)."::setStatus ".$this->error);
        }

        if (! $error)
        {
            $this->db->commit();
            return 1;
        }
        else
        {
            $this->db->rollback();
            return -1;
        }
    }

    /**
     *	Update line
     *
     *	@param     	int		$rowid           	Id de la ligne de facture
     *	@param     	string	$desc            	Description de la ligne
     *	@param     	double	$pu              	Prix unitaire
     *	@param     	double	$qty             	Quantity
     *	@param     	double	$remise_percent  	Pourcentage de remise de la ligne
     *	@param     	double	$txtva          	Taux TVA
     *  @param     	double	$txlocaltax1	    Localtax1 tax
     *  @param     	double	$txlocaltax2   		Localtax2 tax
     *  @param     	double	$price_base_type 	Type of price base
     *	@param		int		$info_bits			Miscellaneous informations
     *	@param		int		$type				Type of line (0=product, 1=service)
     *  @param		int		$notrigger			Disable triggers
     *	@return    	int             			< 0 if error, > 0 if ok
     */
    function updateline($rowid, $desc, $pu, $qty, $remise_percent, $txtva, $txlocaltax1=0, $txlocaltax2=0, $price_base_type='HT', $info_bits=0, $type=0, $notrigger=false)
    {
        dol_syslog(get_class($this)."::updateline $rowid, $desc, $pu, $qty, $remise_percent, $txtva, $price_base_type, $info_bits, $type");
        include_once DOL_DOCUMENT_ROOT.'/core/lib/price.lib.php';

        if ($this->brouillon)
        {
            $this->db->begin();

            // Clean parameters
            if (empty($qty)) $qty=0;
            if (empty($info_bits)) $info_bits=0;
            if (empty($txtva)) $txtva=0;
            if (empty($txlocaltax1)) $txlocaltax1=0;
            if (empty($txlocaltax2)) $txlocaltax2=0;
            if (empty($remise)) $remise=0;
            if (empty($remise_percent)) $remise_percent=0;

            $remise_percent=price2num($remise_percent);
            $qty=price2num($qty);
            if (! $qty) $qty=1;
            $pu = price2num($pu);
            $txtva=price2num($txtva);
            $txlocaltax1=price2num($txlocaltax1);
            $txlocaltax2=price2num($txlocaltax2);

            // Check parameters
            if ($type < 0) return -1;

            // Calcul du total TTC et de la TVA pour la ligne a partir de
            // qty, pu, remise_percent et txtva
            // TRES IMPORTANT: C'est au moment de l'insertion ligne qu'on doit stocker
            // la part ht, tva et ttc, et ce au niveau de la ligne qui a son propre taux tva.

            $localtaxes_type=getLocalTaxesFromRate($txtva,0,$this->thirdparty);

            $tabprice=calcul_price_total($qty, $pu, $remise_percent, $txtva, $txlocaltax1, $txlocaltax2, 0, $price_base_type, $info_bits, $type, $this->thirdparty, $localtaxes_type);
            $total_ht  = $tabprice[0];
            $total_tva = $tabprice[1];
            $total_ttc = $tabprice[2];
            $total_localtax1 = $tabprice[9];
            $total_localtax2 = $tabprice[10];

            $localtax1_type=$localtaxes_type[0];
			$localtax2_type=$localtaxes_type[2];

            $subprice = price2num($pu,'MU');

            // Mise a jour ligne en base
            $sql = "UPDATE ".MAIN_DB_PREFIX."commande_fournisseurdet SET";
            $sql.= " description='".$this->db->escape($desc)."'";
            $sql.= ",subprice='".price2num($subprice)."'";
            //$sql.= ",remise='".price2num($remise)."'";
            $sql.= ",remise_percent='".price2num($remise_percent)."'";
            $sql.= ",tva_tx='".price2num($txtva)."'";
            $sql.= ",localtax1_tx='".price2num($txlocaltax1)."'";
            $sql.= ",localtax2_tx='".price2num($txlocaltax2)."'";
			$sql.= ",localtax1_type='".$localtax1_type."'";
			$sql.= ",localtax2_type='".$localtax2_type."'";
            $sql.= ",qty='".price2num($qty)."'";
            /*if ($date_end) { $sql.= ",date_start='$date_end'"; }
            else { $sql.=',date_start=null'; }
            if ($date_end) { $sql.= ",date_end='$date_end'"; }
            else { $sql.=',date_end=null'; }*/
            $sql.= ",info_bits='".$info_bits."'";
            $sql.= ",total_ht='".price2num($total_ht)."'";
            $sql.= ",total_tva='".price2num($total_tva)."'";
            $sql.= ",total_localtax1='".price2num($total_localtax1)."'";
            $sql.= ",total_localtax2='".price2num($total_localtax2)."'";
            $sql.= ",total_ttc='".price2num($total_ttc)."'";
            $sql.= ",product_type=".$type;
            $sql.= " WHERE rowid = ".$rowid;

            dol_syslog(get_class($this)."::updateline sql=".$sql);
            $result = $this->db->query($sql);
            if ($result > 0)
            {
                $this->rowid = $rowid;

                if (! $notrigger)
                {
                    global $conf, $langs, $user;
                    // Appel des triggers
                    include_once DOL_DOCUMENT_ROOT . '/core/class/interfaces.class.php';
                    $interface=new Interfaces($this->db);
                    $result=$interface->run_triggers('LINEORDER_SUPPLIER_UPDATE',$this,$user,$langs,$conf);
                    if ($result < 0)
                    {
                        $error++;
                        $this->errors=$interface->errors;
                        $this->db->rollback();
                        return -1;
                    }
                    // Fin appel triggers
                }

                // Mise a jour info denormalisees au niveau facture
                $this->update_price('','auto');

                $this->db->commit();
                return $result;
            }
            else
            {
                $this->error=$this->db->error();
                dol_syslog(get_class($this)."::updateline ".$this->error, LOG_ERR);
                $this->db->rollback();
                return -1;
            }
        }
        else
        {
            $this->error="Order status makes operation forbidden";
            dol_syslog(get_class($this)."::updateline ".$this->error, LOG_ERR);
            return -2;
        }
    }


    /**
     *  Initialise an instance with random values.
     *  Used to build previews or test instances.
     *	id must be 0 if object instance is a specimen.
     *
     *  @return	void
     */
    function initAsSpecimen()
    {
        global $user,$langs,$conf;

        dol_syslog(get_class($this)."::initAsSpecimen");

        $now=dol_now();

        // Find first product
        $prodid=0;
        $product=new ProductFournisseur($this->db);
        $sql = "SELECT rowid";
        $sql.= " FROM ".MAIN_DB_PREFIX."product";
        $sql.= " WHERE entity IN (".getEntity('product', 1).")";
        $sql.=$this->db->order("rowid","ASC");
        $sql.=$this->db->plimit(1);
        $resql = $this->db->query($sql);
        if ($resql)
        {
            $obj = $this->db->fetch_object($resql);
            $prodid = $obj->rowid;
        }

        // Initialise parametres
        $this->id=0;
        $this->ref = 'SPECIMEN';
        $this->specimen=1;
        $this->socid = 1;
        $this->date = $now;
        $this->date_commande = $now;
        $this->date_lim_reglement=$this->date+3600*24*30;
        $this->cond_reglement_code = 'RECEP';
        $this->mode_reglement_code = 'CHQ';
        $this->note_public='This is a comment (public)';
        $this->note_private='This is a comment (private)';
        // Lines
        $nbp = 5;
        $xnbp = 0;
        while ($xnbp < $nbp)
        {
            $line=new CommandeFournisseurLigne($this->db);
            $line->desc=$langs->trans("Description")." ".$xnbp;
            $line->qty=1;
            $line->subprice=100;
            $line->price=100;
            $line->tva_tx=19.6;
            $line->localtax1_tx=0;
            $line->localtax2_tx=0;
            if ($xnbp == 2)
            {
                $line->total_ht=50;
                $line->total_ttc=59.8;
                $line->total_tva=9.8;
                $line->remise_percent=50;
            }
            else
            {
                $line->total_ht=100;
                $line->total_ttc=119.6;
                $line->total_tva=19.6;
                $line->remise_percent=00;
            }
            $line->fk_product=$prodid;

            $this->lines[$xnbp]=$line;

            $this->total_ht       += $line->total_ht;
            $this->total_tva      += $line->total_tva;
            $this->total_ttc      += $line->total_ttc;

            $xnbp++;
        }
    }

    /**
     *	Load indicators for dashboard (this->nbtodo and this->nbtodolate)
     *
     *	@param          User	$user   Objet user
     *	@return         int    			<0 if KO, >0 if OK
     */
    function load_board($user)
    {
        global $conf, $user;

        $now=dol_now();

        $this->nbtodo=$this->nbtodolate=0;
        $clause = " WHERE";

        $sql = "SELECT c.rowid, c.date_creation as datec, c.fk_statut";
        $sql.= " FROM ".MAIN_DB_PREFIX."commande_fournisseur as c";
        if (!$user->rights->societe->client->voir && !$user->societe_id)
        {
            $sql.= " LEFT JOIN ".MAIN_DB_PREFIX."societe_commerciaux as sc ON c.fk_soc = sc.fk_soc";
            $sql.= " WHERE sc.fk_user = " .$user->id;
            $clause = " AND";
        }
        $sql.= $clause." c.entity = ".$conf->entity;
        $sql.= " AND (c.fk_statut BETWEEN 1 AND 2)";
        if ($user->societe_id) $sql.=" AND c.fk_soc = ".$user->societe_id;

        $resql=$this->db->query($sql);
        if ($resql)
        {
            while ($obj=$this->db->fetch_object($resql))
            {
                $this->nbtodo++;
                if ($obj->fk_statut != 3 && $this->db->jdate($obj->datec) < ($now - $conf->commande->fournisseur->warning_delay)) $this->nbtodolate++;
            }
            return 1;
        }
        else
        {
            $this->error=$this->db->error();
            return -1;
        }
    }

    /**
     * Returns the translated input method
     *
     * @return string
     */
    function getInputMethod()
    {
        global $db, $langs;

        if ($this->methode_commande_id > 0)
        {
            $sql = "SELECT rowid, code, libelle";
            $sql.= " FROM ".MAIN_DB_PREFIX.'c_input_method';
            $sql.= " WHERE active=1 AND rowid = ".$db->escape($this->methode_commande_id);

            $query = $db->query($sql);

            if ($query && $db->num_rows($query))
            {
                $result = $db->fetch_object($query);

                $string = $langs->trans($result->code);

                if ($string == $result->code)
                {
                    $string = $obj->libelle != '-' ? $obj->libelle : '';
                }

                return $string;
            }

            dol_print_error($db);
        }

        return '';
    }
}



/**
 *  Classe de gestion des lignes de commande
 */
class CommandeFournisseurLigne
{
    // From llx_commandedet
    var $qty;
    var $tva_tx;
    var $localtax1_tx;
    var $localtax2_tx;
    var $localtax1_type;
    var $localtax2_type;
    var $subprice;
    var $remise_percent;
    var $desc;          	// Description ligne
    var $fk_product;		// Id of predefined product
    var $product_type = 0;	// Type 0 = product, 1 = Service
    var $total_ht;
    var $total_tva;
    var $total_localtax1;
    var $total_localtax2;
    var $total_ttc;
    var $info_bits;
    var $special_code;

    // From llx_product
    var $libelle;       // Label produit
    var $product_desc;  // Description produit

    // From llx_product_fournisseur_price
    var $ref_fourn;     // Ref supplier


    /**
     *	Constructor
     *
     *  @param		DoliDB		$db      Database handler
     */
    function __construct($db)
    {
        $this->db= $db;
    }

    /**
     *  Load line order
     *
     *  @param  int		$rowid      Id line order
     *	@return	int					<0 if KO, >0 if OK
     */
    function fetch($rowid)
    {
        $sql = 'SELECT cd.rowid, cd.fk_commande, cd.fk_product, cd.product_type, cd.description, cd.qty, cd.tva_tx,';
        $sql.= ' cd.localtax1_tx, cd.localtax2_tx,';
        $sql.= ' cd.remise, cd.remise_percent, cd.subprice,';
        $sql.= ' cd.info_bits, cd.total_ht, cd.total_tva, cd.total_ttc,';
        $sql.= ' cd.total_localtax1, cd.total_localtax2,';
        $sql.= ' p.ref as product_ref, p.label as product_libelle, p.description as product_desc';
        $sql.= ' FROM '.MAIN_DB_PREFIX.'commande_fournisseurdet as cd';
        $sql.= ' LEFT JOIN '.MAIN_DB_PREFIX.'product as p ON cd.fk_product = p.rowid';
        $sql.= ' WHERE cd.rowid = '.$rowid;
        $result = $this->db->query($sql);
        if ($result)
        {
            $objp = $this->db->fetch_object($result);
            $this->rowid            = $objp->rowid;
            $this->fk_commande      = $objp->fk_commande;
            $this->desc             = $objp->description;
            $this->qty              = $objp->qty;
            $this->subprice         = $objp->subprice;
            $this->tva_tx           = $objp->tva_tx;
            $this->localtax1_tx		= $objp->localtax1_tx;
            $this->localtax2_tx		= $objp->localtax2_tx;
            $this->remise           = $objp->remise;
            $this->remise_percent   = $objp->remise_percent;
            $this->fk_product       = $objp->fk_product;
            $this->info_bits        = $objp->info_bits;
            $this->total_ht         = $objp->total_ht;
            $this->total_tva        = $objp->total_tva;
            $this->total_localtax1	= $objp->total_localtax1;
            $this->total_localtax2	= $objp->total_localtax2;
            $this->total_ttc        = $objp->total_ttc;
            $this->product_type     = $objp->product_type;

            $this->ref	            = $objp->product_ref;
            $this->product_libelle  = $objp->product_libelle;
            $this->product_desc     = $objp->product_desc;

            $this->db->free($result);
            return 1;
        }
        else
        {
            dol_print_error($this->db);
            return -1;
        }
    }

    /**
     *  Mise a jour de l'objet ligne de commande en base
     *
     *  @return		int		<0 si ko, >0 si ok
     */
    function update_total()
    {
        $this->db->begin();

        // Mise a jour ligne en base
        $sql = "UPDATE ".MAIN_DB_PREFIX."commande_fournisseurdet SET";
        $sql.= " total_ht='".price2num($this->total_ht)."'";
        $sql.= ",total_tva='".price2num($this->total_tva)."'";
        $sql.= ",total_localtax1='".price2num($this->total_localtax1)."'";
        $sql.= ",total_localtax2='".price2num($this->total_localtax2)."'";
        $sql.= ",total_ttc='".price2num($this->total_ttc)."'";
        $sql.= " WHERE rowid = ".$this->rowid;

        dol_syslog("CommandeFournisseurLigne.class.php::update_total sql=$sql");

        $resql=$this->db->query($sql);
        if ($resql)
        {
            $this->db->commit();
            return 1;
        }
        else
        {
            $this->error=$this->db->error();
            dol_syslog("CommandeFournisseurLigne.class.php::update_total Error ".$this->error, LOG_ERR);
            $this->db->rollback();
            return -2;
        }
    }
}
<|MERGE_RESOLUTION|>--- conflicted
+++ resolved
@@ -708,18 +708,12 @@
             $this->db->begin();
 
             $sql = "UPDATE ".MAIN_DB_PREFIX."commande_fournisseur SET fk_statut = 9";
-<<<<<<< HEAD
-            $sql .= " WHERE rowid = ".$this->id;
-
-            if ($this->db->query($sql))
-=======
             $sql.= " WHERE rowid = ".$this->id;
 
             dol_syslog(get_class($this)."::refuse sql=".$sql);
             $resql=$this->db->query($sql);
 
             if ($resql)
->>>>>>> 198a8d40
             {
                 $result = 0;
                 $this->log($user, 9, time());
@@ -734,10 +728,6 @@
                     {
                         $error++;
                         $this->errors=$interface->errors;
-<<<<<<< HEAD
-                        $this->db->rollback();
-=======
->>>>>>> 198a8d40
                     }
                     // Fin appel triggers
                 }
@@ -1391,7 +1381,6 @@
     {
         if ($this->statut == 0)
         {
-<<<<<<< HEAD
         	$this->db->begin();
 
 			if (! $notrigger)
@@ -1421,14 +1410,6 @@
 			}
 
 			if (! $error)
-=======
-            $sql = "DELETE FROM ".MAIN_DB_PREFIX."commande_fournisseurdet WHERE rowid = ".$idligne;
-            $resql=$this->db->query($sql);
-
-            //TODO: Add trigger for deleted line
-            dol_syslog(get_class($this)."::deleteline sql=".$sql);
-            if ($resql)
->>>>>>> 198a8d40
             {
                 $result=$this->update_price();
 
