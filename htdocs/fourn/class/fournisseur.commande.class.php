--- conflicted
+++ resolved
@@ -1673,473 +1673,9 @@
 						}
 					}
 				}
-<<<<<<< HEAD
 			} else {
 				$product_type = $type;
 			}
-=======
-            }
-            else
-            {
-                $product_type = $type;
-            }
-
-            if ($conf->multicurrency->enabled && $pu_ht_devise > 0) {
-            	$pu = 0;
-            }
-
-            $localtaxes_type = getLocalTaxesFromRate($txtva, 0, $mysoc, $this->thirdparty);
-
-            // Clean vat code
-            $vat_src_code = '';
-            if (preg_match('/\((.*)\)/', $txtva, $reg))
-            {
-                $vat_src_code = $reg[1];
-                $txtva = preg_replace('/\s*\(.*\)/', '', $txtva); // Remove code into vatrate.
-            }
-
-            // Calcul du total TTC et de la TVA pour la ligne a partir de
-            // qty, pu, remise_percent et txtva
-            // TRES IMPORTANT: C'est au moment de l'insertion ligne qu'on doit stocker
-            // la part ht, tva et ttc, et ce au niveau de la ligne qui a son propre taux tva.
-
-            $tabprice = calcul_price_total($qty, $pu, $remise_percent, $txtva, $txlocaltax1, $txlocaltax2, 0, $price_base_type, $info_bits, $product_type, $this->thirdparty, $localtaxes_type, 100, $this->multicurrency_tx, $pu_ht_devise);
-
-            $total_ht  = $tabprice[0];
-            $total_tva = $tabprice[1];
-            $total_ttc = $tabprice[2];
-            $total_localtax1 = $tabprice[9];
-            $total_localtax2 = $tabprice[10];
-            $pu = $pu_ht = $tabprice[3];
-
-			// MultiCurrency
-			$multicurrency_total_ht = $tabprice[16];
-            $multicurrency_total_tva = $tabprice[17];
-            $multicurrency_total_ttc = $tabprice[18];
-			$pu_ht_devise = $tabprice[19];
-
-            $localtax1_type = $localtaxes_type[0];
-			$localtax2_type = $localtaxes_type[2];
-
-            $subprice = price2num($pu, 'MU');
-
-            $rangmax = $this->line_max();
-            $rang = $rangmax + 1;
-
-            // Insert line
-            $this->line = new CommandeFournisseurLigne($this->db);
-
-            $this->line->context = $this->context;
-
-            $this->line->fk_commande = $this->id;
-            $this->line->label = $label;
-            $this->line->ref_fourn = $ref_supplier;
-            $this->line->ref_supplier = $ref_supplier;
-            $this->line->desc = $desc;
-            $this->line->qty = $qty;
-            $this->line->tva_tx = $txtva;
-            $this->line->localtax1_tx = ($total_localtax1 ? $localtaxes_type[1] : 0);
-            $this->line->localtax2_tx = ($total_localtax2 ? $localtaxes_type[3] : 0);
-            $this->line->localtax1_type = $localtaxes_type[0];
-            $this->line->localtax2_type = $localtaxes_type[2];
-            $this->line->fk_product = $fk_product;
-            $this->line->product_type = $product_type;
-            $this->line->remise_percent = $remise_percent;
-            $this->line->subprice = $pu_ht;
-            $this->line->rang = $rang;
-            $this->line->info_bits = $info_bits;
-
-            $this->line->vat_src_code = $vat_src_code;
-            $this->line->total_ht = $total_ht;
-            $this->line->total_tva = $total_tva;
-            $this->line->total_localtax1 = $total_localtax1;
-            $this->line->total_localtax2 = $total_localtax2;
-            $this->line->total_ttc = $total_ttc;
-            $this->line->product_type = $type;
-            $this->line->special_code = $this->special_code;
-            $this->line->origin = $origin;
-            $this->line->origin_id = $origin_id;
-            $this->line->fk_unit = $fk_unit;
-
-            $this->line->date_start = $date_start;
-            $this->line->date_end = $date_end;
-
-            // Multicurrency
-            $this->line->fk_multicurrency = $this->fk_multicurrency;
-            $this->line->multicurrency_code = $this->multicurrency_code;
-            $this->line->multicurrency_subprice		= $pu_ht_devise;
-            $this->line->multicurrency_total_ht 	= $multicurrency_total_ht;
-            $this->line->multicurrency_total_tva 	= $multicurrency_total_tva;
-            $this->line->multicurrency_total_ttc 	= $multicurrency_total_ttc;
-
-            $this->line->subprice = $pu_ht;
-            $this->line->price = $this->line->subprice;
-
-            $this->line->remise_percent = $remise_percent;
-
-            if (is_array($array_options) && count($array_options) > 0) {
-                $this->line->array_options = $array_options;
-            }
-
-            $result = $this->line->insert($notrigger);
-            if ($result > 0)
-            {
-                // Reorder if child line
-                if (!empty($fk_parent_line)) $this->line_order(true, 'DESC');
-
-                // Mise a jour informations denormalisees au niveau de la commande meme
-                $result = $this->update_price(1, 'auto', 0, $this->thirdparty); // This method is designed to add line from user input so total calculation must be done using 'auto' mode.
-                if ($result > 0)
-                {
-                    $this->db->commit();
-                    return $this->line->id;
-                }
-                else
-                {
-                    $this->db->rollback();
-                    return -1;
-                }
-            }
-            else
-            {
-                $this->error = $this->line->error;
-                $this->errors = $this->line->errors;
-                dol_syslog(get_class($this)."::addline error=".$this->error, LOG_ERR);
-                $this->db->rollback();
-                return -1;
-            }
-        }
-    }
-
-
-    /**
-     * Save a receiving into the tracking table of receiving (commande_fournisseur_dispatch) and add product into stock warehouse.
-     *
-     * @param 	User		$user					User object making change
-     * @param 	int			$product				Id of product to dispatch
-     * @param 	double		$qty					Qty to dispatch
-     * @param 	int			$entrepot				Id of warehouse to add product
-     * @param 	double		$price					Unit Price for PMP value calculation (Unit price without Tax and taking into account discount)
-     * @param	string		$comment				Comment for stock movement
-	 * @param	integer		$eatby					eat-by date
-	 * @param	integer		$sellby					sell-by date
-	 * @param	string		$batch					Lot number
-	 * @param	int			$fk_commandefourndet	Id of supplier order line
-     * @param	int			$notrigger          	1 = notrigger
-     * @return 	int						<0 if KO, >0 if OK
-     */
-    public function dispatchProduct($user, $product, $qty, $entrepot, $price = 0, $comment = '', $eatby = '', $sellby = '', $batch = '', $fk_commandefourndet = 0, $notrigger = 0)
-    {
-        global $conf, $langs;
-
-        $error = 0;
-        require_once DOL_DOCUMENT_ROOT.'/product/stock/class/mouvementstock.class.php';
-
-        // Check parameters (if test are wrong here, there is bug into caller)
-        if ($entrepot <= 0)
-        {
-            $this->error = 'ErrorBadValueForParameterWarehouse';
-            return -1;
-        }
-        if ($qty == 0)
-        {
-            $this->error = 'ErrorBadValueForParameterQty';
-            return -1;
-        }
-
-        $dispatchstatus = 1;
-        if (!empty($conf->global->SUPPLIER_ORDER_USE_DISPATCH_STATUS)) $dispatchstatus = 0; // Setting dispatch status (a validation step after receiving products) will be done manually to 1 or 2 if this option is on
-
-        $now = dol_now();
-
-        if (($this->statut == self::STATUS_ORDERSENT || $this->statut == self::STATUS_RECEIVED_PARTIALLY || $this->statut == self::STATUS_RECEIVED_COMPLETELY))
-        {
-            $this->db->begin();
-
-            $sql = "INSERT INTO ".MAIN_DB_PREFIX."commande_fournisseur_dispatch";
-            $sql .= " (fk_commande, fk_product, qty, fk_entrepot, fk_user, datec, fk_commandefourndet, status, comment, eatby, sellby, batch) VALUES";
-            $sql .= " ('".$this->id."','".$product."','".$qty."',".($entrepot > 0 ? "'".$entrepot."'" : "null").",'".$user->id."','".$this->db->idate($now)."','".$fk_commandefourndet."', ".$dispatchstatus.", '".$this->db->escape($comment)."', ";
-            $sql .= ($eatby ? "'".$this->db->idate($eatby)."'" : "null").", ".($sellby ? "'".$this->db->idate($sellby)."'" : "null").", ".($batch ? "'".$batch."'" : "null");
-            $sql .= ")";
-
-            dol_syslog(get_class($this)."::dispatchProduct", LOG_DEBUG);
-            $resql = $this->db->query($sql);
-            if ($resql)
-            {
-                if (!$notrigger)
-                {
-                    global $conf, $langs, $user;
-					// Call trigger
-					$result = $this->call_trigger('LINEORDER_SUPPLIER_DISPATCH', $user);
-					if ($result < 0)
-                    {
-                        $error++;
-                    }
-					// End call triggers
-                }
-            }
-            else
-			{
-                $this->error = $this->db->lasterror();
-                $error++;
-            }
-
-            // If module stock is enabled and the stock increase is done on purchase order dispatching
-            if (!$error && $entrepot > 0 && !empty($conf->stock->enabled) && !empty($conf->global->STOCK_CALCULATE_ON_SUPPLIER_DISPATCH_ORDER))
-            {
-                $mouv = new MouvementStock($this->db);
-                if ($product > 0)
-                {
-                	// $price should take into account discount (except if option STOCK_EXCLUDE_DISCOUNT_FOR_PMP is on)
-                	$mouv->origin = &$this;
-					$result = $mouv->reception($user, $product, $entrepot, $qty, $price, $comment, $eatby, $sellby, $batch);
-                    if ($result < 0)
-                    {
-                        $this->error = $mouv->error;
-                        $this->errors = $mouv->errors;
-                        dol_syslog(get_class($this)."::dispatchProduct ".$this->error." ".join(',', $this->errors), LOG_ERR);
-                        $error++;
-                    }
-                }
-            }
-
-            if ($error == 0)
-            {
-                $this->db->commit();
-                return 1;
-            }
-            else
-            {
-                $this->db->rollback();
-                return -1;
-            }
-        }
-        else
-		{
-            $this->error = 'BadStatusForObject';
-            return -2;
-        }
-    }
-
-    /**
-     * 	Delete line
-     *
-     *	@param	int		$idline		Id of line to delete
-     *	@param	int		$notrigger	1=Disable call to triggers
-     *	@return	int					<0 if KO, >0 if OK
-     */
-    public function deleteline($idline, $notrigger = 0)
-    {
-        if ($this->statut == 0)
-        {
-            $line = new CommandeFournisseurLigne($this->db);
-
-            if ($line->fetch($idline) <= 0)
-            {
-                return 0;
-            }
-
-            if ($line->delete($notrigger) > 0)
-            {
-                $this->update_price();
-                return 1;
-            }
-            else
-            {
-                $this->error = $line->error;
-                $this->errors = $line->errors;
-                return -1;
-            }
-        }
-        else
-        {
-            return -2;
-        }
-    }
-
-    /**
-     *  Delete an order
-     *
-     *	@param	User	$user		Object user
-     *	@param	int		$notrigger	1=Does not execute triggers, 0= execute triggers
-     *	@return	int					<0 if KO, >0 if OK
-     */
-    public function delete(User $user, $notrigger = 0)
-    {
-        global $langs, $conf;
-        require_once DOL_DOCUMENT_ROOT.'/core/lib/files.lib.php';
-
-        $error = 0;
-
-        $this->db->begin();
-
-        if (empty($notrigger))
-        {
-            // Call trigger
-            $result = $this->call_trigger('ORDER_SUPPLIER_DELETE', $user);
-            if ($result < 0)
-            {
-            	$this->errors[] = 'ErrorWhenRunningTrigger';
-            	dol_syslog(get_class($this)."::delete ".$this->error, LOG_ERR);
-            	$this->db->rollback();
-            	return -1;
-            }
-            // End call triggers
-        }
-
-        $main = MAIN_DB_PREFIX.'commande_fournisseurdet';
-        $ef = $main."_extrafields";
-        $sql = "DELETE FROM $ef WHERE fk_object IN (SELECT rowid FROM $main WHERE fk_commande = ".$this->id.")";
-        dol_syslog(get_class($this)."::delete extrafields lines", LOG_DEBUG);
-        if (!$this->db->query($sql))
-        {
-            $this->error = $this->db->lasterror();
-            $this->errors[] = $this->db->lasterror();
-            $error++;
-        }
-
-        $sql = "DELETE FROM ".MAIN_DB_PREFIX."commande_fournisseurdet WHERE fk_commande =".$this->id;
-        dol_syslog(get_class($this)."::delete", LOG_DEBUG);
-        if (!$this->db->query($sql))
-        {
-            $this->error = $this->db->lasterror();
-            $this->errors[] = $this->db->lasterror();
-            $error++;
-        }
-
-        $sql = "DELETE FROM ".MAIN_DB_PREFIX."commande_fournisseur WHERE rowid =".$this->id;
-        dol_syslog(get_class($this)."::delete", LOG_DEBUG);
-        if ($resql = $this->db->query($sql))
-        {
-            if ($this->db->affected_rows($resql) < 1)
-            {
-                $this->error = $this->db->lasterror();
-                $this->errors[] = $this->db->lasterror();
-                $error++;
-            }
-        }
-        else
-        {
-            $this->error = $this->db->lasterror();
-            $this->errors[] = $this->db->lasterror();
-            $error++;
-        }
-
-        // Remove extrafields
-        if (!$error)
-        {
-        	$result = $this->deleteExtraFields();
-        	if ($result < 0)
-        	{
-        		$this->error = 'FailToDeleteExtraFields';
-        		$this->errors[] = 'FailToDeleteExtraFields';
-        		$error++;
-        		dol_syslog(get_class($this)."::delete error -4 ".$this->error, LOG_ERR);
-        	}
-        }
-
-		// Delete linked object
-    	$res = $this->deleteObjectLinked();
-    	if ($res < 0) {
-    		$this->error = 'FailToDeleteObjectLinked';
-    		$this->errors[] = 'FailToDeleteObjectLinked';
-    		$error++;
-    	}
-
-        if (!$error)
-        {
-        	// Delete record into ECM index (Note that delete is also done when deleting files with the dol_delete_dir_recursive
-        	$this->deleteEcmFiles();
-
-        	// We remove directory
-        	$ref = dol_sanitizeFileName($this->ref);
-        	if ($conf->fournisseur->commande->dir_output)
-        	{
-        		$dir = $conf->fournisseur->commande->dir_output."/".$ref;
-        		$file = $dir."/".$ref.".pdf";
-        		if (file_exists($file))
-        		{
-        			if (!dol_delete_file($file, 0, 0, 0, $this)) // For triggers
-        			{
-        				$this->error = 'ErrorFailToDeleteFile';
-        				$this->errors[] = 'ErrorFailToDeleteFile';
-        				$error++;
-        			}
-        		}
-        		if (file_exists($dir))
-        		{
-        			$res = @dol_delete_dir_recursive($dir);
-        			if (!$res)
-        			{
-        				$this->error = 'ErrorFailToDeleteDir';
-        				$this->errors[] = 'ErrorFailToDeleteDir';
-        				$error++;
-        			}
-        		}
-        	}
-        }
-
-		if (!$error)
-		{
-			dol_syslog(get_class($this)."::delete $this->id by $user->id", LOG_DEBUG);
-			$this->db->commit();
-			return 1;
-		}
-		else
-		{
-			dol_syslog(get_class($this)."::delete ".$this->error, LOG_ERR);
-			$this->db->rollback();
-			return -$error;
-		}
-    }
-
-    // phpcs:disable PEAR.NamingConventions.ValidFunctionName.ScopeNotCamelCaps
-    /**
-     *	Get list of order methods
-     *
-     *	@return int 0 if OK, <0 if KO
-     */
-    public function get_methodes_commande()
-    {
-        // phpcs:enable
-        $sql = "SELECT rowid, libelle";
-        $sql .= " FROM ".MAIN_DB_PREFIX."c_input_method";
-        $sql .= " WHERE active = 1";
-
-        $resql = $this->db->query($sql);
-        if ($resql)
-        {
-            $i = 0;
-            $num = $this->db->num_rows($resql);
-            $this->methodes_commande = array();
-            while ($i < $num)
-            {
-                $row = $this->db->fetch_row($resql);
-
-                $this->methodes_commande[$row[0]] = $row[1];
-
-                $i++;
-            }
-            return 0;
-        }
-        else
-        {
-            return -1;
-        }
-    }
-
-    /**
-	 * Return array of dispatched lines waiting to be approved for this order
-     *
-     * @since 8.0 Return dispatched quantity (qty).
-	 *
-	 * @param	int		$status		Filter on stats (-1 = no filter, 0 = lines draft to be approved, 1 = approved lines)
-	 * @return	array				Array of lines
-     */
-    public function getDispachedLines($status = -1)
-    {
-    	$ret = array();
->>>>>>> 5ea3f09e
 
 			if ($conf->multicurrency->enabled && $pu_ht_devise > 0) {
 				$pu = 0;
@@ -2489,6 +2025,9 @@
 
 		if (!$error)
 		{
+        	// Delete record into ECM index (Note that delete is also done when deleting files with the dol_delete_dir_recursive
+        	$this->deleteEcmFiles();
+
 			// We remove directory
 			$ref = dol_sanitizeFileName($this->ref);
 			if ($conf->fournisseur->commande->dir_output)
