--- conflicted
+++ resolved
@@ -2911,10 +2911,6 @@
 			$this->line->localtax2_type = empty($localtaxes_type[2]) ? '' : $localtaxes_type[2];
 			$this->line->remise_percent = $remise_percent;
 			$this->line->subprice       = $pu_ht;
-<<<<<<< HEAD
-			$this->line->rang           = $rang;
-=======
->>>>>>> ba1f8119
 			$this->line->info_bits      = $info_bits;
 			$this->line->total_ht       = $total_ht;
 			$this->line->total_tva      = $total_tva;
@@ -2922,12 +2918,8 @@
 			$this->line->total_localtax2 = $total_localtax2;
 			$this->line->total_ttc      = $total_ttc;
 			$this->line->product_type   = $type;
-<<<<<<< HEAD
-			$this->line->special_code   = (!empty($special_code) ? $special_code : 0);
-=======
-			$this->line->special_code   = $oldline->special_code;
+			$this->line->special_code   = (!empty($special_code) ? $special_code : $oldline->special_code);
 			$this->line->rang           = $oldline->rang;
->>>>>>> ba1f8119
 			$this->line->origin         = $this->origin;
 			$this->line->fk_unit        = $fk_unit;
 
