<?php
/* Copyright (C) 2003-2005	Rodolphe Quiedeville	<rodolphe@quiedeville.org>
 * Copyright (C) 2004-2019	Laurent Destailleur		<eldy@users.sourceforge.net>
 * Copyright (C) 2009-2012	Regis Houssin			<regis.houssin@inodbox.com>
 * Copyright (C) 2010-2011	Juanjo Menent			<jmenent@2byte.es>
 * Copyright (C) 2012       Cedric Salvador         <csalvador@gpcsolutions.fr>
 * Copyright (C) 2013       Florian Henry		  	<florian.henry@open-concept.pro>
 * Copyright (C) 2015       Marcos García           <marcosgdf@gmail.com>
 * Copyright (C) 2017-2020  Frédéric France         <frederic.france@netlogic.fr>
 * Copyright (C) 2023       Nick Fragoulis
 *
 * This program is free software; you can redistribute it and/or modify
 * it under the terms of the GNU General Public License as published by
 * the Free Software Foundation; either version 3 of the License, or
 * (at your option) any later version.
 *
 * This program is distributed in the hope that it will be useful,
 * but WITHOUT ANY WARRANTY; without even the implied warranty of
 * MERCHANTABILITY or FITNESS FOR A PARTICULAR PURPOSE.  See the
 * GNU General Public License for more details.
 *
 * You should have received a copy of the GNU General Public License
 * along with this program. If not, see <https://www.gnu.org/licenses/>.
 */

/**
 *	\file       htdocs/fourn/facture/class/fournisseur.facture-rec.class.php
 *	\ingroup    facture
 *	\brief      Fichier de la classe des factures fournisseursrecurentes
 */

require_once DOL_DOCUMENT_ROOT.'/core/class/notify.class.php';
require_once DOL_DOCUMENT_ROOT.'/product/class/product.class.php';
require_once DOL_DOCUMENT_ROOT.'/fourn/class/fournisseur.facture.class.php';
require_once DOL_DOCUMENT_ROOT.'/core/lib/date.lib.php';


/**
 *	Class to manage invoice templates
 */
class FactureFournisseurRec extends CommonInvoice
{
	const TRIGGER_PREFIX = 'SUPPLIERBILLREC';
	/**
	 * @var string ID to identify managed object
	 */
	public $element = 'invoice_supplier_rec';

	/**
	 * @var string Name of table without prefix where object is stored
	 */
	public $table_element = 'facture_fourn_rec';

	/**
	 * @var string    Name of subtable line
	 */
	public $table_element_line = 'facture_fourn_det_rec';

	/**
	 * @var string Field with ID of parent key if this field has a parent
	 */
	public $fk_element = 'fk_facture_fourn';

	/**
	 * @var string String with name of icon for myobject. Must be the part after the 'object_' into object_myobject.png
	 */
	public $picto = 'bill';

	/**
	 * {@inheritdoc}
	 */
	protected $table_ref_field = 'titre';

	/**
	 * @var string 	The label of recurring invoice
	 * @deprecated	Use $title
	 */
	public $titre;
	/**
	 * @var string The label of recurring invoice
	 */
	public $title;

	public $ref_supplier;
	public $socid;

	/**
	 * @deprecated
	 */
	public $fk_soc;

	public $suspended; // status

	/**
	 * @var string		Label of invoice
	 * @deprecated		Use $label
	 */
	public $libelle;
	/**
	 * @var string		Label of invoice
	 */
	public $label;

	/**
	 * @var double $amount
	 * @deprecated
	 */
	public $amount;
	/**
	 * @var double $remise
	 * @deprecated
	 */
	public $remise;

	public $vat_src_code;
	public $localtax1;
	public $localtax2;

	public $user_author;
	public $user_modif;
	public $fk_project;

	public $mode_reglement_id;
	public $mode_reglement_code;
	public $cond_reglement_code;
	public $cond_reglement_doc;
	public $cond_reglement_id;

	public $date_lim_reglement;

	public $usenewprice = 0;
	public $frequency;
	public $unit_frequency;
	public $date_when;
	public $date_last_gen;
	public $nb_gen_done;
	public $nb_gen_max;
	public $auto_validate; // 0 to create in draft, 1 to create and validate the new invoice
	public $generate_pdf; // 1 to generate PDF on invoice generation (default)

	public $model_pdf;

	/**
	 * Invoice lines
	 * @var FactureFournisseurLigneRec[]
	 */
	public $lines = array();


	/* Override fields in CommonObject
	public $entity;
	public $date_creation;
	public $date_modification;
	public $total_ht;
	public $total_tva;
	public $total_ttc;
	public $fk_account;
	public $mode_reglement;
	public $cond_reglement;
	public $note_public;
	public $note_private;
	*/

	/**
	 *  'type' if the field format ('integer', 'integer:ObjectClass:PathToClass[:AddCreateButtonOrNot[:Filter]]', 'varchar(x)', 'double(24,8)', 'real', 'price', 'text', 'html', 'date', 'datetime', 'timestamp', 'duration', 'mail', 'phone', 'url', 'password')
	 *         Note: Filter can be a string like "(t.ref:like:'SO-%') or (t.date_creation:<:'20160101') or (t.nature:is:NULL)"
	 *  'label' the translation key.
	 *  'enabled' is a condition when the field must be managed.
	 *  'position' is the sort order of field.
	 *  'notnull' is set to 1 if not null in database. Set to -1 if we must set data to null if empty ('' or 0).
	 *  'visible' says if field is visible in list (Examples: 0=Not visible, 1=Visible on list and create/update/view forms, 2=Visible on list only, 3=Visible on create/update/view form only (not list), 4=Visible on list and update/view form only (not create). 5=Visible on list and view only (not create/not update). Using a negative value means field is not shown by default on list but can be selected for viewing)
	 *  'noteditable' says if field is not editable (1 or 0)
	 *  'default' is a default value for creation (can still be overwrote by the Setup of Default Values if field is editable in creation form). Note: If default is set to '(PROV)' and field is 'ref', the default value will be set to '(PROVid)' where id is rowid when a new record is created.
	 *  'index' if we want an index in database.
	 *  'foreignkey'=>'tablename.field' if the field is a foreign key (it is recommanded to name the field fk_...).
	 *  'searchall' is 1 if we want to search in this field when making a search from the quick search button.
	 *  'isameasure' must be set to 1 if you want to have a total on list for this field. Field type must be summable like integer or double(24,8).
	 *  'css' is the CSS style to use on field. For example: 'maxwidth200'
	 *  'help' is a string visible as a tooltip on field
	 *  'showoncombobox' if value of the field must be visible into the label of the combobox that list record
	 *  'disabled' is 1 if we want to have the field locked by a 'disabled' attribute. In most cases, this is never set into the definition of $fields into class, but is set dynamically by some part of code.
	 *  'arrayofkeyval' to set list of value if type is a list of predefined values. For example: array("0"=>"Draft","1"=>"Active","-1"=>"Cancel")
	 *  'comment' is not used. You can store here any text of your choice. It is not used by application.
	 *
	 *  Note: To have value dynamic, you can set value to 0 in definition and edit the value on the fly into the constructor.
	 */

	// BEGIN MODULEBUILDER PROPERTIES
	/**
	 * @var array  Array with all fields and their property. Do not use it as a static var. It may be modified by constructor.
	 */
	public $fields = array(
		'rowid' =>array('type'=>'integer', 'label'=>'TechnicalID', 'enabled'=>1, 'visible'=>-1, 'notnull'=>1, 'position'=>10),
		'titre' =>array('type'=>'varchar(100)', 'label'=>'Titre', 'enabled'=>1, 'showoncombobox' => 1, 'visible'=>-1, 'position'=>15),
		'subtype' =>array('type'=>'smallint(6)', 'label'=>'InvoiceSubtype', 'enabled'=>1, 'visible'=>-1, 'notnull'=>1, 'position'=>15),
		'ref_supplier' =>array('type'=>'varchar(180)', 'label'=>'RefSupplier', 'enabled'=>1, 'showoncombobox' => 1, 'visible'=>-1, 'position'=>20),
		'entity' =>array('type'=>'integer', 'label'=>'Entity', 'default'=>1, 'enabled'=>1, 'visible'=>-2, 'notnull'=>1, 'position'=>25, 'index'=>1),
		'fk_soc' =>array('type'=>'integer:Societe:societe/class/societe.class.php', 'label'=>'ThirdParty', 'enabled'=>'isModEnabled("societe")', 'visible'=>-1, 'notnull'=>1, 'position'=>30),
		'datec' =>array('type'=>'datetime', 'label'=>'DateCreation', 'enabled'=>1, 'visible'=>-1, 'position'=>35),
		'tms' =>array('type'=>'timestamp', 'label'=>'DateModification', 'enabled'=>1, 'visible'=>-1, 'notnull'=>1, 'position'=>40),
		'suspended' =>array('type'=>'integer', 'label'=>'Suspended', 'enabled'=>1, 'visible'=>-1, 'position'=>225),
		'libelle' =>array('type'=>'varchar(100)', 'label'=>'Libelle', 'enabled'=>1, 'showoncombobox' => 0, 'visible'=>-1, 'position'=>15),

		'localtax1' =>array('type'=>'double(24,8)', 'label'=>'Localtax1', 'enabled'=>1, 'visible'=>-1, 'position'=>60, 'isameasure'=>1),
		'localtax2' =>array('type'=>'double(24,8)', 'label'=>'Localtax2', 'enabled'=>1, 'visible'=>-1, 'position'=>65, 'isameasure'=>1),
		'total_ht' =>array('type'=>'double(24,8)', 'label'=>'Total', 'enabled'=>1, 'visible'=>-1, 'position'=>70, 'isameasure'=>1),
		'total_tva' =>array('type'=>'double(24,8)', 'label'=>'Tva', 'enabled'=>1, 'visible'=>-1, 'position'=>55, 'isameasure'=>1),
		'total_ttc' =>array('type'=>'double(24,8)', 'label'=>'Total ttc', 'enabled'=>1, 'visible'=>-1, 'position'=>75, 'isameasure'=>1),

		'fk_user_author' =>array('type'=>'integer:User:user/class/user.class.php', 'label'=>'Fk user author', 'enabled'=>1, 'visible'=>-1, 'position'=>80),
		'fk_user_modif' =>array('type'=>'integer:User:user/class/user.class.php', 'label'=>'UserModif', 'enabled'=>1, 'visible'=>-2, 'notnull'=>-1, 'position'=>210),
		'fk_projet' =>array('type'=>'integer:Project:projet/class/project.class.php:1:fk_statut=1', 'label'=>'Fk projet', 'enabled'=>"isModEnabled('project')", 'visible'=>-1, 'position'=>85),
		'fk_account' =>array('type'=>'integer', 'label'=>'Fk account', 'enabled'=>'isModEnabled("banque")', 'visible'=>-1, 'position'=>175),
		'fk_cond_reglement' =>array('type'=>'integer', 'label'=>'Fk cond reglement', 'enabled'=>1, 'visible'=>-1, 'position'=>90),
		'fk_mode_reglement' =>array('type'=>'integer', 'label'=>'Fk mode reglement', 'enabled'=>1, 'visible'=>-1, 'position'=>95),
		'date_lim_reglement' =>array('type'=>'date', 'label'=>'Date lim reglement', 'enabled'=>1, 'visible'=>-1, 'position'=>100),

		'note_private' =>array('type'=>'html', 'label'=>'NotePublic', 'enabled'=>1, 'visible'=>0, 'position'=>105),
		'note_public' =>array('type'=>'html', 'label'=>'NotePrivate', 'enabled'=>1, 'visible'=>0, 'position'=>110),
		'modelpdf' =>array('type'=>'varchar(255)', 'label'=>'Modelpdf', 'enabled'=>1, 'visible'=>-1, 'position'=>115),

		'fk_multicurrency' =>array('type'=>'integer', 'label'=>'Fk multicurrency', 'enabled'=>1, 'visible'=>-1, 'position'=>180),
		'multicurrency_code' =>array('type'=>'varchar(255)', 'label'=>'Multicurrency code', 'enabled'=>1, 'visible'=>-1, 'position'=>185),
		'multicurrency_tx' =>array('type'=>'double(24,8)', 'label'=>'Multicurrency tx', 'enabled'=>1, 'visible'=>-1, 'position'=>190, 'isameasure'=>1),
		'multicurrency_total_ht' =>array('type'=>'double(24,8)', 'label'=>'Multicurrency total ht', 'enabled'=>1, 'visible'=>-1, 'position'=>195, 'isameasure'=>1),
		'multicurrency_total_tva' =>array('type'=>'double(24,8)', 'label'=>'Multicurrency total tva', 'enabled'=>1, 'visible'=>-1, 'position'=>200, 'isameasure'=>1),
		'multicurrency_total_ttc' =>array('type'=>'double(24,8)', 'label'=>'Multicurrency total ttc', 'enabled'=>1, 'visible'=>-1, 'position'=>205, 'isameasure'=>1),

		'usenewprice' =>array('type'=>'integer', 'label'=>'UseNewPrice', 'enabled'=>1, 'visible'=>0, 'position'=>155),
		'frequency' =>array('type'=>'integer', 'label'=>'Frequency', 'enabled'=>1, 'visible'=>-1, 'position'=>150),
		'unit_frequency' =>array('type'=>'varchar(2)', 'label'=>'Unit frequency', 'enabled'=>1, 'visible'=>-1, 'position'=>125),

		'date_when' =>array('type'=>'datetime', 'label'=>'Date when', 'enabled'=>1, 'visible'=>-1, 'position'=>130),
		'date_last_gen' =>array('type'=>'datetime', 'label'=>'Date last gen', 'enabled'=>1, 'visible'=>-1, 'position'=>135),
		'nb_gen_done' =>array('type'=>'integer', 'label'=>'Nb gen done', 'enabled'=>1, 'visible'=>-1, 'position'=>140),
		'nb_gen_max' =>array('type'=>'integer', 'label'=>'Nb gen max', 'enabled'=>1, 'visible'=>-1, 'position'=>145),
		'revenuestamp' =>array('type'=>'double(24,8)', 'label'=>'RevenueStamp', 'enabled'=>1, 'visible'=>-1, 'position'=>160, 'isameasure'=>1),
		'auto_validate' =>array('type'=>'integer', 'label'=>'Auto validate', 'enabled'=>1, 'visible'=>-1, 'position'=>165),
		'generate_pdf' =>array('type'=>'integer', 'label'=>'Generate pdf', 'enabled'=>1, 'visible'=>-1, 'position'=>170),

	);
	// END MODULEBUILDER PROPERTIES

	const STATUS_NOTSUSPENDED = 0;
	const STATUS_SUSPENDED = 1;



	/**
	 *	Constructor
	 *
	 * 	@param		DoliDB		$db		Database handler
	 */
	public function __construct($db)
	{
		$this->db = $db;
	}

	/**
	 *    Create a predefined supplier invoice
	 *
	 * @param 	User 	$user 			User object
	 * @param 	int 	$facFournId		Id invoice
	 * @param 	int 	$notrigger 		No trigger
	 * @return	int                    	Return integer <0 if KO, id of invoice created if OK
	 */
	public function create($user, $facFournId, $notrigger = 0)
	{
		global $conf;

		$error = 0;
		$now = dol_now();

		// Clean parameters
		$this->titre = empty($this->titre) ? '' : $this->titre;	// deprecated
		$this->title = empty($this->title) ? '' : $this->title;
		$keyforref = $this->table_ref_field;
		$this->ref = $this->$keyforref;
		$this->ref_supplier = empty($this->ref_supplier) ? '' : $this->ref_supplier;
		$this->usenewprice = empty($this->usenewprice) ? 0 : $this->usenewprice;
		$this->suspended = empty($this->suspended) ? 0 : $this->suspended;
		// No frequency defined then no next date to execution
		if (empty($this->frequency)) {
			$this->frequency = 0;
			$this->date_when = null;
		}
		$this->frequency = abs($this->frequency);
		$this->nb_gen_done = 0;
		$this->nb_gen_max = empty($this->nb_gen_max) ? 0 : $this->nb_gen_max;
		$this->auto_validate = empty($this->auto_validate) ? 0 : $this->auto_validate;
		$this->generate_pdf = empty($this->generate_pdf) ? 0 : $this->generate_pdf;

		$this->db->begin();

		// On charge la facture fournisseur depuis laquelle on crée la facture fournisseur modèle
		$facfourn_src = new FactureFournisseur($this->db);
		$result = $facfourn_src->fetch($facFournId);
		if ($result > 0) {
			$sql = 'INSERT INTO '.MAIN_DB_PREFIX.'facture_fourn_rec (';
			$sql .= 'titre';
			$sql .= ", subtype";
			$sql .= ', ref_supplier';
			$sql .= ', entity';
			$sql .= ', fk_soc';
			$sql .= ', datec';
			$sql .= ', suspended';
			$sql .= ', libelle';
			$sql .= ', total_ttc';
			$sql .= ', fk_user_author';
			$sql .= ', fk_projet';
			$sql .= ', fk_account';
			$sql .= ', fk_cond_reglement';
			$sql .= ', fk_mode_reglement';
			$sql .= ', date_lim_reglement';
			$sql .= ', note_private';
			$sql .= ', note_public';
			$sql .= ', modelpdf';
			$sql .= ', fk_multicurrency';
			$sql .= ', multicurrency_code';
			$sql .= ', multicurrency_tx';
			$sql .= ', usenewprice';
			$sql .= ', frequency';
			$sql .= ', unit_frequency';
			$sql .= ', date_when';
			$sql .= ', date_last_gen';
			$sql .= ', nb_gen_done';
			$sql .= ', nb_gen_max';
			$sql .= ', auto_validate';
			$sql .= ', generate_pdf';
			$sql .= ') VALUES (';
			$sql .= "'".$this->db->escape($this->title)."'";
			$sql .= ", ".($this->subtype ? "'".$this->db->escape($this->subtype)."'" : "null");
			$sql .= ", '".$this->db->escape($this->ref_supplier)."'";
			$sql .= ", ".((int) $conf->entity);
			$sql .= ", ".((int) $facfourn_src->socid);
			$sql .= ", '".$this->db->idate($now)."'";
			$sql .= ", ".((int) $this->suspended);
			$sql .= ", '".$this->db->escape($this->libelle)."'";
			$sql .= ", " .(!empty($facfourn_src->total_ttc) ? (float) $facfourn_src->total_ttc : '0');                              // amount
			$sql .= ", " .((int) $user->id);
			$sql .= ", " .(!empty($this->fk_project) ? ((int) $this->fk_project) : 'NULL');
			$sql .= ", " .(!empty($facfourn_src->fk_account) ? ((int) $facfourn_src->fk_account) : 'NULL');
			$sql .= ", " .($this->cond_reglement_id > 0 ? (int) $this->cond_reglement_id : 'NULL');
			$sql .= ", " .($this->mode_reglement_id > 0 ? (int) $this->mode_reglement_id : 'NULL');
			$sql .= ", ".($facfourn_src->date_echeance > 0 ? "'".$this->db->idate($facfourn_src->date_echeance)."'" : 'NULL');      // date_lim_reglement
			$sql .= ", " .(!empty($this->note_private) ? "'".$this->db->escape($this->note_private)."'" : 'NULL');
			$sql .= ", " .(!empty($this->note_public) ? "'".$this->db->escape($this->note_public)."'" : 'NULL');
			$sql .= ", " .(!empty($this->model_pdf) ? "'".$this->db->escape($this->model_pdf)."'" : 'NULL');
			$sql .= ", " . (int) $facfourn_src->fk_multicurrency;
			$sql .= ", '".$this->db->escape($facfourn_src->multicurrency_code)."'";
			$sql .= ", " . (float) $facfourn_src->multicurrency_tx;
			$sql .= ", " . (int) $this->usenewprice;
			$sql .= ", " . (int) $this->frequency;
			$sql .= ", '".$this->db->escape($this->unit_frequency)."'";
			$sql .= ", " .(!empty($this->date_when) ? "'".$this->db->idate($this->date_when)."'" : 'NULL');
			$sql .= ", " .(!empty($this->date_last_gen) ? "'".$this->db->idate($this->date_last_gen)."'" : 'NULL');
			$sql .= ", " . (int) $this->nb_gen_done;
			$sql .= ", " . (int) $this->nb_gen_max;
			$sql .= ", " . (int) $this->auto_validate;
			$sql .= ", " . (int) $this->generate_pdf;
			$sql .= ')';

			if ($this->db->query($sql)) {
				$this->id = $this->db->last_insert_id(MAIN_DB_PREFIX. 'facture_fourn_rec');

				// Fields used into addline later
				$this->fk_multicurrency = $facfourn_src->fk_multicurrency;

				$this->multicurrency_code = $facfourn_src->multicurrency_code;
				$this->multicurrency_tx = $facfourn_src->multicurrency_tx;

				// Add lines
				$num = count($facfourn_src->lines);
				for ($i = 0; $i < $num; $i++) {
					$tva_tx = $facfourn_src->lines[$i]->tva_tx;
					if (!empty($facfourn_src->lines[$i]->vat_src_code) && !preg_match('/\(/', $tva_tx)) {
						$tva_tx .= ' ('.$facfourn_src->lines[$i]->vat_src_code.')';
					}

					$result_insert = $this->addline(
						$facfourn_src->lines[$i]->fk_product,
						$facfourn_src->lines[$i]->ref_supplier,
						$facfourn_src->lines[$i]->label,
						$facfourn_src->lines[$i]->description,
						$facfourn_src->lines[$i]->pu_ht,
						$facfourn_src->lines[$i]->pu_ttc,
						$facfourn_src->lines[$i]->qty,
						$facfourn_src->lines[$i]->remise_percent,
						$tva_tx,
						$facfourn_src->lines[$i]->localtax1_tx,
						$facfourn_src->lines[$i]->localtax2_tx,
						'HT',
						$facfourn_src->lines[$i]->product_type,
						$facfourn_src->lines[$i]->date_start,
						$facfourn_src->lines[$i]->date_end,
						$facfourn_src->lines[$i]->info_bits,
						$facfourn_src->lines[$i]->special_code,
						$facfourn_src->lines[$i]->rang,
						$facfourn_src->lines[$i]->fk_unit
					);

					if ($result_insert < 0) {
						$error++;
					} else {
						$objectline = new FactureFournisseurLigneRec($this->db);

						$result2 = $objectline->fetch($result_insert);
						if ($result2 > 0) {
							// Extrafields
							if (method_exists($facfourn_src->lines[$i], 'fetch_optionals')) {
								$facfourn_src->lines[$i]->fetch_optionals($facfourn_src->lines[$i]->id);
								$objectline->array_options = $facfourn_src->lines[$i]->array_options;
							}

							$result = $objectline->insertExtraFields();
							if ($result < 0) {
								$error++;
							}
						} elseif ($result2 < 0) {
							$this->errors[] = $objectline->error;
							$error++;
						}
					}
				}

				if (!empty($this->linkedObjectsIds) && empty($this->linked_objects)) {	// To use new linkedObjectsIds instead of old linked_objects
					$this->linked_objects = $this->linkedObjectsIds; // TODO Replace linked_objects with linkedObjectsIds
				}

				// Add object linked
				if (!$error && $this->id && !empty($this->linked_objects) && is_array($this->linked_objects)) {
					foreach ($this->linked_objects as $origin => $tmp_origin_id) {
						if (is_array($tmp_origin_id)) {       // New behaviour, if linked_object can have several links per type, so is something like array('contract'=>array(id1, id2, ...))
							foreach ($tmp_origin_id as $origin_id) {
								$ret = $this->add_object_linked($origin, $origin_id);
								if (!$ret) {
									$this->error = $this->db->lasterror();
									$error++;
								}
							}
						} else { // Old behaviour, if linked_object has only one link per type, so is something like array('contract'=>id1))
							$origin_id = $tmp_origin_id;
							$ret = $this->add_object_linked($origin, $origin_id);
							if (!$ret) {
								$this->error = $this->db->lasterror();
								$error++;
							}
						}
					}
				}

				if (!$error) {
					$result = $this->insertExtraFields();
					if ($result < 0) {
						$error++;
					}
				}

				if (!$error && !$notrigger) {
					// Call trigger
					$result = $this->call_trigger('SUPPLIERBILLREC_CREATE', $user);
					if ($result < 0) {
						$this->db->rollback();
						return -2;
					}
					// End call triggers
				}

				if ($error) {
					$this->db->rollback();
					return -3;
				} else {
					$this->db->commit();
					return $this->id;
				}
			} else {
				$this->error = $this->db->lasterror();
				$this->db->rollback();
				return -2;
			}
		} else {
			$this->db->rollback();
			return -1;
		}
	}


	/**
	 * 	Update fourn_invoice_rec.
	 *
	 *  @param		User	$user					User
	 *  @param		int		$notrigger				No trigger
	 *	@return    	int             				Return integer <0 if KO, Id of line if OK
	 */
	public function update(User $user, $notrigger = 0)
	{
		$error = 0;

		$sql = "UPDATE ".MAIN_DB_PREFIX."facture_fourn_rec SET";
		$sql .= " titre = '" . (!empty($this->title) ? $this->db->escape($this->title) : "")."'," ;
		$sql .= " subtype=".(isset($this->subtype) ? $this->db->escape($this->subtype) : "null").",";
		$sql .= " ref_supplier = '". (!empty($this->ref_supplier) ? $this->db->escape($this->ref_supplier) : "")."',";
		$sql .= " entity = ". (!empty($this->entity) ? ((int) $this->entity) : 1) . ',';
		if (!empty($this->socid) && $this->socid > 0) {
			$sql .= " fk_soc = ". ((int) $this->socid). ',';
		} elseif (!empty($this->fk_soc) && $this->fk_soc > 0) {	// For backward compatibility
			$sql .= " fk_soc = ". ((int) $this->fk_soc). ',';
		}
		$sql .= " suspended = ". (!empty($this->suspended) ? ((int) $this->suspended) : 0) . ',';
		$sql .= " libelle = ". (!empty($this->libelle) ? "'".$this->db->escape($this->libelle)."'" : 'NULL') . ",";
		$sql .= " vat_src_code = ". (!empty($this->vat_src_code) ? "'".$this->db->escape($this->vat_src_code)."'" : 'NULL') . ',';
		$sql .= " localtax1 = ". (!empty($this->localtax1) ? ((float) $this->localtax1) : 0.00) . ',';
		$sql .= " localtax2 = ". (!empty($this->localtax2) ? ((float) $this->localtax2) : 0.00) . ',';
		$sql .= " total_ht = ". (!empty($this->total_ht) ? ((float) $this->total_ht) : 0.00) . ',';
		$sql .= " total_tva = ". (!empty($this->total_tva) ? ((float) $this->total_tva) : 0.00) . ',';
		$sql .= " total_ttc = ". (!empty($this->total_ttc) ? ((float) $this->total_ttc) : 0.00) . ',';
		$sql .= " fk_user_modif = ". ((int) $user->id) . ',';
		$sql .= " fk_projet = ". (!empty($this->fk_project) ? ((int) $this->fk_project) : 'NULL') . ',';
		$sql .= " fk_account = ". (!empty($this->fk_account) ? ((int) $this->fk_account) : 'NULL') . ',';
		$sql .= " fk_mode_reglement = ". (!empty($this->mode_reglement_id) ? ((int) $this->mode_reglement_id) : 'NULL') . ',';
		$sql .= " fk_cond_reglement = ". (!empty($this->cond_reglement_id) ? ((int) $this->cond_reglement_id) : 'NULL') . ',';
		$sql .= " date_lim_reglement = ". (!empty($this->date_lim_reglement) ? "'".$this->db->idate($this->date_lim_reglement)."'" : 'NULL') . ',';
		$sql .= " note_private = '". (!empty($this->note_private) ? $this->db->escape($this->note_private) : '') . "',";
		$sql .= " note_public = '". (!empty($this->note_public) ? $this->db->escape($this->note_public) : '') . "',";
		$sql .= " modelpdf = ". (!empty($this->model_pdf) ? "'".$this->db->escape($this->model_pdf)."'" : 'NULL') . ",";
		$sql .= " fk_multicurrency = ". (!empty($this->fk_multicurrency) ? ((int) $this->fk_multicurrency) : 'NULL') . ',';
		$sql .= " multicurrency_code = ". (!empty($this->multicurrency_code) ? "'".$this->db->escape($this->multicurrency_code)."'" : 'NULL') . ",";
		$sql .= " multicurrency_tx = ". (!empty($this->multicurrency_tx) ? ((float) $this->multicurrency_tx) : 1) . ',';
		$sql .= " multicurrency_total_ht = ". (!empty($this->multicurrency_total_ht) ? ((float) $this->multicurrency_total_ht) : 0.00) . ',';
		$sql .= " multicurrency_total_tva = ". (!empty($this->multicurrency_total_tva) ? ((float) $this->multicurrency_total_tva) : 0.00) . ',';
		$sql .= " multicurrency_total_ttc = ". (!empty($this->multicurrency_total_ttc) ? ((float) $this->multicurrency_total_ttc) : 0.00) . ',';
		$sql .= " usenewprice = ". (!empty($this->usenewprice) ? ((int) $this->usenewprice) : 0) . ',';
		$sql .= " frequency = ". (!empty($this->frequency) ? ((int) $this->frequency) : 0). ',';
		$sql .= " unit_frequency = '". (!empty($this->unit_frequency) ? $this->db->escape($this->unit_frequency) : ''). "',";
		$sql .= " date_when = ". (!empty($this->date_when) ? "'".$this->db->idate($this->date_when)."'" : 'NULL') . ',';
		$sql .= " date_last_gen = ". (!empty($this->date_last_gen) ? "'".$this->db->idate($this->date_last_gen)."'" : 'NULL') . ',';
		$sql .= " nb_gen_done = ". (!empty($this->nb_gen_done) ? ((int) $this->nb_gen_done) : 0) . ',';
		$sql .= " nb_gen_max = ". (!empty($this->nb_gen_max) ? ((int) $this->nb_gen_max) : 0) . ',';
		$sql .= " auto_validate = ". (!empty($this->auto_validate) ? ((int) $this->auto_validate) : 0);
		$sql .= " WHERE rowid = ". (int) $this->id;

		dol_syslog(get_class($this)."::update", LOG_DEBUG);
		$resql = $this->db->query($sql);
		if ($resql) {
			if (!$error) {
				$result = $this->insertExtraFields();
				if ($result < 0) {
					$error++;
				}
			}

			if (!$error && !$notrigger) {
				// Call trigger
				$result = $this->call_trigger('SUPPLIERBILLREC_MODIFY', $user);
				if ($result < 0) {
					$this->db->rollback();
					return -2;
				}
				// End call triggers
			}
			$this->db->commit();
			return 1;
		} else {
			$this->error = $this->db->lasterror();
			$this->db->rollback();
			return -2;
		}
	}

	/**
	 *	Load object and lines
	 *
	 *	@param      int		$rowid       	Id of object to load
	 * 	@param		string	$ref			Reference of recurring invoice
	 * 	@param		string	$ref_ext		External reference of invoice
	 *	@return     int         			>0 if OK, <0 if KO, 0 if not found
	 */
	public function fetch($rowid, $ref = '', $ref_ext = '')
	{
		$sql = 'SELECT f.rowid, f.titre as title, f.subtype, f.ref_supplier, f.entity, f.fk_soc';
		$sql .= ', f.datec, f.tms, f.suspended';
		$sql .= ', f.libelle as label';
		$sql .= ', f.vat_src_code, f.localtax1, f.localtax2';
		$sql .= ', f.total_tva, f.total_ht, f.total_ttc';
		$sql .= ', f.fk_user_author, f.fk_user_modif';
		$sql .= ', f.fk_projet as fk_project, f.fk_account';
		$sql .= ', f.fk_mode_reglement, p.code as mode_reglement_code, p.libelle as mode_reglement_libelle';
		$sql .= ', f.fk_cond_reglement, c.code as cond_reglement_code, c.libelle as cond_reglement_libelle, c.libelle_facture as cond_reglement_libelle_doc';
		$sql .= ', f.date_lim_reglement';
		$sql .= ', f.note_private, f.note_public, f.modelpdf as model_pdf';
		$sql .= ', f.fk_multicurrency, f.multicurrency_code, f.multicurrency_tx, f.multicurrency_total_ht, f.multicurrency_total_tva, f.multicurrency_total_ttc';
		$sql .= ', f.usenewprice, f.frequency, f.unit_frequency, f.date_when, f.date_last_gen, f.nb_gen_done, f.nb_gen_max, f.auto_validate';
		$sql .= ', f.generate_pdf';
		$sql .= ' FROM '.MAIN_DB_PREFIX.'facture_fourn_rec as f';
		$sql .= ' LEFT JOIN '.MAIN_DB_PREFIX.'c_payment_term as c ON f.fk_cond_reglement = c.rowid';
		$sql .= ' LEFT JOIN '.MAIN_DB_PREFIX.'c_paiement as p ON f.fk_mode_reglement = p.id';
		$sql .= ' WHERE f.entity IN ('.getEntity('invoice').')';
		if ($rowid) {
			$sql .= ' AND f.rowid='. (int) $rowid;
		} elseif ($ref) {
			$sql .= " AND f.titre='".$this->db->escape($ref)."'";
		} else {
			$sql .= ' AND f.rowid = 0';
		}

		$result = $this->db->query($sql);
		if ($result) {
			if ($this->db->num_rows($result)) {
				$obj = $this->db->fetch_object($result);

				$keyforref = $this->table_ref_field;

				$this->id                       = $obj->rowid;
				$this->titre                    = $obj->title;
				$this->title                    = $obj->title;
<<<<<<< HEAD
				$this->subtype				    = $obj->subtype;
				$this->ref                      = $obj->$keyforref;
=======
				$this->ref                      = $obj->title;
>>>>>>> 0b0f0552
				$this->ref_supplier             = $obj->ref_supplier;
				$this->entity                   = $obj->entity;
				$this->socid                    = $obj->fk_soc;
				$this->date_creation            = $obj->datec;
				$this->date_modification        = $obj->tms;
				$this->suspended                = $obj->suspended;
				$this->libelle                  = $obj->label;
				$this->label                    = $obj->label;
				$this->vat_src_code             = $obj->vat_src_code;
				$this->total_localtax1          = $obj->localtax1;
				$this->total_localtax2          = $obj->localtax2;
				$this->total_ht                 = $obj->total_ht;
				$this->total_tva                = $obj->total_tva;
				$this->total_ttc                = $obj->total_ttc;
				$this->user_author              = $obj->fk_user_author;
				$this->user_modif               = $obj->fk_user_modif;
				$this->fk_project               = $obj->fk_project;
				$this->fk_account               = $obj->fk_account;
				$this->mode_reglement_id        = $obj->fk_mode_reglement;
				$this->mode_reglement_code      = $obj->mode_reglement_code;
				$this->mode_reglement           = $obj->mode_reglement_libelle;
				$this->cond_reglement_id        = $obj->fk_cond_reglement;
				$this->cond_reglement_code      = $obj->cond_reglement_code;
				$this->cond_reglement           = $obj->cond_reglement_libelle;
				$this->cond_reglement_doc       = $obj->cond_reglement_libelle_doc;
				$this->date_lim_reglement       = $this->db->jdate($obj->date_lim_reglement);
				$this->note_private             = $obj->note_private;
				$this->note_public              = $obj->note_public;
				$this->model_pdf                = $obj->model_pdf;

				// Multicurrency
				$this->fk_multicurrency         = $obj->fk_multicurrency;
				$this->multicurrency_code       = $obj->multicurrency_code;
				$this->multicurrency_tx         = $obj->multicurrency_tx;
				$this->multicurrency_total_ht   = $obj->multicurrency_total_ht;
				$this->multicurrency_total_tva  = $obj->multicurrency_total_tva;
				$this->multicurrency_total_ttc  = $obj->multicurrency_total_ttc;

				$this->usenewprice              = $obj->usenewprice;
				$this->frequency                = $obj->frequency;
				$this->unit_frequency           = $obj->unit_frequency;
				$this->date_when                = $this->db->jdate($obj->date_when);
				$this->date_last_gen            = $this->db->jdate($obj->date_last_gen);
				$this->nb_gen_done              = $obj->nb_gen_done;
				$this->nb_gen_max               = $obj->nb_gen_max;
				$this->auto_validate            = $obj->auto_validate;
				$this->generate_pdf             = $obj->generate_pdf;

				// Retrieve all extrafield
				// fetch optionals attributes and labels
				$this->fetch_optionals();

				/*
				 * Lines
				 */
				$result = $this->fetch_lines();
				if ($result < 0) {
					$this->error = $this->db->lasterror();
					return -3;
				}
				return 1;
			} else {
				$this->error = 'Bill with id '.$rowid.' or ref '.$ref.' not found';
				dol_syslog('Facture::Fetch Error '.$this->error, LOG_ERR);
				return -2;
			}
		} else {
			$this->error = $this->db->error();
			return -1;
		}
	}


	/**
	 * 	Create an array of invoice lines
	 *
	 * 	@return int		>0 if OK, <0 if KO
	 */
	public function getLinesArray()
	{
		return $this->fetch_lines();
	}

	// phpcs:disable PEAR.NamingConventions.ValidFunctionName.ScopeNotCamelCaps
	/**
	 *	Get lines of template invoices into this->lines
	 *
	 *  @return     int         1 if OK, < 0 if KO
	 */
	public function fetch_lines()
	{
		// phpcs:enable
		$this->lines = array();

		// Retrieve all extrafield for line
		// fetch optionals attributes and labels
		/*if (!is_object($extrafields)) {
			require_once DOL_DOCUMENT_ROOT.'/core/class/extrafields.class.php';
			$extrafields = new ExtraFields($this->db);
		}
		$extrafields->fetch_name_optionals_label($this->table_element_line, true);
		*/

		$sql = 'SELECT l.rowid,';
		$sql .= ' l.fk_facture_fourn, l.fk_parent_line, l.fk_product, l.ref, l.label, l.description,';
		$sql .= ' l.pu_ht, l.pu_ttc, l.qty, l.remise_percent, l.fk_remise_except, l.vat_src_code, l.tva_tx,';
		$sql .= ' l.localtax1_tx, l.localtax2_tx, l.localtax1_type, l.localtax2_type,';
		$sql .= ' l.total_ht, l.total_tva, l.total_ttc, total_localtax1, total_localtax2,';
		$sql .= ' l.product_type, l.date_start, l.date_end,';
		$sql .= ' l.info_bits, l.special_code, l.rang,';
		$sql .= ' l.fk_unit, l.import_key, l.fk_user_author, l.fk_user_modif,';
		$sql .= ' l.fk_multicurrency, l.multicurrency_code, l.multicurrency_subprice, l.multicurrency_total_ht, l.multicurrency_total_tva, l.multicurrency_total_ttc,';
		$sql .= ' p.ref as product_ref, p.fk_product_type as fk_product_type, p.label as product_label, p.description as product_desc';
		$sql .= ' FROM '.MAIN_DB_PREFIX.'facture_fourn_det_rec as l';
		$sql .= ' LEFT JOIN '.MAIN_DB_PREFIX.'product as p ON l.fk_product = p.rowid';
		$sql .= ' WHERE l.fk_facture_fourn = '. (int) $this->id;
		$sql .= ' ORDER BY l.rang';

		dol_syslog('FactureFournisseurRec::fetch_lines', LOG_DEBUG);

		$result = $this->db->query($sql);
		if ($result) {
			$num = $this->db->num_rows($result);
			$i = 0;
			while ($i < $num) {
				$objp = $this->db->fetch_object($result);

				$line = new FactureFournisseurLigneRec($this->db);

				$line->id                       = $objp->rowid;
				$line->fk_facture_fourn         = $objp->fk_facture_fourn;
				$line->fk_parent                = $objp->fk_parent_line;
				$line->fk_product               = $objp->fk_product;
				$line->ref_supplier             = $objp->ref;
				$line->label                    = $objp->label;
				$line->description              = $objp->description;
				$line->pu_ht                    = $objp->pu_ht;
				$line->pu_ttc                   = $objp->pu_ttc;
				$line->qty                      = $objp->qty;
				$line->remise_percent           = $objp->remise_percent;
				$line->fk_remise_except         = $objp->fk_remise_except;
				$line->vat_src_code             = $objp->vat_src_code;
				$line->tva_tx                   = $objp->tva_tx;
				$line->localtax1_tx             = $objp->localtax1_tx;
				$line->localtax1_type           = $objp->localtax1_type;
				$line->localtax2_tx             = $objp->localtax2_tx;
				$line->localtax2_type           = $objp->localtax2_type;
				$line->total_ht                 = $objp->total_ht;
				$line->total_tva                = $objp->total_tva;
				$line->total_localtax1          = $objp->total_localtax1;
				$line->total_localtax2          = $objp->total_localtax2;
				$line->total_ttc                = $objp->total_ttc;
				$line->product_type             = $objp->product_type;
				$line->date_start               = $objp->date_start;
				$line->date_end                 = $objp->date_end;
				$line->info_bits                = $objp->info_bits	;
				$line->special_code             = $objp->special_code;
				$line->rang                     = $objp->rang;
				$line->fk_unit                  = $objp->fk_unit;
				$line->import_key               = $objp->import_key;
				$line->fk_user_author           = $objp->fk_user_author;
				$line->fk_user_modif            = $objp->fk_user_modif;
				$line->fk_multicurrency         = $objp->fk_multicurrency;
				$line->multicurrency_code       = $objp->multicurrency_code;
				$line->multicurrency_subprice   = $objp->multicurrency_subprice;
				$line->multicurrency_total_ht   = $objp->multicurrency_total_ht;
				$line->multicurrency_total_tva  = $objp->multicurrency_total_tva;
				$line->multicurrency_total_ttc  = $objp->multicurrency_total_ttc;

				$line->fetch_optionals();

				$this->lines[$i] = $line;

				$i++;
			}

			$this->db->free($result);
			return 1;
		} else {
			$this->error = $this->db->lasterror();
			return -3;
		}
	}


	/**
	 * 	Delete template invoice
	 *
	 *	@param     	User	$user          	User that delete.
	 *	@param		int		$notrigger		1=Does not execute triggers, 0= execute triggers
	 *	@param		int		$idwarehouse	Id warehouse to use for stock change.
	 *	@return		int						Return integer <0 if KO, >0 if OK
	 */
	public function delete(User $user, $notrigger = 0, $idwarehouse = -1)
	{
		$rowid = $this->id;

		dol_syslog(get_class($this)."::delete rowid=".((int) $rowid), LOG_DEBUG);

		$error = 0;
		$this->db->begin();

		$main = MAIN_DB_PREFIX.'facture_fourn_det_rec';
		$ef = $main."_extrafields";

		$sqlef = "DELETE FROM ".$ef." WHERE fk_object IN (SELECT rowid FROM ".$main." WHERE fk_facture_fourn = ". (int) $rowid .")";
		$sql = "DELETE FROM ".MAIN_DB_PREFIX."facture_fourn_det_rec WHERE fk_facture_fourn = ". (int) $rowid;

		if ($this->db->query($sqlef) && $this->db->query($sql)) {
			$sql = "DELETE FROM ".MAIN_DB_PREFIX."facture_fourn_rec WHERE rowid = ". (int) $rowid;
			dol_syslog($sql);
			if ($this->db->query($sql)) {
				// Delete linked object
				$res = $this->deleteObjectLinked();
				if ($res < 0) {
					$error = -3;
				}
				// Delete extrafields
				$res = $this->deleteExtraFields();
				if ($res < 0) {
					$error = -4;
				}
			} else {
				$this->error = $this->db->lasterror();
				$error = -1;
			}
		} else {
			$this->error = $this->db->lasterror();
			$error = -2;
		}
		if (!$error && !$notrigger) {
			// Call trigger
			$result = $this->call_trigger('SUPPLIERBILLREC_DELETE', $user);
			if ($result < 0) {
				$error++;
			}
			// End call triggers
		}
		if (! $error) {
			$this->db->commit();
			return 1;
		} else {
			$this->db->rollback();
			return $error;
		}
	}

	/**
	 * Add a line to recursive supplier invoice
	 *
	 * @param int 		$fk_product 	Product/Service ID predefined
	 * @param string 	$ref			Ref
	 * @param string 	$label			Label
	 * @param string 	$desc 			Description de la ligne
	 * @param double 	$pu_ht			Unit price
	 * @param double 	$pu_ttc			Unit price with tax
	 * @param double 	$qty 			Quantity
	 * @param int 		$remise_percent Percentage discount of the line
	 * @param double 	$txtva 			Taux de tva force, sinon -1
	 * @param int 		$txlocaltax1 	Local tax 1 rate (deprecated)
	 * @param int 		$txlocaltax2 	Local tax 2 rate (deprecated)
	 * @param string 	$price_base_type HT or TTC
	 * @param int 		$type 			Type of line (0=product, 1=service)
	 * @param int 		$date_start		Date start
	 * @param int 		$date_end		Date end
	 * @param int 		$info_bits 		VAT npr or not ?
	 * @param int 		$special_code 	Special code
	 * @param int 		$rang 			Position of line
	 * @param string 	$fk_unit 		Unit
	 * @param int 		$pu_ht_devise 	Unit price in currency
	 * @return int                  	Return integer <0 if KO, Id of line if OK
	 * @throws Exception
	 */
	public function addline($fk_product, $ref, $label, $desc, $pu_ht, $pu_ttc, $qty, $remise_percent, $txtva, $txlocaltax1 = 0, $txlocaltax2 = 0, $price_base_type = 'HT', $type = 0, $date_start = 0, $date_end = 0, $info_bits = 0, $special_code = 0, $rang = -1, $fk_unit = null, $pu_ht_devise = 0)
	{
		global $mysoc, $user;

		include_once DOL_DOCUMENT_ROOT.'/core/lib/price.lib.php';

		$facid = $this->id; //Supplier invoice template ID linked to

		dol_syslog(get_class($this)."::addline facid=$facid,desc=$desc,pu_ht=$pu_ht,qty=$qty,txtva=$txtva,txlocaltax1=$txlocaltax1,txlocaltax2=$txlocaltax2,fk_product=$fk_product,remise_percent=$remise_percent,info_bits=$info_bits,price_base_type=$price_base_type,pu_ttc=$pu_ttc,type=$type,fk_unit=$fk_unit,pu_ht_devise=$pu_ht_devise,date_start_fill=$date_start,date_end_fill=$date_end", LOG_DEBUG);

		// Check if object of the line is product or service
		if ($type < 0) {
			return -1;
		}

		if ($this->suspended == self::STATUS_NOTSUSPENDED) {
			$localtaxes_type = getLocalTaxesFromRate($txtva, 0, $this->thirdparty, $mysoc);

			// Clean vat code
			$reg = array();
			$vat_src_code = '';
			if (preg_match('/\((.*)\)/', $txtva, $reg)) {
				$vat_src_code = $reg[1];
				$txtva = preg_replace('/\s*\(.*\)/', '', $txtva); // Remove code into vatrate.
			}

			// Clean parameters
			$fk_product = empty($fk_product) ? 0 : $fk_product;
			$label = empty($label) ? '' : $label;
			$remise_percent = empty($remise_percent) ? 0 : price2num($remise_percent);
			$qty = price2num($qty);
			$pu_ht = price2num($pu_ht);
			$pu_ttc = price2num($pu_ttc);
			if (!preg_match('/\((.*)\)/', $txtva)) {
				$txtva = price2num($txtva); // $txtva can have format '5.0(XXX)' or '5'
			}
			$txlocaltax1 = price2num($txlocaltax1);
			$txlocaltax2 = price2num($txlocaltax2);
			$txtva = !empty($txtva) ? $txtva : 0;
			$txlocaltax1 = !empty($txlocaltax1) ? $txlocaltax1 : 0;
			$txlocaltax2 = !empty($txlocaltax2) ? $txlocaltax2 : 0;
			$info_bits = !empty($info_bits) ? $info_bits : 0;
			$info_bits = !empty($info_bits) ? $info_bits : 0;
			$pu = $price_base_type == 'HT' ? $pu_ht : $pu_ttc;

			// Calcul du total TTC et de la TVA pour la ligne a partir de qty, pu, remise_percent et txtva
			// TRES IMPORTANT: C'est au moment de l'insertion ligne qu'on doit stocker
			// la part ht, tva et ttc, et ce au niveau de la ligne qui a son propre taux tva.

			$tabprice = calcul_price_total($qty, $pu, $remise_percent, $txtva, $txlocaltax1, $txlocaltax2, 0, $price_base_type, $info_bits, $type, $mysoc, $localtaxes_type, 100, $this->multicurrency_tx, $pu_ht_devise);
			$total_ht  = $tabprice[0];
			$total_tva = $tabprice[1];
			$total_ttc = $tabprice[2];
			$total_localtax1 = $tabprice[9];
			$total_localtax2 = $tabprice[10];
			$pu_ht = $tabprice[3];

			// MultiCurrency
			$multicurrency_total_ht  = $tabprice[16];
			$multicurrency_total_tva = $tabprice[17];
			$multicurrency_total_ttc = $tabprice[18];
			$pu_ht_devise = $tabprice[19];

			$this->db->begin();
			$product_type = $type;
			if ($fk_product) {
				$product = new Product($this->db);
				$result = $product->fetch($fk_product);
				if ($result < 0) {
					return -1;
				}
				$product_type = $product->type;
				if (empty($label)) {
					$label = $product->label;
				}
			}

			$sql = 'INSERT INTO ' . MAIN_DB_PREFIX . 'facture_fourn_det_rec (';
			$sql .= 'fk_facture_fourn';
			$sql .= ', fk_product';
			$sql .= ', ref';
			$sql .= ', label';
			$sql .= ', description';
			$sql .= ', pu_ht';
			$sql .= ', pu_ttc';
			$sql .= ', qty';
			$sql .= ', remise_percent';
			$sql .= ', fk_remise_except';
			$sql .= ', vat_src_code';
			$sql .= ', tva_tx';
			$sql .= ', localtax1_tx';
			$sql .= ', localtax1_type';
			$sql .= ', localtax2_tx';
			$sql .= ', localtax2_type';
			$sql .= ', total_ht';
			$sql .= ', total_tva';
			$sql .= ', total_localtax1';
			$sql .= ', total_localtax2';
			$sql .= ', total_ttc';
			$sql .= ', product_type';
			$sql .= ', date_start';
			$sql .= ', date_end';
			$sql .= ', info_bits';
			$sql .= ', special_code';
			$sql .= ', rang';
			$sql .= ', fk_unit';
			$sql .= ', fk_user_author';
			$sql .= ', fk_multicurrency, multicurrency_code, multicurrency_subprice, multicurrency_total_ht, multicurrency_total_tva, multicurrency_total_ttc';
			$sql .= ') VALUES (';
			$sql .= ' ' . (int) $facid;   // source supplier invoie id
			$sql .= ', ' . (!empty($fk_product) ? "'" . $this->db->escape($fk_product) . "'" : 'null');
			$sql .= ', ' . (!empty($ref) ? "'" . $this->db->escape($ref) . "'" : 'null');
			$sql .= ', ' . (!empty($label) ? "'" . $this->db->escape($label) . "'" : 'null');
			$sql .= ", '" . $this->db->escape($desc) . "'";
			$sql .= ', ' . price2num($pu_ht);
			$sql .= ', ' . price2num($pu_ttc);
			$sql .= ', ' . price2num($qty);
			$sql .= ', ' . price2num($remise_percent);
			$sql .= ', null';
			$sql .= ", '" . $this->db->escape($vat_src_code) . "'";
			$sql .= ', ' . price2num($txtva);
			$sql .= ', ' . price2num($txlocaltax1);
			$sql .= ", '" . $this->db->escape(isset($localtaxes_type[0]) ? $localtaxes_type[0] : '') . "'";
			$sql .= ', ' . price2num($txlocaltax2);
			$sql .= ", '" . $this->db->escape(isset($localtaxes_type[2]) ? $localtaxes_type[2] : '') . "'";
			$sql .= ', ' . price2num($total_ht);
			$sql .= ', ' . price2num($total_tva);
			$sql .= ', ' . price2num($total_localtax1);
			$sql .= ', ' . price2num($total_localtax2);
			$sql .= ', ' . price2num($total_ttc);
			$sql .= ', ' . (int) $product_type;
			$sql .= ', ' . ($date_start > 0 ? (int) $date_start : 'NULL');
			$sql .= ', ' . ($date_end > 0 ? (int) $date_end : 'NULL');
			$sql .= ', ' . (int) $info_bits;
			$sql .= ', ' . (int) $special_code;
			$sql .= ', ' . (int) $rang;
			$sql .= ', ' . ($fk_unit ? (int) $fk_unit : 'NULL');
			$sql .= ', ' . (int) $user->id;
			$sql .= ', ' . (int) $this->fk_multicurrency;
			$sql .= ", '" . $this->db->escape($this->multicurrency_code) . "'";
			$sql .= ', ' . price2num($pu_ht_devise, 'CU');
			$sql .= ', ' . price2num($multicurrency_total_ht, 'CT');
			$sql .= ', ' . price2num($multicurrency_total_tva, 'CT');
			$sql .= ', ' . price2num($multicurrency_total_ttc, 'CT');
			$sql .= ')';

			dol_syslog(get_class($this). '::addline', LOG_DEBUG);
			if ($this->db->query($sql)) {
				$lineId = $this->db->last_insert_id(MAIN_DB_PREFIX. 'facture_fourn_det_rec');
				$this->update_price();
				$this->id = $facid;
				$this->db->commit();
				return $lineId;
			} else {
				$this->db->rollback();
				$this->error = $this->db->lasterror();

				return -1;
			}
		} else {
			$this->error = 'Recurring Invoice is suspended. adding lines not allowed.';

			return -1;
		}
	}

	/**
	 * Update a line to supplier invoice template
	 *
	 * @param int		$rowid				ID
	 * @param int 		$fk_product 		Product/Service ID predefined
	 * @param string	$ref				Ref
	 * @param string 	$label 				Label of the line
	 * @param string 	$desc 				Description de la ligne
	 * @param double 	$pu_ht 				Unit price HT (> 0 even for credit note)
	 * @param double 	$qty 				Quantity
	 * @param int 		$remise_percent 	Percentage discount of the line
	 * @param double 	$txtva 				VAT rate forced with format '5.0 (XXX)', or -1
	 * @param int 		$txlocaltax1 		Local tax 1 rate (deprecated)
	 * @param int 		$txlocaltax2 		Local tax 2 rate (deprecated)
	 * @param string 	$price_base_type 	HT or TTC
	 * @param int 		$type 				Type of line (0=product, 1=service)
	 * @param int 		$date_start			Date start
	 * @param int 		$date_end			Date end
	 * @param int 		$info_bits 			Bits of type of lines
	 * @param int 		$special_code 		Special code
	 * @param int 		$rang 				Position of line
	 * @param string 	$fk_unit 			Unit
	 * @param double	$pu_ht_devise 		Unit price in currency
	 * @param double    $pu_ttc             Unit price TTC (> 0 even for credit note)
	 * @return int  		                Return integer <0 if KO, Id of line if OK
	 * @throws Exception
	 */
	public function updateline($rowid, $fk_product, $ref, $label, $desc, $pu_ht, $qty, $remise_percent, $txtva, $txlocaltax1 = 0, $txlocaltax2 = 0, $price_base_type = 'HT', $type = 0, $date_start = 0, $date_end = 0, $info_bits = 0, $special_code = 0, $rang = -1, $fk_unit = null, $pu_ht_devise = 0, $pu_ttc = 0)
	{
		global $mysoc, $user;

		$facid = $this->id;

		dol_syslog(get_class($this). '::updateline facid=' .$facid." rowid=$rowid, desc=$desc, pu_ht=$pu_ht, qty=$qty, txtva=$txtva, txlocaltax1=$txlocaltax1, txlocaltax2=$txlocaltax2, fk_product=$fk_product, remise_percent=$remise_percent, info_bits=$info_bits, price_base_type=$price_base_type, pu_ttc=$pu_ttc, type=$type, fk_unit=$fk_unit, pu_ht_devise=$pu_ht_devise", LOG_DEBUG);
		include_once DOL_DOCUMENT_ROOT.'/core/lib/price.lib.php';

		// Check parameters
		if ($type < 0) {
			return -1;
		}

		if ($this->status == self::STATUS_SUSPENDED) {
			// Clean parameters
			$fk_product = empty($fk_product) ? 0 : $fk_product;
			$label = empty($label) ? '' : $label;
			$remise_percent = empty($remise_percent) ? 0 : price2num($remise_percent);
			$qty = price2num($qty);
			$info_bits = empty($info_bits) ? 0 : $info_bits;
			$pu_ht          = price2num($pu_ht);
			$pu_ttc         = price2num($pu_ttc);
			$pu_ht_devise = price2num($pu_ht_devise);

			if (!preg_match('/\((.*)\)/', $txtva)) {
				$txtva = price2num($txtva); // $txtva can have format '5.0(XXX)' or '5'
			}

			$txlocaltax1 = empty($txlocaltax1) ? 0 : price2num($txlocaltax1);
			$txlocaltax2 = empty($txlocaltax2) ? 0 : price2num($txlocaltax2);
			$this->multicurrency_total_ht = empty($this->multicurrency_total_ht) ? 0 : $this->multicurrency_total_ht;
			$this->multicurrency_total_tva = empty($this->multicurrency_total_tva) ? 0 : $this->multicurrency_total_tva;
			$this->multicurrency_total_ttc = empty($this->multicurrency_total_ttc) ? 0 : $this->multicurrency_total_ttc;

			$pu = $price_base_type == 'HT' ? $pu_ht : $pu_ttc;


			// Calculate total with, without tax and tax from qty, pu, remise_percent and txtva
			// TRES IMPORTANT: C'est au moment de l'insertion ligne qu'on doit stocker
			// la part ht, tva et ttc, et ce au niveau de la ligne qui a son propre taux tva.

			$localtaxes_type = getLocalTaxesFromRate($txtva, 0, $this->thirdparty, $mysoc);

			// Clean vat code
			$vat_src_code = '';
			$reg = array();
			if (preg_match('/\((.*)\)/', $txtva, $reg)) {
				$vat_src_code = $reg[1];
				$txtva = preg_replace('/\s*\(.*\)/', '', $txtva); // Remove code into vatrate.
			}

			$tabprice = calcul_price_total($qty, $pu, $remise_percent, $txtva, $txlocaltax1, $txlocaltax2, 0, $price_base_type, $info_bits, $type, $mysoc, $localtaxes_type, 100, $this->multicurrency_tx, $pu_ht_devise);

			$total_ht  = $tabprice[0];
			$total_tva = $tabprice[1];
			$total_ttc = $tabprice[2];
			$total_localtax1 = $tabprice[9];
			$total_localtax2 = $tabprice[10];
			$pu_ht  = $tabprice[3];
			$pu_tva = $tabprice[4];
			$pu_ttc = $tabprice[5];

			// MultiCurrency
			$multicurrency_total_ht  = $tabprice[16];
			$multicurrency_total_tva = $tabprice[17];
			$multicurrency_total_ttc = $tabprice[18];
			$pu_ht_devise = $tabprice[19];

			$product_type = $type;
			if ($fk_product) {
				$product = new Product($this->db);
				$result = $product->fetch($fk_product);
				$product_type = $product->type;
			}

			$sql = 'UPDATE ' . MAIN_DB_PREFIX . 'facture_fourn_det_rec SET';
			$sql .= ' fk_facture_fourn = ' . ((int) $facid);
			$sql .= ', fk_product = ' . ($fk_product > 0 ? ((int) $fk_product) : 'null');
			$sql .= ", ref = '" . $this->db->escape($ref) . "'";
			$sql .= ", label = '" . $this->db->escape($label) . "'";
			$sql .= ", description = '" . $this->db->escape($desc) . "'";
			$sql .= ', pu_ht = ' . price2num($pu_ht);
			$sql .= ', qty = ' . price2num($qty);
			$sql .= ", remise_percent = '" . price2num($remise_percent) . "'";
			$sql .= ", vat_src_code = '" . $this->db->escape($vat_src_code) . "'";
			$sql .= ', tva_tx = ' . price2num($txtva);
			$sql .= ', localtax1_tx = ' . (float) $txlocaltax1;
			$sql .= ", localtax1_type = '" . $this->db->escape($localtaxes_type[0]) . "'";
			$sql .= ', localtax2_tx = ' . (float) $txlocaltax2;
			$sql .= ", localtax2_type = '" . $this->db->escape($localtaxes_type[2]) . "'";
			$sql .= ", total_ht = '" . price2num($total_ht) . "'";
			$sql .= ", total_tva = '" . price2num($total_tva) . "'";
			$sql .= ", total_localtax1 = '" . price2num($total_localtax1) . "'";
			$sql .= ", total_localtax2 = '" . price2num($total_localtax2) . "'";
			$sql .= ", total_ttc = '" . price2num($total_ttc) . "'";
			$sql .= ', product_type = ' . (int) $product_type;
			$sql .= ', date_start = ' . (empty($date_start) ? 'NULL' : (int) $date_start);
			$sql .= ', date_end = ' . (empty($date_end) ? 'NULL' : (int) $date_end);
			$sql .= ', info_bits = ' . (int) $info_bits;
			$sql .= ', special_code = ' . (int) $special_code;
			$sql .= ', rang = ' . (int) $rang;
			$sql .= ', fk_unit = ' . ($fk_unit ? "'" . $this->db->escape($fk_unit) . "'" : 'null');
			$sql .= ', fk_user_modif = ' . (int) $user;
			$sql .= ', multicurrency_subprice = '.price2num($pu_ht_devise);
			$sql .= ', multicurrency_total_ht = '.price2num($multicurrency_total_ht);
			$sql .= ', multicurrency_total_tva = '.price2num($multicurrency_total_tva);
			$sql .= ', multicurrency_total_ttc = '.price2num($multicurrency_total_ttc);
			$sql .= ' WHERE rowid = ' . (int) $rowid;

			dol_syslog(get_class($this). '::updateline', LOG_DEBUG);
			if ($this->db->query($sql)) {
				$this->id = $facid;
				$this->update_price();
				return 1;
			} else {
				$this->error = $this->db->lasterror();
				return -1;
			}
		}
		return 0;
	}


	/**
	 * Return next reference of invoice not already used (or last reference)
	 *
	 * @param	 Societe	$soc		Thirdparty object
	 * @param    string		$mode		'next' for next value or 'last' for last value
	 * @return   string					free ref or last ref
	 */
	public function getNextNumRef($soc, $mode = 'next')
	{
		// Not used for recurring invoices
		return '';
	}

	/**
	 * Return the next date of
	 *
	 * @return  int|false   false if KO, timestamp if OK
	 */
	public function getNextDate()
	{
		if (empty($this->date_when)) {
			return false;
		}
		return dol_time_plus_duree($this->date_when, $this->frequency, $this->unit_frequency);
	}

	/**
	 * Return if maximum number of generation is reached
	 *
	 * @return	boolean			False by default, True if maximum number of generation is reached
	 */
	public function isMaxNbGenReached()
	{
		$ret = false;
		if ($this->nb_gen_max > 0 && ($this->nb_gen_done >= $this->nb_gen_max)) {
			$ret = true;
		}
		return $ret;
	}

	/**
	 * Format string to output with by striking the string if max number of generation was reached
	 *
	 * @param	string		$ret	Default value to output
	 * @return	boolean				False by default, True if maximum number of generation is reached
	 */
	public function strikeIfMaxNbGenReached($ret)
	{
		// Special case to strike the date
		return ($this->isMaxNbGenReached() ? '<strike>' : '').$ret.($this->isMaxNbGenReached() ? '</strike>' : '');
	}

	/**
	 *  Create all recurrents supplier invoices (for all entities if multicompany is used).
	 *  A result may also be provided into this->output.
	 *
	 *  WARNING: This method change temporarly context $conf->entity to be in correct context for each recurring invoice found.
	 *
	 *  @param	int		$restrictioninvoiceid		0=All qualified template invoices found. > 0 = restrict action on invoice ID
	 *  @param	int		$forcevalidation		1=Force validation of invoice whatever is template auto_validate flag.
	 *  @return	int								0 if OK, < 0 if KO (this function is used also by cron so only 0 is OK)
	 */
	public function createRecurringInvoices($restrictioninvoiceid = 0, $forcevalidation = 0)
	{
		global $conf, $langs, $db, $user, $hookmanager;

		$error = 0;
		$nb_create = 0;

		// Load translation files required by the page
		$langs->loadLangs(array('main', 'bills'));

		$now = dol_now();
		$tmparray = dol_getdate($now);
		$today = dol_mktime(23, 59, 59, $tmparray['mon'], $tmparray['mday'], $tmparray['year']); // Today is last second of current day

		dol_syslog('createRecurringInvoices restrictioninvoiceid=' .$restrictioninvoiceid. ' forcevalidation=' .$forcevalidation);

		$sql = 'SELECT rowid FROM '.MAIN_DB_PREFIX.'facture_fourn_rec';
		$sql .= ' WHERE frequency > 0'; // A recurring supplier invoice is an invoice with a frequency
		$sql .= " AND (date_when IS NULL OR date_when <= '".$this->db->idate($today)."')";
		$sql .= ' AND (nb_gen_done < nb_gen_max OR nb_gen_max = 0)';
		$sql .= ' AND suspended = 0';
		$sql .= ' AND entity = '. (int) $conf->entity; // MUST STAY = $conf->entity here
		if ($restrictioninvoiceid > 0) {
			$sql .= ' AND rowid = '. (int) $restrictioninvoiceid;
		}
		$sql .= $this->db->order('entity', 'ASC');
		//print $sql;exit;
		$parameters = array(
			'restrictioninvoiceid' => $restrictioninvoiceid,
			'forcevalidation' => $forcevalidation,
		);
		$reshook = $hookmanager->executeHooks('beforeCreationOfRecurringInvoices', $parameters, $sql); // note that $sql might be modified by hooks

		$resql = $this->db->query($sql);
		if ($resql) {
			$i = 0;
			$num = $this->db->num_rows($resql);

			if ($num) {
				$this->output .= $langs->trans('FoundXQualifiedRecurringInvoiceTemplate', $num)."\n";
			} else {
				$this->output .= $langs->trans('NoQualifiedRecurringInvoiceTemplateFound');
			}

			$saventity = $conf->entity;
			$laststep="None";

			while ($i < $num) {     // Loop on each template invoice. If $num = 0, test is false at first pass.
				$line = $this->db->fetch_object($resql);

				$this->db->begin();

				$invoiceidgenerated = 0;

				$new_fac_fourn = null;
				$facturerec = new FactureFournisseurRec($this->db);
				$laststep="Fetch {$line->rowid}";
				$facturerec->fetch($line->rowid);

				if ($facturerec->id > 0) {
					// Set entity context
					$conf->entity = $facturerec->entity;

					dol_syslog('createRecurringInvoices Process invoice template id=' .$facturerec->id. ', ref=' .$facturerec->ref. ', entity=' .$facturerec->entity);

					$new_fac_fourn = new FactureFournisseur($this->db);
					$new_fac_fourn->fac_rec = $facturerec->id; // We will create $facture from this recurring invoice
					$new_fac_fourn->fk_fac_rec_source = $facturerec->id; // We will create $facture from this recurring invoice

					$new_fac_fourn->type = self::TYPE_STANDARD;
					$new_fac_fourn->subtype = $facturerec->subtype;
					$new_fac_fourn->statut = self::STATUS_DRAFT;	// deprecated
					$new_fac_fourn->status = self::STATUS_DRAFT;
					$new_fac_fourn->date = empty($facturerec->date_when) ? $now : $facturerec->date_when; // We could also use dol_now here but we prefer date_when so invoice has real date when we would like even if we generate later.
					$new_fac_fourn->socid = $facturerec->socid;
					$new_fac_fourn->lines = $facturerec->lines;
					$new_fac_fourn->ref_supplier = $facturerec->ref_supplier;
					$new_fac_fourn->model_pdf = $facturerec->model_pdf;
					$new_fac_fourn->fk_project = $facturerec->fk_project;
					$new_fac_fourn->label = $facturerec->label;
					$new_fac_fourn->libelle = $facturerec->label;	// deprecated

					$invoiceidgenerated = $new_fac_fourn->create($user);
					$laststep="Create invoiceidgenerated $invoiceidgenerated";
					if ($invoiceidgenerated <= 0) {
						$this->errors = $new_fac_fourn->errors;
						$this->error = $new_fac_fourn->error;
						$error++;
					}
					if (!$error && ($facturerec->auto_validate || $forcevalidation)) {
						$result = $new_fac_fourn->validate($user);
						$laststep="Validate by user $user";
						if ($result <= 0) {
							$this->errors = $new_fac_fourn->errors;
							$this->error = $new_fac_fourn->error;
							$error++;
						}
					}

					if (!$error && $facturerec->generate_pdf) {
						// We refresh the object in order to have all necessary data (like date_lim_reglement)
						$laststep="Refresh {$new_fac_fourn->id}";
						$new_fac_fourn->fetch($new_fac_fourn->id);
						$laststep="GenerateDocument {$new_fac_fourn->id}";
						$result = $new_fac_fourn->generateDocument($facturerec->model_pdf, $langs);
						if ($result < 0) {
							$this->errors = $new_fac_fourn->errors;
							$this->error = $new_fac_fourn->error;
							$error++;
						}
					}
				} else {
					$error++;
					$this->error = 'Failed to load invoice template with id=' .$line->rowid. ', entity=' .$conf->entity."\n";
					$this->errors[] = 'Failed to load invoice template with id=' .$line->rowid. ', entity=' .$conf->entity;
					dol_syslog('createRecurringInvoices Failed to load invoice template with id=' .$line->rowid. ', entity=' .$conf->entity);
				}

				if (!$error && $invoiceidgenerated >= 0) {
					$facturerec->nb_gen_done++;
					$facturerec->date_last_gen = dol_now();
					$facturerec->date_when= $facturerec->getNextDate();
					$facturerec->update($user);
					$this->db->commit('createRecurringInvoices Process invoice template id=' .$facturerec->id. ', title=' .$facturerec->title);
					dol_syslog('createRecurringInvoices Process invoice template ' .$facturerec->title. ' is finished with a success generation');
					$nb_create++;
					$this->output .= $langs->trans('InvoiceGeneratedFromTemplate', $new_fac_fourn->ref, $facturerec->title)."\n";
				} else {
					$this->db->rollback('createRecurringInvoices Process invoice template error='.$error.' invoiceidgenerated='.$invoiceidgenerated.' LastStep='.$laststep.' id=' .$facturerec->id. ', title=' .$facturerec->title);
				}

				$parameters = array(
					'cpt'        => $i,
					'total'      => $num,
					'errorCount' => $error,
					'invoiceidgenerated' => $invoiceidgenerated,
					'facturerec' => $facturerec, // it's an object which PHP passes by "reference", so modifiable by hooks.
					'this'       => $this, // it's an object which PHP passes by "reference", so modifiable by hooks.
				);
				$reshook = $hookmanager->executeHooks('afterCreationOfRecurringInvoice', $parameters, $new_fac_fourn); // note: $facture can be modified by hooks (warning: $facture can be null)

				$i++;
			}

			$conf->entity = $saventity; // Restore entity context
		} else {
			dol_print_error($this->db);
		}

		$this->output = trim($this->output);

		return $error ? $error : 0;
	}

	/**
	 *	Return clicable name (with picto eventually)
	 *
	 * @param	int		$withpicto       			Add picto into link
	 * @param  string	$option          			Where point the link
	 * @param  int		$max             			Maxlength of ref
	 * @param  int		$short           			1=Return just URL
	 * @param  string   $moretitle       			Add more text to title tooltip
	 * @param	int  	$notooltip		 			1=Disable tooltip
	 * @param  int		$save_lastsearch_value    	-1=Auto, 0=No save of lastsearch_values when clicking, 1=Save lastsearch_values whenclicking
	 * @return string 			         			String with URL
	 */
	public function getNomUrl($withpicto = 0, $option = '', $max = 0, $short = 0, $moretitle = '', $notooltip = 0, $save_lastsearch_value = -1)
	{
		global $langs, $hookmanager;

		$result = '';

		$label = '<u>'.$langs->trans('RepeatableInvoice').'</u>';
		if (!empty($this->ref)) {
			$label .= '<br><b>'.$langs->trans('Ref').':</b> '.$this->ref;
		}
		if ($this->frequency > 0) {
			$label .= '<br><b>'.$langs->trans('Frequency').':</b> '.$langs->trans('FrequencyPer_'.$this->unit_frequency, $this->frequency);
		}
		if (!empty($this->date_last_gen)) {
			$label .= '<br><b>'.$langs->trans('DateLastGeneration').':</b> '.dol_print_date($this->date_last_gen, 'dayhour');
		}
		if ($this->frequency > 0) {
			if (!empty($this->date_when)) {
				$label .= '<br><b>'.$langs->trans('NextDateToExecution').':</b> ';
				$label .= (empty($this->suspended) ? '' : '<strike>').dol_print_date($this->date_when, 'day').(empty($this->suspended) ? '' : '</strike>'); // No hour for this property
				if (!empty($this->suspended)) {
					$label .= ' ('.$langs->trans('Disabled').')';
				}
			}
		}

		$url = DOL_URL_ROOT.'/fourn/facture/card-rec.php?facid='.$this->id;

		if ($short) {
			return $url;
		}

		if ($option != 'nolink') {
			// Add param to save lastsearch_values or not
			$add_save_lastsearch_values = ($save_lastsearch_value == 1 ? 1 : 0);
			if ($save_lastsearch_value == -1 && preg_match('/list\.php/', $_SERVER['PHP_SELF'])) {
				$add_save_lastsearch_values = 1;
			}
			if ($add_save_lastsearch_values) {
				$url .= '&save_lastsearch_values=1';
			}
		}

		$linkstart = '<a href="'.$url.'" title="'.dol_escape_htmltag($label, 1).'" class="classfortooltip">';
		$linkend = '</a>';

		$result .= $linkstart;
		if ($withpicto) {
			$result .= img_object(($notooltip ? '' : $label), ($this->picto ? $this->picto : 'generic'), ($notooltip ? (($withpicto != 2) ? 'class="paddingright"' : '') : 'class="'.(($withpicto != 2) ? 'paddingright ' : '').'classfortooltip"'), 0, 0, $notooltip ? 0 : 1);
		}
		if ($withpicto != 2) {
			$result .= $this->ref;
		}
		$result .= $linkend;
		global $action;
		$hookmanager->initHooks(array($this->element . 'dao'));
		$parameters = array('id'=>$this->id, 'getnomurl' => &$result);
		$reshook = $hookmanager->executeHooks('getNomUrl', $parameters, $this, $action); // Note that $action and $object may have been modified by some hooks
		if ($reshook > 0) {
			$result = $hookmanager->resPrint;
		} else {
			$result .= $hookmanager->resPrint;
		}
		return $result;
	}

	/**
	 *  Return label of object status
	 *
	 *  @param      int		$mode			0=long label, 1=short label, 2=Picto + short label, 3=Picto, 4=Picto + long label, 5=short label + picto, 6=Long label + picto
	 *  @param      integer	$alreadypaid    Not used on recurring invoices
	 *  @return     string			        Label of status
	 */
	public function getLibStatut($mode = 0, $alreadypaid = -1)
	{
		return $this->LibStatut($this->frequency ? 1 : 0, $this->suspended, $mode, $alreadypaid, empty($this->type) ? 0 : $this->type);
	}

	// phpcs:disable PEAR.NamingConventions.ValidFunctionName.ScopeNotCamelCaps
	/**
	 *	Return label of a status
	 *
	 *	@param    	int  	$recur         	Is it a recurring invoice ?
	 *	@param      int		$status        	Id status (suspended or not)
	 *	@param      int		$mode          	0=long label, 1=short label, 2=Picto + short label, 3=Picto, 4=Picto + long label, 5=short label + picto, 6=long label + picto
	 *	@param		integer	$alreadypaid	Not used for recurring invoices
	 *	@param		int		$type			Type invoice
	 *	@return     string        			Label of status
	 */
	public function LibStatut($recur, $status, $mode = 0, $alreadypaid = -1, $type = 0)
	{
		// phpcs:enable
		global $langs;
		$langs->load('bills');

		$labelStatus = $langs->transnoentitiesnoconv('Active');
		$statusType = 'status0';

		//print "$recur,$status,$mode,$alreadypaid,$type";
		if ($mode == 0) {
			if ($recur) {
				if ($status == self::STATUS_SUSPENDED) {
					$labelStatus = $langs->transnoentitiesnoconv('Disabled');
				} else {
					$labelStatus = $langs->transnoentitiesnoconv('Active');
				}
			} else {
				if ($status == self::STATUS_SUSPENDED) {
					$labelStatus = $langs->transnoentitiesnoconv('Disabled');
				} else {
					$labelStatus = $langs->transnoentitiesnoconv('Draft');
				}
			}
		} elseif ($mode == 1) {
			$prefix = 'Short';
			if ($recur) {
				if ($status == self::STATUS_SUSPENDED) {
					$labelStatus = $langs->transnoentitiesnoconv('Disabled');
				} else {
					$labelStatus = $langs->transnoentitiesnoconv('Active');
				}
			} else {
				if ($status == self::STATUS_SUSPENDED) {
					$labelStatus = $langs->transnoentitiesnoconv('Disabled');
				} else {
					$labelStatus = $langs->transnoentitiesnoconv('Draft');
				}
			}
		} elseif ($mode == 2) {
			if ($recur) {
				if ($status == self::STATUS_SUSPENDED) {
					$statusType = 'status6';
					$labelStatus = $langs->transnoentitiesnoconv('Disabled');
				} else {
					$statusType = 'status4';
					$labelStatus = $langs->transnoentitiesnoconv('Active');
				}
			} else {
				if ($status == self::STATUS_SUSPENDED) {
					$statusType = 'status6';
					$labelStatus = $langs->transnoentitiesnoconv('Disabled');
				} else {
					$statusType = 'status0';
					$labelStatus = $langs->transnoentitiesnoconv('Draft');
				}
			}
		} elseif ($mode == 3) {
			if ($recur) {
				$prefix = 'Short';
				if ($status == self::STATUS_SUSPENDED) {
					$statusType = 'status6';
					$labelStatus = $langs->transnoentitiesnoconv('Disabled');
				} else {
					$statusType = 'status4';
					$labelStatus = $langs->transnoentitiesnoconv('Active');
				}
			} else {
				if ($status == self::STATUS_SUSPENDED) {
					$statusType = 'status6';
					$labelStatus = $langs->transnoentitiesnoconv('Disabled');
				} else {
					$statusType = 'status0';
					$labelStatus = $langs->transnoentitiesnoconv('Draft');
				}
			}
		} elseif ($mode == 4) {
			$prefix = '';
			if ($recur) {
				if ($status == self::STATUS_SUSPENDED) {
					$statusType = 'status6';
					$labelStatus = $langs->transnoentitiesnoconv('Disabled');
				} else {
					$statusType = 'status4';
					$labelStatus = $langs->transnoentitiesnoconv('Active');
				}
			} else {
				if ($status == self::STATUS_SUSPENDED) {
					$statusType = 'status6';
					$labelStatus = $langs->transnoentitiesnoconv('Disabled');
				} else {
					$statusType = 'status0';
					$labelStatus = $langs->transnoentitiesnoconv('Draft');
				}
			}
		} elseif ($mode == 5 || $mode == 6) {
			$prefix = '';
			if ($mode == 5) {
				$prefix = 'Short';
			}
			if ($recur) {
				if ($status == self::STATUS_SUSPENDED) {
					$statusType = 'status6';
					$labelStatus = $langs->transnoentitiesnoconv('Disabled');
				} else {
					$statusType = 'status4';
					$labelStatus = $langs->transnoentitiesnoconv('Active');
				}
			} else {
				if ($status == self::STATUS_SUSPENDED) {
					$statusType = 'status6';
					$labelStatus = $langs->transnoentitiesnoconv('Disabled');
				} else {
					$statusType = 'status0';
					$labelStatus = $langs->transnoentitiesnoconv('Draft');
				}
			}
		}

		$labelStatusShort = $labelStatus;

		return dolGetStatus($labelStatus, $labelStatusShort, '', $statusType, $mode);
	}

	/**
	 *  Initialise an instance with random values.
	 *  Used to build previews or test instances.
	 *	id must be 0 if object instance is a specimen.
	 *
	 *	@param	string		$option		''=Create a specimen invoice with lines, 'nolines'=No lines
	 *  @return	void
	 */
	public function initAsSpecimen($option = '')
	{
		global $user, $langs, $conf;

		$now = dol_now();
		$arraynow = dol_getdate($now);
		$nownotime = dol_mktime(0, 0, 0, $arraynow['mon'], $arraynow['mday'], $arraynow['year']);

		// Load array of products prodids
		$num_prods = 0;
		$prodids = array();

		$sql = 'SELECT rowid';
		$sql .= ' FROM ' .MAIN_DB_PREFIX. 'product';
		$sql .= ' WHERE entity IN (' .getEntity('product'). ')';
		$sql .= $this->db->plimit(100);

		$resql = $this->db->query($sql);
		if ($resql) {
			$num_prods = $this->db->num_rows($resql);
			$i = 0;
			while ($i < $num_prods) {
				$i++;
				$row = $this->db->fetch_row($resql);
				$prodids[$i] = $row[0];
			}
		}

		// Initialize parameters
		$this->id = 0;
		$this->ref = 'SPECIMEN';
		$this->title = 'SPECIMEN';
		$this->specimen = 1;
		$this->socid = 1;
		$this->date = $nownotime;
		$this->date_lim_reglement = $nownotime + 3600 * 24 * 30;
		$this->cond_reglement_id   = 1;
		$this->cond_reglement_code = 'RECEP';
		$this->date_lim_reglement = $this->calculate_date_lim_reglement();
		$this->mode_reglement_id   = 0; // Not forced to show payment mode CHQ + VIR
		$this->mode_reglement_code = ''; // Not forced to show payment mode CHQ + VIR
		$this->note_public = 'This is a comment (public)';
		$this->note_private = 'This is a comment (private)';
		$this->note = 'This is a comment (private)';
		$this->fk_incoterms = 0;
		$this->location_incoterms = '';

		if (empty($option) || $option != 'nolines') {
			// Lines
			$nbp = 5;
			$xnbp = 0;
			while ($xnbp < $nbp) {
				$line = new FactureLigne($this->db);
				$line->desc = $langs->trans('Description'). ' ' .$xnbp;
				$line->qty = 1;
				$line->subprice = 100;
				$line->tva_tx = 19.6;
				$line->localtax1_tx = 0;
				$line->localtax2_tx = 0;
				$line->remise_percent = 0;
				if ($xnbp == 1) {        // Qty is negative (product line)
					$prodid = mt_rand(1, $num_prods);
					$line->fk_product = $prodids[$prodid];
					$line->qty = -1;
					$line->total_ht = -100;
					$line->total_ttc = -119.6;
					$line->total_tva = -19.6;
				} elseif ($xnbp == 2) {    // UP is negative (free line)
					$line->subprice = -100;
					$line->total_ht = -100;
					$line->total_ttc = -119.6;
					$line->total_tva = -19.6;
					$line->remise_percent = 0;
				} elseif ($xnbp == 3) {    // Discount is 50% (product line)
					$prodid = mt_rand(1, $num_prods);
					$line->fk_product = $prodids[$prodid];
					$line->total_ht = 50;
					$line->total_ttc = 59.8;
					$line->total_tva = 9.8;
					$line->remise_percent = 50;
				} else { // (product line)
					$prodid = mt_rand(1, $num_prods);
					$line->fk_product = $prodids[$prodid];
					$line->total_ht = 100;
					$line->total_ttc = 119.6;
					$line->total_tva = 19.6;
					$line->remise_percent = 00;
				}

				$this->lines[$xnbp] = $line;
				$xnbp++;

				$this->total_ht       += $line->total_ht;
				$this->total_tva      += $line->total_tva;
				$this->total_ttc      += $line->total_ttc;
			}
			$this->revenuestamp = 0;

			// Add a line "offered"
			$line = new FactureLigne($this->db);
			$line->desc = $langs->trans('Description'). ' (offered line)';
			$line->qty = 1;
			$line->subprice = 100;
			$line->tva_tx = 19.6;
			$line->localtax1_tx = 0;
			$line->localtax2_tx = 0;
			$line->remise_percent = 100;
			$line->total_ht = 0;
			$line->total_ttc = 0; // 90 * 1.196
			$line->total_tva = 0;
			$prodid = mt_rand(1, $num_prods);
			$line->fk_product = $prodids[$prodid];

			$this->lines[$xnbp] = $line;
			$xnbp++;
		}

		$this->usenewprice = 0;
	}

	/**
	 * Function used to replace a thirdparty id with another one.
	 *
	 * @param 	DoliDB 	$dbs 		Database handler, because function is static we name it $dbs not $db to avoid breaking coding test
	 * @param 	int 	$origin_id 	Old thirdparty id
	 * @param 	int 	$dest_id 	New thirdparty id
	 * @return 	bool
	 */
	public static function replaceThirdparty(DoliDB $dbs, $origin_id, $dest_id)
	{
		$tables = array(
			'facture_fourn_rec'
		);

		return CommonObject::commonReplaceThirdparty($dbs, $origin_id, $dest_id, $tables);
	}

	/**
	 *	Update frequency and unit
	 *
	 *	@param     	int		$frequency		value of frequency
	 *	@param     	string	$unit 			unit of frequency  (d, m, y)
	 *	@return		int						Return integer <0 if KO, >0 if OK
	 */
	public function setFrequencyAndUnit($frequency, $unit)
	{
		if (!$this->table_element) {
			dol_syslog(get_class($this). '::setFrequencyAndUnit was called on objet with property table_element not defined', LOG_ERR);
			return -1;
		}

		if (!empty($frequency) && empty($unit)) {
			dol_syslog(get_class($this). '::setFrequencyAndUnit was called on objet with params frequency defined but unit not defined', LOG_ERR);
			return -2;
		}

		$sql = "UPDATE ".MAIN_DB_PREFIX.$this->table_element;
		$sql .= " SET frequency = ".($frequency ? ((int) $frequency) : "NULL");
		if (!empty($unit)) {
			$sql .= ", unit_frequency = '".$this->db->escape($unit)."'";
		}
		$sql .= " WHERE rowid = ".((int) $this->id);

		dol_syslog(get_class($this).'::setFrequencyAndUnit', LOG_DEBUG);

		if ($this->db->query($sql)) {
			$this->frequency = $frequency;
			if (!empty($unit)) {
				$this->unit_frequency = $unit;
			}
			return 1;
		} else {
			$this->error = $this->db->lasterror();
			return -1;
		}
	}

	/**
	 *	Update the next date of execution
	 *
	 *	@param     	datetime	$date					date of execution
	 *	@param     	int			$increment_nb_gen_done	0 do nothing more, >0 increment nb_gen_done
	 *	@return		int									Return integer <0 if KO, >0 if OK
	 */
	public function setNextDate($date, $increment_nb_gen_done = 0)
	{
		if (!$this->table_element) {
			dol_syslog(get_class($this).'::setNextDate was called on objet with property table_element not defined', LOG_ERR);
			return -1;
		}
		$sql = "UPDATE ".MAIN_DB_PREFIX.$this->table_element;
		$sql .= " SET date_when = " .($date ? "'".$this->db->idate($date)."'" : "NULL");
		if ($increment_nb_gen_done > 0) {
			$sql .= ", nb_gen_done = nb_gen_done + 1";
		}
		$sql .= " WHERE rowid = " . (int) $this->id;

		dol_syslog(get_class($this).'::setNextDate', LOG_DEBUG);

		if ($this->db->query($sql)) {
			$this->date_when = $date;
			if ($increment_nb_gen_done > 0) {
				$this->nb_gen_done++;
			}
			return 1;
		} else {
			$this->error = $this->db->lasterror();
			return -1;
		}
	}

	/**
	 *	Update the maximum period
	 *
	 *	@param     	int		$nb		number of maximum period
	 *	@return		int				Return integer <0 if KO, >0 if OK
	 */
	public function setMaxPeriod($nb)
	{
		if (!$this->table_element) {
			dol_syslog(get_class($this).'::setMaxPeriod was called on objet with property table_element not defined', LOG_ERR);
			return -1;
		}

		if (empty($nb)) {
			$nb = 0;
		}

		$sql = "UPDATE ".MAIN_DB_PREFIX.$this->table_element;
		$sql .= " SET nb_gen_max = ". (int) $nb;
		$sql .= " WHERE rowid = " . (int) $this->id;

		dol_syslog(get_class($this).'::setMaxPeriod', LOG_DEBUG);

		if ($this->db->query($sql)) {
			$this->nb_gen_max = $nb;
			return 1;
		} else {
			dol_print_error($this->db);
			return -1;
		}
	}

	/**
	 *	Update the auto validate flag of invoice
	 *
	 *	@param     	int		$validate		0 to create in draft, 1 to create and validate invoice
	 *	@return		int						Return integer <0 if KO, >0 if OK
	 */
	public function setAutoValidate($validate)
	{
		if (!$this->table_element) {
			dol_syslog(get_class($this).'::setAutoValidate was called on objet with property table_element not defined', LOG_ERR);
			return -1;
		}

		$sql = "UPDATE ".MAIN_DB_PREFIX.$this->table_element;
		$sql .= " SET auto_validate = ".((int) $validate);
		$sql .= " WHERE rowid = " . (int) $this->id;

		dol_syslog(get_class($this).'::setAutoValidate', LOG_DEBUG);

		if ($this->db->query($sql)) {
			$this->auto_validate = $validate;
			return 1;
		} else {
			dol_print_error($this->db);
			return -1;
		}
	}

	/**
	 *	Update the auto generate documents
	 *
	 *	@param     	int		$validate		0 no document, 1 to generate document
	 *	@return		int						Return integer <0 if KO, >0 if OK
	 */
	public function setGeneratePdf($validate)
	{
		if (!$this->table_element) {
			dol_syslog(get_class($this).'::setGeneratePdf was called on objet with property table_element not defined', LOG_ERR);
			return -1;
		}

		$sql = "UPDATE ".MAIN_DB_PREFIX.$this->table_element;
		$sql .= " SET generate_pdf = ". (int) $validate;
		$sql .= " WHERE rowid = " . (int) $this->id;

		dol_syslog(get_class($this).'::setGeneratePdf', LOG_DEBUG);

		if ($this->db->query($sql)) {
			$this->generate_pdf = $validate;
			return 1;
		} else {
			dol_print_error($this->db);
			return -1;
		}
	}

	/**
	 *  Update the model for documents
	 *
	 *  @param     	string		$model		model of document generator
	 *  @return		int						Return integer <0 if KO, >0 if OK
	 */
	public function setModelPdf($model)
	{
		if (!$this->table_element) {
			dol_syslog(get_class($this).'::setModelPdf was called on objet with property table_element not defined', LOG_ERR);
			return -1;
		}

		$sql = "UPDATE ".MAIN_DB_PREFIX.$this->table_element;
		$sql .= " SET modelpdf = '".$this->db->escape($model)."'";
		$sql .= " WHERE rowid = " . (int) $this->id;

		dol_syslog(get_class($this).'::setModelPdf', LOG_DEBUG);

		if ($this->db->query($sql)) {
			$this->model_pdf = $model;
			return 1;
		} else {
			dol_print_error($this->db);
			return -1;
		}
	}
}



/**
 *	Class to manage supplier invoice lines of templates.
 *  Saved into database table llx_facture_fourn_det_rec
 */
class FactureFournisseurLigneRec extends CommonObjectLine
{
	/**
	 * @var string ID to identify managed object
	 */
	public $element = 'invoice_supplier_det_rec';

	/**
	 * @var string Name of table without prefix where object is stored
	 */
	public $table_element = 'facture_fourn_det_rec';

	public $fk_facture_fourn;
	public $fk_parent;
	public $fk_product;
	public $ref_supplier;
	public $label;
	public $description;
	public $pu_ht;
	public $pu_ttc;
	public $qty;
	public $remise_percent;
	public $fk_remise_except;
	public $vat_src_code;
	public $tva_tx;
	public $localtax1_tx;
	public $localtax1_type;
	public $localtax2_tx;
	public $localtax2_type;

	public $product_type;
	public $date_start;
	public $date_end;
	public $info_bits;
	public $special_code;
	public $rang;

	public $fk_user_author;
	public $fk_user_modif;


	/**
	 *    Delete supplier order template line in database
	 *
	 * @param User $user Object user
	 * @param int $notrigger Disable triggers
	 * @return        int                    Return integer <0 if KO, >0 if OK
	 */
	public function delete(User $user, $notrigger = 0)
	{
		$error = 0;
		$this->db->begin();

		if (! $error) {
			if (! $notrigger) {
				// Call triggers
				$result = $this->call_trigger('LINESUPPLIERBILLREC_DELETE', $user);
				if ($result < 0) {
					$error++;
				} // Do also here what you must do to rollback action if trigger fail
				// End call triggers
			}
		}

		if (! $error) {
			$result = $this->deleteExtraFields();
			if ($result < 0) {
				$error++;
			}
		}

		if (! $error) {
			$sql = 'DELETE FROM ' . MAIN_DB_PREFIX . $this->table_element . ' WHERE rowid=' . (int) $this->id;

			$res = $this->db->query($sql);
			if ($res === false) {
				$error++;
				$this->errors[] = $this->db->lasterror();
			}
		}

		// Commit or rollback
		if ($error) {
			$this->db->rollback();
			return -1;
		} else {
			$this->db->commit();
			return 1;
		}
	}


	/**
	 *	Get line of template invoice
	 *
	 *	@param		int 	$rowid		Id of invoice
	 *	@return     int         		1 if OK, < 0 if KO
	 */
	public function fetch($rowid)
	{
		$sql = 'SELECT l.rowid,';
		$sql .= ' l.fk_facture_fourn, l.fk_parent_line, l.fk_product,';
		$sql .= ' l.ref as ref_supplier, l.label, l.description, l.pu_ht, l.pu_ttc, l.qty, l.remise_percent, l.fk_remise_except,';
		$sql .= ' l.vat_src_code, l.tva_tx, l.localtax1_tx, l.localtax1_type, l.localtax2_tx, l.localtax2_type,';
		$sql .= ' l.total_ht, l.total_tva, l.total_localtax1, l.total_localtax2, l.total_ttc,';
		$sql .= ' l.product_type, l.date_start, l.date_end,';
		$sql .= ' l.info_bits, l.special_code, l.rang, l.fk_unit, l.import_key,';
		$sql .= ' l.fk_user_author, l.fk_user_modif, l.fk_multicurrency,';
		$sql .= ' l.multicurrency_code, l.multicurrency_subprice, l.multicurrency_total_ht, l.multicurrency_total_tva, l.multicurrency_total_ttc,';
		$sql .= ' p.ref as product_ref, p.fk_product_type as fk_product_type, p.label as product_label, p.description as product_desc';
		$sql .= ' FROM '.MAIN_DB_PREFIX.'facture_fourn_det_rec as l';
		$sql .= ' LEFT JOIN '.MAIN_DB_PREFIX.'product as p ON l.fk_product = p.rowid';
		$sql .= ' WHERE l.rowid = '. (int) $rowid;
		$sql .= ' ORDER BY l.rang';

		dol_syslog('FactureRec::fetch', LOG_DEBUG);
		$result = $this->db->query($sql);
		if ($result) {
			$objp = $this->db->fetch_object($result);

			$this->id                       = $objp->rowid;
			$this->fk_facture_fourn         = $objp->fk_facture_fourn;
			$this->fk_parent                = $objp->fk_parent_line;
			$this->fk_product               = $objp->fk_product;
			$this->ref_supplier             = $objp->ref_supplier;
			$this->label                    = $objp->label;
			$this->description              = $objp->description;
			$this->pu_ht                    = $objp->pu_ht;
			$this->pu_ttc                   = $objp->pu_ttc;
			$this->qty                      = $objp->qty;
			$this->remise_percent           = $objp->remise_percent;
			$this->fk_remise_except         = $objp->fk_remise_except;
			$this->vat_src_code             = $objp->vat_src_code;
			$this->tva_tx                   = $objp->tva_tx;
			$this->localtax1_tx             = $objp->localtax1_tx;
			$this->localtax1_type           = $objp->localtax1_type;
			$this->localtax2_tx             = $objp->localtax2_tx;
			$this->localtax2_type           = $objp->localtax2_type;
			$this->total_ht                 = $objp->total_ht;
			$this->total_tva                = $objp->total_tva;
			$this->total_localtax1          = $objp->total_localtax1;
			$this->total_localtax2          = $objp->total_localtax2;
			$this->total_ttc                = $objp->total_ttc;
			$this->product_type             = $objp->product_type;
			$this->date_start               = $objp->date_start;
			$this->date_end                 = $objp->date_end;
			$this->info_bits                = $objp->info_bits;
			$this->special_code             = $objp->special_code;
			$this->rang                     = $objp->rang;
			$this->fk_unit                  = $objp->fk_unit;
			$this->import_key               = $objp->import_key;
			$this->fk_user_author           = $objp->fk_user_author;
			$this->fk_user_modif            = $objp->fk_user_modif;
			$this->fk_multicurrency         = $objp->fk_multicurrency;
			$this->multicurrency_code       = $objp->multicurrency_code;
			$this->multicurrency_subprice   = $objp->multicurrency_subprice;
			$this->multicurrency_total_ht   = $objp->multicurrency_total_ht;
			$this->multicurrency_total_tva  = $objp->multicurrency_total_tva;
			$this->multicurrency_total_ttc  = $objp->multicurrency_total_ttc;

			$this->db->free($result);
			return 1;
		} else {
			$this->error = $this->db->lasterror();
			return -3;
		}
	}


	/**
	 * 	Update a line to supplier invoice template .
	 *
	 *  @param		User	$user					User
	 *  @param		int		$notrigger				No trigger
	 *	@return    	int             				Return integer <0 if KO, Id of line if OK
	 */
	public function update(User $user, $notrigger = 0)
	{
		global $conf;

		$error = 0;

		include_once DOL_DOCUMENT_ROOT.'/core/lib/price.lib.php';

		$sql = 'UPDATE ' . MAIN_DB_PREFIX . 'facture_fourn_det_rec SET';
		$sql .= ' fk_facture_fourn = ' . (int) $this->fk_facture_fourn;
		$sql .= ', fk_parent_line = ' . (int) $this->fk_parent;
		$sql .= ', fk_product = ' . (int) $this->fk_product;
		$sql .= ', ref = ' . (!empty($this->ref) ? "'" . $this->db->escape($this->ref) . "'" : 'NULL');
		$sql .= ", label = " . (!empty($this->label) ? "'" . $this->db->escape($this->label) . "'" : 'NULL');
		$sql .= ", description = '" . $this->db->escape($this->description) . "'";
		$sql .= ', pu_ht = ' . price2num($this->pu_ht);
		$sql .= ', pu_ttc = ' . price2num($this->pu_ttc);
		$sql .= ', qty = ' . price2num($this->qty);
		$sql .= ", remise_percent = '" . price2num($this->remise_percent) . "'";
		$sql .= ', fk_remise_except = ' . (int) $this->fk_remise_except;
		$sql .= ", vat_src_code = '" . $this->db->escape($this->vat_src_code) . "'";
		$sql .= ', tva_tx = ' . price2num($this->tva_tx);
		$sql .= ', localtax1_tx = ' . price2num($this->localtax1_tx);
		$sql .= ", localtax1_type = '" . $this->db->escape($this->localtax1_type) . "'";
		$sql .= ', localtax2_tx = ' . price2num($this->localtax2_tx);
		$sql .= ", localtax2_type = '" . $this->db->escape($this->localtax2_type) . "'";
		if (empty($this->skip_update_total)) {
			$sql .= ', total_ht = ' . price2num($this->total_ht);
			$sql .= ', total_tva = ' . price2num($this->total_tva);
			$sql .= ', total_localtax1 = ' . price2num($this->total_localtax1);
			$sql .= ', total_localtax2 = ' . price2num($this->total_localtax2);
			$sql .= ', total_ttc = ' . price2num($this->total_ttc);
		}
		$sql .= ', product_type = ' . (int) $this->product_type;
		$sql .= ', date_start = ' . (int) $this->date_start;
		$sql .= ', date_end = ' . (int) $this->date_end;
		$sql .= ", info_bits = " . ((int) $this->info_bits);
		$sql .= ', special_code =' . (int) $this->special_code;
		$sql .= ', rang = ' . (int) $this->rang;
		$sql .= ', fk_unit = ' .($this->fk_unit ? "'".$this->db->escape($this->fk_unit)."'" : 'null');
		$sql .= ', fk_user_modif = ' . (int) $user;
		$sql .= ' WHERE rowid = ' . (int) $this->id;

		$this->db->begin();

		dol_syslog(get_class($this). '::updateline', LOG_DEBUG);
		$resql = $this->db->query($sql);
		if ($resql) {
			if (!$error) {
				$result = $this->insertExtraFields();
				if ($result < 0) {
					$error++;
				}
			}

			if (!$error && !$notrigger) {
				// Call trigger
				$result = $this->call_trigger('LINESUPPLIERBILLREC_MODIFY', $user);
				if ($result < 0) {
					$error++;
				}
				// End call triggers
			}

			if ($error) {
				$this->db->rollback();
				return -2;
			} else {
				$this->db->commit();
				return 1;
			}
		} else {
			$this->error = $this->db->lasterror();
			$this->db->rollback();
			return -2;
		}
	}
}<|MERGE_RESOLUTION|>--- conflicted
+++ resolved
@@ -613,12 +613,8 @@
 				$this->id                       = $obj->rowid;
 				$this->titre                    = $obj->title;
 				$this->title                    = $obj->title;
-<<<<<<< HEAD
-				$this->subtype				    = $obj->subtype;
-				$this->ref                      = $obj->$keyforref;
-=======
+				$this->subtype				          = $obj->subtype;
 				$this->ref                      = $obj->title;
->>>>>>> 0b0f0552
 				$this->ref_supplier             = $obj->ref_supplier;
 				$this->entity                   = $obj->entity;
 				$this->socid                    = $obj->fk_soc;
