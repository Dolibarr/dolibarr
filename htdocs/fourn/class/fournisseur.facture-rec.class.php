<?php
/* Copyright (C) 2003-2005	Rodolphe Quiedeville	<rodolphe@quiedeville.org>
 * Copyright (C) 2004-2019	Laurent Destailleur		<eldy@users.sourceforge.net>
 * Copyright (C) 2009-2012	Regis Houssin			<regis.houssin@inodbox.com>
 * Copyright (C) 2010-2011	Juanjo Menent			<jmenent@2byte.es>
 * Copyright (C) 2012       Cedric Salvador         <csalvador@gpcsolutions.fr>
 * Copyright (C) 2013       Florian Henry		  	<florian.henry@open-concept.pro>
 * Copyright (C) 2015       Marcos García           <marcosgdf@gmail.com>
 * Copyright (C) 2017-2020  Frédéric France         <frederic.france@netlogic.fr>
 *
 * This program is free software; you can redistribute it and/or modify
 * it under the terms of the GNU General Public License as published by
 * the Free Software Foundation; either version 3 of the License, or
 * (at your option) any later version.
 *
 * This program is distributed in the hope that it will be useful,
 * but WITHOUT ANY WARRANTY; without even the implied warranty of
 * MERCHANTABILITY or FITNESS FOR A PARTICULAR PURPOSE.  See the
 * GNU General Public License for more details.
 *
 * You should have received a copy of the GNU General Public License
 * along with this program. If not, see <https://www.gnu.org/licenses/>.
 */

/**
 *	\file       htdocs/fourn/facture/class/fournisseur.facture-rec.class.php
 *	\ingroup    facture
 *	\brief      Fichier de la classe des factures fournisseursrecurentes
 */

require_once DOL_DOCUMENT_ROOT.'/core/class/notify.class.php';
require_once DOL_DOCUMENT_ROOT.'/product/class/product.class.php';
require_once DOL_DOCUMENT_ROOT.'/fourn/class/fournisseur.facture.class.php';
require_once DOL_DOCUMENT_ROOT.'/core/lib/date.lib.php';


/**
 *	Class to manage invoice templates
 */
class FactureFournisseurRec extends CommonInvoice
{
	const TRIGGER_PREFIX = 'SUPPLIERBILLREC';
	/**
	 * @var string ID to identify managed object
	 */
	public $element = 'invoice_supplier_rec';

	/**
	 * @var string Name of table without prefix where object is stored
	 */
	public $table_element = 'facture_fourn_rec';

	/**
	 * @var string    Name of subtable line
	 */
	public $table_element_line = 'facture_fourn_det_rec';

	/**
	 * @var string Field with ID of parent key if this field has a parent
	 */
	public $fk_element = 'fk_facture_fourn';

	/**
	 * @var string String with name of icon for myobject. Must be the part after the 'object_' into object_myobject.png
	 */
	public $picto = 'bill';

	/**
	 * {@inheritdoc}
	 */
	protected $table_ref_field = 'titre';

	/**
	 * @var string 	The label of recurring invoice
	 * @deprecated	Use $title
	 */
	public $titre;
	/**
	 * @var string The label of recurring invoice
	 */
	public $title;

	public $ref_supplier;
	public $socid;

<<<<<<< HEAD
=======
	/**
	 * @deprecated
	 */
	public $fk_soc;

>>>>>>> 603ec5e6
	public $suspended; // status

	/**
	 * @var string		Label of invoice
	 * @deprecated		Use $label
	 */
	public $libelle;
	/**
	 * @var string		Label of invoice
	 */
	public $label;

	/**
	 * @var double $amount
	 * @deprecated
	 */
	public $amount;
	/**
	 * @var double $remise
	 * @deprecated
	 */
	public $remise;

	public $vat_src_code;
	public $localtax1;
	public $localtax2;

	public $user_author;
	public $user_modif;
	public $fk_project;

	public $mode_reglement_id;
	public $mode_reglement_code;
	public $cond_reglement_code;
	public $cond_reglement_doc;
	public $cond_reglement_id;

	public $date_lim_reglement;

	public $usenewprice = 0;
	public $frequency;
	public $unit_frequency;
	public $date_when;
	public $date_last_gen;
	public $nb_gen_done;
	public $nb_gen_max;
	public $auto_validate; // 0 to create in draft, 1 to create and validate the new invoice
	public $generate_pdf; // 1 to generate PDF on invoice generation (default)

	public $model_pdf;

	/**
	 * Invoice lines
	 * @var FactureFournisseurLigneRec[]
	 */
	public $lines = array();


	/* Override fields in CommonObject
	public $entity;
	public $date_creation;
	public $date_modification;
	public $total_ht;
	public $total_tva;
	public $total_ttc;
	public $fk_account;
	public $mode_reglement;
	public $cond_reglement;
	public $note_public;
	public $note_private;
	*/

	/**
	 *  'type' if the field format ('integer', 'integer:ObjectClass:PathToClass[:AddCreateButtonOrNot[:Filter]]', 'varchar(x)', 'double(24,8)', 'real', 'price', 'text', 'html', 'date', 'datetime', 'timestamp', 'duration', 'mail', 'phone', 'url', 'password')
	 *         Note: Filter can be a string like "(t.ref:like:'SO-%') or (t.date_creation:<:'20160101') or (t.nature:is:NULL)"
	 *  'label' the translation key.
	 *  'enabled' is a condition when the field must be managed.
	 *  'position' is the sort order of field.
	 *  'notnull' is set to 1 if not null in database. Set to -1 if we must set data to null if empty ('' or 0).
	 *  'visible' says if field is visible in list (Examples: 0=Not visible, 1=Visible on list and create/update/view forms, 2=Visible on list only, 3=Visible on create/update/view form only (not list), 4=Visible on list and update/view form only (not create). 5=Visible on list and view only (not create/not update). Using a negative value means field is not shown by default on list but can be selected for viewing)
	 *  'noteditable' says if field is not editable (1 or 0)
	 *  'default' is a default value for creation (can still be overwrote by the Setup of Default Values if field is editable in creation form). Note: If default is set to '(PROV)' and field is 'ref', the default value will be set to '(PROVid)' where id is rowid when a new record is created.
	 *  'index' if we want an index in database.
	 *  'foreignkey'=>'tablename.field' if the field is a foreign key (it is recommanded to name the field fk_...).
	 *  'searchall' is 1 if we want to search in this field when making a search from the quick search button.
	 *  'isameasure' must be set to 1 if you want to have a total on list for this field. Field type must be summable like integer or double(24,8).
	 *  'css' is the CSS style to use on field. For example: 'maxwidth200'
	 *  'help' is a string visible as a tooltip on field
	 *  'showoncombobox' if value of the field must be visible into the label of the combobox that list record
	 *  'disabled' is 1 if we want to have the field locked by a 'disabled' attribute. In most cases, this is never set into the definition of $fields into class, but is set dynamically by some part of code.
	 *  'arrayofkeyval' to set list of value if type is a list of predefined values. For example: array("0"=>"Draft","1"=>"Active","-1"=>"Cancel")
	 *  'comment' is not used. You can store here any text of your choice. It is not used by application.
	 *
	 *  Note: To have value dynamic, you can set value to 0 in definition and edit the value on the fly into the constructor.
	 */

	// BEGIN MODULEBUILDER PROPERTIES
	/**
	 * @var array  Array with all fields and their property. Do not use it as a static var. It may be modified by constructor.
	 */
	public $fields = array(
		'rowid' =>array('type'=>'integer', 'label'=>'TechnicalID', 'enabled'=>1, 'visible'=>-1, 'notnull'=>1, 'position'=>10),
		'titre' =>array('type'=>'varchar(100)', 'label'=>'Titre', 'enabled'=>1, 'showoncombobox' => 1, 'visible'=>-1, 'position'=>15),
		'ref_supplier' =>array('type'=>'varchar(180)', 'label'=>'RefSupplier', 'enabled'=>1, 'showoncombobox' => 1, 'visible'=>-1, 'position'=>20),
		'entity' =>array('type'=>'integer', 'label'=>'Entity', 'default'=>1, 'enabled'=>1, 'visible'=>-2, 'notnull'=>1, 'position'=>25, 'index'=>1),
		'fk_soc' =>array('type'=>'integer:Societe:societe/class/societe.class.php', 'label'=>'ThirdParty', 'enabled'=>'isModEnabled("societe")', 'visible'=>-1, 'notnull'=>1, 'position'=>30),
		'datec' =>array('type'=>'datetime', 'label'=>'DateCreation', 'enabled'=>1, 'visible'=>-1, 'position'=>35),
		'tms' =>array('type'=>'timestamp', 'label'=>'DateModification', 'enabled'=>1, 'visible'=>-1, 'notnull'=>1, 'position'=>40),
		'suspended' =>array('type'=>'integer', 'label'=>'Suspended', 'enabled'=>1, 'visible'=>-1, 'position'=>225),
		'libelle' =>array('type'=>'varchar(100)', 'label'=>'Libelle', 'enabled'=>1, 'showoncombobox' => 0, 'visible'=>-1, 'position'=>15),

		'localtax1' =>array('type'=>'double(24,8)', 'label'=>'Localtax1', 'enabled'=>1, 'visible'=>-1, 'position'=>60, 'isameasure'=>1),
		'localtax2' =>array('type'=>'double(24,8)', 'label'=>'Localtax2', 'enabled'=>1, 'visible'=>-1, 'position'=>65, 'isameasure'=>1),
		'total_ht' =>array('type'=>'double(24,8)', 'label'=>'Total', 'enabled'=>1, 'visible'=>-1, 'position'=>70, 'isameasure'=>1),
		'total_tva' =>array('type'=>'double(24,8)', 'label'=>'Tva', 'enabled'=>1, 'visible'=>-1, 'position'=>55, 'isameasure'=>1),
		'total_ttc' =>array('type'=>'double(24,8)', 'label'=>'Total ttc', 'enabled'=>1, 'visible'=>-1, 'position'=>75, 'isameasure'=>1),

		'fk_user_author' =>array('type'=>'integer:User:user/class/user.class.php', 'label'=>'Fk user author', 'enabled'=>1, 'visible'=>-1, 'position'=>80),
		'fk_user_modif' =>array('type'=>'integer:User:user/class/user.class.php', 'label'=>'UserModif', 'enabled'=>1, 'visible'=>-2, 'notnull'=>-1, 'position'=>210),
		'fk_projet' =>array('type'=>'integer:Project:projet/class/project.class.php:1:fk_statut=1', 'label'=>'Fk projet', 'enabled'=>"isModEnabled('project')", 'visible'=>-1, 'position'=>85),
		'fk_account' =>array('type'=>'integer', 'label'=>'Fk account', 'enabled'=>'isModEnabled("banque")', 'visible'=>-1, 'position'=>175),
		'fk_cond_reglement' =>array('type'=>'integer', 'label'=>'Fk cond reglement', 'enabled'=>1, 'visible'=>-1, 'position'=>90),
		'fk_mode_reglement' =>array('type'=>'integer', 'label'=>'Fk mode reglement', 'enabled'=>1, 'visible'=>-1, 'position'=>95),
		'date_lim_reglement' =>array('type'=>'date', 'label'=>'Date lim reglement', 'enabled'=>1, 'visible'=>-1, 'position'=>100),

		'note_private' =>array('type'=>'html', 'label'=>'NotePublic', 'enabled'=>1, 'visible'=>0, 'position'=>105),
		'note_public' =>array('type'=>'html', 'label'=>'NotePrivate', 'enabled'=>1, 'visible'=>0, 'position'=>110),
		'modelpdf' =>array('type'=>'varchar(255)', 'label'=>'Modelpdf', 'enabled'=>1, 'visible'=>-1, 'position'=>115),

		'fk_multicurrency' =>array('type'=>'integer', 'label'=>'Fk multicurrency', 'enabled'=>1, 'visible'=>-1, 'position'=>180),
		'multicurrency_code' =>array('type'=>'varchar(255)', 'label'=>'Multicurrency code', 'enabled'=>1, 'visible'=>-1, 'position'=>185),
		'multicurrency_tx' =>array('type'=>'double(24,8)', 'label'=>'Multicurrency tx', 'enabled'=>1, 'visible'=>-1, 'position'=>190, 'isameasure'=>1),
		'multicurrency_total_ht' =>array('type'=>'double(24,8)', 'label'=>'Multicurrency total ht', 'enabled'=>1, 'visible'=>-1, 'position'=>195, 'isameasure'=>1),
		'multicurrency_total_tva' =>array('type'=>'double(24,8)', 'label'=>'Multicurrency total tva', 'enabled'=>1, 'visible'=>-1, 'position'=>200, 'isameasure'=>1),
		'multicurrency_total_ttc' =>array('type'=>'double(24,8)', 'label'=>'Multicurrency total ttc', 'enabled'=>1, 'visible'=>-1, 'position'=>205, 'isameasure'=>1),

		'usenewprice' =>array('type'=>'integer', 'label'=>'UseNewPrice', 'enabled'=>1, 'visible'=>0, 'position'=>155),
		'frequency' =>array('type'=>'integer', 'label'=>'Frequency', 'enabled'=>1, 'visible'=>-1, 'position'=>150),
		'unit_frequency' =>array('type'=>'varchar(2)', 'label'=>'Unit frequency', 'enabled'=>1, 'visible'=>-1, 'position'=>125),

		'date_when' =>array('type'=>'datetime', 'label'=>'Date when', 'enabled'=>1, 'visible'=>-1, 'position'=>130),
		'date_last_gen' =>array('type'=>'datetime', 'label'=>'Date last gen', 'enabled'=>1, 'visible'=>-1, 'position'=>135),
		'nb_gen_done' =>array('type'=>'integer', 'label'=>'Nb gen done', 'enabled'=>1, 'visible'=>-1, 'position'=>140),
		'nb_gen_max' =>array('type'=>'integer', 'label'=>'Nb gen max', 'enabled'=>1, 'visible'=>-1, 'position'=>145),
		'revenuestamp' =>array('type'=>'double(24,8)', 'label'=>'RevenueStamp', 'enabled'=>1, 'visible'=>-1, 'position'=>160, 'isameasure'=>1),
		'auto_validate' =>array('type'=>'integer', 'label'=>'Auto validate', 'enabled'=>1, 'visible'=>-1, 'position'=>165),
		'generate_pdf' =>array('type'=>'integer', 'label'=>'Generate pdf', 'enabled'=>1, 'visible'=>-1, 'position'=>170),

	);
	// END MODULEBUILDER PROPERTIES

	const STATUS_NOTSUSPENDED = 0;
	const STATUS_SUSPENDED = 1;



	/**
	 *	Constructor
	 *
	 * 	@param		DoliDB		$db		Database handler
	 */
	public function __construct($db)
	{
		$this->db = $db;
	}

	/**
	 *    Create a predefined supplier invoice
	 *
	 * @param 	User 	$user 			User object
	 * @param 	int 	$facFournId		Id invoice
	 * @param 	int 	$notrigger 		No trigger
	 * @return	int                    	Return integer <0 if KO, id of invoice created if OK
	 */
	public function create($user, $facFournId, $notrigger = 0)
	{
		global $conf;

		$error = 0;
		$now = dol_now();

		// Clean parameters
		$this->titre = empty($this->titre) ? '' : $this->titre;	// deprecated
		$this->title = empty($this->title) ? '' : $this->title;
		$keyforref = $this->table_ref_field;
		$this->ref = $this->$keyforref;
		$this->ref_supplier = empty($this->ref_supplier) ? '' : $this->ref_supplier;
		$this->usenewprice = empty($this->usenewprice) ? 0 : $this->usenewprice;
		$this->suspended = empty($this->suspended) ? 0 : $this->suspended;
		// No frequency defined then no next date to execution
		if (empty($this->frequency)) {
			$this->frequency = 0;
			$this->date_when = null;
		}
		$this->frequency = abs($this->frequency);
		$this->nb_gen_done = 0;
		$this->nb_gen_max = empty($this->nb_gen_max) ? 0 : $this->nb_gen_max;
		$this->auto_validate = empty($this->auto_validate) ? 0 : $this->auto_validate;
		$this->generate_pdf = empty($this->generate_pdf) ? 0 : $this->generate_pdf;

		$this->db->begin();

		// On charge la facture fournisseur depuis laquelle on crée la facture fournisseur modèle
		$facfourn_src = new FactureFournisseur($this->db);
		$result = $facfourn_src->fetch($facFournId);
		if ($result > 0) {
			$sql = 'INSERT INTO '.MAIN_DB_PREFIX.'facture_fourn_rec (';
			$sql .= 'titre';
			$sql .= ', ref_supplier';
			$sql .= ', entity';
			$sql .= ', fk_soc';
			$sql .= ', datec';
			$sql .= ', suspended';
			$sql .= ', libelle';
			$sql .= ', total_ttc';
			$sql .= ', fk_user_author';
			$sql .= ', fk_projet';
			$sql .= ', fk_account';
			$sql .= ', fk_cond_reglement';
			$sql .= ', fk_mode_reglement';
			$sql .= ', date_lim_reglement';
			$sql .= ', note_private';
			$sql .= ', note_public';
			$sql .= ', modelpdf';
			$sql .= ', fk_multicurrency';
			$sql .= ', multicurrency_code';
			$sql .= ', multicurrency_tx';
			$sql .= ', usenewprice';
			$sql .= ', frequency';
			$sql .= ', unit_frequency';
			$sql .= ', date_when';
			$sql .= ', date_last_gen';
			$sql .= ', nb_gen_done';
			$sql .= ', nb_gen_max';
			$sql .= ', auto_validate';
			$sql .= ', generate_pdf';
			$sql .= ') VALUES (';
			$sql .= "'".$this->db->escape($this->title)."'";
			$sql .= ", '".$this->db->escape($this->ref_supplier)."'";
			$sql .= ", ".((int) $conf->entity);
			$sql .= ", ".((int) $facfourn_src->socid);
			$sql .= ", '".$this->db->idate($now)."'";
			$sql .= ", ".((int) $this->suspended);
			$sql .= ", '".$this->db->escape($this->libelle)."'";
			$sql .= ", " .(!empty($facfourn_src->total_ttc) ? (float) $facfourn_src->total_ttc : '0');                              // amount
			$sql .= ", " .((int) $user->id);
			$sql .= ", " .(!empty($this->fk_project) ? ((int) $this->fk_project) : 'NULL');
			$sql .= ", " .(!empty($facfourn_src->fk_account) ? ((int) $facfourn_src->fk_account) : 'NULL');
			$sql .= ", " .($this->cond_reglement_id > 0 ? (int) $this->cond_reglement_id : 'NULL');
			$sql .= ", " .($this->mode_reglement_id > 0 ? (int) $this->mode_reglement_id : 'NULL');
			$sql .= ", ".($facfourn_src->date_echeance > 0 ? "'".$this->db->idate($facfourn_src->date_echeance)."'" : 'NULL');      // date_lim_reglement
			$sql .= ", " .(!empty($this->note_private) ? "'".$this->db->escape($this->note_private)."'" : 'NULL');
			$sql .= ", " .(!empty($this->note_public) ? "'".$this->db->escape($this->note_public)."'" : 'NULL');
			$sql .= ", " .(!empty($this->model_pdf) ? "'".$this->db->escape($this->model_pdf)."'" : 'NULL');
			$sql .= ", " . (int) $facfourn_src->fk_multicurrency;
			$sql .= ", '".$this->db->escape($facfourn_src->multicurrency_code)."'";
			$sql .= ", " . (float) $facfourn_src->multicurrency_tx;
			$sql .= ", " . (int) $this->usenewprice;
			$sql .= ", " . (int) $this->frequency;
			$sql .= ", '".$this->db->escape($this->unit_frequency)."'";
			$sql .= ", " .(!empty($this->date_when) ? "'".$this->db->idate($this->date_when)."'" : 'NULL');
			$sql .= ", " .(!empty($this->date_last_gen) ? "'".$this->db->idate($this->date_last_gen)."'" : 'NULL');
			$sql .= ", " . (int) $this->nb_gen_done;
			$sql .= ", " . (int) $this->nb_gen_max;
			$sql .= ", " . (int) $this->auto_validate;
			$sql .= ", " . (int) $this->generate_pdf;
			$sql .= ')';

			if ($this->db->query($sql)) {
				$this->id = $this->db->last_insert_id(MAIN_DB_PREFIX. 'facture_fourn_rec');

				// Fields used into addline later
				$this->fk_multicurrency = $facfourn_src->fk_multicurrency;

				$this->multicurrency_code = $facfourn_src->multicurrency_code;
				$this->multicurrency_tx = $facfourn_src->multicurrency_tx;

				// Add lines
				$num = count($facfourn_src->lines);
				for ($i = 0; $i < $num; $i++) {
					$tva_tx = $facfourn_src->lines[$i]->tva_tx;
					if (!empty($facfourn_src->lines[$i]->vat_src_code) && !preg_match('/\(/', $tva_tx)) {
						$tva_tx .= ' ('.$facfourn_src->lines[$i]->vat_src_code.')';
					}

					$result_insert = $this->addline(
						$facfourn_src->lines[$i]->fk_product,
						$facfourn_src->lines[$i]->ref_supplier,
						$facfourn_src->lines[$i]->label,
						$facfourn_src->lines[$i]->description,
						$facfourn_src->lines[$i]->pu_ht,
						$facfourn_src->lines[$i]->pu_ttc,
						$facfourn_src->lines[$i]->qty,
						$facfourn_src->lines[$i]->remise_percent,
						$tva_tx,
						$facfourn_src->lines[$i]->localtax1_tx,
						$facfourn_src->lines[$i]->localtax2_tx,
						'HT',
						$facfourn_src->lines[$i]->product_type,
						$facfourn_src->lines[$i]->date_start,
						$facfourn_src->lines[$i]->date_end,
						$facfourn_src->lines[$i]->info_bits,
						$facfourn_src->lines[$i]->special_code,
						$facfourn_src->lines[$i]->rang,
						$facfourn_src->lines[$i]->fk_unit
					);

					if ($result_insert < 0) {
						$error++;
					} else {
						$objectline = new FactureFournisseurLigneRec($this->db);

						$result2 = $objectline->fetch($result_insert);
						if ($result2 > 0) {
							// Extrafields
							if (method_exists($facfourn_src->lines[$i], 'fetch_optionals')) {
								$facfourn_src->lines[$i]->fetch_optionals($facfourn_src->lines[$i]->id);
								$objectline->array_options = $facfourn_src->lines[$i]->array_options;
							}

							$result = $objectline->insertExtraFields();
							if ($result < 0) {
								$error++;
							}
						} elseif ($result2 < 0) {
							$this->errors[] = $objectline->error;
							$error++;
						}
					}
				}

				if (!empty($this->linkedObjectsIds) && empty($this->linked_objects)) {	// To use new linkedObjectsIds instead of old linked_objects
					$this->linked_objects = $this->linkedObjectsIds; // TODO Replace linked_objects with linkedObjectsIds
				}

				// Add object linked
				if (!$error && $this->id && !empty($this->linked_objects) && is_array($this->linked_objects)) {
					foreach ($this->linked_objects as $origin => $tmp_origin_id) {
						if (is_array($tmp_origin_id)) {       // New behaviour, if linked_object can have several links per type, so is something like array('contract'=>array(id1, id2, ...))
							foreach ($tmp_origin_id as $origin_id) {
								$ret = $this->add_object_linked($origin, $origin_id);
								if (!$ret) {
									$this->error = $this->db->lasterror();
									$error++;
								}
							}
						} else { // Old behaviour, if linked_object has only one link per type, so is something like array('contract'=>id1))
							$origin_id = $tmp_origin_id;
							$ret = $this->add_object_linked($origin, $origin_id);
							if (!$ret) {
								$this->error = $this->db->lasterror();
								$error++;
							}
						}
					}
				}

				if (!$error) {
					$result = $this->insertExtraFields();
					if ($result < 0) {
						$error++;
					}
				}

				if (!$error && !$notrigger) {
					// Call trigger
					$result = $this->call_trigger('SUPPLIERBILLREC_CREATE', $user);
					if ($result < 0) {
						$this->db->rollback();
						return -2;
					}
					// End call triggers
				}

				if ($error) {
					$this->db->rollback();
					return -3;
				} else {
					$this->db->commit();
					return $this->id;
				}
			} else {
				$this->error = $this->db->lasterror();
				$this->db->rollback();
				return -2;
			}
		} else {
			$this->db->rollback();
			return -1;
		}
	}


	/**
	 * 	Update fourn_invoice_rec.
	 *
	 *  @param		User	$user					User
	 *  @param		int		$notrigger				No trigger
	 *	@return    	int             				Return integer <0 if KO, Id of line if OK
	 */
	public function update(User $user, $notrigger = 0)
	{
		$error = 0;

		$sql = "UPDATE ".MAIN_DB_PREFIX."facture_fourn_rec SET";
		$sql .= " titre = '" . (!empty($this->title) ? $this->db->escape($this->title) : "")."'," ;
		$sql .= " ref_supplier = '". (!empty($this->ref_supplier) ? $this->db->escape($this->ref_supplier) : "")."',";
		$sql .= " entity = ". (!empty($this->entity) ? ((int) $this->entity) : 1) . ',';
<<<<<<< HEAD
		if ($this->fk_soc > 0) {
			$sql .= " fk_soc = ". (int) $this->fk_soc. ',';
=======
		if (!empty($this->socid) && $this->socid > 0) {
			$sql .= " fk_soc = ". ((int) $this->socid). ',';
		} elseif (!empty($this->fk_soc) && $this->fk_soc > 0) {	// For backward compatibility
			$sql .= " fk_soc = ". ((int) $this->fk_soc). ',';
>>>>>>> 603ec5e6
		}
		$sql .= " suspended = ". (!empty($this->suspended) ? ((int) $this->suspended) : 0) . ',';
		$sql .= " libelle = ". (!empty($this->libelle) ? "'".$this->db->escape($this->libelle)."'" : 'NULL') . ",";
		$sql .= " vat_src_code = ". (!empty($this->vat_src_code) ? "'".$this->db->escape($this->vat_src_code)."'" : 'NULL') . ',';
		$sql .= " localtax1 = ". (!empty($this->localtax1) ? ((float) $this->localtax1) : 0.00) . ',';
		$sql .= " localtax2 = ". (!empty($this->localtax2) ? ((float) $this->localtax2) : 0.00) . ',';
		$sql .= " total_ht = ". (!empty($this->total_ht) ? ((float) $this->total_ht) : 0.00) . ',';
		$sql .= " total_tva = ". (!empty($this->total_tva) ? ((float) $this->total_tva) : 0.00) . ',';
		$sql .= " total_ttc = ". (!empty($this->total_ttc) ? ((float) $this->total_ttc) : 0.00) . ',';
		$sql .= " fk_user_modif = ". ((int) $user->id) . ',';
		$sql .= " fk_projet = ". (!empty($this->fk_project) ? ((int) $this->fk_project) : 'NULL') . ',';
		$sql .= " fk_account = ". (!empty($this->fk_account) ? ((int) $this->fk_account) : 'NULL') . ',';
		$sql .= " fk_mode_reglement = ". (!empty($this->mode_reglement_id) ? ((int) $this->mode_reglement_id) : 'NULL') . ',';
		$sql .= " fk_cond_reglement = ". (!empty($this->cond_reglement_id) ? ((int) $this->cond_reglement_id) : 'NULL') . ',';
		$sql .= " date_lim_reglement = ". (!empty($this->date_lim_reglement) ? "'".$this->db->idate($this->date_lim_reglement)."'" : 'NULL') . ',';
		$sql .= " note_private = '". (!empty($this->note_private) ? $this->db->escape($this->note_private) : '') . "',";
		$sql .= " note_public = '". (!empty($this->note_public) ? $this->db->escape($this->note_public) : '') . "',";
		$sql .= " modelpdf = ". (!empty($this->model_pdf) ? "'".$this->db->escape($this->model_pdf)."'" : 'NULL') . ",";
		$sql .= " fk_multicurrency = ". (!empty($this->fk_multicurrency) ? ((int) $this->fk_multicurrency) : 'NULL') . ',';
		$sql .= " multicurrency_code = ". (!empty($this->multicurrency_code) ? "'".$this->db->escape($this->multicurrency_code)."'" : 'NULL') . ",";
		$sql .= " multicurrency_tx = ". (!empty($this->multicurrency_tx) ? ((float) $this->multicurrency_tx) : 1) . ',';
		$sql .= " multicurrency_total_ht = ". (!empty($this->multicurrency_total_ht) ? ((float) $this->multicurrency_total_ht) : 0.00) . ',';
		$sql .= " multicurrency_total_tva = ". (!empty($this->multicurrency_total_tva) ? ((float) $this->multicurrency_total_tva) : 0.00) . ',';
		$sql .= " multicurrency_total_ttc = ". (!empty($this->multicurrency_total_ttc) ? ((float) $this->multicurrency_total_ttc) : 0.00) . ',';
		$sql .= " usenewprice = ". (!empty($this->usenewprice) ? ((int) $this->usenewprice) : 0) . ',';
		$sql .= " frequency = ". (!empty($this->frequency) ? ((int) $this->frequency) : 0). ',';
		$sql .= " unit_frequency = '". (!empty($this->unit_frequency) ? $this->db->escape($this->unit_frequency) : ''). "',";
		$sql .= " date_when = ". (!empty($this->date_when) ? "'".$this->db->idate($this->date_when)."'" : 'NULL') . ',';
		$sql .= " date_last_gen = ". (!empty($this->date_last_gen) ? "'".$this->db->idate($this->date_last_gen)."'" : 'NULL') . ',';
		$sql .= " nb_gen_done = ". (!empty($this->nb_gen_done) ? ((int) $this->nb_gen_done) : 0) . ',';
		$sql .= " nb_gen_max = ". (!empty($this->nb_gen_max) ? ((int) $this->nb_gen_max) : 0) . ',';
		$sql .= " auto_validate = ". (!empty($this->auto_validate) ? ((int) $this->auto_validate) : 0);
		$sql .= " WHERE rowid = ". (int) $this->id;

		dol_syslog(get_class($this)."::update", LOG_DEBUG);
		$resql = $this->db->query($sql);
		if ($resql) {
			if (!$error) {
				$result = $this->insertExtraFields();
				if ($result < 0) {
					$error++;
				}
			}

			if (!$error && !$notrigger) {
				// Call trigger
				$result = $this->call_trigger('SUPPLIERBILLREC_MODIFY', $user);
				if ($result < 0) {
					$this->db->rollback();
					return -2;
				}
				// End call triggers
			}
			$this->db->commit();
			return 1;
		} else {
			$this->error = $this->db->lasterror();
			$this->db->rollback();
			return -2;
		}
	}

	/**
	 *	Load object and lines
	 *
	 *	@param      int		$rowid       	Id of object to load
	 * 	@param		string	$ref			Reference of recurring invoice
	 * 	@param		string	$ref_ext		External reference of invoice
	 *	@return     int         			>0 if OK, <0 if KO, 0 if not found
	 */
	public function fetch($rowid, $ref = '', $ref_ext = '')
	{
		$sql = 'SELECT f.rowid, f.titre as title, f.ref_supplier, f.entity, f.fk_soc';
		$sql .= ', f.datec, f.tms, f.suspended';
		$sql .= ', f.libelle as label';
		$sql .= ', f.vat_src_code, f.localtax1, f.localtax2';
		$sql .= ', f.total_tva, f.total_ht, f.total_ttc';
		$sql .= ', f.fk_user_author, f.fk_user_modif';
		$sql .= ', f.fk_projet as fk_project, f.fk_account';
		$sql .= ', f.fk_mode_reglement, p.code as mode_reglement_code, p.libelle as mode_reglement_libelle';
		$sql .= ', f.fk_cond_reglement, c.code as cond_reglement_code, c.libelle as cond_reglement_libelle, c.libelle_facture as cond_reglement_libelle_doc';
		$sql .= ', f.date_lim_reglement';
		$sql .= ', f.note_private, f.note_public, f.modelpdf as model_pdf';
		$sql .= ', f.fk_multicurrency, f.multicurrency_code, f.multicurrency_tx, f.multicurrency_total_ht, f.multicurrency_total_tva, f.multicurrency_total_ttc';
		$sql .= ', f.usenewprice, f.frequency, f.unit_frequency, f.date_when, f.date_last_gen, f.nb_gen_done, f.nb_gen_max, f.auto_validate';
		$sql .= ', f.generate_pdf';
		$sql .= ' FROM '.MAIN_DB_PREFIX.'facture_fourn_rec as f';
		$sql .= ' LEFT JOIN '.MAIN_DB_PREFIX.'c_payment_term as c ON f.fk_cond_reglement = c.rowid';
		$sql .= ' LEFT JOIN '.MAIN_DB_PREFIX.'c_paiement as p ON f.fk_mode_reglement = p.id';
		$sql .= ' WHERE f.entity IN ('.getEntity('invoice').')';
		if ($rowid) {
			$sql .= ' AND f.rowid='. (int) $rowid;
		} elseif ($ref) {
			$sql .= " AND f.titre='".$this->db->escape($ref)."'";
		} else {
			$sql .= ' AND f.rowid = 0';
		}

		$result = $this->db->query($sql);
		if ($result) {
			if ($this->db->num_rows($result)) {
				$obj = $this->db->fetch_object($result);

				$keyforref = $this->table_ref_field;

				$this->id                       = $obj->rowid;
				$this->titre                    = $obj->title;
				$this->title                    = $obj->title;
				$this->ref                      = $obj->title;
				$this->ref_supplier             = $obj->ref_supplier;
				$this->entity                   = $obj->entity;
				$this->socid                    = $obj->fk_soc;
				$this->date_creation            = $obj->datec;
				$this->date_modification        = $obj->tms;
				$this->suspended                = $obj->suspended;
				$this->libelle                  = $obj->label;
				$this->label                    = $obj->label;
				$this->vat_src_code             = $obj->vat_src_code;
				$this->total_localtax1          = $obj->localtax1;
				$this->total_localtax2          = $obj->localtax2;
				$this->total_ht                 = $obj->total_ht;
				$this->total_tva                = $obj->total_tva;
				$this->total_ttc                = $obj->total_ttc;
				$this->user_author              = $obj->fk_user_author;
				$this->user_modif               = $obj->fk_user_modif;
				$this->fk_project               = $obj->fk_project;
				$this->fk_account               = $obj->fk_account;
				$this->mode_reglement_id        = $obj->fk_mode_reglement;
				$this->mode_reglement_code      = $obj->mode_reglement_code;
				$this->mode_reglement           = $obj->mode_reglement_libelle;
				$this->cond_reglement_id        = $obj->fk_cond_reglement;
				$this->cond_reglement_code      = $obj->cond_reglement_code;
				$this->cond_reglement           = $obj->cond_reglement_libelle;
				$this->cond_reglement_doc       = $obj->cond_reglement_libelle_doc;
				$this->date_lim_reglement       = $this->db->jdate($obj->date_lim_reglement);
				$this->note_private             = $obj->note_private;
				$this->note_public              = $obj->note_public;
				$this->model_pdf                = $obj->model_pdf;

				// Multicurrency
				$this->fk_multicurrency         = $obj->fk_multicurrency;
				$this->multicurrency_code       = $obj->multicurrency_code;
				$this->multicurrency_tx         = $obj->multicurrency_tx;
				$this->multicurrency_total_ht   = $obj->multicurrency_total_ht;
				$this->multicurrency_total_tva  = $obj->multicurrency_total_tva;
				$this->multicurrency_total_ttc  = $obj->multicurrency_total_ttc;

				$this->usenewprice              = $obj->usenewprice;
				$this->frequency                = $obj->frequency;
				$this->unit_frequency           = $obj->unit_frequency;
				$this->date_when                = $this->db->jdate($obj->date_when);
				$this->date_last_gen            = $this->db->jdate($obj->date_last_gen);
				$this->nb_gen_done              = $obj->nb_gen_done;
				$this->nb_gen_max               = $obj->nb_gen_max;
				$this->auto_validate            = $obj->auto_validate;
				$this->generate_pdf             = $obj->generate_pdf;

				// Retrieve all extrafield
				// fetch optionals attributes and labels
				$this->fetch_optionals();

				/*
				 * Lines
				 */
				$result = $this->fetch_lines();
				if ($result < 0) {
					$this->error = $this->db->lasterror();
					return -3;
				}
				return 1;
			} else {
				$this->error = 'Bill with id '.$rowid.' or ref '.$ref.' not found';
				dol_syslog('Facture::Fetch Error '.$this->error, LOG_ERR);
				return -2;
			}
		} else {
			$this->error = $this->db->error();
			return -1;
		}
	}


	/**
	 * 	Create an array of invoice lines
	 *
	 * 	@return int		>0 if OK, <0 if KO
	 */
	public function getLinesArray()
	{
		return $this->fetch_lines();
	}

	// phpcs:disable PEAR.NamingConventions.ValidFunctionName.ScopeNotCamelCaps
	/**
	 *	Get lines of template invoices into this->lines
	 *
	 *  @return     int         1 if OK, < 0 if KO
	 */
	public function fetch_lines()
	{
		// phpcs:enable
		$this->lines = array();

		// Retrieve all extrafield for line
		// fetch optionals attributes and labels
		/*if (!is_object($extrafields)) {
			require_once DOL_DOCUMENT_ROOT.'/core/class/extrafields.class.php';
			$extrafields = new ExtraFields($this->db);
		}
		$extrafields->fetch_name_optionals_label($this->table_element_line, true);
		*/

		$sql = 'SELECT l.rowid,';
		$sql .= ' l.fk_facture_fourn, l.fk_parent_line, l.fk_product, l.ref, l.label, l.description,';
		$sql .= ' l.pu_ht, l.pu_ttc, l.qty, l.remise_percent, l.fk_remise_except, l.vat_src_code, l.tva_tx,';
		$sql .= ' l.localtax1_tx, l.localtax2_tx, l.localtax1_type, l.localtax2_type,';
		$sql .= ' l.total_ht, l.total_tva, l.total_ttc, total_localtax1, total_localtax2,';
		$sql .= ' l.product_type, l.date_start, l.date_end,';
		$sql .= ' l.info_bits, l.special_code, l.rang,';
		$sql .= ' l.fk_unit, l.import_key, l.fk_user_author, l.fk_user_modif,';
		$sql .= ' l.fk_multicurrency, l.multicurrency_code, l.multicurrency_subprice, l.multicurrency_total_ht, l.multicurrency_total_tva, l.multicurrency_total_ttc,';
		$sql .= ' p.ref as product_ref, p.fk_product_type as fk_product_type, p.label as product_label, p.description as product_desc';
		$sql .= ' FROM '.MAIN_DB_PREFIX.'facture_fourn_det_rec as l';
		$sql .= ' LEFT JOIN '.MAIN_DB_PREFIX.'product as p ON l.fk_product = p.rowid';
		$sql .= ' WHERE l.fk_facture_fourn = '. (int) $this->id;
		$sql .= ' ORDER BY l.rang';

		dol_syslog('FactureFournisseurRec::fetch_lines', LOG_DEBUG);

		$result = $this->db->query($sql);
		if ($result) {
			$num = $this->db->num_rows($result);
			$i = 0;
			while ($i < $num) {
				$objp = $this->db->fetch_object($result);

				$line = new FactureFournisseurLigneRec($this->db);

				$line->id                       = $objp->rowid;
				$line->fk_facture_fourn         = $objp->fk_facture_fourn;
				$line->fk_parent                = $objp->fk_parent_line;
				$line->fk_product               = $objp->fk_product;
				$line->ref_supplier             = $objp->ref;
				$line->label                    = $objp->label;
				$line->description              = $objp->description;
				$line->pu_ht                    = $objp->pu_ht;
				$line->pu_ttc                   = $objp->pu_ttc;
				$line->qty                      = $objp->qty;
				$line->remise_percent           = $objp->remise_percent;
				$line->fk_remise_except         = $objp->fk_remise_except;
				$line->vat_src_code             = $objp->vat_src_code;
				$line->tva_tx                   = $objp->tva_tx;
				$line->localtax1_tx             = $objp->localtax1_tx;
				$line->localtax1_type           = $objp->localtax1_type;
				$line->localtax2_tx             = $objp->localtax2_tx;
				$line->localtax2_type           = $objp->localtax2_type;
				$line->total_ht                 = $objp->total_ht;
				$line->total_tva                = $objp->total_tva;
				$line->total_localtax1          = $objp->total_localtax1;
				$line->total_localtax2          = $objp->total_localtax2;
				$line->total_ttc                = $objp->total_ttc;
				$line->product_type             = $objp->product_type;
				$line->date_start               = $objp->date_start;
				$line->date_end                 = $objp->date_end;
				$line->info_bits                = $objp->info_bits	;
				$line->special_code             = $objp->special_code;
				$line->rang                     = $objp->rang;
				$line->fk_unit                  = $objp->fk_unit;
				$line->import_key               = $objp->import_key;
				$line->fk_user_author           = $objp->fk_user_author;
				$line->fk_user_modif            = $objp->fk_user_modif;
				$line->fk_multicurrency         = $objp->fk_multicurrency;
				$line->multicurrency_code       = $objp->multicurrency_code;
				$line->multicurrency_subprice   = $objp->multicurrency_subprice;
				$line->multicurrency_total_ht   = $objp->multicurrency_total_ht;
				$line->multicurrency_total_tva  = $objp->multicurrency_total_tva;
				$line->multicurrency_total_ttc  = $objp->multicurrency_total_ttc;

				$line->fetch_optionals();

				$this->lines[$i] = $line;

				$i++;
			}

			$this->db->free($result);
			return 1;
		} else {
			$this->error = $this->db->lasterror();
			return -3;
		}
	}


	/**
	 * 	Delete template invoice
	 *
	 *	@param     	User	$user          	User that delete.
	 *	@param		int		$notrigger		1=Does not execute triggers, 0= execute triggers
	 *	@param		int		$idwarehouse	Id warehouse to use for stock change.
	 *	@return		int						Return integer <0 if KO, >0 if OK
	 */
	public function delete(User $user, $notrigger = 0, $idwarehouse = -1)
	{
		$rowid = $this->id;

		dol_syslog(get_class($this)."::delete rowid=".((int) $rowid), LOG_DEBUG);

		$error = 0;
		$this->db->begin();

		$main = MAIN_DB_PREFIX.'facture_fourn_det_rec';
		$ef = $main."_extrafields";

		$sqlef = "DELETE FROM ".$ef." WHERE fk_object IN (SELECT rowid FROM ".$main." WHERE fk_facture_fourn = ". (int) $rowid .")";
		$sql = "DELETE FROM ".MAIN_DB_PREFIX."facture_fourn_det_rec WHERE fk_facture_fourn = ". (int) $rowid;

		if ($this->db->query($sqlef) && $this->db->query($sql)) {
			$sql = "DELETE FROM ".MAIN_DB_PREFIX."facture_fourn_rec WHERE rowid = ". (int) $rowid;
			dol_syslog($sql);
			if ($this->db->query($sql)) {
				// Delete linked object
				$res = $this->deleteObjectLinked();
				if ($res < 0) {
					$error = -3;
				}
				// Delete extrafields
				$res = $this->deleteExtraFields();
				if ($res < 0) {
					$error = -4;
				}
			} else {
				$this->error = $this->db->lasterror();
				$error = -1;
			}
		} else {
			$this->error = $this->db->lasterror();
			$error = -2;
		}
		if (!$error && !$notrigger) {
			// Call trigger
			$result = $this->call_trigger('SUPPLIERBILLREC_DELETE', $user);
			if ($result < 0) {
				$error++;
			}
			// End call triggers
		}
		if (! $error) {
			$this->db->commit();
			return 1;
		} else {
			$this->db->rollback();
			return $error;
		}
	}

	/**
	 * Add a line to recursive supplier invoice
	 *
	 * @param int 		$fk_product 	Product/Service ID predefined
	 * @param string 	$ref			Ref
	 * @param string 	$label			Label
	 * @param string 	$desc 			Description de la ligne
	 * @param double 	$pu_ht			Unit price
	 * @param double 	$pu_ttc			Unit price with tax
	 * @param double 	$qty 			Quantity
	 * @param int 		$remise_percent Percentage discount of the line
	 * @param double 	$txtva 			Taux de tva force, sinon -1
	 * @param int 		$txlocaltax1 	Local tax 1 rate (deprecated)
	 * @param int 		$txlocaltax2 	Local tax 2 rate (deprecated)
	 * @param string 	$price_base_type HT or TTC
	 * @param int 		$type 			Type of line (0=product, 1=service)
	 * @param int 		$date_start		Date start
	 * @param int 		$date_end		Date end
	 * @param int 		$info_bits 		VAT npr or not ?
	 * @param int 		$special_code 	Special code
	 * @param int 		$rang 			Position of line
	 * @param string 	$fk_unit 		Unit
	 * @param int 		$pu_ht_devise 	Unit price in currency
	 * @return int                  	Return integer <0 if KO, Id of line if OK
	 * @throws Exception
	 */
	public function addline($fk_product, $ref, $label, $desc, $pu_ht, $pu_ttc, $qty, $remise_percent, $txtva, $txlocaltax1 = 0, $txlocaltax2 = 0, $price_base_type = 'HT', $type = 0, $date_start = 0, $date_end = 0, $info_bits = 0, $special_code = 0, $rang = -1, $fk_unit = null, $pu_ht_devise = 0)
	{
		global $mysoc, $user;

		include_once DOL_DOCUMENT_ROOT.'/core/lib/price.lib.php';

		$facid = $this->id; //Supplier invoice template ID linked to

		dol_syslog(get_class($this)."::addline facid=$facid,desc=$desc,pu_ht=$pu_ht,qty=$qty,txtva=$txtva,txlocaltax1=$txlocaltax1,txlocaltax2=$txlocaltax2,fk_product=$fk_product,remise_percent=$remise_percent,info_bits=$info_bits,price_base_type=$price_base_type,pu_ttc=$pu_ttc,type=$type,fk_unit=$fk_unit,pu_ht_devise=$pu_ht_devise,date_start_fill=$date_start,date_end_fill=$date_end", LOG_DEBUG);

		// Check if object of the line is product or service
		if ($type < 0) {
			return -1;
		}

		if ($this->suspended == self::STATUS_NOTSUSPENDED) {
			$localtaxes_type = getLocalTaxesFromRate($txtva, 0, $this->thirdparty, $mysoc);

			// Clean vat code
			$reg = array();
			$vat_src_code = '';
			if (preg_match('/\((.*)\)/', $txtva, $reg)) {
				$vat_src_code = $reg[1];
				$txtva = preg_replace('/\s*\(.*\)/', '', $txtva); // Remove code into vatrate.
			}

			// Clean parameters
			$fk_product = empty($fk_product) ? 0 : $fk_product;
			$label = empty($label) ? '' : $label;
			$remise_percent = empty($remise_percent) ? 0 : price2num($remise_percent);
			$qty = price2num($qty);
			$pu_ht = price2num($pu_ht);
			$pu_ttc = price2num($pu_ttc);
			if (!preg_match('/\((.*)\)/', $txtva)) {
				$txtva = price2num($txtva); // $txtva can have format '5.0(XXX)' or '5'
			}
			$txlocaltax1 = price2num($txlocaltax1);
			$txlocaltax2 = price2num($txlocaltax2);
			$txtva = !empty($txtva) ? $txtva : 0;
			$txlocaltax1 = !empty($txlocaltax1) ? $txlocaltax1 : 0;
			$txlocaltax2 = !empty($txlocaltax2) ? $txlocaltax2 : 0;
			$info_bits = !empty($info_bits) ? $info_bits : 0;
			$info_bits = !empty($info_bits) ? $info_bits : 0;
			$pu = $price_base_type == 'HT' ? $pu_ht : $pu_ttc;

			// Calcul du total TTC et de la TVA pour la ligne a partir de qty, pu, remise_percent et txtva
			// TRES IMPORTANT: C'est au moment de l'insertion ligne qu'on doit stocker
			// la part ht, tva et ttc, et ce au niveau de la ligne qui a son propre taux tva.

			$tabprice = calcul_price_total($qty, $pu, $remise_percent, $txtva, $txlocaltax1, $txlocaltax2, 0, $price_base_type, $info_bits, $type, $mysoc, $localtaxes_type, 100, $this->multicurrency_tx, $pu_ht_devise);
			$total_ht  = $tabprice[0];
			$total_tva = $tabprice[1];
			$total_ttc = $tabprice[2];
			$total_localtax1 = $tabprice[9];
			$total_localtax2 = $tabprice[10];
			$pu_ht = $tabprice[3];

			// MultiCurrency
			$multicurrency_total_ht  = $tabprice[16];
			$multicurrency_total_tva = $tabprice[17];
			$multicurrency_total_ttc = $tabprice[18];
			$pu_ht_devise = $tabprice[19];

			$this->db->begin();
			$product_type = $type;
			if ($fk_product) {
				$product = new Product($this->db);
				$result = $product->fetch($fk_product);
				if ($result < 0) {
					return -1;
				}
				$product_type = $product->type;
				if (empty($label)) {
					$label = $product->label;
				}
			}

			$sql = 'INSERT INTO ' . MAIN_DB_PREFIX . 'facture_fourn_det_rec (';
			$sql .= 'fk_facture_fourn';
			$sql .= ', fk_product';
			$sql .= ', ref';
			$sql .= ', label';
			$sql .= ', description';
			$sql .= ', pu_ht';
			$sql .= ', pu_ttc';
			$sql .= ', qty';
			$sql .= ', remise_percent';
			$sql .= ', fk_remise_except';
			$sql .= ', vat_src_code';
			$sql .= ', tva_tx';
			$sql .= ', localtax1_tx';
			$sql .= ', localtax1_type';
			$sql .= ', localtax2_tx';
			$sql .= ', localtax2_type';
			$sql .= ', total_ht';
			$sql .= ', total_tva';
			$sql .= ', total_localtax1';
			$sql .= ', total_localtax2';
			$sql .= ', total_ttc';
			$sql .= ', product_type';
			$sql .= ', date_start';
			$sql .= ', date_end';
			$sql .= ', info_bits';
			$sql .= ', special_code';
			$sql .= ', rang';
			$sql .= ', fk_unit';
			$sql .= ', fk_user_author';
			$sql .= ', fk_multicurrency, multicurrency_code, multicurrency_subprice, multicurrency_total_ht, multicurrency_total_tva, multicurrency_total_ttc';
			$sql .= ') VALUES (';
			$sql .= ' ' . (int) $facid;   // source supplier invoie id
			$sql .= ', ' . (!empty($fk_product) ? "'" . $this->db->escape($fk_product) . "'" : 'null');
			$sql .= ', ' . (!empty($ref) ? "'" . $this->db->escape($ref) . "'" : 'null');
			$sql .= ', ' . (!empty($label) ? "'" . $this->db->escape($label) . "'" : 'null');
			$sql .= ", '" . $this->db->escape($desc) . "'";
			$sql .= ', ' . price2num($pu_ht);
			$sql .= ', ' . price2num($pu_ttc);
			$sql .= ', ' . price2num($qty);
			$sql .= ', ' . price2num($remise_percent);
			$sql .= ', null';
			$sql .= ", '" . $this->db->escape($vat_src_code) . "'";
			$sql .= ', ' . price2num($txtva);
			$sql .= ', ' . price2num($txlocaltax1);
			$sql .= ", '" . $this->db->escape(isset($localtaxes_type[0]) ? $localtaxes_type[0] : '') . "'";
			$sql .= ', ' . price2num($txlocaltax2);
			$sql .= ", '" . $this->db->escape(isset($localtaxes_type[2]) ? $localtaxes_type[2] : '') . "'";
			$sql .= ', ' . price2num($total_ht);
			$sql .= ', ' . price2num($total_tva);
			$sql .= ', ' . price2num($total_localtax1);
			$sql .= ', ' . price2num($total_localtax2);
			$sql .= ', ' . price2num($total_ttc);
			$sql .= ', ' . (int) $product_type;
			$sql .= ', ' . ($date_start > 0 ? (int) $date_start : 'NULL');
			$sql .= ', ' . ($date_end > 0 ? (int) $date_end : 'NULL');
			$sql .= ', ' . (int) $info_bits;
			$sql .= ', ' . (int) $special_code;
			$sql .= ', ' . (int) $rang;
			$sql .= ', ' . ($fk_unit ? (int) $fk_unit : 'NULL');
			$sql .= ', ' . (int) $user->id;
			$sql .= ', ' . (int) $this->fk_multicurrency;
			$sql .= ", '" . $this->db->escape($this->multicurrency_code) . "'";
			$sql .= ', ' . price2num($pu_ht_devise, 'CU');
			$sql .= ', ' . price2num($multicurrency_total_ht, 'CT');
			$sql .= ', ' . price2num($multicurrency_total_tva, 'CT');
			$sql .= ', ' . price2num($multicurrency_total_ttc, 'CT');
			$sql .= ')';

			dol_syslog(get_class($this). '::addline', LOG_DEBUG);
			if ($this->db->query($sql)) {
				$lineId = $this->db->last_insert_id(MAIN_DB_PREFIX. 'facture_fourn_det_rec');
				$this->update_price();
				$this->id = $facid;
				$this->db->commit();
				return $lineId;
			} else {
				$this->db->rollback();
				$this->error = $this->db->lasterror();

				return -1;
			}
		} else {
			$this->error = 'Recurring Invoice is suspended. adding lines not allowed.';

			return -1;
		}
	}

	/**
	 * Update a line to supplier invoice template
	 *
	 * @param int		$rowid				ID
	 * @param int 		$fk_product 		Product/Service ID predefined
	 * @param string	$ref				Ref
	 * @param string 	$label 				Label of the line
	 * @param string 	$desc 				Description de la ligne
	 * @param double 	$pu_ht 				Unit price HT (> 0 even for credit note)
	 * @param double 	$qty 				Quantity
	 * @param int 		$remise_percent 	Percentage discount of the line
	 * @param double 	$txtva 				VAT rate forced with format '5.0 (XXX)', or -1
	 * @param int 		$txlocaltax1 		Local tax 1 rate (deprecated)
	 * @param int 		$txlocaltax2 		Local tax 2 rate (deprecated)
	 * @param string 	$price_base_type 	HT or TTC
	 * @param int 		$type 				Type of line (0=product, 1=service)
	 * @param int 		$date_start			Date start
	 * @param int 		$date_end			Date end
	 * @param int 		$info_bits 			Bits of type of lines
	 * @param int 		$special_code 		Special code
	 * @param int 		$rang 				Position of line
	 * @param string 	$fk_unit 			Unit
	 * @param double	$pu_ht_devise 		Unit price in currency
	 * @param double    $pu_ttc             Unit price TTC (> 0 even for credit note)
<<<<<<< HEAD
	 * @return int  		                <0 if KO, Id of line if OK
=======
	 * @return int  		                Return integer <0 if KO, Id of line if OK
>>>>>>> 603ec5e6
	 * @throws Exception
	 */
	public function updateline($rowid, $fk_product, $ref, $label, $desc, $pu_ht, $qty, $remise_percent, $txtva, $txlocaltax1 = 0, $txlocaltax2 = 0, $price_base_type = 'HT', $type = 0, $date_start = 0, $date_end = 0, $info_bits = 0, $special_code = 0, $rang = -1, $fk_unit = null, $pu_ht_devise = 0, $pu_ttc = 0)
	{
		global $mysoc, $user;

		$facid = $this->id;

		dol_syslog(get_class($this). '::updateline facid=' .$facid." rowid=$rowid, desc=$desc, pu_ht=$pu_ht, qty=$qty, txtva=$txtva, txlocaltax1=$txlocaltax1, txlocaltax2=$txlocaltax2, fk_product=$fk_product, remise_percent=$remise_percent, info_bits=$info_bits, price_base_type=$price_base_type, pu_ttc=$pu_ttc, type=$type, fk_unit=$fk_unit, pu_ht_devise=$pu_ht_devise", LOG_DEBUG);
		include_once DOL_DOCUMENT_ROOT.'/core/lib/price.lib.php';

		// Check parameters
		if ($type < 0) {
			return -1;
		}

		if ($this->status == self::STATUS_SUSPENDED) {
			// Clean parameters
			$fk_product = empty($fk_product) ? 0 : $fk_product;
			$label = empty($label) ? '' : $label;
			$remise_percent = empty($remise_percent) ? 0 : price2num($remise_percent);
			$qty = price2num($qty);
			$info_bits = empty($info_bits) ? 0 : $info_bits;
			$pu_ht          = price2num($pu_ht);
			$pu_ttc         = price2num($pu_ttc);
			$pu_ht_devise = price2num($pu_ht_devise);

			if (!preg_match('/\((.*)\)/', $txtva)) {
				$txtva = price2num($txtva); // $txtva can have format '5.0(XXX)' or '5'
			}

			$txlocaltax1 = empty($txlocaltax1) ? 0 : price2num($txlocaltax1);
			$txlocaltax2 = empty($txlocaltax2) ? 0 : price2num($txlocaltax2);
			$this->multicurrency_subprice = empty($this->multicurrency_subprice) ? 0 : $this->multicurrency_subprice;
			$this->multicurrency_total_ht = empty($this->multicurrency_total_ht) ? 0 : $this->multicurrency_total_ht;
			$this->multicurrency_total_tva = empty($this->multicurrency_total_tva) ? 0 : $this->multicurrency_total_tva;
			$this->multicurrency_total_ttc = empty($this->multicurrency_total_ttc) ? 0 : $this->multicurrency_total_ttc;

			$pu = $price_base_type == 'HT' ? $pu_ht : $pu_ttc;


			// Calculate total with, without tax and tax from qty, pu, remise_percent and txtva
			// TRES IMPORTANT: C'est au moment de l'insertion ligne qu'on doit stocker
			// la part ht, tva et ttc, et ce au niveau de la ligne qui a son propre taux tva.

			$localtaxes_type = getLocalTaxesFromRate($txtva, 0, $this->thirdparty, $mysoc);

			// Clean vat code
			$vat_src_code = '';
			$reg = array();
			if (preg_match('/\((.*)\)/', $txtva, $reg)) {
				$vat_src_code = $reg[1];
				$txtva = preg_replace('/\s*\(.*\)/', '', $txtva); // Remove code into vatrate.
			}

			$tabprice = calcul_price_total($qty, $pu, $remise_percent, $txtva, $txlocaltax1, $txlocaltax2, 0, $price_base_type, $info_bits, $type, $mysoc, $localtaxes_type, 100, $this->multicurrency_tx, $pu_ht_devise);

			$total_ht  = $tabprice[0];
			$total_tva = $tabprice[1];
			$total_ttc = $tabprice[2];
			$total_localtax1 = $tabprice[9];
			$total_localtax2 = $tabprice[10];
			$pu_ht  = $tabprice[3];
			$pu_tva = $tabprice[4];
			$pu_ttc = $tabprice[5];

			// MultiCurrency
			$multicurrency_total_ht  = $tabprice[16];
			$multicurrency_total_tva = $tabprice[17];
			$multicurrency_total_ttc = $tabprice[18];
			$pu_ht_devise = $tabprice[19];

			$product_type = $type;
			if ($fk_product) {
				$product = new Product($this->db);
				$result = $product->fetch($fk_product);
				$product_type = $product->type;
			}

			$sql = 'UPDATE ' . MAIN_DB_PREFIX . 'facture_fourn_det_rec SET';
			$sql .= ' fk_facture_fourn = ' . ((int) $facid);
			$sql .= ', fk_product = ' . ($fk_product > 0 ? ((int) $fk_product) : 'null');
			$sql .= ", ref = '" . $this->db->escape($ref) . "'";
			$sql .= ", label = '" . $this->db->escape($label) . "'";
			$sql .= ", description = '" . $this->db->escape($desc) . "'";
			$sql .= ', pu_ht = ' . price2num($pu_ht);
			$sql .= ', qty = ' . price2num($qty);
			$sql .= ", remise_percent = '" . price2num($remise_percent) . "'";
			$sql .= ", vat_src_code = '" . $this->db->escape($vat_src_code) . "'";
			$sql .= ', tva_tx = ' . price2num($txtva);
			$sql .= ', localtax1_tx = ' . (float) $txlocaltax1;
			$sql .= ", localtax1_type = '" . $this->db->escape($localtaxes_type[0]) . "'";
			$sql .= ', localtax2_tx = ' . (float) $txlocaltax2;
			$sql .= ", localtax2_type = '" . $this->db->escape($localtaxes_type[2]) . "'";
			$sql .= ", total_ht = '" . price2num($total_ht) . "'";
			$sql .= ", total_tva = '" . price2num($total_tva) . "'";
			$sql .= ", total_localtax1 = '" . price2num($total_localtax1) . "'";
			$sql .= ", total_localtax2 = '" . price2num($total_localtax2) . "'";
			$sql .= ", total_ttc = '" . price2num($total_ttc) . "'";
			$sql .= ', product_type = ' . (int) $product_type;
			$sql .= ', date_start = ' . (empty($date_start) ? 'NULL' : (int) $date_start);
			$sql .= ', date_end = ' . (empty($date_end) ? 'NULL' : (int) $date_end);
			$sql .= ', info_bits = ' . (int) $info_bits;
			$sql .= ', special_code = ' . (int) $special_code;
			$sql .= ', rang = ' . (int) $rang;
			$sql .= ', fk_unit = ' . ($fk_unit ? "'" . $this->db->escape($fk_unit) . "'" : 'null');
			$sql .= ', fk_user_modif = ' . (int) $user;
			$sql .= ', multicurrency_subprice = '.price2num($pu_ht_devise);
			$sql .= ', multicurrency_total_ht = '.price2num($multicurrency_total_ht);
			$sql .= ', multicurrency_total_tva = '.price2num($multicurrency_total_tva);
			$sql .= ', multicurrency_total_ttc = '.price2num($multicurrency_total_ttc);
			$sql .= ' WHERE rowid = ' . (int) $rowid;

			dol_syslog(get_class($this). '::updateline', LOG_DEBUG);
			if ($this->db->query($sql)) {
				$this->id = $facid;
				$this->update_price();
				return 1;
			} else {
				$this->error = $this->db->lasterror();
				return -1;
			}
		}
	}


	/**
	 * Return next reference of invoice not already used (or last reference)
	 *
	 * @param	 Societe	$soc		Thirdparty object
	 * @param    string		$mode		'next' for next value or 'last' for last value
	 * @return   string					free ref or last ref
	 */
	public function getNextNumRef($soc, $mode = 'next')
	{
		// Not used for recurring invoices
		return '';
	}

	/**
	 * Return the next date of
	 *
	 * @return  int|false   false if KO, timestamp if OK
	 */
	public function getNextDate()
	{
		if (empty($this->date_when)) {
			return false;
		}
		return dol_time_plus_duree($this->date_when, $this->frequency, $this->unit_frequency);
	}

	/**
	 * Return if maximum number of generation is reached
	 *
	 * @return	boolean			False by default, True if maximum number of generation is reached
	 */
	public function isMaxNbGenReached()
	{
		$ret = false;
		if ($this->nb_gen_max > 0 && ($this->nb_gen_done >= $this->nb_gen_max)) {
			$ret = true;
		}
		return $ret;
	}

	/**
	 * Format string to output with by striking the string if max number of generation was reached
	 *
	 * @param	string		$ret	Default value to output
	 * @return	boolean				False by default, True if maximum number of generation is reached
	 */
	public function strikeIfMaxNbGenReached($ret)
	{
		// Special case to strike the date
		return ($this->isMaxNbGenReached() ? '<strike>' : '').$ret.($this->isMaxNbGenReached() ? '</strike>' : '');
	}

	/**
	 *  Create all recurrents supplier invoices (for all entities if multicompany is used).
	 *  A result may also be provided into this->output.
	 *
	 *  WARNING: This method change temporarly context $conf->entity to be in correct context for each recurring invoice found.
	 *
	 *  @param	int		$restrictioninvoiceid		0=All qualified template invoices found. > 0 = restrict action on invoice ID
	 *  @param	int		$forcevalidation		1=Force validation of invoice whatever is template auto_validate flag.
	 *  @return	int								0 if OK, < 0 if KO (this function is used also by cron so only 0 is OK)
	 */
	public function createRecurringInvoices($restrictioninvoiceid = 0, $forcevalidation = 0)
	{
		global $conf, $langs, $db, $user, $hookmanager;

		$error = 0;
		$nb_create = 0;

		// Load translation files required by the page
		$langs->loadLangs(array('main', 'bills'));

		$now = dol_now();
		$tmparray = dol_getdate($now);
		$today = dol_mktime(23, 59, 59, $tmparray['mon'], $tmparray['mday'], $tmparray['year']); // Today is last second of current day

		dol_syslog('createRecurringInvoices restrictioninvoiceid=' .$restrictioninvoiceid. ' forcevalidation=' .$forcevalidation);

		$sql = 'SELECT rowid FROM '.MAIN_DB_PREFIX.'facture_fourn_rec';
		$sql .= ' WHERE frequency > 0'; // A recurring supplier invoice is an invoice with a frequency
		$sql .= " AND (date_when IS NULL OR date_when <= '".$this->db->idate($today)."')";
		$sql .= ' AND (nb_gen_done < nb_gen_max OR nb_gen_max = 0)';
		$sql .= ' AND suspended = 0';
		$sql .= ' AND entity = '. (int) $conf->entity; // MUST STAY = $conf->entity here
		if ($restrictioninvoiceid > 0) {
			$sql .= ' AND rowid = '. (int) $restrictioninvoiceid;
		}
		$sql .= $this->db->order('entity', 'ASC');
		//print $sql;exit;
		$parameters = array(
			'restrictioninvoiceid' => $restrictioninvoiceid,
			'forcevalidation' => $forcevalidation,
		);
		$reshook = $hookmanager->executeHooks('beforeCreationOfRecurringInvoices', $parameters, $sql); // note that $sql might be modified by hooks

		$resql = $this->db->query($sql);
		if ($resql) {
			$i = 0;
			$num = $this->db->num_rows($resql);

			if ($num) {
				$this->output .= $langs->trans('FoundXQualifiedRecurringInvoiceTemplate', $num)."\n";
			} else {
				$this->output .= $langs->trans('NoQualifiedRecurringInvoiceTemplateFound');
			}

			$saventity = $conf->entity;
			$laststep="None";

			while ($i < $num) {     // Loop on each template invoice. If $num = 0, test is false at first pass.
				$line = $this->db->fetch_object($resql);

				$this->db->begin();

				$invoiceidgenerated = 0;

				$new_fac_fourn = null;
				$facturerec = new FactureFournisseurRec($this->db);
				$laststep="Fetch {$line->rowid}";
				$facturerec->fetch($line->rowid);

				if ($facturerec->id > 0) {
					// Set entity context
					$conf->entity = $facturerec->entity;

					dol_syslog('createRecurringInvoices Process invoice template id=' .$facturerec->id. ', ref=' .$facturerec->ref. ', entity=' .$facturerec->entity);

					$new_fac_fourn = new FactureFournisseur($this->db);
					$new_fac_fourn->fac_rec = $facturerec->id; // We will create $facture from this recurring invoice
					$new_fac_fourn->fk_fac_rec_source = $facturerec->id; // We will create $facture from this recurring invoice

					$new_fac_fourn->type = self::TYPE_STANDARD;
					$new_fac_fourn->statut = self::STATUS_DRAFT;	// deprecated
					$new_fac_fourn->status = self::STATUS_DRAFT;
					$new_fac_fourn->date = empty($facturerec->date_when) ? $now : $facturerec->date_when; // We could also use dol_now here but we prefer date_when so invoice has real date when we would like even if we generate later.
					$new_fac_fourn->socid = $facturerec->socid;
					$new_fac_fourn->lines = $facturerec->lines;
					$new_fac_fourn->ref_supplier = $facturerec->ref_supplier;
					$new_fac_fourn->model_pdf = $facturerec->model_pdf;
					$new_fac_fourn->fk_project = $facturerec->fk_project;
					$new_fac_fourn->label = $facturerec->label;
					$new_fac_fourn->libelle = $facturerec->label;	// deprecated

					$invoiceidgenerated = $new_fac_fourn->create($user);
					$laststep="Create invoiceidgenerated $invoiceidgenerated";
					if ($invoiceidgenerated <= 0) {
						$this->errors = $new_fac_fourn->errors;
						$this->error = $new_fac_fourn->error;
						$error++;
					}
					if (!$error && ($facturerec->auto_validate || $forcevalidation)) {
						$result = $new_fac_fourn->validate($user);
						$laststep="Validate by user $user";
						if ($result <= 0) {
							$this->errors = $new_fac_fourn->errors;
							$this->error = $new_fac_fourn->error;
							$error++;
						}
					}

					if (!$error && $facturerec->generate_pdf) {
						// We refresh the object in order to have all necessary data (like date_lim_reglement)
						$laststep="Refresh {$new_fac_fourn->id}";
						$new_fac_fourn->fetch($new_fac_fourn->id);
						$laststep="GenerateDocument {$new_fac_fourn->id}";
						$result = $new_fac_fourn->generateDocument($facturerec->model_pdf, $langs);
						if ($result < 0) {
							$this->errors = $new_fac_fourn->errors;
							$this->error = $new_fac_fourn->error;
							$error++;
						}
					}
				} else {
					$error++;
					$this->error = 'Failed to load invoice template with id=' .$line->rowid. ', entity=' .$conf->entity."\n";
					$this->errors[] = 'Failed to load invoice template with id=' .$line->rowid. ', entity=' .$conf->entity;
					dol_syslog('createRecurringInvoices Failed to load invoice template with id=' .$line->rowid. ', entity=' .$conf->entity);
				}

				if (!$error && $invoiceidgenerated >= 0) {
					$facturerec->nb_gen_done++;
					$facturerec->date_last_gen = dol_now();
					$facturerec->date_when= $facturerec->getNextDate();
					$facturerec->update($user);
					$this->db->commit('createRecurringInvoices Process invoice template id=' .$facturerec->id. ', title=' .$facturerec->title);
					dol_syslog('createRecurringInvoices Process invoice template ' .$facturerec->title. ' is finished with a success generation');
					$nb_create++;
					$this->output .= $langs->trans('InvoiceGeneratedFromTemplate', $new_fac_fourn->ref, $facturerec->title)."\n";
				} else {
					$this->db->rollback('createRecurringInvoices Process invoice template error='.$error.' invoiceidgenerated='.$invoiceidgenerated.' LastStep='.$laststep.' id=' .$facturerec->id. ', title=' .$facturerec->title);
				}

				$parameters = array(
					'cpt'        => $i,
					'total'      => $num,
					'errorCount' => $error,
					'invoiceidgenerated' => $invoiceidgenerated,
					'facturerec' => $facturerec, // it's an object which PHP passes by "reference", so modifiable by hooks.
					'this'       => $this, // it's an object which PHP passes by "reference", so modifiable by hooks.
				);
				$reshook = $hookmanager->executeHooks('afterCreationOfRecurringInvoice', $parameters, $new_fac_fourn); // note: $facture can be modified by hooks (warning: $facture can be null)

				$i++;
			}

			$conf->entity = $saventity; // Restore entity context
		} else {
			dol_print_error($this->db);
		}

		$this->output = trim($this->output);

		return $error ? $error : 0;
	}

	/**
	 *	Return clicable name (with picto eventually)
	 *
	 * @param	int		$withpicto       			Add picto into link
	 * @param  string	$option          			Where point the link
	 * @param  int		$max             			Maxlength of ref
	 * @param  int		$short           			1=Return just URL
	 * @param  string   $moretitle       			Add more text to title tooltip
	 * @param	int  	$notooltip		 			1=Disable tooltip
	 * @param  int		$save_lastsearch_value    	-1=Auto, 0=No save of lastsearch_values when clicking, 1=Save lastsearch_values whenclicking
	 * @return string 			         			String with URL
	 */
	public function getNomUrl($withpicto = 0, $option = '', $max = 0, $short = 0, $moretitle = '', $notooltip = '', $save_lastsearch_value = -1)
	{
		global $langs, $hookmanager;

		$result = '';

		$label = '<u>'.$langs->trans('RepeatableInvoice').'</u>';
		if (!empty($this->ref)) {
			$label .= '<br><b>'.$langs->trans('Ref').':</b> '.$this->ref;
		}
		if ($this->frequency > 0) {
			$label .= '<br><b>'.$langs->trans('Frequency').':</b> '.$langs->trans('FrequencyPer_'.$this->unit_frequency, $this->frequency);
		}
		if (!empty($this->date_last_gen)) {
			$label .= '<br><b>'.$langs->trans('DateLastGeneration').':</b> '.dol_print_date($this->date_last_gen, 'dayhour');
		}
		if ($this->frequency > 0) {
			if (!empty($this->date_when)) {
				$label .= '<br><b>'.$langs->trans('NextDateToExecution').':</b> ';
				$label .= (empty($this->suspended) ? '' : '<strike>').dol_print_date($this->date_when, 'day').(empty($this->suspended) ? '' : '</strike>'); // No hour for this property
				if (!empty($this->suspended)) {
					$label .= ' ('.$langs->trans('Disabled').')';
				}
			}
		}

		$url = DOL_URL_ROOT.'/fourn/facture/card-rec.php?facid='.$this->id;

		if ($short) {
			return $url;
		}

		if ($option != 'nolink') {
			// Add param to save lastsearch_values or not
			$add_save_lastsearch_values = ($save_lastsearch_value == 1 ? 1 : 0);
			if ($save_lastsearch_value == -1 && preg_match('/list\.php/', $_SERVER['PHP_SELF'])) {
				$add_save_lastsearch_values = 1;
			}
			if ($add_save_lastsearch_values) {
				$url .= '&save_lastsearch_values=1';
			}
		}

		$linkstart = '<a href="'.$url.'" title="'.dol_escape_htmltag($label, 1).'" class="classfortooltip">';
		$linkend = '</a>';

		$result .= $linkstart;
		if ($withpicto) {
			$result .= img_object(($notooltip ? '' : $label), ($this->picto ? $this->picto : 'generic'), ($notooltip ? (($withpicto != 2) ? 'class="paddingright"' : '') : 'class="'.(($withpicto != 2) ? 'paddingright ' : '').'classfortooltip"'), 0, 0, $notooltip ? 0 : 1);
		}
		if ($withpicto != 2) {
			$result .= $this->ref;
		}
		$result .= $linkend;
		global $action;
		$hookmanager->initHooks(array($this->element . 'dao'));
		$parameters = array('id'=>$this->id, 'getnomurl' => &$result);
		$reshook = $hookmanager->executeHooks('getNomUrl', $parameters, $this, $action); // Note that $action and $object may have been modified by some hooks
		if ($reshook > 0) {
			$result = $hookmanager->resPrint;
		} else {
			$result .= $hookmanager->resPrint;
		}
		return $result;
	}

	/**
	 *  Return label of object status
	 *
	 *  @param      int		$mode			0=long label, 1=short label, 2=Picto + short label, 3=Picto, 4=Picto + long label, 5=short label + picto, 6=Long label + picto
	 *  @param      integer	$alreadypaid    Not used on recurring invoices
	 *  @return     string			        Label of status
	 */
	public function getLibStatut($mode = 0, $alreadypaid = -1)
	{
		return $this->LibStatut($this->frequency ? 1 : 0, $this->suspended, $mode, $alreadypaid, empty($this->type) ? 0 : $this->type);
	}

	// phpcs:disable PEAR.NamingConventions.ValidFunctionName.ScopeNotCamelCaps
	/**
	 *	Return label of a status
	 *
	 *	@param    	int  	$recur         	Is it a recurring invoice ?
	 *	@param      int		$status        	Id status (suspended or not)
	 *	@param      int		$mode          	0=long label, 1=short label, 2=Picto + short label, 3=Picto, 4=Picto + long label, 5=short label + picto, 6=long label + picto
	 *	@param		integer	$alreadypaid	Not used for recurring invoices
	 *	@param		int		$type			Type invoice
	 *	@return     string        			Label of status
	 */
	public function LibStatut($recur, $status, $mode = 0, $alreadypaid = -1, $type = 0)
	{
		// phpcs:enable
		global $langs;
		$langs->load('bills');

		$labelStatus = $langs->transnoentitiesnoconv('Active');
		$statusType = 'status0';

		//print "$recur,$status,$mode,$alreadypaid,$type";
		if ($mode == 0) {
			if ($recur) {
				if ($status == self::STATUS_SUSPENDED) {
					$labelStatus = $langs->transnoentitiesnoconv('Disabled');
				} else {
					$labelStatus = $langs->transnoentitiesnoconv('Active');
				}
			} else {
				if ($status == self::STATUS_SUSPENDED) {
					$labelStatus = $langs->transnoentitiesnoconv('Disabled');
				} else {
					$labelStatus = $langs->transnoentitiesnoconv('Draft');
				}
			}
		} elseif ($mode == 1) {
			$prefix = 'Short';
			if ($recur) {
				if ($status == self::STATUS_SUSPENDED) {
					$labelStatus = $langs->transnoentitiesnoconv('Disabled');
				} else {
					$labelStatus = $langs->transnoentitiesnoconv('Active');
				}
			} else {
				if ($status == self::STATUS_SUSPENDED) {
					$labelStatus = $langs->transnoentitiesnoconv('Disabled');
				} else {
					$labelStatus = $langs->transnoentitiesnoconv('Draft');
				}
			}
		} elseif ($mode == 2) {
			if ($recur) {
				if ($status == self::STATUS_SUSPENDED) {
					$statusType = 'status6';
					$labelStatus = $langs->transnoentitiesnoconv('Disabled');
				} else {
					$statusType = 'status4';
					$labelStatus = $langs->transnoentitiesnoconv('Active');
				}
			} else {
				if ($status == self::STATUS_SUSPENDED) {
					$statusType = 'status6';
					$labelStatus = $langs->transnoentitiesnoconv('Disabled');
				} else {
					$statusType = 'status0';
					$labelStatus = $langs->transnoentitiesnoconv('Draft');
				}
			}
		} elseif ($mode == 3) {
			if ($recur) {
				$prefix = 'Short';
				if ($status == self::STATUS_SUSPENDED) {
					$statusType = 'status6';
					$labelStatus = $langs->transnoentitiesnoconv('Disabled');
				} else {
					$statusType = 'status4';
					$labelStatus = $langs->transnoentitiesnoconv('Active');
				}
			} else {
				if ($status == self::STATUS_SUSPENDED) {
					$statusType = 'status6';
					$labelStatus = $langs->transnoentitiesnoconv('Disabled');
				} else {
					$statusType = 'status0';
					$labelStatus = $langs->transnoentitiesnoconv('Draft');
				}
			}
		} elseif ($mode == 4) {
			$prefix = '';
			if ($recur) {
				if ($status == self::STATUS_SUSPENDED) {
					$statusType = 'status6';
					$labelStatus = $langs->transnoentitiesnoconv('Disabled');
				} else {
					$statusType = 'status4';
					$labelStatus = $langs->transnoentitiesnoconv('Active');
				}
			} else {
				if ($status == self::STATUS_SUSPENDED) {
					$statusType = 'status6';
					$labelStatus = $langs->transnoentitiesnoconv('Disabled');
				} else {
					$statusType = 'status0';
					$labelStatus = $langs->transnoentitiesnoconv('Draft');
				}
			}
		} elseif ($mode == 5 || $mode == 6) {
			$prefix = '';
			if ($mode == 5) {
				$prefix = 'Short';
			}
			if ($recur) {
				if ($status == self::STATUS_SUSPENDED) {
					$statusType = 'status6';
					$labelStatus = $langs->transnoentitiesnoconv('Disabled');
				} else {
					$statusType = 'status4';
					$labelStatus = $langs->transnoentitiesnoconv('Active');
				}
			} else {
				if ($status == self::STATUS_SUSPENDED) {
					$statusType = 'status6';
					$labelStatus = $langs->transnoentitiesnoconv('Disabled');
				} else {
					$statusType = 'status0';
					$labelStatus = $langs->transnoentitiesnoconv('Draft');
				}
			}
		}

		$labelStatusShort = $labelStatus;

		return dolGetStatus($labelStatus, $labelStatusShort, '', $statusType, $mode);
	}

	/**
	 *  Initialise an instance with random values.
	 *  Used to build previews or test instances.
	 *	id must be 0 if object instance is a specimen.
	 *
	 *	@param	string		$option		''=Create a specimen invoice with lines, 'nolines'=No lines
	 *  @return	void
	 */
	public function initAsSpecimen($option = '')
	{
		global $user, $langs, $conf;

		$now = dol_now();
		$arraynow = dol_getdate($now);
		$nownotime = dol_mktime(0, 0, 0, $arraynow['mon'], $arraynow['mday'], $arraynow['year']);

		// Load array of products prodids
		$num_prods = 0;
		$prodids = array();

		$sql = 'SELECT rowid';
		$sql .= ' FROM ' .MAIN_DB_PREFIX. 'product';
		$sql .= ' WHERE entity IN (' .getEntity('product'). ')';
		$sql .= $this->db->plimit(100);

		$resql = $this->db->query($sql);
		if ($resql) {
			$num_prods = $this->db->num_rows($resql);
			$i = 0;
			while ($i < $num_prods) {
				$i++;
				$row = $this->db->fetch_row($resql);
				$prodids[$i] = $row[0];
			}
		}

		// Initialize parameters
		$this->id = 0;
		$this->ref = 'SPECIMEN';
		$this->title = 'SPECIMEN';
		$this->specimen = 1;
		$this->socid = 1;
		$this->date = $nownotime;
		$this->date_lim_reglement = $nownotime + 3600 * 24 * 30;
		$this->cond_reglement_id   = 1;
		$this->cond_reglement_code = 'RECEP';
		$this->date_lim_reglement = $this->calculate_date_lim_reglement();
		$this->mode_reglement_id   = 0; // Not forced to show payment mode CHQ + VIR
		$this->mode_reglement_code = ''; // Not forced to show payment mode CHQ + VIR
		$this->note_public = 'This is a comment (public)';
		$this->note_private = 'This is a comment (private)';
		$this->note = 'This is a comment (private)';
		$this->fk_incoterms = 0;
		$this->location_incoterms = '';

		if (empty($option) || $option != 'nolines') {
			// Lines
			$nbp = 5;
			$xnbp = 0;
			while ($xnbp < $nbp) {
				$line = new FactureLigne($this->db);
				$line->desc = $langs->trans('Description'). ' ' .$xnbp;
				$line->qty = 1;
				$line->subprice = 100;
				$line->tva_tx = 19.6;
				$line->localtax1_tx = 0;
				$line->localtax2_tx = 0;
				$line->remise_percent = 0;
				if ($xnbp == 1) {        // Qty is negative (product line)
					$prodid = mt_rand(1, $num_prods);
					$line->fk_product = $prodids[$prodid];
					$line->qty = -1;
					$line->total_ht = -100;
					$line->total_ttc = -119.6;
					$line->total_tva = -19.6;
				} elseif ($xnbp == 2) {    // UP is negative (free line)
					$line->subprice = -100;
					$line->total_ht = -100;
					$line->total_ttc = -119.6;
					$line->total_tva = -19.6;
					$line->remise_percent = 0;
				} elseif ($xnbp == 3) {    // Discount is 50% (product line)
					$prodid = mt_rand(1, $num_prods);
					$line->fk_product = $prodids[$prodid];
					$line->total_ht = 50;
					$line->total_ttc = 59.8;
					$line->total_tva = 9.8;
					$line->remise_percent = 50;
				} else { // (product line)
					$prodid = mt_rand(1, $num_prods);
					$line->fk_product = $prodids[$prodid];
					$line->total_ht = 100;
					$line->total_ttc = 119.6;
					$line->total_tva = 19.6;
					$line->remise_percent = 00;
				}

				$this->lines[$xnbp] = $line;
				$xnbp++;

				$this->total_ht       += $line->total_ht;
				$this->total_tva      += $line->total_tva;
				$this->total_ttc      += $line->total_ttc;
			}
			$this->revenuestamp = 0;

			// Add a line "offered"
			$line = new FactureLigne($this->db);
			$line->desc = $langs->trans('Description'). ' (offered line)';
			$line->qty = 1;
			$line->subprice = 100;
			$line->tva_tx = 19.6;
			$line->localtax1_tx = 0;
			$line->localtax2_tx = 0;
			$line->remise_percent = 100;
			$line->total_ht = 0;
			$line->total_ttc = 0; // 90 * 1.196
			$line->total_tva = 0;
			$prodid = mt_rand(1, $num_prods);
			$line->fk_product = $prodids[$prodid];

			$this->lines[$xnbp] = $line;
			$xnbp++;
		}

		$this->usenewprice = 0;
	}

	/**
	 * Function used to replace a thirdparty id with another one.
	 *
	 * @param 	DoliDB 	$dbs 		Database handler, because function is static we name it $dbs not $db to avoid breaking coding test
	 * @param 	int 	$origin_id 	Old thirdparty id
	 * @param 	int 	$dest_id 	New thirdparty id
	 * @return 	bool
	 */
	public static function replaceThirdparty(DoliDB $dbs, $origin_id, $dest_id)
	{
		$tables = array(
			'facture_fourn_rec'
		);

		return CommonObject::commonReplaceThirdparty($dbs, $origin_id, $dest_id, $tables);
	}

	/**
	 *	Update frequency and unit
	 *
	 *	@param     	int		$frequency		value of frequency
	 *	@param     	string	$unit 			unit of frequency  (d, m, y)
	 *	@return		int						Return integer <0 if KO, >0 if OK
	 */
	public function setFrequencyAndUnit($frequency, $unit)
	{
		if (!$this->table_element) {
			dol_syslog(get_class($this). '::setFrequencyAndUnit was called on objet with property table_element not defined', LOG_ERR);
			return -1;
		}

		if (!empty($frequency) && empty($unit)) {
			dol_syslog(get_class($this). '::setFrequencyAndUnit was called on objet with params frequency defined but unit not defined', LOG_ERR);
			return -2;
		}

		$sql = "UPDATE ".MAIN_DB_PREFIX.$this->table_element;
		$sql .= " SET frequency = ".($frequency ? ((int) $frequency) : "NULL");
		if (!empty($unit)) {
			$sql .= ", unit_frequency = '".$this->db->escape($unit)."'";
		}
		$sql .= " WHERE rowid = ".((int) $this->id);

		dol_syslog(get_class($this).'::setFrequencyAndUnit', LOG_DEBUG);

		if ($this->db->query($sql)) {
			$this->frequency = $frequency;
			if (!empty($unit)) {
				$this->unit_frequency = $unit;
			}
			return 1;
		} else {
			$this->error = $this->db->lasterror();
			return -1;
		}
	}

	/**
	 *	Update the next date of execution
	 *
	 *	@param     	datetime	$date					date of execution
	 *	@param     	int			$increment_nb_gen_done	0 do nothing more, >0 increment nb_gen_done
	 *	@return		int									Return integer <0 if KO, >0 if OK
	 */
	public function setNextDate($date, $increment_nb_gen_done = 0)
	{
		if (!$this->table_element) {
			dol_syslog(get_class($this).'::setNextDate was called on objet with property table_element not defined', LOG_ERR);
			return -1;
		}
		$sql = "UPDATE ".MAIN_DB_PREFIX.$this->table_element;
		$sql .= " SET date_when = " .($date ? "'".$this->db->idate($date)."'" : "NULL");
		if ($increment_nb_gen_done > 0) {
			$sql .= ", nb_gen_done = nb_gen_done + 1";
		}
		$sql .= " WHERE rowid = " . (int) $this->id;

		dol_syslog(get_class($this).'::setNextDate', LOG_DEBUG);

		if ($this->db->query($sql)) {
			$this->date_when = $date;
			if ($increment_nb_gen_done > 0) {
				$this->nb_gen_done++;
			}
			return 1;
		} else {
			$this->error = $this->db->lasterror();
			return -1;
		}
	}

	/**
	 *	Update the maximum period
	 *
	 *	@param     	int		$nb		number of maximum period
	 *	@return		int				Return integer <0 if KO, >0 if OK
	 */
	public function setMaxPeriod($nb)
	{
		if (!$this->table_element) {
			dol_syslog(get_class($this).'::setMaxPeriod was called on objet with property table_element not defined', LOG_ERR);
			return -1;
		}

		if (empty($nb)) {
			$nb = 0;
		}

		$sql = "UPDATE ".MAIN_DB_PREFIX.$this->table_element;
		$sql .= " SET nb_gen_max = ". (int) $nb;
		$sql .= " WHERE rowid = " . (int) $this->id;

		dol_syslog(get_class($this).'::setMaxPeriod', LOG_DEBUG);

		if ($this->db->query($sql)) {
			$this->nb_gen_max = $nb;
			return 1;
		} else {
			dol_print_error($this->db);
			return -1;
		}
	}

	/**
	 *	Update the auto validate flag of invoice
	 *
	 *	@param     	int		$validate		0 to create in draft, 1 to create and validate invoice
	 *	@return		int						Return integer <0 if KO, >0 if OK
	 */
	public function setAutoValidate($validate)
	{
		if (!$this->table_element) {
			dol_syslog(get_class($this).'::setAutoValidate was called on objet with property table_element not defined', LOG_ERR);
			return -1;
		}

		$sql = "UPDATE ".MAIN_DB_PREFIX.$this->table_element;
		$sql .= " SET auto_validate = ".((int) $validate);
		$sql .= " WHERE rowid = " . (int) $this->id;

		dol_syslog(get_class($this).'::setAutoValidate', LOG_DEBUG);

		if ($this->db->query($sql)) {
			$this->auto_validate = $validate;
			return 1;
		} else {
			dol_print_error($this->db);
			return -1;
		}
	}

	/**
	 *	Update the auto generate documents
	 *
	 *	@param     	int		$validate		0 no document, 1 to generate document
	 *	@return		int						Return integer <0 if KO, >0 if OK
	 */
	public function setGeneratePdf($validate)
	{
		if (!$this->table_element) {
			dol_syslog(get_class($this).'::setGeneratePdf was called on objet with property table_element not defined', LOG_ERR);
			return -1;
		}

		$sql = "UPDATE ".MAIN_DB_PREFIX.$this->table_element;
		$sql .= " SET generate_pdf = ". (int) $validate;
		$sql .= " WHERE rowid = " . (int) $this->id;

		dol_syslog(get_class($this).'::setGeneratePdf', LOG_DEBUG);

		if ($this->db->query($sql)) {
			$this->generate_pdf = $validate;
			return 1;
		} else {
			dol_print_error($this->db);
			return -1;
		}
	}

	/**
	 *  Update the model for documents
	 *
	 *  @param     	string		$model		model of document generator
	 *  @return		int						Return integer <0 if KO, >0 if OK
	 */
	public function setModelPdf($model)
	{
		if (!$this->table_element) {
			dol_syslog(get_class($this).'::setModelPdf was called on objet with property table_element not defined', LOG_ERR);
			return -1;
		}

		$sql = "UPDATE ".MAIN_DB_PREFIX.$this->table_element;
		$sql .= " SET modelpdf = '".$this->db->escape($model)."'";
		$sql .= " WHERE rowid = " . (int) $this->id;

		dol_syslog(get_class($this).'::setModelPdf', LOG_DEBUG);

		if ($this->db->query($sql)) {
			$this->model_pdf = $model;
			return 1;
		} else {
			dol_print_error($this->db);
			return -1;
		}
	}
}



/**
 *	Class to manage supplier invoice lines of templates.
 *  Saved into database table llx_facture_fourn_det_rec
 */
class FactureFournisseurLigneRec extends CommonObjectLine
{
	/**
	 * @var string ID to identify managed object
	 */
	public $element = 'invoice_supplier_det_rec';

	/**
	 * @var string Name of table without prefix where object is stored
	 */
	public $table_element = 'facture_fourn_det_rec';

	public $fk_facture_fourn;
	public $fk_parent;
	public $fk_product;
	public $ref_supplier;
	public $label;
	public $description;
	public $pu_ht;
	public $pu_ttc;
	public $qty;
	public $remise_percent;
	public $fk_remise_except;
	public $vat_src_code;
	public $tva_tx;
	public $localtax1_tx;
	public $localtax1_type;
	public $localtax2_tx;
	public $localtax2_type;

	public $product_type;
	public $date_start;
	public $date_end;
	public $info_bits;
	public $special_code;
	public $rang;

	public $fk_user_author;
	public $fk_user_modif;


	/**
	 *    Delete supplier order template line in database
	 *
	 * @param User $user Object user
	 * @param int $notrigger Disable triggers
	 * @return        int                    Return integer <0 if KO, >0 if OK
	 */
	public function delete(User $user, $notrigger = false)
	{
		$error = 0;
		$this->db->begin();

		if (! $error) {
			if (! $notrigger) {
				// Call triggers
				$result = $this->call_trigger('LINESUPPLIERBILLREC_DELETE', $user);
				if ($result < 0) {
					$error++;
				} // Do also here what you must do to rollback action if trigger fail
				// End call triggers
			}
		}

		if (! $error) {
			$result = $this->deleteExtraFields();
			if ($result < 0) {
				$error++;
			}
		}

		if (! $error) {
			$sql = 'DELETE FROM ' . MAIN_DB_PREFIX . $this->table_element . ' WHERE rowid=' . (int) $this->id;

			$res = $this->db->query($sql);
			if ($res === false) {
				$error++;
				$this->errors[] = $this->db->lasterror();
			}
		}

		// Commit or rollback
		if ($error) {
			$this->db->rollback();
			return -1;
		} else {
			$this->db->commit();
			return 1;
		}
	}


	/**
	 *	Get line of template invoice
	 *
	 *	@param		int 	$rowid		Id of invoice
	 *	@return     int         		1 if OK, < 0 if KO
	 */
	public function fetch($rowid)
	{
		$sql = 'SELECT l.rowid,';
		$sql .= ' l.fk_facture_fourn, l.fk_parent_line, l.fk_product,';
		$sql .= ' l.ref as ref_supplier, l.label, l.description, l.pu_ht, l.pu_ttc, l.qty, l.remise_percent, l.fk_remise_except,';
		$sql .= ' l.vat_src_code, l.tva_tx, l.localtax1_tx, l.localtax1_type, l.localtax2_tx, l.localtax2_type,';
		$sql .= ' l.total_ht, l.total_tva, l.total_localtax1, l.total_localtax2, l.total_ttc,';
		$sql .= ' l.product_type, l.date_start, l.date_end,';
		$sql .= ' l.info_bits, l.special_code, l.rang, l.fk_unit, l.import_key,';
		$sql .= ' l.fk_user_author, l.fk_user_modif, l.fk_multicurrency,';
		$sql .= ' l.multicurrency_code, l.multicurrency_subprice, l.multicurrency_total_ht, l.multicurrency_total_tva, l.multicurrency_total_ttc,';
		$sql .= ' p.ref as product_ref, p.fk_product_type as fk_product_type, p.label as product_label, p.description as product_desc';
		$sql .= ' FROM '.MAIN_DB_PREFIX.'facture_fourn_det_rec as l';
		$sql .= ' LEFT JOIN '.MAIN_DB_PREFIX.'product as p ON l.fk_product = p.rowid';
		$sql .= ' WHERE l.rowid = '. (int) $rowid;
		$sql .= ' ORDER BY l.rang';

		dol_syslog('FactureRec::fetch', LOG_DEBUG);
		$result = $this->db->query($sql);
		if ($result) {
			$objp = $this->db->fetch_object($result);

			$this->id                       = $objp->rowid;
			$this->fk_facture_fourn         = $objp->fk_facture_fourn;
			$this->fk_parent                = $objp->fk_parent_line;
			$this->fk_product               = $objp->fk_product;
			$this->ref_supplier             = $objp->ref_supplier;
			$this->label                    = $objp->label;
			$this->description              = $objp->description;
			$this->pu_ht                    = $objp->pu_ht;
			$this->pu_ttc                   = $objp->pu_ttc;
			$this->qty                      = $objp->qty;
			$this->remise_percent           = $objp->remise_percent;
			$this->fk_remise_except         = $objp->fk_remise_except;
			$this->vat_src_code             = $objp->vat_src_code;
			$this->tva_tx                   = $objp->tva_tx;
			$this->localtax1_tx             = $objp->localtax1_tx;
			$this->localtax1_type           = $objp->localtax1_type;
			$this->localtax2_tx             = $objp->localtax2_tx;
			$this->localtax2_type           = $objp->localtax2_type;
			$this->total_ht                 = $objp->total_ht;
			$this->total_tva                = $objp->total_tva;
			$this->total_localtax1          = $objp->total_localtax1;
			$this->total_localtax2          = $objp->total_localtax2;
			$this->total_ttc                = $objp->total_ttc;
			$this->product_type             = $objp->product_type;
			$this->date_start               = $objp->date_start;
			$this->date_end                 = $objp->date_end;
			$this->info_bits                = $objp->info_bits;
			$this->special_code             = $objp->special_code;
			$this->rang                     = $objp->rang;
			$this->fk_unit                  = $objp->fk_unit;
			$this->import_key               = $objp->import_key;
			$this->fk_user_author           = $objp->fk_user_author;
			$this->fk_user_modif            = $objp->fk_user_modif;
			$this->fk_multicurrency         = $objp->fk_multicurrency;
			$this->multicurrency_code       = $objp->multicurrency_code;
			$this->multicurrency_subprice   = $objp->multicurrency_subprice;
			$this->multicurrency_total_ht   = $objp->multicurrency_total_ht;
			$this->multicurrency_total_tva  = $objp->multicurrency_total_tva;
			$this->multicurrency_total_ttc  = $objp->multicurrency_total_ttc;

			$this->db->free($result);
			return 1;
		} else {
			$this->error = $this->db->lasterror();
			return -3;
		}
	}


	/**
	 * 	Update a line to supplier invoice template .
	 *
	 *  @param		User	$user					User
	 *  @param		int		$notrigger				No trigger
	 *	@return    	int             				Return integer <0 if KO, Id of line if OK
	 */
	public function update(User $user, $notrigger = 0)
	{
		global $conf;

		$error = 0;

		include_once DOL_DOCUMENT_ROOT.'/core/lib/price.lib.php';

		$sql = 'UPDATE ' . MAIN_DB_PREFIX . 'facture_fourn_det_rec SET';
		$sql .= ' fk_facture_fourn = ' . (int) $this->fk_facture_fourn;
		$sql .= ', fk_parent_line = ' . (int) $this->fk_parent;
		$sql .= ', fk_product = ' . (int) $this->fk_product;
		$sql .= ', ref = ' . (!empty($this->ref) ? "'" . $this->db->escape($this->ref) . "'" : 'NULL');
		$sql .= ", label = " . (!empty($this->label) ? "'" . $this->db->escape($this->label) . "'" : 'NULL');
		$sql .= ", description = '" . $this->db->escape($this->description) . "'";
		$sql .= ', pu_ht = ' . price2num($this->pu_ht);
		$sql .= ', pu_ttc = ' . price2num($this->pu_ttc);
		$sql .= ', qty = ' . price2num($this->qty);
		$sql .= ", remise_percent = '" . price2num($this->remise_percent) . "'";
		$sql .= ', fk_remise_except = ' . (int) $this->fk_remise_except;
		$sql .= ", vat_src_code = '" . $this->db->escape($this->vat_src_code) . "'";
		$sql .= ', tva_tx = ' . price2num($this->tva_tx);
		$sql .= ', localtax1_tx = ' . price2num($this->localtax1_tx);
		$sql .= ", localtax1_type = '" . $this->db->escape($this->localtax1_type) . "'";
		$sql .= ', localtax2_tx = ' . price2num($this->localtax2_tx);
		$sql .= ", localtax2_type = '" . $this->db->escape($this->localtax2_type) . "'";
		if (empty($this->skip_update_total)) {
			$sql .= ', total_ht = ' . price2num($this->total_ht);
			$sql .= ', total_tva = ' . price2num($this->total_tva);
			$sql .= ', total_localtax1 = ' . price2num($this->total_localtax1);
			$sql .= ', total_localtax2 = ' . price2num($this->total_localtax2);
			$sql .= ', total_ttc = ' . price2num($this->total_ttc);
		}
		$sql .= ', product_type = ' . (int) $this->product_type;
		$sql .= ', date_start = ' . (int) $this->date_start;
		$sql .= ', date_end = ' . (int) $this->date_end;
		$sql .= ", info_bits = " . ((int) $this->info_bits);
		$sql .= ', special_code =' . (int) $this->special_code;
		$sql .= ', rang = ' . (int) $this->rang;
		$sql .= ', fk_unit = ' .($this->fk_unit ? "'".$this->db->escape($this->fk_unit)."'" : 'null');
		$sql .= ', fk_user_modif = ' . (int) $user;
		$sql .= ' WHERE rowid = ' . (int) $this->id;

		$this->db->begin();

		dol_syslog(get_class($this). '::updateline', LOG_DEBUG);
		$resql = $this->db->query($sql);
		if ($resql) {
			if (!$error) {
				$result = $this->insertExtraFields();
				if ($result < 0) {
					$error++;
				}
			}

			if (!$error && !$notrigger) {
				// Call trigger
				$result = $this->call_trigger('LINESUPPLIERBILLREC_MODIFY', $user);
				if ($result < 0) {
					$error++;
				}
				// End call triggers
			}

			if ($error) {
				$this->db->rollback();
				return -2;
			} else {
				$this->db->commit();
				return 1;
			}
		} else {
			$this->error = $this->db->lasterror();
			$this->db->rollback();
			return -2;
		}
	}
}<|MERGE_RESOLUTION|>--- conflicted
+++ resolved
@@ -83,14 +83,11 @@
 	public $ref_supplier;
 	public $socid;
 
-<<<<<<< HEAD
-=======
 	/**
 	 * @deprecated
 	 */
 	public $fk_soc;
 
->>>>>>> 603ec5e6
 	public $suspended; // status
 
 	/**
@@ -499,15 +496,10 @@
 		$sql .= " titre = '" . (!empty($this->title) ? $this->db->escape($this->title) : "")."'," ;
 		$sql .= " ref_supplier = '". (!empty($this->ref_supplier) ? $this->db->escape($this->ref_supplier) : "")."',";
 		$sql .= " entity = ". (!empty($this->entity) ? ((int) $this->entity) : 1) . ',';
-<<<<<<< HEAD
-		if ($this->fk_soc > 0) {
-			$sql .= " fk_soc = ". (int) $this->fk_soc. ',';
-=======
 		if (!empty($this->socid) && $this->socid > 0) {
 			$sql .= " fk_soc = ". ((int) $this->socid). ',';
 		} elseif (!empty($this->fk_soc) && $this->fk_soc > 0) {	// For backward compatibility
 			$sql .= " fk_soc = ". ((int) $this->fk_soc). ',';
->>>>>>> 603ec5e6
 		}
 		$sql .= " suspended = ". (!empty($this->suspended) ? ((int) $this->suspended) : 0) . ',';
 		$sql .= " libelle = ". (!empty($this->libelle) ? "'".$this->db->escape($this->libelle)."'" : 'NULL') . ",";
@@ -1080,11 +1072,7 @@
 	 * @param string 	$fk_unit 			Unit
 	 * @param double	$pu_ht_devise 		Unit price in currency
 	 * @param double    $pu_ttc             Unit price TTC (> 0 even for credit note)
-<<<<<<< HEAD
-	 * @return int  		                <0 if KO, Id of line if OK
-=======
 	 * @return int  		                Return integer <0 if KO, Id of line if OK
->>>>>>> 603ec5e6
 	 * @throws Exception
 	 */
 	public function updateline($rowid, $fk_product, $ref, $label, $desc, $pu_ht, $qty, $remise_percent, $txtva, $txlocaltax1 = 0, $txlocaltax2 = 0, $price_base_type = 'HT', $type = 0, $date_start = 0, $date_end = 0, $info_bits = 0, $special_code = 0, $rang = -1, $fk_unit = null, $pu_ht_devise = 0, $pu_ttc = 0)
