--- conflicted
+++ resolved
@@ -1361,15 +1361,9 @@
 
 					if (!$error && $facturerec->generate_pdf) {
 						// We refresh the object in order to have all necessary data (like date_lim_reglement)
-<<<<<<< HEAD
-						$laststep="Refresh ".$new_fac_fourn->id;
+						$laststep = "Refresh ".$new_fac_fourn->id;
 						$new_fac_fourn->fetch($new_fac_fourn->id);
-						$laststep="GenerateDocument ".$new_fac_fourn->id;
-=======
-						$laststep = "Refresh {$new_fac_fourn->id}";
-						$new_fac_fourn->fetch($new_fac_fourn->id);
-						$laststep = "GenerateDocument {$new_fac_fourn->id}";
->>>>>>> b9591bb3
+						$laststep = "GenerateDocument ".$new_fac_fourn->id;
 						$result = $new_fac_fourn->generateDocument($facturerec->model_pdf, $langs);
 						if ($result < 0) {
 							$this->errors = $new_fac_fourn->errors;
