<?php
/* Copyright (C) 2003-2005	Rodolphe Quiedeville	<rodolphe@quiedeville.org>
 * Copyright (C) 2004-2019	Laurent Destailleur		<eldy@users.sourceforge.net>
 * Copyright (C) 2009-2012	Regis Houssin			<regis.houssin@inodbox.com>
 * Copyright (C) 2010-2011	Juanjo Menent			<jmenent@2byte.es>
 * Copyright (C) 2012       Cedric Salvador         <csalvador@gpcsolutions.fr>
 * Copyright (C) 2013       Florian Henry		  	<florian.henry@open-concept.pro>
 * Copyright (C) 2015       Marcos García           <marcosgdf@gmail.com>
 * Copyright (C) 2017-2020  Frédéric France         <frederic.france@netlogic.fr>
 *
 * This program is free software; you can redistribute it and/or modify
 * it under the terms of the GNU General Public License as published by
 * the Free Software Foundation; either version 3 of the License, or
 * (at your option) any later version.
 *
 * This program is distributed in the hope that it will be useful,
 * but WITHOUT ANY WARRANTY; without even the implied warranty of
 * MERCHANTABILITY or FITNESS FOR A PARTICULAR PURPOSE.  See the
 * GNU General Public License for more details.
 *
 * You should have received a copy of the GNU General Public License
 * along with this program. If not, see <https://www.gnu.org/licenses/>.
 */

/**
 *	\file       htdocs/fourn/facture/class/fournisseur.facture-rec.class.php
 *	\ingroup    facture
 *	\brief      Fichier de la classe des factures fournisseursrecurentes
 */

require_once DOL_DOCUMENT_ROOT.'/core/class/notify.class.php';
require_once DOL_DOCUMENT_ROOT.'/product/class/product.class.php';
require_once DOL_DOCUMENT_ROOT.'/fourn/class/fournisseur.facture.class.php';
require_once DOL_DOCUMENT_ROOT.'/core/lib/date.lib.php';


/**
 *	Class to manage invoice templates
 */
class FactureFournisseurRec extends CommonInvoice
{
	const TRIGGER_PREFIX = 'SUPPLIERBILLREC';
	/**
	 * @var string ID to identify managed object
	 */
	public $element = 'invoice_supplier_rec';

	/**
	 * @var string Name of table without prefix where object is stored
	 */
	public $table_element = 'facture_fourn_rec';

	/**
	 * @var string    Name of subtable line
	 */
	public $table_element_line = 'facture_fourn_det_rec';

	/**
	 * @var string Field with ID of parent key if this field has a parent
	 */
	public $fk_element = 'fk_facture_fourn';

	/**
	 * @var string String with name of icon for myobject. Must be the part after the 'object_' into object_myobject.png
	 */
	public $picto = 'bill';

	/**
	 * {@inheritdoc}
	 */
	protected $table_ref_field = 'titre';

	/**
	 * @var string The label of recurring invoice
	 */
	public $titre;
	public $ref_supplier;
	public $socid;

	public $suspended;
	public $libelle;
	public $label;

	/**
	 * @var double $amount
	 * @deprecated
	 */
	public $amount;
	/**
	 * @var double $remise
	 * @deprecated
	 */
	public $remise;

	public $vat_src_code;
	public $localtax1;
	public $localtax2;

	public $user_author;
	public $user_modif;
	public $fk_project;

	public $mode_reglement_id;
	public $mode_reglement_code;
	public $cond_reglement_code;
	public $cond_reglement_doc;
	public $cond_reglement_id;

	public $date_lim_reglement;

	public $fk_multicurrency;
	public $multicurrency_code;
	public $multicurrency_tx;
	public $multicurrency_total_ht;
	public $multicurrency_total_tva;
	public $multicurrency_total_ttc;

	public $usenewprice = 0;
	public $frequency;
	public $unit_frequency;
	public $date_when;
	public $date_last_gen;
	public $nb_gen_done;
	public $nb_gen_max;
	public $auto_validate; // 0 to create in draft, 1 to create and validate the new invoice
	public $generate_pdf; // 1 to generate PDF on invoice generation (default)

	public $model_pdf;

	/**
	 * Invoice lines
	 * @var FactureFournisseurLigneRec[]
	 */
	public $lines = array();


	/* Override fields in CommonObject
	public $entity;
	public $date_creation;
	public $date_modification;
	public $total_ht;
	public $total_tva;
	public $total_ttc;
	public $fk_account;
	public $mode_reglement;
	public $cond_reglement;
	public $note_public;
	public $note_private;
	*/

	/**
	 *  'type' if the field format ('integer', 'integer:ObjectClass:PathToClass[:AddCreateButtonOrNot[:Filter]]', 'varchar(x)', 'double(24,8)', 'real', 'price', 'text', 'html', 'date', 'datetime', 'timestamp', 'duration', 'mail', 'phone', 'url', 'password')
	 *         Note: Filter can be a string like "(t.ref:like:'SO-%') or (t.date_creation:<:'20160101') or (t.nature:is:NULL)"
	 *  'label' the translation key.
	 *  'enabled' is a condition when the field must be managed.
	 *  'position' is the sort order of field.
	 *  'notnull' is set to 1 if not null in database. Set to -1 if we must set data to null if empty ('' or 0).
	 *  'visible' says if field is visible in list (Examples: 0=Not visible, 1=Visible on list and create/update/view forms, 2=Visible on list only, 3=Visible on create/update/view form only (not list), 4=Visible on list and update/view form only (not create). 5=Visible on list and view only (not create/not update). Using a negative value means field is not shown by default on list but can be selected for viewing)
	 *  'noteditable' says if field is not editable (1 or 0)
	 *  'default' is a default value for creation (can still be overwrote by the Setup of Default Values if field is editable in creation form). Note: If default is set to '(PROV)' and field is 'ref', the default value will be set to '(PROVid)' where id is rowid when a new record is created.
	 *  'index' if we want an index in database.
	 *  'foreignkey'=>'tablename.field' if the field is a foreign key (it is recommanded to name the field fk_...).
	 *  'searchall' is 1 if we want to search in this field when making a search from the quick search button.
	 *  'isameasure' must be set to 1 if you want to have a total on list for this field. Field type must be summable like integer or double(24,8).
	 *  'css' is the CSS style to use on field. For example: 'maxwidth200'
	 *  'help' is a string visible as a tooltip on field
	 *  'showoncombobox' if value of the field must be visible into the label of the combobox that list record
	 *  'disabled' is 1 if we want to have the field locked by a 'disabled' attribute. In most cases, this is never set into the definition of $fields into class, but is set dynamically by some part of code.
	 *  'arrayofkeyval' to set list of value if type is a list of predefined values. For example: array("0"=>"Draft","1"=>"Active","-1"=>"Cancel")
	 *  'comment' is not used. You can store here any text of your choice. It is not used by application.
	 *
	 *  Note: To have value dynamic, you can set value to 0 in definition and edit the value on the fly into the constructor.
	 */

	// BEGIN MODULEBUILDER PROPERTIES
	/**
	 * @var array  Array with all fields and their property. Do not use it as a static var. It may be modified by constructor.
	 */
	public $fields = array(
		'rowid' =>array('type'=>'integer', 'label'=>'TechnicalID', 'enabled'=>1, 'visible'=>-1, 'notnull'=>1, 'position'=>10),
		'titre' =>array('type'=>'varchar(100)', 'label'=>'Titre', 'enabled'=>1, 'showoncombobox' => 1, 'visible'=>-1, 'position'=>15),
		'ref_supplier' =>array('type'=>'varchar(180)', 'label'=>'RefSupplier', 'enabled'=>1, 'showoncombobox' => 1, 'visible'=>-1, 'position'=>20),
		'entity' =>array('type'=>'integer', 'label'=>'Entity', 'default'=>1, 'enabled'=>1, 'visible'=>-2, 'notnull'=>1, 'position'=>25, 'index'=>1),
		'fk_soc' =>array('type'=>'integer:Societe:societe/class/societe.class.php', 'label'=>'ThirdParty', 'enabled'=>'$conf->societe->enabled', 'visible'=>-1, 'notnull'=>1, 'position'=>30),
		'datec' =>array('type'=>'datetime', 'label'=>'DateCreation', 'enabled'=>1, 'visible'=>-1, 'position'=>35),
		'tms' =>array('type'=>'timestamp', 'label'=>'DateModification', 'enabled'=>1, 'visible'=>-1, 'notnull'=>1, 'position'=>40),
		'suspended' =>array('type'=>'integer', 'label'=>'Suspended', 'enabled'=>1, 'visible'=>-1, 'position'=>225),
		'libelle' =>array('type'=>'varchar(100)', 'label'=>'Libelle', 'enabled'=>1, 'showoncombobox' => 0, 'visible'=>-1, 'position'=>15),

		'localtax1' =>array('type'=>'double(24,8)', 'label'=>'Localtax1', 'enabled'=>1, 'visible'=>-1, 'position'=>60, 'isameasure'=>1),
		'localtax2' =>array('type'=>'double(24,8)', 'label'=>'Localtax2', 'enabled'=>1, 'visible'=>-1, 'position'=>65, 'isameasure'=>1),
		'total_ht' =>array('type'=>'double(24,8)', 'label'=>'Total', 'enabled'=>1, 'visible'=>-1, 'position'=>70, 'isameasure'=>1),
		'total_tva' =>array('type'=>'double(24,8)', 'label'=>'Tva', 'enabled'=>1, 'visible'=>-1, 'position'=>55, 'isameasure'=>1),
		'total_ttc' =>array('type'=>'double(24,8)', 'label'=>'Total ttc', 'enabled'=>1, 'visible'=>-1, 'position'=>75, 'isameasure'=>1),

		'fk_user_author' =>array('type'=>'integer:User:user/class/user.class.php', 'label'=>'Fk user author', 'enabled'=>1, 'visible'=>-1, 'position'=>80),
		'fk_user_modif' =>array('type'=>'integer:User:user/class/user.class.php', 'label'=>'UserModif', 'enabled'=>1, 'visible'=>-2, 'notnull'=>-1, 'position'=>210),
		'fk_projet' =>array('type'=>'integer:Project:projet/class/project.class.php:1:fk_statut=1', 'label'=>'Fk projet', 'enabled'=>"isModEnabled('project')", 'visible'=>-1, 'position'=>85),
		'fk_account' =>array('type'=>'integer', 'label'=>'Fk account', 'enabled'=>'$conf->banque->enabled', 'visible'=>-1, 'position'=>175),
		'fk_cond_reglement' =>array('type'=>'integer', 'label'=>'Fk cond reglement', 'enabled'=>1, 'visible'=>-1, 'position'=>90),
		'fk_mode_reglement' =>array('type'=>'integer', 'label'=>'Fk mode reglement', 'enabled'=>1, 'visible'=>-1, 'position'=>95),
		'date_lim_reglement' =>array('type'=>'date', 'label'=>'Date lim reglement', 'enabled'=>1, 'visible'=>-1, 'position'=>100),

		'note_private' =>array('type'=>'text', 'label'=>'NotePublic', 'enabled'=>1, 'visible'=>0, 'position'=>105),
		'note_public' =>array('type'=>'text', 'label'=>'NotePrivate', 'enabled'=>1, 'visible'=>0, 'position'=>110),
		'modelpdf' =>array('type'=>'varchar(255)', 'label'=>'Modelpdf', 'enabled'=>1, 'visible'=>-1, 'position'=>115),

		'fk_multicurrency' =>array('type'=>'integer', 'label'=>'Fk multicurrency', 'enabled'=>1, 'visible'=>-1, 'position'=>180),
		'multicurrency_code' =>array('type'=>'varchar(255)', 'label'=>'Multicurrency code', 'enabled'=>1, 'visible'=>-1, 'position'=>185),
		'multicurrency_tx' =>array('type'=>'double(24,8)', 'label'=>'Multicurrency tx', 'enabled'=>1, 'visible'=>-1, 'position'=>190, 'isameasure'=>1),
		'multicurrency_total_ht' =>array('type'=>'double(24,8)', 'label'=>'Multicurrency total ht', 'enabled'=>1, 'visible'=>-1, 'position'=>195, 'isameasure'=>1),
		'multicurrency_total_tva' =>array('type'=>'double(24,8)', 'label'=>'Multicurrency total tva', 'enabled'=>1, 'visible'=>-1, 'position'=>200, 'isameasure'=>1),
		'multicurrency_total_ttc' =>array('type'=>'double(24,8)', 'label'=>'Multicurrency total ttc', 'enabled'=>1, 'visible'=>-1, 'position'=>205, 'isameasure'=>1),

		'usenewprice' =>array('type'=>'integer', 'label'=>'UseNewPrice', 'enabled'=>1, 'visible'=>0, 'position'=>155),
		'frequency' =>array('type'=>'integer', 'label'=>'Frequency', 'enabled'=>1, 'visible'=>-1, 'position'=>150),
		'unit_frequency' =>array('type'=>'varchar(2)', 'label'=>'Unit frequency', 'enabled'=>1, 'visible'=>-1, 'position'=>125),

		'date_when' =>array('type'=>'datetime', 'label'=>'Date when', 'enabled'=>1, 'visible'=>-1, 'position'=>130),
		'date_last_gen' =>array('type'=>'datetime', 'label'=>'Date last gen', 'enabled'=>1, 'visible'=>-1, 'position'=>135),
		'nb_gen_done' =>array('type'=>'integer', 'label'=>'Nb gen done', 'enabled'=>1, 'visible'=>-1, 'position'=>140),
		'nb_gen_max' =>array('type'=>'integer', 'label'=>'Nb gen max', 'enabled'=>1, 'visible'=>-1, 'position'=>145),
		'revenuestamp' =>array('type'=>'double(24,8)', 'label'=>'RevenueStamp', 'enabled'=>1, 'visible'=>-1, 'position'=>160, 'isameasure'=>1),
		'auto_validate' =>array('type'=>'integer', 'label'=>'Auto validate', 'enabled'=>1, 'visible'=>-1, 'position'=>165),
		'generate_pdf' =>array('type'=>'integer', 'label'=>'Generate pdf', 'enabled'=>1, 'visible'=>-1, 'position'=>170),

	);
	// END MODULEBUILDER PROPERTIES

	const STATUS_NOTSUSPENDED = 0;
	const STATUS_SUSPENDED = 1;



	/**
	 *	Constructor
	 *
	 * 	@param		DoliDB		$db		Database handler
	 */
	public function __construct($db)
	{
		$this->db = $db;
	}

	/**
	 *    Create a predefined supplier invoice
	 *
	 * @param 	User 	$user 			User object
	 * @param 	int 	$facFournId		Id invoice
	 * @param 	int 	$notrigger 		No trigger
	 * @return	int                    	<0 if KO, id of invoice created if OK
	 */
	public function create($user, $facFournId, $notrigger = 0)
	{
		global $conf;

		$error = 0;
		$now = dol_now();

		// Clean parameters
		$this->titre = empty($this->titre) ? '' : $this->titre;
		$keyforref = $this->table_ref_field;
		$this->ref = $this->$keyforref;
		$this->ref_supplier = empty($this->ref_supplier) ? '' : $this->ref_supplier;
		$this->usenewprice = empty($this->usenewprice) ? 0 : $this->usenewprice;
		$this->suspended = empty($this->suspended) ? 0 : $this->suspended;
		// No frequency defined then no next date to execution
		if (empty($this->frequency)) {
			$this->frequency = 0;
			$this->date_when = null;
		}
		$this->frequency = abs($this->frequency);
		$this->nb_gen_done = 0;
		$this->nb_gen_max = empty($this->nb_gen_max) ? 0 : $this->nb_gen_max;
		$this->auto_validate = empty($this->auto_validate) ? 0 : $this->auto_validate;
		$this->generate_pdf = empty($this->generate_pdf) ? 0 : $this->generate_pdf;

		$this->db->begin();

		// On charge la facture fournisseur depuis laquelle on crée la facture fournisseur modèle
		$facfourn_src = new FactureFournisseur($this->db);
		$result = $facfourn_src->fetch($facFournId);
		if ($result > 0) {
			$sql = 'INSERT INTO '.MAIN_DB_PREFIX.'facture_fourn_rec (';
			$sql .= 'titre';
			$sql .= ', ref_supplier';
			$sql .= ', entity';
			$sql .= ', fk_soc';
			$sql .= ', datec';
			$sql .= ', suspended';
			$sql .= ', libelle';
			$sql .= ', total_ttc';
			$sql .= ', fk_user_author';
			$sql .= ', fk_projet';
			$sql .= ', fk_account';
			$sql .= ', fk_cond_reglement';
			$sql .= ', fk_mode_reglement';
			$sql .= ', date_lim_reglement';
			$sql .= ', note_private';
			$sql .= ', note_public';
			$sql .= ', modelpdf';
			$sql .= ', fk_multicurrency';
			$sql .= ', multicurrency_code';
			$sql .= ', multicurrency_tx';
			$sql .= ', usenewprice';
			$sql .= ', frequency';
			$sql .= ', unit_frequency';
			$sql .= ', date_when';
			$sql .= ', date_last_gen';
			$sql .= ', nb_gen_done';
			$sql .= ', nb_gen_max';
			$sql .= ', auto_validate';
			$sql .= ', generate_pdf';
			$sql .= ') VALUES (';
			$sql .= "'".$this->db->escape($this->titre)."'";
			$sql .= ", '".$this->db->escape($this->ref_supplier)."'";
			$sql .= ", ".((int) $conf->entity);
			$sql .= ", ".((int) $facfourn_src->socid);
			$sql .= ", '".$this->db->idate($now)."'";
			$sql .= ", ".((int) $this->suspended);
			$sql .= ", '".$this->db->escape($this->libelle)."'";
			$sql .= ", " .(!empty($facfourn_src->total_ttc) ? (float) $facfourn_src->total_ttc : '0');                              // amount
			$sql .= ", " .((int) $user->id);
			$sql .= ", " .(!empty($this->fk_project) ? ((int) $this->fk_project) : 'NULL');
			$sql .= ", " .(!empty($facfourn_src->fk_account) ? ((int) $facfourn_src->fk_account) : 'NULL');
			$sql .= ", " .($this->cond_reglement_id > 0 ? (int) $this->cond_reglement_id : 'NULL');
			$sql .= ", " .($this->mode_reglement_id > 0 ? (int) $this->mode_reglement_id : 'NULL');
			$sql .= ", ".($facfourn_src->date_echeance > 0 ? "'".$this->db->idate($facfourn_src->date_echeance)."'" : 'NULL');      // date_lim_reglement
			$sql .= ", " .(!empty($this->note_private) ? "'".$this->db->escape($this->note_private)."'" : 'NULL');
			$sql .= ", " .(!empty($this->note_public) ? "'".$this->db->escape($this->note_public)."'" : 'NULL');
			$sql .= ", " .(!empty($this->model_pdf) ? "'".$this->db->escape($this->model_pdf)."'" : 'NULL');
			$sql .= ", " . (int) $facfourn_src->fk_multicurrency;
			$sql .= ", '".$this->db->escape($facfourn_src->multicurrency_code)."'";
			$sql .= ", " . (float) $facfourn_src->multicurrency_tx;
			$sql .= ", " . (int) $this->usenewprice;
			$sql .= ", " . (int) $this->frequency;
			$sql .= ", '".$this->db->escape($this->unit_frequency)."'";
			$sql .= ", " .(!empty($this->date_when) ? "'".$this->db->idate($this->date_when)."'" : 'NULL');
			$sql .= ", " .(!empty($this->date_last_gen) ? "'".$this->db->idate($this->date_last_gen)."'" : 'NULL');
			$sql .= ", " . (int) $this->nb_gen_done;
			$sql .= ", " . (int) $this->nb_gen_max;
			$sql .= ", " . (int) $this->auto_validate;
			$sql .= ", " . (int) $this->generate_pdf;
			$sql .= ')';

			if ($this->db->query($sql)) {
				$this->id = $this->db->last_insert_id(MAIN_DB_PREFIX. 'facture_fourn_rec');

				// Fields used into addline later
				$this->fk_multicurrency = $facfourn_src->fk_multicurrency;

				$this->multicurrency_code = $facfourn_src->multicurrency_code;
				$this->multicurrency_tx = $facfourn_src->multicurrency_tx;

				// Add lines
				$num = count($facfourn_src->lines);
				for ($i = 0; $i < $num; $i++) {
					$tva_tx = $facfourn_src->lines[$i]->tva_tx;
					if (!empty($facfourn_src->lines[$i]->vat_src_code) && !preg_match('/\(/', $tva_tx)) {
						$tva_tx .= ' ('.$facfourn_src->lines[$i]->vat_src_code.')';
					}

					$result_insert = $this->addline(
						$facfourn_src->lines[$i]->fk_product,
						$facfourn_src->lines[$i]->ref_supplier,
						$facfourn_src->lines[$i]->label,
						$facfourn_src->lines[$i]->description,
						$facfourn_src->lines[$i]->pu_ht,
						$facfourn_src->lines[$i]->pu_ttc,
						$facfourn_src->lines[$i]->qty,
						$facfourn_src->lines[$i]->remise_percent,
						$tva_tx,
						$facfourn_src->lines[$i]->localtax1_tx,
						$facfourn_src->lines[$i]->localtax2_tx,
						'HT',
						$facfourn_src->lines[$i]->product_type,
						$facfourn_src->lines[$i]->date_start,
						$facfourn_src->lines[$i]->date_end,
						$facfourn_src->lines[$i]->info_bits,
						$facfourn_src->lines[$i]->special_code,
						$facfourn_src->lines[$i]->rang,
						$facfourn_src->lines[$i]->fk_unit
					);

					if ($result_insert < 0) {
						$error++;
					} else {
						$objectline = new FactureFournisseurLigneRec($this->db);

						$result2 = $objectline->fetch($result_insert);
						if ($result2 > 0) {
							// Extrafields
							if (method_exists($facfourn_src->lines[$i], 'fetch_optionals')) {
								$facfourn_src->lines[$i]->fetch_optionals($facfourn_src->lines[$i]->id);
								$objectline->array_options = $facfourn_src->lines[$i]->array_options;
							}

							$result = $objectline->insertExtraFields();
							if ($result < 0) {
								$error++;
							}
						} elseif ($result2 < 0) {
							$this->errors[] = $objectline->error;
							$error++;
						}
					}
				}

				if (!empty($this->linkedObjectsIds) && empty($this->linked_objects)) {	// To use new linkedObjectsIds instead of old linked_objects
					$this->linked_objects = $this->linkedObjectsIds; // TODO Replace linked_objects with linkedObjectsIds
				}

				// Add object linked
				if (!$error && $this->id && !empty($this->linked_objects) && is_array($this->linked_objects)) {
					foreach ($this->linked_objects as $origin => $tmp_origin_id) {
						if (is_array($tmp_origin_id)) {       // New behaviour, if linked_object can have several links per type, so is something like array('contract'=>array(id1, id2, ...))
							foreach ($tmp_origin_id as $origin_id) {
								$ret = $this->add_object_linked($origin, $origin_id);
								if (!$ret) {
									$this->error = $this->db->lasterror();
									$error++;
								}
							}
						} else // Old behaviour, if linked_object has only one link per type, so is something like array('contract'=>id1))
						{
							$origin_id = $tmp_origin_id;
							$ret = $this->add_object_linked($origin, $origin_id);
							if (!$ret) {
								$this->error = $this->db->lasterror();
								$error++;
							}
						}
					}
				}

				if (!$error) {
					$result = $this->insertExtraFields();
					if ($result < 0) {
						$error++;
					}
				}

				if (!$error && !$notrigger) {
					// Call trigger
					$result = $this->call_trigger('SUPPLIERBILLREC_CREATE', $user);
					if ($result < 0) {
						$this->db->rollback();
						return -2;
					}
					// End call triggers
				}

				if ($error) {
					$this->db->rollback();
					return -3;
				} else {
					$this->db->commit();
					return $this->id;
				}
			} else {
				$this->error = $this->db->lasterror();
				$this->db->rollback();
				return -2;
			}
		} else {
			$this->db->rollback();
			return -1;
		}
	}


	/**
	 * 	Update fourn_invoice_rec.
	 *
	 *  @param		User	$user					User
	 *  @param		int		$notrigger				No trigger
	 *	@return    	int             				<0 if KO, Id of line if OK
	 */
	public function update(User $user, $notrigger = 0)
	{
		global $conf;

		$error = 0;

		$sql = "UPDATE ".MAIN_DB_PREFIX."facture_fourn_rec SET";
		$sql .= " titre = '" . (!empty($this->titre) ? $this->db->escape($this->titre) : "")."'," ;
		$sql .= " ref_supplier = '". (!empty($this->ref_supplier) ? $this->db->escape($this->ref_supplier) : "")."',";
		$sql .= " entity = ". (!empty($this->entity) ? ((int) $this->entity) : 1) . ',';
		if ($this->fk_soc > 0) $sql .= " fk_soc = ". (int) $this->fk_soc. ',';
		$sql .= " suspended = ". (!empty($this->suspended) ? ((int) $this->suspended) : 0) . ',';
		$sql .= " libelle = ". (!empty($this->libelle) ? "'".$this->db->escape($this->libelle)."'" : 'NULL') . ",";
		$sql .= " vat_src_code = ". (!empty($this->vat_src_code) ? "'".$this->db->escape($this->vat_src_code)."'" : 'NULL') . ',';
		$sql .= " localtax1 = ". (!empty($this->localtax1) ? ((float) $this->localtax1) : 0.00) . ',';
		$sql .= " localtax2 = ". (!empty($this->localtax2) ? ((float) $this->localtax2) : 0.00) . ',';
		$sql .= " total_ht = ". (!empty($this->total_ht) ? ((float) $this->total_ht) : 0.00) . ',';
		$sql .= " total_tva = ". (!empty($this->total_tva) ? ((float) $this->total_tva) : 0.00) . ',';
		$sql .= " total_ttc = ". (!empty($this->total_ttc) ? ((float) $this->total_ttc) : 0.00) . ',';
		$sql .= " fk_user_modif = ". ((int) $user->id) . ',';
		$sql .= " fk_projet = ". (!empty($this->fk_project) ? ((int) $this->fk_project) : 'NULL') . ',';
		$sql .= " fk_account = ". (!empty($this->fk_account) ? ((int) $this->fk_account) : 'NULL') . ',';
		$sql .= " fk_mode_reglement = ". (!empty($this->mode_reglement_id) ? ((int) $this->mode_reglement_id) : 'NULL') . ',';
		$sql .= " fk_cond_reglement = ". (!empty($this->cond_reglement_id) ? ((int) $this->cond_reglement_id) : 'NULL') . ',';
		$sql .= " date_lim_reglement = ". (!empty($this->date_lim_reglement) ? "'".$this->db->idate($this->date_lim_reglement)."'" : 'NULL') . ',';
		$sql .= " note_private = '". (!empty($this->note_private) ? $this->db->escape($this->note_private) : '') . "',";
		$sql .= " note_public = '". (!empty($this->note_public) ? $this->db->escape($this->note_public) : '') . "',";
		$sql .= " modelpdf = ". (!empty($this->model_pdf) ? "'".$this->db->escape($this->model_pdf)."'" : 'NULL') . ",";
		$sql .= " fk_multicurrency = ". (!empty($this->fk_multicurrency) ? ((int) $this->fk_multicurrency) : 'NULL') . ',';
		$sql .= " multicurrency_code = ". (!empty($this->multicurrency_code) ? "'".$this->db->escape($this->multicurrency_code)."'" : 'NULL') . ",";
		$sql .= " multicurrency_tx = ". (!empty($this->multicurrency_tx) ? ((float) $this->multicurrency_tx) : 1) . ',';
		$sql .= " multicurrency_total_ht = ". (!empty($this->multicurrency_total_ht) ? ((float) $this->multicurrency_total_ht) : 0.00) . ',';
		$sql .= " multicurrency_total_tva = ". (!empty($this->multicurrency_total_tva) ? ((float) $this->multicurrency_total_tva) : 0.00) . ',';
		$sql .= " multicurrency_total_ttc = ". (!empty($this->multicurrency_total_ttc) ? ((float) $this->multicurrency_total_ttc) : 0.00) . ',';
		$sql .= " usenewprice = ". (!empty($this->usenewprice) ? ((int) $this->usenewprice) : 0) . ',';
		$sql .= " frequency = ". (!empty($this->frequency) ? ((int) $this->frequency) : 0). ',';
		$sql .= " unit_frequency = '". (!empty($this->unit_frequency) ? $this->db->escape($this->unit_frequency) : ''). "',";
		$sql .= " date_when = ". (!empty($this->date_when) ? "'".$this->db->idate($this->date_when)."'" : 'NULL') . ',';
		$sql .= " date_last_gen = ". (!empty($this->date_last_gen) ? "'".$this->db->idate($this->date_last_gen)."'" : 'NULL') . ',';
		$sql .= " nb_gen_done = ". (!empty($this->nb_gen_done) ? ((int) $this->nb_gen_done) : 0) . ',';
		$sql .= " nb_gen_max = ". (!empty($this->nb_gen_max) ? ((int) $this->nb_gen_max) : 0) . ',';
		$sql .= " auto_validate = ". (!empty($this->auto_validate) ? ((int) $this->auto_validate) : 0);
		$sql .= " WHERE rowid = ". (int) $this->id;

		dol_syslog(get_class($this)."::update", LOG_DEBUG);
		$resql = $this->db->query($sql);
		if ($resql) {
			if (!$error) {
				$result = $this->insertExtraFields();
				if ($result < 0) {
					$error++;
				}
			}

			if (!$error && !$notrigger) {
				// Call trigger
				$result = $this->call_trigger('SUPPLIERBILLREC_MODIFY', $user);
				if ($result < 0) {
					$this->db->rollback();
					return -2;
				}
				// End call triggers
			}
			$this->db->commit();
			return 1;
		} else {
			$this->error = $this->db->lasterror();
			$this->db->rollback();
			return -2;
		}
	}

	/**
	 *	Load object and lines
	 *
	 *	@param      int		$rowid       	Id of object to load
	 * 	@param		string	$ref			Reference of recurring invoice
	 * 	@param		string	$ref_ext		External reference of invoice
	 *	@return     int         			>0 if OK, <0 if KO, 0 if not found
	 */
	public function fetch($rowid, $ref = '', $ref_ext = '')
	{
		$sql = 'SELECT f.rowid, f.titre, f.ref_supplier, f.entity, f.fk_soc';
		$sql .= ', f.datec, f.tms, f.suspended';
		$sql .= ', f.libelle as label';
		$sql .= ', f.vat_src_code, f.localtax1, f.localtax2';
		$sql .= ', f.total_tva, f.total_ht, f.total_ttc';
		$sql .= ', f.fk_user_author, f.fk_user_modif';
		$sql .= ', f.fk_projet as fk_project, f.fk_account';
		$sql .= ', f.fk_mode_reglement, p.code as mode_reglement_code, p.libelle as mode_reglement_libelle';
		$sql .= ', f.fk_cond_reglement, c.code as cond_reglement_code, c.libelle as cond_reglement_libelle, c.libelle_facture as cond_reglement_libelle_doc';
		$sql .= ', f.date_lim_reglement';
		$sql .= ', f.note_private, f.note_public, f.modelpdf';
		$sql .= ', f.fk_multicurrency, f.multicurrency_code, f.multicurrency_tx, f.multicurrency_total_ht, f.multicurrency_total_tva, f.multicurrency_total_ttc';
		$sql .= ', f.usenewprice, f.frequency, f.unit_frequency, f.date_when, f.date_last_gen, f.nb_gen_done, f.nb_gen_max, f.auto_validate';
		$sql .= ', f.generate_pdf';
		$sql .= ' FROM '.MAIN_DB_PREFIX.'facture_fourn_rec as f';
		$sql .= ' LEFT JOIN '.MAIN_DB_PREFIX.'c_payment_term as c ON f.fk_cond_reglement = c.rowid';
		$sql .= ' LEFT JOIN '.MAIN_DB_PREFIX.'c_paiement as p ON f.fk_mode_reglement = p.id';
		$sql .= ' WHERE f.entity IN ('.getEntity('invoice').')';
		if ($rowid) {
			$sql .= ' AND f.rowid='. (int) $rowid;
		} elseif ($ref) {
			$sql .= " AND f.titre='".$this->db->escape($ref)."'";
		} else {
			$sql .= ' AND f.rowid = 0';
		}

		$result = $this->db->query($sql);
		if ($result) {
			if ($this->db->num_rows($result)) {
				$obj = $this->db->fetch_object($result);

				$keyforref = $this->table_ref_field;

				$this->id                       = $obj->rowid;
				$this->titre                    = $obj->titre;
				$this->ref                      = $obj->$keyforref;
				$this->ref_supplier             = $obj->ref_supplier;
				$this->entity                   = $obj->entity;
				$this->socid                    = $obj->fk_soc;
				$this->date_creation            = $obj->datec;
				$this->date_modification        = $obj->tms;
				$this->suspended                = $obj->suspended;
				$this->libelle                  = $obj->label;
				$this->label                    = $obj->label;
				$this->vat_src_code             = $obj->vat_src_code;
				$this->total_localtax1          = $obj->localtax1;
				$this->total_localtax2          = $obj->localtax2;
				$this->total_ht                 = $obj->total_ht;
				$this->total_tva                = $obj->total_tva;
				$this->total_ttc                = $obj->total_ttc;
				$this->user_author              = $obj->fk_user_author;
				$this->user_modif               = $obj->fk_user_modif;
				$this->fk_project               = $obj->fk_project;
				$this->fk_account               = $obj->fk_account;
				$this->mode_reglement_id        = $obj->fk_mode_reglement;
				$this->mode_reglement_code      = $obj->mode_reglement_code;
				$this->mode_reglement           = $obj->mode_reglement_libelle;
				$this->cond_reglement_id        = $obj->fk_cond_reglement;
				$this->cond_reglement_code      = $obj->cond_reglement_code;
				$this->cond_reglement           = $obj->cond_reglement_libelle;
				$this->cond_reglement_doc       = $obj->cond_reglement_libelle_doc;
				$this->date_lim_reglement       = $this->db->jdate($obj->date_lim_reglement);
				$this->note_private             = $obj->note_private;
				$this->note_public              = $obj->note_public;
				$this->model_pdf                = $obj->modelpdf;

				// Multicurrency
				$this->fk_multicurrency         = $obj->fk_multicurrency;
				$this->multicurrency_code       = $obj->multicurrency_code;
				$this->multicurrency_tx         = $obj->multicurrency_tx;
				$this->multicurrency_total_ht   = $obj->multicurrency_total_ht;
				$this->multicurrency_total_tva  = $obj->multicurrency_total_tva;
				$this->multicurrency_total_ttc  = $obj->multicurrency_total_ttc;

				$this->usenewprice              = $obj->usenewprice;
				$this->frequency                = $obj->frequency;
				$this->unit_frequency           = $obj->unit_frequency;
				$this->date_when                = $this->db->jdate($obj->date_when);
				$this->date_last_gen            = $this->db->jdate($obj->date_last_gen);
				$this->nb_gen_done              = $obj->nb_gen_done;
				$this->nb_gen_max               = $obj->nb_gen_max;
				$this->auto_validate            = $obj->auto_validate;
				$this->generate_pdf             = $obj->generate_pdf;


				if ($this->statut == self::STATUS_DRAFT) {
					$this->brouillon = 1;
				}

				// Retrieve all extrafield
				// fetch optionals attributes and labels
				$this->fetch_optionals();

				/*
				 * Lines
				 */
				$result = $this->fetch_lines();
				if ($result < 0) {
					$this->error = $this->db->lasterror();
					return -3;
				}
				return 1;
			} else {
				$this->error = 'Bill with id '.$rowid.' or ref '.$ref.' not found';
				dol_syslog('Facture::Fetch Error '.$this->error, LOG_ERR);
				return -2;
			}
		} else {
			$this->error = $this->db->error();
			return -1;
		}
	}


	/**
	 * 	Create an array of invoice lines
	 *
	 * 	@return int		>0 if OK, <0 if KO
	 */
	public function getLinesArray()
	{
		return $this->fetch_lines();
	}

	// phpcs:disable PEAR.NamingConventions.ValidFunctionName.ScopeNotCamelCaps
	/**
	 *	Get lines of template invoices into this->lines
	 *
	 *  @return     int         1 if OK, < 0 if KO
	 */
	public function fetch_lines()
	{
		// phpcs:enable
		$this->lines = array();

		// Retrieve all extrafield for line
		// fetch optionals attributes and labels
		/*if (!is_object($extrafields)) {
			require_once DOL_DOCUMENT_ROOT.'/core/class/extrafields.class.php';
			$extrafields = new ExtraFields($this->db);
		}
		$extrafields->fetch_name_optionals_label($this->table_element_line, true);
		*/

		$sql = 'SELECT l.rowid,';
		$sql .= ' l.fk_facture_fourn, l.fk_parent_line, l.fk_product, l.ref, l.label, l.description,';
		$sql .= ' l.pu_ht, l.pu_ttc, l.qty, l.remise_percent, l.fk_remise_except, l.vat_src_code, l.tva_tx,';
		$sql .= ' l.localtax1_tx, l.localtax2_tx, l.localtax1_type, l.localtax2_type,';
		$sql .= ' l.total_ht, l.total_tva, l.total_ttc, total_localtax1, total_localtax2,';
		$sql .= ' l.product_type, l.date_start, l.date_end,';
		$sql .= ' l.info_bits, l.special_code, l.rang,';
		$sql .= ' l.fk_unit, l.import_key, l.fk_user_author, l.fk_user_modif,';
		$sql .= ' l.fk_multicurrency, l.multicurrency_code, l.multicurrency_subprice, l.multicurrency_total_ht, l.multicurrency_total_tva, l.multicurrency_total_ttc,';
		$sql .= ' p.ref as product_ref, p.fk_product_type as fk_product_type, p.label as product_label, p.description as product_desc';
		$sql .= ' FROM '.MAIN_DB_PREFIX.'facture_fourn_det_rec as l';
		$sql .= ' LEFT JOIN '.MAIN_DB_PREFIX.'product as p ON l.fk_product = p.rowid';
		$sql .= ' WHERE l.fk_facture_fourn = '. (int) $this->id;
		$sql .= ' ORDER BY l.rang';

		dol_syslog('FactureFournisseurRec::fetch_lines', LOG_DEBUG);

		$result = $this->db->query($sql);
		if ($result) {
			$num = $this->db->num_rows($result);
			$i = 0;
			while ($i < $num) {
				$objp = $this->db->fetch_object($result);

				$line = new FactureFournisseurLigneRec($this->db);

				$line->id                       = $objp->rowid;
				$line->fk_facture_fourn         = $objp->fk_facture_fourn;
				$line->fk_parent                = $objp->fk_parent_line;
				$line->fk_product               = $objp->fk_product;
				$line->ref_supplier             = $objp->ref;
				$line->label                    = $objp->label;
				$line->description              = $objp->description;
				$line->pu_ht                    = $objp->pu_ht;
				$line->pu_ttc                   = $objp->pu_ttc;
				$line->qty                      = $objp->qty;
				$line->remise_percent           = $objp->remise_percent;
				$line->fk_remise_except         = $objp->fk_remise_except;
				$line->vat_src_code             = $objp->vat_src_code;
				$line->tva_tx                   = $objp->tva_tx;
				$line->localtax1_tx             = $objp->localtax1_tx;
				$line->localtax1_type           = $objp->localtax1_type;
				$line->localtax2_tx             = $objp->localtax2_tx;
				$line->localtax2_type           = $objp->localtax2_type;
				$line->total_ht                 = $objp->total_ht;
				$line->total_tva                = $objp->total_tva;
				$line->total_localtax1          = $objp->total_localtax1;
				$line->total_localtax2          = $objp->total_localtax2;
				$line->total_ttc                = $objp->total_ttc;
				$line->product_type             = $objp->product_type;
				$line->date_start               = $objp->date_start;
				$line->date_end                 = $objp->date_end;
				$line->info_bits                = $objp->info_bits	;
				$line->special_code             = $objp->special_code;
				$line->rang                     = $objp->rang;
				$line->fk_unit                  = $objp->fk_unit;
				$line->import_key               = $objp->import_key;
				$line->fk_user_author           = $objp->fk_user_author;
				$line->fk_user_modif            = $objp->fk_user_modif;
				$line->fk_multicurrency         = $objp->fk_multicurrency;
				$line->multicurrency_code       = $objp->multicurrency_code;
				$line->multicurrency_subprice   = $objp->multicurrency_subprice;
				$line->multicurrency_total_ht   = $objp->multicurrency_total_ht;
				$line->multicurrency_total_tva  = $objp->multicurrency_total_tva;
				$line->multicurrency_total_ttc  = $objp->multicurrency_total_ttc;

				$line->fetch_optionals();

				$this->lines[$i] = $line;

				$i++;
			}

			$this->db->free($result);
			return 1;
		} else {
			$this->error = $this->db->lasterror();
			return -3;
		}
	}


	/**
	 * 	Delete template invoice
	 *
	 *	@param     	User	$user          	User that delete.
	 *	@param		int		$notrigger		1=Does not execute triggers, 0= execute triggers
	 *	@param		int		$idwarehouse	Id warehouse to use for stock change.
	 *	@return		int						<0 if KO, >0 if OK
	 */
	public function delete(User $user, $notrigger = 0, $idwarehouse = -1)
	{
		$rowid = $this->id;

		dol_syslog(get_class($this)."::delete rowid=".((int) $rowid), LOG_DEBUG);

		$error = 0;
		$this->db->begin();

		$main = MAIN_DB_PREFIX.'facture_fourn_det_rec';
		$ef = $main."_extrafields";

		$sqlef = "DELETE FROM ".$ef." WHERE fk_object IN (SELECT rowid FROM ".$main." WHERE fk_facture_fourn = ". (int) $rowid .")";
		$sql = "DELETE FROM ".MAIN_DB_PREFIX."facture_fourn_det_rec WHERE fk_facture_fourn = ". (int) $rowid;

		if ($this->db->query($sqlef) && $this->db->query($sql)) {
			$sql = "DELETE FROM ".MAIN_DB_PREFIX."facture_fourn_rec WHERE rowid = ". (int) $rowid;
			dol_syslog($sql);
			if ($this->db->query($sql)) {
				// Delete linked object
				$res = $this->deleteObjectLinked();
				if ($res < 0) {
					$error = -3;
				}
				// Delete extrafields
				$res = $this->deleteExtraFields();
				if ($res < 0) {
					$error = -4;
				}
			} else {
				$this->error = $this->db->lasterror();
				$error = -1;
			}
		} else {
			$this->error = $this->db->lasterror();
			$error = -2;
		}
		if (!$error && !$notrigger) {
			// Call trigger
			$result = $this->call_trigger('SUPPLIERBILLREC_DELETE', $user);
			if ($result < 0) {
				$error++;
			}
			// End call triggers
		}
		if (! $error) {
			$this->db->commit();
			return 1;
		} else {
			$this->db->rollback();
			return $error;
		}
	}

	/**
	 *    Add a line to recursive supplier invoice
	 *
	 * @param int $fk_product Product/Service ID predefined
	 * @param string $ref			Ref
	 * @param string $label			Label
	 * @param string $desc 			Description de la ligne
	 * @param double $pu_ht			Unit price
	 * @param double $pu_ttc		Unit price with tax
	 * @param double $qty 			Quantity
	 * @param int $remise_percent 	Percentage discount of the line
	 * @param double $txtva 		Taux de tva force, sinon -1
	 * @param int $txlocaltax1 		Local tax 1 rate (deprecated)
	 * @param int $txlocaltax2 		Local tax 2 rate (deprecated)
	 * @param string $price_base_type HT or TTC
	 * @param int $type 			Type of line (0=product, 1=service)
	 * @param int $date_start		Date start
	 * @param int $date_end			Date end
	 * @param int $info_bits 		VAT npr or not ?
	 * @param int $special_code 	Special code
	 * @param int $rang 			Position of line
	 * @param string $fk_unit 		Unit
	 * @param int $pu_ht_devise 	Unit price in currency
	 * @return int                  <0 if KO, Id of line if OK
	 * @throws Exception
	 */
	public function addline($fk_product, $ref, $label, $desc, $pu_ht, $pu_ttc, $qty, $remise_percent, $txtva, $txlocaltax1 = 0, $txlocaltax2 = 0, $price_base_type = 'HT', $type = 0, $date_start = 0, $date_end = 0, $info_bits = 0, $special_code = 0, $rang = -1, $fk_unit = null, $pu_ht_devise = 0)
	{
		global $mysoc, $user;

		include_once DOL_DOCUMENT_ROOT.'/core/lib/price.lib.php';

		$facid = $this->id; //Supplier invoice template ID linked to

		dol_syslog(get_class($this)."::addline facid=$facid,desc=$desc,pu_ht=$pu_ht,qty=$qty,txtva=$txtva,txlocaltax1=$txlocaltax1,txlocaltax2=$txlocaltax2,fk_product=$fk_product,remise_percent=$remise_percent,info_bits=$info_bits,price_base_type=$price_base_type,pu_ttc=$pu_ttc,type=$type,fk_unit=$fk_unit,pu_ht_devise=$pu_ht_devise,date_start_fill=$date_start,date_end_fill=$date_end", LOG_DEBUG);

		// Check if object of the line is product or service
		if ($type < 0) {
			return -1;
		}

		if ($this->suspended == self::STATUS_NOTSUSPENDED) {
			$localtaxes_type = getLocalTaxesFromRate($txtva, 0, $this->thirdparty, $mysoc);

			// Clean vat code
			$reg = array();
			$vat_src_code = '';
			if (preg_match('/\((.*)\)/', $txtva, $reg)) {
				$vat_src_code = $reg[1];
				$txtva = preg_replace('/\s*\(.*\)/', '', $txtva); // Remove code into vatrate.
			}

			// Clean parameters
			$fk_product = empty($fk_product) ? 0 : $fk_product;
			$label = empty($label) ? '' : $label;
			$remise_percent = empty($remise_percent) ? 0 : price2num($remise_percent);
			$qty = price2num($qty);
			$pu_ht = price2num($pu_ht);
			$pu_ttc = price2num($pu_ttc);
			if (!preg_match('/\((.*)\)/', $txtva)) {
				$txtva = price2num($txtva); // $txtva can have format '5.0(XXX)' or '5'
			}
			$txlocaltax1 = price2num($txlocaltax1);
			$txlocaltax2 = price2num($txlocaltax2);
			$txtva = !empty($txtva) ? $txtva : 0;
			$txlocaltax1 = !empty($txlocaltax1) ? $txlocaltax1 : 0;
			$txlocaltax2 = !empty($txlocaltax2) ? $txlocaltax2 : 0;
			$info_bits = !empty($info_bits) ? $info_bits : 0;
			$info_bits = !empty($info_bits) ? $info_bits : 0;
			$pu = $price_base_type == 'HT' ? $pu_ht : $pu_ttc;

			// Calcul du total TTC et de la TVA pour la ligne a partir de qty, pu, remise_percent et txtva
			// TRES IMPORTANT: C'est au moment de l'insertion ligne qu'on doit stocker
			// la part ht, tva et ttc, et ce au niveau de la ligne qui a son propre taux tva.

			$tabprice = calcul_price_total($qty, $pu, $remise_percent, $txtva, $txlocaltax1, $txlocaltax2, 0, $price_base_type, $info_bits, $type, $mysoc, $localtaxes_type, 100, $this->multicurrency_tx, $pu_ht_devise);
			$total_ht  = $tabprice[0];
			$total_tva = $tabprice[1];
			$total_ttc = $tabprice[2];
			$total_localtax1 = $tabprice[9];
			$total_localtax2 = $tabprice[10];
			$pu_ht = $tabprice[3];

			// MultiCurrency
			$multicurrency_total_ht  = $tabprice[16];
			$multicurrency_total_tva = $tabprice[17];
			$multicurrency_total_ttc = $tabprice[18];
			$pu_ht_devise = $tabprice[19];

			$this->db->begin();
			$product_type = $type;
			if ($fk_product) {
				$product = new Product($this->db);
				$result = $product->fetch($fk_product);
				if ($result < 0) {
					return -1;
				}
				$product_type = $product->type;
				if (empty($label)) {
					$label = $product->label;
				}
			}

			$sql = 'INSERT INTO ' . MAIN_DB_PREFIX . 'facture_fourn_det_rec (';
			$sql .= 'fk_facture_fourn';
			$sql .= ', fk_product';
			$sql .= ', ref';
			$sql .= ', label';
			$sql .= ', description';
			$sql .= ', pu_ht';
			$sql .= ', pu_ttc';
			$sql .= ', qty';
			$sql .= ', remise_percent';
			$sql .= ', fk_remise_except';
			$sql .= ', vat_src_code';
			$sql .= ', tva_tx';
			$sql .= ', localtax1_tx';
			$sql .= ', localtax1_type';
			$sql .= ', localtax2_tx';
			$sql .= ', localtax2_type';
			$sql .= ', total_ht';
			$sql .= ', total_tva';
			$sql .= ', total_localtax1';
			$sql .= ', total_localtax2';
			$sql .= ', total_ttc';
			$sql .= ', product_type';
			$sql .= ', date_start';
			$sql .= ', date_end';
			$sql .= ', info_bits';
			$sql .= ', special_code';
			$sql .= ', rang';
			$sql .= ', fk_unit';
			$sql .= ', fk_user_author';
			$sql .= ', fk_multicurrency, multicurrency_code, multicurrency_subprice, multicurrency_total_ht, multicurrency_total_tva, multicurrency_total_ttc';
			$sql .= ') VALUES (';
			$sql .= ' ' . (int) $facid;   // source supplier invoie id
			$sql .= ', ' . (!empty($fk_product) ? "'" . $this->db->escape($fk_product) . "'" : 'null');
			$sql .= ', ' . (!empty($ref) ? "'" . $this->db->escape($ref) . "'" : 'null');
			$sql .= ', ' . (!empty($label) ? "'" . $this->db->escape($label) . "'" : 'null');
			$sql .= ", '" . $this->db->escape($desc) . "'";
			$sql .= ', ' . price2num($pu_ht);
			$sql .= ', ' . price2num($pu_ttc);
			$sql .= ', ' . price2num($qty);
			$sql .= ', ' . price2num($remise_percent);
			$sql .= ', null';
			$sql .= ", '" . $this->db->escape($vat_src_code) . "'";
			$sql .= ', ' . price2num($txtva);
			$sql .= ', ' . price2num($txlocaltax1);
			$sql .= ", '" . $this->db->escape(isset($localtaxes_type[0]) ? $localtaxes_type[0] : '') . "'";
			$sql .= ', ' . price2num($txlocaltax2);
			$sql .= ", '" . $this->db->escape(isset($localtaxes_type[2]) ? $localtaxes_type[2] : '') . "'";
			$sql .= ', ' . price2num($total_ht);
			$sql .= ', ' . price2num($total_tva);
			$sql .= ', ' . price2num($total_localtax1);
			$sql .= ', ' . price2num($total_localtax2);
			$sql .= ', ' . price2num($total_ttc);
			$sql .= ', ' . (int) $product_type;
			$sql .= ', ' . ($date_start > 0 ? (int) $date_start : 'NULL');
			$sql .= ', ' . ($date_end > 0 ? (int) $date_end : 'NULL');
			$sql .= ', ' . (int) $info_bits;
			$sql .= ', ' . (int) $special_code;
			$sql .= ', ' . (int) $rang;
			$sql .= ', ' . ($fk_unit ? (int) $fk_unit : 'NULL');
			$sql .= ', ' . (int) $user;
			$sql .= ', ' . (int) $this->fk_multicurrency;
			$sql .= ", '" . $this->db->escape($this->multicurrency_code) . "'";
			$sql .= ', ' . price2num($pu_ht_devise, 'CU');
			$sql .= ', ' . price2num($multicurrency_total_ht, 'CT');
			$sql .= ', ' . price2num($multicurrency_total_tva, 'CT');
			$sql .= ', ' . price2num($multicurrency_total_ttc, 'CT');
			$sql .= ')';

			dol_syslog(get_class($this). '::addline', LOG_DEBUG);
			if ($this->db->query($sql)) {
				$lineId = $this->db->last_insert_id(MAIN_DB_PREFIX. 'facture_fourn_det_rec');
				$this->update_price();
				$this->id = $facid;
				$this->db->commit();
				return $lineId;
			} else {
				$this->db->rollback();
				$this->error = $this->db->lasterror();

				return -1;
			}
		}
	}

	/**
	 * Update a line to supplier invoice template
	 *
	 * @param int		$rowid				ID
	 * @param int 		$fk_product 		Product/Service ID predefined
	 * @param string	$ref				Ref
	 * @param string 	$label 				Label of the line
	 * @param string 	$desc 				Description de la ligne
	 * @param double 	$pu_ht 				Prix unitaire HT (> 0 even for credit note)
	 * @param double 	$qty 				Quantity
	 * @param int 		$remise_percent 	Percentage discount of the line
	 * @param double 	$txtva 				Taux de tva force, sinon -1
	 * @param int 		$txlocaltax1 		Local tax 1 rate (deprecated)
	 * @param int 		$txlocaltax2 		Local tax 2 rate (deprecated)
	 * @param string 	$price_base_type 	HT or TTC
	 * @param int 		$type 				Type of line (0=product, 1=service)
	 * @param int 		$date_start			Date start
	 * @param int 		$date_end			Date end
	 * @param int 		$info_bits 			Bits of type of lines
	 * @param int 		$special_code 		Special code
	 * @param int 		$rang 				Position of line
	 * @param string 	$fk_unit 			Unit
	 * @param int 		$pu_ht_devise 		Unit price in currency
	 * @return int  		                <0 if KO, Id of line if OK
	 * @throws Exception
	 */
	public function updateline($rowid, $fk_product, $ref, $label, $desc, $pu_ht, $qty, $remise_percent, $txtva, $txlocaltax1 = 0, $txlocaltax2 = 0, $price_base_type = 'HT', $type = 0, $date_start = 0, $date_end = 0, $info_bits = 0, $special_code = 0, $rang = -1, $fk_unit = null, $pu_ht_devise = 0)
	{
		global $mysoc, $user;

		$facid = $this->id;

		dol_syslog(get_class($this). '::updateline facid=' .$facid." rowid=$rowid, desc=$desc, pu_ht=$pu_ht, qty=$qty, txtva=$txtva, txlocaltax1=$txlocaltax1, txlocaltax2=$txlocaltax2, fk_product=$fk_product, remise_percent=$remise_percent, info_bits=$info_bits, fk_remise_except=$fk_remise_except, price_base_type=$price_base_type, pu_ttc=$pu_ttc, type=$type, fk_unit=$fk_unit, pu_ht_devise=$pu_ht_devise", LOG_DEBUG);
		include_once DOL_DOCUMENT_ROOT.'/core/lib/price.lib.php';

		// Check parameters
		if ($type < 0) {
			return -1;
		}

		if ($this->brouillon) {
			// Clean parameters
			$fk_product = empty($fk_product) ? 0 : $fk_product;
			$label = empty($label) ? '' : $label;
			$remise_percent = empty($remise_percent) ? 0 : price2num($remise_percent);
			$qty = price2num($qty);
			$info_bits = empty($info_bits) ? 0 : $info_bits;
			$pu_ht          = price2num($pu_ht);
			$pu_ttc         = price2num($pu_ttc);
			$pu_ht_devise = price2num($pu_ht_devise);

			if (!preg_match('/\((.*)\)/', $txtva)) {
				$txtva = price2num($txtva); // $txtva can have format '5.0(XXX)' or '5'
			}

			$txlocaltax1 = empty($txlocaltax1) ? 0 : price2num($txlocaltax1);
			$txlocaltax2 = empty($txlocaltax2) ? 0 : price2num($txlocaltax2);
			$this->multicurrency_subprice = empty($this->multicurrency_subprice) ? 0 : $this->multicurrency_subprice;
			$this->multicurrency_total_ht = empty($this->multicurrency_total_ht) ? 0 : $this->multicurrency_total_ht;
			$this->multicurrency_total_tva = empty($this->multicurrency_total_tva) ? 0 : $this->multicurrency_total_tva;
			$this->multicurrency_total_ttc = empty($this->multicurrency_total_ttc) ? 0 : $this->multicurrency_total_ttc;

			$pu = $price_base_type == 'HT' ? $pu_ht : $pu_ttc;


			// Calculate total with, without tax and tax from qty, pu, remise_percent and txtva
			// TRES IMPORTANT: C'est au moment de l'insertion ligne qu'on doit stocker
			// la part ht, tva et ttc, et ce au niveau de la ligne qui a son propre taux tva.

			$localtaxes_type = getLocalTaxesFromRate($txtva, 0, $this->thirdparty, $mysoc);

			// Clean vat code
			$vat_src_code = '';
			$reg = array();
			if (preg_match('/\((.*)\)/', $txtva, $reg)) {
				$vat_src_code = $reg[1];
				$txtva = preg_replace('/\s*\(.*\)/', '', $txtva); // Remove code into vatrate.
			}

			$tabprice = calcul_price_total($qty, $pu, $remise_percent, $txtva, $txlocaltax1, $txlocaltax2, 0, $price_base_type, $info_bits, $type, $mysoc, $localtaxes_type, 100, $this->multicurrency_tx, $pu_ht_devise);

			$total_ht  = $tabprice[0];
			$total_tva = $tabprice[1];
			$total_ttc = $tabprice[2];
			$total_localtax1 = $tabprice[9];
			$total_localtax2 = $tabprice[10];
			$pu_ht  = $tabprice[3];
			$pu_tva = $tabprice[4];
			$pu_ttc = $tabprice[5];

			// MultiCurrency
			$multicurrency_total_ht  = $tabprice[16];
			$multicurrency_total_tva = $tabprice[17];
			$multicurrency_total_ttc = $tabprice[18];
			$pu_ht_devise = $tabprice[19];

			$product_type = $type;
			if ($fk_product) {
				$product = new Product($this->db);
				$result = $product->fetch($fk_product);
				$product_type = $product->type;
			}

			$sql = 'UPDATE ' . MAIN_DB_PREFIX . 'facture_fourn_det_rec SET';
			$sql .= ' fk_facture_fourn = ' . ((int) $facid);
			$sql .= ', fk_product = ' . ($fk_product > 0 ? ((int) $fk_product) : 'null');
			$sql .= ", ref = '" . $this->db->escape($ref) . "'";
			$sql .= ", label = '" . $this->db->escape($label) . "'";
			$sql .= ", description = '" . $this->db->escape($desc) . "'";
			$sql .= ', pu_ht = ' . price2num($pu_ht);
			$sql .= ', qty = ' . price2num($qty);
			$sql .= ", remise_percent = '" . price2num($remise_percent) . "'";
			$sql .= ", vat_src_code = '" . $this->db->escape($vat_src_code) . "'";
			$sql .= ', tva_tx = ' . price2num($txtva);
			$sql .= ', localtax1_tx = ' . (float) $txlocaltax1;
			$sql .= ", localtax1_type = '" . $this->db->escape($localtaxes_type[0]) . "'";
			$sql .= ', localtax2_tx = ' . (float) $txlocaltax2;
			$sql .= ", localtax2_type = '" . $this->db->escape($localtaxes_type[2]) . "'";
			$sql .= ", total_ht = '" . price2num($total_ht) . "'";
			$sql .= ", total_tva = '" . price2num($total_tva) . "'";
			$sql .= ", total_localtax1 = '" . price2num($total_localtax1) . "'";
			$sql .= ", total_localtax2 = '" . price2num($total_localtax2) . "'";
			$sql .= ", total_ttc = '" . price2num($total_ttc) . "'";
			$sql .= ', product_type = ' . (int) $product_type;
			$sql .= ', date_start = ' . (empty($date_start) ? 'NULL' : (int) $date_start);
			$sql .= ', date_end = ' . (empty($date_end) ? 'NULL' : (int) $date_end);
			$sql .= ', info_bits = ' . (int) $info_bits;
			$sql .= ', special_code = ' . (int) $special_code;
			$sql .= ', rang = ' . (int) $rang;
			$sql .= ', fk_unit = ' . ($fk_unit ? "'" . $this->db->escape($fk_unit) . "'" : 'null');
			$sql .= ', fk_user_modif = ' . (int) $user;
			$sql .= ', multicurrency_subprice = '.price2num($pu_ht_devise);
			$sql .= ', multicurrency_total_ht = '.price2num($multicurrency_total_ht);
			$sql .= ', multicurrency_total_tva = '.price2num($multicurrency_total_tva);
			$sql .= ', multicurrency_total_ttc = '.price2num($multicurrency_total_ttc);
			$sql .= ' WHERE rowid = ' . (int) $rowid;

			dol_syslog(get_class($this). '::updateline', LOG_DEBUG);
			if ($this->db->query($sql)) {
				$this->id = $facid;
				$this->update_price();
				return 1;
			} else {
				$this->error = $this->db->lasterror();
				return -1;
			}
		}
	}


	/**
	 * Return the next date of
	 *
	 * @return  int|false   false if KO, timestamp if OK
	 */
	public function getNextDate()
	{
		if (empty($this->date_when)) {
			return false;
		}
		return dol_time_plus_duree($this->date_when, $this->frequency, $this->unit_frequency);
	}

	/**
	 * Return if maximum number of generation is reached
	 *
	 * @return	boolean			False by default, True if maximum number of generation is reached
	 */
	public function isMaxNbGenReached()
	{
		$ret = false;
		if ($this->nb_gen_max > 0 && ($this->nb_gen_done >= $this->nb_gen_max)) {
			$ret = true;
		}
		return $ret;
	}

	/**
	 * Format string to output with by striking the string if max number of generation was reached
	 *
	 * @param	string		$ret	Default value to output
	 * @return	boolean				False by default, True if maximum number of generation is reached
	 */
	public function strikeIfMaxNbGenReached($ret)
	{
		// Special case to strike the date
		return ($this->isMaxNbGenReached() ? '<strike>' : '').$ret.($this->isMaxNbGenReached() ? '</strike>' : '');
	}

	/**
	 *  Create all recurrents supplier invoices (for all entities if multicompany is used).
	 *  A result may also be provided into this->output.
	 *
	 *  WARNING: This method change temporarly context $conf->entity to be in correct context for each recurring invoice found.
	 *
	 *  @param	int		$restrictioninvoiceid		0=All qualified template invoices found. > 0 = restrict action on invoice ID
	 *  @param	int		$forcevalidation		1=Force validation of invoice whatever is template auto_validate flag.
	 *  @return	int								0 if OK, < 0 if KO (this function is used also by cron so only 0 is OK)
	 */
	public function createRecurringInvoices($restrictioninvoiceid = 0, $forcevalidation = 0)
	{
		global $conf, $langs, $db, $user, $hookmanager;

		$error = 0;
		$nb_create = 0;

		// Load translation files required by the page
		$langs->loadLangs(array('main', 'bills'));

		$now = dol_now();
		$tmparray = dol_getdate($now);
		$today = dol_mktime(23, 59, 59, $tmparray['mon'], $tmparray['mday'], $tmparray['year']); // Today is last second of current day

		dol_syslog('createRecurringInvoices restrictioninvoiceid=' .$restrictioninvoiceid. ' forcevalidation=' .$forcevalidation);

		$sql = 'SELECT rowid FROM '.MAIN_DB_PREFIX.'facture_fourn_rec';
		$sql .= ' WHERE frequency > 0'; // A recurring supplier invoice is an invoice with a frequency
		$sql .= " AND (date_when IS NULL OR date_when <= '".$this->db->idate($today)."')";
		$sql .= ' AND (nb_gen_done < nb_gen_max OR nb_gen_max = 0)';
		$sql .= ' AND suspended = 0';
		$sql .= ' AND entity = '. (int) $conf->entity; // MUST STAY = $conf->entity here
		if ($restrictioninvoiceid > 0) {
			$sql .= ' AND rowid = '. (int) $restrictioninvoiceid;
		}
		$sql .= $this->db->order('entity', 'ASC');
		//print $sql;exit;
		$parameters = array(
			'restrictioninvoiceid' => $restrictioninvoiceid,
			'forcevalidation' => $forcevalidation,
		);
		$reshook = $hookmanager->executeHooks('beforeCreationOfRecurringInvoices', $parameters, $sql); // note that $sql might be modified by hooks

		$resql = $this->db->query($sql);
		if ($resql) {
			$i = 0;
			$num = $this->db->num_rows($resql);

			if ($num) {
				$this->output .= $langs->trans('FoundXQualifiedRecurringInvoiceTemplate', $num)."\n";
			} else {
				$this->output .= $langs->trans('NoQualifiedRecurringInvoiceTemplateFound');
			}

			$saventity = $conf->entity;
			$laststep="None";

			while ($i < $num) {     // Loop on each template invoice. If $num = 0, test is false at first pass.
				$line = $this->db->fetch_object($resql);

				$this->db->begin();

				$invoiceidgenerated = 0;

				$new_fac_fourn = null;
				$facturerec = new FactureFournisseurRec($this->db);
				$laststep="Fetch {$line->rowid}";
				$facturerec->fetch($line->rowid);

				if ($facturerec->id > 0) {
					// Set entity context
					$conf->entity = $facturerec->entity;

					dol_syslog('createRecurringInvoices Process invoice template id=' .$facturerec->id. ', ref=' .$facturerec->ref. ', entity=' .$facturerec->entity);

					$new_fac_fourn = new FactureFournisseur($this->db);
					$new_fac_fourn->fac_rec = $facturerec->id; // We will create $facture from this recurring invoice
					$new_fac_fourn->fk_fac_rec_source = $facturerec->id; // We will create $facture from this recurring invoice

					$new_fac_fourn->type = self::TYPE_STANDARD;
					$new_fac_fourn->brouillon = 1;
					$new_fac_fourn->statut = self::STATUS_DRAFT;
					$new_fac_fourn->status = self::STATUS_DRAFT;
					$new_fac_fourn->date = empty($facturerec->date_when) ? $now : $facturerec->date_when; // We could also use dol_now here but we prefer date_when so invoice has real date when we would like even if we generate later.
					$new_fac_fourn->socid = $facturerec->socid;
					$new_fac_fourn->lines = $facturerec->lines;
					$new_fac_fourn->ref_supplier = $facturerec->ref_supplier;
					$new_fac_fourn->model_pdf = $facturerec->model_pdf;
					$new_fac_fourn->fk_project = $facturerec->fk_project;
					$new_fac_fourn->libelle = $facturerec->libelle;

					$invoiceidgenerated = $new_fac_fourn->create($user);
					$laststep="Create invoiceidgenerated $invoiceidgenerated";
					if ($invoiceidgenerated <= 0) {
						$this->errors = $new_fac_fourn->errors;
						$this->error = $new_fac_fourn->error;
						$error++;
					}
					if (!$error && ($facturerec->auto_validate || $forcevalidation)) {
						$result = $new_fac_fourn->validate($user);
<<<<<<< HEAD
						$laststep="Validate by user {$user->id}";
=======
						$laststep="Validate by user {$user->login}";
>>>>>>> 29667900
						if ($result <= 0) {
							$this->errors = $new_fac_fourn->errors;
							$this->error = $new_fac_fourn->error;
							$error++;
						}
					}

					if (!$error && $facturerec->generate_pdf) {
						// We refresh the object in order to have all necessary data (like date_lim_reglement)
						$laststep="Refresh {$new_fac_fourn->id}";
						$new_fac_fourn->fetch($new_fac_fourn->id);
						$laststep="GenerateDocument {$new_fac_fourn->id}";
						$result = $new_fac_fourn->generateDocument($facturerec->model_pdf, $langs);
						if ($result < 0) {
							$this->errors = $new_fac_fourn->errors;
							$this->error = $new_fac_fourn->error;
							$error++;
						}
					}
				} else {
					$error++;
					$this->error = 'Failed to load invoice template with id=' .$line->rowid. ', entity=' .$conf->entity."\n";
					$this->errors[] = 'Failed to load invoice template with id=' .$line->rowid. ', entity=' .$conf->entity;
					dol_syslog('createRecurringInvoices Failed to load invoice template with id=' .$line->rowid. ', entity=' .$conf->entity);
				}

				if (!$error && $invoiceidgenerated >= 0) {
					$facturerec->nb_gen_done++;
					$facturerec->date_last_gen = dol_now();
					$facturerec->date_when= $facturerec->getNextDate();
					$facturerec->update($user);
					$this->db->commit('createRecurringInvoices Process invoice template id=' .$facturerec->id. ', title=' .$facturerec->titre);
					dol_syslog('createRecurringInvoices Process invoice template ' .$facturerec->titre. ' is finished with a success generation');
					$nb_create++;
					$this->output .= $langs->trans('InvoiceGeneratedFromTemplate', $new_fac_fourn->ref, $facturerec->titre)."\n";
				} else {
					$this->db->rollback('createRecurringInvoices Process invoice template error={$error} invoiceidgenerated={$invoiceidgenerated} LastStep={$laststep} id=' .$facturerec->id. ', title=' .$facturerec->titre);
				}

				$parameters = array(
					'cpt'        => $i,
					'total'      => $num,
					'errorCount' => $error,
					'invoiceidgenerated' => $invoiceidgenerated,
					'facturerec' => $facturerec, // it's an object which PHP passes by "reference", so modifiable by hooks.
					'this'       => $this, // it's an object which PHP passes by "reference", so modifiable by hooks.
				);
				$reshook = $hookmanager->executeHooks('afterCreationOfRecurringInvoice', $parameters, $new_fac_fourn); // note: $facture can be modified by hooks (warning: $facture can be null)

				$i++;
			}

			$conf->entity = $saventity; // Restore entity context
		} else {
			dol_print_error($this->db);
		}

		$this->output = trim($this->output);

		return $error ? $error : 0;
	}

	/**
	 *	Return clicable name (with picto eventually)
	 *
	 * @param	int		$withpicto       			Add picto into link
	 * @param  string	$option          			Where point the link
	 * @param  int		$max             			Maxlength of ref
	 * @param  int		$short           			1=Return just URL
	 * @param  string   $moretitle       			Add more text to title tooltip
	 * @param	int  	$notooltip		 			1=Disable tooltip
	 * @param  int		$save_lastsearch_value    	-1=Auto, 0=No save of lastsearch_values when clicking, 1=Save lastsearch_values whenclicking
	 * @return string 			         			String with URL
	 */
	public function getNomUrl($withpicto = 0, $option = '', $max = 0, $short = 0, $moretitle = '', $notooltip = '', $save_lastsearch_value = -1)
	{
		global $langs, $hookmanager;

		$result = '';

		$label = '<u>'.$langs->trans('RepeatableInvoice').'</u>';
		if (!empty($this->ref)) {
			$label .= '<br><b>'.$langs->trans('Ref').':</b> '.$this->ref;
		}
		if ($this->frequency > 0) {
			$label .= '<br><b>'.$langs->trans('Frequency').':</b> '.$langs->trans('FrequencyPer_'.$this->unit_frequency, $this->frequency);
		}
		if (!empty($this->date_last_gen)) {
			$label .= '<br><b>'.$langs->trans('DateLastGeneration').':</b> '.dol_print_date($this->date_last_gen, 'dayhour');
		}
		if ($this->frequency > 0) {
			if (!empty($this->date_when)) {
				$label .= '<br><b>'.$langs->trans('NextDateToExecution').':</b> ';
				$label .= (empty($this->suspended) ? '' : '<strike>').dol_print_date($this->date_when, 'day').(empty($this->suspended) ? '' : '</strike>'); // No hour for this property
				if (!empty($this->suspended)) {
					$label .= ' ('.$langs->trans('Disabled').')';
				}
			}
		}

		$url = DOL_URL_ROOT.'/fourn/facture/card-rec.php?facid='.$this->id;

		if ($short) {
			return $url;
		}

		if ($option != 'nolink') {
			// Add param to save lastsearch_values or not
			$add_save_lastsearch_values = ($save_lastsearch_value == 1 ? 1 : 0);
			if ($save_lastsearch_value == -1 && preg_match('/list\.php/', $_SERVER['PHP_SELF'])) {
				$add_save_lastsearch_values = 1;
			}
			if ($add_save_lastsearch_values) {
				$url .= '&save_lastsearch_values=1';
			}
		}

		$linkstart = '<a href="'.$url.'" title="'.dol_escape_htmltag($label, 1).'" class="classfortooltip">';
		$linkend = '</a>';

		$result .= $linkstart;
		if ($withpicto) {
			$result .= img_object(($notooltip ? '' : $label), ($this->picto ? $this->picto : 'generic'), ($notooltip ? (($withpicto != 2) ? 'class="paddingright"' : '') : 'class="'.(($withpicto != 2) ? 'paddingright ' : '').'classfortooltip"'), 0, 0, $notooltip ? 0 : 1);
		}
		if ($withpicto != 2) {
			$result .= $this->ref;
		}
		$result .= $linkend;
		global $action;
		$hookmanager->initHooks(array($this->element . 'dao'));
		$parameters = array('id'=>$this->id, 'getnomurl' => &$result);
		$reshook = $hookmanager->executeHooks('getNomUrl', $parameters, $this, $action); // Note that $action and $object may have been modified by some hooks
		if ($reshook > 0) {
			$result = $hookmanager->resPrint;
		} else {
			$result .= $hookmanager->resPrint;
		}
		return $result;
	}

	/**
	 *  Return label of object status
	 *
	 *  @param      int		$mode			0=long label, 1=short label, 2=Picto + short label, 3=Picto, 4=Picto + long label, 5=short label + picto, 6=Long label + picto
	 *  @param      integer	$alreadypaid    Not used on recurring invoices
	 *  @return     string			        Label of status
	 */
	public function getLibStatut($mode = 0, $alreadypaid = -1)
	{
		return $this->LibStatut($this->frequency ? 1 : 0, $this->suspended, $mode, $alreadypaid, empty($this->type) ? 0 : $this->type);
	}

	// phpcs:disable PEAR.NamingConventions.ValidFunctionName.ScopeNotCamelCaps
	/**
	 *	Return label of a status
	 *
	 *	@param    	int  	$recur         	Is it a recurring invoice ?
	 *	@param      int		$status        	Id status (suspended or not)
	 *	@param      int		$mode          	0=long label, 1=short label, 2=Picto + short label, 3=Picto, 4=Picto + long label, 5=short label + picto, 6=long label + picto
	 *	@param		integer	$alreadypaid	Not used for recurring invoices
	 *	@param		int		$type			Type invoice
	 *	@return     string        			Label of status
	 */
	public function LibStatut($recur, $status, $mode = 0, $alreadypaid = -1, $type = 0)
	{
		// phpcs:enable
		global $langs;
		$langs->load('bills');

		$labelStatus = $langs->transnoentitiesnoconv('Active');
		$statusType = 'status0';

		//print "$recur,$status,$mode,$alreadypaid,$type";
		if ($mode == 0) {
			if ($recur) {
				if ($status == self::STATUS_SUSPENDED) {
					$labelStatus = $langs->transnoentitiesnoconv('Disabled');
				} else {
					$labelStatus = $langs->transnoentitiesnoconv('Active');
				}
			} else {
				if ($status == self::STATUS_SUSPENDED) {
					$labelStatus = $langs->transnoentitiesnoconv('Disabled');
				} else {
					$labelStatus = $langs->transnoentitiesnoconv('Draft');
				}
			}
		} elseif ($mode == 1) {
			$prefix = 'Short';
			if ($recur) {
				if ($status == self::STATUS_SUSPENDED) {
					$labelStatus = $langs->transnoentitiesnoconv('Disabled');
				} else {
					$labelStatus = $langs->transnoentitiesnoconv('Active');
				}
			} else {
				if ($status == self::STATUS_SUSPENDED) {
					$labelStatus = $langs->transnoentitiesnoconv('Disabled');
				} else {
					$labelStatus = $langs->transnoentitiesnoconv('Draft');
				}
			}
		} elseif ($mode == 2) {
			if ($recur) {
				if ($status == self::STATUS_SUSPENDED) {
					$statusType = 'status6';
					$labelStatus = $langs->transnoentitiesnoconv('Disabled');
				} else {
					$statusType = 'status4';
					$labelStatus = $langs->transnoentitiesnoconv('Active');
				}
			} else {
				if ($status == self::STATUS_SUSPENDED) {
					$statusType = 'status6';
					$labelStatus = $langs->transnoentitiesnoconv('Disabled');
				} else {
					$statusType = 'status0';
					$labelStatus = $langs->transnoentitiesnoconv('Draft');
				}
			}
		} elseif ($mode == 3) {
			if ($recur) {
				$prefix = 'Short';
				if ($status == self::STATUS_SUSPENDED) {
					$statusType = 'status6';
					$labelStatus = $langs->transnoentitiesnoconv('Disabled');
				} else {
					$statusType = 'status4';
					$labelStatus = $langs->transnoentitiesnoconv('Active');
				}
			} else {
				if ($status == self::STATUS_SUSPENDED) {
					$statusType = 'status6';
					$labelStatus = $langs->transnoentitiesnoconv('Disabled');
				} else {
					$statusType = 'status0';
					$labelStatus = $langs->transnoentitiesnoconv('Draft');
				}
			}
		} elseif ($mode == 4) {
			$prefix = '';
			if ($recur) {
				if ($status == self::STATUS_SUSPENDED) {
					$statusType = 'status6';
					$labelStatus = $langs->transnoentitiesnoconv('Disabled');
				} else {
					$statusType = 'status4';
					$labelStatus = $langs->transnoentitiesnoconv('Active');
				}
			} else {
				if ($status == self::STATUS_SUSPENDED) {
					$statusType = 'status6';
					$labelStatus = $langs->transnoentitiesnoconv('Disabled');
				} else {
					$statusType = 'status0';
					$labelStatus = $langs->transnoentitiesnoconv('Draft');
				}
			}
		} elseif ($mode == 5 || $mode == 6) {
			$prefix = '';
			if ($mode == 5) {
				$prefix = 'Short';
			}
			if ($recur) {
				if ($status == self::STATUS_SUSPENDED) {
					$statusType = 'status6';
					$labelStatus = $langs->transnoentitiesnoconv('Disabled');
				} else {
					$statusType = 'status4';
					$labelStatus = $langs->transnoentitiesnoconv('Active');
				}
			} else {
				if ($status == self::STATUS_SUSPENDED) {
					$statusType = 'status6';
					$labelStatus = $langs->transnoentitiesnoconv('Disabled');
				} else {
					$statusType = 'status0';
					$labelStatus = $langs->transnoentitiesnoconv('Draft');
				}
			}
		}

		$labelStatusShort = $labelStatus;

		return dolGetStatus($labelStatus, $labelStatusShort, '', $statusType, $mode);
	}

	/**
	 *  Initialise an instance with random values.
	 *  Used to build previews or test instances.
	 *	id must be 0 if object instance is a specimen.
	 *
	 *	@param	string		$option		''=Create a specimen invoice with lines, 'nolines'=No lines
	 *  @return	void
	 */
	public function initAsSpecimen($option = '')
	{
		global $user, $langs, $conf;

		$now = dol_now();
		$arraynow = dol_getdate($now);
		$nownotime = dol_mktime(0, 0, 0, $arraynow['mon'], $arraynow['mday'], $arraynow['year']);

		// Load array of products prodids
		$num_prods = 0;
		$prodids = array();

		$sql = 'SELECT rowid';
		$sql .= ' FROM ' .MAIN_DB_PREFIX. 'product';
		$sql .= ' WHERE entity IN (' .getEntity('product'). ')';
		$sql .= $this->db->plimit(100);

		$resql = $this->db->query($sql);
		if ($resql) {
			$num_prods = $this->db->num_rows($resql);
			$i = 0;
			while ($i < $num_prods) {
				$i++;
				$row = $this->db->fetch_row($resql);
				$prodids[$i] = $row[0];
			}
		}

		// Initialize parameters
		$this->id = 0;
		$this->ref = 'SPECIMEN';
		$this->title = 'SPECIMEN';
		$this->specimen = 1;
		$this->socid = 1;
		$this->date = $nownotime;
		$this->date_lim_reglement = $nownotime + 3600 * 24 * 30;
		$this->cond_reglement_id   = 1;
		$this->cond_reglement_code = 'RECEP';
		$this->date_lim_reglement = $this->calculate_date_lim_reglement();
		$this->mode_reglement_id   = 0; // Not forced to show payment mode CHQ + VIR
		$this->mode_reglement_code = ''; // Not forced to show payment mode CHQ + VIR
		$this->note_public = 'This is a comment (public)';
		$this->note_private = 'This is a comment (private)';
		$this->note = 'This is a comment (private)';
		$this->fk_incoterms = 0;
		$this->location_incoterms = '';

		if (empty($option) || $option != 'nolines') {
			// Lines
			$nbp = 5;
			$xnbp = 0;
			while ($xnbp < $nbp) {
				$line = new FactureLigne($this->db);
				$line->desc = $langs->trans('Description'). ' ' .$xnbp;
				$line->qty = 1;
				$line->subprice = 100;
				$line->tva_tx = 19.6;
				$line->localtax1_tx = 0;
				$line->localtax2_tx = 0;
				$line->remise_percent = 0;
				if ($xnbp == 1) {        // Qty is negative (product line)
					$prodid = mt_rand(1, $num_prods);
					$line->fk_product = $prodids[$prodid];
					$line->qty = -1;
					$line->total_ht = -100;
					$line->total_ttc = -119.6;
					$line->total_tva = -19.6;
				} elseif ($xnbp == 2) {    // UP is negative (free line)
					$line->subprice = -100;
					$line->total_ht = -100;
					$line->total_ttc = -119.6;
					$line->total_tva = -19.6;
					$line->remise_percent = 0;
				} elseif ($xnbp == 3) {    // Discount is 50% (product line)
					$prodid = mt_rand(1, $num_prods);
					$line->fk_product = $prodids[$prodid];
					$line->total_ht = 50;
					$line->total_ttc = 59.8;
					$line->total_tva = 9.8;
					$line->remise_percent = 50;
				} else // (product line)
				{
					$prodid = mt_rand(1, $num_prods);
					$line->fk_product = $prodids[$prodid];
					$line->total_ht = 100;
					$line->total_ttc = 119.6;
					$line->total_tva = 19.6;
					$line->remise_percent = 00;
				}

				$this->lines[$xnbp] = $line;
				$xnbp++;

				$this->total_ht       += $line->total_ht;
				$this->total_tva      += $line->total_tva;
				$this->total_ttc      += $line->total_ttc;
			}
			$this->revenuestamp = 0;

			// Add a line "offered"
			$line = new FactureLigne($this->db);
			$line->desc = $langs->trans('Description'). ' (offered line)';
			$line->qty = 1;
			$line->subprice = 100;
			$line->tva_tx = 19.6;
			$line->localtax1_tx = 0;
			$line->localtax2_tx = 0;
			$line->remise_percent = 100;
			$line->total_ht = 0;
			$line->total_ttc = 0; // 90 * 1.196
			$line->total_tva = 0;
			$prodid = mt_rand(1, $num_prods);
			$line->fk_product = $prodids[$prodid];

			$this->lines[$xnbp] = $line;
			$xnbp++;
		}

		$this->usenewprice = 0;
	}

	/**
	 * Function used to replace a thirdparty id with another one.
	 *
	 * @param DoliDB $db Database handler
	 * @param int $origin_id Old thirdparty id
	 * @param int $dest_id New thirdparty id
	 * @return bool
	 */
	public static function replaceThirdparty(DoliDB $db, $origin_id, $dest_id)
	{
		$tables = array(
			'facture_rec'
		);

		return CommonObject::commonReplaceThirdparty($db, $origin_id, $dest_id, $tables);
	}

	/**
	 *	Update frequency and unit
	 *
	 *	@param     	int		$frequency		value of frequency
	 *	@param     	string	$unit 			unit of frequency  (d, m, y)
	 *	@return		int						<0 if KO, >0 if OK
	 */
	public function setFrequencyAndUnit($frequency, $unit)
	{
		if (!$this->table_element) {
			dol_syslog(get_class($this). '::setFrequencyAndUnit was called on objet with property table_element not defined', LOG_ERR);
			return -1;
		}

		if (!empty($frequency) && empty($unit)) {
			dol_syslog(get_class($this). '::setFrequencyAndUnit was called on objet with params frequency defined but unit not defined', LOG_ERR);
			return -2;
		}

		$sql = "UPDATE ".MAIN_DB_PREFIX.$this->table_element;
		$sql .= " SET frequency = ".($frequency ? ((int) $frequency) : "NULL");
		if (!empty($unit)) {
			$sql .= ", unit_frequency = '".$this->db->escape($unit)."'";
		}
		$sql .= " WHERE rowid = ".((int) $this->id);

		dol_syslog(get_class($this).'::setFrequencyAndUnit', LOG_DEBUG);

		if ($this->db->query($sql)) {
			$this->frequency = $frequency;
			if (!empty($unit)) {
				$this->unit_frequency = $unit;
			}
			return 1;
		} else {
			$this->error = $this->db->lasterror();
			return -1;
		}
	}

	/**
	 *	Update the next date of execution
	 *
	 *	@param     	datetime	$date					date of execution
	 *	@param     	int			$increment_nb_gen_done	0 do nothing more, >0 increment nb_gen_done
	 *	@return		int									<0 if KO, >0 if OK
	 */
	public function setNextDate($date, $increment_nb_gen_done = 0)
	{
		if (!$this->table_element) {
			dol_syslog(get_class($this).'::setNextDate was called on objet with property table_element not defined', LOG_ERR);
			return -1;
		}
		$sql = "UPDATE ".MAIN_DB_PREFIX.$this->table_element;
		$sql .= " SET date_when = " .($date ? "'".$this->db->idate($date)."'" : "NULL");
		if ($increment_nb_gen_done > 0) {
			$sql .= ", nb_gen_done = nb_gen_done + 1";
		}
		$sql .= " WHERE rowid = " . (int) $this->id;

		dol_syslog(get_class($this).'::setNextDate', LOG_DEBUG);

		if ($this->db->query($sql)) {
			$this->date_when = $date;
			if ($increment_nb_gen_done > 0) {
				$this->nb_gen_done++;
			}
			return 1;
		} else {
			$this->error = $this->db->lasterror();
			return -1;
		}
	}

	/**
	 *	Update the maximum period
	 *
	 *	@param     	int		$nb		number of maximum period
	 *	@return		int				<0 if KO, >0 if OK
	 */
	public function setMaxPeriod($nb)
	{
		if (!$this->table_element) {
			dol_syslog(get_class($this).'::setMaxPeriod was called on objet with property table_element not defined', LOG_ERR);
			return -1;
		}

		if (empty($nb)) {
			$nb = 0;
		}

		$sql = "UPDATE ".MAIN_DB_PREFIX.$this->table_element;
		$sql .= " SET nb_gen_max = ". (int) $nb;
		$sql .= " WHERE rowid = " . (int) $this->id;

		dol_syslog(get_class($this).'::setMaxPeriod', LOG_DEBUG);

		if ($this->db->query($sql)) {
			$this->nb_gen_max = $nb;
			return 1;
		} else {
			dol_print_error($this->db);
			return -1;
		}
	}

	/**
	 *	Update the auto validate flag of invoice
	 *
	 *	@param     	int		$validate		0 to create in draft, 1 to create and validate invoice
	 *	@return		int						<0 if KO, >0 if OK
	 */
	public function setAutoValidate($validate)
	{
		if (!$this->table_element) {
			dol_syslog(get_class($this).'::setAutoValidate was called on objet with property table_element not defined', LOG_ERR);
			return -1;
		}

		$sql = "UPDATE ".MAIN_DB_PREFIX.$this->table_element;
		$sql .= " SET auto_validate = ".((int) $validate);
		$sql .= " WHERE rowid = " . (int) $this->id;

		dol_syslog(get_class($this).'::setAutoValidate', LOG_DEBUG);

		if ($this->db->query($sql)) {
			$this->auto_validate = $validate;
			return 1;
		} else {
			dol_print_error($this->db);
			return -1;
		}
	}

	/**
	 *	Update the auto generate documents
	 *
	 *	@param     	int		$validate		0 no document, 1 to generate document
	 *	@return		int						<0 if KO, >0 if OK
	 */
	public function setGeneratePdf($validate)
	{
		if (!$this->table_element) {
			dol_syslog(get_class($this).'::setGeneratePdf was called on objet with property table_element not defined', LOG_ERR);
			return -1;
		}

		$sql = "UPDATE ".MAIN_DB_PREFIX.$this->table_element;
		$sql .= " SET generate_pdf = ". (int) $validate;
		$sql .= " WHERE rowid = " . (int) $this->id;

		dol_syslog(get_class($this).'::setGeneratePdf', LOG_DEBUG);

		if ($this->db->query($sql)) {
			$this->generate_pdf = $validate;
			return 1;
		} else {
			dol_print_error($this->db);
			return -1;
		}
	}

	/**
	 *  Update the model for documents
	 *
	 *  @param     	string		$model		model of document generator
	 *  @return		int						<0 if KO, >0 if OK
	 */
	public function setModelPdf($model)
	{
		if (!$this->table_element) {
			dol_syslog(get_class($this).'::setModelPdf was called on objet with property table_element not defined', LOG_ERR);
			return -1;
		}

		$sql = "UPDATE ".MAIN_DB_PREFIX.$this->table_element;
		$sql .= " SET modelpdf = '".$this->db->escape($model)."'";
		$sql .= " WHERE rowid = " . (int) $this->id;

		dol_syslog(get_class($this).'::setModelPdf', LOG_DEBUG);

		if ($this->db->query($sql)) {
			$this->model_pdf = $model;
			return 1;
		} else {
			dol_print_error($this->db);
			return -1;
		}
	}
}



/**
 *	Class to manage supplier invoice lines of templates.
 *  Saved into database table llx_facture_fourn_det_rec
 */
class FactureFournisseurLigneRec extends CommonObjectLine
{
	/**
	 * @var string ID to identify managed object
	 */
	public $element = 'invoice_supplier_det_rec';

	/**
	 * @var string Name of table without prefix where object is stored
	 */
	public $table_element = 'facture_fourn_det_rec';

	public $fk_facture_fourn;
	public $fk_parent;
	public $fk_product;
	public $ref_supplier;
	public $label;
	public $description;
	public $pu_ht;
	public $pu_ttc;
	public $qty;
	public $remise_percent;
	public $fk_remise_except;
	public $vat_src_code;
	public $tva_tx;
	public $localtax1_tx;
	public $localtax1_type;
	public $localtax2_tx;
	public $localtax2_type;

	public $product_type;
	public $date_start;
	public $date_end;
	public $info_bits;
	public $special_code;
	public $rang;

	public $fk_user_author;
	public $fk_user_modif;
	public $fk_multicurrency;
	public $multicurrency_subprice;


	/* Overrides fields in CommonObject
	public $total_ht;
	public $total_tva;
	public $total_localtax1;
	public $total_localtax2;
	public $total_ttc;

	public $fk_unit;
	public $import_key;
	public $multicurrency_code;
	public $multicurrency_total_ht;
	public $multicurrency_total_tva;
	public $multicurrency_total_ttc;
	*/


	/**
	 *    Delete supplier order template line in database
	 *
	 * @param User $user Object user
	 * @param int $notrigger Disable triggers
	 * @return        int                    <0 if KO, >0 if OK
	 */
	public function delete(User $user, $notrigger = false)
	{
		$error = 0;
		$this->db->begin();

		if (! $error) {
			if (! $notrigger) {
				// Call triggers
				$result = $this->call_trigger('LINESUPPLIERBILLREC_DELETE', $user);
				if ($result < 0) {
					$error++;
				} // Do also here what you must do to rollback action if trigger fail
				// End call triggers
			}
		}

		if (! $error) {
			$result = $this->deleteExtraFields();
			if ($result < 0) {
				$error++;
			}
		}

		if (! $error) {
			$sql = 'DELETE FROM ' . MAIN_DB_PREFIX . $this->table_element . ' WHERE rowid=' . (int) $this->id;

			$res = $this->db->query($sql);
			if ($res === false) {
				$error++;
				$this->errors[] = $this->db->lasterror();
			}
		}

		// Commit or rollback
		if ($error) {
			$this->db->rollback();
			return -1;
		} else {
			$this->db->commit();
			return 1;
		}
	}


	/**
	 *	Get line of template invoice
	 *
	 *	@param		int 	$rowid		Id of invoice
	 *	@return     int         		1 if OK, < 0 if KO
	 */
	public function fetch($rowid)
	{
		$sql = 'SELECT l.rowid,';
		$sql .= ' l.fk_facture_fourn, l.fk_parent_line, l.fk_product,';
		$sql .= ' l.ref as ref_supplier, l.label, l.description, l.pu_ht, l.pu_ttc, l.qty, l.remise_percent, l.fk_remise_except,';
		$sql .= ' l.vat_src_code, l.tva_tx, l.localtax1_tx, l.localtax1_type, l.localtax2_tx, l.localtax2_type,';
		$sql .= ' l.total_ht, l.total_tva, l.total_localtax1, l.total_localtax2, l.total_ttc,';
		$sql .= ' l.product_type, l.date_start, l.date_end,';
		$sql .= ' l.info_bits, l.special_code, l.rang, l.fk_unit, l.import_key,';
		$sql .= ' l.fk_user_author, l.fk_user_modif, l.fk_multicurrency,';
		$sql .= ' l.multicurrency_code, l.multicurrency_subprice, l.multicurrency_total_ht, l.multicurrency_total_tva, l.multicurrency_total_ttc,';
		$sql .= ' p.ref as product_ref, p.fk_product_type as fk_product_type, p.label as product_label, p.description as product_desc';
		$sql .= ' FROM '.MAIN_DB_PREFIX.'facture_fourn_det_rec as l';
		$sql .= ' LEFT JOIN '.MAIN_DB_PREFIX.'product as p ON l.fk_product = p.rowid';
		$sql .= ' WHERE l.rowid = '. (int) $rowid;
		$sql .= ' ORDER BY l.rang';

		dol_syslog('FactureRec::fetch', LOG_DEBUG);
		$result = $this->db->query($sql);
		if ($result) {
			$objp = $this->db->fetch_object($result);

			$this->id                       = $objp->rowid;
			$this->fk_facture_fourn         = $objp->fk_facture_fourn;
			$this->fk_parent                = $objp->fk_parent_line;
			$this->fk_product               = $objp->fk_product;
			$this->ref_supplier             = $objp->ref_supplier;
			$this->label                    = $objp->label;
			$this->description              = $objp->description;
			$this->pu_ht                    = $objp->pu_ht;
			$this->pu_ttc                   = $objp->pu_ttc;
			$this->qty                      = $objp->qty;
			$this->remise_percent           = $objp->remise_percent;
			$this->fk_remise_except         = $objp->fk_remise_except;
			$this->vat_src_code             = $objp->vat_src_code;
			$this->tva_tx                   = $objp->tva_tx;
			$this->localtax1_tx             = $objp->localtax1_tx;
			$this->localtax1_type           = $objp->localtax1_type;
			$this->localtax2_tx             = $objp->localtax2_tx;
			$this->localtax2_type           = $objp->localtax2_type;
			$this->total_ht                 = $objp->total_ht;
			$this->total_tva                = $objp->total_tva;
			$this->total_localtax1          = $objp->total_localtax1;
			$this->total_localtax2          = $objp->total_localtax2;
			$this->total_ttc                = $objp->total_ttc;
			$this->product_type             = $objp->product_type;
			$this->date_start               = $objp->date_start;
			$this->date_end                 = $objp->date_end;
			$this->info_bits                = $objp->info_bits;
			$this->special_code             = $objp->special_code;
			$this->rang                     = $objp->rang;
			$this->fk_unit                  = $objp->fk_unit;
			$this->import_key               = $objp->import_key;
			$this->fk_user_author           = $objp->fk_user_author;
			$this->fk_user_modif            = $objp->fk_user_modif;
			$this->fk_multicurrency         = $objp->fk_multicurrency;
			$this->multicurrency_code       = $objp->multicurrency_code;
			$this->multicurrency_subprice   = $objp->multicurrency_subprice;
			$this->multicurrency_total_ht   = $objp->multicurrency_total_ht;
			$this->multicurrency_total_tva  = $objp->multicurrency_total_tva;
			$this->multicurrency_total_ttc  = $objp->multicurrency_total_ttc;

			$this->db->free($result);
			return 1;
		} else {
			$this->error = $this->db->lasterror();
			return -3;
		}
	}


	/**
	 * 	Update a line to supplier invoice template .
	 *
	 *  @param		User	$user					User
	 *  @param		int		$notrigger				No trigger
	 *	@return    	int             				<0 if KO, Id of line if OK
	 */
	public function update(User $user, $notrigger = 0)
	{
		global $conf;

		$error = 0;

		include_once DOL_DOCUMENT_ROOT.'/core/lib/price.lib.php';

		$sql = 'UPDATE ' . MAIN_DB_PREFIX . 'facture_fourn_det_rec SET';
		$sql .= ' fk_facture_fourn = ' . (int) $this->fk_facture_fourn;
		$sql .= ', fk_parent_line = ' . (int) $this->fk_parent;
		$sql .= ', fk_product = ' . (int) $this->fk_product;
		$sql .= ', ref = ' . (!empty($this->ref) ? "'" . $this->db->escape($this->ref) . "'" : 'NULL');
		$sql .= ", label = " . (!empty($this->label) ? "'" . $this->db->escape($this->label) . "'" : 'NULL');
		$sql .= ", description = '" . $this->db->escape($this->description) . "'";
		$sql .= ', pu_ht = ' . price2num($this->pu_ht);
		$sql .= ', pu_ttc = ' . price2num($this->pu_ttc);
		$sql .= ', qty = ' . price2num($this->qty);
		$sql .= ", remise_percent = '" . price2num($this->remise_percent) . "'";
		$sql .= ', fk_remise_except = ' . (int) $this->fk_remise_except;
		$sql .= ", vat_src_code = '" . $this->db->escape($this->vat_src_code) . "'";
		$sql .= ', tva_tx = ' . price2num($this->tva_tx);
		$sql .= ', localtax1_tx = ' . price2num($this->localtax1_tx);
		$sql .= ", localtax1_type = '" . $this->db->escape($this->localtax1_type) . "'";
		$sql .= ', localtax2_tx = ' . price2num($this->localtax2_tx);
		$sql .= ", localtax2_type = '" . $this->db->escape($this->localtax2_type) . "'";
		if (empty($this->skip_update_total)) {
			$sql .= ', total_ht = ' . price2num($this->total_ht);
			$sql .= ', total_tva = ' . price2num($this->total_tva);
			$sql .= ', total_localtax1 = ' . price2num($this->total_localtax1);
			$sql .= ', total_localtax2 = ' . price2num($this->total_localtax2);
			$sql .= ', total_ttc = ' . price2num($this->total_ttc);
		}
		$sql .= ', product_type = ' . (int) $this->product_type;
		$sql .= ', date_start = ' . (int) $this->date_start;
		$sql .= ', date_end = ' . (int) $this->date_end;
		$sql .= ", info_bits = " . ((int) $this->info_bits);
		$sql .= ', special_code =' . (int) $this->special_code;
		$sql .= ', rang = ' . (int) $this->rang;
		$sql .= ', fk_unit = ' .($this->fk_unit ? "'".$this->db->escape($this->fk_unit)."'" : 'null');
		$sql .= ', fk_user_modif = ' . (int) $user;
		$sql .= ' WHERE rowid = ' . (int) $this->id;

		$this->db->begin();

		dol_syslog(get_class($this). '::updateline', LOG_DEBUG);
		$resql = $this->db->query($sql);
		if ($resql) {
			if (!$error) {
				$result = $this->insertExtraFields();
				if ($result < 0) {
					$error++;
				}
			}

			if (!$error && !$notrigger) {
				// Call trigger
				$result = $this->call_trigger('LINESUPPLIERBILLREC_MODIFY', $user);
				if ($result < 0) {
					$error++;
				}
				// End call triggers
			}

			if ($error) {
				$this->db->rollback();
				return -2;
			} else {
				$this->db->commit();
				return 1;
			}
		} else {
			$this->error = $this->db->lasterror();
			$this->db->rollback();
			return -2;
		}
	}
}<|MERGE_RESOLUTION|>--- conflicted
+++ resolved
@@ -1323,11 +1323,7 @@
 					}
 					if (!$error && ($facturerec->auto_validate || $forcevalidation)) {
 						$result = $new_fac_fourn->validate($user);
-<<<<<<< HEAD
-						$laststep="Validate by user {$user->id}";
-=======
-						$laststep="Validate by user {$user->login}";
->>>>>>> 29667900
+						$laststep = "Validate by user {$user->login}";
 						if ($result <= 0) {
 							$this->errors = $new_fac_fourn->errors;
 							$this->error = $new_fac_fourn->error;
@@ -1337,9 +1333,9 @@
 
 					if (!$error && $facturerec->generate_pdf) {
 						// We refresh the object in order to have all necessary data (like date_lim_reglement)
-						$laststep="Refresh {$new_fac_fourn->id}";
+						$laststep = "Refresh {$new_fac_fourn->id}";
 						$new_fac_fourn->fetch($new_fac_fourn->id);
-						$laststep="GenerateDocument {$new_fac_fourn->id}";
+						$laststep = "GenerateDocument {$new_fac_fourn->id}";
 						$result = $new_fac_fourn->generateDocument($facturerec->model_pdf, $langs);
 						if ($result < 0) {
 							$this->errors = $new_fac_fourn->errors;
