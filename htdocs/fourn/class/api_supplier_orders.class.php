<?php
/* Copyright (C) 2015   Jean-François Ferry     <jfefe@aternatik.fr>
 * Copyright (C) 2016   Laurent Destailleur     <eldy@users.sourceforge.net>
 *
 * This program is free software; you can redistribute it and/or modify
 * it under the terms of the GNU General Public License as published by
 * the Free Software Foundation; either version 3 of the License, or
 * (at your option) any later version.
 *
 * This program is distributed in the hope that it will be useful,
 * but WITHOUT ANY WARRANTY; without even the implied warranty of
 * MERCHANTABILITY or FITNESS FOR A PARTICULAR PURPOSE.  See the
 * GNU General Public License for more details.
 *
 * You should have received a copy of the GNU General Public License
 * along with this program. If not, see <https://www.gnu.org/licenses/>.
 */

use Luracast\Restler\RestException;

require_once DOL_DOCUMENT_ROOT.'/fourn/class/fournisseur.commande.class.php';

/**
 * API class for supplier orders
 *
 * @access protected
 * @class  DolibarrApiAccess {@requires user,external}
 */
class SupplierOrders extends DolibarrApi
{
	/**
	 *
	 * @var array   $FIELDS     Mandatory fields, checked when create and update object
	 */
	public static $FIELDS = array(
		'socid'
	);

	/**
	 * @var CommandeFournisseur $order {@type CommandeFournisseur}
	 */
	public $order;

	/**
	 * Constructor
	 */
	public function __construct()
	{
		global $db, $conf;
		$this->db = $db;
		$this->order = new CommandeFournisseur($this->db);
	}

	/**
	 * Get properties of a supplier order object
	 *
	 * Return an array with supplier order information
	 *
	 * @param	int		$id ID of supplier order
	 * @return	array|mixed data without useless information
	 *
	 * @throws	RestException
	 */
	public function get($id)
	{
		if (!DolibarrApiAccess::$user->hasRight("fournisseur", "commande", "lire")) {
			throw new RestException(403);
		}

		$result = $this->order->fetch($id);
		if (!$result) {
			throw new RestException(404, 'Supplier order not found');
		}

		if (!DolibarrApi::_checkAccessToResource('fournisseur', $this->order->id, 'commande_fournisseur', 'commande')) {
			throw new RestException(403, 'Access not allowed for login '.DolibarrApiAccess::$user->login);
		}

		$this->order->fetchObjectLinked();
		return $this->_cleanObjectDatas($this->order);
	}

	/**
	 * List orders
	 *
	 * Get a list of supplier orders
	 *
	 * @param string	$sortfield		  Sort field
	 * @param string	$sortorder		  Sort order
	 * @param int		$limit			  Limit for list
	 * @param int		$page			  Page number
	 * @param string	$thirdparty_ids	  Thirdparty ids to filter orders of (example '1' or '1,2,3') {@pattern /^[0-9,]*$/i}
	 * @param string	$product_ids	  Product ids to filter orders of (example '1' or '1,2,3') {@pattern /^[0-9,]*$/i}
	 * @param string	$status			  Filter by order status : draft | validated | approved | running | received_start | received_end | cancelled | refused
	 * @param string    $sqlfilters       Other criteria to filter answers separated by a comma. Syntax example "(t.ref:like:'SO-%') and (t.datec:<:'20160101')"
	 * @param string    $sqlfilterlines   Other criteria to filter answers separated by a comma. Syntax example "(tl.fk_product:=:'17') and (tl.price:<:'250')"
	 * @param string    $properties		  Restrict the data returned to these properties. Ignored if empty. Comma separated list of properties names
<<<<<<< HEAD
=======
	 * @param bool      $pagination_data  If this parameter is set to true the response will include pagination data. Default value is false. Page starts from 0*
>>>>>>> cc80841a
	 * @return array                      Array of order objects
	 *
	 * @throws RestException
	 */
<<<<<<< HEAD
	public function index($sortfield = "t.rowid", $sortorder = 'ASC', $limit = 100, $page = 0, $thirdparty_ids = '', $product_ids = '', $status = '', $sqlfilters = '', $sqlfilterlines = '', $properties = '')
=======
	public function index($sortfield = "t.rowid", $sortorder = 'ASC', $limit = 100, $page = 0, $thirdparty_ids = '', $product_ids = '', $status = '', $sqlfilters = '', $sqlfilterlines = '', $properties = '', $pagination_data = false)
>>>>>>> cc80841a
	{
		if (!DolibarrApiAccess::$user->hasRight("fournisseur", "commande", "lire")) {
			throw new RestException(403);
		}

		$obj_ret = array();

		// case of external user, $thirdparty_ids param is ignored and replaced by user's socid
		$socids = DolibarrApiAccess::$user->socid ? DolibarrApiAccess::$user->socid : $thirdparty_ids;

		// If the internal user must only see his customers, force searching by him
		$search_sale = 0;
		if (!DolibarrApiAccess::$user->hasRight("societe", "client", "voir") && !empty($socids)) {
			$search_sale = DolibarrApiAccess::$user->id;
		}

		$sql = "SELECT t.rowid";
		$sql .= " FROM ".MAIN_DB_PREFIX."commande_fournisseur AS t";
		$sql .= " LEFT JOIN ".MAIN_DB_PREFIX."commande_fournisseur_extrafields AS ef ON (ef.fk_object = t.rowid)"; // Modification VMR Global Solutions to include extrafields as search parameters in the API GET call, so we will be able to filter on extrafields
		if (!empty($product_ids)) {
			$sql .= ", ".MAIN_DB_PREFIX."commande_fournisseurdet as cd"; // We need this table joined to the select in order to filter by product
		}
		$sql .= ' WHERE t.entity IN ('.getEntity('supplier_order').')';
		if (!empty($product_ids)) {
			$sql .= " AND cd.fk_commande = t.rowid AND cd.fk_product IN (".$this->db->sanitize($product_ids).")";
		}
		if ($socids) {
			$sql .= " AND t.fk_soc IN (".$this->db->sanitize($socids).")";
		}
		// Filter by status
		if ($status == 'draft') {
			$sql .= " AND t.fk_statut IN (0)";
		}
		if ($status == 'validated') {
			$sql .= " AND t.fk_statut IN (1)";
		}
		if ($status == 'approved') {
			$sql .= " AND t.fk_statut IN (2)";
		}
		if ($status == 'running') {
			$sql .= " AND t.fk_statut IN (3)";
		}
		if ($status == 'received_start') {
			$sql .= " AND t.fk_statut IN (4)";
		}
		if ($status == 'received_end') {
			$sql .= " AND t.fk_statut IN (5)";
		}
		if ($status == 'cancelled') {
			$sql .= " AND t.fk_statut IN (6,7)";
		}
		if ($status == 'refused') {
			$sql .= " AND t.fk_statut IN (9)";
		}
		// Search on sale representative
		if ($search_sale && $search_sale != '-1') {
			if ($search_sale == -2) {
				$sql .= " AND NOT EXISTS (SELECT sc.fk_soc FROM ".MAIN_DB_PREFIX."societe_commerciaux as sc WHERE sc.fk_soc = t.fk_soc)";
			} elseif ($search_sale > 0) {
				$sql .= " AND EXISTS (SELECT sc.fk_soc FROM ".MAIN_DB_PREFIX."societe_commerciaux as sc WHERE sc.fk_soc = t.fk_soc AND sc.fk_user = ".((int) $search_sale).")";
			}
		}
		// Add sql filters
		if ($sqlfilters) {
			$errormessage = '';
			$sql .= forgeSQLFromUniversalSearchCriteria($sqlfilters, $errormessage);
			if ($errormessage) {
				throw new RestException(400, 'Error when validating parameter sqlfilters -> '.$errormessage);
<<<<<<< HEAD
			}
		}
		// Add sql filters for lines
		if ($sqlfilterlines) {
			$errormessage = '';
			$sql .= " AND EXISTS (SELECT tl.rowid FROM ".MAIN_DB_PREFIX."commande_fournisseurdet AS tl WHERE tl.fk_commande = t.rowid";
			$sql .= forgeSQLFromUniversalSearchCriteria($sqlfilterlines, $errormessage);
			$sql .=	")";
			if ($errormessage) {
				throw new RestException(400, 'Error when validating parameter sqlfilterlines -> '.$errormessage);
=======
>>>>>>> cc80841a
			}
		}
		// Add sql filters for lines
		if ($sqlfilterlines) {
			$errormessage = '';
			$sql .= " AND EXISTS (SELECT tl.rowid FROM ".MAIN_DB_PREFIX."commande_fournisseurdet AS tl WHERE tl.fk_commande = t.rowid";
			$sql .= forgeSQLFromUniversalSearchCriteria($sqlfilterlines, $errormessage);
			$sql .=	")";
			if ($errormessage) {
				throw new RestException(400, 'Error when validating parameter sqlfilterlines -> '.$errormessage);
			}
		}

		//this query will return total supplier orders with the filters given
		$sqlTotals = str_replace('SELECT t.rowid', 'SELECT count(t.rowid) as total', $sql);

		$sql .= $this->db->order($sortfield, $sortorder);
		if ($limit) {
			if ($page < 0) {
				$page = 0;
			}
			$offset = $limit * $page;

			$sql .= $this->db->plimit($limit + 1, $offset);
		}

		$result = $this->db->query($sql);
		if ($result) {
			$i = 0;
			$num = $this->db->num_rows($result);
			$min = min($num, ($limit <= 0 ? $num : $limit));
			while ($i < $min) {
				$obj = $this->db->fetch_object($result);
				$order_static = new CommandeFournisseur($this->db);
				if ($order_static->fetch($obj->rowid)) {
					$obj_ret[] = $this->_filterObjectProperties($this->_cleanObjectDatas($order_static), $properties);
				}
				$i++;
			}
		} else {
			throw new RestException(503, 'Error when retrieve supplier order list : '.$this->db->lasterror());
		}

<<<<<<< HEAD
=======
		//if $pagination_data is true the response will contain element data with all values and element pagination with pagination data(total,page,limit)
		if ($pagination_data) {
			$totalsResult = $this->db->query($sqlTotals);
			$total = $this->db->fetch_object($totalsResult)->total;

			$tmp = $obj_ret;
			$obj_ret = [];

			$obj_ret['data'] = $tmp;
			$obj_ret['pagination'] = [
				'total' => (int) $total,
				'page' => $page, //count starts from 0
				'page_count' => ceil((int) $total / $limit),
				'limit' => $limit
			];
		}

>>>>>>> cc80841a
		return $obj_ret;
	}

	/**
	 * Create supplier order object
	 *
	 * Example: {"ref": "auto", "ref_supplier": "1234", "socid": "1", "multicurrency_code": "SEK", "multicurrency_tx": 1, "tva_tx": 25, "note": "Imported via the REST API"}
	 *
	 * @param array $request_data   Request datas
	 * @return int  ID of supplier order
	 */
	public function post($request_data = null)
	{
		if (!DolibarrApiAccess::$user->hasRight("fournisseur", "commande", "creer") && !DolibarrApiAccess::$user->hasRight("supplier_order", "creer")) {
			throw new RestException(403, "Insuffisant rights");
		}
		// Check mandatory fields
		$result = $this->_validate($request_data);

		foreach ($request_data as $field => $value) {
			if ($field === 'caller') {
				// Add a mention of caller so on trigger called after action, we can filter to avoid a loop if we try to sync back again with the caller
				$this->order->context['caller'] = sanitizeVal($request_data['caller'], 'aZ09');
				continue;
			}

			$this->order->$field = $this->_checkValForAPI($field, $value, $this->order);
		}
		if (!array_keys($request_data, 'date')) {
			$this->order->date = dol_now();
		}
		/* We keep lines as an array
		 if (isset($request_data["lines"])) {
			$lines = array();
			foreach ($request_data["lines"] as $line) {
				array_push($lines, (object) $line);
			}
			$this->order->lines = $lines;
		}*/

		if ($this->order->create(DolibarrApiAccess::$user) < 0) {
			throw new RestException(500, "Error creating order", array_merge(array($this->order->error), $this->order->errors));
		}
		return $this->order->id;
	}

	/**
	 * Update supplier order
	 *
	 * @param 	int   	$id             	Id of supplier order to update
	 * @param 	array 	$request_data   	Datas
	 * @return 	Object|false				Updated object
	 */
	public function put($id, $request_data = null)
	{
		if (!DolibarrApiAccess::$user->hasRight("fournisseur", "commande", "creer") && !DolibarrApiAccess::$user->hasRight("supplier_order", "creer")) {
			throw new RestException(403);
		}

		$result = $this->order->fetch($id);
		if (!$result) {
			throw new RestException(404, 'Supplier order not found');
		}

		if (!DolibarrApi::_checkAccessToResource('fournisseur', $this->order->id, 'commande_fournisseur', 'commande')) {
			throw new RestException(403, 'Access not allowed for login '.DolibarrApiAccess::$user->login);
		}

		foreach ($request_data as $field => $value) {
			if ($field == 'id') {
				continue;
			}
			if ($field === 'caller') {
				// Add a mention of caller so on trigger called after action, we can filter to avoid a loop if we try to sync back again with the caller
				$this->order->context['caller'] = sanitizeVal($request_data['caller'], 'aZ09');
				continue;
			}
			if ($field == 'array_options' && is_array($value)) {
				foreach ($value as $index => $val) {
					$this->order->array_options[$index] = $this->_checkValForAPI($field, $val, $this->order);
				}
				continue;
			}
			$this->order->$field = $this->_checkValForAPI($field, $value, $this->order);
		}

		if ($this->order->update(DolibarrApiAccess::$user)) {
			return $this->get($id);
		}

		return false;
	}

	/**
	 * Get contacts of given supplier order
	 *
	 * Return an array with contact information
	 *
	 * @param	int		$id			ID of supplier order
	 * @param	string	$source		Source of the contact (internal, external, all).
	 * @param	string	$type		Type of the contact (BILLING, SHIPPING, CUSTOMER, SALESREPFOLL, ...)
	 * @return	Object				Object with cleaned properties
	 *
	 * @url	GET {id}/contacts
	 *
	 * @throws	RestException
	 */
	public function getContacts($id, $source, $type = '')
	{
		if (!DolibarrApiAccess::$user->hasRight("fournisseur", "commande", "lire")) {
			throw new RestException(403);
		}

		$result = $this->order->fetch($id);
		if (!$result) {
			throw new RestException(404, 'Supplier order not found');
		}

		if (!DolibarrApi::_checkAccessToResource('fournisseur', $this->order->id, 'commande_fournisseur', 'commande')) {
			throw new RestException(403, 'Access not allowed for login '.DolibarrApiAccess::$user->login);
		}
		$contacts = array();

		if ($source == 'all' || $source == 'external') {
			$tmpContacts = $this->order->liste_contact(-1, 'external', 0, $type);
			$contacts =	array_merge($contacts, $tmpContacts);
		}

		if ($source == 'all' || $source == 'internal') {
			$tmpContacts = $this->order->liste_contact(-1, 'internal', 0, $type);
			$contacts = array_merge($contacts, $tmpContacts);
		}

		return $this->_cleanObjectDatas($contacts);
	}

	/**
	 * Add a contact type of given supplier order
	 *
	 * @param int		$id				Id of supplier order to update
	 * @param int		$contactid		Id of contact/user to add
	 * @param string	$type			Type of the contact (BILLING, SHIPPING, CUSTOMER, SALESREPFOLL, ...)
	 * @param string	$source			Source of the contact (external, internal)
	 * @return array
	 *
	 * @url	POST {id}/contact/{contactid}/{type}/{source}
	 *
	 * @throws RestException 401
	 * @throws RestException 404
	 */
	public function postContact($id, $contactid, $type, $source)
	{
		if (!DolibarrApiAccess::$user->hasRight("fournisseur", "commande", "creer")) {
			throw new RestException(403);
		}

		$result = $this->order->fetch($id);
		if (!$result) {
			throw new RestException(404, 'Supplier order not found');
		}

		if (!DolibarrApi::_checkAccessToResource('fournisseur', $this->order->id, 'commande_fournisseur', 'commande')) {
			throw new RestException(403, 'Access not allowed for login '.DolibarrApiAccess::$user->login);
		}

		$result = $this->order->add_contact($contactid, $type, $source);

		if ($result < 0) {
			throw new RestException(500, 'Error when added the contact');
		}

		if ($result == 0) {
			throw new RestException(304, 'contact already added');
		}

		return array(
			'success' => array(
				'code' => 200,
				'message' => 'Contact linked to the order'
			)
		);
	}

	/**
	 * Unlink a contact type of given supplier order
	 *
	 * @param	int		$id             Id of supplier order to update
	 * @param	int		$contactid      Id of contact/user to add
	 * @param	string	$type           Type of the contact (BILLING, SHIPPING, CUSTOMER, SALESREPFOLL, ...).
	 * @param	string	$source			Source of the contact (internal, external).
	 *
	 * @url	DELETE {id}/contact/{contactid}/{type}/{source}
	 *
	 * @return array
	 *
	 * @throws RestException 401
	 * @throws RestException 404
	 * @throws RestException 500 System error
	 */
	public function deleteContact($id, $contactid, $type, $source)
	{
		if (!DolibarrApiAccess::$user->hasRight("fournisseur", "commande", "creer")) {
			throw new RestException(403);
		}

		$result = $this->order->fetch($id);
		if (!$result) {
			throw new RestException(404, 'Supplier order not found');
		}

		if (!DolibarrApi::_checkAccessToResource('fournisseur', $this->order->id, 'commande_fournisseur', 'commande')) {
			throw new RestException(403, 'Access not allowed for login '.DolibarrApiAccess::$user->login);
		}

		$contacts = $this->order->liste_contact(-1, $source, 0, $type);

		$contactToUnlink = 0;
		foreach ($contacts as $contact) {
			if ($contact['id'] == $contactid && $contact['code'] == $type) {
				$contactToUnlink = $contact['rowid'];
				break;
			}
		}

		if ($contactToUnlink == 0) {
			throw new RestException(404, 'Linked contact not found');
		}

		$result = $this->order->delete_contact($contact['rowid']);

		if (!$result) {
			throw new RestException(500, 'Error when deleted the contact');
		}

		return array(
			'success' => array(
				'code' => 200,
				'message' => 'Contact unlinked from supplier order'
			)
		);
	}

	/**
	 * Delete supplier order
	 *
	 * @param int		$id		Supplier order ID
	 * @return array			Array of result
	 */
	public function delete($id)
	{
		if (!DolibarrApiAccess::$user->hasRight("fournisseur", "commande", "supprimer")) {
			throw new RestException(403);
		}
		$result = $this->order->fetch($id);
		if (!$result) {
			throw new RestException(404, 'Supplier order not found');
		}

		if (!DolibarrApi::_checkAccessToResource('fournisseur', $this->order->id, 'commande_fournisseur', 'commande')) {
			throw new RestException(403, 'Access not allowed for login '.DolibarrApiAccess::$user->login);
		}

		if ($this->order->delete(DolibarrApiAccess::$user) < 0) {
			throw new RestException(500, 'Error when deleting order');
		}

		return array(
			'success' => array(
				'code' => 200,
				'message' => 'Supplier order deleted'
			)
		);
	}


	/**
	 * Validate an order
	 *
	 * @param   int $id             Order ID
	 * @param   int $idwarehouse    Warehouse ID
	 * @param   int $notrigger      1=Does not execute triggers, 0= execute triggers
	 *
	 * @url POST    {id}/validate
	 *
	 * @return  array
	 * FIXME An error 403 is returned if the request has an empty body.
	 * Error message: "Forbidden: Content type `text/plain` is not supported."
	 * Workaround: send this in the body
	 * {
	 *   "idwarehouse": 0,
	 *   "notrigger": 0
	 * }
	 */
	public function validate($id, $idwarehouse = 0, $notrigger = 0)
	{
		if (!DolibarrApiAccess::$user->hasRight("fournisseur", "commande", "creer") && !DolibarrApiAccess::$user->hasRight("supplier_order", "creer")) {
			throw new RestException(403);
		}
		$result = $this->order->fetch($id);
		if (!$result) {
			throw new RestException(404, 'Order not found');
		}

		if (!DolibarrApi::_checkAccessToResource('fournisseur', $this->order->id, 'commande_fournisseur', 'commande')) {
			throw new RestException(403, 'Access not allowed for login '.DolibarrApiAccess::$user->login);
		}

		$result = $this->order->valid(DolibarrApiAccess::$user, $idwarehouse, $notrigger);
		if ($result == 0) {
			throw new RestException(304, 'Error nothing done. May be object is already validated');
		}
		if ($result < 0) {
			throw new RestException(500, 'Error when validating Order: '.$this->order->error);
		}

		return array(
			'success' => array(
				'code' => 200,
				'message' => 'Order validated (Ref='.$this->order->ref.')'
			)
		);
	}

	/**
	 * Approve an order
	 *
	 * @param   int $id             Order ID
	 * @param   int $idwarehouse    Warehouse ID
	 * @param   int $secondlevel      1=Does not execute triggers, 0= execute triggers
	 *
	 * @url POST    {id}/approve
	 *
	 * @return  array
	 * FIXME An error 403 is returned if the request has an empty body.
	 * Error message: "Forbidden: Content type `text/plain` is not supported."
	 * Workaround: send this in the body
	 * {
	 *   "idwarehouse": 0,
	 *   "secondlevel": 0
	 * }
	 */
	public function approve($id, $idwarehouse = 0, $secondlevel = 0)
	{
		if (!DolibarrApiAccess::$user->hasRight("fournisseur", "commande", "creer") && !DolibarrApiAccess::$user->hasRight("supplier_order", "creer")) {
			throw new RestException(403);
		}
		$result = $this->order->fetch($id);
		if (!$result) {
			throw new RestException(404, 'Order not found');
		}

		if (!DolibarrApi::_checkAccessToResource('fournisseur', $this->order->id, 'commande_fournisseur', 'commande')) {
			throw new RestException(403, 'Access not allowed for login '.DolibarrApiAccess::$user->login);
		}

		$result = $this->order->approve(DolibarrApiAccess::$user, $idwarehouse, $secondlevel);
		if ($result == 0) {
			throw new RestException(304, 'Error nothing done. May be object is already approved');
		}
		if ($result < 0) {
			throw new RestException(500, 'Error when approve Order: '.$this->order->error);
		}

		return array(
			'success' => array(
				'code' => 200,
				'message' => 'Order approved (Ref='.$this->order->ref.')'
			)
		);
	}


	/**
	 * Sends an order to the vendor
	 *
	 * @param   int		$id             Order ID
	 * @param   integer	$date		Date (unix timestamp in sec)
	 * @param   int		$method		Method
	 * @param  string	$comment	Comment
	 *
	 * @url POST    {id}/makeorder
	 *
	 * @return  array
	 * FIXME An error 403 is returned if the request has an empty body.
	 * Error message: "Forbidden: Content type `text/plain` is not supported."
	 * Workaround: send this in the body
	 * {
	 *   "date": 0,
	 *   "method": 0,
	 *   "comment": ""
	 * }
	 */
	public function makeOrder($id, $date, $method, $comment = '')
	{
		if (!DolibarrApiAccess::$user->hasRight("fournisseur", "commande", "creer") && !DolibarrApiAccess::$user->hasRight("supplier_order", "creer")) {
			throw new RestException(403);
		}
		$result = $this->order->fetch($id);
		if (!$result) {
			throw new RestException(404, 'Order not found');
		}

		if (!DolibarrApi::_checkAccessToResource('fournisseur', $this->order->id, 'commande_fournisseur', 'commande')) {
			throw new RestException(403, 'Access not allowed for login '.DolibarrApiAccess::$user->login);
		}

		$result = $this->order->commande(DolibarrApiAccess::$user, $date, $method, $comment);
		if ($result == 0) {
			throw new RestException(304, 'Error nothing done. May be object is already sent');
		}
		if ($result < 0) {
			throw new RestException(500, 'Error when sending Order: '.$this->order->error);
		}

		return array(
			'success' => array(
				'code' => 200,
				'message' => 'Order sent (Ref='.$this->order->ref.')'
			)
		);
	}

	/**
	 * Receives the order, dispatches products.
	 *
	 * Example:
	 * <code> {
	 *   "closeopenorder": 1,
	 *   "comment": "",
	 *   "lines": [{
	 *      "id": 14,
	 *      "fk_product": 112,
	 *      "qty": 18,
	 *      "warehouse": 1,
	 *      "price": 114,
	 *      "comment": "",
	 *      "eatby": 0,
	 *      "sellby": 0,
	 *      "batch": 0,
	 *      "notrigger": 0
	 *   }]
	 * }</code>
	 *
	 * @param   int		$id             Order ID
	 * @param   integer	$closeopenorder	Close order if everything is received {@required false}
	 * @param   string	$comment	Comment {@required false}
	 * @param   array	$lines		Array of product dispatches
	 *
	 * @url POST    {id}/receive
	 *
	 * @return  array
	 * FIXME An error 403 is returned if the request has an empty body.
	 * Error message: "Forbidden: Content type `text/plain` is not supported."
	 *
	 */
	public function receiveOrder($id, $closeopenorder, $comment, $lines)
	{
		if (!DolibarrApiAccess::$user->hasRight("fournisseur", "commande", "creer") && !DolibarrApiAccess::$user->hasRight("supplier_order", "creer")) {
			throw new RestException(403);
		}
		$result = $this->order->fetch($id);
		if (!$result) {
			throw new RestException(404, 'Order not found');
		}

		if (!DolibarrApi::_checkAccessToResource('fournisseur', $this->order->id, 'commande_fournisseur', 'commande')) {
			throw new RestException(403, 'Access not allowed for login '.DolibarrApiAccess::$user->login);
		}

		foreach ($lines as $line) {
			$lineObj =(object) $line;

			$result=$this->order->dispatchProduct(
				DolibarrApiAccess::$user,
				$lineObj->fk_product,
				$lineObj->qty,
				$lineObj->warehouse,
				$lineObj->price,
				$lineObj->comment,
				$lineObj->eatby,
				$lineObj->sellby,
				$lineObj->batch,
				$lineObj->id,
				$lineObj->notrigger
			);

			if ($result < 0) {
				throw new RestException(500, 'Error dispatch order line '.$line->id.': '.$this->order->error);
			}
		}

		$result = $this->order->calcAndSetStatusDispatch(DolibarrApiAccess::$user, $closeopenorder, $comment);

		if ($result == 0) {
			throw new RestException(304, 'Error nothing done. May be object is already dispatched');
		}
		if ($result < 0) {
			throw new RestException(500, 'Error when receivce order: '.$this->order->error);
		}

		return array(
			'success' => array(
				'code' => 200,
				'message' => 'Order received (Ref='.$this->order->ref.')'
			)
		);
	}

	// phpcs:disable PEAR.NamingConventions.ValidFunctionName.PublicUnderscore
	/**
	 * Clean sensible object datas
	 *
	 * @param   Object  $object     Object to clean
	 * @return  Object              Object with cleaned properties
	 */
	protected function _cleanObjectDatas($object)
	{
		// phpcs:enable
		$object = parent::_cleanObjectDatas($object);

		unset($object->rowid);
		unset($object->barcode_type);
		unset($object->barcode_type_code);
		unset($object->barcode_type_label);
		unset($object->barcode_type_coder);

		return $object;
	}

	/**
	 * Validate fields before create or update object
	 *
	 * @param array $data   Datas to validate
	 * @return array
	 *
	 * @throws RestException
	 */
	private function _validate($data)
	{
		$order = array();
		foreach (SupplierOrders::$FIELDS as $field) {
			if (!isset($data[$field])) {
				throw new RestException(400, "$field field missing");
			}
			$order[$field] = $data[$field];
		}
		return $order;
	}
}<|MERGE_RESOLUTION|>--- conflicted
+++ resolved
@@ -95,19 +95,12 @@
 	 * @param string    $sqlfilters       Other criteria to filter answers separated by a comma. Syntax example "(t.ref:like:'SO-%') and (t.datec:<:'20160101')"
 	 * @param string    $sqlfilterlines   Other criteria to filter answers separated by a comma. Syntax example "(tl.fk_product:=:'17') and (tl.price:<:'250')"
 	 * @param string    $properties		  Restrict the data returned to these properties. Ignored if empty. Comma separated list of properties names
-<<<<<<< HEAD
-=======
 	 * @param bool      $pagination_data  If this parameter is set to true the response will include pagination data. Default value is false. Page starts from 0*
->>>>>>> cc80841a
 	 * @return array                      Array of order objects
 	 *
 	 * @throws RestException
 	 */
-<<<<<<< HEAD
-	public function index($sortfield = "t.rowid", $sortorder = 'ASC', $limit = 100, $page = 0, $thirdparty_ids = '', $product_ids = '', $status = '', $sqlfilters = '', $sqlfilterlines = '', $properties = '')
-=======
 	public function index($sortfield = "t.rowid", $sortorder = 'ASC', $limit = 100, $page = 0, $thirdparty_ids = '', $product_ids = '', $status = '', $sqlfilters = '', $sqlfilterlines = '', $properties = '', $pagination_data = false)
->>>>>>> cc80841a
 	{
 		if (!DolibarrApiAccess::$user->hasRight("fournisseur", "commande", "lire")) {
 			throw new RestException(403);
@@ -176,19 +169,6 @@
 			$sql .= forgeSQLFromUniversalSearchCriteria($sqlfilters, $errormessage);
 			if ($errormessage) {
 				throw new RestException(400, 'Error when validating parameter sqlfilters -> '.$errormessage);
-<<<<<<< HEAD
-			}
-		}
-		// Add sql filters for lines
-		if ($sqlfilterlines) {
-			$errormessage = '';
-			$sql .= " AND EXISTS (SELECT tl.rowid FROM ".MAIN_DB_PREFIX."commande_fournisseurdet AS tl WHERE tl.fk_commande = t.rowid";
-			$sql .= forgeSQLFromUniversalSearchCriteria($sqlfilterlines, $errormessage);
-			$sql .=	")";
-			if ($errormessage) {
-				throw new RestException(400, 'Error when validating parameter sqlfilterlines -> '.$errormessage);
-=======
->>>>>>> cc80841a
 			}
 		}
 		// Add sql filters for lines
@@ -232,8 +212,6 @@
 			throw new RestException(503, 'Error when retrieve supplier order list : '.$this->db->lasterror());
 		}
 
-<<<<<<< HEAD
-=======
 		//if $pagination_data is true the response will contain element data with all values and element pagination with pagination data(total,page,limit)
 		if ($pagination_data) {
 			$totalsResult = $this->db->query($sqlTotals);
@@ -251,7 +229,6 @@
 			];
 		}
 
->>>>>>> cc80841a
 		return $obj_ret;
 	}
 
