<?php
/* Copyright (C) 2015   Jean-François Ferry     <jfefe@aternatik.fr>
 * Copyright (C) 2016   Laurent Destailleur     <eldy@users.sourceforge.net>
 *
 * This program is free software; you can redistribute it and/or modify
 * it under the terms of the GNU General Public License as published by
 * the Free Software Foundation; either version 3 of the License, or
 * (at your option) any later version.
 *
 * This program is distributed in the hope that it will be useful,
 * but WITHOUT ANY WARRANTY; without even the implied warranty of
 * MERCHANTABILITY or FITNESS FOR A PARTICULAR PURPOSE.  See the
 * GNU General Public License for more details.
 *
 * You should have received a copy of the GNU General Public License
 * along with this program. If not, see <https://www.gnu.org/licenses/>.
 */

use Luracast\Restler\RestException;

require_once DOL_DOCUMENT_ROOT.'/fourn/class/fournisseur.commande.class.php';

/**
 * API class for supplier orders
 *
 * @access protected
 * @class  DolibarrApiAccess {@requires user,external}
 */
class SupplierOrders extends DolibarrApi
{
	/**
	 *
	 * @var array   $FIELDS     Mandatory fields, checked when create and update object
	 */
	public static $FIELDS = array(
		'socid'
	);

	/**
	 * @var CommandeFournisseur $order {@type CommandeFournisseur}
	 */
	public $order;

	/**
	 * Constructor
	 */
	public function __construct()
	{
		global $db, $conf;
		$this->db = $db;
		$this->order = new CommandeFournisseur($this->db);
	}

	/**
	 * Get properties of a supplier order object
	 *
	 * Return an array with supplier order information
	 *
	 * @param	int		$id ID of supplier order
	 * @return	array|mixed data without useless information
	 *
	 * @throws	RestException
	 */
	public function get($id)
	{
		if (!DolibarrApiAccess::$user->hasRight("fournisseur", "commande", "lire")) {
			throw new RestException(401);
		}

		$result = $this->order->fetch($id);
		if (!$result) {
			throw new RestException(404, 'Supplier order not found');
		}

		if (!DolibarrApi::_checkAccessToResource('fournisseur', $this->order->id, 'commande_fournisseur', 'commande')) {
			throw new RestException(401, 'Access not allowed for login '.DolibarrApiAccess::$user->login);
		}

		$this->order->fetchObjectLinked();
		return $this->_cleanObjectDatas($this->order);
	}

	/**
	 * List orders
	 *
	 * Get a list of supplier orders
	 *
	 * @param string	$sortfield		  Sort field
	 * @param string	$sortorder		  Sort order
	 * @param int		$limit			  Limit for list
	 * @param int		$page			  Page number
	 * @param string	$thirdparty_ids	  Thirdparty ids to filter orders of (example '1' or '1,2,3') {@pattern /^[0-9,]*$/i}
	 * @param string	$product_ids	  Product ids to filter orders of (example '1' or '1,2,3') {@pattern /^[0-9,]*$/i}
	 * @param string	$status			  Filter by order status : draft | validated | approved | running | received_start | received_end | cancelled | refused
	 * @param string    $sqlfilters       Other criteria to filter answers separated by a comma. Syntax example "(t.ref:like:'SO-%') and (t.datec:<:'20160101')"
<<<<<<< HEAD
	 * @param string    $properties		  Restrict the data returned to theses properties. Ignored if empty. Comma separated list of properties names
=======
	 * @param string    $sqlfilterlines   Other criteria to filter answers separated by a comma. Syntax example "(tl.fk_product:=:'17') and (tl.price:<:'250')"
>>>>>>> 90556039
	 * @return array                      Array of order objects
	 *
	 * @throws RestException
	 */
<<<<<<< HEAD
	public function index($sortfield = "t.rowid", $sortorder = 'ASC', $limit = 100, $page = 0, $thirdparty_ids = '', $product_ids = '', $status = '', $sqlfilters = '', $properties = '')
=======
	public function index($sortfield = "t.rowid", $sortorder = 'ASC', $limit = 100, $page = 0, $thirdparty_ids = '', $product_ids = '', $status = '', $sqlfilters = '', $sqlfilterlines = '')
>>>>>>> 90556039
	{
		global $db, $conf;

		if (!DolibarrApiAccess::$user->hasRight("fournisseur", "commande", "lire")) {
			throw new RestException(401);
		}

		$obj_ret = array();

		// case of external user, $thirdparty_ids param is ignored and replaced by user's socid
		$socids = DolibarrApiAccess::$user->socid ? DolibarrApiAccess::$user->socid : $thirdparty_ids;

		// If the internal user must only see his customers, force searching by him
		$search_sale = 0;
		if (!DolibarrApiAccess::$user->hasRight("societe", "client", "voir") && !empty($socids)) {
			$search_sale = DolibarrApiAccess::$user->id;
		}

		$sql = "SELECT t.rowid";
		if ((!DolibarrApiAccess::$user->hasRight("societe", "client", "voir")) || $search_sale > 0) {
			$sql .= ", sc.fk_soc, sc.fk_user"; // We need these fields in order to filter by sale (including the case where the user can only see his prospects)
		}
		$sql .= " FROM ".MAIN_DB_PREFIX."commande_fournisseur AS t LEFT JOIN ".MAIN_DB_PREFIX."commande_fournisseur_extrafields AS ef ON (ef.fk_object = t.rowid)"; // Modification VMR Global Solutions to include extrafields as search parameters in the API GET call, so we will be able to filter on extrafields

		if ((!DolibarrApiAccess::$user->hasRight("societe", "client", "voir")) || $search_sale > 0) {
			$sql .= ", ".MAIN_DB_PREFIX."societe_commerciaux as sc"; // We need this table joined to the select in order to filter by sale
		}

		if (!empty($product_ids)) {
			$sql .= ", ".MAIN_DB_PREFIX."commande_fournisseurdet as cd"; // We need this table joined to the select in order to filter by product
		}

		$sql .= ' WHERE t.entity IN ('.getEntity('supplier_order').')';
		if ((!DolibarrApiAccess::$user->hasRight("societe", "client", "voir")) || $search_sale > 0) {
			$sql .= " AND t.fk_soc = sc.fk_soc";
		}
		if (!empty($product_ids)) {
			$sql .= " AND cd.fk_commande = t.rowid AND cd.fk_product IN (".$this->db->sanitize($product_ids).")";
		}
		if ($socids) {
			$sql .= " AND t.fk_soc IN (".$this->db->sanitize($socids).")";
		}

		// Filter by status
		if ($status == 'draft') {
			$sql .= " AND t.fk_statut IN (0)";
		}
		if ($status == 'validated') {
			$sql .= " AND t.fk_statut IN (1)";
		}
		if ($status == 'approved') {
			$sql .= " AND t.fk_statut IN (2)";
		}
		if ($status == 'running') {
			$sql .= " AND t.fk_statut IN (3)";
		}
		if ($status == 'received_start') {
			$sql .= " AND t.fk_statut IN (4)";
		}
		if ($status == 'received_end') {
			$sql .= " AND t.fk_statut IN (5)";
		}
		if ($status == 'cancelled') {
			$sql .= " AND t.fk_statut IN (6,7)";
		}
		if ($status == 'refused') {
			$sql .= " AND t.fk_statut IN (9)";
		}
		// Insert sale filter
		if ($search_sale > 0) {
			$sql .= " AND sc.fk_user = ".((int) $search_sale);
		}
		// Add sql filters
		if ($sqlfilters) {
			$errormessage = '';
			$sql .= forgeSQLFromUniversalSearchCriteria($sqlfilters, $errormessage);
			if ($errormessage) {
				throw new RestException(400, 'Error when validating parameter sqlfilters -> '.$errormessage);
			}
		}
		// Add sql filters for lines
		if ($sqlfilterlines) {
			$errormessage = '';
			$sql .= " AND EXISTS (SELECT tl.rowid FROM ".MAIN_DB_PREFIX."commande_fournisseurdet AS tl WHERE tl.fk_commande = t.rowid";
			$sql .= forgeSQLFromUniversalSearchCriteria($sqlfilterlines, $errormessage);
			$sql .=	")";
			if ($errormessage) {
				throw new RestException(400, 'Error when validating parameter sqlfilterlines -> '.$errormessage);
			}
		}

		$sql .= $this->db->order($sortfield, $sortorder);
		if ($limit) {
			if ($page < 0) {
				$page = 0;
			}
			$offset = $limit * $page;

			$sql .= $this->db->plimit($limit + 1, $offset);
		}

		$result = $this->db->query($sql);
		if ($result) {
			$i = 0;
			$num = $this->db->num_rows($result);
			$min = min($num, ($limit <= 0 ? $num : $limit));
			while ($i < $min) {
				$obj = $this->db->fetch_object($result);
				$order_static = new CommandeFournisseur($this->db);
				if ($order_static->fetch($obj->rowid)) {
					$obj_ret[] = $this->_filterObjectProperties($this->_cleanObjectDatas($order_static), $properties);
				}
				$i++;
			}
		} else {
			throw new RestException(503, 'Error when retrieve supplier order list : '.$this->db->lasterror());
		}
		if (!count($obj_ret)) {
			throw new RestException(404, 'No supplier order found');
		}
		return $obj_ret;
	}

	/**
	 * Create supplier order object
	 *
	 * Example: {"ref": "auto", "ref_supplier": "1234", "socid": "1", "multicurrency_code": "SEK", "multicurrency_tx": 1, "tva_tx": 25, "note": "Imported via the REST API"}
	 *
	 * @param array $request_data   Request datas
	 * @return int  ID of supplier order
	 */
	public function post($request_data = null)
	{
		if (!DolibarrApiAccess::$user->hasRight("fournisseur", "commande", "creer") && !DolibarrApiAccess::$user->hasRight("supplier_order", "creer")) {
			throw new RestException(401, "Insuffisant rights");
		}
		// Check mandatory fields
		$result = $this->_validate($request_data);

		foreach ($request_data as $field => $value) {
			$this->order->$field = $value;
		}
		if (!array_keys($request_data, 'date')) {
			$this->order->date = dol_now();
		}
		/* We keep lines as an array
		 if (isset($request_data["lines"])) {
			$lines = array();
			foreach ($request_data["lines"] as $line) {
				array_push($lines, (object) $line);
			}
			$this->order->lines = $lines;
		}*/

		if ($this->order->create(DolibarrApiAccess::$user) < 0) {
			throw new RestException(500, "Error creating order", array_merge(array($this->order->error), $this->order->errors));
		}
		return $this->order->id;
	}

	/**
	 * Update supplier order
	 *
	 * @param int   $id             Id of supplier order to update
	 * @param array $request_data   Datas
	 * @return int
	 */
	public function put($id, $request_data = null)
	{
		if (!DolibarrApiAccess::$user->hasRight("fournisseur", "commande", "creer") && !DolibarrApiAccess::$user->hasRight("supplier_order", "creer")) {
			throw new RestException(401);
		}

		$result = $this->order->fetch($id);
		if (!$result) {
			throw new RestException(404, 'Supplier order not found');
		}

		if (!DolibarrApi::_checkAccessToResource('fournisseur', $this->order->id, 'commande_fournisseur', 'commande')) {
			throw new RestException(401, 'Access not allowed for login '.DolibarrApiAccess::$user->login);
		}

		foreach ($request_data as $field => $value) {
			if ($field == 'id') {
				continue;
			}
			$this->order->$field = $value;
		}

		if ($this->order->update(DolibarrApiAccess::$user)) {
			return $this->get($id);
		}

		return false;
	}

	/**
	 * Get contacts of given supplier order
	 *
	 * Return an array with contact informations
	 *
	 * @param	int		$id			ID of supplier order
	 * @param	string	$source		Source of the contact (internal, external, all).
	 * @param	string	$type		Type of the contact (BILLING, SHIPPING, CUSTOMER, SALESREPFOLL, ...)
	 * @return	Object				Object with cleaned properties
	 *
	 * @url	GET {id}/contacts
	 *
	 * @throws	RestException
	 */
	public function getContacts($id, $source, $type = '')
	{
		if (!DolibarrApiAccess::$user->hasRight("fournisseur", "commande", "lire")) {
			throw new RestException(401);
		}

		$result = $this->order->fetch($id);
		if (!$result) {
			throw new RestException(404, 'Supplier order not found');
		}

		if (!DolibarrApi::_checkAccessToResource('fournisseur', $this->order->id, 'commande_fournisseur', 'commande')) {
			throw new RestException(401, 'Access not allowed for login '.DolibarrApiAccess::$user->login);
		}
		$contacts = array();

		if ($source == 'all' || $source == 'external') {
			$tmpContacts = $this->order->liste_contact(-1, 'external', 0, $type);
			$contacts =	array_merge($contacts, $tmpContacts);
		}

		if ($source == 'all' || $source == 'internal') {
			$tmpContacts = $this->order->liste_contact(-1, 'internal', 0, $type);
			$contacts = array_merge($contacts, $tmpContacts);
		}

		return $this->_cleanObjectDatas($contacts);
	}

	/**
	 * Add a contact type of given supplier order
	 *
	 * @param int		$id				Id of supplier order to update
	 * @param int		$contactid		Id of contact/user to add
	 * @param string	$type			Type of the contact (BILLING, SHIPPING, CUSTOMER, SALESREPFOLL, ...)
	 * @param string	$source			Source of the contact (external, internal)
	 * @return array
	 *
	 * @url	POST {id}/contact/{contactid}/{type}/{source}
	 *
	 * @throws RestException 401
	 * @throws RestException 404
	 */
	public function postContact($id, $contactid, $type, $source)
	{
		if (!DolibarrApiAccess::$user->hasRight("fournisseur", "commande", "creer")) {
			throw new RestException(401);
		}

		$result = $this->order->fetch($id);
		if (!$result) {
			throw new RestException(404, 'Supplier order not found');
		}

		if (!DolibarrApi::_checkAccessToResource('fournisseur', $this->order->id, 'commande_fournisseur', 'commande')) {
			throw new RestException(401, 'Access not allowed for login '.DolibarrApiAccess::$user->login);
		}

		$result = $this->order->add_contact($contactid, $type, $source);

		if ($result < 0) {
			throw new RestException(500, 'Error when added the contact');
		}

		if ($result == 0) {
			throw new RestException(304, 'contact already added');
		}

		return array(
			'success' => array(
				'code' => 200,
				'message' => 'Contact linked to the order'
			)
		);
	}

	/**
	 * Unlink a contact type of given supplier order
	 *
	 * @param	int		$id             Id of supplier order to update
	 * @param	int		$contactid      Id of contact/user to add
	 * @param	string	$type           Type of the contact (BILLING, SHIPPING, CUSTOMER, SALESREPFOLL, ...).
	 * @param	string	$source			Source of the contact (internal, external).
	 *
	 * @url	DELETE {id}/contact/{contactid}/{type}/{source}
	 *
	 * @return array
	 *
	 * @throws RestException 401
	 * @throws RestException 404
	 * @throws RestException 500 System error
	 */
	public function deleteContact($id, $contactid, $type, $source)
	{
		if (!DolibarrApiAccess::$user->hasRight("fournisseur", "commande", "creer")) {
			throw new RestException(401);
		}

		$result = $this->order->fetch($id);
		if (!$result) {
			throw new RestException(404, 'Supplier order not found');
		}

		if (!DolibarrApi::_checkAccessToResource('fournisseur', $this->order->id, 'commande_fournisseur', 'commande')) {
			throw new RestException(401, 'Access not allowed for login '.DolibarrApiAccess::$user->login);
		}

		$contacts = $this->order->liste_contact(-1, $source, 0, $type);

		$contactToUnlink = 0;
		foreach ($contacts as $contact) {
			if ($contact['id'] == $contactid && $contact['code'] == $type) {
				$contactToUnlink = $contact['rowid'];
				break;
			}
		}

		if ($contactToUnlink == 0) {
			throw new RestException(404, 'Linked contact not found');
		}

		$result = $this->order->delete_contact($contact['rowid']);

		if (!$result) {
			throw new RestException(500, 'Error when deleted the contact');
		}

		return array(
			'success' => array(
				'code' => 200,
				'message' => 'Contact unlinked from supplier order'
			)
		);
	}

	/**
	 * Delete supplier order
	 *
	 * @param int		$id		Supplier order ID
	 * @return array			Array of result
	 */
	public function delete($id)
	{
		if (!DolibarrApiAccess::$user->hasRight("fournisseur", "commande", "supprimer")) {
			throw new RestException(401);
		}
		$result = $this->order->fetch($id);
		if (!$result) {
			throw new RestException(404, 'Supplier order not found');
		}

		if (!DolibarrApi::_checkAccessToResource('fournisseur', $this->order->id, 'commande_fournisseur', 'commande')) {
			throw new RestException(401, 'Access not allowed for login '.DolibarrApiAccess::$user->login);
		}

		if ($this->order->delete(DolibarrApiAccess::$user) < 0) {
			throw new RestException(500, 'Error when deleting order');
		}

		return array(
			'success' => array(
				'code' => 200,
				'message' => 'Supplier order deleted'
			)
		);
	}


	/**
	 * Validate an order
	 *
	 * @param   int $id             Order ID
	 * @param   int $idwarehouse    Warehouse ID
	 * @param   int $notrigger      1=Does not execute triggers, 0= execute triggers
	 *
	 * @url POST    {id}/validate
	 *
	 * @return  array
	 * FIXME An error 403 is returned if the request has an empty body.
	 * Error message: "Forbidden: Content type `text/plain` is not supported."
	 * Workaround: send this in the body
	 * {
	 *   "idwarehouse": 0,
	 *   "notrigger": 0
	 * }
	 */
	public function validate($id, $idwarehouse = 0, $notrigger = 0)
	{
		if (!DolibarrApiAccess::$user->hasRight("fournisseur", "commande", "creer") && !DolibarrApiAccess::$user->hasRight("supplier_order", "creer")) {
			throw new RestException(401);
		}
		$result = $this->order->fetch($id);
		if (!$result) {
			throw new RestException(404, 'Order not found');
		}

		if (!DolibarrApi::_checkAccessToResource('fournisseur', $this->order->id, 'commande_fournisseur', 'commande')) {
			throw new RestException(401, 'Access not allowed for login '.DolibarrApiAccess::$user->login);
		}

		$result = $this->order->valid(DolibarrApiAccess::$user, $idwarehouse, $notrigger);
		if ($result == 0) {
			throw new RestException(304, 'Error nothing done. May be object is already validated');
		}
		if ($result < 0) {
			throw new RestException(500, 'Error when validating Order: '.$this->order->error);
		}

		return array(
			'success' => array(
				'code' => 200,
				'message' => 'Order validated (Ref='.$this->order->ref.')'
			)
		);
	}

	/**
	 * Approve an order
	 *
	 * @param   int $id             Order ID
	 * @param   int $idwarehouse    Warehouse ID
	 * @param   int $secondlevel      1=Does not execute triggers, 0= execute triggers
	 *
	 * @url POST    {id}/approve
	 *
	 * @return  array
	 * FIXME An error 403 is returned if the request has an empty body.
	 * Error message: "Forbidden: Content type `text/plain` is not supported."
	 * Workaround: send this in the body
	 * {
	 *   "idwarehouse": 0,
	 *   "secondlevel": 0
	 * }
	 */
	public function approve($id, $idwarehouse = 0, $secondlevel = 0)
	{
		if (!DolibarrApiAccess::$user->hasRight("fournisseur", "commande", "creer") && !DolibarrApiAccess::$user->hasRight("supplier_order", "creer")) {
			throw new RestException(401);
		}
		$result = $this->order->fetch($id);
		if (!$result) {
			throw new RestException(404, 'Order not found');
		}

		if (!DolibarrApi::_checkAccessToResource('fournisseur', $this->order->id, 'commande_fournisseur', 'commande')) {
			throw new RestException(401, 'Access not allowed for login '.DolibarrApiAccess::$user->login);
		}

		$result = $this->order->approve(DolibarrApiAccess::$user, $idwarehouse, $secondlevel);
		if ($result == 0) {
			throw new RestException(304, 'Error nothing done. May be object is already approved');
		}
		if ($result < 0) {
			throw new RestException(500, 'Error when approve Order: '.$this->order->error);
		}

		return array(
			'success' => array(
				'code' => 200,
				'message' => 'Order approved (Ref='.$this->order->ref.')'
			)
		);
	}


	/**
	 * Sends an order to the vendor
	 *
	 * @param   int		$id             Order ID
	 * @param   integer	$date		Date (unix timestamp in sec)
	 * @param   int		$method		Method
	 * @param  string	$comment	Comment
	 *
	 * @url POST    {id}/makeorder
	 *
	 * @return  array
	 * FIXME An error 403 is returned if the request has an empty body.
	 * Error message: "Forbidden: Content type `text/plain` is not supported."
	 * Workaround: send this in the body
	 * {
	 *   "date": 0,
	 *   "method": 0,
	 *   "comment": ""
	 * }
	 */
	public function makeOrder($id, $date, $method, $comment = '')
	{
		if (!DolibarrApiAccess::$user->hasRight("fournisseur", "commande", "creer") && !DolibarrApiAccess::$user->hasRight("supplier_order", "creer")) {
			throw new RestException(401);
		}
		$result = $this->order->fetch($id);
		if (!$result) {
			throw new RestException(404, 'Order not found');
		}

		if (!DolibarrApi::_checkAccessToResource('fournisseur', $this->order->id, 'commande_fournisseur', 'commande')) {
			throw new RestException(401, 'Access not allowed for login '.DolibarrApiAccess::$user->login);
		}

		$result = $this->order->commande(DolibarrApiAccess::$user, $date, $method, $comment);
		if ($result == 0) {
			throw new RestException(304, 'Error nothing done. May be object is already sent');
		}
		if ($result < 0) {
			throw new RestException(500, 'Error when sending Order: '.$this->order->error);
		}

		return array(
			'success' => array(
				'code' => 200,
				'message' => 'Order sent (Ref='.$this->order->ref.')'
			)
		);
	}

		/**
	 * Receives the order, dispatches products.
		 *
	 * Example:
	 * <code> {
	 *   "closeopenorder": 1,
	 *   "comment": "",
		 *   "lines": [{
		 *      "id": 14,
		 *      "fk_product": 112,
		 *      "qty": 18,
		 *      "warehouse": 1,
		 *      "price": 114,
		 *      "comment": "",
		 *      "eatby": 0,
		 *      "sellby": 0,
		 *      "batch": 0,
		 *      "notrigger": 0
		 *   }]
	 * }</code>
		 *
	 * @param   int		$id             Order ID
	 * @param   integer	$closeopenorder	Close order if everything is received {@required false}
	 * @param   string	$comment	Comment {@required false}
	 * @param   array	$lines		Array of product dispatches
	 *
	 * @url POST    {id}/receive
	 *
	 * @return  array
	 * FIXME An error 403 is returned if the request has an empty body.
	 * Error message: "Forbidden: Content type `text/plain` is not supported."
	 *
	 */
	public function receiveOrder($id, $closeopenorder, $comment, $lines)
	{
		if (!DolibarrApiAccess::$user->hasRight("fournisseur", "commande", "creer") && !DolibarrApiAccess::$user->hasRight("supplier_order", "creer")) {
			throw new RestException(401);
		}
		$result = $this->order->fetch($id);
		if (!$result) {
			throw new RestException(404, 'Order not found');
		}

		if (!DolibarrApi::_checkAccessToResource('fournisseur', $this->order->id, 'commande_fournisseur', 'commande')) {
			throw new RestException(401, 'Access not allowed for login '.DolibarrApiAccess::$user->login);
		}

		foreach ($lines as $line) {
			$lineObj =(object) $line;

			$result=$this->order->dispatchProduct(DolibarrApiAccess::$user,
				  $lineObj->fk_product,
				  $lineObj->qty,
				  $lineObj->warehouse,
				  $lineObj->price,
				  $lineObj->comment,
				  $lineObj->eatby,
				  $lineObj->sellby,
				  $lineObj->batch,
				  $lineObj->id,
				  $lineObj->notrigger);

			if ($result < 0) {
				throw new RestException(500, 'Error dispatch order line '.$line->id.': '.$this->order->error);
			}
		}

		$result = $this->order->calcAndSetStatusDispatch(DolibarrApiAccess::$user, $closeopenorder, $comment);

		if ($result == 0) {
			throw new RestException(304, 'Error nothing done. May be object is already dispatched');
		}
		if ($result < 0) {
			throw new RestException(500, 'Error when receivce order: '.$this->order->error);
		}

		return array(
			'success' => array(
				'code' => 200,
				'message' => 'Order received (Ref='.$this->order->ref.')'
			)
		);
	}

	// phpcs:disable PEAR.NamingConventions.ValidFunctionName.PublicUnderscore
	/**
	 * Clean sensible object datas
	 *
	 * @param   Object  $object     Object to clean
	 * @return  Object              Object with cleaned properties
	 */
	protected function _cleanObjectDatas($object)
	{
		// phpcs:enable
		$object = parent::_cleanObjectDatas($object);

		unset($object->rowid);
		unset($object->barcode_type);
		unset($object->barcode_type_code);
		unset($object->barcode_type_label);
		unset($object->barcode_type_coder);

		return $object;
	}

	/**
	 * Validate fields before create or update object
	 *
	 * @param array $data   Datas to validate
	 * @return array
	 *
	 * @throws RestException
	 */
	private function _validate($data)
	{
		$order = array();
		foreach (SupplierOrders::$FIELDS as $field) {
			if (!isset($data[$field])) {
				throw new RestException(400, "$field field missing");
			}
			$order[$field] = $data[$field];
		}
		return $order;
	}
}<|MERGE_RESOLUTION|>--- conflicted
+++ resolved
@@ -93,23 +93,14 @@
 	 * @param string	$product_ids	  Product ids to filter orders of (example '1' or '1,2,3') {@pattern /^[0-9,]*$/i}
 	 * @param string	$status			  Filter by order status : draft | validated | approved | running | received_start | received_end | cancelled | refused
 	 * @param string    $sqlfilters       Other criteria to filter answers separated by a comma. Syntax example "(t.ref:like:'SO-%') and (t.datec:<:'20160101')"
-<<<<<<< HEAD
+	 * @param string    $sqlfilterlines   Other criteria to filter answers separated by a comma. Syntax example "(tl.fk_product:=:'17') and (tl.price:<:'250')"
 	 * @param string    $properties		  Restrict the data returned to theses properties. Ignored if empty. Comma separated list of properties names
-=======
-	 * @param string    $sqlfilterlines   Other criteria to filter answers separated by a comma. Syntax example "(tl.fk_product:=:'17') and (tl.price:<:'250')"
->>>>>>> 90556039
 	 * @return array                      Array of order objects
 	 *
 	 * @throws RestException
 	 */
-<<<<<<< HEAD
-	public function index($sortfield = "t.rowid", $sortorder = 'ASC', $limit = 100, $page = 0, $thirdparty_ids = '', $product_ids = '', $status = '', $sqlfilters = '', $properties = '')
-=======
-	public function index($sortfield = "t.rowid", $sortorder = 'ASC', $limit = 100, $page = 0, $thirdparty_ids = '', $product_ids = '', $status = '', $sqlfilters = '', $sqlfilterlines = '')
->>>>>>> 90556039
-	{
-		global $db, $conf;
-
+	public function index($sortfield = "t.rowid", $sortorder = 'ASC', $limit = 100, $page = 0, $thirdparty_ids = '', $product_ids = '', $status = '', $sqlfilters = '', $sqlfilterlines = '', $properties = '')
+	{
 		if (!DolibarrApiAccess::$user->hasRight("fournisseur", "commande", "lire")) {
 			throw new RestException(401);
 		}
