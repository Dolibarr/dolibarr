--- conflicted
+++ resolved
@@ -96,12 +96,8 @@
      *
 	 * @throws RestException
      */
-<<<<<<< HEAD
-    function index($sortfield = "t.rowid", $sortorder = 'ASC', $limit = 100, $page = 0, $thirdparty_ids='', $status='', $sqlfilters = '') {
-=======
     function index($sortfield = "t.rowid", $sortorder = 'ASC', $limit = 100, $page = 0, $thirdparty_ids='', $status='', $sqlfilters = '')
     {
->>>>>>> d9b8a8c8
         global $db, $conf;
 
         $obj_ret = array();
