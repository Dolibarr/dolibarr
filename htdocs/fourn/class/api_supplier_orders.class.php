<?php
/* Copyright (C) 2015   Jean-François Ferry     <jfefe@aternatik.fr>
 * Copyright (C) 2016   Laurent Destailleur     <eldy@users.sourceforge.net>
 *
 * This program is free software; you can redistribute it and/or modify
 * it under the terms of the GNU General Public License as published by
 * the Free Software Foundation; either version 3 of the License, or
 * (at your option) any later version.
 *
 * This program is distributed in the hope that it will be useful,
 * but WITHOUT ANY WARRANTY; without even the implied warranty of
 * MERCHANTABILITY or FITNESS FOR A PARTICULAR PURPOSE.  See the
 * GNU General Public License for more details.
 *
 * You should have received a copy of the GNU General Public License
 * along with this program. If not, see <https://www.gnu.org/licenses/>.
 */

use Luracast\Restler\RestException;

require_once DOL_DOCUMENT_ROOT.'/fourn/class/fournisseur.commande.class.php';

/**
 * API class for supplier orders
 *
 * @access protected
 * @class  DolibarrApiAccess {@requires user,external}
 */
class SupplierOrders extends DolibarrApi
{
	/**
	 *
	 * @var array   $FIELDS     Mandatory fields, checked when create and update object
	 */
	public static $FIELDS = array(
		'socid'
	);

	/**
	 * @var CommandeFournisseur $order {@type CommandeFournisseur}
	 */
	public $order;

	/**
	 * Constructor
	 */
	public function __construct()
	{
		global $db, $conf;
		$this->db = $db;
		$this->order = new CommandeFournisseur($this->db);
	}

	/**
	 * Get properties of a supplier order object
	 *
	 * Return an array with supplier order information
	 *
	 * @param 	int 	$id ID of supplier order
	 * @return 	array|mixed data without useless information
	 *
	 * @throws 	RestException
	 */
	public function get($id)
	{
		if (!DolibarrApiAccess::$user->rights->fournisseur->commande->lire) {
			throw new RestException(401);
		}

		$result = $this->order->fetch($id);
		if (!$result) {
			throw new RestException(404, 'Supplier order not found');
		}

		if (!DolibarrApi::_checkAccessToResource('fournisseur', $this->order->id, 'commande_fournisseur', 'commande')) {
			throw new RestException(401, 'Access not allowed for login '.DolibarrApiAccess::$user->login);
		}

		$this->order->fetchObjectLinked();
		return $this->_cleanObjectDatas($this->order);
	}

	/**
	 * List orders
	 *
	 * Get a list of supplier orders
	 *
	 * @param string	$sortfield	      Sort field
	 * @param string	$sortorder	      Sort order
	 * @param int		$limit		      Limit for list
	 * @param int		$page		      Page number
	 * @param string   	$thirdparty_ids	  Thirdparty ids to filter orders of (example '1' or '1,2,3') {@pattern /^[0-9,]*$/i}
	 * @param string   	$product_ids	  Product ids to filter orders of (example '1' or '1,2,3') {@pattern /^[0-9,]*$/i}
	 * @param string	$status		      Filter by order status : draft | validated | approved | running | received_start | received_end | cancelled | refused
	 * @param string    $sqlfilters       Other criteria to filter answers separated by a comma. Syntax example "(t.ref:like:'SO-%') and (t.datec:<:'20160101')"
	 * @return array                      Array of order objects
	 *
	 * @throws RestException
	 */
	public function index($sortfield = "t.rowid", $sortorder = 'ASC', $limit = 100, $page = 0, $thirdparty_ids = '', $product_ids = '', $status = '', $sqlfilters = '')
	{
		global $db, $conf;

		if (!DolibarrApiAccess::$user->rights->fournisseur->commande->lire) {
			throw new RestException(401);
		}

		$obj_ret = array();

		// case of external user, $thirdparty_ids param is ignored and replaced by user's socid
		$socids = DolibarrApiAccess::$user->socid ? DolibarrApiAccess::$user->socid : $thirdparty_ids;

		// If the internal user must only see his customers, force searching by him
		$search_sale = 0;
		if (!DolibarrApiAccess::$user->rights->societe->client->voir && !$socids) {
			$search_sale = DolibarrApiAccess::$user->id;
		}

		$sql = "SELECT t.rowid";
		if ((!DolibarrApiAccess::$user->rights->societe->client->voir && !$socids) || $search_sale > 0) {
			$sql .= ", sc.fk_soc, sc.fk_user"; // We need these fields in order to filter by sale (including the case where the user can only see his prospects)
		}
		$sql .= " FROM ".MAIN_DB_PREFIX."commande_fournisseur as t";

		if ((!DolibarrApiAccess::$user->rights->societe->client->voir && !$socids) || $search_sale > 0) {
			$sql .= ", ".MAIN_DB_PREFIX."societe_commerciaux as sc"; // We need this table joined to the select in order to filter by sale
		}

		if (!empty($product_ids)) {
			$sql .= ", ".MAIN_DB_PREFIX."commande_fournisseurdet as cd"; // We need this table joined to the select in order to filter by product
		}

		$sql .= ' WHERE t.entity IN ('.getEntity('supplier_order').')';
		if ((!DolibarrApiAccess::$user->rights->societe->client->voir && !$socids) || $search_sale > 0) {
			$sql .= " AND t.fk_soc = sc.fk_soc";
		}
		if (!empty($product_ids)) {
			$sql .= " AND cd.fk_commande = t.rowid AND cd.fk_product IN (".$this->db->sanitize($product_ids).")";
		}
		if ($socids) {
			$sql .= " AND t.fk_soc IN (".$this->db->sanitize($socids).")";
		}
		if ($search_sale > 0) {
			$sql .= " AND t.rowid = sc.fk_soc"; // Join for the needed table to filter by sale
		}

		// Filter by status
		if ($status == 'draft') {
			$sql .= " AND t.fk_statut IN (0)";
		}
		if ($status == 'validated') {
			$sql .= " AND t.fk_statut IN (1)";
		}
		if ($status == 'approved') {
			$sql .= " AND t.fk_statut IN (2)";
		}
		if ($status == 'running') {
			$sql .= " AND t.fk_statut IN (3)";
		}
		if ($status == 'received_start') {
			$sql .= " AND t.fk_statut IN (4)";
		}
		if ($status == 'received_end') {
			$sql .= " AND t.fk_statut IN (5)";
		}
		if ($status == 'cancelled') {
			$sql .= " AND t.fk_statut IN (6,7)";
		}
		if ($status == 'refused') {
			$sql .= " AND t.fk_statut IN (9)";
		}
		// Insert sale filter
		if ($search_sale > 0) {
			$sql .= " AND sc.fk_user = ".((int) $search_sale);
		}
		// Add sql filters
		if ($sqlfilters) {
			$errormessage = '';
			if (!DolibarrApi::_checkFilters($sqlfilters, $errormessage)) {
				throw new RestException(503, 'Error when validating parameter sqlfilters -> '.$errormessage);
			}
			$regexstring = '\(([^:\'\(\)]+:[^:\'\(\)]+:[^\(\)]+)\)';
			$sql .= " AND (".preg_replace_callback('/'.$regexstring.'/', 'DolibarrApi::_forge_criteria_callback', $sqlfilters).")";
		}

		$sql .= $this->db->order($sortfield, $sortorder);
		if ($limit) {
			if ($page < 0) {
				$page = 0;
			}
			$offset = $limit * $page;

			$sql .= $this->db->plimit($limit + 1, $offset);
		}

		$result = $this->db->query($sql);
		if ($result) {
			$i = 0;
			$num = $this->db->num_rows($result);
			$min = min($num, ($limit <= 0 ? $num : $limit));
			while ($i < $min) {
				$obj = $this->db->fetch_object($result);
				$order_static = new CommandeFournisseur($this->db);
				if ($order_static->fetch($obj->rowid)) {
					$obj_ret[] = $this->_cleanObjectDatas($order_static);
				}
				$i++;
			}
		} else {
			throw new RestException(503, 'Error when retrieve supplier order list : '.$this->db->lasterror());
		}
		if (!count($obj_ret)) {
			throw new RestException(404, 'No supplier order found');
		}
		return $obj_ret;
	}

	/**
	 * Create supplier order object
	 *
	 * Example: {"ref": "auto", "ref_supplier": "1234", "socid": "1", "multicurrency_code": "SEK", "multicurrency_tx": 1, "tva_tx": 25, "note": "Imported via the REST API"}
	 *
	 * @param array $request_data   Request datas
	 * @return int  ID of supplier order
	 */
	public function post($request_data = null)
	{
<<<<<<< HEAD
		if (!DolibarrApiAccess::$user->rights->fournisseur->commande->creer || !DolibarrApiAccess::$user->rights->supplier_order->creer) {
=======
		if (empty(DolibarrApiAccess::$user->rights->fournisseur->commande->creer) && empty(DolibarrApiAccess::$user->rights->supplier_order->creer)) {
>>>>>>> 95dc2558
			throw new RestException(401, "Insuffisant rights");
		}
		// Check mandatory fields
		$result = $this->_validate($request_data);

		foreach ($request_data as $field => $value) {
			$this->order->$field = $value;
		}
		if (!array_keys($request_data, 'date')) {
			$this->order->date = dol_now();
		}
		/* We keep lines as an array
		 if (isset($request_data["lines"])) {
			$lines = array();
			foreach ($request_data["lines"] as $line) {
				array_push($lines, (object) $line);
			}
			$this->order->lines = $lines;
		}*/

		if ($this->order->create(DolibarrApiAccess::$user) < 0) {
			throw new RestException(500, "Error creating order", array_merge(array($this->order->error), $this->order->errors));
		}
		return $this->order->id;
	}

	/**
	 * Update supplier order
	 *
	 * @param int   $id             Id of supplier order to update
	 * @param array $request_data   Datas
	 * @return int
	 */
	public function put($id, $request_data = null)
	{
<<<<<<< HEAD
		if (!DolibarrApiAccess::$user->rights->fournisseur->commande->creer || !DolibarrApiAccess::$user->rights->supplier_order->creer) {
=======
		if (empty(DolibarrApiAccess::$user->rights->fournisseur->commande->creer) && empty(DolibarrApiAccess::$user->rights->supplier_order->creer)) {
>>>>>>> 95dc2558
			throw new RestException(401);
		}

		$result = $this->order->fetch($id);
		if (!$result) {
			throw new RestException(404, 'Supplier order not found');
		}

		if (!DolibarrApi::_checkAccessToResource('fournisseur', $this->order->id, 'commande_fournisseur', 'commande')) {
			throw new RestException(401, 'Access not allowed for login '.DolibarrApiAccess::$user->login);
		}

		foreach ($request_data as $field => $value) {
			if ($field == 'id') {
				continue;
			}
			$this->order->$field = $value;
		}

		if ($this->order->update(DolibarrApiAccess::$user)) {
			return $this->get($id);
		}

		return false;
	}

	/**
	 * Delete supplier order
	 *
	 * @param int   	$id 	Supplier order ID
	 * @return array			Array of result
	 */
	public function delete($id)
	{
		if (!DolibarrApiAccess::$user->rights->fournisseur->commande->supprimer) {
			throw new RestException(401);
		}
		$result = $this->order->fetch($id);
		if (!$result) {
			throw new RestException(404, 'Supplier order not found');
		}

		if (!DolibarrApi::_checkAccessToResource('fournisseur', $this->order->id, 'commande_fournisseur', 'commande')) {
			throw new RestException(401, 'Access not allowed for login '.DolibarrApiAccess::$user->login);
		}

		if ($this->order->delete(DolibarrApiAccess::$user) < 0) {
			throw new RestException(500, 'Error when deleting order');
		}

		return array(
			'success' => array(
				'code' => 200,
				'message' => 'Supplier order deleted'
			)
		);
	}


	/**
	 * Validate an order
	 *
	 * @param   int $id             Order ID
	 * @param   int $idwarehouse    Warehouse ID
	 * @param   int $notrigger      1=Does not execute triggers, 0= execute triggers
	 *
	 * @url POST    {id}/validate
	 *
	 * @return  array
	 * FIXME An error 403 is returned if the request has an empty body.
	 * Error message: "Forbidden: Content type `text/plain` is not supported."
	 * Workaround: send this in the body
	 * {
	 *   "idwarehouse": 0,
	 *   "notrigger": 0
	 * }
	 */
	public function validate($id, $idwarehouse = 0, $notrigger = 0)
	{
<<<<<<< HEAD
		if (!DolibarrApiAccess::$user->rights->fournisseur->commande->creer || !DolibarrApiAccess::$user->rights->supplier_order->creer) {
=======
		if (empty(DolibarrApiAccess::$user->rights->fournisseur->commande->creer) && empty(DolibarrApiAccess::$user->rights->supplier_order->creer)) {
>>>>>>> 95dc2558
			throw new RestException(401);
		}
		$result = $this->order->fetch($id);
		if (!$result) {
			throw new RestException(404, 'Order not found');
		}

		if (!DolibarrApi::_checkAccessToResource('fournisseur', $this->order->id, 'commande_fournisseur', 'commande')) {
			throw new RestException(401, 'Access not allowed for login '.DolibarrApiAccess::$user->login);
		}

		$result = $this->order->valid(DolibarrApiAccess::$user, $idwarehouse, $notrigger);
		if ($result == 0) {
			throw new RestException(304, 'Error nothing done. May be object is already validated');
		}
		if ($result < 0) {
			throw new RestException(500, 'Error when validating Order: '.$this->order->error);
		}

		return array(
			'success' => array(
				'code' => 200,
				'message' => 'Order validated (Ref='.$this->order->ref.')'
			)
		);
	}

	/**
	 * Approve an order
	 *
	 * @param   int $id             Order ID
	 * @param   int $idwarehouse    Warehouse ID
	 * @param   int $secondlevel      1=Does not execute triggers, 0= execute triggers
	 *
	 * @url POST    {id}/approve
	 *
	 * @return  array
	 * FIXME An error 403 is returned if the request has an empty body.
	 * Error message: "Forbidden: Content type `text/plain` is not supported."
	 * Workaround: send this in the body
	 * {
	 *   "idwarehouse": 0,
	 *   "secondlevel": 0
	 * }
	 */
	public function approve($id, $idwarehouse = 0, $secondlevel = 0)
	{
		if (empty(DolibarrApiAccess::$user->rights->fournisseur->commande->creer) && empty(DolibarrApiAccess::$user->rights->supplier_order->creer)) {
			throw new RestException(401);
		}
		$result = $this->order->fetch($id);
		if (!$result) {
			throw new RestException(404, 'Order not found');
		}

		if (!DolibarrApi::_checkAccessToResource('fournisseur', $this->order->id, 'commande_fournisseur', 'commande')) {
			throw new RestException(401, 'Access not allowed for login '.DolibarrApiAccess::$user->login);
		}

		$result = $this->order->approve(DolibarrApiAccess::$user, $idwarehouse, $secondlevel);
		if ($result == 0) {
			throw new RestException(304, 'Error nothing done. May be object is already approved');
		}
		if ($result < 0) {
			throw new RestException(500, 'Error when approve Order: '.$this->order->error);
		}

		return array(
			'success' => array(
				'code' => 200,
				'message' => 'Order approved (Ref='.$this->order->ref.')'
			)
		);
	}


	/**
	 * Sends an order to the vendor
	 *
	 * @param   int		$id             Order ID
	 * @param   integer	$date		Date (unix timestamp in sec)
	 * @param   int		$method		Method
	 * @param  string	$comment	Comment
	 *
	 * @url POST    {id}/makeorder
	 *
	 * @return  array
	 * FIXME An error 403 is returned if the request has an empty body.
	 * Error message: "Forbidden: Content type `text/plain` is not supported."
	 * Workaround: send this in the body
	 * {
	 *   "date": 0,
	 *   "method": 0,
	 *   "comment": ""
	 * }
	 */
	public function makeOrder($id, $date, $method, $comment = '')
	{
		if (empty(DolibarrApiAccess::$user->rights->fournisseur->commande->creer) && empty(DolibarrApiAccess::$user->rights->supplier_order->creer)) {
			throw new RestException(401);
		}
		$result = $this->order->fetch($id);
		if (!$result) {
			throw new RestException(404, 'Order not found');
		}

		if (!DolibarrApi::_checkAccessToResource('fournisseur', $this->order->id, 'commande_fournisseur', 'commande')) {
			throw new RestException(401, 'Access not allowed for login '.DolibarrApiAccess::$user->login);
		}

		$result = $this->order->commande(DolibarrApiAccess::$user, $date, $method, $comment);
		if ($result == 0) {
			throw new RestException(304, 'Error nothing done. May be object is already sent');
		}
		if ($result < 0) {
			throw new RestException(500, 'Error when sending Order: '.$this->order->error);
		}

		return array(
			'success' => array(
				'code' => 200,
				'message' => 'Order sent (Ref='.$this->order->ref.')'
			)
		);
	}

		/**
	 * Receives the order, dispatches products.
		 *
	 * Example:
	 * <code> {
	 *   "closeopenorder": 1,
	 *   "comment": "",
		 *   "lines": [{
		 *      "id": 14,
		 *      "fk_product": 112,
		 *      "qty": 18,
		 *      "warehouse": 1,
		 *      "price": 114,
		 *      "comment": "",
		 *      "eatby": 0,
		 *      "sellby": 0,
		 *      "batch": 0,
		 *      "notrigger": 0
		 *   }]
	 * }</code>
		 *
	 * @param   int		$id             Order ID
	 * @param   integer	$closeopenorder	Close order if everything is received {@required false}
	 * @param   string	$comment	Comment {@required false}
	 * @param   array	$lines		Array of product dispatches
	 *
	 * @url POST    {id}/receive
	 *
	 * @return  array
	 * FIXME An error 403 is returned if the request has an empty body.
	 * Error message: "Forbidden: Content type `text/plain` is not supported."
	 *
	 */
	public function receiveOrder($id, $closeopenorder, $comment, $lines)
	{
		if (empty(DolibarrApiAccess::$user->rights->fournisseur->commande->creer) && empty(DolibarrApiAccess::$user->rights->supplier_order->creer)) {
			throw new RestException(401);
		}
		$result = $this->order->fetch($id);
		if (!$result) {
			throw new RestException(404, 'Order not found');
		}

		if (!DolibarrApi::_checkAccessToResource('fournisseur', $this->order->id, 'commande_fournisseur', 'commande')) {
			throw new RestException(401, 'Access not allowed for login '.DolibarrApiAccess::$user->login);
		}

		foreach ($lines as $line) {
			$lineObj =(object) $line;

			$result=$this->order->dispatchProduct(DolibarrApiAccess::$user,
				  $lineObj->fk_product,
				  $lineObj->qty,
				  $lineObj->warehouse,
				  $lineObj->price,
				  $lineObj->comment,
				  $lineObj->eatby,
				  $lineObj->sellby,
				  $lineObj->batch,
				  $lineObj->id,
				  $lineObj->notrigger);

			if ($result < 0) {
				throw new RestException(500, 'Error dispatch order line '.$line->id.': '.$this->order->error);
			}
		}

		$result = $this->order->calcAndSetStatusDispatch(DolibarrApiAccess::$user, $closeopenorder, $comment);

		if ($result == 0) {
			throw new RestException(304, 'Error nothing done. May be object is already dispatched');
		}
		if ($result < 0) {
			throw new RestException(500, 'Error when receivce order: '.$this->order->error);
		}

		return array(
			'success' => array(
				'code' => 200,
				'message' => 'Order received (Ref='.$this->order->ref.')'
			)
		);
	}

	// phpcs:disable PEAR.NamingConventions.ValidFunctionName.PublicUnderscore
	/**
	 * Clean sensible object datas
	 *
	 * @param   Object  $object     Object to clean
	 * @return  Object              Object with cleaned properties
	 */
	protected function _cleanObjectDatas($object)
	{
		// phpcs:enable
		$object = parent::_cleanObjectDatas($object);

		unset($object->rowid);
		unset($object->barcode_type);
		unset($object->barcode_type_code);
		unset($object->barcode_type_label);
		unset($object->barcode_type_coder);

		return $object;
	}

	/**
	 * Validate fields before create or update object
	 *
	 * @param array $data   Datas to validate
	 * @return array
	 *
	 * @throws RestException
	 */
	private function _validate($data)
	{
		$order = array();
		foreach (SupplierOrders::$FIELDS as $field) {
			if (!isset($data[$field])) {
				throw new RestException(400, "$field field missing");
			}
			$order[$field] = $data[$field];
		}
		return $order;
	}
}<|MERGE_RESOLUTION|>--- conflicted
+++ resolved
@@ -225,11 +225,7 @@
 	 */
 	public function post($request_data = null)
 	{
-<<<<<<< HEAD
-		if (!DolibarrApiAccess::$user->rights->fournisseur->commande->creer || !DolibarrApiAccess::$user->rights->supplier_order->creer) {
-=======
 		if (empty(DolibarrApiAccess::$user->rights->fournisseur->commande->creer) && empty(DolibarrApiAccess::$user->rights->supplier_order->creer)) {
->>>>>>> 95dc2558
 			throw new RestException(401, "Insuffisant rights");
 		}
 		// Check mandatory fields
@@ -265,11 +261,7 @@
 	 */
 	public function put($id, $request_data = null)
 	{
-<<<<<<< HEAD
-		if (!DolibarrApiAccess::$user->rights->fournisseur->commande->creer || !DolibarrApiAccess::$user->rights->supplier_order->creer) {
-=======
 		if (empty(DolibarrApiAccess::$user->rights->fournisseur->commande->creer) && empty(DolibarrApiAccess::$user->rights->supplier_order->creer)) {
->>>>>>> 95dc2558
 			throw new RestException(401);
 		}
 
@@ -349,11 +341,7 @@
 	 */
 	public function validate($id, $idwarehouse = 0, $notrigger = 0)
 	{
-<<<<<<< HEAD
-		if (!DolibarrApiAccess::$user->rights->fournisseur->commande->creer || !DolibarrApiAccess::$user->rights->supplier_order->creer) {
-=======
 		if (empty(DolibarrApiAccess::$user->rights->fournisseur->commande->creer) && empty(DolibarrApiAccess::$user->rights->supplier_order->creer)) {
->>>>>>> 95dc2558
 			throw new RestException(401);
 		}
 		$result = $this->order->fetch($id);
