--- conflicted
+++ resolved
@@ -784,20 +784,12 @@
 
 				// Load file with numbering class (if found)
 				if (is_file($dir.$file) && is_readable($dir.$file)) {
-<<<<<<< HEAD
-					$mybool = (include_once $dir.$file) || $mybool;
-=======
 					$mybool = ((bool) @include_once $dir.$file) || $mybool;
->>>>>>> cc80841a
 				}
 			}
 
 			// For compatibility
-<<<<<<< HEAD
-			if ($mybool === false) {
-=======
 			if (!$mybool) {
->>>>>>> cc80841a
 				$file = getDolGlobalString('SUPPLIER_PAYMENT_ADDON') . ".php";
 				$classname = "mod_supplier_payment_" . getDolGlobalString('SUPPLIER_PAYMENT_ADDON');
 				$classname = preg_replace('/\-.*$/', '', $classname);
@@ -807,21 +799,12 @@
 
 					// Load file with numbering class (if found)
 					if (is_file($dir.$file) && is_readable($dir.$file)) {
-<<<<<<< HEAD
-						$mybool = (include_once $dir.$file) || $mybool;
-					}
-				}
-			}
-
-			if ($mybool === false) {
-=======
 						$mybool = ((bool) @include_once $dir.$file) || $mybool;
 					}
 				}
 			}
 
 			if (!$mybool) {
->>>>>>> cc80841a
 				dol_print_error(null, "Failed to include file ".$file);
 				return '';
 			}
