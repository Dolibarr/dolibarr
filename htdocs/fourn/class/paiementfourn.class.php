<?php
/* Copyright (C) 2002-2004 Rodolphe Quiedeville   <rodolphe@quiedeville.org>
 * Copyright (C) 2004-2007 Laurent Destailleur    <eldy@users.sourceforge.net>
 * Copyright (C) 2005      Marc Barilley / Ocebo  <marc@ocebo.com>
 * Copyright (C) 2005-2009 Regis Houssin          <regis.houssin@inodbox.com>
 * Copyright (C) 2010-2011 Juanjo Menent          <jmenent@2byte.es>
 * Copyright (C) 2014      Marcos García          <marcosgdf@gmail.com>
 * Copyright (C) 2018      Nicolas ZABOURI	  <info@inovea-conseil.com>
 * Copyright (C) 2018       Frédéric France         <frederic.francenetlogic.fr>
 *
 * This program is free software; you can redistribute it and/or modify
 * it under the terms of the GNU General Public License as published by
 * the Free Software Foundation; either version 3 of the License, or
 * (at your option) any later version.
 *
 * This program is distributed in the hope that it will be useful,
 * but WITHOUT ANY WARRANTY; without even the implied warranty of
 * MERCHANTABILITY or FITNESS FOR A PARTICULAR PURPOSE.  See the
 * GNU General Public License for more details.
 *
 * You should have received a copy of the GNU General Public License
 * along with this program. If not, see <https://www.gnu.org/licenses/>.
 */

/**
 *		\file       htdocs/fourn/class/paiementfourn.class.php
 *		\ingroup    fournisseur, facture
 *		\brief      File of class to manage payments of suppliers invoices
 */
require_once DOL_DOCUMENT_ROOT.'/compta/bank/class/account.class.php';
require_once DOL_DOCUMENT_ROOT.'/compta/paiement/class/paiement.class.php';
require_once DOL_DOCUMENT_ROOT.'/multicurrency/class/multicurrency.class.php';

/**
 *	Class to manage payments for supplier invoices
 */
class PaiementFourn extends Paiement
{
	/**
	 * @var string ID to identify managed object
	 */
	public $element = 'payment_supplier';

	/**
	 * @var string Name of table without prefix where object is stored
	 */
	public $table_element = 'paiementfourn';

	/**
	 * @var string String with name of icon for myobject. Must be the part after the 'object_' into object_myobject.png
	 */
	public $picto = 'payment';

	public $statut; //Status of payment. 0 = unvalidated; 1 = validated
	// fk_paiement dans llx_paiement est l'id du type de paiement (7 pour CHQ, ...)
	// fk_paiement dans llx_paiement_facture est le rowid du paiement

	/**
	 * Label of payment type
	 * @var string
	 */
	public $type_label;

	/**
	 * Code of Payment type
	 * @var string
	 */
	public $type_code;



	/**
	 *	Constructor
	 *
	 *  @param		DoliDB		$db      Database handler
	 */
	public function __construct($db)
	{
		$this->db = $db;
	}

	/**
	 *	Load payment object
	 *
	 *	@param	int		$id         Id if payment to get
	 *  @param	string	$ref		Ref of payment to get
	 *  @param	int		$fk_bank	Id of bank line associated to payment
	 *  @return int		            <0 if KO, -2 if not found, >0 if OK
	 */
	public function fetch($id, $ref = '', $fk_bank = '')
	{
		$error = 0;

		$sql = 'SELECT p.rowid, p.ref, p.entity, p.datep as dp, p.amount, p.statut, p.fk_bank, p.multicurrency_amount,';
		$sql .= ' c.code as payment_code, c.libelle as payment_type,';
		$sql .= ' p.num_paiement as num_payment, p.note, b.fk_account';
		$sql .= ' FROM '.MAIN_DB_PREFIX.'paiementfourn as p';
		$sql .= ' LEFT JOIN '.MAIN_DB_PREFIX.'c_paiement as c ON p.fk_paiement = c.id';
		$sql .= ' LEFT JOIN '.MAIN_DB_PREFIX.'bank as b ON p.fk_bank = b.rowid';
		$sql .= ' WHERE p.entity IN ('.getEntity('facture_fourn').')';
<<<<<<< HEAD
		if ($id > 0) {
			$sql .= ' AND p.rowid = '.((int) $id);
		} elseif ($ref) {
			$sql .= ' AND p.rowid = '.$ref;
		} elseif ($fk_bank) {
=======
		if ($id > 0)
			$sql .= ' AND p.rowid = '.$id;
		elseif ($ref)
			$sql .= ' AND p.ref = '.$ref;
		elseif ($fk_bank)
>>>>>>> 7f91713c
			$sql .= ' AND p.fk_bank = '.$fk_bank;
		}
		//print $sql;

		$resql = $this->db->query($sql);
		if ($resql) {
			$num = $this->db->num_rows($resql);
			if ($num > 0) {
				$obj = $this->db->fetch_object($resql);

				$this->id             = $obj->rowid;
				$this->ref            = $obj->ref;
				$this->entity         = $obj->entity;
				$this->date           = $this->db->jdate($obj->dp);
				$this->datepaye       = $this->db->jdate($obj->dp);
				$this->num_payment    = $obj->num_payment;
				$this->numero         = $obj->num_payment;
				$this->bank_account   = $obj->fk_account;
				$this->fk_account     = $obj->fk_account;
				$this->bank_line      = $obj->fk_bank;
				$this->montant        = $obj->amount; // deprecated
				$this->amount         = $obj->amount;
				$this->multicurrency_amount = $obj->multicurrency_amount;
				$this->note                 = $obj->note;
				$this->note_private         = $obj->note;
				$this->type_code            = $obj->payment_code;
				$this->type_label           = $obj->payment_type;
				$this->statut               = $obj->statut;

				$error = 1;
			} else {
				$error = -2; // TODO Use 0 instead
			}
			$this->db->free($resql);
		} else {
			dol_print_error($this->db);
			$error = -1;
		}
		return $error;
	}

	/**
	 *	Create payment in database
	 *
	 *	@param		User	   $user        		Object of creating user
	 *	@param		int		   $closepaidinvoices   1=Also close payed invoices to paid, 0=Do nothing more
	 *  @param      Societe    $thirdparty          Thirdparty
	 *	@return     int         					id of created payment, < 0 if error
	 */
	public function create($user, $closepaidinvoices = 0, $thirdparty = null)
	{
		global $langs, $conf;

		$error = 0;
		$way = $this->getWay();

		// Clean parameters
		$totalamount = 0;
		$totalamount_converted = 0;

		dol_syslog(get_class($this)."::create", LOG_DEBUG);

		if ($way == 'dolibarr') {
			$amounts = &$this->amounts;
			$amounts_to_update = &$this->multicurrency_amounts;
		} else {
			$amounts = &$this->multicurrency_amounts;
			$amounts_to_update = &$this->amounts;
		}

		foreach ($amounts as $key => $value) {
			$value_converted = Multicurrency::getAmountConversionFromInvoiceRate($key, $value ? $value : 0, $way, 'facture_fourn');
			$totalamount_converted += $value_converted;
			$amounts_to_update[$key] = price2num($value_converted, 'MT');

			$newvalue = price2num($value, 'MT');
			$amounts[$key] = $newvalue;
			$totalamount += $newvalue;
		}
		$totalamount = price2num($totalamount);
		$totalamount_converted = price2num($totalamount_converted);

		$this->db->begin();

		if ($totalamount <> 0) { // On accepte les montants negatifs
			$ref = $this->getNextNumRef(is_object($thirdparty) ? $thirdparty : '');
			$now = dol_now();

			if ($way == 'dolibarr') {
				$total = $totalamount;
				$mtotal = $totalamount_converted; // Maybe use price2num with MT for the converted value
			} else {
				$total = $totalamount_converted; // Maybe use price2num with MT for the converted value
				$mtotal = $totalamount;
			}

			$sql = 'INSERT INTO '.MAIN_DB_PREFIX.'paiementfourn (';
			$sql .= 'ref, entity, datec, datep, amount, multicurrency_amount, fk_paiement, num_paiement, note, fk_user_author, fk_bank)';
			$sql .= " VALUES ('".$this->db->escape($ref)."', ".$conf->entity.", '".$this->db->idate($now)."',";
			$sql .= " '".$this->db->idate($this->datepaye)."', '".$total."', '".$mtotal."', ".$this->paiementid.", '".$this->db->escape($this->num_payment)."', '".$this->db->escape($this->note_private)."', ".$user->id.", 0)";

			$resql = $this->db->query($sql);
			if ($resql) {
				$this->id = $this->db->last_insert_id(MAIN_DB_PREFIX.'paiementfourn');

				// Insere tableau des montants / factures
				foreach ($this->amounts as $key => $amount) {
					$facid = $key;
					if (is_numeric($amount) && $amount <> 0) {
						$amount = price2num($amount);
						$sql = 'INSERT INTO '.MAIN_DB_PREFIX.'paiementfourn_facturefourn (fk_facturefourn, fk_paiementfourn, amount, multicurrency_amount)';
						$sql .= ' VALUES ('.$facid.','.$this->id.',\''.$amount.'\', \''.$this->multicurrency_amounts[$key].'\')';
						$resql = $this->db->query($sql);
						if ($resql) {
							$invoice = new FactureFournisseur($this->db);
							$invoice->fetch($facid);

							// If we want to closed paid invoices
							if ($closepaidinvoices) {
								$paiement = $invoice->getSommePaiement();
								//$creditnotes=$invoice->getSumCreditNotesUsed();
								$creditnotes = 0;
								//$deposits=$invoice->getSumDepositsUsed();
								$deposits = 0;
								$alreadypayed = price2num($paiement + $creditnotes + $deposits, 'MT');
								$remaintopay = price2num($invoice->total_ttc - $paiement - $creditnotes - $deposits, 'MT');
								if ($remaintopay == 0) {
									$result = $invoice->setPaid($user, '', '');
								} else {
									dol_syslog("Remain to pay for invoice ".$facid." not null. We do nothing.");
								}
							}

							// Regenerate documents of invoices
							if (empty($conf->global->MAIN_DISABLE_PDF_AUTOUPDATE)) {
								$newlang = '';
								$outputlangs = $langs;
								if ($conf->global->MAIN_MULTILANGS && empty($newlang)) {
									$newlang = $invoice->thirdparty->default_lang;
								}
								if (!empty($newlang)) {
									$outputlangs = new Translate("", $conf);
									$outputlangs->setDefaultLang($newlang);
								}
								$ret = $invoice->fetch($facid); // Reload to get new records
								$result = $invoice->generateDocument($invoice->model_pdf, $outputlangs);
								if ($result < 0) {
									setEventMessages($invoice->error, $invoice->errors, 'errors');
									$error++;
								}
							}
						} else {
							$this->error = $this->db->lasterror();
							$error++;
						}
					} else {
						dol_syslog(get_class($this).'::Create Amount line '.$key.' not a number. We discard it.');
					}
				}

				if (!$error) {
					// Call trigger
					$result = $this->call_trigger('PAYMENT_SUPPLIER_CREATE', $user);
					if ($result < 0) {
						$error++;
					}
					// End call triggers
				}
			} else {
				$this->error = $this->db->lasterror();
				$error++;
			}
		} else {
			$this->error = "ErrorTotalIsNull";
			dol_syslog('PaiementFourn::Create Error '.$this->error, LOG_ERR);
			$error++;
		}

		if ($totalamount <> 0 && $error == 0) { // On accepte les montants negatifs
			$this->amount = $total;
			$this->total = $total;
			$this->multicurrency_amount = $mtotal;
			$this->db->commit();
			dol_syslog('PaiementFourn::Create Ok Total = '.$this->total);
			return $this->id;
		} else {
			$this->db->rollback();
			return -1;
		}
	}


	/**
	 *	Delete a payment and lines generated into accounts
	 *	Si le paiement porte sur un ecriture compte qui est rapprochee, on refuse
	 *	Si le paiement porte sur au moins une facture a "payee", on refuse
	 *
	 *	@param		int		$notrigger		No trigger
	 *	@return     int     <0 si ko, >0 si ok
	 */
	public function delete($notrigger = 0)
	{
		global $conf, $user, $langs;

		$bank_line_id = $this->bank_line;

		$this->db->begin();

		// Verifier si paiement porte pas sur une facture a l'etat payee
		// Si c'est le cas, on refuse la suppression
		$billsarray = $this->getBillsArray('paye=1');
		if (is_array($billsarray)) {
			if (count($billsarray)) {
				$this->error = "ErrorCantDeletePaymentSharedWithPayedInvoice";
				$this->db->rollback();
				return -1;
			}
		} else {
			$this->db->rollback();
			return -2;
		}

		// Verifier si paiement ne porte pas sur ecriture bancaire rapprochee
		// Si c'est le cas, on refuse le delete
		if ($bank_line_id) {
			$accline = new AccountLine($this->db);
			$accline->fetch($bank_line_id);
			if ($accline->rappro) {
				$this->error = "ErrorCantDeletePaymentReconciliated";
				$this->db->rollback();
				return -3;
			}
		}

		// Efface la ligne de paiement (dans paiement_facture et paiement)
		$sql = 'DELETE FROM '.MAIN_DB_PREFIX.'paiementfourn_facturefourn';
		$sql .= ' WHERE fk_paiementfourn = '.$this->id;
		$resql = $this->db->query($sql);
		if ($resql) {
			$sql = 'DELETE FROM '.MAIN_DB_PREFIX.'paiementfourn';
			$sql .= ' WHERE rowid = '.$this->id;
			$result = $this->db->query($sql);
			if (!$result) {
				$this->error = $this->db->error();
				$this->db->rollback();
				return -3;
			}

			// Supprimer l'ecriture bancaire si paiement lie a ecriture
			if ($bank_line_id) {
				$accline = new AccountLine($this->db);
				$result = $accline->fetch($bank_line_id);
				if ($result > 0) { // If result = 0, record not found, we don't try to delete
					$result = $accline->delete($user);
				}
				if ($result < 0) {
					$this->error = $accline->error;
					$this->db->rollback();
					return -4;
				}
			}

			if (!$notrigger) {
				// Appel des triggers
				$result = $this->call_trigger('PAYMENT_SUPPLIER_DELETE', $user);
				if ($result < 0) {
					$this->db->rollback();
					return -1;
				}
				// Fin appel triggers
			}

			$this->db->commit();
			return 1;
		} else {
			$this->error = $this->db->error;
			$this->db->rollback();
			return -5;
		}
	}

	/**
	 *	Information on object
	 *
	 *	@param	int		$id      Id du paiement dont il faut afficher les infos
	 *	@return	void
	 */
	public function info($id)
	{
		$sql = 'SELECT c.rowid, datec, fk_user_author as fk_user_creat, tms';
		$sql .= ' FROM '.MAIN_DB_PREFIX.'paiementfourn as c';
		$sql .= ' WHERE c.rowid = '.((int) $id);

		$resql = $this->db->query($sql);
		if ($resql) {
			$num = $this->db->num_rows($resql);
			if ($num) {
				$obj = $this->db->fetch_object($resql);
				$this->id = $obj->rowid;

				if ($obj->fk_user_creat) {
					$cuser = new User($this->db);
					$cuser->fetch($obj->fk_user_creat);
					$this->user_creation = $cuser;
				}
				if ($obj->fk_user_modif) {
					$muser = new User($this->db);
					$muser->fetch($obj->fk_user_modif);
					$this->user_modification = $muser;
				}
				$this->date_creation     = $this->db->jdate($obj->datec);
				$this->date_modification = $this->db->jdate($obj->tms);
			}
			$this->db->free($resql);
		} else {
			dol_print_error($this->db);
		}
	}

	/**
	 *	Return list of supplier invoices the payment point to
	 *
	 *	@param      string	$filter         SQL filter
	 *	@return     array           		Array of supplier invoice id
	 */
	public function getBillsArray($filter = '')
	{
		$sql = 'SELECT fk_facturefourn';
		$sql .= ' FROM '.MAIN_DB_PREFIX.'paiementfourn_facturefourn as pf, '.MAIN_DB_PREFIX.'facture_fourn as f';
		$sql .= ' WHERE pf.fk_facturefourn = f.rowid AND fk_paiementfourn = '.$this->id;
		if ($filter) {
			$sql .= ' AND '.$filter;
		}

		dol_syslog(get_class($this).'::getBillsArray', LOG_DEBUG);
		$resql = $this->db->query($sql);
		if ($resql) {
			$i = 0;
			$num = $this->db->num_rows($resql);
			$billsarray = array();

			while ($i < $num) {
				$obj = $this->db->fetch_object($resql);
				$billsarray[$i] = $obj->fk_facturefourn;
				$i++;
			}

			return $billsarray;
		} else {
			$this->error = $this->db->error();
			dol_syslog(get_class($this).'::getBillsArray Error '.$this->error);
			return -1;
		}
	}

	/**
	 *	Retourne le libelle du statut d'une facture (brouillon, validee, abandonnee, payee)
	 *
	 *	@param      int		$mode       0=libelle long, 1=libelle court, 2=Picto + Libelle court, 3=Picto, 4=Picto + Libelle long, 5=Libelle court + Picto
	 *	@return     string				Libelle
	 */
	public function getLibStatut($mode = 0)
	{
		return $this->LibStatut($this->statut, $mode);
	}

	// phpcs:disable PEAR.NamingConventions.ValidFunctionName.ScopeNotCamelCaps
	/**
	 *	Renvoi le libelle d'un statut donne
	 *
	 *	@param      int		$status     Statut
	 *	@param      int		$mode      0=libelle long, 1=libelle court, 2=Picto + Libelle court, 3=Picto, 4=Picto + Libelle long, 5=Libelle court + Picto
	 *	@return     string      		Libelle du statut
	 */
	public function LibStatut($status, $mode = 0)
	{
		// phpcs:enable
		global $langs;

		$langs->load('compta');
		/*if ($mode == 0)
		{
			if ($status == 0) return $langs->trans('ToValidate');
			if ($status == 1) return $langs->trans('Validated');
		}
		if ($mode == 1)
		{
			if ($status == 0) return $langs->trans('ToValidate');
			if ($status == 1) return $langs->trans('Validated');
		}
		if ($mode == 2)
		{
			if ($status == 0) return img_picto($langs->trans('ToValidate'),'statut1').' '.$langs->trans('ToValidate');
			if ($status == 1) return img_picto($langs->trans('Validated'),'statut4').' '.$langs->trans('Validated');
		}
		if ($mode == 3)
		{
			if ($status == 0) return img_picto($langs->trans('ToValidate'),'statut1');
			if ($status == 1) return img_picto($langs->trans('Validated'),'statut4');
		}
		if ($mode == 4)
		{
			if ($status == 0) return img_picto($langs->trans('ToValidate'),'statut1').' '.$langs->trans('ToValidate');
			if ($status == 1) return img_picto($langs->trans('Validated'),'statut4').' '.$langs->trans('Validated');
		}
		if ($mode == 5)
		{
			if ($status == 0) return $langs->trans('ToValidate').' '.img_picto($langs->trans('ToValidate'),'statut1');
			if ($status == 1) return $langs->trans('Validated').' '.img_picto($langs->trans('Validated'),'statut4');
		}
		if ($mode == 6)
		{
			if ($status == 0) return $langs->trans('ToValidate').' '.img_picto($langs->trans('ToValidate'),'statut1');
			if ($status == 1) return $langs->trans('Validated').' '.img_picto($langs->trans('Validated'),'statut4');
		}*/
		return '';
	}


	/**
	 *	Return clicable name (with picto eventually)
	 *
	 *	@param		int		$withpicto		0=No picto, 1=Include picto into link, 2=Only picto
	 *	@param		string	$option			Sur quoi pointe le lien
	 *  @param		string  $mode           'withlistofinvoices'=Include list of invoices into tooltip
	 *  @param		int  	$notooltip		1=Disable tooltip
	 *  @param		string	$morecss		Add more CSS
	 *	@return		string					Chaine avec URL
	 */
	public function getNomUrl($withpicto = 0, $option = '', $mode = 'withlistofinvoices', $notooltip = 0, $morecss = '')
	{
		global $langs;

		$result = '';

		$text = $this->ref; // Sometimes ref contains label
		$reg = array();
		if (preg_match('/^\((.*)\)$/i', $text, $reg)) {
			// Label generique car entre parentheses. On l'affiche en le traduisant
			if ($reg[1] == 'paiement') {
				$reg[1] = 'Payment';
			}
			$text = $langs->trans($reg[1]);
		}

		$label = img_picto('', $this->picto).' <u>'.$langs->trans("Payment").'</u><br>';
		$label .= '<strong>'.$langs->trans("Ref").':</strong> '.$text;
		if ($this->datepaye ? $this->datepaye : $this->date) {
			$label .= '<br><strong>'.$langs->trans("Date").':</strong> '.dol_print_date($this->datepaye ? $this->datepaye : $this->date, 'dayhour', 'tzuser');
		}

		$linkclose = '';
		if (empty($notooltip)) {
			if (!empty($conf->global->MAIN_OPTIMIZEFORTEXTBROWSER)) {
				$label = $langs->trans("Payment");
				$linkclose .= ' alt="'.dol_escape_htmltag($label, 1).'"';
			}
			$linkclose .= ' title="'.dol_escape_htmltag($label, 1).'"';
			$linkclose .= ' class="classfortooltip'.($morecss ? ' '.$morecss : '').'"';
		} else {
			$linkclose = ($morecss ? ' class="'.$morecss.'"' : '');
		}

		$linkstart = '<a href="'.DOL_URL_ROOT.'/fourn/paiement/card.php?id='.$this->id.'"';
		$linkstart .= $linkclose.'>';
		$linkend = '</a>';

		$result .= $linkstart;
		if ($withpicto) {
			$result .= img_object(($notooltip ? '' : $label), ($this->picto ? $this->picto : 'generic'), ($notooltip ? (($withpicto != 2) ? 'class="paddingright"' : '') : 'class="'.(($withpicto != 2) ? 'paddingright ' : '').'classfortooltip"'), 0, 0, $notooltip ? 0 : 1);
		}
		if ($withpicto != 2) {
			$result .= $this->ref;
		}
		$result .= $linkend;

		return $result;
	}

	/**
	 *  Initialise an instance with random values.
	 *  Used to build previews or test instances.
	 *	id must be 0 if object instance is a specimen.
	 *
	 *	@param	string		$option		''=Create a specimen invoice with lines, 'nolines'=No lines
	 *  @return	void
	 */
	public function initAsSpecimen($option = '')
	{
		global $user, $langs, $conf;

		$now = dol_now();
		$arraynow = dol_getdate($now);
		$nownotime = dol_mktime(0, 0, 0, $arraynow['mon'], $arraynow['mday'], $arraynow['year']);

		// Initialize parameters
		$this->id = 0;
		$this->ref = 'SPECIMEN';
		$this->specimen = 1;
		$this->facid = 1;
		$this->socid = 1;
		$this->datepaye = $nownotime;
	}

	/**
	 *      Return next reference of supplier invoice not already used (or last reference)
	 *      according to numbering module defined into constant SUPPLIER_PAYMENT_ADDON
	 *
	 *      @param	   Societe		$soc		object company
	 *      @param     string		$mode		'next' for next value or 'last' for last value
	 *      @return    string					free ref or last ref
	 */
	public function getNextNumRef($soc, $mode = 'next')
	{
		global $conf, $db, $langs;
		$langs->load("bills");

		// Clean parameters (if not defined or using deprecated value)
		if (empty($conf->global->SUPPLIER_PAYMENT_ADDON)) {
			$conf->global->SUPPLIER_PAYMENT_ADDON = 'mod_supplier_payment_bronan';
		} elseif ($conf->global->SUPPLIER_PAYMENT_ADDON == 'brodator') {
			$conf->global->SUPPLIER_PAYMENT_ADDON = 'mod_supplier_payment_brodator';
		} elseif ($conf->global->SUPPLIER_PAYMENT_ADDON == 'bronan') {
			$conf->global->SUPPLIER_PAYMENT_ADDON = 'mod_supplier_payment_bronan';
		}

		if (!empty($conf->global->SUPPLIER_PAYMENT_ADDON)) {
			$mybool = false;

			$file = $conf->global->SUPPLIER_PAYMENT_ADDON.".php";
			$classname = $conf->global->SUPPLIER_PAYMENT_ADDON;

			// Include file with class
			$dirmodels = array_merge(array('/'), (array) $conf->modules_parts['models']);

			foreach ($dirmodels as $reldir) {
				$dir = dol_buildpath($reldir."core/modules/supplier_payment/");

				// Load file with numbering class (if found)
				if (is_file($dir.$file) && is_readable($dir.$file)) {
					$mybool |= include_once $dir.$file;
				}
			}

			// For compatibility
			if ($mybool === false) {
				$file = $conf->global->SUPPLIER_PAYMENT_ADDON.".php";
				$classname = "mod_supplier_payment_".$conf->global->SUPPLIER_PAYMENT_ADDON;
				$classname = preg_replace('/\-.*$/', '', $classname);
				// Include file with class
				foreach ($conf->file->dol_document_root as $dirroot) {
					$dir = $dirroot."/core/modules/supplier_payment/";

					// Load file with numbering class (if found)
					if (is_file($dir.$file) && is_readable($dir.$file)) {
						$mybool |= include_once $dir.$file;
					}
				}
			}

			if ($mybool === false) {
				dol_print_error('', "Failed to include file ".$file);
				return '';
			}

			$obj = new $classname();
			$numref = "";
			$numref = $obj->getNextValue($soc, $this);

			/**
			 * $numref can be empty in case we ask for the last value because if there is no invoice created with the
			 * set up mask.
			 */
			if ($mode != 'last' && !$numref) {
				dol_print_error($db, "SupplierPayment::getNextNumRef ".$obj->error);
				return "";
			}

			return $numref;
		} else {
			$langs->load("errors");
			print $langs->trans("Error")." ".$langs->trans("ErrorModuleSetupNotComplete", $langs->transnoentitiesnoconv("Supplier"));
			return "";
		}
	}

	/**
	 *	Create a document onto disk according to template model.
	 *
	 *	@param	    string		$modele			Force template to use ('' to not force)
	 *	@param		Translate	$outputlangs	Object lang a utiliser pour traduction
	 *  @param      int			$hidedetails    Hide details of lines
	 *  @param      int			$hidedesc       Hide description
	 *  @param      int			$hideref        Hide ref
	 *  @param   null|array  $moreparams     Array to provide more information
	 *  @return     int         				<0 if KO, 0 if nothing done, >0 if OK
	 */
	public function generateDocument($modele, $outputlangs, $hidedetails = 0, $hidedesc = 0, $hideref = 0, $moreparams = null)
	{
		global $conf, $user, $langs;

		$langs->load("suppliers");

		// Set the model on the model name to use
		if (empty($modele)) {
			if (!empty($conf->global->SUPPLIER_PAYMENT_ADDON_PDF)) {
				$modele = $conf->global->SUPPLIER_PAYMENT_ADDON_PDF;
			} else {
				$modele = ''; // No default value. For supplier invoice, we allow to disable all PDF generation
			}
		}

		if (empty($modele)) {
			return 0;
		} else {
			$modelpath = "core/modules/supplier_payment/doc/";

			return $this->commonGenerateDocument($modelpath, $modele, $outputlangs, $hidedetails, $hidedesc, $hideref, $moreparams);
		}
	}



	/**
	 * 	get the right way of payment
	 *
	 * 	@return 	string 	'dolibarr' if standard comportment or paid in dolibarr currency, 'customer' if payment received from multicurrency inputs
	 */
	public function getWay()
	{
		global $conf;

		$way = 'dolibarr';
		if (!empty($conf->multicurrency->enabled)) {
			foreach ($this->multicurrency_amounts as $value) {
				if (!empty($value)) { // one value found then payment is in invoice currency
					$way = 'customer';
					break;
				}
			}
		}

		return $way;
	}


	// phpcs:disable PEAR.NamingConventions.ValidFunctionName.ScopeNotCamelCaps
	/**
	 *  Load the third party of object, from id into this->thirdparty
	 *
	 *	@param		int		$force_thirdparty_id	Force thirdparty id
	 *	@return		int								<0 if KO, >0 if OK
	 */
	public function fetch_thirdparty($force_thirdparty_id = 0)
	{
		// phpcs:enable
		require_once DOL_DOCUMENT_ROOT.'/fourn/class/fournisseur.facture.class.php';

		if (empty($force_thirdparty_id)) {
			$billsarray = $this->getBillsArray(); // From payment, the fk_soc isn't available, we should load the first supplier invoice to get him
			if (!empty($billsarray)) {
				$supplier_invoice = new FactureFournisseur($this->db);
				if ($supplier_invoice->fetch($billsarray[0]) > 0) {
					$force_thirdparty_id = $supplier_invoice->fk_soc;
				}
			}
		}

		return parent::fetch_thirdparty($force_thirdparty_id);
	}
}<|MERGE_RESOLUTION|>--- conflicted
+++ resolved
@@ -98,20 +98,12 @@
 		$sql .= ' LEFT JOIN '.MAIN_DB_PREFIX.'c_paiement as c ON p.fk_paiement = c.id';
 		$sql .= ' LEFT JOIN '.MAIN_DB_PREFIX.'bank as b ON p.fk_bank = b.rowid';
 		$sql .= ' WHERE p.entity IN ('.getEntity('facture_fourn').')';
-<<<<<<< HEAD
 		if ($id > 0) {
 			$sql .= ' AND p.rowid = '.((int) $id);
 		} elseif ($ref) {
-			$sql .= ' AND p.rowid = '.$ref;
-		} elseif ($fk_bank) {
-=======
-		if ($id > 0)
-			$sql .= ' AND p.rowid = '.$id;
-		elseif ($ref)
-			$sql .= ' AND p.ref = '.$ref;
-		elseif ($fk_bank)
->>>>>>> 7f91713c
-			$sql .= ' AND p.fk_bank = '.$fk_bank;
+			$sql .= " AND p.ref = '".$this->db->escape($ref)."'";
+		} elseif ($fk_bank > 0) {
+			$sql .= ' AND p.fk_bank = '.((int) $fk_bank);
 		}
 		//print $sql;
 
