<?php
/* Copyright (C) 2002-2004 Rodolphe Quiedeville   <rodolphe@quiedeville.org>
 * Copyright (C) 2004-2007 Laurent Destailleur    <eldy@users.sourceforge.net>
 * Copyright (C) 2005      Marc Barilley / Ocebo  <marc@ocebo.com>
 * Copyright (C) 2005-2009 Regis Houssin          <regis.houssin@capnetworks.com>
 * Copyright (C) 2010-2011 Juanjo Menent          <jmenent@2byte.es>
 * Copyright (C) 2014      Marcos García          <marcosgdf@gmail.com>
 *
 * This program is free software; you can redistribute it and/or modify
 * it under the terms of the GNU General Public License as published by
 * the Free Software Foundation; either version 3 of the License, or
 * (at your option) any later version.
 *
 * This program is distributed in the hope that it will be useful,
 * but WITHOUT ANY WARRANTY; without even the implied warranty of
 * MERCHANTABILITY or FITNESS FOR A PARTICULAR PURPOSE.  See the
 * GNU General Public License for more details.
 *
 * You should have received a copy of the GNU General Public License
 * along with this program. If not, see <http://www.gnu.org/licenses/>.
 */

/**
 *		\file       htdocs/fourn/class/paiementfourn.class.php
 *		\ingroup    fournisseur, facture
 *		\brief      File of class to manage payments of suppliers invoices
 */
require_once DOL_DOCUMENT_ROOT.'/compta/bank/class/account.class.php';
require_once DOL_DOCUMENT_ROOT.'/compta/paiement/class/paiement.class.php';
require_once DOL_DOCUMENT_ROOT.'/multicurrency/class/multicurrency.class.php';

/**
 *	Class to manage payments for supplier invoices
 */
class PaiementFourn extends Paiement
{
    public $element='payment_supplier';
    public $table_element='paiementfourn';

    var $statut;        //Status of payment. 0 = unvalidated; 1 = validated
	// fk_paiement dans llx_paiement est l'id du type de paiement (7 pour CHQ, ...)
	// fk_paiement dans llx_paiement_facture est le rowid du paiement

	/**
	 * Label of payment type
	 * @var string
	 */
	public $type_libelle;

	/**
	 * Code of Payment type
	 * @var string
	 */
	public $type_code;

	/**
	 *	Constructor
	 *
	 *  @param		DoliDB		$db      Database handler
	 */
	function __construct($db)
	{
		$this->db = $db;
	}

	/**
	 *	Load payment object
	 *
	 *	@param	int		$id         Id if payment to get
	 *  @param	string	$ref		Ref of payment to get (currently ref = id but this may change in future)
	 *  @param	int		$fk_bank	Id of bank line associated to payment
	 *  @return int		            <0 if KO, -2 if not found, >0 if OK
	 */
	function fetch($id, $ref='', $fk_bank='')
	{
	    $error=0;
	    
<<<<<<< HEAD
		$sql = 'SELECT p.rowid, p.datep as dp, p.amount, p.statut, p.fk_bank,';
=======
		$sql = 'SELECT p.rowid, p.ref, p.entity, p.datep as dp, p.amount, p.statut, p.fk_bank,';
>>>>>>> 3f5d67d4
		$sql.= ' c.code as paiement_code, c.libelle as paiement_type,';
		$sql.= ' p.num_paiement, p.note, b.fk_account';
		$sql.= ' FROM '.MAIN_DB_PREFIX.'c_paiement as c, '.MAIN_DB_PREFIX.'paiementfourn as p';
		$sql.= ' LEFT JOIN '.MAIN_DB_PREFIX.'bank as b ON p.fk_bank = b.rowid ';
		$sql.= ' WHERE p.fk_paiement = c.id';
		if ($id > 0)
			$sql.= ' AND p.rowid = '.$id;
		else if ($ref)
			$sql.= ' AND p.rowid = '.$ref;
		else if ($fk_bank)
			$sql.= ' AND p.fk_bank = '.$fk_bank;

		$resql = $this->db->query($sql);
		if ($resql)
		{
			$num = $this->db->num_rows($resql);
			if ($num > 0)
			{
				$obj = $this->db->fetch_object($resql);
				$this->id             = $obj->rowid;
				$this->ref            = $obj->ref;
				$this->entity         = $obj->entity;
				$this->date           = $this->db->jdate($obj->dp);
				$this->numero         = $obj->num_paiement;
				$this->bank_account   = $obj->fk_account;
				$this->bank_line      = $obj->fk_bank;
				$this->montant        = $obj->amount;
				$this->note           = $obj->note;
				$this->type_code      = $obj->paiement_code;
				$this->type_libelle   = $obj->paiement_type;
				$this->statut         = $obj->statut;
				$error = 1;
			}
			else
			{
				$error = -2;    // TODO Use 0 instead
			}
			$this->db->free($resql);
		}
		else
		{
			dol_print_error($this->db);
			$error = -1;
		}
		return $error;
	}

	/**
	 *	Create payment in database
	 *
	 *	@param		User	$user        			Object of creating user
	 *	@param		int		$closepaidinvoices   	1=Also close payed invoices to paid, 0=Do nothing more
	 *	@return     int         					id of created payment, < 0 if error
	 */
	function create($user,$closepaidinvoices=0)
	{
		global $langs,$conf;

		$error = 0;
		$way = $this->getWay();

		// Clean parameters
		$totalamount = 0;
		$totalamount_converted = 0;
		
		if ($way == 'dolibarr')
		{
<<<<<<< HEAD
			$newvalue = price2num($value, 'MT');
			$this->amounts[$key] = $newvalue;
			$this->total += $newvalue;
=======
			$amounts = &$this->amounts;
			$amounts_to_update = &$this->multicurrency_amounts;
>>>>>>> 3f5d67d4
		}
		else
		{
			$amounts = &$this->multicurrency_amounts;
			$amounts_to_update = &$this->amounts;
		}
		
		foreach ($amounts as $key => $value)
		{
			$value_converted = Multicurrency::getAmountConversionFromInvoiceRate($key, $value, $way, 'facture_fourn');
			$totalamount_converted += $value_converted;
			$amounts_to_update[$key] = price2num($value_converted, 'MT');
			
			$newvalue = price2num($value,'MT');
			$amounts[$key] = $newvalue;
			$totalamount += $newvalue;
		}
		$totalamount = price2num($totalamount);
		$totalamount_converted = price2num($totalamount_converted);

		$this->db->begin();

		if ($totalamount <> 0) // On accepte les montants negatifs
		{
			$ref = $this->getNextNumRef('');
			$now=dol_now();
			
			if ($way == 'dolibarr')
			{
				$total = $totalamount;
				$mtotal = $totalamount_converted; // Maybe use price2num with MT for the converted value
			}
			else
			{
				$total = $totalamount_converted; // Maybe use price2num with MT for the converted value
				$mtotal = $totalamount;
			}
		
			$sql = 'INSERT INTO '.MAIN_DB_PREFIX.'paiementfourn (';
			$sql.= 'ref, entity, datec, datep, amount, multicurrency_amount, fk_paiement, num_paiement, note, fk_user_author, fk_bank)';
			$sql.= " VALUES ('".$this->db->escape($ref)."', ".$conf->entity.", '".$this->db->idate($now)."',";
			$sql.= " '".$this->db->idate($this->datepaye)."', '".$total."', '".$mtotal."', ".$this->paiementid.", '".$this->num_paiement."', '".$this->db->escape($this->note)."', ".$user->id.", 0)";

			dol_syslog("PaiementFourn::create", LOG_DEBUG);
			$resql = $this->db->query($sql);
			if ($resql)
			{
				$this->id = $this->db->last_insert_id(MAIN_DB_PREFIX.'paiementfourn');

				// Insere tableau des montants / factures
				foreach ($this->amounts as $key => $amount)
				{
					$facid = $key;
					if (is_numeric($amount) && $amount <> 0)
					{
						$amount = price2num($amount);
						$sql = 'INSERT INTO '.MAIN_DB_PREFIX.'paiementfourn_facturefourn (fk_facturefourn, fk_paiementfourn, amount, multicurrency_amount)';
						$sql .= ' VALUES ('.$facid.','. $this->id.',\''.$amount.'\', \''.$this->multicurrency_amounts[$key].'\')';
						$resql=$this->db->query($sql);
						if ($resql)
						{
							// If we want to closed payed invoices
						    if ($closepaidinvoices)
						    {
						        $invoice=new FactureFournisseur($this->db);
						        $invoice->fetch($facid);
	                            $paiement = $invoice->getSommePaiement();
	                            //$creditnotes=$invoice->getSumCreditNotesUsed();
	                            $creditnotes=0;
	                            //$deposits=$invoice->getSumDepositsUsed();
	                            $deposits=0;
	                            $alreadypayed=price2num($paiement + $creditnotes + $deposits,'MT');
	                            $remaintopay=price2num($invoice->total_ttc - $paiement - $creditnotes - $deposits,'MT');
	                            if ($remaintopay == 0)
	                            {
	    					        $result=$invoice->set_paid($user,'','');
	                            }
	                            else dol_syslog("Remain to pay for invoice ".$facid." not null. We do nothing.");
							}
						}
						else
						{
							dol_syslog('Paiement::Create Erreur INSERT dans paiement_facture '.$facid);
							$error++;
						}

					}
					else
					{
						dol_syslog('PaiementFourn::Create Montant non numerique',LOG_ERR);
					}
				}

				if (! $error)
				{
                    // Call trigger
                    $result=$this->call_trigger('PAYMENT_SUPPLIER_CREATE',$user);
                    if ($result < 0) $error++;
                    // End call triggers
				}
			}
			else
			{
				$this->error=$this->db->lasterror();
				$error++;
			}
		}
		else
		{
			$this->error="ErrorTotalIsNull";
			dol_syslog('PaiementFourn::Create Error '.$this->error, LOG_ERR);
			$error++;
		}

		if ($totalamount <> 0 && $error == 0) // On accepte les montants negatifs
		{
			$this->amount=$total;
		    $this->total=$total;
			$this->multicurrency_amount=$mtotal;
			$this->db->commit();
			dol_syslog('PaiementFourn::Create Ok Total = '.$this->total);
			return $this->id;
		}
		else
		{
			$this->db->rollback();
			return -1;
		}
	}


	/**
	 *	Supprime un paiement ainsi que les lignes qu'il a genere dans comptes
	 *	Si le paiement porte sur un ecriture compte qui est rapprochee, on refuse
	 *	Si le paiement porte sur au moins une facture a "payee", on refuse
	 *
	 *	@param		int		$notrigger		No trigger
	 *	@return     int     <0 si ko, >0 si ok
	 */
	function delete($notrigger=0)
	{
	    global $conf, $user, $langs;
	    
		$bank_line_id = $this->bank_line;

		$this->db->begin();

		// Verifier si paiement porte pas sur une facture a l'etat payee
		// Si c'est le cas, on refuse la suppression
		$billsarray=$this->getBillsArray('paye=1');
		if (is_array($billsarray))
		{
			if (count($billsarray))
			{
				$this->error="ErrorCantDeletePaymentSharedWithPayedInvoice";
				$this->db->rollback();
				return -1;
			}
		}
		else
		{
			$this->db->rollback();
			return -2;
		}

		// Verifier si paiement ne porte pas sur ecriture bancaire rapprochee
		// Si c'est le cas, on refuse le delete
		if ($bank_line_id)
		{
			$accline = new AccountLine($this->db);
			$accline->fetch($bank_line_id);
			if ($accline->rappro)
			{
				$this->error="ErrorCantDeletePaymentReconciliated";
				$this->db->rollback();
				return -3;
			}
		}

		// Efface la ligne de paiement (dans paiement_facture et paiement)
		$sql = 'DELETE FROM '.MAIN_DB_PREFIX.'paiementfourn_facturefourn';
		$sql.= ' WHERE fk_paiementfourn = '.$this->id;
		$resql = $this->db->query($sql);
		if ($resql)
		{
			$sql = 'DELETE FROM '.MAIN_DB_PREFIX.'paiementfourn';
			$sql.= ' WHERE rowid = '.$this->id;
			$result = $this->db->query($sql);
			if (! $result)
			{
				$this->error=$this->db->error();
				$this->db->rollback();
				return -3;
			}

			// Supprimer l'ecriture bancaire si paiement lie a ecriture
			if ($bank_line_id)
			{
    			$accline = new AccountLine($this->db);
    			$result=$accline->fetch($bank_line_id);
    			if ($result > 0) // If result = 0, record not found, we don't try to delete
    			{
    				$result=$accline->delete();
    			}
    			if ($result < 0)
    			{
                    $this->error=$accline->error;
                    $this->db->rollback();
    	    		return -4;
    		    }
			}
			
			if (! $notrigger)
			{
			    // Appel des triggers
			    $result=$this->call_trigger('PAYMENT_SUPPLIER_DELETE', $user);
			    if ($result < 0)
			    {
			        $this->db->rollback();
			        return -1;
			    }
			    // Fin appel triggers
			}
			
			$this->db->commit();
			return 1;
		}
		else
		{
			$this->error=$this->db->error;
			$this->db->rollback();
			return -5;
		}
	}

	/**
	 *	Information on object
	 *
	 *	@param	int		$id      Id du paiement dont il faut afficher les infos
	 *	@return	void
	 */
	function info($id)
	{
		$sql = 'SELECT c.rowid, datec, fk_user_author as fk_user_creat, tms';
		$sql.= ' FROM '.MAIN_DB_PREFIX.'paiementfourn as c';
		$sql.= ' WHERE c.rowid = '.$id;

		$resql = $this->db->query($sql);
		if ($resql)
		{
			$num = $this->db->num_rows($resql);
			if ($num)
			{
				$obj = $this->db->fetch_object($resql);
				$this->id = $obj->rowid;

				if ($obj->fk_user_creat)
				{
					$cuser = new User($this->db);
					$cuser->fetch($obj->fk_user_creat);
					$this->user_creation = $cuser;
				}
				if ($obj->fk_user_modif)
				{
					$muser = new User($this->db);
					$muser->fetch($obj->fk_user_modif);
					$this->user_modification = $muser;
				}
				$this->date_creation     = $this->db->jdate($obj->datec);
				$this->date_modification = $this->db->jdate($obj->tms);
			}
			$this->db->free($resql);
		}
		else
		{
			dol_print_error($this->db);
		}
	}

	/**
	 *	Return list of supplier invoices the payment point to
	 *
	 *	@param      string	$filter         SQL filter
	 *	@return     array           		Array of supplier invoice id
	 */
	function getBillsArray($filter='')
	{
		$sql = 'SELECT fk_facturefourn';
		$sql.= ' FROM '.MAIN_DB_PREFIX.'paiementfourn_facturefourn as pf, '.MAIN_DB_PREFIX.'facture_fourn as f';
		$sql.= ' WHERE pf.fk_facturefourn = f.rowid AND fk_paiementfourn = '.$this->id;
		if ($filter) $sql.= ' AND '.$filter;

		dol_syslog(get_class($this).'::getBillsArray', LOG_DEBUG);
		$resql = $this->db->query($sql);
		if ($resql)
		{
			$i=0;
			$num=$this->db->num_rows($resql);
			$billsarray=array();

			while ($i < $num)
			{
				$obj = $this->db->fetch_object($resql);
				$billsarray[$i]=$obj->fk_facturefourn;
				$i++;
			}

			return $billsarray;
		}
		else
		{
			$this->error=$this->db->error();
			dol_syslog(get_class($this).'::getBillsArray Error '.$this->error);
			return -1;
		}
	}

	/**
	*	Retourne le libelle du statut d'une facture (brouillon, validee, abandonnee, payee)
	*
	*	@param      int		$mode       0=libelle long, 1=libelle court, 2=Picto + Libelle court, 3=Picto, 4=Picto + Libelle long, 5=Libelle court + Picto
	*	@return     string				Libelle
	*/
	function getLibStatut($mode=0)
	{
		return $this->LibStatut($this->statut,$mode);
	}

	/**
	*	Renvoi le libelle d'un statut donne
	*
	*	@param      int		$status     Statut
	*	@param      int		$mode      0=libelle long, 1=libelle court, 2=Picto + Libelle court, 3=Picto, 4=Picto + Libelle long, 5=Libelle court + Picto
	*	@return     string      		Libelle du statut
	*/
	function LibStatut($status,$mode=0)
	{
		global $langs;

		$langs->load('compta');
		if ($mode == 0)
		{
			if ($status == 0) return $langs->trans('ToValidate');
			if ($status == 1) return $langs->trans('Validated');
		}
		if ($mode == 1)
		{
			if ($status == 0) return $langs->trans('ToValidate');
			if ($status == 1) return $langs->trans('Validated');
		}
		if ($mode == 2)
		{
			if ($status == 0) return img_picto($langs->trans('ToValidate'),'statut1').' '.$langs->trans('ToValidate');
			if ($status == 1) return img_picto($langs->trans('Validated'),'statut4').' '.$langs->trans('Validated');
		}
		if ($mode == 3)
		{
			if ($status == 0) return img_picto($langs->trans('ToValidate'),'statut1');
			if ($status == 1) return img_picto($langs->trans('Validated'),'statut4');
		}
		if ($mode == 4)
		{
			if ($status == 0) return img_picto($langs->trans('ToValidate'),'statut1').' '.$langs->trans('ToValidate');
			if ($status == 1) return img_picto($langs->trans('Validated'),'statut4').' '.$langs->trans('Validated');
		}
		if ($mode == 5)
		{
			if ($status == 0) return $langs->trans('ToValidate').' '.img_picto($langs->trans('ToValidate'),'statut1');
			if ($status == 1) return $langs->trans('Validated').' '.img_picto($langs->trans('Validated'),'statut4');
		}
		return $langs->trans('Unknown');
	}


	/**
	 *	Return clicable name (with picto eventually)
	 *
	 *	@param		int		$withpicto		0=No picto, 1=Include picto into link, 2=Only picto
	 *	@param		string	$option			Sur quoi pointe le lien
	 *	@return		string					Chaine avec URL
	 */
	function getNomUrl($withpicto=0,$option='')
	{
		global $langs;

		$result='';
        $text=$this->ref;   // Sometimes ref contains label
        if (preg_match('/^\((.*)\)$/i',$text,$reg)) {
            // Label generique car entre parentheses. On l'affiche en le traduisant
            if ($reg[1]=='paiement') $reg[1]='Payment';
            $text=$langs->trans($reg[1]);
        }
        $label = $langs->trans("ShowPayment").': '.$text;

        $link = '<a href="'.DOL_URL_ROOT.'/fourn/paiement/card.php?id='.$this->id.'" title="'.dol_escape_htmltag($label, 1).'" class="classfortooltip">';
        $linkend='</a>';


        if ($withpicto) $result.=($link.img_object($langs->trans("ShowPayment"), 'payment', 'class="classfortooltip"').$linkend);
		if ($withpicto && $withpicto != 2) $result.=' ';
		if ($withpicto != 2) $result.=$link.$text.$linkend;
		return $result;
	}
	
	/**
	 *  Initialise an instance with random values.
	 *  Used to build previews or test instances.
	 *	id must be 0 if object instance is a specimen.
	 *
	 *	@param	string		$option		''=Create a specimen invoice with lines, 'nolines'=No lines
	 *  @return	void
	 */
	function initAsSpecimen($option='')
	{
		global $user,$langs,$conf;

		$now=dol_now();
		$arraynow=dol_getdate($now);
		$nownotime=dol_mktime(0, 0, 0, $arraynow['mon'], $arraynow['mday'], $arraynow['year']);

		// Initialize parameters
		$this->id=0;
		$this->ref = 'SPECIMEN';
		$this->specimen=1;
		$this->facid = 1;
		$this->datepaye = $nownotime;
	}
	
	/**
	 *      Return next reference of supplier invoice not already used (or last reference)
	 *      according to numbering module defined into constant SUPPLIER_PAYMENT_ADDON
	 *
	 *      @param	   Societe		$soc		object company
	 *      @param     string		$mode		'next' for next value or 'last' for last value
	 *      @return    string					free ref or last ref
	 */
	function getNextNumRef($soc,$mode='next')
	{
		global $conf, $db, $langs;
		$langs->load("bills");

		// Clean parameters (if not defined or using deprecated value)
		if (empty($conf->global->SUPPLIER_PAYMENT_ADDON)) $conf->global->SUPPLIER_PAYMENT_ADDON='mod_supplier_payment_bronan';
		else if ($conf->global->SUPPLIER_PAYMENT_ADDON=='brodator') $conf->global->SUPPLIER_PAYMENT_ADDON='mod_supplier_payment_brodator';
		else if ($conf->global->SUPPLIER_PAYMENT_ADDON=='bronan') $conf->global->SUPPLIER_PAYMENT_ADDON='mod_supplier_payment_bronan';

		if (! empty($conf->global->SUPPLIER_PAYMENT_ADDON))
		{
			$mybool=false;

			$file = $conf->global->SUPPLIER_PAYMENT_ADDON.".php";
			$classname = $conf->global->SUPPLIER_PAYMENT_ADDON;

			// Include file with class
			$dirmodels = array_merge(array('/'), (array) $conf->modules_parts['models']);

			foreach ($dirmodels as $reldir) {

				$dir = dol_buildpath($reldir."core/modules/supplier_payment/");

				// Load file with numbering class (if found)
				if (is_file($dir.$file) && is_readable($dir.$file))
				{
					$mybool |= include_once $dir . $file;
				}
			}

			// For compatibility
			if (! $mybool)
			{
				$file = $conf->global->SUPPLIER_PAYMENT_ADDON.".php";
				$classname = "mod_supplier_payment_".$conf->global->SUPPLIER_PAYMENT_ADDON;
				$classname = preg_replace('/\-.*$/','',$classname);
				// Include file with class
				foreach ($conf->file->dol_document_root as $dirroot)
				{
					$dir = $dirroot."/core/modules/supplier_payment/";

					// Load file with numbering class (if found)
					if (is_file($dir.$file) && is_readable($dir.$file)) {
						$mybool |= include_once $dir . $file;
					}
				}
			}

			if (! $mybool)
			{
				dol_print_error('',"Failed to include file ".$file);
				return '';
			}

			$obj = new $classname();
			$numref = "";
			$numref = $obj->getNextValue($soc,$this);

			/**
			 * $numref can be empty in case we ask for the last value because if there is no invoice created with the
			 * set up mask.
			 */
			if ($mode != 'last' && !$numref) {
				dol_print_error($db,"SupplierPayment::getNextNumRef ".$obj->error);
				return "";
			}

			return $numref;
		}
		else
		{
			$langs->load("errors");
			print $langs->trans("Error")." ".$langs->trans("ErrorModuleSetupNotComplete");
			return "";
		}
	}

	/**
	 * 	get the right way of payment
	 * 
	 * 	@return 	string 	'dolibarr' if standard comportment or paid in dolibarr currency, 'customer' if payment received from multicurrency inputs
	 */
	function getWay()
	{
		global $conf;
		
		$way = 'dolibarr';
		if (!empty($conf->multicurrency->enabled))
		{
			foreach ($this->multicurrency_amounts as $value)
			{
				if (!empty($value)) // one value found then payment is in invoice currency
				{
					$way = 'customer';
					break;
				}
			}
		}
		
		return $way;
	}
}<|MERGE_RESOLUTION|>--- conflicted
+++ resolved
@@ -75,11 +75,7 @@
 	{
 	    $error=0;
 	    
-<<<<<<< HEAD
-		$sql = 'SELECT p.rowid, p.datep as dp, p.amount, p.statut, p.fk_bank,';
-=======
 		$sql = 'SELECT p.rowid, p.ref, p.entity, p.datep as dp, p.amount, p.statut, p.fk_bank,';
->>>>>>> 3f5d67d4
 		$sql.= ' c.code as paiement_code, c.libelle as paiement_type,';
 		$sql.= ' p.num_paiement, p.note, b.fk_account';
 		$sql.= ' FROM '.MAIN_DB_PREFIX.'c_paiement as c, '.MAIN_DB_PREFIX.'paiementfourn as p';
@@ -147,14 +143,8 @@
 		
 		if ($way == 'dolibarr')
 		{
-<<<<<<< HEAD
-			$newvalue = price2num($value, 'MT');
-			$this->amounts[$key] = $newvalue;
-			$this->total += $newvalue;
-=======
 			$amounts = &$this->amounts;
 			$amounts_to_update = &$this->multicurrency_amounts;
->>>>>>> 3f5d67d4
 		}
 		else
 		{
