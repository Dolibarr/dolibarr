<?php
/* Copyright (C) 2002-2004 Rodolphe Quiedeville   <rodolphe@quiedeville.org>
 * Copyright (C) 2004-2007 Laurent Destailleur    <eldy@users.sourceforge.net>
 * Copyright (C) 2005      Marc Barilley / Ocebo  <marc@ocebo.com>
 * Copyright (C) 2005-2009 Regis Houssin          <regis.houssin@inodbox.com>
 * Copyright (C) 2010-2011 Juanjo Menent          <jmenent@2byte.es>
 * Copyright (C) 2014      Marcos García          <marcosgdf@gmail.com>
 * Copyright (C) 2018      Nicolas ZABOURI	  <info@inovea-conseil.com>
 * Copyright (C) 2018       Frédéric France         <frederic.francenetlogic.fr>
 *
 * This program is free software; you can redistribute it and/or modify
 * it under the terms of the GNU General Public License as published by
 * the Free Software Foundation; either version 3 of the License, or
 * (at your option) any later version.
 *
 * This program is distributed in the hope that it will be useful,
 * but WITHOUT ANY WARRANTY; without even the implied warranty of
 * MERCHANTABILITY or FITNESS FOR A PARTICULAR PURPOSE.  See the
 * GNU General Public License for more details.
 *
 * You should have received a copy of the GNU General Public License
 * along with this program. If not, see <https://www.gnu.org/licenses/>.
 */

/**
 *		\file       htdocs/fourn/class/paiementfourn.class.php
 *		\ingroup    fournisseur, facture
 *		\brief      File of class to manage payments of suppliers invoices
 */
require_once DOL_DOCUMENT_ROOT.'/compta/bank/class/account.class.php';
require_once DOL_DOCUMENT_ROOT.'/compta/paiement/class/paiement.class.php';
require_once DOL_DOCUMENT_ROOT.'/multicurrency/class/multicurrency.class.php';

/**
 *	Class to manage payments for supplier invoices
 */
class PaiementFourn extends Paiement
{
	/**
	 * @var string ID to identify managed object
	 */
	public $element = 'payment_supplier';

	/**
	 * @var string Name of table without prefix where object is stored
	 */
	public $table_element = 'paiementfourn';

	/**
	 * @var string String with name of icon for myobject. Must be the part after the 'object_' into object_myobject.png
	 */
	public $picto = 'payment';

	public $statut; //Status of payment. 0 = unvalidated; 1 = validated
	// fk_paiement dans llx_paiement est l'id du type de paiement (7 pour CHQ, ...)
	// fk_paiement dans llx_paiement_facture est le rowid du paiement

	/**
	 * Label of payment type
	 * @var string
	 */
	public $type_label;

	/**
	 * Code of Payment type
	 * @var string
	 */
	public $type_code;



	/**
	 *	Constructor
	 *
	 *  @param		DoliDB		$db      Database handler
	 */
	public function __construct($db)
	{
		$this->db = $db;
	}

	/**
	 *	Load payment object
	 *
	 *	@param	int		$id         Id if payment to get
	 *  @param	string	$ref		Ref of payment to get (currently ref = id but this may change in future)
	 *  @param	int		$fk_bank	Id of bank line associated to payment
	 *  @return int		            <0 if KO, -2 if not found, >0 if OK
	 */
	public function fetch($id, $ref = '', $fk_bank = '')
	{
		$error = 0;

<<<<<<< HEAD
		$sql = 'SELECT p.rowid, p.ref, p.entity, p.datep as dp, p.amount, p.statut, p.fk_bank,';
		$sql .= ' c.code as paiement_code, c.libelle as paiement_type,';
		$sql .= ' p.num_paiement as num_payment, p.note, b.fk_account';
		$sql .= ' FROM '.MAIN_DB_PREFIX.'paiementfourn as p';
		$sql .= ' LEFT JOIN '.MAIN_DB_PREFIX.'c_paiement as c ON p.fk_paiement = c.id';
		$sql .= ' LEFT JOIN '.MAIN_DB_PREFIX.'bank as b ON p.fk_bank = b.rowid ';
		$sql .= ' WHERE p.entity IN ('.getEntity('facture_fourn').')';
=======
		$sql = 'SELECT p.rowid, p.ref, p.entity, p.datep as dp, p.amount, p.statut, p.fk_bank, p.multicurrency_amount,';
		$sql.= ' c.code as paiement_code, c.libelle as paiement_type,';
		$sql.= ' p.num_paiement as num_payment, p.note, b.fk_account';
		$sql.= ' FROM '.MAIN_DB_PREFIX.'paiementfourn as p';
		$sql.= ' LEFT JOIN '.MAIN_DB_PREFIX.'c_paiement as c ON p.fk_paiement = c.id';
		$sql.= ' LEFT JOIN '.MAIN_DB_PREFIX.'bank as b ON p.fk_bank = b.rowid ';
		$sql.= ' WHERE p.entity IN ('.getEntity('facture_fourn').')';
>>>>>>> 6d6abd43
		if ($id > 0)
			$sql .= ' AND p.rowid = '.$id;
		elseif ($ref)
			$sql .= ' AND p.rowid = '.$ref;
		elseif ($fk_bank)
			$sql .= ' AND p.fk_bank = '.$fk_bank;
		//print $sql;

		$resql = $this->db->query($sql);
		if ($resql)
		{
			$num = $this->db->num_rows($resql);
			if ($num > 0)
			{
				$obj = $this->db->fetch_object($resql);
<<<<<<< HEAD
				$this->id             = $obj->rowid;
				$this->ref            = $obj->ref;
				$this->entity         = $obj->entity;
				$this->date           = $this->db->jdate($obj->dp);
				$this->datepaye       = $this->db->jdate($obj->dp);
				$this->num_paiement   = $obj->num_payment;
				$this->num_payment    = $obj->num_payment;
				$this->bank_account   = $obj->fk_account;
				$this->fk_account     = $obj->fk_account;
				$this->bank_line      = $obj->fk_bank;
				$this->montant        = $obj->amount;
				$this->amount         = $obj->amount;
				$this->note           = $obj->note;
				$this->note_private   = $obj->note;
				$this->type_code      = $obj->paiement_code;
				$this->type_label = $obj->paiement_type;
				$this->statut         = $obj->statut;
=======
				$this->id                   = $obj->rowid;
				$this->ref                  = $obj->ref;
				$this->entity               = $obj->entity;
				$this->date                 = $this->db->jdate($obj->dp);
				$this->datepaye             = $this->db->jdate($obj->dp);
				$this->num_paiement         = $obj->num_payment;
				$this->num_payment          = $obj->num_payment;
				$this->bank_account         = $obj->fk_account;
				$this->fk_account           = $obj->fk_account;
				$this->bank_line            = $obj->fk_bank;
				$this->montant              = $obj->amount;
				$this->amount               = $obj->amount;
				$this->multicurrency_amount = $obj->multicurrency_amount;
				$this->note                 = $obj->note;
				$this->note_private         = $obj->note;
				$this->type_code            = $obj->paiement_code;
				$this->type_label           = $obj->paiement_type;
				$this->statut               = $obj->statut;
>>>>>>> 6d6abd43
				$error = 1;
			}
			else
			{
				$error = -2; // TODO Use 0 instead
			}
			$this->db->free($resql);
		}
		else
		{
			dol_print_error($this->db);
			$error = -1;
		}
		return $error;
	}

	/**
	 *	Create payment in database
	 *
	 *	@param		User	   $user        		Object of creating user
	 *	@param		int		   $closepaidinvoices   1=Also close payed invoices to paid, 0=Do nothing more
	 *  @param      Societe    $thirdparty          Thirdparty
	 *	@return     int         					id of created payment, < 0 if error
	 */
	public function create($user, $closepaidinvoices = 0, $thirdparty = null)
	{
		global $langs, $conf;

		$error = 0;
		$way = $this->getWay();

		// Clean parameters
		$totalamount = 0;
		$totalamount_converted = 0;

		dol_syslog(get_class($this)."::create", LOG_DEBUG);

		if ($way == 'dolibarr')
		{
			$amounts = &$this->amounts;
			$amounts_to_update = &$this->multicurrency_amounts;
		}
		else
		{
			$amounts = &$this->multicurrency_amounts;
			$amounts_to_update = &$this->amounts;
		}

		foreach ($amounts as $key => $value)
		{
			$value_converted = Multicurrency::getAmountConversionFromInvoiceRate($key, $value, $way, 'facture_fourn');
			$totalamount_converted += $value_converted;
			$amounts_to_update[$key] = price2num($value_converted, 'MT');

			$newvalue = price2num($value, 'MT');
			$amounts[$key] = $newvalue;
			$totalamount += $newvalue;
		}
		$totalamount = price2num($totalamount);
		$totalamount_converted = price2num($totalamount_converted);

		$this->db->begin();

		if ($totalamount <> 0) // On accepte les montants negatifs
		{
		    $ref = $this->getNextNumRef(is_object($thirdparty) ? $thirdparty : '');
			$now = dol_now();

			if ($way == 'dolibarr')
			{
				$total = $totalamount;
				$mtotal = $totalamount_converted; // Maybe use price2num with MT for the converted value
			}
			else
			{
				$total = $totalamount_converted; // Maybe use price2num with MT for the converted value
				$mtotal = $totalamount;
			}

			$sql = 'INSERT INTO '.MAIN_DB_PREFIX.'paiementfourn (';
			$sql .= 'ref, entity, datec, datep, amount, multicurrency_amount, fk_paiement, num_paiement, note, fk_user_author, fk_bank)';
			$sql .= " VALUES ('".$this->db->escape($ref)."', ".$conf->entity.", '".$this->db->idate($now)."',";
			$sql .= " '".$this->db->idate($this->datepaye)."', '".$total."', '".$mtotal."', ".$this->paiementid.", '".$this->db->escape($this->num_paiement)."', '".$this->db->escape($this->note)."', ".$user->id.", 0)";

			$resql = $this->db->query($sql);
			if ($resql)
			{
				$this->id = $this->db->last_insert_id(MAIN_DB_PREFIX.'paiementfourn');

				// Insere tableau des montants / factures
				foreach ($this->amounts as $key => $amount)
				{
					$facid = $key;
					if (is_numeric($amount) && $amount <> 0)
					{
						$amount = price2num($amount);
						$sql = 'INSERT INTO '.MAIN_DB_PREFIX.'paiementfourn_facturefourn (fk_facturefourn, fk_paiementfourn, amount, multicurrency_amount)';
						$sql .= ' VALUES ('.$facid.','.$this->id.',\''.$amount.'\', \''.$this->multicurrency_amounts[$key].'\')';
						$resql = $this->db->query($sql);
						if ($resql)
						{
							$invoice = new FactureFournisseur($this->db);
							$invoice->fetch($facid);

							// If we want to closed payed invoices
							if ($closepaidinvoices)
							{
								$paiement = $invoice->getSommePaiement();
								//$creditnotes=$invoice->getSumCreditNotesUsed();
								$creditnotes = 0;
								//$deposits=$invoice->getSumDepositsUsed();
								$deposits = 0;
								$alreadypayed = price2num($paiement + $creditnotes + $deposits, 'MT');
								$remaintopay = price2num($invoice->total_ttc - $paiement - $creditnotes - $deposits, 'MT');
								if ($remaintopay == 0)
								{
									$result = $invoice->set_paid($user, '', '');
								}
								else dol_syslog("Remain to pay for invoice ".$facid." not null. We do nothing.");
							}

							// Regenerate documents of invoices
							if (empty($conf->global->MAIN_DISABLE_PDF_AUTOUPDATE))
							{
							    $newlang = '';
							    $outputlangs = $langs;
								if ($conf->global->MAIN_MULTILANGS && empty($newlang))	$newlang = $invoice->thirdparty->default_lang;
								if (!empty($newlang)) {
									$outputlangs = new Translate("", $conf);
									$outputlangs->setDefaultLang($newlang);
								}
								$ret = $invoice->fetch($facid); // Reload to get new records
								$result = $invoice->generateDocument($invoice->modelpdf, $outputlangs);
								if ($result < 0) {
									setEventMessages($invoice->error, $invoice->errors, 'errors');
									$error++;
								}
							}
						}
						else
						{
							$this->error = $this->db->lasterror();
							$error++;
						}
					}
					else
					{
						dol_syslog(get_class($this).'::Create Amount line '.$key.' not a number. We discard it.');
					}
				}

				if (!$error)
				{
					// Call trigger
					$result = $this->call_trigger('PAYMENT_SUPPLIER_CREATE', $user);
					if ($result < 0) $error++;
					// End call triggers
				}
			}
			else
			{
				$this->error = $this->db->lasterror();
				$error++;
			}
		}
		else
		{
			$this->error = "ErrorTotalIsNull";
			dol_syslog('PaiementFourn::Create Error '.$this->error, LOG_ERR);
			$error++;
		}

		if ($totalamount <> 0 && $error == 0) // On accepte les montants negatifs
		{
			$this->amount = $total;
			$this->total = $total;
			$this->multicurrency_amount = $mtotal;
			$this->db->commit();
			dol_syslog('PaiementFourn::Create Ok Total = '.$this->total);
			return $this->id;
		}
		else
		{
			$this->db->rollback();
			return -1;
		}
	}


	/**
	 *	Delete a payment and lines generated into accounts
	 *	Si le paiement porte sur un ecriture compte qui est rapprochee, on refuse
	 *	Si le paiement porte sur au moins une facture a "payee", on refuse
	 *
	 *	@param		int		$notrigger		No trigger
	 *	@return     int     <0 si ko, >0 si ok
	 */
	public function delete($notrigger = 0)
	{
		global $conf, $user, $langs;

		$bank_line_id = $this->bank_line;

		$this->db->begin();

		// Verifier si paiement porte pas sur une facture a l'etat payee
		// Si c'est le cas, on refuse la suppression
		$billsarray = $this->getBillsArray('paye=1');
		if (is_array($billsarray))
		{
			if (count($billsarray))
			{
				$this->error = "ErrorCantDeletePaymentSharedWithPayedInvoice";
				$this->db->rollback();
				return -1;
			}
		}
		else
		{
			$this->db->rollback();
			return -2;
		}

		// Verifier si paiement ne porte pas sur ecriture bancaire rapprochee
		// Si c'est le cas, on refuse le delete
		if ($bank_line_id)
		{
			$accline = new AccountLine($this->db);
			$accline->fetch($bank_line_id);
			if ($accline->rappro)
			{
				$this->error = "ErrorCantDeletePaymentReconciliated";
				$this->db->rollback();
				return -3;
			}
		}

		// Efface la ligne de paiement (dans paiement_facture et paiement)
		$sql = 'DELETE FROM '.MAIN_DB_PREFIX.'paiementfourn_facturefourn';
		$sql .= ' WHERE fk_paiementfourn = '.$this->id;
		$resql = $this->db->query($sql);
		if ($resql)
		{
			$sql = 'DELETE FROM '.MAIN_DB_PREFIX.'paiementfourn';
			$sql .= ' WHERE rowid = '.$this->id;
			$result = $this->db->query($sql);
			if (!$result)
			{
				$this->error = $this->db->error();
				$this->db->rollback();
				return -3;
			}

			// Supprimer l'ecriture bancaire si paiement lie a ecriture
			if ($bank_line_id)
			{
				$accline = new AccountLine($this->db);
				$result = $accline->fetch($bank_line_id);
				if ($result > 0) // If result = 0, record not found, we don't try to delete
				{
					$result = $accline->delete($user);
				}
				if ($result < 0)
				{
					$this->error = $accline->error;
					$this->db->rollback();
					return -4;
				}
			}

			if (!$notrigger)
			{
				// Appel des triggers
				$result = $this->call_trigger('PAYMENT_SUPPLIER_DELETE', $user);
				if ($result < 0)
				{
					$this->db->rollback();
					return -1;
				}
				// Fin appel triggers
			}

			$this->db->commit();
			return 1;
		}
		else
		{
			$this->error = $this->db->error;
			$this->db->rollback();
			return -5;
		}
	}

	/**
	 *	Information on object
	 *
	 *	@param	int		$id      Id du paiement dont il faut afficher les infos
	 *	@return	void
	 */
	public function info($id)
	{
		$sql = 'SELECT c.rowid, datec, fk_user_author as fk_user_creat, tms';
		$sql .= ' FROM '.MAIN_DB_PREFIX.'paiementfourn as c';
		$sql .= ' WHERE c.rowid = '.$id;

		$resql = $this->db->query($sql);
		if ($resql)
		{
			$num = $this->db->num_rows($resql);
			if ($num)
			{
				$obj = $this->db->fetch_object($resql);
				$this->id = $obj->rowid;

				if ($obj->fk_user_creat)
				{
					$cuser = new User($this->db);
					$cuser->fetch($obj->fk_user_creat);
					$this->user_creation = $cuser;
				}
				if ($obj->fk_user_modif)
				{
					$muser = new User($this->db);
					$muser->fetch($obj->fk_user_modif);
					$this->user_modification = $muser;
				}
				$this->date_creation     = $this->db->jdate($obj->datec);
				$this->date_modification = $this->db->jdate($obj->tms);
			}
			$this->db->free($resql);
		}
		else
		{
			dol_print_error($this->db);
		}
	}

	/**
	 *	Return list of supplier invoices the payment point to
	 *
	 *	@param      string	$filter         SQL filter
	 *	@return     array           		Array of supplier invoice id
	 */
	public function getBillsArray($filter = '')
	{
		$sql = 'SELECT fk_facturefourn';
		$sql .= ' FROM '.MAIN_DB_PREFIX.'paiementfourn_facturefourn as pf, '.MAIN_DB_PREFIX.'facture_fourn as f';
		$sql .= ' WHERE pf.fk_facturefourn = f.rowid AND fk_paiementfourn = '.$this->id;
		if ($filter) $sql .= ' AND '.$filter;

		dol_syslog(get_class($this).'::getBillsArray', LOG_DEBUG);
		$resql = $this->db->query($sql);
		if ($resql)
		{
			$i = 0;
			$num = $this->db->num_rows($resql);
			$billsarray = array();

			while ($i < $num)
			{
				$obj = $this->db->fetch_object($resql);
				$billsarray[$i] = $obj->fk_facturefourn;
				$i++;
			}

			return $billsarray;
		}
		else
		{
			$this->error = $this->db->error();
			dol_syslog(get_class($this).'::getBillsArray Error '.$this->error);
			return -1;
		}
	}

	/**
	 *	Retourne le libelle du statut d'une facture (brouillon, validee, abandonnee, payee)
	 *
	 *	@param      int		$mode       0=libelle long, 1=libelle court, 2=Picto + Libelle court, 3=Picto, 4=Picto + Libelle long, 5=Libelle court + Picto
	 *	@return     string				Libelle
	 */
	public function getLibStatut($mode = 0)
	{
		return $this->LibStatut($this->statut, $mode);
	}

    // phpcs:disable PEAR.NamingConventions.ValidFunctionName.ScopeNotCamelCaps
	/**
	 *	Renvoi le libelle d'un statut donne
	 *
	 *	@param      int		$status     Statut
	 *	@param      int		$mode      0=libelle long, 1=libelle court, 2=Picto + Libelle court, 3=Picto, 4=Picto + Libelle long, 5=Libelle court + Picto
	 *	@return     string      		Libelle du statut
	 */
	public function LibStatut($status, $mode = 0)
	{
        // phpcs:enable
		global $langs;

		$langs->load('compta');
		/*if ($mode == 0)
		{
			if ($status == 0) return $langs->trans('ToValidate');
			if ($status == 1) return $langs->trans('Validated');
		}
		if ($mode == 1)
		{
			if ($status == 0) return $langs->trans('ToValidate');
			if ($status == 1) return $langs->trans('Validated');
		}
		if ($mode == 2)
		{
			if ($status == 0) return img_picto($langs->trans('ToValidate'),'statut1').' '.$langs->trans('ToValidate');
			if ($status == 1) return img_picto($langs->trans('Validated'),'statut4').' '.$langs->trans('Validated');
		}
		if ($mode == 3)
		{
			if ($status == 0) return img_picto($langs->trans('ToValidate'),'statut1');
			if ($status == 1) return img_picto($langs->trans('Validated'),'statut4');
		}
		if ($mode == 4)
		{
			if ($status == 0) return img_picto($langs->trans('ToValidate'),'statut1').' '.$langs->trans('ToValidate');
			if ($status == 1) return img_picto($langs->trans('Validated'),'statut4').' '.$langs->trans('Validated');
		}
		if ($mode == 5)
		{
			if ($status == 0) return $langs->trans('ToValidate').' '.img_picto($langs->trans('ToValidate'),'statut1');
			if ($status == 1) return $langs->trans('Validated').' '.img_picto($langs->trans('Validated'),'statut4');
		}
		if ($mode == 6)
		{
			if ($status == 0) return $langs->trans('ToValidate').' '.img_picto($langs->trans('ToValidate'),'statut1');
			if ($status == 1) return $langs->trans('Validated').' '.img_picto($langs->trans('Validated'),'statut4');
		}*/
		return '';
	}


	/**
	 *	Return clicable name (with picto eventually)
	 *
	 *	@param		int		$withpicto		0=No picto, 1=Include picto into link, 2=Only picto
	 *	@param		string	$option			Sur quoi pointe le lien
	 *  @param		string  $mode           'withlistofinvoices'=Include list of invoices into tooltip
     *  @param		int  	$notooltip		1=Disable tooltip
	 *	@return		string					Chaine avec URL
	 */
	public function getNomUrl($withpicto = 0, $option = '', $mode = 'withlistofinvoices', $notooltip = 0)
	{
		global $langs;

		$result = '';

		$text = $this->ref; // Sometimes ref contains label
		$reg = array();
		if (preg_match('/^\((.*)\)$/i', $text, $reg)) {
			// Label generique car entre parentheses. On l'affiche en le traduisant
			if ($reg[1] == 'paiement') $reg[1] = 'Payment';
			$text = $langs->trans($reg[1]);
		}

		$label = '<u>'.$langs->trans("Payment").'</u><br>';
		$label .= '<strong>'.$langs->trans("Ref").':</strong> '.$text;
		if ($this->datepaye ? $this->datepaye : $this->date) $label .= '<br><strong>'.$langs->trans("Date").':</strong> '.dol_print_date($this->datepaye ? $this->datepaye : $this->date, 'dayhour');

		$linkstart = '<a href="'.DOL_URL_ROOT.'/fourn/paiement/card.php?id='.$this->id.'" title="'.dol_escape_htmltag($label, 1).'" class="classfortooltip">';
		$linkend = '</a>';

		$result .= $linkstart;
		if ($withpicto) $result .= img_object(($notooltip ? '' : $label), ($this->picto ? $this->picto : 'generic'), ($notooltip ? (($withpicto != 2) ? 'class="paddingright"' : '') : 'class="'.(($withpicto != 2) ? 'paddingright ' : '').'classfortooltip"'), 0, 0, $notooltip ? 0 : 1);
		if ($withpicto != 2) $result .= $this->ref;
		$result .= $linkend;

		return $result;
	}

	/**
	 *  Initialise an instance with random values.
	 *  Used to build previews or test instances.
	 *	id must be 0 if object instance is a specimen.
	 *
	 *	@param	string		$option		''=Create a specimen invoice with lines, 'nolines'=No lines
	 *  @return	void
	 */
	public function initAsSpecimen($option = '')
	{
		global $user, $langs, $conf;

		$now = dol_now();
		$arraynow = dol_getdate($now);
		$nownotime = dol_mktime(0, 0, 0, $arraynow['mon'], $arraynow['mday'], $arraynow['year']);

		// Initialize parameters
		$this->id = 0;
		$this->ref = 'SPECIMEN';
		$this->specimen = 1;
		$this->facid = 1;
		$this->socid = 1;
		$this->datepaye = $nownotime;
	}

	/**
	 *      Return next reference of supplier invoice not already used (or last reference)
	 *      according to numbering module defined into constant SUPPLIER_PAYMENT_ADDON
	 *
	 *      @param	   Societe		$soc		object company
	 *      @param     string		$mode		'next' for next value or 'last' for last value
	 *      @return    string					free ref or last ref
	 */
	public function getNextNumRef($soc, $mode = 'next')
	{
		global $conf, $db, $langs;
		$langs->load("bills");

		// Clean parameters (if not defined or using deprecated value)
		if (empty($conf->global->SUPPLIER_PAYMENT_ADDON)) $conf->global->SUPPLIER_PAYMENT_ADDON = 'mod_supplier_payment_bronan';
		elseif ($conf->global->SUPPLIER_PAYMENT_ADDON == 'brodator') $conf->global->SUPPLIER_PAYMENT_ADDON = 'mod_supplier_payment_brodator';
		elseif ($conf->global->SUPPLIER_PAYMENT_ADDON == 'bronan') $conf->global->SUPPLIER_PAYMENT_ADDON = 'mod_supplier_payment_bronan';

		if (!empty($conf->global->SUPPLIER_PAYMENT_ADDON))
		{
			$mybool = false;

			$file = $conf->global->SUPPLIER_PAYMENT_ADDON.".php";
			$classname = $conf->global->SUPPLIER_PAYMENT_ADDON;

			// Include file with class
			$dirmodels = array_merge(array('/'), (array) $conf->modules_parts['models']);

			foreach ($dirmodels as $reldir) {
				$dir = dol_buildpath($reldir."core/modules/supplier_payment/");

				// Load file with numbering class (if found)
				if (is_file($dir.$file) && is_readable($dir.$file))
				{
					$mybool |= include_once $dir.$file;
				}
			}

			// For compatibility
			if ($mybool === false) {
				$file = $conf->global->SUPPLIER_PAYMENT_ADDON.".php";
				$classname = "mod_supplier_payment_".$conf->global->SUPPLIER_PAYMENT_ADDON;
				$classname = preg_replace('/\-.*$/', '', $classname);
				// Include file with class
				foreach ($conf->file->dol_document_root as $dirroot) {
					$dir = $dirroot."/core/modules/supplier_payment/";

					// Load file with numbering class (if found)
					if (is_file($dir.$file) && is_readable($dir.$file)) {
						$mybool |= include_once $dir.$file;
					}
				}
			}

			if ($mybool === false) {
				dol_print_error('', "Failed to include file ".$file);
				return '';
			}

			$obj = new $classname();
			$numref = "";
			$numref = $obj->getNextValue($soc, $this);

			/**
			 * $numref can be empty in case we ask for the last value because if there is no invoice created with the
			 * set up mask.
			 */
			if ($mode != 'last' && !$numref) {
				dol_print_error($db, "SupplierPayment::getNextNumRef ".$obj->error);
				return "";
			}

			return $numref;
		}
		else
		{
			$langs->load("errors");
			print $langs->trans("Error")." ".$langs->trans("ErrorModuleSetupNotComplete", $langs->transnoentitiesnoconv("Supplier"));
			return "";
		}
	}

	/**
	 *	Create a document onto disk according to template model.
	 *
	 *	@param	    string		$modele			Force template to use ('' to not force)
	 *	@param		Translate	$outputlangs	Object lang a utiliser pour traduction
	 *  @param      int			$hidedetails    Hide details of lines
	 *  @param      int			$hidedesc       Hide description
	 *  @param      int			$hideref        Hide ref
         *  @param   null|array  $moreparams     Array to provide more information
	 *  @return     int         				<0 if KO, 0 if nothing done, >0 if OK
	 */
	public function generateDocument($modele, $outputlangs, $hidedetails = 0, $hidedesc = 0, $hideref = 0, $moreparams = null)
	{
		global $conf, $user, $langs;

		$langs->load("suppliers");

		// Set the model on the model name to use
		if (empty($modele))
		{
			if (!empty($conf->global->SUPPLIER_PAYMENT_ADDON_PDF))
			{
				$modele = $conf->global->SUPPLIER_PAYMENT_ADDON_PDF;
			}
			else
			{
				$modele = ''; // No default value. For supplier invoice, we allow to disable all PDF generation
			}
		}

		if (empty($modele))
		{
			return 0;
		}
		else
		{
			$modelpath = "core/modules/supplier_payment/doc/";

			return $this->commonGenerateDocument($modelpath, $modele, $outputlangs, $hidedetails, $hidedesc, $hideref, $moreparams);
		}
	}



	/**
	 * 	get the right way of payment
	 *
	 * 	@return 	string 	'dolibarr' if standard comportment or paid in dolibarr currency, 'customer' if payment received from multicurrency inputs
	 */
	public function getWay()
	{
		global $conf;

		$way = 'dolibarr';
		if (!empty($conf->multicurrency->enabled))
		{
			foreach ($this->multicurrency_amounts as $value)
			{
				if (!empty($value)) // one value found then payment is in invoice currency
				{
					$way = 'customer';
					break;
				}
			}
		}

		return $way;
	}


    // phpcs:disable PEAR.NamingConventions.ValidFunctionName.ScopeNotCamelCaps
	/**
	 *  Load the third party of object, from id into this->thirdparty
	 *
	 *	@param		int		$force_thirdparty_id	Force thirdparty id
	 *	@return		int								<0 if KO, >0 if OK
	 */
	public function fetch_thirdparty($force_thirdparty_id = 0)
	{
        // phpcs:enable
		require_once DOL_DOCUMENT_ROOT.'/fourn/class/fournisseur.facture.class.php';

		if (empty($force_thirdparty_id))
		{
			$billsarray = $this->getBillsArray(); // From payment, the fk_soc isn't available, we should load the first supplier invoice to get him
			if (!empty($billsarray))
			{
				$supplier_invoice = new FactureFournisseur($this->db);
				if ($supplier_invoice->fetch($billsarray[0]) > 0)
				{
					$force_thirdparty_id = $supplier_invoice->fk_soc;
				}
			}
		}

		return parent::fetch_thirdparty($force_thirdparty_id);
	}
}<|MERGE_RESOLUTION|>--- conflicted
+++ resolved
@@ -91,23 +91,13 @@
 	{
 		$error = 0;
 
-<<<<<<< HEAD
-		$sql = 'SELECT p.rowid, p.ref, p.entity, p.datep as dp, p.amount, p.statut, p.fk_bank,';
+		$sql = 'SELECT p.rowid, p.ref, p.entity, p.datep as dp, p.amount, p.statut, p.fk_bank, p.multicurrency_amount,';
 		$sql .= ' c.code as paiement_code, c.libelle as paiement_type,';
 		$sql .= ' p.num_paiement as num_payment, p.note, b.fk_account';
 		$sql .= ' FROM '.MAIN_DB_PREFIX.'paiementfourn as p';
 		$sql .= ' LEFT JOIN '.MAIN_DB_PREFIX.'c_paiement as c ON p.fk_paiement = c.id';
-		$sql .= ' LEFT JOIN '.MAIN_DB_PREFIX.'bank as b ON p.fk_bank = b.rowid ';
+		$sql .= ' LEFT JOIN '.MAIN_DB_PREFIX.'bank as b ON p.fk_bank = b.rowid';
 		$sql .= ' WHERE p.entity IN ('.getEntity('facture_fourn').')';
-=======
-		$sql = 'SELECT p.rowid, p.ref, p.entity, p.datep as dp, p.amount, p.statut, p.fk_bank, p.multicurrency_amount,';
-		$sql.= ' c.code as paiement_code, c.libelle as paiement_type,';
-		$sql.= ' p.num_paiement as num_payment, p.note, b.fk_account';
-		$sql.= ' FROM '.MAIN_DB_PREFIX.'paiementfourn as p';
-		$sql.= ' LEFT JOIN '.MAIN_DB_PREFIX.'c_paiement as c ON p.fk_paiement = c.id';
-		$sql.= ' LEFT JOIN '.MAIN_DB_PREFIX.'bank as b ON p.fk_bank = b.rowid ';
-		$sql.= ' WHERE p.entity IN ('.getEntity('facture_fourn').')';
->>>>>>> 6d6abd43
 		if ($id > 0)
 			$sql .= ' AND p.rowid = '.$id;
 		elseif ($ref)
@@ -123,7 +113,7 @@
 			if ($num > 0)
 			{
 				$obj = $this->db->fetch_object($resql);
-<<<<<<< HEAD
+
 				$this->id             = $obj->rowid;
 				$this->ref            = $obj->ref;
 				$this->entity         = $obj->entity;
@@ -136,31 +126,13 @@
 				$this->bank_line      = $obj->fk_bank;
 				$this->montant        = $obj->amount;
 				$this->amount         = $obj->amount;
+				$this->multicurrency_amount = $obj->multicurrency_amount;
 				$this->note           = $obj->note;
 				$this->note_private   = $obj->note;
 				$this->type_code      = $obj->paiement_code;
 				$this->type_label = $obj->paiement_type;
 				$this->statut         = $obj->statut;
-=======
-				$this->id                   = $obj->rowid;
-				$this->ref                  = $obj->ref;
-				$this->entity               = $obj->entity;
-				$this->date                 = $this->db->jdate($obj->dp);
-				$this->datepaye             = $this->db->jdate($obj->dp);
-				$this->num_paiement         = $obj->num_payment;
-				$this->num_payment          = $obj->num_payment;
-				$this->bank_account         = $obj->fk_account;
-				$this->fk_account           = $obj->fk_account;
-				$this->bank_line            = $obj->fk_bank;
-				$this->montant              = $obj->amount;
-				$this->amount               = $obj->amount;
-				$this->multicurrency_amount = $obj->multicurrency_amount;
-				$this->note                 = $obj->note;
-				$this->note_private         = $obj->note;
-				$this->type_code            = $obj->paiement_code;
-				$this->type_label           = $obj->paiement_type;
-				$this->statut               = $obj->statut;
->>>>>>> 6d6abd43
+
 				$error = 1;
 			}
 			else
