--- conflicted
+++ resolved
@@ -19,7 +19,7 @@
  * GNU General Public License for more details.
  *
  * You should have received a copy of the GNU General Public License
- * along with this program. If not, see <https://www.gnu.org/licenses/>.
+ * along with this program. If not, see <http://www.gnu.org/licenses/>.
  */
 
 /**
@@ -39,19 +39,16 @@
 	/**
 	 * @var string ID to identify managed object
 	 */
-	public $element = 'payment_supplier';
+	public $element='payment_supplier';
 
 	/**
 	 * @var string Name of table without prefix where object is stored
 	 */
-	public $table_element = 'paiementfourn';
-
-	/**
-	 * @var string String with name of icon for myobject. Must be the part after the 'object_' into object_myobject.png
-	 */
+	public $table_element='paiementfourn';
+
 	public $picto = 'payment';
 
-	public $statut; //Status of payment. 0 = unvalidated; 1 = validated
+	public $statut;        //Status of payment. 0 = unvalidated; 1 = validated
 	// fk_paiement dans llx_paiement est l'id du type de paiement (7 pour CHQ, ...)
 	// fk_paiement dans llx_paiement_facture est le rowid du paiement
 
@@ -59,15 +56,13 @@
 	 * Label of payment type
 	 * @var string
 	 */
-	public $type_label;
+	public $type_libelle;
 
 	/**
 	 * Code of Payment type
 	 * @var string
 	 */
 	public $type_code;
-
-
 
 	/**
 	 *	Constructor
@@ -89,21 +84,21 @@
 	 */
 	public function fetch($id, $ref = '', $fk_bank = '')
 	{
-		$error = 0;
+		$error=0;
 
 		$sql = 'SELECT p.rowid, p.ref, p.entity, p.datep as dp, p.amount, p.statut, p.fk_bank,';
-		$sql .= ' c.code as paiement_code, c.libelle as paiement_type,';
-		$sql .= ' p.num_paiement as num_payment, p.note, b.fk_account';
-		$sql .= ' FROM '.MAIN_DB_PREFIX.'paiementfourn as p';
-		$sql .= ' LEFT JOIN '.MAIN_DB_PREFIX.'c_paiement as c ON p.fk_paiement = c.id';
-		$sql .= ' LEFT JOIN '.MAIN_DB_PREFIX.'bank as b ON p.fk_bank = b.rowid ';
-		$sql .= ' WHERE p.entity IN ('.getEntity('facture_fourn').')';
+		$sql.= ' c.code as paiement_code, c.libelle as paiement_type,';
+		$sql.= ' p.num_paiement, p.note, b.fk_account';
+		$sql.= ' FROM '.MAIN_DB_PREFIX.'paiementfourn as p';
+		$sql.= ' LEFT JOIN '.MAIN_DB_PREFIX.'c_paiement as c ON p.fk_paiement = c.id';
+		$sql.= ' LEFT JOIN '.MAIN_DB_PREFIX.'bank as b ON p.fk_bank = b.rowid ';
+		$sql.= ' WHERE p.entity IN ('.getEntity('facture_fourn').')';
 		if ($id > 0)
-			$sql .= ' AND p.rowid = '.$id;
+			$sql.= ' AND p.rowid = '.$id;
 		elseif ($ref)
-			$sql .= ' AND p.rowid = '.$ref;
+			$sql.= ' AND p.rowid = '.$ref;
 		elseif ($fk_bank)
-			$sql .= ' AND p.fk_bank = '.$fk_bank;
+			$sql.= ' AND p.fk_bank = '.$fk_bank;
 		//print $sql;
 
 		$resql = $this->db->query($sql);
@@ -118,27 +113,21 @@
 				$this->entity         = $obj->entity;
 				$this->date           = $this->db->jdate($obj->dp);
 				$this->datepaye       = $this->db->jdate($obj->dp);
-				$this->num_paiement   = $obj->num_payment;
-				$this->num_payment    = $obj->num_payment;
+				$this->numero         = $obj->num_paiement;
+				$this->num_paiement   = $obj->num_paiement;
 				$this->bank_account   = $obj->fk_account;
-				$this->fk_account     = $obj->fk_account;
 				$this->bank_line      = $obj->fk_bank;
 				$this->montant        = $obj->amount;
-<<<<<<< HEAD
-				$this->amount         = $obj->amount;
-=======
 				$this->amount        = $obj->amount;
->>>>>>> 6bbc25e8
 				$this->note           = $obj->note;
-				$this->note_private   = $obj->note;
 				$this->type_code      = $obj->paiement_code;
-				$this->type_label = $obj->paiement_type;
+				$this->type_libelle   = $obj->paiement_type;
 				$this->statut         = $obj->statut;
 				$error = 1;
 			}
 			else
 			{
-				$error = -2; // TODO Use 0 instead
+				$error = -2;    // TODO Use 0 instead
 			}
 			$this->db->free($resql);
 		}
@@ -160,7 +149,7 @@
 	 */
 	public function create($user, $closepaidinvoices = 0, $thirdparty = null)
 	{
-		global $langs, $conf;
+		global $langs,$conf;
 
 		$error = 0;
 		$way = $this->getWay();
@@ -199,8 +188,8 @@
 
 		if ($totalamount <> 0) // On accepte les montants negatifs
 		{
-		    $ref = $this->getNextNumRef(is_object($thirdparty) ? $thirdparty : '');
-			$now = dol_now();
+		    $ref = $this->getNextNumRef(is_object($thirdparty)?$thirdparty:'');
+			$now=dol_now();
 
 			if ($way == 'dolibarr')
 			{
@@ -214,9 +203,9 @@
 			}
 
 			$sql = 'INSERT INTO '.MAIN_DB_PREFIX.'paiementfourn (';
-			$sql .= 'ref, entity, datec, datep, amount, multicurrency_amount, fk_paiement, num_paiement, note, fk_user_author, fk_bank)';
-			$sql .= " VALUES ('".$this->db->escape($ref)."', ".$conf->entity.", '".$this->db->idate($now)."',";
-			$sql .= " '".$this->db->idate($this->datepaye)."', '".$total."', '".$mtotal."', ".$this->paiementid.", '".$this->db->escape($this->num_paiement)."', '".$this->db->escape($this->note)."', ".$user->id.", 0)";
+			$sql.= 'ref, entity, datec, datep, amount, multicurrency_amount, fk_paiement, num_paiement, note, fk_user_author, fk_bank)';
+			$sql.= " VALUES ('".$this->db->escape($ref)."', ".$conf->entity.", '".$this->db->idate($now)."',";
+			$sql.= " '".$this->db->idate($this->datepaye)."', '".$total."', '".$mtotal."', ".$this->paiementid.", '".$this->db->escape($this->num_paiement)."', '".$this->db->escape($this->note)."', ".$user->id.", 0)";
 
 			$resql = $this->db->query($sql);
 			if ($resql)
@@ -231,11 +220,11 @@
 					{
 						$amount = price2num($amount);
 						$sql = 'INSERT INTO '.MAIN_DB_PREFIX.'paiementfourn_facturefourn (fk_facturefourn, fk_paiementfourn, amount, multicurrency_amount)';
-						$sql .= ' VALUES ('.$facid.','.$this->id.',\''.$amount.'\', \''.$this->multicurrency_amounts[$key].'\')';
-						$resql = $this->db->query($sql);
+						$sql .= ' VALUES ('.$facid.','. $this->id.',\''.$amount.'\', \''.$this->multicurrency_amounts[$key].'\')';
+						$resql=$this->db->query($sql);
 						if ($resql)
 						{
-							$invoice = new FactureFournisseur($this->db);
+							$invoice=new FactureFournisseur($this->db);
 							$invoice->fetch($facid);
 
 							// If we want to closed payed invoices
@@ -243,14 +232,14 @@
 							{
 								$paiement = $invoice->getSommePaiement();
 								//$creditnotes=$invoice->getSumCreditNotesUsed();
-								$creditnotes = 0;
+								$creditnotes=0;
 								//$deposits=$invoice->getSumDepositsUsed();
-								$deposits = 0;
-								$alreadypayed = price2num($paiement + $creditnotes + $deposits, 'MT');
-								$remaintopay = price2num($invoice->total_ttc - $paiement - $creditnotes - $deposits, 'MT');
+								$deposits=0;
+								$alreadypayed=price2num($paiement + $creditnotes + $deposits, 'MT');
+								$remaintopay=price2num($invoice->total_ttc - $paiement - $creditnotes - $deposits, 'MT');
 								if ($remaintopay == 0)
 								{
-									$result = $invoice->set_paid($user, '', '');
+									$result=$invoice->set_paid($user, '', '');
 								}
 								else dol_syslog("Remain to pay for invoice ".$facid." not null. We do nothing.");
 							}
@@ -258,10 +247,10 @@
 							// Regenerate documents of invoices
 							if (empty($conf->global->MAIN_DISABLE_PDF_AUTOUPDATE))
 							{
-							    $newlang = '';
+							    $newlang='';
 							    $outputlangs = $langs;
 								if ($conf->global->MAIN_MULTILANGS && empty($newlang))	$newlang = $invoice->thirdparty->default_lang;
-								if (!empty($newlang)) {
+								if (! empty($newlang)) {
 									$outputlangs = new Translate("", $conf);
 									$outputlangs->setDefaultLang($newlang);
 								}
@@ -275,7 +264,7 @@
 						}
 						else
 						{
-							$this->error = $this->db->lasterror();
+							$this->error=$this->db->lasterror();
 							$error++;
 						}
 					}
@@ -285,32 +274,32 @@
 					}
 				}
 
-				if (!$error)
+				if (! $error)
 				{
 					// Call trigger
-					$result = $this->call_trigger('PAYMENT_SUPPLIER_CREATE', $user);
+					$result=$this->call_trigger('PAYMENT_SUPPLIER_CREATE', $user);
 					if ($result < 0) $error++;
 					// End call triggers
 				}
 			}
 			else
 			{
-				$this->error = $this->db->lasterror();
+				$this->error=$this->db->lasterror();
 				$error++;
 			}
 		}
 		else
 		{
-			$this->error = "ErrorTotalIsNull";
+			$this->error="ErrorTotalIsNull";
 			dol_syslog('PaiementFourn::Create Error '.$this->error, LOG_ERR);
 			$error++;
 		}
 
 		if ($totalamount <> 0 && $error == 0) // On accepte les montants negatifs
 		{
-			$this->amount = $total;
-			$this->total = $total;
-			$this->multicurrency_amount = $mtotal;
+			$this->amount=$total;
+			$this->total=$total;
+			$this->multicurrency_amount=$mtotal;
 			$this->db->commit();
 			dol_syslog('PaiementFourn::Create Ok Total = '.$this->total);
 			return $this->id;
@@ -324,7 +313,7 @@
 
 
 	/**
-	 *	Delete a payment and lines generated into accounts
+	 *	Supprime un paiement ainsi que les lignes qu'il a genere dans comptes
 	 *	Si le paiement porte sur un ecriture compte qui est rapprochee, on refuse
 	 *	Si le paiement porte sur au moins une facture a "payee", on refuse
 	 *
@@ -341,12 +330,12 @@
 
 		// Verifier si paiement porte pas sur une facture a l'etat payee
 		// Si c'est le cas, on refuse la suppression
-		$billsarray = $this->getBillsArray('paye=1');
+		$billsarray=$this->getBillsArray('paye=1');
 		if (is_array($billsarray))
 		{
 			if (count($billsarray))
 			{
-				$this->error = "ErrorCantDeletePaymentSharedWithPayedInvoice";
+				$this->error="ErrorCantDeletePaymentSharedWithPayedInvoice";
 				$this->db->rollback();
 				return -1;
 			}
@@ -365,7 +354,7 @@
 			$accline->fetch($bank_line_id);
 			if ($accline->rappro)
 			{
-				$this->error = "ErrorCantDeletePaymentReconciliated";
+				$this->error="ErrorCantDeletePaymentReconciliated";
 				$this->db->rollback();
 				return -3;
 			}
@@ -373,16 +362,16 @@
 
 		// Efface la ligne de paiement (dans paiement_facture et paiement)
 		$sql = 'DELETE FROM '.MAIN_DB_PREFIX.'paiementfourn_facturefourn';
-		$sql .= ' WHERE fk_paiementfourn = '.$this->id;
+		$sql.= ' WHERE fk_paiementfourn = '.$this->id;
 		$resql = $this->db->query($sql);
 		if ($resql)
 		{
 			$sql = 'DELETE FROM '.MAIN_DB_PREFIX.'paiementfourn';
-			$sql .= ' WHERE rowid = '.$this->id;
+			$sql.= ' WHERE rowid = '.$this->id;
 			$result = $this->db->query($sql);
-			if (!$result)
-			{
-				$this->error = $this->db->error();
+			if (! $result)
+			{
+				$this->error=$this->db->error();
 				$this->db->rollback();
 				return -3;
 			}
@@ -391,23 +380,23 @@
 			if ($bank_line_id)
 			{
 				$accline = new AccountLine($this->db);
-				$result = $accline->fetch($bank_line_id);
+				$result=$accline->fetch($bank_line_id);
 				if ($result > 0) // If result = 0, record not found, we don't try to delete
 				{
-					$result = $accline->delete($user);
+					$result=$accline->delete($user);
 				}
 				if ($result < 0)
 				{
-					$this->error = $accline->error;
+					$this->error=$accline->error;
 					$this->db->rollback();
 					return -4;
 				}
 			}
 
-			if (!$notrigger)
+			if (! $notrigger)
 			{
 				// Appel des triggers
-				$result = $this->call_trigger('PAYMENT_SUPPLIER_DELETE', $user);
+				$result=$this->call_trigger('PAYMENT_SUPPLIER_DELETE', $user);
 				if ($result < 0)
 				{
 					$this->db->rollback();
@@ -421,7 +410,7 @@
 		}
 		else
 		{
-			$this->error = $this->db->error;
+			$this->error=$this->db->error;
 			$this->db->rollback();
 			return -5;
 		}
@@ -436,8 +425,8 @@
 	public function info($id)
 	{
 		$sql = 'SELECT c.rowid, datec, fk_user_author as fk_user_creat, tms';
-		$sql .= ' FROM '.MAIN_DB_PREFIX.'paiementfourn as c';
-		$sql .= ' WHERE c.rowid = '.$id;
+		$sql.= ' FROM '.MAIN_DB_PREFIX.'paiementfourn as c';
+		$sql.= ' WHERE c.rowid = '.$id;
 
 		$resql = $this->db->query($sql);
 		if ($resql)
@@ -480,22 +469,22 @@
 	public function getBillsArray($filter = '')
 	{
 		$sql = 'SELECT fk_facturefourn';
-		$sql .= ' FROM '.MAIN_DB_PREFIX.'paiementfourn_facturefourn as pf, '.MAIN_DB_PREFIX.'facture_fourn as f';
-		$sql .= ' WHERE pf.fk_facturefourn = f.rowid AND fk_paiementfourn = '.$this->id;
-		if ($filter) $sql .= ' AND '.$filter;
+		$sql.= ' FROM '.MAIN_DB_PREFIX.'paiementfourn_facturefourn as pf, '.MAIN_DB_PREFIX.'facture_fourn as f';
+		$sql.= ' WHERE pf.fk_facturefourn = f.rowid AND fk_paiementfourn = '.$this->id;
+		if ($filter) $sql.= ' AND '.$filter;
 
 		dol_syslog(get_class($this).'::getBillsArray', LOG_DEBUG);
 		$resql = $this->db->query($sql);
 		if ($resql)
 		{
-			$i = 0;
-			$num = $this->db->num_rows($resql);
-			$billsarray = array();
+			$i=0;
+			$num=$this->db->num_rows($resql);
+			$billsarray=array();
 
 			while ($i < $num)
 			{
 				$obj = $this->db->fetch_object($resql);
-				$billsarray[$i] = $obj->fk_facturefourn;
+				$billsarray[$i]=$obj->fk_facturefourn;
 				$i++;
 			}
 
@@ -503,7 +492,7 @@
 		}
 		else
 		{
-			$this->error = $this->db->error();
+			$this->error=$this->db->error();
 			dol_syslog(get_class($this).'::getBillsArray Error '.$this->error);
 			return -1;
 		}
@@ -586,26 +575,25 @@
 	{
 		global $langs;
 
-		$result = '';
-
-		$text = $this->ref; // Sometimes ref contains label
-		$reg = array();
+		$result='';
+
+		$text=$this->ref;   // Sometimes ref contains label
 		if (preg_match('/^\((.*)\)$/i', $text, $reg)) {
 			// Label generique car entre parentheses. On l'affiche en le traduisant
-			if ($reg[1] == 'paiement') $reg[1] = 'Payment';
-			$text = $langs->trans($reg[1]);
-		}
-
-		$label = '<u>'.$langs->trans("Payment").'</u><br>';
-		$label .= '<strong>'.$langs->trans("Ref").':</strong> '.$text;
-		if ($this->datepaye ? $this->datepaye : $this->date) $label .= '<br><strong>'.$langs->trans("Date").':</strong> '.dol_print_date($this->datepaye ? $this->datepaye : $this->date, 'dayhour');
+			if ($reg[1]=='paiement') $reg[1]='Payment';
+			$text=$langs->trans($reg[1]);
+		}
+
+		$label = '<u>'.$langs->trans("ShowPayment").'</u><br>';
+		$label.= '<strong>'.$langs->trans("Ref").':</strong> '.$text;
+		if ($this->datepaye ? $this->datepaye : $this->date) $label.= '<br><strong>'.$langs->trans("Date").':</strong> '.dol_print_date($this->datepaye ? $this->datepaye : $this->date, 'dayhour');
 
 		$linkstart = '<a href="'.DOL_URL_ROOT.'/fourn/paiement/card.php?id='.$this->id.'" title="'.dol_escape_htmltag($label, 1).'" class="classfortooltip">';
 		$linkend = '</a>';
 
 		$result .= $linkstart;
-		if ($withpicto) $result .= img_object(($notooltip ? '' : $label), ($this->picto ? $this->picto : 'generic'), ($notooltip ? (($withpicto != 2) ? 'class="paddingright"' : '') : 'class="'.(($withpicto != 2) ? 'paddingright ' : '').'classfortooltip"'), 0, 0, $notooltip ? 0 : 1);
-		if ($withpicto != 2) $result .= $this->ref;
+		if ($withpicto) $result.=img_object(($notooltip?'':$label), ($this->picto?$this->picto:'generic'), ($notooltip?(($withpicto != 2) ? 'class="paddingright"' : ''):'class="'.(($withpicto != 2) ? 'paddingright ' : '').'classfortooltip"'), 0, 0, $notooltip?0:1);
+		if ($withpicto != 2) $result.= $this->ref;
 		$result .= $linkend;
 
 		return $result;
@@ -621,16 +609,16 @@
 	 */
 	public function initAsSpecimen($option = '')
 	{
-		global $user, $langs, $conf;
-
-		$now = dol_now();
-		$arraynow = dol_getdate($now);
-		$nownotime = dol_mktime(0, 0, 0, $arraynow['mon'], $arraynow['mday'], $arraynow['year']);
+		global $user,$langs,$conf;
+
+		$now=dol_now();
+		$arraynow=dol_getdate($now);
+		$nownotime=dol_mktime(0, 0, 0, $arraynow['mon'], $arraynow['mday'], $arraynow['year']);
 
 		// Initialize parameters
-		$this->id = 0;
+		$this->id=0;
 		$this->ref = 'SPECIMEN';
-		$this->specimen = 1;
+		$this->specimen=1;
 		$this->facid = 1;
 		$this->socid = 1;
 		$this->datepaye = $nownotime;
@@ -650,13 +638,13 @@
 		$langs->load("bills");
 
 		// Clean parameters (if not defined or using deprecated value)
-		if (empty($conf->global->SUPPLIER_PAYMENT_ADDON)) $conf->global->SUPPLIER_PAYMENT_ADDON = 'mod_supplier_payment_bronan';
-		elseif ($conf->global->SUPPLIER_PAYMENT_ADDON == 'brodator') $conf->global->SUPPLIER_PAYMENT_ADDON = 'mod_supplier_payment_brodator';
-		elseif ($conf->global->SUPPLIER_PAYMENT_ADDON == 'bronan') $conf->global->SUPPLIER_PAYMENT_ADDON = 'mod_supplier_payment_bronan';
-
-		if (!empty($conf->global->SUPPLIER_PAYMENT_ADDON))
-		{
-			$mybool = false;
+		if (empty($conf->global->SUPPLIER_PAYMENT_ADDON)) $conf->global->SUPPLIER_PAYMENT_ADDON='mod_supplier_payment_bronan';
+		elseif ($conf->global->SUPPLIER_PAYMENT_ADDON=='brodator') $conf->global->SUPPLIER_PAYMENT_ADDON='mod_supplier_payment_brodator';
+		elseif ($conf->global->SUPPLIER_PAYMENT_ADDON=='bronan') $conf->global->SUPPLIER_PAYMENT_ADDON='mod_supplier_payment_bronan';
+
+		if (! empty($conf->global->SUPPLIER_PAYMENT_ADDON))
+		{
+			$mybool=false;
 
 			$file = $conf->global->SUPPLIER_PAYMENT_ADDON.".php";
 			$classname = $conf->global->SUPPLIER_PAYMENT_ADDON;
@@ -665,12 +653,13 @@
 			$dirmodels = array_merge(array('/'), (array) $conf->modules_parts['models']);
 
 			foreach ($dirmodels as $reldir) {
+
 				$dir = dol_buildpath($reldir."core/modules/supplier_payment/");
 
 				// Load file with numbering class (if found)
 				if (is_file($dir.$file) && is_readable($dir.$file))
 				{
-					$mybool |= include_once $dir.$file;
+					$mybool |= include_once $dir . $file;
 				}
 			}
 
@@ -685,7 +674,7 @@
 
 					// Load file with numbering class (if found)
 					if (is_file($dir.$file) && is_readable($dir.$file)) {
-						$mybool |= include_once $dir.$file;
+						$mybool |= include_once $dir . $file;
 					}
 				}
 			}
@@ -738,13 +727,13 @@
 		// Set the model on the model name to use
 		if (empty($modele))
 		{
-			if (!empty($conf->global->SUPPLIER_PAYMENT_ADDON_PDF))
+			if (! empty($conf->global->SUPPLIER_PAYMENT_ADDON_PDF))
 			{
 				$modele = $conf->global->SUPPLIER_PAYMENT_ADDON_PDF;
 			}
 			else
 			{
-				$modele = ''; // No default value. For supplier invoice, we allow to disable all PDF generation
+				$modele = '';       // No default value. For supplier invoice, we allow to disable all PDF generation
 			}
 		}
 
@@ -798,7 +787,7 @@
 	public function fetch_thirdparty($force_thirdparty_id = 0)
 	{
         // phpcs:enable
-		require_once DOL_DOCUMENT_ROOT.'/fourn/class/fournisseur.facture.class.php';
+		require_once DOL_DOCUMENT_ROOT . '/fourn/class/fournisseur.facture.class.php';
 
 		if (empty($force_thirdparty_id))
 		{
