--- conflicted
+++ resolved
@@ -90,7 +90,7 @@
 		$error=0;
 
 		$sql = 'SELECT p.rowid, p.ref, p.entity, p.datep as dp, p.amount, p.statut, p.fk_bank, p.multicurrency_amount,';
-		$sql.= ' c.code as paiement_code, c.libelle as paiement_type,';
+		$sql.= ' c.code as payment_code, c.libelle as payment_type,';
 		$sql.= ' p.num_paiement as num_payment, p.note, b.fk_account';
 		$sql.= ' FROM '.MAIN_DB_PREFIX.'paiementfourn as p';
 		$sql.= ' LEFT JOIN '.MAIN_DB_PREFIX.'c_paiement as c ON p.fk_paiement = c.id';
@@ -111,7 +111,7 @@
 			if ($num > 0)
 			{
 				$obj = $this->db->fetch_object($resql);
-<<<<<<< HEAD
+
 				$this->id                   = $obj->rowid;
 				$this->ref                  = $obj->ref;
 				$this->entity               = $obj->entity;
@@ -119,6 +119,7 @@
 				$this->datepaye             = $this->db->jdate($obj->dp);
 				$this->num_paiement         = $obj->num_payment;
 				$this->num_payment          = $obj->num_payment;
+				$this->numero               = $obj->num_payment;
 				$this->bank_account         = $obj->fk_account;
 				$this->fk_account           = $obj->fk_account;
 				$this->bank_line            = $obj->fk_bank;
@@ -127,26 +128,10 @@
 				$this->multicurrency_amount = $obj->multicurrency_amount;
 				$this->note                 = $obj->note;
 				$this->note_private         = $obj->note;
-				$this->type_code            = $obj->paiement_code;
-				$this->type_label           = $obj->paiement_type;
+				$this->type_code            = $obj->payment_code;
+				$this->type_label           = $obj->payment_type;
 				$this->statut               = $obj->statut;
-=======
-				$this->id             = $obj->rowid;
-				$this->ref            = $obj->ref;
-				$this->entity         = $obj->entity;
-				$this->date           = $this->db->jdate($obj->dp);
-				$this->datepaye       = $this->db->jdate($obj->dp);
-				$this->numero         = $obj->num_paiement;
-				$this->num_paiement   = $obj->num_paiement;
-				$this->bank_account   = $obj->fk_account;
-				$this->bank_line      = $obj->fk_bank;
-				$this->montant        = $obj->amount;
-				$this->amount        = $obj->amount;
-				$this->note           = $obj->note;
-				$this->type_code      = $obj->paiement_code;
-				$this->type_libelle   = $obj->paiement_type;
-				$this->statut         = $obj->statut;
->>>>>>> 111d6aa6
+
 				$error = 1;
 			}
 			else
