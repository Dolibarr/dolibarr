<?php
/* Copyright (C) 2002-2004 Rodolphe Quiedeville   <rodolphe@quiedeville.org>
 * Copyright (C) 2004-2007 Laurent Destailleur    <eldy@users.sourceforge.net>
 * Copyright (C) 2005      Marc Barilley / Ocebo  <marc@ocebo.com>
 * Copyright (C) 2005-2009 Regis Houssin          <regis.houssin@inodbox.com>
 * Copyright (C) 2010-2011 Juanjo Menent          <jmenent@2byte.es>
 * Copyright (C) 2014      Marcos García          <marcosgdf@gmail.com>
 * Copyright (C) 2018      Nicolas ZABOURI	  <info@inovea-conseil.com>
 * Copyright (C) 2018       Frédéric France         <frederic.francenetlogic.fr>
 *
 * This program is free software; you can redistribute it and/or modify
 * it under the terms of the GNU General Public License as published by
 * the Free Software Foundation; either version 3 of the License, or
 * (at your option) any later version.
 *
 * This program is distributed in the hope that it will be useful,
 * but WITHOUT ANY WARRANTY; without even the implied warranty of
 * MERCHANTABILITY or FITNESS FOR A PARTICULAR PURPOSE.  See the
 * GNU General Public License for more details.
 *
 * You should have received a copy of the GNU General Public License
 * along with this program. If not, see <https://www.gnu.org/licenses/>.
 */

/**
 *		\file       htdocs/fourn/class/paiementfourn.class.php
 *		\ingroup    fournisseur, facture
 *		\brief      File of class to manage payments of suppliers invoices
 */
require_once DOL_DOCUMENT_ROOT.'/compta/bank/class/account.class.php';
require_once DOL_DOCUMENT_ROOT.'/compta/paiement/class/paiement.class.php';
require_once DOL_DOCUMENT_ROOT.'/multicurrency/class/multicurrency.class.php';

/**
 *	Class to manage payments for supplier invoices
 */
class PaiementFourn extends Paiement
{
	/**
	 * @var string ID to identify managed object
	 */
	public $element = 'payment_supplier';

	/**
	 * @var string Name of table without prefix where object is stored
	 */
	public $table_element = 'paiementfourn';

	/**
	 * @var string String with name of icon for myobject. Must be the part after the 'object_' into object_myobject.png
	 */
	public $picto = 'payment';

	public $statut; //Status of payment. 0 = unvalidated; 1 = validated
	// fk_paiement dans llx_paiement est l'id du type de paiement (7 pour CHQ, ...)
	// fk_paiement dans llx_paiement_facture est le rowid du paiement

	/**
	 * Label of payment type
	 * @var string
	 */
	public $type_label;

	/**
	 * Code of Payment type
	 * @var string
	 */
	public $type_code;



	/**
	 *	Constructor
	 *
	 *  @param		DoliDB		$db      Database handler
	 */
	public function __construct($db)
	{
		$this->db = $db;
	}

	/**
	 *	Load payment object
	 *
	 *	@param	int		$id         Id if payment to get
	 *  @param	string	$ref		Ref of payment to get (currently ref = id but this may change in future)
	 *  @param	int		$fk_bank	Id of bank line associated to payment
	 *  @return int		            <0 if KO, -2 if not found, >0 if OK
	 */
	public function fetch($id, $ref = '', $fk_bank = '')
	{
		$error = 0;

		$sql = 'SELECT p.rowid, p.ref, p.entity, p.datep as dp, p.amount, p.statut, p.fk_bank, p.multicurrency_amount,';
<<<<<<< HEAD
		$sql .= ' c.code as paiement_code, c.libelle as paiement_type,';
		$sql .= ' p.num_paiement as num_payment, p.note, b.fk_account';
		$sql .= ' FROM '.MAIN_DB_PREFIX.'paiementfourn as p';
		$sql .= ' LEFT JOIN '.MAIN_DB_PREFIX.'c_paiement as c ON p.fk_paiement = c.id';
		$sql .= ' LEFT JOIN '.MAIN_DB_PREFIX.'bank as b ON p.fk_bank = b.rowid';
		$sql .= ' WHERE p.entity IN ('.getEntity('facture_fourn').')';
=======
		$sql.= ' c.code as payment_code, c.libelle as payment_type,';
		$sql.= ' p.num_paiement as num_payment, p.note, b.fk_account';
		$sql.= ' FROM '.MAIN_DB_PREFIX.'paiementfourn as p';
		$sql.= ' LEFT JOIN '.MAIN_DB_PREFIX.'c_paiement as c ON p.fk_paiement = c.id';
		$sql.= ' LEFT JOIN '.MAIN_DB_PREFIX.'bank as b ON p.fk_bank = b.rowid ';
		$sql.= ' WHERE p.entity IN ('.getEntity('facture_fourn').')';
>>>>>>> 4e72543f
		if ($id > 0)
			$sql .= ' AND p.rowid = '.$id;
		elseif ($ref)
			$sql .= ' AND p.rowid = '.$ref;
		elseif ($fk_bank)
			$sql .= ' AND p.fk_bank = '.$fk_bank;
		//print $sql;

		$resql = $this->db->query($sql);
		if ($resql)
		{
			$num = $this->db->num_rows($resql);
			if ($num > 0)
			{
				$obj = $this->db->fetch_object($resql);

<<<<<<< HEAD
				$this->id             = $obj->rowid;
				$this->ref            = $obj->ref;
				$this->entity         = $obj->entity;
				$this->date           = $this->db->jdate($obj->dp);
				$this->datepaye       = $this->db->jdate($obj->dp);
				$this->num_paiement   = $obj->num_payment;
				$this->num_payment    = $obj->num_payment;
				$this->bank_account   = $obj->fk_account;
				$this->fk_account     = $obj->fk_account;
				$this->bank_line      = $obj->fk_bank;
				$this->montant        = $obj->amount;
				$this->amount         = $obj->amount;
				$this->multicurrency_amount = $obj->multicurrency_amount;
				$this->note           = $obj->note;
				$this->note_private   = $obj->note;
				$this->type_code      = $obj->paiement_code;
				$this->type_label = $obj->paiement_type;
				$this->statut         = $obj->statut;
=======
				$this->id                   = $obj->rowid;
				$this->ref                  = $obj->ref;
				$this->entity               = $obj->entity;
				$this->date                 = $this->db->jdate($obj->dp);
				$this->datepaye             = $this->db->jdate($obj->dp);
				$this->num_paiement         = $obj->num_payment;
				$this->num_payment          = $obj->num_payment;
				$this->numero               = $obj->num_payment;
				$this->bank_account         = $obj->fk_account;
				$this->fk_account           = $obj->fk_account;
				$this->bank_line            = $obj->fk_bank;
				$this->montant              = $obj->amount;
				$this->amount               = $obj->amount;
				$this->multicurrency_amount = $obj->multicurrency_amount;
				$this->note                 = $obj->note;
				$this->note_private         = $obj->note;
				$this->type_code            = $obj->payment_code;
				$this->type_label           = $obj->payment_type;
				$this->statut               = $obj->statut;
>>>>>>> 4e72543f

				$error = 1;
			}
			else
			{
				$error = -2; // TODO Use 0 instead
			}
			$this->db->free($resql);
		}
		else
		{
			dol_print_error($this->db);
			$error = -1;
		}
		return $error;
	}

	/**
	 *	Create payment in database
	 *
	 *	@param		User	   $user        		Object of creating user
	 *	@param		int		   $closepaidinvoices   1=Also close payed invoices to paid, 0=Do nothing more
	 *  @param      Societe    $thirdparty          Thirdparty
	 *	@return     int         					id of created payment, < 0 if error
	 */
	public function create($user, $closepaidinvoices = 0, $thirdparty = null)
	{
		global $langs, $conf;

		$error = 0;
		$way = $this->getWay();

		// Clean parameters
		$totalamount = 0;
		$totalamount_converted = 0;

		dol_syslog(get_class($this)."::create", LOG_DEBUG);

		if ($way == 'dolibarr')
		{
			$amounts = &$this->amounts;
			$amounts_to_update = &$this->multicurrency_amounts;
		}
		else
		{
			$amounts = &$this->multicurrency_amounts;
			$amounts_to_update = &$this->amounts;
		}

		foreach ($amounts as $key => $value)
		{
			$value_converted = Multicurrency::getAmountConversionFromInvoiceRate($key, $value, $way, 'facture_fourn');
			$totalamount_converted += $value_converted;
			$amounts_to_update[$key] = price2num($value_converted, 'MT');

			$newvalue = price2num($value, 'MT');
			$amounts[$key] = $newvalue;
			$totalamount += $newvalue;
		}
		$totalamount = price2num($totalamount);
		$totalamount_converted = price2num($totalamount_converted);

		$this->db->begin();

		if ($totalamount <> 0) // On accepte les montants negatifs
		{
		    $ref = $this->getNextNumRef(is_object($thirdparty) ? $thirdparty : '');
			$now = dol_now();

			if ($way == 'dolibarr')
			{
				$total = $totalamount;
				$mtotal = $totalamount_converted; // Maybe use price2num with MT for the converted value
			}
			else
			{
				$total = $totalamount_converted; // Maybe use price2num with MT for the converted value
				$mtotal = $totalamount;
			}

			$sql = 'INSERT INTO '.MAIN_DB_PREFIX.'paiementfourn (';
			$sql .= 'ref, entity, datec, datep, amount, multicurrency_amount, fk_paiement, num_paiement, note, fk_user_author, fk_bank)';
			$sql .= " VALUES ('".$this->db->escape($ref)."', ".$conf->entity.", '".$this->db->idate($now)."',";
			$sql .= " '".$this->db->idate($this->datepaye)."', '".$total."', '".$mtotal."', ".$this->paiementid.", '".$this->db->escape($this->num_paiement)."', '".$this->db->escape($this->note)."', ".$user->id.", 0)";

			$resql = $this->db->query($sql);
			if ($resql)
			{
				$this->id = $this->db->last_insert_id(MAIN_DB_PREFIX.'paiementfourn');

				// Insere tableau des montants / factures
				foreach ($this->amounts as $key => $amount)
				{
					$facid = $key;
					if (is_numeric($amount) && $amount <> 0)
					{
						$amount = price2num($amount);
						$sql = 'INSERT INTO '.MAIN_DB_PREFIX.'paiementfourn_facturefourn (fk_facturefourn, fk_paiementfourn, amount, multicurrency_amount)';
						$sql .= ' VALUES ('.$facid.','.$this->id.',\''.$amount.'\', \''.$this->multicurrency_amounts[$key].'\')';
						$resql = $this->db->query($sql);
						if ($resql)
						{
							$invoice = new FactureFournisseur($this->db);
							$invoice->fetch($facid);

							// If we want to closed payed invoices
							if ($closepaidinvoices)
							{
								$paiement = $invoice->getSommePaiement();
								//$creditnotes=$invoice->getSumCreditNotesUsed();
								$creditnotes = 0;
								//$deposits=$invoice->getSumDepositsUsed();
								$deposits = 0;
								$alreadypayed = price2num($paiement + $creditnotes + $deposits, 'MT');
								$remaintopay = price2num($invoice->total_ttc - $paiement - $creditnotes - $deposits, 'MT');
								if ($remaintopay == 0)
								{
									$result = $invoice->set_paid($user, '', '');
								}
								else dol_syslog("Remain to pay for invoice ".$facid." not null. We do nothing.");
							}

							// Regenerate documents of invoices
							if (empty($conf->global->MAIN_DISABLE_PDF_AUTOUPDATE))
							{
							    $newlang = '';
							    $outputlangs = $langs;
								if ($conf->global->MAIN_MULTILANGS && empty($newlang))	$newlang = $invoice->thirdparty->default_lang;
								if (!empty($newlang)) {
									$outputlangs = new Translate("", $conf);
									$outputlangs->setDefaultLang($newlang);
								}
								$ret = $invoice->fetch($facid); // Reload to get new records
								$result = $invoice->generateDocument($invoice->modelpdf, $outputlangs);
								if ($result < 0) {
									setEventMessages($invoice->error, $invoice->errors, 'errors');
									$error++;
								}
							}
						}
						else
						{
							$this->error = $this->db->lasterror();
							$error++;
						}
					}
					else
					{
						dol_syslog(get_class($this).'::Create Amount line '.$key.' not a number. We discard it.');
					}
				}

				if (!$error)
				{
					// Call trigger
					$result = $this->call_trigger('PAYMENT_SUPPLIER_CREATE', $user);
					if ($result < 0) $error++;
					// End call triggers
				}
			}
			else
			{
				$this->error = $this->db->lasterror();
				$error++;
			}
		}
		else
		{
			$this->error = "ErrorTotalIsNull";
			dol_syslog('PaiementFourn::Create Error '.$this->error, LOG_ERR);
			$error++;
		}

		if ($totalamount <> 0 && $error == 0) // On accepte les montants negatifs
		{
			$this->amount = $total;
			$this->total = $total;
			$this->multicurrency_amount = $mtotal;
			$this->db->commit();
			dol_syslog('PaiementFourn::Create Ok Total = '.$this->total);
			return $this->id;
		}
		else
		{
			$this->db->rollback();
			return -1;
		}
	}


	/**
	 *	Delete a payment and lines generated into accounts
	 *	Si le paiement porte sur un ecriture compte qui est rapprochee, on refuse
	 *	Si le paiement porte sur au moins une facture a "payee", on refuse
	 *
	 *	@param		int		$notrigger		No trigger
	 *	@return     int     <0 si ko, >0 si ok
	 */
	public function delete($notrigger = 0)
	{
		global $conf, $user, $langs;

		$bank_line_id = $this->bank_line;

		$this->db->begin();

		// Verifier si paiement porte pas sur une facture a l'etat payee
		// Si c'est le cas, on refuse la suppression
		$billsarray = $this->getBillsArray('paye=1');
		if (is_array($billsarray))
		{
			if (count($billsarray))
			{
				$this->error = "ErrorCantDeletePaymentSharedWithPayedInvoice";
				$this->db->rollback();
				return -1;
			}
		}
		else
		{
			$this->db->rollback();
			return -2;
		}

		// Verifier si paiement ne porte pas sur ecriture bancaire rapprochee
		// Si c'est le cas, on refuse le delete
		if ($bank_line_id)
		{
			$accline = new AccountLine($this->db);
			$accline->fetch($bank_line_id);
			if ($accline->rappro)
			{
				$this->error = "ErrorCantDeletePaymentReconciliated";
				$this->db->rollback();
				return -3;
			}
		}

		// Efface la ligne de paiement (dans paiement_facture et paiement)
		$sql = 'DELETE FROM '.MAIN_DB_PREFIX.'paiementfourn_facturefourn';
		$sql .= ' WHERE fk_paiementfourn = '.$this->id;
		$resql = $this->db->query($sql);
		if ($resql)
		{
			$sql = 'DELETE FROM '.MAIN_DB_PREFIX.'paiementfourn';
			$sql .= ' WHERE rowid = '.$this->id;
			$result = $this->db->query($sql);
			if (!$result)
			{
				$this->error = $this->db->error();
				$this->db->rollback();
				return -3;
			}

			// Supprimer l'ecriture bancaire si paiement lie a ecriture
			if ($bank_line_id)
			{
				$accline = new AccountLine($this->db);
				$result = $accline->fetch($bank_line_id);
				if ($result > 0) // If result = 0, record not found, we don't try to delete
				{
					$result = $accline->delete($user);
				}
				if ($result < 0)
				{
					$this->error = $accline->error;
					$this->db->rollback();
					return -4;
				}
			}

			if (!$notrigger)
			{
				// Appel des triggers
				$result = $this->call_trigger('PAYMENT_SUPPLIER_DELETE', $user);
				if ($result < 0)
				{
					$this->db->rollback();
					return -1;
				}
				// Fin appel triggers
			}

			$this->db->commit();
			return 1;
		}
		else
		{
			$this->error = $this->db->error;
			$this->db->rollback();
			return -5;
		}
	}

	/**
	 *	Information on object
	 *
	 *	@param	int		$id      Id du paiement dont il faut afficher les infos
	 *	@return	void
	 */
	public function info($id)
	{
		$sql = 'SELECT c.rowid, datec, fk_user_author as fk_user_creat, tms';
		$sql .= ' FROM '.MAIN_DB_PREFIX.'paiementfourn as c';
		$sql .= ' WHERE c.rowid = '.$id;

		$resql = $this->db->query($sql);
		if ($resql)
		{
			$num = $this->db->num_rows($resql);
			if ($num)
			{
				$obj = $this->db->fetch_object($resql);
				$this->id = $obj->rowid;

				if ($obj->fk_user_creat)
				{
					$cuser = new User($this->db);
					$cuser->fetch($obj->fk_user_creat);
					$this->user_creation = $cuser;
				}
				if ($obj->fk_user_modif)
				{
					$muser = new User($this->db);
					$muser->fetch($obj->fk_user_modif);
					$this->user_modification = $muser;
				}
				$this->date_creation     = $this->db->jdate($obj->datec);
				$this->date_modification = $this->db->jdate($obj->tms);
			}
			$this->db->free($resql);
		}
		else
		{
			dol_print_error($this->db);
		}
	}

	/**
	 *	Return list of supplier invoices the payment point to
	 *
	 *	@param      string	$filter         SQL filter
	 *	@return     array           		Array of supplier invoice id
	 */
	public function getBillsArray($filter = '')
	{
		$sql = 'SELECT fk_facturefourn';
		$sql .= ' FROM '.MAIN_DB_PREFIX.'paiementfourn_facturefourn as pf, '.MAIN_DB_PREFIX.'facture_fourn as f';
		$sql .= ' WHERE pf.fk_facturefourn = f.rowid AND fk_paiementfourn = '.$this->id;
		if ($filter) $sql .= ' AND '.$filter;

		dol_syslog(get_class($this).'::getBillsArray', LOG_DEBUG);
		$resql = $this->db->query($sql);
		if ($resql)
		{
			$i = 0;
			$num = $this->db->num_rows($resql);
			$billsarray = array();

			while ($i < $num)
			{
				$obj = $this->db->fetch_object($resql);
				$billsarray[$i] = $obj->fk_facturefourn;
				$i++;
			}

			return $billsarray;
		}
		else
		{
			$this->error = $this->db->error();
			dol_syslog(get_class($this).'::getBillsArray Error '.$this->error);
			return -1;
		}
	}

	/**
	 *	Retourne le libelle du statut d'une facture (brouillon, validee, abandonnee, payee)
	 *
	 *	@param      int		$mode       0=libelle long, 1=libelle court, 2=Picto + Libelle court, 3=Picto, 4=Picto + Libelle long, 5=Libelle court + Picto
	 *	@return     string				Libelle
	 */
	public function getLibStatut($mode = 0)
	{
		return $this->LibStatut($this->statut, $mode);
	}

    // phpcs:disable PEAR.NamingConventions.ValidFunctionName.ScopeNotCamelCaps
	/**
	 *	Renvoi le libelle d'un statut donne
	 *
	 *	@param      int		$status     Statut
	 *	@param      int		$mode      0=libelle long, 1=libelle court, 2=Picto + Libelle court, 3=Picto, 4=Picto + Libelle long, 5=Libelle court + Picto
	 *	@return     string      		Libelle du statut
	 */
	public function LibStatut($status, $mode = 0)
	{
        // phpcs:enable
		global $langs;

		$langs->load('compta');
		/*if ($mode == 0)
		{
			if ($status == 0) return $langs->trans('ToValidate');
			if ($status == 1) return $langs->trans('Validated');
		}
		if ($mode == 1)
		{
			if ($status == 0) return $langs->trans('ToValidate');
			if ($status == 1) return $langs->trans('Validated');
		}
		if ($mode == 2)
		{
			if ($status == 0) return img_picto($langs->trans('ToValidate'),'statut1').' '.$langs->trans('ToValidate');
			if ($status == 1) return img_picto($langs->trans('Validated'),'statut4').' '.$langs->trans('Validated');
		}
		if ($mode == 3)
		{
			if ($status == 0) return img_picto($langs->trans('ToValidate'),'statut1');
			if ($status == 1) return img_picto($langs->trans('Validated'),'statut4');
		}
		if ($mode == 4)
		{
			if ($status == 0) return img_picto($langs->trans('ToValidate'),'statut1').' '.$langs->trans('ToValidate');
			if ($status == 1) return img_picto($langs->trans('Validated'),'statut4').' '.$langs->trans('Validated');
		}
		if ($mode == 5)
		{
			if ($status == 0) return $langs->trans('ToValidate').' '.img_picto($langs->trans('ToValidate'),'statut1');
			if ($status == 1) return $langs->trans('Validated').' '.img_picto($langs->trans('Validated'),'statut4');
		}
		if ($mode == 6)
		{
			if ($status == 0) return $langs->trans('ToValidate').' '.img_picto($langs->trans('ToValidate'),'statut1');
			if ($status == 1) return $langs->trans('Validated').' '.img_picto($langs->trans('Validated'),'statut4');
		}*/
		return '';
	}


	/**
	 *	Return clicable name (with picto eventually)
	 *
	 *	@param		int		$withpicto		0=No picto, 1=Include picto into link, 2=Only picto
	 *	@param		string	$option			Sur quoi pointe le lien
	 *  @param		string  $mode           'withlistofinvoices'=Include list of invoices into tooltip
     *  @param		int  	$notooltip		1=Disable tooltip
	 *	@return		string					Chaine avec URL
	 */
	public function getNomUrl($withpicto = 0, $option = '', $mode = 'withlistofinvoices', $notooltip = 0)
	{
		global $langs;

		$result = '';

		$text = $this->ref; // Sometimes ref contains label
		$reg = array();
		if (preg_match('/^\((.*)\)$/i', $text, $reg)) {
			// Label generique car entre parentheses. On l'affiche en le traduisant
			if ($reg[1] == 'paiement') $reg[1] = 'Payment';
			$text = $langs->trans($reg[1]);
		}

		$label = '<u>'.$langs->trans("Payment").'</u><br>';
		$label .= '<strong>'.$langs->trans("Ref").':</strong> '.$text;
		if ($this->datepaye ? $this->datepaye : $this->date) $label .= '<br><strong>'.$langs->trans("Date").':</strong> '.dol_print_date($this->datepaye ? $this->datepaye : $this->date, 'dayhour');

		$linkstart = '<a href="'.DOL_URL_ROOT.'/fourn/paiement/card.php?id='.$this->id.'" title="'.dol_escape_htmltag($label, 1).'" class="classfortooltip">';
		$linkend = '</a>';

		$result .= $linkstart;
		if ($withpicto) $result .= img_object(($notooltip ? '' : $label), ($this->picto ? $this->picto : 'generic'), ($notooltip ? (($withpicto != 2) ? 'class="paddingright"' : '') : 'class="'.(($withpicto != 2) ? 'paddingright ' : '').'classfortooltip"'), 0, 0, $notooltip ? 0 : 1);
		if ($withpicto != 2) $result .= $this->ref;
		$result .= $linkend;

		return $result;
	}

	/**
	 *  Initialise an instance with random values.
	 *  Used to build previews or test instances.
	 *	id must be 0 if object instance is a specimen.
	 *
	 *	@param	string		$option		''=Create a specimen invoice with lines, 'nolines'=No lines
	 *  @return	void
	 */
	public function initAsSpecimen($option = '')
	{
		global $user, $langs, $conf;

		$now = dol_now();
		$arraynow = dol_getdate($now);
		$nownotime = dol_mktime(0, 0, 0, $arraynow['mon'], $arraynow['mday'], $arraynow['year']);

		// Initialize parameters
		$this->id = 0;
		$this->ref = 'SPECIMEN';
		$this->specimen = 1;
		$this->facid = 1;
		$this->socid = 1;
		$this->datepaye = $nownotime;
	}

	/**
	 *      Return next reference of supplier invoice not already used (or last reference)
	 *      according to numbering module defined into constant SUPPLIER_PAYMENT_ADDON
	 *
	 *      @param	   Societe		$soc		object company
	 *      @param     string		$mode		'next' for next value or 'last' for last value
	 *      @return    string					free ref or last ref
	 */
	public function getNextNumRef($soc, $mode = 'next')
	{
		global $conf, $db, $langs;
		$langs->load("bills");

		// Clean parameters (if not defined or using deprecated value)
		if (empty($conf->global->SUPPLIER_PAYMENT_ADDON)) $conf->global->SUPPLIER_PAYMENT_ADDON = 'mod_supplier_payment_bronan';
		elseif ($conf->global->SUPPLIER_PAYMENT_ADDON == 'brodator') $conf->global->SUPPLIER_PAYMENT_ADDON = 'mod_supplier_payment_brodator';
		elseif ($conf->global->SUPPLIER_PAYMENT_ADDON == 'bronan') $conf->global->SUPPLIER_PAYMENT_ADDON = 'mod_supplier_payment_bronan';

		if (!empty($conf->global->SUPPLIER_PAYMENT_ADDON))
		{
			$mybool = false;

			$file = $conf->global->SUPPLIER_PAYMENT_ADDON.".php";
			$classname = $conf->global->SUPPLIER_PAYMENT_ADDON;

			// Include file with class
			$dirmodels = array_merge(array('/'), (array) $conf->modules_parts['models']);

			foreach ($dirmodels as $reldir) {
				$dir = dol_buildpath($reldir."core/modules/supplier_payment/");

				// Load file with numbering class (if found)
				if (is_file($dir.$file) && is_readable($dir.$file))
				{
					$mybool |= include_once $dir.$file;
				}
			}

			// For compatibility
			if ($mybool === false) {
				$file = $conf->global->SUPPLIER_PAYMENT_ADDON.".php";
				$classname = "mod_supplier_payment_".$conf->global->SUPPLIER_PAYMENT_ADDON;
				$classname = preg_replace('/\-.*$/', '', $classname);
				// Include file with class
				foreach ($conf->file->dol_document_root as $dirroot) {
					$dir = $dirroot."/core/modules/supplier_payment/";

					// Load file with numbering class (if found)
					if (is_file($dir.$file) && is_readable($dir.$file)) {
						$mybool |= include_once $dir.$file;
					}
				}
			}

			if ($mybool === false) {
				dol_print_error('', "Failed to include file ".$file);
				return '';
			}

			$obj = new $classname();
			$numref = "";
			$numref = $obj->getNextValue($soc, $this);

			/**
			 * $numref can be empty in case we ask for the last value because if there is no invoice created with the
			 * set up mask.
			 */
			if ($mode != 'last' && !$numref) {
				dol_print_error($db, "SupplierPayment::getNextNumRef ".$obj->error);
				return "";
			}

			return $numref;
		}
		else
		{
			$langs->load("errors");
			print $langs->trans("Error")." ".$langs->trans("ErrorModuleSetupNotComplete", $langs->transnoentitiesnoconv("Supplier"));
			return "";
		}
	}

	/**
	 *	Create a document onto disk according to template model.
	 *
	 *	@param	    string		$modele			Force template to use ('' to not force)
	 *	@param		Translate	$outputlangs	Object lang a utiliser pour traduction
	 *  @param      int			$hidedetails    Hide details of lines
	 *  @param      int			$hidedesc       Hide description
	 *  @param      int			$hideref        Hide ref
         *  @param   null|array  $moreparams     Array to provide more information
	 *  @return     int         				<0 if KO, 0 if nothing done, >0 if OK
	 */
	public function generateDocument($modele, $outputlangs, $hidedetails = 0, $hidedesc = 0, $hideref = 0, $moreparams = null)
	{
		global $conf, $user, $langs;

		$langs->load("suppliers");

		// Set the model on the model name to use
		if (empty($modele))
		{
			if (!empty($conf->global->SUPPLIER_PAYMENT_ADDON_PDF))
			{
				$modele = $conf->global->SUPPLIER_PAYMENT_ADDON_PDF;
			}
			else
			{
				$modele = ''; // No default value. For supplier invoice, we allow to disable all PDF generation
			}
		}

		if (empty($modele))
		{
			return 0;
		}
		else
		{
			$modelpath = "core/modules/supplier_payment/doc/";

			return $this->commonGenerateDocument($modelpath, $modele, $outputlangs, $hidedetails, $hidedesc, $hideref, $moreparams);
		}
	}



	/**
	 * 	get the right way of payment
	 *
	 * 	@return 	string 	'dolibarr' if standard comportment or paid in dolibarr currency, 'customer' if payment received from multicurrency inputs
	 */
	public function getWay()
	{
		global $conf;

		$way = 'dolibarr';
		if (!empty($conf->multicurrency->enabled))
		{
			foreach ($this->multicurrency_amounts as $value)
			{
				if (!empty($value)) // one value found then payment is in invoice currency
				{
					$way = 'customer';
					break;
				}
			}
		}

		return $way;
	}


    // phpcs:disable PEAR.NamingConventions.ValidFunctionName.ScopeNotCamelCaps
	/**
	 *  Load the third party of object, from id into this->thirdparty
	 *
	 *	@param		int		$force_thirdparty_id	Force thirdparty id
	 *	@return		int								<0 if KO, >0 if OK
	 */
	public function fetch_thirdparty($force_thirdparty_id = 0)
	{
        // phpcs:enable
		require_once DOL_DOCUMENT_ROOT.'/fourn/class/fournisseur.facture.class.php';

		if (empty($force_thirdparty_id))
		{
			$billsarray = $this->getBillsArray(); // From payment, the fk_soc isn't available, we should load the first supplier invoice to get him
			if (!empty($billsarray))
			{
				$supplier_invoice = new FactureFournisseur($this->db);
				if ($supplier_invoice->fetch($billsarray[0]) > 0)
				{
					$force_thirdparty_id = $supplier_invoice->fk_soc;
				}
			}
		}

		return parent::fetch_thirdparty($force_thirdparty_id);
	}
}<|MERGE_RESOLUTION|>--- conflicted
+++ resolved
@@ -92,21 +92,12 @@
 		$error = 0;
 
 		$sql = 'SELECT p.rowid, p.ref, p.entity, p.datep as dp, p.amount, p.statut, p.fk_bank, p.multicurrency_amount,';
-<<<<<<< HEAD
-		$sql .= ' c.code as paiement_code, c.libelle as paiement_type,';
+		$sql .= ' c.code as payment_code, c.libelle as payment_type,';
 		$sql .= ' p.num_paiement as num_payment, p.note, b.fk_account';
 		$sql .= ' FROM '.MAIN_DB_PREFIX.'paiementfourn as p';
 		$sql .= ' LEFT JOIN '.MAIN_DB_PREFIX.'c_paiement as c ON p.fk_paiement = c.id';
 		$sql .= ' LEFT JOIN '.MAIN_DB_PREFIX.'bank as b ON p.fk_bank = b.rowid';
 		$sql .= ' WHERE p.entity IN ('.getEntity('facture_fourn').')';
-=======
-		$sql.= ' c.code as payment_code, c.libelle as payment_type,';
-		$sql.= ' p.num_paiement as num_payment, p.note, b.fk_account';
-		$sql.= ' FROM '.MAIN_DB_PREFIX.'paiementfourn as p';
-		$sql.= ' LEFT JOIN '.MAIN_DB_PREFIX.'c_paiement as c ON p.fk_paiement = c.id';
-		$sql.= ' LEFT JOIN '.MAIN_DB_PREFIX.'bank as b ON p.fk_bank = b.rowid ';
-		$sql.= ' WHERE p.entity IN ('.getEntity('facture_fourn').')';
->>>>>>> 4e72543f
 		if ($id > 0)
 			$sql .= ' AND p.rowid = '.$id;
 		elseif ($ref)
@@ -123,7 +114,6 @@
 			{
 				$obj = $this->db->fetch_object($resql);
 
-<<<<<<< HEAD
 				$this->id             = $obj->rowid;
 				$this->ref            = $obj->ref;
 				$this->entity         = $obj->entity;
@@ -131,38 +121,18 @@
 				$this->datepaye       = $this->db->jdate($obj->dp);
 				$this->num_paiement   = $obj->num_payment;
 				$this->num_payment    = $obj->num_payment;
+				$this->numero         = $obj->num_payment;
 				$this->bank_account   = $obj->fk_account;
 				$this->fk_account     = $obj->fk_account;
 				$this->bank_line      = $obj->fk_bank;
 				$this->montant        = $obj->amount;
 				$this->amount         = $obj->amount;
 				$this->multicurrency_amount = $obj->multicurrency_amount;
-				$this->note           = $obj->note;
-				$this->note_private   = $obj->note;
-				$this->type_code      = $obj->paiement_code;
-				$this->type_label = $obj->paiement_type;
-				$this->statut         = $obj->statut;
-=======
-				$this->id                   = $obj->rowid;
-				$this->ref                  = $obj->ref;
-				$this->entity               = $obj->entity;
-				$this->date                 = $this->db->jdate($obj->dp);
-				$this->datepaye             = $this->db->jdate($obj->dp);
-				$this->num_paiement         = $obj->num_payment;
-				$this->num_payment          = $obj->num_payment;
-				$this->numero               = $obj->num_payment;
-				$this->bank_account         = $obj->fk_account;
-				$this->fk_account           = $obj->fk_account;
-				$this->bank_line            = $obj->fk_bank;
-				$this->montant              = $obj->amount;
-				$this->amount               = $obj->amount;
-				$this->multicurrency_amount = $obj->multicurrency_amount;
 				$this->note                 = $obj->note;
 				$this->note_private         = $obj->note;
 				$this->type_code            = $obj->payment_code;
 				$this->type_label           = $obj->payment_type;
 				$this->statut               = $obj->statut;
->>>>>>> 4e72543f
 
 				$error = 1;
 			}
