--- conflicted
+++ resolved
@@ -6,10 +6,7 @@
  * Copyright (C) 2010-2011 Juanjo Menent          <jmenent@2byte.es>
  * Copyright (C) 2014      Marcos García          <marcosgdf@gmail.com>
  * Copyright (C) 2018      Nicolas ZABOURI	  <info@inovea-conseil.com>
-<<<<<<< HEAD
-=======
  * Copyright (C) 2018       Frédéric France         <frederic.francenetlogic.fr>
->>>>>>> d9b8a8c8
  *
  * This program is free software; you can redistribute it and/or modify
  * it under the terms of the GNU General Public License as published by
@@ -39,21 +36,16 @@
  */
 class PaiementFourn extends Paiement
 {
-<<<<<<< HEAD
+	/**
+	 * @var string ID to identify managed object
+	 */
 	public $element='payment_supplier';
+
+	/**
+	 * @var string Name of table without prefix where object is stored
+	 */
 	public $table_element='paiementfourn';
-=======
-	/**
-	 * @var string ID to identify managed object
-	 */
-	public $element='payment_supplier';
-
-	/**
-	 * @var string Name of table without prefix where object is stored
-	 */
-	public $table_element='paiementfourn';
-
->>>>>>> d9b8a8c8
+
 	public $picto = 'payment';
 
 	var $statut;        //Status of payment. 0 = unvalidated; 1 = validated
@@ -777,16 +769,6 @@
 	}
 
 
-<<<<<<< HEAD
-	/**
-	 *    	Load the third party of object, from id into this->thirdparty
-	 *
-	 *		@param		int		$force_thirdparty_id	Force thirdparty id
-	 *		@return		int								<0 if KO, >0 if OK
-	 */
-	function fetch_thirdparty($force_thirdparty_id=0)
-	{
-=======
     // phpcs:disable PEAR.NamingConventions.ValidFunctionName.NotCamelCaps
 	/**
 	 *  Load the third party of object, from id into this->thirdparty
@@ -797,7 +779,6 @@
 	function fetch_thirdparty($force_thirdparty_id=0)
 	{
         // phpcs:enable
->>>>>>> d9b8a8c8
 		require_once DOL_DOCUMENT_ROOT . '/fourn/class/fournisseur.facture.class.php';
 
 		if (empty($force_thirdparty_id))
@@ -815,8 +796,4 @@
 
 		return parent::fetch_thirdparty($force_thirdparty_id);
 	}
-<<<<<<< HEAD
-
-=======
->>>>>>> d9b8a8c8
 }