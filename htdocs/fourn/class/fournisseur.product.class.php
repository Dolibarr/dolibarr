--- conflicted
+++ resolved
@@ -667,18 +667,14 @@
 	/**
 	 *    List all supplier prices of a product
 	 *
-	 *    @param    int		$prodid	    Id of product
-	 *    @param	string	$sortfield	Sort field
-	 *    @param	string	$sortorder	Sort order
-	 *    @param	int		$limit		Limit
-	 *    @param	int		$offset		Offset
-	 *    @param	int		$socid		Filter on a third party id
-<<<<<<< HEAD
+	 *    @param    int			$prodid	    Id of product
+	 *    @param	string		$sortfield	Sort field
+	 *    @param	string		$sortorder	Sort order
+	 *    @param	int			$limit		Limit
+	 *    @param	int			$offset		Offset
+	 *    @param	int			$socid		Filter on a third party id
 	 *    @return	array|int				Array of ProductFournisseur with new properties to define supplier price
-=======
-	 *    @return	array				Array of ProductFournisseur with new properties to define supplier price
 	 *    @see find_min_price_product_fournisseur()
->>>>>>> a18b5a31
 	 */
 	public function list_product_fournisseur_price($prodid, $sortfield = '', $sortorder = '', $limit = 0, $offset = 0, $socid = 0)
 	{
