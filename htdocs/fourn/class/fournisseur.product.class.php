--- conflicted
+++ resolved
@@ -362,14 +362,9 @@
                 $result=$this->call_trigger('SUPPLIER_PRODUCT_BUYPRICE_UPDATE', $user);
                 if ($result < 0) $error++;
                 // End call triggers
-<<<<<<< HEAD
                 if (! $error && empty($conf->global->PRODUCT_PRICE_SUPPLIER_NO_LOG)) 
                 {
                     $result = $this->logPrice($user, $now, $buyprice, $qty, $multicurrency_buyprice, $multicurrency_unitBuyPrice, $multicurrency_tx, $fk_multicurrenc, $multicurrency_code);
-=======
-                if (! $error && empty($conf->global->PRODUCT_PRICE_SUPPLIER_NO_LOG)) {
-                    $result = $this->logPrice($user, $now, $buyprice, $qty, $multicurrency_buyprice, $multicurrency_unitBuyPrice, $multicurrency_tx, $fk_multicurrency, $multicurrency_code);
->>>>>>> 3e6aef47
                     if ($result < 0) {
                         $error++;
                     }
@@ -926,11 +921,7 @@
      *    @param	int     $offset                 Offset
      *    @return	array   Array of Log prices
      */
-<<<<<<< HEAD
     function listProductFournisseurPriceLog($product_fourn_price_id, $sortfield='', $sortorder='', $limit=0, $offset=0)
-=======
-    function listProductFournisseurPriceLog($fourn_id, $sortfield = '', $sortorder = '', $limit = 0, $offset = 0)
->>>>>>> 3e6aef47
     {
         global $conf;
 
