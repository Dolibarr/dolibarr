<?php
/* Copyright (C) 2005		Rodolphe Quiedeville  <rodolphe@quiedeville.org>
 * Copyright (C) 2006-2011	Laurent Destailleur	  <eldy@users.sourceforge.net>
 * Copyright (C) 2009-2014	Regis Houssin		  <regis.houssin@inodbox.com>
 * Copyright (C) 2011		Juanjo Menent		  <jmenent@2byte.es>
 * Copyright (C) 2012		Christophe Battarel	  <christophe.battarel@altairis.fr>
 * Copyright (C) 2015		Marcos García         <marcosgdf@gmail.com>
 * Copyright (C) 2016		Charlie Benke         <charlie@patas-monkey.com>
 * Copyright (C) 2019-2021  Frédéric France       <frederic.france@netlogic.fr>
 * Copyright (C) 2020       Pierre Ardoin         <mapiolca@me.com>
 *
 * This program is free software; you can redistribute it and/or modify
 * it under the terms of the GNU General Public License as published by
 * the Free Software Foundation; either version 3 of the License, or
 * (at your option) any later version.
 *
 * This program is distributed in the hope that it will be useful,
 * but WITHOUT ANY WARRANTY; without even the implied warranty of
 * MERCHANTABILITY or FITNESS FOR A PARTICULAR PURPOSE.  See the
 * GNU General Public License for more details.
 *
 * You should have received a copy of the GNU General Public License
 * along with this program. If not, see <https://www.gnu.org/licenses/>.
 */

/**
 * 	\file       htdocs/fourn/class/fournisseur.product.class.php
 * 	\ingroup    produit
 * 	\brief      File of class to manage predefined suppliers products
 */

require_once DOL_DOCUMENT_ROOT.'/product/class/product.class.php';
require_once DOL_DOCUMENT_ROOT.'/fourn/class/fournisseur.class.php';
require_once DOL_DOCUMENT_ROOT.'/product/dynamic_price/class/price_parser.class.php';


/**
 * 	Class to manage predefined suppliers products
 */
class ProductFournisseur extends Product
{
	/**
	 * @var DoliDB Database handler.
	 */
	public $db;

	/**
	 * @var string Error code (or message)
	 */
	public $error = '';

	public $product_fourn_price_id; // id of ligne product-supplier

	/**
	 * @var int ID
	 */
	public $id;

	/**
	 * @deprecated
	 * @see $ref_supplier
	 */
	public $fourn_ref;

	public $delivery_time_days;
	public $ref_supplier; // ref supplier (can be set by get_buyprice)
	public $desc_supplier;
	public $vatrate_supplier; // default vat rate for this supplier/qty/product (can be set by get_buyprice)

	public $product_id;
	public $product_ref;

	public $fourn_id; //supplier id
	public $fourn_qty; // quantity for price (can be set by get_buyprice)
	public $fourn_pu; // unit price for quantity (can be set by get_buyprice)

	public $fourn_price; // price for quantity
	public $fourn_remise_percent; // discount for quantity (percent)
	public $fourn_remise; // discount for quantity (amount)

	public $product_fourn_id; // product-supplier id
	public $product_fourn_entity;

	/**
	 * @var int ID user_id - user who created/updated supplier price
	 */
	public $user_id;

	/**
	 * @var int ID availability delay - visible/used if option FOURN_PRODUCT_AVAILABILITY is on (duplicate information compared to delivery delay)
	 */
	public $fk_availability;

	public $fourn_unitprice;
	public $fourn_unitprice_with_discount;	// not saved into database
	public $fourn_tva_tx;
	public $fourn_tva_npr;

	/**
	 * @var int ID
	 */
	public $fk_supplier_price_expression;

	public $supplier_reputation; // reputation of supplier
	public $reputations = array(); // list of available supplier reputations

	// Multicurreny
	public $fourn_multicurrency_id;
	public $fourn_multicurrency_code;
	public $fourn_multicurrency_tx;
	public $fourn_multicurrency_price;
	public $fourn_multicurrency_unitprice;

	/**
	 * @deprecated
	 * @see $supplier_barcode
	 */
	public $fourn_barcode;

	/**
	 * @var string $supplier_barcode - Supplier barcode
	 */
	public $supplier_barcode;

	/**
	 * @deprecated
	 * @see $supplier_fk_barcode_type
	 */
	public $fourn_fk_barcode_type;

	/**
	 * @var string $supplier_fk_barcode_type - Supplier barcode type
	 */
	public $supplier_fk_barcode_type;

	public $packaging;


	/**
	 *	Constructor
	 *
	 *  @param		DoliDB		$db      Database handler
	 */
	public function __construct($db)
	{
		global $langs;

		$this->db = $db;
		$langs->load("suppliers");
		$this->reputations = array('-1'=>'', 'FAVORITE'=>$langs->trans('Favorite'), 'NOTTHGOOD'=>$langs->trans('NotTheGoodQualitySupplier'), 'DONOTORDER'=>$langs->trans('DoNotOrderThisProductToThisSupplier'));
	}

	// phpcs:disable PEAR.NamingConventions.ValidFunctionName.ScopeNotCamelCaps
	/**
	 *    Remove all prices for this couple supplier-product
	 *
	 *    @param	int		$id_fourn   Supplier Id
	 *    @return   int         		< 0 if error, > 0 if ok
	 */
	public function remove_fournisseur($id_fourn)
	{
		// phpcs:enable
		$ok = 1;

		$this->db->begin();

		$sql = "DELETE FROM ".MAIN_DB_PREFIX."product_fournisseur_price";
		$sql .= " WHERE fk_product = ".((int) $this->id)." AND fk_soc = ".((int) $id_fourn);

		dol_syslog(get_class($this)."::remove_fournisseur", LOG_DEBUG);
		$resql2 = $this->db->query($sql);
		if (!$resql2) {
			$this->error = $this->db->lasterror();
			$ok = 0;
		}

		if ($ok) {
			$this->db->commit();
			return 1;
		} else {
			$this->db->rollback();
			return -1;
		}
	}


	// phpcs:disable PEAR.NamingConventions.ValidFunctionName.ScopeNotCamelCaps
	/**
	 * 	Remove a price for a couple supplier-product
	 *
	 * 	@param	int		$rowid		Line id of price
	 *	@return	int					<0 if KO, >0 if OK
	 */
	public function remove_product_fournisseur_price($rowid)
	{
		// phpcs:enable
		global $conf, $user;

		$error = 0;

		$this->db->begin();

		// Call trigger
		$result = $this->call_trigger('SUPPLIER_PRODUCT_BUYPRICE_DELETE', $user);
		if ($result < 0) {
			$error++;
		}
		// End call triggers

		if (empty($error)) {
			$sql = "DELETE FROM ".MAIN_DB_PREFIX."product_fournisseur_price";
			$sql .= " WHERE rowid = ".((int) $rowid);

			dol_syslog(get_class($this)."::remove_product_fournisseur_price", LOG_DEBUG);
			$resql = $this->db->query($sql);
			if (!$resql) {
				$this->error = $this->db->lasterror();
				$error++;
			}
		}

		if (empty($error)) {
			$this->db->commit();
			return 1;
		} else {
			$this->db->rollback();
			return -1;
		}
	}


	// phpcs:disable PEAR.NamingConventions.ValidFunctionName.ScopeNotCamelCaps
	/**
	 *    Modify the purchase price for a supplier
	 *
	 *    @param  	float		$qty				            Min quantity for which price is valid
	 *    @param  	float		$buyprice			            Purchase price for the quantity min
	 *    @param  	User		$user				            Object user user made changes
	 *    @param  	string		$price_base_type	            HT or TTC
	 *    @param  	Societe		$fourn				            Supplier
	 *    @param  	int			$availability		            Product availability
	 *    @param	string		$ref_fourn			            Supplier ref
	 *    @param	float		$tva_tx				            New VAT Rate (For example 8.5. Should not be a string)
	 *    @param  	string		$charges			            costs affering to product
	 *    @param  	float		$remise_percent		            Discount  regarding qty (percent)
	 *    @param  	float		$remise				            Discount  regarding qty (amount)
	 *    @param  	int			$newnpr				            Set NPR or not
	 *    @param	int			$delivery_time_days	            Delay in days for delivery (max). May be '' if not defined.
	 * 	  @param    string      $supplier_reputation            Reputation with this product to the defined supplier (empty, FAVORITE, DONOTORDER)
	 *	  @param    array		$localtaxes_array	            Array with localtaxes info array('0'=>type1,'1'=>rate1,'2'=>type2,'3'=>rate2) (loaded by getLocalTaxesFromRate(vatrate, 0, ...) function).
	 *    @param    string  	$newdefaultvatcode              Default vat code
	 *    @param  	float		$multicurrency_buyprice 	    Purchase price for the quantity min in currency
	 *    @param  	string		$multicurrency_price_base_type	HT or TTC in currency
	 *    @param  	float		$multicurrency_tx	            Rate currency
	 *    @param  	string		$multicurrency_code	            Currency code
	 *    @param  	string		$desc_fourn     	            Custom description for product_fourn_price
	 *    @param  	string		$barcode     	                Barcode
	 *    @param  	int		    $fk_barcode_type     	        Barcode type
	 *    @return	int											<0 if KO, >=0 if OK
	 */
	public function update_buyprice($qty, $buyprice, $user, $price_base_type, $fourn, $availability, $ref_fourn, $tva_tx, $charges = 0, $remise_percent = 0, $remise = 0, $newnpr = 0, $delivery_time_days = 0, $supplier_reputation = '', $localtaxes_array = array(), $newdefaultvatcode = '', $multicurrency_buyprice = 0, $multicurrency_price_base_type = 'HT', $multicurrency_tx = 1, $multicurrency_code = '', $desc_fourn = '', $barcode = '', $fk_barcode_type = '')
	{
		// phpcs:enable
		global $conf, $langs;
		//global $mysoc;

		// Clean parameter
		if (empty($qty)) {
			$qty = 0;
		}
		if (empty($buyprice)) {
			$buyprice = 0;
		}
		if (empty($charges)) {
			$charges = 0;
		}
		if (empty($availability)) {
			$availability = 0;
		}
		if (empty($remise_percent)) {
			$remise_percent = 0;
		}
		if (empty($supplier_reputation) || $supplier_reputation == -1) {
			$supplier_reputation = '';
		}
		if ($delivery_time_days != '' && !is_numeric($delivery_time_days)) {
			$delivery_time_days = '';
		}
		if ($price_base_type == 'TTC') {
			$ttx = $tva_tx;
			$buyprice = $buyprice / (1 + ($ttx / 100));
		}

		// Multicurrency
		$multicurrency_unitBuyPrice = null;
		$fk_multicurrency = null;
		if (!empty($conf->multicurrency->enabled)) {
			if (empty($multicurrency_tx)) {
				$multicurrency_tx = 1;
			}
			if (empty($multicurrency_buyprice)) {
				$multicurrency_buyprice = 0;
			}
			if ($multicurrency_price_base_type == 'TTC') {
				$ttx = $tva_tx;
				$multicurrency_buyprice = $multicurrency_buyprice / (1 + ($ttx / 100));
			}
			$multicurrency_buyprice = price2num($multicurrency_buyprice, 'MU');
			$multicurrency_unitBuyPrice = price2num($multicurrency_buyprice / $qty, 'MU');

			$buyprice = $multicurrency_buyprice / $multicurrency_tx;
			$fk_multicurrency = MultiCurrency::getIdFromCode($this->db, $multicurrency_code);
		}

		$buyprice = price2num($buyprice, 'MU');
		$charges = price2num($charges, 'MU');
		$qty = price2num($qty, 'MS');
		$unitBuyPrice = price2num($buyprice / $qty, 'MU');

		$packaging = price2num(((empty($this->packaging) || $this->packaging < $qty) ? $qty : $this->packaging), 'MS');

		$error = 0;
		$now = dol_now();

		$newvat = $tva_tx;

		if (count($localtaxes_array) > 0) {
			$localtaxtype1 = $localtaxes_array['0'];
			$localtax1 = $localtaxes_array['1'];
			$localtaxtype2 = $localtaxes_array['2'];
			$localtax2 = $localtaxes_array['3'];
		} else { // old method. deprecated because ot can't retrieve type
			$localtaxtype1 = '0';
			$localtax1 = get_localtax($newvat, 1);
			$localtaxtype2 = '0';
			$localtax2 = get_localtax($newvat, 2);
		}
		if (empty($localtax1)) {
			$localtax1 = 0; // If = '' then = 0
		}
		if (empty($localtax2)) {
			$localtax2 = 0; // If = '' then = 0
		}

		// Check parameters
		if ($buyprice != '' && !is_numeric($buyprice)) {
		}

		$this->db->begin();

		if ($this->product_fourn_price_id > 0) {
			// check if price already logged, if not first log current price
			$logPrices = $this->listProductFournisseurPriceLog($this->product_fourn_price_id);
			if (is_array($logPrices) && count($logPrices) == 0) {
				$currentPfp = new self($this->db);
				$result = $currentPfp->fetch_product_fournisseur_price($this->product_fourn_price_id);
				if ($result > 0 && $currentPfp->fourn_price != 0) {
					$currentPfpUser = new User($this->db);
					$result = $currentPfpUser->fetch($currentPfp->user_id);
					if ($result > 0) {
						$currentPfp->logPrice(
							$currentPfpUser,
							$currentPfp->date_creation,
							$currentPfp->fourn_price,
							$currentPfp->fourn_qty,
							$currentPfp->fourn_multicurrency_price,
							$currentPfp->fourn_multicurrency_unitprice,
							$currentPfp->fourn_multicurrency_tx,
							$currentPfp->fourn_multicurrency_id,
							$currentPfp->fourn_multicurrency_code
						);
					}
				}
			}
			$sql = "UPDATE ".MAIN_DB_PREFIX."product_fournisseur_price";
			$sql .= " SET fk_user = ".((int) $user->id)." ,";
			$sql .= " ref_fourn = '".$this->db->escape($ref_fourn)."',";
			$sql .= " desc_fourn = '".$this->db->escape($desc_fourn)."',";
			$sql .= " price = ".((float) $buyprice).",";
			$sql .= " quantity = ".((float) $qty).",";
			$sql .= " remise_percent = ".((float) $remise_percent).",";
			$sql .= " remise = ".((float) $remise).",";
			$sql .= " unitprice = ".((float) $unitBuyPrice).",";
			$sql .= " fk_availability = ".((int) $availability).",";
			$sql .= " multicurrency_price = ".(isset($multicurrency_buyprice) ? "'".$this->db->escape(price2num($multicurrency_buyprice))."'" : 'null').",";
			$sql .= " multicurrency_unitprice = ".(isset($multicurrency_unitBuyPrice) ? "'".$this->db->escape(price2num($multicurrency_unitBuyPrice))."'" : 'null').",";
			$sql .= " multicurrency_tx = ".(isset($multicurrency_tx) ? "'".$this->db->escape($multicurrency_tx)."'" : '1').",";
			$sql .= " fk_multicurrency = ".(isset($fk_multicurrency) ? "'".$this->db->escape($fk_multicurrency)."'" : 'null').",";
			$sql .= " multicurrency_code = ".(isset($multicurrency_code) ? "'".$this->db->escape($multicurrency_code)."'" : 'null').",";
			$sql .= " entity = ".$conf->entity.",";
			$sql .= " tva_tx = ".price2num($tva_tx).",";
			// TODO Add localtax1 and localtax2
			//$sql.= " localtax1_tx=".($localtax1>=0?$localtax1:'NULL').",";
			//$sql.= " localtax2_tx=".($localtax2>=0?$localtax2:'NULL').",";
			//$sql.= " localtax1_type=".($localtaxtype1!=''?"'".$this->db->escape($localtaxtype1)."'":"'0'").",";
			//$sql.= " localtax2_type=".($localtaxtype2!=''?"'".$this->db->escape($localtaxtype2)."'":"'0'").",";
			$sql .= " default_vat_code=".($newdefaultvatcode ? "'".$this->db->escape($newdefaultvatcode)."'" : "null").",";
			$sql .= " info_bits = ".((int) $newnpr).",";
			$sql .= " charges = ".((float) $charges).","; // deprecated
			$sql .= " delivery_time_days = ".($delivery_time_days != '' ? ((int) $delivery_time_days) : 'null').",";
			$sql .= " supplier_reputation = ".(empty($supplier_reputation) ? 'NULL' : "'".$this->db->escape($supplier_reputation)."'").",";
			$sql .= " barcode = ".(empty($barcode) ? 'NULL' : "'".$this->db->escape($barcode)."'").",";
			$sql .= " fk_barcode_type = ".(empty($fk_barcode_type) ? 'NULL' : "'".$this->db->escape($fk_barcode_type)."'");
			if (!empty($conf->global->PRODUCT_USE_SUPPLIER_PACKAGING)) {
				$sql .= ", packaging = ".(empty($packaging) ? 1 : $packaging);
			}
			$sql .= " WHERE rowid = ".((int) $this->product_fourn_price_id);
			// TODO Add price_base_type and price_ttc

			dol_syslog(get_class($this).'::update_buyprice update knowing id of line = product_fourn_price_id = '.$this->product_fourn_price_id, LOG_DEBUG);
			$resql = $this->db->query($sql);
			if ($resql) {
				// Call trigger
				$result = $this->call_trigger('SUPPLIER_PRODUCT_BUYPRICE_UPDATE', $user);
				if ($result < 0) {
					$error++;
				}
				// End call triggers
				if (!$error && empty($conf->global->PRODUCT_PRICE_SUPPLIER_NO_LOG)) {
					$result = $this->logPrice($user, $now, $buyprice, $qty, $multicurrency_buyprice, $multicurrency_unitBuyPrice, $multicurrency_tx, $fk_multicurrency, $multicurrency_code);
					if ($result < 0) {
						$error++;
					}
				}
				if (empty($error)) {
					$this->db->commit();
					return $this->product_fourn_price_id;
				} else {
					$this->db->rollback();
					return -1;
				}
			} else {
				$this->error = $this->db->error()." sql=".$sql;
				$this->db->rollback();
				return -2;
			}
		} else {
			dol_syslog(get_class($this).'::update_buyprice without knowing id of line, so we delete from company, quantity and supplier_ref and insert again', LOG_DEBUG);

			// Delete price for this quantity
			$sql = "DELETE FROM  ".MAIN_DB_PREFIX."product_fournisseur_price";
			$sql .= " WHERE fk_soc = ".((int) $fourn->id)." AND ref_fourn = '".$this->db->escape($ref_fourn)."' AND quantity = ".((float) $qty)." AND entity = ".((int) $conf->entity);
			$resql = $this->db->query($sql);
			if ($resql) {
				// Add price for this quantity to supplier
				$sql = "INSERT INTO ".MAIN_DB_PREFIX."product_fournisseur_price(";
				$sql .= " multicurrency_price, multicurrency_unitprice, multicurrency_tx, fk_multicurrency, multicurrency_code,";
				$sql .= "datec, fk_product, fk_soc, ref_fourn, desc_fourn, fk_user, price, quantity, remise_percent, remise, unitprice, tva_tx, charges, fk_availability, default_vat_code, info_bits, entity, delivery_time_days, supplier_reputation, barcode, fk_barcode_type)";
				if (!empty($conf->global->PRODUCT_USE_SUPPLIER_PACKAGING)) {
					$sql .= ", packaging";
				}
				$sql .= " values(";
				$sql .= (isset($multicurrency_buyprice) ? "'".$this->db->escape(price2num($multicurrency_buyprice))."'" : 'null').",";
				$sql .= (isset($multicurrency_unitBuyPrice) ? "'".$this->db->escape(price2num($multicurrency_unitBuyPrice))."'" : 'null').",";
				$sql .= (isset($multicurrency_tx) ? "'".$this->db->escape($multicurrency_tx)."'" : '1').",";
				$sql .= (isset($fk_multicurrency) ? "'".$this->db->escape($fk_multicurrency)."'" : 'null').",";
				$sql .= (isset($multicurrency_code) ? "'".$this->db->escape($multicurrency_code)."'" : 'null').",";
				$sql .= " '".$this->db->idate($now)."',";
				$sql .= " ".((int) $this->id).",";
				$sql .= " ".((int) $fourn->id).",";
				$sql .= " '".$this->db->escape($ref_fourn)."',";
				$sql .= " '".$this->db->escape($desc_fourn)."',";
				$sql .= " ".((int) $user->id).",";
				$sql .= " ".price2num($buyprice).",";
				$sql .= " ".((float) $qty).",";
				$sql .= " ".((float) $remise_percent).",";
				$sql .= " ".((float) $remise).",";
				$sql .= " ".price2num($unitBuyPrice).",";
				$sql .= " ".price2num($tva_tx).",";
				$sql .= " ".price2num($charges).",";
				$sql .= " ".((int) $availability).",";
				$sql .= " ".($newdefaultvatcode ? "'".$this->db->escape($newdefaultvatcode)."'" : "null").",";
				$sql .= " ".((int) $newnpr).",";
				$sql .= $conf->entity.",";
				$sql .= ($delivery_time_days != '' ? ((int) $delivery_time_days) : 'null').",";
				$sql .= (empty($supplier_reputation) ? 'NULL' : "'".$this->db->escape($supplier_reputation)."'").",";
				$sql .= (empty($barcode) ? 'NULL' : "'".$this->db->escape($barcode)."'").",";
				$sql .= (empty($fk_barcode_type) ? 'NULL' : "'".$this->db->escape($fk_barcode_type)."'");
				if (!empty($conf->global->PRODUCT_USE_SUPPLIER_PACKAGING)) {
					$sql .= ", ".(empty($this->packaging) ? '1' : "'".$this->db->escape($this->packaging)."'");
				}
				$sql .= ")";

				$this->product_fourn_price_id = 0;

				$resql = $this->db->query($sql);
				if ($resql) {
					$this->product_fourn_price_id = $this->db->last_insert_id(MAIN_DB_PREFIX."product_fournisseur_price");
				} else {
					$error++;
				}

				if (!$error && empty($conf->global->PRODUCT_PRICE_SUPPLIER_NO_LOG)) {
					// Add record into log table
					// $this->product_fourn_price_id must be set
					$result = $this->logPrice($user, $now, $buyprice, $qty, $multicurrency_buyprice, $multicurrency_unitBuyPrice, $multicurrency_tx, $fk_multicurrency, $multicurrency_code);
					if ($result < 0) {
						$error++;
					}
				}

				if (!$error) {
					// Call trigger
					$result = $this->call_trigger('SUPPLIER_PRODUCT_BUYPRICE_CREATE', $user);
					if ($result < 0) {
						$error++;
					}
						// End call triggers

					if (empty($error)) {
						$this->db->commit();
						return $this->product_fourn_price_id;
					} else {
						$this->db->rollback();
						return -1;
					}
				} else {
					$this->error = $this->db->lasterror()." sql=".$sql;
					$this->db->rollback();
					return -2;
				}
			} else {
				$this->error = $this->db->lasterror()." sql=".$sql;
				$this->db->rollback();
				return -1;
			}
		}
	}

	// phpcs:disable PEAR.NamingConventions.ValidFunctionName.ScopeNotCamelCaps
	/**
	 *    Loads the price information of a provider
	 *
	 *    @param    int     $rowid              Line id
	 *    @param    int     $ignore_expression  Ignores the math expression for calculating price and uses the db value instead
	 *    @return   int 					    < 0 if KO, 0 if OK but not found, > 0 if OK
	 */
	public function fetch_product_fournisseur_price($rowid, $ignore_expression = 0)
	{
		// phpcs:enable
		global $conf;

		$sql = "SELECT pfp.rowid, pfp.price, pfp.quantity, pfp.unitprice, pfp.remise_percent, pfp.remise, pfp.tva_tx, pfp.default_vat_code, pfp.info_bits as fourn_tva_npr, pfp.fk_availability,";
		$sql .= " pfp.fk_soc, pfp.ref_fourn, pfp.desc_fourn, pfp.fk_product, pfp.charges, pfp.fk_supplier_price_expression, pfp.delivery_time_days,";
		$sql .= " pfp.supplier_reputation, pfp.fk_user, pfp.datec,";
		$sql .= " pfp.multicurrency_price, pfp.multicurrency_unitprice, pfp.multicurrency_tx, pfp.fk_multicurrency, pfp.multicurrency_code,";
		$sql .= " pfp.barcode, pfp.fk_barcode_type, pfp.packaging,";
		$sql .= " p.ref as product_ref";
		$sql .= " FROM ".MAIN_DB_PREFIX."product_fournisseur_price as pfp, ".MAIN_DB_PREFIX."product as p";
		$sql .= " WHERE pfp.rowid = ".(int) $rowid;
		$sql .= " AND pfp.fk_product = p.rowid";

		dol_syslog(get_class($this)."::fetch_product_fournisseur_price", LOG_DEBUG);
		$resql = $this->db->query($sql);
		if ($resql) {
			$obj = $this->db->fetch_object($resql);
			if ($obj) {
				$this->product_fourn_price_id = $rowid;
				$this->id = $obj->fk_product;

				$this->fk_product				= $obj->fk_product;
				$this->product_id				= $obj->fk_product;
				$this->product_ref				= $obj->product_ref;

				$this->fourn_id					= $obj->fk_soc;
				$this->fourn_ref				= $obj->ref_fourn; // deprecated
				$this->ref_supplier             = $obj->ref_fourn;
				$this->desc_supplier            = $obj->desc_fourn;
				$this->fourn_price = $obj->price;
				$this->fourn_charges            = $obj->charges; // deprecated
				$this->fourn_qty                = $obj->quantity;
				$this->fourn_remise_percent     = $obj->remise_percent;
				$this->fourn_remise             = $obj->remise;
				$this->fourn_unitprice          = $obj->unitprice;
				$this->fourn_tva_tx				= $obj->tva_tx;
				$this->fourn_tva_npr			= $obj->fourn_tva_npr;
				// Add also localtaxes
				$this->fk_availability = $obj->fk_availability;
				$this->delivery_time_days = $obj->delivery_time_days;
				$this->fk_supplier_price_expression = $obj->fk_supplier_price_expression;
				$this->supplier_reputation      = $obj->supplier_reputation;
				$this->default_vat_code         = $obj->default_vat_code;
				$this->user_id                  = $obj->fk_user;
				$this->date_creation            = $this->db->jdate($obj->datec);
				$this->fourn_multicurrency_price       = $obj->multicurrency_price;
				$this->fourn_multicurrency_unitprice   = $obj->multicurrency_unitprice;
				$this->fourn_multicurrency_tx          = $obj->multicurrency_tx;
				$this->fourn_multicurrency_id          = $obj->fk_multicurrency;
				$this->fourn_multicurrency_code        = $obj->multicurrency_code;
				if (!empty($conf->barcode->enabled)) {
					$this->fourn_barcode = $obj->barcode; // deprecated
					$this->fourn_fk_barcode_type = $obj->fk_barcode_type; // deprecated
					$this->supplier_barcode = $obj->barcode;
					$this->supplier_fk_barcode_type = $obj->fk_barcode_type;
				}

				if (!empty($conf->global->PRODUCT_USE_SUPPLIER_PACKAGING)) {
					$this->packaging = $obj->packaging;
					if ($this->packaging < $this->fourn_qty) {
						$this->packaging = $this->fourn_qty;
					}
				}

				if (empty($ignore_expression) && !empty($this->fk_supplier_price_expression)) {
					$priceparser = new PriceParser($this->db);
					$price_result = $priceparser->parseProductSupplier($this);
					if ($price_result >= 0) {
						$this->fourn_price = $price_result;
						//recalculation of unitprice, as probably the price changed...
						if ($this->fourn_qty != 0) {
							$this->fourn_unitprice = price2num($this->fourn_price / $this->fourn_qty, 'MU');
						} else {
							$this->fourn_unitprice = "";
						}
					}
				}

				return 1;
			} else {
				return 0;
			}
		} else {
			$this->error = $this->db->lasterror();
			return -1;
		}
	}


	// phpcs:disable PEAR.NamingConventions.ValidFunctionName.ScopeNotCamelCaps
	/**
	 *    List all supplier prices of a product
	 *
	 *    @param    int		$prodid	    Id of product
	 *    @param	string	$sortfield	Sort field
	 *    @param	string	$sortorder	Sort order
	 *    @param	int		$limit		Limit
	 *    @param	int		$offset		Offset
	 *    @param	int		$socid		Filter on a third party id
	 *    @return	array				Array of ProductFournisseur with new properties to define supplier price
	 */
	public function list_product_fournisseur_price($prodid, $sortfield = '', $sortorder = '', $limit = 0, $offset = 0, $socid = 0)
	{
		// phpcs:enable
		global $conf;

		$sql = "SELECT s.nom as supplier_name, s.rowid as fourn_id, p.ref as product_ref,";
		$sql .= " pfp.rowid as product_fourn_pri_id, pfp.entity, pfp.ref_fourn, pfp.desc_fourn, pfp.fk_product as product_fourn_id, pfp.fk_supplier_price_expression,";
		$sql .= " pfp.price, pfp.quantity, pfp.unitprice, pfp.remise_percent, pfp.remise, pfp.tva_tx, pfp.fk_availability, pfp.charges, pfp.info_bits, pfp.delivery_time_days, pfp.supplier_reputation,";
		$sql .= " pfp.multicurrency_price, pfp.multicurrency_unitprice, pfp.multicurrency_tx, pfp.fk_multicurrency, pfp.multicurrency_code, pfp.datec, pfp.tms,";
		$sql .= " pfp.barcode, pfp.fk_barcode_type";
		if (!empty($conf->global->PRODUCT_USE_SUPPLIER_PACKAGING)) {
			$sql .= ", pfp.packaging";
		}
		$sql .= " FROM ".MAIN_DB_PREFIX."product_fournisseur_price as pfp, ".MAIN_DB_PREFIX."product as p, ".MAIN_DB_PREFIX."societe as s";
		$sql .= " WHERE pfp.entity IN (".getEntity('productsupplierprice').")";
		$sql .= " AND pfp.fk_soc = s.rowid AND pfp.fk_product = p.rowid";
		$sql .= ($socid > 0 ? ' AND pfp.fk_soc = '.((int) $socid) : '');
		$sql .= " AND s.status = 1"; // only enabled company selected
		$sql .= " AND pfp.fk_product = ".((int) $prodid);
		if (empty($sortfield)) {
			$sql .= " ORDER BY s.nom, pfp.quantity, pfp.price";
		} else {
			$sql .= $this->db->order($sortfield, $sortorder);
		}
		$sql .= $this->db->plimit($limit, $offset);
		dol_syslog(get_class($this)."::list_product_fournisseur_price", LOG_DEBUG);

		$resql = $this->db->query($sql);
		if ($resql) {
			$retarray = array();

			while ($record = $this->db->fetch_array($resql)) {
				//define base attribute
				$prodfourn = new ProductFournisseur($this->db);

				$prodfourn->product_ref = $record["product_ref"];
				$prodfourn->product_fourn_price_id = $record["product_fourn_pri_id"];
				$prodfourn->product_fourn_id = $record["product_fourn_id"];
				$prodfourn->product_fourn_entity = $record["entity"];
				$prodfourn->ref_supplier			= $record["ref_fourn"];
				$prodfourn->fourn_ref = $record["ref_fourn"];
				$prodfourn->desc_supplier = $record["desc_fourn"];
				$prodfourn->fourn_price				= $record["price"];
				$prodfourn->fourn_qty = $record["quantity"];
				$prodfourn->fourn_remise_percent = $record["remise_percent"];
				$prodfourn->fourn_remise = $record["remise"];
				$prodfourn->fourn_unitprice = $record["unitprice"];
				$prodfourn->fourn_charges = $record["charges"]; // deprecated
				$prodfourn->fourn_tva_tx = $record["tva_tx"];
				$prodfourn->fourn_id = $record["fourn_id"];
				$prodfourn->fourn_name = $record["supplier_name"];
				$prodfourn->fk_availability			= $record["fk_availability"];
				$prodfourn->delivery_time_days = $record["delivery_time_days"];
				$prodfourn->id = $prodid;
				$prodfourn->fourn_tva_npr					= $record["info_bits"];
				$prodfourn->fk_supplier_price_expression = $record["fk_supplier_price_expression"];
				$prodfourn->supplier_reputation = $record["supplier_reputation"];
				$prodfourn->fourn_date_creation          = $this->db->jdate($record['datec']);
				$prodfourn->fourn_date_modification      = $this->db->jdate($record['tms']);

				$prodfourn->fourn_multicurrency_price       = $record["multicurrency_price"];
				$prodfourn->fourn_multicurrency_unitprice   = $record["multicurrency_unitprice"];
				$prodfourn->fourn_multicurrency_tx          = $record["multicurrency_tx"];
				$prodfourn->fourn_multicurrency_id          = $record["fk_multicurrency"];
				$prodfourn->fourn_multicurrency_code        = $record["multicurrency_code"];

				if (!empty($conf->global->PRODUCT_USE_SUPPLIER_PACKAGING)) {
					$prodfourn->packaging = $record["packaging"];
					if ($prodfourn->packaging < $prodfourn->fourn_qty) {
						$prodfourn->packaging = $prodfourn->fourn_qty;
					}
				}

				if (!empty($conf->barcode->enabled)) {
					$prodfourn->supplier_barcode = $record["barcode"];
					$prodfourn->supplier_fk_barcode_type = $record["fk_barcode_type"];
				}

				if (!empty($conf->dynamicprices->enabled) && !empty($prodfourn->fk_supplier_price_expression)) {
					$priceparser = new PriceParser($this->db);
					$price_result = $priceparser->parseProductSupplier($prodfourn);
					if ($price_result >= 0) {
						$prodfourn->fourn_price = $price_result;
						$prodfourn->fourn_unitprice = null; //force recalculation of unitprice, as probably the price changed...
					}
				}

				if (!isset($prodfourn->fourn_unitprice)) {
					if ($prodfourn->fourn_qty != 0) {
						$prodfourn->fourn_unitprice = price2num($prodfourn->fourn_price / $prodfourn->fourn_qty, 'MU');
					} else {
						$prodfourn->fourn_unitprice = "";
					}
				}

				$retarray[] = $prodfourn;
			}

			$this->db->free($resql);
			return $retarray;
		} else {
			$this->error = $this->db->error();
			return -1;
		}
	}

	// phpcs:disable PEAR.NamingConventions.ValidFunctionName.ScopeNotCamelCaps
	/**
	 *  Load properties for minimum price
	 *
	 *  @param	int		$prodid	    Product id
	 *  @param	int		$qty		Minimum quantity
	 *  @param	int		$socid		get min price for specific supplier
	 *  @return int					<0 if KO, 0=Not found of no product id provided, >0 if OK
	 */
	public function find_min_price_product_fournisseur($prodid, $qty = 0, $socid = 0)
	{
		// phpcs:enable
		global $conf;

		if (empty($prodid)) {
			dol_syslog("Warning function find_min_price_product_fournisseur were called with prodid empty. May be a bug.", LOG_WARNING);
			return 0;
		}

		$this->product_fourn_price_id = '';
		$this->product_fourn_id       = '';
		$this->fourn_ref              = '';
		$this->fourn_price            = '';
		$this->fourn_qty              = '';
		$this->fourn_remise_percent   = '';
		$this->fourn_remise           = '';
		$this->fourn_unitprice        = '';
		$this->fourn_id               = '';
		$this->fourn_name             = '';
		$this->delivery_time_days = '';
		$this->id                     = '';

		$this->fourn_multicurrency_price       = '';
		$this->fourn_multicurrency_unitprice   = '';
		$this->fourn_multicurrency_tx          = '';
		$this->fourn_multicurrency_id          = '';
		$this->fourn_multicurrency_code        = '';

		$sql = "SELECT s.nom as supplier_name, s.rowid as fourn_id,";
		$sql .= " pfp.rowid as product_fourn_price_id, pfp.ref_fourn,";
		$sql .= " pfp.price, pfp.quantity, pfp.unitprice, pfp.tva_tx, pfp.charges,";
		$sql .= " pfp.remise, pfp.remise_percent, pfp.fk_supplier_price_expression, pfp.delivery_time_days";
		$sql .= " ,pfp.multicurrency_price, pfp.multicurrency_unitprice, pfp.multicurrency_tx, pfp.fk_multicurrency, pfp.multicurrency_code";
		$sql .= " FROM ".MAIN_DB_PREFIX."societe as s, ".MAIN_DB_PREFIX."product_fournisseur_price as pfp";
		$sql .= " WHERE s.entity IN (".getEntity('societe').")";
		$sql .= " AND pfp.entity = ".$conf->entity; // only current entity
		$sql .= " AND pfp.fk_product = ".((int) $prodid);
		$sql .= " AND pfp.fk_soc = s.rowid";
		$sql .= " AND s.status = 1"; // only enabled society
		if ($qty > 0) {
			$sql .= " AND pfp.quantity <= ".((float) $qty);
		}
		if ($socid > 0) {
			$sql .= ' AND pfp.fk_soc = '.((int) $socid);
		}

		dol_syslog(get_class($this)."::find_min_price_product_fournisseur", LOG_DEBUG);

		$resql = $this->db->query($sql);
		if ($resql) {
			$record_array = array();

			//Store each record to array for later search of min
			while ($record = $this->db->fetch_array($resql)) {
				$record_array[] = $record;
			}

			if (count($record_array) == 0) {
				$this->db->free($resql);
				return 0;
			} else {
				$min = -1;
				foreach ($record_array as $record) {
					$fourn_price = $record["price"];
					// calculate unit price for quantity 1
					$fourn_unitprice = $record["unitprice"];
<<<<<<< HEAD
=======
					$fourn_unitprice_with_discount = $record["unitprice"] * (1 - $record["remise_percent"] / 100);
>>>>>>> 8d164842

					if (!empty($conf->dynamicprices->enabled) && !empty($record["fk_supplier_price_expression"])) {
						$prod_supplier = new ProductFournisseur($this->db);
						$prod_supplier->product_fourn_price_id = $record["product_fourn_price_id"];
						$prod_supplier->id = $prodid;
						$prod_supplier->fourn_qty = $record["quantity"];
						$prod_supplier->fourn_tva_tx = $record["tva_tx"];
						$prod_supplier->fk_supplier_price_expression = $record["fk_supplier_price_expression"];
						$priceparser = new PriceParser($this->db);
						$price_result = $priceparser->parseProductSupplier($prod_supplier);
						if ($price_result >= 0) {
							$fourn_price = price2num($price_result, 'MU');
							if ($record["quantity"] != 0) {
								$fourn_unitprice = price2num($fourn_price / $record["quantity"], 'MU');
							} else {
								$fourn_unitprice = $fourn_price;
							}
							$fourn_unitprice_with_discount = $fourn_unitprice * (1 - $record["remise_percent"] / 100);
						}
					}
					if ($fourn_unitprice < $min || $min == -1) {
						$this->product_fourn_price_id   = $record["product_fourn_price_id"];
						$this->ref_supplier             = $record["ref_fourn"];
						$this->ref_fourn                = $record["ref_fourn"]; // deprecated
						$this->fourn_ref                = $record["ref_fourn"]; // deprecated
						$this->fourn_price              = $fourn_price;
						$this->fourn_qty                = $record["quantity"];
						$this->fourn_remise_percent     = $record["remise_percent"];
						$this->fourn_remise             = $record["remise"];
						$this->fourn_unitprice          = $fourn_unitprice;
						$this->fourn_unitprice_with_discount = $fourn_unitprice_with_discount;
						$this->fourn_charges            = $record["charges"]; // deprecated
						$this->fourn_tva_tx             = $record["tva_tx"];
						$this->fourn_id                 = $record["fourn_id"];
						$this->fourn_name               = $record["supplier_name"];
						$this->delivery_time_days = $record["delivery_time_days"];
						$this->fk_supplier_price_expression = $record["fk_supplier_price_expression"];
						$this->id                       = $prodid;
						$this->fourn_multicurrency_price       = $record["multicurrency_price"];
						$this->fourn_multicurrency_unitprice   = $record["multicurrency_unitprice"];
						$this->fourn_multicurrency_tx          = $record["multicurrency_tx"];
						$this->fourn_multicurrency_id          = $record["fk_multicurrency"];
						$this->fourn_multicurrency_code        = $record["multicurrency_code"];
						$min = $fourn_unitprice;
					}
				}
			}

			$this->db->free($resql);
			return 1;
		} else {
			$this->error = $this->db->error();
			return -1;
		}
	}

	/**
	 *  Sets the supplier price expression
	 *
	 *  @param  int     $expression_id	Expression
	 *  @return int                 	<0 if KO, >0 if OK
	 */
	public function setSupplierPriceExpression($expression_id)
	{
		global $conf;

		// Clean parameters
		$this->db->begin();
		$expression_id = $expression_id != 0 ? $expression_id : 'NULL';

		$sql = "UPDATE ".MAIN_DB_PREFIX."product_fournisseur_price";
		$sql .= " SET fk_supplier_price_expression = ".((int) $expression_id);
		$sql .= " WHERE rowid = ".((int) $this->product_fourn_price_id);

		dol_syslog(get_class($this)."::setSupplierPriceExpression", LOG_DEBUG);

		$resql = $this->db->query($sql);
		if ($resql) {
			$this->db->commit();
			return 1;
		} else {
			$this->error = $this->db->error()." sql=".$sql;
			$this->db->rollback();
			return -1;
		}
	}

	/**
	 *	Display supplier of product
	 *
	 *	@param	int		$withpicto		Add picto
	 *	@param	string	$option			Target of link ('', 'customer', 'prospect', 'supplier')
	 *	@param	int		$maxlen			Max length of name
	 *  @param	integer	$notooltip		1=Disable tooltip
	 *	@return	string					String with supplier price
	 *  TODO Remove this method. Use getNomUrl directly.
	 */
	public function getSocNomUrl($withpicto = 0, $option = 'supplier', $maxlen = 0, $notooltip = 0)
	{
		$thirdparty = new Fournisseur($this->db);
		$thirdparty->fetch($this->fourn_id);

		return $thirdparty->getNomUrl($withpicto, $option, $maxlen, $notooltip);
	}

	// phpcs:disable PEAR.NamingConventions.ValidFunctionName.ScopeNotCamelCaps
	/**
	 *	Display price of product
	 *
	 *  @param  int     $showunitprice    Show "Unit price" into output string
	 *  @param  int     $showsuptitle     Show "Supplier" into output string
	 *  @param  int     $maxlen           Max length of name
	 *  @param  integer $notooltip        1=Disable tooltip
	 *  @param  array   $productFournList list of ProductFournisseur objects
	 *                                    to display in table format.
	 *  @return string                    String with supplier price
	 */
	public function display_price_product_fournisseur($showunitprice = 1, $showsuptitle = 1, $maxlen = 0, $notooltip = 0, $productFournList = array())
	{
		// phpcs:enable
		global $langs;

		$out = '';
		$langs->load("suppliers");
		if (count($productFournList) > 0) {
			$out .= '<table class="nobordernopadding" width="100%">';
			$out .= '<tr><td class="liste_titre right">'.($showunitprice ? $langs->trans("Price").' '.$langs->trans("HT") : '').'</td>';
			$out .= '<td class="liste_titre right">'.($showunitprice ? $langs->trans("QtyMin") : '').'</td>';
			$out .= '<td class="liste_titre">'.$langs->trans("Supplier").'</td>';
			$out .= '<td class="liste_titre">'.$langs->trans("SupplierRef").'</td></tr>';
			foreach ($productFournList as $productFourn) {
				$out .= '<tr><td class="right">'.($showunitprice ?price($productFourn->fourn_unitprice * (1 - $productFourn->fourn_remise_percent / 100) - $productFourn->fourn_remise) : '').'</td>';
				$out .= '<td class="right">'.($showunitprice ? $productFourn->fourn_qty : '').'</td>';
				$out .= '<td>'.$productFourn->getSocNomUrl(1, 'supplier', $maxlen, $notooltip).'</td>';
				$out .= '<td>'.$productFourn->fourn_ref.'<td></tr>';
			}
			$out .= '</table>';
		} else {
			$out = ($showunitprice ? price($this->fourn_unitprice * (1 - $this->fourn_remise_percent / 100) + $this->fourn_remise).' '.$langs->trans("HT").' &nbsp; <span class="opacitymedium">(</span>' : '');
			$out .= ($showsuptitle ? '<span class="opacitymedium">'.$langs->trans("Supplier").'</span>: ' : '').$this->getSocNomUrl(1, 'supplier', $maxlen, $notooltip).' / <span class="opacitymedium">'.$langs->trans("SupplierRef").'</span>: '.$this->ref_supplier;
			$out .= ($showunitprice ? '<span class="opacitymedium">)</span>' : '');
		}
		return $out;
	}

	/**
	 * Function used to replace a thirdparty id with another one.
	 *
	 * @param DoliDB $db Database handler
	 * @param int $origin_id Old thirdparty id
	 * @param int $dest_id New thirdparty id
	 * @return bool
	 */
	public static function replaceThirdparty(DoliDB $db, $origin_id, $dest_id)
	{
		$tables = array(
			'product_fournisseur_price'
		);

		return CommonObject::commonReplaceThirdparty($db, $origin_id, $dest_id, $tables);
	}

	/**
	 *    List supplier prices log of a supplier price
	 *
	 *    @param    int     $product_fourn_price_id Id of supplier price
	 *    @param	string  $sortfield	            Sort field
	 *    @param	string  $sortorder              Sort order
	 *    @param	int     $limit                  Limit
	 *    @param	int     $offset                 Offset
	 *    @return	array   Array of Log prices
	 */
	public function listProductFournisseurPriceLog($product_fourn_price_id, $sortfield = '', $sortorder = '', $limit = 0, $offset = 0)
	{
		$sql = "SELECT";
		$sql .= " u.lastname,";
		$sql .= " pfpl.rowid, pfp.ref_fourn as supplier_ref, pfpl.datec,";
		$sql .= " pfpl.price, pfpl.quantity,";
		$sql .= " pfpl.fk_multicurrency, pfpl.multicurrency_code, pfpl.multicurrency_tx, pfpl.multicurrency_price, pfpl.multicurrency_unitprice";
		$sql .= " FROM ".MAIN_DB_PREFIX."product_fournisseur_price_log as pfpl,";
		$sql .= " ".MAIN_DB_PREFIX."product_fournisseur_price as pfp,";
		$sql .= " ".MAIN_DB_PREFIX."user as u";
		$sql .= " WHERE pfp.entity IN (".getEntity('productprice').")";
		$sql .= " AND pfpl.fk_user = u.rowid";
		$sql .= " AND pfp.rowid = pfpl.fk_product_fournisseur";
		$sql .= " AND pfpl.fk_product_fournisseur = ".((int) $product_fourn_price_id);
		if (empty($sortfield)) {
			$sql .= " ORDER BY pfpl.datec";
		} else {
			$sql .= $this->db->order($sortfield, $sortorder);
		}
		$sql .= $this->db->plimit($limit, $offset);
		dol_syslog(get_class($this)."::list_product_fournisseur_price_log", LOG_DEBUG);

		$resql = $this->db->query($sql);
		if ($resql) {
			$retarray = array();

			while ($obj = $this->db->fetch_object($resql)) {
				$tmparray = array();
				$tmparray['rowid'] = $obj->rowid;
				$tmparray['supplier_ref'] = $obj->supplier_ref;
				$tmparray['datec'] = $this->db->jdate($obj->datec);
				$tmparray['lastname'] = $obj->lastname;
				$tmparray['price'] = $obj->price;
				$tmparray['quantity'] = $obj->quantity;
				$tmparray['fk_multicurrency'] = $obj->fk_multicurrency;
				$tmparray['multicurrency_code'] = $obj->multicurrency_code;
				$tmparray['multicurrency_tx'] = $obj->multicurrency_tx;
				$tmparray['multicurrency_price'] = $obj->multicurrency_price;
				$tmparray['multicurrency_unitprice'] = $obj->multicurrency_unitprice;

				$retarray[] = $tmparray;
			}

			$this->db->free($resql);
			return $retarray;
		} else {
			$this->error = $this->db->error();
			return -1;
		}
	}

	/**
	 *	Display log price of product supplier price
	 *
	 *  @param  array   $productFournLogList    list of ProductFournisseur price log objects
	 *                                          to display in table format.
	 *  @return string  HTML String with supplier price
	 */
	public function displayPriceProductFournisseurLog($productFournLogList = array())
	{
		global $conf, $langs;

		$out = '';
		$langs->load("suppliers");
		if (count($productFournLogList) > 0) {
			$out .= '<table class="noborder centpercent">';
			$out .= '<tr class="liste_titre"><td class="liste_titre">'.$langs->trans("Date").'</td>';
			$out .= '<td class="liste_titre right">'.$langs->trans("Price").'</td>';
			//$out .= '<td class="liste_titre right">'.$langs->trans("QtyMin").'</td>';
			$out .= '<td class="liste_titre">'.$langs->trans("User").'</td></tr>';
			foreach ($productFournLogList as $productFournLog) {
				$out .= '<tr><td>'.dol_print_date($productFournLog['datec'], 'dayhour', 'tzuser').'</td>';
				$out .= '<td class="right">'.price($productFournLog['price'], 0, $langs, 1, -1, -1, $conf->currency);
				if ($productFournLog['multicurrency_code'] != $conf->currency) {
					$out .= ' ('.price($productFournLog['multicurrency_price'], 0, $langs, 1, -1, -1, $productFournLog['multicurrency_code']).')';
				}
				$out .= '</td>';
				//$out.= '<td class="right">'.$productFournLog['quantity'].'</td>';
				$out .= '<td>'.$productFournLog['lastname'].'</td></tr>';
			}
			$out .= '</table>';
		}
		return $out;
	}


	/**
	 *  Return a link to the object card (with optionaly the picto).
	 *  Used getNomUrl of ProductFournisseur if a specific supplier ref is loaded. Otherwise use Product->getNomUrl().
	 *
	 *	@param	int		$withpicto					Include picto in link (0=No picto, 1=Include picto into link, 2=Only picto)
	 *	@param	string	$option						On what the link point to ('nolink', ...)
	 *  @param	int  	$notooltip					1=Disable tooltip
	 *  @param  string  $morecss            		Add more css on link
	 *  @param  int     $save_lastsearch_value    	-1=Auto, 0=No save of lastsearch_values when clicking, 1=Save lastsearch_values whenclicking
	 *	@return	string								String with URL
	 */
	public function getNomUrl($withpicto = 0, $option = '', $notooltip = 0, $morecss = '', $save_lastsearch_value = -1)
	{
		global $db, $conf, $langs;

		if (!empty($conf->dol_no_mouse_hover)) {
			$notooltip = 1; // Force disable tooltips
		}

		$result = '';
		$label = '';

		if (!empty($this->entity)) {
			$tmpphoto = $this->show_photos('product', $conf->product->multidir_output[$this->entity], 1, 1, 0, 0, 0, 80);
			if ($this->nbphoto > 0) {
				$label .= '<div class="photointooltip">';
				$label .= $tmpphoto;
				$label .= '</div><div style="clear: both;"></div>';
			}
		}

		if ($this->type == Product::TYPE_PRODUCT) {
			$label .= img_picto('', 'product').' <u class="paddingrightonly">'.$langs->trans("Product").'</u>';
		} elseif ($this->type == Product::TYPE_SERVICE) {
			$label .= img_picto('', 'service').' <u class="paddingrightonly">'.$langs->trans("Service").'</u>';
		}
		if (isset($this->status) && isset($this->status_buy)) {
			$label .= ' '.$this->getLibStatut(5, 0);
			$label .= ' '.$this->getLibStatut(5, 1);
		}

		if (!empty($this->ref)) {
			$label .= '<br><b>'.$langs->trans('ProductRef').':</b> '.($this->ref ? $this->ref : $this->product_ref);
		}
		if (!empty($this->label)) {
			$label .= '<br><b>'.$langs->trans('ProductLabel').':</b> '.$this->label;
		}
		$label .= '<br><b>'.$langs->trans('RefSupplier').':</b> '.$this->ref_supplier;

		if ($this->type == Product::TYPE_PRODUCT || !empty($conf->global->STOCK_SUPPORTS_SERVICES)) {
			if (!empty($conf->productbatch->enabled)) {
				$langs->load("productbatch");
				$label .= "<br><b>".$langs->trans("ManageLotSerial").'</b>: '.$this->getLibStatut(0, 2);
			}
		}
		if (!empty($conf->barcode->enabled)) {
			$label .= '<br><b>'.$langs->trans('BarCode').':</b> '.$this->barcode;
		}

		if ($this->type == Product::TYPE_PRODUCT) {
			if ($this->weight) {
				$label .= "<br><b>".$langs->trans("Weight").'</b>: '.$this->weight.' '.measuringUnitString(0, "weight", $this->weight_units);
			}
			$labelsize = "";
			if ($this->length) {
				$labelsize .= ($labelsize ? " - " : "")."<b>".$langs->trans("Length").'</b>: '.$this->length.' '.measuringUnitString(0, 'size', $this->length_units);
			}
			if ($this->width) {
				$labelsize .= ($labelsize ? " - " : "")."<b>".$langs->trans("Width").'</b>: '.$this->width.' '.measuringUnitString(0, 'size', $this->width_units);
			}
			if ($this->height) {
				$labelsize .= ($labelsize ? " - " : "")."<b>".$langs->trans("Height").'</b>: '.$this->height.' '.measuringUnitString(0, 'size', $this->height_units);
			}
			if ($labelsize) {
				$label .= "<br>".$labelsize;
			}

			$labelsurfacevolume = "";
			if ($this->surface) {
				$labelsurfacevolume .= ($labelsurfacevolume ? " - " : "")."<b>".$langs->trans("Surface").'</b>: '.$this->surface.' '.measuringUnitString(0, 'surface', $this->surface_units);
			}
			if ($this->volume) {
				$labelsurfacevolume .= ($labelsurfacevolume ? " - " : "")."<b>".$langs->trans("Volume").'</b>: '.$this->volume.' '.measuringUnitString(0, 'volume', $this->volume_units);
			}
			if ($labelsurfacevolume) {
				$label .= "<br>".$labelsurfacevolume;
			}
		}

		if (!empty($conf->accounting->enabled) && $this->status) {
			include_once DOL_DOCUMENT_ROOT.'/core/lib/accounting.lib.php';
			$label .= '<br><b>'.$langs->trans('ProductAccountancySellCode').':</b> '.length_accountg($this->accountancy_code_sell);
			$label .= '<br><b>'.$langs->trans('ProductAccountancySellIntraCode').':</b> '.length_accountg($this->accountancy_code_sell_intra);
			$label .= '<br><b>'.$langs->trans('ProductAccountancySellExportCode').':</b> '.length_accountg($this->accountancy_code_sell_export);
		}
		if (!empty($conf->accounting->enabled) && $this->status_buy) {
			include_once DOL_DOCUMENT_ROOT.'/core/lib/accounting.lib.php';
			$label .= '<br><b>'.$langs->trans('ProductAccountancyBuyCode').':</b> '.length_accountg($this->accountancy_code_buy);
			$label .= '<br><b>'.$langs->trans('ProductAccountancyBuyIntraCode').':</b> '.length_accountg($this->accountancy_code_buy_intra);
			$label .= '<br><b>'.$langs->trans('ProductAccountancyBuyExportCode').':</b> '.length_accountg($this->accountancy_code_buy_export);
		}

		$logPrices = $this->listProductFournisseurPriceLog($this->product_fourn_price_id, 'pfpl.datec', 'DESC'); // set sort order here
		if (is_array($logPrices) && count($logPrices) > 0) {
			$label .= '<br><br>';
			$label .= '<u>'.$langs->trans("History").'</u>';
			$label .= $this->displayPriceProductFournisseurLog($logPrices);
		}

		$url = dol_buildpath('/product/fournisseurs.php', 1).'?id='.$this->id.'&action=add_price&token='.newToken().'&socid='.$this->fourn_id.'&rowid='.$this->product_fourn_price_id;

		if ($option != 'nolink') {
			// Add param to save lastsearch_values or not
			$add_save_lastsearch_values = ($save_lastsearch_value == 1 ? 1 : 0);
			if ($save_lastsearch_value == -1 && preg_match('/list\.php/', $_SERVER["PHP_SELF"])) {
				$add_save_lastsearch_values = 1;
			}
			if ($add_save_lastsearch_values) {
				$url .= '&save_lastsearch_values=1';
			}
		}

		$linkclose = '';
		if (empty($notooltip)) {
			if (!empty($conf->global->MAIN_OPTIMIZEFORTEXTBROWSER)) {
				$label = $langs->trans("SupplierRef");
				$linkclose .= ' alt="'.dol_escape_htmltag($label, 1).'"';
			}
			$linkclose .= ' title="'.dol_escape_htmltag($label, 1).'"';
			$linkclose .= ' class="classfortooltip'.($morecss ? ' '.$morecss : '').'"';
		} else {
			$linkclose = ($morecss ? ' class="'.$morecss.'"' : '');
		}

		$linkstart = '<a href="'.$url.'"';
		$linkstart .= $linkclose.'>';
		$linkend = '</a>';

		$result .= $linkstart;
		if ($withpicto) {
			$result .= img_object(($notooltip ? '' : $label), ($this->picto ? $this->picto : 'generic'), ($notooltip ? (($withpicto != 2) ? 'class="paddingright"' : '') : 'class="'.(($withpicto != 2) ? 'paddingright ' : '').'classfortooltip"'), 0, 0, $notooltip ? 0 : 1);
		}
		if ($withpicto != 2) {
			$result .= $this->ref.($this->ref_supplier ? ' ('.$this->ref_supplier.')' : '');
		}
		$result .= $linkend;
		//if ($withpicto != 2) $result.=(($addlabel && $this->label) ? $sep . dol_trunc($this->label, ($addlabel > 1 ? $addlabel : 0)) : '');

		return $result;
	}

	/**
	 * Private function to log price history
	 *
	 * @param User      $user                           Object user who adds/changes price
	 * @param integer   $datec                          date create
	 * @param float     $buyprice                       price for qty
	 * @param float     $qty                            qty for price
	 * @param float     $multicurrency_buyprice         Purchase price for the quantity min in currency
	 * @param float     $multicurrency_unitBuyPrice     Unit Purchase price in currency
	 * @param float     $multicurrency_tx               Rate currency
	 * @param int       $fk_multicurrency               key multi currency
	 * @param string    $multicurrency_code	            Currency code
	 *
	 * @return int < 0 NOK > 0 OK
	 */
	private function logPrice($user, $datec, $buyprice, $qty, $multicurrency_buyprice = null, $multicurrency_unitBuyPrice = null, $multicurrency_tx = null, $fk_multicurrency = null, $multicurrency_code = null)
	{
		// Add record into log table
		$sql = "INSERT INTO ".MAIN_DB_PREFIX."product_fournisseur_price_log(";
		$sql .= " multicurrency_price, multicurrency_unitprice, multicurrency_tx, fk_multicurrency, multicurrency_code,";
		$sql .= "datec, fk_product_fournisseur,fk_user,price,quantity)";
		$sql .= "values(";
		$sql .= (isset($multicurrency_buyprice) ? "'".$this->db->escape(price2num($multicurrency_buyprice))."'" : 'null').",";
		$sql .= (isset($multicurrency_unitBuyPrice) ? "'".$this->db->escape(price2num($multicurrency_unitBuyPrice))."'" : 'null').",";
		$sql .= (isset($multicurrency_tx) ? "'".$this->db->escape($multicurrency_tx)."'" : '1').",";
		$sql .= (isset($fk_multicurrency) ? "'".$this->db->escape($fk_multicurrency)."'" : 'null').",";
		$sql .= (isset($multicurrency_code) ? "'".$this->db->escape($multicurrency_code)."'" : 'null').",";
		$sql .= "'".$this->db->idate($datec)."',";
		$sql .= " ".((int) $this->product_fourn_price_id).",";
		$sql .= " ".$user->id.",";
		$sql .= " ".price2num($buyprice).",";
		$sql .= " ".price2num($qty);
		$sql .= ")";

		$resql = $this->db->query($sql);
		if (!$resql) {
			return -1;
		} else {
			return 1;
		}
	}
}<|MERGE_RESOLUTION|>--- conflicted
+++ resolved
@@ -820,10 +820,7 @@
 					$fourn_price = $record["price"];
 					// calculate unit price for quantity 1
 					$fourn_unitprice = $record["unitprice"];
-<<<<<<< HEAD
-=======
 					$fourn_unitprice_with_discount = $record["unitprice"] * (1 - $record["remise_percent"] / 100);
->>>>>>> 8d164842
 
 					if (!empty($conf->dynamicprices->enabled) && !empty($record["fk_supplier_price_expression"])) {
 						$prod_supplier = new ProductFournisseur($this->db);
