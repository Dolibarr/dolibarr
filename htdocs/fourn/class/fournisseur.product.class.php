<?php
/* Copyright (C) 2005		Rodolphe Quiedeville	<rodolphe@quiedeville.org>
 * Copyright (C) 2006-2011	Laurent Destailleur	<eldy@users.sourceforge.net>
 * Copyright (C) 2009-2014	Regis Houssin		<regis.houssin@inodbox.com>
 * Copyright (C) 2011		Juanjo Menent		<jmenent@2byte.es>
 * Copyright (C) 2012		Christophe Battarel	<christophe.battarel@altairis.fr>
 * Copyright (C) 2015		Marcos García           <marcosgdf@gmail.com>
 * Copyright (C) 2016		Charlie Benke           <charlie@patas-monkey.com>
 * Copyright (C) 2019       Frédéric France         <frederic.france@netlogic.fr>
 *
 * This program is free software; you can redistribute it and/or modify
 * it under the terms of the GNU General Public License as published by
 * the Free Software Foundation; either version 3 of the License, or
 * (at your option) any later version.
 *
 * This program is distributed in the hope that it will be useful,
 * but WITHOUT ANY WARRANTY; without even the implied warranty of
 * MERCHANTABILITY or FITNESS FOR A PARTICULAR PURPOSE.  See the
 * GNU General Public License for more details.
 *
 * You should have received a copy of the GNU General Public License
 * along with this program. If not, see <http://www.gnu.org/licenses/>.
 */

/**
 * 	\file       htdocs/fourn/class/fournisseur.product.class.php
 * 	\ingroup    produit
 * 	\brief      File of class to manage predefined suppliers products
 */

require_once DOL_DOCUMENT_ROOT.'/product/class/product.class.php';
require_once DOL_DOCUMENT_ROOT.'/fourn/class/fournisseur.class.php';
require_once DOL_DOCUMENT_ROOT.'/product/dynamic_price/class/price_parser.class.php';


/**
 * 	Class to manage predefined suppliers products
 */
class ProductFournisseur extends Product
{
    /**
     * @var DoliDB Database handler.
     */
    public $db;

    /**
     * @var string Error code (or message)
     */
    public $error='';

    public $product_fourn_price_id;  // id of ligne product-supplier

    /**
     * @var int ID
     */
    public $id;

    /**
     * @deprecated
     * @see $ref_supplier
     */
    public $fourn_ref;
    public $delivery_time_days;
    public $ref_supplier;			  // ref supplier (can be set by get_buyprice)
    public $desc_supplier;
    public $vatrate_supplier;		  // default vat rate for this supplier/qty/product (can be set by get_buyprice)

    public $fourn_id;                //supplier id
    public $fourn_qty;               // quantity for price (can be set by get_buyprice)
    public $fourn_pu;			       // unit price for quantity (can be set by get_buyprice)

    public $fourn_price;             // price for quantity
    public $fourn_remise_percent;    // discount for quantity (percent)
    public $fourn_remise;            // discount for quantity (amount)
    public $product_fourn_id;        // product-supplier id

    /**
     * @var int ID user_id - user who created/updated supplier price
     */
    public $user_id;

    /**
     * @var int ID availability delay - visible/used if option FOURN_PRODUCT_AVAILABILITY is on (duplicate information compared to delivery delay)
     */
    public $fk_availability;

    public $fourn_unitprice;
    public $fourn_tva_tx;
    public $fourn_tva_npr;

    /**
     * @var int ID
     */
    public $fk_supplier_price_expression;

    public $supplier_reputation;     // reputation of supplier
    public $reputations=array();     // list of available supplier reputations

    // Multicurreny
    public $fourn_multicurrency_id;
    public $fourn_multicurrency_code;
    public $fourn_multicurrency_tx;
    public $fourn_multicurrency_price;
    public $fourn_multicurrency_unitprice;

    /**
     *	Constructor
     *
     *  @param		DoliDB		$db      Database handler
     */
    public function __construct($db)
    {
        global $langs;

        $this->db = $db;
        $langs->load("suppliers");
        $this->reputations= array('-1'=>'', 'FAVORITE'=>$langs->trans('Favorite'),'NOTTHGOOD'=>$langs->trans('NotTheGoodQualitySupplier'), 'DONOTORDER'=>$langs->trans('DoNotOrderThisProductToThisSupplier'));
    }



    // phpcs:disable PEAR.NamingConventions.ValidFunctionName.ScopeNotCamelCaps
    /**
     *    Remove all prices for this couple supplier-product
     *
     *    @param	int		$id_fourn   Supplier Id
     *    @return   int         		< 0 if error, > 0 if ok
     */
    public function remove_fournisseur($id_fourn)
    {
        // phpcs:enable
        $ok=1;

        $this->db->begin();

        $sql = "DELETE FROM ".MAIN_DB_PREFIX."product_fournisseur_price";
        $sql.= " WHERE fk_product = ".$this->id." AND fk_soc = ".$id_fourn;

        dol_syslog(get_class($this)."::remove_fournisseur", LOG_DEBUG);
        $resql2=$this->db->query($sql);
        if (! $resql2)
        {
            $this->error=$this->db->lasterror();
            $ok=0;
        }

        if ($ok)
        {
            $this->db->commit();
            return 1;
        }
        else
        {
            $this->db->rollback();
            return -1;
        }
    }


    // phpcs:disable PEAR.NamingConventions.ValidFunctionName.ScopeNotCamelCaps
    /**
     * 	Remove a price for a couple supplier-product
     *
     * 	@param	int		$rowid		Line id of price
     *	@return	int					<0 if KO, >0 if OK
     */
    public function remove_product_fournisseur_price($rowid)
    {
        // phpcs:enable
        global $conf, $user;

        $error=0;

        $this->db->begin();

        // Call trigger
        $result=$this->call_trigger('SUPPLIER_PRODUCT_BUYPRICE_DELETE', $user);
        if ($result < 0) $error++;
        // End call triggers

        if (empty($error))
        {

            $sql = "DELETE FROM ".MAIN_DB_PREFIX."product_fournisseur_price";
            $sql.= " WHERE rowid = ".$rowid;

            dol_syslog(get_class($this)."::remove_product_fournisseur_price", LOG_DEBUG);
            $resql = $this->db->query($sql);
            if (!$resql)
            {
                $this->error=$this->db->lasterror();
                $error++;
            }
        }

        if (empty($error)) {
            $this->db->commit();
            return 1;
        } else {
            $this->db->rollback();
            return -1;
        }
    }


    // phpcs:disable PEAR.NamingConventions.ValidFunctionName.ScopeNotCamelCaps
    /**
     *    Modify the purchase price for a supplier
     *
     *    @param  	float		$qty				            Min quantity for which price is valid
     *    @param  	float		$buyprice			            Purchase price for the quantity min
     *    @param  	User		$user				            Object user user made changes
     *    @param  	string		$price_base_type	            HT or TTC
     *    @param  	Societe		$fourn				            Supplier
     *    @param  	int			$availability		            Product availability
     *    @param	string		$ref_fourn			            Supplier ref
     *    @param	float		$tva_tx				            New VAT Rate (For example 8.5. Should not be a string)
     *    @param  	string		$charges			            costs affering to product
	 *    @param  	float		$remise_percent		            Discount  regarding qty (percent)
	 *    @param  	float		$remise				            Discount  regarding qty (amount)
	 *    @param  	int			$newnpr				            Set NPR or not
	 *    @param	int			$delivery_time_days	            Delay in days for delivery (max). May be '' if not defined.
	 * 	  @param    string      $supplier_reputation            Reputation with this product to the defined supplier (empty, FAVORITE, DONOTORDER)
     *	  @param    array		$localtaxes_array	            Array with localtaxes info array('0'=>type1,'1'=>rate1,'2'=>type2,'3'=>rate2) (loaded by getLocalTaxesFromRate(vatrate, 0, ...) function).
     *    @param    string  	$newdefaultvatcode              Default vat code
     *    @param  	float		$multicurrency_buyprice 	    Purchase price for the quantity min in currency
     *    @param  	string		$multicurrency_price_base_type	HT or TTC in currency
     *    @param  	float		$multicurrency_tx	            Rate currency
     *    @param  	string		$multicurrency_code	            Currency code
     *    @param  	string		$desc_fourn     	            Custom description for product_fourn_price
     *    @param  	string		$barcode     	                Barcode
     *    @param  	int		    $fk_barcode_type     	        Barcode type
     *    @return	int											<0 if KO, >=0 if OK
     */
    public function update_buyprice($qty, $buyprice, $user, $price_base_type, $fourn, $availability, $ref_fourn, $tva_tx, $charges = 0, $remise_percent = 0, $remise = 0, $newnpr = 0, $delivery_time_days = 0, $supplier_reputation = '', $localtaxes_array = array(), $newdefaultvatcode = '', $multicurrency_buyprice = 0, $multicurrency_price_base_type = 'HT', $multicurrency_tx = 1, $multicurrency_code = '', $desc_fourn = '', $barcode = '', $fk_barcode_type = '')
    {
        // phpcs:enable
        global $conf, $langs;
        //global $mysoc;

        // Clean parameter
        if (empty($qty)) $qty=0;
        if (empty($buyprice)) $buyprice=0;
        if (empty($charges)) $charges=0;
        if (empty($availability)) $availability=0;
        if (empty($remise_percent)) $remise_percent=0;
	    if (empty($supplier_reputation) || $supplier_reputation == -1) $supplier_reputation='';
        if ($delivery_time_days != '' && ! is_numeric($delivery_time_days)) $delivery_time_days = '';
        if ($price_base_type == 'TTC')
        {
            $ttx = $tva_tx;
            $buyprice = $buyprice/(1+($ttx/100));
        }

		// Multicurrency
        if ($conf->multicurrency->enabled) {
            if (empty($multicurrency_tx)) $multicurrency_tx=1;
            if (empty($multicurrency_buyprice)) $multicurrency_buyprice=0;

            if (empty($multicurrency_buyprice)) $multicurrency_buyprice=0;
            if ($multicurrency_price_base_type == 'TTC')
            {
                $ttx = $tva_tx;
                $multicurrency_buyprice = $multicurrency_buyprice/(1+($ttx/100));
            }
            $multicurrency_buyprice=price2num($multicurrency_buyprice, 'MU');
            $multicurrency_unitBuyPrice=price2num($multicurrency_buyprice/$qty, 'MU');

            $buyprice=$multicurrency_buyprice/$multicurrency_tx;
            $fk_multicurrency = MultiCurrency::getIdFromCode($this->db, $multicurrency_code);
        }

        $buyprice=price2num($buyprice, 'MU');
		$charges=price2num($charges, 'MU');
<<<<<<< HEAD
        $qty=price2num($qty);
=======
        $qty=price2num($qty, 'MS');
>>>>>>> db334a3b
		$unitBuyPrice = price2num($buyprice/$qty, 'MU');

		$error=0;
		$now=dol_now();

		$newvat = $tva_tx;

		if (count($localtaxes_array) > 0)
		{
			$localtaxtype1=$localtaxes_array['0'];
			$localtax1=$localtaxes_array['1'];
			$localtaxtype2=$localtaxes_array['2'];
			$localtax2=$localtaxes_array['3'];
		}
		else     // old method. deprecated because ot can't retreive type
		{
			$localtaxtype1='0';
			$localtax1=get_localtax($newvat, 1);
			$localtaxtype2='0';
			$localtax2=get_localtax($newvat, 2);
		}
		if (empty($localtax1)) $localtax1=0;	// If = '' then = 0
		if (empty($localtax2)) $localtax2=0;	// If = '' then = 0

		// Check parameters
		if ($buyprice != '' && ! is_numeric($buyprice))
		{

		}

        $this->db->begin();

        if ($this->product_fourn_price_id > 0)
        {
            // check if price already logged, if not first log current price
            $logPrices = $this->listProductFournisseurPriceLog($this->product_fourn_price_id);
            if (is_array($logPrices) && count($logPrices) == 0)
            {
                $currentPfp = new self($this->db);
                $result =  $currentPfp->fetch_product_fournisseur_price($this->product_fourn_price_id);
                if ($result > 0 && $currentPfp->fourn_price != 0)
                {
                    $currentPfpUser = new User($this->db);
                    $result = $currentPfpUser->fetch($currentPfp->user_id);
                    if ($result > 0) {
                        $currentPfp->logPrice(
                            $currentPfpUser,
                            $currentPfp->date_creation,
                            $currentPfp->fourn_price,
                            $currentPfp->fourn_qty,
                            $currentPfp->fourn_multicurrency_price,
                            $currentPfp->fourn_multicurrency_unitprice,
                            $currentPfp->fourn_multicurrency_tx,
                            $currentPfp->fourn_multicurrency_id,
                            $currentPfp->fourn_multicurrency_code
                        );
                    }
                }
            }
            $sql = "UPDATE ".MAIN_DB_PREFIX."product_fournisseur_price";
			$sql.= " SET fk_user = " . $user->id." ,";
            $sql.= " ref_fourn = '" . $this->db->escape($ref_fourn) . "',";
            $sql.= " desc_fourn = '" . $this->db->escape($desc_fourn) . "',";
			$sql.= " price = ".$buyprice.",";
			$sql.= " quantity = ".$qty.",";
			$sql.= " remise_percent = ".$remise_percent.",";
			$sql.= " remise = ".$remise.",";
			$sql.= " unitprice = ".$unitBuyPrice.",";
			$sql.= " fk_availability = ".$availability.",";
            $sql.= " multicurrency_price = ".(isset($multicurrency_buyprice)?"'".$this->db->escape(price2num($multicurrency_buyprice))."'":'null').",";
            $sql.= " multicurrency_unitprice = ".(isset($multicurrency_unitBuyPrice)?"'".$this->db->escape(price2num($multicurrency_unitBuyPrice))."'":'null').",";
            $sql.= " multicurrency_tx = ".(isset($multicurrency_tx)?"'".$this->db->escape($multicurrency_tx)."'":'1').",";
            $sql.= " fk_multicurrency = ".(isset($fk_multicurrency)?"'".$this->db->escape($fk_multicurrency)."'":'null').",";
            $sql.= " multicurrency_code = ".(isset($multicurrency_code)?"'".$this->db->escape($multicurrency_code)."'":'null').",";
			$sql.= " entity = ".$conf->entity.",";
			$sql.= " tva_tx = ".price2num($tva_tx).",";
			// TODO Add localtax1 and localtax2
			//$sql.= " localtax1_tx=".($localtax1>=0?$localtax1:'NULL').",";
			//$sql.= " localtax2_tx=".($localtax2>=0?$localtax2:'NULL').",";
			//$sql.= " localtax1_type=".($localtaxtype1!=''?"'".$localtaxtype1."'":"'0'").",";
			//$sql.= " localtax2_type=".($localtaxtype2!=''?"'".$localtaxtype2."'":"'0'").",";
			$sql.= " default_vat_code=".($newdefaultvatcode?"'".$this->db->escape($newdefaultvatcode)."'":"null").",";
			$sql.= " info_bits = ".$newnpr.",";
			$sql.= " charges = ".$charges.",";           // deprecated
			$sql.= " delivery_time_days = ".($delivery_time_days != '' ? $delivery_time_days : 'null').",";
			$sql.= " supplier_reputation = ".(empty($supplier_reputation) ? 'NULL' : "'".$this->db->escape($supplier_reputation)."'").",";
            $sql.= " barcode = ".(empty($barcode) ? 'NULL' : "'".$this->db->escape($barcode)."'").",";
            $sql.= " fk_barcode_type = ".(empty($fk_barcode_type) ? 'NULL' : "'".$this->db->escape($fk_barcode_type)."'");
			$sql.= " WHERE rowid = ".$this->product_fourn_price_id;
			// TODO Add price_base_type and price_ttc

			dol_syslog(get_class($this).'::update_buyprice update knowing id of line = product_fourn_price_id = '.$this->product_fourn_price_id, LOG_DEBUG);
			$resql = $this->db->query($sql);
			if ($resql)
			{
                // Call trigger
                $result=$this->call_trigger('SUPPLIER_PRODUCT_BUYPRICE_UPDATE', $user);
                if ($result < 0) $error++;
                // End call triggers
                if (! $error && empty($conf->global->PRODUCT_PRICE_SUPPLIER_NO_LOG))
                {
                    $result = $this->logPrice($user, $now, $buyprice, $qty, $multicurrency_buyprice, $multicurrency_unitBuyPrice, $multicurrency_tx, $fk_multicurrency, $multicurrency_code);
                    if ($result < 0) {
                        $error++;
                    }
                }
				if (empty($error))
				{
					$this->db->commit();
					return $this->product_fourn_price_id;
				}
				else
				{
					$this->db->rollback();
					return -1;
				}
			}
			else
			{
				$this->error=$this->db->error()." sql=".$sql;
				$this->db->rollback();
				return -2;
			}
        }

        else
        {
            dol_syslog(get_class($this) . '::update_buyprice without knowing id of line, so we delete from company, quantity and supplier_ref and insert again', LOG_DEBUG);

            // Delete price for this quantity
            $sql = "DELETE FROM  " . MAIN_DB_PREFIX . "product_fournisseur_price";
            $sql .= " WHERE fk_soc = " . $fourn->id . " AND ref_fourn = '" . $this->db->escape($ref_fourn) . "' AND quantity = " . $qty . " AND entity = " . $conf->entity;
            $resql = $this->db->query($sql);
            if ($resql) {
                // Add price for this quantity to supplier
                $sql = "INSERT INTO " . MAIN_DB_PREFIX . "product_fournisseur_price(";
                $sql.= " multicurrency_price, multicurrency_unitprice, multicurrency_tx, fk_multicurrency, multicurrency_code,";
                $sql .= "datec, fk_product, fk_soc, ref_fourn, desc_fourn, fk_user, price, quantity, remise_percent, remise, unitprice, tva_tx, charges, fk_availability, default_vat_code, info_bits, entity, delivery_time_days, supplier_reputation, barcode, fk_barcode_type)";
                $sql .= " values(";
                $sql.= (isset($multicurrency_buyprice)?"'".$this->db->escape(price2num($multicurrency_buyprice))."'":'null').",";
                $sql.= (isset($multicurrency_unitBuyPrice)?"'".$this->db->escape(price2num($multicurrency_unitBuyPrice))."'":'null').",";
                $sql.= (isset($multicurrency_tx)?"'".$this->db->escape($multicurrency_tx)."'":'1').",";
                $sql.= (isset($fk_multicurrency)?"'".$this->db->escape($fk_multicurrency)."'":'null').",";
                $sql.= (isset($multicurrency_code)?"'".$this->db->escape($multicurrency_code)."'":'null').",";
                $sql .= " '" . $this->db->idate($now) . "',";
                $sql .= " " . $this->id . ",";
                $sql .= " " . $fourn->id . ",";
                $sql .= " '" . $this->db->escape($ref_fourn) . "',";
                $sql .= " '" . $this->db->escape($desc_fourn) . "',";
                $sql .= " " . $user->id . ",";
                $sql .= " " . $buyprice . ",";
                $sql .= " " . $qty . ",";
                $sql .= " " . $remise_percent . ",";
                $sql .= " " . $remise . ",";
                $sql .= " " . $unitBuyPrice . ",";
                $sql .= " " . $tva_tx . ",";
                $sql .= " " . $charges . ",";
                $sql .= " " . $availability . ",";
                $sql .= " ".($newdefaultvatcode?"'".$this->db->escape($newdefaultvatcode)."'":"null").",";
                $sql .= " " . $newnpr . ",";
                $sql .= $conf->entity . ",";
                $sql .= $delivery_time_days . ",";
                $sql .= (empty($supplier_reputation) ? 'NULL' : "'" . $this->db->escape($supplier_reputation) . "'") . ",";
                $sql .= (empty($barcode) ? 'NULL' : "'" . $this->db->escape($barcode) . "'") . ",";
                $sql .= (empty($fk_barcode_type) ? 'NULL' : "'" . $this->db->escape($fk_barcode_type) . "'");
                $sql .= ")";

                $idinserted = 0;

                $resql = $this->db->query($sql);
                if ($resql) {
                    $idinserted = $this->db->last_insert_id(MAIN_DB_PREFIX . "product_fournisseur_price");
                }
                else {
                    $error++;
                }

                if (! $error && empty($conf->global->PRODUCT_PRICE_SUPPLIER_NO_LOG)) {
                    // Add record into log table
                    $result = $this->logPrice($user, $now, $buyprice, $qty, $multicurrency_buyprice, $multicurrency_unitBuyPrice, $multicurrency_tx, $fk_multicurrenc, $multicurrency_code);
                    if ($result < 0) {
                        $error++;
                    }
                }

                if (! $error) {
                    // Call trigger
                    $result = $this->call_trigger('SUPPLIER_PRODUCT_BUYPRICE_CREATE', $user);
                    if ($result < 0)
                        $error++;
                        // End call triggers

                    if (empty($error)) {
                        $this->db->commit();
						$this->product_fourn_price_id = $idinserted;
                        return $this->product_fourn_price_id;
                    } else {
                        $this->db->rollback();
                        return -1;
                    }
                } else {
                    $this->error = $this->db->lasterror() . " sql=" . $sql;
                    $this->db->rollback();
                    return -2;
                }
            } else {
                $this->error = $this->db->lasterror() . " sql=" . $sql;
                $this->db->rollback();
                return - 1;
            }
        }
    }

    // phpcs:disable PEAR.NamingConventions.ValidFunctionName.ScopeNotCamelCaps
    /**
     *    Loads the price information of a provider
     *
     *    @param    int     $rowid              Line id
     *    @param    int     $ignore_expression  Ignores the math expression for calculating price and uses the db value instead
     *    @return   int 					    < 0 if KO, 0 if OK but not found, > 0 if OK
     */
    public function fetch_product_fournisseur_price($rowid, $ignore_expression = 0)
    {
        // phpcs:enable
        global $conf;

        $sql = "SELECT pfp.rowid, pfp.price, pfp.quantity, pfp.unitprice, pfp.remise_percent, pfp.remise, pfp.tva_tx, pfp.default_vat_code, pfp.info_bits as fourn_tva_npr, pfp.fk_availability,";
        $sql.= " pfp.fk_soc, pfp.ref_fourn, pfp.desc_fourn, pfp.fk_product, pfp.charges, pfp.fk_supplier_price_expression, pfp.delivery_time_days,";
        $sql.= " pfp.supplier_reputation, pfp.fk_user, pfp.datec,";
        $sql.= " pfp.multicurrency_price, pfp.multicurrency_unitprice, pfp.multicurrency_tx, pfp.fk_multicurrency, pfp.multicurrency_code,";
        $sql.="  pfp.barcode, pfp.fk_barcode_type";
        $sql.= " FROM ".MAIN_DB_PREFIX."product_fournisseur_price as pfp";
        $sql.= " WHERE pfp.rowid = ".$rowid;

        dol_syslog(get_class($this)."::fetch_product_fournisseur_price", LOG_DEBUG);
        $resql = $this->db->query($sql);
        if ($resql)
        {
            $obj = $this->db->fetch_object($resql);
            if ($obj)
            {
            	$this->product_fourn_price_id	= $rowid;
            	$this->id						= $obj->fk_product;
            	$this->fk_product				= $obj->fk_product;
            	$this->product_id				= $obj->fk_product;	// deprecated
            	$this->fourn_id					= $obj->fk_soc;
            	$this->fourn_ref				= $obj->ref_fourn; // deprecated
	            $this->ref_supplier             = $obj->ref_fourn;
	            $this->desc_supplier            = $obj->desc_fourn;
            	$this->fourn_price				= $obj->price;
            	$this->fourn_charges            = $obj->charges;	// deprecated
            	$this->fourn_qty                = $obj->quantity;
            	$this->fourn_remise_percent     = $obj->remise_percent;
            	$this->fourn_remise             = $obj->remise;
            	$this->fourn_unitprice          = $obj->unitprice;
            	$this->fourn_tva_tx				= $obj->tva_tx;
            	$this->fourn_tva_npr			= $obj->fourn_tva_npr;
            	// Add also localtaxes
            	$this->fk_availability			= $obj->fk_availability;
				$this->delivery_time_days		= $obj->delivery_time_days;
                $this->fk_supplier_price_expression      = $obj->fk_supplier_price_expression;
                $this->supplier_reputation      = $obj->supplier_reputation;
                $this->default_vat_code         = $obj->default_vat_code;
                $this->user_id                  = $obj->fk_user;
                $this->date_creation            = $this->db->jdate($obj->datec);
                $this->fourn_multicurrency_price       = $obj->multicurrency_price;
                $this->fourn_multicurrency_unitprice   = $obj->multicurrency_unitprice;
                $this->fourn_multicurrency_tx          = $obj->multicurrency_tx;
                $this->fourn_multicurrency_id          = $obj->fk_multicurrency;
                $this->fourn_multicurrency_code        = $obj->multicurrency_code;
                if($conf->barcode->enabled) {
                    $this->fourn_barcode = $obj->barcode;
                    $this->fourn_fk_barcode_type = $obj->fk_barcode_type;
                }
                if (empty($ignore_expression) && !empty($this->fk_supplier_price_expression))
                {
                    $priceparser = new PriceParser($this->db);
                    $price_result = $priceparser->parseProductSupplier($this);
                    if ($price_result >= 0) {
                    	$this->fourn_price = $price_result;
                    	//recalculation of unitprice, as probably the price changed...
	                    if ($this->fourn_qty!=0)
	                    {
	                        $this->fourn_unitprice = price2num($this->fourn_price/$this->fourn_qty, 'MU');
	                    }
	                    else
	                    {
	                        $this->fourn_unitprice="";
	                    }
                    }
                }

            	return 1;
            }
            else
            {
                return 0;
            }
        }
        else
        {
            $this->error=$this->db->error();
            return -1;
        }
    }


    // phpcs:disable PEAR.NamingConventions.ValidFunctionName.ScopeNotCamelCaps
    /**
     *    List all supplier prices of a product
     *
     *    @param    int		$prodid	    Id of product
     *    @param	string	$sortfield	Sort field
     *    @param	string	$sortorder	Sort order
     *    @param	int		$limit		Limit
     *    @param	int		$offset		Offset
     *    @return	array				Array of Products with new properties to define supplier price
     */
    public function list_product_fournisseur_price($prodid, $sortfield = '', $sortorder = '', $limit = 0, $offset = 0)
    {
        // phpcs:enable
        global $conf;

        $sql = "SELECT s.nom as supplier_name, s.rowid as fourn_id,";
        $sql.= " pfp.rowid as product_fourn_pri_id, pfp.ref_fourn, pfp.desc_fourn, pfp.fk_product as product_fourn_id, pfp.fk_supplier_price_expression,";
        $sql.= " pfp.price, pfp.quantity, pfp.unitprice, pfp.remise_percent, pfp.remise, pfp.tva_tx, pfp.fk_availability, pfp.charges, pfp.info_bits, pfp.delivery_time_days, pfp.supplier_reputation,";
        $sql.= " pfp.multicurrency_price, pfp.multicurrency_unitprice, pfp.multicurrency_tx, pfp.fk_multicurrency, pfp.multicurrency_code, pfp.datec, pfp.tms,";
        $sql.= " pfp.barcode, pfp.fk_barcode_type";
        $sql.= " FROM ".MAIN_DB_PREFIX."product_fournisseur_price as pfp, ".MAIN_DB_PREFIX."societe as s";
        $sql.= " WHERE pfp.entity IN (".getEntity('productsupplierprice').")";
        $sql.= " AND pfp.fk_soc = s.rowid";
        $sql.= " AND s.status=1"; // only enabled company selected
        $sql.= " AND pfp.fk_product = ".$prodid;
        if (empty($sortfield)) $sql.= " ORDER BY s.nom, pfp.quantity, pfp.price";
        else $sql.= $this->db->order($sortfield, $sortorder);
        $sql.=$this->db->plimit($limit, $offset);
        dol_syslog(get_class($this)."::list_product_fournisseur_price", LOG_DEBUG);

        $resql = $this->db->query($sql);
        if ($resql)
        {
            $retarray = array();

            while ($record = $this->db->fetch_array($resql))
            {
                //define base attribute
                $prodfourn = new ProductFournisseur($this->db);

                $prodfourn->product_fourn_price_id	= $record["product_fourn_pri_id"];
                $prodfourn->product_fourn_id		= $record["product_fourn_id"];
                $prodfourn->fourn_ref				= $record["ref_fourn"];
                $prodfourn->ref_supplier			= $record["ref_fourn"];
                $prodfourn->desc_supplier           = $record["desc_fourn"];
                $prodfourn->fourn_price				= $record["price"];
                $prodfourn->fourn_qty				= $record["quantity"];
				$prodfourn->fourn_remise_percent	= $record["remise_percent"];
				$prodfourn->fourn_remise			= $record["remise"];
				$prodfourn->fourn_unitprice			= $record["unitprice"];
				$prodfourn->fourn_charges           = $record["charges"];		// deprecated
                $prodfourn->fourn_tva_tx			= $record["tva_tx"];
                $prodfourn->fourn_id				= $record["fourn_id"];
                $prodfourn->fourn_name				= $record["supplier_name"];
                $prodfourn->fk_availability			= $record["fk_availability"];
				$prodfourn->delivery_time_days		= $record["delivery_time_days"];
                $prodfourn->id						= $prodid;
                $prodfourn->fourn_tva_npr					= $record["info_bits"];
                $prodfourn->fk_supplier_price_expression    = $record["fk_supplier_price_expression"];
				$prodfourn->supplier_reputation    = $record["supplier_reputation"];
				$prodfourn->fourn_date_creation          = $this->db->jdate($record['datec']);
				$prodfourn->fourn_date_modification      = $this->db->jdate($record['tms']);

                $prodfourn->fourn_multicurrency_price       = $record["multicurrency_price"];
                $prodfourn->fourn_multicurrency_unitprice   = $record["multicurrency_unitprice"];
                $prodfourn->fourn_multicurrency_tx          = $record["multicurrency_tx"];
                $prodfourn->fourn_multicurrency_id          = $record["fk_multicurrency"];
                $prodfourn->fourn_multicurrency_code        = $record["multicurrency_code"];

                if($conf->barcode->enabled){
                    $prodfourn->barcode    = $record["barcode"];
                    $prodfourn->fk_barcode_type    = $record["fk_barcode_type"];
                }

                if (!empty($conf->dynamicprices->enabled) && !empty($prodfourn->fk_supplier_price_expression)) {
                    $priceparser = new PriceParser($this->db);
                    $price_result = $priceparser->parseProductSupplier($prodfourn);
                    if ($price_result >= 0) {
                    	$prodfourn->fourn_price = $price_result;
                    	$prodfourn->fourn_unitprice = null; //force recalculation of unitprice, as probably the price changed...
                    }
                }

                if (!isset($prodfourn->fourn_unitprice))
                {
                    if ($prodfourn->fourn_qty!=0)
                    {
                        $prodfourn->fourn_unitprice = price2num($prodfourn->fourn_price/$prodfourn->fourn_qty, 'MU');
                    }
                    else
                    {
                        $prodfourn->fourn_unitprice="";
                    }
                }

                $retarray[]=$prodfourn;
            }

            $this->db->free($resql);
            return $retarray;
        }
        else
        {
            $this->error=$this->db->error();
            return -1;
        }
    }

    // phpcs:disable PEAR.NamingConventions.ValidFunctionName.ScopeNotCamelCaps
    /**
     *  Load properties for minimum price
     *
     *  @param	int		$prodid	    Product id
     *  @param	int		$qty		Minimum quantity
     *  @param	int		$socid		get min price for specific supplier
     *  @return int					<0 if KO, 0=Not found of no product id provided, >0 if OK
     */
    public function find_min_price_product_fournisseur($prodid, $qty = 0, $socid = 0)
    {
        // phpcs:enable
        global $conf;

        if (empty($prodid))
        {
        	dol_syslog("Warning function find_min_price_product_fournisseur were called with prodid empty. May be a bug.", LOG_WARNING);
        	return 0;
        }

        $this->product_fourn_price_id = '';
        $this->product_fourn_id       = '';
        $this->fourn_ref              = '';
        $this->fourn_price            = '';
        $this->fourn_qty              = '';
        $this->fourn_remise_percent   = '';
        $this->fourn_remise           = '';
        $this->fourn_unitprice        = '';
        $this->fourn_id               = '';
        $this->fourn_name             = '';
		$this->delivery_time_days  = '';
        $this->id                     = '';

        $this->fourn_multicurrency_price       = '';
        $this->fourn_multicurrency_unitprice   = '';
        $this->fourn_multicurrency_tx          = '';
        $this->fourn_multicurrency_id          = '';
        $this->fourn_multicurrency_code        = '';

        $sql = "SELECT s.nom as supplier_name, s.rowid as fourn_id,";
        $sql.= " pfp.rowid as product_fourn_price_id, pfp.ref_fourn,";
        $sql.= " pfp.price, pfp.quantity, pfp.unitprice, pfp.tva_tx, pfp.charges,";
        $sql.= " pfp.remise, pfp.remise_percent, pfp.fk_supplier_price_expression, pfp.delivery_time_days";
        $sql.= " ,pfp.multicurrency_price, pfp.multicurrency_unitprice, pfp.multicurrency_tx, pfp.fk_multicurrency, pfp.multicurrency_code";
        $sql.= " FROM ".MAIN_DB_PREFIX."societe as s, ".MAIN_DB_PREFIX."product_fournisseur_price as pfp";
        $sql.= " WHERE s.entity IN (".getEntity('societe').")";
        $sql.= " AND pfp.entity = ".$conf->entity; // only current entity
        $sql.= " AND pfp.fk_product = ".$prodid;
        $sql.= " AND pfp.fk_soc = s.rowid";
        $sql.= " AND s.status = 1"; // only enabled society
        if ($qty > 0) $sql.= " AND pfp.quantity <= ".$qty;
		if ($socid > 0) $sql.= ' AND pfp.fk_soc = '.$socid;

        dol_syslog(get_class($this)."::find_min_price_product_fournisseur", LOG_DEBUG);

        $resql = $this->db->query($sql);
        if ($resql)
        {
            $record_array = array();

            //Store each record to array for later search of min
            while ($record = $this->db->fetch_array($resql))
            {
                $record_array[]=$record;
            }

            if (count($record_array) == 0)
            {
                $this->db->free($resql);
                return 0;
            }
            else
            {
                $min = -1;
                foreach($record_array as $record)
                {
                    $fourn_price = $record["price"];
                    // discount calculated buy price
                    $fourn_unitprice = $record["unitprice"] * (1 - $record["remise_percent"] / 100) - $record["remise"];
                    if (!empty($conf->dynamicprices->enabled) && !empty($record["fk_supplier_price_expression"])) {
                        $prod_supplier = new ProductFournisseur($this->db);
                        $prod_supplier->product_fourn_price_id = $record["product_fourn_price_id"];
                        $prod_supplier->id = $prodid;
                        $prod_supplier->fourn_qty = $record["quantity"];
                        $prod_supplier->fourn_tva_tx = $record["tva_tx"];
                        $prod_supplier->fk_supplier_price_expression = $record["fk_supplier_price_expression"];
                        $priceparser = new PriceParser($this->db);
                        $price_result = $priceparser->parseProductSupplier($prod_supplier);
                        if ($price_result >= 0) {
                            $fourn_price = price2num($price_result, 'MU');
                            if ($record["quantity"] != 0)
                            {
                                $fourn_unitprice = price2num($fourn_price/$record["quantity"], 'MU');
                            }
                            else
                            {
                                $fourn_unitprice = $fourn_price;
                            }
                        }
                    }
                    if ($fourn_unitprice < $min || $min == -1)
                    {
                        $this->product_fourn_price_id   = $record["product_fourn_price_id"];
                        $this->ref_supplier             = $record["ref_fourn"];
                        $this->ref_fourn                = $record["ref_fourn"];     // deprecated
                        $this->fourn_ref                = $record["ref_fourn"];     // deprecated
                        $this->fourn_price              = $fourn_price;
                        $this->fourn_qty                = $record["quantity"];
                        $this->fourn_remise_percent     = $record["remise_percent"];
                        $this->fourn_remise             = $record["remise"];
                        $this->fourn_unitprice          = $record["unitprice"];
                        $this->fourn_charges            = $record["charges"];		// deprecated
                        $this->fourn_tva_tx             = $record["tva_tx"];
                        $this->fourn_id                 = $record["fourn_id"];
                        $this->fourn_name               = $record["supplier_name"];
						$this->delivery_time_days		= $record["delivery_time_days"];
                        $this->fk_supplier_price_expression      = $record["fk_supplier_price_expression"];
                        $this->id                       = $prodid;
                        $this->fourn_multicurrency_price       = $record["multicurrency_price"];
                        $this->fourn_multicurrency_unitprice   = $record["multicurrency_unitprice"];
                        $this->fourn_multicurrency_tx          = $record["multicurrency_tx"];
                        $this->fourn_multicurrency_id          = $record["fk_multicurrency"];
                        $this->fourn_multicurrency_code        = $record["multicurrency_code"];
                        $min = $fourn_unitprice;
                    }
                }
            }

            $this->db->free($resql);
            return 1;
        }
        else
		{
            $this->error=$this->db->error();
            return -1;
        }
    }

    /**
     *  Sets the supplier price expression
     *
     *  @param  int     $expression_id	Expression
     *  @return int                 	<0 if KO, >0 if OK
     */
    public function setSupplierPriceExpression($expression_id)
    {
        global $conf;

        // Clean parameters
        $this->db->begin();
        $expression_id = $expression_id != 0 ? $expression_id : 'NULL';

        $sql = "UPDATE ".MAIN_DB_PREFIX."product_fournisseur_price";
        $sql.= " SET fk_supplier_price_expression = ".$expression_id;
        $sql.= " WHERE rowid = ".$this->product_fourn_price_id;

        dol_syslog(get_class($this)."::setSupplierPriceExpression", LOG_DEBUG);

        $resql = $this->db->query($sql);
        if ($resql)
        {
            $this->db->commit();
            return 1;
        }
        else
        {
            $this->error=$this->db->error()." sql=".$sql;
            $this->db->rollback();
            return -1;
        }
    }

    /**
     *	Display supplier of product
     *
     *	@param	int		$withpicto		Add picto
     *	@param	string	$option			Target of link ('', 'customer', 'prospect', 'supplier')
     *	@param	int		$maxlen			Max length of name
     *  @param	integer	$notooltip		1=Disable tooltip
     *	@return	string					String with supplier price
	 *  TODO Remove this method. Use getNomUrl directly.
     */
    public function getSocNomUrl($withpicto = 0, $option = 'supplier', $maxlen = 0, $notooltip = 0)
    {
        $thirdparty = new Fournisseur($this->db);
        $thirdparty->fetch($this->fourn_id);

        return $thirdparty->getNomUrl($withpicto, $option, $maxlen, $notooltip);
    }

    // phpcs:disable PEAR.NamingConventions.ValidFunctionName.ScopeNotCamelCaps
    /**
     *	Display price of product
     *
     *  @param  int     $showunitprice    Show "Unit price" into output string
     *  @param  int     $showsuptitle     Show "Supplier" into output string
     *  @param  int     $maxlen           Max length of name
     *  @param  integer $notooltip        1=Disable tooltip
     *  @param  array   $productFournList list of ProductFournisseur objects
     *                                    to display in table format.
     *  @return string                    String with supplier price
     */
    public function display_price_product_fournisseur($showunitprice = 1, $showsuptitle = 1, $maxlen = 0, $notooltip = 0, $productFournList = array())
    {
        // phpcs:enable
        global $langs;

        $out = '';
        $langs->load("suppliers");
        if (count($productFournList) > 0) {
            $out .= '<table class="nobordernopadding" width="100%">';
            $out .= '<tr><td class="liste_titre right">'.($showunitprice?$langs->trans("Price").' '.$langs->trans("HT"):'').'</td>';
            $out .= '<td class="liste_titre right">'.($showunitprice?$langs->trans("QtyMin"):'').'</td>';
            $out .= '<td class="liste_titre">'.$langs->trans("Supplier").'</td>';
            $out .= '<td class="liste_titre">'.$langs->trans("SupplierRef").'</td></tr>';
            foreach ($productFournList as $productFourn) {
                $out.= '<tr><td class="right">'.($showunitprice?price($productFourn->fourn_unitprice * (1 -$productFourn->fourn_remise_percent/100) - $productFourn->fourn_remise):'').'</td>';
                $out.= '<td class="right">'.($showunitprice?$productFourn->fourn_qty:'').'</td>';
                $out.= '<td>'.$productFourn->getSocNomUrl(1, 'supplier', $maxlen, $notooltip).'</td>';
                $out.= '<td>'.$productFourn->fourn_ref.'<td></tr>';
            }
            $out .= '</table>';
        } else {
            $out=($showunitprice?price($this->fourn_unitprice * (1 - $this->fourn_remise_percent/100) + $this->fourn_remise).' '.$langs->trans("HT").' &nbsp; (':'').($showsuptitle?$langs->trans("Supplier").': ':'').$this->getSocNomUrl(1, 'supplier', $maxlen, $notooltip).' / '.$langs->trans("SupplierRef").': '.$this->fourn_ref.($showunitprice?')':'');
        }
        return $out;
    }

    /**
     * Function used to replace a thirdparty id with another one.
     *
     * @param DoliDB $db Database handler
     * @param int $origin_id Old thirdparty id
     * @param int $dest_id New thirdparty id
     * @return bool
     */
    public static function replaceThirdparty(DoliDB $db, $origin_id, $dest_id)
    {
        $tables = array(
            'product_fournisseur_price'
        );

        return CommonObject::commonReplaceThirdparty($db, $origin_id, $dest_id, $tables);
    }

    /**
     *    List supplier prices log of a supplier price
     *
     *    @param    int     $product_fourn_price_id Id of supplier price
     *    @param	string  $sortfield	            Sort field
     *    @param	string  $sortorder              Sort order
     *    @param	int     $limit                  Limit
     *    @param	int     $offset                 Offset
     *    @return	array   Array of Log prices
     */
    public function listProductFournisseurPriceLog($product_fourn_price_id, $sortfield = '', $sortorder = '', $limit = 0, $offset = 0)
    {
        global $conf;

        $sql = "SELECT";
        $sql.= " pfpl.rowid, pfp.ref_fourn as supplier_ref, pfpl.datec, u.lastname,";
        $sql.= " pfpl.price, pfpl.quantity";
        $sql.= " FROM ".MAIN_DB_PREFIX."product_fournisseur_price_log as pfpl";
        $sql.= ", ".MAIN_DB_PREFIX."product_fournisseur_price as pfp";
        $sql.= ", ".MAIN_DB_PREFIX."user as u";
        $sql.= " WHERE pfp.entity IN (".getEntity('productprice').")";
        $sql.= " AND pfpl.fk_user = u.rowid";
        $sql.= " AND pfp.rowid = pfpl.fk_product_fournisseur";
        $sql.= " AND pfpl.fk_product_fournisseur = ".$product_fourn_price_id;
        if (empty($sortfield)) $sql.= " ORDER BY pfpl.datec";
        else $sql.= $this->db->order($sortfield, $sortorder);
        $sql.=$this->db->plimit($limit, $offset);
        dol_syslog(get_class($this)."::list_product_fournisseur_price_log", LOG_DEBUG);

        $resql = $this->db->query($sql);
        if ($resql)
        {
            $retarray = array();

            while ($record = $this->db->fetch_array($resql))
            {
                $retarray[]=$record;
            }

            $this->db->free($resql);
            return $retarray;
        }
        else
        {
            $this->error=$this->db->error();
            return -1;
        }
    }

    /**
     *	Display log price of product supplier price
     *
     *  @param  array   $productFournLogList    list of ProductFournisseur price log objects
     *                                          to display in table format.
     *  @return string  HTML String with supplier price
     */
    public function displayPriceProductFournisseurLog($productFournLogList = array())
    {
        global $langs;

        $out = '';
        $langs->load("suppliers");
        if (count($productFournLogList) > 0) {
            $out .= '<table class="nobordernopadding" width="100%">';
            $out .= '<tr><td class="liste_titre">'.$langs->trans("Date").'</td>';
            $out .= '<td class="liste_titre right">'.$langs->trans("Price").'</td>';
            //$out .= '<td class="liste_titre right">'.$langs->trans("QtyMin").'</td>';
            $out .= '<td class="liste_titre">'.$langs->trans("User").'</td></tr>';
            foreach ($productFournLogList as $productFournLog) {
                $out.= '<tr><td class="right">'.dol_print_date($productFournLog['datec'], 'dayhour', 'tzuser').'</td>';
                $out.= '<td class="right">'.price($productFournLog['price']).'</td>';
                //$out.= '<td class="right">'.$productFournLog['quantity'].'</td>';
                $out.= '<td>'.$productFournLog['lastname'].'</td></tr>';
            }
            $out .= '</table>';
        }
        return $out;
    }


    /**
     *  Return a link to the object card (with optionaly the picto).
     *  Used getNomUrl of ProductFournisseur if a specific supplier ref is loaded. Otherwise use Product->getNomUrl().
     *
     *	@param	int		$withpicto					Include picto in link (0=No picto, 1=Include picto into link, 2=Only picto)
     *	@param	string	$option						On what the link point to ('nolink', ...)
     *  @param	int  	$notooltip					1=Disable tooltip
     *  @param  string  $morecss            		Add more css on link
     *  @param  int     $save_lastsearch_value    	-1=Auto, 0=No save of lastsearch_values when clicking, 1=Save lastsearch_values whenclicking
     *	@return	string								String with URL
     */
    public function getNomUrl($withpicto = 0, $option = '', $notooltip = 0, $morecss = '', $save_lastsearch_value = -1)
    {
        global $db, $conf, $langs;

        if (! empty($conf->dol_no_mouse_hover)) $notooltip=1;   // Force disable tooltips

        $result = '';

        $label = '<u>' . $langs->trans("SupplierRef") . '</u>';
        $label.= '<br>';
        $label.= '<b>' . $langs->trans('Ref') . ':</b> ' . $this->ref_supplier;

        $logPrices = $this->listProductFournisseurPriceLog($this->product_fourn_price_id, 'pfpl.datec', 'DESC'); // set sort order here
        if (is_array($logPrices) && count($logPrices) > 0) {
            $label.= '<br>';
            $label.= '<u>' . $langs->trans("History") . '</u>';
            $label.= $this->displayPriceProductFournisseurLog($logPrices);
        }

        $url = dol_buildpath('/product/fournisseurs.php', 1).'?id='.$this->id.'&action=add_price&socid='.$this->fourn_id.'&rowid='.$this->product_fourn_price_id;

        if ($option != 'nolink')
        {
            // Add param to save lastsearch_values or not
            $add_save_lastsearch_values=($save_lastsearch_value == 1 ? 1 : 0);
            if ($save_lastsearch_value == -1 && preg_match('/list\.php/', $_SERVER["PHP_SELF"])) $add_save_lastsearch_values=1;
            if ($add_save_lastsearch_values) $url.='&save_lastsearch_values=1';
        }

        $linkclose='';
        if (empty($notooltip))
        {
            if (! empty($conf->global->MAIN_OPTIMIZEFORTEXTBROWSER))
            {
                $label=$langs->trans("SupplierRef");
                $linkclose.=' alt="'.dol_escape_htmltag($label, 1).'"';
            }
            $linkclose.=' title="'.dol_escape_htmltag($label, 1).'"';
            $linkclose.=' class="classfortooltip'.($morecss?' '.$morecss:'').'"';
        }
        else $linkclose = ($morecss?' class="'.$morecss.'"':'');

        $linkstart = '<a href="'.$url.'"';
        $linkstart.=$linkclose.'>';
        $linkend='</a>';

        $result .= $linkstart;
        if ($withpicto) $result.=img_object(($notooltip?'':$label), ($this->picto?$this->picto:'generic'), ($notooltip?(($withpicto != 2) ? 'class="paddingright"' : ''):'class="'.(($withpicto != 2) ? 'paddingright ' : '').'classfortooltip"'), 0, 0, $notooltip?0:1);
        if ($withpicto != 2) $result.= $this->fourn_ref;
        $result .= $linkend;
        //if ($withpicto != 2) $result.=(($addlabel && $this->label) ? $sep . dol_trunc($this->label, ($addlabel > 1 ? $addlabel : 0)) : '');

        return $result;
    }

    /**
     * Private function to log price history
     *
     * @param User      $user                           Object user who adds/changes price
     * @param integer   $datec                          date create
     * @param float     $buyprice                       price for qty
     * @param float     $qty                            qty for price
     * @param float     $multicurrency_buyprice         Purchase price for the quantity min in currency
     * @param float     $multicurrency_unitBuyPrice     Unit Purchase price in currency
     * @param float     $multicurrency_tx               Rate currency
     * @param int       $fk_multicurrency               key multi currency
     * @param string    $multicurrency_code	            Currency code
     *
     * @return int < 0 NOK > 0 OK
     */
    private function logPrice($user, $datec, $buyprice, $qty, $multicurrency_buyprice = null, $multicurrency_unitBuyPrice = null, $multicurrency_tx = null, $fk_multicurrency = null, $multicurrency_code = null)
    {
        // Add record into log table
        $sql = "INSERT INTO " . MAIN_DB_PREFIX . "product_fournisseur_price_log(";
        $sql.= " multicurrency_price, multicurrency_unitprice, multicurrency_tx, fk_multicurrency, multicurrency_code,";
        $sql .= "datec, fk_product_fournisseur,fk_user,price,quantity)";
        $sql .= "values(";
        $sql.= (isset($multicurrency_buyprice)?"'".$this->db->escape(price2num($multicurrency_buyprice))."'":'null').",";
        $sql.= (isset($multicurrency_unitBuyPrice)?"'".$this->db->escape(price2num($multicurrency_unitBuyPrice))."'":'null').",";
        $sql.= (isset($multicurrency_tx)?"'".$this->db->escape($multicurrency_tx)."'":'1').",";
        $sql.= (isset($fk_multicurrency)?"'".$this->db->escape($fk_multicurrency)."'":'null').",";
        $sql.= (isset($multicurrency_code)?"'".$this->db->escape($multicurrency_code)."'":'null').",";
        $sql .= "'" . $this->db->idate($datec) . "',";
        $sql .= " " . $this->product_fourn_price_id . ",";
        $sql .= " " . $user->id . ",";
        $sql .= " " . price2num($buyprice) . ",";
        $sql .= " " . $qty;
        $sql .= ")";

        $resql = $this->db->query($sql);
        if (! $resql) {
            return -1;
        } else {
            return 1;
        }
    }
}<|MERGE_RESOLUTION|>--- conflicted
+++ resolved
@@ -272,11 +272,7 @@
 
         $buyprice=price2num($buyprice, 'MU');
 		$charges=price2num($charges, 'MU');
-<<<<<<< HEAD
-        $qty=price2num($qty);
-=======
         $qty=price2num($qty, 'MS');
->>>>>>> db334a3b
 		$unitBuyPrice = price2num($buyprice/$qty, 'MU');
 
 		$error=0;
