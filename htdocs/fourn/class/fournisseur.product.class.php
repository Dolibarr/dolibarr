--- conflicted
+++ resolved
@@ -666,11 +666,7 @@
     {
         global $langs;
         $langs->load("suppliers");
-<<<<<<< HEAD
-        $out=($showunitprice?price($this->fourn_unitprice).' '.$langs->trans("HT").' &nbsp; (':'').($showsuptitle?$langs->trans("Supplier").': ':'').$this->getSocNomUrl(1, 'supplier', $maxlen, $notooltip).' / '.$langs->trans("SupplierRef").': '.$this->fourn_ref.($showunitprice?')':'');
-=======
-        $out=($showunitprice?price($this->fourn_unitprice * (1 - $this->fourn_remise_percent/100) + $this->fourn_unitcharges - $this->fourn_remise).' '.$langs->trans("HT").' &nbsp; (':'').($showsuptitle?$langs->trans("Supplier").': ':'').$this->getSocNomUrl(1).' / '.$langs->trans("SupplierRef").': '.$this->fourn_ref.($showunitprice?')':'');
->>>>>>> d0e3d9db
+        $out=($showunitprice?price($this->fourn_unitprice * (1 - $this->fourn_remise_percent/100) + $this->fourn_unitcharges - $this->fourn_remise).' '.$langs->trans("HT").' &nbsp; (':'').($showsuptitle?$langs->trans("Supplier").': ':'').$this->getSocNomUrl(1, 'supplier', $maxlen, $notooltip).' / '.$langs->trans("SupplierRef").': '.$this->fourn_ref.($showunitprice?')':'');
         return $out;
     }
 
