<?php
/* Copyright (C) 2005		Rodolphe Quiedeville	<rodolphe@quiedeville.org>
 * Copyright (C) 2006-2011	Laurent Destailleur		<eldy@users.sourceforge.net>
 * Copyright (C) 2009-2014	Regis Houssin			<regis.houssin@capnetworks.com>
 * Copyright (C) 2011		Juanjo Menent			<jmenent@2byte.es>
 * Copyright (C) 2012		Christophe Battarel		<christophe.battarel@altairis.fr>
 *
 * This program is free software; you can redistribute it and/or modify
 * it under the terms of the GNU General Public License as published by
 * the Free Software Foundation; either version 3 of the License, or
 * (at your option) any later version.
 *
 * This program is distributed in the hope that it will be useful,
 * but WITHOUT ANY WARRANTY; without even the implied warranty of
 * MERCHANTABILITY or FITNESS FOR A PARTICULAR PURPOSE.  See the
 * GNU General Public License for more details.
 *
 * You should have received a copy of the GNU General Public License
 * along with this program. If not, see <http://www.gnu.org/licenses/>.
 */

/**
 * 	\file       htdocs/fourn/class/fournisseur.product.class.php
 * 	\ingroup    produit
 * 	\brief      File of class to manage predefined suppliers products
 */

require_once DOL_DOCUMENT_ROOT.'/product/class/product.class.php';
require_once DOL_DOCUMENT_ROOT.'/fourn/class/fournisseur.class.php';
require_once DOL_DOCUMENT_ROOT.'/product/class/priceparser.class.php';


/**
 * 	Class to manage predefined suppliers products
 */
class ProductFournisseur extends Product
{
    var $db;
    var $error;

    var $product_fourn_price_id;  // id of ligne product-supplier

    var $id;                      // product id
    var $fourn_ref;               // deprecated
    var $delivery_time_days;
    var $ref_supplier;			  // ref supplier (can be set by get_buyprice)
    var $vatrate_supplier;		  // default vat rate for this supplier/qty/product (can be set by get_buyprice)

    var $fourn_qty;               // quantity for price (can be set by get_buyprice)
    var $fourn_pu;			       // unit price for quantity (can be set by get_buyprice)

    var $fourn_price;             // price for quantity
    var $fourn_remise_percent;    // discount for quantity (percent)
    var $fourn_remise;            // discount for quantity (amount)
    var $product_fourn_id;        // supplier id
    var $fk_availability;         // availability delay
    var $fourn_unitprice;
    var $fourn_tva_npr;

    var $fk_supplier_price_expression;


    /**
	 *	Constructor
	 *
	 *  @param		DoliDB		$db      Database handler
     */
    function __construct($db)
    {
        $this->db = $db;
    }



    /**
     *    Remove all prices for this couple supplier-product
     *
     *    @param	int		$id_fourn   Supplier Id
     *    @return   int         		< 0 if error, > 0 if ok
     */
    function remove_fournisseur($id_fourn)
    {
        $ok=1;

        $this->db->begin();

        $sql = "DELETE FROM ".MAIN_DB_PREFIX."product_fournisseur_price";
        $sql.= " WHERE fk_product = ".$this->id." AND fk_soc = ".$id_fourn;

        dol_syslog(get_class($this)."::remove_fournisseur", LOG_DEBUG);
        $resql2=$this->db->query($sql);
        if (! $resql2)
        {
            $this->error=$this->db->lasterror();
            $ok=0;
        }

        if ($ok)
        {
            $this->db->commit();
            return 1;
        }
        else
        {
            $this->db->rollback();
            return -1;
        }
    }


    /**
     * 	Remove a price for a couple supplier-product
     *
     * 	@param	int		$rowid		Line id of price
     *	@return	int					<0 if KO, >0 if OK
     */
    function remove_product_fournisseur_price($rowid)
    {
        global $conf;

        $this->db->begin();

        $sql = "DELETE FROM ".MAIN_DB_PREFIX."product_fournisseur_price";
        $sql.= " WHERE rowid = ".$rowid;

        dol_syslog(get_class($this)."::remove_product_fournisseur_price", LOG_DEBUG);
        $resql = $this->db->query($sql);
        if ($resql)
        {
            $this->db->commit();
            return 1;
        }
        else
        {
            $this->error=$this->db->lasterror();
            $this->db->rollback();
            return -1;
        }
    }


    /**
     *    Modify the purchase price for a supplier
     *
     *    @param  	int			$qty				Min quantity for which price is valid
     *    @param  	float		$buyprice			Purchase price for the quantity min
     *    @param  	User		$user				Object user user made changes
     *    @param  	string		$price_base_type	HT or TTC
     *    @param  	Societe		$fourn				Supplier
     *    @param  	int			$availability		Product availability
     *    @param	string		$ref_fourn			Supplier ref
     *    @param	float		$tva_tx				VAT rate
     *    @param  	string		$charges			costs affering to product
	 *    @param  	float		$remise_percent		Discount  regarding qty (percent)
	 *    @param  	float		$remise				Discount  regarding qty (amount)
	 *    @param  	int			$newnpr				Set NPR or not
	 *    @param	int			$delivery_time_days	Delay in days for delivery (max)
     *    @return	int								<0 if KO, >=0 if OK
     */
    function update_buyprice($qty, $buyprice, $user, $price_base_type, $fourn, $availability, $ref_fourn, $tva_tx, $charges=0, $remise_percent=0, $remise=0, $newnpr=0, $delivery_time_days=0)
    {
        global $conf;

        // Clean parameter
        if (empty($qty)) $qty=0;
        if (empty($buyprice)) $buyprice=0;
        if (empty($charges)) $charges=0;
        if (empty($availability)) $availability=0;
        if (empty($remise_percent)) $remise_percent=0;
		if (empty($delivery_time_days)) $delivery_time_days=0;
        if ($price_base_type == 'TTC')
		{
			//$ttx = get_default_tva($fourn,$mysoc,$this->id);	// We must use the VAT rate defined by user and not calculate it
			$ttx = $tva_tx;
			$buyprice = $buyprice/(1+($ttx/100));
		}
        $buyprice=price2num($buyprice,'MU');
		$charges=price2num($charges,'MU');
        $qty=price2num($qty);
 		$error=0;

		$unitBuyPrice = price2num($buyprice/$qty,'MU');
		$unitCharges = price2num($charges/$qty,'MU');

		$now=dol_now();

        $this->db->begin();

        if ($this->product_fourn_price_id)
        {
	  		$sql = "UPDATE ".MAIN_DB_PREFIX."product_fournisseur_price";
			$sql.= " SET fk_user = " . $user->id." ,";
            $sql.= " ref_fourn = '" . $this->db->escape($ref_fourn) . "',";
			$sql.= " price = ".price2num($buyprice).",";
			$sql.= " quantity = ".$qty.",";
			$sql.= " remise_percent = ".$remise_percent.",";
			$sql.= " remise = ".$remise.",";
			$sql.= " unitprice = ".$unitBuyPrice.",";
			$sql.= " unitcharges = ".$unitCharges.",";
			$sql.= " tva_tx = ".$tva_tx.",";
			$sql.= " fk_availability = ".$availability.",";
			$sql.= " entity = ".$conf->entity.",";
			$sql.= " info_bits = ".$newnpr.",";
			$sql.= " charges = ".$charges.",";
			$sql.= " delivery_time_days = ".$delivery_time_days;
			$sql.= " WHERE rowid = ".$this->product_fourn_price_id;
			// TODO Add price_base_type and price_ttc

			dol_syslog(get_class($this).'::update_buyprice', LOG_DEBUG);
			$resql = $this->db->query($sql);
			if ($resql)
			{
                // Call trigger
                $result=$this->call_trigger('SUPPLIER_PRODUCT_BUYPRICE_UPDATE',$user);
                if ($result < 0) $error++;
                // End call triggers

				if (empty($error))
				{
					$this->db->commit();
					return 0;
				}
				else
				{
					$this->db->rollback();
					return 1;
				}
			}
			else
			{
				$this->error=$this->db->error()." sql=".$sql;
				$this->db->rollback();
				return -2;
			}
        }

        else
        {
	        	// Delete price for this quantity
	        	$sql = "DELETE FROM  ".MAIN_DB_PREFIX."product_fournisseur_price";
          		$sql.= " WHERE fk_soc = ".$fourn->id." AND ref_fourn = '".$this->db->escape($ref_fourn)."' AND quantity = ".$qty." AND entity = ".$conf->entity;
				dol_syslog(get_class($this).'::update_buyprice', LOG_DEBUG);
	        	$resql=$this->db->query($sql);
				if ($resql)
		  		{
		            // Add price for this quantity to supplier
		            $sql = "INSERT INTO ".MAIN_DB_PREFIX."product_fournisseur_price(";
		            $sql.= "datec, fk_product, fk_soc, ref_fourn, fk_user, price, quantity, remise_percent, remise, unitprice, tva_tx, charges, unitcharges, fk_availability, info_bits, entity, delivery_time_days)";
		            $sql.= " values('".$this->db->idate($now)."',";
		            $sql.= " ".$this->id.",";
		            $sql.= " ".$fourn->id.",";
		            $sql.= " '".$this->db->escape($ref_fourn)."',";
		            $sql.= " ".$user->id.",";
		            $sql.= " ".$buyprice.",";
		            $sql.= " ".$qty.",";
					$sql.= " ".$remise_percent.",";
					$sql.= " ".$remise.",";
		            $sql.= " ".$unitBuyPrice.",";
		            $sql.= " ".$tva_tx.",";
		            $sql.= " ".$charges.",";
		            $sql.= " ".$unitCharges.",";
		            $sql.= " ".$availability.",";
		            $sql.= " ".$newnpr.",";
		            $sql.= $conf->entity.",";
		            $sql.= $delivery_time_days;
		            $sql.=")";

		            dol_syslog(get_class($this)."::update_buyprice", LOG_DEBUG);
		            if (! $this->db->query($sql))
		            {
		                $error++;
		            }

		            if (! $error  && !empty($cong->global->PRODUCT_PRICE_SUPPLIER_NO_LOG))
		            {
		                // Add record into log table
		                $sql = "INSERT INTO ".MAIN_DB_PREFIX."product_fournisseur_price_log(";
		                $sql.= "datec, fk_product_fournisseur,fk_user,price,quantity)";
		                $sql.= "values('".$this->db->idate($now)."',";
		                $sql.= " ".$this->product_fourn_id.",";
		                $sql.= " ".$user->id.",";
		                $sql.= " ".price2num($buyprice).",";
		                $sql.= " ".$qty;
		                $sql.=")";

		                $resql=$this->db->query($sql);
		                if (! $resql)
		                {
		                    $error++;
		                }
		            }


		            if (! $error)
		            {
                        // Call trigger
                        $result=$this->call_trigger('SUPPLIER_PRODUCT_BUYPRICE_CREATE',$user);
                        if ($result < 0) $error++;
                        // End call triggers

        				if (empty($error))
        				{
        					$this->db->commit();
        					return 0;
        				}
        				else
        				{
        					$this->db->rollback();
        					return 1;
        				}
		            }
		            else
		            {
		                $this->error=$this->db->error()." sql=".$sql;
		                $this->db->rollback();
		                return -2;
		            }
		        }
		        else
		        {
		            $this->error=$this->db->error()." sql=".$sql;
		            $this->db->rollback();
		            return -1;
		        }
		    }
    }

    /**
     *    Loads the price information of a provider
     *
     *    @param    int     $rowid              Line id
     *    @param    int     $ignore_expression  Ignores the math expression for calculating price and uses the db value instead
     *    @return   int 					    < 0 if KO, 0 if OK but not found, > 0 if OK
     */
    function fetch_product_fournisseur_price($rowid, $ignore_expression = 0)
    {
        $sql = "SELECT pfp.rowid, pfp.price, pfp.quantity, pfp.unitprice, pfp.remise_percent, pfp.remise, pfp.tva_tx, pfp.fk_availability,";
        $sql.= " pfp.fk_soc, pfp.ref_fourn, pfp.fk_product, pfp.charges, pfp.unitcharges, pfp.fk_supplier_price_expression, pfp.delivery_time_days"; // , pfp.recuperableonly as fourn_tva_npr";  FIXME this field not exist in llx_product_fournisseur_price
        $sql.= " FROM ".MAIN_DB_PREFIX."product_fournisseur_price as pfp";
        $sql.= " WHERE pfp.rowid = ".$rowid;

        dol_syslog(get_class($this)."::fetch_product_fournisseur_price", LOG_DEBUG);
        $resql = $this->db->query($sql);
        if ($resql)
        {
            $obj = $this->db->fetch_object($resql);
            if ($obj)
            {
            	$this->product_fourn_price_id	= $rowid;
            	$this->fourn_ref				= $obj->ref_fourn;
            	$this->fourn_price				= $obj->price;
            	$this->fourn_charges            = $obj->charges;
            	$this->fourn_qty                = $obj->quantity;
            	$this->fourn_remise_percent     = $obj->remise_percent;
            	$this->fourn_remise             = $obj->remise;
            	$this->fourn_unitprice          = $obj->unitprice;
            	$this->fourn_unitcharges        = $obj->unitcharges;
            	$this->fourn_tva_tx					= $obj->tva_tx;
            	$this->product_id				= $obj->fk_product;	// deprecated
            	$this->fk_product				= $obj->fk_product;
            	$this->fk_availability			= $obj->fk_availability;
				$this->delivery_time_days		= $obj->delivery_time_days;
            	//$this->fourn_tva_npr			= $obj->fourn_tva_npr; // FIXME this field not exist in llx_product_fournisseur_price
                $this->fk_supplier_price_expression      = $obj->fk_supplier_price_expression;

                if (empty($ignore_expression) && !empty($this->fk_supplier_price_expression)) {
                    $priceparser = new PriceParser($this->db);
                    $price_result = $priceparser->parseProductSupplier($this->fk_product, $this->fk_supplier_price_expression, $this->fourn_qty, $this->fourn_tva_tx);
                    if ($price_result >= 0) {
                    	$this->fourn_price = $price_result;
                    	//recalculation of unitprice, as probably the price changed...
	                    if ($this->fourn_qty!=0)
	                    {
	                        $this->fourn_unitprice = price2num($this->fourn_price/$this->fourn_qty,'MU');
	                    }
	                    else
	                    {
	                        $this->fourn_unitprice="";
	                    }
                    }
                }

            	return 1;
            }
            else
            {
                return 0;
            }
        }
        else
        {
            $this->error=$this->db->error();
            return -1;
        }
    }


    /**
     *    List all supplier prices of a product
     *
     *    @param    int		$prodid	    Id of product
     *    @param	string	$sortfield	Sort field
     *    @param	string	$sortorder	Sort order
     *    @return	array				Array of Products with new properties to define supplier price
     */
    function list_product_fournisseur_price($prodid, $sortfield='', $sortorder='')
    {
        global $conf;

        $sql = "SELECT s.nom as supplier_name, s.rowid as fourn_id,";
        $sql.= " pfp.rowid as product_fourn_pri_id, pfp.ref_fourn, pfp.fk_product as product_fourn_id, pfp.fk_supplier_price_expression,";
        $sql.= " pfp.price, pfp.quantity, pfp.unitprice, pfp.remise_percent, pfp.remise, pfp.tva_tx, pfp.fk_availability, pfp.charges, pfp.unitcharges, pfp.info_bits, pfp.delivery_time_days";
        $sql.= " FROM ".MAIN_DB_PREFIX."product_fournisseur_price as pfp";
        $sql.= ", ".MAIN_DB_PREFIX."societe as s";
        $sql.= " WHERE pfp.entity IN (".getEntity('product', 1).")";
        $sql.= " AND pfp.fk_soc = s.rowid";
        $sql.= " AND pfp.fk_product = ".$prodid;
        if (empty($sortfield)) $sql.= " ORDER BY s.nom, pfp.quantity, pfp.price";
        else $sql.= $this->db->order($sortfield,$sortorder);
        dol_syslog(get_class($this)."::list_product_fournisseur_price", LOG_DEBUG);

        $resql = $this->db->query($sql);
        if ($resql)
        {
            $retarray = array();

            while ($record = $this->db->fetch_array($resql))
            {
                //define base attribute
                $prodfourn = new ProductFournisseur($this->db);

                $prodfourn->product_fourn_price_id	= $record["product_fourn_pri_id"];
                $prodfourn->product_fourn_id		= $record["product_fourn_id"];
                $prodfourn->fourn_ref				= $record["ref_fourn"];
                $prodfourn->fourn_price				= $record["price"];
                $prodfourn->fourn_qty				= $record["quantity"];
				$prodfourn->fourn_remise_percent	= $record["remise_percent"];
				$prodfourn->fourn_remise			= $record["remise"];
                $prodfourn->fourn_unitprice			= $record["unitprice"];
				$prodfourn->fourn_charges          = $record["charges"];
				$prodfourn->fourn_unitcharges      = $record["unitcharges"];
                $prodfourn->fourn_tva_tx			= $record["tva_tx"];
                $prodfourn->fourn_id				= $record["fourn_id"];
                $prodfourn->fourn_name				= $record["supplier_name"];
                $prodfourn->fk_availability			= $record["fk_availability"];
				$prodfourn->delivery_time_days		= $record["delivery_time_days"];
                $prodfourn->id						= $prodid;
                $prodfourn->fourn_tva_npr						= $record["info_bits"];
                $prodfourn->fk_supplier_price_expression     = $record["fk_supplier_price_expression"];

                if (!empty($prodfourn->fk_supplier_price_expression)) {
                    $priceparser = new PriceParser($this->db);
                    $price_result = $priceparser->parseProductSupplier($prodid, $prodfourn->fk_supplier_price_expression, $prodfourn->fourn_qty, $prodfourn->fourn_tva_tx);
                    if ($price_result >= 0) {
                    	$prodfourn->fourn_price = $price_result;
                    	$prodfourn->fourn_unitprice = null; //force recalculation of unitprice, as probably the price changed...
                    }
                }

                if (!isset($prodfourn->fourn_unitprice))
                {
                    if ($prodfourn->fourn_qty!=0)
                    {
                        $prodfourn->fourn_unitprice = price2num($prodfourn->fourn_price/$prodfourn->fourn_qty,'MU');
                    }
                    else
                    {
                        $prodfourn->fourn_unitprice="";
                    }
                }

                $retarray[]=$prodfourn;
            }

            $this->db->free($resql);
            return $retarray;
        }
        else
        {
            $this->error=$this->db->error();
            return -1;
        }
    }

    /**
     *  Load properties for minimum price
     *
<<<<<<< HEAD
     *  @param  int     $prodid     Product id
     *  @param  int     $qty        Minimum quantity
     *  @return int                 <0 if KO, >0 if OK
=======
     *  @param	int		$prodid	    Product id
     *  @param	int		$qty		Minimum quantity
     *  @return int					<0 if KO, 0=Not found of no product id provided, >0 if OK
>>>>>>> 82871642
     */
    function find_min_price_product_fournisseur($prodid, $qty=0)
    {
        global $conf;

        if (empty($prodid))
        {
        	dol_syslog("Warning function find_min_price_product_fournisseur were called with prodid empty. May be a bug.", LOG_WARNING);
        	return 0;
        }

        $this->product_fourn_price_id = '';
        $this->product_fourn_id       = '';
        $this->fourn_ref              = '';
        $this->fourn_price            = '';
        $this->fourn_qty              = '';
        $this->fourn_remise_percent   = '';
        $this->fourn_remise           = '';
        $this->fourn_unitprice        = '';
        $this->fourn_id               = '';
        $this->fourn_name             = '';
		$this->delivery_time_days  = '';
        $this->id                     = '';

        $sql = "SELECT s.nom as supplier_name, s.rowid as fourn_id,";
        $sql.= " pfp.rowid as product_fourn_price_id, pfp.ref_fourn,";
        $sql.= " pfp.price, pfp.quantity, pfp.unitprice, pfp.tva_tx, pfp.charges, pfp.unitcharges, ";
        $sql.= " pfp.remise, pfp.remise_percent, pfp.fk_supplier_price_expression, pfp.delivery_time_days";
        $sql.= " FROM ".MAIN_DB_PREFIX."societe as s, ".MAIN_DB_PREFIX."product_fournisseur_price as pfp";
        $sql.= " WHERE s.entity IN (".getEntity('societe', 1).")";
        $sql.= " AND pfp.fk_product = ".$prodid;
        $sql.= " AND pfp.fk_soc = s.rowid";
        if ($qty > 0) $sql.= " AND pfp.quantity <= ".$qty;

        dol_syslog(get_class($this)."::find_min_price_product_fournisseur", LOG_DEBUG);

        $resql = $this->db->query($sql);
        if ($resql)
        {
            $record_array = array();

            //Store each record to array for later search of min
            while ($record = $this->db->fetch_array($resql))
            {
                $record_array[]=$record;
            }

            if (count($record_array) == 0)
            {
                $this->db->free($resql);
                return 0;
            }
            else
            {
                $min = -1;
                foreach($record_array as $record)
                {
                    $fourn_price = $record["price"];
                    $fourn_unitprice = $record["unitprice"];
                    if (!empty($record["fk_supplier_price_expression"])) {
                        $priceparser = new PriceParser($this->db);
                        $price_result = $priceparser->parseProductSupplier($prodid, $record["fk_supplier_price_expression"], $record["quantity"], $record["tva_tx"]);
                        if ($price_result >= 0) {
                            $fourn_price = price2num($price_result,'MU');
                            if ($record["quantity"] != 0)
                            {
                                $fourn_unitprice = price2num($fourn_price/$record["quantity"],'MU');
                            }
                            else
                            {
                                $fourn_unitprice = $fourn_price;
                            }
                        }
                    }
                    if ($fourn_unitprice < $min || $min == -1)
                    {
                        $this->product_fourn_price_id   = $record["product_fourn_price_id"];
                        $this->fourn_ref                = $record["ref_fourn"];
                        $this->fourn_price              = $fourn_price;
                        $this->fourn_qty                = $record["quantity"];
                        $this->fourn_remise_percent     = $record["remise_percent"];
                        $this->fourn_remise             = $record["remise"];
                        $this->fourn_unitprice          = $fourn_unitprice;
                        $this->fourn_charges            = $record["charges"];
                        $this->fourn_unitcharges        = $record["unitcharges"];
                        $this->fourn_tva_tx             = $record["tva_tx"];
                        $this->fourn_id                 = $record["fourn_id"];
                        $this->fourn_name               = $record["supplier_name"];
						$this->delivery_time_days		= $record["delivery_time_days"];
                        $this->fk_supplier_price_expression      = $record["fk_supplier_price_expression"];
                        $this->id                       = $prodid;
                        $min = $this->fourn_unitprice;
                    }
                }
            }

            $this->db->free($resql);
            return 1;
        }
        else
		{
            $this->error=$this->db->error();
            return -1;
        }
    }

    /**
     *  Sets the supplier price expression
     *
     *  @param  int     $expression_id	Expression
     *  @return int                 	<0 if KO, >0 if OK
     */
    function setSupplierPriceExpression($expression_id)
    {
        global $conf;

        // Clean parameters
        $this->db->begin();
        $expression_id = $expression_id != 0 ? $expression_id : 'NULL';

        $sql = "UPDATE ".MAIN_DB_PREFIX."product_fournisseur_price";
        $sql.= " SET fk_supplier_price_expression = ".$expression_id;
        $sql.= " WHERE rowid = ".$this->product_fourn_price_id;

        dol_syslog(get_class($this)."::setSupplierPriceExpression", LOG_DEBUG);

        $resql = $this->db->query($sql);
        if ($resql)
        {
            $this->db->commit();
            return 1;
        }
        else
        {
            $this->error=$this->db->error()." sql=".$sql;
            $this->db->rollback();
            return -1;
        }
    }

    /**
     *	Display supplier of product
     *
     *	@param	int		$withpicto	Add picto
     *	@param	string	$option		Target of link ('', 'customer', 'prospect', 'supplier')
     *	@return	string				String with supplier price
	 *  TODO Remove this method. Use getNomUrl directly.
     */
    function getSocNomUrl($withpicto=0,$option='supplier')
    {
        $thirdparty = new Fournisseur($this->db);
        $thirdparty->fetch($this->fourn_id);

        return $thirdparty->getNomUrl($withpicto,$option);
    }

    /**
     *	Display price of product
     *
     *  @param	int		$showunitprice	Show "Unit price" into output string
     *  @param	int		$showsuptitle	Show "Supplier" into output string
     *	@return	string					String with supplier price
     */
    function display_price_product_fournisseur($showunitprice=1,$showsuptitle=1)
    {
        global $langs;
        $langs->load("suppliers");
        $out=($showunitprice?price($this->fourn_unitprice).' '.$langs->trans("HT").' &nbsp; (':'').($showsuptitle?$langs->trans("Supplier").': ':'').$this->getSocNomUrl(1, 'supplier').' / '.$langs->trans("SupplierRef").': '.$this->fourn_ref.($showunitprice?')':'');
        return $out;
    }

}
<|MERGE_RESOLUTION|>--- conflicted
+++ resolved
@@ -485,15 +485,9 @@
     /**
      *  Load properties for minimum price
      *
-<<<<<<< HEAD
-     *  @param  int     $prodid     Product id
-     *  @param  int     $qty        Minimum quantity
-     *  @return int                 <0 if KO, >0 if OK
-=======
      *  @param	int		$prodid	    Product id
      *  @param	int		$qty		Minimum quantity
      *  @return int					<0 if KO, 0=Not found of no product id provided, >0 if OK
->>>>>>> 82871642
      */
     function find_min_price_product_fournisseur($prodid, $qty=0)
     {
