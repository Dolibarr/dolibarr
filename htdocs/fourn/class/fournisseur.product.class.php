--- conflicted
+++ resolved
@@ -410,7 +410,6 @@
                 $sql .= " multicurrency_price, multicurrency_unitprice, multicurrency_tx, fk_multicurrency, multicurrency_code,";
                 $sql .= "datec, fk_product, fk_soc, ref_fourn, desc_fourn, fk_user, price, quantity, remise_percent, remise, unitprice, tva_tx, charges, fk_availability, default_vat_code, info_bits, entity, delivery_time_days, supplier_reputation, barcode, fk_barcode_type)";
                 $sql .= " values(";
-<<<<<<< HEAD
                 $sql .= (isset($multicurrency_buyprice) ? "'".$this->db->escape(price2num($multicurrency_buyprice))."'" : 'null').",";
                 $sql .= (isset($multicurrency_unitBuyPrice) ? "'".$this->db->escape(price2num($multicurrency_unitBuyPrice))."'" : 'null').",";
                 $sql .= (isset($multicurrency_tx) ? "'".$this->db->escape($multicurrency_tx)."'" : '1').",";
@@ -433,38 +432,10 @@
                 $sql .= " ".($newdefaultvatcode ? "'".$this->db->escape($newdefaultvatcode)."'" : "null").",";
                 $sql .= " ".$newnpr.",";
                 $sql .= $conf->entity.",";
-                $sql .= $delivery_time_days.",";
+                $sql .= ($delivery_time_days != '' ? $delivery_time_days : 'null') . ",";
                 $sql .= (empty($supplier_reputation) ? 'NULL' : "'".$this->db->escape($supplier_reputation)."'").",";
                 $sql .= (empty($barcode) ? 'NULL' : "'".$this->db->escape($barcode)."'").",";
                 $sql .= (empty($fk_barcode_type) ? 'NULL' : "'".$this->db->escape($fk_barcode_type)."'");
-=======
-                $sql.= (isset($multicurrency_buyprice)?"'".$this->db->escape(price2num($multicurrency_buyprice))."'":'null').",";
-                $sql.= (isset($multicurrency_unitBuyPrice)?"'".$this->db->escape(price2num($multicurrency_unitBuyPrice))."'":'null').",";
-                $sql.= (isset($multicurrency_tx)?"'".$this->db->escape($multicurrency_tx)."'":'1').",";
-                $sql.= (isset($fk_multicurrency)?"'".$this->db->escape($fk_multicurrency)."'":'null').",";
-                $sql.= (isset($multicurrency_code)?"'".$this->db->escape($multicurrency_code)."'":'null').",";
-                $sql .= " '" . $this->db->idate($now) . "',";
-                $sql .= " " . $this->id . ",";
-                $sql .= " " . $fourn->id . ",";
-                $sql .= " '" . $this->db->escape($ref_fourn) . "',";
-                $sql .= " '" . $this->db->escape($desc_fourn) . "',";
-                $sql .= " " . $user->id . ",";
-                $sql .= " " . $buyprice . ",";
-                $sql .= " " . $qty . ",";
-                $sql .= " " . $remise_percent . ",";
-                $sql .= " " . $remise . ",";
-                $sql .= " " . $unitBuyPrice . ",";
-                $sql .= " " . $tva_tx . ",";
-                $sql .= " " . $charges . ",";
-                $sql .= " " . $availability . ",";
-                $sql .= " ".($newdefaultvatcode?"'".$this->db->escape($newdefaultvatcode)."'":"null").",";
-                $sql .= " " . $newnpr . ",";
-                $sql .= $conf->entity . ",";
-                $sql .= ($delivery_time_days != '' ? $delivery_time_days : 'null') . ",";
-                $sql .= (empty($supplier_reputation) ? 'NULL' : "'" . $this->db->escape($supplier_reputation) . "'") . ",";
-                $sql .= (empty($barcode) ? 'NULL' : "'" . $this->db->escape($barcode) . "'") . ",";
-                $sql .= (empty($fk_barcode_type) ? 'NULL' : "'" . $this->db->escape($fk_barcode_type) . "'");
->>>>>>> 3c75c29e
                 $sql .= ")";
 
 				$this->product_fourn_price_id = 0;
