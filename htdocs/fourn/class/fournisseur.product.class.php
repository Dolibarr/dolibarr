<?php
/* Copyright (C) 2005		Rodolphe Quiedeville	<rodolphe@quiedeville.org>
 * Copyright (C) 2006-2011	Laurent Destailleur	<eldy@users.sourceforge.net>
 * Copyright (C) 2009-2014	Regis Houssin		<regis.houssin@inodbox.com>
 * Copyright (C) 2011		Juanjo Menent		<jmenent@2byte.es>
 * Copyright (C) 2012		Christophe Battarel	<christophe.battarel@altairis.fr>
 * Copyright (C) 2015		Marcos García           <marcosgdf@gmail.com>
 * Copyright (C) 2016		Charlie Benke           <charlie@patas-monkey.com>
 *
 * This program is free software; you can redistribute it and/or modify
 * it under the terms of the GNU General Public License as published by
 * the Free Software Foundation; either version 3 of the License, or
 * (at your option) any later version.
 *
 * This program is distributed in the hope that it will be useful,
 * but WITHOUT ANY WARRANTY; without even the implied warranty of
 * MERCHANTABILITY or FITNESS FOR A PARTICULAR PURPOSE.  See the
 * GNU General Public License for more details.
 *
 * You should have received a copy of the GNU General Public License
 * along with this program. If not, see <http://www.gnu.org/licenses/>.
 */

/**
 * 	\file       htdocs/fourn/class/fournisseur.product.class.php
 * 	\ingroup    produit
 * 	\brief      File of class to manage predefined suppliers products
 */

require_once DOL_DOCUMENT_ROOT.'/product/class/product.class.php';
require_once DOL_DOCUMENT_ROOT.'/fourn/class/fournisseur.class.php';
require_once DOL_DOCUMENT_ROOT.'/product/dynamic_price/class/price_parser.class.php';


/**
 * 	Class to manage predefined suppliers products
 */
class ProductFournisseur extends Product
{
    /**
     * @var DoliDB Database handler.
     */
    public $db;

    /**
     * @var string Error code (or message)
     */
    public $error='';

    public $product_fourn_price_id;  // id of ligne product-supplier

    /**
     * @var int ID
     */
    public $id;

    /**
     * @deprecated
     * @see ref_supplier
     */
    public $fourn_ref;
    public $delivery_time_days;
    public $ref_supplier;			  // ref supplier (can be set by get_buyprice)
    public $desc_supplier;
    public $vatrate_supplier;		  // default vat rate for this supplier/qty/product (can be set by get_buyprice)

    public $fourn_id;                //supplier id
    public $fourn_qty;               // quantity for price (can be set by get_buyprice)
    public $fourn_pu;			       // unit price for quantity (can be set by get_buyprice)

    public $fourn_price;             // price for quantity
    public $fourn_remise_percent;    // discount for quantity (percent)
    public $fourn_remise;            // discount for quantity (amount)
    public $product_fourn_id;        // product-supplier id

    /**
     * @var int ID user_id - user who created/updated supplier price
     */
    public $user_id;

    /**
     * @var int ID availability delay - visible/used if option FOURN_PRODUCT_AVAILABILITY is on (duplicate information compared to delivery delay)
     */
    public $fk_availability;

    public $fourn_unitprice;
    public $fourn_tva_tx;
    public $fourn_tva_npr;

    /**
     * @var int ID
     */
    public $fk_supplier_price_expression;

    public $supplier_reputation;     // reputation of supplier
    public $reputations=array();     // list of available supplier reputations

    // Multicurreny
    public $fourn_multicurrency_id;
    public $fourn_multicurrency_code;
    public $fourn_multicurrency_tx;
    public $fourn_multicurrency_price;
    public $fourn_multicurrency_unitprice;

    /**
     *	Constructor
     *
     *  @param		DoliDB		$db      Database handler
     */
    public function __construct($db)
    {
        global $langs;

        $this->db = $db;
        $langs->load("suppliers");
        $this->reputations= array('-1'=>'', 'FAVORITE'=>$langs->trans('Favorite'),'NOTTHGOOD'=>$langs->trans('NotTheGoodQualitySupplier'), 'DONOTORDER'=>$langs->trans('DoNotOrderThisProductToThisSupplier'));
    }



    // phpcs:disable PEAR.NamingConventions.ValidFunctionName.ScopeNotCamelCaps
    /**
     *    Remove all prices for this couple supplier-product
     *
     *    @param	int		$id_fourn   Supplier Id
     *    @return   int         		< 0 if error, > 0 if ok
     */
    public function remove_fournisseur($id_fourn)
    {
        // phpcs:enable
        $ok=1;

        $this->db->begin();

        $sql = "DELETE FROM ".MAIN_DB_PREFIX."product_fournisseur_price";
        $sql.= " WHERE fk_product = ".$this->id." AND fk_soc = ".$id_fourn;

        dol_syslog(get_class($this)."::remove_fournisseur", LOG_DEBUG);
        $resql2=$this->db->query($sql);
        if (! $resql2)
        {
            $this->error=$this->db->lasterror();
            $ok=0;
        }

        if ($ok)
        {
            $this->db->commit();
            return 1;
        }
        else
        {
            $this->db->rollback();
            return -1;
        }
    }


    // phpcs:disable PEAR.NamingConventions.ValidFunctionName.ScopeNotCamelCaps
    /**
     * 	Remove a price for a couple supplier-product
     *
     * 	@param	int		$rowid		Line id of price
     *	@return	int					<0 if KO, >0 if OK
     */
    public function remove_product_fournisseur_price($rowid)
    {
        // phpcs:enable
        global $conf, $user;

        $error=0;

        $this->db->begin();

        // Call trigger
        $result=$this->call_trigger('SUPPLIER_PRODUCT_BUYPRICE_DELETE', $user);
        if ($result < 0) $error++;
        // End call triggers

        if (empty($error))
        {

            $sql = "DELETE FROM ".MAIN_DB_PREFIX."product_fournisseur_price";
            $sql.= " WHERE rowid = ".$rowid;

            dol_syslog(get_class($this)."::remove_product_fournisseur_price", LOG_DEBUG);
            $resql = $this->db->query($sql);
            if (!$resql)
            {
                $this->error=$this->db->lasterror();
                $error++;
            }
        }

        if (empty($error)) {
            $this->db->commit();
            return 1;
        } else {
            $this->db->rollback();
            return -1;
        }
    }


    // phpcs:disable PEAR.NamingConventions.ValidFunctionName.ScopeNotCamelCaps
    /**
     *    Modify the purchase price for a supplier
     *
     *    @param  	int			$qty				            Min quantity for which price is valid
     *    @param  	float		$buyprice			            Purchase price for the quantity min
     *    @param  	User		$user				            Object user user made changes
     *    @param  	string		$price_base_type	            HT or TTC
     *    @param  	Societe		$fourn				            Supplier
     *    @param  	int			$availability		            Product availability
     *    @param	string		$ref_fourn			            Supplier ref
     *    @param	float		$tva_tx				            New VAT Rate (For example 8.5. Should not be a string)
     *    @param  	string		$charges			            costs affering to product
	 *    @param  	float		$remise_percent		            Discount  regarding qty (percent)
	 *    @param  	float		$remise				            Discount  regarding qty (amount)
	 *    @param  	int			$newnpr				            Set NPR or not
	 *    @param	int			$delivery_time_days	            Delay in days for delivery (max). May be '' if not defined.
	 * 	  @param    string      $supplier_reputation            Reputation with this product to the defined supplier (empty, FAVORITE, DONOTORDER)
     *	  @param    array		$localtaxes_array	            Array with localtaxes info array('0'=>type1,'1'=>rate1,'2'=>type2,'3'=>rate2) (loaded by getLocalTaxesFromRate(vatrate, 0, ...) function).
     *    @param    string  	$newdefaultvatcode              Default vat code
     *    @param  	float		$multicurrency_buyprice 	    Purchase price for the quantity min in currency
     *    @param  	string		$multicurrency_price_base_type	HT or TTC in currency
     *    @param  	float		$multicurrency_tx	            Rate currency
     *    @param  	string		$multicurrency_code	            Currency code
     *    @param  	string		$desc_fourn     	            Custom description for product_fourn_price
     *    @param  	string		$barcode     	                Barcode
     *    @param  	int		    $fk_barcode_type     	        Barcode type
     *    @return	int								<0 if KO, >=0 if OK
     */
<<<<<<< HEAD
    function update_buyprice($qty, $buyprice, $user, $price_base_type, $fourn, $availability, $ref_fourn, $tva_tx, $charges = 0, $remise_percent = 0, $remise = 0, $newnpr = 0, $delivery_time_days = 0, $supplier_reputation = '', $localtaxes_array = array(), $newdefaultvatcode = '', $multicurrency_buyprice = 0, $multicurrency_price_base_type = 'HT', $multicurrency_tx = 1, $multicurrency_code = '', $desc_fourn = '', $barcode='', $fk_barcode_type='')
=======
    public function update_buyprice($qty, $buyprice, $user, $price_base_type, $fourn, $availability, $ref_fourn, $tva_tx, $charges = 0, $remise_percent = 0, $remise = 0, $newnpr = 0, $delivery_time_days = 0, $supplier_reputation = '', $localtaxes_array = array(), $newdefaultvatcode = '', $multicurrency_buyprice = 0, $multicurrency_price_base_type = 'HT', $multicurrency_tx = 1, $multicurrency_code = '', $desc_fourn = '')
>>>>>>> d4f2a16a
    {
        // phpcs:enable
        global $conf, $langs;
        //global $mysoc;

        // Clean parameter
        if (empty($qty)) $qty=0;
        if (empty($buyprice)) $buyprice=0;
        if (empty($charges)) $charges=0;
        if (empty($availability)) $availability=0;
        if (empty($remise_percent)) $remise_percent=0;
	    if (empty($supplier_reputation) || $supplier_reputation == -1) $supplier_reputation='';
        if ($delivery_time_days != '' && ! is_numeric($delivery_time_days)) $delivery_time_days = '';
        if ($price_base_type == 'TTC')
		{
			$ttx = $tva_tx;
			$buyprice = $buyprice/(1+($ttx/100));
		}

		// Multicurrency
        if ($conf->multicurrency->enabled) {
            if (empty($multicurrency_tx)) $multicurrency_tx=1;
            if (empty($multicurrency_buyprice)) $multicurrency_buyprice=0;

            if (empty($multicurrency_buyprice)) $multicurrency_buyprice=0;
            if ($multicurrency_price_base_type == 'TTC')
    		{
    			$ttx = $tva_tx;
    			$multicurrency_buyprice = $multicurrency_buyprice/(1+($ttx/100));
    		}
            $multicurrency_buyprice=price2num($multicurrency_buyprice, 'MU');
            $multicurrency_unitBuyPrice=price2num($multicurrency_buyprice/$qty, 'MU');

            $buyprice=$multicurrency_buyprice/$multicurrency_tx;
            $fk_multicurrency = MultiCurrency::getIdFromCode($this->db, $multicurrency_code);
        }

        $buyprice=price2num($buyprice, 'MU');
		$charges=price2num($charges, 'MU');
        $qty=price2num($qty);
 		$error=0;

		$unitBuyPrice = price2num($buyprice/$qty, 'MU');

		$now=dol_now();

		$newvat = $tva_tx;

		if (count($localtaxes_array) > 0)
		{
			$localtaxtype1=$localtaxes_array['0'];
			$localtax1=$localtaxes_array['1'];
			$localtaxtype2=$localtaxes_array['2'];
			$localtax2=$localtaxes_array['3'];
		}
		else     // old method. deprecated because ot can't retreive type
		{
			$localtaxtype1='0';
			$localtax1=get_localtax($newvat, 1);
			$localtaxtype2='0';
			$localtax2=get_localtax($newvat, 2);
		}
		if (empty($localtax1)) $localtax1=0;	// If = '' then = 0
		if (empty($localtax2)) $localtax2=0;	// If = '' then = 0

        $this->db->begin();

        if ($this->product_fourn_price_id > 0)
        {
            // check if price already logged, if not first log current price
            $logPrices = $this->listProductFournisseurPriceLog($this->product_fourn_price_id);
            if (is_array($logPrices) && count($logPrices) == 0)
            {
                $currentPfp = new self($this->db);
                $result =  $currentPfp->fetch_product_fournisseur_price($this->product_fourn_price_id);
                if ($result > 0 && $currentPfp->fourn_price != 0)
                {
                    $currentPfpUser = new User($this->db);
                    $result = $currentPfpUser->fetch($currentPfp->user_id);
                    if ($result > 0) {
                        $currentPfp->logPrice(
                            $currentPfpUser,
                            $currentPfp->date_creation,
                            $currentPfp->fourn_price,
                            $currentPfp->fourn_qty,
                            $currentPfp->fourn_multicurrency_price,
                            $currentPfp->fourn_multicurrency_unitprice,
                            $currentPfp->fourn_multicurrency_tx,
                            $currentPfp->fourn_multicurrency_id,
                            $currentPfp->fourn_multicurrency_code
                        );
                    }
                }
            }
            $sql = "UPDATE ".MAIN_DB_PREFIX."product_fournisseur_price";
			$sql.= " SET fk_user = " . $user->id." ,";
            $sql.= " ref_fourn = '" . $this->db->escape($ref_fourn) . "',";
            $sql.= " desc_fourn = '" . $this->db->escape($desc_fourn) . "',";
			$sql.= " price = ".price2num($buyprice).",";
			$sql.= " quantity = ".$qty.",";
			$sql.= " remise_percent = ".$remise_percent.",";
			$sql.= " remise = ".$remise.",";
			$sql.= " unitprice = ".$unitBuyPrice.",";
			$sql.= " fk_availability = ".$availability.",";
            $sql.= " multicurrency_price = ".(isset($multicurrency_buyprice)?"'".$this->db->escape(price2num($multicurrency_buyprice))."'":'null').",";
            $sql.= " multicurrency_unitprice = ".(isset($multicurrency_unitBuyPrice)?"'".$this->db->escape(price2num($multicurrency_unitBuyPrice))."'":'null').",";
            $sql.= " multicurrency_tx = ".(isset($multicurrency_tx)?"'".$this->db->escape($multicurrency_tx)."'":'1').",";
            $sql.= " fk_multicurrency = ".(isset($fk_multicurrency)?"'".$this->db->escape($fk_multicurrency)."'":'null').",";
            $sql.= " multicurrency_code = ".(isset($multicurrency_code)?"'".$this->db->escape($multicurrency_code)."'":'null').",";
			$sql.= " entity = ".$conf->entity.",";
			$sql.= " tva_tx = ".price2num($tva_tx).",";
			// TODO Add localtax1 and localtax2
			//$sql.= " localtax1_tx=".($localtax1>=0?$localtax1:'NULL').",";
			//$sql.= " localtax2_tx=".($localtax2>=0?$localtax2:'NULL').",";
			//$sql.= " localtax1_type=".($localtaxtype1!=''?"'".$localtaxtype1."'":"'0'").",";
			//$sql.= " localtax2_type=".($localtaxtype2!=''?"'".$localtaxtype2."'":"'0'").",";
			$sql.= " default_vat_code=".($newdefaultvatcode?"'".$this->db->escape($newdefaultvatcode)."'":"null").",";
			$sql.= " info_bits = ".$newnpr.",";
			$sql.= " charges = ".$charges.",";           // deprecated
			$sql.= " delivery_time_days = ".($delivery_time_days != '' ? $delivery_time_days : 'null').",";
			$sql.= " supplier_reputation = ".(empty($supplier_reputation) ? 'NULL' : "'".$this->db->escape($supplier_reputation)."'").",";
            $sql.= " barcode = ".(empty($barcode) ? 'NULL' : "'".$this->db->escape($barcode)."'").",";
            $sql.= " fk_barcode_type = ".(empty($fk_barcode_type) ? 'NULL' : "'".$this->db->escape($fk_barcode_type)."'");
			$sql.= " WHERE rowid = ".$this->product_fourn_price_id;
			// TODO Add price_base_type and price_ttc

			dol_syslog(get_class($this).'::update_buyprice update knowing id of line = product_fourn_price_id = '.$this->product_fourn_price_id, LOG_DEBUG);
			$resql = $this->db->query($sql);
			if ($resql)
			{
                // Call trigger
                $result=$this->call_trigger('SUPPLIER_PRODUCT_BUYPRICE_UPDATE', $user);
                if ($result < 0) $error++;
                // End call triggers
                if (! $error && empty($conf->global->PRODUCT_PRICE_SUPPLIER_NO_LOG))
                {
                    $result = $this->logPrice($user, $now, $buyprice, $qty, $multicurrency_buyprice, $multicurrency_unitBuyPrice, $multicurrency_tx, $fk_multicurrenc, $multicurrency_code);
                    if ($result < 0) {
                        $error++;
                    }
                }
				if (empty($error))
				{
					$this->db->commit();
					return $this->product_fourn_price_id;
				}
				else
				{
					$this->db->rollback();
					return -1;
				}
			}
			else
			{
				$this->error=$this->db->error()." sql=".$sql;
				$this->db->rollback();
				return -2;
			}
        }

        else
        {
            dol_syslog(get_class($this) . '::update_buyprice without knowing id of line, so we delete from company, quantity and supplier_ref and insert again', LOG_DEBUG);

            // Delete price for this quantity
            $sql = "DELETE FROM  " . MAIN_DB_PREFIX . "product_fournisseur_price";
            $sql .= " WHERE fk_soc = " . $fourn->id . " AND ref_fourn = '" . $this->db->escape($ref_fourn) . "' AND quantity = " . $qty . " AND entity = " . $conf->entity;
            $resql = $this->db->query($sql);
            if ($resql) {
                // Add price for this quantity to supplier
                $sql = "INSERT INTO " . MAIN_DB_PREFIX . "product_fournisseur_price(";
                $sql.= " multicurrency_price, multicurrency_unitprice, multicurrency_tx, fk_multicurrency, multicurrency_code,";
                $sql .= "datec, fk_product, fk_soc, ref_fourn, desc_fourn, fk_user, price, quantity, remise_percent, remise, unitprice, tva_tx, charges, fk_availability, default_vat_code, info_bits, entity, delivery_time_days, supplier_reputation, barcode, fk_barcode_type)";
                $sql .= " values(";
                $sql.= (isset($multicurrency_buyprice)?"'".$this->db->escape(price2num($multicurrency_buyprice))."'":'null').",";
                $sql.= (isset($multicurrency_unitBuyPrice)?"'".$this->db->escape(price2num($multicurrency_unitBuyPrice))."'":'null').",";
                $sql.= (isset($multicurrency_tx)?"'".$this->db->escape($multicurrency_tx)."'":'1').",";
                $sql.= (isset($fk_multicurrency)?"'".$this->db->escape($fk_multicurrency)."'":'null').",";
                $sql.= (isset($multicurrency_code)?"'".$this->db->escape($multicurrency_code)."'":'null').",";
                $sql .= " '" . $this->db->idate($now) . "',";
                $sql .= " " . $this->id . ",";
                $sql .= " " . $fourn->id . ",";
                $sql .= " '" . $this->db->escape($ref_fourn) . "',";
                $sql .= " '" . $this->db->escape($desc_fourn) . "',";
                $sql .= " " . $user->id . ",";
                $sql .= " " . $buyprice . ",";
                $sql .= " " . $qty . ",";
                $sql .= " " . $remise_percent . ",";
                $sql .= " " . $remise . ",";
                $sql .= " " . $unitBuyPrice . ",";
                $sql .= " " . $tva_tx . ",";
                $sql .= " " . $charges . ",";
                $sql .= " " . $availability . ",";
                $sql .= " ".($newdefaultvatcode?"'".$this->db->escape($newdefaultvatcode)."'":"null").",";
                $sql .= " " . $newnpr . ",";
                $sql .= $conf->entity . ",";
                $sql .= $delivery_time_days . ",";
                $sql .= (empty($supplier_reputation) ? 'NULL' : "'" . $this->db->escape($supplier_reputation) . "'");
                $sql .= (empty($barcode) ? 'NULL' : "'" . $this->db->escape($barcode) . "'");
                $sql .= (empty($fk_barcode_type) ? 'NULL' : "'" . $this->db->escape($fk_barcode_type) . "'");
                $sql .= ")";

                $idinserted = 0;

                $resql = $this->db->query($sql);
                if ($resql) {
                    $idinserted = $this->db->last_insert_id(MAIN_DB_PREFIX . "product_fournisseur_price");
                }
                else {
                    $error++;
                }

                if (! $error && empty($conf->global->PRODUCT_PRICE_SUPPLIER_NO_LOG)) {
                    // Add record into log table
                    $result = $this->logPrice($user, $now, $buyprice, $qty, $multicurrency_buyprice, $multicurrency_unitBuyPrice, $multicurrency_tx, $fk_multicurrenc, $multicurrency_code);
                    if ($result < 0) {
                        $error++;
                    }
                }

                if (! $error) {
                    // Call trigger
                    $result = $this->call_trigger('SUPPLIER_PRODUCT_BUYPRICE_CREATE', $user);
                    if ($result < 0)
                        $error++;
                        // End call triggers

                    if (empty($error)) {
                        $this->db->commit();
                        return $idinserted;
                    } else {
                        $this->db->rollback();
                        return -1;
                    }
                } else {
                    $this->error = $this->db->lasterror() . " sql=" . $sql;
                    $this->db->rollback();
                    return -2;
                }
            } else {
                $this->error = $this->db->lasterror() . " sql=" . $sql;
                $this->db->rollback();
                return - 1;
            }
        }
    }

    // phpcs:disable PEAR.NamingConventions.ValidFunctionName.ScopeNotCamelCaps
    /**
     *    Loads the price information of a provider
     *
     *    @param    int     $rowid              Line id
     *    @param    int     $ignore_expression  Ignores the math expression for calculating price and uses the db value instead
     *    @return   int 					    < 0 if KO, 0 if OK but not found, > 0 if OK
     */
    public function fetch_product_fournisseur_price($rowid, $ignore_expression = 0)
    {
        // phpcs:enable
        global $conf;

        $sql = "SELECT pfp.rowid, pfp.price, pfp.quantity, pfp.unitprice, pfp.remise_percent, pfp.remise, pfp.tva_tx, pfp.default_vat_code, pfp.info_bits as fourn_tva_npr, pfp.fk_availability,";
        $sql.= " pfp.fk_soc, pfp.ref_fourn, pfp.desc_fourn, pfp.fk_product, pfp.charges, pfp.fk_supplier_price_expression, pfp.delivery_time_days,";
        $sql.= " pfp.supplier_reputation, pfp.fk_user, pfp.datec,";
        $sql.= " pfp.multicurrency_price, pfp.multicurrency_unitprice, pfp.multicurrency_tx, pfp.fk_multicurrency, pfp.multicurrency_code,";
        $sql.="  pfp.barcode, pfp.fk_barcode_type";
        $sql.= " FROM ".MAIN_DB_PREFIX."product_fournisseur_price as pfp";
        $sql.= " WHERE pfp.rowid = ".$rowid;

        dol_syslog(get_class($this)."::fetch_product_fournisseur_price", LOG_DEBUG);
        $resql = $this->db->query($sql);
        if ($resql)
        {
            $obj = $this->db->fetch_object($resql);
            if ($obj)
            {
            	$this->product_fourn_price_id	= $rowid;
            	$this->id						= $obj->fk_product;
            	$this->fk_product				= $obj->fk_product;
            	$this->product_id				= $obj->fk_product;	// deprecated
            	$this->fourn_id					= $obj->fk_soc;
            	$this->fourn_ref				= $obj->ref_fourn; // deprecated
	            $this->ref_supplier             = $obj->ref_fourn;
	            $this->desc_supplier            = $obj->desc_fourn;
            	$this->fourn_price				= $obj->price;
            	$this->fourn_charges            = $obj->charges;	// deprecated
            	$this->fourn_qty                = $obj->quantity;
            	$this->fourn_remise_percent     = $obj->remise_percent;
            	$this->fourn_remise             = $obj->remise;
            	$this->fourn_unitprice          = $obj->unitprice;
            	$this->fourn_tva_tx				= $obj->tva_tx;
            	$this->fourn_tva_npr			= $obj->fourn_tva_npr;
            	// Add also localtaxes
            	$this->fk_availability			= $obj->fk_availability;
				$this->delivery_time_days		= $obj->delivery_time_days;
                $this->fk_supplier_price_expression      = $obj->fk_supplier_price_expression;
                $this->supplier_reputation      = $obj->supplier_reputation;
                $this->default_vat_code         = $obj->default_vat_code;
                $this->user_id                  = $obj->fk_user;
                $this->date_creation            = $this->db->jdate($obj->datec);
                $this->fourn_multicurrency_price       = $obj->multicurrency_price;
                $this->fourn_multicurrency_unitprice   = $obj->multicurrency_unitprice;
                $this->fourn_multicurrency_tx          = $obj->multicurrency_tx;
                $this->fourn_multicurrency_id          = $obj->fk_multicurrency;
                $this->fourn_multicurrency_code        = $obj->multicurrency_code;
                if($conf->barcode->enabled) {
                    $this->fourn_barcode = $obj->barcode;
                    $this->fourn_fk_barcode_type = $obj->fk_barcode_type;
                }
                if (empty($ignore_expression) && !empty($this->fk_supplier_price_expression))
                {
                    $priceparser = new PriceParser($this->db);
                    $price_result = $priceparser->parseProductSupplier($this);
                    if ($price_result >= 0) {
                    	$this->fourn_price = $price_result;
                    	//recalculation of unitprice, as probably the price changed...
	                    if ($this->fourn_qty!=0)
	                    {
	                        $this->fourn_unitprice = price2num($this->fourn_price/$this->fourn_qty, 'MU');
	                    }
	                    else
	                    {
	                        $this->fourn_unitprice="";
	                    }
                    }
                }

            	return 1;
            }
            else
            {
                return 0;
            }
        }
        else
        {
            $this->error=$this->db->error();
            return -1;
        }
    }


    // phpcs:disable PEAR.NamingConventions.ValidFunctionName.ScopeNotCamelCaps
    /**
     *    List all supplier prices of a product
     *
     *    @param    int		$prodid	    Id of product
     *    @param	string	$sortfield	Sort field
     *    @param	string	$sortorder	Sort order
     *    @param	int		$limit		Limit
     *    @param	int		$offset		Offset
     *    @return	array				Array of Products with new properties to define supplier price
     */
    public function list_product_fournisseur_price($prodid, $sortfield = '', $sortorder = '', $limit = 0, $offset = 0)
    {
        // phpcs:enable
        global $conf;

        $sql = "SELECT s.nom as supplier_name, s.rowid as fourn_id,";
        $sql.= " pfp.rowid as product_fourn_pri_id, pfp.ref_fourn, pfp.desc_fourn, pfp.fk_product as product_fourn_id, pfp.fk_supplier_price_expression,";
        $sql.= " pfp.price, pfp.quantity, pfp.unitprice, pfp.remise_percent, pfp.remise, pfp.tva_tx, pfp.fk_availability, pfp.charges, pfp.info_bits, pfp.delivery_time_days, pfp.supplier_reputation,";
        $sql.= " pfp.multicurrency_price, pfp.multicurrency_unitprice, pfp.multicurrency_tx, pfp.fk_multicurrency, pfp.multicurrency_code, pfp.datec, pfp.tms,";
        $sql.= " pfp.barcode, pfp.fk_barcode_type";
        $sql.= " FROM ".MAIN_DB_PREFIX."product_fournisseur_price as pfp, ".MAIN_DB_PREFIX."societe as s";
        $sql.= " WHERE pfp.entity IN (".getEntity('productsupplierprice').")";
        $sql.= " AND pfp.fk_soc = s.rowid";
        $sql.= " AND s.status=1"; // only enabled company selected
        $sql.= " AND pfp.fk_product = ".$prodid;
        if (empty($sortfield)) $sql.= " ORDER BY s.nom, pfp.quantity, pfp.price";
        else $sql.= $this->db->order($sortfield, $sortorder);
        $sql.=$this->db->plimit($limit, $offset);
        dol_syslog(get_class($this)."::list_product_fournisseur_price", LOG_DEBUG);

        $resql = $this->db->query($sql);
        if ($resql)
        {
            $retarray = array();

            while ($record = $this->db->fetch_array($resql))
            {
                //define base attribute
                $prodfourn = new ProductFournisseur($this->db);

                $prodfourn->product_fourn_price_id	= $record["product_fourn_pri_id"];
                $prodfourn->product_fourn_id		= $record["product_fourn_id"];
                $prodfourn->fourn_ref				= $record["ref_fourn"];
                $prodfourn->ref_supplier			= $record["ref_fourn"];
                $prodfourn->desc_supplier           = $record["desc_fourn"];
                $prodfourn->fourn_price				= $record["price"];
                $prodfourn->fourn_qty				= $record["quantity"];
				$prodfourn->fourn_remise_percent	= $record["remise_percent"];
				$prodfourn->fourn_remise			= $record["remise"];
				$prodfourn->fourn_unitprice			= $record["unitprice"];
				$prodfourn->fourn_charges           = $record["charges"];		// deprecated
                $prodfourn->fourn_tva_tx			= $record["tva_tx"];
                $prodfourn->fourn_id				= $record["fourn_id"];
                $prodfourn->fourn_name				= $record["supplier_name"];
                $prodfourn->fk_availability			= $record["fk_availability"];
				$prodfourn->delivery_time_days		= $record["delivery_time_days"];
                $prodfourn->id						= $prodid;
                $prodfourn->fourn_tva_npr					= $record["info_bits"];
                $prodfourn->fk_supplier_price_expression    = $record["fk_supplier_price_expression"];
				$prodfourn->supplier_reputation    = $record["supplier_reputation"];
				$prodfourn->date_creation          = $this->db->jdate($record['datec']);
				$prodfourn->date_modification      = $this->db->jdate($record['tms']);

                $prodfourn->fourn_multicurrency_price       = $record["multicurrency_price"];
                $prodfourn->fourn_multicurrency_unitprice   = $record["multicurrency_unitprice"];
                $prodfourn->fourn_multicurrency_tx          = $record["multicurrency_tx"];
                $prodfourn->fourn_multicurrency_id          = $record["fk_multicurrency"];
                $prodfourn->fourn_multicurrency_code        = $record["multicurrency_code"];

                if($conf->barcode->enabled){
                    $prodfourn->barcode    = $record["barcode"];
                    $prodfourn->fk_barcode_type    = $record["fk_barcode_type"];
                }

                if (!empty($conf->dynamicprices->enabled) && !empty($prodfourn->fk_supplier_price_expression)) {
                    $priceparser = new PriceParser($this->db);
                    $price_result = $priceparser->parseProductSupplier($prodfourn);
                    if ($price_result >= 0) {
                    	$prodfourn->fourn_price = $price_result;
                    	$prodfourn->fourn_unitprice = null; //force recalculation of unitprice, as probably the price changed...
                    }
                }

                if (!isset($prodfourn->fourn_unitprice))
                {
                    if ($prodfourn->fourn_qty!=0)
                    {
                        $prodfourn->fourn_unitprice = price2num($prodfourn->fourn_price/$prodfourn->fourn_qty, 'MU');
                    }
                    else
                    {
                        $prodfourn->fourn_unitprice="";
                    }
                }

                $retarray[]=$prodfourn;
            }

            $this->db->free($resql);
            return $retarray;
        }
        else
        {
            $this->error=$this->db->error();
            return -1;
        }
    }

    // phpcs:disable PEAR.NamingConventions.ValidFunctionName.ScopeNotCamelCaps
    /**
     *  Load properties for minimum price
     *
     *  @param	int		$prodid	    Product id
     *  @param	int		$qty		Minimum quantity
     *  @param	int		$socid		get min price for specific supplier
     *  @return int					<0 if KO, 0=Not found of no product id provided, >0 if OK
     */
    public function find_min_price_product_fournisseur($prodid, $qty = 0, $socid = 0)
    {
        // phpcs:enable
        global $conf;

        if (empty($prodid))
        {
        	dol_syslog("Warning function find_min_price_product_fournisseur were called with prodid empty. May be a bug.", LOG_WARNING);
        	return 0;
        }

        $this->product_fourn_price_id = '';
        $this->product_fourn_id       = '';
        $this->fourn_ref              = '';
        $this->fourn_price            = '';
        $this->fourn_qty              = '';
        $this->fourn_remise_percent   = '';
        $this->fourn_remise           = '';
        $this->fourn_unitprice        = '';
        $this->fourn_id               = '';
        $this->fourn_name             = '';
		$this->delivery_time_days  = '';
        $this->id                     = '';

        $this->fourn_multicurrency_price       = '';
        $this->fourn_multicurrency_unitprice   = '';
        $this->fourn_multicurrency_tx          = '';
        $this->fourn_multicurrency_id          = '';
        $this->fourn_multicurrency_code        = '';

        $sql = "SELECT s.nom as supplier_name, s.rowid as fourn_id,";
        $sql.= " pfp.rowid as product_fourn_price_id, pfp.ref_fourn,";
        $sql.= " pfp.price, pfp.quantity, pfp.unitprice, pfp.tva_tx, pfp.charges,";
        $sql.= " pfp.remise, pfp.remise_percent, pfp.fk_supplier_price_expression, pfp.delivery_time_days";
        $sql.= " ,pfp.multicurrency_price, pfp.multicurrency_unitprice, pfp.multicurrency_tx, pfp.fk_multicurrency, pfp.multicurrency_code";
        $sql.= " FROM ".MAIN_DB_PREFIX."societe as s, ".MAIN_DB_PREFIX."product_fournisseur_price as pfp";
        $sql.= " WHERE s.entity IN (".getEntity('societe').")";
        $sql.= " AND pfp.entity = ".$conf->entity; // only current entity
        $sql.= " AND pfp.fk_product = ".$prodid;
        $sql.= " AND pfp.fk_soc = s.rowid";
        $sql.= " AND s.status = 1"; // only enabled society
        if ($qty > 0) $sql.= " AND pfp.quantity <= ".$qty;
		if ($socid > 0) $sql.= ' AND pfp.fk_soc = '.$socid;

        dol_syslog(get_class($this)."::find_min_price_product_fournisseur", LOG_DEBUG);

        $resql = $this->db->query($sql);
        if ($resql)
        {
            $record_array = array();

            //Store each record to array for later search of min
            while ($record = $this->db->fetch_array($resql))
            {
                $record_array[]=$record;
            }

            if (count($record_array) == 0)
            {
                $this->db->free($resql);
                return 0;
            }
            else
            {
                $min = -1;
                foreach($record_array as $record)
                {
                    $fourn_price = $record["price"];
                    // discount calculated buy price
                    $fourn_unitprice = $record["unitprice"] * (1 - $record["remise_percent"] / 100) - $record["remise"];
                    if (!empty($conf->dynamicprices->enabled) && !empty($record["fk_supplier_price_expression"])) {
                        $prod_supplier = new ProductFournisseur($this->db);
                        $prod_supplier->product_fourn_price_id = $record["product_fourn_price_id"];
                        $prod_supplier->id = $prodid;
                        $prod_supplier->fourn_qty = $record["quantity"];
                        $prod_supplier->fourn_tva_tx = $record["tva_tx"];
                        $prod_supplier->fk_supplier_price_expression = $record["fk_supplier_price_expression"];
                        $priceparser = new PriceParser($this->db);
                        $price_result = $priceparser->parseProductSupplier($prod_supplier);
                        if ($price_result >= 0) {
                            $fourn_price = price2num($price_result, 'MU');
                            if ($record["quantity"] != 0)
                            {
                                $fourn_unitprice = price2num($fourn_price/$record["quantity"], 'MU');
                            }
                            else
                            {
                                $fourn_unitprice = $fourn_price;
                            }
                        }
                    }
                    if ($fourn_unitprice < $min || $min == -1)
                    {
                        $this->product_fourn_price_id   = $record["product_fourn_price_id"];
                        $this->ref_supplier             = $record["ref_fourn"];
                        $this->ref_fourn                = $record["ref_fourn"];     // deprecated
                        $this->fourn_ref                = $record["ref_fourn"];     // deprecated
                        $this->fourn_price              = $fourn_price;
                        $this->fourn_qty                = $record["quantity"];
                        $this->fourn_remise_percent     = $record["remise_percent"];
                        $this->fourn_remise             = $record["remise"];
                        $this->fourn_unitprice          = $record["unitprice"];
                        $this->fourn_charges            = $record["charges"];		// deprecated
                        $this->fourn_tva_tx             = $record["tva_tx"];
                        $this->fourn_id                 = $record["fourn_id"];
                        $this->fourn_name               = $record["supplier_name"];
						$this->delivery_time_days		= $record["delivery_time_days"];
                        $this->fk_supplier_price_expression      = $record["fk_supplier_price_expression"];
                        $this->id                       = $prodid;
                        $this->fourn_multicurrency_price       = $record["multicurrency_price"];
                        $this->fourn_multicurrency_unitprice   = $record["multicurrency_unitprice"];
                        $this->fourn_multicurrency_tx          = $record["multicurrency_tx"];
                        $this->fourn_multicurrency_id          = $record["fk_multicurrency"];
                        $this->fourn_multicurrency_code        = $record["multicurrency_code"];
                        $min = $fourn_unitprice;
                    }
                }
            }

            $this->db->free($resql);
            return 1;
        }
        else
		{
            $this->error=$this->db->error();
            return -1;
        }
    }

    /**
     *  Sets the supplier price expression
     *
     *  @param  int     $expression_id	Expression
     *  @return int                 	<0 if KO, >0 if OK
     */
    public function setSupplierPriceExpression($expression_id)
    {
        global $conf;

        // Clean parameters
        $this->db->begin();
        $expression_id = $expression_id != 0 ? $expression_id : 'NULL';

        $sql = "UPDATE ".MAIN_DB_PREFIX."product_fournisseur_price";
        $sql.= " SET fk_supplier_price_expression = ".$expression_id;
        $sql.= " WHERE rowid = ".$this->product_fourn_price_id;

        dol_syslog(get_class($this)."::setSupplierPriceExpression", LOG_DEBUG);

        $resql = $this->db->query($sql);
        if ($resql)
        {
            $this->db->commit();
            return 1;
        }
        else
        {
            $this->error=$this->db->error()." sql=".$sql;
            $this->db->rollback();
            return -1;
        }
    }

    /**
     *	Display supplier of product
     *
     *	@param	int		$withpicto		Add picto
     *	@param	string	$option			Target of link ('', 'customer', 'prospect', 'supplier')
     *	@param	int		$maxlen			Max length of name
     *  @param	integer	$notooltip		1=Disable tooltip
     *	@return	string					String with supplier price
	 *  TODO Remove this method. Use getNomUrl directly.
     */
    public function getSocNomUrl($withpicto = 0, $option = 'supplier', $maxlen = 0, $notooltip = 0)
    {
        $thirdparty = new Fournisseur($this->db);
        $thirdparty->fetch($this->fourn_id);

        return $thirdparty->getNomUrl($withpicto, $option, $maxlen, $notooltip);
    }

    // phpcs:disable PEAR.NamingConventions.ValidFunctionName.ScopeNotCamelCaps
    /**
     *	Display price of product
     *
     *  @param  int     $showunitprice    Show "Unit price" into output string
     *  @param  int     $showsuptitle     Show "Supplier" into output string
     *  @param  int     $maxlen           Max length of name
     *  @param  integer $notooltip        1=Disable tooltip
     *  @param  array   $productFournList list of ProductFournisseur objects
     *                                    to display in table format.
     *  @return string                    String with supplier price
     */
    public function display_price_product_fournisseur($showunitprice = 1, $showsuptitle = 1, $maxlen = 0, $notooltip = 0, $productFournList = array())
    {
        // phpcs:enable
        global $langs;

        $out = '';
        $langs->load("suppliers");
        if (count($productFournList) > 0) {
            $out .= '<table class="nobordernopadding" width="100%">';
            $out .= '<tr><td class="liste_titre" align="right">'.($showunitprice?$langs->trans("Price").' '.$langs->trans("HT"):'').'</td>';
            $out .= '<td class="liste_titre" align="right">'.($showunitprice?$langs->trans("QtyMin"):'').'</td>';
            $out .= '<td class="liste_titre">'.$langs->trans("Supplier").'</td>';
            $out .= '<td class="liste_titre">'.$langs->trans("SupplierRef").'</td></tr>';
            foreach ($productFournList as $productFourn) {
                $out.= '<tr><td align="right">'.($showunitprice?price($productFourn->fourn_unitprice * (1 -$productFourn->fourn_remise_percent/100) - $productFourn->fourn_remise):'').'</td>';
                $out.= '<td align="right">'.($showunitprice?$productFourn->fourn_qty:'').'</td>';
                $out.= '<td>'.$productFourn->getSocNomUrl(1, 'supplier', $maxlen, $notooltip).'</td>';
                $out.= '<td>'.$productFourn->fourn_ref.'<td></tr>';
            }
            $out .= '</table>';
        } else {
            $out=($showunitprice?price($this->fourn_unitprice * (1 - $this->fourn_remise_percent/100) + $this->fourn_remise).' '.$langs->trans("HT").' &nbsp; (':'').($showsuptitle?$langs->trans("Supplier").': ':'').$this->getSocNomUrl(1, 'supplier', $maxlen, $notooltip).' / '.$langs->trans("SupplierRef").': '.$this->fourn_ref.($showunitprice?')':'');
        }
        return $out;
    }

	/**
	 * Function used to replace a thirdparty id with another one.
	 *
	 * @param DoliDB $db Database handler
	 * @param int $origin_id Old thirdparty id
	 * @param int $dest_id New thirdparty id
	 * @return bool
	 */
	public static function replaceThirdparty(DoliDB $db, $origin_id, $dest_id)
	{
		$tables = array(
			'product_fournisseur_price'
		);

		return CommonObject::commonReplaceThirdparty($db, $origin_id, $dest_id, $tables);
    }

    /**
     *    List supplier prices log of a supplier price
     *
     *    @param    int     $product_fourn_price_id Id of supplier price
     *    @param	string  $sortfield	            Sort field
     *    @param	string  $sortorder              Sort order
     *    @param	int     $limit                  Limit
     *    @param	int     $offset                 Offset
     *    @return	array   Array of Log prices
     */
    public function listProductFournisseurPriceLog($product_fourn_price_id, $sortfield = '', $sortorder = '', $limit = 0, $offset = 0)
    {
        global $conf;

        $sql = "SELECT";
        $sql.= " pfpl.rowid, pfp.ref_fourn as supplier_ref, pfpl.datec, u.lastname,";
        $sql.= " pfpl.price, pfpl.quantity";
        $sql.= " FROM ".MAIN_DB_PREFIX."product_fournisseur_price_log as pfpl";
        $sql.= ", ".MAIN_DB_PREFIX."product_fournisseur_price as pfp";
        $sql.= ", ".MAIN_DB_PREFIX."user as u";
        $sql.= " WHERE pfp.entity IN (".getEntity('productprice').")";
        $sql.= " AND pfpl.fk_user = u.rowid";
        $sql.= " AND pfp.rowid = pfpl.fk_product_fournisseur";
        $sql.= " AND pfpl.fk_product_fournisseur = ".$product_fourn_price_id;
        if (empty($sortfield)) $sql.= " ORDER BY pfpl.datec";
        else $sql.= $this->db->order($sortfield, $sortorder);
        $sql.=$this->db->plimit($limit, $offset);
        dol_syslog(get_class($this)."::list_product_fournisseur_price_log", LOG_DEBUG);

        $resql = $this->db->query($sql);
        if ($resql)
        {
            $retarray = array();

            while ($record = $this->db->fetch_array($resql))
            {
                $retarray[]=$record;
            }

            $this->db->free($resql);
            return $retarray;
        }
        else
        {
            $this->error=$this->db->error();
            return -1;
        }
    }

    /**
     *	Display log price of product supplier price
     *
     *  @param  array   $productFournLogList    list of ProductFournisseur price log objects
     *                                          to display in table format.
     *  @return string  HTML String with supplier price
     */
    public function displayPriceProductFournisseurLog($productFournLogList = array())
    {
        global $langs;

        $out = '';
        $langs->load("suppliers");
        if (count($productFournLogList) > 0) {
            $out .= '<table class="nobordernopadding" width="100%">';
            $out .= '<tr><td class="liste_titre">'.$langs->trans("Date").'</td>';
            $out .= '<td class="liste_titre" align="right">'.$langs->trans("Price").'</td>';
            //$out .= '<td class="liste_titre" align="right">'.$langs->trans("QtyMin").'</td>';
            $out .= '<td class="liste_titre">'.$langs->trans("User").'</td></tr>';
            foreach ($productFournLogList as $productFournLog) {
                $out.= '<tr><td align="right">'.dol_print_date($productFournLog['datec'], 'dayhour', 'tzuser').'</td>';
                $out.= '<td align="right">'.price($productFournLog['price']).'</td>';
                //$out.= '<td align="right">'.$productFournLog['quantity'].'</td>';
                $out.= '<td>'.$productFournLog['lastname'].'</td></tr>';
            }
            $out .= '</table>';
        }
        return $out;
    }


    /**
     *  Return a link to the object card (with optionaly the picto)
     *
     *	@param	int		$withpicto					Include picto in link (0=No picto, 1=Include picto into link, 2=Only picto)
     *	@param	string	$option						On what the link point to ('nolink', ...)
     *  @param	int  	$notooltip					1=Disable tooltip
     *  @param  string  $morecss            		Add more css on link
     *  @param  int     $save_lastsearch_value    	-1=Auto, 0=No save of lastsearch_values when clicking, 1=Save lastsearch_values whenclicking
     *	@return	string								String with URL
     */
    public function getNomUrl($withpicto = 0, $option = '', $notooltip = 0, $morecss = '', $save_lastsearch_value = -1)
    {
        global $db, $conf, $langs;

        if (! empty($conf->dol_no_mouse_hover)) $notooltip=1;   // Force disable tooltips

        $result = '';
        $companylink = '';

        $label = '<u>' . $langs->trans("SupplierRef") . '</u>';
        $label.= '<br>';
        $label.= '<b>' . $langs->trans('Ref') . ':</b> ' . $this->fourn_ref;

        $logPrices = $this->listProductFournisseurPriceLog($this->product_fourn_price_id, 'pfpl.datec', 'DESC'); // set sort order here
        if (is_array($logPrices) && count($logPrices) > 0) {
            $label.= '<br>';
            $label.= '<u>' . $langs->trans("History") . '</u>';
            $label.= $this->displayPriceProductFournisseurLog($logPrices);
        }

        $url = dol_buildpath('/product/fournisseurs.php', 1).'?id='.$this->id.'&action=add_price&socid='.$this->fourn_id.'&rowid='.$this->product_fourn_price_id;

        if ($option != 'nolink')
        {
            // Add param to save lastsearch_values or not
            $add_save_lastsearch_values=($save_lastsearch_value == 1 ? 1 : 0);
            if ($save_lastsearch_value == -1 && preg_match('/list\.php/', $_SERVER["PHP_SELF"])) $add_save_lastsearch_values=1;
            if ($add_save_lastsearch_values) $url.='&save_lastsearch_values=1';
        }

        $linkclose='';
        if (empty($notooltip))
        {
            if (! empty($conf->global->MAIN_OPTIMIZEFORTEXTBROWSER))
            {
                $label=$langs->trans("SupplierRef");
                $linkclose.=' alt="'.dol_escape_htmltag($label, 1).'"';
            }
            $linkclose.=' title="'.dol_escape_htmltag($label, 1).'"';
            $linkclose.=' class="classfortooltip'.($morecss?' '.$morecss:'').'"';
        }
        else $linkclose = ($morecss?' class="'.$morecss.'"':'');

        $linkstart = '<a href="'.$url.'"';
        $linkstart.=$linkclose.'>';
        $linkend='</a>';

        $result .= $linkstart;
        if ($withpicto) $result.=img_object(($notooltip?'':$label), ($this->picto?$this->picto:'generic'), ($notooltip?(($withpicto != 2) ? 'class="paddingright"' : ''):'class="'.(($withpicto != 2) ? 'paddingright ' : '').'classfortooltip"'), 0, 0, $notooltip?0:1);
        if ($withpicto != 2) $result.= $this->fourn_ref;
        $result .= $linkend;
        //if ($withpicto != 2) $result.=(($addlabel && $this->label) ? $sep . dol_trunc($this->label, ($addlabel > 1 ? $addlabel : 0)) : '');

        return $result;
    }

    /**
     * Private function to log price history
     *
     * @param User      $user                           Object user who adds/changes price
     * @param date      $datec                          date create
     * @param float     $buyprice                       price for qty
     * @param float     $qty                            qty for price
     * @param float     $multicurrency_buyprice         Purchase price for the quantity min in currency
     * @param float     $multicurrency_unitBuyPrice     Unit Purchase price in currency
     * @param float     $multicurrency_tx               Rate currency
     * @param int       $fk_multicurrency               key multi currency
     * @param string    $multicurrency_code	            Currency code
     *
     * @return int < 0 NOK > 0 OK
     */
    private function logPrice($user, $datec, $buyprice, $qty, $multicurrency_buyprice, $multicurrency_unitBuyPrice, $multicurrency_tx, $fk_multicurrency, $multicurrency_code)
    {
        // Add record into log table
        $sql = "INSERT INTO " . MAIN_DB_PREFIX . "product_fournisseur_price_log(";
        $sql.= " multicurrency_price, multicurrency_unitprice, multicurrency_tx, fk_multicurrency, multicurrency_code,";
        $sql .= "datec, fk_product_fournisseur,fk_user,price,quantity)";
        $sql .= "values(";
        $sql.= (isset($multicurrency_buyprice)?"'".$this->db->escape(price2num($multicurrency_buyprice))."'":'null').",";
        $sql.= (isset($multicurrency_unitBuyPrice)?"'".$this->db->escape(price2num($multicurrency_unitBuyPrice))."'":'null').",";
        $sql.= (isset($multicurrency_tx)?"'".$this->db->escape($multicurrency_tx)."'":'1').",";
        $sql.= (isset($fk_multicurrency)?"'".$this->db->escape($fk_multicurrency)."'":'null').",";
        $sql.= (isset($multicurrency_code)?"'".$this->db->escape($multicurrency_code)."'":'null').",";
        $sql .= "'" . $this->db->idate($datec) . "',";
        $sql .= " " . $this->product_fourn_price_id . ",";
        $sql .= " " . $user->id . ",";
        $sql .= " " . price2num($buyprice) . ",";
        $sql .= " " . $qty;
        $sql .= ")";

        $resql = $this->db->query($sql);
        if (! $resql) {
            return -1;
        } else {
            return 1;
        }
    }
}<|MERGE_RESOLUTION|>--- conflicted
+++ resolved
@@ -231,11 +231,7 @@
      *    @param  	int		    $fk_barcode_type     	        Barcode type
      *    @return	int								<0 if KO, >=0 if OK
      */
-<<<<<<< HEAD
-    function update_buyprice($qty, $buyprice, $user, $price_base_type, $fourn, $availability, $ref_fourn, $tva_tx, $charges = 0, $remise_percent = 0, $remise = 0, $newnpr = 0, $delivery_time_days = 0, $supplier_reputation = '', $localtaxes_array = array(), $newdefaultvatcode = '', $multicurrency_buyprice = 0, $multicurrency_price_base_type = 'HT', $multicurrency_tx = 1, $multicurrency_code = '', $desc_fourn = '', $barcode='', $fk_barcode_type='')
-=======
-    public function update_buyprice($qty, $buyprice, $user, $price_base_type, $fourn, $availability, $ref_fourn, $tva_tx, $charges = 0, $remise_percent = 0, $remise = 0, $newnpr = 0, $delivery_time_days = 0, $supplier_reputation = '', $localtaxes_array = array(), $newdefaultvatcode = '', $multicurrency_buyprice = 0, $multicurrency_price_base_type = 'HT', $multicurrency_tx = 1, $multicurrency_code = '', $desc_fourn = '')
->>>>>>> d4f2a16a
+    public function update_buyprice($qty, $buyprice, $user, $price_base_type, $fourn, $availability, $ref_fourn, $tva_tx, $charges = 0, $remise_percent = 0, $remise = 0, $newnpr = 0, $delivery_time_days = 0, $supplier_reputation = '', $localtaxes_array = array(), $newdefaultvatcode = '', $multicurrency_buyprice = 0, $multicurrency_price_base_type = 'HT', $multicurrency_tx = 1, $multicurrency_code = '', $desc_fourn = '', $barcode='', $fk_barcode_type='')
     {
         // phpcs:enable
         global $conf, $langs;
