--- conflicted
+++ resolved
@@ -83,19 +83,12 @@
 	public $desc_supplier;
 
 	/**
-<<<<<<< HEAD
-	 * @var float		The VAT rate by default for this {supplier, qty, product}. Can be set by get_buyprice().
-=======
 	 * @var string		The VAT rate by default for this {supplier, qty, product}. Can be set by get_buyprice().
->>>>>>> cc80841a
 	 */
 	public $vatrate_supplier;
 
 	/**
-<<<<<<< HEAD
-=======
 	 * @var int
->>>>>>> cc80841a
 	 * @deprecated
 	 * @see $product_id
 	 */
@@ -115,7 +108,6 @@
 	 * @var int			The supplier ID.
 	 */
 	public $fourn_id;
-<<<<<<< HEAD
 
 	/**
 	 * @var string		The supplier name.
@@ -133,25 +125,6 @@
 	public $fourn_pu;
 
 	/**
-=======
-
-	/**
-	 * @var string		The supplier name.
-	 */
-	public $fourn_name;
-
-	/**
-	 * @var float		The Minimum Order Quantity (MOQ) for a given unit price. Can be set by get_buyprice().
-	 */
-	public $fourn_qty;
-
-	/**
-	 * @var float		The unit price for a given Minimum Order Quantity (MOQ). Can be set by get_buyprice().
-	 */
-	public $fourn_pu;
-
-	/**
->>>>>>> cc80841a
 	 * @var float		The total price for a given Minimum Order Quantity (MOQ).
 	 */
 	public $fourn_price;
@@ -806,11 +779,7 @@
 	 *    @param	int			$limit		Limit
 	 *    @param	int			$offset		Offset
 	 *    @param	int			$socid		Filter on a third party id
-<<<<<<< HEAD
-	 *    @return	array|int				Array of ProductFournisseur with new properties to define supplier price
-=======
 	 *    @return	ProductFournisseur[]|int<-1,-1>	Array of ProductFournisseur with new properties to define supplier price
->>>>>>> cc80841a
 	 *    @see find_min_price_product_fournisseur()
 	 */
 	public function list_product_fournisseur_price($prodid, $sortfield = '', $sortorder = '', $limit = 0, $offset = 0, $socid = 0)
@@ -951,11 +920,7 @@
 		$this->fourn_multicurrency_price       = 0;
 		$this->fourn_multicurrency_unitprice   = 0;
 		$this->fourn_multicurrency_tx          = 0;
-<<<<<<< HEAD
-		$this->fourn_multicurrency_id          = '';
-=======
 		$this->fourn_multicurrency_id          = 0;
->>>>>>> cc80841a
 		$this->fourn_multicurrency_code        = '';
 
 		$sql = "SELECT s.nom as supplier_name, s.rowid as fourn_id,";
@@ -1151,10 +1116,6 @@
 	 * @param 	int 	$origin_id 	Old thirdparty id
 	 * @param 	int 	$dest_id 	New thirdparty id
 	 * @return 	bool
-<<<<<<< HEAD
-	 */
-	public static function replaceThirdparty(DoliDB $dbs, $origin_id, $dest_id)
-=======
 	 */
 	public static function replaceThirdparty(DoliDB $dbs, $origin_id, $dest_id)
 	{
@@ -1174,32 +1135,11 @@
 	 * @return 	bool
 	 */
 	public static function replaceProduct(DoliDB $dbs, $origin_id, $dest_id)
->>>>>>> cc80841a
 	{
 		$tables = array(
 			'product_fournisseur_price'
 		);
 
-<<<<<<< HEAD
-		return CommonObject::commonReplaceThirdparty($dbs, $origin_id, $dest_id, $tables);
-	}
-
-	/**
-	 * Function used to replace a product id with another one.
-	 *
-	 * @param 	DoliDB 	$dbs 		Database handler, because function is static we name it $dbs not $db to avoid breaking coding test
-	 * @param 	int 	$origin_id 	Old thirdparty id
-	 * @param 	int 	$dest_id 	New thirdparty id
-	 * @return 	bool
-	 */
-	public static function replaceProduct(DoliDB $dbs, $origin_id, $dest_id)
-	{
-		$tables = array(
-			'product_fournisseur_price'
-		);
-
-=======
->>>>>>> cc80841a
 		return CommonObject::commonReplaceProduct($dbs, $origin_id, $dest_id, $tables);
 	}
 
