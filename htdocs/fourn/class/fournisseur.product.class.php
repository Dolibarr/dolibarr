--- conflicted
+++ resolved
@@ -335,9 +335,8 @@
             if ($resql) {
                 // Add price for this quantity to supplier
                 $sql = "INSERT INTO " . MAIN_DB_PREFIX . "product_fournisseur_price(";
-<<<<<<< HEAD
                 $sql.= " multicurrency_price, multicurrency_unitprice, multicurrency_tx, fk_multicurrency, multicurrency_code,";
-                $sql .= "datec, fk_product, fk_soc, ref_fourn, fk_user, price, quantity, remise_percent, remise, unitprice, tva_tx, charges, unitcharges, fk_availability, default_vat_code, info_bits, entity, delivery_time_days, supplier_reputation)";
+                $sql .= "datec, fk_product, fk_soc, ref_fourn, fk_user, price, quantity, remise_percent, remise, unitprice, tva_tx, charges, fk_availability, default_vat_code, info_bits, entity, delivery_time_days, supplier_reputation)";
                 $sql .= " values(";
                 $sql.= (isset($multicurrency_buyprice)?"'".$this->db->escape(price2num($multicurrency_buyprice))."'":'null').",";
                 $sql.= (isset($multicurrency_unitBuyPrice)?"'".$this->db->escape(price2num($multicurrency_unitBuyPrice))."'":'null').",";
@@ -345,10 +344,6 @@
                 $sql.= (isset($fk_multicurrency)?"'".$this->db->escape($fk_multicurrency)."'":'null').",";
                 $sql.= (isset($multicurrency_code)?"'".$this->db->escape($multicurrency_code)."'":'null').",";
                 $sql .= " '" . $this->db->idate($now) . "',";
-=======
-                $sql .= "datec, fk_product, fk_soc, ref_fourn, fk_user, price, quantity, remise_percent, remise, unitprice, tva_tx, charges, fk_availability, default_vat_code, info_bits, entity, delivery_time_days, supplier_reputation)";
-                $sql .= " values('" . $this->db->idate($now) . "',";
->>>>>>> 003827eb
                 $sql .= " " . $this->id . ",";
                 $sql .= " " . $fourn->id . ",";
                 $sql .= " '" . $this->db->escape($ref_fourn) . "',";
@@ -531,12 +526,8 @@
 
         $sql = "SELECT s.nom as supplier_name, s.rowid as fourn_id,";
         $sql.= " pfp.rowid as product_fourn_pri_id, pfp.ref_fourn, pfp.fk_product as product_fourn_id, pfp.fk_supplier_price_expression,";
-<<<<<<< HEAD
-        $sql.= " pfp.price, pfp.quantity, pfp.unitprice, pfp.remise_percent, pfp.remise, pfp.tva_tx, pfp.fk_availability, pfp.charges, pfp.unitcharges, pfp.info_bits, pfp.delivery_time_days, pfp.supplier_reputation";
+        $sql.= " pfp.price, pfp.quantity, pfp.unitprice, pfp.remise_percent, pfp.remise, pfp.tva_tx, pfp.fk_availability, pfp.charges, pfp.info_bits, pfp.delivery_time_days, pfp.supplier_reputation";
         $sql.= " ,pfp.multicurrency_price, pfp.multicurrency_unitprice, pfp.multicurrency_tx, pfp.fk_multicurrency, pfp.multicurrency_code";
-=======
-        $sql.= " pfp.price, pfp.quantity, pfp.unitprice, pfp.remise_percent, pfp.remise, pfp.tva_tx, pfp.fk_availability, pfp.charges, pfp.info_bits, pfp.delivery_time_days, pfp.supplier_reputation";
->>>>>>> 003827eb
         $sql.= " FROM ".MAIN_DB_PREFIX."product_fournisseur_price as pfp";
         $sql.= ", ".MAIN_DB_PREFIX."societe as s";
         $sql.= " WHERE pfp.entity IN (".getEntity('productprice').")";
