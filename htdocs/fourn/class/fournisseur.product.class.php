<?php
/* Copyright (C) 2005		Rodolphe Quiedeville	<rodolphe@quiedeville.org>
 * Copyright (C) 2006-2011	Laurent Destailleur		<eldy@users.sourceforge.net>
 * Copyright (C) 2009-2014	Regis Houssin			<regis.houssin@capnetworks.com>
 * Copyright (C) 2011		Juanjo Menent			<jmenent@2byte.es>
 * Copyright (C) 2012		Christophe Battarel		<christophe.battarel@altairis.fr>
 *
 * This program is free software; you can redistribute it and/or modify
 * it under the terms of the GNU General Public License as published by
 * the Free Software Foundation; either version 3 of the License, or
 * (at your option) any later version.
 *
 * This program is distributed in the hope that it will be useful,
 * but WITHOUT ANY WARRANTY; without even the implied warranty of
 * MERCHANTABILITY or FITNESS FOR A PARTICULAR PURPOSE.  See the
 * GNU General Public License for more details.
 *
 * You should have received a copy of the GNU General Public License
 * along with this program. If not, see <http://www.gnu.org/licenses/>.
 */

/**
 * 	\file       htdocs/fourn/class/fournisseur.product.class.php
 * 	\ingroup    produit
 * 	\brief      File of class to manage predefined suppliers products
 */

require_once DOL_DOCUMENT_ROOT.'/product/class/product.class.php';
require_once DOL_DOCUMENT_ROOT.'/fourn/class/fournisseur.class.php';


/**
 * 	Class to manage predefined suppliers products
 */
class ProductFournisseur extends Product
{
    var $db;
    var $error;

    var $product_fourn_price_id;  // id of ligne product-supplier

    var $id;                      // product id
    var $fourn_ref;               // deprecated
    var $ref_supplier;			  // ref supplier (can be set by get_buyprice)
    var $vatrate_supplier;		  // default vat rate for this supplier/qty/product (can be set by get_buyprice)

    var $fourn_qty;               // quantity for price (can be set by get_buyprice)
    var $fourn_pu;			       // unit price for quantity (can be set by get_buyprice)

    var $fourn_price;             // price for quantity
    var $fourn_remise_percent;    // discount for quantity (percent)
    var $fourn_remise;            // discount for quantity (amount)
    var $product_fourn_id;        // supplier id
    var $fk_availability;         // availability delay
    var $fourn_unitprice;
    var $fourn_tva_npr;


    /**
	 *	Constructor
	 *
	 *  @param		DoliDB		$db      Database handler
     */
    function __construct($db)
    {
        $this->db = $db;
    }



    /**
     *    Remove all prices for this couple supplier-product
     *
     *    @param	int		$id_fourn   Supplier Id
     *    @return   int         		< 0 if error, > 0 if ok
     */
    function remove_fournisseur($id_fourn)
    {
        $ok=1;

        $this->db->begin();

        $sql = "DELETE FROM ".MAIN_DB_PREFIX."product_fournisseur_price";
        $sql.= " WHERE fk_product = ".$this->id." AND fk_soc = ".$id_fourn;

        dol_syslog(get_class($this)."::remove_fournisseur", LOG_DEBUG);
        $resql2=$this->db->query($sql);
        if (! $resql2)
        {
            $this->error=$this->db->lasterror();
            $ok=0;
        }

        if ($ok)
        {
            $this->db->commit();
            return 1;
        }
        else
        {
            $this->db->rollback();
            return -1;
        }
    }


    /**
     * 	Remove a price for a couple supplier-product
     *
     * 	@param	int		$rowid		Line id of price
     *	@return	int					<0 if KO, >0 if OK
     */
    function remove_product_fournisseur_price($rowid)
    {
        global $conf;

        $this->db->begin();

        $sql = "DELETE FROM ".MAIN_DB_PREFIX."product_fournisseur_price";
        $sql.= " WHERE rowid = ".$rowid;

        dol_syslog(get_class($this)."::remove_product_fournisseur_price", LOG_DEBUG);
        $resql = $this->db->query($sql);
        if ($resql)
        {
            $this->db->commit();
            return 1;
        }
        else
        {
            $this->error=$this->db->lasterror();
            $this->db->rollback();
            return -1;
        }
    }


    /**
     *    Modify the purchase price for a supplier
     *
     *    @param  	int			$qty				Min quantity for which price is valid
     *    @param  	float		$buyprice			Purchase price for the quantity min
     *    @param  	User		$user				Object user user made changes
     *    @param  	string		$price_base_type	HT or TTC
     *    @param  	Societe		$fourn				Supplier
     *    @param  	int			$availability		Product availability
     *    @param	string		$ref_fourn			Supplier ref
     *    @param	float		$tva_tx				VAT rate
     *    @param  	string		$charges			costs affering to product
	 *    @param  	float		$remise_percent		Discount  regarding qty (percent)
	 *    @param  	float		$remise				Discount  regarding qty (amount)
	 *    @param  	int			$newnpr				Set NPR or not
     *    @return	int								<0 if KO, >=0 if OK
     */
    function update_buyprice($qty, $buyprice, $user, $price_base_type, $fourn, $availability, $ref_fourn, $tva_tx, $charges=0, $remise_percent=0, $remise=0, $newnpr=0)
    {
<<<<<<< HEAD
        global $conf, $langs;
=======
        global $conf,$mysoc, $langs;
>>>>>>> 3c8d54d5

        // Clean parameter
        if (empty($qty)) $qty=0;
        if (empty($buyprice)) $buyprice=0;
        if (empty($charges)) $charges=0;
        if (empty($availability)) $availability=0;
        if (empty($remise_percent)) $remise_percent=0;
        if ($price_base_type == 'TTC')
		{
			//$ttx = get_default_tva($fourn,$mysoc,$this->id);	// We must use the VAT rate defined by user and not calculate it
			$ttx = $tva_tx;
			$buyprice = $buyprice/(1+($ttx/100));
		}
        $buyprice=price2num($buyprice,'MU');
		$charges=price2num($charges,'MU');
        $qty=price2num($qty);
 		$error=0;

		$unitBuyPrice = price2num($buyprice/$qty,'MU');
		$unitCharges = price2num($charges/$qty,'MU');

		$now=dol_now();

        $this->db->begin();

        if ($this->product_fourn_price_id)
        {
	  		$sql = "UPDATE ".MAIN_DB_PREFIX."product_fournisseur_price";
			$sql.= " SET fk_user = " . $user->id." ,";
            $sql.= " ref_fourn = '" . $this->db->escape($ref_fourn) . "',";
			$sql.= " price = ".price2num($buyprice).",";
			$sql.= " quantity = ".$qty.",";
			$sql.= " remise_percent = ".$remise_percent.",";
			$sql.= " remise = ".$remise.",";
			$sql.= " unitprice = ".$unitBuyPrice.",";
			$sql.= " unitcharges = ".$unitCharges.",";
			$sql.= " tva_tx = ".$tva_tx.",";
			$sql.= " fk_availability = ".$availability.",";
			$sql.= " entity = ".$conf->entity.",";
			$sql.= " info_bits = ".$newnpr.",";
			$sql.= " charges = ".$charges;
			$sql.= " WHERE rowid = ".$this->product_fourn_price_id;
			// TODO Add price_base_type and price_ttc

			dol_syslog(get_class($this).'::update_buyprice', LOG_DEBUG);
			$resql = $this->db->query($sql);
			if ($resql)
			{
                // Call trigger
                $result=$this->call_trigger('SUPPLIER_PRODUCT_BUYPRICE_UPDATE',$user);
                if ($result < 0) $error++;
                // End call triggers

				if (empty($error))
				{
					$this->db->commit();
					return 0;
				}
				else
				{
					$this->db->rollback();
					return 1;
				}
			}
			else
			{
				$this->error=$this->db->error()." sql=".$sql;
				$this->db->rollback();
				return -2;
			}
        }

        else
        {
	        	// Delete price for this quantity
	        	$sql = "DELETE FROM  ".MAIN_DB_PREFIX."product_fournisseur_price";
          		$sql.= " WHERE fk_soc = ".$fourn->id." AND ref_fourn = '".$this->db->escape($ref_fourn)."' AND quantity = ".$qty." AND entity = ".$conf->entity;
				dol_syslog(get_class($this).'::update_buyprice', LOG_DEBUG);
	        	$resql=$this->db->query($sql);
				if ($resql)
		  		{
		            // Add price for this quantity to supplier
		            $sql = "INSERT INTO ".MAIN_DB_PREFIX."product_fournisseur_price(";
		            $sql.= "datec, fk_product, fk_soc, ref_fourn, fk_user, price, quantity, remise_percent, remise, unitprice, tva_tx, charges, unitcharges, fk_availability, info_bits, entity)";
		            $sql.= " values('".$this->db->idate($now)."',";
		            $sql.= " ".$this->id.",";
		            $sql.= " ".$fourn->id.",";
		            $sql.= " '".$this->db->escape($ref_fourn)."',";
		            $sql.= " ".$user->id.",";
		            $sql.= " ".$buyprice.",";
		            $sql.= " ".$qty.",";
					$sql.= " ".$remise_percent.",";
					$sql.= " ".$remise.",";
		            $sql.= " ".$unitBuyPrice.",";
		            $sql.= " ".$tva_tx.",";
		            $sql.= " ".$charges.",";
		            $sql.= " ".$unitCharges.",";
		            $sql.= " ".$availability.",";
		            $sql.= " ".$newnpr.",";
		            $sql.= $conf->entity;
		            $sql.=")";

		            dol_syslog(get_class($this)."::update_buyprice", LOG_DEBUG);
		            if (! $this->db->query($sql))
		            {
		                $error++;
		            }

		            if (! $error  && !empty($cong->global->PRODUCT_PRICE_SUPPLIER_NO_LOG))
		            {
		                // Add record into log table
		                $sql = "INSERT INTO ".MAIN_DB_PREFIX."product_fournisseur_price_log(";
		                $sql.= "datec, fk_product_fournisseur,fk_user,price,quantity)";
		                $sql.= "values('".$this->db->idate($now)."',";
		                $sql.= " ".$this->product_fourn_id.",";
		                $sql.= " ".$user->id.",";
		                $sql.= " ".price2num($buyprice).",";
		                $sql.= " ".$qty;
		                $sql.=")";

		                $resql=$this->db->query($sql);
		                if (! $resql)
		                {
		                    $error++;
		                }
		            }


		            if (! $error)
		            {
                        // Call trigger
                        $result=$this->call_trigger('SUPPLIER_PRODUCT_BUYPRICE_CREATE',$user);
                        if ($result < 0) $error++;
                        // End call triggers

        				if (empty($error))
        				{
        					$this->db->commit();
        					return 0;
        				}
        				else
        				{
        					$this->db->rollback();
        					return 1;
        				}
		            }
		            else
		            {
		                $this->error=$this->db->error()." sql=".$sql;
		                $this->db->rollback();
		                return -2;
		            }
		        }
		        else
		        {
		            $this->error=$this->db->error()." sql=".$sql;
		            $this->db->rollback();
		            return -1;
		        }
		    }
    }

    /**
     *    Loads the price information of a provider
     *
     *    @param	int		$rowid	        Line id
     *    @return   int 					< 0 if KO, 0 if OK but not found, > 0 if OK
     */
    function fetch_product_fournisseur_price($rowid)
    {
        $sql = "SELECT pfp.rowid, pfp.price, pfp.quantity, pfp.unitprice, pfp.remise_percent, pfp.remise, pfp.tva_tx, pfp.fk_availability,";
        $sql.= " pfp.fk_soc, pfp.ref_fourn, pfp.fk_product, pfp.charges, pfp.unitcharges"; // , pfp.recuperableonly as fourn_tva_npr";  FIXME this field not exist in llx_product_fournisseur_price
        $sql.= " FROM ".MAIN_DB_PREFIX."product_fournisseur_price as pfp";
        $sql.= " WHERE pfp.rowid = ".$rowid;

        dol_syslog(get_class($this)."::fetch_product_fournisseur_price", LOG_DEBUG);
        $resql = $this->db->query($sql);
        if ($resql)
        {
            $obj = $this->db->fetch_object($resql);
            if ($obj)
            {
            	$this->product_fourn_price_id	= $rowid;
            	$this->fourn_ref				= $obj->ref_fourn;
            	$this->fourn_price				= $obj->price;
            	$this->fourn_charges            = $obj->charges;
            	$this->fourn_qty                = $obj->quantity;
            	$this->fourn_remise_percent     = $obj->remise_percent;
            	$this->fourn_remise             = $obj->remise;
            	$this->fourn_unitprice          = $obj->unitprice;
            	$this->fourn_unitcharges        = $obj->unitcharges;
            	$this->tva_tx					= $obj->tva_tx;
            	$this->product_id				= $obj->fk_product;	// deprecated
            	$this->fk_product				= $obj->fk_product;
            	$this->fk_availability			= $obj->fk_availability;
            	//$this->fourn_tva_npr			= $obj->fourn_tva_npr; // FIXME this field not exist in llx_product_fournisseur_price
            	return 1;
            }
            else
            {
                return 0;
            }
        }
        else
        {
            $this->error=$this->db->error();
            return -1;
        }
    }


    /**
     *    List all supplier prices of a product
     *
     *    @param    int		$prodid	    Id of product
     *    @param	string	$sortfield	Sort field
     *    @param	string	$sortorder	Sort order
     *    @return	array				Array of Products with new properties to define supplier price
     */
    function list_product_fournisseur_price($prodid, $sortfield='', $sortorder='')
    {
        global $conf;

        $sql = "SELECT s.nom as supplier_name, s.rowid as fourn_id,";
        $sql.= " pfp.rowid as product_fourn_pri_id, pfp.ref_fourn, pfp.fk_product as product_fourn_id,";
        $sql.= " pfp.price, pfp.quantity, pfp.unitprice, pfp.remise_percent, pfp.remise, pfp.tva_tx, pfp.fk_availability, pfp.charges, pfp.unitcharges, pfp.info_bits";
        $sql.= " FROM ".MAIN_DB_PREFIX."product_fournisseur_price as pfp";
        $sql.= ", ".MAIN_DB_PREFIX."societe as s";
        $sql.= " WHERE pfp.entity IN (".getEntity('product', 1).")";
        $sql.= " AND pfp.fk_soc = s.rowid";
        $sql.= " AND pfp.fk_product = ".$prodid;
        if (empty($sortfield)) $sql.= " ORDER BY s.nom, pfp.quantity, pfp.price";
        else $sql.= $this->db->order($sortfield,$sortorder);
        dol_syslog(get_class($this)."::list_product_fournisseur_price", LOG_DEBUG);

        $resql = $this->db->query($sql);
        if ($resql)
        {
            $retarray = array();

            while ($record = $this->db->fetch_array($resql))
            {
                //define base attribute
                $prodfourn = new ProductFournisseur($this->db);

                $prodfourn->product_fourn_price_id	= $record["product_fourn_pri_id"];
                $prodfourn->product_fourn_id		= $record["product_fourn_id"];
                $prodfourn->fourn_ref				= $record["ref_fourn"];
                $prodfourn->fourn_price				= $record["price"];
                $prodfourn->fourn_qty				= $record["quantity"];
				$prodfourn->fourn_remise_percent	= $record["remise_percent"];
				$prodfourn->fourn_remise			= $record["remise"];
                $prodfourn->fourn_unitprice			= $record["unitprice"];
								$prodfourn->fourn_charges          = $record["charges"];
								$prodfourn->fourn_unitcharges      = $record["unitcharges"];
                $prodfourn->fourn_tva_tx			= $record["tva_tx"];
                $prodfourn->fourn_id				= $record["fourn_id"];
                $prodfourn->fourn_name				= $record["supplier_name"];
                $prodfourn->fk_availability			= $record["fk_availability"];
                $prodfourn->id						= $prodid;
                $prodfourn->fourn_tva_npr						= $record["info_bits"];

                if (!isset($prodfourn->fourn_unitprice))
                {
                    if ($prodfourn->fourn_qty!=0)
                    {
                        $prodfourn->fourn_unitprice = price2num($prodfourn->fourn_price/$prodfourn->fourn_qty,'MU');
                    }
                    else
                    {
                        $prodfourn->fourn_unitprice="";
                    }
                }

                $retarray[]=$prodfourn;
            }

            $this->db->free($resql);
            return $retarray;
        }
        else
        {
            $this->error=$this->db->error();
            return -1;
        }
    }

    /**
     * 	Load properties for minimum price
     *
     *  @param	int		$prodid	    Product id
     *  @param	int		$qty		Minimum quantity
     *  @return int					<0 if KO, 0=Not found of no product id provided, >0 if OK
     */
    function find_min_price_product_fournisseur($prodid, $qty=0)
    {
        global $conf;

        if (empty($prodid))
        {
        	dol_syslog("Warning function find_min_price_product_fournisseur were called with prodid empty. May be a bug.", LOG_WARNING);
        	return 0;
        }

        $this->product_fourn_price_id = '';
        $this->product_fourn_id       = '';
        $this->fourn_ref              = '';
        $this->fourn_price            = '';
        $this->fourn_qty              = '';
		$this->fourn_remise_percent   = '';
		$this->fourn_remise           = '';
        $this->fourn_unitprice        = '';
        $this->fourn_id			      = '';
        $this->fourn_name			  = '';
        $this->id					  = '';

        $sql = "SELECT s.nom as supplier_name, s.rowid as fourn_id,";
        $sql.= " pfp.rowid as product_fourn_price_id, pfp.ref_fourn,";
        $sql.= " pfp.price, pfp.quantity, pfp.unitprice, pfp.tva_tx, pfp.charges, pfp.unitcharges, ";
        $sql.= " pfp.remise, pfp.remise_percent";
        $sql.= " FROM ".MAIN_DB_PREFIX."societe as s, ".MAIN_DB_PREFIX."product_fournisseur_price as pfp";
        $sql.= " WHERE s.entity IN (".getEntity('societe', 1).")";
        $sql.= " AND pfp.fk_product = ".$prodid;
        $sql.= " AND pfp.fk_soc = s.rowid";
        if ($qty > 0) $sql.= " AND pfp.quantity <= ".$qty;
        $sql.= " ORDER BY pfp.unitprice";
        $sql.= $this->db->plimit(1);

        dol_syslog(get_class($this)."::find_min_price_product_fournisseur", LOG_DEBUG);

        $resql = $this->db->query($sql);
        if ($resql)
        {
            $record = $this->db->fetch_array($resql);
            $this->product_fourn_price_id	= $record["product_fourn_price_id"];
            $this->fourn_ref				= $record["ref_fourn"];
            $this->fourn_price				= $record["price"];
            $this->fourn_qty				= $record["quantity"];
            $this->fourn_remise_percent		= $record["remise_percent"];
            $this->fourn_remise				= $record["remise"];
            $this->fourn_unitprice			= $record["unitprice"];
            $this->fourn_charges			= $record["charges"];
            $this->fourn_unitcharges		= $record["unitcharges"];
            $this->fourn_tva_tx				= $record["tva_tx"];
            $this->fourn_id					= $record["fourn_id"];
            $this->fourn_name				= $record["supplier_name"];
            $this->id						= $prodid;
            $this->db->free($resql);
            return 1;
        }
        else
		{
            $this->error=$this->db->error();
            return -1;
        }
    }

    /**
     *	Display supplier of product
     *
     *	@param	int		$withpicto	Add picto
     *	@param	string	$option		Target of link ('', 'customer', 'prospect', 'supplier')
     *	@return	string				String with supplier price
	 *  TODO Remove this method. Use getNomUrl directly.
     */
    function getSocNomUrl($withpicto=0,$option='supplier')
    {
        $cust = new Fournisseur($this->db);
        $cust->fetch($this->fourn_id);

        return $cust->getNomUrl($withpicto,$option);
    }

    /**
     *	Display price of product
     *
     *  @param	int		$showunitprice	Show "Unit price" into output string
     *  @param	int		$showsuptitle	Show "Supplier" into output string
     *	@return	string					String with supplier price
     */
    function display_price_product_fournisseur($showunitprice=1,$showsuptitle=1)
    {
        global $langs;
        $langs->load("suppliers");
        $out=($showunitprice?price($this->fourn_unitprice).' '.$langs->trans("HT").' &nbsp; (':'').($showsuptitle?$langs->trans("Supplier").': ':'').$this->getSocNomUrl(1).' / '.$langs->trans("SupplierRef").': '.$this->fourn_ref.($showunitprice?')':'');
        return $out;
    }

}
<|MERGE_RESOLUTION|>--- conflicted
+++ resolved
@@ -154,11 +154,8 @@
      */
     function update_buyprice($qty, $buyprice, $user, $price_base_type, $fourn, $availability, $ref_fourn, $tva_tx, $charges=0, $remise_percent=0, $remise=0, $newnpr=0)
     {
-<<<<<<< HEAD
         global $conf, $langs;
-=======
-        global $conf,$mysoc, $langs;
->>>>>>> 3c8d54d5
+        //global $mysoc;
 
         // Clean parameter
         if (empty($qty)) $qty=0;
