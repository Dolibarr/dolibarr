<?php
/* Copyright (C) 2005		Rodolphe Quiedeville	<rodolphe@quiedeville.org>
 * Copyright (C) 2006-2011	Laurent Destailleur	<eldy@users.sourceforge.net>
 * Copyright (C) 2009-2014	Regis Houssin		<regis.houssin@inodbox.com>
 * Copyright (C) 2011		Juanjo Menent		<jmenent@2byte.es>
 * Copyright (C) 2012		Christophe Battarel	<christophe.battarel@altairis.fr>
 * Copyright (C) 2015		Marcos García           <marcosgdf@gmail.com>
 * Copyright (C) 2016		Charlie Benke           <charlie@patas-monkey.com>
 *
 * This program is free software; you can redistribute it and/or modify
 * it under the terms of the GNU General Public License as published by
 * the Free Software Foundation; either version 3 of the License, or
 * (at your option) any later version.
 *
 * This program is distributed in the hope that it will be useful,
 * but WITHOUT ANY WARRANTY; without even the implied warranty of
 * MERCHANTABILITY or FITNESS FOR A PARTICULAR PURPOSE.  See the
 * GNU General Public License for more details.
 *
 * You should have received a copy of the GNU General Public License
 * along with this program. If not, see <http://www.gnu.org/licenses/>.
 */

/**
 * 	\file       htdocs/fourn/class/fournisseur.product.class.php
 * 	\ingroup    produit
 * 	\brief      File of class to manage predefined suppliers products
 */

require_once DOL_DOCUMENT_ROOT.'/product/class/product.class.php';
require_once DOL_DOCUMENT_ROOT.'/fourn/class/fournisseur.class.php';
require_once DOL_DOCUMENT_ROOT.'/product/dynamic_price/class/price_parser.class.php';


/**
 * 	Class to manage predefined suppliers products
 */
class ProductFournisseur extends Product
{
    /**
     * @var DoliDB Database handler.
     */
    public $db;

    /**
     * @var string Error code (or message)
     */
    public $error='';

    public $product_fourn_price_id;  // id of ligne product-supplier

    /**
     * @var int ID
     */
    public $id;

<<<<<<< HEAD
    var $id;                      // product id
	/**
	 * @deprecated
	 * @see ref_supplier
	 */
    var $fourn_ref;
    var $delivery_time_days;
    var $ref_supplier;			  // ref supplier (can be set by get_buyprice)
    var $vatrate_supplier;		  // default vat rate for this supplier/qty/product (can be set by get_buyprice)

    var $fourn_id;                //supplier id
    var $fourn_qty;               // quantity for price (can be set by get_buyprice)
    var $fourn_pu;			       // unit price for quantity (can be set by get_buyprice)

    var $fourn_price;             // price for quantity
    var $fourn_remise_percent;    // discount for quantity (percent)
    var $fourn_remise;            // discount for quantity (amount)
    var $product_fourn_id;        // supplier id
    var $fk_availability;         // availability delay - visible/used if option FOURN_PRODUCT_AVAILABILITY is on (duplicate information compared to delivery delay)
    var $fourn_unitprice;
    var $fourn_tva_tx;
    var $fourn_tva_npr;
=======
    /**
     * @deprecated
     * @see ref_supplier
     */
    public $fourn_ref;
    public $delivery_time_days;
    public $ref_supplier;			  // ref supplier (can be set by get_buyprice)
    public $desc_supplier;
    public $vatrate_supplier;		  // default vat rate for this supplier/qty/product (can be set by get_buyprice)

    public $fourn_id;                //supplier id
    public $fourn_qty;               // quantity for price (can be set by get_buyprice)
    public $fourn_pu;			       // unit price for quantity (can be set by get_buyprice)
>>>>>>> d9b8a8c8

    public $fourn_price;             // price for quantity
    public $fourn_remise_percent;    // discount for quantity (percent)
    public $fourn_remise;            // discount for quantity (amount)
    public $product_fourn_id;        // supplier id

    // Multicurreny
    var $fourn_multicurrency_id;
    var $fourn_multicurrency_code;
    var $fourn_multicurrency_tx;
    var $fourn_multicurrency_price;
    var $fourn_multicurrency_unitprice;

    /**
     * @var int ID availability delay - visible/used if option FOURN_PRODUCT_AVAILABILITY is on (duplicate information compared to delivery delay)
     */
    public $fk_availability;

    public $fourn_unitprice;
    public $fourn_tva_tx;
    public $fourn_tva_npr;

    /**
     * @var int ID
     */
    public $fk_supplier_price_expression;

    public $supplier_reputation;     // reputation of supplier
    public $reputations=array();     // list of available supplier reputations

    // Multicurreny
    public $fourn_multicurrency_id;
    public $fourn_multicurrency_code;
    public $fourn_multicurrency_tx;
    public $fourn_multicurrency_price;
    public $fourn_multicurrency_unitprice;

    /**
     *	Constructor
     *
     *  @param		DoliDB		$db      Database handler
     */
    function __construct($db)
    {
        global $langs;

        $this->db = $db;
        $langs->load("suppliers");
        $this->reputations= array('-1'=>'', 'FAVORITE'=>$langs->trans('Favorite'),'NOTTHGOOD'=>$langs->trans('NotTheGoodQualitySupplier'), 'DONOTORDER'=>$langs->trans('DoNotOrderThisProductToThisSupplier'));
    }



    // phpcs:disable PEAR.NamingConventions.ValidFunctionName.NotCamelCaps
    /**
     *    Remove all prices for this couple supplier-product
     *
     *    @param	int		$id_fourn   Supplier Id
     *    @return   int         		< 0 if error, > 0 if ok
     */
    function remove_fournisseur($id_fourn)
    {
        // phpcs:enable
        $ok=1;

        $this->db->begin();

        $sql = "DELETE FROM ".MAIN_DB_PREFIX."product_fournisseur_price";
        $sql.= " WHERE fk_product = ".$this->id." AND fk_soc = ".$id_fourn;

        dol_syslog(get_class($this)."::remove_fournisseur", LOG_DEBUG);
        $resql2=$this->db->query($sql);
        if (! $resql2)
        {
            $this->error=$this->db->lasterror();
            $ok=0;
        }

        if ($ok)
        {
            $this->db->commit();
            return 1;
        }
        else
        {
            $this->db->rollback();
            return -1;
        }
    }


    // phpcs:disable PEAR.NamingConventions.ValidFunctionName.NotCamelCaps
    /**
     * 	Remove a price for a couple supplier-product
     *
     * 	@param	int		$rowid		Line id of price
     *	@return	int					<0 if KO, >0 if OK
     */
    function remove_product_fournisseur_price($rowid)
    {
        // phpcs:enable
        global $conf, $user;

        $error=0;

        $this->db->begin();

        // Call trigger
        $result=$this->call_trigger('SUPPLIER_PRODUCT_BUYPRICE_DELETE',$user);
        if ($result < 0) $error++;
        // End call triggers

        if (empty($error))
        {

            $sql = "DELETE FROM ".MAIN_DB_PREFIX."product_fournisseur_price";
            $sql.= " WHERE rowid = ".$rowid;

            dol_syslog(get_class($this)."::remove_product_fournisseur_price", LOG_DEBUG);
            $resql = $this->db->query($sql);
            if (!$resql)
            {
                $this->error=$this->db->lasterror();
                $error++;
            }
        }

        if (empty($error)) {
            $this->db->commit();
            return 1;
        } else {
            $this->db->rollback();
            return -1;
        }
    }


    // phpcs:disable PEAR.NamingConventions.ValidFunctionName.NotCamelCaps
    /**
     *    Modify the purchase price for a supplier
     *
     *    @param  	int			$qty				            Min quantity for which price is valid
     *    @param  	float		$buyprice			            Purchase price for the quantity min
     *    @param  	User		$user				            Object user user made changes
     *    @param  	string		$price_base_type	            HT or TTC
     *    @param  	Societe		$fourn				            Supplier
     *    @param  	int			$availability		            Product availability
     *    @param	string		$ref_fourn			            Supplier ref
     *    @param	float		$tva_tx				            New VAT Rate (For example 8.5. Should not be a string)
     *    @param  	string		$charges			            costs affering to product
	 *    @param  	float		$remise_percent		            Discount  regarding qty (percent)
	 *    @param  	float		$remise				            Discount  regarding qty (amount)
	 *    @param  	int			$newnpr				            Set NPR or not
	 *    @param	int			$delivery_time_days	            Delay in days for delivery (max). May be '' if not defined.
	 * 	  @param    string      $supplier_reputation            Reputation with this product to the defined supplier (empty, FAVORITE, DONOTORDER)
     *	  @param    array		$localtaxes_array	            Array with localtaxes info array('0'=>type1,'1'=>rate1,'2'=>type2,'3'=>rate2) (loaded by getLocalTaxesFromRate(vatrate, 0, ...) function).
     *    @param    string  	$newdefaultvatcode              Default vat code
     *    @param  	float		$multicurrency_buyprice 	    Purchase price for the quantity min in currency
     *    @param  	string		$multicurrency_price_base_type	HT or TTC in currency
     *    @param  	float		$multicurrency_tx	            Rate currency
     *    @param  	string		$multicurrency_code	            Currency code
<<<<<<< HEAD
     *    @return	int								<0 if KO, >=0 if OK
     */
    function update_buyprice($qty, $buyprice, $user, $price_base_type, $fourn, $availability, $ref_fourn, $tva_tx, $charges=0, $remise_percent=0, $remise=0, $newnpr=0, $delivery_time_days=0, $supplier_reputation='', $localtaxes_array=array(), $newdefaultvatcode='', $multicurrency_buyprice=0, $multicurrency_price_base_type='HT',$multicurrency_tx=1,$multicurrency_code='')
=======
     *    @param  	string		$desc_fourn     	            Custom description for product_fourn_price
     *    @return	int								<0 if KO, >=0 if OK
     */
    function update_buyprice($qty, $buyprice, $user, $price_base_type, $fourn, $availability, $ref_fourn, $tva_tx, $charges=0, $remise_percent=0, $remise=0, $newnpr=0, $delivery_time_days=0, $supplier_reputation='', $localtaxes_array=array(), $newdefaultvatcode='', $multicurrency_buyprice=0, $multicurrency_price_base_type='HT',$multicurrency_tx=1,$multicurrency_code='', $desc_fourn='')
>>>>>>> d9b8a8c8
    {
        // phpcs:enable
        global $conf, $langs;
        //global $mysoc;

        // Clean parameter
        if (empty($qty)) $qty=0;
        if (empty($buyprice)) $buyprice=0;
        if (empty($charges)) $charges=0;
        if (empty($availability)) $availability=0;
        if (empty($remise_percent)) $remise_percent=0;
	    if (empty($supplier_reputation) || $supplier_reputation == -1) $supplier_reputation='';
        if ($delivery_time_days != '' && ! is_numeric($delivery_time_days)) $delivery_time_days = '';
        if ($price_base_type == 'TTC')
		{
			$ttx = $tva_tx;
			$buyprice = $buyprice/(1+($ttx/100));
		}

		// Multicurrency
        if ($conf->multicurrency->enabled) {
            if (empty($multicurrency_tx)) $multicurrency_tx=1;
            if (empty($multicurrency_buyprice)) $multicurrency_buyprice=0;

            if (empty($multicurrency_buyprice)) $multicurrency_buyprice=0;
            if ($multicurrency_price_base_type == 'TTC')
    		{
    			$ttx = $tva_tx;
    			$multicurrency_buyprice = $multicurrency_buyprice/(1+($ttx/100));
    		}
            $multicurrency_buyprice=price2num($multicurrency_buyprice,'MU');
            $multicurrency_unitBuyPrice=price2num($multicurrency_buyprice/$qty,'MU');

            $buyprice=$multicurrency_buyprice/$multicurrency_tx;
            $fk_multicurrency = MultiCurrency::getIdFromCode($this->db, $multicurrency_code);
        }

        $buyprice=price2num($buyprice,'MU');
		$charges=price2num($charges,'MU');
        $qty=price2num($qty);
 		$error=0;

		$unitBuyPrice = price2num($buyprice/$qty,'MU');

		$now=dol_now();

		$newvat = $tva_tx;

		if (count($localtaxes_array) > 0)
		{
			$localtaxtype1=$localtaxes_array['0'];
			$localtax1=$localtaxes_array['1'];
			$localtaxtype2=$localtaxes_array['2'];
			$localtax2=$localtaxes_array['3'];
		}
		else     // old method. deprecated because ot can't retreive type
		{
			$localtaxtype1='0';
			$localtax1=get_localtax($newvat,1);
			$localtaxtype2='0';
			$localtax2=get_localtax($newvat,2);
		}
		if (empty($localtax1)) $localtax1=0;	// If = '' then = 0
		if (empty($localtax2)) $localtax2=0;	// If = '' then = 0

        $this->db->begin();

        if ($this->product_fourn_price_id > 0)
        {
	  		$sql = "UPDATE ".MAIN_DB_PREFIX."product_fournisseur_price";
			$sql.= " SET fk_user = " . $user->id." ,";
            $sql.= " ref_fourn = '" . $this->db->escape($ref_fourn) . "',";
            $sql.= " desc_fourn = '" . $this->db->escape($desc_fourn) . "',";
			$sql.= " price = ".price2num($buyprice).",";
			$sql.= " quantity = ".$qty.",";
			$sql.= " remise_percent = ".$remise_percent.",";
			$sql.= " remise = ".$remise.",";
			$sql.= " unitprice = ".$unitBuyPrice.",";
			$sql.= " fk_availability = ".$availability.",";
            $sql.= " multicurrency_price = ".(isset($multicurrency_buyprice)?"'".$this->db->escape(price2num($multicurrency_buyprice))."'":'null').",";
            $sql.= " multicurrency_unitprice = ".(isset($multicurrency_unitBuyPrice)?"'".$this->db->escape(price2num($multicurrency_unitBuyPrice))."'":'null').",";
            $sql.= " multicurrency_tx = ".(isset($multicurrency_tx)?"'".$this->db->escape($multicurrency_tx)."'":'1').",";
            $sql.= " fk_multicurrency = ".(isset($fk_multicurrency)?"'".$this->db->escape($fk_multicurrency)."'":'null').",";
            $sql.= " multicurrency_code = ".(isset($multicurrency_code)?"'".$this->db->escape($multicurrency_code)."'":'null').",";
			$sql.= " entity = ".$conf->entity.",";
			$sql.= " tva_tx = ".price2num($tva_tx).",";
			// TODO Add localtax1 and localtax2
			//$sql.= " localtax1_tx=".($localtax1>=0?$localtax1:'NULL').",";
			//$sql.= " localtax2_tx=".($localtax2>=0?$localtax2:'NULL').",";
			//$sql.= " localtax1_type=".($localtaxtype1!=''?"'".$localtaxtype1."'":"'0'").",";
			//$sql.= " localtax2_type=".($localtaxtype2!=''?"'".$localtaxtype2."'":"'0'").",";
			$sql.= " default_vat_code=".($newdefaultvatcode?"'".$this->db->escape($newdefaultvatcode)."'":"null").",";
			$sql.= " info_bits = ".$newnpr.",";
			$sql.= " charges = ".$charges.",";           // deprecated
			$sql.= " delivery_time_days = ".($delivery_time_days != '' ? $delivery_time_days : 'null').",";
			$sql.= " supplier_reputation = ".(empty($supplier_reputation) ? 'NULL' : "'".$this->db->escape($supplier_reputation)."'");
			$sql.= " WHERE rowid = ".$this->product_fourn_price_id;
			// TODO Add price_base_type and price_ttc

			dol_syslog(get_class($this).'::update_buyprice update knowing id of line = product_fourn_price_id = '.$this->product_fourn_price_id, LOG_DEBUG);
			$resql = $this->db->query($sql);
			if ($resql)
			{
                // Call trigger
                $result=$this->call_trigger('SUPPLIER_PRODUCT_BUYPRICE_UPDATE',$user);
                if ($result < 0) $error++;
                // End call triggers

				if (empty($error))
				{
					$this->db->commit();
					return $this->product_fourn_price_id;
				}
				else
				{
					$this->db->rollback();
					return -1;
				}
			}
			else
			{
				$this->error=$this->db->error()." sql=".$sql;
				$this->db->rollback();
				return -2;
			}
        }

        else
        {
            dol_syslog(get_class($this) . '::update_buyprice without knowing id of line, so we delete from company, quantity and supplier_ref and insert again', LOG_DEBUG);

            // Delete price for this quantity
            $sql = "DELETE FROM  " . MAIN_DB_PREFIX . "product_fournisseur_price";
            $sql .= " WHERE fk_soc = " . $fourn->id . " AND ref_fourn = '" . $this->db->escape($ref_fourn) . "' AND quantity = " . $qty . " AND entity = " . $conf->entity;
            $resql = $this->db->query($sql);
            if ($resql) {
                // Add price for this quantity to supplier
                $sql = "INSERT INTO " . MAIN_DB_PREFIX . "product_fournisseur_price(";
                $sql.= " multicurrency_price, multicurrency_unitprice, multicurrency_tx, fk_multicurrency, multicurrency_code,";
<<<<<<< HEAD
                $sql .= "datec, fk_product, fk_soc, ref_fourn, fk_user, price, quantity, remise_percent, remise, unitprice, tva_tx, charges, fk_availability, default_vat_code, info_bits, entity, delivery_time_days, supplier_reputation)";
=======
                $sql .= "datec, fk_product, fk_soc, ref_fourn, desc_fourn, fk_user, price, quantity, remise_percent, remise, unitprice, tva_tx, charges, fk_availability, default_vat_code, info_bits, entity, delivery_time_days, supplier_reputation)";
>>>>>>> d9b8a8c8
                $sql .= " values(";
                $sql.= (isset($multicurrency_buyprice)?"'".$this->db->escape(price2num($multicurrency_buyprice))."'":'null').",";
                $sql.= (isset($multicurrency_unitBuyPrice)?"'".$this->db->escape(price2num($multicurrency_unitBuyPrice))."'":'null').",";
                $sql.= (isset($multicurrency_tx)?"'".$this->db->escape($multicurrency_tx)."'":'1').",";
                $sql.= (isset($fk_multicurrency)?"'".$this->db->escape($fk_multicurrency)."'":'null').",";
                $sql.= (isset($multicurrency_code)?"'".$this->db->escape($multicurrency_code)."'":'null').",";
                $sql .= " '" . $this->db->idate($now) . "',";
                $sql .= " " . $this->id . ",";
                $sql .= " " . $fourn->id . ",";
                $sql .= " '" . $this->db->escape($ref_fourn) . "',";
                $sql .= " '" . $this->db->escape($desc_fourn) . "',";
                $sql .= " " . $user->id . ",";
                $sql .= " " . $buyprice . ",";
                $sql .= " " . $qty . ",";
                $sql .= " " . $remise_percent . ",";
                $sql .= " " . $remise . ",";
                $sql .= " " . $unitBuyPrice . ",";
                $sql .= " " . $tva_tx . ",";
                $sql .= " " . $charges . ",";
                $sql .= " " . $availability . ",";
                $sql .= " ".($newdefaultvatcode?"'".$this->db->escape($newdefaultvatcode)."'":"null").",";
                $sql .= " " . $newnpr . ",";
                $sql .= $conf->entity . ",";
                $sql .= $delivery_time_days . ",";
                $sql .= (empty($supplier_reputation) ? 'NULL' : "'" . $this->db->escape($supplier_reputation) . "'");
                $sql .= ")";

                $idinserted = 0;

                $resql = $this->db->query($sql);
                if ($resql) {
                    $idinserted = $this->db->last_insert_id(MAIN_DB_PREFIX . "product_fournisseur_price");
                }
                else {
                    $error++;
                }

                if (! $error && empty($conf->global->PRODUCT_PRICE_SUPPLIER_NO_LOG)) {
                    // Add record into log table
                    $sql = "INSERT INTO " . MAIN_DB_PREFIX . "product_fournisseur_price_log(";
                    $sql.= " multicurrency_price, multicurrency_unitprice, multicurrency_tx, fk_multicurrency, multicurrency_code,";
                    $sql .= "datec, fk_product_fournisseur,fk_user,price,quantity)";
                    $sql .= "values(";
                    $sql.= (isset($multicurrency_buyprice)?"'".$this->db->escape(price2num($multicurrency_buyprice))."'":'null').",";
                    $sql.= (isset($multicurrency_unitBuyPrice)?"'".$this->db->escape(price2num($multicurrency_unitBuyPrice))."'":'null').",";
                    $sql.= (isset($multicurrency_tx)?"'".$this->db->escape($multicurrency_tx)."'":'1').",";
                    $sql.= (isset($fk_multicurrency)?"'".$this->db->escape($fk_multicurrency)."'":'null').",";
                    $sql.= (isset($multicurrency_code)?"'".$this->db->escape($multicurrency_code)."'":'null').",";
                    $sql .= " '" . $this->db->idate($now) . "',";
                    $sql .= " " . $this->product_fourn_id . ",";
                    $sql .= " " . $user->id . ",";
                    $sql .= " " . price2num($buyprice) . ",";
                    $sql .= " " . $qty;
                    $sql .= ")";

                    $resql = $this->db->query($sql);
                    if (! $resql) {
                        $error++;
                    }
                }

                if (! $error) {
                    // Call trigger
                    $result = $this->call_trigger('SUPPLIER_PRODUCT_BUYPRICE_CREATE', $user);
                    if ($result < 0)
                        $error++;
                        // End call triggers

                    if (empty($error)) {
                        $this->db->commit();
                        return $idinserted;
                    } else {
                        $this->db->rollback();
                        return -1;
                    }
                } else {
                    $this->error = $this->db->lasterror() . " sql=" . $sql;
                    $this->db->rollback();
                    return -2;
                }
            } else {
                $this->error = $this->db->lasterror() . " sql=" . $sql;
                $this->db->rollback();
                return - 1;
            }
        }
    }

    // phpcs:disable PEAR.NamingConventions.ValidFunctionName.NotCamelCaps
    /**
     *    Loads the price information of a provider
     *
     *    @param    int     $rowid              Line id
     *    @param    int     $ignore_expression  Ignores the math expression for calculating price and uses the db value instead
     *    @return   int 					    < 0 if KO, 0 if OK but not found, > 0 if OK
     */
    function fetch_product_fournisseur_price($rowid, $ignore_expression = 0)
    {
        // phpcs:enable
        global $conf;

        $sql = "SELECT pfp.rowid, pfp.price, pfp.quantity, pfp.unitprice, pfp.remise_percent, pfp.remise, pfp.tva_tx, pfp.default_vat_code, pfp.info_bits as fourn_tva_npr, pfp.fk_availability,";
<<<<<<< HEAD
        $sql.= " pfp.fk_soc, pfp.ref_fourn, pfp.fk_product, pfp.charges, pfp.fk_supplier_price_expression, pfp.delivery_time_days,";
=======
        $sql.= " pfp.fk_soc, pfp.ref_fourn, pfp.desc_fourn, pfp.fk_product, pfp.charges, pfp.fk_supplier_price_expression, pfp.delivery_time_days,";
>>>>>>> d9b8a8c8
        $sql.= " pfp.supplier_reputation";
        $sql.= " ,pfp.multicurrency_price, pfp.multicurrency_unitprice, pfp.multicurrency_tx, pfp.fk_multicurrency, pfp.multicurrency_code";
        $sql.= " FROM ".MAIN_DB_PREFIX."product_fournisseur_price as pfp";
        $sql.= " WHERE pfp.rowid = ".$rowid;

        dol_syslog(get_class($this)."::fetch_product_fournisseur_price", LOG_DEBUG);
        $resql = $this->db->query($sql);
        if ($resql)
        {
            $obj = $this->db->fetch_object($resql);
            if ($obj)
            {
            	$this->product_fourn_price_id	= $rowid;
            	$this->id						= $obj->fk_product;
            	$this->fk_product				= $obj->fk_product;
            	$this->product_id				= $obj->fk_product;	// deprecated
            	$this->fourn_id					= $obj->fk_soc;
            	$this->fourn_ref				= $obj->ref_fourn; // deprecated
	            $this->ref_supplier             = $obj->ref_fourn;
	            $this->desc_supplier            = $obj->desc_fourn;
            	$this->fourn_price				= $obj->price;
            	$this->fourn_charges            = $obj->charges;	// deprecated
            	$this->fourn_qty                = $obj->quantity;
            	$this->fourn_remise_percent     = $obj->remise_percent;
            	$this->fourn_remise             = $obj->remise;
            	$this->fourn_unitprice          = $obj->unitprice;
            	$this->fourn_tva_tx				= $obj->tva_tx;
            	$this->fourn_tva_npr			= $obj->fourn_tva_npr;
            	// Add also localtaxes
            	$this->fk_availability			= $obj->fk_availability;
				$this->delivery_time_days		= $obj->delivery_time_days;
                $this->fk_supplier_price_expression      = $obj->fk_supplier_price_expression;
                $this->supplier_reputation      = $obj->supplier_reputation;
                $this->default_vat_code         = $obj->default_vat_code;

                $this->fourn_multicurrency_price       = $obj->multicurrency_price;
                $this->fourn_multicurrency_unitprice   = $obj->multicurrency_unitprice;
                $this->fourn_multicurrency_tx          = $obj->multicurrency_tx;
                $this->fourn_multicurrency_id          = $obj->fk_multicurrency;
                $this->fourn_multicurrency_code        = $obj->multicurrency_code;

                if (empty($ignore_expression) && !empty($this->fk_supplier_price_expression))
                {
                    $priceparser = new PriceParser($this->db);
                    $price_result = $priceparser->parseProductSupplier($this);
                    if ($price_result >= 0) {
                    	$this->fourn_price = $price_result;
                    	//recalculation of unitprice, as probably the price changed...
	                    if ($this->fourn_qty!=0)
	                    {
	                        $this->fourn_unitprice = price2num($this->fourn_price/$this->fourn_qty,'MU');
	                    }
	                    else
	                    {
	                        $this->fourn_unitprice="";
	                    }
                    }
                }

            	return 1;
            }
            else
            {
                return 0;
            }
        }
        else
        {
            $this->error=$this->db->error();
            return -1;
        }
    }


    // phpcs:disable PEAR.NamingConventions.ValidFunctionName.NotCamelCaps
    /**
     *    List all supplier prices of a product
     *
     *    @param    int		$prodid	    Id of product
     *    @param	string	$sortfield	Sort field
     *    @param	string	$sortorder	Sort order
     *    @param	int		$limit		Limit
     *    @param	int		$offset		Offset
     *    @return	array				Array of Products with new properties to define supplier price
     */
    function list_product_fournisseur_price($prodid, $sortfield='', $sortorder='', $limit=0, $offset=0)
    {
        // phpcs:enable
        global $conf;

        $sql = "SELECT s.nom as supplier_name, s.rowid as fourn_id,";
<<<<<<< HEAD
        $sql.= " pfp.rowid as product_fourn_pri_id, pfp.ref_fourn, pfp.fk_product as product_fourn_id, pfp.fk_supplier_price_expression,";
        $sql.= " pfp.price, pfp.quantity, pfp.unitprice, pfp.remise_percent, pfp.remise, pfp.tva_tx, pfp.fk_availability, pfp.charges, pfp.info_bits, pfp.delivery_time_days, pfp.supplier_reputation";
        $sql.= " ,pfp.multicurrency_price, pfp.multicurrency_unitprice, pfp.multicurrency_tx, pfp.fk_multicurrency, pfp.multicurrency_code";
        $sql.= " FROM ".MAIN_DB_PREFIX."product_fournisseur_price as pfp";
        $sql.= ", ".MAIN_DB_PREFIX."societe as s";
=======
        $sql.= " pfp.rowid as product_fourn_pri_id, pfp.ref_fourn, pfp.desc_fourn, pfp.fk_product as product_fourn_id, pfp.fk_supplier_price_expression,";
        $sql.= " pfp.price, pfp.quantity, pfp.unitprice, pfp.remise_percent, pfp.remise, pfp.tva_tx, pfp.fk_availability, pfp.charges, pfp.info_bits, pfp.delivery_time_days, pfp.supplier_reputation,";
        $sql.= " pfp.multicurrency_price, pfp.multicurrency_unitprice, pfp.multicurrency_tx, pfp.fk_multicurrency, pfp.multicurrency_code, pfp.datec, pfp.tms";
        $sql.= " FROM ".MAIN_DB_PREFIX."product_fournisseur_price as pfp, ".MAIN_DB_PREFIX."societe as s";
>>>>>>> d9b8a8c8
        $sql.= " WHERE pfp.entity IN (".getEntity('productsupplierprice').")";
        $sql.= " AND pfp.fk_soc = s.rowid";
        $sql.= " AND s.status=1"; // only enabled company selected
        $sql.= " AND pfp.fk_product = ".$prodid;
        if (empty($sortfield)) $sql.= " ORDER BY s.nom, pfp.quantity, pfp.price";
        else $sql.= $this->db->order($sortfield, $sortorder);
        $sql.=$this->db->plimit($limit, $offset);
        dol_syslog(get_class($this)."::list_product_fournisseur_price", LOG_DEBUG);

        $resql = $this->db->query($sql);
        if ($resql)
        {
            $retarray = array();

            while ($record = $this->db->fetch_array($resql))
            {
                //define base attribute
                $prodfourn = new ProductFournisseur($this->db);

                $prodfourn->product_fourn_price_id	= $record["product_fourn_pri_id"];
                $prodfourn->product_fourn_id		= $record["product_fourn_id"];
                $prodfourn->fourn_ref				= $record["ref_fourn"];
                $prodfourn->ref_supplier			= $record["ref_fourn"];
                $prodfourn->desc_supplier           = $record["desc_fourn"];
                $prodfourn->fourn_price				= $record["price"];
                $prodfourn->fourn_qty				= $record["quantity"];
				$prodfourn->fourn_remise_percent	= $record["remise_percent"];
				$prodfourn->fourn_remise			= $record["remise"];
				$prodfourn->fourn_unitprice			= $record["unitprice"];
				$prodfourn->fourn_charges           = $record["charges"];		// deprecated
                $prodfourn->fourn_tva_tx			= $record["tva_tx"];
                $prodfourn->fourn_id				= $record["fourn_id"];
                $prodfourn->fourn_name				= $record["supplier_name"];
                $prodfourn->fk_availability			= $record["fk_availability"];
				$prodfourn->delivery_time_days		= $record["delivery_time_days"];
                $prodfourn->id						= $prodid;
                $prodfourn->fourn_tva_npr					= $record["info_bits"];
                $prodfourn->fk_supplier_price_expression    = $record["fk_supplier_price_expression"];
				$prodfourn->supplier_reputation    = $record["supplier_reputation"];
				$prodfourn->date_creation          = $this->db->jdate($record['datec']);
				$prodfourn->date_modification      = $this->db->jdate($record['tms']);

                $prodfourn->fourn_multicurrency_price       = $record["multicurrency_price"];
                $prodfourn->fourn_multicurrency_unitprice   = $record["multicurrency_unitprice"];
                $prodfourn->fourn_multicurrency_tx          = $record["multicurrency_tx"];
                $prodfourn->fourn_multicurrency_id          = $record["fk_multicurrency"];
                $prodfourn->fourn_multicurrency_code        = $record["multicurrency_code"];

                $prodfourn->fourn_multicurrency_price       = $record["multicurrency_price"];
                $prodfourn->fourn_multicurrency_unitprice   = $record["multicurrency_unitprice"];
                $prodfourn->fourn_multicurrency_tx          = $record["multicurrency_tx"];
                $prodfourn->fourn_multicurrency_id          = $record["fk_multicurrency"];
                $prodfourn->fourn_multicurrency_code        = $record["multicurrency_code"];

                if (!empty($conf->dynamicprices->enabled) && !empty($prodfourn->fk_supplier_price_expression)) {
                    $priceparser = new PriceParser($this->db);
                    $price_result = $priceparser->parseProductSupplier($prodfourn);
                    if ($price_result >= 0) {
                    	$prodfourn->fourn_price = $price_result;
                    	$prodfourn->fourn_unitprice = null; //force recalculation of unitprice, as probably the price changed...
                    }
                }

                if (!isset($prodfourn->fourn_unitprice))
                {
                    if ($prodfourn->fourn_qty!=0)
                    {
                        $prodfourn->fourn_unitprice = price2num($prodfourn->fourn_price/$prodfourn->fourn_qty,'MU');
                    }
                    else
                    {
                        $prodfourn->fourn_unitprice="";
                    }
                }

                $retarray[]=$prodfourn;
            }

            $this->db->free($resql);
            return $retarray;
        }
        else
        {
            $this->error=$this->db->error();
            return -1;
        }
    }

    // phpcs:disable PEAR.NamingConventions.ValidFunctionName.NotCamelCaps
    /**
     *  Load properties for minimum price
     *
     *  @param	int		$prodid	    Product id
     *  @param	int		$qty		Minimum quantity
     *  @param	int		$socid		get min price for specific supplier
     *  @return int					<0 if KO, 0=Not found of no product id provided, >0 if OK
     */
    function find_min_price_product_fournisseur($prodid, $qty=0, $socid=0)
    {
        // phpcs:enable
        global $conf;

        if (empty($prodid))
        {
        	dol_syslog("Warning function find_min_price_product_fournisseur were called with prodid empty. May be a bug.", LOG_WARNING);
        	return 0;
        }

        $this->product_fourn_price_id = '';
        $this->product_fourn_id       = '';
        $this->fourn_ref              = '';
        $this->fourn_price            = '';
        $this->fourn_qty              = '';
        $this->fourn_remise_percent   = '';
        $this->fourn_remise           = '';
        $this->fourn_unitprice        = '';
        $this->fourn_id               = '';
        $this->fourn_name             = '';
		$this->delivery_time_days  = '';
        $this->id                     = '';

        $this->fourn_multicurrency_price       = '';
        $this->fourn_multicurrency_unitprice   = '';
        $this->fourn_multicurrency_tx          = '';
        $this->fourn_multicurrency_id          = '';
        $this->fourn_multicurrency_code        = '';

        $sql = "SELECT s.nom as supplier_name, s.rowid as fourn_id,";
        $sql.= " pfp.rowid as product_fourn_price_id, pfp.ref_fourn,";
        $sql.= " pfp.price, pfp.quantity, pfp.unitprice, pfp.tva_tx, pfp.charges,";
        $sql.= " pfp.remise, pfp.remise_percent, pfp.fk_supplier_price_expression, pfp.delivery_time_days";
        $sql.= " ,pfp.multicurrency_price, pfp.multicurrency_unitprice, pfp.multicurrency_tx, pfp.fk_multicurrency, pfp.multicurrency_code";
        $sql.= " FROM ".MAIN_DB_PREFIX."societe as s, ".MAIN_DB_PREFIX."product_fournisseur_price as pfp";
        $sql.= " WHERE s.entity IN (".getEntity('societe').")";
        $sql.= " AND pfp.fk_product = ".$prodid;
        $sql.= " AND pfp.fk_soc = s.rowid";
        $sql.= " AND s.status = 1"; // only enabled society
        if ($qty > 0) $sql.= " AND pfp.quantity <= ".$qty;
	if ($socid > 0) $sql.= ' AND pfp.fk_soc = '.$socid;

        dol_syslog(get_class($this)."::find_min_price_product_fournisseur", LOG_DEBUG);

        $resql = $this->db->query($sql);
        if ($resql)
        {
            $record_array = array();

            //Store each record to array for later search of min
            while ($record = $this->db->fetch_array($resql))
            {
                $record_array[]=$record;
            }

            if (count($record_array) == 0)
            {
                $this->db->free($resql);
                return 0;
            }
            else
            {
                $min = -1;
                foreach($record_array as $record)
                {
                    $fourn_price = $record["price"];
                    // discount calculated buy price
                    $fourn_unitprice = $record["unitprice"] * (1 - $record["remise_percent"] / 100) - $record["remise"];
                    if (!empty($conf->dynamicprices->enabled) && !empty($record["fk_supplier_price_expression"])) {
                        $prod_supplier = new ProductFournisseur($this->db);
                        $prod_supplier->product_fourn_price_id = $record["product_fourn_price_id"];
                        $prod_supplier->id = $prodid;
                        $prod_supplier->fourn_qty = $record["quantity"];
                        $prod_supplier->fourn_tva_tx = $record["tva_tx"];
                        $prod_supplier->fk_supplier_price_expression = $record["fk_supplier_price_expression"];
                        $priceparser = new PriceParser($this->db);
                        $price_result = $priceparser->parseProductSupplier($prod_supplier);
                        if ($price_result >= 0) {
                            $fourn_price = price2num($price_result,'MU');
                            if ($record["quantity"] != 0)
                            {
                                $fourn_unitprice = price2num($fourn_price/$record["quantity"],'MU');
                            }
                            else
                            {
                                $fourn_unitprice = $fourn_price;
                            }
                        }
                    }
                    if ($fourn_unitprice < $min || $min == -1)
                    {
                        $this->product_fourn_price_id   = $record["product_fourn_price_id"];
                        $this->ref_supplier             = $record["ref_fourn"];
                        $this->ref_fourn                = $record["ref_fourn"];     // deprecated
                        $this->fourn_ref                = $record["ref_fourn"];     // deprecated
                        $this->fourn_price              = $fourn_price;
                        $this->fourn_qty                = $record["quantity"];
                        $this->fourn_remise_percent     = $record["remise_percent"];
                        $this->fourn_remise             = $record["remise"];
                        $this->fourn_unitprice          = $record["unitprice"];
                        $this->fourn_charges            = $record["charges"];		// deprecated
                        $this->fourn_tva_tx             = $record["tva_tx"];
                        $this->fourn_id                 = $record["fourn_id"];
                        $this->fourn_name               = $record["supplier_name"];
						$this->delivery_time_days		= $record["delivery_time_days"];
                        $this->fk_supplier_price_expression      = $record["fk_supplier_price_expression"];
                        $this->id                       = $prodid;
                        $this->fourn_multicurrency_price       = $record["multicurrency_price"];
                        $this->fourn_multicurrency_unitprice   = $record["multicurrency_unitprice"];
                        $this->fourn_multicurrency_tx          = $record["multicurrency_tx"];
                        $this->fourn_multicurrency_id          = $record["fk_multicurrency"];
                        $this->fourn_multicurrency_code        = $record["multicurrency_code"];
                        $min = $fourn_unitprice;
                    }
                }
            }

            $this->db->free($resql);
            return 1;
        }
        else
		{
            $this->error=$this->db->error();
            return -1;
        }
    }

    /**
     *  Sets the supplier price expression
     *
     *  @param  int     $expression_id	Expression
     *  @return int                 	<0 if KO, >0 if OK
     */
    function setSupplierPriceExpression($expression_id)
    {
        global $conf;

        // Clean parameters
        $this->db->begin();
        $expression_id = $expression_id != 0 ? $expression_id : 'NULL';

        $sql = "UPDATE ".MAIN_DB_PREFIX."product_fournisseur_price";
        $sql.= " SET fk_supplier_price_expression = ".$expression_id;
        $sql.= " WHERE rowid = ".$this->product_fourn_price_id;

        dol_syslog(get_class($this)."::setSupplierPriceExpression", LOG_DEBUG);

        $resql = $this->db->query($sql);
        if ($resql)
        {
            $this->db->commit();
            return 1;
        }
        else
        {
            $this->error=$this->db->error()." sql=".$sql;
            $this->db->rollback();
            return -1;
        }
    }

    /**
     *	Display supplier of product
     *
     *	@param	int		$withpicto		Add picto
     *	@param	string	$option			Target of link ('', 'customer', 'prospect', 'supplier')
     *	@param	int		$maxlen			Max length of name
     *  @param	integer	$notooltip		1=Disable tooltip
     *	@return	string					String with supplier price
	 *  TODO Remove this method. Use getNomUrl directly.
     */
    function getSocNomUrl($withpicto=0,$option='supplier',$maxlen=0,$notooltip=0)
    {
        $thirdparty = new Fournisseur($this->db);
        $thirdparty->fetch($this->fourn_id);

        return $thirdparty->getNomUrl($withpicto,$option,$maxlen,$notooltip);
    }

    // phpcs:disable PEAR.NamingConventions.ValidFunctionName.NotCamelCaps
    /**
     *	Display price of product
     *
     *  @param  int     $showunitprice    Show "Unit price" into output string
     *  @param  int     $showsuptitle     Show "Supplier" into output string
     *  @param  int     $maxlen           Max length of name
     *  @param  integer $notooltip        1=Disable tooltip
     *  @param  array   $productFournList list of ProductFournisseur objects
     *                                    to display in table format.
     *  @return string                    String with supplier price
     */
    function display_price_product_fournisseur($showunitprice=1,$showsuptitle=1,$maxlen=0,$notooltip=0, $productFournList=array())
    {
        // phpcs:enable
        global $langs;

        $out = '';
        $langs->load("suppliers");
        if (count($productFournList) > 0) {
            $out .= '<table class="nobordernopadding" width="100%">';
            $out .= '<tr><td class="liste_titre" align="right">'.($showunitprice?$langs->trans("Price").' '.$langs->trans("HT"):'').'</td>';
            $out .= '<td class="liste_titre" align="right">'.($showunitprice?$langs->trans("QtyMin"):'').'</td>';
            $out .= '<td class="liste_titre">'.$langs->trans("Supplier").'</td>';
            $out .= '<td class="liste_titre">'.$langs->trans("SupplierRef").'</td></tr>';
            foreach ($productFournList as $productFourn) {
                $out.= '<tr><td align="right">'.($showunitprice?price($productFourn->fourn_unitprice * (1 -$productFourn->fourn_remise_percent/100) - $productFourn->fourn_remise):'').'</td>';
                $out.= '<td align="right">'.($showunitprice?$productFourn->fourn_qty:'').'</td>';
                $out.= '<td>'.$productFourn->getSocNomUrl(1, 'supplier', $maxlen, $notooltip).'</td>';
                $out.= '<td>'.$productFourn->fourn_ref.'<td></tr>';
            }
            $out .= '</table>';
        } else {
            $out=($showunitprice?price($this->fourn_unitprice * (1 - $this->fourn_remise_percent/100) + $this->fourn_remise).' '.$langs->trans("HT").' &nbsp; (':'').($showsuptitle?$langs->trans("Supplier").': ':'').$this->getSocNomUrl(1, 'supplier', $maxlen, $notooltip).' / '.$langs->trans("SupplierRef").': '.$this->fourn_ref.($showunitprice?')':'');
        }
        return $out;
    }

	/**
	 * Function used to replace a thirdparty id with another one.
	 *
	 * @param DoliDB $db Database handler
	 * @param int $origin_id Old thirdparty id
	 * @param int $dest_id New thirdparty id
	 * @return bool
	 */
	public static function replaceThirdparty(DoliDB $db, $origin_id, $dest_id)
	{
		$tables = array(
			'product_fournisseur_price'
		);

		return CommonObject::commonReplaceThirdparty($db, $origin_id, $dest_id, $tables);
	}
}<|MERGE_RESOLUTION|>--- conflicted
+++ resolved
@@ -54,30 +54,6 @@
      */
     public $id;
 
-<<<<<<< HEAD
-    var $id;                      // product id
-	/**
-	 * @deprecated
-	 * @see ref_supplier
-	 */
-    var $fourn_ref;
-    var $delivery_time_days;
-    var $ref_supplier;			  // ref supplier (can be set by get_buyprice)
-    var $vatrate_supplier;		  // default vat rate for this supplier/qty/product (can be set by get_buyprice)
-
-    var $fourn_id;                //supplier id
-    var $fourn_qty;               // quantity for price (can be set by get_buyprice)
-    var $fourn_pu;			       // unit price for quantity (can be set by get_buyprice)
-
-    var $fourn_price;             // price for quantity
-    var $fourn_remise_percent;    // discount for quantity (percent)
-    var $fourn_remise;            // discount for quantity (amount)
-    var $product_fourn_id;        // supplier id
-    var $fk_availability;         // availability delay - visible/used if option FOURN_PRODUCT_AVAILABILITY is on (duplicate information compared to delivery delay)
-    var $fourn_unitprice;
-    var $fourn_tva_tx;
-    var $fourn_tva_npr;
-=======
     /**
      * @deprecated
      * @see ref_supplier
@@ -91,19 +67,11 @@
     public $fourn_id;                //supplier id
     public $fourn_qty;               // quantity for price (can be set by get_buyprice)
     public $fourn_pu;			       // unit price for quantity (can be set by get_buyprice)
->>>>>>> d9b8a8c8
 
     public $fourn_price;             // price for quantity
     public $fourn_remise_percent;    // discount for quantity (percent)
     public $fourn_remise;            // discount for quantity (amount)
     public $product_fourn_id;        // supplier id
-
-    // Multicurreny
-    var $fourn_multicurrency_id;
-    var $fourn_multicurrency_code;
-    var $fourn_multicurrency_tx;
-    var $fourn_multicurrency_price;
-    var $fourn_multicurrency_unitprice;
 
     /**
      * @var int ID availability delay - visible/used if option FOURN_PRODUCT_AVAILABILITY is on (duplicate information compared to delivery delay)
@@ -253,16 +221,10 @@
      *    @param  	string		$multicurrency_price_base_type	HT or TTC in currency
      *    @param  	float		$multicurrency_tx	            Rate currency
      *    @param  	string		$multicurrency_code	            Currency code
-<<<<<<< HEAD
-     *    @return	int								<0 if KO, >=0 if OK
-     */
-    function update_buyprice($qty, $buyprice, $user, $price_base_type, $fourn, $availability, $ref_fourn, $tva_tx, $charges=0, $remise_percent=0, $remise=0, $newnpr=0, $delivery_time_days=0, $supplier_reputation='', $localtaxes_array=array(), $newdefaultvatcode='', $multicurrency_buyprice=0, $multicurrency_price_base_type='HT',$multicurrency_tx=1,$multicurrency_code='')
-=======
      *    @param  	string		$desc_fourn     	            Custom description for product_fourn_price
      *    @return	int								<0 if KO, >=0 if OK
      */
     function update_buyprice($qty, $buyprice, $user, $price_base_type, $fourn, $availability, $ref_fourn, $tva_tx, $charges=0, $remise_percent=0, $remise=0, $newnpr=0, $delivery_time_days=0, $supplier_reputation='', $localtaxes_array=array(), $newdefaultvatcode='', $multicurrency_buyprice=0, $multicurrency_price_base_type='HT',$multicurrency_tx=1,$multicurrency_code='', $desc_fourn='')
->>>>>>> d9b8a8c8
     {
         // phpcs:enable
         global $conf, $langs;
@@ -402,11 +364,7 @@
                 // Add price for this quantity to supplier
                 $sql = "INSERT INTO " . MAIN_DB_PREFIX . "product_fournisseur_price(";
                 $sql.= " multicurrency_price, multicurrency_unitprice, multicurrency_tx, fk_multicurrency, multicurrency_code,";
-<<<<<<< HEAD
-                $sql .= "datec, fk_product, fk_soc, ref_fourn, fk_user, price, quantity, remise_percent, remise, unitprice, tva_tx, charges, fk_availability, default_vat_code, info_bits, entity, delivery_time_days, supplier_reputation)";
-=======
                 $sql .= "datec, fk_product, fk_soc, ref_fourn, desc_fourn, fk_user, price, quantity, remise_percent, remise, unitprice, tva_tx, charges, fk_availability, default_vat_code, info_bits, entity, delivery_time_days, supplier_reputation)";
->>>>>>> d9b8a8c8
                 $sql .= " values(";
                 $sql.= (isset($multicurrency_buyprice)?"'".$this->db->escape(price2num($multicurrency_buyprice))."'":'null').",";
                 $sql.= (isset($multicurrency_unitBuyPrice)?"'".$this->db->escape(price2num($multicurrency_unitBuyPrice))."'":'null').",";
@@ -509,11 +467,7 @@
         global $conf;
 
         $sql = "SELECT pfp.rowid, pfp.price, pfp.quantity, pfp.unitprice, pfp.remise_percent, pfp.remise, pfp.tva_tx, pfp.default_vat_code, pfp.info_bits as fourn_tva_npr, pfp.fk_availability,";
-<<<<<<< HEAD
-        $sql.= " pfp.fk_soc, pfp.ref_fourn, pfp.fk_product, pfp.charges, pfp.fk_supplier_price_expression, pfp.delivery_time_days,";
-=======
         $sql.= " pfp.fk_soc, pfp.ref_fourn, pfp.desc_fourn, pfp.fk_product, pfp.charges, pfp.fk_supplier_price_expression, pfp.delivery_time_days,";
->>>>>>> d9b8a8c8
         $sql.= " pfp.supplier_reputation";
         $sql.= " ,pfp.multicurrency_price, pfp.multicurrency_unitprice, pfp.multicurrency_tx, pfp.fk_multicurrency, pfp.multicurrency_code";
         $sql.= " FROM ".MAIN_DB_PREFIX."product_fournisseur_price as pfp";
@@ -605,18 +559,10 @@
         global $conf;
 
         $sql = "SELECT s.nom as supplier_name, s.rowid as fourn_id,";
-<<<<<<< HEAD
-        $sql.= " pfp.rowid as product_fourn_pri_id, pfp.ref_fourn, pfp.fk_product as product_fourn_id, pfp.fk_supplier_price_expression,";
-        $sql.= " pfp.price, pfp.quantity, pfp.unitprice, pfp.remise_percent, pfp.remise, pfp.tva_tx, pfp.fk_availability, pfp.charges, pfp.info_bits, pfp.delivery_time_days, pfp.supplier_reputation";
-        $sql.= " ,pfp.multicurrency_price, pfp.multicurrency_unitprice, pfp.multicurrency_tx, pfp.fk_multicurrency, pfp.multicurrency_code";
-        $sql.= " FROM ".MAIN_DB_PREFIX."product_fournisseur_price as pfp";
-        $sql.= ", ".MAIN_DB_PREFIX."societe as s";
-=======
         $sql.= " pfp.rowid as product_fourn_pri_id, pfp.ref_fourn, pfp.desc_fourn, pfp.fk_product as product_fourn_id, pfp.fk_supplier_price_expression,";
         $sql.= " pfp.price, pfp.quantity, pfp.unitprice, pfp.remise_percent, pfp.remise, pfp.tva_tx, pfp.fk_availability, pfp.charges, pfp.info_bits, pfp.delivery_time_days, pfp.supplier_reputation,";
         $sql.= " pfp.multicurrency_price, pfp.multicurrency_unitprice, pfp.multicurrency_tx, pfp.fk_multicurrency, pfp.multicurrency_code, pfp.datec, pfp.tms";
         $sql.= " FROM ".MAIN_DB_PREFIX."product_fournisseur_price as pfp, ".MAIN_DB_PREFIX."societe as s";
->>>>>>> d9b8a8c8
         $sql.= " WHERE pfp.entity IN (".getEntity('productsupplierprice').")";
         $sql.= " AND pfp.fk_soc = s.rowid";
         $sql.= " AND s.status=1"; // only enabled company selected
@@ -658,12 +604,6 @@
 				$prodfourn->supplier_reputation    = $record["supplier_reputation"];
 				$prodfourn->date_creation          = $this->db->jdate($record['datec']);
 				$prodfourn->date_modification      = $this->db->jdate($record['tms']);
-
-                $prodfourn->fourn_multicurrency_price       = $record["multicurrency_price"];
-                $prodfourn->fourn_multicurrency_unitprice   = $record["multicurrency_unitprice"];
-                $prodfourn->fourn_multicurrency_tx          = $record["multicurrency_tx"];
-                $prodfourn->fourn_multicurrency_id          = $record["fk_multicurrency"];
-                $prodfourn->fourn_multicurrency_code        = $record["multicurrency_code"];
 
                 $prodfourn->fourn_multicurrency_price       = $record["multicurrency_price"];
                 $prodfourn->fourn_multicurrency_unitprice   = $record["multicurrency_unitprice"];
