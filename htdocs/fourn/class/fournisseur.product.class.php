<?php
/* Copyright (C) 2005		Rodolphe Quiedeville	<rodolphe@quiedeville.org>
 * Copyright (C) 2006-2011	Laurent Destailleur	<eldy@users.sourceforge.net>
 * Copyright (C) 2009-2014	Regis Houssin		<regis.houssin@inodbox.com>
 * Copyright (C) 2011		Juanjo Menent		<jmenent@2byte.es>
 * Copyright (C) 2012		Christophe Battarel	<christophe.battarel@altairis.fr>
 * Copyright (C) 2015		Marcos García           <marcosgdf@gmail.com>
 * Copyright (C) 2016		Charlie Benke           <charlie@patas-monkey.com>
 * Copyright (C) 2019       Frédéric France         <frederic.france@netlogic.fr>
 *
 * This program is free software; you can redistribute it and/or modify
 * it under the terms of the GNU General Public License as published by
 * the Free Software Foundation; either version 3 of the License, or
 * (at your option) any later version.
 *
 * This program is distributed in the hope that it will be useful,
 * but WITHOUT ANY WARRANTY; without even the implied warranty of
 * MERCHANTABILITY or FITNESS FOR A PARTICULAR PURPOSE.  See the
 * GNU General Public License for more details.
 *
 * You should have received a copy of the GNU General Public License
 * along with this program. If not, see <https://www.gnu.org/licenses/>.
 */

/**
 * 	\file       htdocs/fourn/class/fournisseur.product.class.php
 * 	\ingroup    produit
 * 	\brief      File of class to manage predefined suppliers products
 */

require_once DOL_DOCUMENT_ROOT.'/product/class/product.class.php';
require_once DOL_DOCUMENT_ROOT.'/fourn/class/fournisseur.class.php';
require_once DOL_DOCUMENT_ROOT.'/product/dynamic_price/class/price_parser.class.php';


/**
 * 	Class to manage predefined suppliers products
 */
class ProductFournisseur extends Product
{
    /**
     * @var DoliDB Database handler.
     */
    public $db;

    /**
     * @var string Error code (or message)
     */
    public $error = '';

    public $product_fourn_price_id; // id of ligne product-supplier

    /**
     * @var int ID
     */
    public $id;

    /**
     * @deprecated
     * @see $ref_supplier
     */
    public $fourn_ref;
    public $delivery_time_days;
    public $ref_supplier; // ref supplier (can be set by get_buyprice)
    public $desc_supplier;
    public $vatrate_supplier; // default vat rate for this supplier/qty/product (can be set by get_buyprice)

    public $fourn_id; //supplier id
    public $fourn_qty; // quantity for price (can be set by get_buyprice)
    public $fourn_pu; // unit price for quantity (can be set by get_buyprice)

    public $fourn_price; // price for quantity
    public $fourn_remise_percent; // discount for quantity (percent)
    public $fourn_remise; // discount for quantity (amount)
    public $product_fourn_id; // product-supplier id

    /**
     * @var int ID user_id - user who created/updated supplier price
     */
    public $user_id;

    /**
     * @var int ID availability delay - visible/used if option FOURN_PRODUCT_AVAILABILITY is on (duplicate information compared to delivery delay)
     */
    public $fk_availability;

    public $fourn_unitprice;
    public $fourn_tva_tx;
    public $fourn_tva_npr;

    /**
     * @var int ID
     */
    public $fk_supplier_price_expression;

    public $supplier_reputation; // reputation of supplier
    public $reputations = array(); // list of available supplier reputations

    // Multicurreny
    public $fourn_multicurrency_id;
    public $fourn_multicurrency_code;
    public $fourn_multicurrency_tx;
    public $fourn_multicurrency_price;
    public $fourn_multicurrency_unitprice;

    /**
     *	Constructor
     *
     *  @param		DoliDB		$db      Database handler
     */
    public function __construct($db)
    {
        global $langs;

        $this->db = $db;
        $langs->load("suppliers");
        $this->reputations = array('-1'=>'', 'FAVORITE'=>$langs->trans('Favorite'), 'NOTTHGOOD'=>$langs->trans('NotTheGoodQualitySupplier'), 'DONOTORDER'=>$langs->trans('DoNotOrderThisProductToThisSupplier'));
    }



    // phpcs:disable PEAR.NamingConventions.ValidFunctionName.ScopeNotCamelCaps
    /**
     *    Remove all prices for this couple supplier-product
     *
     *    @param	int		$id_fourn   Supplier Id
     *    @return   int         		< 0 if error, > 0 if ok
     */
    public function remove_fournisseur($id_fourn)
    {
        // phpcs:enable
        $ok = 1;

        $this->db->begin();

        $sql = "DELETE FROM ".MAIN_DB_PREFIX."product_fournisseur_price";
        $sql .= " WHERE fk_product = ".$this->id." AND fk_soc = ".$id_fourn;

        dol_syslog(get_class($this)."::remove_fournisseur", LOG_DEBUG);
        $resql2 = $this->db->query($sql);
        if (!$resql2)
        {
            $this->error = $this->db->lasterror();
            $ok = 0;
        }

        if ($ok)
        {
            $this->db->commit();
            return 1;
        }
        else
        {
            $this->db->rollback();
            return -1;
        }
    }


    // phpcs:disable PEAR.NamingConventions.ValidFunctionName.ScopeNotCamelCaps
    /**
     * 	Remove a price for a couple supplier-product
     *
     * 	@param	int		$rowid		Line id of price
     *	@return	int					<0 if KO, >0 if OK
     */
    public function remove_product_fournisseur_price($rowid)
    {
        // phpcs:enable
        global $conf, $user;

        $error = 0;

        $this->db->begin();

        // Call trigger
        $result = $this->call_trigger('SUPPLIER_PRODUCT_BUYPRICE_DELETE', $user);
        if ($result < 0) $error++;
        // End call triggers

        if (empty($error))
        {
            $sql = "DELETE FROM ".MAIN_DB_PREFIX."product_fournisseur_price";
            $sql .= " WHERE rowid = ".$rowid;

            dol_syslog(get_class($this)."::remove_product_fournisseur_price", LOG_DEBUG);
            $resql = $this->db->query($sql);
            if (!$resql)
            {
                $this->error = $this->db->lasterror();
                $error++;
            }
        }

        if (empty($error)) {
            $this->db->commit();
            return 1;
        } else {
            $this->db->rollback();
            return -1;
        }
    }


    // phpcs:disable PEAR.NamingConventions.ValidFunctionName.ScopeNotCamelCaps
    /**
     *    Modify the purchase price for a supplier
     *
     *    @param  	float		$qty				            Min quantity for which price is valid
     *    @param  	float		$buyprice			            Purchase price for the quantity min
     *    @param  	User		$user				            Object user user made changes
     *    @param  	string		$price_base_type	            HT or TTC
     *    @param  	Societe		$fourn				            Supplier
     *    @param  	int			$availability		            Product availability
     *    @param	string		$ref_fourn			            Supplier ref
     *    @param	float		$tva_tx				            New VAT Rate (For example 8.5. Should not be a string)
     *    @param  	string		$charges			            costs affering to product
	 *    @param  	float		$remise_percent		            Discount  regarding qty (percent)
	 *    @param  	float		$remise				            Discount  regarding qty (amount)
	 *    @param  	int			$newnpr				            Set NPR or not
	 *    @param	int			$delivery_time_days	            Delay in days for delivery (max). May be '' if not defined.
	 * 	  @param    string      $supplier_reputation            Reputation with this product to the defined supplier (empty, FAVORITE, DONOTORDER)
     *	  @param    array		$localtaxes_array	            Array with localtaxes info array('0'=>type1,'1'=>rate1,'2'=>type2,'3'=>rate2) (loaded by getLocalTaxesFromRate(vatrate, 0, ...) function).
     *    @param    string  	$newdefaultvatcode              Default vat code
     *    @param  	float		$multicurrency_buyprice 	    Purchase price for the quantity min in currency
     *    @param  	string		$multicurrency_price_base_type	HT or TTC in currency
     *    @param  	float		$multicurrency_tx	            Rate currency
     *    @param  	string		$multicurrency_code	            Currency code
     *    @param  	string		$desc_fourn     	            Custom description for product_fourn_price
     *    @param  	string		$barcode     	                Barcode
     *    @param  	int		    $fk_barcode_type     	        Barcode type
     *    @return	int											<0 if KO, >=0 if OK
     */
    public function update_buyprice($qty, $buyprice, $user, $price_base_type, $fourn, $availability, $ref_fourn, $tva_tx, $charges = 0, $remise_percent = 0, $remise = 0, $newnpr = 0, $delivery_time_days = 0, $supplier_reputation = '', $localtaxes_array = array(), $newdefaultvatcode = '', $multicurrency_buyprice = 0, $multicurrency_price_base_type = 'HT', $multicurrency_tx = 1, $multicurrency_code = '', $desc_fourn = '', $barcode = '', $fk_barcode_type = '')
    {
        // phpcs:enable
        global $conf, $langs;
        //global $mysoc;

        // Clean parameter
        if (empty($qty)) $qty = 0;
        if (empty($buyprice)) $buyprice = 0;
        if (empty($charges)) $charges = 0;
        if (empty($availability)) $availability = 0;
        if (empty($remise_percent)) $remise_percent = 0;
	    if (empty($supplier_reputation) || $supplier_reputation == -1) $supplier_reputation = '';
        if ($delivery_time_days != '' && !is_numeric($delivery_time_days)) $delivery_time_days = '';
        if ($price_base_type == 'TTC')
        {
            $ttx = $tva_tx;
            $buyprice = $buyprice / (1 + ($ttx / 100));
        }

		// Multicurrency
        if ($conf->multicurrency->enabled) {
            if (empty($multicurrency_tx)) $multicurrency_tx = 1;
            if (empty($multicurrency_buyprice)) $multicurrency_buyprice = 0;

            if (empty($multicurrency_buyprice)) $multicurrency_buyprice = 0;
            if ($multicurrency_price_base_type == 'TTC')
            {
                $ttx = $tva_tx;
                $multicurrency_buyprice = $multicurrency_buyprice / (1 + ($ttx / 100));
            }
            $multicurrency_buyprice = price2num($multicurrency_buyprice, 'MU');
            $multicurrency_unitBuyPrice = price2num($multicurrency_buyprice / $qty, 'MU');

            $buyprice = $multicurrency_buyprice / $multicurrency_tx;
            $fk_multicurrency = MultiCurrency::getIdFromCode($this->db, $multicurrency_code);
        }

        $buyprice = price2num($buyprice, 'MU');
		$charges = price2num($charges, 'MU');
        $qty = price2num($qty, 'MS');
		$unitBuyPrice = price2num($buyprice / $qty, 'MU');

		$error = 0;
		$now = dol_now();

		$newvat = $tva_tx;

		if (count($localtaxes_array) > 0)
		{
			$localtaxtype1 = $localtaxes_array['0'];
			$localtax1 = $localtaxes_array['1'];
			$localtaxtype2 = $localtaxes_array['2'];
			$localtax2 = $localtaxes_array['3'];
		}
		else     // old method. deprecated because ot can't retreive type
		{
			$localtaxtype1 = '0';
			$localtax1 = get_localtax($newvat, 1);
			$localtaxtype2 = '0';
			$localtax2 = get_localtax($newvat, 2);
		}
		if (empty($localtax1)) $localtax1 = 0; // If = '' then = 0
		if (empty($localtax2)) $localtax2 = 0; // If = '' then = 0

		// Check parameters
		if ($buyprice != '' && !is_numeric($buyprice))
		{
		}

        $this->db->begin();

        if ($this->product_fourn_price_id > 0)
        {
            // check if price already logged, if not first log current price
            $logPrices = $this->listProductFournisseurPriceLog($this->product_fourn_price_id);
            if (is_array($logPrices) && count($logPrices) == 0)
            {
                $currentPfp = new self($this->db);
                $result = $currentPfp->fetch_product_fournisseur_price($this->product_fourn_price_id);
                if ($result > 0 && $currentPfp->fourn_price != 0)
                {
                    $currentPfpUser = new User($this->db);
                    $result = $currentPfpUser->fetch($currentPfp->user_id);
                    if ($result > 0) {
                        $currentPfp->logPrice(
                            $currentPfpUser,
                            $currentPfp->date_creation,
                            $currentPfp->fourn_price,
                            $currentPfp->fourn_qty,
                            $currentPfp->fourn_multicurrency_price,
                            $currentPfp->fourn_multicurrency_unitprice,
                            $currentPfp->fourn_multicurrency_tx,
                            $currentPfp->fourn_multicurrency_id,
                            $currentPfp->fourn_multicurrency_code
                        );
                    }
                }
            }
            $sql = "UPDATE ".MAIN_DB_PREFIX."product_fournisseur_price";
			$sql .= " SET fk_user = ".$user->id." ,";
            $sql .= " ref_fourn = '".$this->db->escape($ref_fourn)."',";
            $sql .= " desc_fourn = '".$this->db->escape($desc_fourn)."',";
			$sql .= " price = ".$buyprice.",";
			$sql .= " quantity = ".$qty.",";
			$sql .= " remise_percent = ".$remise_percent.",";
			$sql .= " remise = ".$remise.",";
			$sql .= " unitprice = ".$unitBuyPrice.",";
			$sql .= " fk_availability = ".$availability.",";
            $sql .= " multicurrency_price = ".(isset($multicurrency_buyprice) ? "'".$this->db->escape(price2num($multicurrency_buyprice))."'" : 'null').",";
            $sql .= " multicurrency_unitprice = ".(isset($multicurrency_unitBuyPrice) ? "'".$this->db->escape(price2num($multicurrency_unitBuyPrice))."'" : 'null').",";
            $sql .= " multicurrency_tx = ".(isset($multicurrency_tx) ? "'".$this->db->escape($multicurrency_tx)."'" : '1').",";
            $sql .= " fk_multicurrency = ".(isset($fk_multicurrency) ? "'".$this->db->escape($fk_multicurrency)."'" : 'null').",";
            $sql .= " multicurrency_code = ".(isset($multicurrency_code) ? "'".$this->db->escape($multicurrency_code)."'" : 'null').",";
			$sql .= " entity = ".$conf->entity.",";
			$sql .= " tva_tx = ".price2num($tva_tx).",";
			// TODO Add localtax1 and localtax2
			//$sql.= " localtax1_tx=".($localtax1>=0?$localtax1:'NULL').",";
			//$sql.= " localtax2_tx=".($localtax2>=0?$localtax2:'NULL').",";
			//$sql.= " localtax1_type=".($localtaxtype1!=''?"'".$localtaxtype1."'":"'0'").",";
			//$sql.= " localtax2_type=".($localtaxtype2!=''?"'".$localtaxtype2."'":"'0'").",";
			$sql .= " default_vat_code=".($newdefaultvatcode ? "'".$this->db->escape($newdefaultvatcode)."'" : "null").",";
			$sql .= " info_bits = ".$newnpr.",";
			$sql .= " charges = ".$charges.","; // deprecated
			$sql .= " delivery_time_days = ".($delivery_time_days != '' ? $delivery_time_days : 'null').",";
			$sql .= " supplier_reputation = ".(empty($supplier_reputation) ? 'NULL' : "'".$this->db->escape($supplier_reputation)."'").",";
            $sql .= " barcode = ".(empty($barcode) ? 'NULL' : "'".$this->db->escape($barcode)."'").",";
            $sql .= " fk_barcode_type = ".(empty($fk_barcode_type) ? 'NULL' : "'".$this->db->escape($fk_barcode_type)."'");
			$sql .= " WHERE rowid = ".$this->product_fourn_price_id;
			// TODO Add price_base_type and price_ttc

			dol_syslog(get_class($this).'::update_buyprice update knowing id of line = product_fourn_price_id = '.$this->product_fourn_price_id, LOG_DEBUG);
			$resql = $this->db->query($sql);
			if ($resql)
			{
                // Call trigger
                $result = $this->call_trigger('SUPPLIER_PRODUCT_BUYPRICE_UPDATE', $user);
                if ($result < 0) $error++;
                // End call triggers
                if (!$error && empty($conf->global->PRODUCT_PRICE_SUPPLIER_NO_LOG))
                {
                    $result = $this->logPrice($user, $now, $buyprice, $qty, $multicurrency_buyprice, $multicurrency_unitBuyPrice, $multicurrency_tx, $fk_multicurrency, $multicurrency_code);
                    if ($result < 0) {
                        $error++;
                    }
                }
				if (empty($error))
				{
					$this->db->commit();
					return $this->product_fourn_price_id;
				}
				else
				{
					$this->db->rollback();
					return -1;
				}
			}
			else
			{
				$this->error = $this->db->error()." sql=".$sql;
				$this->db->rollback();
				return -2;
			}
        }
        else
        {
            dol_syslog(get_class($this).'::update_buyprice without knowing id of line, so we delete from company, quantity and supplier_ref and insert again', LOG_DEBUG);

            // Delete price for this quantity
            $sql = "DELETE FROM  ".MAIN_DB_PREFIX."product_fournisseur_price";
            $sql .= " WHERE fk_soc = ".$fourn->id." AND ref_fourn = '".$this->db->escape($ref_fourn)."' AND quantity = ".$qty." AND entity = ".$conf->entity;
            $resql = $this->db->query($sql);
            if ($resql) {
                // Add price for this quantity to supplier
                $sql = "INSERT INTO ".MAIN_DB_PREFIX."product_fournisseur_price(";
                $sql .= " multicurrency_price, multicurrency_unitprice, multicurrency_tx, fk_multicurrency, multicurrency_code,";
                $sql .= "datec, fk_product, fk_soc, ref_fourn, desc_fourn, fk_user, price, quantity, remise_percent, remise, unitprice, tva_tx, charges, fk_availability, default_vat_code, info_bits, entity, delivery_time_days, supplier_reputation, barcode, fk_barcode_type)";
                $sql .= " values(";
                $sql .= (isset($multicurrency_buyprice) ? "'".$this->db->escape(price2num($multicurrency_buyprice))."'" : 'null').",";
                $sql .= (isset($multicurrency_unitBuyPrice) ? "'".$this->db->escape(price2num($multicurrency_unitBuyPrice))."'" : 'null').",";
                $sql .= (isset($multicurrency_tx) ? "'".$this->db->escape($multicurrency_tx)."'" : '1').",";
                $sql .= (isset($fk_multicurrency) ? "'".$this->db->escape($fk_multicurrency)."'" : 'null').",";
                $sql .= (isset($multicurrency_code) ? "'".$this->db->escape($multicurrency_code)."'" : 'null').",";
                $sql .= " '".$this->db->idate($now)."',";
                $sql .= " ".$this->id.",";
                $sql .= " ".$fourn->id.",";
                $sql .= " '".$this->db->escape($ref_fourn)."',";
                $sql .= " '".$this->db->escape($desc_fourn)."',";
                $sql .= " ".$user->id.",";
                $sql .= " ".$buyprice.",";
                $sql .= " ".$qty.",";
                $sql .= " ".$remise_percent.",";
                $sql .= " ".$remise.",";
                $sql .= " ".$unitBuyPrice.",";
                $sql .= " ".$tva_tx.",";
                $sql .= " ".$charges.",";
                $sql .= " ".$availability.",";
                $sql .= " ".($newdefaultvatcode ? "'".$this->db->escape($newdefaultvatcode)."'" : "null").",";
                $sql .= " ".$newnpr.",";
                $sql .= $conf->entity.",";
                $sql .= $delivery_time_days.",";
                $sql .= (empty($supplier_reputation) ? 'NULL' : "'".$this->db->escape($supplier_reputation)."'").",";
                $sql .= (empty($barcode) ? 'NULL' : "'".$this->db->escape($barcode)."'").",";
                $sql .= (empty($fk_barcode_type) ? 'NULL' : "'".$this->db->escape($fk_barcode_type)."'");
                $sql .= ")";

				$this->product_fourn_price_id = 0;
					
                $resql = $this->db->query($sql);
                if ($resql) {
<<<<<<< HEAD
                    $idinserted = $this->db->last_insert_id(MAIN_DB_PREFIX."product_fournisseur_price");
=======
                    $this->product_fourn_price_id = $this->db->last_insert_id(MAIN_DB_PREFIX . "product_fournisseur_price");
>>>>>>> 27b1e71c
                }
                else {
                    $error++;
                }

                if (!$error && empty($conf->global->PRODUCT_PRICE_SUPPLIER_NO_LOG)) {
                    // Add record into log table
					// $this->product_fourn_price_id must be set
                    $result = $this->logPrice($user, $now, $buyprice, $qty, $multicurrency_buyprice, $multicurrency_unitBuyPrice, $multicurrency_tx, $fk_multicurrenc, $multicurrency_code);
                    if ($result < 0) {
                        $error++;
                    }
                }

                if (!$error) {
                    // Call trigger
                    $result = $this->call_trigger('SUPPLIER_PRODUCT_BUYPRICE_CREATE', $user);
                    if ($result < 0)
                        $error++;
                        // End call triggers

                    if (empty($error)) {
                        $this->db->commit();
                        return $this->product_fourn_price_id;
                    } else {
                        $this->db->rollback();
                        return -1;
                    }
                } else {
                    $this->error = $this->db->lasterror()." sql=".$sql;
                    $this->db->rollback();
                    return -2;
                }
            } else {
                $this->error = $this->db->lasterror()." sql=".$sql;
                $this->db->rollback();
                return -1;
            }
        }
    }

    // phpcs:disable PEAR.NamingConventions.ValidFunctionName.ScopeNotCamelCaps
    /**
     *    Loads the price information of a provider
     *
     *    @param    int     $rowid              Line id
     *    @param    int     $ignore_expression  Ignores the math expression for calculating price and uses the db value instead
     *    @return   int 					    < 0 if KO, 0 if OK but not found, > 0 if OK
     */
    public function fetch_product_fournisseur_price($rowid, $ignore_expression = 0)
    {
        // phpcs:enable
        global $conf;

        $sql = "SELECT pfp.rowid, pfp.price, pfp.quantity, pfp.unitprice, pfp.remise_percent, pfp.remise, pfp.tva_tx, pfp.default_vat_code, pfp.info_bits as fourn_tva_npr, pfp.fk_availability,";
        $sql .= " pfp.fk_soc, pfp.ref_fourn, pfp.desc_fourn, pfp.fk_product, pfp.charges, pfp.fk_supplier_price_expression, pfp.delivery_time_days,";
        $sql .= " pfp.supplier_reputation, pfp.fk_user, pfp.datec,";
        $sql .= " pfp.multicurrency_price, pfp.multicurrency_unitprice, pfp.multicurrency_tx, pfp.fk_multicurrency, pfp.multicurrency_code,";
        $sql .= "  pfp.barcode, pfp.fk_barcode_type";
        $sql .= " FROM ".MAIN_DB_PREFIX."product_fournisseur_price as pfp";
        $sql .= " WHERE pfp.rowid = ".(int) $rowid;

        dol_syslog(get_class($this)."::fetch_product_fournisseur_price", LOG_DEBUG);
        $resql = $this->db->query($sql);
        if ($resql)
        {
            $obj = $this->db->fetch_object($resql);
            if ($obj)
            {
            	$this->product_fourn_price_id = $rowid;
            	$this->id = $obj->fk_product;
            	$this->fk_product				= $obj->fk_product;
            	$this->product_id				= $obj->fk_product; // deprecated
            	$this->fourn_id					= $obj->fk_soc;
            	$this->fourn_ref				= $obj->ref_fourn; // deprecated
	            $this->ref_supplier             = $obj->ref_fourn;
	            $this->desc_supplier            = $obj->desc_fourn;
            	$this->fourn_price = $obj->price;
            	$this->fourn_charges            = $obj->charges; // deprecated
            	$this->fourn_qty                = $obj->quantity;
            	$this->fourn_remise_percent     = $obj->remise_percent;
            	$this->fourn_remise             = $obj->remise;
            	$this->fourn_unitprice          = $obj->unitprice;
            	$this->fourn_tva_tx				= $obj->tva_tx;
            	$this->fourn_tva_npr			= $obj->fourn_tva_npr;
            	// Add also localtaxes
            	$this->fk_availability = $obj->fk_availability;
				$this->delivery_time_days = $obj->delivery_time_days;
                $this->fk_supplier_price_expression = $obj->fk_supplier_price_expression;
                $this->supplier_reputation      = $obj->supplier_reputation;
                $this->default_vat_code         = $obj->default_vat_code;
                $this->user_id                  = $obj->fk_user;
                $this->date_creation            = $this->db->jdate($obj->datec);
                $this->fourn_multicurrency_price       = $obj->multicurrency_price;
                $this->fourn_multicurrency_unitprice   = $obj->multicurrency_unitprice;
                $this->fourn_multicurrency_tx          = $obj->multicurrency_tx;
                $this->fourn_multicurrency_id          = $obj->fk_multicurrency;
                $this->fourn_multicurrency_code        = $obj->multicurrency_code;
                if ($conf->barcode->enabled) {
                    $this->fourn_barcode = $obj->barcode;
                    $this->fourn_fk_barcode_type = $obj->fk_barcode_type;
                }
                if (empty($ignore_expression) && !empty($this->fk_supplier_price_expression))
                {
                    $priceparser = new PriceParser($this->db);
                    $price_result = $priceparser->parseProductSupplier($this);
                    if ($price_result >= 0) {
                    	$this->fourn_price = $price_result;
                    	//recalculation of unitprice, as probably the price changed...
	                    if ($this->fourn_qty != 0)
	                    {
	                        $this->fourn_unitprice = price2num($this->fourn_price / $this->fourn_qty, 'MU');
	                    }
	                    else
	                    {
	                        $this->fourn_unitprice = "";
	                    }
                    }
                }

            	return 1;
            }
            else
            {
                return 0;
            }
        }
        else
        {
            $this->error = $this->db->error();
            return -1;
        }
    }


    // phpcs:disable PEAR.NamingConventions.ValidFunctionName.ScopeNotCamelCaps
    /**
     *    List all supplier prices of a product
     *
     *    @param    int		$prodid	    Id of product
     *    @param	string	$sortfield	Sort field
     *    @param	string	$sortorder	Sort order
     *    @param	int		$limit		Limit
     *    @param	int		$offset		Offset
     *    @return	array				Array of Products with new properties to define supplier price
     */
    public function list_product_fournisseur_price($prodid, $sortfield = '', $sortorder = '', $limit = 0, $offset = 0)
    {
        // phpcs:enable
        global $conf;

        $sql = "SELECT s.nom as supplier_name, s.rowid as fourn_id,";
        $sql .= " pfp.rowid as product_fourn_pri_id, pfp.ref_fourn, pfp.desc_fourn, pfp.fk_product as product_fourn_id, pfp.fk_supplier_price_expression,";
        $sql .= " pfp.price, pfp.quantity, pfp.unitprice, pfp.remise_percent, pfp.remise, pfp.tva_tx, pfp.fk_availability, pfp.charges, pfp.info_bits, pfp.delivery_time_days, pfp.supplier_reputation,";
        $sql .= " pfp.multicurrency_price, pfp.multicurrency_unitprice, pfp.multicurrency_tx, pfp.fk_multicurrency, pfp.multicurrency_code, pfp.datec, pfp.tms,";
        $sql .= " pfp.barcode, pfp.fk_barcode_type";
        $sql .= " FROM ".MAIN_DB_PREFIX."product_fournisseur_price as pfp, ".MAIN_DB_PREFIX."societe as s";
        $sql .= " WHERE pfp.entity IN (".getEntity('productsupplierprice').")";
        $sql .= " AND pfp.fk_soc = s.rowid";
        $sql .= " AND s.status=1"; // only enabled company selected
        $sql .= " AND pfp.fk_product = ".$prodid;
        if (empty($sortfield)) $sql .= " ORDER BY s.nom, pfp.quantity, pfp.price";
        else $sql .= $this->db->order($sortfield, $sortorder);
        $sql .= $this->db->plimit($limit, $offset);
        dol_syslog(get_class($this)."::list_product_fournisseur_price", LOG_DEBUG);

        $resql = $this->db->query($sql);
        if ($resql)
        {
            $retarray = array();

            while ($record = $this->db->fetch_array($resql))
            {
                //define base attribute
                $prodfourn = new ProductFournisseur($this->db);

                $prodfourn->product_fourn_price_id = $record["product_fourn_pri_id"];
                $prodfourn->product_fourn_id = $record["product_fourn_id"];
                $prodfourn->fourn_ref = $record["ref_fourn"];
                $prodfourn->ref_supplier			= $record["ref_fourn"];
                $prodfourn->desc_supplier = $record["desc_fourn"];
                $prodfourn->fourn_price				= $record["price"];
                $prodfourn->fourn_qty = $record["quantity"];
				$prodfourn->fourn_remise_percent = $record["remise_percent"];
				$prodfourn->fourn_remise = $record["remise"];
				$prodfourn->fourn_unitprice = $record["unitprice"];
				$prodfourn->fourn_charges           = $record["charges"]; // deprecated
                $prodfourn->fourn_tva_tx = $record["tva_tx"];
                $prodfourn->fourn_id				= $record["fourn_id"];
                $prodfourn->fourn_name = $record["supplier_name"];
                $prodfourn->fk_availability			= $record["fk_availability"];
				$prodfourn->delivery_time_days		= $record["delivery_time_days"];
                $prodfourn->id						= $prodid;
                $prodfourn->fourn_tva_npr					= $record["info_bits"];
                $prodfourn->fk_supplier_price_expression = $record["fk_supplier_price_expression"];
				$prodfourn->supplier_reputation = $record["supplier_reputation"];
				$prodfourn->fourn_date_creation          = $this->db->jdate($record['datec']);
				$prodfourn->fourn_date_modification      = $this->db->jdate($record['tms']);

                $prodfourn->fourn_multicurrency_price       = $record["multicurrency_price"];
                $prodfourn->fourn_multicurrency_unitprice   = $record["multicurrency_unitprice"];
                $prodfourn->fourn_multicurrency_tx          = $record["multicurrency_tx"];
                $prodfourn->fourn_multicurrency_id          = $record["fk_multicurrency"];
                $prodfourn->fourn_multicurrency_code        = $record["multicurrency_code"];

                if ($conf->barcode->enabled) {
                    $prodfourn->barcode = $record["barcode"];
                    $prodfourn->fk_barcode_type = $record["fk_barcode_type"];
                }

                if (!empty($conf->dynamicprices->enabled) && !empty($prodfourn->fk_supplier_price_expression)) {
                    $priceparser = new PriceParser($this->db);
                    $price_result = $priceparser->parseProductSupplier($prodfourn);
                    if ($price_result >= 0) {
                    	$prodfourn->fourn_price = $price_result;
                    	$prodfourn->fourn_unitprice = null; //force recalculation of unitprice, as probably the price changed...
                    }
                }

                if (!isset($prodfourn->fourn_unitprice))
                {
                    if ($prodfourn->fourn_qty != 0)
                    {
                        $prodfourn->fourn_unitprice = price2num($prodfourn->fourn_price / $prodfourn->fourn_qty, 'MU');
                    }
                    else
                    {
                        $prodfourn->fourn_unitprice = "";
                    }
                }

                $retarray[] = $prodfourn;
            }

            $this->db->free($resql);
            return $retarray;
        }
        else
        {
            $this->error = $this->db->error();
            return -1;
        }
    }

    // phpcs:disable PEAR.NamingConventions.ValidFunctionName.ScopeNotCamelCaps
    /**
     *  Load properties for minimum price
     *
     *  @param	int		$prodid	    Product id
     *  @param	int		$qty		Minimum quantity
     *  @param	int		$socid		get min price for specific supplier
     *  @return int					<0 if KO, 0=Not found of no product id provided, >0 if OK
     */
    public function find_min_price_product_fournisseur($prodid, $qty = 0, $socid = 0)
    {
        // phpcs:enable
        global $conf;

        if (empty($prodid))
        {
        	dol_syslog("Warning function find_min_price_product_fournisseur were called with prodid empty. May be a bug.", LOG_WARNING);
        	return 0;
        }

        $this->product_fourn_price_id = '';
        $this->product_fourn_id       = '';
        $this->fourn_ref              = '';
        $this->fourn_price            = '';
        $this->fourn_qty              = '';
        $this->fourn_remise_percent   = '';
        $this->fourn_remise           = '';
        $this->fourn_unitprice        = '';
        $this->fourn_id               = '';
        $this->fourn_name             = '';
		$this->delivery_time_days = '';
        $this->id                     = '';

        $this->fourn_multicurrency_price       = '';
        $this->fourn_multicurrency_unitprice   = '';
        $this->fourn_multicurrency_tx          = '';
        $this->fourn_multicurrency_id          = '';
        $this->fourn_multicurrency_code        = '';

        $sql = "SELECT s.nom as supplier_name, s.rowid as fourn_id,";
        $sql .= " pfp.rowid as product_fourn_price_id, pfp.ref_fourn,";
        $sql .= " pfp.price, pfp.quantity, pfp.unitprice, pfp.tva_tx, pfp.charges,";
        $sql .= " pfp.remise, pfp.remise_percent, pfp.fk_supplier_price_expression, pfp.delivery_time_days";
        $sql .= " ,pfp.multicurrency_price, pfp.multicurrency_unitprice, pfp.multicurrency_tx, pfp.fk_multicurrency, pfp.multicurrency_code";
        $sql .= " FROM ".MAIN_DB_PREFIX."societe as s, ".MAIN_DB_PREFIX."product_fournisseur_price as pfp";
        $sql .= " WHERE s.entity IN (".getEntity('societe').")";
        $sql .= " AND pfp.entity = ".$conf->entity; // only current entity
        $sql .= " AND pfp.fk_product = ".$prodid;
        $sql .= " AND pfp.fk_soc = s.rowid";
        $sql .= " AND s.status = 1"; // only enabled society
        if ($qty > 0) $sql .= " AND pfp.quantity <= ".$qty;
		if ($socid > 0) $sql .= ' AND pfp.fk_soc = '.$socid;

        dol_syslog(get_class($this)."::find_min_price_product_fournisseur", LOG_DEBUG);

        $resql = $this->db->query($sql);
        if ($resql)
        {
            $record_array = array();

            //Store each record to array for later search of min
            while ($record = $this->db->fetch_array($resql))
            {
                $record_array[] = $record;
            }

            if (count($record_array) == 0)
            {
                $this->db->free($resql);
                return 0;
            }
            else
            {
                $min = -1;
                foreach ($record_array as $record)
                {
                    $fourn_price = $record["price"];
                    // discount calculated buy price
                    $fourn_unitprice = $record["unitprice"] * (1 - $record["remise_percent"] / 100) - $record["remise"];
                    if (!empty($conf->dynamicprices->enabled) && !empty($record["fk_supplier_price_expression"])) {
                        $prod_supplier = new ProductFournisseur($this->db);
                        $prod_supplier->product_fourn_price_id = $record["product_fourn_price_id"];
                        $prod_supplier->id = $prodid;
                        $prod_supplier->fourn_qty = $record["quantity"];
                        $prod_supplier->fourn_tva_tx = $record["tva_tx"];
                        $prod_supplier->fk_supplier_price_expression = $record["fk_supplier_price_expression"];
                        $priceparser = new PriceParser($this->db);
                        $price_result = $priceparser->parseProductSupplier($prod_supplier);
                        if ($price_result >= 0) {
                            $fourn_price = price2num($price_result, 'MU');
                            if ($record["quantity"] != 0)
                            {
                                $fourn_unitprice = price2num($fourn_price / $record["quantity"], 'MU');
                            }
                            else
                            {
                                $fourn_unitprice = $fourn_price;
                            }
                        }
                    }
                    if ($fourn_unitprice < $min || $min == -1)
                    {
                        $this->product_fourn_price_id   = $record["product_fourn_price_id"];
                        $this->ref_supplier             = $record["ref_fourn"];
                        $this->ref_fourn                = $record["ref_fourn"]; // deprecated
                        $this->fourn_ref                = $record["ref_fourn"]; // deprecated
                        $this->fourn_price              = $fourn_price;
                        $this->fourn_qty                = $record["quantity"];
                        $this->fourn_remise_percent     = $record["remise_percent"];
                        $this->fourn_remise             = $record["remise"];
                        $this->fourn_unitprice          = $record["unitprice"];
                        $this->fourn_charges            = $record["charges"]; // deprecated
                        $this->fourn_tva_tx             = $record["tva_tx"];
                        $this->fourn_id                 = $record["fourn_id"];
                        $this->fourn_name               = $record["supplier_name"];
						$this->delivery_time_days = $record["delivery_time_days"];
                        $this->fk_supplier_price_expression = $record["fk_supplier_price_expression"];
                        $this->id                       = $prodid;
                        $this->fourn_multicurrency_price       = $record["multicurrency_price"];
                        $this->fourn_multicurrency_unitprice   = $record["multicurrency_unitprice"];
                        $this->fourn_multicurrency_tx          = $record["multicurrency_tx"];
                        $this->fourn_multicurrency_id          = $record["fk_multicurrency"];
                        $this->fourn_multicurrency_code        = $record["multicurrency_code"];
                        $min = $fourn_unitprice;
                    }
                }
            }

            $this->db->free($resql);
            return 1;
        }
        else
		{
            $this->error = $this->db->error();
            return -1;
        }
    }

    /**
     *  Sets the supplier price expression
     *
     *  @param  int     $expression_id	Expression
     *  @return int                 	<0 if KO, >0 if OK
     */
    public function setSupplierPriceExpression($expression_id)
    {
        global $conf;

        // Clean parameters
        $this->db->begin();
        $expression_id = $expression_id != 0 ? $expression_id : 'NULL';

        $sql = "UPDATE ".MAIN_DB_PREFIX."product_fournisseur_price";
        $sql .= " SET fk_supplier_price_expression = ".$expression_id;
        $sql .= " WHERE rowid = ".$this->product_fourn_price_id;

        dol_syslog(get_class($this)."::setSupplierPriceExpression", LOG_DEBUG);

        $resql = $this->db->query($sql);
        if ($resql)
        {
            $this->db->commit();
            return 1;
        }
        else
        {
            $this->error = $this->db->error()." sql=".$sql;
            $this->db->rollback();
            return -1;
        }
    }

    /**
     *	Display supplier of product
     *
     *	@param	int		$withpicto		Add picto
     *	@param	string	$option			Target of link ('', 'customer', 'prospect', 'supplier')
     *	@param	int		$maxlen			Max length of name
     *  @param	integer	$notooltip		1=Disable tooltip
     *	@return	string					String with supplier price
	 *  TODO Remove this method. Use getNomUrl directly.
     */
    public function getSocNomUrl($withpicto = 0, $option = 'supplier', $maxlen = 0, $notooltip = 0)
    {
        $thirdparty = new Fournisseur($this->db);
        $thirdparty->fetch($this->fourn_id);

        return $thirdparty->getNomUrl($withpicto, $option, $maxlen, $notooltip);
    }

    // phpcs:disable PEAR.NamingConventions.ValidFunctionName.ScopeNotCamelCaps
    /**
     *	Display price of product
     *
     *  @param  int     $showunitprice    Show "Unit price" into output string
     *  @param  int     $showsuptitle     Show "Supplier" into output string
     *  @param  int     $maxlen           Max length of name
     *  @param  integer $notooltip        1=Disable tooltip
     *  @param  array   $productFournList list of ProductFournisseur objects
     *                                    to display in table format.
     *  @return string                    String with supplier price
     */
    public function display_price_product_fournisseur($showunitprice = 1, $showsuptitle = 1, $maxlen = 0, $notooltip = 0, $productFournList = array())
    {
        // phpcs:enable
        global $langs;

        $out = '';
        $langs->load("suppliers");
        if (count($productFournList) > 0) {
            $out .= '<table class="nobordernopadding" width="100%">';
            $out .= '<tr><td class="liste_titre right">'.($showunitprice ? $langs->trans("Price").' '.$langs->trans("HT") : '').'</td>';
            $out .= '<td class="liste_titre right">'.($showunitprice ? $langs->trans("QtyMin") : '').'</td>';
            $out .= '<td class="liste_titre">'.$langs->trans("Supplier").'</td>';
            $out .= '<td class="liste_titre">'.$langs->trans("SupplierRef").'</td></tr>';
            foreach ($productFournList as $productFourn) {
                $out .= '<tr><td class="right">'.($showunitprice ?price($productFourn->fourn_unitprice * (1 - $productFourn->fourn_remise_percent / 100) - $productFourn->fourn_remise) : '').'</td>';
                $out .= '<td class="right">'.($showunitprice ? $productFourn->fourn_qty : '').'</td>';
                $out .= '<td>'.$productFourn->getSocNomUrl(1, 'supplier', $maxlen, $notooltip).'</td>';
                $out .= '<td>'.$productFourn->fourn_ref.'<td></tr>';
            }
            $out .= '</table>';
        } else {
            $out = ($showunitprice ?price($this->fourn_unitprice * (1 - $this->fourn_remise_percent / 100) + $this->fourn_remise).' '.$langs->trans("HT").' &nbsp; (' : '').($showsuptitle ? $langs->trans("Supplier").': ' : '').$this->getSocNomUrl(1, 'supplier', $maxlen, $notooltip).' / '.$langs->trans("SupplierRef").': '.$this->fourn_ref.($showunitprice ? ')' : '');
        }
        return $out;
    }

    /**
     * Function used to replace a thirdparty id with another one.
     *
     * @param DoliDB $db Database handler
     * @param int $origin_id Old thirdparty id
     * @param int $dest_id New thirdparty id
     * @return bool
     */
    public static function replaceThirdparty(DoliDB $db, $origin_id, $dest_id)
    {
        $tables = array(
            'product_fournisseur_price'
        );

        return CommonObject::commonReplaceThirdparty($db, $origin_id, $dest_id, $tables);
    }

    /**
     *    List supplier prices log of a supplier price
     *
     *    @param    int     $product_fourn_price_id Id of supplier price
     *    @param	string  $sortfield	            Sort field
     *    @param	string  $sortorder              Sort order
     *    @param	int     $limit                  Limit
     *    @param	int     $offset                 Offset
     *    @return	array   Array of Log prices
     */
    public function listProductFournisseurPriceLog($product_fourn_price_id, $sortfield = '', $sortorder = '', $limit = 0, $offset = 0)
    {
        global $conf;

        $sql = "SELECT";
        $sql .= " pfpl.rowid, pfp.ref_fourn as supplier_ref, pfpl.datec, u.lastname,";
        $sql .= " pfpl.price, pfpl.quantity";
        $sql .= " FROM ".MAIN_DB_PREFIX."product_fournisseur_price_log as pfpl";
        $sql .= ", ".MAIN_DB_PREFIX."product_fournisseur_price as pfp";
        $sql .= ", ".MAIN_DB_PREFIX."user as u";
        $sql .= " WHERE pfp.entity IN (".getEntity('productprice').")";
        $sql .= " AND pfpl.fk_user = u.rowid";
        $sql .= " AND pfp.rowid = pfpl.fk_product_fournisseur";
        $sql .= " AND pfpl.fk_product_fournisseur = ".$product_fourn_price_id;
        if (empty($sortfield)) $sql .= " ORDER BY pfpl.datec";
        else $sql .= $this->db->order($sortfield, $sortorder);
        $sql .= $this->db->plimit($limit, $offset);
        dol_syslog(get_class($this)."::list_product_fournisseur_price_log", LOG_DEBUG);

        $resql = $this->db->query($sql);
        if ($resql)
        {
            $retarray = array();

            while ($record = $this->db->fetch_array($resql))
            {
                $retarray[] = $record;
            }

            $this->db->free($resql);
            return $retarray;
        }
        else
        {
            $this->error = $this->db->error();
            return -1;
        }
    }

    /**
     *	Display log price of product supplier price
     *
     *  @param  array   $productFournLogList    list of ProductFournisseur price log objects
     *                                          to display in table format.
     *  @return string  HTML String with supplier price
     */
    public function displayPriceProductFournisseurLog($productFournLogList = array())
    {
        global $langs;

        $out = '';
        $langs->load("suppliers");
        if (count($productFournLogList) > 0) {
            $out .= '<table class="nobordernopadding" width="100%">';
            $out .= '<tr><td class="liste_titre">'.$langs->trans("Date").'</td>';
            $out .= '<td class="liste_titre right">'.$langs->trans("Price").'</td>';
            //$out .= '<td class="liste_titre right">'.$langs->trans("QtyMin").'</td>';
            $out .= '<td class="liste_titre">'.$langs->trans("User").'</td></tr>';
            foreach ($productFournLogList as $productFournLog) {
                $out .= '<tr><td class="right">'.dol_print_date($this->db->jdate($productFournLog['datec']), 'dayhour', 'tzuser').'</td>';
                $out .= '<td class="right">'.price($productFournLog['price']).'</td>';
                //$out.= '<td class="right">'.$productFournLog['quantity'].'</td>';
                $out .= '<td>'.$productFournLog['lastname'].'</td></tr>';
            }
            $out .= '</table>';
        }
        return $out;
    }


    /**
     *  Return a link to the object card (with optionaly the picto).
     *  Used getNomUrl of ProductFournisseur if a specific supplier ref is loaded. Otherwise use Product->getNomUrl().
     *
     *	@param	int		$withpicto					Include picto in link (0=No picto, 1=Include picto into link, 2=Only picto)
     *	@param	string	$option						On what the link point to ('nolink', ...)
     *  @param	int  	$notooltip					1=Disable tooltip
     *  @param  string  $morecss            		Add more css on link
     *  @param  int     $save_lastsearch_value    	-1=Auto, 0=No save of lastsearch_values when clicking, 1=Save lastsearch_values whenclicking
     *	@return	string								String with URL
     */
    public function getNomUrl($withpicto = 0, $option = '', $notooltip = 0, $morecss = '', $save_lastsearch_value = -1)
    {
        global $db, $conf, $langs;

        if (!empty($conf->dol_no_mouse_hover)) $notooltip = 1; // Force disable tooltips

        $result = '';

        $label = '<u>'.$langs->trans("SupplierRef").'</u>';
        $label .= '<br>';
        $label .= '<b>'.$langs->trans('Ref').':</b> '.$this->ref_supplier;

        $logPrices = $this->listProductFournisseurPriceLog($this->product_fourn_price_id, 'pfpl.datec', 'DESC'); // set sort order here
        if (is_array($logPrices) && count($logPrices) > 0) {
            $label .= '<br>';
            $label .= '<u>'.$langs->trans("History").'</u>';
            $label .= $this->displayPriceProductFournisseurLog($logPrices);
        }

        $url = dol_buildpath('/product/fournisseurs.php', 1).'?id='.$this->id.'&action=add_price&socid='.$this->fourn_id.'&rowid='.$this->product_fourn_price_id;

        if ($option != 'nolink')
        {
            // Add param to save lastsearch_values or not
            $add_save_lastsearch_values = ($save_lastsearch_value == 1 ? 1 : 0);
            if ($save_lastsearch_value == -1 && preg_match('/list\.php/', $_SERVER["PHP_SELF"])) $add_save_lastsearch_values = 1;
            if ($add_save_lastsearch_values) $url .= '&save_lastsearch_values=1';
        }

        $linkclose = '';
        if (empty($notooltip))
        {
            if (!empty($conf->global->MAIN_OPTIMIZEFORTEXTBROWSER))
            {
                $label = $langs->trans("SupplierRef");
                $linkclose .= ' alt="'.dol_escape_htmltag($label, 1).'"';
            }
            $linkclose .= ' title="'.dol_escape_htmltag($label, 1).'"';
            $linkclose .= ' class="classfortooltip'.($morecss ? ' '.$morecss : '').'"';
        }
        else $linkclose = ($morecss ? ' class="'.$morecss.'"' : '');

        $linkstart = '<a href="'.$url.'"';
        $linkstart .= $linkclose.'>';
        $linkend = '</a>';

        $result .= $linkstart;
        if ($withpicto) $result .= img_object(($notooltip ? '' : $label), ($this->picto ? $this->picto : 'generic'), ($notooltip ? (($withpicto != 2) ? 'class="paddingright"' : '') : 'class="'.(($withpicto != 2) ? 'paddingright ' : '').'classfortooltip"'), 0, 0, $notooltip ? 0 : 1);
        if ($withpicto != 2) $result .= $this->fourn_ref;
        $result .= $linkend;
        //if ($withpicto != 2) $result.=(($addlabel && $this->label) ? $sep . dol_trunc($this->label, ($addlabel > 1 ? $addlabel : 0)) : '');

        return $result;
    }

    /**
     * Private function to log price history
     *
     * @param User      $user                           Object user who adds/changes price
     * @param integer   $datec                          date create
     * @param float     $buyprice                       price for qty
     * @param float     $qty                            qty for price
     * @param float     $multicurrency_buyprice         Purchase price for the quantity min in currency
     * @param float     $multicurrency_unitBuyPrice     Unit Purchase price in currency
     * @param float     $multicurrency_tx               Rate currency
     * @param int       $fk_multicurrency               key multi currency
     * @param string    $multicurrency_code	            Currency code
     *
     * @return int < 0 NOK > 0 OK
     */
    private function logPrice($user, $datec, $buyprice, $qty, $multicurrency_buyprice = null, $multicurrency_unitBuyPrice = null, $multicurrency_tx = null, $fk_multicurrency = null, $multicurrency_code = null)
    {
        // Add record into log table
        $sql = "INSERT INTO ".MAIN_DB_PREFIX."product_fournisseur_price_log(";
        $sql .= " multicurrency_price, multicurrency_unitprice, multicurrency_tx, fk_multicurrency, multicurrency_code,";
        $sql .= "datec, fk_product_fournisseur,fk_user,price,quantity)";
        $sql .= "values(";
        $sql .= (isset($multicurrency_buyprice) ? "'".$this->db->escape(price2num($multicurrency_buyprice))."'" : 'null').",";
        $sql .= (isset($multicurrency_unitBuyPrice) ? "'".$this->db->escape(price2num($multicurrency_unitBuyPrice))."'" : 'null').",";
        $sql .= (isset($multicurrency_tx) ? "'".$this->db->escape($multicurrency_tx)."'" : '1').",";
        $sql .= (isset($fk_multicurrency) ? "'".$this->db->escape($fk_multicurrency)."'" : 'null').",";
        $sql .= (isset($multicurrency_code) ? "'".$this->db->escape($multicurrency_code)."'" : 'null').",";
        $sql .= "'".$this->db->idate($datec)."',";
        $sql .= " ".$this->product_fourn_price_id.",";
        $sql .= " ".$user->id.",";
        $sql .= " ".price2num($buyprice).",";
        $sql .= " ".$qty;
        $sql .= ")";

        $resql = $this->db->query($sql);
        if (!$resql) {
            return -1;
        } else {
            return 1;
        }
    }
}<|MERGE_RESOLUTION|>--- conflicted
+++ resolved
@@ -438,14 +438,10 @@
                 $sql .= ")";
 
 				$this->product_fourn_price_id = 0;
-					
+
                 $resql = $this->db->query($sql);
                 if ($resql) {
-<<<<<<< HEAD
-                    $idinserted = $this->db->last_insert_id(MAIN_DB_PREFIX."product_fournisseur_price");
-=======
                     $this->product_fourn_price_id = $this->db->last_insert_id(MAIN_DB_PREFIX . "product_fournisseur_price");
->>>>>>> 27b1e71c
                 }
                 else {
                     $error++;
