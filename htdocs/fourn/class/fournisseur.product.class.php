<?php
/* Copyright (C) 2005      Rodolphe Quiedeville <rodolphe@quiedeville.org>
 * Copyright (C) 2006-2011 Laurent Destailleur  <eldy@users.sourceforge.net>
 * Copyright (C) 2009      Regis Houssin        <regis@dolibarr.fr>
 * Copyright (C) 2011      Juanjo Menent        <jmenent@2byte.es>
 *
 * This program is free software; you can redistribute it and/or modify
 * it under the terms of the GNU General Public License as published by
 * the Free Software Foundation; either version 2 of the License, or
 * (at your option) any later version.
 *
 * This program is distributed in the hope that it will be useful,
 * but WITHOUT ANY WARRANTY; without even the implied warranty of
 * MERCHANTABILITY or FITNESS FOR A PARTICULAR PURPOSE.  See the
 * GNU General Public License for more details.
 *
 * You should have received a copy of the GNU General Public License
 * along with this program. If not, see <http://www.gnu.org/licenses/>.
 */

/**
 * 	\file       htdocs/fourn/class/fournisseur.product.class.php
 * 	\ingroup    produit
 * 	\brief      File of class to manage predefined suppliers products
<<<<<<< HEAD
 * 	\version    $Id: fournisseur.product.class.php,v 1.7 2011/07/31 23:57:02 eldy Exp $
=======
 * 	\version    $Id: fournisseur.product.class.php,v 1.12 2011/08/21 10:12:18 eldy Exp $
>>>>>>> 19bde3ab
 */

require_once DOL_DOCUMENT_ROOT."/product/class/product.class.php";
require_once DOL_DOCUMENT_ROOT."/fourn/class/fournisseur.class.php";


/**
 * 	\class      ProductFournisseur
 * 	\brief      Class to manage predefined suppliers products
 */
class ProductFournisseur extends Product
{
    var $db;
    var $error;

    var $product_fourn_price_id;  // id of ligne product-supplier

    var $id;                      // product id
    var $fourn_ref;               // ref supplier
    var $fourn_qty;               // quantity for price
    var $fourn_price;             // price for quantity
    var $product_fourn_id;        // supplier id
    var $fk_availability;         // availability delay
    var $fourn_unitprice;


    /**
     * 	Constructor
     */
    function ProductFournisseur($db)
    {
        $this->db = $db;
    }



    /**
     *    Remove all prices for this couple supplier-product
     *
     *    @param    id_fourn    Supplier Id
     *    @return   int         < 0 if error, > 0 if ok
     */
    function remove_fournisseur($id_fourn)
    {
        $ok=1;

        $this->db->begin();

        // Search all links
        $sql = "SELECT rowid";
        $sql.= " FROM ".MAIN_DB_PREFIX."product_fournisseur";
        $sql.= " WHERE fk_product = ".$this->id." AND fk_soc = ".$id_fourn;

        dol_syslog(get_class($this)."::remove_fournisseur sql=".$sql);
        $resql=$this->db->query($sql);
        if ($resql)
        {
            // For each link, delete price line
            while ($obj=$this->db->fetch_object($resql))
            {
                $sql = "DELETE FROM ".MAIN_DB_PREFIX."product_fournisseur_price";
                $sql.= " WHERE fk_product_fournisseur = ".$obj->rowid;

                dol_syslog(get_class($this)."::remove_fournisseur sql=".$sql);
                $resql2=$this->db->query($sql);
                if (! $resql2)
                {
                    $this->error=$this->db->lasterror();
                    dol_syslog(get_class($this)."::remove_fournisseur ".$this->error, LOG_ERR);
                    $ok=0;
                }
            }

            // Now delete all link supplier-product (they have no more childs)
            $sql = "DELETE FROM ".MAIN_DB_PREFIX."product_fournisseur";
            $sql.= " WHERE fk_product = ".$this->id." AND fk_soc = ".$id_fourn;

            dol_syslog(get_class($this)."::remove_fournisseur sql=".$sql);
            $resql=$this->db->query($sql);
            if (! $resql)
            {
                $this->error=$this->db->lasterror();
                dol_syslog(get_class($this)."::remove_fournisseur ".$this->error, LOG_ERR);
                $ok=0;
            }

            if ($ok)
            {
                $this->db->commit();
                return 1;
            }
            else
            {
                $this->db->rollback();
                return -1;
            }
        }
        else
        {
            $this->db->rollback();
            dol_print_error($this->db);
            return -2;
        }
    }


    /**
     *    Remove supplier product
     *
     *    @param    rowid     Product id
     *    @return   int       < 0 if error, > 0 if ok
     */
    function remove_product_fournisseur($rowid)
    {
        $sql = "DELETE FROM ".MAIN_DB_PREFIX."product_fournisseur";
        $sql.= " WHERE rowid = ".$rowid;

        dol_syslog(get_class($this)."::remove_product_fournisseur sql=".$sql);
        $resql = $this->db->query($sql);
        if ($resql)
        {
            return 1;
        }
        else
        {
            return -1;
        }
    }

    /**
     * 	Remove a price for a couple supplier-product
     *
     * 	@param		rowid	Line id of price
     *	@return		int		<0 if KO, >0 if OK
     */
    function remove_product_fournisseur_price($rowid)
    {
        global $conf;

        $this->db->begin();

        $sql = "DELETE FROM ".MAIN_DB_PREFIX."product_fournisseur_price";
        $sql.= " WHERE rowid = ".$rowid;

        dol_syslog(get_class($this)."::remove_product_fournisseur_price sql=".$sql);
        $resql = $this->db->query($sql);
        if ($resql)
        {
            // Remove all entries with no childs
            $sql = "SELECT pf.rowid";
            $sql.= " FROM ".MAIN_DB_PREFIX."product_fournisseur as pf";
            $sql.= " LEFT JOIN ".MAIN_DB_PREFIX."product_fournisseur_price as pfp ON pfp.fk_product_fournisseur = pf.rowid";
            $sql.= " WHERE pfp.rowid IS NULL";
            $sql.= " AND pf.entity = ".$conf->entity;

            dol_syslog(get_class($this)."::remove_product_fournisseur_price sql=".$sql);
            $resql = $this->db->query($sql);
            if ($resql)
            {
                $ok=1;

                while ($obj=$this->db->fetch_object($resql))
                {
                    $rowidpf=$obj->rowid;

                    $sql = "DELETE FROM ".MAIN_DB_PREFIX."product_fournisseur";
                    $sql.= " WHERE rowid = ".$rowidpf;

                    dol_syslog(get_class($this)."::remove_product_fournisseur_price sql=".$sql);
                    $resql2 = $this->db->query($sql);
                    if (! $resql2)
                    {
                        $this->error=$this->db->lasterror();
                        dol_syslog(get_class($this)."::remove_product_fournisseur_price ".$this->error,LOG_ERR);
                        $ok=0;
                    }
                }

                if ($ok)
                {
                    $this->db->commit();
                    return 1;
                }
                else
                {
                    $this->db->rollback();
                    return -3;
                }
            }
            else
            {
                $this->error=$this->db->lasterror();
                dol_syslog(get_class($this)."::remove_product_fournisseur_price ".$this->error,LOG_ERR);
                $this->db->rollback();
                return -2;
            }
        }
        else
        {
            $this->error=$this->db->lasterror();
            dol_syslog(get_class($this)."::remove_product_fournisseur_price ".$this->error,LOG_ERR);
            $this->db->rollback();
            return -1;
        }
    }


    /**
     *    Modify the purchase price for a supplier
     *
     *    @param  qty             	Min quantity for which price is valid
     *    @param  buyprice        	Purchase price for the quantity min
     *    @param  user            	Object user user made changes
     *    @param  price_base_type	HT or TTC
     *    @param  fourn				Supplier
     *    @param  availability		Product availability
     */
    function update_buyprice($qty, $buyprice, $user, $price_base_type='HT', $fourn, $availability)
    {
        global $mysoc;

        // Clean parameter
        $buyprice=price2num($buyprice);
        $qty=price2num($qty);
        if (empty($availability)) $availability=0;

        $error=0;
        $this->db->begin();

        // Supprime prix courant du fournisseur pour cette quantite
        $sql = "DELETE FROM  ".MAIN_DB_PREFIX."product_fournisseur_price";
        if ($this->product_fourn_price_id)
        {
            $sql.= " WHERE rowid = ".$this->product_fourn_price_id;
        }
        else
        {
            $sql.= " WHERE fk_product_fournisseur = ".$this->product_fourn_id;
            $sql.= " AND quantity = ".$qty;
        }

        $resql=$this->db->query($sql);
        if ($resql)
        {
            if ($price_base_type == 'TTC')
            {
                $ttx = get_default_tva($fourn,$mysoc,$this->id);
                $buyprice = $buyprice/(1+($ttx/100));
            }
            $unitBuyPrice = price2num($buyprice/$qty,'MU');

            $now=dol_now();

            // Ajoute prix courant du fournisseur pour cette quantite
            $sql = "INSERT INTO ".MAIN_DB_PREFIX."product_fournisseur_price(";
            $sql.= "datec, fk_product_fournisseur, fk_user, price, quantity, unitprice, fk_availability)";
            $sql.= " values('".$this->db->idate($now)."',";
            $sql.= " ".$this->product_fourn_id.",";
            $sql.= " ".$user->id.",";
            $sql.= " ".price2num($buyprice).",";
            $sql.= " ".$qty.",";
            $sql.= " ".$unitBuyPrice.",";
            $sql.= " ".$availability;
            $sql.=")";

            dol_syslog(get_class($this)."::update_buyprice sql=".$sql);
            if (! $this->db->query($sql))
            {
                $error++;
            }

            if (! $error)
            {
                // Ajoute modif dans table log
                $sql = "INSERT INTO ".MAIN_DB_PREFIX."product_fournisseur_price_log(";
                $sql.= "datec, fk_product_fournisseur,fk_user,price,quantity)";
                $sql.= "values('".$this->db->idate($now)."',";
                $sql.= " ".$this->product_fourn_id.",";
                $sql.= " ".$user->id.",";
                $sql.= " ".price2num($buyprice).",";
                $sql.= " ".$qty;
                $sql.=")";

                $resql=$this->db->query($sql);
                if (! $resql)
                {
                    $error++;
                }
            }

            if (! $error)
            {
                $this->db->commit();
                return 0;
            }
            else
            {
                $this->error=$this->db->error()." sql=".$sql;
                $this->db->rollback();
                return -2;
            }
        }
        else
        {
            $this->error=$this->db->error()." sql=".$sql;
            $this->db->rollback();
            return -1;
        }
    }


    /**
     * 	Changes the purchase price for a supplier of the product in the reference supplier
     *
     * 	@param  id_fourn        		Supplier ID
     * 	@param  product_fourn_ref 		Supplier ref product
     * 	@param  qty             		Amount for which the price is valid
     * 	@param  buyprice        		Purchase price for the quantity
     * 	@param  user            		Object user user made changes
     * 	@return	int						<0 if KO, >0 if OK
     */
    function UpdateBuyPriceByFournRef($id_fourn, $product_fourn_ref, $qty, $buyprice, $user, $price_base_type='HT')
    {
        global $conf;

        $result=0;

        // Recherche id produit pour cette ref et fournisseur
        $sql = "SELECT fk_product";
        $sql.= " FROM ".MAIN_DB_PREFIX."product_fournisseur";
        $sql.= " WHERE fk_soc = '".$id_fourn."'";
        $sql.= " AND ref_fourn = '".$product_fourn_ref."'";
        $sql.= " AND entity = ".$conf->entity;

        $resql=$this->db->query($sql);
        if ($resql)
        {
            if ($obj = $this->db->fetch_object($resql))
            {
                // Met a jour prix pour la qte
                $this->id = $obj->fk_product;
                $result = $this->update_buyprice($id_fourn, $qty, $buyprice, $user, $price_base_type);
            }
        }

        return $result;
    }


    /**
     *    Load information about a provider
     *
     *    @param      fournid         Supplier ID
     *    @return     int             < 0 if error, > 0 if ok
     */
    function fetch_fourn_data($fournid)
    {
        global $conf;

        // Check parameters
        if (empty($fournid)) return -1;

        $sql = "SELECT rowid, ref_fourn";
        $sql.= " FROM ".MAIN_DB_PREFIX."product_fournisseur ";
        $sql.= " WHERE fk_product = ".$this->id;
        $sql.= " AND fk_soc = ".$fournid;
        $sql.= " AND entity = ".$conf->entity;

        dol_syslog(get_class($this)."::fetch_fourn_data sql=".$sql);
        $result = $this->db->query($sql) ;
        if ($result)
        {
            $result = $this->db->fetch_array($result);
            $this->ref_fourn = $result["ref_fourn"];
            $this->product_fourn_id = $result["rowid"];
            return 1;
        }
        else
        {
            $this->error=$this->db->error();
            dol_syslog(get_class($this)."::fetch_fourn_data error=".$this->error, LOG_ERR);
            return -1;
        }
    }

    /**
     *    Loads the price information of a provider
     *
     *    @param      rowid	         line id
     *    @return     int             < 0 if KO, 0 if OK but not found, > 0 if OK
     */
    function fetch_product_fournisseur_price($rowid)
    {
        $sql = "SELECT pfp.rowid, pfp.price, pfp.quantity, pfp.unitprice, pfp.fk_availability";
        $sql.= ", pf.rowid as product_fourn_id, pf.fk_soc, pf.ref_fourn, pf.fk_product";
        $sql.= " FROM ".MAIN_DB_PREFIX."product_fournisseur_price as pfp";
        $sql.= ", ".MAIN_DB_PREFIX."product_fournisseur as pf";
        $sql.= " WHERE pfp.rowid = ".$rowid;
        $sql.= " AND pf.rowid = pfp.fk_product_fournisseur";

        dol_syslog(get_class($this)."::fetch_product_fournisseur_price sql=".$sql, LOG_DEBUG);
        $resql = $this->db->query($sql) ;
        if ($resql)
        {
            $obj = $this->db->fetch_object($resql);
            if ($obj)
            {
                $this->product_fourn_price_id = $rowid;
                $this->product_fourn_id       = $obj->product_fourn_id;
                $this->fourn_ref              = $obj->ref_fourn;
                $this->fourn_price            = $obj->price;
                $this->fourn_qty              = $obj->quantity;
                $this->fourn_unitprice        = $obj->unitprice;
                $this->product_id             = $obj->fk_product;	// deprecated
                $this->fk_product             = $obj->fk_product;
                $this->fk_availability		  = $obj->fk_availability;
                return 1;
            }
            else
            {
                return 0;
            }
        }
        else
        {
            $this->error=$this->db->error();
            dol_syslog(get_class($this)."::fetch_product_fournisseur_price error=".$this->error, LOG_ERR);
            return -1;
        }
    }


    /**
     *    List all supplier prices of a product
     *
     *    @param      rowid	         id du produit
     *    @return     table           table de ProductFournisseur
     */
    function fetch_product_fournisseur($prodid)
    {
        global $conf;

        // Suppliers list
        $sql = "SELECT s.nom as supplier_name, ";
        $sql.= " s.rowid as fourn_id,";
        $sql.= " pf.ref_fourn,";
        $sql.= " pfp.rowid as product_fourn_pri_id, ";
        $sql.= " pf.rowid as product_fourn_id, ";
        $sql.= " pfp.price, pfp.quantity, pfp.unitprice, pfp.fk_availability";
        $sql.= " FROM ".MAIN_DB_PREFIX."societe as s";
        $sql.= " INNER JOIN ".MAIN_DB_PREFIX."product_fournisseur as pf ON pf.fk_soc = s.rowid ";
        $sql.= " LEFT JOIN ".MAIN_DB_PREFIX."product_fournisseur_price as pfp";
        $sql.= " ON pf.rowid = pfp.fk_product_fournisseur";
        $sql.= " WHERE s.entity = ".$conf->entity;
        $sql.= " AND pf.fk_product = ".$prodid;
        $sql.= " ORDER BY s.nom, pfp.quantity";

        dol_syslog(get_class($this)."::fetch_product_fournisseur sql=".$sql, LOG_DEBUG);

        $resql = $this->db->query($sql);

        if ($resql)
        {
            $prod_fourn = array();

            while ($record = $this->db->fetch_array ($resql))
            {
                //define base attribute
                $prodfourn = new ProductFournisseur($this->db);

                $prodfourn->product_fourn_price_id = $record["product_fourn_pri_id"];
                $prodfourn->product_fourn_id       = $record["product_fourn_id"];
                $prodfourn->fourn_ref              = $record["ref_fourn"];
                $prodfourn->fourn_price            = $record["price"];
                $prodfourn->fourn_qty              = $record["quantity"];
                $prodfourn->fourn_unitprice        = $record["unitprice"];
                $prodfourn->fourn_id			   = $record["fourn_id"];
                $prodfourn->fourn_name			   = $record["supplier_name"];
                $prodfourn->fk_availability    	   = $record["fk_availability"];
                $prodfourn->id					   = $prodid;

                if (!isset($prodfourn->fourn_unitprice))
                {
                    if ($prodfourn->fourn_qty!=0)
                    {
                        $prodfourn->fourn_unitprice = $prodfourn->fourn_price/$prodfourn->fourn_qty;
                    }
                    else
                    {
                        $prodfourn->fourn_unitprice="";
                    }
                }

                $prod_fourn[]=$prodfourn;
            }

            $this->db->free($resql);
            return $prod_fourn;
        }
        else
        {
            $this->error=$this->db->error();
            dol_syslog(get_class($this)."::fetch_product_fournisseur error=".$this->error, LOG_ERR);
            return -1;
        }
    }

    /**
     * 	Load properties for minimum price
     *
     *  @param      rowid	        Product id
     *  @return     int				<0 if KO, >0 if OK
     */
    function find_min_price_product_fournisseur($prodid)
    {
        global $conf;

        $this->product_fourn_price_id = '';
        $this->product_fourn_id       = '';
        $this->fourn_ref              = '';
        $this->fourn_price            = '';
        $this->fourn_qty              = '';
        $this->fourn_unitprice        = '';
        $this->fourn_id			      = '';
        $this->fourn_name			  = '';
        $this->id					  = '';

        $sql = "SELECT s.nom as supplier_name, ";
        $sql.= " s.rowid as fourn_id,";
        $sql.= " pf.ref_fourn,";
        $sql.= " pfp.rowid as product_fourn_pri_id, ";
        $sql.= " pf.rowid as product_fourn_id, ";
        $sql.= " pfp.price, pfp.quantity, pfp.unitprice";
        $sql.= " FROM (".MAIN_DB_PREFIX."societe as s, ".MAIN_DB_PREFIX."product_fournisseur as pf)";
        $sql.= " LEFT JOIN ".MAIN_DB_PREFIX."product_fournisseur_price as pfp";
        $sql.= " ON pf.rowid = pfp.fk_product_fournisseur";
        $sql.= " WHERE s.entity = ".$conf->entity;
        $sql.= " AND pf.fk_product = ".$prodid;
        $sql.= " AND pf.fk_soc = s.rowid";
        $sql.= " ORDER BY pfp.unitprice";
        $sql.= $this->db->plimit(1);

        dol_syslog(get_class($this)."::find_min_price_product_fournisseur sql=".$sql, LOG_DEBUG);

        $resql = $this->db->query($sql);
        if ($resql)
        {
            $record = $this->db->fetch_array ($resql);
            $this->product_fourn_price_id = $record["product_fourn_pri_id"];
            $this->product_fourn_id       = $record["product_fourn_id"];
            $this->fourn_ref              = $record["ref_fourn"];
            $this->fourn_price            = $record["price"];
            $this->fourn_qty              = $record["quantity"];
            $this->fourn_unitprice        = $record["unitprice"];
            $this->fourn_id			      = $record["fourn_id"];
            $this->fourn_name			  = $record["supplier_name"];
            $this->id					  = $prodid;
            $this->db->free($resql);
            return 1;
        }
        else
        {
            $this->error=$this->db->error();
            dol_syslog(get_class($this)."::find_min_price_product_fournisseur error=".$this->error, LOG_ERR);
            return -1;
        }
    }

    /**
     *
     */
    function getSocNomUrl($withpicto=0)
    {
        $cust = new Fournisseur($this->db);
        $cust->fetch($this->fourn_id);

        return $cust->getNomUrl($withpicto);
    }

    /**
     *
     */
    function display_price_product_fournisseur()
    {
        global $langs;
        $langs->load("suppliers");
        $out=price($this->fourn_unitprice).' '.$langs->trans("HT").' &nbsp; ('.$langs->trans("Supplier").': '.$this->getSocNomUrl(1).' / '.$langs->trans("SupplierRef").': '.$this->fourn_ref.')';
        return $out;
    }

}

?><|MERGE_RESOLUTION|>--- conflicted
+++ resolved
@@ -22,11 +22,7 @@
  * 	\file       htdocs/fourn/class/fournisseur.product.class.php
  * 	\ingroup    produit
  * 	\brief      File of class to manage predefined suppliers products
-<<<<<<< HEAD
- * 	\version    $Id: fournisseur.product.class.php,v 1.7 2011/07/31 23:57:02 eldy Exp $
-=======
  * 	\version    $Id: fournisseur.product.class.php,v 1.12 2011/08/21 10:12:18 eldy Exp $
->>>>>>> 19bde3ab
  */
 
 require_once DOL_DOCUMENT_ROOT."/product/class/product.class.php";
