--- conflicted
+++ resolved
@@ -498,21 +498,12 @@
         global $conf;
 
         $sql = "SELECT pfp.rowid, pfp.price, pfp.quantity, pfp.unitprice, pfp.remise_percent, pfp.remise, pfp.tva_tx, pfp.default_vat_code, pfp.info_bits as fourn_tva_npr, pfp.fk_availability,";
-<<<<<<< HEAD
         $sql .= " pfp.fk_soc, pfp.ref_fourn, pfp.desc_fourn, pfp.fk_product, pfp.charges, pfp.fk_supplier_price_expression, pfp.delivery_time_days,";
         $sql .= " pfp.supplier_reputation, pfp.fk_user, pfp.datec,";
         $sql .= " pfp.multicurrency_price, pfp.multicurrency_unitprice, pfp.multicurrency_tx, pfp.fk_multicurrency, pfp.multicurrency_code,";
         $sql .= "  pfp.barcode, pfp.fk_barcode_type";
         $sql .= " FROM ".MAIN_DB_PREFIX."product_fournisseur_price as pfp";
-        $sql .= " WHERE pfp.rowid = ".$rowid;
-=======
-        $sql.= " pfp.fk_soc, pfp.ref_fourn, pfp.desc_fourn, pfp.fk_product, pfp.charges, pfp.fk_supplier_price_expression, pfp.delivery_time_days,";
-        $sql.= " pfp.supplier_reputation, pfp.fk_user, pfp.datec,";
-        $sql.= " pfp.multicurrency_price, pfp.multicurrency_unitprice, pfp.multicurrency_tx, pfp.fk_multicurrency, pfp.multicurrency_code,";
-        $sql.="  pfp.barcode, pfp.fk_barcode_type";
-        $sql.= " FROM ".MAIN_DB_PREFIX."product_fournisseur_price as pfp";
-        $sql.= " WHERE pfp.rowid = ".(int) $rowid;
->>>>>>> 7e52c703
+        $sql .= " WHERE pfp.rowid = ".(int) $rowid;
 
         dol_syslog(get_class($this)."::fetch_product_fournisseur_price", LOG_DEBUG);
         $resql = $this->db->query($sql);
