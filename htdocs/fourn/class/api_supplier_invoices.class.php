<?php
/* Copyright (C) 2015   Jean-François Ferry     <jfefe@aternatik.fr>
 * Copyright (C) 2016   Laurent Destailleur     <eldy@users.sourceforge.net>
 *
 * This program is free software; you can redistribute it and/or modify
 * it under the terms of the GNU General Public License as published by
 * the Free Software Foundation; either version 3 of the License, or
 * (at your option) any later version.
 *
 * This program is distributed in the hope that it will be useful,
 * but WITHOUT ANY WARRANTY; without even the implied warranty of
 * MERCHANTABILITY or FITNESS FOR A PARTICULAR PURPOSE.  See the
 * GNU General Public License for more details.
 *
 * You should have received a copy of the GNU General Public License
 * along with this program. If not, see <https://www.gnu.org/licenses/>.
 */

use Luracast\Restler\RestException;

require_once DOL_DOCUMENT_ROOT.'/fourn/class/fournisseur.facture.class.php';
require_once DOL_DOCUMENT_ROOT.'/fourn/class/paiementfourn.class.php';

/**
 * API class for supplier invoices
 *
 * @property DoliDB db
 * @access protected
 * @class  DolibarrApiAccess {@requires user,external}
 */
class SupplierInvoices extends DolibarrApi
{
    /**
     *
     * @var array   $FIELDS     Mandatory fields, checked when create and update object
     */
    static $FIELDS = array(
        'socid',
    );

    /**
     * @var FactureFournisseur $invoice {@type FactureFournisseur}
     */
    public $invoice;

    /**
     * Constructor
     */
    public function __construct()
    {
        global $db;
        $this->db = $db;
        $this->invoice = new FactureFournisseur($this->db);
    }

    /**
     * Get properties of a supplier invoice object
     *
     * Return an array with supplier invoice information
     *
     * @param 	int 	$id ID of supplier invoice
     * @return 	array|mixed data without useless information
     *
     * @throws 	RestException
     */
    public function get($id)
    {
        if (!DolibarrApiAccess::$user->rights->fournisseur->facture->lire) {
            throw new RestException(401);
        }

        $result = $this->invoice->fetch($id);
        if (!$result) {
            throw new RestException(404, 'Supplier invoice not found');
        }

        if (!DolibarrApi::_checkAccessToResource('fournisseur', $this->invoice->id, 'facture_fourn', 'facture')) {
            throw new RestException(401, 'Access not allowed for login '.DolibarrApiAccess::$user->login);
        }

        $this->invoice->fetchObjectLinked();
        return $this->_cleanObjectDatas($this->invoice);
    }

    /**
     * List invoices
     *
     * Get a list of supplier invoices
     *
     * @param string	$sortfield	      Sort field
     * @param string	$sortorder	      Sort order
     * @param int		$limit		      Limit for list
     * @param int		$page		      Page number
     * @param string   	$thirdparty_ids	  Thirdparty ids to filter invoices of (example '1' or '1,2,3') {@pattern /^[0-9,]*$/i}
     * @param string	$status		      Filter by invoice status : draft | unpaid | paid | cancelled
     * @param string    $sqlfilters       Other criteria to filter answers separated by a comma. Syntax example "(t.ref:like:'SO-%') and (t.datec:<:'20160101')"
     * @return array                      Array of invoice objects
     *
     * @throws RestException
     */
    public function index($sortfield = "t.rowid", $sortorder = 'ASC', $limit = 100, $page = 0, $thirdparty_ids = '', $status = '', $sqlfilters = '')
    {
        global $db;

        $obj_ret = array();

        // case of external user, $thirdparty_ids param is ignored and replaced by user's socid
        $socids = DolibarrApiAccess::$user->socid ? DolibarrApiAccess::$user->socid : $thirdparty_ids;

        // If the internal user must only see his customers, force searching by him
        $search_sale = 0;
        if (!DolibarrApiAccess::$user->rights->societe->client->voir) $search_sale = DolibarrApiAccess::$user->id;

        $sql = "SELECT t.rowid";
        // We need these fields in order to filter by sale (including the case where the user can only see his prospects)
        if (!DolibarrApiAccess::$user->rights->societe->client->voir || $search_sale > 0) $sql .= ", sc.fk_soc, sc.fk_user";
        $sql .= " FROM ".MAIN_DB_PREFIX."facture_fourn as t";

        // We need this table joined to the select in order to filter by sale
        if (!DolibarrApiAccess::$user->rights->societe->client->voir || $search_sale > 0) $sql .= ", ".MAIN_DB_PREFIX."societe_commerciaux as sc";

        $sql .= ' WHERE t.entity IN ('.getEntity('supplier_invoice').')';
        if (!DolibarrApiAccess::$user->rights->societe->client->voir || $search_sale > 0) $sql .= " AND t.fk_soc = sc.fk_soc";
        if ($socids) $sql .= " AND t.fk_soc IN (".$socids.")";
        if ($search_sale > 0) $sql .= " AND t.rowid = sc.fk_soc"; // Join for the needed table to filter by sale

        // Filter by status
        if ($status == 'draft') {
            $sql .= " AND t.fk_statut IN (0)";
        }
        if ($status == 'unpaid') {
            $sql .= " AND t.fk_statut IN (1)";
        }
        if ($status == 'paid') {
            $sql .= " AND t.fk_statut IN (2)";
        }
        if ($status == 'cancelled') {
            $sql .= " AND t.fk_statut IN (3)";
        }
        // Insert sale filter
        if ($search_sale > 0) {
            $sql .= " AND sc.fk_user = ".$search_sale;
        }
        // Add sql filters
        if ($sqlfilters)
        {
            if (!DolibarrApi::_checkFilters($sqlfilters))
            {
                throw new RestException(503, 'Error when validating parameter sqlfilters '.$sqlfilters);
            }
            $regexstring = '\(([^:\'\(\)]+:[^:\'\(\)]+:[^:\(\)]+)\)';
            $sql .= " AND (".preg_replace_callback('/'.$regexstring.'/', 'DolibarrApi::_forge_criteria_callback', $sqlfilters).")";
        }

        $sql .= $db->order($sortfield, $sortorder);
        if ($limit) {
            if ($page < 0)
            {
                $page = 0;
            }
            $offset = $limit * $page;

            $sql .= $db->plimit($limit + 1, $offset);
        }

        $result = $db->query($sql);
        if ($result) {
            $i = 0;
            $num = $db->num_rows($result);
            $min = min($num, ($limit <= 0 ? $num : $limit));
            while ($i < $min)
            {
                $obj = $db->fetch_object($result);
                $invoice_static = new FactureFournisseur($db);
                if ($invoice_static->fetch($obj->rowid)) {
                    $obj_ret[] = $this->_cleanObjectDatas($invoice_static);
                }
                $i++;
            }
        } else {
            throw new RestException(503, 'Error when retrieve supplier invoice list : '.$db->lasterror());
        }
        if (!count($obj_ret)) {
            throw new RestException(404, 'No supplier invoice found');
        }
        return $obj_ret;
    }

    /**
     * Create supplier invoice object
     *
     * @param array $request_data Request datas
     *
     * @return int  ID of supplier invoice
     *
     * @throws RestException 401
     * @throws RestException 500
     */
    public function post($request_data = null)
    {
        if (!DolibarrApiAccess::$user->rights->fournisseur->facture->creer) {
            throw new RestException(401, "Insuffisant rights");
        }
        // Check mandatory fields
        $result = $this->_validate($request_data);

        foreach ($request_data as $field => $value) {
            $this->invoice->$field = $value;
        }
        if (!array_key_exists('date', $request_data)) {
            $this->invoice->date = dol_now();
        }

        if ($this->invoice->create(DolibarrApiAccess::$user) < 0) {
            throw new RestException(500, "Error creating order", array_merge(array($this->invoice->error), $this->invoice->errors));
        }
        return $this->invoice->id;
    }

    /**
     * Update supplier invoice
     *
     * @param int   $id             Id of supplier invoice to update
     * @param array $request_data   Datas
     *
     * @return int
     *
     * @throws RestException 401
     * @throws RestException 404
     */
    public function put($id, $request_data = null)
    {
        if (!DolibarrApiAccess::$user->rights->fournisseur->facture->creer) {
            throw new RestException(401);
        }

        $result = $this->invoice->fetch($id);
        if (!$result) {
            throw new RestException(404, 'Supplier invoice not found');
        }

        if (!DolibarrApi::_checkAccessToResource('fournisseur', $this->invoice->id, 'facture_fourn', 'facture')) {
            throw new RestException(401, 'Access not allowed for login '.DolibarrApiAccess::$user->login);
        }

        foreach ($request_data as $field => $value) {
            if ($field == 'id') continue;
            $this->invoice->$field = $value;
        }

        if ($this->invoice->update($id, DolibarrApiAccess::$user))
            return $this->get($id);

        return false;
    }

    /**
     * Delete supplier invoice
     *
     * @param int   $id Supplier invoice ID
     *
     * @return array
     *
     * @throws RestException 401
     * @throws RestException 404
     * @throws RestException 500
     */
    public function delete($id)
    {
        if (!DolibarrApiAccess::$user->rights->fournisseur->facture->supprimer) {
            throw new RestException(401);
        }
        $result = $this->invoice->fetch($id);
        if (!$result) {
            throw new RestException(404, 'Supplier invoice not found');
        }

        if (!DolibarrApi::_checkAccessToResource('fournisseur', $this->invoice->id, 'facture_fourn', 'facture')) {
            throw new RestException(401, 'Access not allowed for login '.DolibarrApiAccess::$user->login);
        }

        if ($this->invoice->delete(DolibarrApiAccess::$user) < 0)
        {
            throw new RestException(500);
        }

        return array(
            'success' => array(
                'code' => 200,
                'message' => 'Supplier invoice deleted'
            )
        );
    }

    /**
     * Validate an invoice
     *
     * @param   int $id             Invoice ID
     * @param   int $idwarehouse    Warehouse ID
     * @param   int $notrigger      1=Does not execute triggers, 0= execute triggers
     *
     * @url POST    {id}/validate
     *
     * @return  array
     *
     * @throws RestException 304
     * @throws RestException 401
     * @throws RestException 404
     * @throws RestException 405
     * @throws RestException 500
     */
    public function validate($id, $idwarehouse = 0, $notrigger = 0)
    {
        if (!DolibarrApiAccess::$user->rights->fournisseur->facture->creer) {
            throw new RestException(401);
        }
        $result = $this->invoice->fetch($id);
        if (!$result) {
            throw new RestException(404, 'Invoice not found');
        }

        if (!DolibarrApi::_checkAccessToResource('fournisseur', $this->invoice->id, 'facture_fourn', 'facture')) {
            throw new RestException(401, 'Access not allowed for login '.DolibarrApiAccess::$user->login);
        }

        $result = $this->invoice->validate(DolibarrApiAccess::$user, '', $idwarehouse, $notrigger);
        if ($result == 0) {
            throw new RestException(304, 'Error nothing done. The invoice is already validated');
        }
        if ($result < 0) {
            throw new RestException(500, 'Error when validating Invoice: '.$this->invoice->error);
        }

        return array(
            'success' => array(
                'code' => 200,
                'message' => 'Invoice validated (Ref='.$this->invoice->ref.')'
            )
        );
    }

    /**
     * Get list of payments of a given supplier invoice
     *
     * @param int   $id             Id of SupplierInvoice
     *
     * @url     GET {id}/payments
     *
     * @return array
     * @throws RestException 400
     * @throws RestException 401
     * @throws RestException 404
     * @throws RestException 405
     */
    public function getPayments($id)
    {
        if (!DolibarrApiAccess::$user->rights->fournisseur->facture->lire) {
            throw new RestException(401);
        }
        if (empty($id)) {
            throw new RestException(400, 'Invoice ID is mandatory');
        }

		if (!DolibarrApi::_checkAccessToResource('fournisseur', $this->invoice->id, 'facture_fourn', 'facture')) {
			throw new RestException(401, 'Access not allowed for login '.DolibarrApiAccess::$user->login);
		}

        $result = $this->invoice->fetch($id);
        if (!$result) {
            throw new RestException(404, 'Invoice not found');
        }

        $result = $this->invoice->getListOfPayments();
        if ($result < 0) {
            throw new RestException(405, $this->invoice->error);
        }

        return $result;
    }


    /**
     * Add payment line to a specific supplier invoice with the remain to pay as amount.
     *
     * @param int     $id                               Id of invoice
     * @param string  $datepaye           {@from body}  Payment date        {@type timestamp}
     * @param int     $paiementid         {@from body}  Payment mode Id {@min 1}
     * @param string  $closepaidinvoices  {@from body}  Close paid invoices {@choice yes,no}
     * @param int     $accountid          {@from body}  Account Id {@min 1}
     * @param string  $num_payment       {@from body}  Payment number (optional)
     * @param string  $comment            {@from body}  Note (optional)
     * @param string  $chqemetteur        {@from body}  Payment issuer (mandatory if paiementcode = 'CHQ')
     * @param string  $chqbank            {@from body}  Issuer bank name (optional)
     *
     * @url     POST {id}/payments
     *
     * @return int  Payment ID
     * @throws RestException 400
     * @throws RestException 401
     * @throws RestException 404
     */
    public function addPayment($id, $datepaye, $paiementid, $closepaidinvoices, $accountid, $num_payment = '', $comment = '', $chqemetteur = '', $chqbank = '')
    {
        global $conf;

        if (!DolibarrApiAccess::$user->rights->fournisseur->facture->creer) {
            throw new RestException(403);
        }
        if (empty($id)) {
            throw new RestException(400, 'Invoice ID is mandatory');
        }

        if (!DolibarrApi::_checkAccessToResource('fournisseur', $this->invoice->id, 'facture_fourn', 'facture')) {
            throw new RestException(401, 'Access not allowed for login '.DolibarrApiAccess::$user->login);
        }

        if (!empty($conf->banque->enabled)) {
            if (empty($accountid)) {
                throw new RestException(400, 'Account ID is mandatory');
            }
        }

        if (empty($paiementid)) {
            throw new RestException(400, 'Paiement ID or Paiement Code is mandatory');
        }


        $result = $this->invoice->fetch($id);
        if (!$result) {
            throw new RestException(404, 'Invoice not found');
        }

        // Calculate amount to pay
        $totalpaye = $this->invoice->getSommePaiement();
        $totaldeposits = $this->invoice->getSumDepositsUsed();
        $resteapayer = price2num($this->invoice->total_ttc - $totalpaye - $totaldeposits, 'MT');

        $this->db->begin();

        $amounts = array();
        $multicurrency_amounts = array();

        $resteapayer = price2num($resteapayer, 'MT');
        $amounts[$id] = $resteapayer;

        // Multicurrency
        $newvalue = price2num($this->invoice->multicurrency_total_ttc, 'MT');
        $multicurrency_amounts[$id] = $newvalue;

        // Creation of payment line
        $paiement = new PaiementFourn($this->db);
        $paiement->datepaye     = $datepaye;
        $paiement->amounts      = $amounts; // Array with all payments dispatching with invoice id
        $paiement->multicurrency_amounts = $multicurrency_amounts; // Array with all payments dispatching
        $paiement->paiementid = $paiementid;
<<<<<<< HEAD
        $paiement->paiementcode = dol_getIdFromCode($this->db, $paiementid, 'c_paiement', 'id', 'code', 1);
        $paiement->oper = $paiement->paiementcode;	// For backward compatibility
=======
        $paiement->oper = dol_getIdFromCode($this->db, $paiementid, 'c_paiement', 'id', 'code', 1);
>>>>>>> 3a7b53cb
        $paiement->num_payment = $num_payment;
        $paiement->note_public = $comment;

        $paiement_id = $paiement->create(DolibarrApiAccess::$user, ($closepaidinvoices == 'yes' ? 1 : 0)); // This include closing invoices
        if ($paiement_id < 0)
        {
            $this->db->rollback();
            throw new RestException(400, 'Payment error : '.$paiement->error);
        }

        if (!empty($conf->banque->enabled)) {
            $result = $paiement->addPaymentToBank(DolibarrApiAccess::$user, 'payment_supplier', '(SupplierInvoicePayment)', $accountid, $chqemetteur, $chqbank);
            if ($result < 0)
            {
                $this->db->rollback();
                throw new RestException(400, 'Add payment to bank error : '.$paiement->error);
            }
        }

        $this->db->commit();

        return $paiement_id;
    }

    /**
     * Get lines of a supplier invoice
     *
     * @param int   $id             Id of supplier invoice
     *
     * @url	GET {id}/lines
     *
     * @return array
     */
    public function getLines($id)
    {
        if (!DolibarrApiAccess::$user->rights->fournisseur->facture->creer) {
            throw new RestException(401);
        }

        $result = $this->invoice->fetch($id);
        if (!$result) {
            throw new RestException(404, 'Supplier invoice not found');
        }

        if (!DolibarrApi::_checkAccessToResource('fournisseur', $this->invoice->id, 'facture_fourn', 'facture')) {
            throw new RestException(401, 'Access not allowed for login '.DolibarrApiAccess::$user->login);
        }
        $this->invoice->fetch_lines();
        $result = array();
        foreach ($this->invoice->lines as $line) {
            array_push($result, $this->_cleanObjectDatas($line));
        }
        return $result;
    }

    /**
     * Add a line to given supplier invoice
     *
     * @param int   $id             Id of supplier invoice to update
     * @param array $request_data   supplier invoice line data
     *
     * @url	POST {id}/lines
     *
     * @return int|bool
     */
    public function postLine($id, $request_data = null)
    {
        if (!DolibarrApiAccess::$user->rights->fournisseur->facture->creer) {
            throw new RestException(401);
        }

        $result = $this->invoice->fetch($id);
        if (!$result) {
            throw new RestException(404, 'Supplier invoice not found');
        }

        if (!DolibarrApi::_checkAccessToResource('fournisseur', $this->invoice->id, 'facture_fourn', 'facture')) {
            throw new RestException(401, 'Access not allowed for login '.DolibarrApiAccess::$user->login);
        }
        $request_data = (object) $request_data;

        $updateRes = $this->invoice->addline(
            $request_data->description,
    		$request_data->pu_ht,
			$request_data->tva_tx,
    		$request_data->localtax1_tx,
    		$request_data->localtax2_tx,
    		$request_data->qty,
			$request_data->fk_product,
			$request_data->remise_percent,
			$request_data->date_start,
			$request_data->date_end,
			$request_data->ventil,
			$request_data->info_bits,
			'HT',
			$request_data->product_type,
			$request_data->rang,
			false,
			$request_data->array_options,
			$request_data->fk_unit,
			$request_data->origin_id,
			$request_data->multicurrency_subprice,
			$request_data->ref_supplier,
			$request_data->special_code
        );

        if ($updateRes < 0) {
            throw new RestException(400, 'Unable to insert the new line. Check your inputs. '.$this->invoice->error);
        }

        return $updateRes;
    }

    /**
     * Update a line to a given supplier invoice
     *
     * @param int   $id             Id of supplier invoice to update
     * @param int   $lineid         Id of line to update
     * @param array $request_data   InvoiceLine data
     *
     * @url	PUT {id}/lines/{lineid}
     *
     * @return object
     *
     * @throws 200
     * @throws 304
     * @throws 401
     * @throws 404
     */
    public function putLine($id, $lineid, $request_data = null)
    {
    	if (!DolibarrApiAccess::$user->rights->fournisseur->facture->creer) {
            throw new RestException(401);
        }

        $result = $this->invoice->fetch($id);
        if (!$result) {
            throw new RestException(404, 'Supplier invoice not found');
        }

        if (!DolibarrApi::_checkAccessToResource('fournisseur', $this->invoice->id, 'facture_fourn', 'facture')) {
            throw new RestException(401, 'Access not allowed for login '.DolibarrApiAccess::$user->login);
        }
    	$request_data = (object) $request_data;
        $updateRes = $this->invoice->updateline(
    		$lineid,
    		$request_data->description,
    		$request_data->pu_ht,
			$request_data->tva_tx,
    		$request_data->localtax1_tx,
    		$request_data->localtax2_tx,
    		$request_data->qty,
			$request_data->fk_product,
			'HT',
			$request_data->info_bits,
			$request_data->product_type,
			$request_data->remise_percent,
			false,
			$request_data->date_start,
			$request_data->date_end,
			$request_data->array_options,
			$request_data->fk_unit,
			$request_data->multicurrency_subprice,
			$request_data->ref_supplier
    	);

    	if ($updateRes > 0) {
    		$result = $this->get($id);
    		unset($result->line);
    		return $this->_cleanObjectDatas($result);
	    } else {
	    	throw new RestException(304, $this->invoice->error);
    	}
    }

	/**
     * Deletes a line of a given supplier invoice
     *
     * @param int   $id             Id of supplier invoice
     * @param int   $lineid 		Id of the line to delete
     *
     * @url     DELETE {id}/lines/{lineid}
     *
     * @return array
     *
     * @throws 400
     * @throws 401
     * @throws 404
     * @throws 405
     */
    public function deleteLine($id, $lineid)
    {
		if (!DolibarrApiAccess::$user->rights->fournisseur->facture->creer) {
            throw new RestException(401);
        }

		$result = $this->invoice->fetch($id);
        if (!$result) {
            throw new RestException(404, 'Supplier invoice not found');
        }

    	if (empty($lineid)) {
    		throw new RestException(400, 'Line ID is mandatory');
    	}

    	if (!DolibarrApi::_checkAccessToResource('fournisseur', $this->invoice->id, 'facture_fourn', 'facture')) {
            throw new RestException(401, 'Access not allowed for login '.DolibarrApiAccess::$user->login);
        }

    	// TODO Check the lineid $lineid is a line of ojbect

    	$updateRes = $this->invoice->deleteline($lineid);
    	if ($updateRes > 0) {
    		return $this->get($id);
    	} else {
    		throw new RestException(405, $this->invoice->error);
    	}
    }

    // phpcs:disable PEAR.NamingConventions.ValidFunctionName.PublicUnderscore
    /**
     * Clean sensible object datas
     *
     * @param   Object  $object    Object to clean
     * @return  array              Array of cleaned object properties
     */
    protected function _cleanObjectDatas($object)
    {
        // phpcs:enable
        $object = parent::_cleanObjectDatas($object);

        unset($object->rowid);
        unset($object->barcode_type);
        unset($object->barcode_type_code);
        unset($object->barcode_type_label);
        unset($object->barcode_type_coder);

        return $object;
    }

    /**
     * Validate fields before create or update object
     *
     * @param array $data   Datas to validate
     * @return array
     *
     * @throws RestException
     */
    private function _validate($data)
    {
        $invoice = array();
        foreach (SupplierInvoices::$FIELDS as $field) {
            if (!isset($data[$field]))
                throw new RestException(400, "$field field missing");
            $invoice[$field] = $data[$field];
        }
        return $invoice;
    }
}<|MERGE_RESOLUTION|>--- conflicted
+++ resolved
@@ -453,12 +453,8 @@
         $paiement->amounts      = $amounts; // Array with all payments dispatching with invoice id
         $paiement->multicurrency_amounts = $multicurrency_amounts; // Array with all payments dispatching
         $paiement->paiementid = $paiementid;
-<<<<<<< HEAD
         $paiement->paiementcode = dol_getIdFromCode($this->db, $paiementid, 'c_paiement', 'id', 'code', 1);
         $paiement->oper = $paiement->paiementcode;	// For backward compatibility
-=======
-        $paiement->oper = dol_getIdFromCode($this->db, $paiementid, 'c_paiement', 'id', 'code', 1);
->>>>>>> 3a7b53cb
         $paiement->num_payment = $num_payment;
         $paiement->note_public = $comment;
 
