--- conflicted
+++ resolved
@@ -390,13 +390,6 @@
 			throw new RestException(400, 'Invoice ID is mandatory');
 		}
 
-<<<<<<< HEAD
-		if (!DolibarrApi::_checkAccessToResource('fournisseur', $this->invoice->id, 'facture_fourn', 'facture')) {
-			throw new RestException(401, 'Access not allowed for login ' . DolibarrApiAccess::$user->login);
-		}
-
-=======
->>>>>>> d9858d9b
 		$result = $this->invoice->fetch($id);
 		if (!$result) {
 			throw new RestException(404, 'Invoice not found');
@@ -466,13 +459,6 @@
 			throw new RestException(400, 'Payment mode ID is mandatory');
 		}
 
-<<<<<<< HEAD
-
-		$result = $this->invoice->fetch($id);
-		if (!$result) {
-			throw new RestException(404, 'Invoice not found');
-		}
-
 		if (null !== $amount && $amount > 0) {
 			// We use the amount given in parameter
 			$paymentamount = $amount;
@@ -482,12 +468,6 @@
 			$totaldeposits = $this->invoice->getSumDepositsUsed();
 			$paymentamount = price2num($this->invoice->total_ttc - $totalpaid - $totaldeposits, 'MT');
 		}
-=======
-		// Calculate amount to pay
-		$totalpaid = $this->invoice->getSommePaiement();
-		$totaldeposits = $this->invoice->getSumDepositsUsed();
-		$resteapayer = price2num($this->invoice->total_ttc - $totalpaid - $totaldeposits, 'MT');
->>>>>>> d9858d9b
 
 		$this->db->begin();
 
