<?php
/* Copyright (C) 2002-2004	Rodolphe Quiedeville	<rodolphe@quiedeville.org>
 * Copyright (C) 2004-2012	Laurent Destailleur		<eldy@users.sourceforge.net>
 * Copyright (C) 2004		Christophe Combelles	<ccomb@free.fr>
 * Copyright (C) 2005		Marc Barilley			<marc@ocebo.com>
 * Copyright (C) 2005-2012	Regis Houssin			<regis.houssin@inodbox.com>
 * Copyright (C) 2010-2020	Juanjo Menent			<jmenent@2byte.es>
 * Copyright (C) 2013-2019	Philippe Grand			<philippe.grand@atoo-net.com>
 * Copyright (C) 2013		Florian Henry			<florian.henry@open-concept.pro>
 * Copyright (C) 2014-2016	Marcos García			<marcosgdf@gmail.com>
 * Copyright (C) 2015		Bahfir Abbes			<bafbes@gmail.com>
 * Copyright (C) 2015-2022	Ferran Marcet			<fmarcet@2byte.es>
 * Copyright (C) 2016-2023	Alexandre Spangaro		<aspangaro@open-dsi.fr>
 * Copyright (C) 2018       Nicolas ZABOURI			<info@inovea-conseil.com>
 * Copyright (C) 2018-2023  Frédéric France         <frederic.france@netlogic.fr>
 * Copyright (C) 2022      	Gauthier VERDOL     	<gauthier.verdol@atm-consulting.fr>
 * Copyright (C) 2023		Nick Fragoulis
 *
 * This program is free software; you can redistribute it and/or modify
 * it under the terms of the GNU General Public License as published by
 * the Free Software Foundation; either version 3 of the License, or
 * (at your option) any later version.
 *
 * This program is distributed in the hope that it will be useful,
 * but WITHOUT ANY WARRANTY; without even the implied warranty of
 * MERCHANTABILITY or FITNESS FOR A PARTICULAR PURPOSE.  See the
 * GNU General Public License for more details.
 *
 * You should have received a copy of the GNU General Public License
 * along with this program. If not, see <https://www.gnu.org/licenses/>.
 */

/**
 *  \file       htdocs/fourn/class/fournisseur.facture.class.php
 *  \ingroup    fournisseur,facture
 *  \brief      File of class to manage suppliers invoices
 */

include_once DOL_DOCUMENT_ROOT.'/core/class/commoninvoice.class.php';
require_once DOL_DOCUMENT_ROOT.'/core/class/commonobjectline.class.php';
require_once DOL_DOCUMENT_ROOT.'/multicurrency/class/multicurrency.class.php';
require_once DOL_DOCUMENT_ROOT.'/fourn/class/fournisseur.product.class.php';

if (isModEnabled('accounting')) {
	require_once DOL_DOCUMENT_ROOT.'/core/class/html.formaccounting.class.php';
	require_once DOL_DOCUMENT_ROOT.'/accountancy/class/accountingaccount.class.php';
}

/**
 *	Class to manage suppliers invoices
 */
class FactureFournisseur extends CommonInvoice
{
	/**
	 * @var string ID to identify managed object
	 */
	public $element = 'invoice_supplier';

	/**
	 * @var string Name of table without prefix where object is stored
	 */
	public $table_element = 'facture_fourn';

	/**
	 * @var string    Name of subtable line
	 */
	public $table_element_line = 'facture_fourn_det';

	/**
	 * @var string Field with ID of parent key if this field has a parent
	 */
	public $fk_element = 'fk_facture_fourn';

	/**
	 * @var string String with name of icon for myobject. Must be the part after the 'object_' into object_myobject.png
	 */
	public $picto = 'supplier_invoice';

	/**
	 * 0=No test on entity, 1=Test with field entity, 2=Test with link by societe
	 * @var int
	 */
	public $ismultientitymanaged = 1;

	/**
	 * 0=Default, 1=View may be restricted to sales representative only if no permission to see all or to company of external user if external user
	 * @var integer
	 */
	public $restrictiononfksoc = 1;

	/**
	 * {@inheritdoc}
	 */
	protected $table_ref_field = 'ref';

	/**
	 * @var int ID
	 */
	public $rowid;

	/**
	 * @var string Ref
	 */
	public $ref;

	/**
	 * @var string Ref supplier
	 */
	public $ref_supplier;

	/**
	 * @var string 	Label of invoice
	 * @deprecated	Use $label
	 */
	public $libelle;
	/**
	 * @var string Label of invoice
	 */
	public $label;

	//Check constants for types
	public $type = self::TYPE_STANDARD;

	/**
	 * Supplier invoice status
	 * @var int
	 * @deprecated
	 * @see $status
	 */
	public $statut;

	/**
	 * Supplier invoice status
	 * @var int
	 * @see FactureFournisseur::STATUS_DRAFT, FactureFournisseur::STATUS_VALIDATED, FactureFournisseur::STATUS_PAID, FactureFournisseur::STATUS_ABANDONED
	 */
	public $status;

	/**
	 * Supplier invoice status
	 * @var int
	 * @deprecated
	 * @see $status
<<<<<<< HEAD
	 */
	public $fk_statut;

=======
	 */
	public $fk_statut;

	/**
	 * Set to 1 if the invoice is completely paid, otherwise is 0
	 * @var int
	 * @deprecated Use $paid
	 */
	public $paye;
>>>>>>> 729451fa
	/**
	 * Set to 1 if the invoice is completely paid, otherwise is 0
	 * @var int
	 */
	public $paid;

	/**
	 * @deprecated	Use $user_creation_id
	 */
	public $author;

	/**
	 * Date creation record (datec)
	 *
	 * @var integer
	 */
	public $datec;

	/**
	 * Date modification record (tms)
	 *
	 * @var integer
	 */
	public $tms;

	/**
	 * Max payment date (date_echeance)
	 *
	 * @var integer
	 */
	public $date_echeance;

	/**
	 * @var double $amount
	 * @deprecated
	 */
	public $amount = 0;
	/**
	 * @var double $remise
	 * @deprecated
	 */
	public $remise = 0;

	/**
	 * @var float tva
	 * @deprecated Use $total_tva
	 */
	public $tva;

	// Warning: Do not set default value into property defintion. it must stay null.
	// For example to avoid to have substition done when object is generic and not yet defined.
	public $localtax1;
	public $localtax2;
	public $total_ht;
	public $total_tva;
	public $total_localtax1;
	public $total_localtax2;
	public $total_ttc;

	/**
	 * @deprecated
	 * @see $note_private, $note_public
	 */
	public $note;

	public $note_private;
	public $note_public;
	public $propalid;

	/**
	 * @var int ID
	 */
	public $fk_account;		// default bank account

	/**
	 * @var int transport mode id
	 */
	public $transport_mode_id;

	/**
	 * @var boolean VAT reverse charge can be used on the invoice
	 */
	public $vat_reverse_charge;

	public $extraparams = array();

	/**
	 * Invoice lines
	 * @var SupplierInvoiceLine[]
	 */
	public $lines = array();

	/**
	 * @deprecated
	 */
	public $fournisseur;

	//! id of source invoice if replacement invoice or credit note
	/**
	 * @var int ID
	 */
	public $fk_facture_source;

	public $fac_rec;


	public $fields = array(
		'rowid' =>array('type'=>'integer', 'label'=>'TechnicalID', 'enabled'=>1, 'visible'=>-1, 'notnull'=>1, 'position'=>10),
		'ref' =>array('type'=>'varchar(255)', 'label'=>'Ref', 'enabled'=>1, 'visible'=>-1, 'notnull'=>1, 'showoncombobox'=>1, 'position'=>15),
		'ref_supplier' =>array('type'=>'varchar(255)', 'label'=>'RefSupplier', 'enabled'=>1, 'visible'=>-1, 'position'=>20),
		'entity' =>array('type'=>'integer', 'label'=>'Entity', 'default'=>1, 'enabled'=>1, 'visible'=>-2, 'notnull'=>1, 'position'=>25, 'index'=>1),
		'ref_ext' =>array('type'=>'varchar(255)', 'label'=>'RefExt', 'enabled'=>1, 'visible'=>0, 'position'=>30),
		'type' =>array('type'=>'smallint(6)', 'label'=>'Type', 'enabled'=>1, 'visible'=>-1, 'notnull'=>1, 'position'=>35),
		'subtype' =>array('type'=>'smallint(6)', 'label'=>'InvoiceSubtype', 'enabled'=>1, 'visible'=>-1, 'notnull'=>1, 'position'=>36),
		'fk_soc' =>array('type'=>'integer:Societe:societe/class/societe.class.php', 'label'=>'ThirdParty', 'enabled'=>'isModEnabled("societe")', 'visible'=>-1, 'notnull'=>1, 'position'=>40),
		'datec' =>array('type'=>'datetime', 'label'=>'DateCreation', 'enabled'=>1, 'visible'=>-1, 'position'=>45),
		'datef' =>array('type'=>'date', 'label'=>'Date', 'enabled'=>1, 'visible'=>-1, 'position'=>50),
		'tms' =>array('type'=>'timestamp', 'label'=>'DateModification', 'enabled'=>1, 'visible'=>-1, 'notnull'=>1, 'position'=>55),
		'libelle' =>array('type'=>'varchar(255)', 'label'=>'Label', 'enabled'=>1, 'visible'=>-1, 'position'=>60),
		'paye' =>array('type'=>'smallint(6)', 'label'=>'Paye', 'enabled'=>1, 'visible'=>-1, 'notnull'=>1, 'position'=>65),
		'amount' =>array('type'=>'double(24,8)', 'label'=>'Amount', 'enabled'=>1, 'visible'=>-1, 'notnull'=>1, 'position'=>70),
		'remise' =>array('type'=>'double(24,8)', 'label'=>'Discount', 'enabled'=>1, 'visible'=>-1, 'position'=>75),
		'close_code' =>array('type'=>'varchar(16)', 'label'=>'CloseCode', 'enabled'=>1, 'visible'=>-1, 'position'=>80),
		'close_note' =>array('type'=>'varchar(128)', 'label'=>'CloseNote', 'enabled'=>1, 'visible'=>-1, 'position'=>85),
		'tva' =>array('type'=>'double(24,8)', 'label'=>'Tva', 'enabled'=>1, 'visible'=>-1, 'position'=>90),
		'localtax1' =>array('type'=>'double(24,8)', 'label'=>'Localtax1', 'enabled'=>1, 'visible'=>-1, 'position'=>95),
		'localtax2' =>array('type'=>'double(24,8)', 'label'=>'Localtax2', 'enabled'=>1, 'visible'=>-1, 'position'=>100),
		'total_ht' =>array('type'=>'double(24,8)', 'label'=>'TotalHT', 'enabled'=>1, 'visible'=>-1, 'position'=>105),
		'total_tva' =>array('type'=>'double(24,8)', 'label'=>'TotalVAT', 'enabled'=>1, 'visible'=>-1, 'position'=>110),
		'total_ttc' =>array('type'=>'double(24,8)', 'label'=>'TotalTTC', 'enabled'=>1, 'visible'=>-1, 'position'=>115),
		'fk_user_author' =>array('type'=>'integer:User:user/class/user.class.php', 'label'=>'UserAuthor', 'enabled'=>1, 'visible'=>-1, 'position'=>125),
		'fk_user_modif' =>array('type'=>'integer:User:user/class/user.class.php', 'label'=>'UserModif', 'enabled'=>1, 'visible'=>-2, 'notnull'=>-1, 'position'=>130),
		'fk_user_valid' =>array('type'=>'integer:User:user/class/user.class.php', 'label'=>'UserValidation', 'enabled'=>1, 'visible'=>-1, 'position'=>135),
		'fk_facture_source' =>array('type'=>'integer', 'label'=>'Fk facture source', 'enabled'=>1, 'visible'=>-1, 'position'=>140),
		'fk_projet' =>array('type'=>'integer:Project:projet/class/project.class.php:1:fk_statut=1', 'label'=>'Project', 'enabled'=>"isModEnabled('project')", 'visible'=>-1, 'position'=>145),
		'fk_account' =>array('type'=>'integer', 'label'=>'Account', 'enabled'=>'isModEnabled("banque")', 'visible'=>-1, 'position'=>150),
		'fk_cond_reglement' =>array('type'=>'integer', 'label'=>'PaymentTerm', 'enabled'=>1, 'visible'=>-1, 'position'=>155),
		'fk_mode_reglement' =>array('type'=>'integer', 'label'=>'PaymentMode', 'enabled'=>1, 'visible'=>-1, 'position'=>160),
		'date_lim_reglement' =>array('type'=>'date', 'label'=>'DateLimReglement', 'enabled'=>1, 'visible'=>-1, 'position'=>165),
		'note_private' =>array('type'=>'html', 'label'=>'NotePrivate', 'enabled'=>1, 'visible'=>0, 'position'=>170),
		'note_public' =>array('type'=>'html', 'label'=>'NotePublic', 'enabled'=>1, 'visible'=>0, 'position'=>175),
		'model_pdf' =>array('type'=>'varchar(255)', 'label'=>'ModelPdf', 'enabled'=>1, 'visible'=>0, 'position'=>180),
		'extraparams' =>array('type'=>'varchar(255)', 'label'=>'Extraparams', 'enabled'=>1, 'visible'=>-1, 'position'=>190),
		'fk_incoterms' =>array('type'=>'integer', 'label'=>'IncotermCode', 'enabled'=>1, 'visible'=>-1, 'position'=>195),
		'location_incoterms' =>array('type'=>'varchar(255)', 'label'=>'IncotermLocation', 'enabled'=>1, 'visible'=>-1, 'position'=>200),
		'fk_multicurrency' =>array('type'=>'integer', 'label'=>'MulticurrencyId', 'enabled'=>1, 'visible'=>-1, 'position'=>205),
		'multicurrency_code' =>array('type'=>'varchar(255)', 'label'=>'MulticurrencyCode', 'enabled'=>1, 'visible'=>-1, 'position'=>210),
		'multicurrency_tx' =>array('type'=>'double(24,8)', 'label'=>'MulticurrencyRate', 'enabled'=>1, 'visible'=>-1, 'position'=>215),
		'multicurrency_total_ht' =>array('type'=>'double(24,8)', 'label'=>'MulticurrencyTotalHT', 'enabled'=>1, 'visible'=>-1, 'position'=>220),
		'multicurrency_total_tva' =>array('type'=>'double(24,8)', 'label'=>'MulticurrencyTotalVAT', 'enabled'=>1, 'visible'=>-1, 'position'=>225),
		'multicurrency_total_ttc' =>array('type'=>'double(24,8)', 'label'=>'MulticurrencyTotalTTC', 'enabled'=>1, 'visible'=>-1, 'position'=>230),
		'date_pointoftax' =>array('type'=>'date', 'label'=>'Date pointoftax', 'enabled'=>1, 'visible'=>-1, 'position'=>235),
		'date_valid' =>array('type'=>'date', 'label'=>'DateValidation', 'enabled'=>1, 'visible'=>-1, 'position'=>240),
		'last_main_doc' =>array('type'=>'varchar(255)', 'label'=>'Last main doc', 'enabled'=>1, 'visible'=>-1, 'position'=>245),
		'fk_statut' =>array('type'=>'smallint(6)', 'label'=>'Status', 'enabled'=>1, 'visible'=>-1, 'notnull'=>1, 'position'=>500),
		'import_key' =>array('type'=>'varchar(14)', 'label'=>'ImportId', 'enabled'=>1, 'visible'=>-2, 'position'=>900),
	);


	/**
	 * Standard invoice
	 */
	const TYPE_STANDARD = 0;

	/**
	 * Replacement invoice
	 */
	const TYPE_REPLACEMENT = 1;

	/**
	 * Credit note invoice
	 */
	const TYPE_CREDIT_NOTE = 2;

	/**
	 * Deposit invoice
	 */
	const TYPE_DEPOSIT = 3;

	/**
	 * Draft
	 */
	const STATUS_DRAFT = 0;

	/**
	 * Validated (need to be paid)
	 */
	const STATUS_VALIDATED = 1;

	/**
	 * Classified paid.
	 * If paid partially, $this->close_code can be:
	 * - CLOSECODE_DISCOUNTVAT
	 * - CLOSECODE_BADCREDIT
	 * If paid completelly, this->close_code will be null
	 */
	const STATUS_CLOSED = 2;

	/**
	 * Classified abandoned and no payment done.
	 * $this->close_code can be:
	 * - CLOSECODE_BADCREDIT
	 * - CLOSECODE_ABANDONED
	 * - CLOSECODE_REPLACED
	 */
	const STATUS_ABANDONED = 3;

	const CLOSECODE_DISCOUNTVAT = 'discount_vat';
	const CLOSECODE_BADCREDIT = 'badsupplier';
	const CLOSECODE_ABANDONED = 'abandon';
	const CLOSECODE_REPLACED = 'replaced';

	/**
	 *	Constructor
	 *
	 *  @param		DoliDB		$db      Database handler
	 */
	public function __construct($db)
	{
		$this->db = $db;
	}

	/**
	 *    Create supplier invoice into database
	 *
	 *    @param      User		$user       user object that creates
	 *    @return     int    	     		Id invoice created if OK, < 0 if KO
	 */
	public function create($user)
	{
		global $langs, $conf, $hookmanager;

		$error = 0;
		$now = dol_now();

		// Clean parameters
		if (isset($this->ref_supplier)) {
			$this->ref_supplier = trim($this->ref_supplier);
		}
		if (empty($this->type)) {
			$this->type = self::TYPE_STANDARD;
		}
		if (empty($this->date)) {
			$this->date = $now;
		}

		// Multicurrency (test on $this->multicurrency_tx because we should take the default rate only if not using origin rate)
		if (!empty($this->multicurrency_code) && empty($this->multicurrency_tx)) {
			list($this->fk_multicurrency, $this->multicurrency_tx) = MultiCurrency::getIdAndTxFromCode($this->db, $this->multicurrency_code, $this->date);
		} else {
			$this->fk_multicurrency = MultiCurrency::getIdFromCode($this->db, $this->multicurrency_code);
		}
		if (empty($this->fk_multicurrency)) {
			$this->multicurrency_code = $conf->currency;
			$this->fk_multicurrency = 0;
			$this->multicurrency_tx = 1;
		}

		$this->db->begin();

		// Create invoice from a template recurring invoice
		if ($this->fac_rec > 0) {
			$this->fk_fac_rec_source = $this->fac_rec;

			require_once DOL_DOCUMENT_ROOT . '/fourn/class/fournisseur.facture-rec.class.php';
			$_facrec = new FactureFournisseurRec($this->db);
			$result = $_facrec->fetch($this->fac_rec);
			$result = $_facrec->fetchObjectLinked(null, '', null, '', 'OR', 1, 'sourcetype', 0); // This load $_facrec->linkedObjectsIds

			// Define some dates
			if (!empty($_facrec->frequency)) {
				$originaldatewhen = $_facrec->date_when;
				$nextdatewhen = dol_time_plus_duree($originaldatewhen, $_facrec->frequency, $_facrec->unit_frequency);
				$previousdaynextdatewhen = dol_time_plus_duree($nextdatewhen, -1, 'd');
				$this->socid = $_facrec->socid;
			}

			$this->entity = $_facrec->entity; // Invoice created in same entity than template

			// Fields coming from GUI (priority on template). TODO Value of template should be used as default value on GUI so we can use here always value from GUI
			$this->fk_project = GETPOST('projectid', 'int') > 0 ? ((int) GETPOST('projectid', 'int')) : $_facrec->fk_project;
			$this->note_public = GETPOST('note_public', 'restricthtml') ? GETPOST('note_public', 'restricthtml') : $_facrec->note_public;
			$this->note_private = GETPOST('note_private', 'restricthtml') ? GETPOST('note_private', 'restricthtml') : $_facrec->note_private;
			$this->model_pdf = GETPOST('model', 'alpha') ? GETPOST('model', 'alpha') : $_facrec->model_pdf;
			$this->cond_reglement_id = GETPOST('cond_reglement_id', 'int') > 0 ? ((int) GETPOST('cond_reglement_id', 'int')) : $_facrec->cond_reglement_id;
			$this->mode_reglement_id = GETPOST('mode_reglement_id', 'int') > 0 ? ((int) GETPOST('mode_reglement_id', 'int')) : $_facrec->mode_reglement_id;
			$this->fk_account = GETPOST('fk_account') > 0 ? ((int) GETPOST('fk_account')) : $_facrec->fk_account;

			// Set here to have this defined for substitution into notes, should be recalculated after adding lines to get same result
			$this->total_ht = $_facrec->total_ht;
			$this->total_ttc = $_facrec->total_ttc;

			// Fields always coming from template
			$this->fk_incoterms = $_facrec->fk_incoterms;
			$this->location_incoterms = $_facrec->location_incoterms;

			// Clean parameters
			if (! $this->type) {
				$this->type = self::TYPE_STANDARD;
			}
			if (!empty(GETPOST('ref_supplier'))) {
				$this->ref_supplier = trim($this->ref_supplier);
			} else {
				$this->ref_supplier = trim($this->ref_supplier . '_' . ($_facrec->nb_gen_done + 1));
			}
			$this->note_public = trim($this->note_public);
			$this->note_private = trim($this->note_private);
			$this->note_private = dol_concatdesc($this->note_private, $langs->trans("GeneratedFromRecurringInvoice", $_facrec->title));

			$this->array_options = $_facrec->array_options;

			if (! $this->mode_reglement_id) {
				$this->mode_reglement_id = 0;
			}
			$this->status = self::STATUS_DRAFT;
			$this->statut = self::STATUS_DRAFT;	// deprecated

			$this->linked_objects = $_facrec->linkedObjectsIds;
			// We do not add link to template invoice or next invoice will be linked to all generated invoices
			//$this->linked_objects['facturerec'][0] = $this->fac_rec;

			$forceduedate = $this->calculate_date_lim_reglement();

			// For recurring invoices, update date and number of last generation of recurring template invoice, before inserting new invoice
			if ($_facrec->frequency > 0) {
				dol_syslog("This is a recurring invoice so we set date_last_gen and next date_when");
				if (empty($_facrec->date_when)) {
					$_facrec->date_when = $now;
				}
				$next_date = $_facrec->getNextDate(); // Calculate next date
				$result = $_facrec->setValueFrom('date_last_gen', $now, '', null, 'date', '', $user, '');
				//$_facrec->setValueFrom('nb_gen_done', $_facrec->nb_gen_done + 1);		// Not required, +1 already included into setNextDate when second param is 1.
				$result = $_facrec->setNextDate($next_date, 1);
			}

			// Define lang of customer
			$outputlangs = $langs;
			$newlang = '';

			if (getDolGlobalInt('MAIN_MULTILANGS') && empty($newlang) && isset($this->thirdparty->default_lang)) {
				$newlang = $this->thirdparty->default_lang; // for proposal, order, invoice, ...
			}
			if (getDolGlobalInt('MAIN_MULTILANGS') && empty($newlang) && isset($this->default_lang)) {
				$newlang = $this->default_lang; // for thirdparty
			}
			if (!empty($newlang)) {
				$outputlangs = new Translate("", $conf);
				$outputlangs->setDefaultLang($newlang);
			}

			// Array of possible substitutions (See also file mailing-send.php that should manage same substitutions)
			$substitutionarray = getCommonSubstitutionArray($outputlangs, 0, null, $this);
			$substitutionarray['__INVOICE_PREVIOUS_MONTH__'] = dol_print_date(dol_time_plus_duree($this->date, -1, 'm'), '%m');
			$substitutionarray['__INVOICE_MONTH__'] = dol_print_date($this->date, '%m');
			$substitutionarray['__INVOICE_NEXT_MONTH__'] = dol_print_date(dol_time_plus_duree($this->date, 1, 'm'), '%m');
			$substitutionarray['__INVOICE_PREVIOUS_MONTH_TEXT__'] = dol_print_date(dol_time_plus_duree($this->date, -1, 'm'), '%B');
			$substitutionarray['__INVOICE_MONTH_TEXT__'] = dol_print_date($this->date, '%B');
			$substitutionarray['__INVOICE_NEXT_MONTH_TEXT__'] = dol_print_date(dol_time_plus_duree($this->date, 1, 'm'), '%B');
			$substitutionarray['__INVOICE_PREVIOUS_YEAR__'] = dol_print_date(dol_time_plus_duree($this->date, -1, 'y'), '%Y');
			$substitutionarray['__INVOICE_YEAR__'] = dol_print_date($this->date, '%Y');
			$substitutionarray['__INVOICE_NEXT_YEAR__'] = dol_print_date(dol_time_plus_duree($this->date, 1, 'y'), '%Y');
			// Only for template invoice
			$substitutionarray['__INVOICE_DATE_NEXT_INVOICE_BEFORE_GEN__'] = dol_print_date($originaldatewhen, 'dayhour');
			$substitutionarray['__INVOICE_DATE_NEXT_INVOICE_AFTER_GEN__'] = dol_print_date($nextdatewhen, 'dayhour');
			$substitutionarray['__INVOICE_PREVIOUS_DATE_NEXT_INVOICE_AFTER_GEN__'] = dol_print_date($previousdaynextdatewhen, 'dayhour');
			$substitutionarray['__INVOICE_COUNTER_CURRENT__'] = $_facrec->nb_gen_done;
			$substitutionarray['__INVOICE_COUNTER_MAX__'] = $_facrec->nb_gen_max;

			complete_substitutions_array($substitutionarray, $outputlangs);

			$this->note_public = make_substitutions($this->note_public, $substitutionarray);
			$this->note_private = make_substitutions($this->note_private, $substitutionarray);
		}

		// Define due date if not already defined
		if (!empty($forceduedate)) {
			$this->date_echeance = $forceduedate;
		}

		$sql = "INSERT INTO ".MAIN_DB_PREFIX."facture_fourn (";
		$sql .= "ref";
		$sql .= ", ref_supplier";
		$sql .= ", ref_ext";
		$sql .= ", entity";
		$sql .= ", type";
		$sql .= ", subtype";
		$sql .= ", libelle";
		$sql .= ", fk_soc";
		$sql .= ", datec";
		$sql .= ", datef";
		$sql .= ", vat_reverse_charge";
		$sql .= ", fk_projet";
		$sql .= ", fk_cond_reglement";
		$sql .= ", fk_mode_reglement";
		$sql .= ", fk_account";
		$sql .= ", note_private";
		$sql .= ", note_public";
		$sql .= ", fk_user_author";
		$sql .= ", date_lim_reglement";
		$sql .= ", fk_incoterms, location_incoterms";
		$sql .= ", fk_multicurrency";
		$sql .= ", multicurrency_code";
		$sql .= ", multicurrency_tx";
		$sql .= ", fk_facture_source";
		$sql .= ", fk_fac_rec_source";
		$sql .= ")";
		$sql .= " VALUES (";
		$sql .= "'(PROV)'";
		$sql .= ", '".$this->db->escape($this->ref_supplier)."'";
		$sql .= ", '".$this->db->escape($this->ref_ext)."'";
		$sql .= ", ".((int) $conf->entity);
		$sql .= ", '".$this->db->escape($this->type)."'";
		$sql .= ", ".($this->subtype ? "'".$this->db->escape($this->subtype)."'" : "null");
		$sql .= ", '".$this->db->escape(isset($this->label) ? $this->label : (isset($this->libelle) ? $this->libelle : ''))."'";
		$sql .= ", ".((int) $this->socid);
		$sql .= ", '".$this->db->idate($now)."'";
		$sql .= ", '".$this->db->idate($this->date)."'";
		$sql .= ", ".($this->vat_reverse_charge != '' ? ((int) $this->db->escape($this->vat_reverse_charge)) : 0);
		$sql .= ", ".($this->fk_project > 0 ? ((int) $this->fk_project) : "null");
		$sql .= ", ".($this->cond_reglement_id > 0 ? ((int) $this->cond_reglement_id) : "null");
		$sql .= ", ".($this->mode_reglement_id > 0 ? ((int) $this->mode_reglement_id) : "null");
		$sql .= ", ".($this->fk_account > 0 ? ((int) $this->fk_account) : 'NULL');
		$sql .= ", '".$this->db->escape($this->note_private)."'";
		$sql .= ", '".$this->db->escape($this->note_public)."'";
		$sql .= ", ".((int) $user->id).",";
		$sql .= $this->date_echeance != '' ? "'".$this->db->idate($this->date_echeance)."'" : "null";
		$sql .= ", ".(int) $this->fk_incoterms;
		$sql .= ", '".$this->db->escape($this->location_incoterms)."'";
		$sql .= ", ".(int) $this->fk_multicurrency;
		$sql .= ", '".$this->db->escape($this->multicurrency_code)."'";
		$sql .= ", ".(float) $this->multicurrency_tx;
		$sql .= ", ".($this->fk_facture_source ? ((int) $this->fk_facture_source) : "null");
		$sql .= ", ".(isset($this->fk_fac_rec_source) ? $this->fk_fac_rec_source : "NULL");
		$sql .= ")";

		dol_syslog(get_class($this)."::create", LOG_DEBUG);
		$resql = $this->db->query($sql);
		if ($resql) {
			$this->id = $this->db->last_insert_id(MAIN_DB_PREFIX.'facture_fourn');

			// Update ref with new one
			$this->ref = '(PROV'.$this->id.')';
			$sql = 'UPDATE '.MAIN_DB_PREFIX."facture_fourn SET ref='".$this->db->escape($this->ref)."' WHERE rowid=".((int) $this->id);

			dol_syslog(get_class($this)."::create", LOG_DEBUG);
			$resql = $this->db->query($sql);
			if (!$resql) {
				$error++;
			}

			if (!empty($this->linkedObjectsIds) && empty($this->linked_objects)) {	// To use new linkedObjectsIds instead of old linked_objects
				$this->linked_objects = $this->linkedObjectsIds; // TODO Replace linked_objects with linkedObjectsIds
			}

			// Add object linked
			if (!$error && $this->id && !empty($this->linked_objects) && is_array($this->linked_objects)) {
				foreach ($this->linked_objects as $origin => $tmp_origin_id) {
					if (is_array($tmp_origin_id)) {       // New behaviour, if linked_object can have several links per type, so is something like array('contract'=>array(id1, id2, ...))
						foreach ($tmp_origin_id as $origin_id) {
							$ret = $this->add_object_linked($origin, $origin_id);
							if (!$ret) {
								dol_print_error($this->db);
								$error++;
							}
						}
					} else { // Old behaviour, if linked_object has only one link per type, so is something like array('contract'=>id1))
						$origin_id = $tmp_origin_id;
						$ret = $this->add_object_linked($origin, $origin_id);
						if (!$ret) {
							dol_print_error($this->db);
							$error++;
						}
					}
				}
			}

			if (!$error && empty($this->fac_rec) && count($this->lines) && is_object($this->lines[0])) {	// If this->lines is array of InvoiceLines (preferred mode)
				dol_syslog("There is ".count($this->lines)." lines that are invoice lines objects");
				foreach ($this->lines as $i => $val) {
					$sql = 'INSERT INTO '.MAIN_DB_PREFIX.'facture_fourn_det (fk_facture_fourn, special_code, fk_remise_except)';
					$sql .= " VALUES (".((int) $this->id).", ".((int) $this->lines[$i]->special_code).", ".($this->lines[$i]->fk_remise_except > 0 ? ((int) $this->lines[$i]->fk_remise_except) : 'NULL').')';

					$resql_insert = $this->db->query($sql);
					if ($resql_insert) {
						$idligne = $this->db->last_insert_id(MAIN_DB_PREFIX.'facture_fourn_det');

						$res = $this->updateline(
							$idligne,
							$this->lines[$i]->description,
							$this->lines[$i]->subprice,
							$this->lines[$i]->tva_tx.($this->lines[$i]->vat_src_code ? ' ('.$this->lines[$i]->vat_src_code.')' : ''),
							$this->lines[$i]->localtax1_tx,
							$this->lines[$i]->localtax2_tx,
							$this->lines[$i]->qty,
							$this->lines[$i]->fk_product,
							'HT',
							(!empty($this->lines[$i]->info_bits) ? $this->lines[$i]->info_bits : ''),
							$this->lines[$i]->product_type,
							$this->lines[$i]->remise_percent,
							false,
							$this->lines[$i]->date_start,
							$this->lines[$i]->date_end,
							$this->lines[$i]->array_options,
							$this->lines[$i]->fk_unit,
							$this->lines[$i]->multicurrency_subprice,
							$this->lines[$i]->ref_supplier
						);
					} else {
						$this->error = $this->db->lasterror();
						$this->db->rollback();
						return -5;
					}
				}
			} elseif (!$error && empty($this->fac_rec)) {   // If this->lines is an array of invoice line arrays
				dol_syslog("There is ".count($this->lines)." lines that are array lines");
				foreach ($this->lines as $i => $val) {
					$line = $this->lines[$i];

					// Test and convert into object this->lines[$i]. When coming from REST API, we may still have an array
					//if (! is_object($line)) $line=json_decode(json_encode($line), false);  // convert recursively array into object.
					if (!is_object($line)) {
						$line = (object) $line;
					}

					$sql = 'INSERT INTO '.MAIN_DB_PREFIX.'facture_fourn_det (fk_facture_fourn, special_code, fk_remise_except)';
					$sql .= " VALUES (".((int) $this->id).", ".((int) $this->lines[$i]->special_code).", ".($this->lines[$i]->fk_remise_except > 0 ? ((int) $this->lines[$i]->fk_remise_except) : 'NULL').')';

					$resql_insert = $this->db->query($sql);
					if ($resql_insert) {
						$idligne = $this->db->last_insert_id(MAIN_DB_PREFIX.'facture_fourn_det');

						$this->updateline(
							$idligne,
							$line->description,
							$line->pu_ht,
							$line->tva_tx,
							$line->localtax1_tx,
							$line->localtax2_tx,
							$line->qty,
							$line->fk_product,
							'HT',
							(!empty($line->info_bits) ? $line->info_bits : ''),
							$line->product_type,
							$line->remise_percent,
							0,
							$line->date_start,
							$line->date_end,
							$line->array_options,
							$line->fk_unit,
							$line->multicurrency_subprice,
							$line->ref_supplier
						);
					} else {
						$this->error = $this->db->lasterror();
						$this->db->rollback();
						return -5;
					}
				}
			}

			/*
			 * Insert lines of template invoices
			 */
			if (! $error && $this->fac_rec > 0) {
				foreach ($_facrec->lines as $i => $val) {
					if ($_facrec->lines[$i]->fk_product) {
						$prod = new Product($this->db);
						$res = $prod->fetch($_facrec->lines[$i]->fk_product);
					}

					// For line from template invoice, we use data from template invoice
					/*
					$tva_tx = get_default_tva($mysoc,$soc,$prod->id);
					$tva_npr = get_default_npr($mysoc,$soc,$prod->id);
					if (empty($tva_tx)) $tva_npr=0;
					$localtax1_tx=get_localtax($tva_tx,1,$soc,$mysoc,$tva_npr);
					$localtax2_tx=get_localtax($tva_tx,2,$soc,$mysoc,$tva_npr);
					*/
					$tva_tx = $_facrec->lines[$i]->tva_tx . ($_facrec->lines[$i]->vat_src_code ? '(' . $_facrec->lines[$i]->vat_src_code . ')' : '');
					$tva_npr = $_facrec->lines[$i]->info_bits;
					if (empty($tva_tx)) {
						$tva_npr = 0;
					}
					$localtax1_tx = $_facrec->lines[$i]->localtax1_tx;
					$localtax2_tx = $_facrec->lines[$i]->localtax2_tx;

					$fk_product_fournisseur_price = empty($_facrec->lines[$i]->fk_product_fournisseur_price) ? null : $_facrec->lines[$i]->fk_product_fournisseur_price;
					$buyprice = empty($_facrec->lines[$i]->buyprice) ? 0 : $_facrec->lines[$i]->buyprice;

					// If buyprice not defined from template invoice, we try to guess the best value
					if (! $buyprice && $_facrec->lines[$i]->fk_product > 0) {
						require_once DOL_DOCUMENT_ROOT . '/fourn/class/fournisseur.product.class.php';
						$producttmp = new ProductFournisseur($this->db);
						$producttmp->fetch($_facrec->lines[$i]->fk_product);

						// If margin module defined on costprice, we try the costprice
						// If not defined or if module margin defined and pmp and stock module enabled, we try pmp price
						// else we get the best supplier price
						if (getDolGlobalString('MARGIN_TYPE') == 'costprice' && !empty($producttmp->cost_price)) {
							$buyprice = $producttmp->cost_price;
						} elseif (isModEnabled('stock') && (getDolGlobalString('MARGIN_TYPE') == 'costprice' || getDolGlobalString('MARGIN_TYPE') == 'pmp') && !empty($producttmp->pmp)) {
							$buyprice = $producttmp->pmp;
						} else {
							if ($producttmp->find_min_price_product_fournisseur($_facrec->lines[$i]->fk_product) > 0) {
								if ($producttmp->product_fourn_price_id > 0) {
									$buyprice = price2num($producttmp->fourn_unitprice * (1 - $producttmp->fourn_remise_percent / 100) + $producttmp->fourn_remise, 'MU');
								}
							}
						}
					}

					$result_insert = $this->addline(
						$_facrec->lines[$i]->description,
						$_facrec->lines[$i]->pu_ht,
						$tva_tx,
						$localtax1_tx,
						$localtax2_tx,
						$_facrec->lines[$i]->qty,
						$_facrec->lines[$i]->fk_product,
						$_facrec->lines[$i]->remise_percent,
						($_facrec->lines[$i]->date_start == 1 && $this->date) ? $this->date : '',
						($_facrec->lines[$i]->date_end == 1 && $previousdaynextdatewhen) ? $previousdaynextdatewhen : '',
						0,
						$_facrec->lines[$i]->info_bits,
						'HT',
						0,
						$_facrec->lines[$i]->rang,
						false,
						$_facrec->lines[$i]->array_options,
						$_facrec->lines[$i]->fk_unit,
						0,
						0,
						$_facrec->lines[$i]->ref_supplier,
						$_facrec->lines[$i]->special_code,
						0,
						0
					);
					if ($result_insert < 0) {
						$error++;
						$this->error = $this->db->error();
						break;
					}
				}
			}


			// Update total price
			$result = $this->update_price(1);
			if ($result > 0) {
				// Actions on extra fields
				if (!$error) {
					$result = $this->insertExtraFields(); // This also set $this->error or $this->errors if errors are found
					if ($result < 0) {
						$error++;
					}
				}

				if (!$error) {
					// Call trigger
					$result = $this->call_trigger('BILL_SUPPLIER_CREATE', $user);
					if ($result < 0) {
						$error++;
					}
					// End call triggers
				}

				if (!$error) {
					$this->db->commit();
					return $this->id;
				} else {
					$this->db->rollback();
					return -4;
				}
			} else {
				$this->error = $langs->trans('FailedToUpdatePrice');
				$this->db->rollback();
				return -3;
			}
		} else {
			if ($this->db->errno() == 'DB_ERROR_RECORD_ALREADY_EXISTS') {
				$this->error = $langs->trans('ErrorRefAlreadyExists');
				$this->db->rollback();
				return -1;
			} else {
				$this->error = $this->db->lasterror();
				$this->db->rollback();
				return -2;
			}
		}
	}

	/**
	 *  Load object in memory from database
	 *
	 *  @param	int		$id         Id supplier invoice
	 *  @param	string	$ref		Ref supplier invoice
	 * 	@param	string	$ref_ext	External reference of invoice
	 *  @return int  	   			Return integer <0 if KO, >0 if OK, 0 if not found
	 */
	public function fetch($id = '', $ref = '', $ref_ext = '')
	{
		if (empty($id) && empty($ref) && empty($ref_ext)) {
			return -1;
		}

		$sql = "SELECT";
		$sql .= " t.rowid,";
		$sql .= " t.ref,";
		$sql .= " t.ref_supplier,";
		$sql .= " t.ref_ext,";
		$sql .= " t.entity,";
		$sql .= " t.type,";
		$sql .= " t.subtype,";
		$sql .= " t.fk_soc,";
		$sql .= " t.datec,";
		$sql .= " t.datef,";
		$sql .= " t.tms,";
		$sql .= " t.libelle as label,";
		$sql .= " t.paye,";
		$sql .= " t.close_code,";
		$sql .= " t.close_note,";
		$sql .= " t.tva,";
		$sql .= " t.localtax1,";
		$sql .= " t.localtax2,";
		$sql .= " t.total_ht,";
		$sql .= " t.total_tva,";
		$sql .= " t.total_ttc,";
		$sql .= " t.fk_statut as status,";
		$sql .= " t.fk_user_author,";
		$sql .= " t.fk_user_valid,";
		$sql .= " t.fk_facture_source,";
		$sql .= " t.vat_reverse_charge,";
		$sql .= " t.fk_fac_rec_source,";
		$sql .= " t.fk_projet as fk_project,";
		$sql .= " t.fk_cond_reglement,";
		$sql .= " t.fk_account,";
		$sql .= " t.fk_mode_reglement,";
		$sql .= " t.date_lim_reglement,";
		$sql .= " t.note_private,";
		$sql .= " t.note_public,";
		$sql .= " t.model_pdf,";
		$sql .= " t.import_key,";
		$sql .= " t.extraparams,";
		$sql .= " cr.code as cond_reglement_code, cr.libelle as cond_reglement_label, cr.libelle_facture as cond_reglement_doc,";
		$sql .= " p.code as mode_reglement_code, p.libelle as mode_reglement_label,";
		$sql .= ' s.nom as socnom, s.rowid as socid,';
		$sql .= ' t.fk_incoterms, t.location_incoterms,';
		$sql .= " i.libelle as label_incoterms,";
		$sql .= ' t.fk_transport_mode,';
		$sql .= ' t.fk_multicurrency, t.multicurrency_code, t.multicurrency_tx, t.multicurrency_total_ht, t.multicurrency_total_tva, t.multicurrency_total_ttc';
		$sql .= ' FROM '.MAIN_DB_PREFIX.'facture_fourn as t';
		$sql .= " LEFT JOIN ".MAIN_DB_PREFIX."societe as s ON (t.fk_soc = s.rowid)";
		$sql .= " LEFT JOIN ".MAIN_DB_PREFIX."c_payment_term as cr ON t.fk_cond_reglement = cr.rowid";
		$sql .= " LEFT JOIN ".MAIN_DB_PREFIX."c_paiement as p ON t.fk_mode_reglement = p.id";
		$sql .= ' LEFT JOIN '.MAIN_DB_PREFIX.'c_incoterms as i ON t.fk_incoterms = i.rowid';
		if ($id) {
			$sql .= " WHERE t.rowid = ".((int) $id);
		} else {
			$sql .= ' WHERE t.entity IN ('.getEntity('supplier_invoice').')'; // Don't use entity if you use rowid
			if ($ref) {
				$sql .= " AND t.ref = '".$this->db->escape($ref)."'";
			}
			if ($ref_ext) {
				$sql .= " AND t.ref_ext = '".$this->db->escape($ref_ext)."'";
			}
		}

		dol_syslog(get_class($this)."::fetch", LOG_DEBUG);
		$resql = $this->db->query($sql);
		if ($resql) {
			if ($this->db->num_rows($resql)) {
				$obj = $this->db->fetch_object($resql);

				$this->id = $obj->rowid;
				$this->ref = $obj->ref ? $obj->ref : $obj->rowid; // We take rowid if ref is empty for backward compatibility

				$this->ref_supplier         = $obj->ref_supplier;
				$this->ref_ext			    = $obj->ref_ext;
				$this->entity				= $obj->entity;
				$this->type					= empty($obj->type) ? self::TYPE_STANDARD : $obj->type;
				$this->subtype				= $obj->subtype;
				$this->socid				= $obj->fk_soc;
				$this->datec				= $this->db->jdate($obj->datec);
				$this->date					= $this->db->jdate($obj->datef);
				$this->datep				= $this->db->jdate($obj->datef);
				$this->tms                  = $this->db->jdate($obj->tms);
				$this->libelle              = $obj->label; // deprecated
				$this->label				= $obj->label;
				$this->paye					= $obj->paye;
				$this->paid					= $obj->paye;
				$this->close_code			= $obj->close_code;
				$this->close_note			= $obj->close_note;
				$this->total_localtax1		= $obj->localtax1;
				$this->total_localtax2		= $obj->localtax2;
				$this->total_ht				= $obj->total_ht;
				$this->total_tva			= $obj->total_tva;
				$this->total_ttc			= $obj->total_ttc;
				$this->status				= $obj->status;
				$this->statut				= $obj->status;	// For backward compatibility
				$this->fk_statut			= $obj->status;	// For backward compatibility
<<<<<<< HEAD
				$this->fk_user_author       = $obj->fk_user_author;
				$this->author				= $obj->fk_user_author;
				$this->fk_user_valid        = $obj->fk_user_valid;
=======
				$this->user_creation_id     = $obj->fk_user_author;
				$this->author				= $obj->fk_user_author;	// deprecated
				$this->user_validation_id   = $obj->fk_user_valid;
>>>>>>> 729451fa
				$this->fk_facture_source	= $obj->fk_facture_source;
				$this->vat_reverse_charge	= empty($obj->vat_reverse_charge) ? '0' : '1';
				$this->fk_fac_rec_source	= $obj->fk_fac_rec_source;
				$this->fk_project           = $obj->fk_project;
				$this->cond_reglement_id	= $obj->fk_cond_reglement;
				$this->cond_reglement_code  = $obj->cond_reglement_code;
				$this->cond_reglement       = $obj->cond_reglement_label; // deprecated
				$this->cond_reglement_label = $obj->cond_reglement_label;
				$this->cond_reglement_doc   = $obj->cond_reglement_doc;
				$this->fk_account           = $obj->fk_account;
				$this->mode_reglement_id    = $obj->fk_mode_reglement;
				$this->mode_reglement_code  = $obj->mode_reglement_code;
				$this->mode_reglement       = $obj->mode_reglement_label;
				$this->date_echeance		= $this->db->jdate($obj->date_lim_reglement);
				$this->note                 = $obj->note_private; // deprecated
				$this->note_private			= $obj->note_private;
				$this->note_public          = $obj->note_public;
				$this->model_pdf            = $obj->model_pdf;
				$this->import_key           = $obj->import_key;

				//Incoterms
				$this->fk_incoterms = $obj->fk_incoterms;
				$this->location_incoterms = $obj->location_incoterms;
				$this->label_incoterms = $obj->label_incoterms;
				$this->transport_mode_id = $obj->fk_transport_mode;

				// Multicurrency
				$this->fk_multicurrency = $obj->fk_multicurrency;
				$this->multicurrency_code = $obj->multicurrency_code;
				$this->multicurrency_tx = $obj->multicurrency_tx;
				$this->multicurrency_total_ht = $obj->multicurrency_total_ht;
				$this->multicurrency_total_tva = $obj->multicurrency_total_tva;
				$this->multicurrency_total_ttc = $obj->multicurrency_total_ttc;

				$this->extraparams = isset($obj->extraparams) ? (array) json_decode($obj->extraparams, true) : array();

				$this->socid  = $obj->socid;

				// Retrieve all extrafield
				// fetch optionals attributes and labels
				$this->fetch_optionals();

				$result = $this->fetch_lines();
				if ($result < 0) {
					$this->error = $this->db->lasterror();
					return -3;
				}
			} else {
				$this->error = 'Bill with id '.$id.' not found';
				dol_syslog(get_class($this).'::fetch '.$this->error);
				return 0;
			}

			$this->db->free($resql);
			return 1;
		} else {
			$this->error = "Error ".$this->db->lasterror();
			return -1;
		}
	}


	// phpcs:disable PEAR.NamingConventions.ValidFunctionName.ScopeNotCamelCaps
	/**
	 *	Load this->lines
	 *
	 *  @return     int         1 si ok, < 0 si erreur
	 */
	public function fetch_lines()
	{
		// phpcs:enable
		$this->lines = array();

		$sql = 'SELECT f.rowid, f.ref as ref_supplier, f.description, f.date_start, f.date_end, f.pu_ht, f.pu_ttc, f.qty, f.remise_percent, f.vat_src_code, f.tva_tx';
		$sql .= ', f.localtax1_tx, f.localtax2_tx, f.localtax1_type, f.localtax2_type, f.total_localtax1, f.total_localtax2, f.fk_facture_fourn, f.fk_remise_except';
		$sql .= ', f.total_ht, f.tva as total_tva, f.total_ttc, f.fk_product, f.product_type, f.info_bits, f.rang, f.special_code, f.fk_parent_line, f.fk_unit';
		$sql .= ', p.rowid as product_id, p.ref as product_ref, p.label as label, p.barcode as product_barcode, p.description as product_desc';
		$sql .= ', f.fk_code_ventilation, f.fk_multicurrency, f.multicurrency_code, f.multicurrency_subprice, f.multicurrency_total_ht, f.multicurrency_total_tva, f.multicurrency_total_ttc';
		$sql .= ' FROM '.MAIN_DB_PREFIX.'facture_fourn_det as f';
		$sql .= ' LEFT JOIN '.MAIN_DB_PREFIX.'product as p ON f.fk_product = p.rowid';
		$sql .= ' WHERE fk_facture_fourn='.((int) $this->id);
		$sql .= ' ORDER BY f.rang, f.rowid';

		dol_syslog(get_class($this)."::fetch_lines", LOG_DEBUG);

		$resql_rows = $this->db->query($sql);
		if ($resql_rows) {
			$num_rows = $this->db->num_rows($resql_rows);
			if ($num_rows) {
				$i = 0;
				while ($i < $num_rows) {
					$obj = $this->db->fetch_object($resql_rows);

					$line = new SupplierInvoiceLine($this->db);

					$line->id               = $obj->rowid;
					$line->rowid            = $obj->rowid;
					$line->description      = $obj->description;
					$line->date_start       = $obj->date_start;
					$line->date_end         = $obj->date_end;
					$line->product_ref      = $obj->product_ref;
					$line->ref              = $obj->product_ref;
					$line->ref_supplier		= $obj->ref_supplier;
					$line->libelle			= $obj->label;
					$line->label  			= $obj->label;
					$line->product_barcode  = $obj->product_barcode;
					$line->product_desc		= $obj->product_desc;
					$line->subprice         = $obj->pu_ht;
					$line->pu_ht            = $obj->pu_ht;
					$line->pu_ttc			= $obj->pu_ttc;
					$line->vat_src_code     = $obj->vat_src_code;
					$line->tva_tx			= $obj->tva_tx;
					$line->localtax1_tx		= $obj->localtax1_tx;
					$line->localtax2_tx		= $obj->localtax2_tx;
					$line->localtax1_type	= $obj->localtax1_type;
					$line->localtax2_type	= $obj->localtax2_type;
					$line->qty				= $obj->qty;
					$line->remise_percent   = $obj->remise_percent;
					$line->fk_remise_except = $obj->fk_remise_except;
					//$line->tva			= $obj->total_tva; // deprecated
					$line->total_ht			= $obj->total_ht;
					$line->total_ttc		= $obj->total_ttc;
					$line->total_tva		= $obj->total_tva;
					$line->total_localtax1	= $obj->total_localtax1;
					$line->total_localtax2	= $obj->total_localtax2;
					$line->fk_facture_fourn = $obj->fk_facture_fourn;
					$line->fk_product       = $obj->fk_product;
					$line->product_type		= $obj->product_type;
					$line->product_label	= $obj->label;
					$line->info_bits        = $obj->info_bits;
					$line->fk_parent_line   = $obj->fk_parent_line;
					$line->special_code		= $obj->special_code;
					$line->rang             = $obj->rang;
					$line->fk_unit          = $obj->fk_unit;

					// Accountancy
					$line->code_ventilation = $obj->fk_code_ventilation;
					$line->fk_accounting_account = $obj->fk_code_ventilation;

					// Multicurrency
					$line->fk_multicurrency = $obj->fk_multicurrency;
					$line->multicurrency_code = $obj->multicurrency_code;
					$line->multicurrency_subprice = $obj->multicurrency_subprice;
					$line->multicurrency_total_ht = $obj->multicurrency_total_ht;
					$line->multicurrency_total_tva = $obj->multicurrency_total_tva;
					$line->multicurrency_total_ttc = $obj->multicurrency_total_ttc;

					// Extra fields
					$line->fetch_optionals();

					$this->lines[$i] = $line;

					$i++;
				}
			}
			$this->db->free($resql_rows);
			return 1;
		} else {
			$this->error = $this->db->error();
			dol_syslog(get_class($this)."::fetch_lines - No lines:{$this->error} Error:{$this->error}", LOG_DEBUG);
			return -3;
		}
	}


	/**
	 *  Update database
	 *
	 *  @param	User	$user            User that modify
	 *  @param  int		$notrigger       0=launch triggers after, 1=disable triggers
	 *  @return int 			         Return integer <0 if KO, >0 if OK
	 */
	public function update($user = null, $notrigger = 0)
	{
		global $langs;
		$error = 0;

		// Clean parameters
		if (empty($this->type)) {
			$this->type = self::TYPE_STANDARD;
		}
		if (isset($this->ref)) {
			$this->ref = trim($this->ref);
		}
		if (isset($this->ref_supplier)) {
			$this->ref_supplier = trim($this->ref_supplier);
		}
		if (isset($this->ref_ext)) {
			$this->ref_ext = trim($this->ref_ext);
		}
		if (isset($this->entity)) {
			$this->entity = trim($this->entity);
		}
		if (isset($this->type)) {
			$this->type = trim($this->type);
		}
		if (isset($this->subtype)) {
			$this->subtype = trim($this->subtype);
		}
		if (isset($this->socid)) {
			$this->socid = trim($this->socid);
		}
		if (isset($this->label)) {
			$this->label = trim($this->label);
		}
		if (isset($this->paye)) {
			$this->paye = trim($this->paye);
		}
		if (isset($this->close_code)) {
			$this->close_code = trim($this->close_code);
		}
		if (isset($this->close_note)) {
			$this->close_note = trim($this->close_note);
		}
		if (isset($this->localtax1)) {
			$this->localtax1 = trim($this->localtax1);
		}
		if (isset($this->localtax2)) {
			$this->localtax2 = trim($this->localtax2);
		}
		if (empty($this->total_ht)) {
			$this->total_ht = 0;
		}
		if (empty($this->total_tva)) {
			$this->total_tva = 0;
		}
		//	if (isset($this->total_localtax1)) $this->total_localtax1=trim($this->total_localtax1);
		//	if (isset($this->total_localtax2)) $this->total_localtax2=trim($this->total_localtax2);
		if (isset($this->total_ttc)) {
			$this->total_ttc = trim($this->total_ttc);
		}
		if (isset($this->statut)) {
			$this->statut = (int) $this->statut;
		}
		if (isset($this->status)) {
			$this->status = (int) $this->status;
		}
		if (isset($this->author)) {
			$this->author = trim($this->author);
		}
		if (isset($this->fk_user_valid)) {
			$this->fk_user_valid = trim($this->fk_user_valid);
		}
		if (isset($this->fk_facture_source)) {
			$this->fk_facture_source = trim($this->fk_facture_source);
		}
		if (isset($this->fk_project)) {
			if (empty($this->fk_project)) {
				$this->fk_project = null;
			} else {
				$this->fk_project = intval($this->fk_project);
			}
		}
		if (isset($this->cond_reglement_id)) {
			$this->cond_reglement_id = trim($this->cond_reglement_id);
		}
		if (isset($this->note_private)) {
			$this->note = trim($this->note_private);
		}
		if (isset($this->note_public)) {
			$this->note_public = trim($this->note_public);
		}
		if (isset($this->model_pdf)) {
			$this->model_pdf = trim($this->model_pdf);
		}
		if (isset($this->import_key)) {
			$this->import_key = trim($this->import_key);
		}


		// Check parameters
		// Put here code to add control on parameters values

		// Update request
		$sql = "UPDATE ".MAIN_DB_PREFIX."facture_fourn SET";
		$sql .= " ref=".(isset($this->ref) ? "'".$this->db->escape($this->ref)."'" : "null").",";
		$sql .= " ref_supplier=".(isset($this->ref_supplier) ? "'".$this->db->escape($this->ref_supplier)."'" : "null").",";
		$sql .= " ref_ext=".(isset($this->ref_ext) ? "'".$this->db->escape($this->ref_ext)."'" : "null").",";
		$sql .= " entity=".(isset($this->entity) ? ((int) $this->entity) : "null").",";
		$sql .= " type=".(isset($this->type) ? ((int) $this->type) : "null").",";
		$sql .= " subtype=".(isset($this->subtype) ? $this->db->escape($this->subtype) : "null").",";
		$sql .= " fk_soc=".(isset($this->socid) ? ((int) $this->socid) : "null").",";
		$sql .= " datec=".(dol_strlen($this->datec) != 0 ? "'".$this->db->idate($this->datec)."'" : 'null').",";
		$sql .= " datef=".(dol_strlen($this->date) != 0 ? "'".$this->db->idate($this->date)."'" : 'null').",";
		if (dol_strlen($this->tms) != 0) {
			$sql .= " tms=".(dol_strlen($this->tms) != 0 ? "'".$this->db->idate($this->tms)."'" : 'null').",";
		}
		$sql .= " libelle=".(isset($this->label) ? "'".$this->db->escape($this->label)."'" : "null").",";
		$sql .= " paye=".(isset($this->paye) ? ((int) $this->paye) : "0").",";
		$sql .= " close_code=".(isset($this->close_code) ? "'".$this->db->escape($this->close_code)."'" : "null").",";
		$sql .= " close_note=".(isset($this->close_note) ? "'".$this->db->escape($this->close_note)."'" : "null").",";
		$sql .= " localtax1=".(isset($this->localtax1) ? ((float) $this->localtax1) : "null").",";
		$sql .= " localtax2=".(isset($this->localtax2) ? ((float) $this->localtax2) : "null").",";
		$sql .= " total_ht=".(isset($this->total_ht) ? ((float) $this->total_ht) : "null").",";
		$sql .= " total_tva=".(isset($this->total_tva) ? ((float) $this->total_tva) : "null").",";
		$sql .= " total_ttc=".(isset($this->total_ttc) ? ((float) $this->total_ttc) : "null").",";
		$sql .= " fk_statut=".(isset($this->status) ? ((int) $this->status) : (isset($this->statut) ? ((int) $this->statut) : "null")).",";
		$sql .= " fk_user_author=".(isset($this->author) ? ((int) $this->author) : "null").",";
		$sql .= " fk_user_valid=".(isset($this->fk_user_valid) ? ((int) $this->fk_user_valid) : "null").",";
		$sql .= " fk_facture_source=".($this->fk_facture_source ? ((int) $this->fk_facture_source) : "null").",";
		$sql .= " vat_reverse_charge = ".($this->vat_reverse_charge != '' ? ((int) $this->db->escape($this->vat_reverse_charge)) : 0).",";
		$sql .= " fk_projet=".(!empty($this->fk_project) ? ((int) $this->fk_project) : "null").",";
		$sql .= " fk_cond_reglement=".(isset($this->cond_reglement_id) ? ((int) $this->cond_reglement_id) : "null").",";
		$sql .= " date_lim_reglement=".(dol_strlen($this->date_echeance) != 0 ? "'".$this->db->idate($this->date_echeance)."'" : 'null').",";
		$sql .= " note_private=".(isset($this->note_private) ? "'".$this->db->escape($this->note_private)."'" : "null").",";
		$sql .= " note_public=".(isset($this->note_public) ? "'".$this->db->escape($this->note_public)."'" : "null").",";
		$sql .= " model_pdf=".(isset($this->model_pdf) ? "'".$this->db->escape($this->model_pdf)."'" : "null").",";
		$sql .= " import_key=".(isset($this->import_key) ? "'".$this->db->escape($this->import_key)."'" : "null");
		$sql .= " WHERE rowid=".((int) $this->id);

		$this->db->begin();

		dol_syslog(get_class($this)."::update", LOG_DEBUG);
		$resql = $this->db->query($sql);

		if (!$resql) {
			$error++;

			if ($this->db->errno() == 'DB_ERROR_RECORD_ALREADY_EXISTS') {
				$this->errors[] = $langs->trans('ErrorRefAlreadyExists');
			} else {
				$this->errors[] = "Error ".$this->db->lasterror();
			}
		}

		if (!$error) {
			$result = $this->insertExtraFields();
			if ($result < 0) {
				$error++;
			}
		}

		if (!$error) {
			if (!$notrigger) {
				// Call trigger
				$result = $this->call_trigger('BILL_SUPPLIER_MODIFY', $user);
				if ($result < 0) {
					$error++;
				}
				// End call triggers
			}
		}

		// Commit or rollback
		if ($error) {
			foreach ($this->errors as $errmsg) {
				dol_syslog(get_class($this)."::update ".$errmsg, LOG_ERR);
				$this->error .= ($this->error ? ', '.$errmsg : $errmsg);
			}
			$this->db->rollback();
			return -1 * $error;
		} else {
			$this->db->commit();
			return 1;
		}
	}

	// phpcs:disable PEAR.NamingConventions.ValidFunctionName.ScopeNotCamelCaps
	/**
	 *    Add a discount line into an invoice (as an invoice line) using an existing absolute discount (Consume the discount)
	 *
	 *    @param     int	$idremise	Id of absolute discount
	 *    @return    int          		>0 if OK, <0 if KO
	 */
	public function insert_discount($idremise)
	{
		// phpcs:enable
		global $conf, $langs;

		include_once DOL_DOCUMENT_ROOT.'/core/lib/price.lib.php';
		include_once DOL_DOCUMENT_ROOT.'/core/class/discount.class.php';

		$this->db->begin();

		$remise = new DiscountAbsolute($this->db);
		$result = $remise->fetch($idremise);

		if ($result > 0) {
			if ($remise->fk_invoice_supplier) {	// Protection against multiple submission
				$this->error = $langs->trans("ErrorDiscountAlreadyUsed");
				$this->db->rollback();
				return -5;
			}

			$facligne = new SupplierInvoiceLine($this->db);
			$facligne->fk_facture_fourn = $this->id;
			$facligne->fk_remise_except = $remise->id;
			$facligne->desc = $remise->description; // Description ligne
			$facligne->vat_src_code = $remise->vat_src_code;
			$facligne->tva_tx = $remise->tva_tx;
			$facligne->subprice = -$remise->amount_ht;
			$facligne->fk_product = 0; // Id produit predefini
			$facligne->product_type = 0;
			$facligne->qty = 1;
			$facligne->remise_percent = 0;
			$facligne->rang = -1;
			$facligne->info_bits = 2;

			if (getDolGlobalString('MAIN_ADD_LINE_AT_POSITION')) {
				$facligne->rang = 1;
				$linecount = count($this->lines);
				for ($ii = 1; $ii <= $linecount; $ii++) {
					$this->updateRangOfLine($this->lines[$ii - 1]->id, $ii+1);
				}
			}

			// Get buy/cost price of invoice that is source of discount
			if ($remise->fk_invoice_supplier_source > 0) {
				$srcinvoice = new FactureFournisseur($this->db);
				$srcinvoice->fetch($remise->fk_invoice_supplier_source);
				$totalcostpriceofinvoice = 0;
				include_once DOL_DOCUMENT_ROOT.'/core/class/html.formmargin.class.php'; // TODO Move this into commonobject
				$formmargin = new FormMargin($this->db);
				$arraytmp = $formmargin->getMarginInfosArray($srcinvoice, false);
				$facligne->pa_ht = $arraytmp['pa_total'];
			}

			$facligne->total_ht  = -$remise->amount_ht;
			$facligne->total_tva = -$remise->amount_tva;
			$facligne->total_ttc = -$remise->amount_ttc;

			$facligne->multicurrency_subprice = -$remise->multicurrency_subprice;
			$facligne->multicurrency_total_ht = -$remise->multicurrency_total_ht;
			$facligne->multicurrency_total_tva = -$remise->multicurrency_total_tva;
			$facligne->multicurrency_total_ttc = -$remise->multicurrency_total_ttc;

			$lineid = $facligne->insert();
			if ($lineid > 0) {
				$result = $this->update_price(1);
				if ($result > 0) {
					// Create link between discount and invoice line
					$result = $remise->link_to_invoice($lineid, 0);
					if ($result < 0) {
						$this->error = $remise->error;
						$this->db->rollback();
						return -4;
					}

					$this->db->commit();
					return 1;
				} else {
					$this->error = $facligne->error;
					$this->db->rollback();
					return -1;
				}
			} else {
				$this->error = $facligne->error;
				$this->db->rollback();
				return -2;
			}
		} else {
			$this->db->rollback();
			return -3;
		}
	}


	/**
	 *	Delete invoice from database
	 *
	 *  @param      User	$user		    User object
	 *	@param	    int		$notrigger	    1=Does not execute triggers, 0= execute triggers
	 *	@return		int						Return integer <0 if KO, >0 if OK
	 */
	public function delete(User $user, $notrigger = 0)
	{
		global $conf;

		$rowid = $this->id;

		dol_syslog("FactureFournisseur::delete rowid=".$rowid, LOG_DEBUG);

		// TODO Test if there is at least on payment. If yes, refuse to delete.

		$error = 0;
		$this->db->begin();

		if (!$error && !$notrigger) {
			// Call trigger
			$result = $this->call_trigger('BILL_SUPPLIER_DELETE', $user);
			if ($result < 0) {
				$this->db->rollback();
				return -1;
			}
			// Fin appel triggers
		}

		if (!$error) {
			// If invoice was converted into a discount not yet consumed, we remove discount
			$sql = 'DELETE FROM '.MAIN_DB_PREFIX.'societe_remise_except';
			$sql .= ' WHERE fk_invoice_supplier_source = '.((int) $rowid);
			$sql .= ' AND fk_invoice_supplier_line IS NULL';
			$resql = $this->db->query($sql);

			// If invoice has consumned discounts
			$this->fetch_lines();
			$list_rowid_det = array();
			foreach ($this->lines as $key => $invoiceline) {
				$list_rowid_det[] = $invoiceline->rowid;
			}

			// Consumned discounts are freed
			if (count($list_rowid_det)) {
				$sql = 'UPDATE '.MAIN_DB_PREFIX.'societe_remise_except';
				$sql .= ' SET fk_invoice_supplier = NULL, fk_invoice_supplier_line = NULL';
				$sql .= ' WHERE fk_invoice_supplier_line IN ('.$this->db->sanitize(join(',', $list_rowid_det)).')';

				dol_syslog(get_class($this)."::delete", LOG_DEBUG);
				if (!$this->db->query($sql)) {
					$error++;
				}
			}
		}

		if (!$error) {
			$main = MAIN_DB_PREFIX.'facture_fourn_det';
			$ef = $main."_extrafields";
			$sqlef = "DELETE FROM $ef WHERE fk_object IN (SELECT rowid FROM ".$main." WHERE fk_facture_fourn = ".((int) $rowid).")";
			$resqlef = $this->db->query($sqlef);
			$sql = 'DELETE FROM '.MAIN_DB_PREFIX.'facture_fourn_det WHERE fk_facture_fourn = '.((int) $rowid);
			dol_syslog(get_class($this)."::delete", LOG_DEBUG);
			$resql = $this->db->query($sql);
			if ($resqlef && $resql) {
				$sql = 'DELETE FROM '.MAIN_DB_PREFIX.'facture_fourn WHERE rowid = '.((int) $rowid);
				dol_syslog(get_class($this)."::delete", LOG_DEBUG);
				$resql2 = $this->db->query($sql);
				if (!$resql2) {
					$error++;
				}
			} else {
				$error++;
			}
		}

		if (!$error) {
			// Delete linked object
			$res = $this->deleteObjectLinked();
			if ($res < 0) {
				$error++;
			}
		}

		if (!$error) {
			// Delete record into ECM index (Note that delete is also done when deleting files with the dol_delete_dir_recursive
			$this->deleteEcmFiles(0); // Deleting files physically is done later with the dol_delete_dir_recursive
			$this->deleteEcmFiles(1); // Deleting files physically is done later with the dol_delete_dir_recursive

			// We remove directory
			if ($conf->fournisseur->facture->dir_output) {
				include_once DOL_DOCUMENT_ROOT.'/core/lib/files.lib.php';

				$ref = dol_sanitizeFileName($this->ref);
				$dir = $conf->fournisseur->facture->dir_output.'/'.get_exdir($this->id, 2, 0, 0, $this, 'invoice_supplier').$ref;
				$file = $dir."/".$ref.".pdf";
				if (file_exists($file)) {
					if (!dol_delete_file($file, 0, 0, 0, $this)) { // For triggers
						$this->error = 'ErrorFailToDeleteFile';
						$error++;
					}
				}
				if (file_exists($dir)) {
					$res = @dol_delete_dir_recursive($dir);

					if (!$res) {
						$this->error = 'ErrorFailToDeleteDir';
						$error++;
					}
				}
			}
		}

		// Remove extrafields
		if (!$error) {
			$result = $this->deleteExtraFields();
			if ($result < 0) {
				$error++;
				dol_syslog(get_class($this)."::delete error -4 ".$this->error, LOG_ERR);
			}
		}

		if (!$error) {
			dol_syslog(get_class($this)."::delete $this->id by $user->id", LOG_DEBUG);
			$this->db->commit();
			return 1;
		} else {
			$this->error = $this->db->lasterror();
			$this->db->rollback();
			return -$error;
		}
	}


	// phpcs:disable PEAR.NamingConventions.ValidFunctionName.ScopeNotCamelCaps
	/**
	 *  Tag invoice as a paid invoice
	 *
	 *	@deprecated
	 *  @see setPaid()
	 *	@param  User	$user       Object user
	 *	@param  string	$close_code	Code indicates whether the class has paid in full while payment is incomplete. Not implementd yet.
	 *	@param  string	$close_note	Comment informs if the class has been paid while payment is incomplete. Not implementd yet.
	 *	@return int         		<0 si ko, >0 si ok
	 */
	public function set_paid($user, $close_code = '', $close_note = '')
	{
		// phpcs:enable
		dol_syslog(get_class($this)."::set_paid is deprecated, use setPaid instead", LOG_NOTICE);
		return $this->setPaid($user, $close_code, $close_note);
	}

	/**
	 *  Tag invoice as a paid invoice
	 *
	 *	@param  User	$user       Object user
	 *	@param  string	$close_code	Code indicates whether the class has paid in full while payment is incomplete. Not implementd yet.
	 *	@param  string	$close_note	Comment informs if the class has been paid while payment is incomplete. Not implementd yet.
	 *	@return int         		<0 si ko, >0 si ok
	 */
	public function setPaid($user, $close_code = '', $close_note = '')
	{
		$error = 0;

		if ($this->paye != 1) {
			$this->db->begin();

			$now = dol_now();

			dol_syslog("FactureFournisseur::setPaid", LOG_DEBUG);

			$sql = 'UPDATE '.MAIN_DB_PREFIX.'facture_fourn SET';
			$sql .= ' fk_statut = '.self::STATUS_CLOSED;
			if (!$close_code) {
				$sql .= ', paye=1';
			}
			if ($close_code) {
				$sql .= ", close_code='".$this->db->escape($close_code)."'";
			}
			if ($close_note) {
				$sql .= ", close_note='".$this->db->escape($close_note)."'";
			}
			$sql .= ', fk_user_closing = '.((int) $user->id);
			$sql .= ", date_closing = '".$this->db->idate($now)."'";
			$sql .= ' WHERE rowid = '.((int) $this->id);

			$resql = $this->db->query($sql);
			if ($resql) {
				// Call trigger
				$result = $this->call_trigger('BILL_SUPPLIER_PAYED', $user);
				if ($result < 0) {
					$error++;
				}
				// End call triggers
			} else {
				$error++;
				$this->error = $this->db->error();
				dol_print_error($this->db);
			}

			if (!$error) {
				$this->db->commit();
				return 1;
			} else {
				$this->db->rollback();
				return -1;
			}
		} else {
			return 0;
		}
	}

	// phpcs:disable PEAR.NamingConventions.ValidFunctionName.ScopeNotCamelCaps
	/**
	 *	Tag the invoice as not fully paid + trigger call BILL_UNPAYED
	 *	Function used when a direct debit payment is refused,
	 *	or when the invoice was canceled and reopened.
	 *
	 *	@deprecated
	 *  @see setUnpaid()
	 *	@param      User	$user       Object user that change status
	 *	@return     int         		<0 si ok, >0 si ok
	 */
	public function set_unpaid($user)
	{
		// phpcs:enable
		dol_syslog(get_class($this)."::set_unpaid is deprecated, use setUnpaid instead", LOG_NOTICE);
		return $this->setUnpaid($user);
	}

	/**
	 *	Tag the invoice as not fully paid + trigger call BILL_UNPAYED
	 *	Function used when a direct debit payment is refused,
	 *	or when the invoice was canceled and reopened.
	 *
	 *	@param      User	$user       Object user that change status
	 *	@return     int         		<0 si ok, >0 si ok
	 */
	public function setUnpaid($user)
	{
		$error = 0;

		$this->db->begin();

		$sql = 'UPDATE '.MAIN_DB_PREFIX.'facture_fourn';
		$sql .= ' SET paye=0, fk_statut='.self::STATUS_VALIDATED.', close_code=null, close_note=null,';
		$sql .= ' date_closing=null,';
		$sql .= ' fk_user_closing=null';
		$sql .= ' WHERE rowid = '.((int) $this->id);

		dol_syslog(get_class($this)."::set_unpaid", LOG_DEBUG);
		$resql = $this->db->query($sql);
		if ($resql) {
			// Call trigger
			$result = $this->call_trigger('BILL_SUPPLIER_UNPAYED', $user);
			if ($result < 0) {
				$error++;
			}
			// End call triggers
		} else {
			$error++;
			$this->error = $this->db->error();
			dol_print_error($this->db);
		}

		if (!$error) {
			$this->db->commit();
			return 1;
		} else {
			$this->db->rollback();
			return -1;
		}
	}

	/**
	 *	Tag invoice as canceled, with no payment on it (example for replacement invoice or payment never received) + call trigger BILL_CANCEL
	 *	Warning, if option to decrease stock on invoice was set, this function does not change stock (it might be a cancel because
	 *  of no payment even if merchandises were sent).
	 *
	 *	@param	User	$user        	Object user making change
	 *	@param	string	$close_code		Code of closing invoice (CLOSECODE_REPLACED, CLOSECODE_...)
	 *	@param	string	$close_note		Comment
	 *	@return int         			Return integer <0 if KO, >0 if OK
	 */
	public function setCanceled($user, $close_code = '', $close_note = '')
	{
		dol_syslog(get_class($this)."::setCanceled rowid=".((int) $this->id), LOG_DEBUG);

		$this->db->begin();

		$sql = 'UPDATE '.MAIN_DB_PREFIX.'facture_fourn SET';
		$sql .= ' fk_statut='.self::STATUS_ABANDONED;
		if ($close_code) {
			$sql .= ", close_code='".$this->db->escape($close_code)."'";
		}
		if ($close_note) {
			$sql .= ", close_note='".$this->db->escape($close_note)."'";
		}
		$sql .= " WHERE rowid = ".((int) $this->id);

		$resql = $this->db->query($sql);
		if ($resql) {
			// Bound discounts are deducted from the invoice
			// as they have not been used since the invoice is abandoned.
			$sql = 'UPDATE '.MAIN_DB_PREFIX.'societe_remise_except';
			$sql .= ' SET fk_invoice_supplier = NULL';
			$sql .= ' WHERE fk_invoice_supplier = '.((int) $this->id);

			$resql = $this->db->query($sql);
			if ($resql) {
				// Call trigger
				$result = $this->call_trigger('BILL_SUPPLIER_CANCEL', $user);
				if ($result < 0) {
					$this->db->rollback();
					return -1;
				}
				// End call triggers

				$this->db->commit();
				return 1;
			} else {
				$this->error = $this->db->error()." sql=".$sql;
				$this->db->rollback();
				return -1;
			}
		} else {
			$this->error = $this->db->error()." sql=".$sql;
			$this->db->rollback();
			return -2;
		}
	}

	/**
	 *	Tag invoice as validated + call trigger BILL_VALIDATE
	 *
	 *	@param	User	$user           Object user that validate
	 *	@param  string	$force_number   Reference to force on invoice
	 *	@param	int		$idwarehouse	Id of warehouse for stock change
	 *  @param	int		$notrigger		1=Does not execute triggers, 0= execute triggers
	 *	@return int 			        <0 if KO, =0 if nothing to do, >0 if OK
	 */
	public function validate($user, $force_number = '', $idwarehouse = 0, $notrigger = 0)
	{
		global $mysoc, $conf, $langs;

		require_once DOL_DOCUMENT_ROOT.'/core/lib/files.lib.php';

		$now = dol_now();

		$error = 0;
		dol_syslog(get_class($this).'::validate user='.$user->id.', force_number='.$force_number.', idwarehouse='.$idwarehouse);

		// Force to have object complete for checks
		$this->fetch_thirdparty();
		$this->fetch_lines();

		// Check parameters
		if ($this->statut > self::STATUS_DRAFT) {	// This is to avoid to validate twice (avoid errors on logs and stock management)
			dol_syslog(get_class($this)."::validate no draft status", LOG_WARNING);
			return 0;
		}
		if (preg_match('/^'.preg_quote($langs->trans("CopyOf").' ').'/', $this->ref_supplier)) {
			$langs->load("errors");
			$this->error = $langs->trans("ErrorFieldFormat", $langs->transnoentities("RefSupplier")).'. '.$langs->trans('RemoveString', $langs->transnoentitiesnoconv("CopyOf"));
			return -1;
		}
		if (count($this->lines) <= 0) {
			$langs->load("errors");
			$this->error = $langs->trans("ErrorObjectMustHaveLinesToBeValidated", $this->ref);
			return -1;
		}

		// Check for mandatory fields in thirdparty (defined into setup)
		if (!empty($this->thirdparty) && is_object($this->thirdparty)) {
			$array_to_check = array('IDPROF1', 'IDPROF2', 'IDPROF3', 'IDPROF4', 'IDPROF5', 'IDPROF6', 'EMAIL', 'ACCOUNTANCY_CODE_SUPPLIER');
			foreach ($array_to_check as $key) {
				$keymin = strtolower($key);
<<<<<<< HEAD
				if ($keymin == 'accountancy_code_supplier') $keymin = 'code_compta_fournisseur';
=======
				if ($keymin == 'accountancy_code_supplier') {
					$keymin = 'code_compta_fournisseur';
				}
>>>>>>> 729451fa
				if (!property_exists($this->thirdparty, $keymin)) {
					continue;
				}
				$vallabel = $this->thirdparty->$keymin;

				$i = (int) preg_replace('/[^0-9]/', '', $key);
				if ($i > 0) {
					if ($this->thirdparty->isACompany()) {
						// Check for mandatory prof id (but only if country is other than ours)
						if ($mysoc->country_id > 0 && $this->thirdparty->country_id == $mysoc->country_id) {
							$idprof_mandatory = 'SOCIETE_'.$key.'_INVOICE_MANDATORY';
							if (!$vallabel && getDolGlobalString($idprof_mandatory)) {
								$langs->load("errors");
								$this->error = $langs->trans('ErrorProdIdIsMandatory', $langs->transcountry('ProfId'.$i, $this->thirdparty->country_code)).' ('.$langs->trans("ForbiddenBySetupRules").') ['.$langs->trans('Company').' : '.$this->thirdparty->name.']';
								dol_syslog(__METHOD__.' '.$this->error, LOG_ERR);
								return -1;
							}
						}
					}
				} else {
					if ($key == 'EMAIL') {
						// Check for mandatory
<<<<<<< HEAD
						if (!empty($conf->global->SOCIETE_EMAIL_INVOICE_MANDATORY) && !isValidEMail($this->thirdparty->email)) {
=======
						if (getDolGlobalString('SOCIETE_EMAIL_INVOICE_MANDATORY') && !isValidEMail($this->thirdparty->email)) {
>>>>>>> 729451fa
							$langs->load("errors");
							$this->error = $langs->trans("ErrorBadEMail", $this->thirdparty->email).' ('.$langs->trans("ForbiddenBySetupRules").') ['.$langs->trans('Company').' : '.$this->thirdparty->name.']';
							dol_syslog(__METHOD__.' '.$this->error, LOG_ERR);
							return -1;
						}
					} elseif ($key == 'ACCOUNTANCY_CODE_SUPPLIER') {
						// Check for mandatory
<<<<<<< HEAD
						if (!empty($conf->global->SOCIETE_ACCOUNTANCY_CODE_SUPPLIER_INVOICE_MANDATORY) && empty($this->thirdparty->code_compta_fournisseur)) {
=======
						if (getDolGlobalString('SOCIETE_ACCOUNTANCY_CODE_SUPPLIER_INVOICE_MANDATORY') && empty($this->thirdparty->code_compta_fournisseur)) {
>>>>>>> 729451fa
							$langs->load("errors");
							$this->error = $langs->trans("ErrorAccountancyCodeSupplierIsMandatory", $this->thirdparty->name).' ('.$langs->trans("ForbiddenBySetupRules").')';
							dol_syslog(__METHOD__.' '.$this->error, LOG_ERR);
							return -1;
						}
					}
				}
			}
		}

		$this->db->begin();

		// Define new ref
		if ($force_number) {
			$num = $force_number;
		} elseif (preg_match('/^[\(]?PROV/i', $this->ref) || empty($this->ref)) { // empty should not happened, but when it occurs, the test save life
			$num = $this->getNextNumRef($this->thirdparty);
		} else {
			$num = $this->ref;
		}
		$this->newref = dol_sanitizeFileName($num);

		$sql = "UPDATE ".MAIN_DB_PREFIX."facture_fourn";
		$sql .= " SET ref='".$this->db->escape($num)."', fk_statut = 1, fk_user_valid = ".((int) $user->id).", date_valid = '".$this->db->idate($now)."'";
		$sql .= " WHERE rowid = ".((int) $this->id);

		dol_syslog(get_class($this)."::validate", LOG_DEBUG);
		$resql = $this->db->query($sql);
		if ($resql) {
			// Si on incrémente le produit principal et ses composants à la validation de facture fournisseur
			if (!$error && isModEnabled('stock') && getDolGlobalString('STOCK_CALCULATE_ON_SUPPLIER_BILL')) {
				require_once DOL_DOCUMENT_ROOT.'/product/stock/class/mouvementstock.class.php';
				$langs->load("agenda");

				$cpt = count($this->lines);
				for ($i = 0; $i < $cpt; $i++) {
					if ($this->lines[$i]->fk_product > 0) {
						$mouvP = new MouvementStock($this->db);
						$mouvP->origin = &$this;
						$mouvP->setOrigin($this->element, $this->id);
						// We increase stock for product
						$up_ht_disc = $this->lines[$i]->subprice;
						if (!empty($this->lines[$i]->remise_percent) && !getDolGlobalString('STOCK_EXCLUDE_DISCOUNT_FOR_PMP')) {
							$up_ht_disc = price2num($up_ht_disc * (100 - $this->lines[$i]->remise_percent) / 100, 'MU');
						}
						if ($this->type == FactureFournisseur::TYPE_CREDIT_NOTE) {
							$result = $mouvP->livraison($user, $this->lines[$i]->fk_product, $idwarehouse, $this->lines[$i]->qty, $up_ht_disc, $langs->trans("InvoiceValidatedInDolibarr", $num));
						} else {
							$result = $mouvP->reception($user, $this->lines[$i]->fk_product, $idwarehouse, $this->lines[$i]->qty, $up_ht_disc, $langs->trans("InvoiceValidatedInDolibarr", $num));
						}
						if ($result < 0) {
							$this->error = $mouvP->error;
							if (count($mouvP->errors)) {
								$this->errors = $mouvP->errors;
							}
							return -2;
						}
					}
				}
			}

			// Triggers call
			if (!$error && empty($notrigger)) {
				// Call trigger
				$result = $this->call_trigger('BILL_SUPPLIER_VALIDATE', $user);
				if ($result < 0) {
					$error++;
				}
				// End call triggers
			}

			if (!$error) {
				$this->oldref = $this->ref;

				// Rename directory if dir was a temporary ref
				if (preg_match('/^[\(]?PROV/i', $this->ref)) {
					// Now we rename also files into index
					$sql = 'UPDATE '.MAIN_DB_PREFIX."ecm_files set filename = CONCAT('".$this->db->escape($this->newref)."', SUBSTR(filename, ".(strlen($this->ref) + 1).")), filepath = 'fournisseur/facture/".get_exdir($this->id, 2, 0, 0, $this, 'invoice_supplier').$this->db->escape($this->newref)."'";
					$sql .= " WHERE filename LIKE '".$this->db->escape($this->ref)."%' AND filepath = 'fournisseur/facture/".get_exdir($this->id, 2, 0, 0, $this, 'invoice_supplier').$this->db->escape($this->ref)."' and entity = ".$conf->entity;
					$resql = $this->db->query($sql);
					if (!$resql) {
						$error++;
						$this->error = $this->db->lasterror();
					}
					$sql = 'UPDATE '.MAIN_DB_PREFIX."ecm_files set filepath = 'fournisseur/facture/".get_exdir($this->id, 2, 0, 0, $this, 'invoice_supplier').$this->db->escape($this->newref)."'";
					$sql .= " WHERE filepath = 'fournisseur/facture/".get_exdir($this->id, 2, 0, 0, $this, 'invoice_supplier').$this->db->escape($this->ref)."' and entity = ".$conf->entity;
					$resql = $this->db->query($sql);
					if (!$resql) {
						$error++;
						$this->error = $this->db->lasterror();
					}

					// We rename directory ($this->ref = old ref, $num = new ref) in order not to lose the attachments
					$oldref = dol_sanitizeFileName($this->ref);
					$newref = dol_sanitizeFileName($num);
					$dirsource = $conf->fournisseur->facture->dir_output.'/'.get_exdir($this->id, 2, 0, 0, $this, 'invoice_supplier').$oldref;
					$dirdest = $conf->fournisseur->facture->dir_output.'/'.get_exdir($this->id, 2, 0, 0, $this, 'invoice_supplier').$newref;
					if (!$error && file_exists($dirsource)) {
						dol_syslog(get_class($this)."::validate rename dir ".$dirsource." into ".$dirdest);

						if (@rename($dirsource, $dirdest)) {
							dol_syslog("Rename ok");
							// Rename docs starting with $oldref with $newref
							$listoffiles = dol_dir_list($conf->fournisseur->facture->dir_output.'/'.get_exdir($this->id, 2, 0, 0, $this, 'invoice_supplier').$newref, 'files', 1, '^'.preg_quote($oldref, '/'));
							foreach ($listoffiles as $fileentry) {
								$dirsource = $fileentry['name'];
								$dirdest = preg_replace('/^'.preg_quote($oldref, '/').'/', $newref, $dirsource);
								$dirsource = $fileentry['path'].'/'.$dirsource;
								$dirdest = $fileentry['path'].'/'.$dirdest;
								@rename($dirsource, $dirdest);
							}
						}
					}
				}
			}

			// Set new ref and define current statut
			if (!$error) {
				$this->ref = $num;
				$this->statut = self::STATUS_VALIDATED;
				//$this->date_validation=$now; this is stored into log table
			}

			if (!$error) {
				$this->db->commit();
				return 1;
			} else {
				$this->db->rollback();
				return -1;
			}
		} else {
			$this->error = $this->db->error();
			$this->db->rollback();
			return -1;
		}
	}

	/**
	 *	Set draft status
	 *
	 *	@param	User	$user			Object user that modify
	 *	@param	int		$idwarehouse	Id warehouse to use for stock change.
	 *  @param	int		$notrigger		1=Does not execute triggers, 0= execute triggers
<<<<<<< HEAD
	 *	@return	int						<0 if KO, >0 if OK
=======
	 *	@return	int						Return integer <0 if KO, >0 if OK
>>>>>>> 729451fa
	 */
	public function setDraft($user, $idwarehouse = -1, $notrigger = 0)
	{
		// phpcs:enable
		global $conf, $langs;

		$error = 0;

		if ($this->statut == self::STATUS_DRAFT) {
			dol_syslog(__METHOD__." already draft status", LOG_WARNING);
			return 0;
		}

		dol_syslog(__METHOD__, LOG_DEBUG);

		$this->db->begin();

		$sql = "UPDATE ".MAIN_DB_PREFIX."facture_fourn";
		$sql .= " SET fk_statut = ".self::STATUS_DRAFT;
		$sql .= " WHERE rowid = ".((int) $this->id);

		$result = $this->db->query($sql);
		if ($result) {
			if (!$error) {
				$this->oldcopy = clone $this;
			}

			// Si on incremente le produit principal et ses composants a la validation de facture fournisseur, on decremente
			if ($result >= 0 && isModEnabled('stock') && getDolGlobalString('STOCK_CALCULATE_ON_SUPPLIER_BILL')) {
				require_once DOL_DOCUMENT_ROOT.'/product/stock/class/mouvementstock.class.php';
				$langs->load("agenda");

				$cpt = count($this->lines);
				for ($i = 0; $i < $cpt; $i++) {
					if ($this->lines[$i]->fk_product > 0) {
						$mouvP = new MouvementStock($this->db);
						$mouvP->origin = &$this;
						$mouvP->setOrigin($this->element, $this->id);
						// We increase stock for product
						if ($this->type == FactureFournisseur::TYPE_CREDIT_NOTE) {
							$result = $mouvP->reception($user, $this->lines[$i]->fk_product, $idwarehouse, $this->lines[$i]->qty, $this->lines[$i]->subprice, $langs->trans("InvoiceBackToDraftInDolibarr", $this->ref));
						} else {
							$result = $mouvP->livraison($user, $this->lines[$i]->fk_product, $idwarehouse, $this->lines[$i]->qty, $this->lines[$i]->subprice, $langs->trans("InvoiceBackToDraftInDolibarr", $this->ref));
						}
					}
				}
			}
			// Triggers call
			if (!$error && empty($notrigger)) {
				// Call trigger
				$result = $this->call_trigger('BILL_SUPPLIER_UNVALIDATE', $user);
				if ($result < 0) {
					$error++;
				}
				// End call triggers
			}
			if ($error == 0) {
				$this->db->commit();
				return 1;
			} else {
				$this->db->rollback();
				return -1;
			}
		} else {
			$this->error = $this->db->error();
			$this->db->rollback();
			return -1;
		}
	}


	/**
	 *	Adds an invoice line (associated with no predefined product/service)
	 *	The parameters are already supposed to be correct and with final values when calling
	 *	this method. Also, for the VAT rate, it must already have been defined by the caller by
	 *	by the get_default_tva method(vendor_company, buying company, idprod) and the desc must
	 *	already have the right value (the caller has to manage the multilanguage).
	 *
	 *	@param    	string	$desc            	Description of the line
	 *	@param    	double	$pu              	Unit price (HT or TTC according to price_base_type, > 0 even for credit note)
	 *	@param    	double	$txtva           	Force Vat rate to use, -1 for auto.
	 *	@param		double	$txlocaltax1		LocalTax1 Rate
	 *	@param		double	$txlocaltax2		LocalTax2 Rate
	 *	@param    	double	$qty             	Quantity
	 *	@param    	int		$fk_product      	Product/Service ID predefined
	 *	@param    	double	$remise_percent  	Percentage discount of the line
	 *	@param    	integer	$date_start      	Service start date
	 * 	@param    	integer	$date_end        	Service expiry date
	 * 	@param    	string	$ventil          	Accounting breakdown code
	 *	@param    	int		$info_bits			Line type bits
	 *	@param    	string	$price_base_type 	HT or TTC
	 *	@param		int		$type				Type of line (0=product, 1=service)
	 *  @param      int		$rang            	Position of line
	 *  @param		int		$notrigger			Disable triggers
	 *  @param		array	$array_options		extrafields array
	 * 	@param 		string	$fk_unit 			Code of the unit to use. Null to use the default one
	 *  @param      int     $origin_id          id origin document
	 *  @param		double	$pu_devise			Amount in currency
	 *  @param		string	$ref_supplier		Supplier ref
	 *  @param      string  $special_code       Special code
	 *  @param		int		$fk_parent_line		Parent line id
	 *  @param    	int		$fk_remise_except	Id discount used
	 *	@return    	int             			>0 if OK, <0 if KO
	 */
	public function addline($desc, $pu, $txtva, $txlocaltax1, $txlocaltax2, $qty, $fk_product = 0, $remise_percent = 0, $date_start = '', $date_end = '', $ventil = 0, $info_bits = '', $price_base_type = 'HT', $type = 0, $rang = -1, $notrigger = false, $array_options = 0, $fk_unit = null, $origin_id = 0, $pu_devise = 0, $ref_supplier = '', $special_code = '', $fk_parent_line = 0, $fk_remise_except = 0)
	{
		global $langs, $mysoc, $conf;

		dol_syslog(get_class($this)."::addline $desc,$pu,$qty,$txtva,$fk_product,$remise_percent,$date_start,$date_end,$ventil,$info_bits,$price_base_type,$type,$fk_unit,fk_remise_except=$fk_remise_except", LOG_DEBUG);
		include_once DOL_DOCUMENT_ROOT.'/core/lib/price.lib.php';

		if ($this->statut == self::STATUS_DRAFT) {
			// Clean parameters
			if (empty($remise_percent)) {
				$remise_percent = 0;
			}
			if (empty($qty)) {
				$qty = 0;
			}
			if (empty($info_bits)) {
				$info_bits = 0;
			}
			if (empty($rang)) {
				$rang = 0;
			}
			if (empty($ventil)) {
				$ventil = 0;
			}
			if (empty($txtva)) {
				$txtva = 0;
			}
			if (empty($txlocaltax1)) {
				$txlocaltax1 = 0;
			}
			if (empty($txlocaltax2)) {
				$txlocaltax2 = 0;
			}

			$remise_percent = price2num($remise_percent);
			$qty = price2num($qty);
			$pu = price2num($pu);
			if (!preg_match('/\((.*)\)/', $txtva)) {
				$txtva = price2num($txtva); // $txtva can have format '5,1' or '5.1' or '5.1(XXX)', we must clean only if '5,1'
			}
			$txlocaltax1 = price2num($txlocaltax1);
			$txlocaltax2 = price2num($txlocaltax2);

			if ($date_start && $date_end && $date_start > $date_end) {
				$langs->load("errors");
				$this->error = $langs->trans('ErrorStartDateGreaterEnd');
				return -1;
			}

			$this->db->begin();

			if ($fk_product > 0) {
				if (getDolGlobalString('SUPPLIER_INVOICE_WITH_PREDEFINED_PRICES_ONLY')) {
					// Check quantity is enough
					dol_syslog(get_class($this)."::addline we check supplier prices fk_product=".$fk_product." qty=".$qty." ref_supplier=".$ref_supplier);
					$prod = new ProductFournisseur($this->db);
					if ($prod->fetch($fk_product) > 0) {
						$product_type = $prod->type;
						$label = $prod->label;
						$fk_prod_fourn_price = 0;

						// We use 'none' instead of $ref_supplier, because $ref_supplier may not exists anymore. So we will take the first supplier price ok.
						// If we want a dedicated supplier price, we must provide $fk_prod_fourn_price.
						$result = $prod->get_buyprice($fk_prod_fourn_price, $qty, $fk_product, 'none', ($this->fk_soc ? $this->fk_soc : $this->socid)); // Search on couple $fk_prod_fourn_price/$qty first, then on triplet $qty/$fk_product/$ref_supplier/$this->fk_soc
						if ($result > 0) {
							if (empty($pu)) {
								$pu = $prod->fourn_pu; // Unit price supplier price set by get_buyprice
							}
							$ref_supplier = $prod->ref_supplier; // Ref supplier price set by get_buyprice
							// is remise percent not keyed but present for the product we add it
							if ($remise_percent == 0 && $prod->remise_percent != 0) {
								$remise_percent = $prod->remise_percent;
							}
						}
						if ($result == 0) {                   // If result == 0, we failed to found the supplier reference price
							$langs->load("errors");
							$this->error = "Ref ".$prod->ref." ".$langs->trans("ErrorQtyTooLowForThisSupplier");
							$this->db->rollback();
							dol_syslog(get_class($this)."::addline we did not found supplier price, so we can't guess unit price");
							//$pu    = $prod->fourn_pu;     // We do not overwrite unit price
							//$ref   = $prod->ref_fourn;    // We do not overwrite ref supplier price
							return -1;
						}
						if ($result == -1) {
							$langs->load("errors");
							$this->error = "Ref ".$prod->ref." ".$langs->trans("ErrorQtyTooLowForThisSupplier");
							$this->db->rollback();
							dol_syslog(get_class($this)."::addline result=".$result." - ".$this->error, LOG_DEBUG);
							return -1;
						}
						if ($result < -1) {
							$this->error = $prod->error;
							$this->db->rollback();
							dol_syslog(get_class($this)."::addline result=".$result." - ".$this->error, LOG_ERR);
							return -1;
						}
					} else {
						$this->error = $prod->error;
						$this->db->rollback();
						return -1;
					}
				}
			} else {
				$product_type = $type;
			}

			if (isModEnabled("multicurrency") && $pu_devise > 0) {
				$pu = 0;
			}

			$localtaxes_type = getLocalTaxesFromRate($txtva, 0, $mysoc, $this->thirdparty);

			// Clean vat code
			$reg = array();
			$vat_src_code = '';
			if (preg_match('/\((.*)\)/', $txtva, $reg)) {
				$vat_src_code = $reg[1];
				$txtva = preg_replace('/\s*\(.*\)/', '', $txtva); // Remove code into vatrate.
			}

			// Calcul du total TTC et de la TVA pour la ligne a partir de
			// qty, pu, remise_percent et txtva
			// TRES IMPORTANT: C'est au moment de l'insertion ligne qu'on doit stocker
			// la part ht, tva et ttc, et ce au niveau de la ligne qui a son propre taux tva.

			$tabprice = calcul_price_total($qty, $pu, $remise_percent, $txtva, $txlocaltax1, $txlocaltax2, 0, $price_base_type, $info_bits, $type, $this->thirdparty, $localtaxes_type, 100, $this->multicurrency_tx, $pu_devise);
			$total_ht  = $tabprice[0];
			$total_tva = $tabprice[1];
			$total_ttc = $tabprice[2];
			$total_localtax1 = $tabprice[9];
			$total_localtax2 = $tabprice[10];
			$pu_ht = $tabprice[3];

			// MultiCurrency
			$multicurrency_total_ht  = $tabprice[16];
			$multicurrency_total_tva = $tabprice[17];
			$multicurrency_total_ttc = $tabprice[18];
			$pu_ht_devise = $tabprice[19];

			// Check parameters
			if ($type < 0) {
				return -1;
			}

			if ($rang < 0) {
				$rangmax = $this->line_max();
				$rang = $rangmax + 1;
			}

			// Insert line
			$supplierinvoiceline = new SupplierInvoiceLine($this->db);

			$supplierinvoiceline->context = $this->context;

			$supplierinvoiceline->fk_facture_fourn = $this->id;
			//$supplierinvoiceline->label=$label;	// deprecated
			$supplierinvoiceline->desc = $desc;
			$supplierinvoiceline->ref_supplier = $ref_supplier;

			$supplierinvoiceline->qty = ($this->type == self::TYPE_CREDIT_NOTE ? abs($qty) : $qty); // For credit note, quantity is always positive and unit price negative
			$supplierinvoiceline->subprice = ($this->type == self::TYPE_CREDIT_NOTE ? -abs($pu_ht) : $pu_ht); // For credit note, unit price always negative, always positive otherwise

			$supplierinvoiceline->vat_src_code = $vat_src_code;
			$supplierinvoiceline->tva_tx = $txtva;
			$supplierinvoiceline->localtax1_tx = ($total_localtax1 ? $localtaxes_type[1] : 0);
			$supplierinvoiceline->localtax2_tx = ($total_localtax2 ? $localtaxes_type[3] : 0);
			$supplierinvoiceline->localtax1_type = empty($localtaxes_type[0]) ? '' : $localtaxes_type[0];
			$supplierinvoiceline->localtax2_type = empty($localtaxes_type[2]) ? '' : $localtaxes_type[2];

			$supplierinvoiceline->total_ht = (($this->type == self::TYPE_CREDIT_NOTE || $qty < 0) ? -abs($total_ht) : $total_ht); // For credit note and if qty is negative, total is negative
			$supplierinvoiceline->total_tva = (($this->type == self::TYPE_CREDIT_NOTE || $qty < 0) ? -abs($total_tva) : $total_tva); // For credit note and if qty is negative, total is negative
			$supplierinvoiceline->total_localtax1 = (($this->type == self::TYPE_CREDIT_NOTE || $qty < 0) ? -abs($total_localtax1) : $total_localtax1); // For credit note and if qty is negative, total is negative
			$supplierinvoiceline->total_localtax2 = (($this->type == self::TYPE_CREDIT_NOTE || $qty < 0) ? -abs($total_localtax2) : $total_localtax2); // For credit note and if qty is negative, total is negative
			$supplierinvoiceline->total_ttc = (($this->type == self::TYPE_CREDIT_NOTE || $qty < 0) ? -abs($total_ttc) : $total_ttc); // For credit note and if qty is negative, total is negative

			$supplierinvoiceline->fk_product = $fk_product;
			$supplierinvoiceline->product_type = $type;
			$supplierinvoiceline->remise_percent = $remise_percent;
			$supplierinvoiceline->date_start = $date_start;
			$supplierinvoiceline->date_end = $date_end;
			$supplierinvoiceline->fk_code_ventilation = $ventil;
			$supplierinvoiceline->rang = $rang;
			$supplierinvoiceline->info_bits = $info_bits;
			$supplierinvoiceline->fk_remise_except = $fk_remise_except;


			$supplierinvoiceline->special_code = ((string) $special_code != '' ? $special_code : $this->special_code);
			$supplierinvoiceline->fk_parent_line = $fk_parent_line;
			$supplierinvoiceline->origin = $this->origin;
			$supplierinvoiceline->origin_id = $origin_id;
			$supplierinvoiceline->fk_unit = $fk_unit;

			// Multicurrency
			$supplierinvoiceline->fk_multicurrency = $this->fk_multicurrency;
			$supplierinvoiceline->multicurrency_code = $this->multicurrency_code;
			$supplierinvoiceline->multicurrency_subprice	= ($this->type == self::TYPE_CREDIT_NOTE ? -abs($pu_ht_devise) : $pu_ht_devise); // For credit note, unit price always negative, always positive otherwise

			$supplierinvoiceline->multicurrency_total_ht = (($this->type == self::TYPE_CREDIT_NOTE || $qty < 0) ? -abs($multicurrency_total_ht) : $multicurrency_total_ht); // For credit note and if qty is negative, total is negative
			$supplierinvoiceline->multicurrency_total_tva = (($this->type == self::TYPE_CREDIT_NOTE || $qty < 0) ? -abs($multicurrency_total_tva) : $multicurrency_total_tva); // For credit note and if qty is negative, total is negative
			$supplierinvoiceline->multicurrency_total_ttc = (($this->type == self::TYPE_CREDIT_NOTE || $qty < 0) ? -abs($multicurrency_total_ttc) : $multicurrency_total_ttc); // For credit note and if qty is negative, total is negative

			if (is_array($array_options) && count($array_options) > 0) {
				$supplierinvoiceline->array_options = $array_options;
			}

			$result = $supplierinvoiceline->insert($notrigger);
			if ($result > 0) {
				// Reorder if child line
				if (!empty($fk_parent_line)) {
					$this->line_order(true, 'DESC');
				} elseif ($rang > 0 && $rang <= count($this->lines)) { // Update all rank of all other lines
					$linecount = count($this->lines);
					for ($ii = $rang; $ii <= $linecount; $ii++) {
						$this->updateRangOfLine($this->lines[$ii - 1]->id, $ii + 1);
					}
				}

				// Mise a jour informations denormalisees au niveau de la facture meme
				$result = $this->update_price(1, 'auto', 0, $this->thirdparty); // The addline method is designed to add line from user input so total calculation with update_price must be done using 'auto' mode.
				if ($result > 0) {
					$this->db->commit();
					return $supplierinvoiceline->id;
				} else {
					$this->error = $this->db->error();
					$this->db->rollback();
					return -1;
				}
			} else {
				$this->error = $supplierinvoiceline->error;
				$this->errors = $supplierinvoiceline->errors;
				$this->db->rollback();
				return -2;
			}
		} else {
			return 0;
		}
	}

	/**
	 * Update a line detail into database
	 *
	 * @param     	int			$id            		Id of line invoice
	 * @param     	string		$desc         		Description of line
	 * @param     	double		$pu          		Prix unitaire (HT ou TTC selon price_base_type)
	 * @param     	double		$vatrate       		VAT Rate (Can be '8.5', '8.5 (ABC)')
	 * @param		double		$txlocaltax1		LocalTax1 Rate
	 * @param		double		$txlocaltax2		LocalTax2 Rate
	 * @param     	double		$qty           		Quantity
	 * @param     	int			$idproduct			Id produit
	 * @param	  	double		$price_base_type	HT or TTC
	 * @param	  	int			$info_bits			Miscellaneous informations of line
	 * @param		int			$type				Type of line (0=product, 1=service)
	 * @param     	double		$remise_percent  	Percentage discount of the line
	 * @param		int			$notrigger			Disable triggers
	 * @param      	integer 	$date_start     	Date start of service
	 * @param      	integer     $date_end       	Date end of service
	 * @param		array		$array_options		extrafields array
	 * @param 		string		$fk_unit 			Code of the unit to use. Null to use the default one
	 * @param		double		$pu_devise			Amount in currency
	 * @param		string		$ref_supplier		Supplier ref
	 * @param	integer	$rang	line rank
	 * @return    	int           					Return integer <0 if KO, >0 if OK
	 */
	public function updateline($id, $desc, $pu, $vatrate, $txlocaltax1 = 0, $txlocaltax2 = 0, $qty = 1, $idproduct = 0, $price_base_type = 'HT', $info_bits = 0, $type = 0, $remise_percent = 0, $notrigger = false, $date_start = '', $date_end = '', $array_options = 0, $fk_unit = null, $pu_devise = 0, $ref_supplier = '', $rang = 0)
	{
		global $mysoc, $langs;

		dol_syslog(get_class($this)."::updateline $id,$desc,$pu,$vatrate,$qty,$idproduct,$price_base_type,$info_bits,$type,$remise_percent,$notrigger,$date_start,$date_end,$fk_unit,$pu_devise,$ref_supplier", LOG_DEBUG);
		include_once DOL_DOCUMENT_ROOT.'/core/lib/price.lib.php';

		$pu = price2num($pu);
		$qty = price2num($qty);
		$remise_percent = price2num($remise_percent);
		$pu_devise = price2num($pu_devise);

		// Check parameters
		//if (! is_numeric($pu) || ! is_numeric($qty)) return -1;
		if ($type < 0) {
			return -1;
		}

		if ($date_start && $date_end && $date_start > $date_end) {
			$langs->load("errors");
			$this->error = $langs->trans('ErrorStartDateGreaterEnd');
			return -1;
		}

		// Clean parameters
		if (empty($vatrate)) {
			$vatrate = 0;
		}
		if (empty($txlocaltax1)) {
			$txlocaltax1 = 0;
		}
		if (empty($txlocaltax2)) {
			$txlocaltax2 = 0;
		}

		$txlocaltax1 = price2num($txlocaltax1);
		$txlocaltax2 = price2num($txlocaltax2);

		// Calcul du total TTC et de la TVA pour la ligne a partir de
		// qty, pu, remise_percent et txtva
		// TRES IMPORTANT: C'est au moment de l'insertion ligne qu'on doit stocker
		// la part ht, tva et ttc, et ce au niveau de la ligne qui a son propre taux tva.

		$localtaxes_type = getLocalTaxesFromRate($vatrate, 0, $mysoc, $this->thirdparty);

		$reg = array();

		// Clean vat code
		$vat_src_code = '';
		if (preg_match('/\((.*)\)/', $vatrate, $reg)) {
			$vat_src_code = $reg[1];
			$vatrate = preg_replace('/\s*\(.*\)/', '', $vatrate); // Remove code into vatrate.
		}

		$tabprice = calcul_price_total($qty, $pu, $remise_percent, $vatrate, $txlocaltax1, $txlocaltax2, 0, $price_base_type, $info_bits, $type, $this->thirdparty, $localtaxes_type, 100, $this->multicurrency_tx, $pu_devise);
		$total_ht  = $tabprice[0];
		$total_tva = $tabprice[1];
		$total_ttc = $tabprice[2];
		$pu_ht  = $tabprice[3];
		$pu_tva = $tabprice[4];
		$pu_ttc = $tabprice[5];
		$total_localtax1 = $tabprice[9];
		$total_localtax2 = $tabprice[10];

		// MultiCurrency
		$multicurrency_total_ht = $tabprice[16];
		$multicurrency_total_tva = $tabprice[17];
		$multicurrency_total_ttc = $tabprice[18];
		$pu_ht_devise = $tabprice[19];

		if (empty($info_bits)) {
			$info_bits = 0;
		}

		//Fetch current line from the database and then clone the object and set it in $oldline property
		$line = new SupplierInvoiceLine($this->db);
		$line->fetch($id);
		$line->fetch_optionals();

		$staticline = clone $line;

		if ($idproduct) {
			$product = new Product($this->db);
			$result = $product->fetch($idproduct);
			$product_type = $product->type;
		} else {
			$idproduct = $staticline->fk_product;
			$product_type = $type;
		}

		$line->oldline = $staticline;
		$line->context = $this->context;

		$line->description = $desc;

		$line->qty = ($this->type == self::TYPE_CREDIT_NOTE ? abs($qty) : $qty); // For credit note, quantity is always positive and unit price negative
		$line->subprice = ($this->type == self::TYPE_CREDIT_NOTE ? -abs($pu_ht) : $pu_ht); // For credit note, unit price always negative, always positive otherwise
		$line->pu_ht = ($this->type == self::TYPE_CREDIT_NOTE ? -abs($pu_ht) : $pu_ht); // For credit note, unit price always negative, always positive otherwise
		$line->pu_ttc = ($this->type == self::TYPE_CREDIT_NOTE ? -abs($pu_ttc) : $pu_ttc); // For credit note, unit price always negative, always positive otherwise

		$line->remise_percent = $remise_percent;
		$line->ref_supplier = $ref_supplier;

		$line->date_start = $date_start;
		$line->date_end = $date_end;

		$line->vat_src_code = $vat_src_code;
		$line->tva_tx = $vatrate;
		$line->localtax1_tx = $txlocaltax1;
		$line->localtax2_tx = $txlocaltax2;
		$line->localtax1_type = empty($localtaxes_type[0]) ? '' : $localtaxes_type[0];
		$line->localtax2_type = empty($localtaxes_type[2]) ? '' : $localtaxes_type[2];

		$line->total_ht = (($this->type == self::TYPE_CREDIT_NOTE || $qty < 0) ? -abs($total_ht) : $total_ht);
		$line->total_tva = (($this->type == self::TYPE_CREDIT_NOTE || $qty < 0) ? -abs($total_tva) : $total_tva);
		$line->total_localtax1 = $total_localtax1;
		$line->total_localtax2 = $total_localtax2;
		$line->total_ttc = (($this->type == self::TYPE_CREDIT_NOTE || $qty < 0) ? -abs($total_ttc) : $total_ttc);

		$line->fk_product = $idproduct;
		$line->product_type = $product_type;
		$line->info_bits = $info_bits;
		$line->fk_unit = $fk_unit;
		$line->rang = $rang;

		if (is_array($array_options) && count($array_options) > 0) {
			// We replace values in this->line->array_options only for entries defined into $array_options
			foreach ($array_options as $key => $value) {
				$line->array_options[$key] = $array_options[$key];
			}
		}

		// Multicurrency
		$line->multicurrency_subprice = $pu_ht_devise;
		$line->multicurrency_total_ht = $multicurrency_total_ht;
		$line->multicurrency_total_tva 	= $multicurrency_total_tva;
		$line->multicurrency_total_ttc 	= $multicurrency_total_ttc;

		$res = $line->update($notrigger);

		if ($res < 1) {
			$this->errors[] = $line->error;
		} else {
			// Update total price into invoice record
			$res = $this->update_price('1', 'auto', 0, $this->thirdparty);
		}

		return $res;
	}

	/**
	 * 	Delete a detail line from database
	 *
	 * 	@param  int		$rowid      	Id of line to delete
	 *	@param	int		$notrigger		1=Does not execute triggers, 0= execute triggers
	 * 	@return	int						Return integer <0 if KO, >0 if OK
	 */
	public function deleteline($rowid, $notrigger = 0)
	{
		if (!$rowid) {
			$rowid = $this->id;
		}

		$this->db->begin();

		// Free the discount linked to a line of invoice
		$sql = 'UPDATE '.MAIN_DB_PREFIX.'societe_remise_except';
		$sql .= ' SET fk_invoice_supplier_line = NULL';
		$sql .= ' WHERE fk_invoice_supplier_line = '.((int) $rowid);

		dol_syslog(get_class($this)."::deleteline", LOG_DEBUG);
		$result = $this->db->query($sql);
		if (!$result) {
			$this->error = $this->db->error();
			$this->db->rollback();
			return -2;
		}

		$line = new SupplierInvoiceLine($this->db);

		if ($line->fetch($rowid) < 1) {
			return -1;
		}

		$res = $line->delete($notrigger);

		if ($res < 1) {
			$this->errors[] = $line->error;
			$this->db->rollback();
			return -3;
		} else {
			$res = $this->update_price(1);

			if ($res > 0) {
				$this->db->commit();
				return 1;
			} else {
				$this->db->rollback();
				$this->error = $this->db->lasterror();
				return -4;
			}
		}
	}


	/**
	 *	Loads the info order information into the invoice object
	 *
	 *	@param  int		$id       	Id of the invoice to load
	 *	@return	void
	 */
	public function info($id)
	{
		$sql = 'SELECT c.rowid, datec, tms as datem, ';
		$sql .= ' fk_user_author, fk_user_modif, fk_user_valid';
		$sql .= ' FROM '.MAIN_DB_PREFIX.'facture_fourn as c';
		$sql .= ' WHERE c.rowid = '.((int) $id);

		$result = $this->db->query($sql);
		if ($result) {
			if ($this->db->num_rows($result)) {
				$obj = $this->db->fetch_object($result);

				$this->id = $obj->rowid;

				$this->user_creation_id = $obj->fk_user_author;
				$this->user_validation_id = $obj->fk_user_valid;
				$this->user_modification_id = $obj->fk_user_modif;
				$this->date_creation     = $this->db->jdate($obj->datec);
				$this->date_modification = $this->db->jdate($obj->datem);
				//$this->date_validation   = $obj->datev; // This field is not available. Should be store into log table and using this function should be replaced with showing content of log (like for supplier orders)
			}
			$this->db->free($result);
		} else {
			dol_print_error($this->db);
		}
	}

	// phpcs:disable PEAR.NamingConventions.ValidFunctionName.ScopeNotCamelCaps
	/**
	 *	Return list of replaceable invoices
	 *	Status valid or abandoned for other reason + not paid + no payment + not already replaced
	 *
	 *	@param      int		$socid		Thirdparty id
	 *	@return    	array|int			Table of invoices ('id'=>id, 'ref'=>ref, 'status'=>status, 'paymentornot'=>0/1)
	 *                                  <0 if error
	 */
	public function list_replacable_supplier_invoices($socid = 0)
	{
		// phpcs:enable
		global $conf;

		$return = array();

		$sql = "SELECT f.rowid as rowid, f.ref, f.fk_statut,";
		$sql .= " ff.rowid as rowidnext";
		$sql .= " FROM ".MAIN_DB_PREFIX."facture_fourn as f";
		$sql .= " LEFT JOIN ".MAIN_DB_PREFIX."paiementfourn_facturefourn as pf ON f.rowid = pf.fk_facturefourn";
		$sql .= " LEFT JOIN ".MAIN_DB_PREFIX."facture_fourn as ff ON f.rowid = ff.fk_facture_source";
		$sql .= " WHERE (f.fk_statut = ".self::STATUS_VALIDATED." OR (f.fk_statut = ".self::STATUS_ABANDONED." AND f.close_code = '".self::CLOSECODE_ABANDONED."'))";
		$sql .= " AND f.entity = ".$conf->entity;
		$sql .= " AND f.paye = 0"; // Pas classee payee completement
		$sql .= " AND pf.fk_paiementfourn IS NULL"; // Aucun paiement deja fait
		$sql .= " AND ff.fk_statut IS NULL"; // Renvoi vrai si pas facture de remplacement
		if ($socid > 0) {
			$sql .= " AND f.fk_soc = ".((int) $socid);
		}
		$sql .= " ORDER BY f.ref";

		dol_syslog(get_class($this)."::list_replacable_supplier_invoices", LOG_DEBUG);
		$resql = $this->db->query($sql);
		if ($resql) {
			while ($obj = $this->db->fetch_object($resql)) {
				$return[$obj->rowid] = array(
					'id' => $obj->rowid,
					'ref' => $obj->ref,
					'status' => $obj->fk_statut
				);
			}
			//print_r($return);
			return $return;
		} else {
			$this->error = $this->db->error();
			return -1;
		}
	}

	// phpcs:disable PEAR.NamingConventions.ValidFunctionName.ScopeNotCamelCaps
	/**
	 *	Return list of qualifying invoices for correction by credit note
	 *	Invoices that respect the following rules are returned:
	 *	(validated + payment in progress) or classified (paid in full or paid in part) + not already replaced + not already having
	 *
	 *	@param		int		$socid		Thirdparty id
	 *	@return    	array|int			Table of invoices ($id => array('ref'=>,'paymentornot'=>,'status'=>,'paye'=>)
	 *                                  <0 if error
	 */
	public function list_qualified_avoir_supplier_invoices($socid = 0)
	{
		// phpcs:enable
		global $conf;

		$return = array();

		$sql = "SELECT f.rowid as rowid, f.ref, f.fk_statut, f.type, f.subtype, f.paye, pf.fk_paiementfourn";
		$sql .= " FROM ".MAIN_DB_PREFIX."facture_fourn as f";
		$sql .= " LEFT JOIN ".MAIN_DB_PREFIX."paiementfourn_facturefourn as pf ON f.rowid = pf.fk_facturefourn";
		$sql .= " WHERE f.entity = ".$conf->entity;
		$sql .= " AND f.fk_statut in (".self::STATUS_VALIDATED.",".self::STATUS_CLOSED.")";
		$sql .= " AND NOT EXISTS (SELECT rowid from ".MAIN_DB_PREFIX."facture_fourn as ff WHERE f.rowid = ff.fk_facture_source";
		$sql .= " AND ff.type=".self::TYPE_REPLACEMENT.")";
		$sql .= " AND f.type != ".self::TYPE_CREDIT_NOTE; // Type non 2 si facture non avoir
		if ($socid > 0) {
			$sql .= " AND f.fk_soc = ".((int) $socid);
		}
		$sql .= " ORDER BY f.ref";

		dol_syslog(get_class($this)."::list_qualified_avoir_supplier_invoices", LOG_DEBUG);
		$resql = $this->db->query($sql);
		if ($resql) {
			while ($obj = $this->db->fetch_object($resql)) {
				$qualified = 0;
				if ($obj->fk_statut == self::STATUS_VALIDATED) {
					$qualified = 1;
				}
				if ($obj->fk_statut == self::STATUS_CLOSED) {
					$qualified = 1;
				}
				if ($qualified) {
					$paymentornot = ($obj->fk_paiementfourn ? 1 : 0);
					$return[$obj->rowid] = array('ref'=>$obj->ref, 'status'=>$obj->fk_statut, 'type'=>$obj->type, 'paye'=>$obj->paye, 'paymentornot'=>$paymentornot);
				}
			}

			return $return;
		} else {
			$this->error = $this->db->error();
			return -1;
		}
	}

	// phpcs:disable PEAR.NamingConventions.ValidFunctionName.ScopeNotCamelCaps
	/**
	 *	Load indicators for dashboard (this->nbtodo and this->nbtodolate)
	 *
	 *	@param      User	$user       Object user
	 *	@return WorkboardResponse|int <0 if KO, WorkboardResponse if OK
	 */
	public function load_board($user)
	{
		// phpcs:enable
		global $conf, $langs;

		$sql = 'SELECT ff.rowid, ff.date_lim_reglement as datefin, ff.fk_statut as status, ff.total_ht, ff.total_ttc';
		$sql .= ' FROM '.MAIN_DB_PREFIX.'facture_fourn as ff';
		if (!$user->hasRight("societe", "client", "voir") && !$user->socid) {
			$sql .= " JOIN ".MAIN_DB_PREFIX."societe_commerciaux as sc ON ff.fk_soc = sc.fk_soc AND sc.fk_user = ".((int) $user->id);
		}
		$sql .= ' WHERE ff.paye = 0';
		$sql .= ' AND ff.fk_statut > 0';
		$sql .= " AND ff.entity = ".$conf->entity;
		if ($user->socid) {
			$sql .= ' AND ff.fk_soc = '.((int) $user->socid);
		}

		$resql = $this->db->query($sql);
		if ($resql) {
			$langs->load("bills");
			$now = dol_now();

			$response = new WorkboardResponse();
			$response->warning_delay = $conf->facture->fournisseur->warning_delay / 60 / 60 / 24;
			$response->label = $langs->trans("SupplierBillsToPay");
			$response->labelShort = $langs->trans("StatusToPay");

			$response->url = DOL_URL_ROOT.'/fourn/facture/list.php?search_status=1&mainmenu=billing&leftmenu=suppliers_bills';
			$response->img = img_object($langs->trans("Bills"), "bill");

			$facturestatic = new FactureFournisseur($this->db);

			while ($obj = $this->db->fetch_object($resql)) {
				$facturestatic->date_echeance = $this->db->jdate($obj->datefin);
				$facturestatic->statut = $obj->status;	// For backward compatibility
				$facturestatic->status = $obj->status;

				$response->nbtodo++;
				$response->total += $obj->total_ht;

				if ($facturestatic->hasDelay()) {
					$response->nbtodolate++;
					$response->url_late = DOL_URL_ROOT.'/fourn/facture/list.php?search_option=late&mainmenu=billing&leftmenu=suppliers_bills';
				}
			}

			$this->db->free($resql);
			return $response;
		} else {
			dol_print_error($this->db);
			$this->error = $this->db->error();
			return -1;
		}
	}

	/**
	 * getTooltipContentArray
	 *
	 * @param array $params ex option, infologin
	 * @since v18
	 * @return array
	 */
	public function getTooltipContentArray($params)
	{
		global $conf, $langs, $mysoc;

		$langs->load('bills');

		$datas = [];
		$moretitle = $params['moretitle'] ?? '';
		$picto = $this->picto;
		if ($this->type == self::TYPE_REPLACEMENT) {
			$picto .= 'r'; // Replacement invoice
		}
		if ($this->type == self::TYPE_CREDIT_NOTE) {
			$picto .= 'a'; // Credit note
		}
		if ($this->type == self::TYPE_DEPOSIT) {
			$picto .= 'd'; // Deposit invoice
		}

		$datas['picto'] = img_picto('', $this->picto).' <u class="paddingrightonly">'.$langs->trans("SupplierInvoice").'</u>';
		if ($this->type == self::TYPE_REPLACEMENT) {
			$datas['picto'] .= '<u class="paddingrightonly">'.$langs->transnoentitiesnoconv("InvoiceReplace").'</u>';
		} elseif ($this->type == self::TYPE_CREDIT_NOTE) {
			$datas['picto'] .= '<u class="paddingrightonly">'.$langs->transnoentitiesnoconv("CreditNote").'</u>';
		} elseif ($this->type == self::TYPE_DEPOSIT) {
			$datas['picto'] .= '<u class="paddingrightonly">'.$langs->transnoentitiesnoconv("Deposit").'</u>';
		}
		if (isset($this->status)) {
			$alreadypaid = -1;
			if (isset($this->alreadypaid)) {
				$alreadypaid = $this->alreadypaid;
			}

			$datas['picto'] .= ' '.$this->getLibStatut(5, $alreadypaid);
		}
		if ($moretitle) {
			$datas['picto'] .= ' - '.$moretitle;
		}
		if (!empty($this->ref)) {
			$datas['ref'] = '<br><b>'.$langs->trans('Ref').':</b> '.$this->ref;
		}
		if (!empty($this->ref_supplier)) {
			$datas['refsupplier'] = '<br><b>'.$langs->trans('RefSupplier').':</b> '.$this->ref_supplier;
		}
		if (!empty($this->label)) {
			$datas['label'] = '<br><b>'.$langs->trans('Label').':</b> '.$this->label;
		}
		if (!empty($this->date)) {
			$datas['date'] = '<br><b>'.$langs->trans('Date').':</b> '.dol_print_date($this->date, 'day');
		}
		if (!empty($this->date_echeance)) {
			$datas['date_echeance'] = '<br><b>'.$langs->trans('DateDue').':</b> '.dol_print_date($this->date_echeance, 'day');
		}
		if (!empty($this->total_ht)) {
			$datas['amountht'] = '<br><b>'.$langs->trans('AmountHT').':</b> '.price($this->total_ht, 0, $langs, 0, -1, -1, $conf->currency);
		}
		if (!empty($this->total_tva)) {
			$datas['totaltva'] = '<br><b>'.$langs->trans('AmountVAT').':</b> '.price($this->total_tva, 0, $langs, 0, -1, -1, $conf->currency);
		}
		if (!empty($this->total_localtax1) && $this->total_localtax1 != 0) {
			// We keep test != 0 because $this->total_localtax1 can be '0.00000000'
			$datas['amountlt1'] = '<br><b>'.$langs->transcountry('AmountLT1', $mysoc->country_code).':</b> '.price($this->total_localtax1, 0, $langs, 0, -1, -1, $conf->currency);
		}
		if (!empty($this->total_localtax2) && $this->total_localtax2 != 0) {
			$datas['amountlt2'] = '<br><b>'.$langs->transcountry('AmountLT2', $mysoc->country_code).':</b> '.price($this->total_localtax2, 0, $langs, 0, -1, -1, $conf->currency);
		}
		if (!empty($this->revenuestamp)) {
			$datas['amountrevenustamp'] = '<br><b>'.$langs->trans('RevenueStamp').':</b> '.price($this->revenuestamp, 0, $langs, 0, -1, -1, $conf->currency);
		}
		if (!empty($this->total_ttc)) {
			$datas['totalttc'] = '<br><b>'.$langs->trans('AmountTTC').':</b> '.price($this->total_ttc, 0, $langs, 0, -1, -1, $conf->currency);
		}
		return $datas;
	}

	/**
	 *	Return clicable name (with picto eventually)
	 *
	 *	@param		int		$withpicto					0=No picto, 1=Include picto into link, 2=Only picto
	 *	@param		string	$option						Where point the link
	 *	@param		int		$max						Max length of shown ref
	 *	@param		int		$short						1=Return just URL
	 *	@param		string	$moretitle					Add more text to title tooltip
	 *  @param	    int   	$notooltip					1=Disable tooltip
	 *  @param      int     $save_lastsearch_value		-1=Auto, 0=No save of lastsearch_values when clicking, 1=Save lastsearch_values whenclicking
	 *  @param		int		$addlinktonotes				Add link to show notes
	 * 	@return		string								String with URL
	 */
	public function getNomUrl($withpicto = 0, $option = '', $max = 0, $short = 0, $moretitle = '', $notooltip = 0, $save_lastsearch_value = -1, $addlinktonotes = 0)
	{
		global $langs, $conf, $user, $hookmanager;

		$result = '';

		if ($option == 'withdraw') {
			$url = DOL_URL_ROOT.'/compta/facture/prelevement.php?facid='.$this->id.'&type=bank-transfer';
		} elseif ($option == 'document') {
			$url = DOL_URL_ROOT.'/fourn/facture/document.php?facid='.$this->id;
		} else {
			$url = DOL_URL_ROOT.'/fourn/facture/card.php?facid='.$this->id;
		}

		if ($short) {
			return $url;
		}

		if ($option !== 'nolink') {
			// Add param to save lastsearch_values or not
			$add_save_lastsearch_values = ($save_lastsearch_value == 1 ? 1 : 0);
			if ($save_lastsearch_value == -1 && isset($_SERVER["PHP_SELF"]) && preg_match('/list\.php/', $_SERVER["PHP_SELF"])) {
				$add_save_lastsearch_values = 1;
			}
			if ($add_save_lastsearch_values) {
				$url .= '&save_lastsearch_values=1';
			}
		}

		$picto = $this->picto;
		if ($this->type == self::TYPE_REPLACEMENT) {
			$picto .= 'r'; // Replacement invoice
		}
		if ($this->type == self::TYPE_CREDIT_NOTE) {
			$picto .= 'a'; // Credit note
		}
		if ($this->type == self::TYPE_DEPOSIT) {
			$picto .= 'd'; // Deposit invoice
		}
		$params = [
			'id' => $this->id,
			'objecttype' => $this->element,
			'option' => $option,
			'moretitle' => $moretitle,
		];
		$classfortooltip = 'classfortooltip';
		$dataparams = '';
		if (getDolGlobalInt('MAIN_ENABLE_AJAX_TOOLTIP')) {
			$classfortooltip = 'classforajaxtooltip';
			$dataparams = ' data-params="'.dol_escape_htmltag(json_encode($params)).'"';
			$label = '';
		} else {
			$label = implode($this->getTooltipContentArray($params));
		}

		$ref = $this->ref;
		if (empty($ref)) {
			$ref = $this->id;
		}

		$linkclose = '';
		if (empty($notooltip)) {
			if (getDolGlobalString('MAIN_OPTIMIZEFORTEXTBROWSER')) {
				$label = $langs->trans("ShowSupplierInvoice");
				$linkclose .= ' alt="'.dol_escape_htmltag($label, 1).'"';
			}
			$linkclose .= ($label ? ' title="'.dol_escape_htmltag($label, 1).'"' : ' title="tocomplete"');
			$linkclose .= $dataparams.' class="'.$classfortooltip.'"';
		}

		$linkstart = '<a href="'.$url.'"';
		$linkstart .= $linkclose.'>';
		$linkend = '</a>';

		$result .= $linkstart;
		if ($withpicto) {
			$result .= img_object(($notooltip ? '' : $label), ($this->picto ? $this->picto : 'generic'), ($notooltip ? (($withpicto != 2) ? 'class="paddingright"' : '') : 'class="'.(($withpicto != 2) ? 'paddingright ' : '').'"'), 0, 0, $notooltip ? 0 : 1);
		}
		if ($withpicto != 2) {
			$result .= ($max ? dol_trunc($ref, $max) : $ref);
		}
		$result .= $linkend;

		if ($addlinktonotes) {
			$txttoshow = ($user->socid > 0 ? $this->note_public : $this->note_private);
			if ($txttoshow) {
				$notetoshow = $langs->trans("ViewPrivateNote").':<br>'.dol_string_nohtmltag($txttoshow, 1);
				$result .= ' <span class="note inline-block">';
				$result .= '<a href="'.DOL_URL_ROOT.'/fourn/facture/note.php?id='.$this->id.'" class="classfortooltip" title="'.dol_escape_htmltag($notetoshow).'">';
				$result .= img_picto('', 'note');
				$result .= '</a>';
				$result .= '</span>';
			}
		}
		global $action;
		$hookmanager->initHooks(array($this->element . 'dao'));
		$parameters = array('id'=>$this->id, 'getnomurl' => &$result);
		$reshook = $hookmanager->executeHooks('getNomUrl', $parameters, $this, $action); // Note that $action and $object may have been modified by some hooks
		if ($reshook > 0) {
			$result = $hookmanager->resPrint;
		} else {
			$result .= $hookmanager->resPrint;
		}
		return $result;
	}

	/**
	 *      Return next reference of supplier invoice not already used (or last reference)
	 *      according to numbering module defined into constant INVOICE_SUPPLIER_ADDON_NUMBER
	 *
	 *      @param	   Societe		$soc		Thirdparty object
	 *      @param    string		$mode		'next' for next value or 'last' for last value
	 *      @return   string					free ref or last ref
	 */
	public function getNextNumRef($soc, $mode = 'next')
	{
		global $db, $langs, $conf;
		$langs->load("orders");

		// Clean parameters (if not defined or using deprecated value)
		if (!getDolGlobalString('INVOICE_SUPPLIER_ADDON_NUMBER')) {
			$conf->global->INVOICE_SUPPLIER_ADDON_NUMBER = 'mod_facture_fournisseur_cactus';
		}

		$mybool = false;

		$file = getDolGlobalString('INVOICE_SUPPLIER_ADDON_NUMBER') . ".php";
		$classname = $conf->global->INVOICE_SUPPLIER_ADDON_NUMBER;

		// Include file with class
		$dirmodels = array_merge(array('/'), (array) $conf->modules_parts['models']);

		foreach ($dirmodels as $reldir) {
			$dir = dol_buildpath($reldir."core/modules/supplier_invoice/");

			// Load file with numbering class (if found)
			$mybool |= @include_once $dir.$file;
		}

		if ($mybool === false) {
			dol_print_error('', "Failed to include file ".$file);
			return '';
		}

		$obj = new $classname();
		$numref = "";
		$numref = $obj->getNumRef($soc, $this, $mode);

		if ($numref != "") {
			return $numref;
		} else {
			$this->error = $obj->error;
			return -1;
		}
	}


	/**
	 *  Initialise an instance with random values.
	 *  Used to build previews or test instances.
	 *	id must be 0 if object instance is a specimen.
	 *
	 *	@param	string		$option		''=Create a specimen invoice with lines, 'nolines'=No lines
	 *  @return	void
	 */
	public function initAsSpecimen($option = '')
	{
		global $langs, $conf;
		include_once DOL_DOCUMENT_ROOT.'/compta/facture/class/facture.class.php';

		$now = dol_now();

		// Load array of products prodids
		$num_prods = 0;
		$prodids = array();

		$sql = "SELECT rowid";
		$sql .= " FROM ".MAIN_DB_PREFIX."product";
		$sql .= " WHERE entity IN (".getEntity('product').")";
		$sql .= $this->db->plimit(100);

		$resql = $this->db->query($sql);
		if ($resql) {
			$num_prods = $this->db->num_rows($resql);
			$i = 0;
			while ($i < $num_prods) {
				$i++;
				$row = $this->db->fetch_row($resql);
				$prodids[$i] = $row[0];
			}
		}

		// Initialise parametres
		$this->id = 0;
		$this->ref = 'SPECIMEN';
		$this->ref_supplier = 'SUPPLIER_REF_SPECIMEN';
		$this->specimen = 1;
		$this->socid = 1;
		$this->date = $now;
		$this->date_lim_reglement = $this->date + 3600 * 24 * 30;
		$this->cond_reglement_code = 'RECEP';
		$this->mode_reglement_code = 'CHQ';

		$this->note_public = 'This is a comment (public)';
		$this->note_private = 'This is a comment (private)';

		$this->multicurrency_tx = 1;
		$this->multicurrency_code = $conf->currency;

		$xnbp = 0;
		if (empty($option) || $option != 'nolines') {
			// Lines
			$nbp = 5;
			while ($xnbp < $nbp) {
				$line = new SupplierInvoiceLine($this->db);
				$line->desc = $langs->trans("Description")." ".$xnbp;
				$line->qty = 1;
				$line->subprice = 100;
				$line->pu_ht = 100; // the canelle template use pu_ht and not subprice
				$line->price = 100;
				$line->tva_tx = 19.6;
				$line->localtax1_tx = 0;
				$line->localtax2_tx = 0;
				if ($xnbp == 2) {
					$line->total_ht = 50;
					$line->total_ttc = 59.8;
					$line->total_tva = 9.8;
					$line->remise_percent = 50;
				} else {
					$line->total_ht = 100;
					$line->total_ttc = 119.6;
					$line->total_tva = 19.6;
					$line->remise_percent = 0;
				}

				if ($num_prods > 0) {
					$prodid = mt_rand(1, $num_prods);
					$line->fk_product = $prodids[$prodid];
				}
				$line->product_type = 0;

				$this->lines[$xnbp] = $line;

				$this->total_ht       += $line->total_ht;
				$this->total_tva      += $line->total_tva;
				$this->total_ttc      += $line->total_ttc;

				$xnbp++;
			}
		}

		$this->amount_ht      = $xnbp * 100;
		$this->total_ht       = $xnbp * 100;
		$this->total_tva      = $xnbp * 19.6;
		$this->total_ttc      = $xnbp * 119.6;
	}

	// phpcs:disable PEAR.NamingConventions.ValidFunctionName.ScopeNotCamelCaps
	/**
	 *      Load indicators for dashboard (this->nbtodo and this->nbtodolate)
	 *
	 *      @return         int     Return integer <0 if KO, >0 if OK
	 */
	public function load_state_board()
	{
		// phpcs:enable
		global $conf, $user;

		$this->nb = array();

		$clause = "WHERE";

		$sql = "SELECT count(f.rowid) as nb";
		$sql .= " FROM ".MAIN_DB_PREFIX."facture_fourn as f";
		$sql .= " LEFT JOIN ".MAIN_DB_PREFIX."societe as s ON f.fk_soc = s.rowid";
		if (!$user->hasRight("societe", "client", "voir") && !$user->socid) {
			$sql .= " LEFT JOIN ".MAIN_DB_PREFIX."societe_commerciaux as sc ON s.rowid = sc.fk_soc";
			$sql .= " WHERE sc.fk_user = ".((int) $user->id);
			$clause = "AND";
		}
		$sql .= " ".$clause." f.entity = ".$conf->entity;

		$resql = $this->db->query($sql);
		if ($resql) {
			while ($obj = $this->db->fetch_object($resql)) {
				$this->nb["supplier_invoices"] = $obj->nb;
			}
			$this->db->free($resql);
			return 1;
		} else {
			dol_print_error($this->db);
			$this->error = $this->db->error();
			return -1;
		}
	}

	/**
	 *	Load an object from its id and create a new one in database
	 *
	 *	@param      User	$user        	User that clone
	 *	@param      int		$fromid     	Id of object to clone
	 *	@param		int		$invertdetail	Reverse sign of amounts for lines
	 * 	@return		int						New id of clone
	 */
	public function createFromClone(User $user, $fromid, $invertdetail = 0)
	{
		global $conf, $langs;

		$error = 0;

		$object = new FactureFournisseur($this->db);

		$this->db->begin();

		// Load source object
		$object->fetch($fromid);
		$object->id = 0;
		$object->statut = self::STATUS_DRAFT;	// For backward compatibility
		$object->status = self::STATUS_DRAFT;

		$object->fetch_thirdparty(); // We need it to recalculate VAT localtaxes according to main sale taxes and vendor

		// Clear fields
		$object->ref_supplier       = (empty($this->ref_supplier) ? $langs->trans("CopyOf").' '.$object->ref_supplier : $this->ref_supplier);
		$object->author             = $user->id;
		$object->user_validation_id = 0;
		$object->fk_facture_source  = 0;
		$object->date_creation      = '';
		$object->date_validation    = '';
		$object->date               = (empty($this->date) ? dol_now() : $this->date);
		$object->ref_client         = '';
		$object->close_code         = '';
		$object->close_note         = '';
		if (getDolGlobalInt('MAIN_DONT_KEEP_NOTE_ON_CLONING') == 1) {
			$object->note_private = '';
			$object->note_public = '';
		}

		$object->date_echeance = $object->calculate_date_lim_reglement();

		// Loop on each line of new invoice
		foreach ($object->lines as $i => $line) {
			if (isset($object->lines[$i]->info_bits) && ($object->lines[$i]->info_bits & 0x02) == 0x02) {	// We do not clone line of discounts
				unset($object->lines[$i]);
			}
		}

		// Create clone
		$object->context['createfromclone'] = 'createfromclone';
		$result = $object->create($user);

		// Other options
		if ($result < 0) {
			$this->error = $object->error;
			$this->errors = $object->errors;
			$error++;
		}

		if (!$error) {
		}

		unset($object->context['createfromclone']);

		// End
		if (!$error) {
			$this->db->commit();
			return $object->id;
		} else {
			$this->db->rollback();
			return -1;
		}
	}

	/**
	 *	Create a document onto disk according to template model.
	 *
	 *	@param	    string		$modele			Force template to use ('' to not force)
	 *	@param		Translate	$outputlangs	Object lang a utiliser pour traduction
	 *  @param      int			$hidedetails    Hide details of lines
	 *  @param      int			$hidedesc       Hide description
	 *  @param      int			$hideref        Hide ref
	 *  @param   null|array  $moreparams     Array to provide more information
	 *  @return     int         				<0 if KO, 0 if nothing done, >0 if OK
	 */
	public function generateDocument($modele, $outputlangs, $hidedetails = 0, $hidedesc = 0, $hideref = 0, $moreparams = null)
	{
		global $conf, $user, $langs;

		$langs->load("suppliers");
		$outputlangs->load("products");

		// Set the model on the model name to use
		if (empty($modele)) {
			if (getDolGlobalString('INVOICE_SUPPLIER_ADDON_PDF')) {
				$modele = $conf->global->INVOICE_SUPPLIER_ADDON_PDF;
			} else {
				$modele = ''; // No default value. For supplier invoice, we allow to disable all PDF generation
			}
		}

		if (empty($modele)) {
			return 0;
		} else {
			$modelpath = "core/modules/supplier_invoice/doc/";

			return $this->commonGenerateDocument($modelpath, $modele, $outputlangs, $hidedetails, $hidedesc, $hideref, $moreparams);
		}
	}

	/**
	 * Returns the rights used for this class
	 * @return stdClass
	 */
	public function getRights()
	{
		global $user;

		return $user->hasRight("fournisseur", "facture");
	}

	/**
	 * Function used to replace a thirdparty id with another one.
	 *
	 * @param 	DoliDB 	$dbs 		Database handler, because function is static we name it $dbs not $db to avoid breaking coding test
	 * @param 	int 	$origin_id 	Old thirdparty id
	 * @param 	int 	$dest_id 	New thirdparty id
	 * @return 	bool
	 */
	public static function replaceThirdparty(DoliDB $dbs, $origin_id, $dest_id)
	{
		$tables = array(
			'facture_fourn'
		);

		return CommonObject::commonReplaceThirdparty($dbs, $origin_id, $dest_id, $tables);
	}

	/**
	 * Function used to replace a product id with another one.
	 *
	 * @param DoliDB $db Database handler
	 * @param int $origin_id Old product id
	 * @param int $dest_id New product id
	 * @return bool
	 */
	public static function replaceProduct(DoliDB $db, $origin_id, $dest_id)
	{
		$tables = array(
			'facture_fourn_det'
		);

		return CommonObject::commonReplaceProduct($db, $origin_id, $dest_id, $tables);
	}

	/**
	 * Is the payment of the supplier invoice having a delay?
	 *
	 * @return bool
	 */
	public function hasDelay()
	{
		global $conf;

		$now = dol_now();

		if (!$this->date_echeance) {
			return false;
		}

		$status = isset($this->status) ? $this->status : $this->statut;

		return ($status == self::STATUS_VALIDATED) && ($this->date_echeance < ($now - $conf->facture->fournisseur->warning_delay));
	}

	/**
	 * Is credit note used
	 *
	 * @return bool
	 */
	public function isCreditNoteUsed()
	{
		$isUsed = false;

		$sql = "SELECT fk_invoice_supplier FROM ".MAIN_DB_PREFIX."societe_remise_except WHERE fk_invoice_supplier_source = ".((int) $this->id);
		$resql = $this->db->query($sql);
		if (!empty($resql)) {
			$obj = $this->db->fetch_object($resql);
			if (!empty($obj->fk_invoice_supplier)) {
				$isUsed = true;
			}
		}

		return $isUsed;
	}
	/**
	 *	Return clicable link of object (with eventually picto)
	 *
	 *	@param      string	    $option                 Where point the link (0=> main card, 1,2 => shipment, 'nolink'=>No link)
	 *  @param		array		$arraydata				Array of data
	 *  @return		string								HTML Code for Kanban thumb.
	 */
	public function getKanbanView($option = '', $arraydata = null)
	{
		global $langs;

		$selected = (empty($arraydata['selected']) ? 0 : $arraydata['selected']);

		$return = '<div class="box-flex-item box-flex-grow-zero">';
		$return .= '<div class="info-box info-box-sm">';
		$return .= '<span class="info-box-icon bg-infobox-action">';
		$return .= img_picto('', $this->picto);
		$return .= '</span>';
		$return .= '<div class="info-box-content">';
		$return .= '<span class="info-box-ref inline-block tdoverflowmax150 valignmiddle">'.(method_exists($this, 'getNomUrl') ? $this->getNomUrl(1) : $this->ref).'</span>';
		if ($selected >= 0) {
			$return .= '<input id="cb'.$this->id.'" class="flat checkforselect fright" type="checkbox" name="toselect[]" value="'.$this->id.'"'.($selected ? ' checked="checked"' : '').'>';
		}
		if (!empty($arraydata['thirdparty'])) {
			$return .= '<br><span class="info-box-label">'.$arraydata['thirdparty'].'</span>';
		}
		if (property_exists($this, 'date')) {
			$return .= '<br><span class="info-box-label">'.dol_print_date($this->date, 'day').'</span>';
		}
		if (property_exists($this, 'total_ht')) {
			$return .= ' &nbsp; <span class="info-box-label amount" title="'.dol_escape_htmltag($langs->trans("AmountHT")).'">'.price($this->total_ht);
			$return .= ' '.$langs->trans("HT");
			$return .= '</span>';
		}
		if (method_exists($this, 'getLibStatut')) {
			$alreadypaid = (empty($arraydata['alreadypaid']) ? 0 : $arraydata['alreadypaid']);
			$return .= '<br><div class="info-box-status">'.$this->getLibStatut(3, $alreadypaid).'</div>';
		}
		$return .= '</div>';
		$return .= '</div>';
		$return .= '</div>';
		return $return;
	}

	/**
	 *  Change the option VAT reverse charge
	 *
	 *  @param      int     $vatreversecharge	0 = Off, 1 = On
	 *  @return     int              			1 if OK, 0 if KO
	 */
	public function setVATReverseCharge($vatreversecharge)
	{
		if (!$this->table_element) {
			dol_syslog(get_class($this)."::setVATReverseCharge was called on objet with property table_element not defined", LOG_ERR);
			return -1;
		}

		dol_syslog(get_class($this).'::setVATReverseCharge('.$vatreversecharge.')');

		$sql = "UPDATE ".MAIN_DB_PREFIX.$this->table_element;
		$sql .= " SET vat_reverse_charge = ".((int) $vatreversecharge);
		$sql .= " WHERE rowid=".((int) $this->id);

		if ($this->db->query($sql)) {
			$this->vat_reverse_charge = ($vatreversecharge == 0) ? 0 : 1;
			return 1;
		} else {
			dol_syslog(get_class($this).'::setVATReverseCharge Error ', LOG_DEBUG);
			$this->error = $this->db->error();
			return 0;
		}
	}
}



/**
 *  Class to manage line invoices
 */
class SupplierInvoiceLine extends CommonObjectLine
{
	/**
	 * @var string ID to identify managed object
	 */
	public $element = 'facture_fourn_det';

	/**
	 * @var string Name of table without prefix where object is stored
	 */
	public $table_element = 'facture_fourn_det';

	public $oldline;

	/**
	 * @deprecated
	 * @see $product_ref
	 */
	public $ref;

	/**
	 * Internal ref
	 * @var string
	 */
	public $product_ref;

	/**
	 * Supplier reference of price when we added the line. May have been changed after line was added.
	 * TODO Rename field ref to ref_supplier into table llx_facture_fourn_det and llx_commande_fournisseurdet and update fields into updateline
	 * @var string
	 */
	public $ref_supplier;

	/**
	 * Product description
	 * @var string
	 */
	public $product_desc;

	/**
	 * Unit price before taxes
	 * @var float
	 * @deprecated Use $subprice
	 * @see $subprice
	 */
	public $pu_ht;

	/**
	 * Unit price excluded taxes
	 * @var float
	 */
	public $subprice;

	/**
	 * Unit price included taxes
	 * @var float
	 */
	public $pu_ttc;


	/**
	 * Id of the corresponding supplier invoice
	 * @var int
	 */
	public $fk_facture_fourn;

	/**
	 * This field may contains label of line (when invoice create from order)
	 * @var string
	 * @deprecated
	 */
	public $label;

	/**
	 * Description of the line
	 * @var string
	 */
	public $description;

	public $date_start;
	public $date_end;

	public $skip_update_total; // Skip update price total for special lines

	/**
	 * @var int Situation advance percentage
	 */
	public $situation_percent;

	/**
	 * @var int Previous situation line id reference
	 */
	public $fk_prev_id;

	/**
	 * VAT code
	 * @var string
	 */
	public $vat_src_code;

	/**
	 * VAT %
	 * @var float
	 */
	public $tva_tx;

	/**
	 * Local tax 1 %
	 * @var float
	 */
	public $localtax1_tx;

	/**
	 * Local tax 2 %
	 * @var float
	 */
	public $localtax2_tx;

	/**
	 * Quantity
	 * @var double
	 */
	public $qty;

	/**
	 * Percent of discount
	 * @var float
	 */
	public $remise_percent;

	/**
	 * Buying price value
	 * @var float
	 */
	public $pa_ht;

	/**
	 * Total amount without taxes
	 * @var float
	 */
	public $total_ht;

	/**
	 * Total amount with taxes
	 * @var float
	 */
	public $total_ttc;

	/**
	 * Total amount of taxes
	 * @var float
	 */
	public $total_tva;

	/**
	 * Total local tax 1 amount
	 * @var float
	 */
	public $total_localtax1;

	/**
	 * Total local tax 2 amount
	 * @var float
	 */
	public $total_localtax2;

	/**
	 * @var int ID
	 */
	public $fk_product;

	/**
	 * Type of the product. 0 for product 1 for service
	 * @var int
	 */
	public $product_type;

	/**
	 * Label of the product
	 * @var string
	 */
	public $product_label;

	/**
	 * List of cumulative options:
	 * Bit 0:	0 si TVA normal - 1 si TVA NPR
	 * Bit 1:	0 si ligne normal - 1 si bit discount (link to line into llx_remise_except)
	 * @var int
	 */
	public $info_bits;

	/**
	 * Link to line into llx_remise_except
	 * @var int
	 */
	public $fk_remise_except;

	/**
	 * @var int ID
	 */
	public $fk_parent_line;

	public $special_code;

	/**
	 * @var int rank of line
	 */
	public $rang;

	/**
	 * Total local tax 1 amount
	 * @var float
	 */
	public $localtax1_type;

	/**
	 * Total local tax 2 amount
	 * @var float
	 */
	public $localtax2_type;


	/**
	 *	Constructor
	 *
	 *  @param		DoliDB		$db      Database handler
	 */
	public function __construct($db)
	{
		$this->db = $db;
	}

	/**
	 * Retrieves a supplier invoice line
	 *
	 * @param    int    $rowid    Line id
	 * @return   int              <0 KO; 0 NOT FOUND; 1 OK
	 */
	public function fetch($rowid)
	{
		$sql = 'SELECT f.rowid, f.ref as ref_supplier, f.description, f.date_start, f.date_end, f.pu_ht, f.pu_ttc, f.qty, f.remise_percent, f.tva_tx';
		$sql .= ', f.localtax1_type, f.localtax2_type, f.localtax1_tx, f.localtax2_tx, f.total_localtax1, f.total_localtax2, f.fk_remise_except';
		$sql .= ', f.total_ht, f.tva as total_tva, f.total_ttc, f.fk_facture_fourn, f.fk_product, f.product_type, f.info_bits, f.rang, f.special_code, f.fk_parent_line, f.fk_unit';
		$sql .= ', p.rowid as product_id, p.ref as product_ref, p.label as product_label, p.description as product_desc';
		$sql .= ', f.multicurrency_subprice, f.multicurrency_total_ht, f.multicurrency_total_tva, multicurrency_total_ttc';
		$sql .= ' FROM '.MAIN_DB_PREFIX.'facture_fourn_det as f';
		$sql .= ' LEFT JOIN '.MAIN_DB_PREFIX.'product as p ON f.fk_product = p.rowid';
		$sql .= ' WHERE f.rowid = '.((int) $rowid);
		$sql .= ' ORDER BY f.rang, f.rowid';

		$query = $this->db->query($sql);

		if (!$query) {
			$this->errors[] = $this->db->error();
			return -1;
		}

		if (!$this->db->num_rows($query)) {
			return 0;
		}

		$obj = $this->db->fetch_object($query);

		$this->id = $obj->rowid;
		$this->rowid = $obj->rowid;
		$this->fk_facture_fourn = $obj->fk_facture_fourn;
		$this->description		= $obj->description;
		$this->date_start = $obj->date_start;
		$this->date_end = $obj->date_end;
		$this->product_ref		= $obj->product_ref;
		$this->ref_supplier		= $obj->ref_supplier;
		$this->product_desc		= $obj->product_desc;

		$this->subprice = $obj->pu_ht;
		$this->pu_ht = $obj->pu_ht;
		$this->pu_ttc			= $obj->pu_ttc;
		$this->tva_tx			= $obj->tva_tx;
		$this->localtax1_tx		= $obj->localtax1_tx;
		$this->localtax2_tx		= $obj->localtax2_tx;
		$this->localtax1_type	= $obj->localtax1_type;
		$this->localtax2_type	= $obj->localtax2_type;

		$this->qty				= $obj->qty;
		$this->remise_percent = $obj->remise_percent;
		$this->fk_remise_except = $obj->fk_remise_except;
		//$this->tva				= $obj->total_tva; // deprecated
		$this->total_ht = $obj->total_ht;
		$this->total_tva			= $obj->total_tva;
		$this->total_localtax1	= $obj->total_localtax1;
		$this->total_localtax2	= $obj->total_localtax2;
		$this->total_ttc			= $obj->total_ttc;
		$this->fk_product		= $obj->fk_product;
		$this->product_type = $obj->product_type;
		$this->product_label		= $obj->product_label;
		$this->info_bits		    = $obj->info_bits;
		$this->tva_npr = ($obj->info_bits & 1 == 1) ? 1 : 0;
		$this->fk_parent_line    = $obj->fk_parent_line;
		$this->special_code = $obj->special_code;
		$this->rang = $obj->rang;
		$this->fk_unit           = $obj->fk_unit;

		$this->multicurrency_subprice = $obj->multicurrency_subprice;
		$this->multicurrency_total_ht = $obj->multicurrency_total_ht;
		$this->multicurrency_total_tva = $obj->multicurrency_total_tva;
		$this->multicurrency_total_ttc = $obj->multicurrency_total_ttc;

		$this->fetch_optionals();

		return 1;
	}

	/**
	 * Deletes a line
	 *
	 * @param     bool|int   $notrigger     1=Does not execute triggers, 0= execute triggers
	 * @return    int                       0 if KO, 1 if OK
	 */
	public function delete($notrigger = 0)
	{
		global $user, $conf;

		dol_syslog(get_class($this)."::deleteline rowid=".((int) $this->id), LOG_DEBUG);

		$error = 0;

		$this->db->begin();

		if (!$notrigger) {
			if ($this->call_trigger('LINEBILL_SUPPLIER_DELETE', $user) < 0) {
				$error++;
			}
		}

		$this->deleteObjectLinked();

		// Remove extrafields
		if (!$error) {
			$result = $this->deleteExtraFields();
			if ($result < 0) {
				$error++;
				dol_syslog(get_class($this)."::delete error -4 ".$this->error, LOG_ERR);
			}
		}

		if (!$error) {
			// Supprime ligne
			$sql = 'DELETE FROM '.MAIN_DB_PREFIX.'facture_fourn_det ';
			$sql .= " WHERE rowid = ".((int) $this->id);
			dol_syslog(get_class($this)."::delete", LOG_DEBUG);
			$resql = $this->db->query($sql);
			if (!$resql) {
				$error++;
				$this->error = $this->db->lasterror();
			}
		}

		if (!$error) {
			$this->db->commit();
			return 1;
		} else {
			$this->db->rollback();
			return -1;
		}
	}

	/**
	 * Update a supplier invoice line
	 *
	 * @param int $notrigger Disable triggers
	 * @return int Return integer <0 if KO, >0 if OK
	 */
	public function update($notrigger = 0)
	{
		global $conf;

		$pu = price2num($this->pu_ht);
		$qty = price2num($this->qty);

		// Check parameters
		if (empty($this->qty)) {
			$this->qty = 0;
		}

		if ($this->product_type < 0) {
			return -1;
		}

		// Clean parameters
		if (empty($this->remise_percent)) {
			$this->remise_percent = 0;
		}
		if (empty($this->tva_tx)) {
			$this->tva_tx = 0;
		}
		if (empty($this->localtax1_tx)) {
			$this->localtax1_tx = 0;
		}
		if (empty($this->localtax2_tx)) {
			$this->localtax2_tx = 0;
		}

		if (empty($this->pa_ht)) {
			$this->pa_ht = 0;
		}
		if (empty($this->multicurrency_subprice)) {
			$this->multicurrency_subprice = 0;
		}
		if (empty($this->multicurrency_total_ht)) {
			$this->multicurrency_total_ht = 0;
		}
		if (empty($this->multicurrency_total_tva)) {
			$this->multicurrency_total_tva = 0;
		}
		if (empty($this->multicurrency_total_ttc)) {
			$this->multicurrency_total_ttc = 0;
		}

		$fk_product = (int) $this->fk_product;
		$fk_unit = (int) $this->fk_unit;

		$this->db->begin();

		$sql = "UPDATE ".MAIN_DB_PREFIX."facture_fourn_det SET";
		$sql .= " description = '".$this->db->escape($this->description)."'";
		$sql .= ", ref = '".$this->db->escape($this->ref_supplier ? $this->ref_supplier : $this->ref)."'";
		$sql .= ", date_start = ".($this->date_start != '' ? "'".$this->db->idate($this->date_start)."'" : "null");
		$sql .= ", date_end = ".($this->date_end != '' ? "'".$this->db->idate($this->date_end)."'" : "null");
		$sql .= ", pu_ht = ".price2num($this->pu_ht);
		$sql .= ", pu_ttc = ".price2num($this->pu_ttc);
		$sql .= ", qty = ".price2num($this->qty);
		$sql .= ", remise_percent = ".price2num($this->remise_percent);
		if ($this->fk_remise_except > 0) {
			$sql .= ", fk_remise_except=".((int) $this->fk_remise_except);
		} else {
			$sql .= ", fk_remise_except=null";
		}
		$sql .= ", vat_src_code = '".$this->db->escape(empty($this->vat_src_code) ? '' : $this->vat_src_code)."'";
		$sql .= ", tva_tx = ".price2num($this->tva_tx);
		$sql .= ", localtax1_tx = ".price2num($this->localtax1_tx);
		$sql .= ", localtax2_tx = ".price2num($this->localtax2_tx);
		$sql .= ", localtax1_type = '".$this->db->escape($this->localtax1_type)."'";
		$sql .= ", localtax2_type = '".$this->db->escape($this->localtax2_type)."'";
		$sql .= ", total_ht = ".price2num($this->total_ht);
		$sql .= ", tva= ".price2num($this->total_tva);
		$sql .= ", total_localtax1= ".price2num($this->total_localtax1);
		$sql .= ", total_localtax2= ".price2num($this->total_localtax2);
		$sql .= ", total_ttc = ".price2num($this->total_ttc);
		$sql .= ", fk_product = ".($fk_product > 0 ? (int) $fk_product : 'null');
		$sql .= ", product_type = ".((int) $this->product_type);
		$sql .= ", info_bits = ".((int) $this->info_bits);
		$sql .= ", fk_unit = ".($fk_unit > 0 ? (int) $fk_unit : 'null');

		if (!empty($this->rang)) {
			$sql .= ", rang=".((int) $this->rang);
		}

		// Multicurrency
		$sql .= " , multicurrency_subprice=".price2num($this->multicurrency_subprice);
		$sql .= " , multicurrency_total_ht=".price2num($this->multicurrency_total_ht);
		$sql .= " , multicurrency_total_tva=".price2num($this->multicurrency_total_tva);
		$sql .= " , multicurrency_total_ttc=".price2num($this->multicurrency_total_ttc);

		$sql .= " WHERE rowid = ".((int) $this->id);

		dol_syslog(get_class($this)."::update", LOG_DEBUG);
		$resql = $this->db->query($sql);

		if (!$resql) {
			$this->db->rollback();
			$this->error = $this->db->lasterror();
			return -1;
		}

		$this->rowid = $this->id;
		$error = 0;

		if (!$error) {
			$result = $this->insertExtraFields();
			if ($result < 0) {
				$error++;
			}
		}

		if (!$error && !$notrigger) {
			global $langs, $user;

			// Call trigger
			if ($this->call_trigger('LINEBILL_SUPPLIER_MODIFY', $user) < 0) {
				$this->db->rollback();
				return -1;
			}
			// End call triggers
		}

		if ($error) {
			$this->db->rollback();
			return -1;
		}

		$this->db->commit();
		return 1;
	}

	/**
	 *	Insert line into database
	 *
	 *	@param      int		$notrigger							1 no triggers
	 *  @param      int     $noerrorifdiscountalreadylinked  	1=Do not make error if lines is linked to a discount and discount already linked to another
<<<<<<< HEAD
	 *	@return		int											<0 if KO, >0 if OK
=======
	 *	@return		int											Return integer <0 if KO, >0 if OK
>>>>>>> 729451fa
	 */
	public function insert($notrigger = 0, $noerrorifdiscountalreadylinked = 0)
	{
		global $user, $langs;

		$error = 0;

		dol_syslog(get_class($this)."::insert rang=".$this->rang, LOG_DEBUG);

		// Clean parameters
		$this->desc = trim($this->desc);
		if (empty($this->tva_tx)) {
			$this->tva_tx = 0;
		}
		if (empty($this->localtax1_tx)) {
			$this->localtax1_tx = 0;
		}
		if (empty($this->localtax2_tx)) {
			$this->localtax2_tx = 0;
		}
		if (empty($this->localtax1_type)) {
			$this->localtax1_type = '0';
		}
		if (empty($this->localtax2_type)) {
			$this->localtax2_type = '0';
		}
		if (empty($this->total_tva)) {
			$this->total_tva = 0;
		}
		if (empty($this->total_localtax1)) {
			$this->total_localtax1 = 0;
		}
		if (empty($this->total_localtax2)) {
			$this->total_localtax2 = 0;
		}
		if (empty($this->rang)) {
			$this->rang = 0;
		}
		if (empty($this->remise_percent)) {
			$this->remise_percent = 0;
		}
		if (empty($this->info_bits)) {
			$this->info_bits = 0;
		}
		if (empty($this->subprice)) {
			$this->subprice = 0;
		}
		if (empty($this->special_code)) {
			$this->special_code = 0;
		}
		if (empty($this->fk_parent_line)) {
			$this->fk_parent_line = 0;
		}
		if (!isset($this->situation_percent) || $this->situation_percent > 100 || (string) $this->situation_percent == '') {
			$this->situation_percent = 100;
		}

		if (empty($this->pa_ht)) {
			$this->pa_ht = 0;
		}
		if (empty($this->multicurrency_subprice)) {
			$this->multicurrency_subprice = 0;
		}
		if (empty($this->multicurrency_total_ht)) {
			$this->multicurrency_total_ht = 0;
		}
		if (empty($this->multicurrency_total_tva)) {
			$this->multicurrency_total_tva = 0;
		}
		if (empty($this->multicurrency_total_ttc)) {
			$this->multicurrency_total_ttc = 0;
		}


		// Check parameters
		if ($this->product_type < 0) {
			$this->error = 'ErrorProductTypeMustBe0orMore';
			return -1;
		}
		if (!empty($this->fk_product) && $this->fk_product > 0) {
			// Check product exists
			$result = Product::isExistingObject('product', $this->fk_product);
			if ($result <= 0) {
				$this->error = 'ErrorProductIdDoesNotExists';
				return -1;
			}
		}

		$this->db->begin();

		// Insertion dans base de la ligne
		$sql = 'INSERT INTO '.MAIN_DB_PREFIX.$this->table_element;
		$sql .= ' (fk_facture_fourn, fk_parent_line, label, description, ref, qty,';
		$sql .= ' vat_src_code, tva_tx, localtax1_tx, localtax2_tx, localtax1_type, localtax2_type,';
		$sql .= ' fk_product, product_type, remise_percent, fk_remise_except, pu_ht, pu_ttc,';
		$sql .= ' date_start, date_end, fk_code_ventilation, rang, special_code,';
		$sql .= ' info_bits, total_ht, tva, total_ttc, total_localtax1, total_localtax2, fk_unit';
		$sql .= ', fk_multicurrency, multicurrency_code, multicurrency_subprice, multicurrency_total_ht, multicurrency_total_tva, multicurrency_total_ttc';
		$sql .= ')';
		$sql .= " VALUES (".$this->fk_facture_fourn.",";
		$sql .= " ".($this->fk_parent_line > 0 ? "'".$this->db->escape($this->fk_parent_line)."'" : "null").",";
		$sql .= " ".(!empty($this->label) ? "'".$this->db->escape($this->label)."'" : "null").",";
		$sql .= " '".$this->db->escape($this->desc ? $this->desc : $this->description)."',";
		$sql .= " '".$this->db->escape($this->ref_supplier)."',";
		$sql .= " ".price2num($this->qty).",";

		$sql .= " ".(empty($this->vat_src_code) ? "''" : "'".$this->db->escape($this->vat_src_code)."'").",";
		$sql .= " ".price2num($this->tva_tx).",";
		$sql .= " ".price2num($this->localtax1_tx).",";
		$sql .= " ".price2num($this->localtax2_tx).",";
		$sql .= " '".$this->db->escape($this->localtax1_type)."',";
		$sql .= " '".$this->db->escape($this->localtax2_type)."',";
		$sql .= ' '.((!empty($this->fk_product) && $this->fk_product > 0) ? $this->fk_product : "null").',';
		$sql .= " ".((int) $this->product_type).",";
		$sql .= " ".price2num($this->remise_percent).",";
		$sql .= ' '.(!empty($this->fk_remise_except) ? ((int) $this->fk_remise_except) : "null").',';
		$sql .= " ".price2num($this->subprice).",";
		$sql .= " ".(!empty($this->qty) ? price2num($this->total_ttc / $this->qty) : price2num($this->total_ttc)).",";
		$sql .= " ".(!empty($this->date_start) ? "'".$this->db->idate($this->date_start)."'" : "null").",";
		$sql .= " ".(!empty($this->date_end) ? "'".$this->db->idate($this->date_end)."'" : "null").",";
		$sql .= ' '.(!empty($this->fk_code_ventilation) ? $this->fk_code_ventilation : 0).',';
		$sql .= ' '.((int) $this->rang).',';
		$sql .= ' '.((int) $this->special_code).',';
		$sql .= " ".((int) $this->info_bits).",";
		$sql .= " ".price2num($this->total_ht).",";
		$sql .= " ".price2num($this->total_tva).",";
		$sql .= " ".price2num($this->total_ttc).",";
		$sql .= " ".price2num($this->total_localtax1).",";
		$sql .= " ".price2num($this->total_localtax2);
		$sql .= ", ".(!$this->fk_unit ? 'NULL' : $this->fk_unit);
		$sql .= ", ".(int) $this->fk_multicurrency;
		$sql .= ", '".$this->db->escape($this->multicurrency_code)."'";
		$sql .= ", ".price2num($this->multicurrency_subprice);
		$sql .= ", ".price2num($this->multicurrency_total_ht);
		$sql .= ", ".price2num($this->multicurrency_total_tva);
		$sql .= ", ".price2num($this->multicurrency_total_ttc);
		$sql .= ')';

		$resql = $this->db->query($sql);
		if ($resql) {
			$this->id = $this->db->last_insert_id(MAIN_DB_PREFIX.$this->table_element);
			$this->rowid = $this->id; // backward compatibility

			if (!$error) {
				$result = $this->insertExtraFields();
				if ($result < 0) {
					$error++;
				}
			}

			// Si fk_remise_except defini, on lie la remise a la facture
			// ce qui la flague comme "consommee".
			if ($this->fk_remise_except) {
				$discount = new DiscountAbsolute($this->db);
				$result = $discount->fetch($this->fk_remise_except);
				if ($result >= 0) {
					// Check if discount was found
					if ($result > 0) {
						// Check if discount not already affected to another invoice
						if ($discount->fk_facture_line > 0) {
							if (empty($noerrorifdiscountalreadylinked)) {
								$this->error = $langs->trans("ErrorDiscountAlreadyUsed", $discount->id);
								dol_syslog(get_class($this)."::insert Error ".$this->error, LOG_ERR);
								$this->db->rollback();
								return -3;
							}
						} else {
							$result = $discount->link_to_invoice($this->rowid, 0);
							if ($result < 0) {
								$this->error = $discount->error;
								dol_syslog(get_class($this)."::insert Error ".$this->error, LOG_ERR);
								$this->db->rollback();
								return -3;
							}
						}
					} else {
						$this->error = $langs->trans("ErrorADiscountThatHasBeenRemovedIsIncluded");
						dol_syslog(get_class($this)."::insert Error ".$this->error, LOG_ERR);
						$this->db->rollback();
						return -3;
					}
				} else {
					$this->error = $discount->error;
					dol_syslog(get_class($this)."::insert Error ".$this->error, LOG_ERR);
					$this->db->rollback();
					return -3;
				}
			}

			if (!$error && !$notrigger) {
				// Call trigger
				$result = $this->call_trigger('LINEBILL_SUPPLIER_CREATE', $user);
				if ($result < 0) {
					$this->db->rollback();
					return -2;
				}
				// End call triggers
			}

			$this->db->commit();
			return $this->id;
		} else {
			$this->error = $this->db->error();
			$this->db->rollback();
			return -2;
		}
	}

	// phpcs:disable PEAR.NamingConventions.ValidFunctionName.ScopeNotCamelCaps
	/**
	 *  Mise a jour de l'objet ligne de commande en base
	 *
	 *  @return		int		<0 si ko, >0 si ok
	 */
	public function update_total()
	{
		// phpcs:enable
		$this->db->begin();

		// Mise a jour ligne en base
		$sql = "UPDATE ".MAIN_DB_PREFIX."facture_fourn_det SET";
		$sql .= "  total_ht = ".price2num($this->total_ht);
		$sql .= ", tva= ".price2num($this->total_tva);
		$sql .= ", total_localtax1 = ".price2num($this->total_localtax1);
		$sql .= ", total_localtax2 = ".price2num($this->total_localtax2);
		$sql .= ", total_ttc = ".price2num($this->total_ttc);
		$sql .= " WHERE rowid = ".((int) $this->rowid);

		dol_syslog("FactureFournisseurLigne.class.php::update_total", LOG_DEBUG);

		$resql = $this->db->query($sql);
		if ($resql) {
			$this->db->commit();
			return 1;
		} else {
			$this->error = $this->db->error();
			$this->db->rollback();
			return -2;
		}
	}
}<|MERGE_RESOLUTION|>--- conflicted
+++ resolved
@@ -141,11 +141,6 @@
 	 * @var int
 	 * @deprecated
 	 * @see $status
-<<<<<<< HEAD
-	 */
-	public $fk_statut;
-
-=======
 	 */
 	public $fk_statut;
 
@@ -155,7 +150,6 @@
 	 * @deprecated Use $paid
 	 */
 	public $paye;
->>>>>>> 729451fa
 	/**
 	 * Set to 1 if the invoice is completely paid, otherwise is 0
 	 * @var int
@@ -956,15 +950,9 @@
 				$this->status				= $obj->status;
 				$this->statut				= $obj->status;	// For backward compatibility
 				$this->fk_statut			= $obj->status;	// For backward compatibility
-<<<<<<< HEAD
-				$this->fk_user_author       = $obj->fk_user_author;
-				$this->author				= $obj->fk_user_author;
-				$this->fk_user_valid        = $obj->fk_user_valid;
-=======
 				$this->user_creation_id     = $obj->fk_user_author;
 				$this->author				= $obj->fk_user_author;	// deprecated
 				$this->user_validation_id   = $obj->fk_user_valid;
->>>>>>> 729451fa
 				$this->fk_facture_source	= $obj->fk_facture_source;
 				$this->vat_reverse_charge	= empty($obj->vat_reverse_charge) ? '0' : '1';
 				$this->fk_fac_rec_source	= $obj->fk_fac_rec_source;
@@ -1800,13 +1788,9 @@
 			$array_to_check = array('IDPROF1', 'IDPROF2', 'IDPROF3', 'IDPROF4', 'IDPROF5', 'IDPROF6', 'EMAIL', 'ACCOUNTANCY_CODE_SUPPLIER');
 			foreach ($array_to_check as $key) {
 				$keymin = strtolower($key);
-<<<<<<< HEAD
-				if ($keymin == 'accountancy_code_supplier') $keymin = 'code_compta_fournisseur';
-=======
 				if ($keymin == 'accountancy_code_supplier') {
 					$keymin = 'code_compta_fournisseur';
 				}
->>>>>>> 729451fa
 				if (!property_exists($this->thirdparty, $keymin)) {
 					continue;
 				}
@@ -1829,11 +1813,7 @@
 				} else {
 					if ($key == 'EMAIL') {
 						// Check for mandatory
-<<<<<<< HEAD
-						if (!empty($conf->global->SOCIETE_EMAIL_INVOICE_MANDATORY) && !isValidEMail($this->thirdparty->email)) {
-=======
 						if (getDolGlobalString('SOCIETE_EMAIL_INVOICE_MANDATORY') && !isValidEMail($this->thirdparty->email)) {
->>>>>>> 729451fa
 							$langs->load("errors");
 							$this->error = $langs->trans("ErrorBadEMail", $this->thirdparty->email).' ('.$langs->trans("ForbiddenBySetupRules").') ['.$langs->trans('Company').' : '.$this->thirdparty->name.']';
 							dol_syslog(__METHOD__.' '.$this->error, LOG_ERR);
@@ -1841,11 +1821,7 @@
 						}
 					} elseif ($key == 'ACCOUNTANCY_CODE_SUPPLIER') {
 						// Check for mandatory
-<<<<<<< HEAD
-						if (!empty($conf->global->SOCIETE_ACCOUNTANCY_CODE_SUPPLIER_INVOICE_MANDATORY) && empty($this->thirdparty->code_compta_fournisseur)) {
-=======
 						if (getDolGlobalString('SOCIETE_ACCOUNTANCY_CODE_SUPPLIER_INVOICE_MANDATORY') && empty($this->thirdparty->code_compta_fournisseur)) {
->>>>>>> 729451fa
 							$langs->load("errors");
 							$this->error = $langs->trans("ErrorAccountancyCodeSupplierIsMandatory", $this->thirdparty->name).' ('.$langs->trans("ForbiddenBySetupRules").')';
 							dol_syslog(__METHOD__.' '.$this->error, LOG_ERR);
@@ -1989,11 +1965,7 @@
 	 *	@param	User	$user			Object user that modify
 	 *	@param	int		$idwarehouse	Id warehouse to use for stock change.
 	 *  @param	int		$notrigger		1=Does not execute triggers, 0= execute triggers
-<<<<<<< HEAD
-	 *	@return	int						<0 if KO, >0 if OK
-=======
 	 *	@return	int						Return integer <0 if KO, >0 if OK
->>>>>>> 729451fa
 	 */
 	public function setDraft($user, $idwarehouse = -1, $notrigger = 0)
 	{
@@ -3940,11 +3912,7 @@
 	 *
 	 *	@param      int		$notrigger							1 no triggers
 	 *  @param      int     $noerrorifdiscountalreadylinked  	1=Do not make error if lines is linked to a discount and discount already linked to another
-<<<<<<< HEAD
-	 *	@return		int											<0 if KO, >0 if OK
-=======
 	 *	@return		int											Return integer <0 if KO, >0 if OK
->>>>>>> 729451fa
 	 */
 	public function insert($notrigger = 0, $noerrorifdiscountalreadylinked = 0)
 	{
