<?php
/* Copyright (C) 2002-2004	Rodolphe Quiedeville	<rodolphe@quiedeville.org>
 * Copyright (C) 2004-2012	Laurent Destailleur		<eldy@users.sourceforge.net>
 * Copyright (C) 2004		Christophe Combelles	<ccomb@free.fr>
 * Copyright (C) 2005		Marc Barilley			<marc@ocebo.com>
 * Copyright (C) 2005-2012	Regis Houssin			<regis.houssin@capnetworks.com>
 * Copyright (C) 2010-2017	Juanjo Menent			<jmenent@2byte.es>
 * Copyright (C) 2013		Philippe Grand			<philippe.grand@atoo-net.com>
 * Copyright (C) 2013		Florian Henry			<florian.henry@open-concept.pro>
 * Copyright (C) 2014-2016	Marcos García			<marcosgdf@gmail.com>
 * Copyright (C) 2015		Bahfir Abbes			<bafbes@gmail.com>
 * Copyright (C) 2015		Ferran Marcet			<fmarcet@2byte.es>
 * Copyright (C) 2016		Alexandre Spangaro		<aspangaro@zendsi.com>
 *
 * This program is free software; you can redistribute it and/or modify
 * it under the terms of the GNU General Public License as published by
 * the Free Software Foundation; either version 3 of the License, or
 * (at your option) any later version.
 *
 * This program is distributed in the hope that it will be useful,
 * but WITHOUT ANY WARRANTY; without even the implied warranty of
 * MERCHANTABILITY or FITNESS FOR A PARTICULAR PURPOSE.  See the
 * GNU General Public License for more details.
 *
 * You should have received a copy of the GNU General Public License
 * along with this program. If not, see <http://www.gnu.org/licenses/>.
 */

/**
 *	\file       htdocs/fourn/class/fournisseur.facture.class.php
 *	\ingroup    fournisseur,facture
 *	\brief      File of class to manage suppliers invoices
 */

include_once DOL_DOCUMENT_ROOT.'/core/class/commoninvoice.class.php';
require_once DOL_DOCUMENT_ROOT.'/multicurrency/class/multicurrency.class.php';

/**
 *	Class to manage suppliers invoices
 */
class FactureFournisseur extends CommonInvoice
{
    public $element='invoice_supplier';
    public $table_element='facture_fourn';
    public $table_element_line='facture_fourn_det';
    public $fk_element='fk_facture_fourn';
    protected $ismultientitymanaged = 1;	// 0=No test on entity, 1=Test with field entity, 2=Test with link by societe
    public $picto='bill';

    /**
     * {@inheritdoc}
     */
    protected $table_ref_field = 'ref';

    public $rowid;
    public $ref;
    public $product_ref;
    public $ref_supplier;
    public $socid;
    //Check constants for types
    public $type = self::TYPE_STANDARD;

	/**
	 * Supplier invoice status
	 * @var int
	 * @see FactureFournisseur::STATUS_DRAFT, FactureFournisseur::STATUS_VALIDATED, FactureFournisseur::STATUS_PAID, FactureFournisseur::STATUS_ABANDONED
	 */
    public $statut;

    /**
     * Set to 1 if the invoice is completely paid, otherwise is 0
     * @var int
     * @deprecated Use statuses stored in self::statut
     */
    public $paye;

    public $author;
    public $libelle;
    public $datec;            // Creation date
    public $tms;              // Last update date
    public $date;             // Invoice date
    public $date_echeance;    // Max payment date
    public $amount;
    public $remise;
    public $tva;
    public $localtax1;
    public $localtax2;
    public $total_ht;
    public $total_tva;
    public $total_localtax1;
    public $total_localtax2;
    public $total_ttc;
	/**
	 * @deprecated
	 * @see note_private, note_public
	 */
    public $note;
    public $note_private;
    public $note_public;
    public $propalid;
    public $cond_reglement_id;
    public $cond_reglement_code;
    public $fk_account;
    public $mode_reglement_id;
    public $mode_reglement_code;

	/**
	 * Invoice lines
	 * @var SupplierInvoiceLine[]
	 */
    public $lines = array();
	/**
	 * @deprecated
	 */
    public $fournisseur;

	//Incorterms
    public $fk_incoterms;
    public $location_incoterms;
    public $libelle_incoterms;  //Used into tooltip

    public $extraparams=array();

	// Multicurrency
    public $fk_multicurrency;
    public $multicurrency_code;
    public $multicurrency_tx;
    public $multicurrency_total_ht;
    public $multicurrency_total_tva;
    public $multicurrency_total_ttc;
    //! id of source invoice if replacement invoice or credit note
    public $fk_facture_source;
    
    /**
     * Standard invoice
     */
    const TYPE_STANDARD = 0;

    /**
     * Replacement invoice
     */
    const TYPE_REPLACEMENT = 1;

    /**
     * Credit note invoice
     */
    const TYPE_CREDIT_NOTE = 2;

    /**
     * Deposit invoice
     */
    const TYPE_DEPOSIT = 3;

    /**
     * Draft
     */
    const STATUS_DRAFT = 0;

    /**
     * Validated (need to be paid)
     */
    const STATUS_VALIDATED = 1;

    /**
     * Classified paid.
     * If paid partially, $this->close_code can be:
     * - CLOSECODE_DISCOUNTVAT
     * - CLOSECODE_BADDEBT
     * If paid completelly, this->close_code will be null
     */
    const STATUS_CLOSED = 2;

    /**
     * Classified abandoned and no payment done.
     * $this->close_code can be:
     * - CLOSECODE_BADDEBT
     * - CLOSECODE_ABANDONED
     * - CLOSECODE_REPLACED
     */
    const STATUS_ABANDONED = 3;

	const CLOSECODE_DISCOUNTVAT = 'discount_vat';
	const CLOSECODE_BADCREDIT = 'badsupplier';
	const CLOSECODE_ABANDONED = 'abandon';
	const CLOSECODE_REPLACED = 'replaced';

    /**
	 *	Constructor
	 *
	 *  @param		DoliDB		$db      Database handler
     */
    public function __construct($db)
    {
        $this->db = $db;

        $this->amount = 0;
        $this->remise = 0;
        $this->tva = 0;
        $this->total_localtax1 = 0;
        $this->total_localtax2 = 0;
        $this->total_ht = 0;
        $this->total_tva = 0;
        $this->total_ttc = 0;
        $this->propalid = 0;

        $this->products = array();
    }

    /**
     *    Create supplier invoice into database
     *
     *    @param      User		$user       object utilisateur qui cree
     *    @return     int    	     		Id invoice created if OK, < 0 if KO
     */
    public function create($user)
    {
        global $langs,$conf,$hookmanager;

		$error=0;
        $now=dol_now();

        // Clean parameters
        if (isset($this->ref_supplier)) $this->ref_supplier=trim($this->ref_supplier);
        if (empty($this->type)) $this->type = self::TYPE_STANDARD;
        if (empty($this->date)) $this->date=$now;

        $socid = $this->socid;
        $ref_supplier = $this->ref_supplier;
        $amount = $this->amount;
        $remise = $this->remise;

		// Multicurrency (test on $this->multicurrency_tx because we sould take the default rate only if not using origin rate)
		if (!empty($this->multicurrency_code) && empty($this->multicurrency_tx)) list($this->fk_multicurrency,$this->multicurrency_tx) = MultiCurrency::getIdAndTxFromCode($this->db, $this->multicurrency_code);
		else $this->fk_multicurrency = MultiCurrency::getIdFromCode($this->db, $this->multicurrency_code);
		if (empty($this->fk_multicurrency))
		{
			$this->multicurrency_code = $conf->currency;
			$this->fk_multicurrency = 0;
			$this->multicurrency_tx = 1;
		}

        $this->db->begin();

        if (! $remise) $remise = 0 ;
        $totalht = ($amount - $remise);

        $sql = "INSERT INTO ".MAIN_DB_PREFIX."facture_fourn (";
		$sql.= "ref";
        $sql.= ", ref_supplier";
        $sql.= ", entity";
        $sql.= ", type";
        $sql.= ", libelle";
        $sql.= ", fk_soc";
        $sql.= ", datec";
        $sql.= ", datef";
		$sql.= ", fk_projet";
		$sql.= ", fk_cond_reglement";
		$sql.= ", fk_mode_reglement";
        $sql.= ", fk_account";
        $sql.= ", note_private";
        $sql.= ", note_public";
        $sql.= ", fk_user_author";
        $sql.= ", date_lim_reglement";
		$sql.= ", fk_incoterms, location_incoterms";
        $sql.= ", fk_multicurrency";
        $sql.= ", multicurrency_code";
        $sql.= ", multicurrency_tx";
        $sql.= ", fk_facture_source";
        $sql.= ")";
        $sql.= " VALUES (";
		$sql.= "'(PROV)'";
        $sql.= ", '".$this->db->escape($this->ref_supplier)."'";
        $sql.= ", ".$conf->entity;
        $sql.= ", '".$this->db->escape($this->type)."'";
        $sql.= ", '".$this->db->escape($this->libelle)."'";
        $sql.= ", ".$this->socid;
        $sql.= ", '".$this->db->idate($now)."'";
        $sql.= ", '".$this->db->idate($this->date)."'";
		$sql.= ", ".(isset($this->fk_project)?$this->fk_project:"null");
		$sql.= ", ".(isset($this->cond_reglement_id)?$this->cond_reglement_id:"null");
		$sql.= ", ".(isset($this->mode_reglement_id)?$this->mode_reglement_id:"null");
        $sql.= ", ".($this->fk_account>0?$this->fk_account:'NULL');
        $sql.= ", '".$this->db->escape($this->note_private)."'";
        $sql.= ", '".$this->db->escape($this->note_public)."'";
        $sql.= ", ".$user->id.",";
        $sql.= $this->date_echeance!=''?"'".$this->db->idate($this->date_echeance)."'":"null";
		$sql.= ", ".(int) $this->fk_incoterms;
        $sql.= ", '".$this->db->escape($this->location_incoterms)."'";
		$sql.= ", ".(int) $this->fk_multicurrency;
		$sql.= ", '".$this->db->escape($this->multicurrency_code)."'";
		$sql.= ", ".(double) $this->multicurrency_tx;
        $sql.= ", ".(isset($this->fk_facture_source)?$this->fk_facture_source:"NULL");
        $sql.= ")";

        dol_syslog(get_class($this)."::create", LOG_DEBUG);
        $resql=$this->db->query($sql);
        if ($resql)
        {
            $this->id = $this->db->last_insert_id(MAIN_DB_PREFIX.'facture_fourn');

            // Update ref with new one
            $this->ref='(PROV'.$this->id.')';
            $sql = 'UPDATE '.MAIN_DB_PREFIX."facture_fourn SET ref='".$this->db->escape($this->ref)."' WHERE rowid=".$this->id;

            dol_syslog(get_class($this)."::create", LOG_DEBUG);
            $resql=$this->db->query($sql);
            if (! $resql) $error++;

            // Add object linked
            if (! $error && $this->id && ! empty($this->origin) && ! empty($this->origin_id))
            {
                $ret = $this->add_object_linked();
                if (! $ret)
                {
                    dol_print_error($this->db);
                    $error++;
                }
            }

			if (count($this->lines) && is_object($this->lines[0]))	// If this->lines is array of InvoiceLines (preferred mode)
			{
                dol_syslog("There is ".count($this->lines)." lines that are invoice lines objects");
                foreach ($this->lines as $i => $val)
                {
                    $sql = 'INSERT INTO '.MAIN_DB_PREFIX.'facture_fourn_det (fk_facture_fourn)';
                    $sql .= ' VALUES ('.$this->id.')';

                    $resql_insert=$this->db->query($sql);
                    if ($resql_insert)
                    {
                        $idligne = $this->db->last_insert_id(MAIN_DB_PREFIX.'facture_fourn_det');

                        $this->updateline(
                            $idligne,
                            $this->lines[$i]->description,
                            $this->lines[$i]->pu_ht,
                            $this->lines[$i]->tva_tx,
                            $this->lines[$i]->localtax1_tx,
                            $this->lines[$i]->localtax2_tx,
                            $this->lines[$i]->qty,
                            $this->lines[$i]->fk_product,
                            'HT',
                            (! empty($this->lines[$i]->info_bits)?$this->lines[$i]->info_bits:''),
                            $this->lines[$i]->product_type
                        );
                    }
                    else
                    {
                        $this->error=$this->db->lasterror();
                        $this->db->rollback();
                        return -5;
                    }
                }
			}
			else	// If this->lines is an array of invoice line arrays
			{
			    dol_syslog("There is ".count($this->lines)." lines that are array lines");
			    foreach ($this->lines as $i => $val)
			    {
                	$line = $this->lines[$i];

                	// Test and convert into object this->lines[$i]. When coming from REST API, we may still have an array
				    //if (! is_object($line)) $line=json_decode(json_encode($line), FALSE);  // convert recursively array into object.
                	if (! is_object($line)) $line = (object) $line;

                	$sql = 'INSERT INTO '.MAIN_DB_PREFIX.'facture_fourn_det (fk_facture_fourn)';
			        $sql .= ' VALUES ('.$this->id.')';

			        $resql_insert=$this->db->query($sql);
			        if ($resql_insert)
			        {
			            $idligne = $this->db->last_insert_id(MAIN_DB_PREFIX.'facture_fourn_det');

			            $this->updateline(
			                $idligne,
			                $line->description,
			                $line->pu_ht,
			                $line->tva_tx,
			                $line->localtax1_tx,
			                $line->localtax2_tx,
			                $line->qty,
			                $line->fk_product,
			                'HT',
			                (! empty($line->info_bits)?$line->info_bits:''),
			                $line->product_type
			                );
			        }
			        else
			        {
			            $this->error=$this->db->lasterror();
			            $this->db->rollback();
			            return -5;
			        }
			    }
			}

            // Update total price
            $result=$this->update_price();
            if ($result > 0)
            {
            	$action='create';

				// Actions on extra fields (by external module or standard code)
				// TODO le hook fait double emploi avec le trigger !!
				$hookmanager->initHooks(array('supplierinvoicedao'));
				$parameters=array('socid'=>$this->id);
				$reshook=$hookmanager->executeHooks('insertExtraFields',$parameters,$this,$action);    // Note that $action and $object may have been modified by some hooks
				if (empty($reshook))
				{
	            	if (empty($conf->global->MAIN_EXTRAFIELDS_DISABLED)) // For avoid conflicts if trigger used
					{
						$result=$this->insertExtraFields();               // This also set $this->error or $this->errors if errors are found
						if ($result < 0)
						{
							$error++;
						}
					}
				}
				else if ($reshook < 0) $error++;

				if (! $error)
				{
                    // Call trigger
                    $result=$this->call_trigger('BILL_SUPPLIER_CREATE',$user);
                    if ($result < 0) $error++;
                    // End call triggers
				}

                if (! $error)
                {
                    $this->db->commit();
                    return $this->id;
                }
                else
                {
                    $this->db->rollback();
                    return -4;
                }
            }
            else
            {
                $this->error=$langs->trans('FailedToUpdatePrice');
                $this->db->rollback();
                return -3;
            }
        }
        else
        {
            if ($this->db->errno() == 'DB_ERROR_RECORD_ALREADY_EXISTS')
            {
                $this->error=$langs->trans('ErrorRefAlreadyExists');
                $this->db->rollback();
                return -1;
            }
            else
            {
                $this->error=$this->db->lasterror();
                $this->db->rollback();
                return -2;
            }
        }
    }

    /**
     *    Load object in memory from database
     *
     *    @param	int		$id         Id supplier invoice
     *    @param	string	$ref		Ref supplier invoice
     *    @return   int        			<0 if KO, >0 if OK, 0 if not found
     */
    public function fetch($id='',$ref='')
    {
        global $langs;

        $sql = "SELECT";
        $sql.= " t.rowid,";
		$sql.= " t.ref,";
        $sql.= " t.ref_supplier,";
        $sql.= " t.entity,";
        $sql.= " t.type,";
        $sql.= " t.fk_soc,";
        $sql.= " t.datec,";
        $sql.= " t.datef,";
        $sql.= " t.tms,";
        $sql.= " t.libelle,";
        $sql.= " t.paye,";
        $sql.= " t.amount,";
        $sql.= " t.remise,";
        $sql.= " t.close_code,";
        $sql.= " t.close_note,";
        $sql.= " t.tva,";
        $sql.= " t.localtax1,";
        $sql.= " t.localtax2,";
        //$sql.= " t.total,";
        $sql.= " t.total_ht,";
        $sql.= " t.total_tva,";
        $sql.= " t.total_ttc,";
        $sql.= " t.fk_statut,";
        $sql.= " t.fk_user_author,";
        $sql.= " t.fk_user_valid,";
        $sql.= " t.fk_facture_source,";
        $sql.= " t.fk_projet,";
        $sql.= " t.fk_cond_reglement,";
        $sql.= " t.fk_account,";
        $sql.= " t.fk_mode_reglement,";
        $sql.= " t.date_lim_reglement,";
        $sql.= " t.note_private,";
        $sql.= " t.note_public,";
        $sql.= " t.model_pdf,";
        $sql.= " t.import_key,";
        $sql.= " t.extraparams,";
        $sql.= " cr.code as cond_reglement_code, cr.libelle as cond_reglement_libelle,";
        $sql.= " p.code as mode_reglement_code, p.libelle as mode_reglement_libelle,";
        $sql.= ' s.nom as socnom, s.rowid as socid,';
        $sql.= ' t.fk_incoterms, t.location_incoterms,';
        $sql.= " i.libelle as libelle_incoterms,";
        $sql.= ' t.fk_multicurrency, t.multicurrency_code, t.multicurrency_tx, t.multicurrency_total_ht, t.multicurrency_total_tva, t.multicurrency_total_ttc';
        $sql.= ' FROM '.MAIN_DB_PREFIX.'facture_fourn as t';
        $sql.= " LEFT JOIN ".MAIN_DB_PREFIX."societe as s ON (t.fk_soc = s.rowid)";
        $sql.= " LEFT JOIN ".MAIN_DB_PREFIX."c_payment_term as cr ON (t.fk_cond_reglement = cr.rowid)";
        $sql.= " LEFT JOIN ".MAIN_DB_PREFIX."c_paiement as p ON (t.fk_mode_reglement = p.id)";
		$sql.= ' LEFT JOIN '.MAIN_DB_PREFIX.'c_incoterms as i ON t.fk_incoterms = i.rowid';
        if ($id)  $sql.= " WHERE t.rowid=".$id;
        if ($ref) $sql.= " WHERE t.ref='".$this->db->escape($ref)."'";

        dol_syslog(get_class($this)."::fetch", LOG_DEBUG);
        $resql=$this->db->query($sql);
        if ($resql)
        {
            if ($this->db->num_rows($resql))
            {
                $obj = $this->db->fetch_object($resql);

                $this->id					= $obj->rowid;
                $this->ref					= $obj->ref?$obj->ref:$obj->rowid;	// We take rowid if ref is empty for backward compatibility

                $this->ref_supplier			= $obj->ref_supplier;
                $this->entity				= $obj->entity;
                $this->type					= empty($obj->type)? self::TYPE_STANDARD:$obj->type;
                $this->fk_soc				= $obj->fk_soc;
                $this->datec				= $this->db->jdate($obj->datec);
                $this->date					= $this->db->jdate($obj->datef);
                $this->datep				= $this->db->jdate($obj->datef);
                $this->tms					= $this->db->jdate($obj->tms);
                $this->libelle				= $obj->libelle;
                $this->label				= $obj->libelle;
                $this->paye					= $obj->paye;
                $this->amount				= $obj->amount;
                $this->remise				= $obj->remise;
                $this->close_code			= $obj->close_code;
                $this->close_note			= $obj->close_note;
                $this->tva					= $obj->tva;
                $this->total_localtax1		= $obj->localtax1;
                $this->total_localtax2		= $obj->localtax2;
                //$this->total				= $obj->total;
                $this->total_ht				= $obj->total_ht;
                $this->total_tva			= $obj->total_tva;
                $this->total_ttc			= $obj->total_ttc;
                $this->fk_statut			= $obj->fk_statut;
                $this->statut				= $obj->fk_statut;
                $this->fk_user_author		= $obj->fk_user_author;
                $this->author				= $obj->fk_user_author;
                $this->fk_user_valid		= $obj->fk_user_valid;
                $this->fk_facture_source	= $obj->fk_facture_source;
                $this->fk_project			= $obj->fk_projet;
	            $this->cond_reglement_id	= $obj->fk_cond_reglement;
	            $this->cond_reglement_code	= $obj->cond_reglement_code;
	            $this->cond_reglement		= $obj->cond_reglement_libelle;
	            $this->cond_reglement_doc	= $obj->cond_reglement_libelle;
                $this->fk_account           = $obj->fk_account;
	            $this->mode_reglement_id	= $obj->fk_mode_reglement;
	            $this->mode_reglement_code	= $obj->mode_reglement_code;
	            $this->mode_reglement		= $obj->mode_reglement_libelle;
                $this->date_echeance		= $this->db->jdate($obj->date_lim_reglement);
                $this->note					= $obj->note_private;	// deprecated
                $this->note_private			= $obj->note_private;
                $this->note_public			= $obj->note_public;
                $this->model_pdf			= $obj->model_pdf;
                $this->modelpdf			    = $obj->model_pdf;
                $this->import_key			= $obj->import_key;

				//Incoterms
				$this->fk_incoterms = $obj->fk_incoterms;
				$this->location_incoterms = $obj->location_incoterms;
				$this->libelle_incoterms = $obj->libelle_incoterms;

				// Multicurrency
				$this->fk_multicurrency 		= $obj->fk_multicurrency;
				$this->multicurrency_code 		= $obj->multicurrency_code;
				$this->multicurrency_tx 		= $obj->multicurrency_tx;
				$this->multicurrency_total_ht 	= $obj->multicurrency_total_ht;
				$this->multicurrency_total_tva 	= $obj->multicurrency_total_tva;
				$this->multicurrency_total_ttc 	= $obj->multicurrency_total_ttc;

                $this->extraparams			= (array) json_decode($obj->extraparams, true);

                $this->socid  = $obj->socid;
                $this->socnom = $obj->socnom;

                // Retreive all extrafield
                // fetch optionals attributes and labels
                require_once(DOL_DOCUMENT_ROOT.'/core/class/extrafields.class.php');
                $extrafields=new ExtraFields($this->db);
                $extralabels=$extrafields->fetch_name_optionals_label($this->table_element,true);
                $this->fetch_optionals($this->id,$extralabels);

                if ($this->statut == self::STATUS_DRAFT) $this->brouillon = 1;

                $result=$this->fetch_lines();
                if ($result < 0)
                {
                    $this->error=$this->db->lasterror();
                    return -3;
                }

            }
            else
            {
                $this->error='Bill with id '.$id.' not found';
                dol_syslog(get_class($this).'::fetch '.$this->error);
                return 0;
            }

            $this->db->free($resql);
            return 1;
        }
        else
        {
            $this->error="Error ".$this->db->lasterror();
            return -1;
        }
    }


    /**
     *	Load this->lines
     *
     *	@return     int         1 si ok, < 0 si erreur
     */
    function fetch_lines()
    {
        $sql = 'SELECT f.rowid, f.ref as ref_supplier, f.description, f.pu_ht, f.pu_ttc, f.qty, f.remise_percent, f.vat_src_code, f.tva_tx';
        $sql.= ', f.localtax1_tx, f.localtax2_tx, f.total_localtax1, f.total_localtax2, f.fk_facture_fourn ';
        $sql.= ', f.total_ht, f.tva as total_tva, f.total_ttc, f.fk_product, f.product_type, f.info_bits, f.rang, f.special_code, f.fk_parent_line, f.fk_unit';
        $sql.= ', p.rowid as product_id, p.ref as product_ref, p.label as label, p.description as product_desc';
		$sql.= ', f.fk_multicurrency, f.multicurrency_code, f.multicurrency_subprice, f.multicurrency_total_ht, f.multicurrency_total_tva, f.multicurrency_total_ttc';
        $sql.= ' FROM '.MAIN_DB_PREFIX.'facture_fourn_det as f';
        $sql.= ' LEFT JOIN '.MAIN_DB_PREFIX.'product as p ON f.fk_product = p.rowid';
        $sql.= ' WHERE fk_facture_fourn='.$this->id;
        $sql.= ' ORDER BY f.rang, f.rowid';


        dol_syslog(get_class($this)."::fetch_lines", LOG_DEBUG);
        $resql_rows = $this->db->query($sql);
        if ($resql_rows)
        {
            $num_rows = $this->db->num_rows($resql_rows);
            if ($num_rows)
            {
                $i = 0;
                while ($i < $num_rows)
                {
                    $obj = $this->db->fetch_object($resql_rows);

	                $line = new SupplierInvoiceLine($this->db);

                    $line->id				= $obj->rowid;
                    $line->rowid			= $obj->rowid;
                    $line->description		= $obj->description;
                    $line->product_ref		= $obj->product_ref;
                    $line->ref				= $obj->product_ref;
                    $line->ref_supplier		= $obj->ref_supplier;
                    $line->libelle			= $obj->label;
                    $line->label  			= $obj->label;
                    $line->product_desc		= $obj->product_desc;
                    $line->subprice			= $obj->pu_ht;
                    $line->pu_ht			= $obj->pu_ht;
                    $line->pu_ttc			= $obj->pu_ttc;

                    $line->vat_src_code     = $obj->vat_src_code;
                    $line->tva_tx			= $obj->tva_tx;
                    $line->localtax1_tx		= $obj->localtax1_tx;
                    $line->localtax2_tx		= $obj->localtax2_tx;
                    $line->qty				= $obj->qty;
                    $line->remise_percent   = $obj->remise_percent;
                    $line->tva				= $obj->total_tva;
                    $line->total_ht			= $obj->total_ht;
                    $line->total_tva		= $obj->total_tva;
                    $line->total_localtax1	= $obj->total_localtax1;
                    $line->total_localtax2	= $obj->total_localtax2;
                    $line->fk_facture_fourn     = $obj->fk_facture_fourn;
                    $line->total_ttc		= $obj->total_ttc;
                    $line->fk_product		= $obj->fk_product;
                    $line->product_type		= $obj->product_type;
                    $line->product_label	= $obj->label;
                    $line->info_bits		= $obj->info_bits;
                    $line->fk_parent_line   = $obj->fk_parent_line;
                    $line->special_code		= $obj->special_code;
                    $line->rang       		= $obj->rang;
                    $line->fk_unit          = $obj->fk_unit;

					// Multicurrency
					$line->fk_multicurrency 		= $obj->fk_multicurrency;
					$line->multicurrency_code 		= $obj->multicurrency_code;
					$line->multicurrency_subprice 	= $obj->multicurrency_subprice;
					$line->multicurrency_total_ht 	= $obj->multicurrency_total_ht;
					$line->multicurrency_total_tva 	= $obj->multicurrency_total_tva;
					$line->multicurrency_total_ttc 	= $obj->multicurrency_total_ttc;

	                $this->lines[$i] = $line;

                    $i++;
                }
            }
            $this->db->free($resql_rows);
            return 1;
        }
        else
        {
            $this->error=$this->db->error();
            return -3;
        }
    }


    /**
     *  Update database
     *
     *  @param	User	$user            User that modify
     *  @param  int		$notrigger       0=launch triggers after, 1=disable triggers
     *  @return int 			         <0 if KO, >0 if OK
     */
    public function update($user=null, $notrigger=0)
    {
        global $conf, $langs;
        $error=0;

        // Clean parameters
        if (empty($this->type)) $this->type= self::TYPE_STANDARD;
		if (isset($this->ref)) $this->ref=trim($this->ref);
        if (isset($this->ref_supplier)) $this->ref_supplier=trim($this->ref_supplier);
        if (isset($this->entity)) $this->entity=trim($this->entity);
        if (isset($this->type)) $this->type=trim($this->type);
        if (isset($this->fk_soc)) $this->fk_soc=trim($this->fk_soc);
        if (isset($this->libelle)) $this->libelle=trim($this->libelle);
        if (isset($this->paye)) $this->paye=trim($this->paye);
        if (isset($this->amount)) $this->amount=trim($this->amount);
        if (isset($this->remise)) $this->remise=trim($this->remise);
        if (isset($this->close_code)) $this->close_code=trim($this->close_code);
        if (isset($this->close_note)) $this->close_note=trim($this->close_note);
        if (isset($this->tva)) $this->tva=trim($this->tva);
        if (isset($this->localtax1)) $this->localtax1=trim($this->localtax1);
        if (isset($this->localtax2)) $this->localtax2=trim($this->localtax2);
        if (empty($this->total_ht)) $this->total_ht=0;
        if (empty($this->total_tva)) $this->total_tva=0;
        //	if (isset($this->total_localtax1)) $this->total_localtax1=trim($this->total_localtax1);
        //	if (isset($this->total_localtax2)) $this->total_localtax2=trim($this->total_localtax2);
        if (isset($this->total_ttc)) $this->total_ttc=trim($this->total_ttc);
        if (isset($this->statut)) $this->statut=(int) $this->statut;
        if (isset($this->author)) $this->author=trim($this->author);
        if (isset($this->fk_user_valid)) $this->fk_user_valid=trim($this->fk_user_valid);
        if (isset($this->fk_facture_source)) $this->fk_facture_source=trim($this->fk_facture_source);
        if (isset($this->fk_project)) $this->fk_project=trim($this->fk_project);
        if (isset($this->cond_reglement_id)) $this->cond_reglement_id=trim($this->cond_reglement_id);
        if (isset($this->note_private)) $this->note=trim($this->note_private);
        if (isset($this->note_public)) $this->note_public=trim($this->note_public);
        if (isset($this->model_pdf)) $this->model_pdf=trim($this->model_pdf);
        if (isset($this->import_key)) $this->import_key=trim($this->import_key);


        // Check parameters
        // Put here code to add control on parameters values

        // Update request
        $sql = "UPDATE ".MAIN_DB_PREFIX."facture_fourn SET";
		$sql.= " ref=".(isset($this->ref)?"'".$this->db->escape($this->ref)."'":"null").",";
        $sql.= " ref_supplier=".(isset($this->ref_supplier)?"'".$this->db->escape($this->ref_supplier)."'":"null").",";
        $sql.= " entity=".(isset($this->entity)?$this->entity:"null").",";
        $sql.= " type=".(isset($this->type)?$this->type:"null").",";
        $sql.= " fk_soc=".(isset($this->fk_soc)?$this->fk_soc:"null").",";
        $sql.= " datec=".(dol_strlen($this->datec)!=0 ? "'".$this->db->idate($this->datec)."'" : 'null').",";
        $sql.= " datef=".(dol_strlen($this->date)!=0 ? "'".$this->db->idate($this->date)."'" : 'null').",";
        if (dol_strlen($this->tms) != 0) $sql.= " tms=".(dol_strlen($this->tms)!=0 ? "'".$this->db->idate($this->tms)."'" : 'null').",";
        $sql.= " libelle=".(isset($this->label)?"'".$this->db->escape($this->label)."'":"null").",";
        $sql.= " paye=".(isset($this->paye)?$this->paye:"null").",";
        $sql.= " amount=".(isset($this->amount)?$this->amount:"null").",";
        $sql.= " remise=".(isset($this->remise)?$this->remise:"null").",";
        $sql.= " close_code=".(isset($this->close_code)?"'".$this->db->escape($this->close_code)."'":"null").",";
        $sql.= " close_note=".(isset($this->close_note)?"'".$this->db->escape($this->close_note)."'":"null").",";
        $sql.= " tva=".(isset($this->tva)?$this->tva:"null").",";
        $sql.= " localtax1=".(isset($this->localtax1)?$this->localtax1:"null").",";
        $sql.= " localtax2=".(isset($this->localtax2)?$this->localtax2:"null").",";
        //$sql.= " total=".(isset($this->total)?$this->total:"null").",";
        $sql.= " total_ht=".(isset($this->total_ht)?$this->total_ht:"null").",";
        $sql.= " total_tva=".(isset($this->total_tva)?$this->total_tva:"null").",";
        $sql.= " total_ttc=".(isset($this->total_ttc)?$this->total_ttc:"null").",";
        $sql.= " fk_statut=".(isset($this->statut)?$this->statut:"null").",";
        $sql.= " fk_user_author=".(isset($this->author)?$this->author:"null").",";
        $sql.= " fk_user_valid=".(isset($this->fk_user_valid)?$this->fk_user_valid:"null").",";
        $sql.= " fk_facture_source=".(isset($this->fk_facture_source)?$this->fk_facture_source:"null").",";
        $sql.= " fk_projet=".(isset($this->fk_project)?$this->fk_project:"null").",";
        $sql.= " fk_cond_reglement=".(isset($this->cond_reglement_id)?$this->cond_reglement_id:"null").",";
        $sql.= " date_lim_reglement=".(dol_strlen($this->date_echeance)!=0 ? "'".$this->db->idate($this->date_echeance)."'" : 'null').",";
        $sql.= " note_private=".(isset($this->note_private)?"'".$this->db->escape($this->note_private)."'":"null").",";
        $sql.= " note_public=".(isset($this->note_public)?"'".$this->db->escape($this->note_public)."'":"null").",";
        $sql.= " model_pdf=".(isset($this->model_pdf)?"'".$this->db->escape($this->model_pdf)."'":"null").",";
        $sql.= " import_key=".(isset($this->import_key)?"'".$this->db->escape($this->import_key)."'":"null")."";
        $sql.= " WHERE rowid=".$this->id;

        $this->db->begin();

        dol_syslog(get_class($this)."::update", LOG_DEBUG);
        $resql = $this->db->query($sql);

        if (!$resql) {
            $error++;

            if ($this->db->errno() == 'DB_ERROR_RECORD_ALREADY_EXISTS') {
                $this->errors[] = $langs->trans('ErrorRefAlreadyExists');
            } else {
                $this->errors[] = "Error ".$this->db->lasterror();
            }
        }

        if (! $error)
        {
            if (! $notrigger)
            {
                // Call trigger
                $result=$this->call_trigger('BILL_SUPPLIER_UPDATE',$user);
                if ($result < 0) $error++;
                // End call triggers
            }
        }

        // Commit or rollback
        if ($error)
        {
            foreach($this->errors as $errmsg)
            {
                dol_syslog(get_class($this)."::update ".$errmsg, LOG_ERR);
                $this->error.=($this->error?', '.$errmsg:$errmsg);
            }
            $this->db->rollback();
            return -1*$error;
        }
        else
        {
            $this->db->commit();
            return 1;
        }
    }


    /**
     *	Delete invoice from database
     *
     *  @param      User	$user		    User object
     *	@param	    int		$notrigger	    1=Does not execute triggers, 0= execute triggers
     *	@return		int						<0 if KO, >0 if OK
     */
    public function delete(User $user, $notrigger=0)
    {
        global $langs,$conf;

        $rowid=$this->id;

        dol_syslog("FactureFournisseur::delete rowid=".$rowid, LOG_DEBUG);

        // TODO Test if there is at least on payment. If yes, refuse to delete.

        $error=0;
        $this->db->begin();

        if (! $error && ! $notrigger)
        {
            // Call trigger
            $result=$this->call_trigger('BILL_SUPPLIER_DELETE',$user);
            if ($result < 0)
            {
                $this->db->rollback();
                return -1;
            }
            // Fin appel triggers
        }
        
        if (! $error)
        {
            $sql = 'DELETE FROM '.MAIN_DB_PREFIX.'facture_fourn_det WHERE fk_facture_fourn = '.$rowid.';';
            dol_syslog(get_class($this)."::delete", LOG_DEBUG);
            $resql = $this->db->query($sql);
            if ($resql)
            {
                $sql = 'DELETE FROM '.MAIN_DB_PREFIX.'facture_fourn WHERE rowid = '.$rowid;
                dol_syslog(get_class($this)."::delete", LOG_DEBUG);
                $resql2 = $this->db->query($sql);
                if (! $resql2) {
                	$error++;
                }
            }
            else {
            	$error++;
            }
        }
        
		if (! $error)
		{
			// Delete linked object
			$res = $this->deleteObjectLinked();
			if ($res < 0) $error++;
		}

        if (! $error)
        {
        	// Delete linked object
        	$res = $this->deleteObjectLinked();
        	if ($res < 0) $error++;
        }

        if (! $error)
        {
        	// We remove directory
        	if ($conf->fournisseur->facture->dir_output)
        	{
        		include_once DOL_DOCUMENT_ROOT.'/core/lib/files.lib.php';

        		$ref = dol_sanitizeFileName($this->ref);
        		$dir = $conf->fournisseur->facture->dir_output.'/'.get_exdir($this->id, 2, 0, 0, $this, 'invoive_supplier').$ref;
        		$file = $dir . "/" . $ref . ".pdf";
        		if (file_exists($file))
        		{
        			if (! dol_delete_file($file,0,0,0,$this)) // For triggers
        			{
        				$this->error='ErrorFailToDeleteFile';
        				$error++;
        			}
        		}
        		if (file_exists($dir))
        		{
        			$res=@dol_delete_dir_recursive($dir);

        			if (! $res)
        			{
        				$this->error='ErrorFailToDeleteDir';
        				$error++;
        			}
        		}
        	}
        }

        // Remove extrafields
        if ((! $error) && (empty($conf->global->MAIN_EXTRAFIELDS_DISABLED))) // For avoid conflicts if trigger used
        {
        	$result=$this->deleteExtraFields();
        	if ($result < 0)
        	{
        		$error++;
        		dol_syslog(get_class($this)."::delete error -4 ".$this->error, LOG_ERR);
        	}
        }

        if (! $error)
        {
        	dol_syslog(get_class($this)."::delete $this->id by $user->id", LOG_DEBUG);
        	$this->db->commit();
        	return 1;
        }
        else
        {
        	$this->error=$this->db->lasterror();
        	$this->db->rollback();
        	return -$error;
        }
    }


    /**
     *	Tag invoice as a payed invoice
     *
     *	@param  User	$user       Object user
	 *	@param  string	$close_code	Code renseigne si on classe a payee completement alors que paiement incomplet. Not implementd yet.
	 *	@param  string	$close_note	Commentaire renseigne si on classe a payee alors que paiement incomplet. Not implementd yet.
     *	@return int         		<0 si ko, >0 si ok
     */
    function set_paid($user, $close_code='', $close_note='')
    {
        global $conf,$langs;
        $error=0;

        $this->db->begin();

        $sql = 'UPDATE '.MAIN_DB_PREFIX.'facture_fourn';
        $sql.= ' SET paye = 1, fk_statut=2';
        $sql.= ' WHERE rowid = '.$this->id;

        dol_syslog("FactureFournisseur::set_paid", LOG_DEBUG);
        $resql = $this->db->query($sql);
        if ($resql)
        {
            // Call trigger
            $result=$this->call_trigger('BILL_SUPPLIER_PAYED',$user);
            if ($result < 0) $error++;
            // End call triggers
        }
        else
        {
            $error++;
            $this->error=$this->db->error();
            dol_print_error($this->db);
        }

        if (! $error)
        {
            $this->db->commit();
            return 1;
        }
        else
        {
            $this->db->rollback();
            return -1;
        }
    }


    /**
     *	Tag la facture comme non payee completement + appel trigger BILL_UNPAYED
     *	Fonction utilisee quand un paiement prelevement est refuse,
     *	ou quand une facture annulee et reouverte.
     *
     *	@param      User	$user       Object user that change status
     *	@return     int         		<0 si ok, >0 si ok
     */
    function set_unpaid($user)
    {
        global $conf,$langs;
        $error=0;

        $this->db->begin();

        $sql = 'UPDATE '.MAIN_DB_PREFIX.'facture_fourn';
        $sql.= ' SET paye=0, fk_statut=1, close_code=null, close_note=null';
        $sql.= ' WHERE rowid = '.$this->id;

        dol_syslog("FactureFournisseur::set_unpaid", LOG_DEBUG);
        $resql = $this->db->query($sql);
        if ($resql)
        {
            // Call trigger
            $result=$this->call_trigger('BILL_SUPPLIER_UNPAYED',$user);
            if ($result < 0) $error++;
            // End call triggers
        }
        else
        {
            $error++;
            $this->error=$this->db->lasterror();
            dol_syslog("FactureFournisseur::set_unpaid ".$this->error);
        }

        if (! $error)
        {
            $this->db->commit();
            return 1;
        }
        else
        {
            $this->db->rollback();
            return -1;
        }
    }

    /**
     *	Tag invoice as validated + call trigger BILL_VALIDATE
     *
     *	@param	User	$user           Object user that validate
     *	@param  string	$force_number   Reference to force on invoice
     *	@param	int		$idwarehouse	Id of warehouse for stock change
     *  @param	int		$notrigger		1=Does not execute triggers, 0= execute triggers
     *	@return int 			        <0 if KO, =0 if nothing to do, >0 if OK
     */
    public function validate($user, $force_number='', $idwarehouse=0, $notrigger=0)
    {
        global $conf,$langs;

        $error=0;

        // Protection
        if ($this->statut > self::STATUS_DRAFT)	// This is to avoid to validate twice (avoid errors on logs and stock management)
        {
            dol_syslog(get_class($this)."::validate no draft status", LOG_WARNING);
            return 0;
        }

        // Check parameters
        if (preg_match('/^'.preg_quote($langs->trans("CopyOf").' ').'/', $this->ref_supplier))
        {
            $this->error=$langs->trans("ErrorFieldFormat",$langs->transnoentities("RefSupplier")).'. '.$langs->trans('RemoveString',$langs->transnoentitiesnoconv("CopyOf"));
            return -1;
        }

        $this->db->begin();

        // Define new ref
        if ($force_number)
        {
            $num = $force_number;
        }
        else if (preg_match('/^[\(]?PROV/i', $this->ref) || empty($this->ref)) // empty should not happened, but when it occurs, the test save life
        {
            $num = $this->getNextNumRef($this->thirdparty);
        }
        else
		{
            $num = $this->ref;
        }
        $this->newref = $num;

        $sql = "UPDATE ".MAIN_DB_PREFIX."facture_fourn";
        $sql.= " SET ref='".$num."', fk_statut = 1, fk_user_valid = ".$user->id;
        $sql.= " WHERE rowid = ".$this->id;

        dol_syslog(get_class($this)."::validate", LOG_DEBUG);
        $resql = $this->db->query($sql);
        if ($resql)
        {
            // Si on incrémente le produit principal et ses composants à la validation de facture fournisseur
            if (! $error && ! empty($conf->stock->enabled) && ! empty($conf->global->STOCK_CALCULATE_ON_SUPPLIER_BILL))
            {
                require_once DOL_DOCUMENT_ROOT.'/product/stock/class/mouvementstock.class.php';
                $langs->load("agenda");

                $cpt=count($this->lines);
                for ($i = 0; $i < $cpt; $i++)
                {
                    if ($this->lines[$i]->fk_product > 0)
                    {
                        $this->line = $this->lines[$i];
                        $mouvP = new MouvementStock($this->db);
						$mouvP->origin = &$this;
                        // We increase stock for product
                        $up_ht_disc=$this->lines[$i]->pu_ht;
                        if (! empty($this->lines[$i]->remise_percent) && empty($conf->global->STOCK_EXCLUDE_DISCOUNT_FOR_PMP)) $up_ht_disc=price2num($up_ht_disc * (100 - $this->lines[$i]->remise_percent) / 100, 'MU');
                        $result=$mouvP->reception($user, $this->lines[$i]->fk_product, $idwarehouse, $this->lines[$i]->qty, $up_ht_disc, $langs->trans("InvoiceValidatedInDolibarr",$num));
                        if ($result < 0) { $error++; }
                        unset($this->line);
                    }
                }
            }

            // Triggers call
            if (! $error && empty($notrigger))
            {
                // Call trigger
                $result=$this->call_trigger('BILL_SUPPLIER_VALIDATE',$user);
                if ($result < 0) $error++;
                // End call triggers
            }

            if (! $error)
            {
	            $this->oldref = $this->ref;

            	// Rename directory if dir was a temporary ref
            	if (preg_match('/^[\(]?PROV/i', $this->ref))
            	{
            		// On renomme repertoire facture ($this->ref = ancienne ref, $num = nouvelle ref)
            		// in order not to lose the attached files
            		$oldref = dol_sanitizeFileName($this->ref);
            		$newref = dol_sanitizeFileName($num);

            		$dirsource = $conf->fournisseur->facture->dir_output.'/'.get_exdir($this->id,2,0,0, $this, 'invoice_supplier').$oldref;
            		$dirdest = $conf->fournisseur->facture->dir_output.'/'.get_exdir($this->id,2,0,0, $this, 'invoice_supplier').$newref;
            		if (file_exists($dirsource))
            		{
            			dol_syslog(get_class($this)."::validate rename dir ".$dirsource." into ".$dirdest);

            			if (@rename($dirsource, $dirdest))
            			{
            				dol_syslog("Rename ok");
                            // Rename docs starting with $oldref with $newref
	                        $listoffiles=dol_dir_list($conf->fournisseur->facture->dir_output.'/'.get_exdir($this->id,2,0,0, $this, 'invoice_supplier').$newref, 'files', 1, '^'.preg_quote($oldref,'/'));
	                        foreach($listoffiles as $fileentry)
	                        {
	                        	$dirsource=$fileentry['name'];
	                        	$dirdest=preg_replace('/^'.preg_quote($oldref,'/').'/',$newref, $dirsource);
	                        	$dirsource=$fileentry['path'].'/'.$dirsource;
	                        	$dirdest=$fileentry['path'].'/'.$dirdest;
	                        	@rename($dirsource, $dirdest);
	                        }
            			}
            		}
            	}
            }

            // Set new ref and define current statut
            if (! $error)
            {
            	$this->ref = $num;
            	$this->statut=self::STATUS_VALIDATED;
            	//$this->date_validation=$now; this is stored into log table
            }

            if (! $error)
            {
                $this->db->commit();
                return 1;
            }
            else
            {
                $this->db->rollback();
                return -1;
            }
        }
        else
        {
            $this->error=$this->db->error();
            $this->db->rollback();
            return -1;
        }
    }


    /**
     *	Set draft status
     *
     *	@param	User	$user			Object user that modify
     *	@param	int		$idwarehouse	Id warehouse to use for stock change.
     *	@return	int						<0 if KO, >0 if OK
     */
    function set_draft($user, $idwarehouse=-1)
    {
        global $conf,$langs;

        $error=0;

        if ($this->statut == self::STATUS_DRAFT)
        {
            dol_syslog(get_class($this)."::set_draft already draft status", LOG_WARNING);
            return 0;
        }

        $this->db->begin();

        $sql = "UPDATE ".MAIN_DB_PREFIX."facture_fourn";
        $sql.= " SET fk_statut = 0";
        $sql.= " WHERE rowid = ".$this->id;

        dol_syslog(get_class($this)."::set_draft", LOG_DEBUG);
        $result=$this->db->query($sql);
        if ($result)
        {
            // Si on incremente le produit principal et ses composants a la validation de facture fournisseur, on decremente
            if ($result >= 0 && ! empty($conf->stock->enabled) && ! empty($conf->global->STOCK_CALCULATE_ON_SUPPLIER_BILL))
            {
                require_once DOL_DOCUMENT_ROOT.'/product/stock/class/mouvementstock.class.php';
                $langs->load("agenda");

                $cpt=count($this->lines);
                for ($i = 0; $i < $cpt; $i++)
                {
                    if ($this->lines[$i]->fk_product > 0)
                    {
                        $mouvP = new MouvementStock($this->db);
                        // We increase stock for product
                        $result=$mouvP->livraison($user, $this->lines[$i]->fk_product, $idwarehouse, $this->lines[$i]->qty, $this->lines[$i]->subprice, $langs->trans("InvoiceBackToDraftInDolibarr",$this->ref));
                    }
                }
            }
            // Triggers call
            if (! $error && empty($notrigger))
            {
                // Call trigger
                $result=$this->call_trigger('BILL_SUPPLIER_UNVALIDATE',$user);
                if ($result < 0) $error++;
                // End call triggers
            }
            if ($error == 0)
            {
                $this->db->commit();
                return 1;
            }
            else
            {
                $this->db->rollback();
                return -1;
            }
        }
        else
        {
            $this->error=$this->db->error();
            $this->db->rollback();
            return -1;
        }
    }


    /**
     *	Ajoute une ligne de facture (associe a aucun produit/service predefini)
     *	Les parametres sont deja cense etre juste et avec valeurs finales a l'appel
     *	de cette methode. Aussi, pour le taux tva, il doit deja avoir ete defini
     *	par l'appelant par la methode get_default_tva(societe_vendeuse,societe_acheteuse,idprod)
     *	et le desc doit deja avoir la bonne valeur (a l'appelant de gerer le multilangue).
     *
     *	@param    	string	$desc            	Description de la ligne
     *	@param    	double	$pu              	Prix unitaire (HT ou TTC selon price_base_type, > 0 even for credit note)
     *	@param    	double	$txtva           	Force Vat rate to use, -1 for auto.
     *	@param		double	$txlocaltax1		LocalTax1 Rate
     *	@param		double	$txlocaltax2		LocalTax2 Rate
     *	@param    	double	$qty             	Quantite
     *	@param    	int		$fk_product      	Id du produit/service predefini
     *	@param    	double	$remise_percent  	Pourcentage de remise de la ligne
     *	@param    	date	$date_start      	Date de debut de validite du service
     * 	@param    	date	$date_end        	Date de fin de validite du service
     * 	@param    	string	$ventil          	Code de ventilation comptable
     *	@param    	int		$info_bits			Bits de type de lines
     *	@param    	string	$price_base_type 	HT ou TTC
     *	@param		int		$type				Type of line (0=product, 1=service)
     *  @param      int		$rang            	Position of line
     *  @param		int		$notrigger			Disable triggers
	 *  @param		array	$array_options		extrafields array
     * 	@param 		string	$fk_unit 			Code of the unit to use. Null to use the default one
     *  @param      int     $origin_id          id origin document
	 *  @param		double	$pu_ht_devise		Amount in currency
     *	@return    	int             			>0 if OK, <0 if KO
     *
     *  FIXME Add field ref (that should be named ref_supplier) and label into update. For example can be filled when product line created from order.
     */
    public function addline($desc, $pu, $txtva, $txlocaltax1, $txlocaltax2, $qty, $fk_product=0, $remise_percent=0, $date_start='', $date_end='', $ventil=0, $info_bits='', $price_base_type='HT', $type=0, $rang=-1, $notrigger=false, $array_options=0, $fk_unit=null, $origin_id=0, $pu_ht_devise=0)
    {
        dol_syslog(get_class($this)."::addline $desc,$pu,$qty,$txtva,$fk_product,$remise_percent,$date_start,$date_end,$ventil,$info_bits,$price_base_type,$type,$fk_unit", LOG_DEBUG);
        include_once DOL_DOCUMENT_ROOT.'/core/lib/price.lib.php';
        global $mysoc;

        // Clean parameters
        if (empty($remise_percent)) $remise_percent=0;
        if (empty($qty)) $qty=0;
        if (empty($info_bits)) $info_bits=0;
        if (empty($rang)) $rang=0;
        if (empty($ventil)) $ventil=0;
        if (empty($txtva)) $txtva=0;
        if (empty($txlocaltax1)) $txlocaltax1=0;
        if (empty($txlocaltax2)) $txlocaltax2=0;

        $localtaxes_type=getLocalTaxesFromRate($txtva, 0, $mysoc, $this->thirdparty);

        // Clean vat code
        $vat_src_code='';
        if (preg_match('/\((.*)\)/', $txtva, $reg))
        {
            $vat_src_code = $reg[1];
            $txtva = preg_replace('/\s*\(.*\)/', '', $txtva);    // Remove code into vatrate.
        }

        $remise_percent=price2num($remise_percent);
        $qty=price2num($qty);
        $pu=price2num($pu);
        $txtva=price2num($txtva);
        $txlocaltax1=price2num($txlocaltax1);
        $txlocaltax2=price2num($txlocaltax2);

        $tabprice = calcul_price_total($qty, $pu, $remise_percent, $txtva, $txlocaltax1, $txlocaltax2, 0, $price_base_type, $info_bits, $type, $this->thirdparty, $localtaxes_type, 100, $this->multicurrency_tx, $pu_ht_devise);
        $total_ht  = $tabprice[0];
        $total_tva = $tabprice[1];
        $total_ttc = $tabprice[2];
        $total_localtax1 = $tabprice[9];
        $total_localtax2 = $tabprice[10];
		$pu_ht = $tabprice[3];

        // MultiCurrency
        $multicurrency_total_ht  = $tabprice[16];
        $multicurrency_total_tva = $tabprice[17];
        $multicurrency_total_ttc = $tabprice[18];
		$pu_ht_devise = $tabprice[19];

        // Check parameters
        if ($type < 0) return -1;

        // Insert line
        $this->line=new SupplierInvoiceLine($this->db);

        $this->line->context = $this->context;

        $this->line->fk_facture_fourn=$this->id;
        //$this->line->label=$label;	// deprecated
        $this->line->desc=$desc;
        $this->line->qty=            ($this->type==self::TYPE_CREDIT_NOTE?abs($qty):$qty);	// For credit note, quantity is always positive and unit price negative

        $this->line->vat_src_code=$vat_src_code;
        $this->line->tva_tx=$txtva;
        $this->line->localtax1_tx=$txlocaltax1;
        $this->line->localtax2_tx=$txlocaltax2;
        $this->line->fk_product=$fk_product;
        $this->line->product_type=$type;
        $this->line->remise_percent=$remise_percent;
        $this->line->subprice=       ($this->type==self::TYPE_CREDIT_NOTE?-abs($pu_ht):$pu_ht); // For credit note, unit price always negative, always positive otherwise
        $this->line->date_start=$date_start;
        $this->line->date_end=$date_end;
        $this->line->ventil=$ventil;
        $this->line->rang=$rang;
        $this->line->info_bits=$info_bits;
        $this->line->total_ht=       (($this->type==self::TYPE_CREDIT_NOTE||$qty<0)?-abs($total_ht):$total_ht);  // For credit note and if qty is negative, total is negative
        $this->line->total_tva=      $total_tva;
        $this->line->total_localtax1=$total_localtax1;
        $this->line->total_localtax2=$total_localtax2;
        $this->line->localtax1_type = $localtaxes_type[0];
        $this->line->localtax2_type = $localtaxes_type[2];
        $this->line->total_ttc=      (($this->type==self::TYPE_CREDIT_NOTE||$qty<0)?-abs($total_ttc):$total_ttc);
        $this->line->special_code=$this->special_code;
        $this->line->fk_parent_line=$this->fk_parent_line;
        $this->line->origin=$this->origin;
        $this->line->origin_id=$origin_id;
        $this->line->fk_unit=$fk_unit;

        // Multicurrency
        $this->line->fk_multicurrency			= $this->fk_multicurrency;
        $this->line->multicurrency_code			= $this->multicurrency_code;
        $this->line->multicurrency_subprice		= $pu_ht_devise;
        $this->line->multicurrency_total_ht 	= $multicurrency_total_ht;
        $this->line->multicurrency_total_tva 	= $multicurrency_total_tva;
        $this->line->multicurrency_total_ttc 	= $multicurrency_total_ttc;

        if (is_array($array_options) && count($array_options)>0) {
            $this->line->array_options=$array_options;
        }

        $result=$this->line->insert($notrigger);
        if ($result > 0)
        {
            // Reorder if child line
            if (! empty($fk_parent_line)) $this->line_order(true,'DESC');

            // Mise a jour informations denormalisees au niveau de la facture meme
            $result=$this->update_price(1,'auto',0,$this->thirdparty);	// The addline method is designed to add line from user input so total calculation with update_price must be done using 'auto' mode.
            if ($result > 0)
            {
                $this->db->commit();
                return $this->line->id;
            }
            else
            {
                $this->error=$this->db->error();
                $this->db->rollback();
                return -1;
            }
        }
        else
        {
            $this->error=$this->line->error;
            $this->db->rollback();
            return -2;
        }
    }

    /**
     * Update a line detail into database
     *
     * @param     	int			$id            		Id of line invoice
     * @param     	string		$desc         		Description of line
     * @param     	double		$pu          		Prix unitaire (HT ou TTC selon price_base_type)
     * @param     	double		$vatrate       		VAT Rate
     * @param		double		$txlocaltax1		LocalTax1 Rate
     * @param		double		$txlocaltax2		LocalTax2 Rate
     * @param     	double		$qty           		Quantity
     * @param     	int			$idproduct			Id produit
     * @param	  	double		$price_base_type	HT or TTC
     * @param	  	int			$info_bits			Miscellaneous informations of line
     * @param		int			$type				Type of line (0=product, 1=service)
     * @param     	double		$remise_percent  	Pourcentage de remise de la ligne
     * @param		int			$notrigger			Disable triggers
     * @param      	timestamp	$date_start     	Date start of service
     * @param      	timestamp   $date_end       	Date end of service
	 * @param		array		$array_options		extrafields array
     * @param 		string		$fk_unit 			Code of the unit to use. Null to use the default one
	 * @param		double		$pu_ht_devise		Amount in currency
     * @return    	int           					<0 if KO, >0 if OK
     */
    public function updateline($id, $desc, $pu, $vatrate, $txlocaltax1=0, $txlocaltax2=0, $qty=1, $idproduct=0, $price_base_type='HT', $info_bits=0, $type=0, $remise_percent=0, $notrigger=false, $date_start='', $date_end='', $array_options=0, $fk_unit = null, $pu_ht_devise=0)
    {
    	global $mysoc;
        dol_syslog(get_class($this)."::updateline $id,$desc,$pu,$vatrate,$qty,$idproduct,$price_base_type,$info_bits,$type,$remise_percent,$fk_unit", LOG_DEBUG);
        include_once DOL_DOCUMENT_ROOT.'/core/lib/price.lib.php';

        $pu = price2num($pu);
        $qty  = price2num($qty);
		$remise_percent=price2num($remise_percent);
		$pu_ht_devise = price2num($pu_ht_devise);

        // Check parameters
        //if (! is_numeric($pu) || ! is_numeric($qty)) return -1;
        if ($type < 0) return -1;

        // Clean parameters
		if (empty($vatrate)) $vatrate=0;
        if (empty($txlocaltax1)) $txlocaltax1=0;
        if (empty($txlocaltax2)) $txlocaltax2=0;

        $txlocaltax1=price2num($txlocaltax1);
        $txlocaltax2=price2num($txlocaltax2);

        $localtaxes_type = array($txlocaltax1,$txlocaltax2);

        // Calcul du total TTC et de la TVA pour la ligne a partir de
        // qty, pu, remise_percent et txtva
        // TRES IMPORTANT: C'est au moment de l'insertion ligne qu'on doit stocker
        // la part ht, tva et ttc, et ce au niveau de la ligne qui a son propre taux tva.

        $localtaxes_type=getLocalTaxesFromRate($vatrate,0,$mysoc, $this->thirdparty);

        // Clean vat code
        $vat_src_code='';
        if (preg_match('/\((.*)\)/', $vatrate, $reg))
        {
            $vat_src_code = $reg[1];
            $vatrate = preg_replace('/\s*\(.*\)/', '', $vatrate);    // Remove code into vatrate.
        }

        $tabprice = calcul_price_total($qty, $pu, $remise_percent, $vatrate, $txlocaltax1, $txlocaltax2, 0, $price_base_type, $info_bits, $type, $this->thirdparty, $localtaxes_type, 100, $this->multicurrency_tx, $pu_ht_devise);
        $total_ht  = $tabprice[0];
        $total_tva = $tabprice[1];
        $total_ttc = $tabprice[2];
        $pu_ht  = $tabprice[3];
        $pu_tva = $tabprice[4];
        $pu_ttc = $tabprice[5];
        $total_localtax1 = $tabprice[9];
        $total_localtax2 = $tabprice[10];

		// MultiCurrency
		$multicurrency_total_ht  = $tabprice[16];
        $multicurrency_total_tva = $tabprice[17];
        $multicurrency_total_ttc = $tabprice[18];
		$pu_ht_devise = $tabprice[19];

        if (empty($info_bits)) $info_bits=0;

        if ($idproduct)
        {
            $product=new Product($this->db);
            $result=$product->fetch($idproduct);
            $product_type = $product->type;
        }
        else
        {
            $product_type = $type;
        }

	    $line = new SupplierInvoiceLine($this->db);

	    if ($line->fetch($id) < 1) {
		    return -1;
	    }

	    $line->description = $desc;
	    $line->subprice = $pu_ht;
	    $line->pu_ht = $pu_ht;
	    $line->pu_ttc = $pu_ttc;
	    $line->qty = $qty;
	    $line->remise_percent = $remise_percent;

	    $line->vat_src_code=$vat_src_code;
	    $line->tva_tx = $vatrate;
	    $line->localtax1_tx = $txlocaltax1;
	    $line->localtax2_tx = $txlocaltax2;
		$line->localtax1_type = $localtaxes_type[0];
		$line->localtax2_type = $localtaxes_type[2];
	    $line->total_ht = $total_ht;
	    $line->total_tva = $total_tva;
	    $line->total_localtax1 = $total_localtax1;
	    $line->total_localtax2 = $total_localtax2;
	    $line->total_ttc = $total_ttc;
	    $line->fk_product = $idproduct;
	    $line->product_type = $product_type;
	    $line->info_bits = $info_bits;
	    $line->fk_unit = $fk_unit;
	    $line->array_options = $array_options;

		// Multicurrency
		$line->multicurrency_subprice	= $pu_ht_devise;
		$line->multicurrency_total_ht 	= $multicurrency_total_ht;
        $line->multicurrency_total_tva 	= $multicurrency_total_tva;
        $line->multicurrency_total_ttc 	= $multicurrency_total_ttc;

	    $res = $line->update($notrigger);

	    if ($res < 1) {
		    $this->errors[] = $line->error;
	    } else {
		    // Update total price into invoice record
		    $res = $this->update_price('','auto');
	    }

	    return $res;
    }

    /**
     * 	Delete a detail line from database
     *
     * 	@param  int		$rowid      	Id of line to delete
     *	@param	int		$notrigger		1=Does not execute triggers, 0= execute triggers
     * 	@return	int						<0 if KO, >0 if OK
     */
    public function deleteline($rowid, $notrigger=0)
    {
        if (!$rowid) {
	        $rowid = $this->id;
        }

	    $line = new SupplierInvoiceLine($this->db);

	    if ($line->fetch($rowid) < 1) {
		    return -1;
	    }

	    $res = $line->delete($notrigger);

	    if ($res < 1) {
		    $this->errors[] = $line->error;
	    } else {
		    $res = $this->update_price();
	    }

    	return $res;
    }


    /**
     *	Charge les informations d'ordre info dans l'objet facture
     *
     *	@param  int		$id       	Id de la facture a charger
     *	@return	void
     */
    public function info($id)
    {
        $sql = 'SELECT c.rowid, datec, tms as datem, ';
        $sql.= ' fk_user_author, fk_user_modif, fk_user_valid';
        $sql.= ' FROM '.MAIN_DB_PREFIX.'facture_fourn as c';
        $sql.= ' WHERE c.rowid = '.$id;

        $result=$this->db->query($sql);
        if ($result)
        {
            if ($this->db->num_rows($result))
            {
                $obj = $this->db->fetch_object($result);
                $this->id = $obj->rowid;
                if ($obj->fk_user_author)
                {
                    $cuser = new User($this->db);
                    $cuser->fetch($obj->fk_user_author);
                    $this->user_creation     = $cuser;
                }
                if ($obj->fk_user_valid)
                {
                    $vuser = new User($this->db);
                    $vuser->fetch($obj->fk_user_valid);
                    $this->user_validation = $vuser;
                }
                if ($obj->fk_user_modif)
                {
                    $muser = new User($this->db);
                    $muser->fetch($obj->fk_user_modif);
                    $this->user_modification = $muser;
                }
                $this->date_creation     = $this->db->idate($obj->datec);
                $this->date_modification = $this->db->idate($obj->datem);
                //$this->date_validation   = $obj->datev; // This field is not available. Should be store into log table and using this function should be replaced with showing content of log (like for supplier orders)
            }
            $this->db->free($result);
        }
        else
        {
            dol_print_error($this->db);
        }
    }

	/**
	 *	Renvoi liste des factures remplacables
	 *	Statut validee ou abandonnee pour raison autre + non payee + aucun paiement + pas deja remplacee
	 *
	 *	@param		int		$socid		Id societe
	 *	@return    	array				Tableau des factures ('id'=>id, 'ref'=>ref, 'status'=>status, 'paymentornot'=>0/1)
	 */
	function list_replacable_supplier_invoices($socid=0)
	{
		global $conf;

		$return = array();

		$sql = "SELECT f.rowid as rowid, f.ref, f.fk_statut,";
		$sql.= " ff.rowid as rowidnext";
		$sql.= " FROM ".MAIN_DB_PREFIX."facture_fourn as f";
		$sql.= " LEFT JOIN ".MAIN_DB_PREFIX."paiementfourn_facturefourn as pf ON f.rowid = pf.fk_facturefourn";
		$sql.= " LEFT JOIN ".MAIN_DB_PREFIX."facture_fourn as ff ON f.rowid = ff.fk_facture_source";
		$sql.= " WHERE (f.fk_statut = ".self::STATUS_VALIDATED." OR (f.fk_statut = ".self::STATUS_ABANDONED." AND f.close_code = '".self::CLOSECODE_ABANDONED."'))";
		$sql.= " AND f.entity = ".$conf->entity;
		$sql.= " AND f.paye = 0";					// Pas classee payee completement
		$sql.= " AND pf.fk_paiementfourn IS NULL";	// Aucun paiement deja fait
		$sql.= " AND ff.fk_statut IS NULL";			// Renvoi vrai si pas facture de remplacement
		if ($socid > 0) $sql.=" AND f.fk_soc = ".$socid;
		$sql.= " ORDER BY f.ref";

		dol_syslog(get_class($this)."::list_replacable_supplier_invoices", LOG_DEBUG);
		$resql=$this->db->query($sql);
		if ($resql)
		{
			while ($obj=$this->db->fetch_object($resql))
			{
				$return[$obj->rowid]=array(	'id' => $obj->rowid,
				'ref' => $obj->ref,
				'status' => $obj->fk_statut);
			}
			//print_r($return);
			return $return;
		}
		else
		{
			$this->error=$this->db->error();
			return -1;
		}
	}

	/**
	 *	Renvoi liste des factures qualifiables pour correction par avoir
	 *	Les factures qui respectent les regles suivantes sont retournees:
	 *	(validee + paiement en cours) ou classee (payee completement ou payee partiellement) + pas deja remplacee + pas deja avoir
	 *
	 *	@param		int		$socid		Id societe
	 *	@return    	array				Tableau des factures ($id => array('ref'=>,'paymentornot'=>,'status'=>,'paye'=>)
	 */
	function list_qualified_avoir_supplier_invoices($socid=0)
	{
		global $conf;

		$return = array();

		$sql = "SELECT f.rowid as rowid, f.ref, f.fk_statut, f.type, f.paye, pf.fk_paiementfourn";
		$sql.= " FROM ".MAIN_DB_PREFIX."facture_fourn as f";
		$sql.= " LEFT JOIN ".MAIN_DB_PREFIX."paiementfourn_facturefourn as pf ON f.rowid = pf.fk_facturefourn";
		$sql.= " LEFT JOIN ".MAIN_DB_PREFIX."facture_fourn as ff ON (f.rowid = ff.fk_facture_source AND ff.type=".self::TYPE_REPLACEMENT.")";
		$sql.= " WHERE f.entity = ".$conf->entity;
		$sql.= " AND f.fk_statut in (".self::STATUS_VALIDATED.",".self::STATUS_CLOSED.")";
		$sql.= " AND ff.type IS NULL";									// Renvoi vrai si pas facture de remplacement
		$sql.= " AND f.type != ".self::TYPE_CREDIT_NOTE;				// Type non 2 si facture non avoir
		if ($socid > 0) $sql.=" AND f.fk_soc = ".$socid;
		$sql.= " ORDER BY f.ref";

		dol_syslog(get_class($this)."::list_qualified_avoir_supplier_invoices", LOG_DEBUG);
		$resql=$this->db->query($sql);
		if ($resql)
		{
			while ($obj=$this->db->fetch_object($resql))
			{
				$qualified=0;
				if ($obj->fk_statut == self::STATUS_VALIDATED) $qualified=1;
				if ($obj->fk_statut == self::STATUS_CLOSED) $qualified=1;
				if ($qualified)
				{
					$paymentornot=($obj->fk_paiementfourn?1:0);
					$return[$obj->rowid]=array('ref'=>$obj->ref,'status'=>$obj->fk_statut,'type'=>$obj->type,'paye'=>$obj->paye,'paymentornot'=>$paymentornot);
				}
			}

			return $return;
		}
		else
		{
			$this->error=$this->db->error();
			return -1;
		}
	}

    /**
     *	Load indicators for dashboard (this->nbtodo and this->nbtodolate)
     *
     *	@param      User	$user       Object user
     *	@return WorkboardResponse|int <0 if KO, WorkboardResponse if OK
     */
    function load_board($user)
    {
        global $conf, $langs;

        $sql = 'SELECT ff.rowid, ff.date_lim_reglement as datefin, ff.fk_statut';
        $sql.= ' FROM '.MAIN_DB_PREFIX.'facture_fourn as ff';
        if (!$user->rights->societe->client->voir && !$user->societe_id) $sql.= ", ".MAIN_DB_PREFIX."societe_commerciaux as sc";
        $sql.= ' WHERE ff.paye=0';
        $sql.= ' AND ff.fk_statut > 0';
        $sql.= " AND ff.entity = ".$conf->entity;
        if ($user->societe_id) $sql.=' AND ff.fk_soc = '.$user->societe_id;
        if (!$user->rights->societe->client->voir && !$user->societe_id) $sql.= " AND ff.fk_soc = sc.fk_soc AND sc.fk_user = ".$user->id;

        $resql=$this->db->query($sql);
        if ($resql)
        {
	        $langs->load("bills");
	        $now=dol_now();

	        $response = new WorkboardResponse();
	        $response->warning_delay=$conf->facture->fournisseur->warning_delay/60/60/24;
	        $response->label=$langs->trans("SupplierBillsToPay");
<<<<<<< HEAD
	        $response->url=DOL_URL_ROOT.'/fourn/facture/list.php?filtre=fac.fk_statut:1,paye:0&mainmenu=accountancy&leftmenu=suppliers_bills';
	        $response->img=img_object('',"bill");
=======
	        $response->url=DOL_URL_ROOT.'/fourn/facture/list.php?search_status=1&mainmenu=accountancy&leftmenu=suppliers_bills';
	        $response->img=img_object($langs->trans("Bills"),"bill");
>>>>>>> dc38ec50

            $facturestatic = new FactureFournisseur($this->db);

            while ($obj=$this->db->fetch_object($resql))
            {
                $response->nbtodo++;

                $facturestatic->date_echeance = $this->db->jdate($obj->datefin);
                $facturestatic->statut = $obj->fk_statut;

                if ($facturestatic->hasDelay()) {
	                $response->nbtodolate++;
                }
            }
            $this->db->free($resql);
            return $response;
        }
        else
        {
            dol_print_error($this->db);
            $this->error=$this->db->error();
            return -1;
        }
    }


    /**
     *	Return clicable name (with picto eventually)
     *
     *	@param		int		$withpicto		0=No picto, 1=Include picto into link, 2=Only picto
     *	@param		string	$option			Where point the link
     *	@param		int		$max			Max length of shown ref
     *	@param		int		$short			1=Return just URL
     *	@param		string	$moretitle		Add more text to title tooltip
     *  @param	    int   	$notooltip		1=Disable tooltip
     * 	@return		string					String with URL
     */
    public function getNomUrl($withpicto=0,$option='',$max=0,$short=0,$moretitle='',$notooltip=0)
    {
        global $langs, $conf;

        $result='';

        if ($option == 'document')	$url = DOL_URL_ROOT.'/fourn/facture/document.php?facid='.$this->id;
        else $url = DOL_URL_ROOT.'/fourn/facture/card.php?facid='.$this->id;

        if ($short) return $url;

        $picto='bill';
        if ($this->type == self::TYPE_REPLACEMENT) $picto.='r'; // Replacement invoice
        if ($this->type == self::TYPE_CREDIT_NOTE) $picto.='a'; // Credit note
        if ($this->type == self::TYPE_DEPOSIT)     $picto.='d'; // Deposit invoice

        $label = '<u>' . $langs->trans("ShowSupplierInvoice") . '</u>';
        if (! empty($this->ref))
            $label .= '<br><b>' . $langs->trans('Ref') . ':</b> ' . $this->ref;
        if (! empty($this->ref_supplier))
            $label.= '<br><b>' . $langs->trans('RefSupplier') . ':</b> ' . $this->ref_supplier;
        if (! empty($this->total_ht))
            $label.= '<br><b>' . $langs->trans('AmountHT') . ':</b> ' . price($this->total_ht, 0, $langs, 0, -1, -1, $conf->currency);
        if (! empty($this->total_tva))
            $label.= '<br><b>' . $langs->trans('VAT') . ':</b> ' . price($this->total_tva, 0, $langs, 0, -1, -1, $conf->currency);
        if (! empty($this->total_ttc))
            $label.= '<br><b>' . $langs->trans('AmountTTC') . ':</b> ' . price($this->total_ttc, 0, $langs, 0, -1, -1, $conf->currency);
        if ($this->type == self::TYPE_REPLACEMENT) $label=$langs->transnoentitiesnoconv("ShowInvoiceReplace").': '.$this->ref;
        if ($this->type == self::TYPE_CREDIT_NOTE) $label=$langs->transnoentitiesnoconv("ShowInvoiceAvoir").': '.$this->ref;
        if ($this->type == self::TYPE_DEPOSIT)     $label=$langs->transnoentitiesnoconv("ShowInvoiceDeposit").': '.$this->ref;
        if ($moretitle) $label.=' - '.$moretitle;

        $ref=$this->ref;
        if (empty($ref)) $ref=$this->id;

        $linkclose='';
        if (empty($notooltip))
        {
            if (! empty($conf->global->MAIN_OPTIMIZEFORTEXTBROWSER))
            {
                $label=$langs->trans("ShowSupplierInvoice");
                $linkclose.=' alt="'.dol_escape_htmltag($label, 1).'"';
            }
            $linkclose.= ' title="'.dol_escape_htmltag($label, 1).'"';
            $linkclose.=' class="classfortooltip"';
        }

        $linkstart = '<a href="'.$url.'"';
        $linkstart.=$linkclose.'>';
        $linkend='</a>';

        if ($withpicto) $result.=($linkstart.img_object(($notooltip?'':$label), $picto, ($notooltip?'':'class="classfortooltip"'), 0, 0, $notooltip?0:1).$linkend.' ');
        $result.=$linkstart.($max?dol_trunc($ref,$max):$ref).$linkend;
        return $result;
    }

	 /**
      *      Return next reference of supplier invoice not already used (or last reference)
      *      according to numbering module defined into constant INVOICE_SUPPLIER_ADDON_NUMBER
      *
      *      @param	   Societe		$soc		Thirdparty object
      *      @param    string		$mode		'next' for next value or 'last' for last value
      *      @return   string					free ref or last ref
      */
    public function getNextNumRef($soc,$mode='next')
    {
        global $db, $langs, $conf;
        $langs->load("orders");

        // Clean parameters (if not defined or using deprecated value)
        if (empty($conf->global->INVOICE_SUPPLIER_ADDON_NUMBER)) $conf->global->INVOICE_SUPPLIER_ADDON_NUMBER='mod_facture_fournisseur_cactus';

        $mybool=false;

        $file = $conf->global->INVOICE_SUPPLIER_ADDON_NUMBER.".php";
        $classname = $conf->global->INVOICE_SUPPLIER_ADDON_NUMBER;

        // Include file with class
        $dirmodels = array_merge(array('/'), (array) $conf->modules_parts['models']);

        foreach ($dirmodels as $reldir) {

            $dir = dol_buildpath($reldir."core/modules/supplier_invoice/");

            // Load file with numbering class (if found)
            $mybool|=@include_once $dir.$file;
        }

        if (! $mybool)
        {
        	dol_print_error('',"Failed to include file ".$file);
        	return '';
        }

        $obj = new $classname();
        $numref = "";
        $numref = $obj->getNumRef($soc,$this,$mode);

        if ($numref != "")
        {
        	return $numref;
        }
        else
       {
       		$this->error=$obj->error;
        	//dol_print_error($db,get_class($this)."::getNextNumRef ".$obj->error);
        	return false;
        }
    }


    /**
     *  Initialise an instance with random values.
     *  Used to build previews or test instances.
     *	id must be 0 if object instance is a specimen.
     *
     *  @return	void
     */
    public function initAsSpecimen()
    {
        global $langs,$conf;
		include_once DOL_DOCUMENT_ROOT.'/compta/facture/class/facture.class.php';

        $now = dol_now();

        // Load array of products prodids
        $num_prods = 0;
        $prodids = array();

        $sql = "SELECT rowid";
        $sql.= " FROM ".MAIN_DB_PREFIX."product";
        $sql.= " WHERE entity IN (".getEntity('product').")";

        $resql = $this->db->query($sql);
        if ($resql)
        {
            $num_prods = $this->db->num_rows($resql);
            $i = 0;
            while ($i < $num_prods)
            {
                $i++;
                $row = $this->db->fetch_row($resql);
                $prodids[$i] = $row[0];
            }
        }

        // Initialise parametres
        $this->id=0;
        $this->ref = 'SPECIMEN';
        $this->ref_supplier = 'SUPPLIER_REF_SPECIMEN';
        $this->specimen=1;
        $this->socid = 1;
        $this->date = $now;
        $this->date_lim_reglement=$this->date+3600*24*30;
        $this->cond_reglement_code = 'RECEP';
        $this->mode_reglement_code = 'CHQ';
        $this->note_public='This is a comment (public)';
        $this->note_private='This is a comment (private)';
        // Lines
        $nbp = 5;
        $xnbp = 0;
        while ($xnbp < $nbp)
        {
            $line=new FactureLigne($this->db);
            $line->desc=$langs->trans("Description")." ".$xnbp;
            $line->qty=1;
            $line->subprice=100;
            $line->pu_ht=100;		// the canelle template use pu_ht and not subprice
            $line->price=100;
            $line->tva_tx=19.6;
            $line->localtax1_tx=0;
            $line->localtax2_tx=0;
			if ($xnbp == 2)
			{
			    $line->total_ht=50;
			    $line->total_ttc=59.8;
			    $line->total_tva=9.8;
    			$line->remise_percent=50;
			}
			else
			{
			    $line->total_ht=100;
			    $line->total_ttc=119.6;
			    $line->total_tva=19.6;
    			$line->remise_percent=0;
			}

            if ($num_prods > 0)
            {
				$prodid = mt_rand(1, $num_prods);
            	$line->fk_product=$prodids[$prodid];
            }
            $line->product_type=0;

            $this->lines[$xnbp]=$line;

    		$this->total_ht       += $line->total_ht;
    		$this->total_tva      += $line->total_tva;
    		$this->total_ttc      += $line->total_ttc;

            $xnbp++;
        }

        $this->amount_ht      = $xnbp*100;
        $this->total_ht       = $xnbp*100;
        $this->total_tva      = $xnbp*19.6;
        $this->total_ttc      = $xnbp*119.6;
    }

	/**
	 *      Load indicators for dashboard (this->nbtodo and this->nbtodolate)
	 *
	 *      @return         int     <0 if KO, >0 if OK
	 */
	function load_state_board()
	{
		global $conf, $user;

		$this->nb=array();

		$clause = "WHERE";

		$sql = "SELECT count(f.rowid) as nb";
		$sql.= " FROM ".MAIN_DB_PREFIX."facture_fourn as f";
		$sql.= " LEFT JOIN ".MAIN_DB_PREFIX."societe as s ON f.fk_soc = s.rowid";
		if (!$user->rights->societe->client->voir && !$user->societe_id)
		{
			$sql.= " LEFT JOIN ".MAIN_DB_PREFIX."societe_commerciaux as sc ON s.rowid = sc.fk_soc";
			$sql.= " WHERE sc.fk_user = " .$user->id;
			$clause = "AND";
		}
		$sql.= " ".$clause." f.entity = ".$conf->entity;

		$resql=$this->db->query($sql);
		if ($resql)
		{
			while ($obj=$this->db->fetch_object($resql))
			{
				$this->nb["supplier_invoices"]=$obj->nb;
			}
            $this->db->free($resql);
			return 1;
		}
		else
		{
			dol_print_error($this->db);
			$this->error=$this->db->error();
			return -1;
		}
	}

    /**
     *	Load an object from its id and create a new one in database
     *
     *	@param      int		$fromid     	Id of object to clone
     *	@param		int		$invertdetail	Reverse sign of amounts for lines
     * 	@return		int						New id of clone
     */
    public function createFromClone($fromid,$invertdetail=0)
    {
        global $user,$langs;

        $error=0;

        $object=new FactureFournisseur($this->db);

		$object->context['createfromclone'] = 'createfromclone';

		$this->db->begin();

        // Load source object
        $object->fetch($fromid);
        $object->id=0;
        $object->statut=self::STATUS_DRAFT;

        // Clear fields
        $object->ref_supplier=$langs->trans("CopyOf").' '.$object->ref_supplier;
        $object->author             = $user->id;
        $object->user_valid         = '';
        $object->fk_facture_source  = 0;
        $object->date_creation      = '';
        $object->date_validation    = '';
        $object->date               = '';
        $object->date_echeance      = '';
        $object->ref_client         = '';
        $object->close_code         = '';
        $object->close_note         = '';

        // Loop on each line of new invoice
        foreach($object->lines as $i => $line)
        {
            if (isset($object->lines[$i]->info_bits) && ($object->lines[$i]->info_bits & 0x02) == 0x02)	// We do not clone line of discounts
            {
                unset($object->lines[$i]);
            }
        }

        // Create clone
        $result=$object->create($user);

        // Other options
        if ($result < 0)
        {
            $this->error=$object->error;
            $error++;
        }

        if (! $error)
        {



        }

        unset($object->context['createfromclone']);

        // End
        if (! $error)
        {
            $this->db->commit();
            return $object->id;
        }
        else
        {
            $this->db->rollback();
            return -1;
        }
    }

	/**
	 *	Create a document onto disk according to template model.
	 *
	 *	@param	    string		$modele			Force template to use ('' to not force)
	 *	@param		Translate	$outputlangs	Object lang a utiliser pour traduction
	 *  @param      int			$hidedetails    Hide details of lines
	 *  @param      int			$hidedesc       Hide description
	 *  @param      int			$hideref        Hide ref
	 *  @return     int         				<0 if KO, 0 if nothing done, >0 if OK
	 */
	public function generateDocument($modele, $outputlangs, $hidedetails=0, $hidedesc=0, $hideref=0)
	{
		global $conf, $user, $langs;

		$langs->load("suppliers");

		// Set the model on the model name to use
		if (empty($modele))
		{
			if (! empty($conf->global->INVOICE_SUPPLIER_ADDON_PDF))
			{
				$modele = $conf->global->INVOICE_SUPPLIER_ADDON_PDF;
			}
			else
			{
				$modele = '';       // No default value. For supplier invoice, we allow to disable all PDF generation
			}
		}

		if (empty($modele))
		{
		    return 0;
		}
		else
		{
            $modelpath = "core/modules/supplier_invoice/pdf/";

            return $this->commonGenerateDocument($modelpath, $modele, $outputlangs, $hidedetails, $hidedesc, $hideref);
		}
	}

	/**
	 * Returns the rights used for this class
	 * @return stdClass
	 */
	public function getRights()
	{
		global $user;

		return $user->rights->fournisseur->facture;
	}

	/**
	 * Function used to replace a thirdparty id with another one.
	 *
	 * @param DoliDB $db Database handler
	 * @param int $origin_id Old thirdparty id
	 * @param int $dest_id New thirdparty id
	 * @return bool
	 */
	public static function replaceThirdparty(DoliDB $db, $origin_id, $dest_id)
	{
		$tables = array(
			'facture_fourn'
		);

		return CommonObject::commonReplaceThirdparty($db, $origin_id, $dest_id, $tables);
	}

    /**
     * Is the payment of the supplier invoice having a delay?
     *
     * @return bool
     */
    public function hasDelay()
    {
        global $conf;

        $now = dol_now();

        if (!$this->date_echeance) {
            return false;
        }

        return ($this->statut == self::STATUS_VALIDATED) && ($this->date_echeance < ($now - $conf->facture->fournisseur->warning_delay));
    }
}



/**
 *  Class to manage line invoices
 */
class SupplierInvoiceLine extends CommonObjectLine
{
	public $element='facture_fourn_det';
	public $table_element='facture_fourn_det';

	public $oldline;

	/**
	 * @deprecated
	 * @see product_ref
	 */
	public $ref;
	/**
	 * Internal ref
	 * @var string
	 */
	public $product_ref;

	/**
	 * Supplier reference of price when we added the line. May have been changed after line was added.
	 * TODO Rename field ref to ref_supplier into table llx_facture_fourn_det and llx_commande_fournisseurdet and update fields into updateline
	 * @var string
	 */
	public $ref_supplier;

	/**
	 * @deprecated
	 * @see label
	 */
	public $libelle;
	/**
	 * Product description
	 * @var string
	 */
	public $product_desc;

	/**
	 * Unit price before taxes
	 * @var float
	 * @deprecated Use $subprice
	 * @see subprice
	 */
	public $pu_ht;
	public $subprice;

	/**
	 * Unit price included taxes
	 * @var float
	 */
	public $pu_ttc;

	/**
	 * Total VAT amount
	 * @var float
	 * @deprecated Use $total_tva instead
	 * @see total_tva
	 */
	public $tva;
	public $total_tva;

	/**
	 * Id of the corresponding supplier invoice
	 * @var int
	 */
	public $fk_facture_fourn;

	/**
	 * Product label
	 * This field may contains label of product (when invoice create from order)
	 * @var string
	 */
	public $label;

	/**
	 * Description of the line
	 * @var string
	 */
	public $description;

	public $skip_update_total; // Skip update price total for special lines

	/**
	 * @var int Situation advance percentage
	 */
	public $situation_percent;

	/**
	 * @var int Previous situation line id reference
	 */
	public $fk_prev_id;

	public $tva_tx;
	public $localtax1_tx;
	public $localtax2_tx;
	public $qty;
	public $remise_percent;
	public $total_ht;
	public $total_ttc;
	public $total_localtax1;
	public $total_localtax2;
	public $fk_product;
	public $product_type;
	public $product_label;
	public $info_bits;
	public $fk_parent_line;
	public $special_code;
	public $rang;
	public $localtax1_type;
	public $localtax2_type;

	// Multicurrency
	public $fk_multicurrency;
	public $multicurrency_code;
	public $multicurrency_subprice;
	public $multicurrency_total_ht;
	public $multicurrency_total_tva;
	public $multicurrency_total_ttc;

	/**
     *	Constructor
     *
     *  @param		DoliDB		$db      Database handler
     */
    public function __construct($db)
    {
        $this->db= $db;
    }

	/**
	 * Retrieves a supplier invoice line
	 *
	 * @param    int    $rowid    Line id
	 * @return   int              <0 KO; 0 NOT FOUND; 1 OK
	 */
	public function fetch($rowid)
	{
		$sql = 'SELECT f.rowid, f.ref as ref_supplier, f.description, f.pu_ht, f.pu_ttc, f.qty, f.remise_percent, f.tva_tx';
		$sql.= ', f.localtax1_type, f.localtax2_type, f.localtax1_tx, f.localtax2_tx, f.total_localtax1, f.total_localtax2 ';
		$sql.= ', f.total_ht, f.tva as total_tva, f.total_ttc, f.fk_facture_fourn, f.fk_product, f.product_type, f.info_bits, f.rang, f.special_code, f.fk_parent_line, f.fk_unit';
		$sql.= ', p.rowid as product_id, p.ref as product_ref, p.label as label, p.description as product_desc';
		$sql.= ', f.multicurrency_subprice, f.multicurrency_total_ht, f.multicurrency_total_tva, multicurrency_total_ttc';
		$sql.= ' FROM '.MAIN_DB_PREFIX.'facture_fourn_det as f';
		$sql.= ' LEFT JOIN '.MAIN_DB_PREFIX.'product as p ON f.fk_product = p.rowid';
		$sql.= ' WHERE f.rowid = '.$rowid;
		$sql.= ' ORDER BY f.rang, f.rowid';

		$query = $this->db->query($sql);

		if (!$query) {
			$this->errors[] = $this->db->error();
			return -1;
		}

		if (!$this->db->num_rows($query)) {
			return 0;
		}

		$obj = $this->db->fetch_object($query);

		$this->id				= $obj->rowid;
		$this->rowid				= $obj->rowid;
		$this->fk_facture_fourn			= $obj->fk_facture_fourn;
		$this->description		= $obj->description;
		$this->product_ref		= $obj->product_ref;
		$this->ref				= $obj->product_ref;
		$this->ref_supplier		= $obj->ref_supplier;
		$this->libelle			= $obj->label;
		$this->label  			= $obj->label;
		$this->product_desc		= $obj->product_desc;
		$this->subprice			= $obj->pu_ht;
		$this->pu_ht				= $obj->pu_ht;
		$this->pu_ttc			= $obj->pu_ttc;
		$this->tva_tx			= $obj->tva_tx;
		$this->localtax1_tx		= $obj->localtax1_tx;
		$this->localtax2_tx		= $obj->localtax2_tx;
		$this->localtax1_type		= $obj->localtax1_type;
		$this->localtax2_type		= $obj->localtax2_type;
		$this->qty				= $obj->qty;
		$this->remise_percent    = $obj->remise_percent;
		$this->tva				= $obj->total_tva;
		$this->total_ht			= $obj->total_ht;
		$this->total_tva			= $obj->total_tva;
		$this->total_localtax1	= $obj->total_localtax1;
		$this->total_localtax2	= $obj->total_localtax2;
		$this->total_ttc			= $obj->total_ttc;
		$this->fk_product		= $obj->fk_product;
		$this->product_type		= $obj->product_type;
		$this->product_label		= $obj->label;
		$this->info_bits		    = $obj->info_bits;
		$this->fk_parent_line    = $obj->fk_parent_line;
		$this->special_code		= $obj->special_code;
		$this->rang       		= $obj->rang;
		$this->fk_unit           = $obj->fk_unit;

		$this->multicurrency_subprice	= $obj->multicurrency_subprice;
		$this->multicurrency_total_ht	= $obj->multicurrency_total_ht;
		$this->multicurrency_total_tva	= $obj->multicurrency_total_tva;
		$this->multicurrency_total_ttc	= $obj->multicurrency_total_ttc;

		return 1;
	}

	/**
	 * Deletes a line
	 *
	 * @param     bool|int   $notrigger     1=Does not execute triggers, 0= execute triggers
	 * @return    int                       0 if KO, 1 if OK
	 */
	public function delete($notrigger = 0)
	{
		dol_syslog(get_class($this)."::deleteline rowid=".$this->id, LOG_DEBUG);

		$error = 0;

		$this->db->begin();

		if (!$notrigger) {
			if ($this->call_trigger('LINEBILL_SUPPLIER_DELETE',$user) < 0) {
				$error++;
			}
		}

		if (!$error) {
			// Supprime ligne
			$sql = 'DELETE FROM '.MAIN_DB_PREFIX.'facture_fourn_det ';
			$sql .= ' WHERE rowid = '.$this->id;
			dol_syslog(get_class($this)."::delete", LOG_DEBUG);
			$resql = $this->db->query($sql);
			if (!$resql) {
				$error++;
				$this->error = $this->db->lasterror();
			}
		}

		if (! $error)
		{
			$this->db->commit();
			return 1;
		}
		else
		{
			$this->db->rollback();
			return -1;
		}
	}

	/**
	 * Update a supplier invoice line
	 *
	 * @param int $notrigger Disable triggers
	 * @return int <0 if KO, >0 if OK
	 */
	public function update($notrigger = 0)
	{
		global $conf;

		$pu = price2num($this->pu_ht);
		$qty  = price2num($this->qty);

		// Check parameters
		if (empty($this->qty)) $this->qty=0;

		if ($this->product_type < 0) {
			return -1;
		}

		// Clean parameters
		if (empty($this->tva_tx)) {
			$this->tva_tx = 0;
		}
		if (empty($this->localtax1_tx)) {
			$this->localtax1_tx = 0;
		}
		if (empty($this->localtax2_tx)) {
			$this->localtax2_tx = 0;
		}

		$this->db->begin();

		if (empty($this->fk_product))
		{
			$fk_product = "null";
		} else {
			$fk_product = $this->fk_product;
		}

		if (empty($this->fk_unit)) {
			$fk_unit = "null";
		} else {
		    $fk_unit = "'".$this->db->escape($this->fk_unit)."'";
		}

		$sql = "UPDATE ".MAIN_DB_PREFIX."facture_fourn_det SET";
		$sql.= " description ='".$this->db->escape($this->description)."'";
		$sql.= ", pu_ht = ".price2num($this->pu_ht);
		$sql.= ", pu_ttc = ".price2num($this->pu_ttc);
		$sql.= ", qty = ".price2num($this->qty);
		$sql.= ", remise_percent = ".price2num($this->remise_percent);
		$sql.= ", vat_src_code = '".(empty($this->vat_src_code)?'':$this->vat_src_code)."'";
		$sql.= ", tva_tx = ".price2num($this->tva_tx);
		$sql.= ", localtax1_tx = ".price2num($this->localtax1_tx);
		$sql.= ", localtax2_tx = ".price2num($this->localtax2_tx);
		$sql.= ", localtax1_type = '".$this->db->escape($this->localtax1_type)."'";
		$sql.= ", localtax2_type = '".$this->db->escape($this->localtax2_type)."'";
		$sql.= ", total_ht = ".price2num($this->total_ht);
		$sql.= ", tva= ".price2num($this->total_tva);
		$sql.= ", total_localtax1= ".price2num($this->total_localtax1);
		$sql.= ", total_localtax2= ".price2num($this->total_localtax2);
		$sql.= ", total_ttc = ".price2num($this->total_ttc);
		$sql.= ", fk_product = ".$fk_product;
		$sql.= ", product_type = ".$this->product_type;
		$sql.= ", info_bits = ".$this->info_bits;
		$sql.= ", fk_unit = ".$fk_unit;

		// Multicurrency
		$sql.= " , multicurrency_subprice=".price2num($this->multicurrency_subprice)."";
        $sql.= " , multicurrency_total_ht=".price2num($this->multicurrency_total_ht)."";
        $sql.= " , multicurrency_total_tva=".price2num($this->multicurrency_total_tva)."";
        $sql.= " , multicurrency_total_ttc=".price2num($this->multicurrency_total_ttc)."";

		$sql.= " WHERE rowid = ".$this->id;

		dol_syslog(get_class($this)."::update", LOG_DEBUG);
		$resql = $this->db->query($sql);

		if (!$resql) {
			$this->db->rollback();
			$this->error = $this->db->lasterror();
			return -1;
		}

		$this->rowid = $this->id;
		$error = 0;

		if (empty($conf->global->MAIN_EXTRAFIELDS_DISABLED)) // For avoid conflicts if trigger used
		{
			if ($this->insertExtraFields() < 0) {
				$error++;
			}
		}

		if (! $error && ! $notrigger)
		{
			global $langs, $user;

			// Call trigger
			if ($this->call_trigger('LINEBILL_SUPPLIER_UPDATE',$user) < 0) {
				$this->db->rollback();
				return -1;
			}
			// End call triggers
		}

		if ($error) {
			$this->db->rollback();
			return -1;
		}

		$this->db->commit();
		return 1;
	}

    /**
     *	Insert line into database
     *
     *	@param      int		$notrigger		1 no triggers
     *	@return		int						<0 if KO, >0 if OK
     */
    public function insert($notrigger=0)
    {
        global $user,$conf;

        $error=0;

        dol_syslog(get_class($this)."::insert rang=".$this->rang, LOG_DEBUG);

        // Clean parameters
        $this->desc=trim($this->desc);
        if (empty($this->tva_tx)) $this->tva_tx=0;
        if (empty($this->localtax1_tx)) $this->localtax1_tx=0;
        if (empty($this->localtax2_tx)) $this->localtax2_tx=0;
        if (empty($this->localtax1_type)) $this->localtax1_type='0';
        if (empty($this->localtax2_type)) $this->localtax2_type='0';
        if (empty($this->total_localtax1)) $this->total_localtax1=0;
        if (empty($this->total_localtax2)) $this->total_localtax2=0;
        if (empty($this->rang)) $this->rang=0;
        if (empty($this->remise_percent)) $this->remise_percent=0;
        if (empty($this->info_bits)) $this->info_bits=0;
        if (empty($this->subprice)) $this->subprice=0;
        if (empty($this->special_code)) $this->special_code=0;
        if (empty($this->fk_parent_line)) $this->fk_parent_line=0;
        if (! isset($this->situation_percent) || $this->situation_percent > 100 || (string) $this->situation_percent == '') $this->situation_percent = 100;

        if (empty($this->pa_ht)) $this->pa_ht=0;
        if (empty($this->multicurrency_subprice)) $this->multicurrency_subprice=0;
        if (empty($this->multicurrency_total_ht)) $this->multicurrency_total_ht=0;
        if (empty($this->multicurrency_total_tva)) $this->multicurrency_total_tva=0;
        if (empty($this->multicurrency_total_ttc)) $this->multicurrency_total_ttc=0;


        // Check parameters
        if ($this->product_type < 0)
        {
            $this->error='ErrorProductTypeMustBe0orMore';
            return -1;
        }
        if (! empty($this->fk_product))
        {
            // Check product exists
            $result=Product::isExistingObject('product', $this->fk_product);
            if ($result <= 0)
            {
                $this->error='ErrorProductIdDoesNotExists';
                return -1;
            }
        }

        $this->db->begin();

        // Insertion dans base de la ligne
        $sql = 'INSERT INTO '.MAIN_DB_PREFIX.$this->table_element;
        $sql.= ' (fk_facture_fourn, fk_parent_line, label, description, qty,';
        $sql.= ' vat_src_code, tva_tx, localtax1_tx, localtax2_tx, localtax1_type, localtax2_type,';
        $sql.= ' fk_product, product_type, remise_percent, pu_ht, pu_ttc,';
        $sql.= ' date_start, date_end, fk_code_ventilation, rang, special_code,';
        $sql.= ' info_bits, total_ht, tva, total_ttc, total_localtax1, total_localtax2, fk_unit';
        $sql.= ', fk_multicurrency, multicurrency_code, multicurrency_subprice, multicurrency_total_ht, multicurrency_total_tva, multicurrency_total_ttc';
        $sql.= ')';
        $sql.= " VALUES (".$this->fk_facture_fourn.",";
        $sql.= " ".($this->fk_parent_line>0?"'".$this->fk_parent_line."'":"null").",";
        $sql.= " ".(! empty($this->label)?"'".$this->db->escape($this->label)."'":"null").",";
        $sql.= " '".$this->db->escape($this->desc)."',";
        $sql.= " ".price2num($this->qty).",";

        $sql.= " ".(empty($this->vat_src_code)?"''":"'".$this->vat_src_code."'").",";
        $sql.= " ".price2num($this->tva_tx).",";
        $sql.= " ".price2num($this->localtax1_tx).",";
        $sql.= " ".price2num($this->localtax2_tx).",";
        $sql.= " '".$this->localtax1_type."',";
        $sql.= " '".$this->localtax2_type."',";
        $sql.= ' '.(! empty($this->fk_product)?$this->fk_product:"null").',';
        $sql.= " ".$this->product_type.",";
        $sql.= " ".price2num($this->remise_percent).",";
        $sql.= " ".price2num($this->subprice).",";
        $sql.= " ".price2num($this->total_ttc/$this->qty).",";
        $sql.= " ".(! empty($this->date_start)?"'".$this->db->idate($this->date_start)."'":"null").",";
        $sql.= " ".(! empty($this->date_end)?"'".$this->db->idate($this->date_end)."'":"null").",";
        $sql.= ' '.(!empty($this->fk_code_ventilation)?$this->fk_code_ventilation:0).',';
        $sql.= ' '.$this->rang.',';
        $sql.= ' '.$this->special_code.',';
        $sql.= " '".$this->info_bits."',";
        $sql.= " ".price2num($this->total_ht).",";
        $sql.= " ".price2num($this->total_tva).",";
        $sql.= " ".price2num($this->total_ttc).",";
        $sql.= " ".price2num($this->total_localtax1).",";
        $sql.= " ".price2num($this->total_localtax2);
        $sql .= ", ".(!$this->fk_unit ? 'NULL' : $this->fk_unit);
        $sql.= ", ".(int) $this->fk_multicurrency;
        $sql.= ", '".$this->db->escape($this->multicurrency_code)."'";
        $sql.= ", ".price2num($this->multicurrency_subprice);
        $sql.= ", ".price2num($this->multicurrency_total_ht);
        $sql.= ", ".price2num($this->multicurrency_total_tva);
        $sql.= ", ".price2num($this->multicurrency_total_ttc);
        $sql.= ')';

        dol_syslog(get_class($this)."::insert", LOG_DEBUG);
        $resql=$this->db->query($sql);
        if ($resql)
        {
            $this->id=$this->db->last_insert_id(MAIN_DB_PREFIX.$this->table_element);
            $this->rowid=$this->id;

            if (empty($conf->global->MAIN_EXTRAFIELDS_DISABLED)) // For avoid conflicts if trigger used
            {
                $result=$this->insertExtraFields();
                if ($result < 0)
                {
                    $error++;
                }
            }

            if (! $notrigger)
            {
                // Call trigger
                $result=$this->call_trigger('LINEBILL_SUPPLIER_CREATE',$user);
                if ($result < 0)
                {
                    $this->db->rollback();
                    return -2;
                }
                // End call triggers
            }

            $this->db->commit();
            return $this->id;

        }
        else
        {
            $this->error=$this->db->error();
            $this->db->rollback();
            return -2;
        }
    }
            /**
     *  Mise a jour de l'objet ligne de commande en base
     *
     *  @return		int		<0 si ko, >0 si ok
     */
    function update_total()
    {
        $this->db->begin();

        // Mise a jour ligne en base
        $sql = "UPDATE ".MAIN_DB_PREFIX."facture_fourn_det SET";
        $sql.= "  total_ht='".price2num($this->total_ht)."'";
        $sql.= ", tva='".price2num($this->total_tva)."'";
        $sql.= ", total_localtax1='".price2num($this->total_localtax1)."'";
        $sql.= ", total_localtax2='".price2num($this->total_localtax2)."'";
        $sql.= ", total_ttc='".price2num($this->total_ttc)."'";
        $sql.= " WHERE rowid = ".$this->rowid;

        dol_syslog("FactureFournisseurLigne.class.php::update_total", LOG_DEBUG);

        $resql=$this->db->query($sql);
        if ($resql)
        {
            $this->db->commit();
            return 1;
        }
        else
        {
            $this->error=$this->db->error();
            $this->db->rollback();
            return -2;
        }
    }
 }<|MERGE_RESOLUTION|>--- conflicted
+++ resolved
@@ -130,7 +130,7 @@
     public $multicurrency_total_ttc;
     //! id of source invoice if replacement invoice or credit note
     public $fk_facture_source;
-    
+
     /**
      * Standard invoice
      */
@@ -883,7 +883,7 @@
             }
             // Fin appel triggers
         }
-        
+
         if (! $error)
         {
             $sql = 'DELETE FROM '.MAIN_DB_PREFIX.'facture_fourn_det WHERE fk_facture_fourn = '.$rowid.';';
@@ -902,7 +902,7 @@
             	$error++;
             }
         }
-        
+
 		if (! $error)
 		{
 			// Delete linked object
@@ -1796,13 +1796,9 @@
 	        $response = new WorkboardResponse();
 	        $response->warning_delay=$conf->facture->fournisseur->warning_delay/60/60/24;
 	        $response->label=$langs->trans("SupplierBillsToPay");
-<<<<<<< HEAD
+
 	        $response->url=DOL_URL_ROOT.'/fourn/facture/list.php?filtre=fac.fk_statut:1,paye:0&mainmenu=accountancy&leftmenu=suppliers_bills';
-	        $response->img=img_object('',"bill");
-=======
-	        $response->url=DOL_URL_ROOT.'/fourn/facture/list.php?search_status=1&mainmenu=accountancy&leftmenu=suppliers_bills';
 	        $response->img=img_object($langs->trans("Bills"),"bill");
->>>>>>> dc38ec50
 
             $facturestatic = new FactureFournisseur($this->db);
 
