--- conflicted
+++ resolved
@@ -9,13 +9,8 @@
  * Copyright (C) 2013		Florian Henry			<florian.henry@open-concept.pro>
  * Copyright (C) 2014-2016	Marcos García			<marcosgdf@gmail.com>
  * Copyright (C) 2015		Bahfir Abbes			<bafbes@gmail.com>
-<<<<<<< HEAD
- * Copyright (C) 2015		Ferran Marcet			<fmarcet@2byte.es>
+ * Copyright (C) 2015-2019	Ferran Marcet			<fmarcet@2byte.es>
  * Copyright (C) 2016		Alexandre Spangaro		<aspangaro@open-dsi.fr>
-=======
- * Copyright (C) 2015-2019	Ferran Marcet			<fmarcet@2byte.es>
- * Copyright (C) 2016		Alexandre Spangaro		<aspangaro@zendsi.com>
->>>>>>> 26c12c61
  * Copyright (C) 2018       Nicolas ZABOURI			<info@inovea-conseil.com>
  * Copyright (C) 2018       Frédéric France         <frederic.france@netlogic.fr>
  *
@@ -1399,12 +1394,8 @@
                         // We increase stock for product
                         $up_ht_disc=$this->lines[$i]->pu_ht;
                         if (! empty($this->lines[$i]->remise_percent) && empty($conf->global->STOCK_EXCLUDE_DISCOUNT_FOR_PMP)) $up_ht_disc=price2num($up_ht_disc * (100 - $this->lines[$i]->remise_percent) / 100, 'MU');
-<<<<<<< HEAD
-                        $result=$mouvP->reception($user, $this->lines[$i]->fk_product, $idwarehouse, $this->lines[$i]->qty, $up_ht_disc, $langs->trans("InvoiceValidatedInDolibarr", $num));
-=======
-                        if ($this->type == FactureFournisseur::TYPE_CREDIT_NOTE) $result=$mouvP->livraison($user, $this->lines[$i]->fk_product, $idwarehouse, $this->lines[$i]->qty, $up_ht_disc, $langs->trans("InvoiceValidatedInDolibarr",$num));
-                        else $result=$mouvP->reception($user, $this->lines[$i]->fk_product, $idwarehouse, $this->lines[$i]->qty, $up_ht_disc, $langs->trans("InvoiceValidatedInDolibarr",$num));
->>>>>>> 26c12c61
+                        if ($this->type == FactureFournisseur::TYPE_CREDIT_NOTE) $result=$mouvP->livraison($user, $this->lines[$i]->fk_product, $idwarehouse, $this->lines[$i]->qty, $up_ht_disc, $langs->trans("InvoiceValidatedInDolibarr", $num));
+                        else $result=$mouvP->reception($user, $this->lines[$i]->fk_product, $idwarehouse, $this->lines[$i]->qty, $up_ht_disc, $langs->trans("InvoiceValidatedInDolibarr", $num));
                         if ($result < 0) { $error++; }
                         unset($this->line);
                     }
