<?php
/* Copyright (C) 2002-2004	Rodolphe Quiedeville	<rodolphe@quiedeville.org>
 * Copyright (C) 2004-2012	Laurent Destailleur		<eldy@users.sourceforge.net>
 * Copyright (C) 2004		Christophe Combelles	<ccomb@free.fr>
 * Copyright (C) 2005		Marc Barilley			<marc@ocebo.com>
 * Copyright (C) 2005-2012	Regis Houssin			<regis.houssin@inodbox.com>
 * Copyright (C) 2010-2020	Juanjo Menent			<jmenent@2byte.es>
 * Copyright (C) 2013-2019	Philippe Grand			<philippe.grand@atoo-net.com>
 * Copyright (C) 2013		Florian Henry			<florian.henry@open-concept.pro>
 * Copyright (C) 2014-2016	Marcos García			<marcosgdf@gmail.com>
 * Copyright (C) 2015		Bahfir Abbes			<bafbes@gmail.com>
 * Copyright (C) 2015-2022	Ferran Marcet			<fmarcet@2byte.es>
 * Copyright (C) 2016-2023	Alexandre Spangaro		<aspangaro@open-dsi.fr>
 * Copyright (C) 2018       Nicolas ZABOURI			<info@inovea-conseil.com>
 * Copyright (C) 2018-2023  Frédéric France         <frederic.france@netlogic.fr>
 * Copyright (C) 2022      	Gauthier VERDOL     	<gauthier.verdol@atm-consulting.fr>
 * Copyright (C) 2023		Nick Fragoulis
 *
 * This program is free software; you can redistribute it and/or modify
 * it under the terms of the GNU General Public License as published by
 * the Free Software Foundation; either version 3 of the License, or
 * (at your option) any later version.
 *
 * This program is distributed in the hope that it will be useful,
 * but WITHOUT ANY WARRANTY; without even the implied warranty of
 * MERCHANTABILITY or FITNESS FOR A PARTICULAR PURPOSE.  See the
 * GNU General Public License for more details.
 *
 * You should have received a copy of the GNU General Public License
 * along with this program. If not, see <https://www.gnu.org/licenses/>.
 */

/**
 *  \file       htdocs/fourn/class/fournisseur.facture.class.php
 *  \ingroup    fournisseur,facture
 *  \brief      File of class to manage suppliers invoices
 */

include_once DOL_DOCUMENT_ROOT.'/core/class/commoninvoice.class.php';
require_once DOL_DOCUMENT_ROOT.'/core/class/commonobjectline.class.php';
require_once DOL_DOCUMENT_ROOT.'/multicurrency/class/multicurrency.class.php';
require_once DOL_DOCUMENT_ROOT.'/fourn/class/fournisseur.product.class.php';

if (isModEnabled('accounting')) {
	require_once DOL_DOCUMENT_ROOT.'/core/class/html.formaccounting.class.php';
	require_once DOL_DOCUMENT_ROOT.'/accountancy/class/accountingaccount.class.php';
}

/**
 *	Class to manage suppliers invoices
 */
class FactureFournisseur extends CommonInvoice
{
	/**
	 * @var string ID to identify managed object
	 */
	public $element = 'invoice_supplier';

	/**
	 * @var string Name of table without prefix where object is stored
	 */
	public $table_element = 'facture_fourn';

	/**
	 * @var string    Name of subtable line
	 */
	public $table_element_line = 'facture_fourn_det';

	/**
	 * @var string Field with ID of parent key if this field has a parent
	 */
	public $fk_element = 'fk_facture_fourn';

	/**
	 * @var string String with name of icon for myobject. Must be the part after the 'object_' into object_myobject.png
	 */
	public $picto = 'supplier_invoice';

	/**
	 * 0=No test on entity, 1=Test with field entity, 2=Test with link by societe
	 * @var int
	 */
	public $ismultientitymanaged = 1;

	/**
	 * 0=Default, 1=View may be restricted to sales representative only if no permission to see all or to company of external user if external user
	 * @var integer
	 */
	public $restrictiononfksoc = 1;

	/**
	 * {@inheritdoc}
	 */
	protected $table_ref_field = 'ref';

	/**
	 * @var int ID
	 */
	public $rowid;

	/**
	 * @var string Ref
	 */
	public $ref;

	/**
	 * @var string Ref supplier
	 */
	public $ref_supplier;

	/**
	 * @var string 	Label of invoice
	 * @deprecated	Use $label
	 */
	public $libelle;
	/**
	 * @var string Label of invoice
	 */
	public $label;

	/**
	 * Supplier invoice status
	 * @var int
	 * @deprecated
	 * @see $status
	 */
	public $statut;

	/**
	 * Supplier invoice status
	 * @var int
	 * @see FactureFournisseur::STATUS_DRAFT, FactureFournisseur::STATUS_VALIDATED, FactureFournisseur::STATUS_PAID, FactureFournisseur::STATUS_ABANDONED
	 */
	public $status;

	/**
	 * Supplier invoice status
	 * @var int
	 * @deprecated
	 * @see $status
	 */
	public $fk_statut;

	/**
	 * Set to 1 if the invoice is completely paid, otherwise is 0
	 * @var int
	 * @deprecated Use $paid
	 */
<<<<<<< HEAD
=======
	public $paye;
	/**
	 * Set to 1 if the invoice is completely paid, otherwise is 0
	 * @var int
	 */
>>>>>>> d7df50d9
	public $paid;

	/**
	 * @deprecated	Use $user_creation_id
	 */
	public $author;
	public $fk_user_author;
	public $fk_user_valid;

	/**
	 * Date creation record (datec)
	 *
	 * @var integer
	 */
	public $datec;

	/**
	 * Date modification record (tms)
	 *
	 * @var integer
	 */
	public $tms;

	/**
	 * Max payment date (date_echeance)
	 *
	 * @var integer
	 */
	public $date_echeance;

	/**
	 * @var double $amount
	 * @deprecated
	 */
	public $amount = 0;
	/**
	 * @var double $remise
	 * @deprecated
	 */
	public $remise = 0;

	/**
	 * @var float tva
	 * @deprecated Use $total_tva
	 */
	public $tva;

	// Warning: Do not set default value into property defintion. it must stay null.
	// For example to avoid to have substition done when object is generic and not yet defined.
	public $localtax1;
	public $localtax2;
	public $total_ht;
	public $total_tva;
	public $total_localtax1;
	public $total_localtax2;
	public $total_ttc;
	/**
	 * @deprecated
	 * @see $total_ttc
	 */
	public $amount_ht;

	/**
	 * @deprecated
	 * @see $note_private, $note_public
	 */
	public $note;

	public $note_private;
	public $note_public;
	public $propalid;

	/**
	 * @var int ID
	 */
	public $fk_account;		// default bank account

	/**
	 * @var int transport mode id
	 */
	public $transport_mode_id;

	/**
	 * @var boolean VAT reverse charge can be used on the invoice
	 */
	public $vat_reverse_charge;

	public $extraparams = array();

	/**
	 * Invoice lines
	 * @var SupplierInvoiceLine[]
	 */
	public $lines = array();

	/**
	 * @deprecated
	 */
	public $fournisseur;


	//! id of source invoice if replacement invoice or credit note
	/**
	 * @var int ID
	 */
	public $fk_facture_source;

	public $fac_rec;
	public $fk_fac_rec_source;
	public $fk_soc;
	public $socnom;
	public $special_code;
	public $date_lim_reglement;

	public $fields = array(
		'rowid' =>array('type'=>'integer', 'label'=>'TechnicalID', 'enabled'=>1, 'visible'=>-1, 'notnull'=>1, 'position'=>10),
		'ref' =>array('type'=>'varchar(255)', 'label'=>'Ref', 'enabled'=>1, 'visible'=>-1, 'notnull'=>1, 'showoncombobox'=>1, 'position'=>15),
		'ref_supplier' =>array('type'=>'varchar(255)', 'label'=>'RefSupplier', 'enabled'=>1, 'visible'=>-1, 'position'=>20),
		'entity' =>array('type'=>'integer', 'label'=>'Entity', 'default'=>1, 'enabled'=>1, 'visible'=>-2, 'notnull'=>1, 'position'=>25, 'index'=>1),
		'ref_ext' =>array('type'=>'varchar(255)', 'label'=>'RefExt', 'enabled'=>1, 'visible'=>0, 'position'=>30),
		'type' =>array('type'=>'smallint(6)', 'label'=>'Type', 'enabled'=>1, 'visible'=>-1, 'notnull'=>1, 'position'=>35),
		'subtype' =>array('type'=>'smallint(6)', 'label'=>'InvoiceSubtype', 'enabled'=>1, 'visible'=>-1, 'notnull'=>1, 'position'=>36),
		'fk_soc' =>array('type'=>'integer:Societe:societe/class/societe.class.php', 'label'=>'ThirdParty', 'enabled'=>'isModEnabled("societe")', 'visible'=>-1, 'notnull'=>1, 'position'=>40),
		'datec' =>array('type'=>'datetime', 'label'=>'DateCreation', 'enabled'=>1, 'visible'=>-1, 'position'=>45),
		'datef' =>array('type'=>'date', 'label'=>'Date', 'enabled'=>1, 'visible'=>-1, 'position'=>50),
		'tms' =>array('type'=>'timestamp', 'label'=>'DateModification', 'enabled'=>1, 'visible'=>-1, 'notnull'=>1, 'position'=>55),
		'libelle' =>array('type'=>'varchar(255)', 'label'=>'Label', 'enabled'=>1, 'visible'=>-1, 'position'=>60),
		'paye' =>array('type'=>'smallint(6)', 'label'=>'Paye', 'enabled'=>1, 'visible'=>-1, 'notnull'=>1, 'position'=>65),
		'amount' =>array('type'=>'double(24,8)', 'label'=>'Amount', 'enabled'=>1, 'visible'=>-1, 'notnull'=>1, 'position'=>70),
		'remise' =>array('type'=>'double(24,8)', 'label'=>'Discount', 'enabled'=>1, 'visible'=>-1, 'position'=>75),
		'close_code' =>array('type'=>'varchar(16)', 'label'=>'CloseCode', 'enabled'=>1, 'visible'=>-1, 'position'=>80),
		'close_note' =>array('type'=>'varchar(128)', 'label'=>'CloseNote', 'enabled'=>1, 'visible'=>-1, 'position'=>85),
		'tva' =>array('type'=>'double(24,8)', 'label'=>'Tva', 'enabled'=>1, 'visible'=>-1, 'position'=>90),
		'localtax1' =>array('type'=>'double(24,8)', 'label'=>'Localtax1', 'enabled'=>1, 'visible'=>-1, 'position'=>95),
		'localtax2' =>array('type'=>'double(24,8)', 'label'=>'Localtax2', 'enabled'=>1, 'visible'=>-1, 'position'=>100),
		'total_ht' =>array('type'=>'double(24,8)', 'label'=>'TotalHT', 'enabled'=>1, 'visible'=>-1, 'position'=>105),
		'total_tva' =>array('type'=>'double(24,8)', 'label'=>'TotalVAT', 'enabled'=>1, 'visible'=>-1, 'position'=>110),
		'total_ttc' =>array('type'=>'double(24,8)', 'label'=>'TotalTTC', 'enabled'=>1, 'visible'=>-1, 'position'=>115),
		'fk_user_author' =>array('type'=>'integer:User:user/class/user.class.php', 'label'=>'UserAuthor', 'enabled'=>1, 'visible'=>-1, 'position'=>125),
		'fk_user_modif' =>array('type'=>'integer:User:user/class/user.class.php', 'label'=>'UserModif', 'enabled'=>1, 'visible'=>-2, 'notnull'=>-1, 'position'=>130),
		'fk_user_valid' =>array('type'=>'integer:User:user/class/user.class.php', 'label'=>'UserValidation', 'enabled'=>1, 'visible'=>-1, 'position'=>135),
		'fk_facture_source' =>array('type'=>'integer', 'label'=>'Fk facture source', 'enabled'=>1, 'visible'=>-1, 'position'=>140),
		'fk_projet' =>array('type'=>'integer:Project:projet/class/project.class.php:1:fk_statut=1', 'label'=>'Project', 'enabled'=>"isModEnabled('project')", 'visible'=>-1, 'position'=>145),
		'fk_account' =>array('type'=>'integer', 'label'=>'Account', 'enabled'=>'isModEnabled("banque")', 'visible'=>-1, 'position'=>150),
		'fk_cond_reglement' =>array('type'=>'integer', 'label'=>'PaymentTerm', 'enabled'=>1, 'visible'=>-1, 'position'=>155),
		'fk_mode_reglement' =>array('type'=>'integer', 'label'=>'PaymentMode', 'enabled'=>1, 'visible'=>-1, 'position'=>160),
		'date_lim_reglement' =>array('type'=>'date', 'label'=>'DateLimReglement', 'enabled'=>1, 'visible'=>-1, 'position'=>165),
		'note_private' =>array('type'=>'html', 'label'=>'NotePrivate', 'enabled'=>1, 'visible'=>0, 'position'=>170),
		'note_public' =>array('type'=>'html', 'label'=>'NotePublic', 'enabled'=>1, 'visible'=>0, 'position'=>175),
		'model_pdf' =>array('type'=>'varchar(255)', 'label'=>'ModelPdf', 'enabled'=>1, 'visible'=>0, 'position'=>180),
		'extraparams' =>array('type'=>'varchar(255)', 'label'=>'Extraparams', 'enabled'=>1, 'visible'=>-1, 'position'=>190),
		'fk_incoterms' =>array('type'=>'integer', 'label'=>'IncotermCode', 'enabled'=>1, 'visible'=>-1, 'position'=>195),
		'location_incoterms' =>array('type'=>'varchar(255)', 'label'=>'IncotermLocation', 'enabled'=>1, 'visible'=>-1, 'position'=>200),
		'fk_multicurrency' =>array('type'=>'integer', 'label'=>'MulticurrencyId', 'enabled'=>1, 'visible'=>-1, 'position'=>205),
		'multicurrency_code' =>array('type'=>'varchar(255)', 'label'=>'MulticurrencyCode', 'enabled'=>1, 'visible'=>-1, 'position'=>210),
		'multicurrency_tx' =>array('type'=>'double(24,8)', 'label'=>'MulticurrencyRate', 'enabled'=>1, 'visible'=>-1, 'position'=>215),
		'multicurrency_total_ht' =>array('type'=>'double(24,8)', 'label'=>'MulticurrencyTotalHT', 'enabled'=>1, 'visible'=>-1, 'position'=>220),
		'multicurrency_total_tva' =>array('type'=>'double(24,8)', 'label'=>'MulticurrencyTotalVAT', 'enabled'=>1, 'visible'=>-1, 'position'=>225),
		'multicurrency_total_ttc' =>array('type'=>'double(24,8)', 'label'=>'MulticurrencyTotalTTC', 'enabled'=>1, 'visible'=>-1, 'position'=>230),
		'date_pointoftax' =>array('type'=>'date', 'label'=>'Date pointoftax', 'enabled'=>1, 'visible'=>-1, 'position'=>235),
		'date_valid' =>array('type'=>'date', 'label'=>'DateValidation', 'enabled'=>1, 'visible'=>-1, 'position'=>240),
		'last_main_doc' =>array('type'=>'varchar(255)', 'label'=>'Last main doc', 'enabled'=>1, 'visible'=>-1, 'position'=>245),
		'fk_statut' =>array('type'=>'smallint(6)', 'label'=>'Status', 'enabled'=>1, 'visible'=>-1, 'notnull'=>1, 'position'=>500),
		'import_key' =>array('type'=>'varchar(14)', 'label'=>'ImportId', 'enabled'=>1, 'visible'=>-2, 'position'=>900),
	);

	const CLOSECODE_DISCOUNTVAT = 'discount_vat';
	const CLOSECODE_BADCREDIT = 'badsupplier';
	const CLOSECODE_ABANDONED = 'abandon';
	const CLOSECODE_REPLACED = 'replaced';

	/**
	 *	Constructor
	 *
	 *  @param		DoliDB		$db      Database handler
	 */
	public function __construct($db)
	{
		$this->db = $db;
	}

	/**
	 *    Create supplier invoice into database
	 *
	 *    @param      User		$user       user object that creates
	 *    @return     int    	     		Id invoice created if OK, < 0 if KO
	 */
	public function create($user)
	{
		global $langs, $conf, $hookmanager;

		$error = 0;
		$now = dol_now();

		// Clean parameters
		if (isset($this->ref_supplier)) {
			$this->ref_supplier = trim($this->ref_supplier);
		}
		if (empty($this->type)) {
			$this->type = self::TYPE_STANDARD;
		}
		if (empty($this->date)) {
			$this->date = $now;
		}

		// Multicurrency (test on $this->multicurrency_tx because we should take the default rate only if not using origin rate)
		if (!empty($this->multicurrency_code) && empty($this->multicurrency_tx)) {
			list($this->fk_multicurrency, $this->multicurrency_tx) = MultiCurrency::getIdAndTxFromCode($this->db, $this->multicurrency_code, $this->date);
		} else {
			$this->fk_multicurrency = MultiCurrency::getIdFromCode($this->db, $this->multicurrency_code);
		}
		if (empty($this->fk_multicurrency)) {
			$this->multicurrency_code = $conf->currency;
			$this->fk_multicurrency = 0;
			$this->multicurrency_tx = 1;
		}

		$this->db->begin();

		// Create invoice from a template recurring invoice
		if ($this->fac_rec > 0) {
			$this->fk_fac_rec_source = $this->fac_rec;

			require_once DOL_DOCUMENT_ROOT . '/fourn/class/fournisseur.facture-rec.class.php';
			$_facrec = new FactureFournisseurRec($this->db);
			$result = $_facrec->fetch($this->fac_rec);
			$result = $_facrec->fetchObjectLinked(null, '', null, '', 'OR', 1, 'sourcetype', 0); // This load $_facrec->linkedObjectsIds

			// Define some dates
			if (!empty($_facrec->frequency)) {
				$originaldatewhen = $_facrec->date_when;
				$nextdatewhen = dol_time_plus_duree($originaldatewhen, $_facrec->frequency, $_facrec->unit_frequency);
				$previousdaynextdatewhen = dol_time_plus_duree($nextdatewhen, -1, 'd');
				$this->socid = $_facrec->socid;
			}

			$this->entity = $_facrec->entity; // Invoice created in same entity than template

			// Fields coming from GUI (priority on template). TODO Value of template should be used as default value on GUI so we can use here always value from GUI
			$this->fk_project = GETPOST('projectid', 'int') > 0 ? ((int) GETPOST('projectid', 'int')) : $_facrec->fk_project;
			$this->note_public = GETPOST('note_public', 'restricthtml') ? GETPOST('note_public', 'restricthtml') : $_facrec->note_public;
			$this->note_private = GETPOST('note_private', 'restricthtml') ? GETPOST('note_private', 'restricthtml') : $_facrec->note_private;
			$this->model_pdf = GETPOST('model', 'alpha') ? GETPOST('model', 'alpha') : $_facrec->model_pdf;
			$this->cond_reglement_id = GETPOST('cond_reglement_id', 'int') > 0 ? ((int) GETPOST('cond_reglement_id', 'int')) : $_facrec->cond_reglement_id;
			$this->mode_reglement_id = GETPOST('mode_reglement_id', 'int') > 0 ? ((int) GETPOST('mode_reglement_id', 'int')) : $_facrec->mode_reglement_id;
			$this->fk_account = GETPOST('fk_account') > 0 ? ((int) GETPOST('fk_account')) : $_facrec->fk_account;

			// Set here to have this defined for substitution into notes, should be recalculated after adding lines to get same result
			$this->total_ht = $_facrec->total_ht;
			$this->total_ttc = $_facrec->total_ttc;

			// Fields always coming from template
			$this->fk_incoterms = $_facrec->fk_incoterms;
			$this->location_incoterms = $_facrec->location_incoterms;

			// Clean parameters
			if (! $this->type) {
				$this->type = self::TYPE_STANDARD;
			}
			if (!empty(GETPOST('ref_supplier'))) {
				$this->ref_supplier = trim($this->ref_supplier);
			} else {
				$this->ref_supplier = trim($this->ref_supplier . '_' . ($_facrec->nb_gen_done + 1));
			}
			$this->note_public = trim($this->note_public);
			$this->note_private = trim($this->note_private);
			$this->note_private = dol_concatdesc($this->note_private, $langs->trans("GeneratedFromRecurringInvoice", $_facrec->title));

			$this->array_options = $_facrec->array_options;

			if (! $this->mode_reglement_id) {
				$this->mode_reglement_id = 0;
			}
			$this->status = self::STATUS_DRAFT;
			$this->statut = self::STATUS_DRAFT;	// deprecated

			$this->linked_objects = $_facrec->linkedObjectsIds;
			// We do not add link to template invoice or next invoice will be linked to all generated invoices
			//$this->linked_objects['facturerec'][0] = $this->fac_rec;

			$forceduedate = $this->calculate_date_lim_reglement();

			// For recurring invoices, update date and number of last generation of recurring template invoice, before inserting new invoice
			if ($_facrec->frequency > 0) {
				dol_syslog("This is a recurring invoice so we set date_last_gen and next date_when");
				if (empty($_facrec->date_when)) {
					$_facrec->date_when = $now;
				}
				$next_date = $_facrec->getNextDate(); // Calculate next date
				$result = $_facrec->setValueFrom('date_last_gen', $now, '', null, 'date', '', $user, '');
				//$_facrec->setValueFrom('nb_gen_done', $_facrec->nb_gen_done + 1);		// Not required, +1 already included into setNextDate when second param is 1.
				$result = $_facrec->setNextDate($next_date, 1);
			}

			// Define lang of customer
			$outputlangs = $langs;
			$newlang = '';

			if (getDolGlobalInt('MAIN_MULTILANGS') && empty($newlang) && isset($this->thirdparty->default_lang)) {
				$newlang = $this->thirdparty->default_lang; // for proposal, order, invoice, ...
			}
			if (getDolGlobalInt('MAIN_MULTILANGS') && empty($newlang) && isset($this->default_lang)) {
				$newlang = $this->default_lang; // for thirdparty
			}
			if (!empty($newlang)) {
				$outputlangs = new Translate("", $conf);
				$outputlangs->setDefaultLang($newlang);
			}

			// Array of possible substitutions (See also file mailing-send.php that should manage same substitutions)
			$substitutionarray = getCommonSubstitutionArray($outputlangs, 0, null, $this);
			$substitutionarray['__INVOICE_PREVIOUS_MONTH__'] = dol_print_date(dol_time_plus_duree($this->date, -1, 'm'), '%m');
			$substitutionarray['__INVOICE_MONTH__'] = dol_print_date($this->date, '%m');
			$substitutionarray['__INVOICE_NEXT_MONTH__'] = dol_print_date(dol_time_plus_duree($this->date, 1, 'm'), '%m');
			$substitutionarray['__INVOICE_PREVIOUS_MONTH_TEXT__'] = dol_print_date(dol_time_plus_duree($this->date, -1, 'm'), '%B');
			$substitutionarray['__INVOICE_MONTH_TEXT__'] = dol_print_date($this->date, '%B');
			$substitutionarray['__INVOICE_NEXT_MONTH_TEXT__'] = dol_print_date(dol_time_plus_duree($this->date, 1, 'm'), '%B');
			$substitutionarray['__INVOICE_PREVIOUS_YEAR__'] = dol_print_date(dol_time_plus_duree($this->date, -1, 'y'), '%Y');
			$substitutionarray['__INVOICE_YEAR__'] = dol_print_date($this->date, '%Y');
			$substitutionarray['__INVOICE_NEXT_YEAR__'] = dol_print_date(dol_time_plus_duree($this->date, 1, 'y'), '%Y');
			// Only for template invoice
			$substitutionarray['__INVOICE_DATE_NEXT_INVOICE_BEFORE_GEN__'] = dol_print_date($originaldatewhen, 'dayhour');
			$substitutionarray['__INVOICE_DATE_NEXT_INVOICE_AFTER_GEN__'] = dol_print_date($nextdatewhen, 'dayhour');
			$substitutionarray['__INVOICE_PREVIOUS_DATE_NEXT_INVOICE_AFTER_GEN__'] = dol_print_date($previousdaynextdatewhen, 'dayhour');
			$substitutionarray['__INVOICE_COUNTER_CURRENT__'] = $_facrec->nb_gen_done;
			$substitutionarray['__INVOICE_COUNTER_MAX__'] = $_facrec->nb_gen_max;

			complete_substitutions_array($substitutionarray, $outputlangs);

			$this->note_public = make_substitutions($this->note_public, $substitutionarray);
			$this->note_private = make_substitutions($this->note_private, $substitutionarray);
		}

		// Define due date if not already defined
		if (!empty($forceduedate)) {
			$this->date_echeance = $forceduedate;
		}

		$sql = "INSERT INTO ".MAIN_DB_PREFIX."facture_fourn (";
		$sql .= "ref";
		$sql .= ", ref_supplier";
		$sql .= ", ref_ext";
		$sql .= ", entity";
		$sql .= ", type";
		$sql .= ", subtype";
		$sql .= ", libelle";
		$sql .= ", fk_soc";
		$sql .= ", datec";
		$sql .= ", datef";
		$sql .= ", vat_reverse_charge";
		$sql .= ", fk_projet";
		$sql .= ", fk_cond_reglement";
		$sql .= ", fk_mode_reglement";
		$sql .= ", fk_account";
		$sql .= ", note_private";
		$sql .= ", note_public";
		$sql .= ", fk_user_author";
		$sql .= ", date_lim_reglement";
		$sql .= ", fk_incoterms, location_incoterms";
		$sql .= ", fk_multicurrency";
		$sql .= ", multicurrency_code";
		$sql .= ", multicurrency_tx";
		$sql .= ", fk_facture_source";
		$sql .= ", fk_fac_rec_source";
		$sql .= ")";
		$sql .= " VALUES (";
		$sql .= "'(PROV)'";
		$sql .= ", '".$this->db->escape($this->ref_supplier)."'";
		$sql .= ", '".$this->db->escape($this->ref_ext)."'";
		$sql .= ", ".((int) $conf->entity);
		$sql .= ", '".$this->db->escape($this->type)."'";
		$sql .= ", ".($this->subtype ? "'".$this->db->escape($this->subtype)."'" : "null");
		$sql .= ", '".$this->db->escape(isset($this->label) ? $this->label : (isset($this->libelle) ? $this->libelle : ''))."'";
		$sql .= ", ".((int) $this->socid);
		$sql .= ", '".$this->db->idate($now)."'";
		$sql .= ", '".$this->db->idate($this->date)."'";
		$sql .= ", ".($this->vat_reverse_charge != '' ? ((int) $this->db->escape($this->vat_reverse_charge)) : 0);
		$sql .= ", ".($this->fk_project > 0 ? ((int) $this->fk_project) : "null");
		$sql .= ", ".($this->cond_reglement_id > 0 ? ((int) $this->cond_reglement_id) : "null");
		$sql .= ", ".($this->mode_reglement_id > 0 ? ((int) $this->mode_reglement_id) : "null");
		$sql .= ", ".($this->fk_account > 0 ? ((int) $this->fk_account) : 'NULL');
		$sql .= ", '".$this->db->escape($this->note_private)."'";
		$sql .= ", '".$this->db->escape($this->note_public)."'";
		$sql .= ", ".((int) $user->id).",";
		$sql .= $this->date_echeance != '' ? "'".$this->db->idate($this->date_echeance)."'" : "null";
		$sql .= ", ".(int) $this->fk_incoterms;
		$sql .= ", '".$this->db->escape($this->location_incoterms)."'";
		$sql .= ", ".(int) $this->fk_multicurrency;
		$sql .= ", '".$this->db->escape($this->multicurrency_code)."'";
		$sql .= ", ".(float) $this->multicurrency_tx;
		$sql .= ", ".($this->fk_facture_source ? ((int) $this->fk_facture_source) : "null");
		$sql .= ", ".(isset($this->fk_fac_rec_source) ? $this->fk_fac_rec_source : "NULL");
		$sql .= ")";

		dol_syslog(get_class($this)."::create", LOG_DEBUG);
		$resql = $this->db->query($sql);
		if ($resql) {
			$this->id = $this->db->last_insert_id(MAIN_DB_PREFIX.'facture_fourn');

			// Update ref with new one
			$this->ref = '(PROV'.$this->id.')';
			$sql = 'UPDATE '.MAIN_DB_PREFIX."facture_fourn SET ref='".$this->db->escape($this->ref)."' WHERE rowid=".((int) $this->id);

			dol_syslog(get_class($this)."::create", LOG_DEBUG);
			$resql = $this->db->query($sql);
			if (!$resql) {
				$error++;
			}

			if (!empty($this->linkedObjectsIds) && empty($this->linked_objects)) {	// To use new linkedObjectsIds instead of old linked_objects
				$this->linked_objects = $this->linkedObjectsIds; // TODO Replace linked_objects with linkedObjectsIds
			}

			// Add object linked
			if (!$error && $this->id && !empty($this->linked_objects) && is_array($this->linked_objects)) {
				foreach ($this->linked_objects as $origin => $tmp_origin_id) {
					if (is_array($tmp_origin_id)) {       // New behaviour, if linked_object can have several links per type, so is something like array('contract'=>array(id1, id2, ...))
						foreach ($tmp_origin_id as $origin_id) {
							$ret = $this->add_object_linked($origin, $origin_id);
							if (!$ret) {
								dol_print_error($this->db);
								$error++;
							}
						}
					} else { // Old behaviour, if linked_object has only one link per type, so is something like array('contract'=>id1))
						$origin_id = $tmp_origin_id;
						$ret = $this->add_object_linked($origin, $origin_id);
						if (!$ret) {
							dol_print_error($this->db);
							$error++;
						}
					}
				}
			}

			if (!$error && empty($this->fac_rec) && count($this->lines) && is_object($this->lines[0])) {	// If this->lines is array of InvoiceLines (preferred mode)
				dol_syslog("There is ".count($this->lines)." lines that are invoice lines objects");
				foreach ($this->lines as $i => $val) {
					$sql = 'INSERT INTO '.MAIN_DB_PREFIX.'facture_fourn_det (fk_facture_fourn, special_code, fk_remise_except)';
					$sql .= " VALUES (".((int) $this->id).", ".((int) $this->lines[$i]->special_code).", ".($this->lines[$i]->fk_remise_except > 0 ? ((int) $this->lines[$i]->fk_remise_except) : 'NULL').')';

					$resql_insert = $this->db->query($sql);
					if ($resql_insert) {
						$idligne = $this->db->last_insert_id(MAIN_DB_PREFIX.'facture_fourn_det');

						$res = $this->updateline(
							$idligne,
							$this->lines[$i]->description,
							$this->lines[$i]->subprice,
							$this->lines[$i]->tva_tx.($this->lines[$i]->vat_src_code ? ' ('.$this->lines[$i]->vat_src_code.')' : ''),
							$this->lines[$i]->localtax1_tx,
							$this->lines[$i]->localtax2_tx,
							$this->lines[$i]->qty,
							$this->lines[$i]->fk_product,
							'HT',
							(!empty($this->lines[$i]->info_bits) ? $this->lines[$i]->info_bits : ''),
							$this->lines[$i]->product_type,
							$this->lines[$i]->remise_percent,
							false,
							$this->lines[$i]->date_start,
							$this->lines[$i]->date_end,
							$this->lines[$i]->array_options,
							$this->lines[$i]->fk_unit,
							$this->lines[$i]->multicurrency_subprice,
							$this->lines[$i]->ref_supplier
						);
					} else {
						$this->error = $this->db->lasterror();
						$this->db->rollback();
						return -5;
					}
				}
			} elseif (!$error && empty($this->fac_rec)) {   // If this->lines is an array of invoice line arrays
				dol_syslog("There is ".count($this->lines)." lines that are array lines");
				foreach ($this->lines as $i => $val) {
					$line = $this->lines[$i];

					// Test and convert into object this->lines[$i]. When coming from REST API, we may still have an array
					//if (! is_object($line)) $line=json_decode(json_encode($line), false);  // convert recursively array into object.
					if (!is_object($line)) {
						$line = (object) $line;
					}

					$sql = 'INSERT INTO '.MAIN_DB_PREFIX.'facture_fourn_det (fk_facture_fourn, special_code, fk_remise_except)';
					$sql .= " VALUES (".((int) $this->id).", ".((int) $this->lines[$i]->special_code).", ".($this->lines[$i]->fk_remise_except > 0 ? ((int) $this->lines[$i]->fk_remise_except) : 'NULL').')';

					$resql_insert = $this->db->query($sql);
					if ($resql_insert) {
						$idligne = $this->db->last_insert_id(MAIN_DB_PREFIX.'facture_fourn_det');

						$this->updateline(
							$idligne,
							$line->description,
							$line->pu_ht,
							$line->tva_tx,
							$line->localtax1_tx,
							$line->localtax2_tx,
							$line->qty,
							$line->fk_product,
							'HT',
							(!empty($line->info_bits) ? $line->info_bits : ''),
							$line->product_type,
							$line->remise_percent,
							0,
							$line->date_start,
							$line->date_end,
							$line->array_options,
							$line->fk_unit,
							$line->multicurrency_subprice,
							$line->ref_supplier
						);
					} else {
						$this->error = $this->db->lasterror();
						$this->db->rollback();
						return -5;
					}
				}
			}

			/*
			 * Insert lines of template invoices
			 */
			if (! $error && $this->fac_rec > 0) {
				foreach ($_facrec->lines as $i => $val) {
					if ($_facrec->lines[$i]->fk_product) {
						$prod = new Product($this->db);
						$res = $prod->fetch($_facrec->lines[$i]->fk_product);
					}

					// For line from template invoice, we use data from template invoice
					/*
					$tva_tx = get_default_tva($mysoc,$soc,$prod->id);
					$tva_npr = get_default_npr($mysoc,$soc,$prod->id);
					if (empty($tva_tx)) $tva_npr=0;
					$localtax1_tx=get_localtax($tva_tx,1,$soc,$mysoc,$tva_npr);
					$localtax2_tx=get_localtax($tva_tx,2,$soc,$mysoc,$tva_npr);
					*/
					$tva_tx = $_facrec->lines[$i]->tva_tx . ($_facrec->lines[$i]->vat_src_code ? '(' . $_facrec->lines[$i]->vat_src_code . ')' : '');
					$tva_npr = $_facrec->lines[$i]->info_bits;
					if (empty($tva_tx)) {
						$tva_npr = 0;
					}
					$localtax1_tx = $_facrec->lines[$i]->localtax1_tx;
					$localtax2_tx = $_facrec->lines[$i]->localtax2_tx;

					$fk_product_fournisseur_price = empty($_facrec->lines[$i]->fk_product_fournisseur_price) ? null : $_facrec->lines[$i]->fk_product_fournisseur_price;
					$buyprice = empty($_facrec->lines[$i]->buyprice) ? 0 : $_facrec->lines[$i]->buyprice;

					// If buyprice not defined from template invoice, we try to guess the best value
					if (! $buyprice && $_facrec->lines[$i]->fk_product > 0) {
						require_once DOL_DOCUMENT_ROOT . '/fourn/class/fournisseur.product.class.php';
						$producttmp = new ProductFournisseur($this->db);
						$producttmp->fetch($_facrec->lines[$i]->fk_product);

						// If margin module defined on costprice, we try the costprice
						// If not defined or if module margin defined and pmp and stock module enabled, we try pmp price
						// else we get the best supplier price
						if (getDolGlobalString('MARGIN_TYPE') == 'costprice' && !empty($producttmp->cost_price)) {
							$buyprice = $producttmp->cost_price;
						} elseif (isModEnabled('stock') && (getDolGlobalString('MARGIN_TYPE') == 'costprice' || getDolGlobalString('MARGIN_TYPE') == 'pmp') && !empty($producttmp->pmp)) {
							$buyprice = $producttmp->pmp;
						} else {
							if ($producttmp->find_min_price_product_fournisseur($_facrec->lines[$i]->fk_product) > 0) {
								if ($producttmp->product_fourn_price_id > 0) {
									$buyprice = price2num($producttmp->fourn_unitprice * (1 - $producttmp->fourn_remise_percent / 100) + $producttmp->fourn_remise, 'MU');
								}
							}
						}
					}

					$result_insert = $this->addline(
						$_facrec->lines[$i]->description,
						$_facrec->lines[$i]->pu_ht,
						$tva_tx,
						$localtax1_tx,
						$localtax2_tx,
						$_facrec->lines[$i]->qty,
						$_facrec->lines[$i]->fk_product,
						$_facrec->lines[$i]->remise_percent,
						($_facrec->lines[$i]->date_start == 1 && $this->date) ? $this->date : '',
						($_facrec->lines[$i]->date_end == 1 && $previousdaynextdatewhen) ? $previousdaynextdatewhen : '',
						0,
						$_facrec->lines[$i]->info_bits,
						'HT',
						0,
						$_facrec->lines[$i]->rang,
						false,
						$_facrec->lines[$i]->array_options,
						$_facrec->lines[$i]->fk_unit,
						0,
						0,
						$_facrec->lines[$i]->ref_supplier,
						$_facrec->lines[$i]->special_code,
						0,
						0
					);
					if ($result_insert < 0) {
						$error++;
						$this->error = $this->db->error();
						break;
					}
				}
			}


			// Update total price
			$result = $this->update_price(1);
			if ($result > 0) {
				// Actions on extra fields
				if (!$error) {
					$result = $this->insertExtraFields(); // This also set $this->error or $this->errors if errors are found
					if ($result < 0) {
						$error++;
					}
				}

				if (!$error) {
					// Call trigger
					$result = $this->call_trigger('BILL_SUPPLIER_CREATE', $user);
					if ($result < 0) {
						$error++;
					}
					// End call triggers
				}

				if (!$error) {
					$this->db->commit();
					return $this->id;
				} else {
					$this->db->rollback();
					return -4;
				}
			} else {
				$this->error = $langs->trans('FailedToUpdatePrice');
				$this->db->rollback();
				return -3;
			}
		} else {
			if ($this->db->errno() == 'DB_ERROR_RECORD_ALREADY_EXISTS') {
				$this->error = $langs->trans('ErrorRefAlreadyExists');
				$this->db->rollback();
				return -1;
			} else {
				$this->error = $this->db->lasterror();
				$this->db->rollback();
				return -2;
			}
		}
	}

	/**
	 *  Load object in memory from database
	 *
	 *  @param	int		$id         Id supplier invoice
	 *  @param	string	$ref		Ref supplier invoice
	 * 	@param	string	$ref_ext	External reference of invoice
	 *  @return int  	   			Return integer <0 if KO, >0 if OK, 0 if not found
	 */
	public function fetch($id = '', $ref = '', $ref_ext = '')
	{
		if (empty($id) && empty($ref) && empty($ref_ext)) {
			return -1;
		}

		$sql = "SELECT";
		$sql .= " t.rowid,";
		$sql .= " t.ref,";
		$sql .= " t.ref_supplier,";
		$sql .= " t.ref_ext,";
		$sql .= " t.entity,";
		$sql .= " t.type,";
		$sql .= " t.subtype,";
		$sql .= " t.fk_soc,";
		$sql .= " t.datec,";
		$sql .= " t.datef,";
		$sql .= " t.tms,";
		$sql .= " t.libelle as label,";
		$sql .= " t.paye,";
		$sql .= " t.close_code,";
		$sql .= " t.close_note,";
		$sql .= " t.tva,";
		$sql .= " t.localtax1,";
		$sql .= " t.localtax2,";
		$sql .= " t.total_ht,";
		$sql .= " t.total_tva,";
		$sql .= " t.total_ttc,";
		$sql .= " t.fk_statut as status,";
		$sql .= " t.fk_user_author,";
		$sql .= " t.fk_user_valid,";
		$sql .= " t.fk_facture_source,";
		$sql .= " t.vat_reverse_charge,";
		$sql .= " t.fk_fac_rec_source,";
		$sql .= " t.fk_projet as fk_project,";
		$sql .= " t.fk_cond_reglement,";
		$sql .= " t.fk_account,";
		$sql .= " t.fk_mode_reglement,";
		$sql .= " t.date_lim_reglement,";
		$sql .= " t.note_private,";
		$sql .= " t.note_public,";
		$sql .= " t.model_pdf,";
		$sql .= " t.import_key,";
		$sql .= " t.extraparams,";
		$sql .= " cr.code as cond_reglement_code, cr.libelle as cond_reglement_label, cr.libelle_facture as cond_reglement_doc,";
		$sql .= " p.code as mode_reglement_code, p.libelle as mode_reglement_label,";
		$sql .= ' s.nom as socnom, s.rowid as socid,';
		$sql .= ' t.fk_incoterms, t.location_incoterms,';
		$sql .= " i.libelle as label_incoterms,";
		$sql .= ' t.fk_transport_mode,';
		$sql .= ' t.fk_multicurrency, t.multicurrency_code, t.multicurrency_tx, t.multicurrency_total_ht, t.multicurrency_total_tva, t.multicurrency_total_ttc';
		$sql .= ' FROM '.MAIN_DB_PREFIX.'facture_fourn as t';
		$sql .= " LEFT JOIN ".MAIN_DB_PREFIX."societe as s ON (t.fk_soc = s.rowid)";
		$sql .= " LEFT JOIN ".MAIN_DB_PREFIX."c_payment_term as cr ON t.fk_cond_reglement = cr.rowid";
		$sql .= " LEFT JOIN ".MAIN_DB_PREFIX."c_paiement as p ON t.fk_mode_reglement = p.id";
		$sql .= ' LEFT JOIN '.MAIN_DB_PREFIX.'c_incoterms as i ON t.fk_incoterms = i.rowid';
		if ($id) {
			$sql .= " WHERE t.rowid = ".((int) $id);
		} else {
			$sql .= ' WHERE t.entity IN ('.getEntity('supplier_invoice').')'; // Don't use entity if you use rowid
			if ($ref) {
				$sql .= " AND t.ref = '".$this->db->escape($ref)."'";
			}
			if ($ref_ext) {
				$sql .= " AND t.ref_ext = '".$this->db->escape($ref_ext)."'";
			}
		}

		dol_syslog(get_class($this)."::fetch", LOG_DEBUG);
		$resql = $this->db->query($sql);
		if ($resql) {
			if ($this->db->num_rows($resql)) {
				$obj = $this->db->fetch_object($resql);

				$this->id = $obj->rowid;
				$this->ref = $obj->ref ? $obj->ref : $obj->rowid; // We take rowid if ref is empty for backward compatibility

				$this->ref_supplier         = $obj->ref_supplier;
				$this->ref_ext			    = $obj->ref_ext;
				$this->entity				= $obj->entity;
				$this->type					= empty($obj->type) ? self::TYPE_STANDARD : $obj->type;
				$this->subtype				= $obj->subtype;
				$this->socid				= $obj->fk_soc;
				$this->datec				= $this->db->jdate($obj->datec);
				$this->date					= $this->db->jdate($obj->datef);
				$this->datep				= $this->db->jdate($obj->datef);
				$this->tms                  = $this->db->jdate($obj->tms);
				$this->libelle              = $obj->label; // deprecated
				$this->label				= $obj->label;
				$this->paye					= $obj->paye;
				$this->paid					= $obj->paye;
				$this->close_code			= $obj->close_code;
				$this->close_note			= $obj->close_note;
				$this->total_localtax1		= $obj->localtax1;
				$this->total_localtax2		= $obj->localtax2;
				$this->total_ht				= $obj->total_ht;
				$this->total_tva			= $obj->total_tva;
				$this->total_ttc			= $obj->total_ttc;
				$this->status				= $obj->status;
				$this->statut				= $obj->status;	// For backward compatibility
				$this->fk_statut			= $obj->status;	// For backward compatibility
				$this->user_creation_id     = $obj->fk_user_author;
				$this->author				= $obj->fk_user_author;	// deprecated
				$this->user_validation_id   = $obj->fk_user_valid;
				$this->fk_facture_source	= $obj->fk_facture_source;
				$this->vat_reverse_charge	= empty($obj->vat_reverse_charge) ? '0' : '1';
				$this->fk_fac_rec_source	= $obj->fk_fac_rec_source;
				$this->fk_project           = $obj->fk_project;
				$this->cond_reglement_id	= $obj->fk_cond_reglement;
				$this->cond_reglement_code  = $obj->cond_reglement_code;
				$this->cond_reglement       = $obj->cond_reglement_label; // deprecated
				$this->cond_reglement_label = $obj->cond_reglement_label;
				$this->cond_reglement_doc   = $obj->cond_reglement_doc;
				$this->fk_account           = $obj->fk_account;
				$this->mode_reglement_id    = $obj->fk_mode_reglement;
				$this->mode_reglement_code  = $obj->mode_reglement_code;
				$this->mode_reglement       = $obj->mode_reglement_label;
				$this->date_echeance		= $this->db->jdate($obj->date_lim_reglement);
				$this->note                 = $obj->note_private; // deprecated
				$this->note_private			= $obj->note_private;
				$this->note_public          = $obj->note_public;
				$this->model_pdf            = $obj->model_pdf;
				$this->import_key           = $obj->import_key;

				//Incoterms
				$this->fk_incoterms = $obj->fk_incoterms;
				$this->location_incoterms = $obj->location_incoterms;
				$this->label_incoterms = $obj->label_incoterms;
				$this->transport_mode_id = $obj->fk_transport_mode;

				// Multicurrency
				$this->fk_multicurrency = $obj->fk_multicurrency;
				$this->multicurrency_code = $obj->multicurrency_code;
				$this->multicurrency_tx = $obj->multicurrency_tx;
				$this->multicurrency_total_ht = $obj->multicurrency_total_ht;
				$this->multicurrency_total_tva = $obj->multicurrency_total_tva;
				$this->multicurrency_total_ttc = $obj->multicurrency_total_ttc;

				$this->extraparams = isset($obj->extraparams) ? (array) json_decode($obj->extraparams, true) : array();

				$this->socid  = $obj->socid;

				// Retrieve all extrafield
				// fetch optionals attributes and labels
				$this->fetch_optionals();

				$result = $this->fetch_lines();
				if ($result < 0) {
					$this->error = $this->db->lasterror();
					return -3;
				}
			} else {
				$this->error = 'Bill with id '.$id.' not found';
				dol_syslog(get_class($this).'::fetch '.$this->error);
				return 0;
			}

			$this->db->free($resql);
			return 1;
		} else {
			$this->error = "Error ".$this->db->lasterror();
			return -1;
		}
	}


	// phpcs:disable PEAR.NamingConventions.ValidFunctionName.ScopeNotCamelCaps
	/**
	 *	Load this->lines
	 *
	 *  @return     int         1 si ok, < 0 si erreur
	 */
	public function fetch_lines()
	{
		// phpcs:enable
		$this->lines = array();

		$sql = 'SELECT f.rowid, f.ref as ref_supplier, f.description, f.date_start, f.date_end, f.pu_ht, f.pu_ttc, f.qty, f.remise_percent, f.vat_src_code, f.tva_tx';
		$sql .= ', f.localtax1_tx, f.localtax2_tx, f.localtax1_type, f.localtax2_type, f.total_localtax1, f.total_localtax2, f.fk_facture_fourn, f.fk_remise_except';
		$sql .= ', f.total_ht, f.tva as total_tva, f.total_ttc, f.fk_product, f.product_type, f.info_bits, f.rang, f.special_code, f.fk_parent_line, f.fk_unit';
		$sql .= ', p.rowid as product_id, p.ref as product_ref, p.label as label, p.barcode as product_barcode, p.description as product_desc';
		$sql .= ', f.fk_code_ventilation, f.fk_multicurrency, f.multicurrency_code, f.multicurrency_subprice, f.multicurrency_total_ht, f.multicurrency_total_tva, f.multicurrency_total_ttc';
		$sql .= ' FROM '.MAIN_DB_PREFIX.'facture_fourn_det as f';
		$sql .= ' LEFT JOIN '.MAIN_DB_PREFIX.'product as p ON f.fk_product = p.rowid';
		$sql .= ' WHERE fk_facture_fourn='.((int) $this->id);
		$sql .= ' ORDER BY f.rang, f.rowid';

		dol_syslog(get_class($this)."::fetch_lines", LOG_DEBUG);

		$resql_rows = $this->db->query($sql);
		if ($resql_rows) {
			$num_rows = $this->db->num_rows($resql_rows);
			if ($num_rows) {
				$i = 0;
				while ($i < $num_rows) {
					$obj = $this->db->fetch_object($resql_rows);

					$line = new SupplierInvoiceLine($this->db);

					$line->id               = $obj->rowid;
					$line->rowid            = $obj->rowid;
					$line->description      = $obj->description;
					$line->date_start       = $obj->date_start;
					$line->date_end         = $obj->date_end;
					$line->product_ref      = $obj->product_ref;
					$line->ref              = $obj->product_ref;
					$line->ref_supplier		= $obj->ref_supplier;
					$line->libelle			= $obj->label;
					$line->label  			= $obj->label;
					$line->product_barcode  = $obj->product_barcode;
					$line->product_desc		= $obj->product_desc;
					$line->subprice         = $obj->pu_ht;
					$line->pu_ht            = $obj->pu_ht;
					$line->pu_ttc			= $obj->pu_ttc;
					$line->vat_src_code     = $obj->vat_src_code;
					$line->tva_tx			= $obj->tva_tx;
					$line->localtax1_tx		= $obj->localtax1_tx;
					$line->localtax2_tx		= $obj->localtax2_tx;
					$line->localtax1_type	= $obj->localtax1_type;
					$line->localtax2_type	= $obj->localtax2_type;
					$line->qty				= $obj->qty;
					$line->remise_percent   = $obj->remise_percent;
					$line->fk_remise_except = $obj->fk_remise_except;
					//$line->tva			= $obj->total_tva; // deprecated
					$line->total_ht			= $obj->total_ht;
					$line->total_ttc		= $obj->total_ttc;
					$line->total_tva		= $obj->total_tva;
					$line->total_localtax1	= $obj->total_localtax1;
					$line->total_localtax2	= $obj->total_localtax2;
					$line->fk_facture_fourn = $obj->fk_facture_fourn;
					$line->fk_product       = $obj->fk_product;
					$line->product_type		= $obj->product_type;
					$line->product_label	= $obj->label;
					$line->info_bits        = $obj->info_bits;
					$line->fk_parent_line   = $obj->fk_parent_line;
					$line->special_code		= $obj->special_code;
					$line->rang             = $obj->rang;
					$line->fk_unit          = $obj->fk_unit;

					// Accountancy
					$line->code_ventilation = $obj->fk_code_ventilation;
					$line->fk_accounting_account = $obj->fk_code_ventilation;

					// Multicurrency
					$line->fk_multicurrency = $obj->fk_multicurrency;
					$line->multicurrency_code = $obj->multicurrency_code;
					$line->multicurrency_subprice = $obj->multicurrency_subprice;
					$line->multicurrency_total_ht = $obj->multicurrency_total_ht;
					$line->multicurrency_total_tva = $obj->multicurrency_total_tva;
					$line->multicurrency_total_ttc = $obj->multicurrency_total_ttc;

					// Extra fields
					$line->fetch_optionals();

					$this->lines[$i] = $line;

					$i++;
				}
			}
			$this->db->free($resql_rows);
			return 1;
		} else {
			$this->error = $this->db->error();
			dol_syslog(get_class($this)."::fetch_lines - No lines:{$this->error} Error:{$this->error}", LOG_DEBUG);
			return -3;
		}
	}


	/**
	 *  Update database
	 *
	 *  @param	User	$user            User that modify
	 *  @param  int		$notrigger       0=launch triggers after, 1=disable triggers
	 *  @return int 			         Return integer <0 if KO, >0 if OK
	 */
	public function update($user = null, $notrigger = 0)
	{
		global $langs;
		$error = 0;

		// Clean parameters
		if (empty($this->type)) {
			$this->type = self::TYPE_STANDARD;
		}
		if (isset($this->ref)) {
			$this->ref = trim($this->ref);
		}
		if (isset($this->ref_supplier)) {
			$this->ref_supplier = trim($this->ref_supplier);
		}
		if (isset($this->ref_ext)) {
			$this->ref_ext = trim($this->ref_ext);
		}
		if (isset($this->entity)) {
			$this->entity = trim($this->entity);
		}
		if (isset($this->type)) {
			$this->type = trim($this->type);
		}
		if (isset($this->subtype)) {
			$this->subtype = trim($this->subtype);
		}
		if (isset($this->socid)) {
			$this->socid = trim($this->socid);
		}
		if (isset($this->label)) {
			$this->label = trim($this->label);
		}
		if (isset($this->paye)) {
			$this->paye = trim($this->paye);
		}
		if (isset($this->close_code)) {
			$this->close_code = trim($this->close_code);
		}
		if (isset($this->close_note)) {
			$this->close_note = trim($this->close_note);
		}
		if (isset($this->localtax1)) {
			$this->localtax1 = trim($this->localtax1);
		}
		if (isset($this->localtax2)) {
			$this->localtax2 = trim($this->localtax2);
		}
		if (empty($this->total_ht)) {
			$this->total_ht = 0;
		}
		if (empty($this->total_tva)) {
			$this->total_tva = 0;
		}
		//	if (isset($this->total_localtax1)) $this->total_localtax1=trim($this->total_localtax1);
		//	if (isset($this->total_localtax2)) $this->total_localtax2=trim($this->total_localtax2);
		if (isset($this->total_ttc)) {
			$this->total_ttc = trim($this->total_ttc);
		}
		if (isset($this->statut)) {
			$this->statut = (int) $this->statut;
		}
		if (isset($this->status)) {
			$this->status = (int) $this->status;
		}
		if (isset($this->author)) {
			$this->author = trim($this->author);
		}
		if (isset($this->fk_user_valid)) {
			$this->fk_user_valid = trim($this->fk_user_valid);
		}
		if (isset($this->fk_facture_source)) {
			$this->fk_facture_source = trim($this->fk_facture_source);
		}
		if (isset($this->fk_project)) {
			if (empty($this->fk_project)) {
				$this->fk_project = null;
			} else {
				$this->fk_project = intval($this->fk_project);
			}
		}
		if (isset($this->cond_reglement_id)) {
			$this->cond_reglement_id = trim($this->cond_reglement_id);
		}
		if (isset($this->note_private)) {
			$this->note = trim($this->note_private);
		}
		if (isset($this->note_public)) {
			$this->note_public = trim($this->note_public);
		}
		if (isset($this->model_pdf)) {
			$this->model_pdf = trim($this->model_pdf);
		}
		if (isset($this->import_key)) {
			$this->import_key = trim($this->import_key);
		}


		// Check parameters
		// Put here code to add control on parameters values

		// Update request
		$sql = "UPDATE ".MAIN_DB_PREFIX."facture_fourn SET";
		$sql .= " ref=".(isset($this->ref) ? "'".$this->db->escape($this->ref)."'" : "null").",";
		$sql .= " ref_supplier=".(isset($this->ref_supplier) ? "'".$this->db->escape($this->ref_supplier)."'" : "null").",";
		$sql .= " ref_ext=".(isset($this->ref_ext) ? "'".$this->db->escape($this->ref_ext)."'" : "null").",";
		$sql .= " entity=".(isset($this->entity) ? ((int) $this->entity) : "null").",";
		$sql .= " type=".(isset($this->type) ? ((int) $this->type) : "null").",";
		$sql .= " subtype=".(isset($this->subtype) ? $this->db->escape($this->subtype) : "null").",";
		$sql .= " fk_soc=".(isset($this->socid) ? ((int) $this->socid) : "null").",";
		$sql .= " datec=".(dol_strlen($this->datec) != 0 ? "'".$this->db->idate($this->datec)."'" : 'null').",";
		$sql .= " datef=".(dol_strlen($this->date) != 0 ? "'".$this->db->idate($this->date)."'" : 'null').",";
		if (dol_strlen($this->tms) != 0) {
			$sql .= " tms=".(dol_strlen($this->tms) != 0 ? "'".$this->db->idate($this->tms)."'" : 'null').",";
		}
		$sql .= " libelle=".(isset($this->label) ? "'".$this->db->escape($this->label)."'" : "null").",";
		$sql .= " paye=".(isset($this->paye) ? ((int) $this->paye) : "0").",";
		$sql .= " close_code=".(isset($this->close_code) ? "'".$this->db->escape($this->close_code)."'" : "null").",";
		$sql .= " close_note=".(isset($this->close_note) ? "'".$this->db->escape($this->close_note)."'" : "null").",";
		$sql .= " localtax1=".(isset($this->localtax1) ? ((float) $this->localtax1) : "null").",";
		$sql .= " localtax2=".(isset($this->localtax2) ? ((float) $this->localtax2) : "null").",";
		$sql .= " total_ht=".(isset($this->total_ht) ? ((float) $this->total_ht) : "null").",";
		$sql .= " total_tva=".(isset($this->total_tva) ? ((float) $this->total_tva) : "null").",";
		$sql .= " total_ttc=".(isset($this->total_ttc) ? ((float) $this->total_ttc) : "null").",";
		$sql .= " fk_statut=".(isset($this->status) ? ((int) $this->status) : (isset($this->statut) ? ((int) $this->statut) : "null")).",";
		$sql .= " fk_user_author=".(isset($this->author) ? ((int) $this->author) : "null").",";
		$sql .= " fk_user_valid=".(isset($this->fk_user_valid) ? ((int) $this->fk_user_valid) : "null").",";
		$sql .= " fk_facture_source=".($this->fk_facture_source ? ((int) $this->fk_facture_source) : "null").",";
		$sql .= " vat_reverse_charge = ".($this->vat_reverse_charge != '' ? ((int) $this->db->escape($this->vat_reverse_charge)) : 0).",";
		$sql .= " fk_projet=".(!empty($this->fk_project) ? ((int) $this->fk_project) : "null").",";
		$sql .= " fk_cond_reglement=".(isset($this->cond_reglement_id) ? ((int) $this->cond_reglement_id) : "null").",";
		$sql .= " date_lim_reglement=".(dol_strlen($this->date_echeance) != 0 ? "'".$this->db->idate($this->date_echeance)."'" : 'null').",";
		$sql .= " note_private=".(isset($this->note_private) ? "'".$this->db->escape($this->note_private)."'" : "null").",";
		$sql .= " note_public=".(isset($this->note_public) ? "'".$this->db->escape($this->note_public)."'" : "null").",";
		$sql .= " model_pdf=".(isset($this->model_pdf) ? "'".$this->db->escape($this->model_pdf)."'" : "null").",";
		$sql .= " import_key=".(isset($this->import_key) ? "'".$this->db->escape($this->import_key)."'" : "null");
		$sql .= " WHERE rowid=".((int) $this->id);

		$this->db->begin();

		dol_syslog(get_class($this)."::update", LOG_DEBUG);
		$resql = $this->db->query($sql);

		if (!$resql) {
			$error++;

			if ($this->db->errno() == 'DB_ERROR_RECORD_ALREADY_EXISTS') {
				$this->errors[] = $langs->trans('ErrorRefAlreadyExists');
			} else {
				$this->errors[] = "Error ".$this->db->lasterror();
			}
		}

		if (!$error) {
			$result = $this->insertExtraFields();
			if ($result < 0) {
				$error++;
			}
		}

		if (!$error) {
			if (!$notrigger) {
				// Call trigger
				$result = $this->call_trigger('BILL_SUPPLIER_MODIFY', $user);
				if ($result < 0) {
					$error++;
				}
				// End call triggers
			}
		}

		// Commit or rollback
		if ($error) {
			foreach ($this->errors as $errmsg) {
				dol_syslog(get_class($this)."::update ".$errmsg, LOG_ERR);
				$this->error .= ($this->error ? ', '.$errmsg : $errmsg);
			}
			$this->db->rollback();
			return -1 * $error;
		} else {
			$this->db->commit();
			return 1;
		}
	}

	// phpcs:disable PEAR.NamingConventions.ValidFunctionName.ScopeNotCamelCaps
	/**
	 *    Add a discount line into an invoice (as an invoice line) using an existing absolute discount (Consume the discount)
	 *
	 *    @param     int	$idremise	Id of absolute discount
	 *    @return    int          		>0 if OK, <0 if KO
	 */
	public function insert_discount($idremise)
	{
		// phpcs:enable
		global $conf, $langs;

		include_once DOL_DOCUMENT_ROOT.'/core/lib/price.lib.php';
		include_once DOL_DOCUMENT_ROOT.'/core/class/discount.class.php';

		$this->db->begin();

		$remise = new DiscountAbsolute($this->db);
		$result = $remise->fetch($idremise);

		if ($result > 0) {
			if ($remise->fk_invoice_supplier) {	// Protection against multiple submission
				$this->error = $langs->trans("ErrorDiscountAlreadyUsed");
				$this->db->rollback();
				return -5;
			}

			$facligne = new SupplierInvoiceLine($this->db);
			$facligne->fk_facture_fourn = $this->id;
			$facligne->fk_remise_except = $remise->id;
			$facligne->desc = $remise->description; // Description ligne
			$facligne->vat_src_code = $remise->vat_src_code;
			$facligne->tva_tx = $remise->tva_tx;
			$facligne->subprice = -$remise->amount_ht;
			$facligne->fk_product = 0; // Id produit predefini
			$facligne->product_type = 0;
			$facligne->qty = 1;
			$facligne->remise_percent = 0;
			$facligne->rang = -1;
			$facligne->info_bits = 2;

			if (getDolGlobalString('MAIN_ADD_LINE_AT_POSITION')) {
				$facligne->rang = 1;
				$linecount = count($this->lines);
				for ($ii = 1; $ii <= $linecount; $ii++) {
					$this->updateRangOfLine($this->lines[$ii - 1]->id, $ii+1);
				}
			}

			// Get buy/cost price of invoice that is source of discount
			if ($remise->fk_invoice_supplier_source > 0) {
				$srcinvoice = new FactureFournisseur($this->db);
				$srcinvoice->fetch($remise->fk_invoice_supplier_source);
				$totalcostpriceofinvoice = 0;
				include_once DOL_DOCUMENT_ROOT.'/core/class/html.formmargin.class.php'; // TODO Move this into commonobject
				$formmargin = new FormMargin($this->db);
				$arraytmp = $formmargin->getMarginInfosArray($srcinvoice, false);
				$facligne->pa_ht = $arraytmp['pa_total'];
			}

			$facligne->total_ht  = -$remise->amount_ht;
			$facligne->total_tva = -$remise->amount_tva;
			$facligne->total_ttc = -$remise->amount_ttc;

			$facligne->multicurrency_subprice = -$remise->multicurrency_subprice;
			$facligne->multicurrency_total_ht = -$remise->multicurrency_total_ht;
			$facligne->multicurrency_total_tva = -$remise->multicurrency_total_tva;
			$facligne->multicurrency_total_ttc = -$remise->multicurrency_total_ttc;

			$lineid = $facligne->insert();
			if ($lineid > 0) {
				$result = $this->update_price(1);
				if ($result > 0) {
					// Create link between discount and invoice line
					$result = $remise->link_to_invoice($lineid, 0);
					if ($result < 0) {
						$this->error = $remise->error;
						$this->db->rollback();
						return -4;
					}

					$this->db->commit();
					return 1;
				} else {
					$this->error = $facligne->error;
					$this->db->rollback();
					return -1;
				}
			} else {
				$this->error = $facligne->error;
				$this->db->rollback();
				return -2;
			}
		} else {
			$this->db->rollback();
			return -3;
		}
	}


	/**
	 *	Delete invoice from database
	 *
	 *  @param      User	$user		    User object
	 *	@param	    int		$notrigger	    1=Does not execute triggers, 0= execute triggers
	 *	@return		int						Return integer <0 if KO, >0 if OK
	 */
	public function delete(User $user, $notrigger = 0)
	{
		global $conf;

		$rowid = $this->id;

		dol_syslog("FactureFournisseur::delete rowid=".$rowid, LOG_DEBUG);

		// TODO Test if there is at least on payment. If yes, refuse to delete.

		$error = 0;
		$this->db->begin();

		if (!$error && !$notrigger) {
			// Call trigger
			$result = $this->call_trigger('BILL_SUPPLIER_DELETE', $user);
			if ($result < 0) {
				$this->db->rollback();
				return -1;
			}
			// Fin appel triggers
		}

		if (!$error) {
			// If invoice was converted into a discount not yet consumed, we remove discount
			$sql = 'DELETE FROM '.MAIN_DB_PREFIX.'societe_remise_except';
			$sql .= ' WHERE fk_invoice_supplier_source = '.((int) $rowid);
			$sql .= ' AND fk_invoice_supplier_line IS NULL';
			$resql = $this->db->query($sql);

			// If invoice has consumned discounts
			$this->fetch_lines();
			$list_rowid_det = array();
			foreach ($this->lines as $key => $invoiceline) {
				$list_rowid_det[] = $invoiceline->rowid;
			}

			// Consumned discounts are freed
			if (count($list_rowid_det)) {
				$sql = 'UPDATE '.MAIN_DB_PREFIX.'societe_remise_except';
				$sql .= ' SET fk_invoice_supplier = NULL, fk_invoice_supplier_line = NULL';
				$sql .= ' WHERE fk_invoice_supplier_line IN ('.$this->db->sanitize(join(',', $list_rowid_det)).')';

				dol_syslog(get_class($this)."::delete", LOG_DEBUG);
				if (!$this->db->query($sql)) {
					$error++;
				}
			}
		}

		if (!$error) {
			$main = MAIN_DB_PREFIX.'facture_fourn_det';
			$ef = $main."_extrafields";
			$sqlef = "DELETE FROM $ef WHERE fk_object IN (SELECT rowid FROM ".$main." WHERE fk_facture_fourn = ".((int) $rowid).")";
			$resqlef = $this->db->query($sqlef);
			$sql = 'DELETE FROM '.MAIN_DB_PREFIX.'facture_fourn_det WHERE fk_facture_fourn = '.((int) $rowid);
			dol_syslog(get_class($this)."::delete", LOG_DEBUG);
			$resql = $this->db->query($sql);
			if ($resqlef && $resql) {
				$sql = 'DELETE FROM '.MAIN_DB_PREFIX.'facture_fourn WHERE rowid = '.((int) $rowid);
				dol_syslog(get_class($this)."::delete", LOG_DEBUG);
				$resql2 = $this->db->query($sql);
				if (!$resql2) {
					$error++;
				}
			} else {
				$error++;
			}
		}

		if (!$error) {
			// Delete linked object
			$res = $this->deleteObjectLinked();
			if ($res < 0) {
				$error++;
			}
		}

		if (!$error) {
			// Delete record into ECM index (Note that delete is also done when deleting files with the dol_delete_dir_recursive
			$this->deleteEcmFiles(0); // Deleting files physically is done later with the dol_delete_dir_recursive
			$this->deleteEcmFiles(1); // Deleting files physically is done later with the dol_delete_dir_recursive

			// We remove directory
			if ($conf->fournisseur->facture->dir_output) {
				include_once DOL_DOCUMENT_ROOT.'/core/lib/files.lib.php';

				$ref = dol_sanitizeFileName($this->ref);
				$dir = $conf->fournisseur->facture->dir_output.'/'.get_exdir($this->id, 2, 0, 0, $this, 'invoice_supplier').$ref;
				$file = $dir."/".$ref.".pdf";
				if (file_exists($file)) {
					if (!dol_delete_file($file, 0, 0, 0, $this)) { // For triggers
						$this->error = 'ErrorFailToDeleteFile';
						$error++;
					}
				}
				if (file_exists($dir)) {
					$res = @dol_delete_dir_recursive($dir);

					if (!$res) {
						$this->error = 'ErrorFailToDeleteDir';
						$error++;
					}
				}
			}
		}

		// Remove extrafields
		if (!$error) {
			$result = $this->deleteExtraFields();
			if ($result < 0) {
				$error++;
				dol_syslog(get_class($this)."::delete error -4 ".$this->error, LOG_ERR);
			}
		}

		if (!$error) {
			dol_syslog(get_class($this)."::delete $this->id by $user->id", LOG_DEBUG);
			$this->db->commit();
			return 1;
		} else {
			$this->error = $this->db->lasterror();
			$this->db->rollback();
			return -$error;
		}
	}


	// phpcs:disable PEAR.NamingConventions.ValidFunctionName.ScopeNotCamelCaps
	/**
	 *  Tag invoice as a paid invoice
	 *
	 *	@deprecated
	 *  @see setPaid()
	 *	@param  User	$user       Object user
	 *	@param  string	$close_code	Code indicates whether the class has paid in full while payment is incomplete. Not implementd yet.
	 *	@param  string	$close_note	Comment informs if the class has been paid while payment is incomplete. Not implementd yet.
	 *	@return int         		<0 si ko, >0 si ok
	 */
	public function set_paid($user, $close_code = '', $close_note = '')
	{
		// phpcs:enable
		dol_syslog(get_class($this)."::set_paid is deprecated, use setPaid instead", LOG_NOTICE);
		return $this->setPaid($user, $close_code, $close_note);
	}

	/**
	 *  Tag invoice as a paid invoice
	 *
	 *	@param  User	$user       Object user
	 *	@param  string	$close_code	Code indicates whether the class has paid in full while payment is incomplete. Not implementd yet.
	 *	@param  string	$close_note	Comment informs if the class has been paid while payment is incomplete. Not implementd yet.
	 *	@return int         		<0 si ko, >0 si ok
	 */
	public function setPaid($user, $close_code = '', $close_note = '')
	{
		$error = 0;

		if ($this->paye != 1) {
			$this->db->begin();

			$now = dol_now();

			dol_syslog("FactureFournisseur::setPaid", LOG_DEBUG);

			$sql = 'UPDATE '.MAIN_DB_PREFIX.'facture_fourn SET';
			$sql .= ' fk_statut = '.self::STATUS_CLOSED;
			if (!$close_code) {
				$sql .= ', paye=1';
			}
			if ($close_code) {
				$sql .= ", close_code='".$this->db->escape($close_code)."'";
			}
			if ($close_note) {
				$sql .= ", close_note='".$this->db->escape($close_note)."'";
			}
			$sql .= ', fk_user_closing = '.((int) $user->id);
			$sql .= ", date_closing = '".$this->db->idate($now)."'";
			$sql .= ' WHERE rowid = '.((int) $this->id);

			$resql = $this->db->query($sql);
			if ($resql) {
				// Call trigger
				$result = $this->call_trigger('BILL_SUPPLIER_PAYED', $user);
				if ($result < 0) {
					$error++;
				}
				// End call triggers
			} else {
				$error++;
				$this->error = $this->db->error();
				dol_print_error($this->db);
			}

			if (!$error) {
				$this->db->commit();
				return 1;
			} else {
				$this->db->rollback();
				return -1;
			}
		} else {
			return 0;
		}
	}

	// phpcs:disable PEAR.NamingConventions.ValidFunctionName.ScopeNotCamelCaps
	/**
	 *	Tag the invoice as not fully paid + trigger call BILL_UNPAYED
	 *	Function used when a direct debit payment is refused,
	 *	or when the invoice was canceled and reopened.
	 *
	 *	@deprecated
	 *  @see setUnpaid()
	 *	@param      User	$user       Object user that change status
	 *	@return     int         		<0 si ok, >0 si ok
	 */
	public function set_unpaid($user)
	{
		// phpcs:enable
		dol_syslog(get_class($this)."::set_unpaid is deprecated, use setUnpaid instead", LOG_NOTICE);
		return $this->setUnpaid($user);
	}

	/**
	 *	Tag the invoice as not fully paid + trigger call BILL_UNPAYED
	 *	Function used when a direct debit payment is refused,
	 *	or when the invoice was canceled and reopened.
	 *
	 *	@param      User	$user       Object user that change status
	 *	@return     int         		<0 si ok, >0 si ok
	 */
	public function setUnpaid($user)
	{
		$error = 0;

		$this->db->begin();

		$sql = 'UPDATE '.MAIN_DB_PREFIX.'facture_fourn';
		$sql .= ' SET paye=0, fk_statut='.self::STATUS_VALIDATED.', close_code=null, close_note=null,';
		$sql .= ' date_closing=null,';
		$sql .= ' fk_user_closing=null';
		$sql .= ' WHERE rowid = '.((int) $this->id);

		dol_syslog(get_class($this)."::set_unpaid", LOG_DEBUG);
		$resql = $this->db->query($sql);
		if ($resql) {
			// Call trigger
			$result = $this->call_trigger('BILL_SUPPLIER_UNPAYED', $user);
			if ($result < 0) {
				$error++;
			}
			// End call triggers
		} else {
			$error++;
			$this->error = $this->db->error();
			dol_print_error($this->db);
		}

		if (!$error) {
			$this->db->commit();
			return 1;
		} else {
			$this->db->rollback();
			return -1;
		}
	}

	/**
	 *	Tag invoice as canceled, with no payment on it (example for replacement invoice or payment never received) + call trigger BILL_CANCEL
	 *	Warning, if option to decrease stock on invoice was set, this function does not change stock (it might be a cancel because
	 *  of no payment even if merchandises were sent).
	 *
	 *	@param	User	$user        	Object user making change
	 *	@param	string	$close_code		Code of closing invoice (CLOSECODE_REPLACED, CLOSECODE_...)
	 *	@param	string	$close_note		Comment
	 *	@return int         			Return integer <0 if KO, >0 if OK
	 */
	public function setCanceled($user, $close_code = '', $close_note = '')
	{
		dol_syslog(get_class($this)."::setCanceled rowid=".((int) $this->id), LOG_DEBUG);

		$this->db->begin();

		$sql = 'UPDATE '.MAIN_DB_PREFIX.'facture_fourn SET';
		$sql .= ' fk_statut='.self::STATUS_ABANDONED;
		if ($close_code) {
			$sql .= ", close_code='".$this->db->escape($close_code)."'";
		}
		if ($close_note) {
			$sql .= ", close_note='".$this->db->escape($close_note)."'";
		}
		$sql .= " WHERE rowid = ".((int) $this->id);

		$resql = $this->db->query($sql);
		if ($resql) {
			// Bound discounts are deducted from the invoice
			// as they have not been used since the invoice is abandoned.
			$sql = 'UPDATE '.MAIN_DB_PREFIX.'societe_remise_except';
			$sql .= ' SET fk_invoice_supplier = NULL';
			$sql .= ' WHERE fk_invoice_supplier = '.((int) $this->id);

			$resql = $this->db->query($sql);
			if ($resql) {
				// Call trigger
				$result = $this->call_trigger('BILL_SUPPLIER_CANCEL', $user);
				if ($result < 0) {
					$this->db->rollback();
					return -1;
				}
				// End call triggers

				$this->db->commit();
				return 1;
			} else {
				$this->error = $this->db->error()." sql=".$sql;
				$this->db->rollback();
				return -1;
			}
		} else {
			$this->error = $this->db->error()." sql=".$sql;
			$this->db->rollback();
			return -2;
		}
	}

	/**
	 *	Tag invoice as validated + call trigger BILL_VALIDATE
	 *
	 *	@param	User	$user           Object user that validate
	 *	@param  string	$force_number   Reference to force on invoice
	 *	@param	int		$idwarehouse	Id of warehouse for stock change
	 *  @param	int		$notrigger		1=Does not execute triggers, 0= execute triggers
	 *	@return int 			        <0 if KO, =0 if nothing to do, >0 if OK
	 */
	public function validate($user, $force_number = '', $idwarehouse = 0, $notrigger = 0)
	{
		global $mysoc, $conf, $langs;

		require_once DOL_DOCUMENT_ROOT.'/core/lib/files.lib.php';

		$now = dol_now();

		$error = 0;
		dol_syslog(get_class($this).'::validate user='.$user->id.', force_number='.$force_number.', idwarehouse='.$idwarehouse);

		// Force to have object complete for checks
		$this->fetch_thirdparty();
		$this->fetch_lines();

		// Check parameters
		if ($this->statut > self::STATUS_DRAFT) {	// This is to avoid to validate twice (avoid errors on logs and stock management)
			dol_syslog(get_class($this)."::validate no draft status", LOG_WARNING);
			return 0;
		}
		if (preg_match('/^'.preg_quote($langs->trans("CopyOf").' ').'/', $this->ref_supplier)) {
			$langs->load("errors");
			$this->error = $langs->trans("ErrorFieldFormat", $langs->transnoentities("RefSupplier")).'. '.$langs->trans('RemoveString', $langs->transnoentitiesnoconv("CopyOf"));
			return -1;
		}
		if (count($this->lines) <= 0) {
			$langs->load("errors");
			$this->error = $langs->trans("ErrorObjectMustHaveLinesToBeValidated", $this->ref);
			return -1;
		}

		// Check for mandatory fields in thirdparty (defined into setup)
		if (!empty($this->thirdparty) && is_object($this->thirdparty)) {
			$array_to_check = array('IDPROF1', 'IDPROF2', 'IDPROF3', 'IDPROF4', 'IDPROF5', 'IDPROF6', 'EMAIL', 'ACCOUNTANCY_CODE_SUPPLIER');
			foreach ($array_to_check as $key) {
				$keymin = strtolower($key);
				if ($keymin == 'accountancy_code_supplier') {
					$keymin = 'code_compta_fournisseur';
				}
				if (!property_exists($this->thirdparty, $keymin)) {
					continue;
				}
				$vallabel = $this->thirdparty->$keymin;

				$i = (int) preg_replace('/[^0-9]/', '', $key);
				if ($i > 0) {
					if ($this->thirdparty->isACompany()) {
						// Check for mandatory prof id (but only if country is other than ours)
						if ($mysoc->country_id > 0 && $this->thirdparty->country_id == $mysoc->country_id) {
							$idprof_mandatory = 'SOCIETE_'.$key.'_INVOICE_MANDATORY';
							if (!$vallabel && getDolGlobalString($idprof_mandatory)) {
								$langs->load("errors");
								$this->error = $langs->trans('ErrorProdIdIsMandatory', $langs->transcountry('ProfId'.$i, $this->thirdparty->country_code)).' ('.$langs->trans("ForbiddenBySetupRules").') ['.$langs->trans('Company').' : '.$this->thirdparty->name.']';
								dol_syslog(__METHOD__.' '.$this->error, LOG_ERR);
								return -1;
							}
						}
					}
				} else {
					if ($key == 'EMAIL') {
						// Check for mandatory
						if (getDolGlobalString('SOCIETE_EMAIL_INVOICE_MANDATORY') && !isValidEMail($this->thirdparty->email)) {
							$langs->load("errors");
							$this->error = $langs->trans("ErrorBadEMail", $this->thirdparty->email).' ('.$langs->trans("ForbiddenBySetupRules").') ['.$langs->trans('Company').' : '.$this->thirdparty->name.']';
							dol_syslog(__METHOD__.' '.$this->error, LOG_ERR);
							return -1;
						}
					} elseif ($key == 'ACCOUNTANCY_CODE_SUPPLIER') {
						// Check for mandatory
						if (getDolGlobalString('SOCIETE_ACCOUNTANCY_CODE_SUPPLIER_INVOICE_MANDATORY') && empty($this->thirdparty->code_compta_fournisseur)) {
							$langs->load("errors");
							$this->error = $langs->trans("ErrorAccountancyCodeSupplierIsMandatory", $this->thirdparty->name).' ('.$langs->trans("ForbiddenBySetupRules").')';
							dol_syslog(__METHOD__.' '.$this->error, LOG_ERR);
							return -1;
						}
					}
				}
			}
		}

		$this->db->begin();

		// Define new ref
		if ($force_number) {
			$num = $force_number;
		} elseif (preg_match('/^[\(]?PROV/i', $this->ref) || empty($this->ref)) { // empty should not happened, but when it occurs, the test save life
			$num = $this->getNextNumRef($this->thirdparty);
		} else {
			$num = $this->ref;
		}
		$this->newref = dol_sanitizeFileName($num);

		$sql = "UPDATE ".MAIN_DB_PREFIX."facture_fourn";
		$sql .= " SET ref='".$this->db->escape($num)."', fk_statut = 1, fk_user_valid = ".((int) $user->id).", date_valid = '".$this->db->idate($now)."'";
		$sql .= " WHERE rowid = ".((int) $this->id);

		dol_syslog(get_class($this)."::validate", LOG_DEBUG);
		$resql = $this->db->query($sql);
		if ($resql) {
			// Si on incrémente le produit principal et ses composants à la validation de facture fournisseur
			if (!$error && isModEnabled('stock') && getDolGlobalString('STOCK_CALCULATE_ON_SUPPLIER_BILL')) {
				require_once DOL_DOCUMENT_ROOT.'/product/stock/class/mouvementstock.class.php';
				$langs->load("agenda");

				$cpt = count($this->lines);
				for ($i = 0; $i < $cpt; $i++) {
					if ($this->lines[$i]->fk_product > 0) {
						$mouvP = new MouvementStock($this->db);
						$mouvP->origin = &$this;
						$mouvP->setOrigin($this->element, $this->id);
						// We increase stock for product
						$up_ht_disc = $this->lines[$i]->subprice;
						if (!empty($this->lines[$i]->remise_percent) && !getDolGlobalString('STOCK_EXCLUDE_DISCOUNT_FOR_PMP')) {
							$up_ht_disc = price2num($up_ht_disc * (100 - $this->lines[$i]->remise_percent) / 100, 'MU');
						}
						if ($this->type == FactureFournisseur::TYPE_CREDIT_NOTE) {
							$result = $mouvP->livraison($user, $this->lines[$i]->fk_product, $idwarehouse, $this->lines[$i]->qty, $up_ht_disc, $langs->trans("InvoiceValidatedInDolibarr", $num));
						} else {
							$result = $mouvP->reception($user, $this->lines[$i]->fk_product, $idwarehouse, $this->lines[$i]->qty, $up_ht_disc, $langs->trans("InvoiceValidatedInDolibarr", $num));
						}
						if ($result < 0) {
							$this->error = $mouvP->error;
							if (count($mouvP->errors)) {
								$this->errors = $mouvP->errors;
							}
							return -2;
						}
					}
				}
			}

			// Triggers call
			if (!$error && empty($notrigger)) {
				// Call trigger
				$result = $this->call_trigger('BILL_SUPPLIER_VALIDATE', $user);
				if ($result < 0) {
					$error++;
				}
				// End call triggers
			}

			if (!$error) {
				$this->oldref = $this->ref;

				// Rename directory if dir was a temporary ref
				if (preg_match('/^[\(]?PROV/i', $this->ref)) {
					// Now we rename also files into index
					$sql = 'UPDATE '.MAIN_DB_PREFIX."ecm_files set filename = CONCAT('".$this->db->escape($this->newref)."', SUBSTR(filename, ".(strlen($this->ref) + 1).")), filepath = 'fournisseur/facture/".get_exdir($this->id, 2, 0, 0, $this, 'invoice_supplier').$this->db->escape($this->newref)."'";
					$sql .= " WHERE filename LIKE '".$this->db->escape($this->ref)."%' AND filepath = 'fournisseur/facture/".get_exdir($this->id, 2, 0, 0, $this, 'invoice_supplier').$this->db->escape($this->ref)."' and entity = ".$conf->entity;
					$resql = $this->db->query($sql);
					if (!$resql) {
						$error++;
						$this->error = $this->db->lasterror();
					}
					$sql = 'UPDATE '.MAIN_DB_PREFIX."ecm_files set filepath = 'fournisseur/facture/".get_exdir($this->id, 2, 0, 0, $this, 'invoice_supplier').$this->db->escape($this->newref)."'";
					$sql .= " WHERE filepath = 'fournisseur/facture/".get_exdir($this->id, 2, 0, 0, $this, 'invoice_supplier').$this->db->escape($this->ref)."' and entity = ".$conf->entity;
					$resql = $this->db->query($sql);
					if (!$resql) {
						$error++;
						$this->error = $this->db->lasterror();
					}

					// We rename directory ($this->ref = old ref, $num = new ref) in order not to lose the attachments
					$oldref = dol_sanitizeFileName($this->ref);
					$newref = dol_sanitizeFileName($num);
					$dirsource = $conf->fournisseur->facture->dir_output.'/'.get_exdir($this->id, 2, 0, 0, $this, 'invoice_supplier').$oldref;
					$dirdest = $conf->fournisseur->facture->dir_output.'/'.get_exdir($this->id, 2, 0, 0, $this, 'invoice_supplier').$newref;
					if (!$error && file_exists($dirsource)) {
						dol_syslog(get_class($this)."::validate rename dir ".$dirsource." into ".$dirdest);

						if (@rename($dirsource, $dirdest)) {
							dol_syslog("Rename ok");
							// Rename docs starting with $oldref with $newref
							$listoffiles = dol_dir_list($conf->fournisseur->facture->dir_output.'/'.get_exdir($this->id, 2, 0, 0, $this, 'invoice_supplier').$newref, 'files', 1, '^'.preg_quote($oldref, '/'));
							foreach ($listoffiles as $fileentry) {
								$dirsource = $fileentry['name'];
								$dirdest = preg_replace('/^'.preg_quote($oldref, '/').'/', $newref, $dirsource);
								$dirsource = $fileentry['path'].'/'.$dirsource;
								$dirdest = $fileentry['path'].'/'.$dirdest;
								@rename($dirsource, $dirdest);
							}
						}
					}
				}
			}

			// Set new ref and define current statut
			if (!$error) {
				$this->ref = $num;
				$this->statut = self::STATUS_VALIDATED;
				//$this->date_validation=$now; this is stored into log table
			}

			if (!$error) {
				$this->db->commit();
				return 1;
			} else {
				$this->db->rollback();
				return -1;
			}
		} else {
			$this->error = $this->db->error();
			$this->db->rollback();
			return -1;
		}
	}

	/**
	 *	Set draft status
	 *
	 *	@param	User	$user			Object user that modify
	 *	@param	int		$idwarehouse	Id warehouse to use for stock change.
	 *  @param	int		$notrigger		1=Does not execute triggers, 0= execute triggers
	 *	@return	int						Return integer <0 if KO, >0 if OK
	 */
	public function setDraft($user, $idwarehouse = -1, $notrigger = 0)
	{
		// phpcs:enable
		global $conf, $langs;

		$error = 0;

		if ($this->statut == self::STATUS_DRAFT) {
			dol_syslog(__METHOD__." already draft status", LOG_WARNING);
			return 0;
		}

		dol_syslog(__METHOD__, LOG_DEBUG);

		$this->db->begin();

		$sql = "UPDATE ".MAIN_DB_PREFIX."facture_fourn";
		$sql .= " SET fk_statut = ".self::STATUS_DRAFT;
		$sql .= " WHERE rowid = ".((int) $this->id);

		$result = $this->db->query($sql);
		if ($result) {
			if (!$error) {
				$this->oldcopy = clone $this;
			}

			// Si on incremente le produit principal et ses composants a la validation de facture fournisseur, on decremente
			if ($result >= 0 && isModEnabled('stock') && getDolGlobalString('STOCK_CALCULATE_ON_SUPPLIER_BILL')) {
				require_once DOL_DOCUMENT_ROOT.'/product/stock/class/mouvementstock.class.php';
				$langs->load("agenda");

				$cpt = count($this->lines);
				for ($i = 0; $i < $cpt; $i++) {
					if ($this->lines[$i]->fk_product > 0) {
						$mouvP = new MouvementStock($this->db);
						$mouvP->origin = &$this;
						$mouvP->setOrigin($this->element, $this->id);
						// We increase stock for product
						if ($this->type == FactureFournisseur::TYPE_CREDIT_NOTE) {
							$result = $mouvP->reception($user, $this->lines[$i]->fk_product, $idwarehouse, $this->lines[$i]->qty, $this->lines[$i]->subprice, $langs->trans("InvoiceBackToDraftInDolibarr", $this->ref));
						} else {
							$result = $mouvP->livraison($user, $this->lines[$i]->fk_product, $idwarehouse, $this->lines[$i]->qty, $this->lines[$i]->subprice, $langs->trans("InvoiceBackToDraftInDolibarr", $this->ref));
						}
					}
				}
			}
			// Triggers call
			if (!$error && empty($notrigger)) {
				// Call trigger
				$result = $this->call_trigger('BILL_SUPPLIER_UNVALIDATE', $user);
				if ($result < 0) {
					$error++;
				}
				// End call triggers
			}
			if ($error == 0) {
				$this->db->commit();
				return 1;
			} else {
				$this->db->rollback();
				return -1;
			}
		} else {
			$this->error = $this->db->error();
			$this->db->rollback();
			return -1;
		}
	}


	/**
	 *	Adds an invoice line (associated with no predefined product/service)
	 *	The parameters are already supposed to be correct and with final values when calling
	 *	this method. Also, for the VAT rate, it must already have been defined by the caller by
	 *	by the get_default_tva method(vendor_company, buying company, idprod) and the desc must
	 *	already have the right value (the caller has to manage the multilanguage).
	 *
	 *	@param    	string	$desc            	Description of the line
	 *	@param    	double	$pu              	Unit price (HT or TTC according to price_base_type, > 0 even for credit note)
	 *	@param    	double	$txtva           	Force Vat rate to use, -1 for auto.
	 *	@param		double	$txlocaltax1		LocalTax1 Rate
	 *	@param		double	$txlocaltax2		LocalTax2 Rate
	 *	@param    	double	$qty             	Quantity
	 *	@param    	int		$fk_product      	Product/Service ID predefined
	 *	@param    	double	$remise_percent  	Percentage discount of the line
	 *	@param    	integer	$date_start      	Service start date
	 * 	@param    	integer	$date_end        	Service expiry date
	 * 	@param    	string	$ventil          	Accounting breakdown code
	 *	@param    	int		$info_bits			Line type bits
	 *	@param    	string	$price_base_type 	HT or TTC
	 *	@param		int		$type				Type of line (0=product, 1=service)
	 *  @param      int		$rang            	Position of line
	 *  @param		int		$notrigger			Disable triggers
	 *  @param		array	$array_options		extrafields array
	 * 	@param 		string	$fk_unit 			Code of the unit to use. Null to use the default one
	 *  @param      int     $origin_id          id origin document
	 *  @param		double	$pu_devise			Amount in currency
	 *  @param		string	$ref_supplier		Supplier ref
	 *  @param      string  $special_code       Special code
	 *  @param		int		$fk_parent_line		Parent line id
	 *  @param    	int		$fk_remise_except	Id discount used
	 *	@return    	int             			>0 if OK, <0 if KO
	 */
	public function addline($desc, $pu, $txtva, $txlocaltax1, $txlocaltax2, $qty, $fk_product = 0, $remise_percent = 0, $date_start = '', $date_end = '', $ventil = 0, $info_bits = '', $price_base_type = 'HT', $type = 0, $rang = -1, $notrigger = false, $array_options = 0, $fk_unit = null, $origin_id = 0, $pu_devise = 0, $ref_supplier = '', $special_code = '', $fk_parent_line = 0, $fk_remise_except = 0)
	{
		global $langs, $mysoc, $conf;

		dol_syslog(get_class($this)."::addline $desc,$pu,$qty,$txtva,$fk_product,$remise_percent,$date_start,$date_end,$ventil,$info_bits,$price_base_type,$type,$fk_unit,fk_remise_except=$fk_remise_except", LOG_DEBUG);
		include_once DOL_DOCUMENT_ROOT.'/core/lib/price.lib.php';

		if ($this->statut == self::STATUS_DRAFT) {
			// Clean parameters
			if (empty($remise_percent)) {
				$remise_percent = 0;
			}
			if (empty($qty)) {
				$qty = 0;
			}
			if (empty($info_bits)) {
				$info_bits = 0;
			}
			if (empty($rang)) {
				$rang = 0;
			}
			if (empty($ventil)) {
				$ventil = 0;
			}
			if (empty($txtva)) {
				$txtva = 0;
			}
			if (empty($txlocaltax1)) {
				$txlocaltax1 = 0;
			}
			if (empty($txlocaltax2)) {
				$txlocaltax2 = 0;
			}

			$remise_percent = price2num($remise_percent);
			$qty = price2num($qty);
			$pu = price2num($pu);
			if (!preg_match('/\((.*)\)/', $txtva)) {
				$txtva = price2num($txtva); // $txtva can have format '5,1' or '5.1' or '5.1(XXX)', we must clean only if '5,1'
			}
			$txlocaltax1 = price2num($txlocaltax1);
			$txlocaltax2 = price2num($txlocaltax2);

			if ($date_start && $date_end && $date_start > $date_end) {
				$langs->load("errors");
				$this->error = $langs->trans('ErrorStartDateGreaterEnd');
				return -1;
			}

			$this->db->begin();

			if ($fk_product > 0) {
				if (getDolGlobalString('SUPPLIER_INVOICE_WITH_PREDEFINED_PRICES_ONLY')) {
					// Check quantity is enough
					dol_syslog(get_class($this)."::addline we check supplier prices fk_product=".$fk_product." qty=".$qty." ref_supplier=".$ref_supplier);
					$prod = new ProductFournisseur($this->db);
					if ($prod->fetch($fk_product) > 0) {
						$product_type = $prod->type;
						$label = $prod->label;
						$fk_prod_fourn_price = 0;

						// We use 'none' instead of $ref_supplier, because $ref_supplier may not exists anymore. So we will take the first supplier price ok.
						// If we want a dedicated supplier price, we must provide $fk_prod_fourn_price.
						$result = $prod->get_buyprice($fk_prod_fourn_price, $qty, $fk_product, 'none', ($this->fk_soc ? $this->fk_soc : $this->socid)); // Search on couple $fk_prod_fourn_price/$qty first, then on triplet $qty/$fk_product/$ref_supplier/$this->fk_soc
						if ($result > 0) {
							if (empty($pu)) {
								$pu = $prod->fourn_pu; // Unit price supplier price set by get_buyprice
							}
							$ref_supplier = $prod->ref_supplier; // Ref supplier price set by get_buyprice
							// is remise percent not keyed but present for the product we add it
							if ($remise_percent == 0 && $prod->remise_percent != 0) {
								$remise_percent = $prod->remise_percent;
							}
						}
						if ($result == 0) {                   // If result == 0, we failed to found the supplier reference price
							$langs->load("errors");
							$this->error = "Ref ".$prod->ref." ".$langs->trans("ErrorQtyTooLowForThisSupplier");
							$this->db->rollback();
							dol_syslog(get_class($this)."::addline we did not found supplier price, so we can't guess unit price");
							//$pu    = $prod->fourn_pu;     // We do not overwrite unit price
							//$ref   = $prod->ref_fourn;    // We do not overwrite ref supplier price
							return -1;
						}
						if ($result == -1) {
							$langs->load("errors");
							$this->error = "Ref ".$prod->ref." ".$langs->trans("ErrorQtyTooLowForThisSupplier");
							$this->db->rollback();
							dol_syslog(get_class($this)."::addline result=".$result." - ".$this->error, LOG_DEBUG);
							return -1;
						}
						if ($result < -1) {
							$this->error = $prod->error;
							$this->db->rollback();
							dol_syslog(get_class($this)."::addline result=".$result." - ".$this->error, LOG_ERR);
							return -1;
						}
					} else {
						$this->error = $prod->error;
						$this->db->rollback();
						return -1;
					}
				}
			} else {
				$product_type = $type;
			}

			if (isModEnabled("multicurrency") && $pu_devise > 0) {
				$pu = 0;
			}

			$localtaxes_type = getLocalTaxesFromRate($txtva, 0, $mysoc, $this->thirdparty);

			// Clean vat code
			$reg = array();
			$vat_src_code = '';
			if (preg_match('/\((.*)\)/', $txtva, $reg)) {
				$vat_src_code = $reg[1];
				$txtva = preg_replace('/\s*\(.*\)/', '', $txtva); // Remove code into vatrate.
			}

			// Calcul du total TTC et de la TVA pour la ligne a partir de
			// qty, pu, remise_percent et txtva
			// TRES IMPORTANT: C'est au moment de l'insertion ligne qu'on doit stocker
			// la part ht, tva et ttc, et ce au niveau de la ligne qui a son propre taux tva.

			$tabprice = calcul_price_total($qty, $pu, $remise_percent, $txtva, $txlocaltax1, $txlocaltax2, 0, $price_base_type, $info_bits, $type, $this->thirdparty, $localtaxes_type, 100, $this->multicurrency_tx, $pu_devise);
			$total_ht  = $tabprice[0];
			$total_tva = $tabprice[1];
			$total_ttc = $tabprice[2];
			$total_localtax1 = $tabprice[9];
			$total_localtax2 = $tabprice[10];
			$pu_ht = $tabprice[3];

			// MultiCurrency
			$multicurrency_total_ht  = $tabprice[16];
			$multicurrency_total_tva = $tabprice[17];
			$multicurrency_total_ttc = $tabprice[18];
			$pu_ht_devise = $tabprice[19];

			// Check parameters
			if ($type < 0) {
				return -1;
			}

			if ($rang < 0) {
				$rangmax = $this->line_max();
				$rang = $rangmax + 1;
			}

			// Insert line
			$supplierinvoiceline = new SupplierInvoiceLine($this->db);

			$supplierinvoiceline->context = $this->context;

			$supplierinvoiceline->fk_facture_fourn = $this->id;
			//$supplierinvoiceline->label=$label;	// deprecated
			$supplierinvoiceline->desc = $desc;
			$supplierinvoiceline->ref_supplier = $ref_supplier;

			$supplierinvoiceline->qty = ($this->type == self::TYPE_CREDIT_NOTE ? abs($qty) : $qty); // For credit note, quantity is always positive and unit price negative
			$supplierinvoiceline->subprice = ($this->type == self::TYPE_CREDIT_NOTE ? -abs($pu_ht) : $pu_ht); // For credit note, unit price always negative, always positive otherwise

			$supplierinvoiceline->vat_src_code = $vat_src_code;
			$supplierinvoiceline->tva_tx = $txtva;
			$supplierinvoiceline->localtax1_tx = ($total_localtax1 ? $localtaxes_type[1] : 0);
			$supplierinvoiceline->localtax2_tx = ($total_localtax2 ? $localtaxes_type[3] : 0);
			$supplierinvoiceline->localtax1_type = empty($localtaxes_type[0]) ? '' : $localtaxes_type[0];
			$supplierinvoiceline->localtax2_type = empty($localtaxes_type[2]) ? '' : $localtaxes_type[2];

			$supplierinvoiceline->total_ht = (($this->type == self::TYPE_CREDIT_NOTE || $qty < 0) ? -abs($total_ht) : $total_ht); // For credit note and if qty is negative, total is negative
			$supplierinvoiceline->total_tva = (($this->type == self::TYPE_CREDIT_NOTE || $qty < 0) ? -abs($total_tva) : $total_tva); // For credit note and if qty is negative, total is negative
			$supplierinvoiceline->total_localtax1 = (($this->type == self::TYPE_CREDIT_NOTE || $qty < 0) ? -abs($total_localtax1) : $total_localtax1); // For credit note and if qty is negative, total is negative
			$supplierinvoiceline->total_localtax2 = (($this->type == self::TYPE_CREDIT_NOTE || $qty < 0) ? -abs($total_localtax2) : $total_localtax2); // For credit note and if qty is negative, total is negative
			$supplierinvoiceline->total_ttc = (($this->type == self::TYPE_CREDIT_NOTE || $qty < 0) ? -abs($total_ttc) : $total_ttc); // For credit note and if qty is negative, total is negative

			$supplierinvoiceline->fk_product = $fk_product;
			$supplierinvoiceline->product_type = $type;
			$supplierinvoiceline->remise_percent = $remise_percent;
			$supplierinvoiceline->date_start = $date_start;
			$supplierinvoiceline->date_end = $date_end;
			$supplierinvoiceline->fk_code_ventilation = $ventil;
			$supplierinvoiceline->rang = $rang;
			$supplierinvoiceline->info_bits = $info_bits;
			$supplierinvoiceline->fk_remise_except = $fk_remise_except;


			$supplierinvoiceline->special_code = ((string) $special_code != '' ? $special_code : $this->special_code);
			$supplierinvoiceline->fk_parent_line = $fk_parent_line;
			$supplierinvoiceline->origin = $this->origin;
			$supplierinvoiceline->origin_id = $origin_id;
			$supplierinvoiceline->fk_unit = $fk_unit;

			// Multicurrency
			$supplierinvoiceline->fk_multicurrency = $this->fk_multicurrency;
			$supplierinvoiceline->multicurrency_code = $this->multicurrency_code;
			$supplierinvoiceline->multicurrency_subprice	= ($this->type == self::TYPE_CREDIT_NOTE ? -abs($pu_ht_devise) : $pu_ht_devise); // For credit note, unit price always negative, always positive otherwise

			$supplierinvoiceline->multicurrency_total_ht = (($this->type == self::TYPE_CREDIT_NOTE || $qty < 0) ? -abs($multicurrency_total_ht) : $multicurrency_total_ht); // For credit note and if qty is negative, total is negative
			$supplierinvoiceline->multicurrency_total_tva = (($this->type == self::TYPE_CREDIT_NOTE || $qty < 0) ? -abs($multicurrency_total_tva) : $multicurrency_total_tva); // For credit note and if qty is negative, total is negative
			$supplierinvoiceline->multicurrency_total_ttc = (($this->type == self::TYPE_CREDIT_NOTE || $qty < 0) ? -abs($multicurrency_total_ttc) : $multicurrency_total_ttc); // For credit note and if qty is negative, total is negative

			if (is_array($array_options) && count($array_options) > 0) {
				$supplierinvoiceline->array_options = $array_options;
			}

			$result = $supplierinvoiceline->insert($notrigger);
			if ($result > 0) {
				// Reorder if child line
				if (!empty($fk_parent_line)) {
					$this->line_order(true, 'DESC');
				} elseif ($rang > 0 && $rang <= count($this->lines)) { // Update all rank of all other lines
					$linecount = count($this->lines);
					for ($ii = $rang; $ii <= $linecount; $ii++) {
						$this->updateRangOfLine($this->lines[$ii - 1]->id, $ii + 1);
					}
				}

				// Mise a jour informations denormalisees au niveau de la facture meme
				$result = $this->update_price(1, 'auto', 0, $this->thirdparty); // The addline method is designed to add line from user input so total calculation with update_price must be done using 'auto' mode.
				if ($result > 0) {
					$this->db->commit();
					return $supplierinvoiceline->id;
				} else {
					$this->error = $this->db->error();
					$this->db->rollback();
					return -1;
				}
			} else {
				$this->error = $supplierinvoiceline->error;
				$this->errors = $supplierinvoiceline->errors;
				$this->db->rollback();
				return -2;
			}
		} else {
			return 0;
		}
	}

	/**
	 * Update a line detail into database
	 *
	 * @param     	int			$id            		Id of line invoice
	 * @param     	string		$desc         		Description of line
	 * @param     	double		$pu          		Prix unitaire (HT ou TTC selon price_base_type)
	 * @param     	double		$vatrate       		VAT Rate (Can be '8.5', '8.5 (ABC)')
	 * @param		double		$txlocaltax1		LocalTax1 Rate
	 * @param		double		$txlocaltax2		LocalTax2 Rate
	 * @param     	double		$qty           		Quantity
	 * @param     	int			$idproduct			Id produit
	 * @param	  	double		$price_base_type	HT or TTC
	 * @param	  	int			$info_bits			Miscellaneous informations of line
	 * @param		int			$type				Type of line (0=product, 1=service)
	 * @param     	double		$remise_percent  	Percentage discount of the line
	 * @param		int			$notrigger			Disable triggers
	 * @param      	integer 	$date_start     	Date start of service
	 * @param      	integer     $date_end       	Date end of service
	 * @param		array		$array_options		extrafields array
	 * @param 		string		$fk_unit 			Code of the unit to use. Null to use the default one
	 * @param		double		$pu_devise			Amount in currency
	 * @param		string		$ref_supplier		Supplier ref
	 * @param	integer	$rang	line rank
	 * @return    	int           					Return integer <0 if KO, >0 if OK
	 */
	public function updateline($id, $desc, $pu, $vatrate, $txlocaltax1 = 0, $txlocaltax2 = 0, $qty = 1, $idproduct = 0, $price_base_type = 'HT', $info_bits = 0, $type = 0, $remise_percent = 0, $notrigger = false, $date_start = '', $date_end = '', $array_options = 0, $fk_unit = null, $pu_devise = 0, $ref_supplier = '', $rang = 0)
	{
		global $mysoc, $langs;

		dol_syslog(get_class($this)."::updateline $id,$desc,$pu,$vatrate,$qty,$idproduct,$price_base_type,$info_bits,$type,$remise_percent,$notrigger,$date_start,$date_end,$fk_unit,$pu_devise,$ref_supplier", LOG_DEBUG);
		include_once DOL_DOCUMENT_ROOT.'/core/lib/price.lib.php';

		$pu = price2num($pu);
		$qty = price2num($qty);
		$remise_percent = price2num($remise_percent);
		$pu_devise = price2num($pu_devise);

		// Check parameters
		//if (! is_numeric($pu) || ! is_numeric($qty)) return -1;
		if ($type < 0) {
			return -1;
		}

		if ($date_start && $date_end && $date_start > $date_end) {
			$langs->load("errors");
			$this->error = $langs->trans('ErrorStartDateGreaterEnd');
			return -1;
		}

		// Clean parameters
		if (empty($vatrate)) {
			$vatrate = 0;
		}
		if (empty($txlocaltax1)) {
			$txlocaltax1 = 0;
		}
		if (empty($txlocaltax2)) {
			$txlocaltax2 = 0;
		}

		$txlocaltax1 = price2num($txlocaltax1);
		$txlocaltax2 = price2num($txlocaltax2);

		// Calcul du total TTC et de la TVA pour la ligne a partir de
		// qty, pu, remise_percent et txtva
		// TRES IMPORTANT: C'est au moment de l'insertion ligne qu'on doit stocker
		// la part ht, tva et ttc, et ce au niveau de la ligne qui a son propre taux tva.

		$localtaxes_type = getLocalTaxesFromRate($vatrate, 0, $mysoc, $this->thirdparty);

		$reg = array();

		// Clean vat code
		$vat_src_code = '';
		if (preg_match('/\((.*)\)/', $vatrate, $reg)) {
			$vat_src_code = $reg[1];
			$vatrate = preg_replace('/\s*\(.*\)/', '', $vatrate); // Remove code into vatrate.
		}

		$tabprice = calcul_price_total($qty, $pu, $remise_percent, $vatrate, $txlocaltax1, $txlocaltax2, 0, $price_base_type, $info_bits, $type, $this->thirdparty, $localtaxes_type, 100, $this->multicurrency_tx, $pu_devise);
		$total_ht  = $tabprice[0];
		$total_tva = $tabprice[1];
		$total_ttc = $tabprice[2];
		$pu_ht  = $tabprice[3];
		$pu_tva = $tabprice[4];
		$pu_ttc = $tabprice[5];
		$total_localtax1 = $tabprice[9];
		$total_localtax2 = $tabprice[10];

		// MultiCurrency
		$multicurrency_total_ht = $tabprice[16];
		$multicurrency_total_tva = $tabprice[17];
		$multicurrency_total_ttc = $tabprice[18];
		$pu_ht_devise = $tabprice[19];

		if (empty($info_bits)) {
			$info_bits = 0;
		}

		//Fetch current line from the database and then clone the object and set it in $oldline property
		$line = new SupplierInvoiceLine($this->db);
		$line->fetch($id);
		$line->fetch_optionals();

		$staticline = clone $line;

		if ($idproduct) {
			$product = new Product($this->db);
			$result = $product->fetch($idproduct);
			$product_type = $product->type;
		} else {
			$idproduct = $staticline->fk_product;
			$product_type = $type;
		}

		$line->oldline = $staticline;
		$line->context = $this->context;

		$line->description = $desc;

		$line->qty = ($this->type == self::TYPE_CREDIT_NOTE ? abs($qty) : $qty); // For credit note, quantity is always positive and unit price negative
		$line->subprice = ($this->type == self::TYPE_CREDIT_NOTE ? -abs($pu_ht) : $pu_ht); // For credit note, unit price always negative, always positive otherwise
		$line->pu_ht = ($this->type == self::TYPE_CREDIT_NOTE ? -abs($pu_ht) : $pu_ht); // For credit note, unit price always negative, always positive otherwise
		$line->pu_ttc = ($this->type == self::TYPE_CREDIT_NOTE ? -abs($pu_ttc) : $pu_ttc); // For credit note, unit price always negative, always positive otherwise

		$line->remise_percent = $remise_percent;
		$line->ref_supplier = $ref_supplier;

		$line->date_start = $date_start;
		$line->date_end = $date_end;

		$line->vat_src_code = $vat_src_code;
		$line->tva_tx = $vatrate;
		$line->localtax1_tx = $txlocaltax1;
		$line->localtax2_tx = $txlocaltax2;
		$line->localtax1_type = empty($localtaxes_type[0]) ? '' : $localtaxes_type[0];
		$line->localtax2_type = empty($localtaxes_type[2]) ? '' : $localtaxes_type[2];

		$line->total_ht = (($this->type == self::TYPE_CREDIT_NOTE || $qty < 0) ? -abs($total_ht) : $total_ht);
		$line->total_tva = (($this->type == self::TYPE_CREDIT_NOTE || $qty < 0) ? -abs($total_tva) : $total_tva);
		$line->total_localtax1 = $total_localtax1;
		$line->total_localtax2 = $total_localtax2;
		$line->total_ttc = (($this->type == self::TYPE_CREDIT_NOTE || $qty < 0) ? -abs($total_ttc) : $total_ttc);

		$line->fk_product = $idproduct;
		$line->product_type = $product_type;
		$line->info_bits = $info_bits;
		$line->fk_unit = $fk_unit;
		$line->rang = $rang;

		if (is_array($array_options) && count($array_options) > 0) {
			// We replace values in this->line->array_options only for entries defined into $array_options
			foreach ($array_options as $key => $value) {
				$line->array_options[$key] = $array_options[$key];
			}
		}

		// Multicurrency
		$line->multicurrency_subprice = $pu_ht_devise;
		$line->multicurrency_total_ht = $multicurrency_total_ht;
		$line->multicurrency_total_tva 	= $multicurrency_total_tva;
		$line->multicurrency_total_ttc 	= $multicurrency_total_ttc;

		$res = $line->update($notrigger);

		if ($res < 1) {
			$this->errors[] = $line->error;
		} else {
			// Update total price into invoice record
			$res = $this->update_price('1', 'auto', 0, $this->thirdparty);
		}

		return $res;
	}

	/**
	 * 	Delete a detail line from database
	 *
	 * 	@param  int		$rowid      	Id of line to delete
	 *	@param	int		$notrigger		1=Does not execute triggers, 0= execute triggers
	 * 	@return	int						Return integer <0 if KO, >0 if OK
	 */
	public function deleteline($rowid, $notrigger = 0)
	{
		if (!$rowid) {
			$rowid = $this->id;
		}

		$this->db->begin();

		// Free the discount linked to a line of invoice
		$sql = 'UPDATE '.MAIN_DB_PREFIX.'societe_remise_except';
		$sql .= ' SET fk_invoice_supplier_line = NULL';
		$sql .= ' WHERE fk_invoice_supplier_line = '.((int) $rowid);

		dol_syslog(get_class($this)."::deleteline", LOG_DEBUG);
		$result = $this->db->query($sql);
		if (!$result) {
			$this->error = $this->db->error();
			$this->db->rollback();
			return -2;
		}

		$line = new SupplierInvoiceLine($this->db);

		if ($line->fetch($rowid) < 1) {
			return -1;
		}

		$res = $line->delete($notrigger);

		if ($res < 1) {
			$this->errors[] = $line->error;
			$this->db->rollback();
			return -3;
		} else {
			$res = $this->update_price(1);

			if ($res > 0) {
				$this->db->commit();
				return 1;
			} else {
				$this->db->rollback();
				$this->error = $this->db->lasterror();
				return -4;
			}
		}
	}


	/**
	 *	Loads the info order information into the invoice object
	 *
	 *	@param  int		$id       	Id of the invoice to load
	 *	@return	void
	 */
	public function info($id)
	{
		$sql = 'SELECT c.rowid, datec, tms as datem, ';
		$sql .= ' fk_user_author, fk_user_modif, fk_user_valid';
		$sql .= ' FROM '.MAIN_DB_PREFIX.'facture_fourn as c';
		$sql .= ' WHERE c.rowid = '.((int) $id);

		$result = $this->db->query($sql);
		if ($result) {
			if ($this->db->num_rows($result)) {
				$obj = $this->db->fetch_object($result);

				$this->id = $obj->rowid;

				$this->user_creation_id = $obj->fk_user_author;
				$this->user_validation_id = $obj->fk_user_valid;
				$this->user_modification_id = $obj->fk_user_modif;
				$this->date_creation     = $this->db->jdate($obj->datec);
				$this->date_modification = $this->db->jdate($obj->datem);
				//$this->date_validation   = $obj->datev; // This field is not available. Should be store into log table and using this function should be replaced with showing content of log (like for supplier orders)
			}
			$this->db->free($result);
		} else {
			dol_print_error($this->db);
		}
	}

	// phpcs:disable PEAR.NamingConventions.ValidFunctionName.ScopeNotCamelCaps
	/**
	 *	Return list of replaceable invoices
	 *	Status valid or abandoned for other reason + not paid + no payment + not already replaced
	 *
	 *	@param      int		$socid		Thirdparty id
	 *	@return    	array|int			Table of invoices ('id'=>id, 'ref'=>ref, 'status'=>status, 'paymentornot'=>0/1)
	 *                                  <0 if error
	 */
	public function list_replacable_supplier_invoices($socid = 0)
	{
		// phpcs:enable
		global $conf;

		$return = array();

		$sql = "SELECT f.rowid as rowid, f.ref, f.fk_statut,";
		$sql .= " ff.rowid as rowidnext";
		$sql .= " FROM ".MAIN_DB_PREFIX."facture_fourn as f";
		$sql .= " LEFT JOIN ".MAIN_DB_PREFIX."paiementfourn_facturefourn as pf ON f.rowid = pf.fk_facturefourn";
		$sql .= " LEFT JOIN ".MAIN_DB_PREFIX."facture_fourn as ff ON f.rowid = ff.fk_facture_source";
		$sql .= " WHERE (f.fk_statut = ".self::STATUS_VALIDATED." OR (f.fk_statut = ".self::STATUS_ABANDONED." AND f.close_code = '".self::CLOSECODE_ABANDONED."'))";
		$sql .= " AND f.entity = ".$conf->entity;
		$sql .= " AND f.paye = 0"; // Pas classee payee completement
		$sql .= " AND pf.fk_paiementfourn IS NULL"; // Aucun paiement deja fait
		$sql .= " AND ff.fk_statut IS NULL"; // Renvoi vrai si pas facture de remplacement
		if ($socid > 0) {
			$sql .= " AND f.fk_soc = ".((int) $socid);
		}
		$sql .= " ORDER BY f.ref";

		dol_syslog(get_class($this)."::list_replacable_supplier_invoices", LOG_DEBUG);
		$resql = $this->db->query($sql);
		if ($resql) {
			while ($obj = $this->db->fetch_object($resql)) {
				$return[$obj->rowid] = array(
					'id' => $obj->rowid,
					'ref' => $obj->ref,
					'status' => $obj->fk_statut
				);
			}
			//print_r($return);
			return $return;
		} else {
			$this->error = $this->db->error();
			return -1;
		}
	}

	// phpcs:disable PEAR.NamingConventions.ValidFunctionName.ScopeNotCamelCaps
	/**
	 *	Return list of qualifying invoices for correction by credit note
	 *	Invoices that respect the following rules are returned:
	 *	(validated + payment in progress) or classified (paid in full or paid in part) + not already replaced + not already having
	 *
	 *	@param		int		$socid		Thirdparty id
	 *	@return    	array|int			Table of invoices ($id => array('ref'=>,'paymentornot'=>,'status'=>,'paye'=>)
	 *                                  <0 if error
	 */
	public function list_qualified_avoir_supplier_invoices($socid = 0)
	{
		// phpcs:enable
		global $conf;

		$return = array();

		$sql = "SELECT f.rowid as rowid, f.ref, f.fk_statut, f.type, f.subtype, f.paye, pf.fk_paiementfourn";
		$sql .= " FROM ".MAIN_DB_PREFIX."facture_fourn as f";
		$sql .= " LEFT JOIN ".MAIN_DB_PREFIX."paiementfourn_facturefourn as pf ON f.rowid = pf.fk_facturefourn";
		$sql .= " WHERE f.entity = ".$conf->entity;
		$sql .= " AND f.fk_statut in (".self::STATUS_VALIDATED.",".self::STATUS_CLOSED.")";
		$sql .= " AND NOT EXISTS (SELECT rowid from ".MAIN_DB_PREFIX."facture_fourn as ff WHERE f.rowid = ff.fk_facture_source";
		$sql .= " AND ff.type=".self::TYPE_REPLACEMENT.")";
		$sql .= " AND f.type != ".self::TYPE_CREDIT_NOTE; // Type non 2 si facture non avoir
		if ($socid > 0) {
			$sql .= " AND f.fk_soc = ".((int) $socid);
		}
		$sql .= " ORDER BY f.ref";

		dol_syslog(get_class($this)."::list_qualified_avoir_supplier_invoices", LOG_DEBUG);
		$resql = $this->db->query($sql);
		if ($resql) {
			while ($obj = $this->db->fetch_object($resql)) {
				$qualified = 0;
				if ($obj->fk_statut == self::STATUS_VALIDATED) {
					$qualified = 1;
				}
				if ($obj->fk_statut == self::STATUS_CLOSED) {
					$qualified = 1;
				}
				if ($qualified) {
					$paymentornot = ($obj->fk_paiementfourn ? 1 : 0);
					$return[$obj->rowid] = array('ref'=>$obj->ref, 'status'=>$obj->fk_statut, 'type'=>$obj->type, 'paye'=>$obj->paye, 'paymentornot'=>$paymentornot);
				}
			}

			return $return;
		} else {
			$this->error = $this->db->error();
			return -1;
		}
	}

	// phpcs:disable PEAR.NamingConventions.ValidFunctionName.ScopeNotCamelCaps
	/**
	 *	Load indicators for dashboard (this->nbtodo and this->nbtodolate)
	 *
	 *	@param      User	$user       Object user
	 *	@return WorkboardResponse|int <0 if KO, WorkboardResponse if OK
	 */
	public function load_board($user)
	{
		// phpcs:enable
		global $conf, $langs;

		$sql = 'SELECT ff.rowid, ff.date_lim_reglement as datefin, ff.fk_statut as status, ff.total_ht, ff.total_ttc';
		$sql .= ' FROM '.MAIN_DB_PREFIX.'facture_fourn as ff';
		if (!$user->hasRight("societe", "client", "voir") && !$user->socid) {
			$sql .= " JOIN ".MAIN_DB_PREFIX."societe_commerciaux as sc ON ff.fk_soc = sc.fk_soc AND sc.fk_user = ".((int) $user->id);
		}
		$sql .= ' WHERE ff.paye = 0';
		$sql .= ' AND ff.fk_statut > 0';
		$sql .= " AND ff.entity = ".$conf->entity;
		if ($user->socid) {
			$sql .= ' AND ff.fk_soc = '.((int) $user->socid);
		}

		$resql = $this->db->query($sql);
		if ($resql) {
			$langs->load("bills");
			$now = dol_now();

			$response = new WorkboardResponse();
			$response->warning_delay = $conf->facture->fournisseur->warning_delay / 60 / 60 / 24;
			$response->label = $langs->trans("SupplierBillsToPay");
			$response->labelShort = $langs->trans("StatusToPay");

			$response->url = DOL_URL_ROOT.'/fourn/facture/list.php?search_status=1&mainmenu=billing&leftmenu=suppliers_bills';
			$response->img = img_object($langs->trans("Bills"), "bill");

			$facturestatic = new FactureFournisseur($this->db);

			while ($obj = $this->db->fetch_object($resql)) {
				$facturestatic->date_echeance = $this->db->jdate($obj->datefin);
				$facturestatic->statut = $obj->status;	// For backward compatibility
				$facturestatic->status = $obj->status;

				$response->nbtodo++;
				$response->total += $obj->total_ht;

				if ($facturestatic->hasDelay()) {
					$response->nbtodolate++;
					$response->url_late = DOL_URL_ROOT.'/fourn/facture/list.php?search_option=late&mainmenu=billing&leftmenu=suppliers_bills';
				}
			}

			$this->db->free($resql);
			return $response;
		} else {
			dol_print_error($this->db);
			$this->error = $this->db->error();
			return -1;
		}
	}

	/**
	 * getTooltipContentArray
	 *
	 * @param array $params ex option, infologin
	 * @since v18
	 * @return array
	 */
	public function getTooltipContentArray($params)
	{
		global $conf, $langs, $mysoc;

		$langs->load('bills');

		$datas = [];
		$moretitle = $params['moretitle'] ?? '';
		$picto = $this->picto;
		if ($this->type == self::TYPE_REPLACEMENT) {
			$picto .= 'r'; // Replacement invoice
		}
		if ($this->type == self::TYPE_CREDIT_NOTE) {
			$picto .= 'a'; // Credit note
		}
		if ($this->type == self::TYPE_DEPOSIT) {
			$picto .= 'd'; // Deposit invoice
		}

		$datas['picto'] = img_picto('', $this->picto).' <u class="paddingrightonly">'.$langs->trans("SupplierInvoice").'</u>';
		if ($this->type == self::TYPE_REPLACEMENT) {
			$datas['picto'] .= '<u class="paddingrightonly">'.$langs->transnoentitiesnoconv("InvoiceReplace").'</u>';
		} elseif ($this->type == self::TYPE_CREDIT_NOTE) {
			$datas['picto'] .= '<u class="paddingrightonly">'.$langs->transnoentitiesnoconv("CreditNote").'</u>';
		} elseif ($this->type == self::TYPE_DEPOSIT) {
			$datas['picto'] .= '<u class="paddingrightonly">'.$langs->transnoentitiesnoconv("Deposit").'</u>';
		}
		if (isset($this->status)) {
			$alreadypaid = -1;
			if (isset($this->alreadypaid)) {
				$alreadypaid = $this->alreadypaid;
			}

			$datas['picto'] .= ' '.$this->getLibStatut(5, $alreadypaid);
		}
		if ($moretitle) {
			$datas['picto'] .= ' - '.$moretitle;
		}
		if (!empty($this->ref)) {
			$datas['ref'] = '<br><b>'.$langs->trans('Ref').':</b> '.$this->ref;
		}
		if (!empty($this->ref_supplier)) {
			$datas['refsupplier'] = '<br><b>'.$langs->trans('RefSupplier').':</b> '.$this->ref_supplier;
		}
		if (!empty($this->label)) {
			$datas['label'] = '<br><b>'.$langs->trans('Label').':</b> '.$this->label;
		}
		if (!empty($this->date)) {
			$datas['date'] = '<br><b>'.$langs->trans('Date').':</b> '.dol_print_date($this->date, 'day');
		}
		if (!empty($this->date_echeance)) {
			$datas['date_echeance'] = '<br><b>'.$langs->trans('DateDue').':</b> '.dol_print_date($this->date_echeance, 'day');
		}
		if (!empty($this->total_ht)) {
			$datas['amountht'] = '<br><b>'.$langs->trans('AmountHT').':</b> '.price($this->total_ht, 0, $langs, 0, -1, -1, $conf->currency);
		}
		if (!empty($this->total_tva)) {
			$datas['totaltva'] = '<br><b>'.$langs->trans('AmountVAT').':</b> '.price($this->total_tva, 0, $langs, 0, -1, -1, $conf->currency);
		}
		if (!empty($this->total_localtax1) && $this->total_localtax1 != 0) {
			// We keep test != 0 because $this->total_localtax1 can be '0.00000000'
			$datas['amountlt1'] = '<br><b>'.$langs->transcountry('AmountLT1', $mysoc->country_code).':</b> '.price($this->total_localtax1, 0, $langs, 0, -1, -1, $conf->currency);
		}
		if (!empty($this->total_localtax2) && $this->total_localtax2 != 0) {
			$datas['amountlt2'] = '<br><b>'.$langs->transcountry('AmountLT2', $mysoc->country_code).':</b> '.price($this->total_localtax2, 0, $langs, 0, -1, -1, $conf->currency);
		}
		if (!empty($this->revenuestamp)) {
			$datas['amountrevenustamp'] = '<br><b>'.$langs->trans('RevenueStamp').':</b> '.price($this->revenuestamp, 0, $langs, 0, -1, -1, $conf->currency);
		}
		if (!empty($this->total_ttc)) {
			$datas['totalttc'] = '<br><b>'.$langs->trans('AmountTTC').':</b> '.price($this->total_ttc, 0, $langs, 0, -1, -1, $conf->currency);
		}
		return $datas;
	}

	/**
	 *	Return clicable name (with picto eventually)
	 *
	 *	@param		int		$withpicto					0=No picto, 1=Include picto into link, 2=Only picto
	 *	@param		string	$option						Where point the link
	 *	@param		int		$max						Max length of shown ref
	 *	@param		int		$short						1=Return just URL
	 *	@param		string	$moretitle					Add more text to title tooltip
	 *  @param	    int   	$notooltip					1=Disable tooltip
	 *  @param      int     $save_lastsearch_value		-1=Auto, 0=No save of lastsearch_values when clicking, 1=Save lastsearch_values whenclicking
	 *  @param		int		$addlinktonotes				Add link to show notes
	 * 	@return		string								String with URL
	 */
	public function getNomUrl($withpicto = 0, $option = '', $max = 0, $short = 0, $moretitle = '', $notooltip = 0, $save_lastsearch_value = -1, $addlinktonotes = 0)
	{
		global $langs, $conf, $user, $hookmanager;

		$result = '';

		if ($option == 'withdraw') {
			$url = DOL_URL_ROOT.'/compta/facture/prelevement.php?facid='.$this->id.'&type=bank-transfer';
		} elseif ($option == 'document') {
			$url = DOL_URL_ROOT.'/fourn/facture/document.php?facid='.$this->id;
		} else {
			$url = DOL_URL_ROOT.'/fourn/facture/card.php?facid='.$this->id;
		}

		if ($short) {
			return $url;
		}

		if ($option !== 'nolink') {
			// Add param to save lastsearch_values or not
			$add_save_lastsearch_values = ($save_lastsearch_value == 1 ? 1 : 0);
			if ($save_lastsearch_value == -1 && isset($_SERVER["PHP_SELF"]) && preg_match('/list\.php/', $_SERVER["PHP_SELF"])) {
				$add_save_lastsearch_values = 1;
			}
			if ($add_save_lastsearch_values) {
				$url .= '&save_lastsearch_values=1';
			}
		}

		$picto = $this->picto;
		if ($this->type == self::TYPE_REPLACEMENT) {
			$picto .= 'r'; // Replacement invoice
		}
		if ($this->type == self::TYPE_CREDIT_NOTE) {
			$picto .= 'a'; // Credit note
		}
		if ($this->type == self::TYPE_DEPOSIT) {
			$picto .= 'd'; // Deposit invoice
		}
		$params = [
			'id' => $this->id,
			'objecttype' => $this->element,
			'option' => $option,
			'moretitle' => $moretitle,
		];
		$classfortooltip = 'classfortooltip';
		$dataparams = '';
		if (getDolGlobalInt('MAIN_ENABLE_AJAX_TOOLTIP')) {
			$classfortooltip = 'classforajaxtooltip';
			$dataparams = ' data-params="'.dol_escape_htmltag(json_encode($params)).'"';
			$label = '';
		} else {
			$label = implode($this->getTooltipContentArray($params));
		}

		$ref = $this->ref;
		if (empty($ref)) {
			$ref = $this->id;
		}

		$linkclose = '';
		if (empty($notooltip)) {
			if (getDolGlobalString('MAIN_OPTIMIZEFORTEXTBROWSER')) {
				$label = $langs->trans("ShowSupplierInvoice");
				$linkclose .= ' alt="'.dol_escape_htmltag($label, 1).'"';
			}
			$linkclose .= ($label ? ' title="'.dol_escape_htmltag($label, 1).'"' : ' title="tocomplete"');
			$linkclose .= $dataparams.' class="'.$classfortooltip.'"';
		}

		$linkstart = '<a href="'.$url.'"';
		$linkstart .= $linkclose.'>';
		$linkend = '</a>';

		$result .= $linkstart;
		if ($withpicto) {
			$result .= img_object(($notooltip ? '' : $label), ($this->picto ? $this->picto : 'generic'), ($notooltip ? (($withpicto != 2) ? 'class="paddingright"' : '') : 'class="'.(($withpicto != 2) ? 'paddingright ' : '').'"'), 0, 0, $notooltip ? 0 : 1);
		}
		if ($withpicto != 2) {
			$result .= ($max ? dol_trunc($ref, $max) : $ref);
		}
		$result .= $linkend;

		if ($addlinktonotes) {
			$txttoshow = ($user->socid > 0 ? $this->note_public : $this->note_private);
			if ($txttoshow) {
				$notetoshow = $langs->trans("ViewPrivateNote").':<br>'.dol_string_nohtmltag($txttoshow, 1);
				$result .= ' <span class="note inline-block">';
				$result .= '<a href="'.DOL_URL_ROOT.'/fourn/facture/note.php?id='.$this->id.'" class="classfortooltip" title="'.dol_escape_htmltag($notetoshow).'">';
				$result .= img_picto('', 'note');
				$result .= '</a>';
				$result .= '</span>';
			}
		}
		global $action;
		$hookmanager->initHooks(array($this->element . 'dao'));
		$parameters = array('id'=>$this->id, 'getnomurl' => &$result);
		$reshook = $hookmanager->executeHooks('getNomUrl', $parameters, $this, $action); // Note that $action and $object may have been modified by some hooks
		if ($reshook > 0) {
			$result = $hookmanager->resPrint;
		} else {
			$result .= $hookmanager->resPrint;
		}
		return $result;
	}

	/**
	 *      Return next reference of supplier invoice not already used (or last reference)
	 *      according to numbering module defined into constant INVOICE_SUPPLIER_ADDON_NUMBER
	 *
	 *      @param	   Societe		$soc		Thirdparty object
	 *      @param    string		$mode		'next' for next value or 'last' for last value
	 *      @return   string					free ref or last ref
	 */
	public function getNextNumRef($soc, $mode = 'next')
	{
		global $db, $langs, $conf;
		$langs->load("orders");

		// Clean parameters (if not defined or using deprecated value)
		if (!getDolGlobalString('INVOICE_SUPPLIER_ADDON_NUMBER')) {
			$conf->global->INVOICE_SUPPLIER_ADDON_NUMBER = 'mod_facture_fournisseur_cactus';
		}

		$mybool = false;

		$file = getDolGlobalString('INVOICE_SUPPLIER_ADDON_NUMBER') . ".php";
		$classname = $conf->global->INVOICE_SUPPLIER_ADDON_NUMBER;

		// Include file with class
		$dirmodels = array_merge(array('/'), (array) $conf->modules_parts['models']);

		foreach ($dirmodels as $reldir) {
			$dir = dol_buildpath($reldir."core/modules/supplier_invoice/");

			// Load file with numbering class (if found)
			$mybool |= @include_once $dir.$file;
		}

		if ($mybool === false) {
			dol_print_error('', "Failed to include file ".$file);
			return '';
		}

		$obj = new $classname();
		$numref = "";
		$numref = $obj->getNumRef($soc, $this, $mode);

		if ($numref != "") {
			return $numref;
		} else {
			$this->error = $obj->error;
			return -1;
		}
	}


	/**
	 *  Initialise an instance with random values.
	 *  Used to build previews or test instances.
	 *	id must be 0 if object instance is a specimen.
	 *
	 *	@param	string		$option		''=Create a specimen invoice with lines, 'nolines'=No lines
	 *  @return	void
	 */
	public function initAsSpecimen($option = '')
	{
		global $langs, $conf;
		include_once DOL_DOCUMENT_ROOT.'/compta/facture/class/facture.class.php';

		$now = dol_now();

		// Load array of products prodids
		$num_prods = 0;
		$prodids = array();

		$sql = "SELECT rowid";
		$sql .= " FROM ".MAIN_DB_PREFIX."product";
		$sql .= " WHERE entity IN (".getEntity('product').")";
		$sql .= $this->db->plimit(100);

		$resql = $this->db->query($sql);
		if ($resql) {
			$num_prods = $this->db->num_rows($resql);
			$i = 0;
			while ($i < $num_prods) {
				$i++;
				$row = $this->db->fetch_row($resql);
				$prodids[$i] = $row[0];
			}
		}

		// Initialise parametres
		$this->id = 0;
		$this->ref = 'SPECIMEN';
		$this->ref_supplier = 'SUPPLIER_REF_SPECIMEN';
		$this->specimen = 1;
		$this->socid = 1;
		$this->date = $now;
		$this->date_lim_reglement = $this->date + 3600 * 24 * 30;
		$this->cond_reglement_code = 'RECEP';
		$this->mode_reglement_code = 'CHQ';

		$this->note_public = 'This is a comment (public)';
		$this->note_private = 'This is a comment (private)';

		$this->multicurrency_tx = 1;
		$this->multicurrency_code = $conf->currency;

		$xnbp = 0;
		if (empty($option) || $option != 'nolines') {
			// Lines
			$nbp = 5;
			while ($xnbp < $nbp) {
				$line = new SupplierInvoiceLine($this->db);
				$line->desc = $langs->trans("Description")." ".$xnbp;
				$line->qty = 1;
				$line->subprice = 100;
				$line->pu_ht = 100; // the canelle template use pu_ht and not subprice
				$line->price = 100;
				$line->tva_tx = 19.6;
				$line->localtax1_tx = 0;
				$line->localtax2_tx = 0;
				if ($xnbp == 2) {
					$line->total_ht = 50;
					$line->total_ttc = 59.8;
					$line->total_tva = 9.8;
					$line->remise_percent = 50;
				} else {
					$line->total_ht = 100;
					$line->total_ttc = 119.6;
					$line->total_tva = 19.6;
					$line->remise_percent = 0;
				}

				if ($num_prods > 0) {
					$prodid = mt_rand(1, $num_prods);
					$line->fk_product = $prodids[$prodid];
				}
				$line->product_type = 0;

				$this->lines[$xnbp] = $line;

				$this->total_ht       += $line->total_ht;
				$this->total_tva      += $line->total_tva;
				$this->total_ttc      += $line->total_ttc;

				$xnbp++;
			}
		}

		$this->amount_ht      = $xnbp * 100;
		$this->total_ht       = $xnbp * 100;
		$this->total_tva      = $xnbp * 19.6;
		$this->total_ttc      = $xnbp * 119.6;
	}

	// phpcs:disable PEAR.NamingConventions.ValidFunctionName.ScopeNotCamelCaps
	/**
	 *      Load indicators for dashboard (this->nbtodo and this->nbtodolate)
	 *
	 *      @return         int     Return integer <0 if KO, >0 if OK
	 */
	public function load_state_board()
	{
		// phpcs:enable
		global $conf, $user;

		$this->nb = array();

		$clause = "WHERE";

		$sql = "SELECT count(f.rowid) as nb";
		$sql .= " FROM ".MAIN_DB_PREFIX."facture_fourn as f";
		$sql .= " LEFT JOIN ".MAIN_DB_PREFIX."societe as s ON f.fk_soc = s.rowid";
		if (!$user->hasRight("societe", "client", "voir") && !$user->socid) {
			$sql .= " LEFT JOIN ".MAIN_DB_PREFIX."societe_commerciaux as sc ON s.rowid = sc.fk_soc";
			$sql .= " WHERE sc.fk_user = ".((int) $user->id);
			$clause = "AND";
		}
		$sql .= " ".$clause." f.entity = ".$conf->entity;

		$resql = $this->db->query($sql);
		if ($resql) {
			while ($obj = $this->db->fetch_object($resql)) {
				$this->nb["supplier_invoices"] = $obj->nb;
			}
			$this->db->free($resql);
			return 1;
		} else {
			dol_print_error($this->db);
			$this->error = $this->db->error();
			return -1;
		}
	}

	/**
	 *	Load an object from its id and create a new one in database
	 *
	 *	@param      User	$user        	User that clone
	 *	@param      int		$fromid     	Id of object to clone
	 *	@param		int		$invertdetail	Reverse sign of amounts for lines
	 * 	@return		int						New id of clone
	 */
	public function createFromClone(User $user, $fromid, $invertdetail = 0)
	{
		global $conf, $langs;

		$error = 0;

		$object = new FactureFournisseur($this->db);

		$this->db->begin();

		// Load source object
		$object->fetch($fromid);
		$object->id = 0;
		$object->statut = self::STATUS_DRAFT;	// For backward compatibility
		$object->status = self::STATUS_DRAFT;

		$object->fetch_thirdparty(); // We need it to recalculate VAT localtaxes according to main sale taxes and vendor

		// Clear fields
		$object->ref_supplier       = (empty($this->ref_supplier) ? $langs->trans("CopyOf").' '.$object->ref_supplier : $this->ref_supplier);
		$object->author             = $user->id;
		$object->user_validation_id = 0;
		$object->fk_facture_source  = 0;
		$object->date_creation      = '';
		$object->date_validation    = '';
		$object->date               = (empty($this->date) ? dol_now() : $this->date);
		$object->ref_client         = '';
		$object->close_code         = '';
		$object->close_note         = '';
		if (getDolGlobalInt('MAIN_DONT_KEEP_NOTE_ON_CLONING') == 1) {
			$object->note_private = '';
			$object->note_public = '';
		}

		$object->date_echeance = $object->calculate_date_lim_reglement();

		// Loop on each line of new invoice
		foreach ($object->lines as $i => $line) {
			if (isset($object->lines[$i]->info_bits) && ($object->lines[$i]->info_bits & 0x02) == 0x02) {	// We do not clone line of discounts
				unset($object->lines[$i]);
			}
		}

		// Create clone
		$object->context['createfromclone'] = 'createfromclone';
		$result = $object->create($user);

		// Other options
		if ($result < 0) {
			$this->error = $object->error;
			$this->errors = $object->errors;
			$error++;
		}

		if (!$error) {
		}

		unset($object->context['createfromclone']);

		// End
		if (!$error) {
			$this->db->commit();
			return $object->id;
		} else {
			$this->db->rollback();
			return -1;
		}
	}

	/**
	 *	Create a document onto disk according to template model.
	 *
	 *	@param	    string		$modele			Force template to use ('' to not force)
	 *	@param		Translate	$outputlangs	Object lang a utiliser pour traduction
	 *  @param      int			$hidedetails    Hide details of lines
	 *  @param      int			$hidedesc       Hide description
	 *  @param      int			$hideref        Hide ref
	 *  @param   null|array  $moreparams     Array to provide more information
	 *  @return     int         				<0 if KO, 0 if nothing done, >0 if OK
	 */
	public function generateDocument($modele, $outputlangs, $hidedetails = 0, $hidedesc = 0, $hideref = 0, $moreparams = null)
	{
		global $conf, $user, $langs;

		$langs->load("suppliers");
		$outputlangs->load("products");

		// Set the model on the model name to use
		if (empty($modele)) {
			if (getDolGlobalString('INVOICE_SUPPLIER_ADDON_PDF')) {
				$modele = $conf->global->INVOICE_SUPPLIER_ADDON_PDF;
			} else {
				$modele = ''; // No default value. For supplier invoice, we allow to disable all PDF generation
			}
		}

		if (empty($modele)) {
			return 0;
		} else {
			$modelpath = "core/modules/supplier_invoice/doc/";

			return $this->commonGenerateDocument($modelpath, $modele, $outputlangs, $hidedetails, $hidedesc, $hideref, $moreparams);
		}
	}

	/**
	 * Returns the rights used for this class
	 * @return stdClass
	 */
	public function getRights()
	{
		global $user;

		return $user->hasRight("fournisseur", "facture");
	}

	/**
	 * Function used to replace a thirdparty id with another one.
	 *
	 * @param 	DoliDB 	$dbs 		Database handler, because function is static we name it $dbs not $db to avoid breaking coding test
	 * @param 	int 	$origin_id 	Old thirdparty id
	 * @param 	int 	$dest_id 	New thirdparty id
	 * @return 	bool
	 */
	public static function replaceThirdparty(DoliDB $dbs, $origin_id, $dest_id)
	{
		$tables = array(
			'facture_fourn'
		);

		return CommonObject::commonReplaceThirdparty($dbs, $origin_id, $dest_id, $tables);
	}

	/**
	 * Function used to replace a product id with another one.
	 *
	 * @param DoliDB $db Database handler
	 * @param int $origin_id Old product id
	 * @param int $dest_id New product id
	 * @return bool
	 */
	public static function replaceProduct(DoliDB $db, $origin_id, $dest_id)
	{
		$tables = array(
			'facture_fourn_det'
		);

		return CommonObject::commonReplaceProduct($db, $origin_id, $dest_id, $tables);
	}

	/**
	 * Is the payment of the supplier invoice having a delay?
	 *
	 * @return bool
	 */
	public function hasDelay()
	{
		global $conf;

		$now = dol_now();

		if (!$this->date_echeance) {
			return false;
		}

		$status = isset($this->status) ? $this->status : $this->statut;

		return ($status == self::STATUS_VALIDATED) && ($this->date_echeance < ($now - $conf->facture->fournisseur->warning_delay));
	}

	/**
	 * Is credit note used
	 *
	 * @return bool
	 */
	public function isCreditNoteUsed()
	{
		$isUsed = false;

		$sql = "SELECT fk_invoice_supplier FROM ".MAIN_DB_PREFIX."societe_remise_except WHERE fk_invoice_supplier_source = ".((int) $this->id);
		$resql = $this->db->query($sql);
		if (!empty($resql)) {
			$obj = $this->db->fetch_object($resql);
			if (!empty($obj->fk_invoice_supplier)) {
				$isUsed = true;
			}
		}

		return $isUsed;
	}
	/**
	 *	Return clicable link of object (with eventually picto)
	 *
	 *	@param      string	    $option                 Where point the link (0=> main card, 1,2 => shipment, 'nolink'=>No link)
	 *  @param		array		$arraydata				Array of data
	 *  @return		string								HTML Code for Kanban thumb.
	 */
	public function getKanbanView($option = '', $arraydata = null)
	{
		global $langs;

		$selected = (empty($arraydata['selected']) ? 0 : $arraydata['selected']);

		$return = '<div class="box-flex-item box-flex-grow-zero">';
		$return .= '<div class="info-box info-box-sm">';
		$return .= '<span class="info-box-icon bg-infobox-action">';
		$return .= img_picto('', $this->picto);
		$return .= '</span>';
		$return .= '<div class="info-box-content">';
		$return .= '<span class="info-box-ref inline-block tdoverflowmax150 valignmiddle">'.(method_exists($this, 'getNomUrl') ? $this->getNomUrl(1) : $this->ref).'</span>';
		if ($selected >= 0) {
			$return .= '<input id="cb'.$this->id.'" class="flat checkforselect fright" type="checkbox" name="toselect[]" value="'.$this->id.'"'.($selected ? ' checked="checked"' : '').'>';
		}
		if (!empty($arraydata['thirdparty'])) {
			$return .= '<br><span class="info-box-label">'.$arraydata['thirdparty'].'</span>';
		}
		if (property_exists($this, 'date')) {
			$return .= '<br><span class="info-box-label">'.dol_print_date($this->date, 'day').'</span>';
		}
		if (property_exists($this, 'total_ht')) {
			$return .= ' &nbsp; <span class="info-box-label amount" title="'.dol_escape_htmltag($langs->trans("AmountHT")).'">'.price($this->total_ht);
			$return .= ' '.$langs->trans("HT");
			$return .= '</span>';
		}
		if (method_exists($this, 'getLibStatut')) {
			$alreadypaid = (empty($arraydata['alreadypaid']) ? 0 : $arraydata['alreadypaid']);
			$return .= '<br><div class="info-box-status">'.$this->getLibStatut(3, $alreadypaid).'</div>';
		}
		$return .= '</div>';
		$return .= '</div>';
		$return .= '</div>';
		return $return;
	}

	/**
	 *  Change the option VAT reverse charge
	 *
	 *  @param      int     $vatreversecharge	0 = Off, 1 = On
	 *  @return     int              			1 if OK, 0 if KO
	 */
	public function setVATReverseCharge($vatreversecharge)
	{
		if (!$this->table_element) {
			dol_syslog(get_class($this)."::setVATReverseCharge was called on objet with property table_element not defined", LOG_ERR);
			return -1;
		}

		dol_syslog(get_class($this).'::setVATReverseCharge('.$vatreversecharge.')');

		$sql = "UPDATE ".MAIN_DB_PREFIX.$this->table_element;
		$sql .= " SET vat_reverse_charge = ".((int) $vatreversecharge);
		$sql .= " WHERE rowid=".((int) $this->id);

		if ($this->db->query($sql)) {
			$this->vat_reverse_charge = ($vatreversecharge == 0) ? 0 : 1;
			return 1;
		} else {
			dol_syslog(get_class($this).'::setVATReverseCharge Error ', LOG_DEBUG);
			$this->error = $this->db->error();
			return 0;
		}
	}
}



/**
 *  Class to manage line invoices
 */
class SupplierInvoiceLine extends CommonInvoiceLine
{
	/**
	 * @var string ID to identify managed object
	 */
	public $element = 'facture_fourn_det';

	/**
	 * @var string Name of table without prefix where object is stored
	 */
	public $table_element = 'facture_fourn_det';

	public $oldline;

	/**
	 * Supplier reference of price when we added the line. May have been changed after line was added.
	 * TODO Rename field ref to ref_supplier into table llx_facture_fourn_det and llx_commande_fournisseurdet and update fields into updateline
	 * @var string
	 */
	public $ref_supplier;

	/**
	 * Unit price before taxes
	 * @var float
	 * @deprecated Use $subprice
	 * @see $subprice
	 */
	public $pu_ht;

	/**
	 * Unit price included taxes
	 * @var float
	 */
	public $pu_ttc;


	/**
	 * Id of the corresponding supplier invoice
	 * @var int
	 */
	public $fk_facture_fourn;


	/**
	 * Description of the line
	 * @var string
	 */
	public $description;

	public $date_start;
	public $date_end;
	public $datep;

	public $skip_update_total; // Skip update price total for special lines

	/**
	 * @var int Situation advance percentage
	 */
	public $situation_percent;

	/**
	 * @var int Previous situation line id reference
	 */
	public $fk_prev_id;

	/**
	 * Link to line into llx_remise_except
	 * @var int
	 */
	public $fk_remise_except;

	/**
	 * @var int ID
	 */
	public $fk_parent_line;

	/**
	 * @var int rank of line
	 */
	public $rang;

	/**
	 *	Constructor
	 *
	 *  @param		DoliDB		$db      Database handler
	 */
	public function __construct($db)
	{
		$this->db = $db;
	}

	/**
	 * Retrieves a supplier invoice line
	 *
	 * @param    int    $rowid    Line id
	 * @return   int              <0 KO; 0 NOT FOUND; 1 OK
	 */
	public function fetch($rowid)
	{
		$sql = 'SELECT f.rowid, f.ref as ref_supplier, f.description, f.date_start, f.date_end, f.pu_ht, f.pu_ttc, f.qty, f.remise_percent, f.tva_tx';
		$sql .= ', f.localtax1_type, f.localtax2_type, f.localtax1_tx, f.localtax2_tx, f.total_localtax1, f.total_localtax2, f.fk_remise_except';
		$sql .= ', f.total_ht, f.tva as total_tva, f.total_ttc, f.fk_facture_fourn, f.fk_product, f.product_type, f.info_bits, f.rang, f.special_code, f.fk_parent_line, f.fk_unit';
		$sql .= ', p.rowid as product_id, p.ref as product_ref, p.label as product_label, p.description as product_desc';
		$sql .= ', f.multicurrency_subprice, f.multicurrency_total_ht, f.multicurrency_total_tva, multicurrency_total_ttc';
		$sql .= ' FROM '.MAIN_DB_PREFIX.'facture_fourn_det as f';
		$sql .= ' LEFT JOIN '.MAIN_DB_PREFIX.'product as p ON f.fk_product = p.rowid';
		$sql .= ' WHERE f.rowid = '.((int) $rowid);
		$sql .= ' ORDER BY f.rang, f.rowid';

		$query = $this->db->query($sql);

		if (!$query) {
			$this->errors[] = $this->db->error();
			return -1;
		}

		if (!$this->db->num_rows($query)) {
			return 0;
		}

		$obj = $this->db->fetch_object($query);

		$this->id = $obj->rowid;
		$this->rowid = $obj->rowid;
		$this->fk_facture_fourn = $obj->fk_facture_fourn;
		$this->description		= $obj->description;
		$this->date_start = $obj->date_start;
		$this->date_end = $obj->date_end;
		$this->product_ref		= $obj->product_ref;
		$this->ref_supplier		= $obj->ref_supplier;
		$this->product_desc		= $obj->product_desc;

		$this->subprice = $obj->pu_ht;
		$this->pu_ht = $obj->pu_ht;
		$this->pu_ttc			= $obj->pu_ttc;
		$this->tva_tx			= $obj->tva_tx;
		$this->localtax1_tx		= $obj->localtax1_tx;
		$this->localtax2_tx		= $obj->localtax2_tx;
		$this->localtax1_type	= $obj->localtax1_type;
		$this->localtax2_type	= $obj->localtax2_type;

		$this->qty				= $obj->qty;
		$this->remise_percent = $obj->remise_percent;
		$this->fk_remise_except = $obj->fk_remise_except;
		//$this->tva				= $obj->total_tva; // deprecated
		$this->total_ht = $obj->total_ht;
		$this->total_tva			= $obj->total_tva;
		$this->total_localtax1	= $obj->total_localtax1;
		$this->total_localtax2	= $obj->total_localtax2;
		$this->total_ttc			= $obj->total_ttc;
		$this->fk_product		= $obj->fk_product;
		$this->product_type = $obj->product_type;
		$this->product_label		= $obj->product_label;
		$this->info_bits		    = $obj->info_bits;
		$this->tva_npr = ($obj->info_bits & 1 == 1) ? 1 : 0;
		$this->fk_parent_line    = $obj->fk_parent_line;
		$this->special_code = $obj->special_code;
		$this->rang = $obj->rang;
		$this->fk_unit           = $obj->fk_unit;

		$this->multicurrency_subprice = $obj->multicurrency_subprice;
		$this->multicurrency_total_ht = $obj->multicurrency_total_ht;
		$this->multicurrency_total_tva = $obj->multicurrency_total_tva;
		$this->multicurrency_total_ttc = $obj->multicurrency_total_ttc;

		$this->fetch_optionals();

		return 1;
	}

	/**
	 * Deletes a line
	 *
	 * @param     bool|int   $notrigger     1=Does not execute triggers, 0= execute triggers
	 * @return    int                       0 if KO, 1 if OK
	 */
	public function delete($notrigger = 0)
	{
		global $user, $conf;

		dol_syslog(get_class($this)."::deleteline rowid=".((int) $this->id), LOG_DEBUG);

		$error = 0;

		$this->db->begin();

		if (!$notrigger) {
			if ($this->call_trigger('LINEBILL_SUPPLIER_DELETE', $user) < 0) {
				$error++;
			}
		}

		$this->deleteObjectLinked();

		// Remove extrafields
		if (!$error) {
			$result = $this->deleteExtraFields();
			if ($result < 0) {
				$error++;
				dol_syslog(get_class($this)."::delete error -4 ".$this->error, LOG_ERR);
			}
		}

		if (!$error) {
			// Supprime ligne
			$sql = 'DELETE FROM '.MAIN_DB_PREFIX.'facture_fourn_det ';
			$sql .= " WHERE rowid = ".((int) $this->id);
			dol_syslog(get_class($this)."::delete", LOG_DEBUG);
			$resql = $this->db->query($sql);
			if (!$resql) {
				$error++;
				$this->error = $this->db->lasterror();
			}
		}

		if (!$error) {
			$this->db->commit();
			return 1;
		} else {
			$this->db->rollback();
			return -1;
		}
	}

	/**
	 * Update a supplier invoice line
	 *
	 * @param int $notrigger Disable triggers
	 * @return int Return integer <0 if KO, >0 if OK
	 */
	public function update($notrigger = 0)
	{
		global $conf;

		$pu = price2num($this->pu_ht);
		$qty = price2num($this->qty);

		// Check parameters
		if (empty($this->qty)) {
			$this->qty = 0;
		}

		if ($this->product_type < 0) {
			return -1;
		}

		// Clean parameters
		if (empty($this->remise_percent)) {
			$this->remise_percent = 0;
		}
		if (empty($this->tva_tx)) {
			$this->tva_tx = 0;
		}
		if (empty($this->localtax1_tx)) {
			$this->localtax1_tx = 0;
		}
		if (empty($this->localtax2_tx)) {
			$this->localtax2_tx = 0;
		}

		if (empty($this->pa_ht)) {
			$this->pa_ht = 0;
		}
		if (empty($this->multicurrency_subprice)) {
			$this->multicurrency_subprice = 0;
		}
		if (empty($this->multicurrency_total_ht)) {
			$this->multicurrency_total_ht = 0;
		}
		if (empty($this->multicurrency_total_tva)) {
			$this->multicurrency_total_tva = 0;
		}
		if (empty($this->multicurrency_total_ttc)) {
			$this->multicurrency_total_ttc = 0;
		}

		$fk_product = (int) $this->fk_product;
		$fk_unit = (int) $this->fk_unit;

		$this->db->begin();

		$sql = "UPDATE ".MAIN_DB_PREFIX."facture_fourn_det SET";
		$sql .= " description = '".$this->db->escape($this->description)."'";
		$sql .= ", ref = '".$this->db->escape($this->ref_supplier ? $this->ref_supplier : $this->ref)."'";
		$sql .= ", date_start = ".($this->date_start != '' ? "'".$this->db->idate($this->date_start)."'" : "null");
		$sql .= ", date_end = ".($this->date_end != '' ? "'".$this->db->idate($this->date_end)."'" : "null");
		$sql .= ", pu_ht = ".price2num($this->pu_ht);
		$sql .= ", pu_ttc = ".price2num($this->pu_ttc);
		$sql .= ", qty = ".price2num($this->qty);
		$sql .= ", remise_percent = ".price2num($this->remise_percent);
		if ($this->fk_remise_except > 0) {
			$sql .= ", fk_remise_except=".((int) $this->fk_remise_except);
		} else {
			$sql .= ", fk_remise_except=null";
		}
		$sql .= ", vat_src_code = '".$this->db->escape(empty($this->vat_src_code) ? '' : $this->vat_src_code)."'";
		$sql .= ", tva_tx = ".price2num($this->tva_tx);
		$sql .= ", localtax1_tx = ".price2num($this->localtax1_tx);
		$sql .= ", localtax2_tx = ".price2num($this->localtax2_tx);
		$sql .= ", localtax1_type = '".$this->db->escape($this->localtax1_type)."'";
		$sql .= ", localtax2_type = '".$this->db->escape($this->localtax2_type)."'";
		$sql .= ", total_ht = ".price2num($this->total_ht);
		$sql .= ", tva= ".price2num($this->total_tva);
		$sql .= ", total_localtax1= ".price2num($this->total_localtax1);
		$sql .= ", total_localtax2= ".price2num($this->total_localtax2);
		$sql .= ", total_ttc = ".price2num($this->total_ttc);
		$sql .= ", fk_product = ".($fk_product > 0 ? (int) $fk_product : 'null');
		$sql .= ", product_type = ".((int) $this->product_type);
		$sql .= ", info_bits = ".((int) $this->info_bits);
		$sql .= ", fk_unit = ".($fk_unit > 0 ? (int) $fk_unit : 'null');

		if (!empty($this->rang)) {
			$sql .= ", rang=".((int) $this->rang);
		}

		// Multicurrency
		$sql .= " , multicurrency_subprice=".price2num($this->multicurrency_subprice);
		$sql .= " , multicurrency_total_ht=".price2num($this->multicurrency_total_ht);
		$sql .= " , multicurrency_total_tva=".price2num($this->multicurrency_total_tva);
		$sql .= " , multicurrency_total_ttc=".price2num($this->multicurrency_total_ttc);

		$sql .= " WHERE rowid = ".((int) $this->id);

		dol_syslog(get_class($this)."::update", LOG_DEBUG);
		$resql = $this->db->query($sql);

		if (!$resql) {
			$this->db->rollback();
			$this->error = $this->db->lasterror();
			return -1;
		}

		$this->rowid = $this->id;
		$error = 0;

		if (!$error) {
			$result = $this->insertExtraFields();
			if ($result < 0) {
				$error++;
			}
		}

		if (!$error && !$notrigger) {
			global $langs, $user;

			// Call trigger
			if ($this->call_trigger('LINEBILL_SUPPLIER_MODIFY', $user) < 0) {
				$this->db->rollback();
				return -1;
			}
			// End call triggers
		}

		if ($error) {
			$this->db->rollback();
			return -1;
		}

		$this->db->commit();
		return 1;
	}

	/**
	 *	Insert line into database
	 *
	 *	@param      int		$notrigger							1 no triggers
	 *  @param      int     $noerrorifdiscountalreadylinked  	1=Do not make error if lines is linked to a discount and discount already linked to another
	 *	@return		int											Return integer <0 if KO, >0 if OK
	 */
	public function insert($notrigger = 0, $noerrorifdiscountalreadylinked = 0)
	{
		global $user, $langs;

		$error = 0;

		dol_syslog(get_class($this)."::insert rang=".$this->rang, LOG_DEBUG);

		// Clean parameters
		$this->desc = trim($this->desc);
		if (empty($this->tva_tx)) {
			$this->tva_tx = 0;
		}
		if (empty($this->localtax1_tx)) {
			$this->localtax1_tx = 0;
		}
		if (empty($this->localtax2_tx)) {
			$this->localtax2_tx = 0;
		}
		if (empty($this->localtax1_type)) {
			$this->localtax1_type = '0';
		}
		if (empty($this->localtax2_type)) {
			$this->localtax2_type = '0';
		}
		if (empty($this->total_tva)) {
			$this->total_tva = 0;
		}
		if (empty($this->total_localtax1)) {
			$this->total_localtax1 = 0;
		}
		if (empty($this->total_localtax2)) {
			$this->total_localtax2 = 0;
		}
		if (empty($this->rang)) {
			$this->rang = 0;
		}
		if (empty($this->remise_percent)) {
			$this->remise_percent = 0;
		}
		if (empty($this->info_bits)) {
			$this->info_bits = 0;
		}
		if (empty($this->subprice)) {
			$this->subprice = 0;
		}
		if (empty($this->special_code)) {
			$this->special_code = 0;
		}
		if (empty($this->fk_parent_line)) {
			$this->fk_parent_line = 0;
		}
		if (!isset($this->situation_percent) || $this->situation_percent > 100 || (string) $this->situation_percent == '') {
			$this->situation_percent = 100;
		}

		if (empty($this->pa_ht)) {
			$this->pa_ht = 0;
		}
		if (empty($this->multicurrency_subprice)) {
			$this->multicurrency_subprice = 0;
		}
		if (empty($this->multicurrency_total_ht)) {
			$this->multicurrency_total_ht = 0;
		}
		if (empty($this->multicurrency_total_tva)) {
			$this->multicurrency_total_tva = 0;
		}
		if (empty($this->multicurrency_total_ttc)) {
			$this->multicurrency_total_ttc = 0;
		}


		// Check parameters
		if ($this->product_type < 0) {
			$this->error = 'ErrorProductTypeMustBe0orMore';
			return -1;
		}
		if (!empty($this->fk_product) && $this->fk_product > 0) {
			// Check product exists
			$result = Product::isExistingObject('product', $this->fk_product);
			if ($result <= 0) {
				$this->error = 'ErrorProductIdDoesNotExists';
				return -1;
			}
		}

		$this->db->begin();

		// Insertion dans base de la ligne
		$sql = 'INSERT INTO '.MAIN_DB_PREFIX.$this->table_element;
		$sql .= ' (fk_facture_fourn, fk_parent_line, label, description, ref, qty,';
		$sql .= ' vat_src_code, tva_tx, localtax1_tx, localtax2_tx, localtax1_type, localtax2_type,';
		$sql .= ' fk_product, product_type, remise_percent, fk_remise_except, pu_ht, pu_ttc,';
		$sql .= ' date_start, date_end, fk_code_ventilation, rang, special_code,';
		$sql .= ' info_bits, total_ht, tva, total_ttc, total_localtax1, total_localtax2, fk_unit';
		$sql .= ', fk_multicurrency, multicurrency_code, multicurrency_subprice, multicurrency_total_ht, multicurrency_total_tva, multicurrency_total_ttc';
		$sql .= ')';
		$sql .= " VALUES (".$this->fk_facture_fourn.",";
		$sql .= " ".($this->fk_parent_line > 0 ? "'".$this->db->escape($this->fk_parent_line)."'" : "null").",";
		$sql .= " ".(!empty($this->label) ? "'".$this->db->escape($this->label)."'" : "null").",";
		$sql .= " '".$this->db->escape($this->desc ? $this->desc : $this->description)."',";
		$sql .= " '".$this->db->escape($this->ref_supplier)."',";
		$sql .= " ".price2num($this->qty).",";

		$sql .= " ".(empty($this->vat_src_code) ? "''" : "'".$this->db->escape($this->vat_src_code)."'").",";
		$sql .= " ".price2num($this->tva_tx).",";
		$sql .= " ".price2num($this->localtax1_tx).",";
		$sql .= " ".price2num($this->localtax2_tx).",";
		$sql .= " '".$this->db->escape($this->localtax1_type)."',";
		$sql .= " '".$this->db->escape($this->localtax2_type)."',";
		$sql .= ' '.((!empty($this->fk_product) && $this->fk_product > 0) ? $this->fk_product : "null").',';
		$sql .= " ".((int) $this->product_type).",";
		$sql .= " ".price2num($this->remise_percent).",";
		$sql .= ' '.(!empty($this->fk_remise_except) ? ((int) $this->fk_remise_except) : "null").',';
		$sql .= " ".price2num($this->subprice).",";
		$sql .= " ".(!empty($this->qty) ? price2num($this->total_ttc / $this->qty) : price2num($this->total_ttc)).",";
		$sql .= " ".(!empty($this->date_start) ? "'".$this->db->idate($this->date_start)."'" : "null").",";
		$sql .= " ".(!empty($this->date_end) ? "'".$this->db->idate($this->date_end)."'" : "null").",";
		$sql .= ' '.(!empty($this->fk_code_ventilation) ? $this->fk_code_ventilation : 0).',';
		$sql .= ' '.((int) $this->rang).',';
		$sql .= ' '.((int) $this->special_code).',';
		$sql .= " ".((int) $this->info_bits).",";
		$sql .= " ".price2num($this->total_ht).",";
		$sql .= " ".price2num($this->total_tva).",";
		$sql .= " ".price2num($this->total_ttc).",";
		$sql .= " ".price2num($this->total_localtax1).",";
		$sql .= " ".price2num($this->total_localtax2);
		$sql .= ", ".(!$this->fk_unit ? 'NULL' : $this->fk_unit);
		$sql .= ", ".(int) $this->fk_multicurrency;
		$sql .= ", '".$this->db->escape($this->multicurrency_code)."'";
		$sql .= ", ".price2num($this->multicurrency_subprice);
		$sql .= ", ".price2num($this->multicurrency_total_ht);
		$sql .= ", ".price2num($this->multicurrency_total_tva);
		$sql .= ", ".price2num($this->multicurrency_total_ttc);
		$sql .= ')';

		$resql = $this->db->query($sql);
		if ($resql) {
			$this->id = $this->db->last_insert_id(MAIN_DB_PREFIX.$this->table_element);
			$this->rowid = $this->id; // backward compatibility

			if (!$error) {
				$result = $this->insertExtraFields();
				if ($result < 0) {
					$error++;
				}
			}

			// Si fk_remise_except defini, on lie la remise a la facture
			// ce qui la flague comme "consommee".
			if ($this->fk_remise_except) {
				$discount = new DiscountAbsolute($this->db);
				$result = $discount->fetch($this->fk_remise_except);
				if ($result >= 0) {
					// Check if discount was found
					if ($result > 0) {
						// Check if discount not already affected to another invoice
						if ($discount->fk_facture_line > 0) {
							if (empty($noerrorifdiscountalreadylinked)) {
								$this->error = $langs->trans("ErrorDiscountAlreadyUsed", $discount->id);
								dol_syslog(get_class($this)."::insert Error ".$this->error, LOG_ERR);
								$this->db->rollback();
								return -3;
							}
						} else {
							$result = $discount->link_to_invoice($this->rowid, 0);
							if ($result < 0) {
								$this->error = $discount->error;
								dol_syslog(get_class($this)."::insert Error ".$this->error, LOG_ERR);
								$this->db->rollback();
								return -3;
							}
						}
					} else {
						$this->error = $langs->trans("ErrorADiscountThatHasBeenRemovedIsIncluded");
						dol_syslog(get_class($this)."::insert Error ".$this->error, LOG_ERR);
						$this->db->rollback();
						return -3;
					}
				} else {
					$this->error = $discount->error;
					dol_syslog(get_class($this)."::insert Error ".$this->error, LOG_ERR);
					$this->db->rollback();
					return -3;
				}
			}

			if (!$error && !$notrigger) {
				// Call trigger
				$result = $this->call_trigger('LINEBILL_SUPPLIER_CREATE', $user);
				if ($result < 0) {
					$this->db->rollback();
					return -2;
				}
				// End call triggers
			}

			$this->db->commit();
			return $this->id;
		} else {
			$this->error = $this->db->error();
			$this->db->rollback();
			return -2;
		}
	}

	// phpcs:disable PEAR.NamingConventions.ValidFunctionName.ScopeNotCamelCaps
	/**
	 *  Mise a jour de l'objet ligne de commande en base
	 *
	 *  @return		int		<0 si ko, >0 si ok
	 */
	public function update_total()
	{
		// phpcs:enable
		$this->db->begin();

		// Mise a jour ligne en base
		$sql = "UPDATE ".MAIN_DB_PREFIX."facture_fourn_det SET";
		$sql .= "  total_ht = ".price2num($this->total_ht);
		$sql .= ", tva= ".price2num($this->total_tva);
		$sql .= ", total_localtax1 = ".price2num($this->total_localtax1);
		$sql .= ", total_localtax2 = ".price2num($this->total_localtax2);
		$sql .= ", total_ttc = ".price2num($this->total_ttc);
		$sql .= " WHERE rowid = ".((int) $this->rowid);

		dol_syslog("FactureFournisseurLigne.class.php::update_total", LOG_DEBUG);

		$resql = $this->db->query($sql);
		if ($resql) {
			$this->db->commit();
			return 1;
		} else {
			$this->error = $this->db->error();
			$this->db->rollback();
			return -2;
		}
	}
}<|MERGE_RESOLUTION|>--- conflicted
+++ resolved
@@ -118,6 +118,9 @@
 	 */
 	public $label;
 
+	//Check constants for types
+	public $type = self::TYPE_STANDARD;
+
 	/**
 	 * Supplier invoice status
 	 * @var int
@@ -146,14 +149,11 @@
 	 * @var int
 	 * @deprecated Use $paid
 	 */
-<<<<<<< HEAD
-=======
 	public $paye;
 	/**
 	 * Set to 1 if the invoice is completely paid, otherwise is 0
 	 * @var int
 	 */
->>>>>>> d7df50d9
 	public $paid;
 
 	/**
@@ -253,7 +253,6 @@
 	 * @deprecated
 	 */
 	public $fournisseur;
-
 
 	//! id of source invoice if replacement invoice or credit note
 	/**
@@ -319,6 +318,55 @@
 		'fk_statut' =>array('type'=>'smallint(6)', 'label'=>'Status', 'enabled'=>1, 'visible'=>-1, 'notnull'=>1, 'position'=>500),
 		'import_key' =>array('type'=>'varchar(14)', 'label'=>'ImportId', 'enabled'=>1, 'visible'=>-2, 'position'=>900),
 	);
+
+
+	/**
+	 * Standard invoice
+	 */
+	const TYPE_STANDARD = 0;
+
+	/**
+	 * Replacement invoice
+	 */
+	const TYPE_REPLACEMENT = 1;
+
+	/**
+	 * Credit note invoice
+	 */
+	const TYPE_CREDIT_NOTE = 2;
+
+	/**
+	 * Deposit invoice
+	 */
+	const TYPE_DEPOSIT = 3;
+
+	/**
+	 * Draft
+	 */
+	const STATUS_DRAFT = 0;
+
+	/**
+	 * Validated (need to be paid)
+	 */
+	const STATUS_VALIDATED = 1;
+
+	/**
+	 * Classified paid.
+	 * If paid partially, $this->close_code can be:
+	 * - CLOSECODE_DISCOUNTVAT
+	 * - CLOSECODE_BADCREDIT
+	 * If paid completelly, this->close_code will be null
+	 */
+	const STATUS_CLOSED = 2;
+
+	/**
+	 * Classified abandoned and no payment done.
+	 * $this->close_code can be:
+	 * - CLOSECODE_BADCREDIT
+	 * - CLOSECODE_ABANDONED
+	 * - CLOSECODE_REPLACED
+	 */
+	const STATUS_ABANDONED = 3;
 
 	const CLOSECODE_DISCOUNTVAT = 'discount_vat';
 	const CLOSECODE_BADCREDIT = 'badsupplier';
@@ -3367,7 +3415,7 @@
 /**
  *  Class to manage line invoices
  */
-class SupplierInvoiceLine extends CommonInvoiceLine
+class SupplierInvoiceLine extends CommonObjectLine
 {
 	/**
 	 * @var string ID to identify managed object
@@ -3380,6 +3428,18 @@
 	public $table_element = 'facture_fourn_det';
 
 	public $oldline;
+
+	/**
+	 * @deprecated
+	 * @see $product_ref
+	 */
+	public $ref;
+
+	/**
+	 * Internal ref
+	 * @var string
+	 */
+	public $product_ref;
 
 	/**
 	 * Supplier reference of price when we added the line. May have been changed after line was added.
@@ -3387,6 +3447,12 @@
 	 * @var string
 	 */
 	public $ref_supplier;
+
+	/**
+	 * Product description
+	 * @var string
+	 */
+	public $product_desc;
 
 	/**
 	 * Unit price before taxes
@@ -3397,6 +3463,12 @@
 	public $pu_ht;
 
 	/**
+	 * Unit price excluded taxes
+	 * @var float
+	 */
+	public $subprice;
+
+	/**
 	 * Unit price included taxes
 	 * @var float
 	 */
@@ -3409,6 +3481,12 @@
 	 */
 	public $fk_facture_fourn;
 
+	/**
+	 * This field may contains label of line (when invoice create from order)
+	 * @var string
+	 * @deprecated
+	 */
+	public $label;
 
 	/**
 	 * Description of the line
@@ -3418,7 +3496,6 @@
 
 	public $date_start;
 	public $date_end;
-	public $datep;
 
 	public $skip_update_total; // Skip update price total for special lines
 
@@ -3431,6 +3508,103 @@
 	 * @var int Previous situation line id reference
 	 */
 	public $fk_prev_id;
+
+	/**
+	 * VAT code
+	 * @var string
+	 */
+	public $vat_src_code;
+
+	/**
+	 * VAT %
+	 * @var float
+	 */
+	public $tva_tx;
+
+	/**
+	 * Local tax 1 %
+	 * @var float
+	 */
+	public $localtax1_tx;
+
+	/**
+	 * Local tax 2 %
+	 * @var float
+	 */
+	public $localtax2_tx;
+
+	/**
+	 * Quantity
+	 * @var double
+	 */
+	public $qty;
+
+	/**
+	 * Percent of discount
+	 * @var float
+	 */
+	public $remise_percent;
+
+	/**
+	 * Buying price value
+	 * @var float
+	 */
+	public $pa_ht;
+
+	/**
+	 * Total amount without taxes
+	 * @var float
+	 */
+	public $total_ht;
+
+	/**
+	 * Total amount with taxes
+	 * @var float
+	 */
+	public $total_ttc;
+
+	/**
+	 * Total amount of taxes
+	 * @var float
+	 */
+	public $total_tva;
+
+	/**
+	 * Total local tax 1 amount
+	 * @var float
+	 */
+	public $total_localtax1;
+
+	/**
+	 * Total local tax 2 amount
+	 * @var float
+	 */
+	public $total_localtax2;
+
+	/**
+	 * @var int ID
+	 */
+	public $fk_product;
+
+	/**
+	 * Type of the product. 0 for product 1 for service
+	 * @var int
+	 */
+	public $product_type;
+
+	/**
+	 * Label of the product
+	 * @var string
+	 */
+	public $product_label;
+
+	/**
+	 * List of cumulative options:
+	 * Bit 0:	0 si TVA normal - 1 si TVA NPR
+	 * Bit 1:	0 si ligne normal - 1 si bit discount (link to line into llx_remise_except)
+	 * @var int
+	 */
+	public $info_bits;
 
 	/**
 	 * Link to line into llx_remise_except
@@ -3443,10 +3617,25 @@
 	 */
 	public $fk_parent_line;
 
+	public $special_code;
+
 	/**
 	 * @var int rank of line
 	 */
 	public $rang;
+
+	/**
+	 * Total local tax 1 amount
+	 * @var float
+	 */
+	public $localtax1_type;
+
+	/**
+	 * Total local tax 2 amount
+	 * @var float
+	 */
+	public $localtax2_type;
+
 
 	/**
 	 *	Constructor
