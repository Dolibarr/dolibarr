--- conflicted
+++ resolved
@@ -1323,11 +1323,7 @@
         $localtaxes_type=getLocalTaxesFromRate($vatrate,0,$mysoc, $this->thirdparty);
         $vatrate = preg_replace('/\s*\(.*\)/','',$vatrate);  // Remove code into vatrate.
         
-<<<<<<< HEAD
-        $tabprice = calcul_price_total($qty, $pu, $remise_percent, $vatrate, $txlocaltax1, $txlocaltax2, 0, $price_base_type, $info_bits, $type, $this->thirdparty, $localtaxes_type);
-=======
         $tabprice = calcul_price_total($qty, $pu, $remise_percent, $vatrate, $txlocaltax1, $txlocaltax2, 0, $price_base_type, $info_bits, $type, $this->thirdparty, $localtaxes_type, 100, $this->multicurrency_tx);
->>>>>>> 3f5d67d4
         $total_ht  = $tabprice[0];
         $total_tva = $tabprice[1];
         $total_ttc = $tabprice[2];
