--- conflicted
+++ resolved
@@ -2219,37 +2219,37 @@
 		if ($user->socid) $sql .= ' AND ff.fk_soc = '.$user->socid;
 		if (!$user->rights->societe->client->voir && !$user->socid) $sql .= " AND ff.fk_soc = sc.fk_soc AND sc.fk_user = ".$user->id;
 
-		$resql = $this->db->query($sql);
-		if ($resql)
-		{
-			$langs->load("bills");
-			$now = dol_now();
-
-			$response = new WorkboardResponse();
-			$response->warning_delay = $conf->facture->fournisseur->warning_delay / 60 / 60 / 24;
-			$response->label = $langs->trans("SupplierBillsToPay");
-			$response->labelShort = $langs->trans("StatusToPay");
-
-			$response->url = DOL_URL_ROOT.'/fourn/facture/list.php?search_status=1&amp;mainmenu=billing&amp;leftmenu=suppliers_bills';
-			$response->img = img_object($langs->trans("Bills"), "bill");
-
-			$facturestatic = new FactureFournisseur($this->db);
-
-			while ($obj = $this->db->fetch_object($resql))
-			{
-				$response->nbtodo++;
-
-				$facturestatic->date_echeance = $this->db->jdate($obj->datefin);
-				$facturestatic->statut = $obj->fk_statut;
-
-				if ($facturestatic->hasDelay()) {
-					$response->nbtodolate++;
+        $resql = $this->db->query($sql);
+        if ($resql)
+        {
+	        $langs->load("bills");
+	        $now = dol_now();
+
+	        $response = new WorkboardResponse();
+	        $response->warning_delay = $conf->facture->fournisseur->warning_delay / 60 / 60 / 24;
+	        $response->label = $langs->trans("SupplierBillsToPay");
+	        $response->labelShort = $langs->trans("StatusToPay");
+
+	        $response->url = DOL_URL_ROOT.'/fourn/facture/list.php?search_status=1&amp;mainmenu=billing&amp;leftmenu=suppliers_bills';
+	        $response->img = img_object($langs->trans("Bills"), "bill");
+
+            $facturestatic = new FactureFournisseur($this->db);
+
+            while ($obj = $this->db->fetch_object($resql))
+            {
+                $response->nbtodo++;
+
+                $facturestatic->date_echeance = $this->db->jdate($obj->datefin);
+                $facturestatic->statut = $obj->fk_statut;
+
+                if ($facturestatic->hasDelay()) {
+	                $response->nbtodolate++;
 					$response->url_late = DOL_URL_ROOT.'/fourn/facture/list.php?option=late&mainmenu=billing&leftmenu=suppliers_bills';
-				}
-			}
-			$this->db->free($resql);
-			return $response;
-		} else {
+                }
+            }
+            $this->db->free($resql);
+            return $response;
+        } else {
 			dol_print_error($this->db);
 			$this->error = $this->db->error();
 			return -1;
@@ -2406,7 +2406,7 @@
 			return $numref;
 		} else {
 			$this->error = $obj->error;
-			return false;
+			return -1;
 		}
 	}
 
@@ -2459,76 +2459,8 @@
 		$this->cond_reglement_code = 'RECEP';
 		$this->mode_reglement_code = 'CHQ';
 
-<<<<<<< HEAD
 		$this->note_public = 'This is a comment (public)';
 		$this->note_private = 'This is a comment (private)';
-=======
-	 /**
-      *      Return next reference of supplier invoice not already used (or last reference)
-      *      according to numbering module defined into constant INVOICE_SUPPLIER_ADDON_NUMBER
-      *
-      *      @param	   Societe		$soc		Thirdparty object
-      *      @param    string		$mode		'next' for next value or 'last' for last value
-      *      @return   string					free ref or last ref
-      */
-    public function getNextNumRef($soc, $mode = 'next')
-    {
-        global $db, $langs, $conf;
-        $langs->load("orders");
-
-        // Clean parameters (if not defined or using deprecated value)
-        if (empty($conf->global->INVOICE_SUPPLIER_ADDON_NUMBER)) $conf->global->INVOICE_SUPPLIER_ADDON_NUMBER = 'mod_facture_fournisseur_cactus';
-
-        $mybool = false;
-
-        $file = $conf->global->INVOICE_SUPPLIER_ADDON_NUMBER.".php";
-        $classname = $conf->global->INVOICE_SUPPLIER_ADDON_NUMBER;
-
-        // Include file with class
-        $dirmodels = array_merge(array('/'), (array) $conf->modules_parts['models']);
-
-        foreach ($dirmodels as $reldir) {
-            $dir = dol_buildpath($reldir."core/modules/supplier_invoice/");
-
-            // Load file with numbering class (if found)
-            $mybool |= @include_once $dir.$file;
-        }
-
-        if ($mybool === false) {
-        	dol_print_error('', "Failed to include file ".$file);
-        	return '';
-        }
-
-        $obj = new $classname();
-        $numref = "";
-        $numref = $obj->getNumRef($soc, $this, $mode);
-
-        if ($numref != "")
-        {
-        	return $numref;
-        }
-        else
-        {
-            $this->error = $obj->error;
-            //dol_print_error($db,get_class($this)."::getNextNumRef ".$obj->error);
-            return -1;
-        }
-    }
-
-
-    /**
-     *  Initialise an instance with random values.
-     *  Used to build previews or test instances.
-     *	id must be 0 if object instance is a specimen.
-     *
-	 *	@param	string		$option		''=Create a specimen invoice with lines, 'nolines'=No lines
-     *  @return	void
-     */
-    public function initAsSpecimen($option = '')
-    {
-        global $langs, $conf;
-		include_once DOL_DOCUMENT_ROOT.'/compta/facture/class/facture.class.php';
->>>>>>> ec0da692
 
 		$this->multicurrency_tx = 1;
 		$this->multicurrency_code = $conf->currency;
