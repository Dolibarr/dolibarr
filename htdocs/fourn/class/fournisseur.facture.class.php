--- conflicted
+++ resolved
@@ -2174,7 +2174,6 @@
 			}
 
 			// Insert line
-<<<<<<< HEAD
 			$supplierinvoiceline = new SupplierInvoiceLine($this->db);
 
 			$supplierinvoiceline->context = $this->context;
@@ -2210,55 +2209,12 @@
 			$supplierinvoiceline->info_bits = $info_bits;
 			$supplierinvoiceline->fk_remise_except = $fk_remise_except;
 
+
 			$supplierinvoiceline->special_code = ((string) $special_code != '' ? $special_code : $this->special_code);
 			$supplierinvoiceline->fk_parent_line = $fk_parent_line;
 			$supplierinvoiceline->origin = $this->origin;
 			$supplierinvoiceline->origin_id = $origin_id;
 			$supplierinvoiceline->fk_unit = $fk_unit;
-=======
-			$this->line = new SupplierInvoiceLine($this->db);
-
-			$this->line->context = $this->context;
-
-			$this->line->fk_facture_fourn = $this->id;
-			//$this->line->label=$label;	// deprecated
-			$this->line->desc = $desc;
-			$this->line->ref_supplier = $ref_supplier;
-
-			$this->line->qty = ($this->type == self::TYPE_CREDIT_NOTE ? abs($qty) : $qty); // For credit note, quantity is always positive and unit price negative
-			$this->line->subprice = ($this->type == self::TYPE_CREDIT_NOTE ? -abs($pu_ht) : $pu_ht); // For credit note, unit price always negative, always positive otherwise
-
-			$this->line->vat_src_code = $vat_src_code;
-			$this->line->tva_tx = $txtva;
-			$this->line->localtax1_tx = ($total_localtax1 ? $localtaxes_type[1] : 0);
-			$this->line->localtax2_tx = ($total_localtax2 ? $localtaxes_type[3] : 0);
-			$this->line->localtax1_type = empty($localtaxes_type[0]) ? '' : $localtaxes_type[0];
-			$this->line->localtax2_type = empty($localtaxes_type[2]) ? '' : $localtaxes_type[2];
-
-			$this->line->total_ht = (($this->type == self::TYPE_CREDIT_NOTE || $qty < 0) ? -abs($total_ht) : $total_ht); // For credit note and if qty is negative, total is negative
-			$this->line->total_tva = (($this->type == self::TYPE_CREDIT_NOTE || $qty < 0) ? -abs($total_tva) : $total_tva); // For credit note and if qty is negative, total is negative
-			$this->line->total_localtax1 = (($this->type == self::TYPE_CREDIT_NOTE || $qty < 0) ? -abs($total_localtax1) : $total_localtax1); // For credit note and if qty is negative, total is negative
-			$this->line->total_localtax2 = (($this->type == self::TYPE_CREDIT_NOTE || $qty < 0) ? -abs($total_localtax2) : $total_localtax2); // For credit note and if qty is negative, total is negative
-			$this->line->total_ttc = (($this->type == self::TYPE_CREDIT_NOTE || $qty < 0) ? -abs($total_ttc) : $total_ttc); // For credit note and if qty is negative, total is negative
-
-			$this->line->fk_product = $fk_product;
-			$this->line->product_type = $type;
-			$this->line->remise_percent = $remise_percent;
-			$this->line->date_start = $date_start;
-			$this->line->date_end = $date_end;
-			$this->line->fk_code_ventilation = $ventil;
-			$this->line->rang = $rang;
-			$this->line->info_bits = $info_bits;
-			$this->line->fk_remise_except = $fk_remise_except;
-
-			$this->line->special_code = ((string) $special_code != '' ? $special_code : $this->special_code);
-			$this->line->fk_parent_line = $fk_parent_line;
-			$this->line->origin = $this->origin;
-			$this->line->origin_id = $origin_id;
-			$this->line->fk_unit = $fk_unit;
-			//var_dump($this->line->origin);
-			//var_dump($this->line->origin_id);
->>>>>>> 5e76fea6
 
 			// Multicurrency
 			$supplierinvoiceline->fk_multicurrency = $this->fk_multicurrency;
