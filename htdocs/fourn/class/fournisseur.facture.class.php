<?php
/* Copyright (C) 2002-2004	Rodolphe Quiedeville	<rodolphe@quiedeville.org>
 * Copyright (C) 2004-2012	Laurent Destailleur		<eldy@users.sourceforge.net>
 * Copyright (C) 2004		Christophe Combelles	<ccomb@free.fr>
 * Copyright (C) 2005		Marc Barilley			<marc@ocebo.com>
 * Copyright (C) 2005-2012	Regis Houssin			<regis.houssin@capnetworks.com>
 * Copyright (C) 2010-2017	Juanjo Menent			<jmenent@2byte.es>
 * Copyright (C) 2013		Philippe Grand			<philippe.grand@atoo-net.com>
 * Copyright (C) 2013		Florian Henry			<florian.henry@open-concept.pro>
 * Copyright (C) 2014-2016	Marcos García			<marcosgdf@gmail.com>
 * Copyright (C) 2015		Bahfir Abbes			<bafbes@gmail.com>
 * Copyright (C) 2015		Ferran Marcet			<fmarcet@2byte.es>
 * Copyright (C) 2016		Alexandre Spangaro		<aspangaro@zendsi.com>
 * Copyright (C) 2018           Nicolas ZABOURI			<info@inovea-conseil.com>
 *
 * This program is free software; you can redistribute it and/or modify
 * it under the terms of the GNU General Public License as published by
 * the Free Software Foundation; either version 3 of the License, or
 * (at your option) any later version.
 *
 * This program is distributed in the hope that it will be useful,
 * but WITHOUT ANY WARRANTY; without even the implied warranty of
 * MERCHANTABILITY or FITNESS FOR A PARTICULAR PURPOSE.  See the
 * GNU General Public License for more details.
 *
 * You should have received a copy of the GNU General Public License
 * along with this program. If not, see <http://www.gnu.org/licenses/>.
 */

/**
 *	\file       htdocs/fourn/class/fournisseur.facture.class.php
 *	\ingroup    fournisseur,facture
 *	\brief      File of class to manage suppliers invoices
 */

include_once DOL_DOCUMENT_ROOT.'/core/class/commoninvoice.class.php';
require_once DOL_DOCUMENT_ROOT.'/multicurrency/class/multicurrency.class.php';

/**
 *	Class to manage suppliers invoices
 */
class FactureFournisseur extends CommonInvoice
{
    public $element='invoice_supplier';
    public $table_element='facture_fourn';
    public $table_element_line='facture_fourn_det';
    public $fk_element='fk_facture_fourn';
    public $picto='bill';
    /**
     * 0=No test on entity, 1=Test with field entity, 2=Test with link by societe
     * @var int
     */
    public $ismultientitymanaged = 1;
    /**
     * 0=Default, 1=View may be restricted to sales representative only if no permission to see all or to company of external user if external user
     * @var integer
     */
    public $restrictiononfksoc = 1;

    /**
     * {@inheritdoc}
     */
    protected $table_ref_field = 'ref';

    public $rowid;
    public $ref;
    public $product_ref;
    public $ref_supplier;
    public $socid;
    //Check constants for types
    public $type = self::TYPE_STANDARD;

	/**
	 * Supplier invoice status
	 * @var int
	 * @see FactureFournisseur::STATUS_DRAFT, FactureFournisseur::STATUS_VALIDATED, FactureFournisseur::STATUS_PAID, FactureFournisseur::STATUS_ABANDONED
	 */
    public $statut;

    /**
     * Set to 1 if the invoice is completely paid, otherwise is 0
     * @var int
     * @deprecated Use statuses stored in self::statut
     */
    public $paye;

    public $author;
    public $libelle;
    public $datec;            // Creation date
    public $tms;              // Last update date
    public $date;             // Invoice date
    public $date_echeance;    // Max payment date
    public $amount=0;
    public $remise=0;
    public $tva=0;
    public $localtax1;
    public $localtax2;
    public $total_ht=0;
    public $total_tva=0;
    public $total_localtax1=0;
    public $total_localtax2=0;
    public $total_ttc=0;
    /**
	 * @deprecated
	 * @see note_private, note_public
	 */
    public $note;
    public $note_private;
    public $note_public;
    public $propalid;
    public $cond_reglement_id;
    public $cond_reglement_code;
    public $fk_account;
    public $mode_reglement_id;
    public $mode_reglement_code;

	/**
	 * Invoice lines
	 * @var SupplierInvoiceLine[]
	 */
    public $lines = array();
	/**
	 * @deprecated
	 */
    public $fournisseur;

	//Incorterms
    public $fk_incoterms;
    public $location_incoterms;
    public $libelle_incoterms;  //Used into tooltip

    public $extraparams=array();

	// Multicurrency
    public $fk_multicurrency;
    public $multicurrency_code;
    public $multicurrency_tx;
    public $multicurrency_total_ht;
    public $multicurrency_total_tva;
    public $multicurrency_total_ttc;
    //! id of source invoice if replacement invoice or credit note
    public $fk_facture_source;

    /**
     * Standard invoice
     */
    const TYPE_STANDARD = 0;

    /**
     * Replacement invoice
     */
    const TYPE_REPLACEMENT = 1;

    /**
     * Credit note invoice
     */
    const TYPE_CREDIT_NOTE = 2;

    /**
     * Deposit invoice
     */
    const TYPE_DEPOSIT = 3;

    /**
     * Draft
     */
    const STATUS_DRAFT = 0;

    /**
     * Validated (need to be paid)
     */
    const STATUS_VALIDATED = 1;

    /**
     * Classified paid.
     * If paid partially, $this->close_code can be:
     * - CLOSECODE_DISCOUNTVAT
     * - CLOSECODE_BADDEBT
     * If paid completelly, this->close_code will be null
     */
    const STATUS_CLOSED = 2;

    /**
     * Classified abandoned and no payment done.
     * $this->close_code can be:
     * - CLOSECODE_BADDEBT
     * - CLOSECODE_ABANDONED
     * - CLOSECODE_REPLACED
     */
    const STATUS_ABANDONED = 3;

	const CLOSECODE_DISCOUNTVAT = 'discount_vat';
	const CLOSECODE_BADCREDIT = 'badsupplier';
	const CLOSECODE_ABANDONED = 'abandon';
	const CLOSECODE_REPLACED = 'replaced';

    /**
	 *	Constructor
	 *
	 *  @param		DoliDB		$db      Database handler
     */
    public function __construct($db)
    {
        $this->db = $db;

        $this->products = array();
    }

    /**
     *    Create supplier invoice into database
     *
     *    @param      User		$user       object utilisateur qui cree
     *    @return     int    	     		Id invoice created if OK, < 0 if KO
     */
    public function create($user)
    {
        global $langs,$conf,$hookmanager;

		$error=0;
        $now=dol_now();

        // Clean parameters
        if (isset($this->ref_supplier)) $this->ref_supplier=trim($this->ref_supplier);
        if (empty($this->type)) $this->type = self::TYPE_STANDARD;
        if (empty($this->date)) $this->date=$now;

        $socid = $this->socid;
        $ref_supplier = $this->ref_supplier;
        $amount = $this->amount;
        $remise = $this->remise;

		// Multicurrency (test on $this->multicurrency_tx because we should take the default rate only if not using origin rate)
		if (!empty($this->multicurrency_code) && empty($this->multicurrency_tx)) list($this->fk_multicurrency,$this->multicurrency_tx) = MultiCurrency::getIdAndTxFromCode($this->db, $this->multicurrency_code);
		else $this->fk_multicurrency = MultiCurrency::getIdFromCode($this->db, $this->multicurrency_code);
		if (empty($this->fk_multicurrency))
		{
			$this->multicurrency_code = $conf->currency;
			$this->fk_multicurrency = 0;
			$this->multicurrency_tx = 1;
		}

        $this->db->begin();

        if (! $remise) $remise = 0 ;
        $totalht = ($amount - $remise);

        $sql = "INSERT INTO ".MAIN_DB_PREFIX."facture_fourn (";
		$sql.= "ref";
        $sql.= ", ref_supplier";
        $sql.= ", entity";
        $sql.= ", type";
        $sql.= ", libelle";
        $sql.= ", fk_soc";
        $sql.= ", datec";
        $sql.= ", datef";
		$sql.= ", fk_projet";
		$sql.= ", fk_cond_reglement";
		$sql.= ", fk_mode_reglement";
        $sql.= ", fk_account";
        $sql.= ", note_private";
        $sql.= ", note_public";
        $sql.= ", fk_user_author";
        $sql.= ", date_lim_reglement";
		$sql.= ", fk_incoterms, location_incoterms";
        $sql.= ", fk_multicurrency";
        $sql.= ", multicurrency_code";
        $sql.= ", multicurrency_tx";
        $sql.= ", fk_facture_source";
        $sql.= ")";
        $sql.= " VALUES (";
		$sql.= "'(PROV)'";
        $sql.= ", '".$this->db->escape($this->ref_supplier)."'";
        $sql.= ", ".$conf->entity;
        $sql.= ", '".$this->db->escape($this->type)."'";
        $sql.= ", '".$this->db->escape($this->libelle)."'";
        $sql.= ", ".$this->socid;
        $sql.= ", '".$this->db->idate($now)."'";
        $sql.= ", '".$this->db->idate($this->date)."'";
		$sql.= ", ".($this->fk_project > 0 ? $this->fk_project:"null");
		$sql.= ", ".($this->cond_reglement_id > 0 ? $this->cond_reglement_id:"null");
		$sql.= ", ".($this->mode_reglement_id > 0 ? $this->mode_reglement_id:"null");
        $sql.= ", ".($this->fk_account>0?$this->fk_account:'NULL');
        $sql.= ", '".$this->db->escape($this->note_private)."'";
        $sql.= ", '".$this->db->escape($this->note_public)."'";
        $sql.= ", ".$user->id.",";
        $sql.= $this->date_echeance!=''?"'".$this->db->idate($this->date_echeance)."'":"null";
		$sql.= ", ".(int) $this->fk_incoterms;
        $sql.= ", '".$this->db->escape($this->location_incoterms)."'";
		$sql.= ", ".(int) $this->fk_multicurrency;
		$sql.= ", '".$this->db->escape($this->multicurrency_code)."'";
		$sql.= ", ".(double) $this->multicurrency_tx;
        $sql.= ", ".(isset($this->fk_facture_source)?$this->fk_facture_source:"NULL");
        $sql.= ")";

        dol_syslog(get_class($this)."::create", LOG_DEBUG);
        $resql=$this->db->query($sql);
        if ($resql)
        {
            $this->id = $this->db->last_insert_id(MAIN_DB_PREFIX.'facture_fourn');

            // Update ref with new one
            $this->ref='(PROV'.$this->id.')';
            $sql = 'UPDATE '.MAIN_DB_PREFIX."facture_fourn SET ref='".$this->db->escape($this->ref)."' WHERE rowid=".$this->id;

            dol_syslog(get_class($this)."::create", LOG_DEBUG);
            $resql=$this->db->query($sql);
            if (! $resql) $error++;

        	if (! empty($this->linkedObjectsIds) && empty($this->linked_objects))	// To use new linkedObjectsIds instead of old linked_objects
			{
				$this->linked_objects = $this->linkedObjectsIds;	// TODO Replace linked_objects with linkedObjectsIds
			}

			// Add object linked
			if (! $error && $this->id && is_array($this->linked_objects) && ! empty($this->linked_objects))
			{
				foreach($this->linked_objects as $origin => $tmp_origin_id)
				{
				    if (is_array($tmp_origin_id))       // New behaviour, if linked_object can have several links per type, so is something like array('contract'=>array(id1, id2, ...))
				    {
				        foreach($tmp_origin_id as $origin_id)
				        {
				            $ret = $this->add_object_linked($origin, $origin_id);
				            if (! $ret)
				            {
				                dol_print_error($this->db);
				                $error++;
				            }
				        }
				    }
				    else                                // Old behaviour, if linked_object has only one link per type, so is something like array('contract'=>id1))
				    {
				        $origin_id = $tmp_origin_id;
    					$ret = $this->add_object_linked($origin, $origin_id);
    					if (! $ret)
    					{
    						dol_print_error($this->db);
    						$error++;
    					}
				    }
				}
			}

			// Add linked object (deprecated, use ->linkedObjectsIds instead)
            if (! $error && $this->id && ! empty($this->origin) && ! empty($this->origin_id))
            {
                $ret = $this->add_object_linked();
                if (! $ret)
                {
                    dol_print_error($this->db);
                    $error++;
                }
            }

			if (count($this->lines) && is_object($this->lines[0]))	// If this->lines is array of InvoiceLines (preferred mode)
			{
                dol_syslog("There is ".count($this->lines)." lines that are invoice lines objects");
                foreach ($this->lines as $i => $val)
                {
                    $sql = 'INSERT INTO '.MAIN_DB_PREFIX.'facture_fourn_det (fk_facture_fourn, special_code)';
                    $sql .= ' VALUES ('.$this->id.','.intval($this->lines[$i]->special_code).')';

                    $resql_insert=$this->db->query($sql);
                    if ($resql_insert)
                    {
                        $idligne = $this->db->last_insert_id(MAIN_DB_PREFIX.'facture_fourn_det');

                        $this->updateline(
                            $idligne,
                            $this->lines[$i]->description,
                            $this->lines[$i]->pu_ht,
                            $this->lines[$i]->tva_tx,
                            $this->lines[$i]->localtax1_tx,
                            $this->lines[$i]->localtax2_tx,
                            $this->lines[$i]->qty,
                            $this->lines[$i]->fk_product,
                            'HT',
                            (! empty($this->lines[$i]->info_bits)?$this->lines[$i]->info_bits:''),
                            $this->lines[$i]->product_type,
                            $this->lines[$i]->remise_percent,
                            false,
                            $this->lines[$i]->date_start,
                            $this->lines[$i]->date_end,
                            $this->lines[$i]->array_options,
                            $this->lines[$i]->fk_unit,
                            $this->lines[$i]->pu_ht_devise
                        );
                    }
                    else
                    {
                        $this->error=$this->db->lasterror();
                        $this->db->rollback();
                        return -5;
                    }
                }
			}
			else	// If this->lines is an array of invoice line arrays
			{
			    dol_syslog("There is ".count($this->lines)." lines that are array lines");
			    foreach ($this->lines as $i => $val)
			    {
                	$line = $this->lines[$i];

                	// Test and convert into object this->lines[$i]. When coming from REST API, we may still have an array
				    //if (! is_object($line)) $line=json_decode(json_encode($line), false);  // convert recursively array into object.
                	if (! is_object($line)) $line = (object) $line;

                	$sql = 'INSERT INTO '.MAIN_DB_PREFIX.'facture_fourn_det (fk_facture_fourn, special_code)';
			        $sql .= ' VALUES ('.$this->id.','.intval($this->lines[$i]->special_code).')';

			        $resql_insert=$this->db->query($sql);
			        if ($resql_insert)
			        {
			            $idligne = $this->db->last_insert_id(MAIN_DB_PREFIX.'facture_fourn_det');

			            $this->updateline(
			                $idligne,
			                $line->description,
			                $line->pu_ht,
			                $line->tva_tx,
			                $line->localtax1_tx,
			                $line->localtax2_tx,
			                $line->qty,
			                $line->fk_product,
			                'HT',
			                (! empty($line->info_bits)?$line->info_bits:''),
			                $line->product_type
			                );
			        }
			        else
			        {
			            $this->error=$this->db->lasterror();
			            $this->db->rollback();
			            return -5;
			        }
			    }
			}

            // Update total price
            $result=$this->update_price();
            if ($result > 0)
            {
            	$action='create';

				// Actions on extra fields
            	if (empty($conf->global->MAIN_EXTRAFIELDS_DISABLED)) // For avoid conflicts if trigger used
				{
					$result=$this->insertExtraFields();               // This also set $this->error or $this->errors if errors are found
					if ($result < 0)
					{
						$error++;
					}
				}

				if (! $error)
				{
                    // Call trigger
                    $result=$this->call_trigger('BILL_SUPPLIER_CREATE',$user);
                    if ($result < 0) $error++;
                    // End call triggers
				}

                if (! $error)
                {
                    $this->db->commit();
                    return $this->id;
                }
                else
                {
                    $this->db->rollback();
                    return -4;
                }
            }
            else
            {
                $this->error=$langs->trans('FailedToUpdatePrice');
                $this->db->rollback();
                return -3;
            }
        }
        else
        {
            if ($this->db->errno() == 'DB_ERROR_RECORD_ALREADY_EXISTS')
            {
                $this->error=$langs->trans('ErrorRefAlreadyExists');
                $this->db->rollback();
                return -1;
            }
            else
            {
                $this->error=$this->db->lasterror();
                $this->db->rollback();
                return -2;
            }
        }
    }

    /**
     *    Load object in memory from database
     *
     *    @param	int		$id         Id supplier invoice
     *    @param	string	$ref		Ref supplier invoice
     *    @return   int        			<0 if KO, >0 if OK, 0 if not found
     */
    public function fetch($id='',$ref='')
    {
        global $langs;

        $sql = "SELECT";
        $sql.= " t.rowid,";
		$sql.= " t.ref,";
        $sql.= " t.ref_supplier,";
        $sql.= " t.entity,";
        $sql.= " t.type,";
        $sql.= " t.fk_soc,";
        $sql.= " t.datec,";
        $sql.= " t.datef,";
        $sql.= " t.tms,";
        $sql.= " t.libelle,";
        $sql.= " t.paye,";
        $sql.= " t.amount,";
        $sql.= " t.remise,";
        $sql.= " t.close_code,";
        $sql.= " t.close_note,";
        $sql.= " t.tva,";
        $sql.= " t.localtax1,";
        $sql.= " t.localtax2,";
        //$sql.= " t.total,";
        $sql.= " t.total_ht,";
        $sql.= " t.total_tva,";
        $sql.= " t.total_ttc,";
        $sql.= " t.fk_statut,";
        $sql.= " t.fk_user_author,";
        $sql.= " t.fk_user_valid,";
        $sql.= " t.fk_facture_source,";
        $sql.= " t.fk_projet,";
        $sql.= " t.fk_cond_reglement,";
        $sql.= " t.fk_account,";
        $sql.= " t.fk_mode_reglement,";
        $sql.= " t.date_lim_reglement,";
        $sql.= " t.note_private,";
        $sql.= " t.note_public,";
        $sql.= " t.model_pdf,";
        $sql.= " t.import_key,";
        $sql.= " t.extraparams,";
        $sql.= " cr.code as cond_reglement_code, cr.libelle as cond_reglement_libelle,";
        $sql.= " p.code as mode_reglement_code, p.libelle as mode_reglement_libelle,";
        $sql.= ' s.nom as socnom, s.rowid as socid,';
        $sql.= ' t.fk_incoterms, t.location_incoterms,';
        $sql.= " i.libelle as libelle_incoterms,";
        $sql.= ' t.fk_multicurrency, t.multicurrency_code, t.multicurrency_tx, t.multicurrency_total_ht, t.multicurrency_total_tva, t.multicurrency_total_ttc';
        $sql.= ' FROM '.MAIN_DB_PREFIX.'facture_fourn as t';
        $sql.= " LEFT JOIN ".MAIN_DB_PREFIX."societe as s ON (t.fk_soc = s.rowid)";
        $sql.= " LEFT JOIN ".MAIN_DB_PREFIX."c_payment_term as cr ON t.fk_cond_reglement = cr.rowid";
        $sql.= " LEFT JOIN ".MAIN_DB_PREFIX."c_paiement as p ON t.fk_mode_reglement = p.id";
		$sql.= ' LEFT JOIN '.MAIN_DB_PREFIX.'c_incoterms as i ON t.fk_incoterms = i.rowid';
        if ($id)  $sql.= " WHERE t.rowid=".$id;
        if ($ref) $sql.= " WHERE t.ref='".$this->db->escape($ref)."'";

        dol_syslog(get_class($this)."::fetch", LOG_DEBUG);
        $resql=$this->db->query($sql);
        if ($resql)
        {
            if ($this->db->num_rows($resql))
            {
                $obj = $this->db->fetch_object($resql);

                $this->id					= $obj->rowid;
                $this->ref					= $obj->ref?$obj->ref:$obj->rowid;	// We take rowid if ref is empty for backward compatibility

                $this->ref_supplier			= $obj->ref_supplier;
                $this->entity				= $obj->entity;
                $this->type					= empty($obj->type)? self::TYPE_STANDARD:$obj->type;
                $this->fk_soc				= $obj->fk_soc;
                $this->datec				= $this->db->jdate($obj->datec);
                $this->date					= $this->db->jdate($obj->datef);
                $this->datep				= $this->db->jdate($obj->datef);
                $this->tms					= $this->db->jdate($obj->tms);
                $this->libelle				= $obj->libelle;
                $this->label				= $obj->libelle;
                $this->paye					= $obj->paye;
                $this->amount				= $obj->amount;
                $this->remise				= $obj->remise;
                $this->close_code			= $obj->close_code;
                $this->close_note			= $obj->close_note;
                $this->tva					= $obj->tva;
                $this->total_localtax1		= $obj->localtax1;
                $this->total_localtax2		= $obj->localtax2;
                //$this->total				= $obj->total;
                $this->total_ht				= $obj->total_ht;
                $this->total_tva			= $obj->total_tva;
                $this->total_ttc			= $obj->total_ttc;
                $this->fk_statut			= $obj->fk_statut;
                $this->statut				= $obj->fk_statut;
                $this->fk_user_author		= $obj->fk_user_author;
                $this->author				= $obj->fk_user_author;
                $this->fk_user_valid		= $obj->fk_user_valid;
                $this->fk_facture_source	= $obj->fk_facture_source;
                $this->fk_project			= $obj->fk_projet;
	            $this->cond_reglement_id	= $obj->fk_cond_reglement;
	            $this->cond_reglement_code	= $obj->cond_reglement_code;
	            $this->cond_reglement		= $obj->cond_reglement_libelle;
	            $this->cond_reglement_doc	= $obj->cond_reglement_libelle;
                $this->fk_account           = $obj->fk_account;
	            $this->mode_reglement_id	= $obj->fk_mode_reglement;
	            $this->mode_reglement_code	= $obj->mode_reglement_code;
	            $this->mode_reglement		= $obj->mode_reglement_libelle;
                $this->date_echeance		= $this->db->jdate($obj->date_lim_reglement);
                $this->note					= $obj->note_private;	// deprecated
                $this->note_private			= $obj->note_private;
                $this->note_public			= $obj->note_public;
                $this->model_pdf			= $obj->model_pdf;
                $this->modelpdf			    = $obj->model_pdf;
                $this->import_key			= $obj->import_key;

				//Incoterms
				$this->fk_incoterms = $obj->fk_incoterms;
				$this->location_incoterms = $obj->location_incoterms;
				$this->libelle_incoterms = $obj->libelle_incoterms;

				// Multicurrency
				$this->fk_multicurrency 		= $obj->fk_multicurrency;
				$this->multicurrency_code 		= $obj->multicurrency_code;
				$this->multicurrency_tx 		= $obj->multicurrency_tx;
				$this->multicurrency_total_ht 	= $obj->multicurrency_total_ht;
				$this->multicurrency_total_tva 	= $obj->multicurrency_total_tva;
				$this->multicurrency_total_ttc 	= $obj->multicurrency_total_ttc;

                $this->extraparams			= (array) json_decode($obj->extraparams, true);

                $this->socid  = $obj->socid;
                $this->socnom = $obj->socnom;

                // Retreive all extrafield
                // fetch optionals attributes and labels
                $this->fetch_optionals();

                if ($this->statut == self::STATUS_DRAFT) $this->brouillon = 1;

                $result=$this->fetch_lines();
                if ($result < 0)
                {
                    $this->error=$this->db->lasterror();
                    return -3;
                }

            }
            else
            {
                $this->error='Bill with id '.$id.' not found';
                dol_syslog(get_class($this).'::fetch '.$this->error);
                return 0;
            }

            $this->db->free($resql);
            return 1;
        }
        else
        {
            $this->error="Error ".$this->db->lasterror();
            return -1;
        }
    }


    /**
     *	Load this->lines
     *
     *	@return     int         1 si ok, < 0 si erreur
     */
    function fetch_lines()
    {
    	$this->lines = array();

        $sql = 'SELECT f.rowid, f.ref as ref_supplier, f.description, f.date_start, f.date_end, f.pu_ht, f.pu_ttc, f.qty, f.remise_percent, f.vat_src_code, f.tva_tx';
        $sql.= ', f.localtax1_tx, f.localtax2_tx, f.localtax1_type, f.localtax2_type, f.total_localtax1, f.total_localtax2, f.fk_facture_fourn ';
        $sql.= ', f.total_ht, f.tva as total_tva, f.total_ttc, f.fk_product, f.product_type, f.info_bits, f.rang, f.special_code, f.fk_parent_line, f.fk_unit';
        $sql.= ', p.rowid as product_id, p.ref as product_ref, p.label as label, p.description as product_desc';
		$sql.= ', f.fk_multicurrency, f.multicurrency_code, f.multicurrency_subprice, f.multicurrency_total_ht, f.multicurrency_total_tva, f.multicurrency_total_ttc';
        $sql.= ' FROM '.MAIN_DB_PREFIX.'facture_fourn_det as f';
        $sql.= ' LEFT JOIN '.MAIN_DB_PREFIX.'product as p ON f.fk_product = p.rowid';
        $sql.= ' WHERE fk_facture_fourn='.$this->id;
        $sql.= ' ORDER BY f.rang, f.rowid';

        dol_syslog(get_class($this)."::fetch_lines", LOG_DEBUG);
        $resql_rows = $this->db->query($sql);
        if ($resql_rows)
        {
            $num_rows = $this->db->num_rows($resql_rows);
            if ($num_rows)
            {
                $i = 0;
                while ($i < $num_rows)
                {
                    $obj = $this->db->fetch_object($resql_rows);

	                $line = new SupplierInvoiceLine($this->db);

                    $line->id				= $obj->rowid;
                    $line->rowid			= $obj->rowid;
                    $line->description		= $obj->description;
                    $line->date_start		= $obj->date_start;
                    $line->date_end			= $obj->date_end;

                    $line->product_ref		= $obj->product_ref;
                    $line->ref				= $obj->product_ref;
                    $line->ref_supplier		= $obj->ref_supplier;
                    $line->libelle			= $obj->label;
                    $line->label  			= $obj->label;
                    $line->product_desc		= $obj->product_desc;
                    $line->subprice			= $obj->pu_ht;
                    $line->pu_ht			= $obj->pu_ht;
                    $line->pu_ttc			= $obj->pu_ttc;

                    $line->vat_src_code     = $obj->vat_src_code;
                    $line->tva_tx			= $obj->tva_tx;
                    $line->localtax1_tx		= $obj->localtax1_tx;
                    $line->localtax2_tx		= $obj->localtax2_tx;
                    $line->localtax1_type	= $obj->localtax1_type;
                    $line->localtax2_type	= $obj->localtax2_type;
                    $line->qty				= $obj->qty;
                    $line->remise_percent   = $obj->remise_percent;
                    $line->tva				= $obj->total_tva;
                    $line->total_ht			= $obj->total_ht;
                    $line->total_tva		= $obj->total_tva;
                    $line->total_localtax1	= $obj->total_localtax1;
                    $line->total_localtax2	= $obj->total_localtax2;
                    $line->fk_facture_fourn     = $obj->fk_facture_fourn;
                    $line->total_ttc		= $obj->total_ttc;
                    $line->fk_product		= $obj->fk_product;
                    $line->product_type		= $obj->product_type;
                    $line->product_label	= $obj->label;
                    $line->info_bits		= $obj->info_bits;
                    $line->fk_parent_line   = $obj->fk_parent_line;
                    $line->special_code		= $obj->special_code;
                    $line->rang       		= $obj->rang;
                    $line->fk_unit          = $obj->fk_unit;

					// Multicurrency
					$line->fk_multicurrency 		= $obj->fk_multicurrency;
					$line->multicurrency_code 		= $obj->multicurrency_code;
					$line->multicurrency_subprice 	= $obj->multicurrency_subprice;
					$line->multicurrency_total_ht 	= $obj->multicurrency_total_ht;
					$line->multicurrency_total_tva 	= $obj->multicurrency_total_tva;
					$line->multicurrency_total_ttc 	= $obj->multicurrency_total_ttc;

	                $this->lines[$i] = $line;

                    $i++;
                }
            }
            $this->db->free($resql_rows);
            return 1;
        }
        else
        {
            $this->error=$this->db->error();
            return -3;
        }
    }


    /**
     *  Update database
     *
     *  @param	User	$user            User that modify
     *  @param  int		$notrigger       0=launch triggers after, 1=disable triggers
     *  @return int 			         <0 if KO, >0 if OK
     */
    public function update($user=null, $notrigger=0)
    {
        global $conf, $langs;
        $error=0;

        // Clean parameters
        if (empty($this->type)) $this->type= self::TYPE_STANDARD;
		if (isset($this->ref)) $this->ref=trim($this->ref);
        if (isset($this->ref_supplier)) $this->ref_supplier=trim($this->ref_supplier);
        if (isset($this->entity)) $this->entity=trim($this->entity);
        if (isset($this->type)) $this->type=trim($this->type);
        if (isset($this->fk_soc)) $this->fk_soc=trim($this->fk_soc);
        if (isset($this->libelle)) $this->libelle=trim($this->libelle);
        if (isset($this->paye)) $this->paye=trim($this->paye);
        if (isset($this->amount)) $this->amount=trim($this->amount);
        if (isset($this->remise)) $this->remise=trim($this->remise);
        if (isset($this->close_code)) $this->close_code=trim($this->close_code);
        if (isset($this->close_note)) $this->close_note=trim($this->close_note);
        if (isset($this->tva)) $this->tva=trim($this->tva);
        if (isset($this->localtax1)) $this->localtax1=trim($this->localtax1);
        if (isset($this->localtax2)) $this->localtax2=trim($this->localtax2);
        if (empty($this->total_ht)) $this->total_ht=0;
        if (empty($this->total_tva)) $this->total_tva=0;
        //	if (isset($this->total_localtax1)) $this->total_localtax1=trim($this->total_localtax1);
        //	if (isset($this->total_localtax2)) $this->total_localtax2=trim($this->total_localtax2);
        if (isset($this->total_ttc)) $this->total_ttc=trim($this->total_ttc);
        if (isset($this->statut)) $this->statut=(int) $this->statut;
        if (isset($this->author)) $this->author=trim($this->author);
        if (isset($this->fk_user_valid)) $this->fk_user_valid=trim($this->fk_user_valid);
        if (isset($this->fk_facture_source)) $this->fk_facture_source=trim($this->fk_facture_source);
        if (isset($this->fk_project)) $this->fk_project=trim($this->fk_project);
        if (isset($this->cond_reglement_id)) $this->cond_reglement_id=trim($this->cond_reglement_id);
        if (isset($this->note_private)) $this->note=trim($this->note_private);
        if (isset($this->note_public)) $this->note_public=trim($this->note_public);
        if (isset($this->model_pdf)) $this->model_pdf=trim($this->model_pdf);
        if (isset($this->import_key)) $this->import_key=trim($this->import_key);


        // Check parameters
        // Put here code to add control on parameters values

        // Update request
        $sql = "UPDATE ".MAIN_DB_PREFIX."facture_fourn SET";
		$sql.= " ref=".(isset($this->ref)?"'".$this->db->escape($this->ref)."'":"null").",";
        $sql.= " ref_supplier=".(isset($this->ref_supplier)?"'".$this->db->escape($this->ref_supplier)."'":"null").",";
        $sql.= " entity=".(isset($this->entity)?$this->entity:"null").",";
        $sql.= " type=".(isset($this->type)?$this->type:"null").",";
        $sql.= " fk_soc=".(isset($this->fk_soc)?$this->fk_soc:"null").",";
        $sql.= " datec=".(dol_strlen($this->datec)!=0 ? "'".$this->db->idate($this->datec)."'" : 'null').",";
        $sql.= " datef=".(dol_strlen($this->date)!=0 ? "'".$this->db->idate($this->date)."'" : 'null').",";
        if (dol_strlen($this->tms) != 0) $sql.= " tms=".(dol_strlen($this->tms)!=0 ? "'".$this->db->idate($this->tms)."'" : 'null').",";
        $sql.= " libelle=".(isset($this->label)?"'".$this->db->escape($this->label)."'":"null").",";
        $sql.= " paye=".(isset($this->paye)?$this->paye:"null").",";
        $sql.= " amount=".(isset($this->amount)?$this->amount:"null").",";
        $sql.= " remise=".(isset($this->remise)?$this->remise:"null").",";
        $sql.= " close_code=".(isset($this->close_code)?"'".$this->db->escape($this->close_code)."'":"null").",";
        $sql.= " close_note=".(isset($this->close_note)?"'".$this->db->escape($this->close_note)."'":"null").",";
        $sql.= " tva=".(isset($this->tva)?$this->tva:"null").",";
        $sql.= " localtax1=".(isset($this->localtax1)?$this->localtax1:"null").",";
        $sql.= " localtax2=".(isset($this->localtax2)?$this->localtax2:"null").",";
        //$sql.= " total=".(isset($this->total)?$this->total:"null").",";
        $sql.= " total_ht=".(isset($this->total_ht)?$this->total_ht:"null").",";
        $sql.= " total_tva=".(isset($this->total_tva)?$this->total_tva:"null").",";
        $sql.= " total_ttc=".(isset($this->total_ttc)?$this->total_ttc:"null").",";
        $sql.= " fk_statut=".(isset($this->statut)?$this->statut:"null").",";
        $sql.= " fk_user_author=".(isset($this->author)?$this->author:"null").",";
        $sql.= " fk_user_valid=".(isset($this->fk_user_valid)?$this->fk_user_valid:"null").",";
        $sql.= " fk_facture_source=".(isset($this->fk_facture_source)?$this->fk_facture_source:"null").",";
        $sql.= " fk_projet=".(isset($this->fk_project)?$this->fk_project:"null").",";
        $sql.= " fk_cond_reglement=".(isset($this->cond_reglement_id)?$this->cond_reglement_id:"null").",";
        $sql.= " date_lim_reglement=".(dol_strlen($this->date_echeance)!=0 ? "'".$this->db->idate($this->date_echeance)."'" : 'null').",";
        $sql.= " note_private=".(isset($this->note_private)?"'".$this->db->escape($this->note_private)."'":"null").",";
        $sql.= " note_public=".(isset($this->note_public)?"'".$this->db->escape($this->note_public)."'":"null").",";
        $sql.= " model_pdf=".(isset($this->model_pdf)?"'".$this->db->escape($this->model_pdf)."'":"null").",";
        $sql.= " import_key=".(isset($this->import_key)?"'".$this->db->escape($this->import_key)."'":"null")."";
        $sql.= " WHERE rowid=".$this->id;

        $this->db->begin();

        dol_syslog(get_class($this)."::update", LOG_DEBUG);
        $resql = $this->db->query($sql);

        if (!$resql) {
            $error++;

            if ($this->db->errno() == 'DB_ERROR_RECORD_ALREADY_EXISTS') {
                $this->errors[] = $langs->trans('ErrorRefAlreadyExists');
            } else {
                $this->errors[] = "Error ".$this->db->lasterror();
            }
        }

        if (! $error)
        {
            if (! $notrigger)
            {
                // Call trigger
                $result=$this->call_trigger('BILL_SUPPLIER_UPDATE',$user);
                if ($result < 0) $error++;
                // End call triggers
            }
        }

        // Commit or rollback
        if ($error)
        {
            foreach($this->errors as $errmsg)
            {
                dol_syslog(get_class($this)."::update ".$errmsg, LOG_ERR);
                $this->error.=($this->error?', '.$errmsg:$errmsg);
            }
            $this->db->rollback();
            return -1*$error;
        }
        else
        {
            $this->db->commit();
            return 1;
        }
    }

    /**
     *    Add a discount line into an invoice (as an invoice line) using an existing absolute discount (Consume the discount)
     *
     *    @param     int	$idremise	Id of absolute discount
     *    @return    int          		>0 if OK, <0 if KO
     */
    function insert_discount($idremise)
    {
    	global $langs;

    	include_once DOL_DOCUMENT_ROOT.'/core/lib/price.lib.php';
    	include_once DOL_DOCUMENT_ROOT.'/core/class/discount.class.php';

    	$this->db->begin();

    	$remise=new DiscountAbsolute($this->db);
    	$result=$remise->fetch($idremise);

    	if ($result > 0)
    	{
    		if ($remise->fk_invoice_supplier)	// Protection against multiple submission
    		{
    			$this->error=$langs->trans("ErrorDiscountAlreadyUsed");
    			$this->db->rollback();
    			return -5;
    		}

    		$facligne=new SupplierInvoiceLine($this->db);
    		$facligne->fk_facture_fourn=$this->id;
    		$facligne->fk_remise_except=$remise->id;
    		$facligne->desc=$remise->description;   	// Description ligne
    		$facligne->vat_src_code=$remise->vat_src_code;
    		$facligne->tva_tx=$remise->tva_tx;
    		$facligne->subprice = -$remise->amount_ht;
    		$facligne->fk_product=0;					// Id produit predefini
    		$facligne->product_type=0;
    		$facligne->qty=1;
    		$facligne->remise_percent=0;
    		$facligne->rang=-1;
    		$facligne->info_bits=2;

    		// Get buy/cost price of invoice that is source of discount
    		if ($remise->fk_invoice_supplier_source > 0)
    		{
    			$srcinvoice=new FactureFournisseur($this->db);
    			$srcinvoice->fetch($remise->fk_invoice_supplier_source);
    			$totalcostpriceofinvoice=0;
    			include_once DOL_DOCUMENT_ROOT.'/core/class/html.formmargin.class.php';  // TODO Move this into commonobject
    			$formmargin=new FormMargin($this->db);
    			$arraytmp=$formmargin->getMarginInfosArray($srcinvoice, false);
    			$facligne->pa_ht = $arraytmp['pa_total'];
    		}

    		$facligne->total_ht  = -$remise->amount_ht;
    		$facligne->total_tva = -$remise->amount_tva;
    		$facligne->total_ttc = -$remise->amount_ttc;

    		$facligne->multicurrency_subprice = -$remise->multicurrency_subprice;
    		$facligne->multicurrency_total_ht = -$remise->multicurrency_total_ht;
    		$facligne->multicurrency_total_tva = -$remise->multicurrency_total_tva;
    		$facligne->multicurrency_total_ttc = -$remise->multicurrency_total_ttc;

    		$lineid=$facligne->insert();
    		if ($lineid > 0)
    		{
    			$result=$this->update_price(1);
    			if ($result > 0)
    			{
    				// Create link between discount and invoice line
    				$result=$remise->link_to_invoice($lineid,0,'supplier');
    				if ($result < 0)
    				{
    					$this->error=$remise->error;
    					$this->db->rollback();
    					return -4;
    				}

    				$this->db->commit();
    				return 1;
    			}
    			else
    			{
    				$this->error=$facligne->error;
    				$this->db->rollback();
    				return -1;
    			}
    		}
    		else
    		{
    			$this->error=$facligne->error;
    			$this->db->rollback();
    			return -2;
    		}
    	}
    	else
    	{
    		$this->db->rollback();
    		return -3;
    	}
    }


    /**
     *	Delete invoice from database
     *
     *  @param      User	$user		    User object
     *	@param	    int		$notrigger	    1=Does not execute triggers, 0= execute triggers
     *	@return		int						<0 if KO, >0 if OK
     */
    public function delete(User $user, $notrigger=0)
    {
        global $langs,$conf;

        $rowid=$this->id;

        dol_syslog("FactureFournisseur::delete rowid=".$rowid, LOG_DEBUG);

        // TODO Test if there is at least on payment. If yes, refuse to delete.

        $error=0;
        $this->db->begin();

        if (! $error && ! $notrigger)
        {
            // Call trigger
            $result=$this->call_trigger('BILL_SUPPLIER_DELETE',$user);
            if ($result < 0)
            {
                $this->db->rollback();
                return -1;
            }
            // Fin appel triggers
        }

		if (! $error) {
			// If invoice was converted into a discount not yet consumed, we remove discount
			$sql = 'DELETE FROM ' . MAIN_DB_PREFIX . 'societe_remise_except';
			$sql .= ' WHERE fk_invoice_supplier_source = ' . $rowid;
			$sql .= ' AND fk_invoice_supplier_line IS NULL';
			$resql = $this->db->query($sql);

			// If invoice has consumned discounts
			$this->fetch_lines();
			$list_rowid_det = array ();
			foreach ($this->lines as $key => $invoiceline) {
				$list_rowid_det[] = $invoiceline->rowid;
			}

			// Consumned discounts are freed
			if (count($list_rowid_det)) {
				$sql = 'UPDATE ' . MAIN_DB_PREFIX . 'societe_remise_except';
				$sql .= ' SET fk_invoice_supplier = NULL, fk_invoice_supplier_line = NULL';
				$sql .= ' WHERE fk_invoice_supplier_line IN (' . join(',', $list_rowid_det) . ')';

				dol_syslog(get_class($this) . "::delete", LOG_DEBUG);
				if (! $this->db->query($sql)) {
					$error ++;
				}
			}
		}

        if (! $error)
        {
            $sql = 'DELETE FROM '.MAIN_DB_PREFIX.'facture_fourn_det WHERE fk_facture_fourn = '.$rowid.';';
            dol_syslog(get_class($this)."::delete", LOG_DEBUG);
            $resql = $this->db->query($sql);
            if ($resql)
            {
                $sql = 'DELETE FROM '.MAIN_DB_PREFIX.'facture_fourn WHERE rowid = '.$rowid;
                dol_syslog(get_class($this)."::delete", LOG_DEBUG);
                $resql2 = $this->db->query($sql);
                if (! $resql2) {
                	$error++;
                }
            }
            else {
            	$error++;
            }
        }

		if (! $error)
		{
			// Delete linked object
			$res = $this->deleteObjectLinked();
			if ($res < 0) $error++;
		}

        if (! $error)
        {
        	// Delete linked object
        	$res = $this->deleteObjectLinked();
        	if ($res < 0) $error++;
        }

        if (! $error)
        {
        	// We remove directory
        	if ($conf->fournisseur->facture->dir_output)
        	{
        		include_once DOL_DOCUMENT_ROOT.'/core/lib/files.lib.php';

        		$ref = dol_sanitizeFileName($this->ref);
        		$dir = $conf->fournisseur->facture->dir_output.'/'.get_exdir($this->id, 2, 0, 0, $this, 'invoive_supplier').$ref;
        		$file = $dir . "/" . $ref . ".pdf";
        		if (file_exists($file))
        		{
        			if (! dol_delete_file($file,0,0,0,$this)) // For triggers
        			{
        				$this->error='ErrorFailToDeleteFile';
        				$error++;
        			}
        		}
        		if (file_exists($dir))
        		{
        			$res=@dol_delete_dir_recursive($dir);

        			if (! $res)
        			{
        				$this->error='ErrorFailToDeleteDir';
        				$error++;
        			}
        		}
        	}
        }

        // Remove extrafields
        if ((! $error) && (empty($conf->global->MAIN_EXTRAFIELDS_DISABLED))) // For avoid conflicts if trigger used
        {
        	$result=$this->deleteExtraFields();
        	if ($result < 0)
        	{
        		$error++;
        		dol_syslog(get_class($this)."::delete error -4 ".$this->error, LOG_ERR);
        	}
        }

        if (! $error)
        {
        	dol_syslog(get_class($this)."::delete $this->id by $user->id", LOG_DEBUG);
        	$this->db->commit();
        	return 1;
        }
        else
        {
        	$this->error=$this->db->lasterror();
        	$this->db->rollback();
        	return -$error;
        }
    }


    /**
     *	Tag invoice as a payed invoice
     *
     *	@param  User	$user       Object user
	 *	@param  string	$close_code	Code renseigne si on classe a payee completement alors que paiement incomplet. Not implementd yet.
	 *	@param  string	$close_note	Commentaire renseigne si on classe a payee alors que paiement incomplet. Not implementd yet.
     *	@return int         		<0 si ko, >0 si ok
     */
    function set_paid($user, $close_code='', $close_note='')
    {
        global $conf,$langs;
        $error=0;

        $this->db->begin();

        $sql = 'UPDATE '.MAIN_DB_PREFIX.'facture_fourn';
        $sql.= ' SET paye = 1, fk_statut=2';
        $sql.= ' WHERE rowid = '.$this->id;

        dol_syslog("FactureFournisseur::set_paid", LOG_DEBUG);
        $resql = $this->db->query($sql);
        if ($resql)
        {
            // Call trigger
            $result=$this->call_trigger('BILL_SUPPLIER_PAYED',$user);
            if ($result < 0) $error++;
            // End call triggers
        }
        else
        {
            $error++;
            $this->error=$this->db->error();
            dol_print_error($this->db);
        }

        if (! $error)
        {
            $this->db->commit();
            return 1;
        }
        else
        {
            $this->db->rollback();
            return -1;
        }
    }


    /**
     *	Tag la facture comme non payee completement + appel trigger BILL_UNPAYED
     *	Fonction utilisee quand un paiement prelevement est refuse,
     *	ou quand une facture annulee et reouverte.
     *
     *	@param      User	$user       Object user that change status
     *	@return     int         		<0 si ok, >0 si ok
     */
    function set_unpaid($user)
    {
        global $conf,$langs;
        $error=0;

        $this->db->begin();

        $sql = 'UPDATE '.MAIN_DB_PREFIX.'facture_fourn';
        $sql.= ' SET paye=0, fk_statut=1, close_code=null, close_note=null';
        $sql.= ' WHERE rowid = '.$this->id;

        dol_syslog("FactureFournisseur::set_unpaid", LOG_DEBUG);
        $resql = $this->db->query($sql);
        if ($resql)
        {
            // Call trigger
            $result=$this->call_trigger('BILL_SUPPLIER_UNPAYED',$user);
            if ($result < 0) $error++;
            // End call triggers
        }
        else
        {
            $error++;
            $this->error=$this->db->lasterror();
            dol_syslog("FactureFournisseur::set_unpaid ".$this->error);
        }

        if (! $error)
        {
            $this->db->commit();
            return 1;
        }
        else
        {
            $this->db->rollback();
            return -1;
        }
    }

    /**
     *	Tag invoice as validated + call trigger BILL_VALIDATE
     *
     *	@param	User	$user           Object user that validate
     *	@param  string	$force_number   Reference to force on invoice
     *	@param	int		$idwarehouse	Id of warehouse for stock change
     *  @param	int		$notrigger		1=Does not execute triggers, 0= execute triggers
     *	@return int 			        <0 if KO, =0 if nothing to do, >0 if OK
     */
    public function validate($user, $force_number='', $idwarehouse=0, $notrigger=0)
    {
        global $conf,$langs;
        require_once DOL_DOCUMENT_ROOT.'/core/lib/files.lib.php';

        $now=dol_now();

        $error=0;
        dol_syslog(get_class($this).'::validate user='.$user->id.', force_number='.$force_number.', idwarehouse='.$idwarehouse);

        // Force to have object complete for checks
        $this->fetch_thirdparty();
        $this->fetch_lines();

        // Check parameters
        if ($this->statut > self::STATUS_DRAFT)	// This is to avoid to validate twice (avoid errors on logs and stock management)
        {
            dol_syslog(get_class($this)."::validate no draft status", LOG_WARNING);
            return 0;
        }
        if (preg_match('/^'.preg_quote($langs->trans("CopyOf").' ').'/', $this->ref_supplier))
        {
        	$langs->load("errors");
        	$this->error=$langs->trans("ErrorFieldFormat",$langs->transnoentities("RefSupplier")).'. '.$langs->trans('RemoveString',$langs->transnoentitiesnoconv("CopyOf"));
            return -1;
        }
        if (count($this->lines) <= 0)
        {
        	$langs->load("errors");
            $this->error=$langs->trans("ErrorObjectMustHaveLinesToBeValidated", $this->ref);
            return -1;
        }

        $this->db->begin();

        // Define new ref
        if ($force_number)
        {
            $num = $force_number;
        }
        else if (preg_match('/^[\(]?PROV/i', $this->ref) || empty($this->ref)) // empty should not happened, but when it occurs, the test save life
        {
            $num = $this->getNextNumRef($this->thirdparty);
        }
        else
		{
            $num = $this->ref;
        }
        $this->newref = $num;

        $sql = "UPDATE ".MAIN_DB_PREFIX."facture_fourn";
        $sql.= " SET ref='".$num."', fk_statut = 1, fk_user_valid = ".$user->id.", date_valid = '".$this->db->idate($now)."'";
        $sql.= " WHERE rowid = ".$this->id;

        dol_syslog(get_class($this)."::validate", LOG_DEBUG);
        $resql = $this->db->query($sql);
        if ($resql)
        {
            // Si on incrémente le produit principal et ses composants à la validation de facture fournisseur
            if (! $error && ! empty($conf->stock->enabled) && ! empty($conf->global->STOCK_CALCULATE_ON_SUPPLIER_BILL))
            {
                require_once DOL_DOCUMENT_ROOT.'/product/stock/class/mouvementstock.class.php';
                $langs->load("agenda");

                $cpt=count($this->lines);
                for ($i = 0; $i < $cpt; $i++)
                {
                    if ($this->lines[$i]->fk_product > 0)
                    {
                        $this->line = $this->lines[$i];
                        $mouvP = new MouvementStock($this->db);
						$mouvP->origin = &$this;
                        // We increase stock for product
                        $up_ht_disc=$this->lines[$i]->pu_ht;
                        if (! empty($this->lines[$i]->remise_percent) && empty($conf->global->STOCK_EXCLUDE_DISCOUNT_FOR_PMP)) $up_ht_disc=price2num($up_ht_disc * (100 - $this->lines[$i]->remise_percent) / 100, 'MU');
                        $result=$mouvP->reception($user, $this->lines[$i]->fk_product, $idwarehouse, $this->lines[$i]->qty, $up_ht_disc, $langs->trans("InvoiceValidatedInDolibarr",$num));
                        if ($result < 0) { $error++; }
                        unset($this->line);
                    }
                }
            }

            // Triggers call
            if (! $error && empty($notrigger))
            {
                // Call trigger
                $result=$this->call_trigger('BILL_SUPPLIER_VALIDATE',$user);
                if ($result < 0) $error++;
                // End call triggers
            }

            if (! $error)
            {
	            $this->oldref = $this->ref;

            	// Rename directory if dir was a temporary ref
            	if (preg_match('/^[\(]?PROV/i', $this->ref))
            	{
            		// On renomme repertoire facture ($this->ref = ancienne ref, $num = nouvelle ref)
            		// in order not to lose the attached files
            		$oldref = dol_sanitizeFileName($this->ref);
            		$newref = dol_sanitizeFileName($num);

            		$dirsource = $conf->fournisseur->facture->dir_output.'/'.get_exdir($this->id,2,0,0, $this, 'invoice_supplier').$oldref;
            		$dirdest = $conf->fournisseur->facture->dir_output.'/'.get_exdir($this->id,2,0,0, $this, 'invoice_supplier').$newref;
            		if (file_exists($dirsource))
            		{
            			dol_syslog(get_class($this)."::validate rename dir ".$dirsource." into ".$dirdest);

            			if (@rename($dirsource, $dirdest))
            			{
            				dol_syslog("Rename ok");
                            // Rename docs starting with $oldref with $newref
	                        $listoffiles=dol_dir_list($conf->fournisseur->facture->dir_output.'/'.get_exdir($this->id,2,0,0, $this, 'invoice_supplier').$newref, 'files', 1, '^'.preg_quote($oldref,'/'));
	                        foreach($listoffiles as $fileentry)
	                        {
	                        	$dirsource=$fileentry['name'];
	                        	$dirdest=preg_replace('/^'.preg_quote($oldref,'/').'/',$newref, $dirsource);
	                        	$dirsource=$fileentry['path'].'/'.$dirsource;
	                        	$dirdest=$fileentry['path'].'/'.$dirdest;
	                        	@rename($dirsource, $dirdest);
	                        }
            			}
            		}
            	}
            }

            // Set new ref and define current statut
            if (! $error)
            {
            	$this->ref = $num;
            	$this->statut=self::STATUS_VALIDATED;
            	//$this->date_validation=$now; this is stored into log table
            }

            if (! $error)
            {
                $this->db->commit();
                return 1;
            }
            else
            {
                $this->db->rollback();
                return -1;
            }
        }
        else
        {
            $this->error=$this->db->error();
            $this->db->rollback();
            return -1;
        }
    }


    /**
     *	Set draft status
     *
     *	@param	User	$user			Object user that modify
     *	@param	int		$idwarehouse	Id warehouse to use for stock change.
     *	@return	int						<0 if KO, >0 if OK
     */
    function set_draft($user, $idwarehouse=-1)
    {
        global $conf,$langs;

        $error=0;

        if ($this->statut == self::STATUS_DRAFT)
        {
            dol_syslog(get_class($this)."::set_draft already draft status", LOG_WARNING);
            return 0;
        }

        $this->db->begin();

        $sql = "UPDATE ".MAIN_DB_PREFIX."facture_fourn";
        $sql.= " SET fk_statut = 0";
        $sql.= " WHERE rowid = ".$this->id;

        dol_syslog(get_class($this)."::set_draft", LOG_DEBUG);
        $result=$this->db->query($sql);
        if ($result)
        {
            // Si on incremente le produit principal et ses composants a la validation de facture fournisseur, on decremente
            if ($result >= 0 && ! empty($conf->stock->enabled) && ! empty($conf->global->STOCK_CALCULATE_ON_SUPPLIER_BILL))
            {
                require_once DOL_DOCUMENT_ROOT.'/product/stock/class/mouvementstock.class.php';
                $langs->load("agenda");

                $cpt=count($this->lines);
                for ($i = 0; $i < $cpt; $i++)
                {
                    if ($this->lines[$i]->fk_product > 0)
                    {
                        $mouvP = new MouvementStock($this->db);
                        $mouvP->origin = &$this;
						// We increase stock for product
                        $result=$mouvP->livraison($user, $this->lines[$i]->fk_product, $idwarehouse, $this->lines[$i]->qty, $this->lines[$i]->subprice, $langs->trans("InvoiceBackToDraftInDolibarr", $this->ref));
                    }
                }
            }
            // Triggers call
            if (! $error && empty($notrigger))
            {
                // Call trigger
                $result=$this->call_trigger('BILL_SUPPLIER_UNVALIDATE',$user);
                if ($result < 0) $error++;
                // End call triggers
            }
            if ($error == 0)
            {
                $this->db->commit();
                return 1;
            }
            else
            {
                $this->db->rollback();
                return -1;
            }
        }
        else
        {
            $this->error=$this->db->error();
            $this->db->rollback();
            return -1;
        }
    }


    /**
     *	Ajoute une ligne de facture (associe a aucun produit/service predefini)
     *	Les parametres sont deja cense etre juste et avec valeurs finales a l'appel
     *	de cette methode. Aussi, pour le taux tva, il doit deja avoir ete defini
     *	par l'appelant par la methode get_default_tva(societe_vendeuse,societe_acheteuse,idprod)
     *	et le desc doit deja avoir la bonne valeur (a l'appelant de gerer le multilangue).
     *
     *	@param    	string	$desc            	Description de la ligne
     *	@param    	double	$pu              	Prix unitaire (HT ou TTC selon price_base_type, > 0 even for credit note)
     *	@param    	double	$txtva           	Force Vat rate to use, -1 for auto.
     *	@param		double	$txlocaltax1		LocalTax1 Rate
     *	@param		double	$txlocaltax2		LocalTax2 Rate
     *	@param    	double	$qty             	Quantite
     *	@param    	int		$fk_product      	Id du produit/service predefini
     *	@param    	double	$remise_percent  	Pourcentage de remise de la ligne
     *	@param    	date	$date_start      	Date de debut de validite du service
     * 	@param    	date	$date_end        	Date de fin de validite du service
     * 	@param    	string	$ventil          	Code de ventilation comptable
     *	@param    	int		$info_bits			Bits de type de lines
     *	@param    	string	$price_base_type 	HT ou TTC
     *	@param		int		$type				Type of line (0=product, 1=service)
     *  @param      int		$rang            	Position of line
     *  @param		int		$notrigger			Disable triggers
	 *  @param		array	$array_options		extrafields array
     * 	@param 		string	$fk_unit 			Code of the unit to use. Null to use the default one
     *  @param      int     $origin_id          id origin document
	 *  @param		double	$pu_ht_devise		Amount in currency
	 *  @param		string	$ref_supplier		Supplier ref
     *	@return    	int             			>0 if OK, <0 if KO
     */
    public function addline($desc, $pu, $txtva, $txlocaltax1, $txlocaltax2, $qty, $fk_product=0, $remise_percent=0, $date_start='', $date_end='', $ventil=0, $info_bits='', $price_base_type='HT', $type=0, $rang=-1, $notrigger=false, $array_options=0, $fk_unit=null, $origin_id=0, $pu_ht_devise=0, $ref_supplier='', $special_code='')
    {
    	global $langs, $mysoc, $conf;

    	dol_syslog(get_class($this)."::addline $desc,$pu,$qty,$txtva,$fk_product,$remise_percent,$date_start,$date_end,$ventil,$info_bits,$price_base_type,$type,$fk_unit", LOG_DEBUG);
        include_once DOL_DOCUMENT_ROOT.'/core/lib/price.lib.php';

		if ($this->statut == self::STATUS_DRAFT)
		{
			// Clean parameters
			if (empty($remise_percent)) $remise_percent=0;
			if (empty($qty)) $qty=0;
			if (empty($info_bits)) $info_bits=0;
			if (empty($rang)) $rang=0;
			if (empty($ventil)) $ventil=0;
			if (empty($txtva)) $txtva=0;
			if (empty($txlocaltax1)) $txlocaltax1=0;
			if (empty($txlocaltax2)) $txlocaltax2=0;

			$remise_percent=price2num($remise_percent);
			$qty=price2num($qty);
			$pu=price2num($pu);
			$txlocaltax1=price2num($txlocaltax1);
			$txlocaltax2=price2num($txlocaltax2);
			if (!preg_match('/\((.*)\)/', $txtva)) {
				$txtva = price2num($txtva);               // $txtva can have format '5,1' or '5.1' or '5.1(XXX)', we must clean only if '5,1'
			}

	        $this->db->begin();

	        if ($fk_product > 0)
	        {
	        	if (! empty($conf->global->SUPPLIER_INVOICE_WITH_PREDEFINED_PRICES_ONLY))
	        	{
	        		// Check quantity is enough
	        		dol_syslog(get_class($this)."::addline we check supplier prices fk_product=".$fk_product." qty=".$qty." ref_supplier=".$ref_supplier);
	        		$prod = new Product($this->db, $fk_product);
	        		if ($prod->fetch($fk_product) > 0)
	        		{
	        			$product_type = $prod->type;
	        			$label = $prod->label;
	        			$fk_prod_fourn_price = 0;

	        			// We use 'none' instead of $ref_supplier, because $ref_supplier may not exists anymore. So we will take the first supplier price ok.
	        			// If we want a dedicated supplier price, we must provide $fk_prod_fourn_price.
	        			$result=$prod->get_buyprice($fk_prod_fourn_price, $qty, $fk_product, 'none', ($this->fk_soc?$this->fk_soc:$this->socid));   // Search on couple $fk_prod_fourn_price/$qty first, then on triplet $qty/$fk_product/$ref_supplier/$this->fk_soc
	        			if ($result > 0)
	        			{
	        				$pu = $prod->fourn_pu;       // Unit price supplier price set by get_buyprice
	        				$ref_supplier = $prod->ref_supplier;   // Ref supplier price set by get_buyprice
	        				// is remise percent not keyed but present for the product we add it
	        				if ($remise_percent == 0 && $prod->remise_percent !=0)
	        					$remise_percent =$prod->remise_percent;
	        			}
	        			if ($result == 0)                   // If result == 0, we failed to found the supplier reference price
	        			{
	        				$langs->load("errors");
	        				$this->error = "Ref " . $prod->ref . " " . $langs->trans("ErrorQtyTooLowForThisSupplier");
	        				$this->db->rollback();
	        				dol_syslog(get_class($this)."::addline we did not found supplier price, so we can't guess unit price");
	        				//$pu    = $prod->fourn_pu;     // We do not overwrite unit price
	        				//$ref   = $prod->ref_fourn;    // We do not overwrite ref supplier price
	        				return -1;
	        			}
	        			if ($result == -1)
	        			{
	        				$langs->load("errors");
	        				$this->error = "Ref " . $prod->ref . " " . $langs->trans("ErrorQtyTooLowForThisSupplier");
	        				$this->db->rollback();
	        				dol_syslog(get_class($this)."::addline result=".$result." - ".$this->error, LOG_DEBUG);
	        				return -1;
	        			}
	        			if ($result < -1)
	        			{
	        				$this->error=$prod->error;
	        				$this->db->rollback();
	        				dol_syslog(get_class($this)."::addline result=".$result." - ".$this->error, LOG_ERR);
	        				return -1;
	        			}
	        		}
	        		else
	        		{
	        			$this->error=$prod->error;
	        			$this->db->rollback();
	        			return -1;
	        		}
	        	}
	        }
	        else
	        {
	        	$product_type = $type;
	        }

	        if ($conf->multicurrency->enabled && $pu_ht_devise > 0) {
	        	$pu = 0;
	        }

	        $localtaxes_type=getLocalTaxesFromRate($txtva, 0, $mysoc, $this->thirdparty);

	        // Clean vat code
	        $vat_src_code='';
	        if (preg_match('/\((.*)\)/', $txtva, $reg))
	        {
	        	$vat_src_code = $reg[1];
	        	$txtva = preg_replace('/\s*\(.*\)/', '', $txtva);    // Remove code into vatrate.
	        }

	        // Calcul du total TTC et de la TVA pour la ligne a partir de
	        // qty, pu, remise_percent et txtva
	        // TRES IMPORTANT: C'est au moment de l'insertion ligne qu'on doit stocker
	        // la part ht, tva et ttc, et ce au niveau de la ligne qui a son propre taux tva.

	        $tabprice = calcul_price_total($qty, $pu, $remise_percent, $txtva, $txlocaltax1, $txlocaltax2, 0, $price_base_type, $info_bits, $type, $this->thirdparty, $localtaxes_type, 100, $this->multicurrency_tx, $pu_ht_devise);
	        $total_ht  = $tabprice[0];
	        $total_tva = $tabprice[1];
	        $total_ttc = $tabprice[2];
	        $total_localtax1 = $tabprice[9];
	        $total_localtax2 = $tabprice[10];
			$pu_ht = $tabprice[3];

			// MultiCurrency
			$multicurrency_total_ht  = $tabprice[16];
			$multicurrency_total_tva = $tabprice[17];
			$multicurrency_total_ttc = $tabprice[18];
			$pu_ht_devise = $tabprice[19];

			// Check parameters
			if ($type < 0) return -1;

			if ($rang < 0)
			{
				$rangmax = $this->line_max();
				$rang = $rangmax + 1;
			}

			// Insert line
			$this->line=new SupplierInvoiceLine($this->db);

			$this->line->context = $this->context;

			$this->line->fk_facture_fourn=$this->id;
			//$this->line->label=$label;	// deprecated
			$this->line->desc=$desc;
			$this->line->ref_supplier=$ref_supplier;

			$this->line->qty=            ($this->type==self::TYPE_CREDIT_NOTE?abs($qty):$qty);	     // For credit note, quantity is always positive and unit price negative
			$this->line->subprice=       ($this->type==self::TYPE_CREDIT_NOTE?-abs($pu_ht):$pu_ht);  // For credit note, unit price always negative, always positive otherwise

			$this->line->vat_src_code=$vat_src_code;
			$this->line->tva_tx=$txtva;
			$this->line->localtax1_tx=($total_localtax1?$localtaxes_type[1]:0);
			$this->line->localtax2_tx=($total_localtax2?$localtaxes_type[3]:0);
			$this->line->localtax1_type = $localtaxes_type[0];
			$this->line->localtax2_type = $localtaxes_type[2];

			$this->line->total_ht=       (($this->type==self::TYPE_CREDIT_NOTE||$qty<0)?-abs($total_ht):$total_ht);  // For credit note and if qty is negative, total is negative
			$this->line->total_tva=      (($this->type==self::TYPE_CREDIT_NOTE||$qty<0)?-abs($total_tva):$total_tva);
			$this->line->total_localtax1=(($this->type==self::TYPE_CREDIT_NOTE||$qty<0)?-abs($total_localtax1):$total_localtax1);
			$this->line->total_localtax2=(($this->type==self::TYPE_CREDIT_NOTE||$qty<0)?-abs($total_localtax2):$total_localtax2);
			$this->line->total_ttc=      (($this->type==self::TYPE_CREDIT_NOTE||$qty<0)?-abs($total_ttc):$total_ttc);

			$this->line->fk_product=$fk_product;
			$this->line->product_type=$type;
			$this->line->remise_percent=$remise_percent;
			$this->line->date_start=$date_start;
			$this->line->date_end=$date_end;
			$this->line->ventil=$ventil;
			$this->line->rang=$rang;
			$this->line->info_bits=$info_bits;
<<<<<<< HEAD

			$this->line->special_code=$this->special_code;
=======
			$this->line->total_ht=       (($this->type==self::TYPE_CREDIT_NOTE||$qty<0)?-abs($total_ht):$total_ht);  // For credit note and if qty is negative, total is negative
			$this->line->total_tva=      $total_tva;
			$this->line->total_localtax1=$total_localtax1;
			$this->line->total_localtax2=$total_localtax2;
			$this->line->total_ttc=      (($this->type==self::TYPE_CREDIT_NOTE||$qty<0)?-abs($total_ttc):$total_ttc);
			$this->line->special_code=((string) $special_code != '' ? $special_code : $this->special_code);
>>>>>>> 2ae3d75d
			$this->line->fk_parent_line=$this->fk_parent_line;
			$this->line->origin=$this->origin;
			$this->line->origin_id=$origin_id;
			$this->line->fk_unit=$fk_unit;

			// Multicurrency
			$this->line->fk_multicurrency			= $this->fk_multicurrency;
			$this->line->multicurrency_code			= $this->multicurrency_code;
			$this->line->multicurrency_subprice		= $pu_ht_devise;
			$this->line->multicurrency_total_ht 	= $multicurrency_total_ht;
			$this->line->multicurrency_total_tva 	= $multicurrency_total_tva;
			$this->line->multicurrency_total_ttc 	= $multicurrency_total_ttc;

			if (is_array($array_options) && count($array_options)>0) {
				$this->line->array_options=$array_options;
			}

			$result=$this->line->insert($notrigger);
			if ($result > 0)
			{
				// Reorder if child line
				if (! empty($fk_parent_line)) $this->line_order(true,'DESC');

				// Mise a jour informations denormalisees au niveau de la facture meme
				$result=$this->update_price(1,'auto',0,$this->thirdparty);	// The addline method is designed to add line from user input so total calculation with update_price must be done using 'auto' mode.
				if ($result > 0)
				{
					$this->db->commit();
					return $this->line->id;
				}
				else
				{
					$this->error=$this->db->error();
					$this->db->rollback();
					return -1;
				}
			}
			else
			{
				$this->error=$this->line->error;
				$this->errors=$this->line->errors;
				$this->db->rollback();
				return -2;
			}
        }
        else
        {
        	return 0;
        }
    }

    /**
     * Update a line detail into database
     *
     * @param     	int			$id            		Id of line invoice
     * @param     	string		$desc         		Description of line
     * @param     	double		$pu          		Prix unitaire (HT ou TTC selon price_base_type)
     * @param     	double		$vatrate       		VAT Rate (Can be '8.5', '8.5 (ABC)')
     * @param		double		$txlocaltax1		LocalTax1 Rate
     * @param		double		$txlocaltax2		LocalTax2 Rate
     * @param     	double		$qty           		Quantity
     * @param     	int			$idproduct			Id produit
     * @param	  	double		$price_base_type	HT or TTC
     * @param	  	int			$info_bits			Miscellaneous informations of line
     * @param		int			$type				Type of line (0=product, 1=service)
     * @param     	double		$remise_percent  	Pourcentage de remise de la ligne
     * @param		int			$notrigger			Disable triggers
     * @param      	timestamp	$date_start     	Date start of service
     * @param      	timestamp   $date_end       	Date end of service
	 * @param		array		$array_options		extrafields array
     * @param 		string		$fk_unit 			Code of the unit to use. Null to use the default one
	 * @param		double		$pu_ht_devise		Amount in currency
	 * @param		string		$ref_supplier		Supplier ref
     * @return    	int           					<0 if KO, >0 if OK
     */
    public function updateline($id, $desc, $pu, $vatrate, $txlocaltax1=0, $txlocaltax2=0, $qty=1, $idproduct=0, $price_base_type='HT', $info_bits=0, $type=0, $remise_percent=0, $notrigger=false, $date_start='', $date_end='', $array_options=0, $fk_unit = null, $pu_ht_devise=0, $ref_supplier='')
    {
    	global $mysoc;
        dol_syslog(get_class($this)."::updateline $id,$desc,$pu,$vatrate,$qty,$idproduct,$price_base_type,$info_bits,$type,$remise_percent,$notrigger,$date_start,$date_end,$fk_unit,$pu_ht_devise,$ref_supplier", LOG_DEBUG);
        include_once DOL_DOCUMENT_ROOT.'/core/lib/price.lib.php';

        $pu = price2num($pu);
        $qty  = price2num($qty);
		$remise_percent=price2num($remise_percent);
		$pu_ht_devise = price2num($pu_ht_devise);

        // Check parameters
        //if (! is_numeric($pu) || ! is_numeric($qty)) return -1;
        if ($type < 0) return -1;

        // Clean parameters
		if (empty($vatrate)) $vatrate=0;
        if (empty($txlocaltax1)) $txlocaltax1=0;
        if (empty($txlocaltax2)) $txlocaltax2=0;

        $txlocaltax1=price2num($txlocaltax1);
        $txlocaltax2=price2num($txlocaltax2);

        $localtaxes_type = array($txlocaltax1,$txlocaltax2);

        // Calcul du total TTC et de la TVA pour la ligne a partir de
        // qty, pu, remise_percent et txtva
        // TRES IMPORTANT: C'est au moment de l'insertion ligne qu'on doit stocker
        // la part ht, tva et ttc, et ce au niveau de la ligne qui a son propre taux tva.

        $localtaxes_type=getLocalTaxesFromRate($vatrate,0,$mysoc, $this->thirdparty);

        // Clean vat code
        $vat_src_code='';
        if (preg_match('/\((.*)\)/', $vatrate, $reg))
        {
            $vat_src_code = $reg[1];
            $vatrate = preg_replace('/\s*\(.*\)/', '', $vatrate);    // Remove code into vatrate.
        }

        $tabprice = calcul_price_total($qty, $pu, $remise_percent, $vatrate, $txlocaltax1, $txlocaltax2, 0, $price_base_type, $info_bits, $type, $this->thirdparty, $localtaxes_type, 100, $this->multicurrency_tx, $pu_ht_devise);
        $total_ht  = $tabprice[0];
        $total_tva = $tabprice[1];
        $total_ttc = $tabprice[2];
        $pu_ht  = $tabprice[3];
        $pu_tva = $tabprice[4];
        $pu_ttc = $tabprice[5];
        $total_localtax1 = $tabprice[9];
        $total_localtax2 = $tabprice[10];

		// MultiCurrency
		$multicurrency_total_ht  = $tabprice[16];
        $multicurrency_total_tva = $tabprice[17];
        $multicurrency_total_ttc = $tabprice[18];
		$pu_ht_devise = $tabprice[19];

        if (empty($info_bits)) $info_bits=0;

        if ($idproduct)
        {
            $product=new Product($this->db);
            $result=$product->fetch($idproduct);
            $product_type = $product->type;
        }
        else
        {
            $product_type = $type;
        }

	    $line = new SupplierInvoiceLine($this->db);

	    if ($line->fetch($id) < 1) {
		    return -1;
	    }

	    $line->description = $desc;
	    $line->subprice = $pu_ht;
	    $line->pu_ht = $pu_ht;
	    $line->pu_ttc = $pu_ttc;
	    $line->qty = $qty;
	    $line->remise_percent = $remise_percent;
	    $line->ref_supplier = $ref_supplier;

	    $line->date_start = $date_start;
	    $line->date_end = $date_end;

	    $line->vat_src_code=$vat_src_code;
	    $line->tva_tx = $vatrate;
	    $line->localtax1_tx = $txlocaltax1;
	    $line->localtax2_tx = $txlocaltax2;
		$line->localtax1_type = $localtaxes_type[0];
		$line->localtax2_type = $localtaxes_type[2];
		$line->total_ht = (($this->type==self::TYPE_CREDIT_NOTE||$qty<0)?-abs($total_ht):$total_ht);
		$line->total_tva = (($this->type==self::TYPE_CREDIT_NOTE||$qty<0)?-abs($total_tva):$total_tva);
	    $line->total_localtax1 = $total_localtax1;
	    $line->total_localtax2 = $total_localtax2;
	    $line->total_ttc = (($this->type==self::TYPE_CREDIT_NOTE||$qty<0)?-abs($total_ttc):$total_ttc);
	    $line->fk_product = $idproduct;
	    $line->product_type = $product_type;
	    $line->info_bits = $info_bits;
	    $line->fk_unit = $fk_unit;
	    $line->array_options = $array_options;

		// Multicurrency
		$line->multicurrency_subprice	= $pu_ht_devise;
		$line->multicurrency_total_ht 	= $multicurrency_total_ht;
        $line->multicurrency_total_tva 	= $multicurrency_total_tva;
        $line->multicurrency_total_ttc 	= $multicurrency_total_ttc;

	    $res = $line->update($notrigger);

	    if ($res < 1) {
		    $this->errors[] = $line->error;
	    } else {
		    // Update total price into invoice record
		    $res = $this->update_price('','auto');
	    }

	    return $res;
    }

    /**
     * 	Delete a detail line from database
     *
     * 	@param  int		$rowid      	Id of line to delete
     *	@param	int		$notrigger		1=Does not execute triggers, 0= execute triggers
     * 	@return	int						<0 if KO, >0 if OK
     */
    public function deleteline($rowid, $notrigger=0)
    {
        if (!$rowid) {
	        $rowid = $this->id;
        }

		$this->db->begin();

		// Libere remise liee a ligne de facture
		$sql = 'UPDATE ' . MAIN_DB_PREFIX . 'societe_remise_except';
		$sql .= ' SET fk_invoice_supplier_line = NULL';
		$sql .= ' WHERE fk_invoice_supplier_line = ' . $rowid;

		dol_syslog(get_class($this) . "::deleteline", LOG_DEBUG);
		$result = $this->db->query($sql);
		if (! $result)
		{
			$this->error = $this->db->error();
			$this->db->rollback();
			return - 2;
		}

	    $line = new SupplierInvoiceLine($this->db);

	    if ($line->fetch($rowid) < 1) {
		    return -1;
	    }

	    $res = $line->delete($notrigger);

	    if ($res < 1) {
			$this->errors[] = $line->error;
			$this->db->rollback();
			return - 3;
	    } else {
			$res = $this->update_price();

			if ($res > 0)
			{
				$this->db->commit();
				return 1;
			}
			else
			{
				$this->db->rollback();
				$this->error = $this->db->lasterror();
				return - 4;
			}
	    }
    }


    /**
     *	Charge les informations d'ordre info dans l'objet facture
     *
     *	@param  int		$id       	Id de la facture a charger
     *	@return	void
     */
    public function info($id)
    {
        $sql = 'SELECT c.rowid, datec, tms as datem, ';
        $sql.= ' fk_user_author, fk_user_modif, fk_user_valid';
        $sql.= ' FROM '.MAIN_DB_PREFIX.'facture_fourn as c';
        $sql.= ' WHERE c.rowid = '.$id;

        $result=$this->db->query($sql);
        if ($result)
        {
            if ($this->db->num_rows($result))
            {
                $obj = $this->db->fetch_object($result);
                $this->id = $obj->rowid;
                if ($obj->fk_user_author)
                {
                    $cuser = new User($this->db);
                    $cuser->fetch($obj->fk_user_author);
                    $this->user_creation     = $cuser;
                }
                if ($obj->fk_user_valid)
                {
                    $vuser = new User($this->db);
                    $vuser->fetch($obj->fk_user_valid);
                    $this->user_validation = $vuser;
                }
                if ($obj->fk_user_modif)
                {
                    $muser = new User($this->db);
                    $muser->fetch($obj->fk_user_modif);
                    $this->user_modification = $muser;
                }
                $this->date_creation     = $this->db->idate($obj->datec);
                $this->date_modification = $this->db->idate($obj->datem);
                //$this->date_validation   = $obj->datev; // This field is not available. Should be store into log table and using this function should be replaced with showing content of log (like for supplier orders)
            }
            $this->db->free($result);
        }
        else
        {
            dol_print_error($this->db);
        }
    }

	/**
	 *	Renvoi liste des factures remplacables
	 *	Statut validee ou abandonnee pour raison autre + non payee + aucun paiement + pas deja remplacee
	 *
	 *	@param		int		$socid		Id societe
	 *	@return    	array				Tableau des factures ('id'=>id, 'ref'=>ref, 'status'=>status, 'paymentornot'=>0/1)
	 */
	function list_replacable_supplier_invoices($socid=0)
	{
		global $conf;

		$return = array();

		$sql = "SELECT f.rowid as rowid, f.ref, f.fk_statut,";
		$sql.= " ff.rowid as rowidnext";
		$sql.= " FROM ".MAIN_DB_PREFIX."facture_fourn as f";
		$sql.= " LEFT JOIN ".MAIN_DB_PREFIX."paiementfourn_facturefourn as pf ON f.rowid = pf.fk_facturefourn";
		$sql.= " LEFT JOIN ".MAIN_DB_PREFIX."facture_fourn as ff ON f.rowid = ff.fk_facture_source";
		$sql.= " WHERE (f.fk_statut = ".self::STATUS_VALIDATED." OR (f.fk_statut = ".self::STATUS_ABANDONED." AND f.close_code = '".self::CLOSECODE_ABANDONED."'))";
		$sql.= " AND f.entity = ".$conf->entity;
		$sql.= " AND f.paye = 0";					// Pas classee payee completement
		$sql.= " AND pf.fk_paiementfourn IS NULL";	// Aucun paiement deja fait
		$sql.= " AND ff.fk_statut IS NULL";			// Renvoi vrai si pas facture de remplacement
		if ($socid > 0) $sql.=" AND f.fk_soc = ".$socid;
		$sql.= " ORDER BY f.ref";

		dol_syslog(get_class($this)."::list_replacable_supplier_invoices", LOG_DEBUG);
		$resql=$this->db->query($sql);
		if ($resql)
		{
			while ($obj=$this->db->fetch_object($resql))
			{
				$return[$obj->rowid]=array(	'id' => $obj->rowid,
				'ref' => $obj->ref,
				'status' => $obj->fk_statut);
			}
			//print_r($return);
			return $return;
		}
		else
		{
			$this->error=$this->db->error();
			return -1;
		}
	}

	/**
	 *	Renvoi liste des factures qualifiables pour correction par avoir
	 *	Les factures qui respectent les regles suivantes sont retournees:
	 *	(validee + paiement en cours) ou classee (payee completement ou payee partiellement) + pas deja remplacee + pas deja avoir
	 *
	 *	@param		int		$socid		Id societe
	 *	@return    	array				Tableau des factures ($id => array('ref'=>,'paymentornot'=>,'status'=>,'paye'=>)
	 */
	function list_qualified_avoir_supplier_invoices($socid=0)
	{
		global $conf;

		$return = array();

		$sql = "SELECT f.rowid as rowid, f.ref, f.fk_statut, f.type, f.paye, pf.fk_paiementfourn";
		$sql.= " FROM ".MAIN_DB_PREFIX."facture_fourn as f";
		$sql.= " LEFT JOIN ".MAIN_DB_PREFIX."paiementfourn_facturefourn as pf ON f.rowid = pf.fk_facturefourn";
		$sql.= " WHERE f.entity = ".$conf->entity;
		$sql.= " AND f.fk_statut in (".self::STATUS_VALIDATED.",".self::STATUS_CLOSED.")";
        $sql.= " AND NOT EXISTS (SELECT rowid from ".MAIN_DB_PREFIX."facture_fourn as ff WHERE f.rowid = ff.fk_facture_source";
        $sql.= " AND ff.type=".self::TYPE_REPLACEMENT.")";
		$sql.= " AND f.type != ".self::TYPE_CREDIT_NOTE;				// Type non 2 si facture non avoir
		if ($socid > 0) $sql.=" AND f.fk_soc = ".$socid;
		$sql.= " ORDER BY f.ref";

		dol_syslog(get_class($this)."::list_qualified_avoir_supplier_invoices", LOG_DEBUG);
		$resql=$this->db->query($sql);
		if ($resql)
		{
			while ($obj=$this->db->fetch_object($resql))
			{
				$qualified=0;
				if ($obj->fk_statut == self::STATUS_VALIDATED) $qualified=1;
				if ($obj->fk_statut == self::STATUS_CLOSED) $qualified=1;
				if ($qualified)
				{
					$paymentornot=($obj->fk_paiementfourn?1:0);
					$return[$obj->rowid]=array('ref'=>$obj->ref,'status'=>$obj->fk_statut,'type'=>$obj->type,'paye'=>$obj->paye,'paymentornot'=>$paymentornot);
				}
			}

			return $return;
		}
		else
		{
			$this->error=$this->db->error();
			return -1;
		}
	}

    /**
     *	Load indicators for dashboard (this->nbtodo and this->nbtodolate)
     *
     *	@param      User	$user       Object user
     *	@return WorkboardResponse|int <0 if KO, WorkboardResponse if OK
     */
    function load_board($user)
    {
        global $conf, $langs;

        $sql = 'SELECT ff.rowid, ff.date_lim_reglement as datefin, ff.fk_statut';
        $sql.= ' FROM '.MAIN_DB_PREFIX.'facture_fourn as ff';
        if (!$user->rights->societe->client->voir && !$user->societe_id) $sql.= ", ".MAIN_DB_PREFIX."societe_commerciaux as sc";
        $sql.= ' WHERE ff.paye=0';
        $sql.= ' AND ff.fk_statut > 0';
        $sql.= " AND ff.entity = ".$conf->entity;
        if ($user->societe_id) $sql.=' AND ff.fk_soc = '.$user->societe_id;
        if (!$user->rights->societe->client->voir && !$user->societe_id) $sql.= " AND ff.fk_soc = sc.fk_soc AND sc.fk_user = ".$user->id;

        $resql=$this->db->query($sql);
        if ($resql)
        {
	        $langs->load("bills");
	        $now=dol_now();

	        $response = new WorkboardResponse();
	        $response->warning_delay=$conf->facture->fournisseur->warning_delay/60/60/24;
	        $response->label=$langs->trans("SupplierBillsToPay");

	        $response->url=DOL_URL_ROOT.'/fourn/facture/list.php?search_status=1&mainmenu=billing&leftmenu=suppliers_bills';
	        $response->img=img_object($langs->trans("Bills"),"bill");

            $facturestatic = new FactureFournisseur($this->db);

            while ($obj=$this->db->fetch_object($resql))
            {
                $response->nbtodo++;

                $facturestatic->date_echeance = $this->db->jdate($obj->datefin);
                $facturestatic->statut = $obj->fk_statut;

                if ($facturestatic->hasDelay()) {
	                $response->nbtodolate++;
                }
            }
            $this->db->free($resql);
            return $response;
        }
        else
        {
            dol_print_error($this->db);
            $this->error=$this->db->error();
            return -1;
        }
    }


    /**
     *	Return clicable name (with picto eventually)
     *
     *	@param		int		$withpicto					0=No picto, 1=Include picto into link, 2=Only picto
     *	@param		string	$option						Where point the link
     *	@param		int		$max						Max length of shown ref
     *	@param		int		$short						1=Return just URL
     *	@param		string	$moretitle					Add more text to title tooltip
     *  @param	    int   	$notooltip					1=Disable tooltip
     *  @param      int     $save_lastsearch_value		-1=Auto, 0=No save of lastsearch_values when clicking, 1=Save lastsearch_values whenclicking
     * 	@return		string								String with URL
     */
    public function getNomUrl($withpicto=0, $option='',$max=0, $short=0, $moretitle='', $notooltip=0, $save_lastsearch_value=-1)
    {
        global $langs, $conf;

        $result='';

        if ($option == 'document')	$url = DOL_URL_ROOT.'/fourn/facture/document.php?facid='.$this->id;
        else $url = DOL_URL_ROOT.'/fourn/facture/card.php?facid='.$this->id;

        if ($short) return $url;

        if ($option !== 'nolink')
        {
        	// Add param to save lastsearch_values or not
        	$add_save_lastsearch_values=($save_lastsearch_value == 1 ? 1 : 0);
        	if ($save_lastsearch_value == -1 && preg_match('/list\.php/',$_SERVER["PHP_SELF"])) $add_save_lastsearch_values=1;
        	if ($add_save_lastsearch_values) $url.='&save_lastsearch_values=1';
        }

        $picto='bill';
        if ($this->type == self::TYPE_REPLACEMENT) $picto.='r'; // Replacement invoice
        if ($this->type == self::TYPE_CREDIT_NOTE) $picto.='a'; // Credit note
        if ($this->type == self::TYPE_DEPOSIT)     $picto.='d'; // Deposit invoice

        $label = '<u>' . $langs->trans("ShowSupplierInvoice") . '</u>';
        if (! empty($this->ref))
            $label .= '<br><b>' . $langs->trans('Ref') . ':</b> ' . $this->ref;
        if (! empty($this->ref_supplier))
            $label.= '<br><b>' . $langs->trans('RefSupplier') . ':</b> ' . $this->ref_supplier;
        if (! empty($this->libelle))
        	$label.= '<br><b>' . $langs->trans('Label') . ':</b> ' . $this->libelle;
        if (! empty($this->total_ht))
            $label.= '<br><b>' . $langs->trans('AmountHT') . ':</b> ' . price($this->total_ht, 0, $langs, 0, -1, -1, $conf->currency);
        if (! empty($this->total_tva))
            $label.= '<br><b>' . $langs->trans('VAT') . ':</b> ' . price($this->total_tva, 0, $langs, 0, -1, -1, $conf->currency);
        if (! empty($this->total_ttc))
            $label.= '<br><b>' . $langs->trans('AmountTTC') . ':</b> ' . price($this->total_ttc, 0, $langs, 0, -1, -1, $conf->currency);
        if ($this->type == self::TYPE_REPLACEMENT) $label=$langs->transnoentitiesnoconv("ShowInvoiceReplace").': '.$this->ref;
        if ($this->type == self::TYPE_CREDIT_NOTE) $label=$langs->transnoentitiesnoconv("ShowInvoiceAvoir").': '.$this->ref;
        if ($this->type == self::TYPE_DEPOSIT)     $label=$langs->transnoentitiesnoconv("ShowInvoiceDeposit").': '.$this->ref;
        if ($moretitle) $label.=' - '.$moretitle;

        $ref=$this->ref;
        if (empty($ref)) $ref=$this->id;

        $linkclose='';
        if (empty($notooltip))
        {
            if (! empty($conf->global->MAIN_OPTIMIZEFORTEXTBROWSER))
            {
                $label=$langs->trans("ShowSupplierInvoice");
                $linkclose.=' alt="'.dol_escape_htmltag($label, 1).'"';
            }
            $linkclose.= ' title="'.dol_escape_htmltag($label, 1).'"';
            $linkclose.=' class="classfortooltip"';
        }

        $linkstart = '<a href="'.$url.'"';
        $linkstart.=$linkclose.'>';
        $linkend='</a>';

        $result .= $linkstart;
        if ($withpicto) $result.=img_object(($notooltip?'':$label), $this->picto, ($notooltip?(($withpicto != 2) ? 'class="paddingright"' : ''):'class="'.(($withpicto != 2) ? 'paddingright ' : '').'classfortooltip"'), 0, 0, $notooltip?0:1);
        if ($withpicto != 2) $result.= ($max?dol_trunc($ref,$max):$ref);
        $result .= $linkend;

        return $result;
    }

	 /**
      *      Return next reference of supplier invoice not already used (or last reference)
      *      according to numbering module defined into constant INVOICE_SUPPLIER_ADDON_NUMBER
      *
      *      @param	   Societe		$soc		Thirdparty object
      *      @param    string		$mode		'next' for next value or 'last' for last value
      *      @return   string					free ref or last ref
      */
    public function getNextNumRef($soc,$mode='next')
    {
        global $db, $langs, $conf;
        $langs->load("orders");

        // Clean parameters (if not defined or using deprecated value)
        if (empty($conf->global->INVOICE_SUPPLIER_ADDON_NUMBER)) $conf->global->INVOICE_SUPPLIER_ADDON_NUMBER='mod_facture_fournisseur_cactus';

        $mybool=false;

        $file = $conf->global->INVOICE_SUPPLIER_ADDON_NUMBER.".php";
        $classname = $conf->global->INVOICE_SUPPLIER_ADDON_NUMBER;

        // Include file with class
        $dirmodels = array_merge(array('/'), (array) $conf->modules_parts['models']);

        foreach ($dirmodels as $reldir) {

            $dir = dol_buildpath($reldir."core/modules/supplier_invoice/");

            // Load file with numbering class (if found)
            $mybool|=@include_once $dir.$file;
        }

        if (! $mybool)
        {
        	dol_print_error('',"Failed to include file ".$file);
        	return '';
        }

        $obj = new $classname();
        $numref = "";
        $numref = $obj->getNumRef($soc,$this,$mode);

        if ($numref != "")
        {
        	return $numref;
        }
        else
       {
       		$this->error=$obj->error;
        	//dol_print_error($db,get_class($this)."::getNextNumRef ".$obj->error);
        	return false;
        }
    }


    /**
     *  Initialise an instance with random values.
     *  Used to build previews or test instances.
     *	id must be 0 if object instance is a specimen.
     *
	 *	@param	string		$option		''=Create a specimen invoice with lines, 'nolines'=No lines
     *  @return	void
     */
    public function initAsSpecimen($option='')
    {
        global $langs,$conf;
		include_once DOL_DOCUMENT_ROOT.'/compta/facture/class/facture.class.php';

        $now = dol_now();

        // Load array of products prodids
        $num_prods = 0;
        $prodids = array();

        $sql = "SELECT rowid";
        $sql.= " FROM ".MAIN_DB_PREFIX."product";
        $sql.= " WHERE entity IN (".getEntity('product').")";

        $resql = $this->db->query($sql);
        if ($resql)
        {
            $num_prods = $this->db->num_rows($resql);
            $i = 0;
            while ($i < $num_prods)
            {
                $i++;
                $row = $this->db->fetch_row($resql);
                $prodids[$i] = $row[0];
            }
        }

        // Initialise parametres
        $this->id=0;
        $this->ref = 'SPECIMEN';
        $this->ref_supplier = 'SUPPLIER_REF_SPECIMEN';
        $this->specimen=1;
        $this->socid = 1;
        $this->date = $now;
        $this->date_lim_reglement=$this->date+3600*24*30;
        $this->cond_reglement_code = 'RECEP';
        $this->mode_reglement_code = 'CHQ';
        $this->note_public='This is a comment (public)';
        $this->note_private='This is a comment (private)';

		if (empty($option) || $option != 'nolines')
		{
	        // Lines
	        $nbp = 5;
	        $xnbp = 0;
	        while ($xnbp < $nbp)
	        {
	            $line=new FactureLigne($this->db);
	            $line->desc=$langs->trans("Description")." ".$xnbp;
	            $line->qty=1;
	            $line->subprice=100;
	            $line->pu_ht=100;		// the canelle template use pu_ht and not subprice
	            $line->price=100;
	            $line->tva_tx=19.6;
	            $line->localtax1_tx=0;
	            $line->localtax2_tx=0;
				if ($xnbp == 2)
				{
				    $line->total_ht=50;
				    $line->total_ttc=59.8;
				    $line->total_tva=9.8;
	    			$line->remise_percent=50;
				}
				else
				{
				    $line->total_ht=100;
				    $line->total_ttc=119.6;
				    $line->total_tva=19.6;
	    			$line->remise_percent=0;
				}

	            if ($num_prods > 0)
	            {
					$prodid = mt_rand(1, $num_prods);
	            	$line->fk_product=$prodids[$prodid];
	            }
	            $line->product_type=0;

	            $this->lines[$xnbp]=$line;

	    		$this->total_ht       += $line->total_ht;
	    		$this->total_tva      += $line->total_tva;
	    		$this->total_ttc      += $line->total_ttc;

	    		$xnbp++;
	        }
		}

        $this->amount_ht      = $xnbp*100;
        $this->total_ht       = $xnbp*100;
        $this->total_tva      = $xnbp*19.6;
        $this->total_ttc      = $xnbp*119.6;
    }

	/**
	 *      Load indicators for dashboard (this->nbtodo and this->nbtodolate)
	 *
	 *      @return         int     <0 if KO, >0 if OK
	 */
	function load_state_board()
	{
		global $conf, $user;

		$this->nb=array();

		$clause = "WHERE";

		$sql = "SELECT count(f.rowid) as nb";
		$sql.= " FROM ".MAIN_DB_PREFIX."facture_fourn as f";
		$sql.= " LEFT JOIN ".MAIN_DB_PREFIX."societe as s ON f.fk_soc = s.rowid";
		if (!$user->rights->societe->client->voir && !$user->societe_id)
		{
			$sql.= " LEFT JOIN ".MAIN_DB_PREFIX."societe_commerciaux as sc ON s.rowid = sc.fk_soc";
			$sql.= " WHERE sc.fk_user = " .$user->id;
			$clause = "AND";
		}
		$sql.= " ".$clause." f.entity = ".$conf->entity;

		$resql=$this->db->query($sql);
		if ($resql)
		{
			while ($obj=$this->db->fetch_object($resql))
			{
				$this->nb["supplier_invoices"]=$obj->nb;
			}
            $this->db->free($resql);
			return 1;
		}
		else
		{
			dol_print_error($this->db);
			$this->error=$this->db->error();
			return -1;
		}
	}

    /**
     *	Load an object from its id and create a new one in database
     *
     *	@param      int		$fromid     	Id of object to clone
     *	@param		int		$invertdetail	Reverse sign of amounts for lines
     * 	@return		int						New id of clone
     */
    public function createFromClone($fromid,$invertdetail=0)
    {
        global $user,$langs;

        $error=0;

        $object=new FactureFournisseur($this->db);

		$object->context['createfromclone'] = 'createfromclone';

		$this->db->begin();

        // Load source object
        $object->fetch($fromid);
        $object->id=0;
        $object->statut=self::STATUS_DRAFT;

        // Clear fields
        $object->ref_supplier=$langs->trans("CopyOf").' '.$object->ref_supplier;
        $object->author             = $user->id;
        $object->user_valid         = '';
        $object->fk_facture_source  = 0;
        $object->date_creation      = '';
        $object->date_validation    = '';
        $object->date               = '';
        $object->date_echeance      = '';
        $object->ref_client         = '';
        $object->close_code         = '';
        $object->close_note         = '';

        // Loop on each line of new invoice
        foreach($object->lines as $i => $line)
        {
            if (isset($object->lines[$i]->info_bits) && ($object->lines[$i]->info_bits & 0x02) == 0x02)	// We do not clone line of discounts
            {
                unset($object->lines[$i]);
            }
        }

        // Create clone
        $result=$object->create($user);

        // Other options
        if ($result < 0)
        {
            $this->error=$object->error;
            $error++;
        }

        if (! $error)
        {



        }

        unset($object->context['createfromclone']);

        // End
        if (! $error)
        {
            $this->db->commit();
            return $object->id;
        }
        else
        {
            $this->db->rollback();
            return -1;
        }
    }

	/**
	 *	Create a document onto disk according to template model.
	 *
	 *	@param	    string		$modele			Force template to use ('' to not force)
	 *	@param		Translate	$outputlangs	Object lang a utiliser pour traduction
	 *  @param      int			$hidedetails    Hide details of lines
	 *  @param      int			$hidedesc       Hide description
	 *  @param      int			$hideref        Hide ref
         *  @param   null|array  $moreparams     Array to provide more information
	 *  @return     int         				<0 if KO, 0 if nothing done, >0 if OK
	 */
	public function generateDocument($modele, $outputlangs, $hidedetails=0, $hidedesc=0, $hideref=0, $moreparams=null)
	{
		global $conf, $user, $langs;

		$langs->load("suppliers");

		// Set the model on the model name to use
		if (empty($modele))
		{
			if (! empty($conf->global->INVOICE_SUPPLIER_ADDON_PDF))
			{
				$modele = $conf->global->INVOICE_SUPPLIER_ADDON_PDF;
			}
			else
			{
				$modele = '';       // No default value. For supplier invoice, we allow to disable all PDF generation
			}
		}

		if (empty($modele))
		{
		    return 0;
		}
		else
		{
            $modelpath = "core/modules/supplier_invoice/pdf/";

            return $this->commonGenerateDocument($modelpath, $modele, $outputlangs, $hidedetails, $hidedesc, $hideref, $moreparams);
		}
	}

	/**
	 * Returns the rights used for this class
	 * @return stdClass
	 */
	public function getRights()
	{
		global $user;

		return $user->rights->fournisseur->facture;
	}

	/**
	 * Function used to replace a thirdparty id with another one.
	 *
	 * @param DoliDB $db Database handler
	 * @param int $origin_id Old thirdparty id
	 * @param int $dest_id New thirdparty id
	 * @return bool
	 */
	public static function replaceThirdparty(DoliDB $db, $origin_id, $dest_id)
	{
		$tables = array(
			'facture_fourn'
		);

		return CommonObject::commonReplaceThirdparty($db, $origin_id, $dest_id, $tables);
	}

    /**
     * Is the payment of the supplier invoice having a delay?
     *
     * @return bool
     */
    public function hasDelay()
    {
        global $conf;

        $now = dol_now();

        if (!$this->date_echeance) {
            return false;
        }

        return ($this->statut == self::STATUS_VALIDATED) && ($this->date_echeance < ($now - $conf->facture->fournisseur->warning_delay));
    }
}



/**
 *  Class to manage line invoices
 */
class SupplierInvoiceLine extends CommonObjectLine
{
	public $element='facture_fourn_det';
	public $table_element='facture_fourn_det';

	public $oldline;

	/**
	 * @deprecated
	 * @see product_ref
	 */
	public $ref;
	/**
	 * Internal ref
	 * @var string
	 */
	public $product_ref;

	/**
	 * Supplier reference of price when we added the line. May have been changed after line was added.
	 * TODO Rename field ref to ref_supplier into table llx_facture_fourn_det and llx_commande_fournisseurdet and update fields into updateline
	 * @var string
	 */
	public $ref_supplier;

	/**
	 * @deprecated
	 * @see label
	 */
	public $libelle;
	/**
	 * Product description
	 * @var string
	 */
	public $product_desc;

	/**
	 * Unit price before taxes
	 * @var float
	 * @deprecated Use $subprice
	 * @see subprice
	 */
	public $pu_ht;
	public $subprice;

	/**
	 * Unit price included taxes
	 * @var float
	 */
	public $pu_ttc;

	/**
	 * Total VAT amount
	 * @var float
	 * @deprecated Use $total_tva instead
	 * @see total_tva
	 */
	public $tva;
	public $total_tva;

	/**
	 * Id of the corresponding supplier invoice
	 * @var int
	 */
	public $fk_facture_fourn;

	/**
	 * Product label
	 * This field may contains label of product (when invoice create from order)
	 * @var string
	 */
	public $label;

	/**
	 * Description of the line
	 * @var string
	 */
	public $description;

	public $date_start;
	public $date_end;

	public $skip_update_total; // Skip update price total for special lines

	/**
	 * @var int Situation advance percentage
	 */
	public $situation_percent;

	/**
	 * @var int Previous situation line id reference
	 */
	public $fk_prev_id;

	public $tva_tx;
	public $localtax1_tx;
	public $localtax2_tx;
	public $qty;
	public $remise_percent;
	public $total_ht;
	public $total_ttc;
	public $total_localtax1;
	public $total_localtax2;
	public $fk_product;
	public $product_type;
	public $product_label;
	public $info_bits;
	public $fk_parent_line;
	public $special_code;
	public $rang;
	public $localtax1_type;
	public $localtax2_type;

	// Multicurrency
	public $fk_multicurrency;
	public $multicurrency_code;
	public $multicurrency_subprice;
	public $multicurrency_total_ht;
	public $multicurrency_total_tva;
	public $multicurrency_total_ttc;

	/**
     *	Constructor
     *
     *  @param		DoliDB		$db      Database handler
     */
    public function __construct($db)
    {
        $this->db= $db;
    }

	/**
	 * Retrieves a supplier invoice line
	 *
	 * @param    int    $rowid    Line id
	 * @return   int              <0 KO; 0 NOT FOUND; 1 OK
	 */
	public function fetch($rowid)
	{
		$sql = 'SELECT f.rowid, f.ref as ref_supplier, f.description, f.date_start, f.date_end, f.pu_ht, f.pu_ttc, f.qty, f.remise_percent, f.tva_tx';
		$sql.= ', f.localtax1_type, f.localtax2_type, f.localtax1_tx, f.localtax2_tx, f.total_localtax1, f.total_localtax2 ';
		$sql.= ', f.total_ht, f.tva as total_tva, f.total_ttc, f.fk_facture_fourn, f.fk_product, f.product_type, f.info_bits, f.rang, f.special_code, f.fk_parent_line, f.fk_unit';
		$sql.= ', p.rowid as product_id, p.ref as product_ref, p.label as label, p.description as product_desc';
		$sql.= ', f.multicurrency_subprice, f.multicurrency_total_ht, f.multicurrency_total_tva, multicurrency_total_ttc';
		$sql.= ' FROM '.MAIN_DB_PREFIX.'facture_fourn_det as f';
		$sql.= ' LEFT JOIN '.MAIN_DB_PREFIX.'product as p ON f.fk_product = p.rowid';
		$sql.= ' WHERE f.rowid = '.$rowid;
		$sql.= ' ORDER BY f.rang, f.rowid';

		$query = $this->db->query($sql);

		if (!$query) {
			$this->errors[] = $this->db->error();
			return -1;
		}

		if (!$this->db->num_rows($query)) {
			return 0;
		}

		$obj = $this->db->fetch_object($query);

		$this->id				= $obj->rowid;
		$this->rowid				= $obj->rowid;
		$this->fk_facture_fourn			= $obj->fk_facture_fourn;
		$this->description		= $obj->description;
		$this->date_start		= $obj->date_start;
		$this->date_end			= $obj->date_end;
		$this->product_ref		= $obj->product_ref;
		$this->ref_supplier		= $obj->ref_supplier;
		$this->libelle			= $obj->label;
		$this->label  			= $obj->label;
		$this->product_desc		= $obj->product_desc;
		$this->subprice			= $obj->pu_ht;
		$this->pu_ht				= $obj->pu_ht;
		$this->pu_ttc			= $obj->pu_ttc;
		$this->tva_tx			= $obj->tva_tx;
		$this->localtax1_tx		= $obj->localtax1_tx;
		$this->localtax2_tx		= $obj->localtax2_tx;
		$this->localtax1_type		= $obj->localtax1_type;
		$this->localtax2_type		= $obj->localtax2_type;
		$this->qty				= $obj->qty;
		$this->remise_percent    = $obj->remise_percent;
		$this->tva				= $obj->total_tva;
		$this->total_ht			= $obj->total_ht;
		$this->total_tva			= $obj->total_tva;
		$this->total_localtax1	= $obj->total_localtax1;
		$this->total_localtax2	= $obj->total_localtax2;
		$this->total_ttc			= $obj->total_ttc;
		$this->fk_product		= $obj->fk_product;
		$this->product_type		= $obj->product_type;
		$this->product_label		= $obj->label;
		$this->info_bits		    = $obj->info_bits;
		$this->tva_npr              = ($obj->info_bits & 1 == 1) ? 1 : 0;
		$this->fk_parent_line    = $obj->fk_parent_line;
		$this->special_code		= $obj->special_code;
		$this->rang       		= $obj->rang;
		$this->fk_unit           = $obj->fk_unit;

		$this->multicurrency_subprice	= $obj->multicurrency_subprice;
		$this->multicurrency_total_ht	= $obj->multicurrency_total_ht;
		$this->multicurrency_total_tva	= $obj->multicurrency_total_tva;
		$this->multicurrency_total_ttc	= $obj->multicurrency_total_ttc;

		$this->fetch_optionals();

		return 1;
	}

	/**
	 * Deletes a line
	 *
	 * @param     bool|int   $notrigger     1=Does not execute triggers, 0= execute triggers
	 * @return    int                       0 if KO, 1 if OK
	 */
	public function delete($notrigger = 0)
	{
		global $user;

		dol_syslog(get_class($this)."::deleteline rowid=".$this->id, LOG_DEBUG);

		$error = 0;

		$this->db->begin();

		if (!$notrigger) {
			if ($this->call_trigger('LINEBILL_SUPPLIER_DELETE', $user) < 0) {
				$error++;
			}
		}

		if (!$error) {
			// Supprime ligne
			$sql = 'DELETE FROM '.MAIN_DB_PREFIX.'facture_fourn_det ';
			$sql .= ' WHERE rowid = '.$this->id;
			dol_syslog(get_class($this)."::delete", LOG_DEBUG);
			$resql = $this->db->query($sql);
			if (!$resql) {
				$error++;
				$this->error = $this->db->lasterror();
			}
		}

		if (! $error)
		{
			$this->db->commit();
			return 1;
		}
		else
		{
			$this->db->rollback();
			return -1;
		}
	}

	/**
	 * Update a supplier invoice line
	 *
	 * @param int $notrigger Disable triggers
	 * @return int <0 if KO, >0 if OK
	 */
	public function update($notrigger = 0)
	{
		global $conf;

		$pu = price2num($this->pu_ht);
		$qty  = price2num($this->qty);

		// Check parameters
		if (empty($this->qty)) $this->qty=0;

		if ($this->product_type < 0) {
			return -1;
		}

		// Clean parameters
		if (empty($this->remise_percent)) $this->remise_percent = 0;
		if (empty($this->tva_tx))  		  $this->tva_tx = 0;
		if (empty($this->localtax1_tx))   $this->localtax1_tx = 0;
		if (empty($this->localtax2_tx))   $this->localtax2_tx = 0;

		$this->db->begin();

		if (empty($this->fk_product))
		{
			$fk_product = "null";
		} else {
			$fk_product = $this->fk_product;
		}

		if (empty($this->fk_unit)) {
			$fk_unit = "null";
		} else {
		    $fk_unit = "'".$this->db->escape($this->fk_unit)."'";
		}

		$sql = "UPDATE ".MAIN_DB_PREFIX."facture_fourn_det SET";
		$sql.= "  description ='".$this->db->escape($this->description)."'";
		$sql.= ", ref ='".$this->db->escape($this->ref_supplier ? $this->ref_supplier : $this->ref)."'";
		$sql.= ", date_start = ".($this->date_start != '' ? "'".$this->db->idate($this->date_start)."'" : "null");
		$sql.= ", date_end = ".($this->date_end != '' ? "'".$this->db->idate($this->date_end)."'" : "null");
		$sql.= ", pu_ht = ".price2num($this->pu_ht);
		$sql.= ", pu_ttc = ".price2num($this->pu_ttc);
		$sql.= ", qty = ".price2num($this->qty);
		$sql.= ", remise_percent = ".price2num($this->remise_percent);
		$sql.= ", vat_src_code = '".$this->db->escape(empty($this->vat_src_code)?'':$this->vat_src_code)."'";
		$sql.= ", tva_tx = ".price2num($this->tva_tx);
		$sql.= ", localtax1_tx = ".price2num($this->localtax1_tx);
		$sql.= ", localtax2_tx = ".price2num($this->localtax2_tx);
		$sql.= ", localtax1_type = '".$this->db->escape($this->localtax1_type)."'";
		$sql.= ", localtax2_type = '".$this->db->escape($this->localtax2_type)."'";
		$sql.= ", total_ht = ".price2num($this->total_ht);
		$sql.= ", tva= ".price2num($this->total_tva);
		$sql.= ", total_localtax1= ".price2num($this->total_localtax1);
		$sql.= ", total_localtax2= ".price2num($this->total_localtax2);
		$sql.= ", total_ttc = ".price2num($this->total_ttc);
		$sql.= ", fk_product = ".$fk_product;
		$sql.= ", product_type = ".$this->product_type;
		$sql.= ", info_bits = ".$this->info_bits;
		$sql.= ", fk_unit = ".$fk_unit;

		// Multicurrency
		$sql.= " , multicurrency_subprice=".price2num($this->multicurrency_subprice)."";
        $sql.= " , multicurrency_total_ht=".price2num($this->multicurrency_total_ht)."";
        $sql.= " , multicurrency_total_tva=".price2num($this->multicurrency_total_tva)."";
        $sql.= " , multicurrency_total_ttc=".price2num($this->multicurrency_total_ttc)."";

		$sql.= " WHERE rowid = ".$this->id;

		dol_syslog(get_class($this)."::update", LOG_DEBUG);
		$resql = $this->db->query($sql);

		if (!$resql) {
			$this->db->rollback();
			$this->error = $this->db->lasterror();
			return -1;
		}

		$this->rowid = $this->id;
		$error = 0;

		if (empty($conf->global->MAIN_EXTRAFIELDS_DISABLED)) // For avoid conflicts if trigger used
		{
			$result = $this->insertExtraFields();
			if ($result < 0)
			{
				$error++;
			}
		}

		if (! $error && ! $notrigger)
		{
			global $langs, $user;

			// Call trigger
			if ($this->call_trigger('LINEBILL_SUPPLIER_UPDATE',$user) < 0) {
				$this->db->rollback();
				return -1;
			}
			// End call triggers
		}

		if ($error) {
			$this->db->rollback();
			return -1;
		}

		$this->db->commit();
		return 1;
	}

    /**
     *	Insert line into database
     *
     *	@param      int		$notrigger		1 no triggers
     *	@return		int						<0 if KO, >0 if OK
     */
    public function insert($notrigger=0)
    {
        global $user,$conf;

        $error=0;

        dol_syslog(get_class($this)."::insert rang=".$this->rang, LOG_DEBUG);

        // Clean parameters
        $this->desc=trim($this->desc);
        if (empty($this->tva_tx)) $this->tva_tx=0;
        if (empty($this->localtax1_tx)) $this->localtax1_tx=0;
        if (empty($this->localtax2_tx)) $this->localtax2_tx=0;
        if (empty($this->localtax1_type)) $this->localtax1_type='0';
        if (empty($this->localtax2_type)) $this->localtax2_type='0';
        if (empty($this->total_localtax1)) $this->total_localtax1=0;
        if (empty($this->total_localtax2)) $this->total_localtax2=0;
        if (empty($this->rang)) $this->rang=0;
        if (empty($this->remise_percent)) $this->remise_percent=0;
        if (empty($this->info_bits)) $this->info_bits=0;
        if (empty($this->subprice)) $this->subprice=0;
        if (empty($this->special_code)) $this->special_code=0;
        if (empty($this->fk_parent_line)) $this->fk_parent_line=0;
        if (! isset($this->situation_percent) || $this->situation_percent > 100 || (string) $this->situation_percent == '') $this->situation_percent = 100;

        if (empty($this->pa_ht)) $this->pa_ht=0;
        if (empty($this->multicurrency_subprice)) $this->multicurrency_subprice=0;
        if (empty($this->multicurrency_total_ht)) $this->multicurrency_total_ht=0;
        if (empty($this->multicurrency_total_tva)) $this->multicurrency_total_tva=0;
        if (empty($this->multicurrency_total_ttc)) $this->multicurrency_total_ttc=0;


        // Check parameters
        if ($this->product_type < 0)
        {
            $this->error='ErrorProductTypeMustBe0orMore';
            return -1;
        }
        if (! empty($this->fk_product))
        {
            // Check product exists
            $result=Product::isExistingObject('product', $this->fk_product);
            if ($result <= 0)
            {
                $this->error='ErrorProductIdDoesNotExists';
                return -1;
            }
        }

        $this->db->begin();

        // Insertion dans base de la ligne
        $sql = 'INSERT INTO '.MAIN_DB_PREFIX.$this->table_element;
        $sql.= ' (fk_facture_fourn, fk_parent_line, label, description, ref, qty,';
        $sql.= ' vat_src_code, tva_tx, localtax1_tx, localtax2_tx, localtax1_type, localtax2_type,';
        $sql.= ' fk_product, product_type, remise_percent, pu_ht, pu_ttc,';
        $sql.= ' date_start, date_end, fk_code_ventilation, rang, special_code,';
        $sql.= ' info_bits, total_ht, tva, total_ttc, total_localtax1, total_localtax2, fk_unit';
        $sql.= ', fk_multicurrency, multicurrency_code, multicurrency_subprice, multicurrency_total_ht, multicurrency_total_tva, multicurrency_total_ttc';
        $sql.= ')';
        $sql.= " VALUES (".$this->fk_facture_fourn.",";
        $sql.= " ".($this->fk_parent_line>0?"'".$this->db->escape($this->fk_parent_line)."'":"null").",";
        $sql.= " ".(! empty($this->label)?"'".$this->db->escape($this->label)."'":"null").",";
        $sql.= " '".$this->db->escape($this->desc ? $this->desc : $this->description)."',";
        $sql.= " '".$this->db->escape($this->ref_supplier)."',";
        $sql.= " ".price2num($this->qty).",";

        $sql.= " ".(empty($this->vat_src_code)?"''":"'".$this->db->escape($this->vat_src_code)."'").",";
        $sql.= " ".price2num($this->tva_tx).",";
        $sql.= " ".price2num($this->localtax1_tx).",";
        $sql.= " ".price2num($this->localtax2_tx).",";
        $sql.= " '".$this->db->escape($this->localtax1_type)."',";
        $sql.= " '".$this->db->escape($this->localtax2_type)."',";
        $sql.= ' '.(! empty($this->fk_product)?$this->fk_product:"null").',';
        $sql.= " ".$this->product_type.",";
        $sql.= " ".price2num($this->remise_percent).",";
        $sql.= " ".price2num($this->subprice).",";
        $sql.= " ".(! empty($this->qty)?price2num($this->total_ttc / $this->qty):price2num($this->total_ttc)).",";
        $sql.= " ".(! empty($this->date_start)?"'".$this->db->idate($this->date_start)."'":"null").",";
        $sql.= " ".(! empty($this->date_end)?"'".$this->db->idate($this->date_end)."'":"null").",";
        $sql.= ' '.(! empty($this->fk_code_ventilation)?$this->fk_code_ventilation:0).',';
        $sql.= ' '.$this->rang.',';
        $sql.= ' '.$this->special_code.',';
        $sql.= " '".$this->db->escape($this->info_bits)."',";
        $sql.= " ".price2num($this->total_ht).",";
        $sql.= " ".price2num($this->total_tva).",";
        $sql.= " ".price2num($this->total_ttc).",";
        $sql.= " ".price2num($this->total_localtax1).",";
        $sql.= " ".price2num($this->total_localtax2);
        $sql .= ", ".(!$this->fk_unit ? 'NULL' : $this->fk_unit);
        $sql.= ", ".(int) $this->fk_multicurrency;
        $sql.= ", '".$this->db->escape($this->multicurrency_code)."'";
        $sql.= ", ".price2num($this->multicurrency_subprice);
        $sql.= ", ".price2num($this->multicurrency_total_ht);
        $sql.= ", ".price2num($this->multicurrency_total_tva);
        $sql.= ", ".price2num($this->multicurrency_total_ttc);
        $sql.= ')';

        $resql=$this->db->query($sql);
        if ($resql)
        {
            $this->id=$this->db->last_insert_id(MAIN_DB_PREFIX.$this->table_element);
            $this->rowid=$this->id;		// backward compatibility

            if (empty($conf->global->MAIN_EXTRAFIELDS_DISABLED)) // For avoid conflicts if trigger used
            {
                $result=$this->insertExtraFields();
                if ($result < 0)
                {
                    $error++;
                }
            }

            if (! $error && ! $notrigger)
            {
                // Call trigger
                $result=$this->call_trigger('LINEBILL_SUPPLIER_CREATE',$user);
                if ($result < 0)
                {
                    $this->db->rollback();
                    return -2;
                }
                // End call triggers
            }

            $this->db->commit();
            return $this->id;

        }
        else
        {
            $this->error=$this->db->error();
            $this->db->rollback();
            return -2;
        }
    }
            /**
     *  Mise a jour de l'objet ligne de commande en base
     *
     *  @return		int		<0 si ko, >0 si ok
     */
    function update_total()
    {
        $this->db->begin();

        // Mise a jour ligne en base
        $sql = "UPDATE ".MAIN_DB_PREFIX."facture_fourn_det SET";
        $sql.= "  total_ht='".price2num($this->total_ht)."'";
        $sql.= ", tva='".price2num($this->total_tva)."'";
        $sql.= ", total_localtax1='".price2num($this->total_localtax1)."'";
        $sql.= ", total_localtax2='".price2num($this->total_localtax2)."'";
        $sql.= ", total_ttc='".price2num($this->total_ttc)."'";
        $sql.= " WHERE rowid = ".$this->rowid;

        dol_syslog("FactureFournisseurLigne.class.php::update_total", LOG_DEBUG);

        $resql=$this->db->query($sql);
        if ($resql)
        {
            $this->db->commit();
            return 1;
        }
        else
        {
            $this->error=$this->db->error();
            $this->db->rollback();
            return -2;
        }
    }
 }<|MERGE_RESOLUTION|>--- conflicted
+++ resolved
@@ -1672,17 +1672,8 @@
 			$this->line->ventil=$ventil;
 			$this->line->rang=$rang;
 			$this->line->info_bits=$info_bits;
-<<<<<<< HEAD
-
-			$this->line->special_code=$this->special_code;
-=======
-			$this->line->total_ht=       (($this->type==self::TYPE_CREDIT_NOTE||$qty<0)?-abs($total_ht):$total_ht);  // For credit note and if qty is negative, total is negative
-			$this->line->total_tva=      $total_tva;
-			$this->line->total_localtax1=$total_localtax1;
-			$this->line->total_localtax2=$total_localtax2;
-			$this->line->total_ttc=      (($this->type==self::TYPE_CREDIT_NOTE||$qty<0)?-abs($total_ttc):$total_ttc);
+
 			$this->line->special_code=((string) $special_code != '' ? $special_code : $this->special_code);
->>>>>>> 2ae3d75d
 			$this->line->fk_parent_line=$this->fk_parent_line;
 			$this->line->origin=$this->origin;
 			$this->line->origin_id=$origin_id;
