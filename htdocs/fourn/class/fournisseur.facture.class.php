--- conflicted
+++ resolved
@@ -1188,6 +1188,9 @@
 
 		if (!$error)
 		{
+			// Delete record into ECM index (Note that delete is also done when deleting files with the dol_delete_dir_recursive
+			$this->deleteEcmFiles();
+
 			// We remove directory
 			if ($conf->fournisseur->facture->dir_output)
 			{
@@ -1514,7 +1517,6 @@
 			return 0;
 		}
 
-<<<<<<< HEAD
 		dol_syslog(__METHOD__, LOG_DEBUG);
 
 		$this->db->begin();
@@ -1525,229 +1527,6 @@
 
 		$result = $this->db->query($sql);
 		if ($result)
-=======
-        if (!$error)
-        {
-        	// Delete linked object
-        	$res = $this->deleteObjectLinked();
-        	if ($res < 0) $error++;
-        }
-
-        if (!$error)
-        {
-        	// Delete record into ECM index (Note that delete is also done when deleting files with the dol_delete_dir_recursive
-        	$this->deleteEcmFiles();
-
-        	// We remove directory
-        	if ($conf->fournisseur->facture->dir_output)
-        	{
-        		include_once DOL_DOCUMENT_ROOT.'/core/lib/files.lib.php';
-
-        		$ref = dol_sanitizeFileName($this->ref);
-        		$dir = $conf->fournisseur->facture->dir_output.'/'.get_exdir($this->id, 2, 0, 0, $this, 'invoive_supplier').$ref;
-        		$file = $dir."/".$ref.".pdf";
-        		if (file_exists($file))
-        		{
-        			if (!dol_delete_file($file, 0, 0, 0, $this)) // For triggers
-        			{
-        				$this->error = 'ErrorFailToDeleteFile';
-        				$error++;
-        			}
-        		}
-        		if (file_exists($dir))
-        		{
-        			$res = @dol_delete_dir_recursive($dir);
-
-        			if (!$res)
-        			{
-        				$this->error = 'ErrorFailToDeleteDir';
-        				$error++;
-        			}
-        		}
-        	}
-        }
-
-        // Remove extrafields
-        if (!$error)
-        {
-        	$result = $this->deleteExtraFields();
-        	if ($result < 0)
-        	{
-        		$error++;
-        		dol_syslog(get_class($this)."::delete error -4 ".$this->error, LOG_ERR);
-        	}
-        }
-
-        if (!$error)
-        {
-        	dol_syslog(get_class($this)."::delete $this->id by $user->id", LOG_DEBUG);
-        	$this->db->commit();
-        	return 1;
-        }
-        else
-        {
-        	$this->error = $this->db->lasterror();
-        	$this->db->rollback();
-        	return -$error;
-        }
-    }
-
-
-    // phpcs:disable PEAR.NamingConventions.ValidFunctionName.ScopeNotCamelCaps
-    /**
-     *  Tag invoice as a payed invoice
-     *
-     *	@param  User	$user       Object user
-     *	@param  string	$close_code	Code renseigne si on classe a payee completement alors que paiement incomplet. Not implementd yet.
-     *	@param  string	$close_note	Commentaire renseigne si on classe a payee alors que paiement incomplet. Not implementd yet.
-     *	@return int         		<0 si ko, >0 si ok
-     */
-    public function set_paid($user, $close_code = '', $close_note = '')
-    {
-        // phpcs:enable
-        global $conf, $langs;
-        $error = 0;
-
-        $this->db->begin();
-
-        $sql = 'UPDATE '.MAIN_DB_PREFIX.'facture_fourn';
-        $sql .= ' SET paye = 1, fk_statut = '.self::STATUS_CLOSED;
-        $sql .= ' WHERE rowid = '.$this->id;
-
-        dol_syslog("FactureFournisseur::set_paid", LOG_DEBUG);
-        $resql = $this->db->query($sql);
-        if ($resql)
-        {
-            // Call trigger
-            $result = $this->call_trigger('BILL_SUPPLIER_PAYED', $user);
-            if ($result < 0) $error++;
-            // End call triggers
-        }
-        else
-        {
-            $error++;
-            $this->error = $this->db->error();
-            dol_print_error($this->db);
-        }
-
-        if (!$error)
-        {
-            $this->db->commit();
-            return 1;
-        }
-        else
-        {
-            $this->db->rollback();
-            return -1;
-        }
-    }
-
-
-    // phpcs:disable PEAR.NamingConventions.ValidFunctionName.ScopeNotCamelCaps
-    /**
-     *	Tag la facture comme non payee completement + appel trigger BILL_UNPAYED
-     *	Fonction utilisee quand un paiement prelevement est refuse,
-     *	ou quand une facture annulee et reouverte.
-     *
-     *	@param      User	$user       Object user that change status
-     *	@return     int         		<0 si ok, >0 si ok
-     */
-    public function set_unpaid($user)
-    {
-        // phpcs:enable
-        global $conf, $langs;
-        $error = 0;
-
-        $this->db->begin();
-
-        $sql = 'UPDATE '.MAIN_DB_PREFIX.'facture_fourn';
-        $sql .= ' SET paye=0, fk_statut=1, close_code=null, close_note=null';
-        $sql .= ' WHERE rowid = '.$this->id;
-
-        dol_syslog("FactureFournisseur::set_unpaid", LOG_DEBUG);
-        $resql = $this->db->query($sql);
-        if ($resql)
-        {
-            // Call trigger
-            $result = $this->call_trigger('BILL_SUPPLIER_UNPAYED', $user);
-            if ($result < 0) $error++;
-            // End call triggers
-        }
-        else
-        {
-            $error++;
-            $this->error = $this->db->lasterror();
-            dol_syslog("FactureFournisseur::set_unpaid ".$this->error);
-        }
-
-        if (!$error)
-        {
-            $this->db->commit();
-            return 1;
-        }
-        else
-        {
-            $this->db->rollback();
-            return -1;
-        }
-    }
-
-    /**
-     *	Tag invoice as validated + call trigger BILL_VALIDATE
-     *
-     *	@param	User	$user           Object user that validate
-     *	@param  string	$force_number   Reference to force on invoice
-     *	@param	int		$idwarehouse	Id of warehouse for stock change
-     *  @param	int		$notrigger		1=Does not execute triggers, 0= execute triggers
-     *	@return int 			        <0 if KO, =0 if nothing to do, >0 if OK
-     */
-    public function validate($user, $force_number = '', $idwarehouse = 0, $notrigger = 0)
-    {
-        global $conf, $langs;
-
-        require_once DOL_DOCUMENT_ROOT.'/core/lib/files.lib.php';
-
-        $now = dol_now();
-
-        $error = 0;
-        dol_syslog(get_class($this).'::validate user='.$user->id.', force_number='.$force_number.', idwarehouse='.$idwarehouse);
-
-        // Force to have object complete for checks
-        $this->fetch_thirdparty();
-        $this->fetch_lines();
-
-        // Check parameters
-        if ($this->statut > self::STATUS_DRAFT)	// This is to avoid to validate twice (avoid errors on logs and stock management)
-        {
-            dol_syslog(get_class($this)."::validate no draft status", LOG_WARNING);
-            return 0;
-        }
-        if (preg_match('/^'.preg_quote($langs->trans("CopyOf").' ').'/', $this->ref_supplier))
-        {
-        	$langs->load("errors");
-        	$this->error = $langs->trans("ErrorFieldFormat", $langs->transnoentities("RefSupplier")).'. '.$langs->trans('RemoveString', $langs->transnoentitiesnoconv("CopyOf"));
-            return -1;
-        }
-        if (count($this->lines) <= 0)
-        {
-        	$langs->load("errors");
-            $this->error = $langs->trans("ErrorObjectMustHaveLinesToBeValidated", $this->ref);
-            return -1;
-        }
-
-        $this->db->begin();
-
-        // Define new ref
-        if ($force_number)
-        {
-            $num = $force_number;
-        }
-        elseif (preg_match('/^[\(]?PROV/i', $this->ref) || empty($this->ref)) // empty should not happened, but when it occurs, the test save life
-        {
-            $num = $this->getNextNumRef($this->thirdparty);
-        }
-        else
->>>>>>> 5ea3f09e
 		{
 			if (!$error)
 			{
