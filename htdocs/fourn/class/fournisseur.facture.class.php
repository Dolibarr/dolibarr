<?php
/* Copyright (C) 2002-2004	Rodolphe Quiedeville	<rodolphe@quiedeville.org>
 * Copyright (C) 2004-2012	Laurent Destailleur		<eldy@users.sourceforge.net>
 * Copyright (C) 2004		Christophe Combelles	<ccomb@free.fr>
 * Copyright (C) 2005		Marc Barilley			<marc@ocebo.com>
 * Copyright (C) 2005-2012	Regis Houssin			<regis.houssin@inodbox.com>
 * Copyright (C) 2010-2020	Juanjo Menent			<jmenent@2byte.es>
 * Copyright (C) 2013-2019	Philippe Grand			<philippe.grand@atoo-net.com>
 * Copyright (C) 2013		Florian Henry			<florian.henry@open-concept.pro>
 * Copyright (C) 2014-2016	Marcos García			<marcosgdf@gmail.com>
 * Copyright (C) 2015		Bahfir Abbes			<bafbes@gmail.com>
 * Copyright (C) 2015-2019	Ferran Marcet			<fmarcet@2byte.es>
 * Copyright (C) 2016-2021	Alexandre Spangaro		<aspangaro@open-dsi.fr>
 * Copyright (C) 2018       Nicolas ZABOURI			<info@inovea-conseil.com>
 * Copyright (C) 2018-2020  Frédéric France         <frederic.france@netlogic.fr>
 *
 * This program is free software; you can redistribute it and/or modify
 * it under the terms of the GNU General Public License as published by
 * the Free Software Foundation; either version 3 of the License, or
 * (at your option) any later version.
 *
 * This program is distributed in the hope that it will be useful,
 * but WITHOUT ANY WARRANTY; without even the implied warranty of
 * MERCHANTABILITY or FITNESS FOR A PARTICULAR PURPOSE.  See the
 * GNU General Public License for more details.
 *
 * You should have received a copy of the GNU General Public License
 * along with this program. If not, see <https://www.gnu.org/licenses/>.
 */

/**
 *  \file       htdocs/fourn/class/fournisseur.facture.class.php
 *  \ingroup    fournisseur,facture
 *  \brief      File of class to manage suppliers invoices
 */

include_once DOL_DOCUMENT_ROOT.'/core/class/commoninvoice.class.php';
require_once DOL_DOCUMENT_ROOT.'/core/class/commonobjectline.class.php';
require_once DOL_DOCUMENT_ROOT.'/multicurrency/class/multicurrency.class.php';
require_once DOL_DOCUMENT_ROOT.'/product/class/product.class.php';

if (!empty($conf->accounting->enabled)) {
	require_once DOL_DOCUMENT_ROOT.'/core/class/html.formaccounting.class.php';
}
if (!empty($conf->accounting->enabled)) {
	require_once DOL_DOCUMENT_ROOT.'/accountancy/class/accountingaccount.class.php';
}

/**
 *	Class to manage suppliers invoices
 */
class FactureFournisseur extends CommonInvoice
{
	/**
	 * @var string ID to identify managed object
	 */
	public $element = 'invoice_supplier';

	/**
	 * @var string Name of table without prefix where object is stored
	 */
	public $table_element = 'facture_fourn';

	/**
	 * @var string    Name of subtable line
	 */
	public $table_element_line = 'facture_fourn_det';

	/**
	 * @var string Field with ID of parent key if this field has a parent
	 */
	public $fk_element = 'fk_facture_fourn';

	/**
	 * @var string String with name of icon for myobject. Must be the part after the 'object_' into object_myobject.png
	 */
	public $picto = 'supplier_invoice';

	/**
	 * 0=No test on entity, 1=Test with field entity, 2=Test with link by societe
	 * @var int
	 */
	public $ismultientitymanaged = 1;

	/**
	 * 0=Default, 1=View may be restricted to sales representative only if no permission to see all or to company of external user if external user
	 * @var integer
	 */
	public $restrictiononfksoc = 1;

	/**
	 * {@inheritdoc}
	 */
	protected $table_ref_field = 'ref';

	/**
	 * @var int ID
	 */
	public $rowid;

	/**
	 * @var string Ref
	 */
	public $ref;

	/**
	 * @var string Ref supplier
	 */
	public $ref_supplier;

	/**
	 * @var string Label of invoice
	 */
	public $label;

	public $socid;

	//Check constants for types
	public $type = self::TYPE_STANDARD;

	/**
	 * Supplier invoice status
	 * @var int
	 * @see FactureFournisseur::STATUS_DRAFT, FactureFournisseur::STATUS_VALIDATED, FactureFournisseur::STATUS_PAID, FactureFournisseur::STATUS_ABANDONED
	 */
	public $statut;

	/**
	 * ! Closing after partial payment: discount_vat, badsupplier, abandon
	 * ! Closing when no payment: replaced, abandoned
	 * @var string Close code
	 */
	public $close_code;

	/**
	 * ! Comment if paid without full payment
	 * @var string Close note
	 */
	public $close_note;

	/**
	 * Set to 1 if the invoice is completely paid, otherwise is 0
	 * @var int
	 */
	public $paye;

	public $author;

	/**
	 * Date creation record (datec)
	 *
	 * @var integer
	 */
	public $datec;

	/**
	 * Date modification record (tms)
	 *
	 * @var integer
	 */
	public $tms;

	/**
	 * Invoice date (date)
	 *
	 * @var integer
	 */
	public $date;

	/**
	 * Max payment date (date_echeance)
	 *
	 * @var integer
	 */
	public $date_echeance;

	public $amount = 0;
	public $remise = 0;

	/**
	 * @var float tva
	 * @deprecated Use $total_tva
	 */
	public $tva = 0;

	public $localtax1;
	public $localtax2;
	public $total_ht = 0;
	public $total_tva = 0;
	public $total_localtax1 = 0;
	public $total_localtax2 = 0;
	public $total_ttc = 0;

	/**
	 * @deprecated
	 * @see $note_private, $note_public
	 */
	public $note;

	public $note_private;
	public $note_public;
	public $propalid;

	public $cond_reglement_id;
	public $cond_reglement_code;
	public $cond_reglement_label;
	public $cond_reglement_doc;

	/**
	 * @var int ID
	 */
	public $fk_account;

	public $mode_reglement_id;
	public $mode_reglement_code;

	/**
	 * @var int transport mode id
	 */
	public $transport_mode_id;

	public $extraparams = array();

	/**
	 * Invoice lines
	 * @var SupplierInvoiceLine[]
	 */
	public $lines = array();

	/**
	 * @deprecated
	 */
	public $fournisseur;

	// Multicurrency
	/**
	 * @var int ID
	 */
	public $fk_multicurrency;

	public $multicurrency_code;
	public $multicurrency_tx;
	public $multicurrency_total_ht;
	public $multicurrency_total_tva;
	public $multicurrency_total_ttc;
	//! id of source var_dump($$this);invoice if replacement invoice or credit note
	/**
	 * @var int ID
	 */
	public $fk_facture_source;


	public $fields = array(
		'rowid' =>array('type'=>'integer', 'label'=>'TechnicalID', 'enabled'=>1, 'visible'=>-1, 'notnull'=>1, 'position'=>10),
		'ref' =>array('type'=>'varchar(255)', 'label'=>'Ref', 'enabled'=>1, 'visible'=>-1, 'notnull'=>1, 'showoncombobox'=>1, 'position'=>15),
		'ref_supplier' =>array('type'=>'varchar(255)', 'label'=>'RefSupplier', 'enabled'=>1, 'visible'=>-1, 'position'=>20),
		'entity' =>array('type'=>'integer', 'label'=>'Entity', 'default'=>1, 'enabled'=>1, 'visible'=>-2, 'notnull'=>1, 'position'=>25, 'index'=>1),
		'ref_ext' =>array('type'=>'varchar(255)', 'label'=>'RefExt', 'enabled'=>1, 'visible'=>0, 'position'=>30),
		'type' =>array('type'=>'smallint(6)', 'label'=>'Type', 'enabled'=>1, 'visible'=>-1, 'notnull'=>1, 'position'=>35),
		'fk_soc' =>array('type'=>'integer:Societe:societe/class/societe.class.php', 'label'=>'ThirdParty', 'enabled'=>1, 'visible'=>-1, 'notnull'=>1, 'position'=>40),
		'datec' =>array('type'=>'datetime', 'label'=>'DateCreation', 'enabled'=>1, 'visible'=>-1, 'position'=>45),
		'datef' =>array('type'=>'date', 'label'=>'Date', 'enabled'=>1, 'visible'=>-1, 'position'=>50),
		'tms' =>array('type'=>'timestamp', 'label'=>'DateModification', 'enabled'=>1, 'visible'=>-1, 'notnull'=>1, 'position'=>55),
		'libelle' =>array('type'=>'varchar(255)', 'label'=>'Label', 'enabled'=>1, 'visible'=>-1, 'position'=>60),
		'paye' =>array('type'=>'smallint(6)', 'label'=>'Paye', 'enabled'=>1, 'visible'=>-1, 'notnull'=>1, 'position'=>65),
		'amount' =>array('type'=>'double(24,8)', 'label'=>'Amount', 'enabled'=>1, 'visible'=>-1, 'notnull'=>1, 'position'=>70),
		'remise' =>array('type'=>'double(24,8)', 'label'=>'Discount', 'enabled'=>1, 'visible'=>-1, 'position'=>75),
		'close_code' =>array('type'=>'varchar(16)', 'label'=>'CloseCode', 'enabled'=>1, 'visible'=>-1, 'position'=>80),
		'close_note' =>array('type'=>'varchar(128)', 'label'=>'CloseNote', 'enabled'=>1, 'visible'=>-1, 'position'=>85),
		'tva' =>array('type'=>'double(24,8)', 'label'=>'Tva', 'enabled'=>1, 'visible'=>-1, 'position'=>90),
		'localtax1' =>array('type'=>'double(24,8)', 'label'=>'Localtax1', 'enabled'=>1, 'visible'=>-1, 'position'=>95),
		'localtax2' =>array('type'=>'double(24,8)', 'label'=>'Localtax2', 'enabled'=>1, 'visible'=>-1, 'position'=>100),
		'total_ht' =>array('type'=>'double(24,8)', 'label'=>'TotalHT', 'enabled'=>1, 'visible'=>-1, 'position'=>105),
		'total_tva' =>array('type'=>'double(24,8)', 'label'=>'TotalVAT', 'enabled'=>1, 'visible'=>-1, 'position'=>110),
		'total_ttc' =>array('type'=>'double(24,8)', 'label'=>'TotalTTC', 'enabled'=>1, 'visible'=>-1, 'position'=>115),
		'fk_user_author' =>array('type'=>'integer:User:user/class/user.class.php', 'label'=>'UserAuthor', 'enabled'=>1, 'visible'=>-1, 'position'=>125),
		'fk_user_modif' =>array('type'=>'integer:User:user/class/user.class.php', 'label'=>'UserModif', 'enabled'=>1, 'visible'=>-2, 'notnull'=>-1, 'position'=>130),
		'fk_user_valid' =>array('type'=>'integer:User:user/class/user.class.php', 'label'=>'UserValidation', 'enabled'=>1, 'visible'=>-1, 'position'=>135),
		'fk_facture_source' =>array('type'=>'integer', 'label'=>'Fk facture source', 'enabled'=>1, 'visible'=>-1, 'position'=>140),
		'fk_projet' =>array('type'=>'integer:Project:projet/class/project.class.php:1:fk_statut=1', 'label'=>'Project', 'enabled'=>1, 'visible'=>-1, 'position'=>145),
		'fk_account' =>array('type'=>'integer', 'label'=>'Account', 'enabled'=>1, 'visible'=>-1, 'position'=>150),
		'fk_cond_reglement' =>array('type'=>'integer', 'label'=>'PaymentTerm', 'enabled'=>1, 'visible'=>-1, 'position'=>155),
		'fk_mode_reglement' =>array('type'=>'integer', 'label'=>'PaymentMode', 'enabled'=>1, 'visible'=>-1, 'position'=>160),
		'date_lim_reglement' =>array('type'=>'date', 'label'=>'DateLimReglement', 'enabled'=>1, 'visible'=>-1, 'position'=>165),
		'note_private' =>array('type'=>'text', 'label'=>'NotePublic', 'enabled'=>1, 'visible'=>0, 'position'=>170),
		'note_public' =>array('type'=>'text', 'label'=>'NotePrivate', 'enabled'=>1, 'visible'=>0, 'position'=>175),
		'model_pdf' =>array('type'=>'varchar(255)', 'label'=>'ModelPdf', 'enabled'=>1, 'visible'=>0, 'position'=>180),
		'extraparams' =>array('type'=>'varchar(255)', 'label'=>'Extraparams', 'enabled'=>1, 'visible'=>-1, 'position'=>190),
		'fk_incoterms' =>array('type'=>'integer', 'label'=>'IncotermCode', 'enabled'=>1, 'visible'=>-1, 'position'=>195),
		'location_incoterms' =>array('type'=>'varchar(255)', 'label'=>'IncotermLocation', 'enabled'=>1, 'visible'=>-1, 'position'=>200),
		'fk_multicurrency' =>array('type'=>'integer', 'label'=>'MulticurrencyId', 'enabled'=>1, 'visible'=>-1, 'position'=>205),
		'multicurrency_code' =>array('type'=>'varchar(255)', 'label'=>'MulticurrencyCode', 'enabled'=>1, 'visible'=>-1, 'position'=>210),
		'multicurrency_tx' =>array('type'=>'double(24,8)', 'label'=>'MulticurrencyRate', 'enabled'=>1, 'visible'=>-1, 'position'=>215),
		'multicurrency_total_ht' =>array('type'=>'double(24,8)', 'label'=>'MulticurrencyTotalHT', 'enabled'=>1, 'visible'=>-1, 'position'=>220),
		'multicurrency_total_tva' =>array('type'=>'double(24,8)', 'label'=>'MulticurrencyTotalVAT', 'enabled'=>1, 'visible'=>-1, 'position'=>225),
		'multicurrency_total_ttc' =>array('type'=>'double(24,8)', 'label'=>'MulticurrencyTotalTTC', 'enabled'=>1, 'visible'=>-1, 'position'=>230),
		'date_pointoftax' =>array('type'=>'date', 'label'=>'Date pointoftax', 'enabled'=>1, 'visible'=>-1, 'position'=>235),
		'date_valid' =>array('type'=>'date', 'label'=>'DateValidation', 'enabled'=>1, 'visible'=>-1, 'position'=>240),
		'last_main_doc' =>array('type'=>'varchar(255)', 'label'=>'Last main doc', 'enabled'=>1, 'visible'=>-1, 'position'=>245),
		'fk_statut' =>array('type'=>'smallint(6)', 'label'=>'Status', 'enabled'=>1, 'visible'=>-1, 'notnull'=>1, 'position'=>500),
		'import_key' =>array('type'=>'varchar(14)', 'label'=>'ImportId', 'enabled'=>1, 'visible'=>-2, 'position'=>900),
	);


	/**
	 * Standard invoice
	 */
	const TYPE_STANDARD = 0;

	/**
	 * Replacement invoice
	 */
	const TYPE_REPLACEMENT = 1;

	/**
	 * Credit note invoice
	 */
	const TYPE_CREDIT_NOTE = 2;

	/**
	 * Deposit invoice
	 */
	const TYPE_DEPOSIT = 3;

	/**
	 * Draft
	 */
	const STATUS_DRAFT = 0;

	/**
	 * Validated (need to be paid)
	 */
	const STATUS_VALIDATED = 1;

	/**
	 * Classified paid.
	 * If paid partially, $this->close_code can be:
	 * - CLOSECODE_DISCOUNTVAT
	 * - CLOSECODE_BADCREDIT
	 * If paid completelly, this->close_code will be null
	 */
	const STATUS_CLOSED = 2;

	/**
	 * Classified abandoned and no payment done.
	 * $this->close_code can be:
	 * - CLOSECODE_BADCREDIT
	 * - CLOSECODE_ABANDONED
	 * - CLOSECODE_REPLACED
	 */
	const STATUS_ABANDONED = 3;

	const CLOSECODE_DISCOUNTVAT = 'discount_vat';
	const CLOSECODE_BADCREDIT = 'badsupplier';
	const CLOSECODE_ABANDONED = 'abandon';
	const CLOSECODE_REPLACED = 'replaced';

	/**
	 *	Constructor
	 *
	 *  @param		DoliDB		$db      Database handler
	 */
	public function __construct($db)
	{
		$this->db = $db;
	}

	/**
	 *    Create supplier invoice into database
	 *
	 *    @param      User		$user       user object that creates
	 *    @return     int    	     		Id invoice created if OK, < 0 if KO
	 */
	public function create($user)
	{
		global $langs, $conf, $hookmanager;

		$error = 0;
		$now = dol_now();

		// Clean parameters
		if (isset($this->ref_supplier)) {
			$this->ref_supplier = trim($this->ref_supplier);
		}
		if (empty($this->type)) {
			$this->type = self::TYPE_STANDARD;
		}
		if (empty($this->date)) {
			$this->date = $now;
		}

		$socid = $this->socid;
		$ref_supplier = $this->ref_supplier;
		$amount = $this->amount;
		$remise = $this->remise;

		// Multicurrency (test on $this->multicurrency_tx because we should take the default rate only if not using origin rate)
		if (!empty($this->multicurrency_code) && empty($this->multicurrency_tx)) {
			list($this->fk_multicurrency, $this->multicurrency_tx) = MultiCurrency::getIdAndTxFromCode($this->db, $this->multicurrency_code, $this->date);
		} else {
			$this->fk_multicurrency = MultiCurrency::getIdFromCode($this->db, $this->multicurrency_code);
		}
		if (empty($this->fk_multicurrency)) {
			$this->multicurrency_code = $conf->currency;
			$this->fk_multicurrency = 0;
			$this->multicurrency_tx = 1;
		}

		$this->db->begin();

		if (!$remise) {
			$remise = 0;
		}

		$sql = "INSERT INTO ".MAIN_DB_PREFIX."facture_fourn (";
		$sql .= "ref";
		$sql .= ", ref_supplier";
		$sql .= ", ref_ext";
		$sql .= ", entity";
		$sql .= ", type";
		$sql .= ", libelle";
		$sql .= ", fk_soc";
		$sql .= ", datec";
		$sql .= ", datef";
		$sql .= ", fk_projet";
		$sql .= ", fk_cond_reglement";
		$sql .= ", fk_mode_reglement";
		$sql .= ", fk_account";
		$sql .= ", note_private";
		$sql .= ", note_public";
		$sql .= ", fk_user_author";
		$sql .= ", date_lim_reglement";
		$sql .= ", fk_incoterms, location_incoterms";
		$sql .= ", fk_multicurrency";
		$sql .= ", multicurrency_code";
		$sql .= ", multicurrency_tx";
		$sql .= ", fk_facture_source";
		$sql .= ")";
		$sql .= " VALUES (";
		$sql .= "'(PROV)'";
		$sql .= ", '".$this->db->escape($this->ref_supplier)."'";
<<<<<<< HEAD
		$sql .= ", ".((int) $conf->entity);
=======
		$sql .= ", '".$this->db->escape($this->ref_ext)."'";
		$sql .= ", ".$conf->entity;
>>>>>>> bede1116
		$sql .= ", '".$this->db->escape($this->type)."'";
		$sql .= ", '".$this->db->escape(isset($this->label) ? $this->label : (isset($this->libelle) ? $this->libelle : ''))."'";
		$sql .= ", ".((int) $this->socid);
		$sql .= ", '".$this->db->idate($now)."'";
		$sql .= ", '".$this->db->idate($this->date)."'";
		$sql .= ", ".($this->fk_project > 0 ? ((int) $this->fk_project) : "null");
		$sql .= ", ".($this->cond_reglement_id > 0 ? ((int) $this->cond_reglement_id) : "null");
		$sql .= ", ".($this->mode_reglement_id > 0 ? ((int) $this->mode_reglement_id) : "null");
		$sql .= ", ".($this->fk_account > 0 ? ((int) $this->fk_account) : 'NULL');
		$sql .= ", '".$this->db->escape($this->note_private)."'";
		$sql .= ", '".$this->db->escape($this->note_public)."'";
		$sql .= ", ".((int) $user->id).",";
		$sql .= $this->date_echeance != '' ? "'".$this->db->idate($this->date_echeance)."'" : "null";
		$sql .= ", ".(int) $this->fk_incoterms;
		$sql .= ", '".$this->db->escape($this->location_incoterms)."'";
		$sql .= ", ".(int) $this->fk_multicurrency;
		$sql .= ", '".$this->db->escape($this->multicurrency_code)."'";
		$sql .= ", ".(double) $this->multicurrency_tx;
		$sql .= ", ".(isset($this->fk_facture_source) ? $this->fk_facture_source : "NULL");
		$sql .= ")";

		dol_syslog(get_class($this)."::create", LOG_DEBUG);
		$resql = $this->db->query($sql);
		if ($resql) {
			$this->id = $this->db->last_insert_id(MAIN_DB_PREFIX.'facture_fourn');

			// Update ref with new one
			$this->ref = '(PROV'.$this->id.')';
			$sql = 'UPDATE '.MAIN_DB_PREFIX."facture_fourn SET ref='".$this->db->escape($this->ref)."' WHERE rowid=".((int) $this->id);

			dol_syslog(get_class($this)."::create", LOG_DEBUG);
			$resql = $this->db->query($sql);
			if (!$resql) {
				$error++;
			}

			if (!empty($this->linkedObjectsIds) && empty($this->linked_objects)) {	// To use new linkedObjectsIds instead of old linked_objects
				$this->linked_objects = $this->linkedObjectsIds; // TODO Replace linked_objects with linkedObjectsIds
			}

			// Add object linked
			if (!$error && $this->id && !empty($this->linked_objects) && is_array($this->linked_objects)) {
				foreach ($this->linked_objects as $origin => $tmp_origin_id) {
					if (is_array($tmp_origin_id)) {       // New behaviour, if linked_object can have several links per type, so is something like array('contract'=>array(id1, id2, ...))
						foreach ($tmp_origin_id as $origin_id) {
							$ret = $this->add_object_linked($origin, $origin_id);
							if (!$ret) {
								dol_print_error($this->db);
								$error++;
							}
						}
					} else // Old behaviour, if linked_object has only one link per type, so is something like array('contract'=>id1))
					{
						$origin_id = $tmp_origin_id;
						$ret = $this->add_object_linked($origin, $origin_id);
						if (!$ret) {
							dol_print_error($this->db);
							$error++;
						}
					}
				}
			}

			if (count($this->lines) && is_object($this->lines[0])) {	// If this->lines is array of InvoiceLines (preferred mode)
				dol_syslog("There is ".count($this->lines)." lines that are invoice lines objects");
				foreach ($this->lines as $i => $val) {
					$sql = 'INSERT INTO '.MAIN_DB_PREFIX.'facture_fourn_det (fk_facture_fourn, special_code, fk_remise_except)';
					$sql .= " VALUES (".((int) $this->id).", ".((int) $this->lines[$i]->special_code).", ".($this->lines[$i]->fk_remise_except > 0 ? ((int) $this->lines[$i]->fk_remise_except) : 'NULL').')';

					$resql_insert = $this->db->query($sql);
					if ($resql_insert) {
						$idligne = $this->db->last_insert_id(MAIN_DB_PREFIX.'facture_fourn_det');

						$this->updateline(
							$idligne,
							$this->lines[$i]->description,
							$this->lines[$i]->pu_ht,
							$this->lines[$i]->tva_tx.($this->lines[$i]->vat_src_code ? ' ('.$this->lines[$i]->vat_src_code.')' : ''),
							$this->lines[$i]->localtax1_tx,
							$this->lines[$i]->localtax2_tx,
							$this->lines[$i]->qty,
							$this->lines[$i]->fk_product,
							'HT',
							(!empty($this->lines[$i]->info_bits) ? $this->lines[$i]->info_bits : ''),
							$this->lines[$i]->product_type,
							$this->lines[$i]->remise_percent,
							false,
							$this->lines[$i]->date_start,
							$this->lines[$i]->date_end,
							$this->lines[$i]->array_options,
							$this->lines[$i]->fk_unit,
							$this->lines[$i]->multicurrency_subprice,
							$this->lines[$i]->ref_supplier
						);
					} else {
						$this->error = $this->db->lasterror();
						$this->db->rollback();
						return -5;
					}
				}
			} else // If this->lines is an array of invoice line arrays
			{
				dol_syslog("There is ".count($this->lines)." lines that are array lines");
				foreach ($this->lines as $i => $val) {
					$line = $this->lines[$i];

					// Test and convert into object this->lines[$i]. When coming from REST API, we may still have an array
					//if (! is_object($line)) $line=json_decode(json_encode($line), false);  // convert recursively array into object.
					if (!is_object($line)) {
						$line = (object) $line;
					}

					$sql = 'INSERT INTO '.MAIN_DB_PREFIX.'facture_fourn_det (fk_facture_fourn, special_code, fk_remise_except)';
					$sql .= " VALUES (".((int) $this->id).", ".((int) $this->lines[$i]->special_code).", ".($this->lines[$i]->fk_remise_except > 0 ? ((int) $this->lines[$i]->fk_remise_except) : 'NULL').')';

					$resql_insert = $this->db->query($sql);
					if ($resql_insert) {
						$idligne = $this->db->last_insert_id(MAIN_DB_PREFIX.'facture_fourn_det');

						$this->updateline(
							$idligne,
							$line->description,
							$line->pu_ht,
							$line->tva_tx,
							$line->localtax1_tx,
							$line->localtax2_tx,
							$line->qty,
							$line->fk_product,
							'HT',
							(!empty($line->info_bits) ? $line->info_bits : ''),
							$line->product_type,
							$line->remise_percent,
							0,
							$line->date_start,
							$line->date_end,
							$line->array_options,
							$line->fk_unit,
							$line->multicurrency_subprice,
							$line->ref_supplier
						);
					} else {
						$this->error = $this->db->lasterror();
						$this->db->rollback();
						return -5;
					}
				}
			}

			// Update total price
			$result = $this->update_price();
			if ($result > 0) {
				// Actions on extra fields
				if (!$error) {
					$result = $this->insertExtraFields(); // This also set $this->error or $this->errors if errors are found
					if ($result < 0) {
						$error++;
					}
				}

				if (!$error) {
					// Call trigger
					$result = $this->call_trigger('BILL_SUPPLIER_CREATE', $user);
					if ($result < 0) {
						$error++;
					}
					// End call triggers
				}

				if (!$error) {
					$this->db->commit();
					return $this->id;
				} else {
					$this->db->rollback();
					return -4;
				}
			} else {
				$this->error = $langs->trans('FailedToUpdatePrice');
				$this->db->rollback();
				return -3;
			}
		} else {
			if ($this->db->errno() == 'DB_ERROR_RECORD_ALREADY_EXISTS') {
				$this->error = $langs->trans('ErrorRefAlreadyExists');
				$this->db->rollback();
				return -1;
			} else {
				$this->error = $this->db->lasterror();
				$this->db->rollback();
				return -2;
			}
		}
	}

	/**
	 *    Load object in memory from database
	 *
	 *    @param	int		$id         Id supplier invoice
	 *    @param	string	$ref		Ref supplier invoice
	 *    @return   int        			<0 if KO, >0 if OK, 0 if not found
	 */
	public function fetch($id = '', $ref = '')
	{
		global $langs;

		$sql = "SELECT";
		$sql .= " t.rowid,";
		$sql .= " t.ref,";
		$sql .= " t.ref_supplier,";
		$sql .= " t.ref_ext,";
		$sql .= " t.entity,";
		$sql .= " t.type,";
		$sql .= " t.fk_soc,";
		$sql .= " t.datec,";
		$sql .= " t.datef,";
		$sql .= " t.tms,";
		$sql .= " t.libelle as label,";
		$sql .= " t.paye,";
		$sql .= " t.amount,";
		$sql .= " t.remise,";
		$sql .= " t.close_code,";
		$sql .= " t.close_note,";
		$sql .= " t.tva,";
		$sql .= " t.localtax1,";
		$sql .= " t.localtax2,";
		$sql .= " t.total_ht,";
		$sql .= " t.total_tva,";
		$sql .= " t.total_ttc,";
		$sql .= " t.fk_statut,";
		$sql .= " t.fk_user_author,";
		$sql .= " t.fk_user_valid,";
		$sql .= " t.fk_facture_source,";
		$sql .= " t.fk_projet as fk_project,";
		$sql .= " t.fk_cond_reglement,";
		$sql .= " t.fk_account,";
		$sql .= " t.fk_mode_reglement,";
		$sql .= " t.date_lim_reglement,";
		$sql .= " t.note_private,";
		$sql .= " t.note_public,";
		$sql .= " t.model_pdf,";
		$sql .= " t.import_key,";
		$sql .= " t.extraparams,";
		$sql .= " cr.code as cond_reglement_code, cr.libelle as cond_reglement_label, cr.libelle_facture as cond_reglement_doc,";
		$sql .= " p.code as mode_reglement_code, p.libelle as mode_reglement_label,";
		$sql .= ' s.nom as socnom, s.rowid as socid,';
		$sql .= ' t.fk_incoterms, t.location_incoterms,';
		$sql .= " i.libelle as label_incoterms,";
		$sql .= ' t.fk_transport_mode,';
		$sql .= ' t.fk_multicurrency, t.multicurrency_code, t.multicurrency_tx, t.multicurrency_total_ht, t.multicurrency_total_tva, t.multicurrency_total_ttc';
		$sql .= ' FROM '.MAIN_DB_PREFIX.'facture_fourn as t';
		$sql .= " LEFT JOIN ".MAIN_DB_PREFIX."societe as s ON (t.fk_soc = s.rowid)";
		$sql .= " LEFT JOIN ".MAIN_DB_PREFIX."c_payment_term as cr ON t.fk_cond_reglement = cr.rowid";
		$sql .= " LEFT JOIN ".MAIN_DB_PREFIX."c_paiement as p ON t.fk_mode_reglement = p.id";
		$sql .= ' LEFT JOIN '.MAIN_DB_PREFIX.'c_incoterms as i ON t.fk_incoterms = i.rowid';
		if ($id) {
			$sql .= " WHERE t.rowid=".((int) $id);
		}
		if ($ref) {
			$sql .= " WHERE t.ref='".$this->db->escape($ref)."' AND t.entity IN (".getEntity('supplier_invoice').")";
		}

		dol_syslog(get_class($this)."::fetch", LOG_DEBUG);
		$resql = $this->db->query($sql);
		if ($resql) {
			if ($this->db->num_rows($resql)) {
				$obj = $this->db->fetch_object($resql);

				$this->id = $obj->rowid;
				$this->ref = $obj->ref ? $obj->ref : $obj->rowid; // We take rowid if ref is empty for backward compatibility

				$this->ref_supplier = $obj->ref_supplier;
				$this->ref_ext			= $obj->ref_ext;
				$this->entity				= $obj->entity;
				$this->type					= empty($obj->type) ? self::TYPE_STANDARD : $obj->type;
				$this->fk_soc				= $obj->fk_soc;
				$this->datec				= $this->db->jdate($obj->datec);
				$this->date					= $this->db->jdate($obj->datef);
				$this->datep				= $this->db->jdate($obj->datef);
				$this->tms = $this->db->jdate($obj->tms);
				$this->libelle = $obj->label; // deprecated
				$this->label				= $obj->label;
				$this->paye					= $obj->paye;
				$this->paid					= $obj->paye;
				$this->amount				= $obj->amount;
				$this->remise				= $obj->remise;
				$this->close_code			= $obj->close_code;
				$this->close_note			= $obj->close_note;
				$this->tva = $obj->tva;
				$this->total_localtax1		= $obj->localtax1;
				$this->total_localtax2		= $obj->localtax2;
				$this->total_ht				= $obj->total_ht;
				$this->total_tva			= $obj->total_tva;
				$this->total_ttc			= $obj->total_ttc;
				$this->fk_statut			= $obj->fk_statut;
				$this->statut				= $obj->fk_statut;
				$this->fk_user_author = $obj->fk_user_author;
				$this->author				= $obj->fk_user_author;
				$this->fk_user_valid = $obj->fk_user_valid;
				$this->fk_facture_source	= $obj->fk_facture_source;
				$this->fk_project = $obj->fk_project;
				$this->cond_reglement_id	= $obj->fk_cond_reglement;
				$this->cond_reglement_code = $obj->cond_reglement_code;
				$this->cond_reglement = $obj->cond_reglement_label; // deprecated
				$this->cond_reglement_label = $obj->cond_reglement_label;
				$this->cond_reglement_doc = $obj->cond_reglement_doc;
				$this->fk_account = $obj->fk_account;
				$this->mode_reglement_id = $obj->fk_mode_reglement;
				$this->mode_reglement_code = $obj->mode_reglement_code;
				$this->mode_reglement = $obj->mode_reglement_label;
				$this->date_echeance		= $this->db->jdate($obj->date_lim_reglement);
				$this->note = $obj->note_private; // deprecated
				$this->note_private			= $obj->note_private;
				$this->note_public = $obj->note_public;
				$this->model_pdf = $obj->model_pdf;
				$this->modelpdf = $obj->model_pdf; // deprecated
				$this->import_key = $obj->import_key;

				//Incoterms
				$this->fk_incoterms = $obj->fk_incoterms;
				$this->location_incoterms = $obj->location_incoterms;
				$this->label_incoterms = $obj->label_incoterms;
				$this->transport_mode_id = $obj->fk_transport_mode;

				// Multicurrency
				$this->fk_multicurrency = $obj->fk_multicurrency;
				$this->multicurrency_code = $obj->multicurrency_code;
				$this->multicurrency_tx = $obj->multicurrency_tx;
				$this->multicurrency_total_ht = $obj->multicurrency_total_ht;
				$this->multicurrency_total_tva = $obj->multicurrency_total_tva;
				$this->multicurrency_total_ttc = $obj->multicurrency_total_ttc;

				$this->extraparams = (array) json_decode($obj->extraparams, true);

				$this->socid  = $obj->socid;
				$this->socnom = $obj->socnom;

				// Retrieve all extrafield
				// fetch optionals attributes and labels
				$this->fetch_optionals();

				if ($this->statut == self::STATUS_DRAFT) {
					$this->brouillon = 1;
				}

				$result = $this->fetch_lines();
				if ($result < 0) {
					$this->error = $this->db->lasterror();
					return -3;
				}
			} else {
				$this->error = 'Bill with id '.$id.' not found';
				dol_syslog(get_class($this).'::fetch '.$this->error);
				return 0;
			}

			$this->db->free($resql);
			return 1;
		} else {
			$this->error = "Error ".$this->db->lasterror();
			return -1;
		}
	}


	// phpcs:disable PEAR.NamingConventions.ValidFunctionName.ScopeNotCamelCaps
	/**
	 *	Load this->lines
	 *
	 *  @return     int         1 si ok, < 0 si erreur
	 */
	public function fetch_lines()
	{
		// phpcs:enable
		$this->lines = array();

		$sql = 'SELECT f.rowid, f.ref as ref_supplier, f.description, f.date_start, f.date_end, f.pu_ht, f.pu_ttc, f.qty, f.remise_percent, f.vat_src_code, f.tva_tx';
		$sql .= ', f.localtax1_tx, f.localtax2_tx, f.localtax1_type, f.localtax2_type, f.total_localtax1, f.total_localtax2, f.fk_facture_fourn, f.fk_remise_except';
		$sql .= ', f.total_ht, f.tva as total_tva, f.total_ttc, f.fk_product, f.product_type, f.info_bits, f.rang, f.special_code, f.fk_parent_line, f.fk_unit';
		$sql .= ', p.rowid as product_id, p.ref as product_ref, p.label as label, p.description as product_desc';
		$sql .= ', f.fk_code_ventilation, f.fk_multicurrency, f.multicurrency_code, f.multicurrency_subprice, f.multicurrency_total_ht, f.multicurrency_total_tva, f.multicurrency_total_ttc';
		$sql .= ' FROM '.MAIN_DB_PREFIX.'facture_fourn_det as f';
		$sql .= ' LEFT JOIN '.MAIN_DB_PREFIX.'product as p ON f.fk_product = p.rowid';
		$sql .= ' WHERE fk_facture_fourn='.((int) $this->id);
		$sql .= ' ORDER BY f.rang, f.rowid';

		dol_syslog(get_class($this)."::fetch_lines", LOG_DEBUG);
		$resql_rows = $this->db->query($sql);
		if ($resql_rows) {
			$num_rows = $this->db->num_rows($resql_rows);
			if ($num_rows) {
				$i = 0;
				while ($i < $num_rows) {
					$obj = $this->db->fetch_object($resql_rows);

					$line = new SupplierInvoiceLine($this->db);

					$line->id = $obj->rowid;
					$line->rowid = $obj->rowid;
					$line->description = $obj->description;
					$line->date_start = $obj->date_start;
					$line->date_end = $obj->date_end;

					$line->product_ref = $obj->product_ref;
					$line->ref = $obj->product_ref;
					$line->ref_supplier		= $obj->ref_supplier;
					$line->libelle			= $obj->label;
					$line->label  			= $obj->label;
					$line->product_desc		= $obj->product_desc;
					$line->subprice = $obj->pu_ht;
					$line->pu_ht = $obj->pu_ht;
					$line->pu_ttc			= $obj->pu_ttc;

					$line->vat_src_code = $obj->vat_src_code;
					$line->tva_tx			= $obj->tva_tx;
					$line->localtax1_tx		= $obj->localtax1_tx;
					$line->localtax2_tx		= $obj->localtax2_tx;
					$line->localtax1_type	= $obj->localtax1_type;
					$line->localtax2_type	= $obj->localtax2_type;
					$line->qty				= $obj->qty;
					$line->remise_percent = $obj->remise_percent;
					$line->fk_remise_except = $obj->fk_remise_except;
					$line->tva				= $obj->total_tva; // deprecated
					$line->total_ht			= $obj->total_ht;
					$line->total_ttc		= $obj->total_ttc;
					$line->total_tva		= $obj->total_tva;
					$line->total_localtax1	= $obj->total_localtax1;
					$line->total_localtax2	= $obj->total_localtax2;
					$line->fk_facture_fourn = $obj->fk_facture_fourn;
					$line->fk_product = $obj->fk_product;
					$line->product_type		= $obj->product_type;
					$line->product_label	= $obj->label;
					$line->info_bits = $obj->info_bits;
					$line->fk_parent_line   = $obj->fk_parent_line;
					$line->special_code		= $obj->special_code;
					$line->rang = $obj->rang;
					$line->fk_unit          = $obj->fk_unit;

					// Accountancy
					$line->code_ventilation = $obj->fk_code_ventilation;
					$line->fk_accounting_account = $obj->fk_code_ventilation;

					// Multicurrency
					$line->fk_multicurrency = $obj->fk_multicurrency;
					$line->multicurrency_code = $obj->multicurrency_code;
					$line->multicurrency_subprice = $obj->multicurrency_subprice;
					$line->multicurrency_total_ht = $obj->multicurrency_total_ht;
					$line->multicurrency_total_tva = $obj->multicurrency_total_tva;
					$line->multicurrency_total_ttc = $obj->multicurrency_total_ttc;

					// Extra fields
					$line->fetch_optionals();

					$this->lines[$i] = $line;

					$i++;
				}
			}
			$this->db->free($resql_rows);
			return 1;
		} else {
			$this->error = $this->db->error();
			return -3;
		}
	}


	/**
	 *  Update database
	 *
	 *  @param	User	$user            User that modify
	 *  @param  int		$notrigger       0=launch triggers after, 1=disable triggers
	 *  @return int 			         <0 if KO, >0 if OK
	 */
	public function update($user = null, $notrigger = 0)
	{
		global $conf, $langs;
		$error = 0;

		// Clean parameters
		if (empty($this->type)) {
			$this->type = self::TYPE_STANDARD;
		}
		if (isset($this->ref)) {
			$this->ref = trim($this->ref);
		}
		if (isset($this->ref_supplier)) {
			$this->ref_supplier = trim($this->ref_supplier);
		}
		if (isset($this->ref_ext)) {
			$this->ref_ext = trim($this->ref_ext);
		}
		if (isset($this->entity)) {
			$this->entity = trim($this->entity);
		}
		if (isset($this->type)) {
			$this->type = trim($this->type);
		}
		if (isset($this->fk_soc)) {
			$this->fk_soc = trim($this->fk_soc);
		}
		if (isset($this->label)) {
			$this->label = trim($this->label);
		}
		if (isset($this->libelle)) {
			$this->libelle = trim($this->libelle); // deprecated
		}
		if (isset($this->paye)) {
			$this->paye = trim($this->paye);
		}
		if (isset($this->amount)) {
			$this->amount = trim($this->amount);
		}
		if (isset($this->remise)) {
			$this->remise = trim($this->remise);
		}
		if (isset($this->close_code)) {
			$this->close_code = trim($this->close_code);
		}
		if (isset($this->close_note)) {
			$this->close_note = trim($this->close_note);
		}
		if (isset($this->tva)) {
			$this->tva = trim($this->tva);
		}
		if (isset($this->localtax1)) {
			$this->localtax1 = trim($this->localtax1);
		}
		if (isset($this->localtax2)) {
			$this->localtax2 = trim($this->localtax2);
		}
		if (empty($this->total_ht)) {
			$this->total_ht = 0;
		}
		if (empty($this->total_tva)) {
			$this->total_tva = 0;
		}
		//	if (isset($this->total_localtax1)) $this->total_localtax1=trim($this->total_localtax1);
		//	if (isset($this->total_localtax2)) $this->total_localtax2=trim($this->total_localtax2);
		if (isset($this->total_ttc)) {
			$this->total_ttc = trim($this->total_ttc);
		}
		if (isset($this->statut)) {
			$this->statut = (int) $this->statut;
		}
		if (isset($this->author)) {
			$this->author = trim($this->author);
		}
		if (isset($this->fk_user_valid)) {
			$this->fk_user_valid = trim($this->fk_user_valid);
		}
		if (isset($this->fk_facture_source)) {
			$this->fk_facture_source = trim($this->fk_facture_source);
		}
		if (isset($this->fk_project)) {
			$this->fk_project = trim($this->fk_project);
		}
		if (isset($this->cond_reglement_id)) {
			$this->cond_reglement_id = trim($this->cond_reglement_id);
		}
		if (isset($this->note_private)) {
			$this->note = trim($this->note_private);
		}
		if (isset($this->note_public)) {
			$this->note_public = trim($this->note_public);
		}
		if (isset($this->model_pdf)) {
			$this->model_pdf = trim($this->model_pdf);
		}
		if (isset($this->import_key)) {
			$this->import_key = trim($this->import_key);
		}


		// Check parameters
		// Put here code to add control on parameters values

		// Update request
		$sql = "UPDATE ".MAIN_DB_PREFIX."facture_fourn SET";
		$sql .= " ref=".(isset($this->ref) ? "'".$this->db->escape($this->ref)."'" : "null").",";
		$sql .= " ref_supplier=".(isset($this->ref_supplier) ? "'".$this->db->escape($this->ref_supplier)."'" : "null").",";
		$sql .= " ref_ext=".(isset($this->ref_ext) ? "'".$this->db->escape($this->ref_ext)."'" : "null").",";
		$sql .= " entity=".(isset($this->entity) ? $this->entity : "null").",";
		$sql .= " type=".(isset($this->type) ? $this->type : "null").",";
		$sql .= " fk_soc=".(isset($this->fk_soc) ? $this->fk_soc : "null").",";
		$sql .= " datec=".(dol_strlen($this->datec) != 0 ? "'".$this->db->idate($this->datec)."'" : 'null').",";
		$sql .= " datef=".(dol_strlen($this->date) != 0 ? "'".$this->db->idate($this->date)."'" : 'null').",";
		if (dol_strlen($this->tms) != 0) {
			$sql .= " tms=".(dol_strlen($this->tms) != 0 ? "'".$this->db->idate($this->tms)."'" : 'null').",";
		}
		$sql .= " libelle=".(isset($this->label) ? "'".$this->db->escape($this->label)."'" : "null").",";
		$sql .= " paye=".(isset($this->paye) ? $this->paye : "null").",";
		$sql .= " amount=".(isset($this->amount) ? $this->amount : "null").",";
		$sql .= " remise=".(isset($this->remise) ? $this->remise : "null").",";
		$sql .= " close_code=".(isset($this->close_code) ? "'".$this->db->escape($this->close_code)."'" : "null").",";
		$sql .= " close_note=".(isset($this->close_note) ? "'".$this->db->escape($this->close_note)."'" : "null").",";
		$sql .= " tva=".(isset($this->tva) ? $this->tva : "null").",";
		$sql .= " localtax1=".(isset($this->localtax1) ? $this->localtax1 : "null").",";
		$sql .= " localtax2=".(isset($this->localtax2) ? $this->localtax2 : "null").",";
		$sql .= " total_ht=".(isset($this->total_ht) ? $this->total_ht : "null").",";
		$sql .= " total_tva=".(isset($this->total_tva) ? $this->total_tva : "null").",";
		$sql .= " total_ttc=".(isset($this->total_ttc) ? $this->total_ttc : "null").",";
		$sql .= " fk_statut=".(isset($this->statut) ? $this->statut : "null").",";
		$sql .= " fk_user_author=".(isset($this->author) ? $this->author : "null").",";
		$sql .= " fk_user_valid=".(isset($this->fk_user_valid) ? $this->fk_user_valid : "null").",";
		$sql .= " fk_facture_source=".(isset($this->fk_facture_source) ? $this->fk_facture_source : "null").",";
		$sql .= " fk_projet=".(isset($this->fk_project) ? $this->fk_project : "null").",";
		$sql .= " fk_cond_reglement=".(isset($this->cond_reglement_id) ? $this->cond_reglement_id : "null").",";
		$sql .= " date_lim_reglement=".(dol_strlen($this->date_echeance) != 0 ? "'".$this->db->idate($this->date_echeance)."'" : 'null').",";
		$sql .= " note_private=".(isset($this->note_private) ? "'".$this->db->escape($this->note_private)."'" : "null").",";
		$sql .= " note_public=".(isset($this->note_public) ? "'".$this->db->escape($this->note_public)."'" : "null").",";
		$sql .= " model_pdf=".(isset($this->model_pdf) ? "'".$this->db->escape($this->model_pdf)."'" : "null").",";
		$sql .= " import_key=".(isset($this->import_key) ? "'".$this->db->escape($this->import_key)."'" : "null")."";
		$sql .= " WHERE rowid=".((int) $this->id);

		$this->db->begin();

		dol_syslog(get_class($this)."::update", LOG_DEBUG);
		$resql = $this->db->query($sql);

		if (!$resql) {
			$error++;

			if ($this->db->errno() == 'DB_ERROR_RECORD_ALREADY_EXISTS') {
				$this->errors[] = $langs->trans('ErrorRefAlreadyExists');
			} else {
				$this->errors[] = "Error ".$this->db->lasterror();
			}
		}

		if (!$error) {
			$result = $this->insertExtraFields();
			if ($result < 0) {
				$error++;
			}
		}

		if (!$error) {
			if (!$notrigger) {
				// Call trigger
				$result = $this->call_trigger('BILL_SUPPLIER_UPDATE', $user);
				if ($result < 0) {
					$error++;
				}
				// End call triggers
			}
		}

		// Commit or rollback
		if ($error) {
			foreach ($this->errors as $errmsg) {
				dol_syslog(get_class($this)."::update ".$errmsg, LOG_ERR);
				$this->error .= ($this->error ? ', '.$errmsg : $errmsg);
			}
			$this->db->rollback();
			return -1 * $error;
		} else {
			$this->db->commit();
			return 1;
		}
	}

	// phpcs:disable PEAR.NamingConventions.ValidFunctionName.ScopeNotCamelCaps
	/**
	 *    Add a discount line into an invoice (as an invoice line) using an existing absolute discount (Consume the discount)
	 *
	 *    @param     int	$idremise	Id of absolute discount
	 *    @return    int          		>0 if OK, <0 if KO
	 */
	public function insert_discount($idremise)
	{
		// phpcs:enable
		global $langs;

		include_once DOL_DOCUMENT_ROOT.'/core/lib/price.lib.php';
		include_once DOL_DOCUMENT_ROOT.'/core/class/discount.class.php';

		$this->db->begin();

		$remise = new DiscountAbsolute($this->db);
		$result = $remise->fetch($idremise);

		if ($result > 0) {
			if ($remise->fk_invoice_supplier) {	// Protection against multiple submission
				$this->error = $langs->trans("ErrorDiscountAlreadyUsed");
				$this->db->rollback();
				return -5;
			}

			$facligne = new SupplierInvoiceLine($this->db);
			$facligne->fk_facture_fourn = $this->id;
			$facligne->fk_remise_except = $remise->id;
			$facligne->desc = $remise->description; // Description ligne
			$facligne->vat_src_code = $remise->vat_src_code;
			$facligne->tva_tx = $remise->tva_tx;
			$facligne->subprice = -$remise->amount_ht;
			$facligne->fk_product = 0; // Id produit predefini
			$facligne->product_type = 0;
			$facligne->qty = 1;
			$facligne->remise_percent = 0;
			$facligne->rang = -1;
			$facligne->info_bits = 2;

			// Get buy/cost price of invoice that is source of discount
			if ($remise->fk_invoice_supplier_source > 0) {
				$srcinvoice = new FactureFournisseur($this->db);
				$srcinvoice->fetch($remise->fk_invoice_supplier_source);
				$totalcostpriceofinvoice = 0;
				include_once DOL_DOCUMENT_ROOT.'/core/class/html.formmargin.class.php'; // TODO Move this into commonobject
				$formmargin = new FormMargin($this->db);
				$arraytmp = $formmargin->getMarginInfosArray($srcinvoice, false);
				$facligne->pa_ht = $arraytmp['pa_total'];
			}

			$facligne->total_ht  = -$remise->amount_ht;
			$facligne->total_tva = -$remise->amount_tva;
			$facligne->total_ttc = -$remise->amount_ttc;

			$facligne->multicurrency_subprice = -$remise->multicurrency_subprice;
			$facligne->multicurrency_total_ht = -$remise->multicurrency_total_ht;
			$facligne->multicurrency_total_tva = -$remise->multicurrency_total_tva;
			$facligne->multicurrency_total_ttc = -$remise->multicurrency_total_ttc;

			$lineid = $facligne->insert();
			if ($lineid > 0) {
				$result = $this->update_price(1);
				if ($result > 0) {
					// Create link between discount and invoice line
					$result = $remise->link_to_invoice($lineid, 0, 'supplier');
					if ($result < 0) {
						$this->error = $remise->error;
						$this->db->rollback();
						return -4;
					}

					$this->db->commit();
					return 1;
				} else {
					$this->error = $facligne->error;
					$this->db->rollback();
					return -1;
				}
			} else {
				$this->error = $facligne->error;
				$this->db->rollback();
				return -2;
			}
		} else {
			$this->db->rollback();
			return -3;
		}
	}


	/**
	 *	Delete invoice from database
	 *
	 *  @param      User	$user		    User object
	 *	@param	    int		$notrigger	    1=Does not execute triggers, 0= execute triggers
	 *	@return		int						<0 if KO, >0 if OK
	 */
	public function delete(User $user, $notrigger = 0)
	{
		global $langs, $conf;

		$rowid = $this->id;

		dol_syslog("FactureFournisseur::delete rowid=".$rowid, LOG_DEBUG);

		// TODO Test if there is at least on payment. If yes, refuse to delete.

		$error = 0;
		$this->db->begin();

		if (!$error && !$notrigger) {
			// Call trigger
			$result = $this->call_trigger('BILL_SUPPLIER_DELETE', $user);
			if ($result < 0) {
				$this->db->rollback();
				return -1;
			}
			// Fin appel triggers
		}

		if (!$error) {
			// If invoice was converted into a discount not yet consumed, we remove discount
			$sql = 'DELETE FROM '.MAIN_DB_PREFIX.'societe_remise_except';
			$sql .= ' WHERE fk_invoice_supplier_source = '.((int) $rowid);
			$sql .= ' AND fk_invoice_supplier_line IS NULL';
			$resql = $this->db->query($sql);

			// If invoice has consumned discounts
			$this->fetch_lines();
			$list_rowid_det = array();
			foreach ($this->lines as $key => $invoiceline) {
				$list_rowid_det[] = $invoiceline->rowid;
			}

			// Consumned discounts are freed
			if (count($list_rowid_det)) {
				$sql = 'UPDATE '.MAIN_DB_PREFIX.'societe_remise_except';
				$sql .= ' SET fk_invoice_supplier = NULL, fk_invoice_supplier_line = NULL';
				$sql .= ' WHERE fk_invoice_supplier_line IN ('.$this->db->sanitize(join(',', $list_rowid_det)).')';

				dol_syslog(get_class($this)."::delete", LOG_DEBUG);
				if (!$this->db->query($sql)) {
					$error++;
				}
			}
		}

		if (!$error) {
			$main = MAIN_DB_PREFIX.'facture_fourn_det';
			$ef = $main."_extrafields";
			$sqlef = "DELETE FROM $ef WHERE fk_object IN (SELECT rowid FROM ".$main." WHERE fk_facture_fourn = ".((int) $rowid).")";
			$resqlef = $this->db->query($sqlef);
			$sql = 'DELETE FROM '.MAIN_DB_PREFIX.'facture_fourn_det WHERE fk_facture_fourn = '.((int) $rowid);
			dol_syslog(get_class($this)."::delete", LOG_DEBUG);
			$resql = $this->db->query($sql);
			if ($resqlef && $resql) {
				$sql = 'DELETE FROM '.MAIN_DB_PREFIX.'facture_fourn WHERE rowid = '.((int) $rowid);
				dol_syslog(get_class($this)."::delete", LOG_DEBUG);
				$resql2 = $this->db->query($sql);
				if (!$resql2) {
					$error++;
				}
			} else {
				$error++;
			}
		}

		if (!$error) {
			// Delete linked object
			$res = $this->deleteObjectLinked();
			if ($res < 0) {
				$error++;
			}
		}

		if (!$error) {
			// Delete linked object
			$res = $this->deleteObjectLinked();
			if ($res < 0) {
				$error++;
			}
		}

		if (!$error) {
			// Delete record into ECM index (Note that delete is also done when deleting files with the dol_delete_dir_recursive
			$this->deleteEcmFiles();

			// We remove directory
			if ($conf->fournisseur->facture->dir_output) {
				include_once DOL_DOCUMENT_ROOT.'/core/lib/files.lib.php';

				$ref = dol_sanitizeFileName($this->ref);
				$dir = $conf->fournisseur->facture->dir_output.'/'.get_exdir($this->id, 2, 0, 0, $this, 'invoice_supplier').$ref;
				$file = $dir."/".$ref.".pdf";
				if (file_exists($file)) {
					if (!dol_delete_file($file, 0, 0, 0, $this)) { // For triggers
						$this->error = 'ErrorFailToDeleteFile';
						$error++;
					}
				}
				if (file_exists($dir)) {
					$res = @dol_delete_dir_recursive($dir);

					if (!$res) {
						$this->error = 'ErrorFailToDeleteDir';
						$error++;
					}
				}
			}
		}

		// Remove extrafields
		if (!$error) {
			$result = $this->deleteExtraFields();
			if ($result < 0) {
				$error++;
				dol_syslog(get_class($this)."::delete error -4 ".$this->error, LOG_ERR);
			}
		}

		if (!$error) {
			dol_syslog(get_class($this)."::delete $this->id by $user->id", LOG_DEBUG);
			$this->db->commit();
			return 1;
		} else {
			$this->error = $this->db->lasterror();
			$this->db->rollback();
			return -$error;
		}
	}


	// phpcs:disable PEAR.NamingConventions.ValidFunctionName.ScopeNotCamelCaps
	/**
	 *  Tag invoice as a paid invoice
	 *
	 *	@deprecated
	 *  @see setPaid()
	 *	@param  User	$user       Object user
	 *	@param  string	$close_code	Code indicates whether the class has paid in full while payment is incomplete. Not implementd yet.
	 *	@param  string	$close_note	Comment informs if the class has been paid while payment is incomplete. Not implementd yet.
	 *	@return int         		<0 si ko, >0 si ok
	 */
	public function set_paid($user, $close_code = '', $close_note = '')
	{
		// phpcs:enable
		dol_syslog(get_class($this)."::set_paid is deprecated, use setPaid instead", LOG_NOTICE);
		return $this->setPaid($user, $close_code, $close_note);
	}

	/**
	 *  Tag invoice as a paid invoice
	 *
	 *	@param  User	$user       Object user
	 *	@param  string	$close_code	Code indicates whether the class has paid in full while payment is incomplete. Not implementd yet.
	 *	@param  string	$close_note	Comment informs if the class has been paid while payment is incomplete. Not implementd yet.
	 *	@return int         		<0 si ko, >0 si ok
	 */
	public function setPaid($user, $close_code = '', $close_note = '')
	{
		$error = 0;

		if ($this->paye != 1) {
			$this->db->begin();

			$now = dol_now();

			dol_syslog("FactureFournisseur::set_paid", LOG_DEBUG);

			$sql = 'UPDATE '.MAIN_DB_PREFIX.'facture_fourn SET';
			$sql .= ' fk_statut = '.self::STATUS_CLOSED;
			if (!$close_code) {
				$sql .= ', paye=1';
			}
			if ($close_code) {
				$sql .= ", close_code='".$this->db->escape($close_code)."'";
			}
			if ($close_note) {
				$sql .= ", close_note='".$this->db->escape($close_note)."'";
			}
			$sql .= ', fk_user_closing = '.((int) $user->id);
			$sql .= ", date_closing = '".$this->db->idate($now)."'";
			$sql .= ' WHERE rowid = '.((int) $this->id);

			$resql = $this->db->query($sql);
			if ($resql) {
				// Call trigger
				$result = $this->call_trigger('BILL_SUPPLIER_PAYED', $user);
				if ($result < 0) {
					$error++;
				}
				// End call triggers
			} else {
				$error++;
				$this->error = $this->db->error();
				dol_print_error($this->db);
			}

			if (!$error) {
				$this->db->commit();
				return 1;
			} else {
				$this->db->rollback();
				return -1;
			}
		} else {
			return 0;
		}
	}

	// phpcs:disable PEAR.NamingConventions.ValidFunctionName.ScopeNotCamelCaps
	/**
	 *	Tag the invoice as not fully paid + trigger call BILL_UNPAYED
	 *	Function used when a direct debit payment is refused,
	 *	or when the invoice was canceled and reopened.
	 *
	 *	@deprecated
	 *  @see setUnpaid()
	 *	@param      User	$user       Object user that change status
	 *	@return     int         		<0 si ok, >0 si ok
	 */
	public function set_unpaid($user)
	{
		// phpcs:enable
		dol_syslog(get_class($this)."::set_unpaid is deprecated, use setUnpaid instead", LOG_NOTICE);
		return $this->setUnpaid($user);
	}

	/**
	 *	Tag the invoice as not fully paid + trigger call BILL_UNPAYED
	 *	Function used when a direct debit payment is refused,
	 *	or when the invoice was canceled and reopened.
	 *
	 *	@param      User	$user       Object user that change status
	 *	@return     int         		<0 si ok, >0 si ok
	 */
	public function setUnpaid($user)
	{
		$error = 0;

		$this->db->begin();

		$sql = 'UPDATE '.MAIN_DB_PREFIX.'facture_fourn';
		$sql .= ' SET paye=0, fk_statut='.self::STATUS_VALIDATED.', close_code=null, close_note=null,';
		$sql .= ' date_closing=null,';
		$sql .= ' fk_user_closing=null';
		$sql .= ' WHERE rowid = '.((int) $this->id);

		dol_syslog(get_class($this)."::set_unpaid", LOG_DEBUG);
		$resql = $this->db->query($sql);
		if ($resql) {
			// Call trigger
			$result = $this->call_trigger('BILL_SUPPLIER_UNPAYED', $user);
			if ($result < 0) {
				$error++;
			}
			// End call triggers
		} else {
			$error++;
			$this->error = $this->db->error();
			dol_print_error($this->db);
		}

		if (!$error) {
			$this->db->commit();
			return 1;
		} else {
			$this->db->rollback();
			return -1;
		}
	}

	/**
	 *	Tag invoice as canceled, with no payment on it (example for replacement invoice or payment never received) + call trigger BILL_CANCEL
	 *	Warning, if option to decrease stock on invoice was set, this function does not change stock (it might be a cancel because
	 *  of no payment even if merchandises were sent).
	 *
	 *	@param	User	$user        	Object user making change
	 *	@param	string	$close_code		Code of closing invoice (CLOSECODE_REPLACED, CLOSECODE_...)
	 *	@param	string	$close_note		Comment
	 *	@return int         			<0 if KO, >0 if OK
	 */
	public function setCanceled($user, $close_code = '', $close_note = '')
	{
		dol_syslog(get_class($this)."::setCanceled rowid=".((int) $this->id), LOG_DEBUG);

		$this->db->begin();

		$sql = 'UPDATE '.MAIN_DB_PREFIX.'facture_fourn SET';
		$sql .= ' fk_statut='.self::STATUS_ABANDONED;
		if ($close_code) {
			$sql .= ", close_code='".$this->db->escape($close_code)."'";
		}
		if ($close_note) {
			$sql .= ", close_note='".$this->db->escape($close_note)."'";
		}
		$sql .= " WHERE rowid = ".((int) $this->id);

		$resql = $this->db->query($sql);
		if ($resql) {
			// Bound discounts are deducted from the invoice
			// as they have not been used since the invoice is abandoned.
			$sql = 'UPDATE '.MAIN_DB_PREFIX.'societe_remise_except';
			$sql .= ' SET fk_invoice_supplier = NULL';
			$sql .= ' WHERE fk_invoice_supplier = '.((int) $this->id);

			$resql = $this->db->query($sql);
			if ($resql) {
				// Call trigger
				$result = $this->call_trigger('BILL_SUPPLIER_CANCEL', $user);
				if ($result < 0) {
					$this->db->rollback();
					return -1;
				}
				// End call triggers

				$this->db->commit();
				return 1;
			} else {
				$this->error = $this->db->error()." sql=".$sql;
				$this->db->rollback();
				return -1;
			}
		} else {
			$this->error = $this->db->error()." sql=".$sql;
			$this->db->rollback();
			return -2;
		}
	}

	/**
	 *	Tag invoice as validated + call trigger BILL_VALIDATE
	 *
	 *	@param	User	$user           Object user that validate
	 *	@param  string	$force_number   Reference to force on invoice
	 *	@param	int		$idwarehouse	Id of warehouse for stock change
	 *  @param	int		$notrigger		1=Does not execute triggers, 0= execute triggers
	 *	@return int 			        <0 if KO, =0 if nothing to do, >0 if OK
	 */
	public function validate($user, $force_number = '', $idwarehouse = 0, $notrigger = 0)
	{
		global $conf, $langs;

		require_once DOL_DOCUMENT_ROOT.'/core/lib/files.lib.php';

		$now = dol_now();

		$error = 0;
		dol_syslog(get_class($this).'::validate user='.$user->id.', force_number='.$force_number.', idwarehouse='.$idwarehouse);

		// Force to have object complete for checks
		$this->fetch_thirdparty();
		$this->fetch_lines();

		// Check parameters
		if ($this->statut > self::STATUS_DRAFT) {	// This is to avoid to validate twice (avoid errors on logs and stock management)
			dol_syslog(get_class($this)."::validate no draft status", LOG_WARNING);
			return 0;
		}
		if (preg_match('/^'.preg_quote($langs->trans("CopyOf").' ').'/', $this->ref_supplier)) {
			$langs->load("errors");
			$this->error = $langs->trans("ErrorFieldFormat", $langs->transnoentities("RefSupplier")).'. '.$langs->trans('RemoveString', $langs->transnoentitiesnoconv("CopyOf"));
			return -1;
		}
		if (count($this->lines) <= 0) {
			$langs->load("errors");
			$this->error = $langs->trans("ErrorObjectMustHaveLinesToBeValidated", $this->ref);
			return -1;
		}

		$this->db->begin();

		// Define new ref
		if ($force_number) {
			$num = $force_number;
		} elseif (preg_match('/^[\(]?PROV/i', $this->ref) || empty($this->ref)) { // empty should not happened, but when it occurs, the test save life
			$num = $this->getNextNumRef($this->thirdparty);
		} else {
			$num = $this->ref;
		}
		$this->newref = dol_sanitizeFileName($num);

		$sql = "UPDATE ".MAIN_DB_PREFIX."facture_fourn";
		$sql .= " SET ref='".$this->db->escape($num)."', fk_statut = 1, fk_user_valid = ".((int) $user->id).", date_valid = '".$this->db->idate($now)."'";
		$sql .= " WHERE rowid = ".((int) $this->id);

		dol_syslog(get_class($this)."::validate", LOG_DEBUG);
		$resql = $this->db->query($sql);
		if ($resql) {
			// Si on incrémente le produit principal et ses composants à la validation de facture fournisseur
			if (!$error && !empty($conf->stock->enabled) && !empty($conf->global->STOCK_CALCULATE_ON_SUPPLIER_BILL)) {
				require_once DOL_DOCUMENT_ROOT.'/product/stock/class/mouvementstock.class.php';
				$langs->load("agenda");

				$cpt = count($this->lines);
				for ($i = 0; $i < $cpt; $i++) {
					if ($this->lines[$i]->fk_product > 0) {
						$this->line = $this->lines[$i];
						$mouvP = new MouvementStock($this->db);
						$mouvP->origin = &$this;
						// We increase stock for product
						$up_ht_disc = $this->lines[$i]->pu_ht;
						if (!empty($this->lines[$i]->remise_percent) && empty($conf->global->STOCK_EXCLUDE_DISCOUNT_FOR_PMP)) {
							$up_ht_disc = price2num($up_ht_disc * (100 - $this->lines[$i]->remise_percent) / 100, 'MU');
						}
						if ($this->type == FactureFournisseur::TYPE_CREDIT_NOTE) {
							$result = $mouvP->livraison($user, $this->lines[$i]->fk_product, $idwarehouse, $this->lines[$i]->qty, $up_ht_disc, $langs->trans("InvoiceValidatedInDolibarr", $num));
						} else {
							$result = $mouvP->reception($user, $this->lines[$i]->fk_product, $idwarehouse, $this->lines[$i]->qty, $up_ht_disc, $langs->trans("InvoiceValidatedInDolibarr", $num));
						}
						if ($result < 0) {
							$error++;
						}
						unset($this->line);
					}
				}
			}

			// Triggers call
			if (!$error && empty($notrigger)) {
				// Call trigger
				$result = $this->call_trigger('BILL_SUPPLIER_VALIDATE', $user);
				if ($result < 0) {
					$error++;
				}
				// End call triggers
			}

			if (!$error) {
				$this->oldref = $this->ref;

				// Rename directory if dir was a temporary ref
				if (preg_match('/^[\(]?PROV/i', $this->ref)) {
					// Now we rename also files into index
					$sql = 'UPDATE '.MAIN_DB_PREFIX."ecm_files set filename = CONCAT('".$this->db->escape($this->newref)."', SUBSTR(filename, ".(strlen($this->ref) + 1).")), filepath = 'fournisseur/facture/".get_exdir($this->id, 2, 0, 0, $this, 'invoice_supplier').$this->db->escape($this->newref)."'";
					$sql .= " WHERE filename LIKE '".$this->db->escape($this->ref)."%' AND filepath = 'fournisseur/facture/".get_exdir($this->id, 2, 0, 0, $this, 'invoice_supplier').$this->db->escape($this->ref)."' and entity = ".$conf->entity;
					$resql = $this->db->query($sql);
					if (!$resql) {
						$error++; $this->error = $this->db->lasterror();
					}

					// We rename directory ($this->ref = old ref, $num = new ref) in order not to lose the attachments
					$oldref = dol_sanitizeFileName($this->ref);
					$newref = dol_sanitizeFileName($num);
					$dirsource = $conf->fournisseur->facture->dir_output.'/'.get_exdir($this->id, 2, 0, 0, $this, 'invoice_supplier').$oldref;
					$dirdest = $conf->fournisseur->facture->dir_output.'/'.get_exdir($this->id, 2, 0, 0, $this, 'invoice_supplier').$newref;
					if (!$error && file_exists($dirsource)) {
						dol_syslog(get_class($this)."::validate rename dir ".$dirsource." into ".$dirdest);

						if (@rename($dirsource, $dirdest)) {
							dol_syslog("Rename ok");
							// Rename docs starting with $oldref with $newref
							$listoffiles = dol_dir_list($conf->fournisseur->facture->dir_output.'/'.get_exdir($this->id, 2, 0, 0, $this, 'invoice_supplier').$newref, 'files', 1, '^'.preg_quote($oldref, '/'));
							foreach ($listoffiles as $fileentry) {
								$dirsource = $fileentry['name'];
								$dirdest = preg_replace('/^'.preg_quote($oldref, '/').'/', $newref, $dirsource);
								$dirsource = $fileentry['path'].'/'.$dirsource;
								$dirdest = $fileentry['path'].'/'.$dirdest;
								@rename($dirsource, $dirdest);
							}
						}
					}
				}
			}

			// Set new ref and define current statut
			if (!$error) {
				$this->ref = $num;
				$this->statut = self::STATUS_VALIDATED;
				//$this->date_validation=$now; this is stored into log table
			}

			if (!$error) {
				$this->db->commit();
				return 1;
			} else {
				$this->db->rollback();
				return -1;
			}
		} else {
			$this->error = $this->db->error();
			$this->db->rollback();
			return -1;
		}
	}

	/**
	 *	Set draft status
	 *
	 *	@param	User	$user			Object user that modify
	 *	@param	int		$idwarehouse	Id warehouse to use for stock change.
	 *	@return	int						<0 if KO, >0 if OK
	 */
	public function setDraft($user, $idwarehouse = -1)
	{
		// phpcs:enable
		global $conf, $langs;

		$error = 0;

		if ($this->statut == self::STATUS_DRAFT) {
			dol_syslog(__METHOD__." already draft status", LOG_WARNING);
			return 0;
		}

		dol_syslog(__METHOD__, LOG_DEBUG);

		$this->db->begin();

		$sql = "UPDATE ".MAIN_DB_PREFIX."facture_fourn";
		$sql .= " SET fk_statut = ".self::STATUS_DRAFT;
		$sql .= " WHERE rowid = ".((int) $this->id);

		$result = $this->db->query($sql);
		if ($result) {
			if (!$error) {
				$this->oldcopy = clone $this;
			}

			// Si on incremente le produit principal et ses composants a la validation de facture fournisseur, on decremente
			if ($result >= 0 && !empty($conf->stock->enabled) && !empty($conf->global->STOCK_CALCULATE_ON_SUPPLIER_BILL)) {
				require_once DOL_DOCUMENT_ROOT.'/product/stock/class/mouvementstock.class.php';
				$langs->load("agenda");

				$cpt = count($this->lines);
				for ($i = 0; $i < $cpt; $i++) {
					if ($this->lines[$i]->fk_product > 0) {
						$mouvP = new MouvementStock($this->db);
						$mouvP->origin = &$this;
						// We increase stock for product
						if ($this->type == FactureFournisseur::TYPE_CREDIT_NOTE) {
							$result = $mouvP->reception($user, $this->lines[$i]->fk_product, $idwarehouse, $this->lines[$i]->qty, $this->lines[$i]->subprice, $langs->trans("InvoiceBackToDraftInDolibarr", $this->ref));
						} else {
							$result = $mouvP->livraison($user, $this->lines[$i]->fk_product, $idwarehouse, $this->lines[$i]->qty, $this->lines[$i]->subprice, $langs->trans("InvoiceBackToDraftInDolibarr", $this->ref));
						}
					}
				}
			}
			// Triggers call
			if (!$error && empty($notrigger)) {
				// Call trigger
				$result = $this->call_trigger('BILL_SUPPLIER_UNVALIDATE', $user);
				if ($result < 0) {
					$error++;
				}
				// End call triggers
			}
			if ($error == 0) {
				$this->db->commit();
				return 1;
			} else {
				$this->db->rollback();
				return -1;
			}
		} else {
			$this->error = $this->db->error();
			$this->db->rollback();
			return -1;
		}
	}


	/**
	 *	Adds an invoice line (associated with no predefined product/service)
	 *	The parameters are already supposed to be correct and with final values when calling
	 *	this method. Also, for the VAT rate, it must already have been defined by the caller by
	 *	by the get_default_tva method(vendor_company, buying company, idprod) and the desc must
	 *	already have the right value (the caller has to manage the multilanguage).
	 *
	 *	@param    	string	$desc            	Description of the line
	 *	@param    	double	$pu              	Unit price (HT or TTC according to price_base_type, > 0 even for credit note)
	 *	@param    	double	$txtva           	Force Vat rate to use, -1 for auto.
	 *	@param		double	$txlocaltax1		LocalTax1 Rate
	 *	@param		double	$txlocaltax2		LocalTax2 Rate
	 *	@param    	double	$qty             	Quantity
	 *	@param    	int		$fk_product      	Product/Service ID predefined
	 *	@param    	double	$remise_percent  	Percentage discount of the line
	 *	@param    	integer	$date_start      	Service start date
	 * 	@param    	integer	$date_end        	Service expiry date
	 * 	@param    	string	$ventil          	Accounting breakdown code
	 *	@param    	int		$info_bits			Line type bits
	 *	@param    	string	$price_base_type 	HT or TTC
	 *	@param		int		$type				Type of line (0=product, 1=service)
	 *  @param      int		$rang            	Position of line
	 *  @param		int		$notrigger			Disable triggers
	 *  @param		array	$array_options		extrafields array
	 * 	@param 		string	$fk_unit 			Code of the unit to use. Null to use the default one
	 *  @param      int     $origin_id          id origin document
	 *  @param		double	$pu_ht_devise		Amount in currency
	 *  @param		string	$ref_supplier		Supplier ref
	 *  @param      string  $special_code       Special code
	 *  @param		int		$fk_parent_line		Parent line id
	 *  @param    	int		$fk_remise_except	Id discount used
	 *	@return    	int             			>0 if OK, <0 if KO
	 */
	public function addline($desc, $pu, $txtva, $txlocaltax1, $txlocaltax2, $qty, $fk_product = 0, $remise_percent = 0, $date_start = '', $date_end = '', $ventil = 0, $info_bits = '', $price_base_type = 'HT', $type = 0, $rang = -1, $notrigger = false, $array_options = 0, $fk_unit = null, $origin_id = 0, $pu_ht_devise = 0, $ref_supplier = '', $special_code = '', $fk_parent_line = 0, $fk_remise_except = 0)
	{
		global $langs, $mysoc, $conf;

		dol_syslog(get_class($this)."::addline $desc,$pu,$qty,$txtva,$fk_product,$remise_percent,$date_start,$date_end,$ventil,$info_bits,$price_base_type,$type,$fk_unit,fk_remise_except=$fk_remise_except", LOG_DEBUG);
		include_once DOL_DOCUMENT_ROOT.'/core/lib/price.lib.php';

		if ($this->statut == self::STATUS_DRAFT) {
			// Clean parameters
			if (empty($remise_percent)) {
				$remise_percent = 0;
			}
			if (empty($qty)) {
				$qty = 0;
			}
			if (empty($info_bits)) {
				$info_bits = 0;
			}
			if (empty($rang)) {
				$rang = 0;
			}
			if (empty($ventil)) {
				$ventil = 0;
			}
			if (empty($txtva)) {
				$txtva = 0;
			}
			if (empty($txlocaltax1)) {
				$txlocaltax1 = 0;
			}
			if (empty($txlocaltax2)) {
				$txlocaltax2 = 0;
			}

			$remise_percent = price2num($remise_percent);
			$qty = price2num($qty);
			$pu = price2num($pu);
			if (!preg_match('/\((.*)\)/', $txtva)) {
				$txtva = price2num($txtva); // $txtva can have format '5,1' or '5.1' or '5.1(XXX)', we must clean only if '5,1'
			}
			$txlocaltax1 = price2num($txlocaltax1);
			$txlocaltax2 = price2num($txlocaltax2);

			if ($date_start && $date_end && $date_start > $date_end) {
				$langs->load("errors");
				$this->error = $langs->trans('ErrorStartDateGreaterEnd');
				return -1;
			}

			$this->db->begin();

			if ($fk_product > 0) {
				if (!empty($conf->global->SUPPLIER_INVOICE_WITH_PREDEFINED_PRICES_ONLY)) {
					// Check quantity is enough
					dol_syslog(get_class($this)."::addline we check supplier prices fk_product=".$fk_product." qty=".$qty." ref_supplier=".$ref_supplier);
					$prod = new Product($this->db, $fk_product);
					if ($prod->fetch($fk_product) > 0) {
						$product_type = $prod->type;
						$label = $prod->label;
						$fk_prod_fourn_price = 0;

						// We use 'none' instead of $ref_supplier, because $ref_supplier may not exists anymore. So we will take the first supplier price ok.
						// If we want a dedicated supplier price, we must provide $fk_prod_fourn_price.
						$result = $prod->get_buyprice($fk_prod_fourn_price, $qty, $fk_product, 'none', ($this->fk_soc ? $this->fk_soc : $this->socid)); // Search on couple $fk_prod_fourn_price/$qty first, then on triplet $qty/$fk_product/$ref_supplier/$this->fk_soc
						if ($result > 0) {
							if (empty($pu)) {
								$pu = $prod->fourn_pu; // Unit price supplier price set by get_buyprice
							}
							$ref_supplier = $prod->ref_supplier; // Ref supplier price set by get_buyprice
							// is remise percent not keyed but present for the product we add it
							if ($remise_percent == 0 && $prod->remise_percent != 0) {
								$remise_percent = $prod->remise_percent;
							}
						}
						if ($result == 0) {                   // If result == 0, we failed to found the supplier reference price
							$langs->load("errors");
							$this->error = "Ref ".$prod->ref." ".$langs->trans("ErrorQtyTooLowForThisSupplier");
							$this->db->rollback();
							dol_syslog(get_class($this)."::addline we did not found supplier price, so we can't guess unit price");
							//$pu    = $prod->fourn_pu;     // We do not overwrite unit price
							//$ref   = $prod->ref_fourn;    // We do not overwrite ref supplier price
							return -1;
						}
						if ($result == -1) {
							$langs->load("errors");
							$this->error = "Ref ".$prod->ref." ".$langs->trans("ErrorQtyTooLowForThisSupplier");
							$this->db->rollback();
							dol_syslog(get_class($this)."::addline result=".$result." - ".$this->error, LOG_DEBUG);
							return -1;
						}
						if ($result < -1) {
							$this->error = $prod->error;
							$this->db->rollback();
							dol_syslog(get_class($this)."::addline result=".$result." - ".$this->error, LOG_ERR);
							return -1;
						}
					} else {
						$this->error = $prod->error;
						$this->db->rollback();
						return -1;
					}
				}
			} else {
				$product_type = $type;
			}

			if (!empty($conf->multicurrency->enabled) && $pu_ht_devise > 0) {
				$pu = 0;
			}

			$localtaxes_type = getLocalTaxesFromRate($txtva, 0, $mysoc, $this->thirdparty);

			// Clean vat code
			$reg = array();
			$vat_src_code = '';
			if (preg_match('/\((.*)\)/', $txtva, $reg)) {
				$vat_src_code = $reg[1];
				$txtva = preg_replace('/\s*\(.*\)/', '', $txtva); // Remove code into vatrate.
			}

			// Calcul du total TTC et de la TVA pour la ligne a partir de
			// qty, pu, remise_percent et txtva
			// TRES IMPORTANT: C'est au moment de l'insertion ligne qu'on doit stocker
			// la part ht, tva et ttc, et ce au niveau de la ligne qui a son propre taux tva.

			$tabprice = calcul_price_total($qty, $pu, $remise_percent, $txtva, $txlocaltax1, $txlocaltax2, 0, $price_base_type, $info_bits, $type, $this->thirdparty, $localtaxes_type, 100, $this->multicurrency_tx, $pu_ht_devise);
			$total_ht  = $tabprice[0];
			$total_tva = $tabprice[1];
			$total_ttc = $tabprice[2];
			$total_localtax1 = $tabprice[9];
			$total_localtax2 = $tabprice[10];
			$pu_ht = $tabprice[3];

			// MultiCurrency
			$multicurrency_total_ht  = $tabprice[16];
			$multicurrency_total_tva = $tabprice[17];
			$multicurrency_total_ttc = $tabprice[18];
			$pu_ht_devise = $tabprice[19];

			// Check parameters
			if ($type < 0) {
				return -1;
			}

			if ($rang < 0) {
				$rangmax = $this->line_max();
				$rang = $rangmax + 1;
			}

			// Insert line
			$this->line = new SupplierInvoiceLine($this->db);

			$this->line->context = $this->context;

			$this->line->fk_facture_fourn = $this->id;
			//$this->line->label=$label;	// deprecated
			$this->line->desc = $desc;
			$this->line->ref_supplier = $ref_supplier;

			$this->line->qty = ($this->type == self::TYPE_CREDIT_NOTE ?abs($qty) : $qty); // For credit note, quantity is always positive and unit price negative
			$this->line->subprice = ($this->type == self::TYPE_CREDIT_NOTE ?-abs($pu_ht) : $pu_ht); // For credit note, unit price always negative, always positive otherwise

			$this->line->vat_src_code = $vat_src_code;
			$this->line->tva_tx = $txtva;
			$this->line->localtax1_tx = ($total_localtax1 ? $localtaxes_type[1] : 0);
			$this->line->localtax2_tx = ($total_localtax2 ? $localtaxes_type[3] : 0);
			$this->line->localtax1_type = empty($localtaxes_type[0]) ? '' : $localtaxes_type[0];
			$this->line->localtax2_type = empty($localtaxes_type[2]) ? '' : $localtaxes_type[2];

			$this->line->total_ht = (($this->type == self::TYPE_CREDIT_NOTE || $qty < 0) ?-abs($total_ht) : $total_ht); // For credit note and if qty is negative, total is negative
			$this->line->total_tva = (($this->type == self::TYPE_CREDIT_NOTE || $qty < 0) ?-abs($total_tva) : $total_tva);
			$this->line->total_localtax1 = (($this->type == self::TYPE_CREDIT_NOTE || $qty < 0) ?-abs($total_localtax1) : $total_localtax1);
			$this->line->total_localtax2 = (($this->type == self::TYPE_CREDIT_NOTE || $qty < 0) ?-abs($total_localtax2) : $total_localtax2);
			$this->line->total_ttc = (($this->type == self::TYPE_CREDIT_NOTE || $qty < 0) ?-abs($total_ttc) : $total_ttc);

			$this->line->fk_product = $fk_product;
			$this->line->product_type = $type;
			$this->line->remise_percent = $remise_percent;
			$this->line->date_start = $date_start;
			$this->line->date_end = $date_end;
			$this->line->fk_code_ventilation = $ventil;
			$this->line->rang = $rang;
			$this->line->info_bits = $info_bits;
			$this->line->fk_remise_except = $fk_remise_except;

			$this->line->special_code = ((string) $special_code != '' ? $special_code : $this->special_code);
			$this->line->fk_parent_line = $fk_parent_line;
			$this->line->origin = $this->origin;
			$this->line->origin_id = $origin_id;
			$this->line->fk_unit = $fk_unit;

			// Multicurrency
			$this->line->fk_multicurrency = $this->fk_multicurrency;
			$this->line->multicurrency_code = $this->multicurrency_code;
			$this->line->multicurrency_subprice		= $pu_ht_devise;
			$this->line->multicurrency_total_ht 	= $multicurrency_total_ht;
			$this->line->multicurrency_total_tva 	= $multicurrency_total_tva;
			$this->line->multicurrency_total_ttc 	= $multicurrency_total_ttc;

			if (is_array($array_options) && count($array_options) > 0) {
				$this->line->array_options = $array_options;
			}

			$result = $this->line->insert($notrigger);
			if ($result > 0) {
				// Reorder if child line
				if (!empty($fk_parent_line)) {
					$this->line_order(true, 'DESC');
				}

				// Mise a jour informations denormalisees au niveau de la facture meme
				$result = $this->update_price(1, 'auto', 0, $this->thirdparty); // The addline method is designed to add line from user input so total calculation with update_price must be done using 'auto' mode.
				if ($result > 0) {
					$this->db->commit();
					return $this->line->id;
				} else {
					$this->error = $this->db->error();
					$this->db->rollback();
					return -1;
				}
			} else {
				$this->error = $this->line->error;
				$this->errors = $this->line->errors;
				$this->db->rollback();
				return -2;
			}
		} else {
			return 0;
		}
	}

	/**
	 * Update a line detail into database
	 *
	 * @param     	int			$id            		Id of line invoice
	 * @param     	string		$desc         		Description of line
	 * @param     	double		$pu          		Prix unitaire (HT ou TTC selon price_base_type)
	 * @param     	double		$vatrate       		VAT Rate (Can be '8.5', '8.5 (ABC)')
	 * @param		double		$txlocaltax1		LocalTax1 Rate
	 * @param		double		$txlocaltax2		LocalTax2 Rate
	 * @param     	double		$qty           		Quantity
	 * @param     	int			$idproduct			Id produit
	 * @param	  	double		$price_base_type	HT or TTC
	 * @param	  	int			$info_bits			Miscellaneous informations of line
	 * @param		int			$type				Type of line (0=product, 1=service)
	 * @param     	double		$remise_percent  	Percentage discount of the line
	 * @param		int			$notrigger			Disable triggers
	 * @param      	integer 	$date_start     	Date start of service
	 * @param      	integer     $date_end       	Date end of service
	 * @param		array		$array_options		extrafields array
	 * @param 		string		$fk_unit 			Code of the unit to use. Null to use the default one
	 * @param		double		$pu_ht_devise		Amount in currency
	 * @param		string		$ref_supplier		Supplier ref
	 * @return    	int           					<0 if KO, >0 if OK
	 */
	public function updateline($id, $desc, $pu, $vatrate, $txlocaltax1 = 0, $txlocaltax2 = 0, $qty = 1, $idproduct = 0, $price_base_type = 'HT', $info_bits = 0, $type = 0, $remise_percent = 0, $notrigger = false, $date_start = '', $date_end = '', $array_options = 0, $fk_unit = null, $pu_ht_devise = 0, $ref_supplier = '')
	{
		global $mysoc, $langs;

		dol_syslog(get_class($this)."::updateline $id,$desc,$pu,$vatrate,$qty,$idproduct,$price_base_type,$info_bits,$type,$remise_percent,$notrigger,$date_start,$date_end,$fk_unit,$pu_ht_devise,$ref_supplier", LOG_DEBUG);
		include_once DOL_DOCUMENT_ROOT.'/core/lib/price.lib.php';

		$pu = price2num($pu);
		$qty = price2num($qty);
		$remise_percent = price2num($remise_percent);
		$pu_ht_devise = price2num($pu_ht_devise);

		// Check parameters
		//if (! is_numeric($pu) || ! is_numeric($qty)) return -1;
		if ($type < 0) {
			return -1;
		}

		if ($date_start && $date_end && $date_start > $date_end) {
			$langs->load("errors");
			$this->error = $langs->trans('ErrorStartDateGreaterEnd');
			return -1;
		}

		// Clean parameters
		if (empty($vatrate)) {
			$vatrate = 0;
		}
		if (empty($txlocaltax1)) {
			$txlocaltax1 = 0;
		}
		if (empty($txlocaltax2)) {
			$txlocaltax2 = 0;
		}

		$txlocaltax1 = price2num($txlocaltax1);
		$txlocaltax2 = price2num($txlocaltax2);

		// Calcul du total TTC et de la TVA pour la ligne a partir de
		// qty, pu, remise_percent et txtva
		// TRES IMPORTANT: C'est au moment de l'insertion ligne qu'on doit stocker
		// la part ht, tva et ttc, et ce au niveau de la ligne qui a son propre taux tva.

		$localtaxes_type = getLocalTaxesFromRate($vatrate, 0, $mysoc, $this->thirdparty);

		$reg = array();

		// Clean vat code
		$vat_src_code = '';
		if (preg_match('/\((.*)\)/', $vatrate, $reg)) {
			$vat_src_code = $reg[1];
			$vatrate = preg_replace('/\s*\(.*\)/', '', $vatrate); // Remove code into vatrate.
		}

		$tabprice = calcul_price_total($qty, $pu, $remise_percent, $vatrate, $txlocaltax1, $txlocaltax2, 0, $price_base_type, $info_bits, $type, $this->thirdparty, $localtaxes_type, 100, $this->multicurrency_tx, $pu_ht_devise);
		$total_ht  = $tabprice[0];
		$total_tva = $tabprice[1];
		$total_ttc = $tabprice[2];
		$pu_ht  = $tabprice[3];
		$pu_tva = $tabprice[4];
		$pu_ttc = $tabprice[5];
		$total_localtax1 = $tabprice[9];
		$total_localtax2 = $tabprice[10];

		// MultiCurrency
		$multicurrency_total_ht = $tabprice[16];
		$multicurrency_total_tva = $tabprice[17];
		$multicurrency_total_ttc = $tabprice[18];
		$pu_ht_devise = $tabprice[19];

		if (empty($info_bits)) {
			$info_bits = 0;
		}

		if ($idproduct) {
			$product = new Product($this->db);
			$result = $product->fetch($idproduct);
			$product_type = $product->type;
		} else {
			$product_type = $type;
		}

		//Fetch current line from the database and then clone the object and set it in $oldline property
		$line = new SupplierInvoiceLine($this->db);
		$line->fetch($id);
		$line->fetch_optionals();

		$staticline = clone $line;

		$line->oldline = $staticline;
		$line->context = $this->context;

		$line->description = $desc;
		$line->subprice = $pu_ht;
		$line->pu_ht = $pu_ht;
		$line->pu_ttc = $pu_ttc;
		$line->qty = $qty;
		$line->remise_percent = $remise_percent;
		$line->ref_supplier = $ref_supplier;

		$line->date_start = $date_start;
		$line->date_end = $date_end;

		$line->vat_src_code = $vat_src_code;
		$line->tva_tx = $vatrate;
		$line->localtax1_tx = $txlocaltax1;
		$line->localtax2_tx = $txlocaltax2;
		$line->localtax1_type = empty($localtaxes_type[0]) ? '' : $localtaxes_type[0];
		$line->localtax2_type = empty($localtaxes_type[2]) ? '' : $localtaxes_type[2];
		$line->total_ht = (($this->type == self::TYPE_CREDIT_NOTE || $qty < 0) ?-abs($total_ht) : $total_ht);
		$line->total_tva = (($this->type == self::TYPE_CREDIT_NOTE || $qty < 0) ?-abs($total_tva) : $total_tva);
		$line->total_localtax1 = $total_localtax1;
		$line->total_localtax2 = $total_localtax2;
		$line->total_ttc = (($this->type == self::TYPE_CREDIT_NOTE || $qty < 0) ?-abs($total_ttc) : $total_ttc);
		$line->fk_product = $idproduct;
		$line->product_type = $product_type;
		$line->info_bits = $info_bits;
		$line->fk_unit = $fk_unit;

		if (is_array($array_options) && count($array_options) > 0) {
			// We replace values in this->line->array_options only for entries defined into $array_options
			foreach ($array_options as $key => $value) {
				$line->array_options[$key] = $array_options[$key];
			}
		}

		// Multicurrency
		$line->multicurrency_subprice = $pu_ht_devise;
		$line->multicurrency_total_ht = $multicurrency_total_ht;
		$line->multicurrency_total_tva 	= $multicurrency_total_tva;
		$line->multicurrency_total_ttc 	= $multicurrency_total_ttc;

		$res = $line->update($notrigger);

		if ($res < 1) {
			$this->errors[] = $line->error;
		} else {
			// Update total price into invoice record
			$res = $this->update_price('', 'auto', 0, $this->thirdparty);
		}

		return $res;
	}

	/**
	 * 	Delete a detail line from database
	 *
	 * 	@param  int		$rowid      	Id of line to delete
	 *	@param	int		$notrigger		1=Does not execute triggers, 0= execute triggers
	 * 	@return	int						<0 if KO, >0 if OK
	 */
	public function deleteline($rowid, $notrigger = 0)
	{
		if (!$rowid) {
			$rowid = $this->id;
		}

		$this->db->begin();

		// Libere remise liee a ligne de facture
		$sql = 'UPDATE '.MAIN_DB_PREFIX.'societe_remise_except';
		$sql .= ' SET fk_invoice_supplier_line = NULL';
		$sql .= ' WHERE fk_invoice_supplier_line = '.((int) $rowid);

		dol_syslog(get_class($this)."::deleteline", LOG_DEBUG);
		$result = $this->db->query($sql);
		if (!$result) {
			$this->error = $this->db->error();
			$this->db->rollback();
			return -2;
		}

		$line = new SupplierInvoiceLine($this->db);

		if ($line->fetch($rowid) < 1) {
			return -1;
		}

		$res = $line->delete($notrigger);

		if ($res < 1) {
			$this->errors[] = $line->error;
			$this->db->rollback();
			return -3;
		} else {
			$res = $this->update_price();

			if ($res > 0) {
				$this->db->commit();
				return 1;
			} else {
				$this->db->rollback();
				$this->error = $this->db->lasterror();
				return -4;
			}
		}
	}


	/**
	 *	Loads the info order information into the invoice object
	 *
	 *	@param  int		$id       	Id of the invoice to load
	 *	@return	void
	 */
	public function info($id)
	{
		$sql = 'SELECT c.rowid, datec, tms as datem, ';
		$sql .= ' fk_user_author, fk_user_modif, fk_user_valid';
		$sql .= ' FROM '.MAIN_DB_PREFIX.'facture_fourn as c';
		$sql .= ' WHERE c.rowid = '.((int) $id);

		$result = $this->db->query($sql);
		if ($result) {
			if ($this->db->num_rows($result)) {
				$obj = $this->db->fetch_object($result);
				$this->id = $obj->rowid;
				if ($obj->fk_user_author) {
					$cuser = new User($this->db);
					$cuser->fetch($obj->fk_user_author);
					$this->user_creation = $cuser;
				}
				if ($obj->fk_user_valid) {
					$vuser = new User($this->db);
					$vuser->fetch($obj->fk_user_valid);
					$this->user_validation = $vuser;
				}
				if ($obj->fk_user_modif) {
					$muser = new User($this->db);
					$muser->fetch($obj->fk_user_modif);
					$this->user_modification = $muser;
				}
				$this->date_creation     = $this->db->idate($obj->datec);
				$this->date_modification = $this->db->idate($obj->datem);
				//$this->date_validation   = $obj->datev; // This field is not available. Should be store into log table and using this function should be replaced with showing content of log (like for supplier orders)
			}
			$this->db->free($result);
		} else {
			dol_print_error($this->db);
		}
	}

	// phpcs:disable PEAR.NamingConventions.ValidFunctionName.ScopeNotCamelCaps
	/**
	 *	Return list of replaceable invoices
	 *	Status valid or abandoned for other reason + not paid + no payment + not already replaced
	 *
	 *	@param      int		$socid		Thirdparty id
	 *	@return    	array|int			Table of invoices ('id'=>id, 'ref'=>ref, 'status'=>status, 'paymentornot'=>0/1)
	 *                                  <0 if error
	 */
	public function list_replacable_supplier_invoices($socid = 0)
	{
		// phpcs:enable
		global $conf;

		$return = array();

		$sql = "SELECT f.rowid as rowid, f.ref, f.fk_statut,";
		$sql .= " ff.rowid as rowidnext";
		$sql .= " FROM ".MAIN_DB_PREFIX."facture_fourn as f";
		$sql .= " LEFT JOIN ".MAIN_DB_PREFIX."paiementfourn_facturefourn as pf ON f.rowid = pf.fk_facturefourn";
		$sql .= " LEFT JOIN ".MAIN_DB_PREFIX."facture_fourn as ff ON f.rowid = ff.fk_facture_source";
		$sql .= " WHERE (f.fk_statut = ".self::STATUS_VALIDATED." OR (f.fk_statut = ".self::STATUS_ABANDONED." AND f.close_code = '".self::CLOSECODE_ABANDONED."'))";
		$sql .= " AND f.entity = ".$conf->entity;
		$sql .= " AND f.paye = 0"; // Pas classee payee completement
		$sql .= " AND pf.fk_paiementfourn IS NULL"; // Aucun paiement deja fait
		$sql .= " AND ff.fk_statut IS NULL"; // Renvoi vrai si pas facture de remplacement
		if ($socid > 0) {
			$sql .= " AND f.fk_soc = ".((int) $socid);
		}
		$sql .= " ORDER BY f.ref";

		dol_syslog(get_class($this)."::list_replacable_supplier_invoices", LOG_DEBUG);
		$resql = $this->db->query($sql);
		if ($resql) {
			while ($obj = $this->db->fetch_object($resql)) {
				$return[$obj->rowid] = array(
					'id' => $obj->rowid,
					'ref' => $obj->ref,
					'status' => $obj->fk_statut
				);
			}
			//print_r($return);
			return $return;
		} else {
			$this->error = $this->db->error();
			return -1;
		}
	}

	// phpcs:disable PEAR.NamingConventions.ValidFunctionName.ScopeNotCamelCaps
	/**
	 *	Return list of qualifying invoices for correction by credit note
	 *	Invoices that respect the following rules are returned:
	 *	(validated + payment in progress) or classified (paid in full or paid in part) + not already replaced + not already having
	 *
	 *	@param		int		$socid		Thirdparty id
	 *	@return    	array|int			Table of invoices ($id => array('ref'=>,'paymentornot'=>,'status'=>,'paye'=>)
	 *                                  <0 if error
	 */
	public function list_qualified_avoir_supplier_invoices($socid = 0)
	{
		// phpcs:enable
		global $conf;

		$return = array();

		$sql = "SELECT f.rowid as rowid, f.ref, f.fk_statut, f.type, f.paye, pf.fk_paiementfourn";
		$sql .= " FROM ".MAIN_DB_PREFIX."facture_fourn as f";
		$sql .= " LEFT JOIN ".MAIN_DB_PREFIX."paiementfourn_facturefourn as pf ON f.rowid = pf.fk_facturefourn";
		$sql .= " WHERE f.entity = ".$conf->entity;
		$sql .= " AND f.fk_statut in (".self::STATUS_VALIDATED.",".self::STATUS_CLOSED.")";
		$sql .= " AND NOT EXISTS (SELECT rowid from ".MAIN_DB_PREFIX."facture_fourn as ff WHERE f.rowid = ff.fk_facture_source";
		$sql .= " AND ff.type=".self::TYPE_REPLACEMENT.")";
		$sql .= " AND f.type != ".self::TYPE_CREDIT_NOTE; // Type non 2 si facture non avoir
		if ($socid > 0) {
			$sql .= " AND f.fk_soc = ".((int) $socid);
		}
		$sql .= " ORDER BY f.ref";

		dol_syslog(get_class($this)."::list_qualified_avoir_supplier_invoices", LOG_DEBUG);
		$resql = $this->db->query($sql);
		if ($resql) {
			while ($obj = $this->db->fetch_object($resql)) {
				$qualified = 0;
				if ($obj->fk_statut == self::STATUS_VALIDATED) {
					$qualified = 1;
				}
				if ($obj->fk_statut == self::STATUS_CLOSED) {
					$qualified = 1;
				}
				if ($qualified) {
					$paymentornot = ($obj->fk_paiementfourn ? 1 : 0);
					$return[$obj->rowid] = array('ref'=>$obj->ref, 'status'=>$obj->fk_statut, 'type'=>$obj->type, 'paye'=>$obj->paye, 'paymentornot'=>$paymentornot);
				}
			}

			return $return;
		} else {
			$this->error = $this->db->error();
			return -1;
		}
	}

	// phpcs:disable PEAR.NamingConventions.ValidFunctionName.ScopeNotCamelCaps
	/**
	 *	Load indicators for dashboard (this->nbtodo and this->nbtodolate)
	 *
	 *	@param      User	$user       Object user
	 *	@return WorkboardResponse|int <0 if KO, WorkboardResponse if OK
	 */
	public function load_board($user)
	{
		// phpcs:enable
		global $conf, $langs;

		$sql = 'SELECT ff.rowid, ff.date_lim_reglement as datefin, ff.fk_statut';
		$sql .= ' FROM '.MAIN_DB_PREFIX.'facture_fourn as ff';
		if (!$user->rights->societe->client->voir && !$user->socid) {
			$sql .= ", ".MAIN_DB_PREFIX."societe_commerciaux as sc";
		}
		$sql .= ' WHERE ff.paye=0';
		$sql .= ' AND ff.fk_statut > 0';
		$sql .= " AND ff.entity = ".$conf->entity;
		if ($user->socid) {
			$sql .= ' AND ff.fk_soc = '.((int) $user->socid);
		}
		if (!$user->rights->societe->client->voir && !$user->socid) {
			$sql .= " AND ff.fk_soc = sc.fk_soc AND sc.fk_user = ".((int) $user->id);
		}

		$resql = $this->db->query($sql);
		if ($resql) {
			$langs->load("bills");
			$now = dol_now();

			$response = new WorkboardResponse();
			$response->warning_delay = $conf->facture->fournisseur->warning_delay / 60 / 60 / 24;
			$response->label = $langs->trans("SupplierBillsToPay");
			$response->labelShort = $langs->trans("StatusToPay");

			$response->url = DOL_URL_ROOT.'/fourn/facture/list.php?search_status=1&amp;mainmenu=billing&amp;leftmenu=suppliers_bills';
			$response->img = img_object($langs->trans("Bills"), "bill");

			$facturestatic = new FactureFournisseur($this->db);

			while ($obj = $this->db->fetch_object($resql)) {
				$response->nbtodo++;

				$facturestatic->date_echeance = $this->db->jdate($obj->datefin);
				$facturestatic->statut = $obj->fk_statut;

				if ($facturestatic->hasDelay()) {
					$response->nbtodolate++;
					$response->url_late = DOL_URL_ROOT.'/fourn/facture/list.php?search_option=late&mainmenu=billing&leftmenu=suppliers_bills';
				}
			}
			$this->db->free($resql);
			return $response;
		} else {
			dol_print_error($this->db);
			$this->error = $this->db->error();
			return -1;
		}
	}


	/**
	 *	Return clicable name (with picto eventually)
	 *
	 *	@param		int		$withpicto					0=No picto, 1=Include picto into link, 2=Only picto
	 *	@param		string	$option						Where point the link
	 *	@param		int		$max						Max length of shown ref
	 *	@param		int		$short						1=Return just URL
	 *	@param		string	$moretitle					Add more text to title tooltip
	 *  @param	    int   	$notooltip					1=Disable tooltip
	 *  @param      int     $save_lastsearch_value		-1=Auto, 0=No save of lastsearch_values when clicking, 1=Save lastsearch_values whenclicking
	 *  @param		int		$addlinktonotes				Add link to show notes
	 * 	@return		string								String with URL
	 */
	public function getNomUrl($withpicto = 0, $option = '', $max = 0, $short = 0, $moretitle = '', $notooltip = 0, $save_lastsearch_value = -1, $addlinktonotes = 0)
	{
		global $langs, $conf, $user;

		$result = '';

		if ($option == 'withdraw') {
			$url = DOL_URL_ROOT.'/compta/facture/prelevement.php?facid='.$this->id.'&type=bank-transfer';
		} elseif ($option == 'document') {
			$url = DOL_URL_ROOT.'/fourn/facture/document.php?facid='.$this->id;
		} else {
			$url = DOL_URL_ROOT.'/fourn/facture/card.php?facid='.$this->id;
		}

		if ($short) {
			return $url;
		}

		if ($option !== 'nolink') {
			// Add param to save lastsearch_values or not
			$add_save_lastsearch_values = ($save_lastsearch_value == 1 ? 1 : 0);
			if ($save_lastsearch_value == -1 && preg_match('/list\.php/', $_SERVER["PHP_SELF"])) {
				$add_save_lastsearch_values = 1;
			}
			if ($add_save_lastsearch_values) {
				$url .= '&save_lastsearch_values=1';
			}
		}

		$picto = $this->picto;
		if ($this->type == self::TYPE_REPLACEMENT) {
			$picto .= 'r'; // Replacement invoice
		}
		if ($this->type == self::TYPE_CREDIT_NOTE) {
			$picto .= 'a'; // Credit note
		}
		if ($this->type == self::TYPE_DEPOSIT) {
			$picto .= 'd'; // Deposit invoice
		}

		$label = img_picto('', $this->picto).' <u class="paddingrightonly">'.$langs->trans("SupplierInvoice").'</u>';
		if ($this->type == self::TYPE_REPLACEMENT) {
			$label = '<u class="paddingrightonly">'.$langs->transnoentitiesnoconv("InvoiceReplace").'</u>';
		} elseif ($this->type == self::TYPE_CREDIT_NOTE) {
			$label = '<u class="paddingrightonly">'.$langs->transnoentitiesnoconv("CreditNote").'</u>';
		} elseif ($this->type == self::TYPE_DEPOSIT) {
			$label = '<u class="paddingrightonly">'.$langs->transnoentitiesnoconv("Deposit").'</u>';
		}
		if (isset($this->status)) {
			$alreadypaid = -1;
			if (isset($this->alreadypaid)) {
				$alreadypaid = $this->alreadypaid;
			}

			$label .= ' '.$this->getLibStatut(5, $alreadypaid);
		}
		if (!empty($this->ref)) {
			$label .= '<br><b>'.$langs->trans('Ref').':</b> '.$this->ref;
		}
		if (!empty($this->ref_supplier)) {
			$label .= '<br><b>'.$langs->trans('RefSupplier').':</b> '.$this->ref_supplier;
		}
		if (!empty($this->label)) {
			$label .= '<br><b>'.$langs->trans('Label').':</b> '.$this->label;
		}
		if (!empty($this->date)) {
			$label .= '<br><b>'.$langs->trans('Date').':</b> '.dol_print_date($this->date, 'day');
		}
		if (!empty($this->total_ht)) {
			$label .= '<br><b>'.$langs->trans('AmountHT').':</b> '.price($this->total_ht, 0, $langs, 0, -1, -1, $conf->currency);
		}
		if (!empty($this->total_tva)) {
			$label .= '<br><b>'.$langs->trans('AmountVAT').':</b> '.price($this->total_tva, 0, $langs, 0, -1, -1, $conf->currency);
		}
		if (!empty($this->total_ttc)) {
			$label .= '<br><b>'.$langs->trans('AmountTTC').':</b> '.price($this->total_ttc, 0, $langs, 0, -1, -1, $conf->currency);
		}
		if ($moretitle) {
			$label .= ' - '.$moretitle;
		}

		$ref = $this->ref;
		if (empty($ref)) {
			$ref = $this->id;
		}

		$linkclose = '';
		if (empty($notooltip)) {
			if (!empty($conf->global->MAIN_OPTIMIZEFORTEXTBROWSER)) {
				$label = $langs->trans("ShowSupplierInvoice");
				$linkclose .= ' alt="'.dol_escape_htmltag($label, 1).'"';
			}
			$linkclose .= ' title="'.dol_escape_htmltag($label, 1).'"';
			$linkclose .= ' class="classfortooltip"';
		}

		$linkstart = '<a href="'.$url.'"';
		$linkstart .= $linkclose.'>';
		$linkend = '</a>';

		$result .= $linkstart;
		if ($withpicto) {
			$result .= img_object(($notooltip ? '' : $label), $picto, ($notooltip ? (($withpicto != 2) ? 'class="paddingright"' : '') : 'class="'.(($withpicto != 2) ? 'paddingright ' : '').'classfortooltip"'), 0, 0, $notooltip ? 0 : 1);
		}
		if ($withpicto != 2) {
			$result .= ($max ?dol_trunc($ref, $max) : $ref);
		}
		$result .= $linkend;

		if ($addlinktonotes) {
			$txttoshow = ($user->socid > 0 ? $this->note_public : $this->note_private);
			if ($txttoshow) {
				$notetoshow = $langs->trans("ViewPrivateNote").':<br>'.dol_string_nohtmltag($txttoshow, 1);
				$result .= ' <span class="note inline-block">';
				$result .= '<a href="'.DOL_URL_ROOT.'/fourn/facture/note.php?id='.$this->id.'" class="classfortooltip" title="'.dol_escape_htmltag($notetoshow).'">';
				$result .= img_picto('', 'note');
				$result .= '</a>';
				$result .= '</span>';
			}
		}

		return $result;
	}

	 /**
	  *      Return next reference of supplier invoice not already used (or last reference)
	  *      according to numbering module defined into constant INVOICE_SUPPLIER_ADDON_NUMBER
	  *
	  *      @param	   Societe		$soc		Thirdparty object
	  *      @param    string		$mode		'next' for next value or 'last' for last value
	  *      @return   string					free ref or last ref
	  */
	public function getNextNumRef($soc, $mode = 'next')
	{
		global $db, $langs, $conf;
		$langs->load("orders");

		// Clean parameters (if not defined or using deprecated value)
		if (empty($conf->global->INVOICE_SUPPLIER_ADDON_NUMBER)) {
			$conf->global->INVOICE_SUPPLIER_ADDON_NUMBER = 'mod_facture_fournisseur_cactus';
		}

		$mybool = false;

		$file = $conf->global->INVOICE_SUPPLIER_ADDON_NUMBER.".php";
		$classname = $conf->global->INVOICE_SUPPLIER_ADDON_NUMBER;

		// Include file with class
		$dirmodels = array_merge(array('/'), (array) $conf->modules_parts['models']);

		foreach ($dirmodels as $reldir) {
			$dir = dol_buildpath($reldir."core/modules/supplier_invoice/");

			// Load file with numbering class (if found)
			$mybool |= @include_once $dir.$file;
		}

		if ($mybool === false) {
			dol_print_error('', "Failed to include file ".$file);
			return '';
		}

		$obj = new $classname();
		$numref = "";
		$numref = $obj->getNumRef($soc, $this, $mode);

		if ($numref != "") {
			return $numref;
		} else {
			$this->error = $obj->error;
			return -1;
		}
	}


	/**
	 *  Initialise an instance with random values.
	 *  Used to build previews or test instances.
	 *	id must be 0 if object instance is a specimen.
	 *
	 *	@param	string		$option		''=Create a specimen invoice with lines, 'nolines'=No lines
	 *  @return	void
	 */
	public function initAsSpecimen($option = '')
	{
		global $langs, $conf;
		include_once DOL_DOCUMENT_ROOT.'/compta/facture/class/facture.class.php';

		$now = dol_now();

		// Load array of products prodids
		$num_prods = 0;
		$prodids = array();

		$sql = "SELECT rowid";
		$sql .= " FROM ".MAIN_DB_PREFIX."product";
		$sql .= " WHERE entity IN (".getEntity('product').")";
		$sql .= $this->db->plimit(100);

		$resql = $this->db->query($sql);
		if ($resql) {
			$num_prods = $this->db->num_rows($resql);
			$i = 0;
			while ($i < $num_prods) {
				$i++;
				$row = $this->db->fetch_row($resql);
				$prodids[$i] = $row[0];
			}
		}

		// Initialise parametres
		$this->id = 0;
		$this->ref = 'SPECIMEN';
		$this->ref_supplier = 'SUPPLIER_REF_SPECIMEN';
		$this->specimen = 1;
		$this->socid = 1;
		$this->date = $now;
		$this->date_lim_reglement = $this->date + 3600 * 24 * 30;
		$this->cond_reglement_code = 'RECEP';
		$this->mode_reglement_code = 'CHQ';

		$this->note_public = 'This is a comment (public)';
		$this->note_private = 'This is a comment (private)';

		$this->multicurrency_tx = 1;
		$this->multicurrency_code = $conf->currency;

		$xnbp = 0;
		if (empty($option) || $option != 'nolines') {
			// Lines
			$nbp = 5;
			while ($xnbp < $nbp) {
				$line = new SupplierInvoiceLine($this->db);
				$line->desc = $langs->trans("Description")." ".$xnbp;
				$line->qty = 1;
				$line->subprice = 100;
				$line->pu_ht = 100; // the canelle template use pu_ht and not subprice
				$line->price = 100;
				$line->tva_tx = 19.6;
				$line->localtax1_tx = 0;
				$line->localtax2_tx = 0;
				if ($xnbp == 2) {
					$line->total_ht = 50;
					$line->total_ttc = 59.8;
					$line->total_tva = 9.8;
					$line->remise_percent = 50;
				} else {
					$line->total_ht = 100;
					$line->total_ttc = 119.6;
					$line->total_tva = 19.6;
					$line->remise_percent = 0;
				}

				if ($num_prods > 0) {
					$prodid = mt_rand(1, $num_prods);
					$line->fk_product = $prodids[$prodid];
				}
				$line->product_type = 0;

				$this->lines[$xnbp] = $line;

				$this->total_ht       += $line->total_ht;
				$this->total_tva      += $line->total_tva;
				$this->total_ttc      += $line->total_ttc;

				$xnbp++;
			}
		}

		$this->amount_ht      = $xnbp * 100;
		$this->total_ht       = $xnbp * 100;
		$this->total_tva      = $xnbp * 19.6;
		$this->total_ttc      = $xnbp * 119.6;
	}

	// phpcs:disable PEAR.NamingConventions.ValidFunctionName.ScopeNotCamelCaps
	/**
	 *      Load indicators for dashboard (this->nbtodo and this->nbtodolate)
	 *
	 *      @return         int     <0 if KO, >0 if OK
	 */
	public function load_state_board()
	{
		// phpcs:enable
		global $conf, $user;

		$this->nb = array();

		$clause = "WHERE";

		$sql = "SELECT count(f.rowid) as nb";
		$sql .= " FROM ".MAIN_DB_PREFIX."facture_fourn as f";
		$sql .= " LEFT JOIN ".MAIN_DB_PREFIX."societe as s ON f.fk_soc = s.rowid";
		if (!$user->rights->societe->client->voir && !$user->socid) {
			$sql .= " LEFT JOIN ".MAIN_DB_PREFIX."societe_commerciaux as sc ON s.rowid = sc.fk_soc";
			$sql .= " WHERE sc.fk_user = ".((int) $user->id);
			$clause = "AND";
		}
		$sql .= " ".$clause." f.entity = ".$conf->entity;

		$resql = $this->db->query($sql);
		if ($resql) {
			while ($obj = $this->db->fetch_object($resql)) {
				$this->nb["supplier_invoices"] = $obj->nb;
			}
			$this->db->free($resql);
			return 1;
		} else {
			dol_print_error($this->db);
			$this->error = $this->db->error();
			return -1;
		}
	}

	/**
	 *	Load an object from its id and create a new one in database
	 *
	 *	@param      User	$user        	User that clone
	 *	@param      int		$fromid     	Id of object to clone
	 *	@param		int		$invertdetail	Reverse sign of amounts for lines
	 * 	@return		int						New id of clone
	 */
	public function createFromClone(User $user, $fromid, $invertdetail = 0)
	{
		global $conf, $langs;

		$error = 0;

		$object = new FactureFournisseur($this->db);

		$this->db->begin();

		// Load source object
		$object->fetch($fromid);
		$object->id = 0;
		$object->statut = self::STATUS_DRAFT;

		$object->fetch_thirdparty(); // We need it to recalculate VAT localtaxes according to main sale taxes and vendor

		// Clear fields
		$object->ref_supplier       = (empty($this->ref_supplier) ? $langs->trans("CopyOf").' '.$object->ref_supplier : $this->ref_supplier);
		$object->author             = $user->id;
		$object->user_valid         = '';
		$object->fk_facture_source  = 0;
		$object->date_creation      = '';
		$object->date_validation    = '';
		$object->date               = (empty($this->date) ? '' : $this->date);
		$object->date_echeance      = '';
		$object->ref_client         = '';
		$object->close_code         = '';
		$object->close_note         = '';
		if ($conf->global->MAIN_DONT_KEEP_NOTE_ON_CLONING == 1) {
			$object->note_private = '';
			$object->note_public = '';
		}

		// Loop on each line of new invoice
		foreach ($object->lines as $i => $line) {
			if (isset($object->lines[$i]->info_bits) && ($object->lines[$i]->info_bits & 0x02) == 0x02) {	// We do not clone line of discounts
				unset($object->lines[$i]);
			}
		}

		// Create clone
		$object->context['createfromclone'] = 'createfromclone';
		$result = $object->create($user);

		// Other options
		if ($result < 0) {
			$this->error = $object->error;
			$this->errors = $object->errors;
			$error++;
		}

		if (!$error) {
		}

		unset($object->context['createfromclone']);

		// End
		if (!$error) {
			$this->db->commit();
			return $object->id;
		} else {
			$this->db->rollback();
			return -1;
		}
	}

	/**
	 *	Create a document onto disk according to template model.
	 *
	 *	@param	    string		$modele			Force template to use ('' to not force)
	 *	@param		Translate	$outputlangs	Object lang a utiliser pour traduction
	 *  @param      int			$hidedetails    Hide details of lines
	 *  @param      int			$hidedesc       Hide description
	 *  @param      int			$hideref        Hide ref
	 *  @param   null|array  $moreparams     Array to provide more information
	 *  @return     int         				<0 if KO, 0 if nothing done, >0 if OK
	 */
	public function generateDocument($modele, $outputlangs, $hidedetails = 0, $hidedesc = 0, $hideref = 0, $moreparams = null)
	{
		global $conf, $user, $langs;

		$langs->load("suppliers");
		$outputlangs->load("products");

		// Set the model on the model name to use
		if (empty($modele)) {
			if (!empty($conf->global->INVOICE_SUPPLIER_ADDON_PDF)) {
				$modele = $conf->global->INVOICE_SUPPLIER_ADDON_PDF;
			} else {
				$modele = ''; // No default value. For supplier invoice, we allow to disable all PDF generation
			}
		}

		if (empty($modele)) {
			return 0;
		} else {
			$modelpath = "core/modules/supplier_invoice/doc/";

			return $this->commonGenerateDocument($modelpath, $modele, $outputlangs, $hidedetails, $hidedesc, $hideref, $moreparams);
		}
	}

	/**
	 * Returns the rights used for this class
	 * @return stdClass
	 */
	public function getRights()
	{
		global $user;

		return $user->rights->fournisseur->facture;
	}

	/**
	 * Function used to replace a thirdparty id with another one.
	 *
	 * @param DoliDB $db Database handler
	 * @param int $origin_id Old thirdparty id
	 * @param int $dest_id New thirdparty id
	 * @return bool
	 */
	public static function replaceThirdparty(DoliDB $db, $origin_id, $dest_id)
	{
		$tables = array(
			'facture_fourn'
		);

		return CommonObject::commonReplaceThirdparty($db, $origin_id, $dest_id, $tables);
	}

	/**
	 * Is the payment of the supplier invoice having a delay?
	 *
	 * @return bool
	 */
	public function hasDelay()
	{
		global $conf;

		$now = dol_now();

		if (!$this->date_echeance) {
			return false;
		}

		return ($this->statut == self::STATUS_VALIDATED) && ($this->date_echeance < ($now - $conf->facture->fournisseur->warning_delay));
	}

	/**
	 * Is credit note used
	 *
	 * @return bool
	 */
	public function isCreditNoteUsed()
	{
		$isUsed = false;

		$sql = "SELECT fk_invoice_supplier FROM ".MAIN_DB_PREFIX."societe_remise_except WHERE fk_invoice_supplier_source = ".((int) $this->id);
		$resql = $this->db->query($sql);
		if (!empty($resql)) {
			$obj = $this->db->fetch_object($resql);
			if (!empty($obj->fk_invoice_supplier)) {
				$isUsed = true;
			}
		}

		return $isUsed;
	}
}



/**
 *  Class to manage line invoices
 */
class SupplierInvoiceLine extends CommonObjectLine
{
	/**
	 * @var string ID to identify managed object
	 */
	public $element = 'facture_fourn_det';

	/**
	 * @var string Name of table without prefix where object is stored
	 */
	public $table_element = 'facture_fourn_det';

	public $oldline;

	/**
	 * @deprecated
	 * @see $product_ref
	 */
	public $ref;

	/**
	 * Internal ref
	 * @var string
	 */
	public $product_ref;

	/**
	 * Supplier reference of price when we added the line. May have been changed after line was added.
	 * TODO Rename field ref to ref_supplier into table llx_facture_fourn_det and llx_commande_fournisseurdet and update fields into updateline
	 * @var string
	 */
	public $ref_supplier;

	/**
	 * Product description
	 * @var string
	 */
	public $product_desc;

	/**
	 * Unit price before taxes
	 * @var float
	 * @deprecated Use $subprice
	 * @see $subprice
	 */
	public $pu_ht;

	/**
	 * Unit price excluded taxes
	 * @var float
	 */
	public $subprice;

	/**
	 * Unit price included taxes
	 * @var float
	 */
	public $pu_ttc;


	/**
	 * Id of the corresponding supplier invoice
	 * @var int
	 */
	public $fk_facture_fourn;

	/**
	 * This field may contains label of line (when invoice create from order)
	 * @var string
	 * @deprecated
	 */
	public $label;

	/**
	 * Description of the line
	 * @var string
	 */
	public $description;

	public $date_start;
	public $date_end;

	public $skip_update_total; // Skip update price total for special lines

	/**
	 * @var int Situation advance percentage
	 */
	public $situation_percent;

	/**
	 * @var int Previous situation line id reference
	 */
	public $fk_prev_id;

	/**
	 * VAT code
	 * @var string
	 */
	public $vat_src_code;

	/**
	 * VAT %
	 * @var float
	 */
	public $tva_tx;

	/**
	 * Local tax 1 %
	 * @var float
	 */
	public $localtax1_tx;

	/**
	 * Local tax 2 %
	 * @var float
	 */
	public $localtax2_tx;

	/**
	 * Quantity
	 * @var double
	 */
	public $qty;

	/**
	 * Percent of discount
	 * @var float
	 */
	public $remise_percent;

	/**
	 * Total amount without taxes
	 * @var float
	 */
	public $total_ht;

	/**
	 * Total amount with taxes
	 * @var float
	 */
	public $total_ttc;

	/**
	 * Total amount of taxes
	 * @var float
	 */
	public $total_tva;

	/**
	 * Total local tax 1 amount
	 * @var float
	 */
	public $total_localtax1;

	/**
	 * Total local tax 2 amount
	 * @var float
	 */
	public $total_localtax2;

	/**
	 * @var int ID
	 */
	public $fk_product;

	/**
	 * Type of the product. 0 for product 1 for service
	 * @var int
	 */
	public $product_type;

	/**
	 * Label of the product
	 * @var string
	 */
	public $product_label;

	/**
	 * List of cumulative options:
	 * Bit 0:	0 si TVA normal - 1 si TVA NPR
	 * Bit 1:	0 si ligne normal - 1 si bit discount (link to line into llx_remise_except)
	 * @var int
	 */
	public $info_bits;

	/**
	 * Link to line into llx_remise_except
	 * @var int
	 */
	public $fk_remise_except;

	/**
	 * @var int ID
	 */
	public $fk_parent_line;

	public $special_code;

	/**
	 * @var int rank of line
	 */
	public $rang;

	/**
	 * Total local tax 1 amount
	 * @var float
	 */
	public $localtax1_type;

	/**
	 * Total local tax 2 amount
	 * @var float
	 */
	public $localtax2_type;

	// Multicurrency
	/**
	 * @var int ID
	 */
	public $fk_multicurrency;

	public $multicurrency_code;
	public $multicurrency_subprice;
	public $multicurrency_total_ht;
	public $multicurrency_total_tva;
	public $multicurrency_total_ttc;


	/**
	 *	Constructor
	 *
	 *  @param		DoliDB		$db      Database handler
	 */
	public function __construct($db)
	{
		$this->db = $db;
	}

	/**
	 * Retrieves a supplier invoice line
	 *
	 * @param    int    $rowid    Line id
	 * @return   int              <0 KO; 0 NOT FOUND; 1 OK
	 */
	public function fetch($rowid)
	{
		$sql = 'SELECT f.rowid, f.ref as ref_supplier, f.description, f.date_start, f.date_end, f.pu_ht, f.pu_ttc, f.qty, f.remise_percent, f.tva_tx';
		$sql .= ', f.localtax1_type, f.localtax2_type, f.localtax1_tx, f.localtax2_tx, f.total_localtax1, f.total_localtax2, f.fk_remise_except';
		$sql .= ', f.total_ht, f.tva as total_tva, f.total_ttc, f.fk_facture_fourn, f.fk_product, f.product_type, f.info_bits, f.rang, f.special_code, f.fk_parent_line, f.fk_unit';
		$sql .= ', p.rowid as product_id, p.ref as product_ref, p.label as product_label, p.description as product_desc';
		$sql .= ', f.multicurrency_subprice, f.multicurrency_total_ht, f.multicurrency_total_tva, multicurrency_total_ttc';
		$sql .= ' FROM '.MAIN_DB_PREFIX.'facture_fourn_det as f';
		$sql .= ' LEFT JOIN '.MAIN_DB_PREFIX.'product as p ON f.fk_product = p.rowid';
		$sql .= ' WHERE f.rowid = '.((int) $rowid);
		$sql .= ' ORDER BY f.rang, f.rowid';

		$query = $this->db->query($sql);

		if (!$query) {
			$this->errors[] = $this->db->error();
			return -1;
		}

		if (!$this->db->num_rows($query)) {
			return 0;
		}

		$obj = $this->db->fetch_object($query);

		$this->id = $obj->rowid;
		$this->rowid = $obj->rowid;
		$this->fk_facture_fourn = $obj->fk_facture_fourn;
		$this->description		= $obj->description;
		$this->date_start = $obj->date_start;
		$this->date_end = $obj->date_end;
		$this->product_ref		= $obj->product_ref;
		$this->ref_supplier		= $obj->ref_supplier;
		$this->product_desc		= $obj->product_desc;

		$this->subprice = $obj->pu_ht;
		$this->pu_ht = $obj->pu_ht;
		$this->pu_ttc			= $obj->pu_ttc;
		$this->tva_tx			= $obj->tva_tx;
		$this->localtax1_tx		= $obj->localtax1_tx;
		$this->localtax2_tx		= $obj->localtax2_tx;
		$this->localtax1_type	= $obj->localtax1_type;
		$this->localtax2_type	= $obj->localtax2_type;

		$this->qty				= $obj->qty;
		$this->remise_percent = $obj->remise_percent;
		$this->fk_remise_except = $obj->fk_remise_except;
		$this->tva				= $obj->total_tva; // deprecated
		$this->total_ht = $obj->total_ht;
		$this->total_tva			= $obj->total_tva;
		$this->total_localtax1	= $obj->total_localtax1;
		$this->total_localtax2	= $obj->total_localtax2;
		$this->total_ttc			= $obj->total_ttc;
		$this->fk_product		= $obj->fk_product;
		$this->product_type = $obj->product_type;
		$this->product_label		= $obj->product_label;
		$this->info_bits		    = $obj->info_bits;
		$this->tva_npr = ($obj->info_bits & 1 == 1) ? 1 : 0;
		$this->fk_parent_line    = $obj->fk_parent_line;
		$this->special_code = $obj->special_code;
		$this->rang = $obj->rang;
		$this->fk_unit           = $obj->fk_unit;

		$this->multicurrency_subprice = $obj->multicurrency_subprice;
		$this->multicurrency_total_ht = $obj->multicurrency_total_ht;
		$this->multicurrency_total_tva = $obj->multicurrency_total_tva;
		$this->multicurrency_total_ttc = $obj->multicurrency_total_ttc;

		$this->fetch_optionals();

		return 1;
	}

	/**
	 * Deletes a line
	 *
	 * @param     bool|int   $notrigger     1=Does not execute triggers, 0= execute triggers
	 * @return    int                       0 if KO, 1 if OK
	 */
	public function delete($notrigger = 0)
	{
		global $user, $conf;

		dol_syslog(get_class($this)."::deleteline rowid=".((int) $this->id), LOG_DEBUG);

		$error = 0;

		$this->db->begin();

		if (!$notrigger) {
			if ($this->call_trigger('LINEBILL_SUPPLIER_DELETE', $user) < 0) {
				$error++;
			}
		}

		$this->deleteObjectLinked();

		// Remove extrafields
		if (!$error) {
			$result = $this->deleteExtraFields();
			if ($result < 0) {
				$error++;
				dol_syslog(get_class($this)."::delete error -4 ".$this->error, LOG_ERR);
			}
		}

		if (!$error) {
			// Supprime ligne
			$sql = 'DELETE FROM '.MAIN_DB_PREFIX.'facture_fourn_det ';
			$sql .= " WHERE rowid = ".((int) $this->id);
			dol_syslog(get_class($this)."::delete", LOG_DEBUG);
			$resql = $this->db->query($sql);
			if (!$resql) {
				$error++;
				$this->error = $this->db->lasterror();
			}
		}

		if (!$error) {
			$this->db->commit();
			return 1;
		} else {
			$this->db->rollback();
			return -1;
		}
	}

	/**
	 * Update a supplier invoice line
	 *
	 * @param int $notrigger Disable triggers
	 * @return int <0 if KO, >0 if OK
	 */
	public function update($notrigger = 0)
	{
		global $conf;

		$pu = price2num($this->pu_ht);
		$qty = price2num($this->qty);

		// Check parameters
		if (empty($this->qty)) {
			$this->qty = 0;
		}

		if ($this->product_type < 0) {
			return -1;
		}

		// Clean parameters
		if (empty($this->remise_percent)) {
			$this->remise_percent = 0;
		}
		if (empty($this->tva_tx)) {
			$this->tva_tx = 0;
		}
		if (empty($this->localtax1_tx)) {
			$this->localtax1_tx = 0;
		}
		if (empty($this->localtax2_tx)) {
			$this->localtax2_tx = 0;
		}

		if (empty($this->pa_ht)) {
			$this->pa_ht = 0;
		}
		if (empty($this->multicurrency_subprice)) {
			$this->multicurrency_subprice = 0;
		}
		if (empty($this->multicurrency_total_ht)) {
			$this->multicurrency_total_ht = 0;
		}
		if (empty($this->multicurrency_total_tva)) {
			$this->multicurrency_total_tva = 0;
		}
		if (empty($this->multicurrency_total_ttc)) {
			$this->multicurrency_total_ttc = 0;
		}

		$fk_product = (int) $this->fk_product;
		$fk_unit = (int) $this->fk_unit;

		$this->db->begin();

		$sql = "UPDATE ".MAIN_DB_PREFIX."facture_fourn_det SET";
		$sql .= "  description ='".$this->db->escape($this->description)."'";
		$sql .= ", ref ='".$this->db->escape($this->ref_supplier ? $this->ref_supplier : $this->ref)."'";
		$sql .= ", date_start = ".($this->date_start != '' ? "'".$this->db->idate($this->date_start)."'" : "null");
		$sql .= ", date_end = ".($this->date_end != '' ? "'".$this->db->idate($this->date_end)."'" : "null");
		$sql .= ", pu_ht = ".price2num($this->pu_ht);
		$sql .= ", pu_ttc = ".price2num($this->pu_ttc);
		$sql .= ", qty = ".price2num($this->qty);
		$sql .= ", remise_percent = ".price2num($this->remise_percent);
		if ($this->fk_remise_except > 0) $sql .= ", fk_remise_except=".((int) $this->fk_remise_except);
		else $sql .= ", fk_remise_except=null";
		$sql .= ", vat_src_code = '".$this->db->escape(empty($this->vat_src_code) ? '' : $this->vat_src_code)."'";
		$sql .= ", tva_tx = ".price2num($this->tva_tx);
		$sql .= ", localtax1_tx = ".price2num($this->localtax1_tx);
		$sql .= ", localtax2_tx = ".price2num($this->localtax2_tx);
		$sql .= ", localtax1_type = '".$this->db->escape($this->localtax1_type)."'";
		$sql .= ", localtax2_type = '".$this->db->escape($this->localtax2_type)."'";
		$sql .= ", total_ht = ".price2num($this->total_ht);
		$sql .= ", tva= ".price2num($this->total_tva);
		$sql .= ", total_localtax1= ".price2num($this->total_localtax1);
		$sql .= ", total_localtax2= ".price2num($this->total_localtax2);
		$sql .= ", total_ttc = ".price2num($this->total_ttc);
		$sql .= ", fk_product = ".($fk_product > 0 ? (int) $fk_product : 'null');
		$sql .= ", product_type = ".((int) $this->product_type);
		$sql .= ", info_bits = ".((int) $this->info_bits);
		$sql .= ", fk_unit = ".($fk_unit > 0 ? (int) $fk_unit : 'null');

		// Multicurrency
		$sql .= " , multicurrency_subprice=".price2num($this->multicurrency_subprice)."";
		$sql .= " , multicurrency_total_ht=".price2num($this->multicurrency_total_ht)."";
		$sql .= " , multicurrency_total_tva=".price2num($this->multicurrency_total_tva)."";
		$sql .= " , multicurrency_total_ttc=".price2num($this->multicurrency_total_ttc)."";

		$sql .= " WHERE rowid = ".((int) $this->id);

		dol_syslog(get_class($this)."::update", LOG_DEBUG);
		$resql = $this->db->query($sql);

		if (!$resql) {
			$this->db->rollback();
			$this->error = $this->db->lasterror();
			return -1;
		}

		$this->rowid = $this->id;
		$error = 0;

		if (!$error) {
			$result = $this->insertExtraFields();
			if ($result < 0) {
				$error++;
			}
		}

		if (!$error && !$notrigger) {
			global $langs, $user;

			// Call trigger
			if ($this->call_trigger('LINEBILL_SUPPLIER_UPDATE', $user) < 0) {
				$this->db->rollback();
				return -1;
			}
			// End call triggers
		}

		if ($error) {
			$this->db->rollback();
			return -1;
		}

		$this->db->commit();
		return 1;
	}

	/**
	 *	Insert line into database
	 *
	 *	@param      int		$notrigger		1 no triggers
	 *	@return		int						<0 if KO, >0 if OK
	 */
	public function insert($notrigger = 0)
	{
		global $user, $conf, $langs;

		$error = 0;

		dol_syslog(get_class($this)."::insert rang=".$this->rang, LOG_DEBUG);

		// Clean parameters
		$this->desc = trim($this->desc);
		if (empty($this->tva_tx)) {
			$this->tva_tx = 0;
		}
		if (empty($this->localtax1_tx)) {
			$this->localtax1_tx = 0;
		}
		if (empty($this->localtax2_tx)) {
			$this->localtax2_tx = 0;
		}
		if (empty($this->localtax1_type)) {
			$this->localtax1_type = '0';
		}
		if (empty($this->localtax2_type)) {
			$this->localtax2_type = '0';
		}
		if (empty($this->total_tva)) {
			$this->total_tva = 0;
		}
		if (empty($this->total_localtax1)) {
			$this->total_localtax1 = 0;
		}
		if (empty($this->total_localtax2)) {
			$this->total_localtax2 = 0;
		}
		if (empty($this->rang)) {
			$this->rang = 0;
		}
		if (empty($this->remise_percent)) {
			$this->remise_percent = 0;
		}
		if (empty($this->info_bits)) {
			$this->info_bits = 0;
		}
		if (empty($this->subprice)) {
			$this->subprice = 0;
		}
		if (empty($this->special_code)) {
			$this->special_code = 0;
		}
		if (empty($this->fk_parent_line)) {
			$this->fk_parent_line = 0;
		}
		if (!isset($this->situation_percent) || $this->situation_percent > 100 || (string) $this->situation_percent == '') {
			$this->situation_percent = 100;
		}

		if (empty($this->pa_ht)) {
			$this->pa_ht = 0;
		}
		if (empty($this->multicurrency_subprice)) {
			$this->multicurrency_subprice = 0;
		}
		if (empty($this->multicurrency_total_ht)) {
			$this->multicurrency_total_ht = 0;
		}
		if (empty($this->multicurrency_total_tva)) {
			$this->multicurrency_total_tva = 0;
		}
		if (empty($this->multicurrency_total_ttc)) {
			$this->multicurrency_total_ttc = 0;
		}


		// Check parameters
		if ($this->product_type < 0) {
			$this->error = 'ErrorProductTypeMustBe0orMore';
			return -1;
		}
		if (!empty($this->fk_product) && $this->fk_product > 0) {
			// Check product exists
			$result = Product::isExistingObject('product', $this->fk_product);
			if ($result <= 0) {
				$this->error = 'ErrorProductIdDoesNotExists';
				return -1;
			}
		}

		$this->db->begin();

		// Insertion dans base de la ligne
		$sql = 'INSERT INTO '.MAIN_DB_PREFIX.$this->table_element;
		$sql .= ' (fk_facture_fourn, fk_parent_line, label, description, ref, qty,';
		$sql .= ' vat_src_code, tva_tx, localtax1_tx, localtax2_tx, localtax1_type, localtax2_type,';
		$sql .= ' fk_product, product_type, remise_percent, fk_remise_except, pu_ht, pu_ttc,';
		$sql .= ' date_start, date_end, fk_code_ventilation, rang, special_code,';
		$sql .= ' info_bits, total_ht, tva, total_ttc, total_localtax1, total_localtax2, fk_unit';
		$sql .= ', fk_multicurrency, multicurrency_code, multicurrency_subprice, multicurrency_total_ht, multicurrency_total_tva, multicurrency_total_ttc';
		$sql .= ')';
		$sql .= " VALUES (".$this->fk_facture_fourn.",";
		$sql .= " ".($this->fk_parent_line > 0 ? "'".$this->db->escape($this->fk_parent_line)."'" : "null").",";
		$sql .= " ".(!empty($this->label) ? "'".$this->db->escape($this->label)."'" : "null").",";
		$sql .= " '".$this->db->escape($this->desc ? $this->desc : $this->description)."',";
		$sql .= " '".$this->db->escape($this->ref_supplier)."',";
		$sql .= " ".price2num($this->qty).",";

		$sql .= " ".(empty($this->vat_src_code) ? "''" : "'".$this->db->escape($this->vat_src_code)."'").",";
		$sql .= " ".price2num($this->tva_tx).",";
		$sql .= " ".price2num($this->localtax1_tx).",";
		$sql .= " ".price2num($this->localtax2_tx).",";
		$sql .= " '".$this->db->escape($this->localtax1_type)."',";
		$sql .= " '".$this->db->escape($this->localtax2_type)."',";
		$sql .= ' '.((!empty($this->fk_product) && $this->fk_product > 0) ? $this->fk_product : "null").',';
		$sql .= " ".((int) $this->product_type).",";
		$sql .= " ".price2num($this->remise_percent).",";
		$sql .= ' '.(! empty($this->fk_remise_except) ? ((int) $this->fk_remise_except) : "null").',';
		$sql .= " ".price2num($this->subprice).",";
		$sql .= " ".(!empty($this->qty) ?price2num($this->total_ttc / $this->qty) : price2num($this->total_ttc)).",";
		$sql .= " ".(!empty($this->date_start) ? "'".$this->db->idate($this->date_start)."'" : "null").",";
		$sql .= " ".(!empty($this->date_end) ? "'".$this->db->idate($this->date_end)."'" : "null").",";
		$sql .= ' '.(!empty($this->fk_code_ventilation) ? $this->fk_code_ventilation : 0).',';
		$sql .= ' '.((int) $this->rang).',';
		$sql .= ' '.((int) $this->special_code).',';
		$sql .= " ".((int) $this->info_bits).",";
		$sql .= " ".price2num($this->total_ht).",";
		$sql .= " ".price2num($this->total_tva).",";
		$sql .= " ".price2num($this->total_ttc).",";
		$sql .= " ".price2num($this->total_localtax1).",";
		$sql .= " ".price2num($this->total_localtax2);
		$sql .= ", ".(!$this->fk_unit ? 'NULL' : $this->fk_unit);
		$sql .= ", ".(int) $this->fk_multicurrency;
		$sql .= ", '".$this->db->escape($this->multicurrency_code)."'";
		$sql .= ", ".price2num($this->multicurrency_subprice);
		$sql .= ", ".price2num($this->multicurrency_total_ht);
		$sql .= ", ".price2num($this->multicurrency_total_tva);
		$sql .= ", ".price2num($this->multicurrency_total_ttc);
		$sql .= ')';

		$resql = $this->db->query($sql);
		if ($resql) {
			$this->id = $this->db->last_insert_id(MAIN_DB_PREFIX.$this->table_element);
			$this->rowid = $this->id; // backward compatibility

			if (!$error) {
				$result = $this->insertExtraFields();
				if ($result < 0) {
					$error++;
				}
			}

			// Si fk_remise_except defini, on lie la remise a la facture
			// ce qui la flague comme "consommee".
			if ($this->fk_remise_except) {
				$discount = new DiscountAbsolute($this->db);
				$result = $discount->fetch($this->fk_remise_except);
				if ($result >= 0) {
					// Check if discount was found
					if ($result > 0) {
						// Check if discount not already affected to another invoice
						if ($discount->fk_facture_line > 0) {
							if (empty($noerrorifdiscountalreadylinked)) {
								$this->error = $langs->trans("ErrorDiscountAlreadyUsed", $discount->id);
								dol_syslog(get_class($this)."::insert Error ".$this->error, LOG_ERR);
								$this->db->rollback();
								return -3;
							}
						} else {
							$result = $discount->link_to_invoice($this->rowid, 0);
							if ($result < 0) {
								$this->error = $discount->error;
								dol_syslog(get_class($this)."::insert Error ".$this->error, LOG_ERR);
								$this->db->rollback();
								return -3;
							}
						}
					} else {
						$this->error = $langs->trans("ErrorADiscountThatHasBeenRemovedIsIncluded");
						dol_syslog(get_class($this)."::insert Error ".$this->error, LOG_ERR);
						$this->db->rollback();
						return -3;
					}
				} else {
					$this->error = $discount->error;
					dol_syslog(get_class($this)."::insert Error ".$this->error, LOG_ERR);
					$this->db->rollback();
					return -3;
				}
			}

			if (!$error && !$notrigger) {
				// Call trigger
				$result = $this->call_trigger('LINEBILL_SUPPLIER_CREATE', $user);
				if ($result < 0) {
					$this->db->rollback();
					return -2;
				}
				// End call triggers
			}

			$this->db->commit();
			return $this->id;
		} else {
			$this->error = $this->db->error();
			$this->db->rollback();
			return -2;
		}
	}

	// phpcs:disable PEAR.NamingConventions.ValidFunctionName.ScopeNotCamelCaps
	/**
	 *  Mise a jour de l'objet ligne de commande en base
	 *
	 *  @return		int		<0 si ko, >0 si ok
	 */
	public function update_total()
	{
		// phpcs:enable
		$this->db->begin();

		// Mise a jour ligne en base
		$sql = "UPDATE ".MAIN_DB_PREFIX."facture_fourn_det SET";
		$sql .= "  total_ht = ".price2num($this->total_ht);
		$sql .= ", tva= ".price2num($this->total_tva);
		$sql .= ", total_localtax1 = ".price2num($this->total_localtax1);
		$sql .= ", total_localtax2 = ".price2num($this->total_localtax2);
		$sql .= ", total_ttc = ".price2num($this->total_ttc);
		$sql .= " WHERE rowid = ".((int) $this->rowid);

		dol_syslog("FactureFournisseurLigne.class.php::update_total", LOG_DEBUG);

		$resql = $this->db->query($sql);
		if ($resql) {
			$this->db->commit();
			return 1;
		} else {
			$this->error = $this->db->error();
			$this->db->rollback();
			return -2;
		}
	}
}<|MERGE_RESOLUTION|>--- conflicted
+++ resolved
@@ -439,12 +439,8 @@
 		$sql .= " VALUES (";
 		$sql .= "'(PROV)'";
 		$sql .= ", '".$this->db->escape($this->ref_supplier)."'";
-<<<<<<< HEAD
+		$sql .= ", '".$this->db->escape($this->ref_ext)."'";
 		$sql .= ", ".((int) $conf->entity);
-=======
-		$sql .= ", '".$this->db->escape($this->ref_ext)."'";
-		$sql .= ", ".$conf->entity;
->>>>>>> bede1116
 		$sql .= ", '".$this->db->escape($this->type)."'";
 		$sql .= ", '".$this->db->escape(isset($this->label) ? $this->label : (isset($this->libelle) ? $this->libelle : ''))."'";
 		$sql .= ", ".((int) $this->socid);
