--- conflicted
+++ resolved
@@ -1270,12 +1270,8 @@
 		$sql .= " fk_user_author=".(isset($this->author) ? ((int) $this->author) : "null").",";
 		$sql .= " fk_user_valid=".(isset($this->fk_user_valid) ? ((int) $this->fk_user_valid) : "null").",";
 		$sql .= " fk_facture_source=".($this->fk_facture_source ? ((int) $this->fk_facture_source) : "null").",";
-<<<<<<< HEAD
 		$sql .= " vat_reverse_charge = ".($this->vat_reverse_charge != '' ? ((int) $this->db->escape($this->vat_reverse_charge)) : 0).",";
-		$sql .= " fk_projet=".(isset($this->fk_project) ? ((int) $this->fk_project) : "null").",";
-=======
-		$sql .= " fk_projet=".(! empty($this->fk_project) ? ((int) $this->fk_project) : "null").",";
->>>>>>> 5a9b2ce8
+		$sql .= " fk_projet=".(!empty($this->fk_project) ? ((int) $this->fk_project) : "null").",";
 		$sql .= " fk_cond_reglement=".(isset($this->cond_reglement_id) ? ((int) $this->cond_reglement_id) : "null").",";
 		$sql .= " date_lim_reglement=".(dol_strlen($this->date_echeance) != 0 ? "'".$this->db->idate($this->date_echeance)."'" : 'null').",";
 		$sql .= " note_private=".(isset($this->note_private) ? "'".$this->db->escape($this->note_private)."'" : "null").",";
