--- conflicted
+++ resolved
@@ -3615,15 +3615,6 @@
 	 */
 	public $localtax2_type;
 
-<<<<<<< HEAD
-	/**
-	 * @var float tva npr
-	 */
-	public $tva_npr;
-
-	// Multicurrency
-=======
->>>>>>> 330d6a40
 	/**
 	 * @var float tva npr
 	 */
