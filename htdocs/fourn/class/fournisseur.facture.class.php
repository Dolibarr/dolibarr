--- conflicted
+++ resolved
@@ -1347,7 +1347,6 @@
         $txtva=price2num($txtva);
         $txlocaltax1=price2num($txlocaltax1);
         $txlocaltax2=price2num($txlocaltax2);
-<<<<<<< HEAD
 
         $tabprice = calcul_price_total($qty, $pu, $remise_percent, $txtva, $txlocaltax1, $txlocaltax2, 0, $price_base_type, $info_bits, $type, $this->thirdparty, $localtaxes_type, 100, $this->multicurrency_tx, $pu_ht_devise);
         $total_ht  = $tabprice[0];
@@ -1370,14 +1369,6 @@
         $this->line=new SupplierInvoiceLine($this->db);
 
         $this->line->context = $this->context;
-=======
-        $ref=''; // Ref of supplier price when we add line
-        
-        // Check parameters
-        if ($type < 0) return -1;
-
-        $this->db->begin();
->>>>>>> d2e4888b
 
         $this->line->fk_facture_fourn=$this->id;
         //$this->line->label=$label;	// deprecated
