<?php
/* Copyright (C) 2002-2004	Rodolphe Quiedeville	<rodolphe@quiedeville.org>
 * Copyright (C) 2004-2012	Laurent Destailleur		<eldy@users.sourceforge.net>
 * Copyright (C) 2004		Christophe Combelles	<ccomb@free.fr>
 * Copyright (C) 2005		Marc Barilley			<marc@ocebo.com>
 * Copyright (C) 2005-2012	Regis Houssin			<regis.houssin@inodbox.com>
 * Copyright (C) 2010-2020	Juanjo Menent			<jmenent@2byte.es>
 * Copyright (C) 2013-2019	Philippe Grand			<philippe.grand@atoo-net.com>
 * Copyright (C) 2013		Florian Henry			<florian.henry@open-concept.pro>
 * Copyright (C) 2014-2016	Marcos García			<marcosgdf@gmail.com>
 * Copyright (C) 2015		Bahfir Abbes			<bafbes@gmail.com>
 * Copyright (C) 2015-2019	Ferran Marcet			<fmarcet@2byte.es>
 * Copyright (C) 2016-2021	Alexandre Spangaro		<aspangaro@open-dsi.fr>
 * Copyright (C) 2018       Nicolas ZABOURI			<info@inovea-conseil.com>
 * Copyright (C) 2018-2020  Frédéric France         <frederic.france@netlogic.fr>
 *
 * This program is free software; you can redistribute it and/or modify
 * it under the terms of the GNU General Public License as published by
 * the Free Software Foundation; either version 3 of the License, or
 * (at your option) any later version.
 *
 * This program is distributed in the hope that it will be useful,
 * but WITHOUT ANY WARRANTY; without even the implied warranty of
 * MERCHANTABILITY or FITNESS FOR A PARTICULAR PURPOSE.  See the
 * GNU General Public License for more details.
 *
 * You should have received a copy of the GNU General Public License
 * along with this program. If not, see <https://www.gnu.org/licenses/>.
 */

/**
 *  \file       htdocs/fourn/class/fournisseur.facture.class.php
 *  \ingroup    fournisseur,facture
 *  \brief      File of class to manage suppliers invoices
 */

include_once DOL_DOCUMENT_ROOT.'/core/class/commoninvoice.class.php';
require_once DOL_DOCUMENT_ROOT.'/core/class/commonobjectline.class.php';
require_once DOL_DOCUMENT_ROOT.'/multicurrency/class/multicurrency.class.php';
require_once DOL_DOCUMENT_ROOT.'/product/class/product.class.php';

if (!empty($conf->accounting->enabled)) {
	require_once DOL_DOCUMENT_ROOT.'/core/class/html.formaccounting.class.php';
}
if (!empty($conf->accounting->enabled)) {
	require_once DOL_DOCUMENT_ROOT.'/accountancy/class/accountingaccount.class.php';
}

/**
 *	Class to manage suppliers invoices
 */
class FactureFournisseur extends CommonInvoice
{
	/**
	 * @var string ID to identify managed object
	 */
	public $element = 'invoice_supplier';

	/**
	 * @var string Name of table without prefix where object is stored
	 */
	public $table_element = 'facture_fourn';

	/**
	 * @var string    Name of subtable line
	 */
	public $table_element_line = 'facture_fourn_det';

	/**
	 * @var string Field with ID of parent key if this field has a parent
	 */
	public $fk_element = 'fk_facture_fourn';

	/**
	 * @var string String with name of icon for myobject. Must be the part after the 'object_' into object_myobject.png
	 */
	public $picto = 'supplier_invoice';

	/**
	 * 0=No test on entity, 1=Test with field entity, 2=Test with link by societe
	 * @var int
	 */
	public $ismultientitymanaged = 1;

	/**
	 * 0=Default, 1=View may be restricted to sales representative only if no permission to see all or to company of external user if external user
	 * @var integer
	 */
	public $restrictiononfksoc = 1;

	/**
	 * {@inheritdoc}
	 */
	protected $table_ref_field = 'ref';

	/**
	 * @var int ID
	 */
	public $rowid;

	/**
	 * @var string Ref
	 */
	public $ref;

	/**
	 * @var string Ref supplier
	 */
	public $ref_supplier;

	/**
	 * @var string Label of invoice
	 */
	public $label;

	public $socid;

	//Check constants for types
	public $type = self::TYPE_STANDARD;

	/**
	 * Supplier invoice status
	 * @var int
	 * @see FactureFournisseur::STATUS_DRAFT, FactureFournisseur::STATUS_VALIDATED, FactureFournisseur::STATUS_PAID, FactureFournisseur::STATUS_ABANDONED
	 */
	public $statut;

	/**
	 * ! Closing after partial payment: discount_vat, badsupplier, abandon
	 * ! Closing when no payment: replaced, abandoned
	 * @var string Close code
	 */
	public $close_code;

	/**
	 * ! Comment if paid without full payment
	 * @var string Close note
	 */
	public $close_note;

	/**
	 * Set to 1 if the invoice is completely paid, otherwise is 0
	 * @var int
	 */
	public $paye;

	public $author;

	/**
	 * Date creation record (datec)
	 *
	 * @var integer
	 */
	public $datec;

	/**
	 * Date modification record (tms)
	 *
	 * @var integer
	 */
	public $tms;

	/**
	 * Invoice date (date)
	 *
	 * @var integer
	 */
	public $date;

	/**
	 * Max payment date (date_echeance)
	 *
	 * @var integer
	 */
	public $date_echeance;

	public $amount = 0;
	public $remise = 0;

	/**
	 * @var float tva
	 * @deprecated Use $total_tva
	 */
	public $tva = 0;

	public $localtax1;
	public $localtax2;
	public $total_ht = 0;
	public $total_tva = 0;
	public $total_localtax1 = 0;
	public $total_localtax2 = 0;
	public $total_ttc = 0;

	/**
	 * @deprecated
	 * @see $note_private, $note_public
	 */
	public $note;

	public $note_private;
	public $note_public;
	public $propalid;

	public $cond_reglement_id;
	public $cond_reglement_code;
	public $cond_reglement_label;
	public $cond_reglement_doc;

	/**
	 * @var int ID
	 */
	public $fk_account;

	public $mode_reglement_id;
	public $mode_reglement_code;

	/**
	 * @var int transport mode id
	 */
	public $transport_mode_id;

	public $extraparams = array();

	/**
	 * Invoice lines
	 * @var SupplierInvoiceLine[]
	 */
	public $lines = array();

	/**
	 * @deprecated
	 */
	public $fournisseur;

	// Multicurrency
	/**
	 * @var int ID
	 */
	public $fk_multicurrency;

	public $multicurrency_code;
	public $multicurrency_tx;
	public $multicurrency_total_ht;
	public $multicurrency_total_tva;
	public $multicurrency_total_ttc;
	//! id of source var_dump($$this);invoice if replacement invoice or credit note
	/**
	 * @var int ID
	 */
	public $fk_facture_source;


	public $fields = array(
		'rowid' =>array('type'=>'integer', 'label'=>'TechnicalID', 'enabled'=>1, 'visible'=>-1, 'notnull'=>1, 'position'=>10),
		'ref' =>array('type'=>'varchar(255)', 'label'=>'Ref', 'enabled'=>1, 'visible'=>-1, 'notnull'=>1, 'showoncombobox'=>1, 'position'=>15),
		'ref_supplier' =>array('type'=>'varchar(255)', 'label'=>'RefSupplier', 'enabled'=>1, 'visible'=>-1, 'position'=>20),
		'entity' =>array('type'=>'integer', 'label'=>'Entity', 'default'=>1, 'enabled'=>1, 'visible'=>-2, 'notnull'=>1, 'position'=>25, 'index'=>1),
		'ref_ext' =>array('type'=>'varchar(255)', 'label'=>'RefExt', 'enabled'=>1, 'visible'=>0, 'position'=>30),
		'type' =>array('type'=>'smallint(6)', 'label'=>'Type', 'enabled'=>1, 'visible'=>-1, 'notnull'=>1, 'position'=>35),
		'fk_soc' =>array('type'=>'integer:Societe:societe/class/societe.class.php', 'label'=>'ThirdParty', 'enabled'=>1, 'visible'=>-1, 'notnull'=>1, 'position'=>40),
		'datec' =>array('type'=>'datetime', 'label'=>'DateCreation', 'enabled'=>1, 'visible'=>-1, 'position'=>45),
		'datef' =>array('type'=>'date', 'label'=>'Date', 'enabled'=>1, 'visible'=>-1, 'position'=>50),
		'tms' =>array('type'=>'timestamp', 'label'=>'DateModification', 'enabled'=>1, 'visible'=>-1, 'notnull'=>1, 'position'=>55),
		'libelle' =>array('type'=>'varchar(255)', 'label'=>'Label', 'enabled'=>1, 'visible'=>-1, 'position'=>60),
		'paye' =>array('type'=>'smallint(6)', 'label'=>'Paye', 'enabled'=>1, 'visible'=>-1, 'notnull'=>1, 'position'=>65),
		'amount' =>array('type'=>'double(24,8)', 'label'=>'Amount', 'enabled'=>1, 'visible'=>-1, 'notnull'=>1, 'position'=>70),
		'remise' =>array('type'=>'double(24,8)', 'label'=>'Discount', 'enabled'=>1, 'visible'=>-1, 'position'=>75),
		'close_code' =>array('type'=>'varchar(16)', 'label'=>'CloseCode', 'enabled'=>1, 'visible'=>-1, 'position'=>80),
		'close_note' =>array('type'=>'varchar(128)', 'label'=>'CloseNote', 'enabled'=>1, 'visible'=>-1, 'position'=>85),
		'tva' =>array('type'=>'double(24,8)', 'label'=>'Tva', 'enabled'=>1, 'visible'=>-1, 'position'=>90),
		'localtax1' =>array('type'=>'double(24,8)', 'label'=>'Localtax1', 'enabled'=>1, 'visible'=>-1, 'position'=>95),
		'localtax2' =>array('type'=>'double(24,8)', 'label'=>'Localtax2', 'enabled'=>1, 'visible'=>-1, 'position'=>100),
		'total_ht' =>array('type'=>'double(24,8)', 'label'=>'TotalHT', 'enabled'=>1, 'visible'=>-1, 'position'=>105),
		'total_tva' =>array('type'=>'double(24,8)', 'label'=>'TotalVAT', 'enabled'=>1, 'visible'=>-1, 'position'=>110),
		'total_ttc' =>array('type'=>'double(24,8)', 'label'=>'TotalTTC', 'enabled'=>1, 'visible'=>-1, 'position'=>115),
		'fk_user_author' =>array('type'=>'integer:User:user/class/user.class.php', 'label'=>'UserAuthor', 'enabled'=>1, 'visible'=>-1, 'position'=>125),
		'fk_user_modif' =>array('type'=>'integer:User:user/class/user.class.php', 'label'=>'UserModif', 'enabled'=>1, 'visible'=>-2, 'notnull'=>-1, 'position'=>130),
		'fk_user_valid' =>array('type'=>'integer:User:user/class/user.class.php', 'label'=>'UserValidation', 'enabled'=>1, 'visible'=>-1, 'position'=>135),
		'fk_facture_source' =>array('type'=>'integer', 'label'=>'Fk facture source', 'enabled'=>1, 'visible'=>-1, 'position'=>140),
		'fk_projet' =>array('type'=>'integer:Project:projet/class/project.class.php:1:fk_statut=1', 'label'=>'Project', 'enabled'=>1, 'visible'=>-1, 'position'=>145),
		'fk_account' =>array('type'=>'integer', 'label'=>'Account', 'enabled'=>1, 'visible'=>-1, 'position'=>150),
		'fk_cond_reglement' =>array('type'=>'integer', 'label'=>'PaymentTerm', 'enabled'=>1, 'visible'=>-1, 'position'=>155),
		'fk_mode_reglement' =>array('type'=>'integer', 'label'=>'PaymentMode', 'enabled'=>1, 'visible'=>-1, 'position'=>160),
		'date_lim_reglement' =>array('type'=>'date', 'label'=>'DateLimReglement', 'enabled'=>1, 'visible'=>-1, 'position'=>165),
		'note_private' =>array('type'=>'text', 'label'=>'NotePublic', 'enabled'=>1, 'visible'=>0, 'position'=>170),
		'note_public' =>array('type'=>'text', 'label'=>'NotePrivate', 'enabled'=>1, 'visible'=>0, 'position'=>175),
		'model_pdf' =>array('type'=>'varchar(255)', 'label'=>'ModelPdf', 'enabled'=>1, 'visible'=>0, 'position'=>180),
		'extraparams' =>array('type'=>'varchar(255)', 'label'=>'Extraparams', 'enabled'=>1, 'visible'=>-1, 'position'=>190),
		'fk_incoterms' =>array('type'=>'integer', 'label'=>'IncotermCode', 'enabled'=>1, 'visible'=>-1, 'position'=>195),
		'location_incoterms' =>array('type'=>'varchar(255)', 'label'=>'IncotermLocation', 'enabled'=>1, 'visible'=>-1, 'position'=>200),
		'fk_multicurrency' =>array('type'=>'integer', 'label'=>'MulticurrencyId', 'enabled'=>1, 'visible'=>-1, 'position'=>205),
		'multicurrency_code' =>array('type'=>'varchar(255)', 'label'=>'MulticurrencyCode', 'enabled'=>1, 'visible'=>-1, 'position'=>210),
		'multicurrency_tx' =>array('type'=>'double(24,8)', 'label'=>'MulticurrencyRate', 'enabled'=>1, 'visible'=>-1, 'position'=>215),
		'multicurrency_total_ht' =>array('type'=>'double(24,8)', 'label'=>'MulticurrencyTotalHT', 'enabled'=>1, 'visible'=>-1, 'position'=>220),
		'multicurrency_total_tva' =>array('type'=>'double(24,8)', 'label'=>'MulticurrencyTotalVAT', 'enabled'=>1, 'visible'=>-1, 'position'=>225),
		'multicurrency_total_ttc' =>array('type'=>'double(24,8)', 'label'=>'MulticurrencyTotalTTC', 'enabled'=>1, 'visible'=>-1, 'position'=>230),
		'date_pointoftax' =>array('type'=>'date', 'label'=>'Date pointoftax', 'enabled'=>1, 'visible'=>-1, 'position'=>235),
		'date_valid' =>array('type'=>'date', 'label'=>'DateValidation', 'enabled'=>1, 'visible'=>-1, 'position'=>240),
		'last_main_doc' =>array('type'=>'varchar(255)', 'label'=>'Last main doc', 'enabled'=>1, 'visible'=>-1, 'position'=>245),
		'fk_statut' =>array('type'=>'smallint(6)', 'label'=>'Status', 'enabled'=>1, 'visible'=>-1, 'notnull'=>1, 'position'=>500),
		'import_key' =>array('type'=>'varchar(14)', 'label'=>'ImportId', 'enabled'=>1, 'visible'=>-2, 'position'=>900),
	);


	/**
	 * Standard invoice
	 */
	const TYPE_STANDARD = 0;

	/**
	 * Replacement invoice
	 */
	const TYPE_REPLACEMENT = 1;

	/**
	 * Credit note invoice
	 */
	const TYPE_CREDIT_NOTE = 2;

	/**
	 * Deposit invoice
	 */
	const TYPE_DEPOSIT = 3;

	/**
	 * Draft
	 */
	const STATUS_DRAFT = 0;

	/**
	 * Validated (need to be paid)
	 */
	const STATUS_VALIDATED = 1;

	/**
	 * Classified paid.
	 * If paid partially, $this->close_code can be:
	 * - CLOSECODE_DISCOUNTVAT
	 * - CLOSECODE_BADCREDIT
	 * If paid completelly, this->close_code will be null
	 */
	const STATUS_CLOSED = 2;

	/**
	 * Classified abandoned and no payment done.
	 * $this->close_code can be:
	 * - CLOSECODE_BADCREDIT
	 * - CLOSECODE_ABANDONED
	 * - CLOSECODE_REPLACED
	 */
	const STATUS_ABANDONED = 3;

	const CLOSECODE_DISCOUNTVAT = 'discount_vat';
	const CLOSECODE_BADCREDIT = 'badsupplier';
	const CLOSECODE_ABANDONED = 'abandon';
	const CLOSECODE_REPLACED = 'replaced';

	/**
	 *	Constructor
	 *
	 *  @param		DoliDB		$db      Database handler
	 */
	public function __construct($db)
	{
		$this->db = $db;
	}

	/**
	 *    Create supplier invoice into database
	 *
	 *    @param      User		$user       user object that creates
	 *    @return     int    	     		Id invoice created if OK, < 0 if KO
	 */
	public function create($user)
	{
		global $langs, $conf, $hookmanager;

		$error = 0;
		$now = dol_now();

		// Clean parameters
		if (isset($this->ref_supplier)) {
			$this->ref_supplier = trim($this->ref_supplier);
		}
		if (empty($this->type)) {
			$this->type = self::TYPE_STANDARD;
		}
		if (empty($this->date)) {
			$this->date = $now;
		}

		$socid = $this->socid;
		$ref_supplier = $this->ref_supplier;
		$amount = $this->amount;
		$remise = $this->remise;

		// Multicurrency (test on $this->multicurrency_tx because we should take the default rate only if not using origin rate)
		if (!empty($this->multicurrency_code) && empty($this->multicurrency_tx)) {
			list($this->fk_multicurrency, $this->multicurrency_tx) = MultiCurrency::getIdAndTxFromCode($this->db, $this->multicurrency_code, $this->date);
		} else {
			$this->fk_multicurrency = MultiCurrency::getIdFromCode($this->db, $this->multicurrency_code);
		}
		if (empty($this->fk_multicurrency)) {
			$this->multicurrency_code = $conf->currency;
			$this->fk_multicurrency = 0;
			$this->multicurrency_tx = 1;
		}

		$this->db->begin();

		if (!$remise) {
			$remise = 0;
		}

		$sql = "INSERT INTO ".MAIN_DB_PREFIX."facture_fourn (";
		$sql .= "ref";
		$sql .= ", ref_supplier";
		$sql .= ", ref_ext";
		$sql .= ", entity";
		$sql .= ", type";
		$sql .= ", libelle";
		$sql .= ", fk_soc";
		$sql .= ", datec";
		$sql .= ", datef";
		$sql .= ", fk_projet";
		$sql .= ", fk_cond_reglement";
		$sql .= ", fk_mode_reglement";
		$sql .= ", fk_account";
		$sql .= ", note_private";
		$sql .= ", note_public";
		$sql .= ", fk_user_author";
		$sql .= ", date_lim_reglement";
		$sql .= ", fk_incoterms, location_incoterms";
		$sql .= ", fk_multicurrency";
		$sql .= ", multicurrency_code";
		$sql .= ", multicurrency_tx";
		$sql .= ", fk_facture_source";
		$sql .= ")";
		$sql .= " VALUES (";
		$sql .= "'(PROV)'";
		$sql .= ", '".$this->db->escape($this->ref_supplier)."'";
		$sql .= ", '".$this->db->escape($this->ref_ext)."'";
		$sql .= ", ".((int) $conf->entity);
		$sql .= ", '".$this->db->escape($this->type)."'";
		$sql .= ", '".$this->db->escape(isset($this->label) ? $this->label : (isset($this->libelle) ? $this->libelle : ''))."'";
		$sql .= ", ".((int) $this->socid);
		$sql .= ", '".$this->db->idate($now)."'";
		$sql .= ", '".$this->db->idate($this->date)."'";
		$sql .= ", ".($this->fk_project > 0 ? ((int) $this->fk_project) : "null");
		$sql .= ", ".($this->cond_reglement_id > 0 ? ((int) $this->cond_reglement_id) : "null");
		$sql .= ", ".($this->mode_reglement_id > 0 ? ((int) $this->mode_reglement_id) : "null");
		$sql .= ", ".($this->fk_account > 0 ? ((int) $this->fk_account) : 'NULL');
		$sql .= ", '".$this->db->escape($this->note_private)."'";
		$sql .= ", '".$this->db->escape($this->note_public)."'";
		$sql .= ", ".((int) $user->id).",";
		$sql .= $this->date_echeance != '' ? "'".$this->db->idate($this->date_echeance)."'" : "null";
		$sql .= ", ".(int) $this->fk_incoterms;
		$sql .= ", '".$this->db->escape($this->location_incoterms)."'";
		$sql .= ", ".(int) $this->fk_multicurrency;
		$sql .= ", '".$this->db->escape($this->multicurrency_code)."'";
		$sql .= ", ".(double) $this->multicurrency_tx;
		$sql .= ", ".(isset($this->fk_facture_source) ? $this->fk_facture_source : "NULL");
		$sql .= ")";

		dol_syslog(get_class($this)."::create", LOG_DEBUG);
		$resql = $this->db->query($sql);
		if ($resql) {
			$this->id = $this->db->last_insert_id(MAIN_DB_PREFIX.'facture_fourn');

			// Update ref with new one
			$this->ref = '(PROV'.$this->id.')';
			$sql = 'UPDATE '.MAIN_DB_PREFIX."facture_fourn SET ref='".$this->db->escape($this->ref)."' WHERE rowid=".((int) $this->id);

			dol_syslog(get_class($this)."::create", LOG_DEBUG);
			$resql = $this->db->query($sql);
			if (!$resql) {
				$error++;
			}

			if (!empty($this->linkedObjectsIds) && empty($this->linked_objects)) {	// To use new linkedObjectsIds instead of old linked_objects
				$this->linked_objects = $this->linkedObjectsIds; // TODO Replace linked_objects with linkedObjectsIds
			}

			// Add object linked
			if (!$error && $this->id && !empty($this->linked_objects) && is_array($this->linked_objects)) {
				foreach ($this->linked_objects as $origin => $tmp_origin_id) {
					if (is_array($tmp_origin_id)) {       // New behaviour, if linked_object can have several links per type, so is something like array('contract'=>array(id1, id2, ...))
						foreach ($tmp_origin_id as $origin_id) {
							$ret = $this->add_object_linked($origin, $origin_id);
							if (!$ret) {
								dol_print_error($this->db);
								$error++;
							}
						}
					} else // Old behaviour, if linked_object has only one link per type, so is something like array('contract'=>id1))
					{
						$origin_id = $tmp_origin_id;
						$ret = $this->add_object_linked($origin, $origin_id);
						if (!$ret) {
							dol_print_error($this->db);
							$error++;
						}
					}
				}
			}

			if (count($this->lines) && is_object($this->lines[0])) {	// If this->lines is array of InvoiceLines (preferred mode)
				dol_syslog("There is ".count($this->lines)." lines that are invoice lines objects");
				foreach ($this->lines as $i => $val) {
					$sql = 'INSERT INTO '.MAIN_DB_PREFIX.'facture_fourn_det (fk_facture_fourn, special_code, fk_remise_except)';
					$sql .= " VALUES (".((int) $this->id).", ".((int) $this->lines[$i]->special_code).", ".($this->lines[$i]->fk_remise_except > 0 ? ((int) $this->lines[$i]->fk_remise_except) : 'NULL').')';

					$resql_insert = $this->db->query($sql);
					if ($resql_insert) {
						$idligne = $this->db->last_insert_id(MAIN_DB_PREFIX.'facture_fourn_det');

						$this->updateline(
							$idligne,
							$this->lines[$i]->description,
							$this->lines[$i]->pu_ht,
							$this->lines[$i]->tva_tx.($this->lines[$i]->vat_src_code ? ' ('.$this->lines[$i]->vat_src_code.')' : ''),
							$this->lines[$i]->localtax1_tx,
							$this->lines[$i]->localtax2_tx,
							$this->lines[$i]->qty,
							$this->lines[$i]->fk_product,
							'HT',
							(!empty($this->lines[$i]->info_bits) ? $this->lines[$i]->info_bits : ''),
							$this->lines[$i]->product_type,
							$this->lines[$i]->remise_percent,
							false,
							$this->lines[$i]->date_start,
							$this->lines[$i]->date_end,
							$this->lines[$i]->array_options,
							$this->lines[$i]->fk_unit,
							$this->lines[$i]->multicurrency_subprice,
							$this->lines[$i]->ref_supplier
						);
					} else {
						$this->error = $this->db->lasterror();
						$this->db->rollback();
						return -5;
					}
				}
			} else // If this->lines is an array of invoice line arrays
			{
				dol_syslog("There is ".count($this->lines)." lines that are array lines");
				foreach ($this->lines as $i => $val) {
					$line = $this->lines[$i];

					// Test and convert into object this->lines[$i]. When coming from REST API, we may still have an array
					//if (! is_object($line)) $line=json_decode(json_encode($line), false);  // convert recursively array into object.
					if (!is_object($line)) {
						$line = (object) $line;
					}

					$sql = 'INSERT INTO '.MAIN_DB_PREFIX.'facture_fourn_det (fk_facture_fourn, special_code, fk_remise_except)';
					$sql .= " VALUES (".((int) $this->id).", ".((int) $this->lines[$i]->special_code).", ".($this->lines[$i]->fk_remise_except > 0 ? ((int) $this->lines[$i]->fk_remise_except) : 'NULL').')';

					$resql_insert = $this->db->query($sql);
					if ($resql_insert) {
						$idligne = $this->db->last_insert_id(MAIN_DB_PREFIX.'facture_fourn_det');

						$this->updateline(
							$idligne,
							$line->description,
							$line->pu_ht,
							$line->tva_tx,
							$line->localtax1_tx,
							$line->localtax2_tx,
							$line->qty,
							$line->fk_product,
							'HT',
							(!empty($line->info_bits) ? $line->info_bits : ''),
							$line->product_type,
							$line->remise_percent,
							0,
							$line->date_start,
							$line->date_end,
							$line->array_options,
							$line->fk_unit,
							$line->multicurrency_subprice,
							$line->ref_supplier
						);
					} else {
						$this->error = $this->db->lasterror();
						$this->db->rollback();
						return -5;
					}
				}
			}

			// Update total price
			$result = $this->update_price();
			if ($result > 0) {
				// Actions on extra fields
				if (!$error) {
					$result = $this->insertExtraFields(); // This also set $this->error or $this->errors if errors are found
					if ($result < 0) {
						$error++;
					}
				}

				if (!$error) {
					// Call trigger
					$result = $this->call_trigger('BILL_SUPPLIER_CREATE', $user);
					if ($result < 0) {
						$error++;
					}
					// End call triggers
				}

				if (!$error) {
					$this->db->commit();
					return $this->id;
				} else {
					$this->db->rollback();
					return -4;
				}
			} else {
				$this->error = $langs->trans('FailedToUpdatePrice');
				$this->db->rollback();
				return -3;
			}
		} else {
			if ($this->db->errno() == 'DB_ERROR_RECORD_ALREADY_EXISTS') {
				$this->error = $langs->trans('ErrorRefAlreadyExists');
				$this->db->rollback();
				return -1;
			} else {
				$this->error = $this->db->lasterror();
				$this->db->rollback();
				return -2;
			}
		}
	}

	/**
	 *    Load object in memory from database
	 *
	 *    @param	int		$id         Id supplier invoice
	 *    @param	string	$ref		Ref supplier invoice
	 *    @return   int        			<0 if KO, >0 if OK, 0 if not found
	 */
	public function fetch($id = '', $ref = '')
	{
		global $langs;

		$sql = "SELECT";
		$sql .= " t.rowid,";
		$sql .= " t.ref,";
		$sql .= " t.ref_supplier,";
		$sql .= " t.ref_ext,";
		$sql .= " t.entity,";
		$sql .= " t.type,";
		$sql .= " t.fk_soc,";
		$sql .= " t.datec,";
		$sql .= " t.datef,";
		$sql .= " t.tms,";
		$sql .= " t.libelle as label,";
		$sql .= " t.paye,";
		$sql .= " t.amount,";
		$sql .= " t.remise,";
		$sql .= " t.close_code,";
		$sql .= " t.close_note,";
		$sql .= " t.tva,";
		$sql .= " t.localtax1,";
		$sql .= " t.localtax2,";
		$sql .= " t.total_ht,";
		$sql .= " t.total_tva,";
		$sql .= " t.total_ttc,";
		$sql .= " t.fk_statut,";
		$sql .= " t.fk_user_author,";
		$sql .= " t.fk_user_valid,";
		$sql .= " t.fk_facture_source,";
		$sql .= " t.fk_projet as fk_project,";
		$sql .= " t.fk_cond_reglement,";
		$sql .= " t.fk_account,";
		$sql .= " t.fk_mode_reglement,";
		$sql .= " t.date_lim_reglement,";
		$sql .= " t.note_private,";
		$sql .= " t.note_public,";
		$sql .= " t.model_pdf,";
		$sql .= " t.import_key,";
		$sql .= " t.extraparams,";
		$sql .= " cr.code as cond_reglement_code, cr.libelle as cond_reglement_label, cr.libelle_facture as cond_reglement_doc,";
		$sql .= " p.code as mode_reglement_code, p.libelle as mode_reglement_label,";
		$sql .= ' s.nom as socnom, s.rowid as socid,';
		$sql .= ' t.fk_incoterms, t.location_incoterms,';
		$sql .= " i.libelle as label_incoterms,";
		$sql .= ' t.fk_transport_mode,';
		$sql .= ' t.fk_multicurrency, t.multicurrency_code, t.multicurrency_tx, t.multicurrency_total_ht, t.multicurrency_total_tva, t.multicurrency_total_ttc';
		$sql .= ' FROM '.MAIN_DB_PREFIX.'facture_fourn as t';
		$sql .= " LEFT JOIN ".MAIN_DB_PREFIX."societe as s ON (t.fk_soc = s.rowid)";
		$sql .= " LEFT JOIN ".MAIN_DB_PREFIX."c_payment_term as cr ON t.fk_cond_reglement = cr.rowid";
		$sql .= " LEFT JOIN ".MAIN_DB_PREFIX."c_paiement as p ON t.fk_mode_reglement = p.id";
		$sql .= ' LEFT JOIN '.MAIN_DB_PREFIX.'c_incoterms as i ON t.fk_incoterms = i.rowid';
		if ($id) {
			$sql .= " WHERE t.rowid=".((int) $id);
		}
		if ($ref) {
			$sql .= " WHERE t.ref='".$this->db->escape($ref)."' AND t.entity IN (".getEntity('supplier_invoice').")";
		}

		dol_syslog(get_class($this)."::fetch", LOG_DEBUG);
		$resql = $this->db->query($sql);
		if ($resql) {
			if ($this->db->num_rows($resql)) {
				$obj = $this->db->fetch_object($resql);

				$this->id = $obj->rowid;
				$this->ref = $obj->ref ? $obj->ref : $obj->rowid; // We take rowid if ref is empty for backward compatibility

				$this->ref_supplier = $obj->ref_supplier;
				$this->ref_ext			= $obj->ref_ext;
				$this->entity				= $obj->entity;
				$this->type					= empty($obj->type) ? self::TYPE_STANDARD : $obj->type;
				$this->fk_soc				= $obj->fk_soc;
				$this->datec				= $this->db->jdate($obj->datec);
				$this->date					= $this->db->jdate($obj->datef);
				$this->datep				= $this->db->jdate($obj->datef);
				$this->tms = $this->db->jdate($obj->tms);
				$this->libelle = $obj->label; // deprecated
				$this->label				= $obj->label;
				$this->paye					= $obj->paye;
				$this->paid					= $obj->paye;
				$this->amount				= $obj->amount;
				$this->remise				= $obj->remise;
				$this->close_code			= $obj->close_code;
				$this->close_note			= $obj->close_note;
				$this->tva = $obj->tva;
				$this->total_localtax1		= $obj->localtax1;
				$this->total_localtax2		= $obj->localtax2;
				$this->total_ht				= $obj->total_ht;
				$this->total_tva			= $obj->total_tva;
				$this->total_ttc			= $obj->total_ttc;
				$this->fk_statut			= $obj->fk_statut;
				$this->statut				= $obj->fk_statut;
				$this->fk_user_author = $obj->fk_user_author;
				$this->author				= $obj->fk_user_author;
				$this->fk_user_valid = $obj->fk_user_valid;
				$this->fk_facture_source	= $obj->fk_facture_source;
				$this->fk_project = $obj->fk_project;
				$this->cond_reglement_id	= $obj->fk_cond_reglement;
				$this->cond_reglement_code = $obj->cond_reglement_code;
				$this->cond_reglement = $obj->cond_reglement_label; // deprecated
				$this->cond_reglement_label = $obj->cond_reglement_label;
				$this->cond_reglement_doc = $obj->cond_reglement_doc;
				$this->fk_account = $obj->fk_account;
				$this->mode_reglement_id = $obj->fk_mode_reglement;
				$this->mode_reglement_code = $obj->mode_reglement_code;
				$this->mode_reglement = $obj->mode_reglement_label;
				$this->date_echeance		= $this->db->jdate($obj->date_lim_reglement);
				$this->note = $obj->note_private; // deprecated
				$this->note_private			= $obj->note_private;
				$this->note_public = $obj->note_public;
				$this->model_pdf = $obj->model_pdf;
				$this->modelpdf = $obj->model_pdf; // deprecated
				$this->import_key = $obj->import_key;

				//Incoterms
				$this->fk_incoterms = $obj->fk_incoterms;
				$this->location_incoterms = $obj->location_incoterms;
				$this->label_incoterms = $obj->label_incoterms;
				$this->transport_mode_id = $obj->fk_transport_mode;

				// Multicurrency
				$this->fk_multicurrency = $obj->fk_multicurrency;
				$this->multicurrency_code = $obj->multicurrency_code;
				$this->multicurrency_tx = $obj->multicurrency_tx;
				$this->multicurrency_total_ht = $obj->multicurrency_total_ht;
				$this->multicurrency_total_tva = $obj->multicurrency_total_tva;
				$this->multicurrency_total_ttc = $obj->multicurrency_total_ttc;

				$this->extraparams = (array) json_decode($obj->extraparams, true);

				$this->socid  = $obj->socid;
				$this->socnom = $obj->socnom;

				// Retrieve all extrafield
				// fetch optionals attributes and labels
				$this->fetch_optionals();

				if ($this->statut == self::STATUS_DRAFT) {
					$this->brouillon = 1;
				}

				$result = $this->fetch_lines();
				if ($result < 0) {
					$this->error = $this->db->lasterror();
					return -3;
				}
			} else {
				$this->error = 'Bill with id '.$id.' not found';
				dol_syslog(get_class($this).'::fetch '.$this->error);
				return 0;
			}

			$this->db->free($resql);
			return 1;
		} else {
			$this->error = "Error ".$this->db->lasterror();
			return -1;
		}
	}


	// phpcs:disable PEAR.NamingConventions.ValidFunctionName.ScopeNotCamelCaps
	/**
	 *	Load this->lines
	 *
	 *  @return     int         1 si ok, < 0 si erreur
	 */
	public function fetch_lines()
	{
		// phpcs:enable
		$this->lines = array();

		$sql = 'SELECT f.rowid, f.ref as ref_supplier, f.description, f.date_start, f.date_end, f.pu_ht, f.pu_ttc, f.qty, f.remise_percent, f.vat_src_code, f.tva_tx';
		$sql .= ', f.localtax1_tx, f.localtax2_tx, f.localtax1_type, f.localtax2_type, f.total_localtax1, f.total_localtax2, f.fk_facture_fourn, f.fk_remise_except';
		$sql .= ', f.total_ht, f.tva as total_tva, f.total_ttc, f.fk_product, f.product_type, f.info_bits, f.rang, f.special_code, f.fk_parent_line, f.fk_unit';
		$sql .= ', p.rowid as product_id, p.ref as product_ref, p.label as label, p.description as product_desc';
		$sql .= ', f.fk_code_ventilation, f.fk_multicurrency, f.multicurrency_code, f.multicurrency_subprice, f.multicurrency_total_ht, f.multicurrency_total_tva, f.multicurrency_total_ttc';
		$sql .= ' FROM '.MAIN_DB_PREFIX.'facture_fourn_det as f';
		$sql .= ' LEFT JOIN '.MAIN_DB_PREFIX.'product as p ON f.fk_product = p.rowid';
		$sql .= ' WHERE fk_facture_fourn='.((int) $this->id);
		$sql .= ' ORDER BY f.rang, f.rowid';

		dol_syslog(get_class($this)."::fetch_lines", LOG_DEBUG);
		$resql_rows = $this->db->query($sql);
		if ($resql_rows) {
			$num_rows = $this->db->num_rows($resql_rows);
			if ($num_rows) {
				$i = 0;
				while ($i < $num_rows) {
					$obj = $this->db->fetch_object($resql_rows);

					$line = new SupplierInvoiceLine($this->db);

					$line->id = $obj->rowid;
					$line->rowid = $obj->rowid;
					$line->description = $obj->description;
					$line->date_start = $obj->date_start;
					$line->date_end = $obj->date_end;

					$line->product_ref = $obj->product_ref;
					$line->ref = $obj->product_ref;
					$line->ref_supplier		= $obj->ref_supplier;
					$line->libelle			= $obj->label;
					$line->label  			= $obj->label;
					$line->product_desc		= $obj->product_desc;
					$line->subprice = $obj->pu_ht;
					$line->pu_ht = $obj->pu_ht;
					$line->pu_ttc			= $obj->pu_ttc;

					$line->vat_src_code = $obj->vat_src_code;
					$line->tva_tx			= $obj->tva_tx;
					$line->localtax1_tx		= $obj->localtax1_tx;
					$line->localtax2_tx		= $obj->localtax2_tx;
					$line->localtax1_type	= $obj->localtax1_type;
					$line->localtax2_type	= $obj->localtax2_type;
					$line->qty				= $obj->qty;
					$line->remise_percent = $obj->remise_percent;
					$line->fk_remise_except = $obj->fk_remise_except;
					$line->tva				= $obj->total_tva; // deprecated
					$line->total_ht			= $obj->total_ht;
					$line->total_ttc		= $obj->total_ttc;
					$line->total_tva		= $obj->total_tva;
					$line->total_localtax1	= $obj->total_localtax1;
					$line->total_localtax2	= $obj->total_localtax2;
					$line->fk_facture_fourn = $obj->fk_facture_fourn;
					$line->fk_product = $obj->fk_product;
					$line->product_type		= $obj->product_type;
					$line->product_label	= $obj->label;
					$line->info_bits = $obj->info_bits;
					$line->fk_parent_line   = $obj->fk_parent_line;
					$line->special_code		= $obj->special_code;
					$line->rang = $obj->rang;
					$line->fk_unit          = $obj->fk_unit;

					// Accountancy
					$line->code_ventilation = $obj->fk_code_ventilation;
					$line->fk_accounting_account = $obj->fk_code_ventilation;

					// Multicurrency
					$line->fk_multicurrency = $obj->fk_multicurrency;
					$line->multicurrency_code = $obj->multicurrency_code;
					$line->multicurrency_subprice = $obj->multicurrency_subprice;
					$line->multicurrency_total_ht = $obj->multicurrency_total_ht;
					$line->multicurrency_total_tva = $obj->multicurrency_total_tva;
					$line->multicurrency_total_ttc = $obj->multicurrency_total_ttc;

					// Extra fields
					$line->fetch_optionals();

					$this->lines[$i] = $line;

					$i++;
				}
			}
			$this->db->free($resql_rows);
			return 1;
		} else {
			$this->error = $this->db->error();
			return -3;
		}
	}


	/**
	 *  Update database
	 *
	 *  @param	User	$user            User that modify
	 *  @param  int		$notrigger       0=launch triggers after, 1=disable triggers
	 *  @return int 			         <0 if KO, >0 if OK
	 */
	public function update($user = null, $notrigger = 0)
	{
		global $conf, $langs;
		$error = 0;

		// Clean parameters
		if (empty($this->type)) {
			$this->type = self::TYPE_STANDARD;
		}
		if (isset($this->ref)) {
			$this->ref = trim($this->ref);
		}
		if (isset($this->ref_supplier)) {
			$this->ref_supplier = trim($this->ref_supplier);
		}
		if (isset($this->ref_ext)) {
			$this->ref_ext = trim($this->ref_ext);
		}
		if (isset($this->entity)) {
			$this->entity = trim($this->entity);
		}
		if (isset($this->type)) {
			$this->type = trim($this->type);
		}
		if (isset($this->fk_soc)) {
			$this->fk_soc = trim($this->fk_soc);
		}
		if (isset($this->label)) {
			$this->label = trim($this->label);
		}
		if (isset($this->libelle)) {
			$this->libelle = trim($this->libelle); // deprecated
		}
		if (isset($this->paye)) {
			$this->paye = trim($this->paye);
		}
		if (isset($this->amount)) {
			$this->amount = trim($this->amount);
		}
		if (isset($this->remise)) {
			$this->remise = trim($this->remise);
		}
		if (isset($this->close_code)) {
			$this->close_code = trim($this->close_code);
		}
		if (isset($this->close_note)) {
			$this->close_note = trim($this->close_note);
		}
		if (isset($this->tva)) {
			$this->tva = trim($this->tva);
		}
		if (isset($this->localtax1)) {
			$this->localtax1 = trim($this->localtax1);
		}
		if (isset($this->localtax2)) {
			$this->localtax2 = trim($this->localtax2);
		}
		if (empty($this->total_ht)) {
			$this->total_ht = 0;
		}
		if (empty($this->total_tva)) {
			$this->total_tva = 0;
		}
		//	if (isset($this->total_localtax1)) $this->total_localtax1=trim($this->total_localtax1);
		//	if (isset($this->total_localtax2)) $this->total_localtax2=trim($this->total_localtax2);
		if (isset($this->total_ttc)) {
			$this->total_ttc = trim($this->total_ttc);
		}
		if (isset($this->statut)) {
			$this->statut = (int) $this->statut;
		}
		if (isset($this->author)) {
			$this->author = trim($this->author);
		}
		if (isset($this->fk_user_valid)) {
			$this->fk_user_valid = trim($this->fk_user_valid);
		}
		if (isset($this->fk_facture_source)) {
			$this->fk_facture_source = trim($this->fk_facture_source);
		}
		if (isset($this->fk_project)) {
			$this->fk_project = trim($this->fk_project);
		}
		if (isset($this->cond_reglement_id)) {
			$this->cond_reglement_id = trim($this->cond_reglement_id);
		}
		if (isset($this->note_private)) {
			$this->note = trim($this->note_private);
		}
		if (isset($this->note_public)) {
			$this->note_public = trim($this->note_public);
		}
		if (isset($this->model_pdf)) {
			$this->model_pdf = trim($this->model_pdf);
		}
		if (isset($this->import_key)) {
			$this->import_key = trim($this->import_key);
		}


		// Check parameters
		// Put here code to add control on parameters values

		// Update request
		$sql = "UPDATE ".MAIN_DB_PREFIX."facture_fourn SET";
		$sql .= " ref=".(isset($this->ref) ? "'".$this->db->escape($this->ref)."'" : "null").",";
		$sql .= " ref_supplier=".(isset($this->ref_supplier) ? "'".$this->db->escape($this->ref_supplier)."'" : "null").",";
		$sql .= " ref_ext=".(isset($this->ref_ext) ? "'".$this->db->escape($this->ref_ext)."'" : "null").",";
		$sql .= " entity=".(isset($this->entity) ? $this->entity : "null").",";
		$sql .= " type=".(isset($this->type) ? $this->type : "null").",";
		$sql .= " fk_soc=".(isset($this->fk_soc) ? $this->fk_soc : "null").",";
		$sql .= " datec=".(dol_strlen($this->datec) != 0 ? "'".$this->db->idate($this->datec)."'" : 'null').",";
		$sql .= " datef=".(dol_strlen($this->date) != 0 ? "'".$this->db->idate($this->date)."'" : 'null').",";
		if (dol_strlen($this->tms) != 0) {
			$sql .= " tms=".(dol_strlen($this->tms) != 0 ? "'".$this->db->idate($this->tms)."'" : 'null').",";
		}
		$sql .= " libelle=".(isset($this->label) ? "'".$this->db->escape($this->label)."'" : "null").",";
		$sql .= " paye=".(isset($this->paye) ? $this->paye : "null").",";
		$sql .= " amount=".(isset($this->amount) ? $this->amount : "null").",";
		$sql .= " remise=".(isset($this->remise) ? $this->remise : "null").",";
		$sql .= " close_code=".(isset($this->close_code) ? "'".$this->db->escape($this->close_code)."'" : "null").",";
		$sql .= " close_note=".(isset($this->close_note) ? "'".$this->db->escape($this->close_note)."'" : "null").",";
		$sql .= " tva=".(isset($this->tva) ? $this->tva : "null").",";
		$sql .= " localtax1=".(isset($this->localtax1) ? $this->localtax1 : "null").",";
		$sql .= " localtax2=".(isset($this->localtax2) ? $this->localtax2 : "null").",";
		$sql .= " total_ht=".(isset($this->total_ht) ? $this->total_ht : "null").",";
		$sql .= " total_tva=".(isset($this->total_tva) ? $this->total_tva : "null").",";
		$sql .= " total_ttc=".(isset($this->total_ttc) ? $this->total_ttc : "null").",";
		$sql .= " fk_statut=".(isset($this->statut) ? $this->statut : "null").",";
		$sql .= " fk_user_author=".(isset($this->author) ? $this->author : "null").",";
		$sql .= " fk_user_valid=".(isset($this->fk_user_valid) ? $this->fk_user_valid : "null").",";
		$sql .= " fk_facture_source=".(isset($this->fk_facture_source) ? $this->fk_facture_source : "null").",";
		$sql .= " fk_projet=".(isset($this->fk_project) ? $this->fk_project : "null").",";
		$sql .= " fk_cond_reglement=".(isset($this->cond_reglement_id) ? $this->cond_reglement_id : "null").",";
		$sql .= " date_lim_reglement=".(dol_strlen($this->date_echeance) != 0 ? "'".$this->db->idate($this->date_echeance)."'" : 'null').",";
		$sql .= " note_private=".(isset($this->note_private) ? "'".$this->db->escape($this->note_private)."'" : "null").",";
		$sql .= " note_public=".(isset($this->note_public) ? "'".$this->db->escape($this->note_public)."'" : "null").",";
		$sql .= " model_pdf=".(isset($this->model_pdf) ? "'".$this->db->escape($this->model_pdf)."'" : "null").",";
		$sql .= " import_key=".(isset($this->import_key) ? "'".$this->db->escape($this->import_key)."'" : "null")."";
		$sql .= " WHERE rowid=".((int) $this->id);

		$this->db->begin();

		dol_syslog(get_class($this)."::update", LOG_DEBUG);
		$resql = $this->db->query($sql);

		if (!$resql) {
			$error++;

			if ($this->db->errno() == 'DB_ERROR_RECORD_ALREADY_EXISTS') {
				$this->errors[] = $langs->trans('ErrorRefAlreadyExists');
			} else {
				$this->errors[] = "Error ".$this->db->lasterror();
			}
		}

		if (!$error) {
			$result = $this->insertExtraFields();
			if ($result < 0) {
				$error++;
			}
		}

		if (!$error) {
			if (!$notrigger) {
				// Call trigger
				$result = $this->call_trigger('BILL_SUPPLIER_UPDATE', $user);
				if ($result < 0) {
					$error++;
				}
				// End call triggers
			}
		}

		// Commit or rollback
		if ($error) {
			foreach ($this->errors as $errmsg) {
				dol_syslog(get_class($this)."::update ".$errmsg, LOG_ERR);
				$this->error .= ($this->error ? ', '.$errmsg : $errmsg);
			}
			$this->db->rollback();
			return -1 * $error;
		} else {
			$this->db->commit();
			return 1;
		}
	}

	// phpcs:disable PEAR.NamingConventions.ValidFunctionName.ScopeNotCamelCaps
	/**
	 *    Add a discount line into an invoice (as an invoice line) using an existing absolute discount (Consume the discount)
	 *
	 *    @param     int	$idremise	Id of absolute discount
	 *    @return    int          		>0 if OK, <0 if KO
	 */
	public function insert_discount($idremise)
	{
		// phpcs:enable
		global $langs;

		include_once DOL_DOCUMENT_ROOT.'/core/lib/price.lib.php';
		include_once DOL_DOCUMENT_ROOT.'/core/class/discount.class.php';

		$this->db->begin();

		$remise = new DiscountAbsolute($this->db);
		$result = $remise->fetch($idremise);

		if ($result > 0) {
			if ($remise->fk_invoice_supplier) {	// Protection against multiple submission
				$this->error = $langs->trans("ErrorDiscountAlreadyUsed");
				$this->db->rollback();
				return -5;
			}

			$facligne = new SupplierInvoiceLine($this->db);
			$facligne->fk_facture_fourn = $this->id;
			$facligne->fk_remise_except = $remise->id;
			$facligne->desc = $remise->description; // Description ligne
			$facligne->vat_src_code = $remise->vat_src_code;
			$facligne->tva_tx = $remise->tva_tx;
			$facligne->subprice = -$remise->amount_ht;
			$facligne->fk_product = 0; // Id produit predefini
			$facligne->product_type = 0;
			$facligne->qty = 1;
			$facligne->remise_percent = 0;
			$facligne->rang = -1;
			$facligne->info_bits = 2;

			// Get buy/cost price of invoice that is source of discount
			if ($remise->fk_invoice_supplier_source > 0) {
				$srcinvoice = new FactureFournisseur($this->db);
				$srcinvoice->fetch($remise->fk_invoice_supplier_source);
				$totalcostpriceofinvoice = 0;
				include_once DOL_DOCUMENT_ROOT.'/core/class/html.formmargin.class.php'; // TODO Move this into commonobject
				$formmargin = new FormMargin($this->db);
				$arraytmp = $formmargin->getMarginInfosArray($srcinvoice, false);
				$facligne->pa_ht = $arraytmp['pa_total'];
			}

			$facligne->total_ht  = -$remise->amount_ht;
			$facligne->total_tva = -$remise->amount_tva;
			$facligne->total_ttc = -$remise->amount_ttc;

			$facligne->multicurrency_subprice = -$remise->multicurrency_subprice;
			$facligne->multicurrency_total_ht = -$remise->multicurrency_total_ht;
			$facligne->multicurrency_total_tva = -$remise->multicurrency_total_tva;
			$facligne->multicurrency_total_ttc = -$remise->multicurrency_total_ttc;

			$lineid = $facligne->insert();
			if ($lineid > 0) {
				$result = $this->update_price(1);
				if ($result > 0) {
					// Create link between discount and invoice line
					$result = $remise->link_to_invoice($lineid, 0, 'supplier');
					if ($result < 0) {
						$this->error = $remise->error;
						$this->db->rollback();
						return -4;
					}

					$this->db->commit();
					return 1;
				} else {
					$this->error = $facligne->error;
					$this->db->rollback();
					return -1;
				}
			} else {
				$this->error = $facligne->error;
				$this->db->rollback();
				return -2;
			}
		} else {
			$this->db->rollback();
			return -3;
		}
	}


	/**
	 *	Delete invoice from database
	 *
	 *  @param      User	$user		    User object
	 *	@param	    int		$notrigger	    1=Does not execute triggers, 0= execute triggers
	 *	@return		int						<0 if KO, >0 if OK
	 */
	public function delete(User $user, $notrigger = 0)
	{
		global $langs, $conf;

		$rowid = $this->id;

		dol_syslog("FactureFournisseur::delete rowid=".$rowid, LOG_DEBUG);

		// TODO Test if there is at least on payment. If yes, refuse to delete.

		$error = 0;
		$this->db->begin();

		if (!$error && !$notrigger) {
			// Call trigger
			$result = $this->call_trigger('BILL_SUPPLIER_DELETE', $user);
			if ($result < 0) {
				$this->db->rollback();
				return -1;
			}
			// Fin appel triggers
		}

		if (!$error) {
			// If invoice was converted into a discount not yet consumed, we remove discount
			$sql = 'DELETE FROM '.MAIN_DB_PREFIX.'societe_remise_except';
			$sql .= ' WHERE fk_invoice_supplier_source = '.((int) $rowid);
			$sql .= ' AND fk_invoice_supplier_line IS NULL';
			$resql = $this->db->query($sql);

			// If invoice has consumned discounts
			$this->fetch_lines();
			$list_rowid_det = array();
			foreach ($this->lines as $key => $invoiceline) {
				$list_rowid_det[] = $invoiceline->rowid;
			}

			// Consumned discounts are freed
			if (count($list_rowid_det)) {
				$sql = 'UPDATE '.MAIN_DB_PREFIX.'societe_remise_except';
				$sql .= ' SET fk_invoice_supplier = NULL, fk_invoice_supplier_line = NULL';
				$sql .= ' WHERE fk_invoice_supplier_line IN ('.$this->db->sanitize(join(',', $list_rowid_det)).')';

				dol_syslog(get_class($this)."::delete", LOG_DEBUG);
				if (!$this->db->query($sql)) {
					$error++;
				}
			}
		}

		if (!$error) {
			$main = MAIN_DB_PREFIX.'facture_fourn_det';
			$ef = $main."_extrafields";
			$sqlef = "DELETE FROM $ef WHERE fk_object IN (SELECT rowid FROM ".$main." WHERE fk_facture_fourn = ".((int) $rowid).")";
			$resqlef = $this->db->query($sqlef);
			$sql = 'DELETE FROM '.MAIN_DB_PREFIX.'facture_fourn_det WHERE fk_facture_fourn = '.((int) $rowid);
			dol_syslog(get_class($this)."::delete", LOG_DEBUG);
			$resql = $this->db->query($sql);
			if ($resqlef && $resql) {
				$sql = 'DELETE FROM '.MAIN_DB_PREFIX.'facture_fourn WHERE rowid = '.((int) $rowid);
				dol_syslog(get_class($this)."::delete", LOG_DEBUG);
				$resql2 = $this->db->query($sql);
				if (!$resql2) {
					$error++;
				}
			} else {
				$error++;
			}
		}

		if (!$error) {
			// Delete linked object
			$res = $this->deleteObjectLinked();
			if ($res < 0) {
				$error++;
			}
		}

		if (!$error) {
			// Delete linked object
			$res = $this->deleteObjectLinked();
			if ($res < 0) {
				$error++;
			}
		}

		if (!$error) {
			// Delete record into ECM index (Note that delete is also done when deleting files with the dol_delete_dir_recursive
			$this->deleteEcmFiles();

			// We remove directory
			if ($conf->fournisseur->facture->dir_output) {
				include_once DOL_DOCUMENT_ROOT.'/core/lib/files.lib.php';

				$ref = dol_sanitizeFileName($this->ref);
				$dir = $conf->fournisseur->facture->dir_output.'/'.get_exdir($this->id, 2, 0, 0, $this, 'invoice_supplier').$ref;
				$file = $dir."/".$ref.".pdf";
				if (file_exists($file)) {
					if (!dol_delete_file($file, 0, 0, 0, $this)) { // For triggers
						$this->error = 'ErrorFailToDeleteFile';
						$error++;
					}
				}
				if (file_exists($dir)) {
					$res = @dol_delete_dir_recursive($dir);

					if (!$res) {
						$this->error = 'ErrorFailToDeleteDir';
						$error++;
					}
				}
			}
		}

		// Remove extrafields
		if (!$error) {
			$result = $this->deleteExtraFields();
			if ($result < 0) {
				$error++;
				dol_syslog(get_class($this)."::delete error -4 ".$this->error, LOG_ERR);
			}
		}

		if (!$error) {
			dol_syslog(get_class($this)."::delete $this->id by $user->id", LOG_DEBUG);
			$this->db->commit();
			return 1;
		} else {
			$this->error = $this->db->lasterror();
			$this->db->rollback();
			return -$error;
		}
	}


	// phpcs:disable PEAR.NamingConventions.ValidFunctionName.ScopeNotCamelCaps
	/**
	 *  Tag invoice as a paid invoice
	 *
	 *	@deprecated
	 *  @see setPaid()
	 *	@param  User	$user       Object user
	 *	@param  string	$close_code	Code indicates whether the class has paid in full while payment is incomplete. Not implementd yet.
	 *	@param  string	$close_note	Comment informs if the class has been paid while payment is incomplete. Not implementd yet.
	 *	@return int         		<0 si ko, >0 si ok
	 */
	public function set_paid($user, $close_code = '', $close_note = '')
	{
		// phpcs:enable
		dol_syslog(get_class($this)."::set_paid is deprecated, use setPaid instead", LOG_NOTICE);
		return $this->setPaid($user, $close_code, $close_note);
	}

	/**
	 *  Tag invoice as a paid invoice
	 *
	 *	@param  User	$user       Object user
	 *	@param  string	$close_code	Code indicates whether the class has paid in full while payment is incomplete. Not implementd yet.
	 *	@param  string	$close_note	Comment informs if the class has been paid while payment is incomplete. Not implementd yet.
	 *	@return int         		<0 si ko, >0 si ok
	 */
	public function setPaid($user, $close_code = '', $close_note = '')
	{
		$error = 0;

		if ($this->paye != 1) {
			$this->db->begin();

			$now = dol_now();

			dol_syslog("FactureFournisseur::set_paid", LOG_DEBUG);

			$sql = 'UPDATE '.MAIN_DB_PREFIX.'facture_fourn SET';
			$sql .= ' fk_statut = '.self::STATUS_CLOSED;
			if (!$close_code) {
				$sql .= ', paye=1';
			}
			if ($close_code) {
				$sql .= ", close_code='".$this->db->escape($close_code)."'";
			}
			if ($close_note) {
				$sql .= ", close_note='".$this->db->escape($close_note)."'";
			}
			$sql .= ', fk_user_closing = '.((int) $user->id);
			$sql .= ", date_closing = '".$this->db->idate($now)."'";
			$sql .= ' WHERE rowid = '.((int) $this->id);

			$resql = $this->db->query($sql);
			if ($resql) {
				// Call trigger
				$result = $this->call_trigger('BILL_SUPPLIER_PAYED', $user);
				if ($result < 0) {
					$error++;
				}
				// End call triggers
			} else {
				$error++;
				$this->error = $this->db->error();
				dol_print_error($this->db);
			}

			if (!$error) {
				$this->db->commit();
				return 1;
			} else {
				$this->db->rollback();
				return -1;
			}
		} else {
			return 0;
		}
	}

	// phpcs:disable PEAR.NamingConventions.ValidFunctionName.ScopeNotCamelCaps
	/**
	 *	Tag the invoice as not fully paid + trigger call BILL_UNPAYED
	 *	Function used when a direct debit payment is refused,
	 *	or when the invoice was canceled and reopened.
	 *
	 *	@deprecated
	 *  @see setUnpaid()
	 *	@param      User	$user       Object user that change status
	 *	@return     int         		<0 si ok, >0 si ok
	 */
	public function set_unpaid($user)
	{
		// phpcs:enable
		dol_syslog(get_class($this)."::set_unpaid is deprecated, use setUnpaid instead", LOG_NOTICE);
		return $this->setUnpaid($user);
	}

	/**
	 *	Tag the invoice as not fully paid + trigger call BILL_UNPAYED
	 *	Function used when a direct debit payment is refused,
	 *	or when the invoice was canceled and reopened.
	 *
	 *	@param      User	$user       Object user that change status
	 *	@return     int         		<0 si ok, >0 si ok
	 */
	public function setUnpaid($user)
	{
		$error = 0;

		$this->db->begin();

		$sql = 'UPDATE '.MAIN_DB_PREFIX.'facture_fourn';
		$sql .= ' SET paye=0, fk_statut='.self::STATUS_VALIDATED.', close_code=null, close_note=null,';
		$sql .= ' date_closing=null,';
		$sql .= ' fk_user_closing=null';
		$sql .= ' WHERE rowid = '.((int) $this->id);

		dol_syslog(get_class($this)."::set_unpaid", LOG_DEBUG);
		$resql = $this->db->query($sql);
		if ($resql) {
			// Call trigger
			$result = $this->call_trigger('BILL_SUPPLIER_UNPAYED', $user);
			if ($result < 0) {
				$error++;
			}
			// End call triggers
		} else {
			$error++;
			$this->error = $this->db->error();
			dol_print_error($this->db);
		}

		if (!$error) {
			$this->db->commit();
			return 1;
		} else {
			$this->db->rollback();
			return -1;
		}
	}

	/**
	 *	Tag invoice as canceled, with no payment on it (example for replacement invoice or payment never received) + call trigger BILL_CANCEL
	 *	Warning, if option to decrease stock on invoice was set, this function does not change stock (it might be a cancel because
	 *  of no payment even if merchandises were sent).
	 *
	 *	@param	User	$user        	Object user making change
	 *	@param	string	$close_code		Code of closing invoice (CLOSECODE_REPLACED, CLOSECODE_...)
	 *	@param	string	$close_note		Comment
	 *	@return int         			<0 if KO, >0 if OK
	 */
	public function setCanceled($user, $close_code = '', $close_note = '')
	{
		dol_syslog(get_class($this)."::setCanceled rowid=".((int) $this->id), LOG_DEBUG);

		$this->db->begin();

		$sql = 'UPDATE '.MAIN_DB_PREFIX.'facture_fourn SET';
		$sql .= ' fk_statut='.self::STATUS_ABANDONED;
		if ($close_code) {
			$sql .= ", close_code='".$this->db->escape($close_code)."'";
		}
		if ($close_note) {
			$sql .= ", close_note='".$this->db->escape($close_note)."'";
		}
		$sql .= " WHERE rowid = ".((int) $this->id);

		$resql = $this->db->query($sql);
		if ($resql) {
			// Bound discounts are deducted from the invoice
			// as they have not been used since the invoice is abandoned.
			$sql = 'UPDATE '.MAIN_DB_PREFIX.'societe_remise_except';
			$sql .= ' SET fk_invoice_supplier = NULL';
			$sql .= ' WHERE fk_invoice_supplier = '.((int) $this->id);

			$resql = $this->db->query($sql);
			if ($resql) {
				// Call trigger
				$result = $this->call_trigger('BILL_SUPPLIER_CANCEL', $user);
				if ($result < 0) {
					$this->db->rollback();
					return -1;
				}
				// End call triggers

				$this->db->commit();
				return 1;
			} else {
				$this->error = $this->db->error()." sql=".$sql;
				$this->db->rollback();
				return -1;
			}
		} else {
			$this->error = $this->db->error()." sql=".$sql;
			$this->db->rollback();
			return -2;
		}
	}

	/**
	 *	Tag invoice as validated + call trigger BILL_VALIDATE
	 *
	 *	@param	User	$user           Object user that validate
	 *	@param  string	$force_number   Reference to force on invoice
	 *	@param	int		$idwarehouse	Id of warehouse for stock change
	 *  @param	int		$notrigger		1=Does not execute triggers, 0= execute triggers
	 *	@return int 			        <0 if KO, =0 if nothing to do, >0 if OK
	 */
	public function validate($user, $force_number = '', $idwarehouse = 0, $notrigger = 0)
	{
		global $conf, $langs;

		require_once DOL_DOCUMENT_ROOT.'/core/lib/files.lib.php';

		$now = dol_now();

		$error = 0;
		dol_syslog(get_class($this).'::validate user='.$user->id.', force_number='.$force_number.', idwarehouse='.$idwarehouse);

		// Force to have object complete for checks
		$this->fetch_thirdparty();
		$this->fetch_lines();

		// Check parameters
		if ($this->statut > self::STATUS_DRAFT) {	// This is to avoid to validate twice (avoid errors on logs and stock management)
			dol_syslog(get_class($this)."::validate no draft status", LOG_WARNING);
			return 0;
		}
		if (preg_match('/^'.preg_quote($langs->trans("CopyOf").' ').'/', $this->ref_supplier)) {
			$langs->load("errors");
			$this->error = $langs->trans("ErrorFieldFormat", $langs->transnoentities("RefSupplier")).'. '.$langs->trans('RemoveString', $langs->transnoentitiesnoconv("CopyOf"));
			return -1;
		}
		if (count($this->lines) <= 0) {
			$langs->load("errors");
			$this->error = $langs->trans("ErrorObjectMustHaveLinesToBeValidated", $this->ref);
			return -1;
		}

		$this->db->begin();

		// Define new ref
		if ($force_number) {
			$num = $force_number;
		} elseif (preg_match('/^[\(]?PROV/i', $this->ref) || empty($this->ref)) { // empty should not happened, but when it occurs, the test save life
			$num = $this->getNextNumRef($this->thirdparty);
		} else {
			$num = $this->ref;
		}
		$this->newref = dol_sanitizeFileName($num);

		$sql = "UPDATE ".MAIN_DB_PREFIX."facture_fourn";
		$sql .= " SET ref='".$this->db->escape($num)."', fk_statut = 1, fk_user_valid = ".((int) $user->id).", date_valid = '".$this->db->idate($now)."'";
		$sql .= " WHERE rowid = ".((int) $this->id);

		dol_syslog(get_class($this)."::validate", LOG_DEBUG);
		$resql = $this->db->query($sql);
		if ($resql) {
			// Si on incrémente le produit principal et ses composants à la validation de facture fournisseur
			if (!$error && !empty($conf->stock->enabled) && !empty($conf->global->STOCK_CALCULATE_ON_SUPPLIER_BILL)) {
				require_once DOL_DOCUMENT_ROOT.'/product/stock/class/mouvementstock.class.php';
				$langs->load("agenda");

				$cpt = count($this->lines);
				for ($i = 0; $i < $cpt; $i++) {
					if ($this->lines[$i]->fk_product > 0) {
						$this->line = $this->lines[$i];
						$mouvP = new MouvementStock($this->db);
						$mouvP->origin = &$this;
						// We increase stock for product
						$up_ht_disc = $this->lines[$i]->pu_ht;
						if (!empty($this->lines[$i]->remise_percent) && empty($conf->global->STOCK_EXCLUDE_DISCOUNT_FOR_PMP)) {
							$up_ht_disc = price2num($up_ht_disc * (100 - $this->lines[$i]->remise_percent) / 100, 'MU');
						}
						if ($this->type == FactureFournisseur::TYPE_CREDIT_NOTE) {
							$result = $mouvP->livraison($user, $this->lines[$i]->fk_product, $idwarehouse, $this->lines[$i]->qty, $up_ht_disc, $langs->trans("InvoiceValidatedInDolibarr", $num));
						} else {
							$result = $mouvP->reception($user, $this->lines[$i]->fk_product, $idwarehouse, $this->lines[$i]->qty, $up_ht_disc, $langs->trans("InvoiceValidatedInDolibarr", $num));
						}
						if ($result < 0) {
							$error++;
						}
						unset($this->line);
					}
				}
			}

			// Triggers call
			if (!$error && empty($notrigger)) {
				// Call trigger
				$result = $this->call_trigger('BILL_SUPPLIER_VALIDATE', $user);
				if ($result < 0) {
					$error++;
				}
				// End call triggers
			}

			if (!$error) {
				$this->oldref = $this->ref;

				// Rename directory if dir was a temporary ref
				if (preg_match('/^[\(]?PROV/i', $this->ref)) {
					// Now we rename also files into index
					$sql = 'UPDATE '.MAIN_DB_PREFIX."ecm_files set filename = CONCAT('".$this->db->escape($this->newref)."', SUBSTR(filename, ".(strlen($this->ref) + 1).")), filepath = 'fournisseur/facture/".get_exdir($this->id, 2, 0, 0, $this, 'invoice_supplier').$this->db->escape($this->newref)."'";
					$sql .= " WHERE filename LIKE '".$this->db->escape($this->ref)."%' AND filepath = 'fournisseur/facture/".get_exdir($this->id, 2, 0, 0, $this, 'invoice_supplier').$this->db->escape($this->ref)."' and entity = ".$conf->entity;
					$resql = $this->db->query($sql);
					if (!$resql) {
						$error++; $this->error = $this->db->lasterror();
					}

					// We rename directory ($this->ref = old ref, $num = new ref) in order not to lose the attachments
					$oldref = dol_sanitizeFileName($this->ref);
					$newref = dol_sanitizeFileName($num);
					$dirsource = $conf->fournisseur->facture->dir_output.'/'.get_exdir($this->id, 2, 0, 0, $this, 'invoice_supplier').$oldref;
					$dirdest = $conf->fournisseur->facture->dir_output.'/'.get_exdir($this->id, 2, 0, 0, $this, 'invoice_supplier').$newref;
					if (!$error && file_exists($dirsource)) {
						dol_syslog(get_class($this)."::validate rename dir ".$dirsource." into ".$dirdest);

						if (@rename($dirsource, $dirdest)) {
							dol_syslog("Rename ok");
							// Rename docs starting with $oldref with $newref
							$listoffiles = dol_dir_list($conf->fournisseur->facture->dir_output.'/'.get_exdir($this->id, 2, 0, 0, $this, 'invoice_supplier').$newref, 'files', 1, '^'.preg_quote($oldref, '/'));
							foreach ($listoffiles as $fileentry) {
								$dirsource = $fileentry['name'];
								$dirdest = preg_replace('/^'.preg_quote($oldref, '/').'/', $newref, $dirsource);
								$dirsource = $fileentry['path'].'/'.$dirsource;
								$dirdest = $fileentry['path'].'/'.$dirdest;
								@rename($dirsource, $dirdest);
							}
						}
					}
				}
			}

			// Set new ref and define current statut
			if (!$error) {
				$this->ref = $num;
				$this->statut = self::STATUS_VALIDATED;
				//$this->date_validation=$now; this is stored into log table
			}

			if (!$error) {
				$this->db->commit();
				return 1;
			} else {
				$this->db->rollback();
				return -1;
			}
		} else {
			$this->error = $this->db->error();
			$this->db->rollback();
			return -1;
		}
	}

	/**
	 *	Set draft status
	 *
	 *	@param	User	$user			Object user that modify
	 *	@param	int		$idwarehouse	Id warehouse to use for stock change.
	 *	@return	int						<0 if KO, >0 if OK
	 */
	public function setDraft($user, $idwarehouse = -1)
	{
		// phpcs:enable
		global $conf, $langs;

		$error = 0;

		if ($this->statut == self::STATUS_DRAFT) {
			dol_syslog(__METHOD__." already draft status", LOG_WARNING);
			return 0;
		}

<<<<<<< HEAD
		dol_syslog(__METHOD__, LOG_DEBUG);
=======
        if (!$error)
        {
            if (!$notrigger)
            {
                // Call trigger
                $result = $this->call_trigger('BILL_SUPPLIER_UPDATE', $user);
                if ($result < 0) $error++;
                // End call triggers
            }
        }

        // Commit or rollback
        if ($error)
        {
            foreach ($this->errors as $errmsg)
            {
                dol_syslog(get_class($this)."::update ".$errmsg, LOG_ERR);
                $this->error .= ($this->error ? ', '.$errmsg : $errmsg);
            }
            $this->db->rollback();
            return -1 * $error;
        }
        else
        {
            $this->db->commit();
            return 1;
        }
    }

    // phpcs:disable PEAR.NamingConventions.ValidFunctionName.ScopeNotCamelCaps
    /**
     *    Add a discount line into an invoice (as an invoice line) using an existing absolute discount (Consume the discount)
     *
     *    @param     int	$idremise	Id of absolute discount
     *    @return    int          		>0 if OK, <0 if KO
     */
    public function insert_discount($idremise)
    {
        // phpcs:enable
    	global $conf, $langs;

    	include_once DOL_DOCUMENT_ROOT.'/core/lib/price.lib.php';
    	include_once DOL_DOCUMENT_ROOT.'/core/class/discount.class.php';

    	$this->db->begin();

    	$remise = new DiscountAbsolute($this->db);
    	$result = $remise->fetch($idremise);

    	if ($result > 0)
    	{
    		if ($remise->fk_invoice_supplier)	// Protection against multiple submission
    		{
    			$this->error = $langs->trans("ErrorDiscountAlreadyUsed");
    			$this->db->rollback();
    			return -5;
    		}

    		$facligne = new SupplierInvoiceLine($this->db);
    		$facligne->fk_facture_fourn = $this->id;
    		$facligne->fk_remise_except = $remise->id;
    		$facligne->desc = $remise->description; // Description ligne
    		$facligne->vat_src_code = $remise->vat_src_code;
    		$facligne->tva_tx = $remise->tva_tx;
    		$facligne->subprice = -$remise->amount_ht;
    		$facligne->fk_product = 0; // Id produit predefini
    		$facligne->product_type = 0;
    		$facligne->qty = 1;
    		$facligne->remise_percent = 0;
    		$facligne->rang = -1;
    		$facligne->info_bits = 2;

		if(!empty($conf->global->MAIN_VIEW_LINE_NUMBER)) {
			$facligne->rang = 1;
			for ($ii = 1; $ii <= count($this->lines); $ii++) {
				$this->updateRangOfLine($this->lines[$ii - 1]->id, $ii+1);
			}
		}

    		// Get buy/cost price of invoice that is source of discount
    		if ($remise->fk_invoice_supplier_source > 0)
    		{
    			$srcinvoice = new FactureFournisseur($this->db);
    			$srcinvoice->fetch($remise->fk_invoice_supplier_source);
    			$totalcostpriceofinvoice = 0;
    			include_once DOL_DOCUMENT_ROOT.'/core/class/html.formmargin.class.php'; // TODO Move this into commonobject
    			$formmargin = new FormMargin($this->db);
    			$arraytmp = $formmargin->getMarginInfosArray($srcinvoice, false);
    			$facligne->pa_ht = $arraytmp['pa_total'];
    		}

    		$facligne->total_ht  = -$remise->amount_ht;
    		$facligne->total_tva = -$remise->amount_tva;
    		$facligne->total_ttc = -$remise->amount_ttc;

    		$facligne->multicurrency_subprice = -$remise->multicurrency_subprice;
    		$facligne->multicurrency_total_ht = -$remise->multicurrency_total_ht;
    		$facligne->multicurrency_total_tva = -$remise->multicurrency_total_tva;
    		$facligne->multicurrency_total_ttc = -$remise->multicurrency_total_ttc;

    		$lineid = $facligne->insert();
    		if ($lineid > 0)
    		{
    			$result = $this->update_price(1);
    			if ($result > 0)
    			{
    				// Create link between discount and invoice line
    				$result = $remise->link_to_invoice($lineid, 0, 'supplier');
    				if ($result < 0)
    				{
    					$this->error = $remise->error;
    					$this->db->rollback();
    					return -4;
    				}

    				$this->db->commit();
    				return 1;
    			}
    			else
    			{
    				$this->error = $facligne->error;
    				$this->db->rollback();
    				return -1;
    			}
    		}
    		else
    		{
    			$this->error = $facligne->error;
    			$this->db->rollback();
    			return -2;
    		}
    	}
    	else
    	{
    		$this->db->rollback();
    		return -3;
    	}
    }


    /**
     *	Delete invoice from database
     *
     *  @param      User	$user		    User object
     *	@param	    int		$notrigger	    1=Does not execute triggers, 0= execute triggers
     *	@return		int						<0 if KO, >0 if OK
     */
    public function delete(User $user, $notrigger = 0)
    {
        global $langs, $conf;

        $rowid = $this->id;

        dol_syslog("FactureFournisseur::delete rowid=".$rowid, LOG_DEBUG);

        // TODO Test if there is at least on payment. If yes, refuse to delete.

        $error = 0;
        $this->db->begin();

        if (!$error && !$notrigger)
        {
            // Call trigger
            $result = $this->call_trigger('BILL_SUPPLIER_DELETE', $user);
            if ($result < 0)
            {
                $this->db->rollback();
                return -1;
            }
            // Fin appel triggers
        }
>>>>>>> c55008e8

		$this->db->begin();

		$sql = "UPDATE ".MAIN_DB_PREFIX."facture_fourn";
		$sql .= " SET fk_statut = ".self::STATUS_DRAFT;
		$sql .= " WHERE rowid = ".((int) $this->id);

		$result = $this->db->query($sql);
		if ($result) {
			if (!$error) {
				$this->oldcopy = clone $this;
			}

			// Si on incremente le produit principal et ses composants a la validation de facture fournisseur, on decremente
			if ($result >= 0 && !empty($conf->stock->enabled) && !empty($conf->global->STOCK_CALCULATE_ON_SUPPLIER_BILL)) {
				require_once DOL_DOCUMENT_ROOT.'/product/stock/class/mouvementstock.class.php';
				$langs->load("agenda");

				$cpt = count($this->lines);
				for ($i = 0; $i < $cpt; $i++) {
					if ($this->lines[$i]->fk_product > 0) {
						$mouvP = new MouvementStock($this->db);
						$mouvP->origin = &$this;
						// We increase stock for product
						if ($this->type == FactureFournisseur::TYPE_CREDIT_NOTE) {
							$result = $mouvP->reception($user, $this->lines[$i]->fk_product, $idwarehouse, $this->lines[$i]->qty, $this->lines[$i]->subprice, $langs->trans("InvoiceBackToDraftInDolibarr", $this->ref));
						} else {
							$result = $mouvP->livraison($user, $this->lines[$i]->fk_product, $idwarehouse, $this->lines[$i]->qty, $this->lines[$i]->subprice, $langs->trans("InvoiceBackToDraftInDolibarr", $this->ref));
						}
					}
				}
			}
			// Triggers call
			if (!$error && empty($notrigger)) {
				// Call trigger
				$result = $this->call_trigger('BILL_SUPPLIER_UNVALIDATE', $user);
				if ($result < 0) {
					$error++;
				}
				// End call triggers
			}
			if ($error == 0) {
				$this->db->commit();
				return 1;
			} else {
				$this->db->rollback();
				return -1;
			}
		} else {
			$this->error = $this->db->error();
			$this->db->rollback();
			return -1;
		}
	}


	/**
	 *	Adds an invoice line (associated with no predefined product/service)
	 *	The parameters are already supposed to be correct and with final values when calling
	 *	this method. Also, for the VAT rate, it must already have been defined by the caller by
	 *	by the get_default_tva method(vendor_company, buying company, idprod) and the desc must
	 *	already have the right value (the caller has to manage the multilanguage).
	 *
	 *	@param    	string	$desc            	Description of the line
	 *	@param    	double	$pu              	Unit price (HT or TTC according to price_base_type, > 0 even for credit note)
	 *	@param    	double	$txtva           	Force Vat rate to use, -1 for auto.
	 *	@param		double	$txlocaltax1		LocalTax1 Rate
	 *	@param		double	$txlocaltax2		LocalTax2 Rate
	 *	@param    	double	$qty             	Quantity
	 *	@param    	int		$fk_product      	Product/Service ID predefined
	 *	@param    	double	$remise_percent  	Percentage discount of the line
	 *	@param    	integer	$date_start      	Service start date
	 * 	@param    	integer	$date_end        	Service expiry date
	 * 	@param    	string	$ventil          	Accounting breakdown code
	 *	@param    	int		$info_bits			Line type bits
	 *	@param    	string	$price_base_type 	HT or TTC
	 *	@param		int		$type				Type of line (0=product, 1=service)
	 *  @param      int		$rang            	Position of line
	 *  @param		int		$notrigger			Disable triggers
	 *  @param		array	$array_options		extrafields array
	 * 	@param 		string	$fk_unit 			Code of the unit to use. Null to use the default one
	 *  @param      int     $origin_id          id origin document
	 *  @param		double	$pu_ht_devise		Amount in currency
	 *  @param		string	$ref_supplier		Supplier ref
	 *  @param      string  $special_code       Special code
	 *  @param		int		$fk_parent_line		Parent line id
	 *  @param    	int		$fk_remise_except	Id discount used
	 *	@return    	int             			>0 if OK, <0 if KO
	 */
	public function addline($desc, $pu, $txtva, $txlocaltax1, $txlocaltax2, $qty, $fk_product = 0, $remise_percent = 0, $date_start = '', $date_end = '', $ventil = 0, $info_bits = '', $price_base_type = 'HT', $type = 0, $rang = -1, $notrigger = false, $array_options = 0, $fk_unit = null, $origin_id = 0, $pu_ht_devise = 0, $ref_supplier = '', $special_code = '', $fk_parent_line = 0, $fk_remise_except = 0)
	{
		global $langs, $mysoc, $conf;

		dol_syslog(get_class($this)."::addline $desc,$pu,$qty,$txtva,$fk_product,$remise_percent,$date_start,$date_end,$ventil,$info_bits,$price_base_type,$type,$fk_unit,fk_remise_except=$fk_remise_except", LOG_DEBUG);
		include_once DOL_DOCUMENT_ROOT.'/core/lib/price.lib.php';

		if ($this->statut == self::STATUS_DRAFT) {
			// Clean parameters
			if (empty($remise_percent)) {
				$remise_percent = 0;
			}
			if (empty($qty)) {
				$qty = 0;
			}
			if (empty($info_bits)) {
				$info_bits = 0;
			}
			if (empty($rang)) {
				$rang = 0;
			}
			if (empty($ventil)) {
				$ventil = 0;
			}
			if (empty($txtva)) {
				$txtva = 0;
			}
			if (empty($txlocaltax1)) {
				$txlocaltax1 = 0;
			}
			if (empty($txlocaltax2)) {
				$txlocaltax2 = 0;
			}

			$remise_percent = price2num($remise_percent);
			$qty = price2num($qty);
			$pu = price2num($pu);
			if (!preg_match('/\((.*)\)/', $txtva)) {
				$txtva = price2num($txtva); // $txtva can have format '5,1' or '5.1' or '5.1(XXX)', we must clean only if '5,1'
			}
			$txlocaltax1 = price2num($txlocaltax1);
			$txlocaltax2 = price2num($txlocaltax2);

			if ($date_start && $date_end && $date_start > $date_end) {
				$langs->load("errors");
				$this->error = $langs->trans('ErrorStartDateGreaterEnd');
				return -1;
			}

			$this->db->begin();

			if ($fk_product > 0) {
				if (!empty($conf->global->SUPPLIER_INVOICE_WITH_PREDEFINED_PRICES_ONLY)) {
					// Check quantity is enough
					dol_syslog(get_class($this)."::addline we check supplier prices fk_product=".$fk_product." qty=".$qty." ref_supplier=".$ref_supplier);
					$prod = new Product($this->db, $fk_product);
					if ($prod->fetch($fk_product) > 0) {
						$product_type = $prod->type;
						$label = $prod->label;
						$fk_prod_fourn_price = 0;

						// We use 'none' instead of $ref_supplier, because $ref_supplier may not exists anymore. So we will take the first supplier price ok.
						// If we want a dedicated supplier price, we must provide $fk_prod_fourn_price.
						$result = $prod->get_buyprice($fk_prod_fourn_price, $qty, $fk_product, 'none', ($this->fk_soc ? $this->fk_soc : $this->socid)); // Search on couple $fk_prod_fourn_price/$qty first, then on triplet $qty/$fk_product/$ref_supplier/$this->fk_soc
						if ($result > 0) {
							if (empty($pu)) {
								$pu = $prod->fourn_pu; // Unit price supplier price set by get_buyprice
							}
							$ref_supplier = $prod->ref_supplier; // Ref supplier price set by get_buyprice
							// is remise percent not keyed but present for the product we add it
							if ($remise_percent == 0 && $prod->remise_percent != 0) {
								$remise_percent = $prod->remise_percent;
							}
						}
						if ($result == 0) {                   // If result == 0, we failed to found the supplier reference price
							$langs->load("errors");
							$this->error = "Ref ".$prod->ref." ".$langs->trans("ErrorQtyTooLowForThisSupplier");
							$this->db->rollback();
							dol_syslog(get_class($this)."::addline we did not found supplier price, so we can't guess unit price");
							//$pu    = $prod->fourn_pu;     // We do not overwrite unit price
							//$ref   = $prod->ref_fourn;    // We do not overwrite ref supplier price
							return -1;
						}
						if ($result == -1) {
							$langs->load("errors");
							$this->error = "Ref ".$prod->ref." ".$langs->trans("ErrorQtyTooLowForThisSupplier");
							$this->db->rollback();
							dol_syslog(get_class($this)."::addline result=".$result." - ".$this->error, LOG_DEBUG);
							return -1;
						}
						if ($result < -1) {
							$this->error = $prod->error;
							$this->db->rollback();
							dol_syslog(get_class($this)."::addline result=".$result." - ".$this->error, LOG_ERR);
							return -1;
						}
					} else {
						$this->error = $prod->error;
						$this->db->rollback();
						return -1;
					}
				}
			} else {
				$product_type = $type;
			}

			if (!empty($conf->multicurrency->enabled) && $pu_ht_devise > 0) {
				$pu = 0;
			}

			$localtaxes_type = getLocalTaxesFromRate($txtva, 0, $mysoc, $this->thirdparty);

			// Clean vat code
			$reg = array();
			$vat_src_code = '';
			if (preg_match('/\((.*)\)/', $txtva, $reg)) {
				$vat_src_code = $reg[1];
				$txtva = preg_replace('/\s*\(.*\)/', '', $txtva); // Remove code into vatrate.
			}

			// Calcul du total TTC et de la TVA pour la ligne a partir de
			// qty, pu, remise_percent et txtva
			// TRES IMPORTANT: C'est au moment de l'insertion ligne qu'on doit stocker
			// la part ht, tva et ttc, et ce au niveau de la ligne qui a son propre taux tva.

			$tabprice = calcul_price_total($qty, $pu, $remise_percent, $txtva, $txlocaltax1, $txlocaltax2, 0, $price_base_type, $info_bits, $type, $this->thirdparty, $localtaxes_type, 100, $this->multicurrency_tx, $pu_ht_devise);
			$total_ht  = $tabprice[0];
			$total_tva = $tabprice[1];
			$total_ttc = $tabprice[2];
			$total_localtax1 = $tabprice[9];
			$total_localtax2 = $tabprice[10];
			$pu_ht = $tabprice[3];

			// MultiCurrency
			$multicurrency_total_ht  = $tabprice[16];
			$multicurrency_total_tva = $tabprice[17];
			$multicurrency_total_ttc = $tabprice[18];
			$pu_ht_devise = $tabprice[19];

			// Check parameters
			if ($type < 0) {
				return -1;
			}

			if ($rang < 0) {
				$rangmax = $this->line_max();
				$rang = $rangmax + 1;
			}

			// Insert line
			$this->line = new SupplierInvoiceLine($this->db);

			$this->line->context = $this->context;

			$this->line->fk_facture_fourn = $this->id;
			//$this->line->label=$label;	// deprecated
			$this->line->desc = $desc;
			$this->line->ref_supplier = $ref_supplier;

			$this->line->qty = ($this->type == self::TYPE_CREDIT_NOTE ? abs($qty) : $qty); // For credit note, quantity is always positive and unit price negative
			$this->line->subprice = ($this->type == self::TYPE_CREDIT_NOTE ? -abs($pu_ht) : $pu_ht); // For credit note, unit price always negative, always positive otherwise

			$this->line->vat_src_code = $vat_src_code;
			$this->line->tva_tx = $txtva;
			$this->line->localtax1_tx = ($total_localtax1 ? $localtaxes_type[1] : 0);
			$this->line->localtax2_tx = ($total_localtax2 ? $localtaxes_type[3] : 0);
			$this->line->localtax1_type = empty($localtaxes_type[0]) ? '' : $localtaxes_type[0];
			$this->line->localtax2_type = empty($localtaxes_type[2]) ? '' : $localtaxes_type[2];

			$this->line->total_ht = (($this->type == self::TYPE_CREDIT_NOTE || $qty < 0) ? -abs($total_ht) : $total_ht); // For credit note and if qty is negative, total is negative
			$this->line->total_tva = (($this->type == self::TYPE_CREDIT_NOTE || $qty < 0) ? -abs($total_tva) : $total_tva); // For credit note and if qty is negative, total is negative
			$this->line->total_localtax1 = (($this->type == self::TYPE_CREDIT_NOTE || $qty < 0) ? -abs($total_localtax1) : $total_localtax1); // For credit note and if qty is negative, total is negative
			$this->line->total_localtax2 = (($this->type == self::TYPE_CREDIT_NOTE || $qty < 0) ? -abs($total_localtax2) : $total_localtax2); // For credit note and if qty is negative, total is negative
			$this->line->total_ttc = (($this->type == self::TYPE_CREDIT_NOTE || $qty < 0) ? -abs($total_ttc) : $total_ttc); // For credit note and if qty is negative, total is negative

			$this->line->fk_product = $fk_product;
			$this->line->product_type = $type;
			$this->line->remise_percent = $remise_percent;
			$this->line->date_start = $date_start;
			$this->line->date_end = $date_end;
			$this->line->fk_code_ventilation = $ventil;
			$this->line->rang = $rang;
			$this->line->info_bits = $info_bits;
			$this->line->fk_remise_except = $fk_remise_except;

			$this->line->special_code = ((string) $special_code != '' ? $special_code : $this->special_code);
			$this->line->fk_parent_line = $fk_parent_line;
			$this->line->origin = $this->origin;
			$this->line->origin_id = $origin_id;
			$this->line->fk_unit = $fk_unit;

			// Multicurrency
			$this->line->fk_multicurrency = $this->fk_multicurrency;
			$this->line->multicurrency_code = $this->multicurrency_code;
			$this->line->multicurrency_subprice	= ($this->type == self::TYPE_CREDIT_NOTE ? -abs($pu_ht_devise) : $pu_ht_devise); // For credit note, unit price always negative, always positive otherwise

			$this->line->multicurrency_total_ht = (($this->type == self::TYPE_CREDIT_NOTE || $qty < 0) ? -abs($multicurrency_total_ht) : $multicurrency_total_ht); // For credit note and if qty is negative, total is negative
			$this->line->multicurrency_total_tva = (($this->type == self::TYPE_CREDIT_NOTE || $qty < 0) ? -abs($multicurrency_total_tva) : $multicurrency_total_tva); // For credit note and if qty is negative, total is negative
			$this->line->multicurrency_total_ttc = (($this->type == self::TYPE_CREDIT_NOTE || $qty < 0) ? -abs($multicurrency_total_ttc) : $multicurrency_total_ttc); // For credit note and if qty is negative, total is negative

			if (is_array($array_options) && count($array_options) > 0) {
				$this->line->array_options = $array_options;
			}

			$result = $this->line->insert($notrigger);
			if ($result > 0) {
				// Reorder if child line
				if (!empty($fk_parent_line)) {
					$this->line_order(true, 'DESC');
				} elseif($rang > 0 && $rang <= count($this->lines)) { // Update all rank of all other lines
					for ($ii = $rang; $ii <= count($this->lines); $ii++) {
						$this->updateRangOfLine($this->lines[$ii - 1]->id, $ii + 1);
					}
				}

				// Mise a jour informations denormalisees au niveau de la facture meme
				$result = $this->update_price(1, 'auto', 0, $this->thirdparty); // The addline method is designed to add line from user input so total calculation with update_price must be done using 'auto' mode.
				if ($result > 0) {
					$this->db->commit();
					return $this->line->id;
				} else {
					$this->error = $this->db->error();
					$this->db->rollback();
					return -1;
				}
			} else {
				$this->error = $this->line->error;
				$this->errors = $this->line->errors;
				$this->db->rollback();
				return -2;
			}
		} else {
			return 0;
		}
	}

	/**
	 * Update a line detail into database
	 *
	 * @param     	int			$id            		Id of line invoice
	 * @param     	string		$desc         		Description of line
	 * @param     	double		$pu          		Prix unitaire (HT ou TTC selon price_base_type)
	 * @param     	double		$vatrate       		VAT Rate (Can be '8.5', '8.5 (ABC)')
	 * @param		double		$txlocaltax1		LocalTax1 Rate
	 * @param		double		$txlocaltax2		LocalTax2 Rate
	 * @param     	double		$qty           		Quantity
	 * @param     	int			$idproduct			Id produit
	 * @param	  	double		$price_base_type	HT or TTC
	 * @param	  	int			$info_bits			Miscellaneous informations of line
	 * @param		int			$type				Type of line (0=product, 1=service)
	 * @param     	double		$remise_percent  	Percentage discount of the line
	 * @param		int			$notrigger			Disable triggers
	 * @param      	integer 	$date_start     	Date start of service
	 * @param      	integer     $date_end       	Date end of service
	 * @param		array		$array_options		extrafields array
	 * @param 		string		$fk_unit 			Code of the unit to use. Null to use the default one
	 * @param		double		$pu_ht_devise		Amount in currency
	 * @param		string		$ref_supplier		Supplier ref
	 * @return    	int           					<0 if KO, >0 if OK
	 */
	public function updateline($id, $desc, $pu, $vatrate, $txlocaltax1 = 0, $txlocaltax2 = 0, $qty = 1, $idproduct = 0, $price_base_type = 'HT', $info_bits = 0, $type = 0, $remise_percent = 0, $notrigger = false, $date_start = '', $date_end = '', $array_options = 0, $fk_unit = null, $pu_ht_devise = 0, $ref_supplier = '')
	{
		global $mysoc, $langs;

		dol_syslog(get_class($this)."::updateline $id,$desc,$pu,$vatrate,$qty,$idproduct,$price_base_type,$info_bits,$type,$remise_percent,$notrigger,$date_start,$date_end,$fk_unit,$pu_ht_devise,$ref_supplier", LOG_DEBUG);
		include_once DOL_DOCUMENT_ROOT.'/core/lib/price.lib.php';

		$pu = price2num($pu);
		$qty = price2num($qty);
		$remise_percent = price2num($remise_percent);
		$pu_ht_devise = price2num($pu_ht_devise);

		// Check parameters
		//if (! is_numeric($pu) || ! is_numeric($qty)) return -1;
		if ($type < 0) {
			return -1;
		}

		if ($date_start && $date_end && $date_start > $date_end) {
			$langs->load("errors");
			$this->error = $langs->trans('ErrorStartDateGreaterEnd');
			return -1;
		}

		// Clean parameters
		if (empty($vatrate)) {
			$vatrate = 0;
		}
		if (empty($txlocaltax1)) {
			$txlocaltax1 = 0;
		}
		if (empty($txlocaltax2)) {
			$txlocaltax2 = 0;
		}

		$txlocaltax1 = price2num($txlocaltax1);
		$txlocaltax2 = price2num($txlocaltax2);

		// Calcul du total TTC et de la TVA pour la ligne a partir de
		// qty, pu, remise_percent et txtva
		// TRES IMPORTANT: C'est au moment de l'insertion ligne qu'on doit stocker
		// la part ht, tva et ttc, et ce au niveau de la ligne qui a son propre taux tva.

		$localtaxes_type = getLocalTaxesFromRate($vatrate, 0, $mysoc, $this->thirdparty);

		$reg = array();

		// Clean vat code
		$vat_src_code = '';
		if (preg_match('/\((.*)\)/', $vatrate, $reg)) {
			$vat_src_code = $reg[1];
			$vatrate = preg_replace('/\s*\(.*\)/', '', $vatrate); // Remove code into vatrate.
		}

		$tabprice = calcul_price_total($qty, $pu, $remise_percent, $vatrate, $txlocaltax1, $txlocaltax2, 0, $price_base_type, $info_bits, $type, $this->thirdparty, $localtaxes_type, 100, $this->multicurrency_tx, $pu_ht_devise);
		$total_ht  = $tabprice[0];
		$total_tva = $tabprice[1];
		$total_ttc = $tabprice[2];
		$pu_ht  = $tabprice[3];
		$pu_tva = $tabprice[4];
		$pu_ttc = $tabprice[5];
		$total_localtax1 = $tabprice[9];
		$total_localtax2 = $tabprice[10];

		// MultiCurrency
		$multicurrency_total_ht = $tabprice[16];
		$multicurrency_total_tva = $tabprice[17];
		$multicurrency_total_ttc = $tabprice[18];
		$pu_ht_devise = $tabprice[19];

		if (empty($info_bits)) {
			$info_bits = 0;
		}

		if ($idproduct) {
			$product = new Product($this->db);
			$result = $product->fetch($idproduct);
			$product_type = $product->type;
		} else {
			$product_type = $type;
		}

		//Fetch current line from the database and then clone the object and set it in $oldline property
		$line = new SupplierInvoiceLine($this->db);
		$line->fetch($id);
		$line->fetch_optionals();

		$staticline = clone $line;

		$line->oldline = $staticline;
		$line->context = $this->context;

		$line->description = $desc;
		$line->subprice = $pu_ht;
		$line->pu_ht = $pu_ht;
		$line->pu_ttc = $pu_ttc;
		$line->qty = $qty;
		$line->remise_percent = $remise_percent;
		$line->ref_supplier = $ref_supplier;

		$line->date_start = $date_start;
		$line->date_end = $date_end;

		$line->vat_src_code = $vat_src_code;
		$line->tva_tx = $vatrate;
		$line->localtax1_tx = $txlocaltax1;
		$line->localtax2_tx = $txlocaltax2;
		$line->localtax1_type = empty($localtaxes_type[0]) ? '' : $localtaxes_type[0];
		$line->localtax2_type = empty($localtaxes_type[2]) ? '' : $localtaxes_type[2];
		$line->total_ht = (($this->type == self::TYPE_CREDIT_NOTE || $qty < 0) ?-abs($total_ht) : $total_ht);
		$line->total_tva = (($this->type == self::TYPE_CREDIT_NOTE || $qty < 0) ?-abs($total_tva) : $total_tva);
		$line->total_localtax1 = $total_localtax1;
		$line->total_localtax2 = $total_localtax2;
		$line->total_ttc = (($this->type == self::TYPE_CREDIT_NOTE || $qty < 0) ?-abs($total_ttc) : $total_ttc);
		$line->fk_product = $idproduct;
		$line->product_type = $product_type;
		$line->info_bits = $info_bits;
		$line->fk_unit = $fk_unit;

		if (is_array($array_options) && count($array_options) > 0) {
			// We replace values in this->line->array_options only for entries defined into $array_options
			foreach ($array_options as $key => $value) {
				$line->array_options[$key] = $array_options[$key];
			}
		}

		// Multicurrency
		$line->multicurrency_subprice = $pu_ht_devise;
		$line->multicurrency_total_ht = $multicurrency_total_ht;
		$line->multicurrency_total_tva 	= $multicurrency_total_tva;
		$line->multicurrency_total_ttc 	= $multicurrency_total_ttc;

		$res = $line->update($notrigger);

		if ($res < 1) {
			$this->errors[] = $line->error;
		} else {
			// Update total price into invoice record
			$res = $this->update_price('', 'auto', 0, $this->thirdparty);
		}

		return $res;
	}

	/**
	 * 	Delete a detail line from database
	 *
	 * 	@param  int		$rowid      	Id of line to delete
	 *	@param	int		$notrigger		1=Does not execute triggers, 0= execute triggers
	 * 	@return	int						<0 if KO, >0 if OK
	 */
	public function deleteline($rowid, $notrigger = 0)
	{
		if (!$rowid) {
			$rowid = $this->id;
		}

		$this->db->begin();

		// Libere remise liee a ligne de facture
		$sql = 'UPDATE '.MAIN_DB_PREFIX.'societe_remise_except';
		$sql .= ' SET fk_invoice_supplier_line = NULL';
		$sql .= ' WHERE fk_invoice_supplier_line = '.((int) $rowid);

		dol_syslog(get_class($this)."::deleteline", LOG_DEBUG);
		$result = $this->db->query($sql);
		if (!$result) {
			$this->error = $this->db->error();
			$this->db->rollback();
			return -2;
		}

		$line = new SupplierInvoiceLine($this->db);

		if ($line->fetch($rowid) < 1) {
			return -1;
		}

		$res = $line->delete($notrigger);

		if ($res < 1) {
			$this->errors[] = $line->error;
			$this->db->rollback();
			return -3;
		} else {
			$res = $this->update_price();

			if ($res > 0) {
				$this->db->commit();
				return 1;
			} else {
				$this->db->rollback();
				$this->error = $this->db->lasterror();
				return -4;
			}
		}
	}


	/**
	 *	Loads the info order information into the invoice object
	 *
	 *	@param  int		$id       	Id of the invoice to load
	 *	@return	void
	 */
	public function info($id)
	{
		$sql = 'SELECT c.rowid, datec, tms as datem, ';
		$sql .= ' fk_user_author, fk_user_modif, fk_user_valid';
		$sql .= ' FROM '.MAIN_DB_PREFIX.'facture_fourn as c';
		$sql .= ' WHERE c.rowid = '.((int) $id);

		$result = $this->db->query($sql);
		if ($result) {
			if ($this->db->num_rows($result)) {
				$obj = $this->db->fetch_object($result);
				$this->id = $obj->rowid;
				if ($obj->fk_user_author) {
					$cuser = new User($this->db);
					$cuser->fetch($obj->fk_user_author);
					$this->user_creation = $cuser;
				}
				if ($obj->fk_user_valid) {
					$vuser = new User($this->db);
					$vuser->fetch($obj->fk_user_valid);
					$this->user_validation = $vuser;
				}
				if ($obj->fk_user_modif) {
					$muser = new User($this->db);
					$muser->fetch($obj->fk_user_modif);
					$this->user_modification = $muser;
				}
				$this->date_creation     = $this->db->idate($obj->datec);
				$this->date_modification = $this->db->idate($obj->datem);
				//$this->date_validation   = $obj->datev; // This field is not available. Should be store into log table and using this function should be replaced with showing content of log (like for supplier orders)
			}
			$this->db->free($result);
		} else {
			dol_print_error($this->db);
		}
	}

	// phpcs:disable PEAR.NamingConventions.ValidFunctionName.ScopeNotCamelCaps
	/**
	 *	Return list of replaceable invoices
	 *	Status valid or abandoned for other reason + not paid + no payment + not already replaced
	 *
	 *	@param      int		$socid		Thirdparty id
	 *	@return    	array|int			Table of invoices ('id'=>id, 'ref'=>ref, 'status'=>status, 'paymentornot'=>0/1)
	 *                                  <0 if error
	 */
	public function list_replacable_supplier_invoices($socid = 0)
	{
		// phpcs:enable
		global $conf;

		$return = array();

		$sql = "SELECT f.rowid as rowid, f.ref, f.fk_statut,";
		$sql .= " ff.rowid as rowidnext";
		$sql .= " FROM ".MAIN_DB_PREFIX."facture_fourn as f";
		$sql .= " LEFT JOIN ".MAIN_DB_PREFIX."paiementfourn_facturefourn as pf ON f.rowid = pf.fk_facturefourn";
		$sql .= " LEFT JOIN ".MAIN_DB_PREFIX."facture_fourn as ff ON f.rowid = ff.fk_facture_source";
		$sql .= " WHERE (f.fk_statut = ".self::STATUS_VALIDATED." OR (f.fk_statut = ".self::STATUS_ABANDONED." AND f.close_code = '".self::CLOSECODE_ABANDONED."'))";
		$sql .= " AND f.entity = ".$conf->entity;
		$sql .= " AND f.paye = 0"; // Pas classee payee completement
		$sql .= " AND pf.fk_paiementfourn IS NULL"; // Aucun paiement deja fait
		$sql .= " AND ff.fk_statut IS NULL"; // Renvoi vrai si pas facture de remplacement
		if ($socid > 0) {
			$sql .= " AND f.fk_soc = ".((int) $socid);
		}
		$sql .= " ORDER BY f.ref";

		dol_syslog(get_class($this)."::list_replacable_supplier_invoices", LOG_DEBUG);
		$resql = $this->db->query($sql);
		if ($resql) {
			while ($obj = $this->db->fetch_object($resql)) {
				$return[$obj->rowid] = array(
					'id' => $obj->rowid,
					'ref' => $obj->ref,
					'status' => $obj->fk_statut
				);
			}
			//print_r($return);
			return $return;
		} else {
			$this->error = $this->db->error();
			return -1;
		}
	}

	// phpcs:disable PEAR.NamingConventions.ValidFunctionName.ScopeNotCamelCaps
	/**
	 *	Return list of qualifying invoices for correction by credit note
	 *	Invoices that respect the following rules are returned:
	 *	(validated + payment in progress) or classified (paid in full or paid in part) + not already replaced + not already having
	 *
	 *	@param		int		$socid		Thirdparty id
	 *	@return    	array|int			Table of invoices ($id => array('ref'=>,'paymentornot'=>,'status'=>,'paye'=>)
	 *                                  <0 if error
	 */
	public function list_qualified_avoir_supplier_invoices($socid = 0)
	{
		// phpcs:enable
		global $conf;

		$return = array();

		$sql = "SELECT f.rowid as rowid, f.ref, f.fk_statut, f.type, f.paye, pf.fk_paiementfourn";
		$sql .= " FROM ".MAIN_DB_PREFIX."facture_fourn as f";
		$sql .= " LEFT JOIN ".MAIN_DB_PREFIX."paiementfourn_facturefourn as pf ON f.rowid = pf.fk_facturefourn";
		$sql .= " WHERE f.entity = ".$conf->entity;
		$sql .= " AND f.fk_statut in (".self::STATUS_VALIDATED.",".self::STATUS_CLOSED.")";
		$sql .= " AND NOT EXISTS (SELECT rowid from ".MAIN_DB_PREFIX."facture_fourn as ff WHERE f.rowid = ff.fk_facture_source";
		$sql .= " AND ff.type=".self::TYPE_REPLACEMENT.")";
		$sql .= " AND f.type != ".self::TYPE_CREDIT_NOTE; // Type non 2 si facture non avoir
		if ($socid > 0) {
			$sql .= " AND f.fk_soc = ".((int) $socid);
		}
		$sql .= " ORDER BY f.ref";

		dol_syslog(get_class($this)."::list_qualified_avoir_supplier_invoices", LOG_DEBUG);
		$resql = $this->db->query($sql);
		if ($resql) {
			while ($obj = $this->db->fetch_object($resql)) {
				$qualified = 0;
				if ($obj->fk_statut == self::STATUS_VALIDATED) {
					$qualified = 1;
				}
				if ($obj->fk_statut == self::STATUS_CLOSED) {
					$qualified = 1;
				}
				if ($qualified) {
					$paymentornot = ($obj->fk_paiementfourn ? 1 : 0);
					$return[$obj->rowid] = array('ref'=>$obj->ref, 'status'=>$obj->fk_statut, 'type'=>$obj->type, 'paye'=>$obj->paye, 'paymentornot'=>$paymentornot);
				}
			}

			return $return;
		} else {
			$this->error = $this->db->error();
			return -1;
		}
	}

	// phpcs:disable PEAR.NamingConventions.ValidFunctionName.ScopeNotCamelCaps
	/**
	 *	Load indicators for dashboard (this->nbtodo and this->nbtodolate)
	 *
	 *	@param      User	$user       Object user
	 *	@return WorkboardResponse|int <0 if KO, WorkboardResponse if OK
	 */
	public function load_board($user)
	{
		// phpcs:enable
		global $conf, $langs;

		$sql = 'SELECT ff.rowid, ff.date_lim_reglement as datefin, ff.fk_statut';
		$sql .= ' FROM '.MAIN_DB_PREFIX.'facture_fourn as ff';
		if (empty($user->rights->societe->client->voir) && !$user->socid) {
			$sql .= ", ".MAIN_DB_PREFIX."societe_commerciaux as sc";
		}
		$sql .= ' WHERE ff.paye=0';
		$sql .= ' AND ff.fk_statut > 0';
		$sql .= " AND ff.entity = ".$conf->entity;
		if ($user->socid) {
			$sql .= ' AND ff.fk_soc = '.((int) $user->socid);
		}
		if (empty($user->rights->societe->client->voir) && !$user->socid) {
			$sql .= " AND ff.fk_soc = sc.fk_soc AND sc.fk_user = ".((int) $user->id);
		}

		$resql = $this->db->query($sql);
		if ($resql) {
			$langs->load("bills");
			$now = dol_now();

			$response = new WorkboardResponse();
			$response->warning_delay = $conf->facture->fournisseur->warning_delay / 60 / 60 / 24;
			$response->label = $langs->trans("SupplierBillsToPay");
			$response->labelShort = $langs->trans("StatusToPay");

			$response->url = DOL_URL_ROOT.'/fourn/facture/list.php?search_status=1&amp;mainmenu=billing&amp;leftmenu=suppliers_bills';
			$response->img = img_object($langs->trans("Bills"), "bill");

			$facturestatic = new FactureFournisseur($this->db);

			while ($obj = $this->db->fetch_object($resql)) {
				$response->nbtodo++;

				$facturestatic->date_echeance = $this->db->jdate($obj->datefin);
				$facturestatic->statut = $obj->fk_statut;

				if ($facturestatic->hasDelay()) {
					$response->nbtodolate++;
					$response->url_late = DOL_URL_ROOT.'/fourn/facture/list.php?search_option=late&mainmenu=billing&leftmenu=suppliers_bills';
				}
			}
			$this->db->free($resql);
			return $response;
		} else {
			dol_print_error($this->db);
			$this->error = $this->db->error();
			return -1;
		}
	}


	/**
	 *	Return clicable name (with picto eventually)
	 *
	 *	@param		int		$withpicto					0=No picto, 1=Include picto into link, 2=Only picto
	 *	@param		string	$option						Where point the link
	 *	@param		int		$max						Max length of shown ref
	 *	@param		int		$short						1=Return just URL
	 *	@param		string	$moretitle					Add more text to title tooltip
	 *  @param	    int   	$notooltip					1=Disable tooltip
	 *  @param      int     $save_lastsearch_value		-1=Auto, 0=No save of lastsearch_values when clicking, 1=Save lastsearch_values whenclicking
	 *  @param		int		$addlinktonotes				Add link to show notes
	 * 	@return		string								String with URL
	 */
	public function getNomUrl($withpicto = 0, $option = '', $max = 0, $short = 0, $moretitle = '', $notooltip = 0, $save_lastsearch_value = -1, $addlinktonotes = 0)
	{
		global $langs, $conf, $user;

		$result = '';

		if ($option == 'withdraw') {
			$url = DOL_URL_ROOT.'/compta/facture/prelevement.php?facid='.$this->id.'&type=bank-transfer';
		} elseif ($option == 'document') {
			$url = DOL_URL_ROOT.'/fourn/facture/document.php?facid='.$this->id;
		} else {
			$url = DOL_URL_ROOT.'/fourn/facture/card.php?facid='.$this->id;
		}

		if ($short) {
			return $url;
		}

		if ($option !== 'nolink') {
			// Add param to save lastsearch_values or not
			$add_save_lastsearch_values = ($save_lastsearch_value == 1 ? 1 : 0);
			if ($save_lastsearch_value == -1 && preg_match('/list\.php/', $_SERVER["PHP_SELF"])) {
				$add_save_lastsearch_values = 1;
			}
			if ($add_save_lastsearch_values) {
				$url .= '&save_lastsearch_values=1';
			}
		}

		$picto = $this->picto;
		if ($this->type == self::TYPE_REPLACEMENT) {
			$picto .= 'r'; // Replacement invoice
		}
		if ($this->type == self::TYPE_CREDIT_NOTE) {
			$picto .= 'a'; // Credit note
		}
		if ($this->type == self::TYPE_DEPOSIT) {
			$picto .= 'd'; // Deposit invoice
		}

		$label = img_picto('', $this->picto).' <u class="paddingrightonly">'.$langs->trans("SupplierInvoice").'</u>';
		if ($this->type == self::TYPE_REPLACEMENT) {
			$label = '<u class="paddingrightonly">'.$langs->transnoentitiesnoconv("InvoiceReplace").'</u>';
		} elseif ($this->type == self::TYPE_CREDIT_NOTE) {
			$label = '<u class="paddingrightonly">'.$langs->transnoentitiesnoconv("CreditNote").'</u>';
		} elseif ($this->type == self::TYPE_DEPOSIT) {
			$label = '<u class="paddingrightonly">'.$langs->transnoentitiesnoconv("Deposit").'</u>';
		}
		if (isset($this->status)) {
			$alreadypaid = -1;
			if (isset($this->alreadypaid)) {
				$alreadypaid = $this->alreadypaid;
			}

			$label .= ' '.$this->getLibStatut(5, $alreadypaid);
		}
		if (!empty($this->ref)) {
			$label .= '<br><b>'.$langs->trans('Ref').':</b> '.$this->ref;
		}
		if (!empty($this->ref_supplier)) {
			$label .= '<br><b>'.$langs->trans('RefSupplier').':</b> '.$this->ref_supplier;
		}
		if (!empty($this->label)) {
			$label .= '<br><b>'.$langs->trans('Label').':</b> '.$this->label;
		}
		if (!empty($this->date)) {
			$label .= '<br><b>'.$langs->trans('Date').':</b> '.dol_print_date($this->date, 'day');
		}
		if (!empty($this->total_ht)) {
			$label .= '<br><b>'.$langs->trans('AmountHT').':</b> '.price($this->total_ht, 0, $langs, 0, -1, -1, $conf->currency);
		}
		if (!empty($this->total_tva)) {
			$label .= '<br><b>'.$langs->trans('AmountVAT').':</b> '.price($this->total_tva, 0, $langs, 0, -1, -1, $conf->currency);
		}
		if (!empty($this->total_ttc)) {
			$label .= '<br><b>'.$langs->trans('AmountTTC').':</b> '.price($this->total_ttc, 0, $langs, 0, -1, -1, $conf->currency);
		}
		if ($moretitle) {
			$label .= ' - '.$moretitle;
		}

		$ref = $this->ref;
		if (empty($ref)) {
			$ref = $this->id;
		}

		$linkclose = '';
		if (empty($notooltip)) {
			if (!empty($conf->global->MAIN_OPTIMIZEFORTEXTBROWSER)) {
				$label = $langs->trans("ShowSupplierInvoice");
				$linkclose .= ' alt="'.dol_escape_htmltag($label, 1).'"';
			}
			$linkclose .= ' title="'.dol_escape_htmltag($label, 1).'"';
			$linkclose .= ' class="classfortooltip"';
		}

		$linkstart = '<a href="'.$url.'"';
		$linkstart .= $linkclose.'>';
		$linkend = '</a>';

		$result .= $linkstart;
		if ($withpicto) {
			$result .= img_object(($notooltip ? '' : $label), $picto, ($notooltip ? (($withpicto != 2) ? 'class="paddingright"' : '') : 'class="'.(($withpicto != 2) ? 'paddingright ' : '').'classfortooltip"'), 0, 0, $notooltip ? 0 : 1);
		}
		if ($withpicto != 2) {
			$result .= ($max ?dol_trunc($ref, $max) : $ref);
		}
		$result .= $linkend;

		if ($addlinktonotes) {
			$txttoshow = ($user->socid > 0 ? $this->note_public : $this->note_private);
			if ($txttoshow) {
				$notetoshow = $langs->trans("ViewPrivateNote").':<br>'.dol_string_nohtmltag($txttoshow, 1);
				$result .= ' <span class="note inline-block">';
				$result .= '<a href="'.DOL_URL_ROOT.'/fourn/facture/note.php?id='.$this->id.'" class="classfortooltip" title="'.dol_escape_htmltag($notetoshow).'">';
				$result .= img_picto('', 'note');
				$result .= '</a>';
				$result .= '</span>';
			}
		}

		return $result;
	}

	 /**
	  *      Return next reference of supplier invoice not already used (or last reference)
	  *      according to numbering module defined into constant INVOICE_SUPPLIER_ADDON_NUMBER
	  *
	  *      @param	   Societe		$soc		Thirdparty object
	  *      @param    string		$mode		'next' for next value or 'last' for last value
	  *      @return   string					free ref or last ref
	  */
	public function getNextNumRef($soc, $mode = 'next')
	{
		global $db, $langs, $conf;
		$langs->load("orders");

		// Clean parameters (if not defined or using deprecated value)
		if (empty($conf->global->INVOICE_SUPPLIER_ADDON_NUMBER)) {
			$conf->global->INVOICE_SUPPLIER_ADDON_NUMBER = 'mod_facture_fournisseur_cactus';
		}

		$mybool = false;

		$file = $conf->global->INVOICE_SUPPLIER_ADDON_NUMBER.".php";
		$classname = $conf->global->INVOICE_SUPPLIER_ADDON_NUMBER;

		// Include file with class
		$dirmodels = array_merge(array('/'), (array) $conf->modules_parts['models']);

		foreach ($dirmodels as $reldir) {
			$dir = dol_buildpath($reldir."core/modules/supplier_invoice/");

			// Load file with numbering class (if found)
			$mybool |= @include_once $dir.$file;
		}

		if ($mybool === false) {
			dol_print_error('', "Failed to include file ".$file);
			return '';
		}

		$obj = new $classname();
		$numref = "";
		$numref = $obj->getNumRef($soc, $this, $mode);

		if ($numref != "") {
			return $numref;
		} else {
			$this->error = $obj->error;
			return -1;
		}
	}


	/**
	 *  Initialise an instance with random values.
	 *  Used to build previews or test instances.
	 *	id must be 0 if object instance is a specimen.
	 *
	 *	@param	string		$option		''=Create a specimen invoice with lines, 'nolines'=No lines
	 *  @return	void
	 */
	public function initAsSpecimen($option = '')
	{
		global $langs, $conf;
		include_once DOL_DOCUMENT_ROOT.'/compta/facture/class/facture.class.php';

		$now = dol_now();

		// Load array of products prodids
		$num_prods = 0;
		$prodids = array();

		$sql = "SELECT rowid";
		$sql .= " FROM ".MAIN_DB_PREFIX."product";
		$sql .= " WHERE entity IN (".getEntity('product').")";
		$sql .= $this->db->plimit(100);

		$resql = $this->db->query($sql);
		if ($resql) {
			$num_prods = $this->db->num_rows($resql);
			$i = 0;
			while ($i < $num_prods) {
				$i++;
				$row = $this->db->fetch_row($resql);
				$prodids[$i] = $row[0];
			}
		}

		// Initialise parametres
		$this->id = 0;
		$this->ref = 'SPECIMEN';
		$this->ref_supplier = 'SUPPLIER_REF_SPECIMEN';
		$this->specimen = 1;
		$this->socid = 1;
		$this->date = $now;
		$this->date_lim_reglement = $this->date + 3600 * 24 * 30;
		$this->cond_reglement_code = 'RECEP';
		$this->mode_reglement_code = 'CHQ';

		$this->note_public = 'This is a comment (public)';
		$this->note_private = 'This is a comment (private)';

		$this->multicurrency_tx = 1;
		$this->multicurrency_code = $conf->currency;

		$xnbp = 0;
		if (empty($option) || $option != 'nolines') {
			// Lines
			$nbp = 5;
			while ($xnbp < $nbp) {
				$line = new SupplierInvoiceLine($this->db);
				$line->desc = $langs->trans("Description")." ".$xnbp;
				$line->qty = 1;
				$line->subprice = 100;
				$line->pu_ht = 100; // the canelle template use pu_ht and not subprice
				$line->price = 100;
				$line->tva_tx = 19.6;
				$line->localtax1_tx = 0;
				$line->localtax2_tx = 0;
				if ($xnbp == 2) {
					$line->total_ht = 50;
					$line->total_ttc = 59.8;
					$line->total_tva = 9.8;
					$line->remise_percent = 50;
				} else {
					$line->total_ht = 100;
					$line->total_ttc = 119.6;
					$line->total_tva = 19.6;
					$line->remise_percent = 0;
				}

				if ($num_prods > 0) {
					$prodid = mt_rand(1, $num_prods);
					$line->fk_product = $prodids[$prodid];
				}
				$line->product_type = 0;

				$this->lines[$xnbp] = $line;

				$this->total_ht       += $line->total_ht;
				$this->total_tva      += $line->total_tva;
				$this->total_ttc      += $line->total_ttc;

				$xnbp++;
			}
		}

		$this->amount_ht      = $xnbp * 100;
		$this->total_ht       = $xnbp * 100;
		$this->total_tva      = $xnbp * 19.6;
		$this->total_ttc      = $xnbp * 119.6;
	}

	// phpcs:disable PEAR.NamingConventions.ValidFunctionName.ScopeNotCamelCaps
	/**
	 *      Load indicators for dashboard (this->nbtodo and this->nbtodolate)
	 *
	 *      @return         int     <0 if KO, >0 if OK
	 */
	public function load_state_board()
	{
		// phpcs:enable
		global $conf, $user;

		$this->nb = array();

		$clause = "WHERE";

		$sql = "SELECT count(f.rowid) as nb";
		$sql .= " FROM ".MAIN_DB_PREFIX."facture_fourn as f";
		$sql .= " LEFT JOIN ".MAIN_DB_PREFIX."societe as s ON f.fk_soc = s.rowid";
		if (empty($user->rights->societe->client->voir) && !$user->socid) {
			$sql .= " LEFT JOIN ".MAIN_DB_PREFIX."societe_commerciaux as sc ON s.rowid = sc.fk_soc";
			$sql .= " WHERE sc.fk_user = ".((int) $user->id);
			$clause = "AND";
		}
		$sql .= " ".$clause." f.entity = ".$conf->entity;

		$resql = $this->db->query($sql);
		if ($resql) {
			while ($obj = $this->db->fetch_object($resql)) {
				$this->nb["supplier_invoices"] = $obj->nb;
			}
			$this->db->free($resql);
			return 1;
		} else {
			dol_print_error($this->db);
			$this->error = $this->db->error();
			return -1;
		}
	}

	/**
	 *	Load an object from its id and create a new one in database
	 *
	 *	@param      User	$user        	User that clone
	 *	@param      int		$fromid     	Id of object to clone
	 *	@param		int		$invertdetail	Reverse sign of amounts for lines
	 * 	@return		int						New id of clone
	 */
	public function createFromClone(User $user, $fromid, $invertdetail = 0)
	{
		global $conf, $langs;

		$error = 0;

		$object = new FactureFournisseur($this->db);

		$this->db->begin();

		// Load source object
		$object->fetch($fromid);
		$object->id = 0;
		$object->statut = self::STATUS_DRAFT;

		$object->fetch_thirdparty(); // We need it to recalculate VAT localtaxes according to main sale taxes and vendor

		// Clear fields
		$object->ref_supplier       = (empty($this->ref_supplier) ? $langs->trans("CopyOf").' '.$object->ref_supplier : $this->ref_supplier);
		$object->author             = $user->id;
		$object->user_valid         = '';
		$object->fk_facture_source  = 0;
		$object->date_creation      = '';
		$object->date_validation    = '';
		$object->date               = (empty($this->date) ? '' : $this->date);
		$object->date_echeance      = '';
		$object->ref_client         = '';
		$object->close_code         = '';
		$object->close_note         = '';
		if ($conf->global->MAIN_DONT_KEEP_NOTE_ON_CLONING == 1) {
			$object->note_private = '';
			$object->note_public = '';
		}

		// Loop on each line of new invoice
		foreach ($object->lines as $i => $line) {
			if (isset($object->lines[$i]->info_bits) && ($object->lines[$i]->info_bits & 0x02) == 0x02) {	// We do not clone line of discounts
				unset($object->lines[$i]);
			}
		}

		// Create clone
		$object->context['createfromclone'] = 'createfromclone';
		$result = $object->create($user);

		// Other options
		if ($result < 0) {
			$this->error = $object->error;
			$this->errors = $object->errors;
			$error++;
		}

		if (!$error) {
		}

		unset($object->context['createfromclone']);

		// End
		if (!$error) {
			$this->db->commit();
			return $object->id;
		} else {
			$this->db->rollback();
			return -1;
		}
	}

	/**
	 *	Create a document onto disk according to template model.
	 *
	 *	@param	    string		$modele			Force template to use ('' to not force)
	 *	@param		Translate	$outputlangs	Object lang a utiliser pour traduction
	 *  @param      int			$hidedetails    Hide details of lines
	 *  @param      int			$hidedesc       Hide description
	 *  @param      int			$hideref        Hide ref
	 *  @param   null|array  $moreparams     Array to provide more information
	 *  @return     int         				<0 if KO, 0 if nothing done, >0 if OK
	 */
	public function generateDocument($modele, $outputlangs, $hidedetails = 0, $hidedesc = 0, $hideref = 0, $moreparams = null)
	{
		global $conf, $user, $langs;

		$langs->load("suppliers");
		$outputlangs->load("products");

		// Set the model on the model name to use
		if (empty($modele)) {
			if (!empty($conf->global->INVOICE_SUPPLIER_ADDON_PDF)) {
				$modele = $conf->global->INVOICE_SUPPLIER_ADDON_PDF;
			} else {
				$modele = ''; // No default value. For supplier invoice, we allow to disable all PDF generation
			}
		}

		if (empty($modele)) {
			return 0;
		} else {
			$modelpath = "core/modules/supplier_invoice/doc/";

			return $this->commonGenerateDocument($modelpath, $modele, $outputlangs, $hidedetails, $hidedesc, $hideref, $moreparams);
		}
	}

	/**
	 * Returns the rights used for this class
	 * @return stdClass
	 */
	public function getRights()
	{
		global $user;

		return $user->rights->fournisseur->facture;
	}

	/**
	 * Function used to replace a thirdparty id with another one.
	 *
	 * @param DoliDB $db Database handler
	 * @param int $origin_id Old thirdparty id
	 * @param int $dest_id New thirdparty id
	 * @return bool
	 */
	public static function replaceThirdparty(DoliDB $db, $origin_id, $dest_id)
	{
		$tables = array(
			'facture_fourn'
		);

		return CommonObject::commonReplaceThirdparty($db, $origin_id, $dest_id, $tables);
	}

	/**
	 * Is the payment of the supplier invoice having a delay?
	 *
	 * @return bool
	 */
	public function hasDelay()
	{
		global $conf;

		$now = dol_now();

		if (!$this->date_echeance) {
			return false;
		}

		return ($this->statut == self::STATUS_VALIDATED) && ($this->date_echeance < ($now - $conf->facture->fournisseur->warning_delay));
	}

	/**
	 * Is credit note used
	 *
	 * @return bool
	 */
	public function isCreditNoteUsed()
	{
		$isUsed = false;

		$sql = "SELECT fk_invoice_supplier FROM ".MAIN_DB_PREFIX."societe_remise_except WHERE fk_invoice_supplier_source = ".((int) $this->id);
		$resql = $this->db->query($sql);
		if (!empty($resql)) {
			$obj = $this->db->fetch_object($resql);
			if (!empty($obj->fk_invoice_supplier)) {
				$isUsed = true;
			}
		}

		return $isUsed;
	}
}



/**
 *  Class to manage line invoices
 */
class SupplierInvoiceLine extends CommonObjectLine
{
	/**
	 * @var string ID to identify managed object
	 */
	public $element = 'facture_fourn_det';

	/**
	 * @var string Name of table without prefix where object is stored
	 */
	public $table_element = 'facture_fourn_det';

	public $oldline;

	/**
	 * @deprecated
	 * @see $product_ref
	 */
	public $ref;

	/**
	 * Internal ref
	 * @var string
	 */
	public $product_ref;

	/**
	 * Supplier reference of price when we added the line. May have been changed after line was added.
	 * TODO Rename field ref to ref_supplier into table llx_facture_fourn_det and llx_commande_fournisseurdet and update fields into updateline
	 * @var string
	 */
	public $ref_supplier;

	/**
	 * Product description
	 * @var string
	 */
	public $product_desc;

	/**
	 * Unit price before taxes
	 * @var float
	 * @deprecated Use $subprice
	 * @see $subprice
	 */
	public $pu_ht;

	/**
	 * Unit price excluded taxes
	 * @var float
	 */
	public $subprice;

	/**
	 * Unit price included taxes
	 * @var float
	 */
	public $pu_ttc;


	/**
	 * Id of the corresponding supplier invoice
	 * @var int
	 */
	public $fk_facture_fourn;

	/**
	 * This field may contains label of line (when invoice create from order)
	 * @var string
	 * @deprecated
	 */
	public $label;

	/**
	 * Description of the line
	 * @var string
	 */
	public $description;

	public $date_start;
	public $date_end;

	public $skip_update_total; // Skip update price total for special lines

	/**
	 * @var int Situation advance percentage
	 */
	public $situation_percent;

	/**
	 * @var int Previous situation line id reference
	 */
	public $fk_prev_id;

	/**
	 * VAT code
	 * @var string
	 */
	public $vat_src_code;

	/**
	 * VAT %
	 * @var float
	 */
	public $tva_tx;

	/**
	 * Local tax 1 %
	 * @var float
	 */
	public $localtax1_tx;

	/**
	 * Local tax 2 %
	 * @var float
	 */
	public $localtax2_tx;

	/**
	 * Quantity
	 * @var double
	 */
	public $qty;

	/**
	 * Percent of discount
	 * @var float
	 */
	public $remise_percent;

	/**
	 * Total amount without taxes
	 * @var float
	 */
	public $total_ht;

	/**
	 * Total amount with taxes
	 * @var float
	 */
	public $total_ttc;

	/**
	 * Total amount of taxes
	 * @var float
	 */
	public $total_tva;

	/**
	 * Total local tax 1 amount
	 * @var float
	 */
	public $total_localtax1;

	/**
	 * Total local tax 2 amount
	 * @var float
	 */
	public $total_localtax2;

	/**
	 * @var int ID
	 */
	public $fk_product;

	/**
	 * Type of the product. 0 for product 1 for service
	 * @var int
	 */
	public $product_type;

	/**
	 * Label of the product
	 * @var string
	 */
	public $product_label;

	/**
	 * List of cumulative options:
	 * Bit 0:	0 si TVA normal - 1 si TVA NPR
	 * Bit 1:	0 si ligne normal - 1 si bit discount (link to line into llx_remise_except)
	 * @var int
	 */
	public $info_bits;

	/**
	 * Link to line into llx_remise_except
	 * @var int
	 */
	public $fk_remise_except;

	/**
	 * @var int ID
	 */
	public $fk_parent_line;

	public $special_code;

	/**
	 * @var int rank of line
	 */
	public $rang;

	/**
	 * Total local tax 1 amount
	 * @var float
	 */
	public $localtax1_type;

	/**
	 * Total local tax 2 amount
	 * @var float
	 */
	public $localtax2_type;

	// Multicurrency
	/**
	 * @var int ID
	 */
	public $fk_multicurrency;

	public $multicurrency_code;
	public $multicurrency_subprice;
	public $multicurrency_total_ht;
	public $multicurrency_total_tva;
	public $multicurrency_total_ttc;


	/**
	 *	Constructor
	 *
	 *  @param		DoliDB		$db      Database handler
	 */
	public function __construct($db)
	{
		$this->db = $db;
	}

	/**
	 * Retrieves a supplier invoice line
	 *
	 * @param    int    $rowid    Line id
	 * @return   int              <0 KO; 0 NOT FOUND; 1 OK
	 */
	public function fetch($rowid)
	{
		$sql = 'SELECT f.rowid, f.ref as ref_supplier, f.description, f.date_start, f.date_end, f.pu_ht, f.pu_ttc, f.qty, f.remise_percent, f.tva_tx';
		$sql .= ', f.localtax1_type, f.localtax2_type, f.localtax1_tx, f.localtax2_tx, f.total_localtax1, f.total_localtax2, f.fk_remise_except';
		$sql .= ', f.total_ht, f.tva as total_tva, f.total_ttc, f.fk_facture_fourn, f.fk_product, f.product_type, f.info_bits, f.rang, f.special_code, f.fk_parent_line, f.fk_unit';
		$sql .= ', p.rowid as product_id, p.ref as product_ref, p.label as product_label, p.description as product_desc';
		$sql .= ', f.multicurrency_subprice, f.multicurrency_total_ht, f.multicurrency_total_tva, multicurrency_total_ttc';
		$sql .= ' FROM '.MAIN_DB_PREFIX.'facture_fourn_det as f';
		$sql .= ' LEFT JOIN '.MAIN_DB_PREFIX.'product as p ON f.fk_product = p.rowid';
		$sql .= ' WHERE f.rowid = '.((int) $rowid);
		$sql .= ' ORDER BY f.rang, f.rowid';

		$query = $this->db->query($sql);

		if (!$query) {
			$this->errors[] = $this->db->error();
			return -1;
		}

		if (!$this->db->num_rows($query)) {
			return 0;
		}

		$obj = $this->db->fetch_object($query);

		$this->id = $obj->rowid;
		$this->rowid = $obj->rowid;
		$this->fk_facture_fourn = $obj->fk_facture_fourn;
		$this->description		= $obj->description;
		$this->date_start = $obj->date_start;
		$this->date_end = $obj->date_end;
		$this->product_ref		= $obj->product_ref;
		$this->ref_supplier		= $obj->ref_supplier;
		$this->product_desc		= $obj->product_desc;

		$this->subprice = $obj->pu_ht;
		$this->pu_ht = $obj->pu_ht;
		$this->pu_ttc			= $obj->pu_ttc;
		$this->tva_tx			= $obj->tva_tx;
		$this->localtax1_tx		= $obj->localtax1_tx;
		$this->localtax2_tx		= $obj->localtax2_tx;
		$this->localtax1_type	= $obj->localtax1_type;
		$this->localtax2_type	= $obj->localtax2_type;

		$this->qty				= $obj->qty;
		$this->remise_percent = $obj->remise_percent;
		$this->fk_remise_except = $obj->fk_remise_except;
		$this->tva				= $obj->total_tva; // deprecated
		$this->total_ht = $obj->total_ht;
		$this->total_tva			= $obj->total_tva;
		$this->total_localtax1	= $obj->total_localtax1;
		$this->total_localtax2	= $obj->total_localtax2;
		$this->total_ttc			= $obj->total_ttc;
		$this->fk_product		= $obj->fk_product;
		$this->product_type = $obj->product_type;
		$this->product_label		= $obj->product_label;
		$this->info_bits		    = $obj->info_bits;
		$this->tva_npr = ($obj->info_bits & 1 == 1) ? 1 : 0;
		$this->fk_parent_line    = $obj->fk_parent_line;
		$this->special_code = $obj->special_code;
		$this->rang = $obj->rang;
		$this->fk_unit           = $obj->fk_unit;

		$this->multicurrency_subprice = $obj->multicurrency_subprice;
		$this->multicurrency_total_ht = $obj->multicurrency_total_ht;
		$this->multicurrency_total_tva = $obj->multicurrency_total_tva;
		$this->multicurrency_total_ttc = $obj->multicurrency_total_ttc;

		$this->fetch_optionals();

		return 1;
	}

	/**
	 * Deletes a line
	 *
	 * @param     bool|int   $notrigger     1=Does not execute triggers, 0= execute triggers
	 * @return    int                       0 if KO, 1 if OK
	 */
	public function delete($notrigger = 0)
	{
		global $user, $conf;

		dol_syslog(get_class($this)."::deleteline rowid=".((int) $this->id), LOG_DEBUG);

		$error = 0;

		$this->db->begin();

		if (!$notrigger) {
			if ($this->call_trigger('LINEBILL_SUPPLIER_DELETE', $user) < 0) {
				$error++;
			}
		}

		$this->deleteObjectLinked();

		// Remove extrafields
		if (!$error) {
			$result = $this->deleteExtraFields();
			if ($result < 0) {
				$error++;
				dol_syslog(get_class($this)."::delete error -4 ".$this->error, LOG_ERR);
			}
		}

		if (!$error) {
			// Supprime ligne
			$sql = 'DELETE FROM '.MAIN_DB_PREFIX.'facture_fourn_det ';
			$sql .= " WHERE rowid = ".((int) $this->id);
			dol_syslog(get_class($this)."::delete", LOG_DEBUG);
			$resql = $this->db->query($sql);
			if (!$resql) {
				$error++;
				$this->error = $this->db->lasterror();
			}
		}

		if (!$error) {
			$this->db->commit();
			return 1;
		} else {
			$this->db->rollback();
			return -1;
		}
	}

	/**
	 * Update a supplier invoice line
	 *
	 * @param int $notrigger Disable triggers
	 * @return int <0 if KO, >0 if OK
	 */
	public function update($notrigger = 0)
	{
		global $conf;

		$pu = price2num($this->pu_ht);
		$qty = price2num($this->qty);

		// Check parameters
		if (empty($this->qty)) {
			$this->qty = 0;
		}

		if ($this->product_type < 0) {
			return -1;
		}

		// Clean parameters
		if (empty($this->remise_percent)) {
			$this->remise_percent = 0;
		}
		if (empty($this->tva_tx)) {
			$this->tva_tx = 0;
		}
		if (empty($this->localtax1_tx)) {
			$this->localtax1_tx = 0;
		}
		if (empty($this->localtax2_tx)) {
			$this->localtax2_tx = 0;
		}

		if (empty($this->pa_ht)) {
			$this->pa_ht = 0;
		}
		if (empty($this->multicurrency_subprice)) {
			$this->multicurrency_subprice = 0;
		}
		if (empty($this->multicurrency_total_ht)) {
			$this->multicurrency_total_ht = 0;
		}
		if (empty($this->multicurrency_total_tva)) {
			$this->multicurrency_total_tva = 0;
		}
		if (empty($this->multicurrency_total_ttc)) {
			$this->multicurrency_total_ttc = 0;
		}

		$fk_product = (int) $this->fk_product;
		$fk_unit = (int) $this->fk_unit;

		$this->db->begin();

		$sql = "UPDATE ".MAIN_DB_PREFIX."facture_fourn_det SET";
		$sql .= "  description ='".$this->db->escape($this->description)."'";
		$sql .= ", ref ='".$this->db->escape($this->ref_supplier ? $this->ref_supplier : $this->ref)."'";
		$sql .= ", date_start = ".($this->date_start != '' ? "'".$this->db->idate($this->date_start)."'" : "null");
		$sql .= ", date_end = ".($this->date_end != '' ? "'".$this->db->idate($this->date_end)."'" : "null");
		$sql .= ", pu_ht = ".price2num($this->pu_ht);
		$sql .= ", pu_ttc = ".price2num($this->pu_ttc);
		$sql .= ", qty = ".price2num($this->qty);
		$sql .= ", remise_percent = ".price2num($this->remise_percent);
		if ($this->fk_remise_except > 0) $sql .= ", fk_remise_except=".((int) $this->fk_remise_except);
		else $sql .= ", fk_remise_except=null";
		$sql .= ", vat_src_code = '".$this->db->escape(empty($this->vat_src_code) ? '' : $this->vat_src_code)."'";
		$sql .= ", tva_tx = ".price2num($this->tva_tx);
		$sql .= ", localtax1_tx = ".price2num($this->localtax1_tx);
		$sql .= ", localtax2_tx = ".price2num($this->localtax2_tx);
		$sql .= ", localtax1_type = '".$this->db->escape($this->localtax1_type)."'";
		$sql .= ", localtax2_type = '".$this->db->escape($this->localtax2_type)."'";
		$sql .= ", total_ht = ".price2num($this->total_ht);
		$sql .= ", tva= ".price2num($this->total_tva);
		$sql .= ", total_localtax1= ".price2num($this->total_localtax1);
		$sql .= ", total_localtax2= ".price2num($this->total_localtax2);
		$sql .= ", total_ttc = ".price2num($this->total_ttc);
		$sql .= ", fk_product = ".($fk_product > 0 ? (int) $fk_product : 'null');
		$sql .= ", product_type = ".((int) $this->product_type);
		$sql .= ", info_bits = ".((int) $this->info_bits);
		$sql .= ", fk_unit = ".($fk_unit > 0 ? (int) $fk_unit : 'null');

		// Multicurrency
		$sql .= " , multicurrency_subprice=".price2num($this->multicurrency_subprice)."";
		$sql .= " , multicurrency_total_ht=".price2num($this->multicurrency_total_ht)."";
		$sql .= " , multicurrency_total_tva=".price2num($this->multicurrency_total_tva)."";
		$sql .= " , multicurrency_total_ttc=".price2num($this->multicurrency_total_ttc)."";

		$sql .= " WHERE rowid = ".((int) $this->id);

		dol_syslog(get_class($this)."::update", LOG_DEBUG);
		$resql = $this->db->query($sql);

		if (!$resql) {
			$this->db->rollback();
			$this->error = $this->db->lasterror();
			return -1;
		}

		$this->rowid = $this->id;
		$error = 0;

		if (!$error) {
			$result = $this->insertExtraFields();
			if ($result < 0) {
				$error++;
			}
		}

		if (!$error && !$notrigger) {
			global $langs, $user;

			// Call trigger
			if ($this->call_trigger('LINEBILL_SUPPLIER_UPDATE', $user) < 0) {
				$this->db->rollback();
				return -1;
			}
			// End call triggers
		}

		if ($error) {
			$this->db->rollback();
			return -1;
		}

		$this->db->commit();
		return 1;
	}

	/**
	 *	Insert line into database
	 *
	 *	@param      int		$notrigger		1 no triggers
	 *	@return		int						<0 if KO, >0 if OK
	 */
	public function insert($notrigger = 0)
	{
		global $user, $conf, $langs;

		$error = 0;

		dol_syslog(get_class($this)."::insert rang=".$this->rang, LOG_DEBUG);

		// Clean parameters
		$this->desc = trim($this->desc);
		if (empty($this->tva_tx)) {
			$this->tva_tx = 0;
		}
		if (empty($this->localtax1_tx)) {
			$this->localtax1_tx = 0;
		}
		if (empty($this->localtax2_tx)) {
			$this->localtax2_tx = 0;
		}
		if (empty($this->localtax1_type)) {
			$this->localtax1_type = '0';
		}
		if (empty($this->localtax2_type)) {
			$this->localtax2_type = '0';
		}
		if (empty($this->total_tva)) {
			$this->total_tva = 0;
		}
		if (empty($this->total_localtax1)) {
			$this->total_localtax1 = 0;
		}
		if (empty($this->total_localtax2)) {
			$this->total_localtax2 = 0;
		}
		if (empty($this->rang)) {
			$this->rang = 0;
		}
		if (empty($this->remise_percent)) {
			$this->remise_percent = 0;
		}
		if (empty($this->info_bits)) {
			$this->info_bits = 0;
		}
		if (empty($this->subprice)) {
			$this->subprice = 0;
		}
		if (empty($this->special_code)) {
			$this->special_code = 0;
		}
		if (empty($this->fk_parent_line)) {
			$this->fk_parent_line = 0;
		}
		if (!isset($this->situation_percent) || $this->situation_percent > 100 || (string) $this->situation_percent == '') {
			$this->situation_percent = 100;
		}

		if (empty($this->pa_ht)) {
			$this->pa_ht = 0;
		}
		if (empty($this->multicurrency_subprice)) {
			$this->multicurrency_subprice = 0;
		}
		if (empty($this->multicurrency_total_ht)) {
			$this->multicurrency_total_ht = 0;
		}
		if (empty($this->multicurrency_total_tva)) {
			$this->multicurrency_total_tva = 0;
		}
		if (empty($this->multicurrency_total_ttc)) {
			$this->multicurrency_total_ttc = 0;
		}


		// Check parameters
		if ($this->product_type < 0) {
			$this->error = 'ErrorProductTypeMustBe0orMore';
			return -1;
		}
		if (!empty($this->fk_product) && $this->fk_product > 0) {
			// Check product exists
			$result = Product::isExistingObject('product', $this->fk_product);
			if ($result <= 0) {
				$this->error = 'ErrorProductIdDoesNotExists';
				return -1;
			}
		}

		$this->db->begin();

		// Insertion dans base de la ligne
		$sql = 'INSERT INTO '.MAIN_DB_PREFIX.$this->table_element;
		$sql .= ' (fk_facture_fourn, fk_parent_line, label, description, ref, qty,';
		$sql .= ' vat_src_code, tva_tx, localtax1_tx, localtax2_tx, localtax1_type, localtax2_type,';
		$sql .= ' fk_product, product_type, remise_percent, fk_remise_except, pu_ht, pu_ttc,';
		$sql .= ' date_start, date_end, fk_code_ventilation, rang, special_code,';
		$sql .= ' info_bits, total_ht, tva, total_ttc, total_localtax1, total_localtax2, fk_unit';
		$sql .= ', fk_multicurrency, multicurrency_code, multicurrency_subprice, multicurrency_total_ht, multicurrency_total_tva, multicurrency_total_ttc';
		$sql .= ')';
		$sql .= " VALUES (".$this->fk_facture_fourn.",";
		$sql .= " ".($this->fk_parent_line > 0 ? "'".$this->db->escape($this->fk_parent_line)."'" : "null").",";
		$sql .= " ".(!empty($this->label) ? "'".$this->db->escape($this->label)."'" : "null").",";
		$sql .= " '".$this->db->escape($this->desc ? $this->desc : $this->description)."',";
		$sql .= " '".$this->db->escape($this->ref_supplier)."',";
		$sql .= " ".price2num($this->qty).",";

		$sql .= " ".(empty($this->vat_src_code) ? "''" : "'".$this->db->escape($this->vat_src_code)."'").",";
		$sql .= " ".price2num($this->tva_tx).",";
		$sql .= " ".price2num($this->localtax1_tx).",";
		$sql .= " ".price2num($this->localtax2_tx).",";
		$sql .= " '".$this->db->escape($this->localtax1_type)."',";
		$sql .= " '".$this->db->escape($this->localtax2_type)."',";
		$sql .= ' '.((!empty($this->fk_product) && $this->fk_product > 0) ? $this->fk_product : "null").',';
		$sql .= " ".((int) $this->product_type).",";
		$sql .= " ".price2num($this->remise_percent).",";
		$sql .= ' '.(! empty($this->fk_remise_except) ? ((int) $this->fk_remise_except) : "null").',';
		$sql .= " ".price2num($this->subprice).",";
		$sql .= " ".(!empty($this->qty) ?price2num($this->total_ttc / $this->qty) : price2num($this->total_ttc)).",";
		$sql .= " ".(!empty($this->date_start) ? "'".$this->db->idate($this->date_start)."'" : "null").",";
		$sql .= " ".(!empty($this->date_end) ? "'".$this->db->idate($this->date_end)."'" : "null").",";
		$sql .= ' '.(!empty($this->fk_code_ventilation) ? $this->fk_code_ventilation : 0).',';
		$sql .= ' '.((int) $this->rang).',';
		$sql .= ' '.((int) $this->special_code).',';
		$sql .= " ".((int) $this->info_bits).",";
		$sql .= " ".price2num($this->total_ht).",";
		$sql .= " ".price2num($this->total_tva).",";
		$sql .= " ".price2num($this->total_ttc).",";
		$sql .= " ".price2num($this->total_localtax1).",";
		$sql .= " ".price2num($this->total_localtax2);
		$sql .= ", ".(!$this->fk_unit ? 'NULL' : $this->fk_unit);
		$sql .= ", ".(int) $this->fk_multicurrency;
		$sql .= ", '".$this->db->escape($this->multicurrency_code)."'";
		$sql .= ", ".price2num($this->multicurrency_subprice);
		$sql .= ", ".price2num($this->multicurrency_total_ht);
		$sql .= ", ".price2num($this->multicurrency_total_tva);
		$sql .= ", ".price2num($this->multicurrency_total_ttc);
		$sql .= ')';

		$resql = $this->db->query($sql);
		if ($resql) {
			$this->id = $this->db->last_insert_id(MAIN_DB_PREFIX.$this->table_element);
			$this->rowid = $this->id; // backward compatibility

			if (!$error) {
				$result = $this->insertExtraFields();
				if ($result < 0) {
					$error++;
				}
			}

			// Si fk_remise_except defini, on lie la remise a la facture
			// ce qui la flague comme "consommee".
			if ($this->fk_remise_except) {
				$discount = new DiscountAbsolute($this->db);
				$result = $discount->fetch($this->fk_remise_except);
				if ($result >= 0) {
					// Check if discount was found
					if ($result > 0) {
						// Check if discount not already affected to another invoice
						if ($discount->fk_facture_line > 0) {
							if (empty($noerrorifdiscountalreadylinked)) {
								$this->error = $langs->trans("ErrorDiscountAlreadyUsed", $discount->id);
								dol_syslog(get_class($this)."::insert Error ".$this->error, LOG_ERR);
								$this->db->rollback();
								return -3;
							}
						} else {
							$result = $discount->link_to_invoice($this->rowid, 0);
							if ($result < 0) {
								$this->error = $discount->error;
								dol_syslog(get_class($this)."::insert Error ".$this->error, LOG_ERR);
								$this->db->rollback();
								return -3;
							}
						}
					} else {
						$this->error = $langs->trans("ErrorADiscountThatHasBeenRemovedIsIncluded");
						dol_syslog(get_class($this)."::insert Error ".$this->error, LOG_ERR);
						$this->db->rollback();
						return -3;
					}
				} else {
					$this->error = $discount->error;
					dol_syslog(get_class($this)."::insert Error ".$this->error, LOG_ERR);
					$this->db->rollback();
					return -3;
				}
			}

			if (!$error && !$notrigger) {
				// Call trigger
				$result = $this->call_trigger('LINEBILL_SUPPLIER_CREATE', $user);
				if ($result < 0) {
					$this->db->rollback();
					return -2;
				}
				// End call triggers
			}

			$this->db->commit();
			return $this->id;
		} else {
			$this->error = $this->db->error();
			$this->db->rollback();
			return -2;
		}
	}

	// phpcs:disable PEAR.NamingConventions.ValidFunctionName.ScopeNotCamelCaps
	/**
	 *  Mise a jour de l'objet ligne de commande en base
	 *
	 *  @return		int		<0 si ko, >0 si ok
	 */
	public function update_total()
	{
		// phpcs:enable
		$this->db->begin();

		// Mise a jour ligne en base
		$sql = "UPDATE ".MAIN_DB_PREFIX."facture_fourn_det SET";
		$sql .= "  total_ht = ".price2num($this->total_ht);
		$sql .= ", tva= ".price2num($this->total_tva);
		$sql .= ", total_localtax1 = ".price2num($this->total_localtax1);
		$sql .= ", total_localtax2 = ".price2num($this->total_localtax2);
		$sql .= ", total_ttc = ".price2num($this->total_ttc);
		$sql .= " WHERE rowid = ".((int) $this->rowid);

		dol_syslog("FactureFournisseurLigne.class.php::update_total", LOG_DEBUG);

		$resql = $this->db->query($sql);
		if ($resql) {
			$this->db->commit();
			return 1;
		} else {
			$this->error = $this->db->error();
			$this->db->rollback();
			return -2;
		}
	}
}<|MERGE_RESOLUTION|>--- conflicted
+++ resolved
@@ -1111,7 +1111,7 @@
 	public function insert_discount($idremise)
 	{
 		// phpcs:enable
-		global $langs;
+    	global $conf, $langs;
 
 		include_once DOL_DOCUMENT_ROOT.'/core/lib/price.lib.php';
 		include_once DOL_DOCUMENT_ROOT.'/core/class/discount.class.php';
@@ -1141,6 +1141,13 @@
 			$facligne->remise_percent = 0;
 			$facligne->rang = -1;
 			$facligne->info_bits = 2;
+
+			if(!empty($conf->global->MAIN_VIEW_LINE_NUMBER)) {
+				$facligne->rang = 1;
+				for ($ii = 1; $ii <= count($this->lines); $ii++) {
+					$this->updateRangOfLine($this->lines[$ii - 1]->id, $ii+1);
+				}
+			}
 
 			// Get buy/cost price of invoice that is source of discount
 			if ($remise->fk_invoice_supplier_source > 0) {
@@ -1708,181 +1715,7 @@
 			return 0;
 		}
 
-<<<<<<< HEAD
 		dol_syslog(__METHOD__, LOG_DEBUG);
-=======
-        if (!$error)
-        {
-            if (!$notrigger)
-            {
-                // Call trigger
-                $result = $this->call_trigger('BILL_SUPPLIER_UPDATE', $user);
-                if ($result < 0) $error++;
-                // End call triggers
-            }
-        }
-
-        // Commit or rollback
-        if ($error)
-        {
-            foreach ($this->errors as $errmsg)
-            {
-                dol_syslog(get_class($this)."::update ".$errmsg, LOG_ERR);
-                $this->error .= ($this->error ? ', '.$errmsg : $errmsg);
-            }
-            $this->db->rollback();
-            return -1 * $error;
-        }
-        else
-        {
-            $this->db->commit();
-            return 1;
-        }
-    }
-
-    // phpcs:disable PEAR.NamingConventions.ValidFunctionName.ScopeNotCamelCaps
-    /**
-     *    Add a discount line into an invoice (as an invoice line) using an existing absolute discount (Consume the discount)
-     *
-     *    @param     int	$idremise	Id of absolute discount
-     *    @return    int          		>0 if OK, <0 if KO
-     */
-    public function insert_discount($idremise)
-    {
-        // phpcs:enable
-    	global $conf, $langs;
-
-    	include_once DOL_DOCUMENT_ROOT.'/core/lib/price.lib.php';
-    	include_once DOL_DOCUMENT_ROOT.'/core/class/discount.class.php';
-
-    	$this->db->begin();
-
-    	$remise = new DiscountAbsolute($this->db);
-    	$result = $remise->fetch($idremise);
-
-    	if ($result > 0)
-    	{
-    		if ($remise->fk_invoice_supplier)	// Protection against multiple submission
-    		{
-    			$this->error = $langs->trans("ErrorDiscountAlreadyUsed");
-    			$this->db->rollback();
-    			return -5;
-    		}
-
-    		$facligne = new SupplierInvoiceLine($this->db);
-    		$facligne->fk_facture_fourn = $this->id;
-    		$facligne->fk_remise_except = $remise->id;
-    		$facligne->desc = $remise->description; // Description ligne
-    		$facligne->vat_src_code = $remise->vat_src_code;
-    		$facligne->tva_tx = $remise->tva_tx;
-    		$facligne->subprice = -$remise->amount_ht;
-    		$facligne->fk_product = 0; // Id produit predefini
-    		$facligne->product_type = 0;
-    		$facligne->qty = 1;
-    		$facligne->remise_percent = 0;
-    		$facligne->rang = -1;
-    		$facligne->info_bits = 2;
-
-		if(!empty($conf->global->MAIN_VIEW_LINE_NUMBER)) {
-			$facligne->rang = 1;
-			for ($ii = 1; $ii <= count($this->lines); $ii++) {
-				$this->updateRangOfLine($this->lines[$ii - 1]->id, $ii+1);
-			}
-		}
-
-    		// Get buy/cost price of invoice that is source of discount
-    		if ($remise->fk_invoice_supplier_source > 0)
-    		{
-    			$srcinvoice = new FactureFournisseur($this->db);
-    			$srcinvoice->fetch($remise->fk_invoice_supplier_source);
-    			$totalcostpriceofinvoice = 0;
-    			include_once DOL_DOCUMENT_ROOT.'/core/class/html.formmargin.class.php'; // TODO Move this into commonobject
-    			$formmargin = new FormMargin($this->db);
-    			$arraytmp = $formmargin->getMarginInfosArray($srcinvoice, false);
-    			$facligne->pa_ht = $arraytmp['pa_total'];
-    		}
-
-    		$facligne->total_ht  = -$remise->amount_ht;
-    		$facligne->total_tva = -$remise->amount_tva;
-    		$facligne->total_ttc = -$remise->amount_ttc;
-
-    		$facligne->multicurrency_subprice = -$remise->multicurrency_subprice;
-    		$facligne->multicurrency_total_ht = -$remise->multicurrency_total_ht;
-    		$facligne->multicurrency_total_tva = -$remise->multicurrency_total_tva;
-    		$facligne->multicurrency_total_ttc = -$remise->multicurrency_total_ttc;
-
-    		$lineid = $facligne->insert();
-    		if ($lineid > 0)
-    		{
-    			$result = $this->update_price(1);
-    			if ($result > 0)
-    			{
-    				// Create link between discount and invoice line
-    				$result = $remise->link_to_invoice($lineid, 0, 'supplier');
-    				if ($result < 0)
-    				{
-    					$this->error = $remise->error;
-    					$this->db->rollback();
-    					return -4;
-    				}
-
-    				$this->db->commit();
-    				return 1;
-    			}
-    			else
-    			{
-    				$this->error = $facligne->error;
-    				$this->db->rollback();
-    				return -1;
-    			}
-    		}
-    		else
-    		{
-    			$this->error = $facligne->error;
-    			$this->db->rollback();
-    			return -2;
-    		}
-    	}
-    	else
-    	{
-    		$this->db->rollback();
-    		return -3;
-    	}
-    }
-
-
-    /**
-     *	Delete invoice from database
-     *
-     *  @param      User	$user		    User object
-     *	@param	    int		$notrigger	    1=Does not execute triggers, 0= execute triggers
-     *	@return		int						<0 if KO, >0 if OK
-     */
-    public function delete(User $user, $notrigger = 0)
-    {
-        global $langs, $conf;
-
-        $rowid = $this->id;
-
-        dol_syslog("FactureFournisseur::delete rowid=".$rowid, LOG_DEBUG);
-
-        // TODO Test if there is at least on payment. If yes, refuse to delete.
-
-        $error = 0;
-        $this->db->begin();
-
-        if (!$error && !$notrigger)
-        {
-            // Call trigger
-            $result = $this->call_trigger('BILL_SUPPLIER_DELETE', $user);
-            if ($result < 0)
-            {
-                $this->db->rollback();
-                return -1;
-            }
-            // Fin appel triggers
-        }
->>>>>>> c55008e8
 
 		$this->db->begin();
 
