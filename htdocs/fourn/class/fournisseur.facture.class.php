<?php
/* Copyright (C) 2002-2004	Rodolphe Quiedeville	<rodolphe@quiedeville.org>
 * Copyright (C) 2004-2012	Laurent Destailleur		<eldy@users.sourceforge.net>
 * Copyright (C) 2004		Christophe Combelles	<ccomb@free.fr>
 * Copyright (C) 2005		Marc Barilley			<marc@ocebo.com>
 * Copyright (C) 2005-2012	Regis Houssin			<regis.houssin@inodbox.com>
 * Copyright (C) 2010-2020	Juanjo Menent			<jmenent@2byte.es>
 * Copyright (C) 2013-2019	Philippe Grand			<philippe.grand@atoo-net.com>
 * Copyright (C) 2013		Florian Henry			<florian.henry@open-concept.pro>
 * Copyright (C) 2014-2016	Marcos García			<marcosgdf@gmail.com>
 * Copyright (C) 2015		Bahfir Abbes			<bafbes@gmail.com>
 * Copyright (C) 2015-2021	Ferran Marcet			<fmarcet@2byte.es>
 * Copyright (C) 2016		Alexandre Spangaro		<aspangaro@open-dsi.fr>
 * Copyright (C) 2018       Nicolas ZABOURI			<info@inovea-conseil.com>
 * Copyright (C) 2018-2020  Frédéric France         <frederic.france@netlogic.fr>
 *
 * This program is free software; you can redistribute it and/or modify
 * it under the terms of the GNU General Public License as published by
 * the Free Software Foundation; either version 3 of the License, or
 * (at your option) any later version.
 *
 * This program is distributed in the hope that it will be useful,
 * but WITHOUT ANY WARRANTY; without even the implied warranty of
 * MERCHANTABILITY or FITNESS FOR A PARTICULAR PURPOSE.  See the
 * GNU General Public License for more details.
 *
 * You should have received a copy of the GNU General Public License
 * along with this program. If not, see <https://www.gnu.org/licenses/>.
 */

/**
 *  \file       htdocs/fourn/class/fournisseur.facture.class.php
 *  \ingroup    fournisseur,facture
 *  \brief      File of class to manage suppliers invoices
 */

require_once DOL_DOCUMENT_ROOT.'/core/class/commoninvoice.class.php';
require_once DOL_DOCUMENT_ROOT.'/multicurrency/class/multicurrency.class.php';
require_once DOL_DOCUMENT_ROOT.'/product/class/product.class.php';

if (!empty($conf->accounting->enabled)) require_once DOL_DOCUMENT_ROOT.'/core/class/html.formaccounting.class.php';
if (!empty($conf->accounting->enabled)) require_once DOL_DOCUMENT_ROOT.'/accountancy/class/accountingaccount.class.php';

/**
 *	Class to manage suppliers invoices
 */
class FactureFournisseur extends CommonInvoice
{
	/**
	 * @var string ID to identify managed object
	 */
	public $element = 'invoice_supplier';

	/**
	 * @var string Name of table without prefix where object is stored
	 */
	public $table_element = 'facture_fourn';

	/**
	 * @var string    Name of subtable line
	 */
	public $table_element_line = 'facture_fourn_det';

	/**
	 * @var string Field with ID of parent key if this field has a parent
	 */
	public $fk_element = 'fk_facture_fourn';

	/**
	 * @var string String with name of icon for myobject. Must be the part after the 'object_' into object_myobject.png
	 */
	public $picto = 'supplier_invoice';

	/**
	 * 0=No test on entity, 1=Test with field entity, 2=Test with link by societe
	 * @var int
	 */
	public $ismultientitymanaged = 1;

	/**
	 * 0=Default, 1=View may be restricted to sales representative only if no permission to see all or to company of external user if external user
	 * @var integer
	 */
	public $restrictiononfksoc = 1;

	/**
	 * {@inheritdoc}
	 */
	protected $table_ref_field = 'ref';

	/**
	 * @var int ID
	 */
	public $rowid;

	/**
	 * @var string Ref
	 */
	public $ref;

	/**
	 * @var string Ref supplier
	 */
	public $ref_supplier;

	/**
	 * @var string Label of invoice
	 */
	public $label;

	public $socid;

	//Check constants for types
	public $type = self::TYPE_STANDARD;

	/**
	 * Supplier invoice status
	 * @var int
	 * @see FactureFournisseur::STATUS_DRAFT, FactureFournisseur::STATUS_VALIDATED, FactureFournisseur::STATUS_PAID, FactureFournisseur::STATUS_ABANDONED
	 */
	public $statut;

	/**
	 * Set to 1 if the invoice is completely paid, otherwise is 0
	 * @var int
	 */
	public $paye;

	public $author;

	/**
	 * Date creation record (datec)
	 *
	 * @var integer
	 */
	public $datec;

	/**
	 * Date modification record (tms)
	 *
	 * @var integer
	 */
	public $tms;

	/**
	 * Invoice date (date)
	 *
	 * @var integer
	 */
	public $date;

	/**
	 * Max payment date (date_echeance)
	 *
	 * @var integer
	 */
	public $date_echeance;

	public $amount = 0;
	public $remise = 0;
	public $tva = 0;
	public $localtax1;
	public $localtax2;
	public $total_ht = 0;
	public $total_tva = 0;
	public $total_localtax1 = 0;
	public $total_localtax2 = 0;
	public $total_ttc = 0;

	/**
	 * @deprecated
	 * @see $note_private, $note_public
	 */
	public $note;

	public $note_private;
	public $note_public;
	public $propalid;

	public $cond_reglement_id;
	public $cond_reglement_code;
	public $cond_reglement_label;
	public $cond_reglement_doc;

	/**
	 * @var int ID
	 */
	public $fk_account;

	public $mode_reglement_id;
	public $mode_reglement_code;

	public $extraparams = array();

	/**
	 * Invoice lines
	 * @var SupplierInvoiceLine[]
	 */
	public $lines = array();

	/**
	 * @deprecated
	 */
	public $fournisseur;

	// Multicurrency
	/**
	 * @var int ID
	 */
	public $fk_multicurrency;

	public $multicurrency_code;
	public $multicurrency_tx;
	public $multicurrency_total_ht;
	public $multicurrency_total_tva;
	public $multicurrency_total_ttc;
	//! id of source var_dump($$this);invoice if replacement invoice or credit note
	/**
	 * @var int ID
	 */
	public $fk_facture_source;


	public $fields = array(
		'rowid' =>array('type'=>'integer', 'label'=>'TechnicalID', 'enabled'=>1, 'visible'=>-1, 'notnull'=>1, 'position'=>10),
		'ref' =>array('type'=>'varchar(255)', 'label'=>'Ref', 'enabled'=>1, 'visible'=>-1, 'notnull'=>1, 'showoncombobox'=>1, 'position'=>15),
		'ref_supplier' =>array('type'=>'varchar(255)', 'label'=>'RefSupplier', 'enabled'=>1, 'visible'=>-1, 'position'=>20),
		'entity' =>array('type'=>'integer', 'label'=>'Entity', 'default'=>1, 'enabled'=>1, 'visible'=>-2, 'notnull'=>1, 'position'=>25, 'index'=>1),
		'ref_ext' =>array('type'=>'varchar(255)', 'label'=>'RefExt', 'enabled'=>1, 'visible'=>0, 'position'=>30),
		'type' =>array('type'=>'smallint(6)', 'label'=>'Type', 'enabled'=>1, 'visible'=>-1, 'notnull'=>1, 'position'=>35),
		'fk_soc' =>array('type'=>'integer:Societe:societe/class/societe.class.php', 'label'=>'ThirdParty', 'enabled'=>1, 'visible'=>-1, 'notnull'=>1, 'position'=>40),
		'datec' =>array('type'=>'datetime', 'label'=>'DateCreation', 'enabled'=>1, 'visible'=>-1, 'position'=>45),
		'datef' =>array('type'=>'date', 'label'=>'Date', 'enabled'=>1, 'visible'=>-1, 'position'=>50),
		'tms' =>array('type'=>'timestamp', 'label'=>'DateModification', 'enabled'=>1, 'visible'=>-1, 'notnull'=>1, 'position'=>55),
		'libelle' =>array('type'=>'varchar(255)', 'label'=>'Label', 'enabled'=>1, 'visible'=>-1, 'position'=>60),
		'paye' =>array('type'=>'smallint(6)', 'label'=>'Paye', 'enabled'=>1, 'visible'=>-1, 'notnull'=>1, 'position'=>65),
		'amount' =>array('type'=>'double(24,8)', 'label'=>'Amount', 'enabled'=>1, 'visible'=>-1, 'notnull'=>1, 'position'=>70),
		'remise' =>array('type'=>'double(24,8)', 'label'=>'Discount', 'enabled'=>1, 'visible'=>-1, 'position'=>75),
		'close_code' =>array('type'=>'varchar(16)', 'label'=>'CloseCode', 'enabled'=>1, 'visible'=>-1, 'position'=>80),
		'close_note' =>array('type'=>'varchar(128)', 'label'=>'CloseNote', 'enabled'=>1, 'visible'=>-1, 'position'=>85),
		'tva' =>array('type'=>'double(24,8)', 'label'=>'Tva', 'enabled'=>1, 'visible'=>-1, 'position'=>90),
		'localtax1' =>array('type'=>'double(24,8)', 'label'=>'Localtax1', 'enabled'=>1, 'visible'=>-1, 'position'=>95),
		'localtax2' =>array('type'=>'double(24,8)', 'label'=>'Localtax2', 'enabled'=>1, 'visible'=>-1, 'position'=>100),
		'total_ht' =>array('type'=>'double(24,8)', 'label'=>'TotalHT', 'enabled'=>1, 'visible'=>-1, 'position'=>105),
		'total_tva' =>array('type'=>'double(24,8)', 'label'=>'TotalVAT', 'enabled'=>1, 'visible'=>-1, 'position'=>110),
		'total_ttc' =>array('type'=>'double(24,8)', 'label'=>'TotalTTC', 'enabled'=>1, 'visible'=>-1, 'position'=>115),
		'fk_user_author' =>array('type'=>'integer:User:user/class/user.class.php', 'label'=>'UserAuthor', 'enabled'=>1, 'visible'=>-1, 'position'=>125),
		'fk_user_modif' =>array('type'=>'integer:User:user/class/user.class.php', 'label'=>'UserModif', 'enabled'=>1, 'visible'=>-2, 'notnull'=>-1, 'position'=>130),
		'fk_user_valid' =>array('type'=>'integer:User:user/class/user.class.php', 'label'=>'UserValidation', 'enabled'=>1, 'visible'=>-1, 'position'=>135),
		'fk_facture_source' =>array('type'=>'integer', 'label'=>'Fk facture source', 'enabled'=>1, 'visible'=>-1, 'position'=>140),
		'fk_projet' =>array('type'=>'integer:Project:projet/class/project.class.php:1:fk_statut=1', 'label'=>'Project', 'enabled'=>1, 'visible'=>-1, 'position'=>145),
		'fk_account' =>array('type'=>'integer', 'label'=>'Account', 'enabled'=>1, 'visible'=>-1, 'position'=>150),
		'fk_cond_reglement' =>array('type'=>'integer', 'label'=>'PaymentTerm', 'enabled'=>1, 'visible'=>-1, 'position'=>155),
		'fk_mode_reglement' =>array('type'=>'integer', 'label'=>'PaymentMode', 'enabled'=>1, 'visible'=>-1, 'position'=>160),
		'date_lim_reglement' =>array('type'=>'date', 'label'=>'DateLimReglement', 'enabled'=>1, 'visible'=>-1, 'position'=>165),
		'note_private' =>array('type'=>'text', 'label'=>'NotePublic', 'enabled'=>1, 'visible'=>0, 'position'=>170),
		'note_public' =>array('type'=>'text', 'label'=>'NotePrivate', 'enabled'=>1, 'visible'=>0, 'position'=>175),
		'model_pdf' =>array('type'=>'varchar(255)', 'label'=>'ModelPdf', 'enabled'=>1, 'visible'=>0, 'position'=>180),
		'extraparams' =>array('type'=>'varchar(255)', 'label'=>'Extraparams', 'enabled'=>1, 'visible'=>-1, 'position'=>190),
		'fk_incoterms' =>array('type'=>'integer', 'label'=>'IncotermCode', 'enabled'=>1, 'visible'=>-1, 'position'=>195),
		'location_incoterms' =>array('type'=>'varchar(255)', 'label'=>'IncotermLocation', 'enabled'=>1, 'visible'=>-1, 'position'=>200),
		'fk_multicurrency' =>array('type'=>'integer', 'label'=>'MulticurrencyId', 'enabled'=>1, 'visible'=>-1, 'position'=>205),
		'multicurrency_code' =>array('type'=>'varchar(255)', 'label'=>'MulticurrencyCode', 'enabled'=>1, 'visible'=>-1, 'position'=>210),
		'multicurrency_tx' =>array('type'=>'double(24,8)', 'label'=>'MulticurrencyRate', 'enabled'=>1, 'visible'=>-1, 'position'=>215),
		'multicurrency_total_ht' =>array('type'=>'double(24,8)', 'label'=>'MulticurrencyTotalHT', 'enabled'=>1, 'visible'=>-1, 'position'=>220),
		'multicurrency_total_tva' =>array('type'=>'double(24,8)', 'label'=>'MulticurrencyTotalVAT', 'enabled'=>1, 'visible'=>-1, 'position'=>225),
		'multicurrency_total_ttc' =>array('type'=>'double(24,8)', 'label'=>'MulticurrencyTotalTTC', 'enabled'=>1, 'visible'=>-1, 'position'=>230),
		'date_pointoftax' =>array('type'=>'date', 'label'=>'Date pointoftax', 'enabled'=>1, 'visible'=>-1, 'position'=>235),
		'date_valid' =>array('type'=>'date', 'label'=>'DateValidation', 'enabled'=>1, 'visible'=>-1, 'position'=>240),
		'last_main_doc' =>array('type'=>'varchar(255)', 'label'=>'Last main doc', 'enabled'=>1, 'visible'=>-1, 'position'=>245),
		'fk_statut' =>array('type'=>'smallint(6)', 'label'=>'Status', 'enabled'=>1, 'visible'=>-1, 'notnull'=>1, 'position'=>500),
		'import_key' =>array('type'=>'varchar(14)', 'label'=>'ImportId', 'enabled'=>1, 'visible'=>-2, 'position'=>900),
	);


	/**
	 * Standard invoice
	 */
	const TYPE_STANDARD = 0;

	/**
	 * Replacement invoice
	 */
	const TYPE_REPLACEMENT = 1;

	/**
	 * Credit note invoice
	 */
	const TYPE_CREDIT_NOTE = 2;

	/**
	 * Deposit invoice
	 */
	const TYPE_DEPOSIT = 3;

	/**
	 * Draft
	 */
	const STATUS_DRAFT = 0;

	/**
	 * Validated (need to be paid)
	 */
	const STATUS_VALIDATED = 1;

	/**
	 * Classified paid.
	 * If paid partially, $this->close_code can be:
	 * - CLOSECODE_DISCOUNTVAT
	 * - CLOSECODE_BADDEBT
	 * If paid completelly, this->close_code will be null
	 */
	const STATUS_CLOSED = 2;

	/**
	 * Classified abandoned and no payment done.
	 * $this->close_code can be:
	 * - CLOSECODE_BADDEBT
	 * - CLOSECODE_ABANDONED
	 * - CLOSECODE_REPLACED
	 */
	const STATUS_ABANDONED = 3;

	const CLOSECODE_DISCOUNTVAT = 'discount_vat';
	const CLOSECODE_BADCREDIT = 'badsupplier';
	const CLOSECODE_ABANDONED = 'abandon';
	const CLOSECODE_REPLACED = 'replaced';

	/**
	 *	Constructor
	 *
	 *  @param		DoliDB		$db      Database handler
	 */
	public function __construct($db)
	{
		$this->db = $db;
	}

	/**
	 *    Create supplier invoice into database
	 *
	 *    @param      User		$user       user object that creates
	 *    @return     int    	     		Id invoice created if OK, < 0 if KO
	 */
	public function create($user)
	{
		global $langs, $conf, $hookmanager;

		$error = 0;
		$now = dol_now();

		// Clean parameters
		if (isset($this->ref_supplier)) $this->ref_supplier = trim($this->ref_supplier);
		if (empty($this->type)) $this->type = self::TYPE_STANDARD;
		if (empty($this->date)) $this->date = $now;

		$socid = $this->socid;
		$ref_supplier = $this->ref_supplier;
		$amount = $this->amount;
		$remise = $this->remise;

		// Multicurrency (test on $this->multicurrency_tx because we should take the default rate only if not using origin rate)
		if (!empty($this->multicurrency_code) && empty($this->multicurrency_tx)) list($this->fk_multicurrency, $this->multicurrency_tx) = MultiCurrency::getIdAndTxFromCode($this->db, $this->multicurrency_code, $this->date);
		else $this->fk_multicurrency = MultiCurrency::getIdFromCode($this->db, $this->multicurrency_code);
		if (empty($this->fk_multicurrency))
		{
			$this->multicurrency_code = $conf->currency;
			$this->fk_multicurrency = 0;
			$this->multicurrency_tx = 1;
		}

		$this->db->begin();

		if (!$remise) $remise = 0;

		$sql = "INSERT INTO ".MAIN_DB_PREFIX."facture_fourn (";
		$sql .= "ref";
		$sql .= ", ref_supplier";
		$sql .= ", entity";
		$sql .= ", type";
		$sql .= ", libelle";
		$sql .= ", fk_soc";
		$sql .= ", datec";
		$sql .= ", datef";
		$sql .= ", fk_projet";
		$sql .= ", fk_cond_reglement";
		$sql .= ", fk_mode_reglement";
		$sql .= ", fk_account";
		$sql .= ", note_private";
		$sql .= ", note_public";
		$sql .= ", fk_user_author";
		$sql .= ", date_lim_reglement";
		$sql .= ", fk_incoterms, location_incoterms";
		$sql .= ", fk_multicurrency";
		$sql .= ", multicurrency_code";
		$sql .= ", multicurrency_tx";
		$sql .= ", fk_facture_source";
		$sql .= ")";
		$sql .= " VALUES (";
		$sql .= "'(PROV)'";
		$sql .= ", '".$this->db->escape($this->ref_supplier)."'";
		$sql .= ", ".$conf->entity;
		$sql .= ", '".$this->db->escape($this->type)."'";
		$sql .= ", '".$this->db->escape(isset($this->label) ? $this->label : (isset($this->libelle) ? $this->libelle : ''))."'";
		$sql .= ", ".$this->socid;
		$sql .= ", '".$this->db->idate($now)."'";
		$sql .= ", '".$this->db->idate($this->date)."'";
		$sql .= ", ".($this->fk_project > 0 ? $this->fk_project : "null");
		$sql .= ", ".($this->cond_reglement_id > 0 ? $this->cond_reglement_id : "null");
		$sql .= ", ".($this->mode_reglement_id > 0 ? $this->mode_reglement_id : "null");
		$sql .= ", ".($this->fk_account > 0 ? $this->fk_account : 'NULL');
		$sql .= ", '".$this->db->escape($this->note_private)."'";
		$sql .= ", '".$this->db->escape($this->note_public)."'";
		$sql .= ", ".$user->id.",";
		$sql .= $this->date_echeance != '' ? "'".$this->db->idate($this->date_echeance)."'" : "null";
		$sql .= ", ".(int) $this->fk_incoterms;
		$sql .= ", '".$this->db->escape($this->location_incoterms)."'";
		$sql .= ", ".(int) $this->fk_multicurrency;
		$sql .= ", '".$this->db->escape($this->multicurrency_code)."'";
		$sql .= ", ".(double) $this->multicurrency_tx;
		$sql .= ", ".(isset($this->fk_facture_source) ? $this->fk_facture_source : "NULL");
		$sql .= ")";

		dol_syslog(get_class($this)."::create", LOG_DEBUG);
		$resql = $this->db->query($sql);
		if ($resql)
		{
			$this->id = $this->db->last_insert_id(MAIN_DB_PREFIX.'facture_fourn');

			// Update ref with new one
			$this->ref = '(PROV'.$this->id.')';
			$sql = 'UPDATE '.MAIN_DB_PREFIX."facture_fourn SET ref='".$this->db->escape($this->ref)."' WHERE rowid=".$this->id;

			dol_syslog(get_class($this)."::create", LOG_DEBUG);
			$resql = $this->db->query($sql);
			if (!$resql) $error++;

			if (!empty($this->linkedObjectsIds) && empty($this->linked_objects))	// To use new linkedObjectsIds instead of old linked_objects
			{
				$this->linked_objects = $this->linkedObjectsIds; // TODO Replace linked_objects with linkedObjectsIds
			}

			// Add object linked
			if (!$error && $this->id && !empty($this->linked_objects) && is_array($this->linked_objects))
			{
				foreach ($this->linked_objects as $origin => $tmp_origin_id)
				{
					if (is_array($tmp_origin_id))       // New behaviour, if linked_object can have several links per type, so is something like array('contract'=>array(id1, id2, ...))
					{
						foreach ($tmp_origin_id as $origin_id)
						{
							$ret = $this->add_object_linked($origin, $origin_id);
							if (!$ret)
							{
								dol_print_error($this->db);
								$error++;
							}
						}
					} else // Old behaviour, if linked_object has only one link per type, so is something like array('contract'=>id1))
					{
						$origin_id = $tmp_origin_id;
						$ret = $this->add_object_linked($origin, $origin_id);
						if (!$ret)
						{
							dol_print_error($this->db);
							$error++;
						}
					}
				}
			}

			if (count($this->lines) && is_object($this->lines[0]))	// If this->lines is array of InvoiceLines (preferred mode)
			{
				dol_syslog("There is ".count($this->lines)." lines that are invoice lines objects");
				foreach ($this->lines as $i => $val)
				{
					$sql = 'INSERT INTO '.MAIN_DB_PREFIX.'facture_fourn_det (fk_facture_fourn, special_code)';
					$sql .= ' VALUES ('.$this->id.','.intval($this->lines[$i]->special_code).')';

					$resql_insert = $this->db->query($sql);
					if ($resql_insert)
					{
						$idligne = $this->db->last_insert_id(MAIN_DB_PREFIX.'facture_fourn_det');

						$this->updateline(
							$idligne,
							$this->lines[$i]->description,
							$this->lines[$i]->pu_ht,
							$this->lines[$i]->tva_tx.($this->lines[$i]->vat_src_code ? ' ('.$this->lines[$i]->vat_src_code.')' : ''),
							$this->lines[$i]->localtax1_tx,
							$this->lines[$i]->localtax2_tx,
							$this->lines[$i]->qty,
							$this->lines[$i]->fk_product,
							'HT',
							(!empty($this->lines[$i]->info_bits) ? $this->lines[$i]->info_bits : ''),
							$this->lines[$i]->product_type,
							$this->lines[$i]->remise_percent,
							false,
							$this->lines[$i]->date_start,
							$this->lines[$i]->date_end,
							$this->lines[$i]->array_options,
							$this->lines[$i]->fk_unit,
							$this->lines[$i]->multicurrency_subprice,
							$this->lines[$i]->ref_supplier
						);
					} else {
						$this->error = $this->db->lasterror();
						$this->db->rollback();
						return -5;
					}
				}
			} else // If this->lines is an array of invoice line arrays
			{
				dol_syslog("There is ".count($this->lines)." lines that are array lines");
				foreach ($this->lines as $i => $val)
				{
					$line = $this->lines[$i];

					// Test and convert into object this->lines[$i]. When coming from REST API, we may still have an array
					//if (! is_object($line)) $line=json_decode(json_encode($line), false);  // convert recursively array into object.
					if (!is_object($line)) $line = (object) $line;

					$sql = 'INSERT INTO '.MAIN_DB_PREFIX.'facture_fourn_det (fk_facture_fourn, special_code)';
					$sql .= ' VALUES ('.$this->id.','.intval($this->lines[$i]->special_code).')';

					$resql_insert = $this->db->query($sql);
					if ($resql_insert)
					{
						$idligne = $this->db->last_insert_id(MAIN_DB_PREFIX.'facture_fourn_det');

						$this->updateline(
							$idligne,
							$line->description,
							$line->pu_ht,
							$line->tva_tx,
							$line->localtax1_tx,
							$line->localtax2_tx,
							$line->qty,
							$line->fk_product,
							'HT',
							(!empty($line->info_bits) ? $line->info_bits : ''),
							$line->product_type,
							$line->remise_percent,
							0,
							$line->date_start,
							$line->date_end,
							$line->array_options,
							$line->fk_unit,
							$line->multicurrency_subprice,
							$line->ref_supplier
						);
					} else {
						$this->error = $this->db->lasterror();
						$this->db->rollback();
						return -5;
					}
				}
			}

			// Update total price
			$result = $this->update_price();
			if ($result > 0)
			{
				// Actions on extra fields
				if (!$error)
				{
					$result = $this->insertExtraFields(); // This also set $this->error or $this->errors if errors are found
					if ($result < 0)
					{
						$error++;
					}
				}

				if (!$error)
				{
					// Call trigger
					$result = $this->call_trigger('BILL_SUPPLIER_CREATE', $user);
					if ($result < 0) $error++;
					// End call triggers
				}

				if (!$error)
				{
					$this->db->commit();
					return $this->id;
				} else {
					$this->db->rollback();
					return -4;
				}
			} else {
				$this->error = $langs->trans('FailedToUpdatePrice');
				$this->db->rollback();
				return -3;
			}
		} else {
			if ($this->db->errno() == 'DB_ERROR_RECORD_ALREADY_EXISTS')
			{
				$this->error = $langs->trans('ErrorRefAlreadyExists');
				$this->db->rollback();
				return -1;
			} else {
				$this->error = $this->db->lasterror();
				$this->db->rollback();
				return -2;
			}
		}
	}

	/**
	 *    Load object in memory from database
	 *
	 *    @param	int		$id         Id supplier invoice
	 *    @param	string	$ref		Ref supplier invoice
	 *    @return   int        			<0 if KO, >0 if OK, 0 if not found
	 */
	public function fetch($id = '', $ref = '')
	{
		global $langs;

		$sql = "SELECT";
		$sql .= " t.rowid,";
		$sql .= " t.ref,";
		$sql .= " t.ref_supplier,";
		$sql .= " t.entity,";
		$sql .= " t.type,";
		$sql .= " t.fk_soc,";
		$sql .= " t.datec,";
		$sql .= " t.datef,";
		$sql .= " t.tms,";
		$sql .= " t.libelle as label,";
		$sql .= " t.paye,";
		$sql .= " t.amount,";
		$sql .= " t.remise,";
		$sql .= " t.close_code,";
		$sql .= " t.close_note,";
		$sql .= " t.tva,";
		$sql .= " t.localtax1,";
		$sql .= " t.localtax2,";
		$sql .= " t.total_ht,";
		$sql .= " t.total_tva,";
		$sql .= " t.total_ttc,";
		$sql .= " t.fk_statut,";
		$sql .= " t.fk_user_author,";
		$sql .= " t.fk_user_valid,";
		$sql .= " t.fk_facture_source,";
		$sql .= " t.fk_projet as fk_project,";
		$sql .= " t.fk_cond_reglement,";
		$sql .= " t.fk_account,";
		$sql .= " t.fk_mode_reglement,";
		$sql .= " t.date_lim_reglement,";
		$sql .= " t.note_private,";
		$sql .= " t.note_public,";
		$sql .= " t.model_pdf,";
		$sql .= " t.import_key,";
		$sql .= " t.extraparams,";
		$sql .= " cr.code as cond_reglement_code, cr.libelle as cond_reglement_label, cr.libelle_facture as cond_reglement_doc,";
		$sql .= " p.code as mode_reglement_code, p.libelle as mode_reglement_label,";
		$sql .= ' s.nom as socnom, s.rowid as socid,';
		$sql .= ' t.fk_incoterms, t.location_incoterms,';
		$sql .= " i.libelle as label_incoterms,";
		$sql .= ' t.fk_multicurrency, t.multicurrency_code, t.multicurrency_tx, t.multicurrency_total_ht, t.multicurrency_total_tva, t.multicurrency_total_ttc';
		$sql .= ' FROM '.MAIN_DB_PREFIX.'facture_fourn as t';
		$sql .= " LEFT JOIN ".MAIN_DB_PREFIX."societe as s ON (t.fk_soc = s.rowid)";
		$sql .= " LEFT JOIN ".MAIN_DB_PREFIX."c_payment_term as cr ON t.fk_cond_reglement = cr.rowid";
		$sql .= " LEFT JOIN ".MAIN_DB_PREFIX."c_paiement as p ON t.fk_mode_reglement = p.id";
		$sql .= ' LEFT JOIN '.MAIN_DB_PREFIX.'c_incoterms as i ON t.fk_incoterms = i.rowid';
		if ($id)  $sql .= " WHERE t.rowid=".$id;
		if ($ref) $sql .= " WHERE t.ref='".$this->db->escape($ref)."' AND t.entity IN (".getEntity('supplier_invoice').")";

		dol_syslog(get_class($this)."::fetch", LOG_DEBUG);
		$resql = $this->db->query($sql);
		if ($resql)
		{
			if ($this->db->num_rows($resql))
			{
				$obj = $this->db->fetch_object($resql);

				$this->id = $obj->rowid;
				$this->ref = $obj->ref ? $obj->ref : $obj->rowid; // We take rowid if ref is empty for backward compatibility

				$this->ref_supplier = $obj->ref_supplier;
				$this->entity				= $obj->entity;
				$this->type					= empty($obj->type) ? self::TYPE_STANDARD : $obj->type;
				$this->fk_soc				= $obj->fk_soc;
				$this->datec				= $this->db->jdate($obj->datec);
				$this->date					= $this->db->jdate($obj->datef);
				$this->datep				= $this->db->jdate($obj->datef);
				$this->tms = $this->db->jdate($obj->tms);
				$this->libelle = $obj->label; // deprecated
				$this->label				= $obj->label;
				$this->paye					= $obj->paye;
				$this->paid					= $obj->paye;
				$this->amount				= $obj->amount;
				$this->remise				= $obj->remise;
				$this->close_code			= $obj->close_code;
				$this->close_note			= $obj->close_note;
				$this->tva = $obj->tva;
				$this->total_localtax1		= $obj->localtax1;
				$this->total_localtax2		= $obj->localtax2;
				$this->total_ht				= $obj->total_ht;
				$this->total_tva			= $obj->total_tva;
				$this->total_ttc			= $obj->total_ttc;
				$this->fk_statut			= $obj->fk_statut;
				$this->statut				= $obj->fk_statut;
				$this->fk_user_author = $obj->fk_user_author;
				$this->author				= $obj->fk_user_author;
				$this->fk_user_valid = $obj->fk_user_valid;
				$this->fk_facture_source	= $obj->fk_facture_source;
				$this->fk_project = $obj->fk_project;
				$this->cond_reglement_id	= $obj->fk_cond_reglement;
				$this->cond_reglement_code = $obj->cond_reglement_code;
				$this->cond_reglement = $obj->cond_reglement_label;			// deprecated
				$this->cond_reglement_label = $obj->cond_reglement_label;
				$this->cond_reglement_doc = $obj->cond_reglement_doc;
				$this->fk_account = $obj->fk_account;
				$this->mode_reglement_id = $obj->fk_mode_reglement;
				$this->mode_reglement_code = $obj->mode_reglement_code;
				$this->mode_reglement = $obj->mode_reglement_label;
				$this->date_echeance		= $this->db->jdate($obj->date_lim_reglement);
				$this->note = $obj->note_private; // deprecated
				$this->note_private			= $obj->note_private;
				$this->note_public = $obj->note_public;
				$this->model_pdf = $obj->model_pdf;
				$this->modelpdf = $obj->model_pdf; // deprecated
				$this->import_key = $obj->import_key;

				//Incoterms
				$this->fk_incoterms = $obj->fk_incoterms;
				$this->location_incoterms = $obj->location_incoterms;
				$this->label_incoterms = $obj->label_incoterms;

				// Multicurrency
				$this->fk_multicurrency 		= $obj->fk_multicurrency;
				$this->multicurrency_code = $obj->multicurrency_code;
				$this->multicurrency_tx 		= $obj->multicurrency_tx;
				$this->multicurrency_total_ht = $obj->multicurrency_total_ht;
				$this->multicurrency_total_tva 	= $obj->multicurrency_total_tva;
				$this->multicurrency_total_ttc 	= $obj->multicurrency_total_ttc;

				$this->extraparams = (array) json_decode($obj->extraparams, true);

				$this->socid  = $obj->socid;
				$this->socnom = $obj->socnom;

				// Retrieve all extrafield
				// fetch optionals attributes and labels
				$this->fetch_optionals();

				if ($this->statut == self::STATUS_DRAFT) $this->brouillon = 1;

				$result = $this->fetch_lines();
				if ($result < 0)
				{
					$this->error = $this->db->lasterror();
					return -3;
				}
			} else {
				$this->error = 'Bill with id '.$id.' not found';
				dol_syslog(get_class($this).'::fetch '.$this->error);
				return 0;
			}

			$this->db->free($resql);
			return 1;
		} else {
			$this->error = "Error ".$this->db->lasterror();
			return -1;
		}
	}


	// phpcs:disable PEAR.NamingConventions.ValidFunctionName.ScopeNotCamelCaps
	/**
	 *	Load this->lines
	 *
	 *  @return     int         1 si ok, < 0 si erreur
	 */
	public function fetch_lines()
	{
		// phpcs:enable
		$this->lines = array();

		$sql = 'SELECT f.rowid, f.ref as ref_supplier, f.description, f.date_start, f.date_end, f.pu_ht, f.pu_ttc, f.qty, f.remise_percent, f.vat_src_code, f.tva_tx';
		$sql .= ', f.localtax1_tx, f.localtax2_tx, f.localtax1_type, f.localtax2_type, f.total_localtax1, f.total_localtax2, f.fk_facture_fourn ';
		$sql .= ', f.total_ht, f.tva as total_tva, f.total_ttc, f.fk_product, f.product_type, f.info_bits, f.rang, f.special_code, f.fk_parent_line, f.fk_unit';
		$sql .= ', p.rowid as product_id, p.ref as product_ref, p.label as label, p.description as product_desc';
		$sql .= ', f.fk_code_ventilation, f.fk_multicurrency, f.multicurrency_code, f.multicurrency_subprice, f.multicurrency_total_ht, f.multicurrency_total_tva, f.multicurrency_total_ttc';
		$sql .= ' FROM '.MAIN_DB_PREFIX.'facture_fourn_det as f';
		$sql .= ' LEFT JOIN '.MAIN_DB_PREFIX.'product as p ON f.fk_product = p.rowid';
		$sql .= ' WHERE fk_facture_fourn='.$this->id;
		$sql .= ' ORDER BY f.rang, f.rowid';

		dol_syslog(get_class($this)."::fetch_lines", LOG_DEBUG);
		$resql_rows = $this->db->query($sql);
		if ($resql_rows)
		{
			$num_rows = $this->db->num_rows($resql_rows);
			if ($num_rows)
			{
				$i = 0;
				while ($i < $num_rows)
				{
					$obj = $this->db->fetch_object($resql_rows);

					$line = new SupplierInvoiceLine($this->db);

					$line->id = $obj->rowid;
					$line->rowid = $obj->rowid;
					$line->description = $obj->description;
					$line->date_start = $obj->date_start;
					$line->date_end = $obj->date_end;

					$line->product_ref = $obj->product_ref;
					$line->ref = $obj->product_ref;
					$line->ref_supplier		= $obj->ref_supplier;
					$line->libelle			= $obj->label;
					$line->label  			= $obj->label;
					$line->product_desc		= $obj->product_desc;
					$line->subprice = $obj->pu_ht;
					$line->pu_ht = $obj->pu_ht;
					$line->pu_ttc			= $obj->pu_ttc;

					$line->vat_src_code = $obj->vat_src_code;
					$line->tva_tx			= $obj->tva_tx;
					$line->localtax1_tx		= $obj->localtax1_tx;
					$line->localtax2_tx		= $obj->localtax2_tx;
					$line->localtax1_type	= $obj->localtax1_type;
					$line->localtax2_type	= $obj->localtax2_type;
					$line->qty				= $obj->qty;
					$line->remise_percent = $obj->remise_percent;
					$line->tva				= $obj->total_tva; // deprecated
					$line->total_ht			= $obj->total_ht;
					$line->total_ttc		= $obj->total_ttc;
					$line->total_tva		= $obj->total_tva;
					$line->total_localtax1	= $obj->total_localtax1;
					$line->total_localtax2	= $obj->total_localtax2;
					$line->fk_facture_fourn = $obj->fk_facture_fourn;
					$line->fk_product = $obj->fk_product;
					$line->product_type		= $obj->product_type;
					$line->product_label	= $obj->label;
					$line->info_bits = $obj->info_bits;
					$line->fk_parent_line   = $obj->fk_parent_line;
					$line->special_code		= $obj->special_code;
					$line->rang = $obj->rang;
					$line->fk_unit          = $obj->fk_unit;

					// Accountancy
					$line->code_ventilation = $obj->fk_code_ventilation;
					$line->fk_accounting_account = $obj->fk_code_ventilation;

					// Multicurrency
					$line->fk_multicurrency = $obj->fk_multicurrency;
					$line->multicurrency_code = $obj->multicurrency_code;
					$line->multicurrency_subprice = $obj->multicurrency_subprice;
					$line->multicurrency_total_ht = $obj->multicurrency_total_ht;
					$line->multicurrency_total_tva = $obj->multicurrency_total_tva;
					$line->multicurrency_total_ttc = $obj->multicurrency_total_ttc;

					// Extra fields
					$line->fetch_optionals();

					$this->lines[$i] = $line;

					$i++;
				}
			}
			$this->db->free($resql_rows);
			return 1;
		} else {
			$this->error = $this->db->error();
			return -3;
		}
	}


	/**
	 *  Update database
	 *
	 *  @param	User	$user            User that modify
	 *  @param  int		$notrigger       0=launch triggers after, 1=disable triggers
	 *  @return int 			         <0 if KO, >0 if OK
	 */
	public function update($user = null, $notrigger = 0)
	{
		global $conf, $langs;
		$error = 0;

		// Clean parameters
		if (empty($this->type)) $this->type = self::TYPE_STANDARD;
		if (isset($this->ref)) $this->ref = trim($this->ref);
		if (isset($this->ref_supplier)) $this->ref_supplier = trim($this->ref_supplier);
		if (isset($this->entity)) $this->entity = trim($this->entity);
		if (isset($this->type)) $this->type = trim($this->type);
		if (isset($this->fk_soc)) $this->fk_soc = trim($this->fk_soc);
		if (isset($this->label)) $this->label = trim($this->label);
		if (isset($this->libelle)) $this->libelle = trim($this->libelle); // deprecated
		if (isset($this->paye)) $this->paye = trim($this->paye);
		if (isset($this->amount)) $this->amount = trim($this->amount);
		if (isset($this->remise)) $this->remise = trim($this->remise);
		if (isset($this->close_code)) $this->close_code = trim($this->close_code);
		if (isset($this->close_note)) $this->close_note = trim($this->close_note);
		if (isset($this->tva)) $this->tva = trim($this->tva);
		if (isset($this->localtax1)) $this->localtax1 = trim($this->localtax1);
		if (isset($this->localtax2)) $this->localtax2 = trim($this->localtax2);
		if (empty($this->total_ht)) $this->total_ht = 0;
		if (empty($this->total_tva)) $this->total_tva = 0;
		//	if (isset($this->total_localtax1)) $this->total_localtax1=trim($this->total_localtax1);
		//	if (isset($this->total_localtax2)) $this->total_localtax2=trim($this->total_localtax2);
		if (isset($this->total_ttc)) $this->total_ttc = trim($this->total_ttc);
		if (isset($this->statut)) $this->statut = (int) $this->statut;
		if (isset($this->author)) $this->author = trim($this->author);
		if (isset($this->fk_user_valid)) $this->fk_user_valid = trim($this->fk_user_valid);
		if (isset($this->fk_facture_source)) $this->fk_facture_source = trim($this->fk_facture_source);
		if (isset($this->fk_project)) $this->fk_project = trim($this->fk_project);
		if (isset($this->cond_reglement_id)) $this->cond_reglement_id = trim($this->cond_reglement_id);
		if (isset($this->note_private)) $this->note = trim($this->note_private);
		if (isset($this->note_public)) $this->note_public = trim($this->note_public);
		if (isset($this->model_pdf)) $this->model_pdf = trim($this->model_pdf);
		if (isset($this->import_key)) $this->import_key = trim($this->import_key);


		// Check parameters
		// Put here code to add control on parameters values

		// Update request
		$sql = "UPDATE ".MAIN_DB_PREFIX."facture_fourn SET";
		$sql .= " ref=".(isset($this->ref) ? "'".$this->db->escape($this->ref)."'" : "null").",";
		$sql .= " ref_supplier=".(isset($this->ref_supplier) ? "'".$this->db->escape($this->ref_supplier)."'" : "null").",";
		$sql .= " entity=".(isset($this->entity) ? $this->entity : "null").",";
		$sql .= " type=".(isset($this->type) ? $this->type : "null").",";
		$sql .= " fk_soc=".(isset($this->fk_soc) ? $this->fk_soc : "null").",";
		$sql .= " datec=".(dol_strlen($this->datec) != 0 ? "'".$this->db->idate($this->datec)."'" : 'null').",";
		$sql .= " datef=".(dol_strlen($this->date) != 0 ? "'".$this->db->idate($this->date)."'" : 'null').",";
		if (dol_strlen($this->tms) != 0) $sql .= " tms=".(dol_strlen($this->tms) != 0 ? "'".$this->db->idate($this->tms)."'" : 'null').",";
		$sql .= " libelle=".(isset($this->label) ? "'".$this->db->escape($this->label)."'" : "null").",";
		$sql .= " paye=".(isset($this->paye) ? $this->paye : "null").",";
		$sql .= " amount=".(isset($this->amount) ? $this->amount : "null").",";
		$sql .= " remise=".(isset($this->remise) ? $this->remise : "null").",";
		$sql .= " close_code=".(isset($this->close_code) ? "'".$this->db->escape($this->close_code)."'" : "null").",";
		$sql .= " close_note=".(isset($this->close_note) ? "'".$this->db->escape($this->close_note)."'" : "null").",";
		$sql .= " tva=".(isset($this->tva) ? $this->tva : "null").",";
		$sql .= " localtax1=".(isset($this->localtax1) ? $this->localtax1 : "null").",";
		$sql .= " localtax2=".(isset($this->localtax2) ? $this->localtax2 : "null").",";
		$sql .= " total_ht=".(isset($this->total_ht) ? $this->total_ht : "null").",";
		$sql .= " total_tva=".(isset($this->total_tva) ? $this->total_tva : "null").",";
		$sql .= " total_ttc=".(isset($this->total_ttc) ? $this->total_ttc : "null").",";
		$sql .= " fk_statut=".(isset($this->statut) ? $this->statut : "null").",";
		$sql .= " fk_user_author=".(isset($this->author) ? $this->author : "null").",";
		$sql .= " fk_user_valid=".(isset($this->fk_user_valid) ? $this->fk_user_valid : "null").",";
		$sql .= " fk_facture_source=".(isset($this->fk_facture_source) ? $this->fk_facture_source : "null").",";
		$sql .= " fk_projet=".(isset($this->fk_project) ? $this->fk_project : "null").",";
		$sql .= " fk_cond_reglement=".(isset($this->cond_reglement_id) ? $this->cond_reglement_id : "null").",";
		$sql .= " date_lim_reglement=".(dol_strlen($this->date_echeance) != 0 ? "'".$this->db->idate($this->date_echeance)."'" : 'null').",";
		$sql .= " note_private=".(isset($this->note_private) ? "'".$this->db->escape($this->note_private)."'" : "null").",";
		$sql .= " note_public=".(isset($this->note_public) ? "'".$this->db->escape($this->note_public)."'" : "null").",";
		$sql .= " model_pdf=".(isset($this->model_pdf) ? "'".$this->db->escape($this->model_pdf)."'" : "null").",";
		$sql .= " import_key=".(isset($this->import_key) ? "'".$this->db->escape($this->import_key)."'" : "null")."";
		$sql .= " WHERE rowid=".$this->id;

		$this->db->begin();

		dol_syslog(get_class($this)."::update", LOG_DEBUG);
		$resql = $this->db->query($sql);

		if (!$resql) {
			$error++;

			if ($this->db->errno() == 'DB_ERROR_RECORD_ALREADY_EXISTS') {
				$this->errors[] = $langs->trans('ErrorRefAlreadyExists');
			} else {
				$this->errors[] = "Error ".$this->db->lasterror();
			}
		}

		if (!$error)
		{
			$result = $this->insertExtraFields();
			if ($result < 0)
			{
				$error++;
			}
		}

		if (!$error)
		{
			if (!$notrigger)
			{
				// Call trigger
				$result = $this->call_trigger('BILL_SUPPLIER_UPDATE', $user);
				if ($result < 0) $error++;
				// End call triggers
			}
		}

		// Commit or rollback
		if ($error)
		{
			foreach ($this->errors as $errmsg)
			{
				dol_syslog(get_class($this)."::update ".$errmsg, LOG_ERR);
				$this->error .= ($this->error ? ', '.$errmsg : $errmsg);
			}
			$this->db->rollback();
			return -1 * $error;
		} else {
			$this->db->commit();
			return 1;
		}
	}

	// phpcs:disable PEAR.NamingConventions.ValidFunctionName.ScopeNotCamelCaps
	/**
	 *    Add a discount line into an invoice (as an invoice line) using an existing absolute discount (Consume the discount)
	 *
	 *    @param     int	$idremise	Id of absolute discount
	 *    @return    int          		>0 if OK, <0 if KO
	 */
	public function insert_discount($idremise)
	{
		// phpcs:enable
		global $langs;

		include_once DOL_DOCUMENT_ROOT.'/core/lib/price.lib.php';
		include_once DOL_DOCUMENT_ROOT.'/core/class/discount.class.php';

		$this->db->begin();

		$remise = new DiscountAbsolute($this->db);
		$result = $remise->fetch($idremise);

		if ($result > 0)
		{
			if ($remise->fk_invoice_supplier)	// Protection against multiple submission
			{
				$this->error = $langs->trans("ErrorDiscountAlreadyUsed");
				$this->db->rollback();
				return -5;
			}

			$facligne = new SupplierInvoiceLine($this->db);
			$facligne->fk_facture_fourn = $this->id;
			$facligne->fk_remise_except = $remise->id;
			$facligne->desc = $remise->description; // Description ligne
			$facligne->vat_src_code = $remise->vat_src_code;
			$facligne->tva_tx = $remise->tva_tx;
			$facligne->subprice = -$remise->amount_ht;
			$facligne->fk_product = 0; // Id produit predefini
			$facligne->product_type = 0;
			$facligne->qty = 1;
			$facligne->remise_percent = 0;
			$facligne->rang = -1;
			$facligne->info_bits = 2;

			// Get buy/cost price of invoice that is source of discount
			if ($remise->fk_invoice_supplier_source > 0)
			{
				$srcinvoice = new FactureFournisseur($this->db);
				$srcinvoice->fetch($remise->fk_invoice_supplier_source);
				$totalcostpriceofinvoice = 0;
				include_once DOL_DOCUMENT_ROOT.'/core/class/html.formmargin.class.php'; // TODO Move this into commonobject
				$formmargin = new FormMargin($this->db);
				$arraytmp = $formmargin->getMarginInfosArray($srcinvoice, false);
				$facligne->pa_ht = $arraytmp['pa_total'];
			}

			$facligne->total_ht  = -$remise->amount_ht;
			$facligne->total_tva = -$remise->amount_tva;
			$facligne->total_ttc = -$remise->amount_ttc;

			$facligne->multicurrency_subprice = -$remise->multicurrency_subprice;
			$facligne->multicurrency_total_ht = -$remise->multicurrency_total_ht;
			$facligne->multicurrency_total_tva = -$remise->multicurrency_total_tva;
			$facligne->multicurrency_total_ttc = -$remise->multicurrency_total_ttc;

			$lineid = $facligne->insert();
			if ($lineid > 0)
			{
				$result = $this->update_price(1);
				if ($result > 0)
				{
					// Create link between discount and invoice line
					$result = $remise->link_to_invoice($lineid, 0, 'supplier');
					if ($result < 0)
					{
						$this->error = $remise->error;
						$this->db->rollback();
						return -4;
					}

					$this->db->commit();
					return 1;
				} else {
					$this->error = $facligne->error;
					$this->db->rollback();
					return -1;
				}
			} else {
				$this->error = $facligne->error;
				$this->db->rollback();
				return -2;
			}
		} else {
			$this->db->rollback();
			return -3;
		}
	}


	/**
	 *	Delete invoice from database
	 *
	 *  @param      User	$user		    User object
	 *	@param	    int		$notrigger	    1=Does not execute triggers, 0= execute triggers
	 *	@return		int						<0 if KO, >0 if OK
	 */
	public function delete(User $user, $notrigger = 0)
	{
		global $langs, $conf;

		$rowid = $this->id;

		dol_syslog("FactureFournisseur::delete rowid=".$rowid, LOG_DEBUG);

		// TODO Test if there is at least on payment. If yes, refuse to delete.

		$error = 0;
		$this->db->begin();

		if (!$error && !$notrigger)
		{
			// Call trigger
			$result = $this->call_trigger('BILL_SUPPLIER_DELETE', $user);
			if ($result < 0)
			{
				$this->db->rollback();
				return -1;
			}
			// Fin appel triggers
		}

		if (!$error) {
			// If invoice was converted into a discount not yet consumed, we remove discount
			$sql = 'DELETE FROM '.MAIN_DB_PREFIX.'societe_remise_except';
			$sql .= ' WHERE fk_invoice_supplier_source = '.$rowid;
			$sql .= ' AND fk_invoice_supplier_line IS NULL';
			$resql = $this->db->query($sql);

			// If invoice has consumned discounts
			$this->fetch_lines();
			$list_rowid_det = array();
			foreach ($this->lines as $key => $invoiceline) {
				$list_rowid_det[] = $invoiceline->rowid;
			}

			// Consumned discounts are freed
			if (count($list_rowid_det)) {
				$sql = 'UPDATE '.MAIN_DB_PREFIX.'societe_remise_except';
				$sql .= ' SET fk_invoice_supplier = NULL, fk_invoice_supplier_line = NULL';
				$sql .= ' WHERE fk_invoice_supplier_line IN ('.join(',', $list_rowid_det).')';

				dol_syslog(get_class($this)."::delete", LOG_DEBUG);
				if (!$this->db->query($sql)) {
					$error++;
				}
			}
		}

		if (!$error)
		{
			$main = MAIN_DB_PREFIX.'facture_fourn_det';
			$ef = $main."_extrafields";
			$sqlef = "DELETE FROM $ef WHERE fk_object IN (SELECT rowid FROM $main WHERE fk_facture_fourn = $rowid)";
			$resqlef = $this->db->query($sqlef);
			$sql = 'DELETE FROM '.MAIN_DB_PREFIX.'facture_fourn_det WHERE fk_facture_fourn = '.$rowid.';';
			dol_syslog(get_class($this)."::delete", LOG_DEBUG);
			$resql = $this->db->query($sql);
			if ($resqlef && $resql)
			{
				$sql = 'DELETE FROM '.MAIN_DB_PREFIX.'facture_fourn WHERE rowid = '.$rowid;
				dol_syslog(get_class($this)."::delete", LOG_DEBUG);
				$resql2 = $this->db->query($sql);
				if (!$resql2) {
					$error++;
				}
			} else {
				$error++;
			}
		}

		if (!$error)
		{
			// Delete linked object
			$res = $this->deleteObjectLinked();
			if ($res < 0) $error++;
		}

		if (!$error)
		{
			// Delete linked object
			$res = $this->deleteObjectLinked();
			if ($res < 0) $error++;
		}

		if (!$error)
		{
			// Delete record into ECM index (Note that delete is also done when deleting files with the dol_delete_dir_recursive
			$this->deleteEcmFiles();

			// We remove directory
			if ($conf->fournisseur->facture->dir_output)
			{
				include_once DOL_DOCUMENT_ROOT.'/core/lib/files.lib.php';

				$ref = dol_sanitizeFileName($this->ref);
				$dir = $conf->fournisseur->facture->dir_output.'/'.get_exdir($this->id, 2, 0, 0, $this, 'invoice_supplier').$ref;
				$file = $dir."/".$ref.".pdf";
				if (file_exists($file))
				{
					if (!dol_delete_file($file, 0, 0, 0, $this)) // For triggers
					{
						$this->error = 'ErrorFailToDeleteFile';
						$error++;
					}
				}
				if (file_exists($dir))
				{
					$res = @dol_delete_dir_recursive($dir);

					if (!$res)
					{
						$this->error = 'ErrorFailToDeleteDir';
						$error++;
					}
				}
			}
		}

		// Remove extrafields
		if (!$error)
		{
			$result = $this->deleteExtraFields();
			if ($result < 0)
			{
				$error++;
				dol_syslog(get_class($this)."::delete error -4 ".$this->error, LOG_ERR);
			}
		}

		if (!$error)
		{
			dol_syslog(get_class($this)."::delete $this->id by $user->id", LOG_DEBUG);
			$this->db->commit();
			return 1;
		} else {
			$this->error = $this->db->lasterror();
			$this->db->rollback();
			return -$error;
		}
	}


	// phpcs:disable PEAR.NamingConventions.ValidFunctionName.ScopeNotCamelCaps
	/**
	 *  Tag invoice as a paid invoice
	 *
	 *	@param  User	$user       Object user
	 *	@param  string	$close_code	Code indicates whether the class has paid in full while payment is incomplete. Not implementd yet.
	 *	@param  string	$close_note	Comment informs if the class has been paid while payment is incomplete. Not implementd yet.
	 *	@return int         		<0 si ko, >0 si ok
	 */
	public function set_paid($user, $close_code = '', $close_note = '')
	{
		// phpcs:enable
		global $conf, $langs;
		$error = 0;

		$this->db->begin();

		$sql = 'UPDATE '.MAIN_DB_PREFIX.'facture_fourn';
		$sql .= ' SET paye = 1, fk_statut = '.self::STATUS_CLOSED;
		$sql .= ' WHERE rowid = '.$this->id;

		dol_syslog("FactureFournisseur::set_paid", LOG_DEBUG);
		$resql = $this->db->query($sql);
		if ($resql)
		{
			// Call trigger
			$result = $this->call_trigger('BILL_SUPPLIER_PAYED', $user);
			if ($result < 0) $error++;
			// End call triggers
		} else {
			$error++;
			$this->error = $this->db->error();
			dol_print_error($this->db);
		}

		if (!$error)
		{
			$this->db->commit();
			return 1;
		} else {
			$this->db->rollback();
			return -1;
		}
	}


	// phpcs:disable PEAR.NamingConventions.ValidFunctionName.ScopeNotCamelCaps
	/**
	 *	Tag the invoice as not fully paid + trigger call BILL_UNPAYED
	 *	Function used when a direct debit payment is refused,
	 *	or when the invoice was canceled and reopened.
	 *
	 *	@param      User	$user       Object user that change status
	 *	@return     int         		<0 si ok, >0 si ok
	 */
	public function set_unpaid($user)
	{
		// phpcs:enable
		global $conf, $langs;
		$error = 0;

		$this->db->begin();

		$sql = 'UPDATE '.MAIN_DB_PREFIX.'facture_fourn';
		$sql .= ' SET paye=0, fk_statut=1, close_code=null, close_note=null';
		$sql .= ' WHERE rowid = '.$this->id;

		dol_syslog("FactureFournisseur::set_unpaid", LOG_DEBUG);
		$resql = $this->db->query($sql);
		if ($resql)
		{
			// Call trigger
			$result = $this->call_trigger('BILL_SUPPLIER_UNPAYED', $user);
			if ($result < 0) $error++;
			// End call triggers
		} else {
			$error++;
			$this->error = $this->db->lasterror();
			dol_syslog("FactureFournisseur::set_unpaid ".$this->error);
		}

		if (!$error)
		{
			$this->db->commit();
			return 1;
		} else {
			$this->db->rollback();
			return -1;
		}
	}

	/**
	 *	Tag invoice as validated + call trigger BILL_VALIDATE
	 *
	 *	@param	User	$user           Object user that validate
	 *	@param  string	$force_number   Reference to force on invoice
	 *	@param	int		$idwarehouse	Id of warehouse for stock change
	 *  @param	int		$notrigger		1=Does not execute triggers, 0= execute triggers
	 *	@return int 			        <0 if KO, =0 if nothing to do, >0 if OK
	 */
	public function validate($user, $force_number = '', $idwarehouse = 0, $notrigger = 0)
	{
		global $conf, $langs;

		require_once DOL_DOCUMENT_ROOT.'/core/lib/files.lib.php';

		$now = dol_now();

		$error = 0;
		dol_syslog(get_class($this).'::validate user='.$user->id.', force_number='.$force_number.', idwarehouse='.$idwarehouse);

		// Force to have object complete for checks
		$this->fetch_thirdparty();
		$this->fetch_lines();

		// Check parameters
		if ($this->statut > self::STATUS_DRAFT)	// This is to avoid to validate twice (avoid errors on logs and stock management)
		{
			dol_syslog(get_class($this)."::validate no draft status", LOG_WARNING);
			return 0;
		}
		if (preg_match('/^'.preg_quote($langs->trans("CopyOf").' ').'/', $this->ref_supplier))
		{
			$langs->load("errors");
			$this->error = $langs->trans("ErrorFieldFormat", $langs->transnoentities("RefSupplier")).'. '.$langs->trans('RemoveString', $langs->transnoentitiesnoconv("CopyOf"));
			return -1;
		}
		if (count($this->lines) <= 0)
		{
			$langs->load("errors");
			$this->error = $langs->trans("ErrorObjectMustHaveLinesToBeValidated", $this->ref);
			return -1;
		}

		$this->db->begin();

		// Define new ref
		if ($force_number)
		{
			$num = $force_number;
		} elseif (preg_match('/^[\(]?PROV/i', $this->ref) || empty($this->ref)) // empty should not happened, but when it occurs, the test save life
		{
			$num = $this->getNextNumRef($this->thirdparty);
		} else {
			$num = $this->ref;
		}
		$this->newref = dol_sanitizeFileName($num);

		$sql = "UPDATE ".MAIN_DB_PREFIX."facture_fourn";
		$sql .= " SET ref='".$num."', fk_statut = 1, fk_user_valid = ".$user->id.", date_valid = '".$this->db->idate($now)."'";
		$sql .= " WHERE rowid = ".$this->id;

		dol_syslog(get_class($this)."::validate", LOG_DEBUG);
		$resql = $this->db->query($sql);
		if ($resql)
		{
			// Si on incrémente le produit principal et ses composants à la validation de facture fournisseur
			if (!$error && !empty($conf->stock->enabled) && !empty($conf->global->STOCK_CALCULATE_ON_SUPPLIER_BILL))
			{
				require_once DOL_DOCUMENT_ROOT.'/product/stock/class/mouvementstock.class.php';
				$langs->load("agenda");

				$cpt = count($this->lines);
				for ($i = 0; $i < $cpt; $i++)
				{
					if ($this->lines[$i]->fk_product > 0)
					{
						$this->line = $this->lines[$i];
						$mouvP = new MouvementStock($this->db);
						$mouvP->origin = &$this;
						// We increase stock for product
						$up_ht_disc = $this->lines[$i]->pu_ht;
						if (!empty($this->lines[$i]->remise_percent) && empty($conf->global->STOCK_EXCLUDE_DISCOUNT_FOR_PMP)) $up_ht_disc = price2num($up_ht_disc * (100 - $this->lines[$i]->remise_percent) / 100, 'MU');
						if ($this->type == FactureFournisseur::TYPE_CREDIT_NOTE) $result = $mouvP->livraison($user, $this->lines[$i]->fk_product, $idwarehouse, $this->lines[$i]->qty, $up_ht_disc, $langs->trans("InvoiceValidatedInDolibarr", $num));
						else $result = $mouvP->reception($user, $this->lines[$i]->fk_product, $idwarehouse, $this->lines[$i]->qty, $up_ht_disc, $langs->trans("InvoiceValidatedInDolibarr", $num));
						if ($result < 0) { $error++; }
						unset($this->line);
					}
				}
			}

			// Triggers call
			if (!$error && empty($notrigger))
			{
				// Call trigger
				$result = $this->call_trigger('BILL_SUPPLIER_VALIDATE', $user);
				if ($result < 0) $error++;
				// End call triggers
			}

			if (!$error)
			{
				$this->oldref = $this->ref;

				// Rename directory if dir was a temporary ref
				if (preg_match('/^[\(]?PROV/i', $this->ref))
				{
					// Now we rename also files into index
					$sql = 'UPDATE '.MAIN_DB_PREFIX."ecm_files set filename = CONCAT('".$this->db->escape($this->newref)."', SUBSTR(filename, ".(strlen($this->ref) + 1).")), filepath = 'fournisseur/facture/".get_exdir($this->id, 2, 0, 0, $this, 'invoice_supplier').$this->db->escape($this->newref)."'";
					$sql .= " WHERE filename LIKE '".$this->db->escape($this->ref)."%' AND filepath = 'fournisseur/facture/".get_exdir($this->id, 2, 0, 0, $this, 'invoice_supplier').$this->db->escape($this->ref)."' and entity = ".$conf->entity;
					$resql = $this->db->query($sql);
					if (!$resql) { $error++; $this->error = $this->db->lasterror(); }

					// We rename directory ($this->ref = old ref, $num = new ref) in order not to lose the attachments
					$oldref = dol_sanitizeFileName($this->ref);
					$newref = dol_sanitizeFileName($num);
					$dirsource = $conf->fournisseur->facture->dir_output.'/'.get_exdir($this->id, 2, 0, 0, $this, 'invoice_supplier').$oldref;
					$dirdest = $conf->fournisseur->facture->dir_output.'/'.get_exdir($this->id, 2, 0, 0, $this, 'invoice_supplier').$newref;
					if (!$error && file_exists($dirsource))
					{
						dol_syslog(get_class($this)."::validate rename dir ".$dirsource." into ".$dirdest);

						if (@rename($dirsource, $dirdest))
						{
							dol_syslog("Rename ok");
							// Rename docs starting with $oldref with $newref
							$listoffiles = dol_dir_list($conf->fournisseur->facture->dir_output.'/'.get_exdir($this->id, 2, 0, 0, $this, 'invoice_supplier').$newref, 'files', 1, '^'.preg_quote($oldref, '/'));
							foreach ($listoffiles as $fileentry)
							{
								$dirsource = $fileentry['name'];
								$dirdest = preg_replace('/^'.preg_quote($oldref, '/').'/', $newref, $dirsource);
								$dirsource = $fileentry['path'].'/'.$dirsource;
								$dirdest = $fileentry['path'].'/'.$dirdest;
								@rename($dirsource, $dirdest);
							}
						}
					}
				}
			}

			// Set new ref and define current statut
			if (!$error)
			{
				$this->ref = $num;
				$this->statut = self::STATUS_VALIDATED;
				//$this->date_validation=$now; this is stored into log table
			}

			if (!$error)
			{
				$this->db->commit();
				return 1;
			} else {
				$this->db->rollback();
				return -1;
			}
		} else {
			$this->error = $this->db->error();
			$this->db->rollback();
			return -1;
		}
	}

	/**
	 *	Set draft status
	 *
	 *	@param	User	$user			Object user that modify
	 *	@param	int		$idwarehouse	Id warehouse to use for stock change.
	 *	@return	int						<0 if KO, >0 if OK
	 */
	public function setDraft($user, $idwarehouse = -1)
	{
		// phpcs:enable
		global $conf, $langs;

		$error = 0;

		if ($this->statut == self::STATUS_DRAFT)
		{
			dol_syslog(__METHOD__." already draft status", LOG_WARNING);
			return 0;
		}

		dol_syslog(__METHOD__, LOG_DEBUG);

		$this->db->begin();

		$sql = "UPDATE ".MAIN_DB_PREFIX."facture_fourn";
		$sql .= " SET fk_statut = ".self::STATUS_DRAFT;
		$sql .= " WHERE rowid = ".$this->id;

		$result = $this->db->query($sql);
		if ($result)
		{
			if (!$error)
			{
				$this->oldcopy = clone $this;
			}

			// Si on incremente le produit principal et ses composants a la validation de facture fournisseur, on decremente
			if ($result >= 0 && !empty($conf->stock->enabled) && !empty($conf->global->STOCK_CALCULATE_ON_SUPPLIER_BILL))
			{
				require_once DOL_DOCUMENT_ROOT.'/product/stock/class/mouvementstock.class.php';
				$langs->load("agenda");

				$cpt = count($this->lines);
				for ($i = 0; $i < $cpt; $i++)
				{
					if ($this->lines[$i]->fk_product > 0)
					{
						$mouvP = new MouvementStock($this->db);
						$mouvP->origin = &$this;
						// We increase stock for product
						if ($this->type == FactureFournisseur::TYPE_CREDIT_NOTE) $result = $mouvP->reception($user, $this->lines[$i]->fk_product, $idwarehouse, $this->lines[$i]->qty, $this->lines[$i]->subprice, $langs->trans("InvoiceBackToDraftInDolibarr", $this->ref));
						else $result = $mouvP->livraison($user, $this->lines[$i]->fk_product, $idwarehouse, $this->lines[$i]->qty, $this->lines[$i]->subprice, $langs->trans("InvoiceBackToDraftInDolibarr", $this->ref));
					}
				}
			}
			// Triggers call
			if (!$error && empty($notrigger))
			{
				// Call trigger
				$result = $this->call_trigger('BILL_SUPPLIER_UNVALIDATE', $user);
				if ($result < 0) $error++;
				// End call triggers
			}
			if ($error == 0)
			{
				$this->db->commit();
				return 1;
			} else {
				$this->db->rollback();
				return -1;
			}
		} else {
			$this->error = $this->db->error();
			$this->db->rollback();
			return -1;
		}
	}


	/**
	 *	Adds an invoice line (associated with no predefined product/service)
	 *	The parameters are already supposed to be correct and with final values when calling
	 *	this method. Also, for the VAT rate, it must already have been defined by the caller by
	 *	by the get_default_tva method(vendor_company, buying company, idprod) and the desc must
	 *	already have the right value (the caller has to manage the multilanguage).
	 *
	 *	@param    	string	$desc            	Description of the line
	 *	@param    	double	$pu              	Unit price (HT or TTC according to price_base_type, > 0 even for credit note)
	 *	@param    	double	$txtva           	Force Vat rate to use, -1 for auto.
	 *	@param		double	$txlocaltax1		LocalTax1 Rate
	 *	@param		double	$txlocaltax2		LocalTax2 Rate
	 *	@param    	double	$qty             	Quantity
	 *	@param    	int		$fk_product      	Product/Service ID predefined
	 *	@param    	double	$remise_percent  	Percentage discount of the line
	 *	@param    	integer	$date_start      	Service start date
	 * 	@param    	integer	$date_end        	Service expiry date
	 * 	@param    	string	$ventil          	Accounting breakdown code
	 *	@param    	int		$info_bits			Line type bits
	 *	@param    	string	$price_base_type 	HT or TTC
	 *	@param		int		$type				Type of line (0=product, 1=service)
	 *  @param      int		$rang            	Position of line
	 *  @param		int		$notrigger			Disable triggers
	 *  @param		array	$array_options		extrafields array
	 * 	@param 		string	$fk_unit 			Code of the unit to use. Null to use the default one
	 *  @param      int     $origin_id          id origin document
	 *  @param		double	$pu_ht_devise		Amount in currency
	 *  @param		string	$ref_supplier		Supplier ref
	 *  @param      string  $special_code       Special code
	 *  @param		int		$fk_parent_line		Parent line id
	 *	@return    	int             			>0 if OK, <0 if KO
	 */
	public function addline($desc, $pu, $txtva, $txlocaltax1, $txlocaltax2, $qty, $fk_product = 0, $remise_percent = 0, $date_start = '', $date_end = '', $ventil = 0, $info_bits = '', $price_base_type = 'HT', $type = 0, $rang = -1, $notrigger = false, $array_options = 0, $fk_unit = null, $origin_id = 0, $pu_ht_devise = 0, $ref_supplier = '', $special_code = '', $fk_parent_line = 0)
	{
		global $langs, $mysoc, $conf;

		dol_syslog(get_class($this)."::addline $desc,$pu,$qty,$txtva,$fk_product,$remise_percent,$date_start,$date_end,$ventil,$info_bits,$price_base_type,$type,$fk_unit", LOG_DEBUG);
		include_once DOL_DOCUMENT_ROOT.'/core/lib/price.lib.php';

		if ($this->statut == self::STATUS_DRAFT)
		{
			// Clean parameters
			if (empty($remise_percent)) $remise_percent = 0;
			if (empty($qty)) $qty = 0;
			if (empty($info_bits)) $info_bits = 0;
			if (empty($rang)) $rang = 0;
			if (empty($ventil)) $ventil = 0;
			if (empty($txtva)) $txtva = 0;
			if (empty($txlocaltax1)) $txlocaltax1 = 0;
			if (empty($txlocaltax2)) $txlocaltax2 = 0;

			$remise_percent = price2num($remise_percent);
			$qty = price2num($qty);
			$pu = price2num($pu);
			if (!preg_match('/\((.*)\)/', $txtva)) {
				$txtva = price2num($txtva); // $txtva can have format '5,1' or '5.1' or '5.1(XXX)', we must clean only if '5,1'
			}
			$txlocaltax1 = price2num($txlocaltax1);
			$txlocaltax2 = price2num($txlocaltax2);

			if ($date_start && $date_end && $date_start > $date_end) {
				$langs->load("errors");
				$this->error = $langs->trans('ErrorStartDateGreaterEnd');
				return -1;
			}

			$this->db->begin();

			if ($fk_product > 0)
			{
				if (!empty($conf->global->SUPPLIER_INVOICE_WITH_PREDEFINED_PRICES_ONLY))
				{
					// Check quantity is enough
					dol_syslog(get_class($this)."::addline we check supplier prices fk_product=".$fk_product." qty=".$qty." ref_supplier=".$ref_supplier);
					$prod = new Product($this->db, $fk_product);
					if ($prod->fetch($fk_product) > 0)
					{
						$product_type = $prod->type;
						$label = $prod->label;
						$fk_prod_fourn_price = 0;

						// We use 'none' instead of $ref_supplier, because $ref_supplier may not exists anymore. So we will take the first supplier price ok.
						// If we want a dedicated supplier price, we must provide $fk_prod_fourn_price.
						$result = $prod->get_buyprice($fk_prod_fourn_price, $qty, $fk_product, 'none', ($this->fk_soc ? $this->fk_soc : $this->socid)); // Search on couple $fk_prod_fourn_price/$qty first, then on triplet $qty/$fk_product/$ref_supplier/$this->fk_soc
						if ($result > 0)
						{
							if (empty($pu)) $pu = $prod->fourn_pu; // Unit price supplier price set by get_buyprice
							$ref_supplier = $prod->ref_supplier; // Ref supplier price set by get_buyprice
							// is remise percent not keyed but present for the product we add it
							if ($remise_percent == 0 && $prod->remise_percent != 0)
								$remise_percent = $prod->remise_percent;
						}
						if ($result == 0)                   // If result == 0, we failed to found the supplier reference price
						{
							$langs->load("errors");
							$this->error = "Ref ".$prod->ref." ".$langs->trans("ErrorQtyTooLowForThisSupplier");
							$this->db->rollback();
							dol_syslog(get_class($this)."::addline we did not found supplier price, so we can't guess unit price");
							//$pu    = $prod->fourn_pu;     // We do not overwrite unit price
							//$ref   = $prod->ref_fourn;    // We do not overwrite ref supplier price
							return -1;
						}
						if ($result == -1)
						{
							$langs->load("errors");
							$this->error = "Ref ".$prod->ref." ".$langs->trans("ErrorQtyTooLowForThisSupplier");
							$this->db->rollback();
							dol_syslog(get_class($this)."::addline result=".$result." - ".$this->error, LOG_DEBUG);
							return -1;
						}
						if ($result < -1)
						{
							$this->error = $prod->error;
							$this->db->rollback();
							dol_syslog(get_class($this)."::addline result=".$result." - ".$this->error, LOG_ERR);
							return -1;
						}
					} else {
						$this->error = $prod->error;
						$this->db->rollback();
						return -1;
					}
				}
			} else {
				$product_type = $type;
			}

			if (!empty($conf->multicurrency->enabled) && $pu_ht_devise > 0) {
				$pu = 0;
			}

			$localtaxes_type = getLocalTaxesFromRate($txtva, 0, $mysoc, $this->thirdparty);

			// Clean vat code
			$reg = array();
			$vat_src_code = '';
			if (preg_match('/\((.*)\)/', $txtva, $reg))
			{
				$vat_src_code = $reg[1];
				$txtva = preg_replace('/\s*\(.*\)/', '', $txtva); // Remove code into vatrate.
			}

			// Calcul du total TTC et de la TVA pour la ligne a partir de
			// qty, pu, remise_percent et txtva
			// TRES IMPORTANT: C'est au moment de l'insertion ligne qu'on doit stocker
			// la part ht, tva et ttc, et ce au niveau de la ligne qui a son propre taux tva.

			$tabprice = calcul_price_total($qty, $pu, $remise_percent, $txtva, $txlocaltax1, $txlocaltax2, 0, $price_base_type, $info_bits, $type, $this->thirdparty, $localtaxes_type, 100, $this->multicurrency_tx, $pu_ht_devise);
			$total_ht  = $tabprice[0];
			$total_tva = $tabprice[1];
			$total_ttc = $tabprice[2];
			$total_localtax1 = $tabprice[9];
			$total_localtax2 = $tabprice[10];
			$pu_ht = $tabprice[3];

			// MultiCurrency
			$multicurrency_total_ht  = $tabprice[16];
			$multicurrency_total_tva = $tabprice[17];
			$multicurrency_total_ttc = $tabprice[18];
			$pu_ht_devise = $tabprice[19];

			// Check parameters
			if ($type < 0) return -1;

			if ($rang < 0)
			{
				$rangmax = $this->line_max();
				$rang = $rangmax + 1;
			}

			// Insert line
			$this->line = new SupplierInvoiceLine($this->db);

			$this->line->context = $this->context;

			$this->line->fk_facture_fourn = $this->id;
			//$this->line->label=$label;	// deprecated
			$this->line->desc = $desc;
			$this->line->ref_supplier = $ref_supplier;

			$this->line->qty = ($this->type == self::TYPE_CREDIT_NOTE ?abs($qty) : $qty); // For credit note, quantity is always positive and unit price negative
			$this->line->subprice = ($this->type == self::TYPE_CREDIT_NOTE ?-abs($pu_ht) : $pu_ht); // For credit note, unit price always negative, always positive otherwise

			$this->line->vat_src_code = $vat_src_code;
			$this->line->tva_tx = $txtva;
			$this->line->localtax1_tx = ($total_localtax1 ? $localtaxes_type[1] : 0);
			$this->line->localtax2_tx = ($total_localtax2 ? $localtaxes_type[3] : 0);
			$this->line->localtax1_type = empty($localtaxes_type[0]) ? '' : $localtaxes_type[0];
			$this->line->localtax2_type = empty($localtaxes_type[2]) ? '' : $localtaxes_type[2];

			$this->line->total_ht = (($this->type == self::TYPE_CREDIT_NOTE || $qty < 0) ?-abs($total_ht) : $total_ht); // For credit note and if qty is negative, total is negative
			$this->line->total_tva = (($this->type == self::TYPE_CREDIT_NOTE || $qty < 0) ?-abs($total_tva) : $total_tva);
			$this->line->total_localtax1 = (($this->type == self::TYPE_CREDIT_NOTE || $qty < 0) ?-abs($total_localtax1) : $total_localtax1);
			$this->line->total_localtax2 = (($this->type == self::TYPE_CREDIT_NOTE || $qty < 0) ?-abs($total_localtax2) : $total_localtax2);
			$this->line->total_ttc = (($this->type == self::TYPE_CREDIT_NOTE || $qty < 0) ?-abs($total_ttc) : $total_ttc);

			$this->line->fk_product = $fk_product;
			$this->line->product_type = $type;
			$this->line->remise_percent = $remise_percent;
			$this->line->date_start = $date_start;
			$this->line->date_end = $date_end;
			$this->line->ventil = $ventil;
			$this->line->rang = $rang;
			$this->line->info_bits = $info_bits;

			$this->line->special_code = ((string) $special_code != '' ? $special_code : $this->special_code);
			$this->line->fk_parent_line = $fk_parent_line;
			$this->line->origin = $this->origin;
			$this->line->origin_id = $origin_id;
			$this->line->fk_unit = $fk_unit;

			// Multicurrency
			$this->line->fk_multicurrency = $this->fk_multicurrency;
			$this->line->multicurrency_code = $this->multicurrency_code;
			$this->line->multicurrency_subprice		= $pu_ht_devise;
			$this->line->multicurrency_total_ht 	= $multicurrency_total_ht;
			$this->line->multicurrency_total_tva 	= $multicurrency_total_tva;
			$this->line->multicurrency_total_ttc 	= $multicurrency_total_ttc;

			if (is_array($array_options) && count($array_options) > 0) {
				$this->line->array_options = $array_options;
			}

			$result = $this->line->insert($notrigger);
			if ($result > 0)
			{
				// Reorder if child line
				if (!empty($fk_parent_line)) $this->line_order(true, 'DESC');

				// Mise a jour informations denormalisees au niveau de la facture meme
				$result = $this->update_price(1, 'auto', 0, $this->thirdparty); // The addline method is designed to add line from user input so total calculation with update_price must be done using 'auto' mode.
				if ($result > 0)
				{
					$this->db->commit();
					return $this->line->id;
				} else {
					$this->error = $this->db->error();
					$this->db->rollback();
					return -1;
				}
			} else {
				$this->error = $this->line->error;
				$this->errors = $this->line->errors;
				$this->db->rollback();
				return -2;
			}
		} else {
			return 0;
		}
	}

	/**
	 * Update a line detail into database
	 *
	 * @param     	int			$id            		Id of line invoice
	 * @param     	string		$desc         		Description of line
	 * @param     	double		$pu          		Prix unitaire (HT ou TTC selon price_base_type)
	 * @param     	double		$vatrate       		VAT Rate (Can be '8.5', '8.5 (ABC)')
	 * @param		double		$txlocaltax1		LocalTax1 Rate
	 * @param		double		$txlocaltax2		LocalTax2 Rate
	 * @param     	double		$qty           		Quantity
	 * @param     	int			$idproduct			Id produit
	 * @param	  	double		$price_base_type	HT or TTC
	 * @param	  	int			$info_bits			Miscellaneous informations of line
	 * @param		int			$type				Type of line (0=product, 1=service)
	 * @param     	double		$remise_percent  	Percentage discount of the line
	 * @param		int			$notrigger			Disable triggers
	 * @param      	integer 	$date_start     	Date start of service
	 * @param      	integer     $date_end       	Date end of service
	 * @param		array		$array_options		extrafields array
	 * @param 		string		$fk_unit 			Code of the unit to use. Null to use the default one
	 * @param		double		$pu_ht_devise		Amount in currency
	 * @param		string		$ref_supplier		Supplier ref
	 * @return    	int           					<0 if KO, >0 if OK
	 */
	public function updateline($id, $desc, $pu, $vatrate, $txlocaltax1 = 0, $txlocaltax2 = 0, $qty = 1, $idproduct = 0, $price_base_type = 'HT', $info_bits = 0, $type = 0, $remise_percent = 0, $notrigger = false, $date_start = '', $date_end = '', $array_options = 0, $fk_unit = null, $pu_ht_devise = 0, $ref_supplier = '')
	{
		global $mysoc, $langs;

		dol_syslog(get_class($this)."::updateline $id,$desc,$pu,$vatrate,$qty,$idproduct,$price_base_type,$info_bits,$type,$remise_percent,$notrigger,$date_start,$date_end,$fk_unit,$pu_ht_devise,$ref_supplier", LOG_DEBUG);
		include_once DOL_DOCUMENT_ROOT.'/core/lib/price.lib.php';

		$pu = price2num($pu);
		$qty = price2num($qty);
		$remise_percent = price2num($remise_percent);
		$pu_ht_devise = price2num($pu_ht_devise);

		// Check parameters
		//if (! is_numeric($pu) || ! is_numeric($qty)) return -1;
		if ($type < 0) return -1;

		if ($date_start && $date_end && $date_start > $date_end) {
			$langs->load("errors");
			$this->error = $langs->trans('ErrorStartDateGreaterEnd');
			return -1;
		}

		// Clean parameters
		if (empty($vatrate)) $vatrate = 0;
		if (empty($txlocaltax1)) $txlocaltax1 = 0;
		if (empty($txlocaltax2)) $txlocaltax2 = 0;

		$txlocaltax1 = price2num($txlocaltax1);
		$txlocaltax2 = price2num($txlocaltax2);

		// Calcul du total TTC et de la TVA pour la ligne a partir de
		// qty, pu, remise_percent et txtva
		// TRES IMPORTANT: C'est au moment de l'insertion ligne qu'on doit stocker
		// la part ht, tva et ttc, et ce au niveau de la ligne qui a son propre taux tva.

		$localtaxes_type = getLocalTaxesFromRate($vatrate, 0, $mysoc, $this->thirdparty);

		$reg = array();

		// Clean vat code
		$vat_src_code = '';
		if (preg_match('/\((.*)\)/', $vatrate, $reg))
		{
			$vat_src_code = $reg[1];
			$vatrate = preg_replace('/\s*\(.*\)/', '', $vatrate); // Remove code into vatrate.
		}

		$tabprice = calcul_price_total($qty, $pu, $remise_percent, $vatrate, $txlocaltax1, $txlocaltax2, 0, $price_base_type, $info_bits, $type, $this->thirdparty, $localtaxes_type, 100, $this->multicurrency_tx, $pu_ht_devise);
		$total_ht  = $tabprice[0];
		$total_tva = $tabprice[1];
		$total_ttc = $tabprice[2];
		$pu_ht  = $tabprice[3];
		$pu_tva = $tabprice[4];
		$pu_ttc = $tabprice[5];
		$total_localtax1 = $tabprice[9];
		$total_localtax2 = $tabprice[10];

		// MultiCurrency
		$multicurrency_total_ht = $tabprice[16];
		$multicurrency_total_tva = $tabprice[17];
		$multicurrency_total_ttc = $tabprice[18];
		$pu_ht_devise = $tabprice[19];

		if (empty($info_bits)) $info_bits = 0;

		if ($idproduct)
		{
			$product = new Product($this->db);
			$result = $product->fetch($idproduct);
			$product_type = $product->type;
		} else {
			$product_type = $type;
		}

		//Fetch current line from the database and then clone the object and set it in $oldline property
		$line = new SupplierInvoiceLine($this->db);
		$line->fetch($id);
		$line->fetch_optionals();

		$staticline = clone $line;

		$line->oldline = $staticline;
		$line->context = $this->context;

		$line->description = $desc;
		$line->subprice = $pu_ht;
		$line->pu_ht = $pu_ht;
		$line->pu_ttc = $pu_ttc;
		$line->qty = $qty;
		$line->remise_percent = $remise_percent;
		$line->ref_supplier = $ref_supplier;

		$line->date_start = $date_start;
		$line->date_end = $date_end;

		$line->vat_src_code = $vat_src_code;
		$line->tva_tx = $vatrate;
		$line->localtax1_tx = $txlocaltax1;
		$line->localtax2_tx = $txlocaltax2;
		$line->localtax1_type = empty($localtaxes_type[0]) ? '' : $localtaxes_type[0];
		$line->localtax2_type = empty($localtaxes_type[2]) ? '' : $localtaxes_type[2];
		$line->total_ht = (($this->type == self::TYPE_CREDIT_NOTE || $qty < 0) ?-abs($total_ht) : $total_ht);
		$line->total_tva = (($this->type == self::TYPE_CREDIT_NOTE || $qty < 0) ?-abs($total_tva) : $total_tva);
		$line->total_localtax1 = $total_localtax1;
		$line->total_localtax2 = $total_localtax2;
		$line->total_ttc = (($this->type == self::TYPE_CREDIT_NOTE || $qty < 0) ?-abs($total_ttc) : $total_ttc);
		$line->fk_product = $idproduct;
		$line->product_type = $product_type;
		$line->info_bits = $info_bits;
		$line->fk_unit = $fk_unit;

		if (is_array($array_options) && count($array_options) > 0) {
			// We replace values in this->line->array_options only for entries defined into $array_options
			foreach ($array_options as $key => $value) {
				$line->array_options[$key] = $array_options[$key];
			}
		}

		// Multicurrency
		$line->multicurrency_subprice = $pu_ht_devise;
		$line->multicurrency_total_ht = $multicurrency_total_ht;
		$line->multicurrency_total_tva 	= $multicurrency_total_tva;
		$line->multicurrency_total_ttc 	= $multicurrency_total_ttc;

		$res = $line->update($notrigger);

		if ($res < 1) {
			$this->errors[] = $line->error;
		} else {
			// Update total price into invoice record
			$res = $this->update_price('', 'auto', 0, $this->thirdparty);
		}

		return $res;
	}

	/**
	 * 	Delete a detail line from database
	 *
	 * 	@param  int		$rowid      	Id of line to delete
	 *	@param	int		$notrigger		1=Does not execute triggers, 0= execute triggers
	 * 	@return	int						<0 if KO, >0 if OK
	 */
	public function deleteline($rowid, $notrigger = 0)
	{
		if (!$rowid) {
			$rowid = $this->id;
		}

		$this->db->begin();

		// Libere remise liee a ligne de facture
		$sql = 'UPDATE '.MAIN_DB_PREFIX.'societe_remise_except';
		$sql .= ' SET fk_invoice_supplier_line = NULL';
		$sql .= ' WHERE fk_invoice_supplier_line = '.$rowid;

		dol_syslog(get_class($this)."::deleteline", LOG_DEBUG);
		$result = $this->db->query($sql);
		if (!$result)
		{
			$this->error = $this->db->error();
			$this->db->rollback();
			return -2;
		}

		$line = new SupplierInvoiceLine($this->db);

		if ($line->fetch($rowid) < 1) {
			return -1;
		}

		$res = $line->delete($notrigger);

		if ($res < 1) {
			$this->errors[] = $line->error;
			$this->db->rollback();
			return -3;
		} else {
			$res = $this->update_price();

			if ($res > 0)
			{
				$this->db->commit();
				return 1;
			} else {
				$this->db->rollback();
				$this->error = $this->db->lasterror();
				return -4;
			}
<<<<<<< HEAD
		}
	}


	/**
	 *	Loads the info order information into the invoice object
	 *
	 *	@param  int		$id       	Id of the invoice to load
	 *	@return	void
	 */
	public function info($id)
	{
		$sql = 'SELECT c.rowid, datec, tms as datem, ';
		$sql .= ' fk_user_author, fk_user_modif, fk_user_valid';
		$sql .= ' FROM '.MAIN_DB_PREFIX.'facture_fourn as c';
		$sql .= ' WHERE c.rowid = '.$id;

		$result = $this->db->query($sql);
		if ($result)
		{
			if ($this->db->num_rows($result))
			{
				$obj = $this->db->fetch_object($result);
				$this->id = $obj->rowid;
				if ($obj->fk_user_author)
				{
					$cuser = new User($this->db);
					$cuser->fetch($obj->fk_user_author);
					$this->user_creation = $cuser;
				}
				if ($obj->fk_user_valid)
				{
					$vuser = new User($this->db);
					$vuser->fetch($obj->fk_user_valid);
					$this->user_validation = $vuser;
				}
				if ($obj->fk_user_modif)
				{
					$muser = new User($this->db);
					$muser->fetch($obj->fk_user_modif);
					$this->user_modification = $muser;
				}
				$this->date_creation     = $this->db->idate($obj->datec);
				$this->date_modification = $this->db->idate($obj->datem);
				//$this->date_validation   = $obj->datev; // This field is not available. Should be store into log table and using this function should be replaced with showing content of log (like for supplier orders)
			}
			$this->db->free($result);
		} else {
			dol_print_error($this->db);
		}
	}

	// phpcs:disable PEAR.NamingConventions.ValidFunctionName.ScopeNotCamelCaps
	/**
	 *	Return list of replaceable invoices
	 *	Status valid or abandoned for other reason + not paid + no payment + not already replaced
	 *
	 *	@param      int		$socid		Thirdparty id
	 *	@return    	array|int			Table of invoices ('id'=>id, 'ref'=>ref, 'status'=>status, 'paymentornot'=>0/1)
	 *                                  <0 if error
	 */
	public function list_replacable_supplier_invoices($socid = 0)
	{
		// phpcs:enable
		global $conf;

		$return = array();

		$sql = "SELECT f.rowid as rowid, f.ref, f.fk_statut,";
		$sql .= " ff.rowid as rowidnext";
		$sql .= " FROM ".MAIN_DB_PREFIX."facture_fourn as f";
		$sql .= " LEFT JOIN ".MAIN_DB_PREFIX."paiementfourn_facturefourn as pf ON f.rowid = pf.fk_facturefourn";
		$sql .= " LEFT JOIN ".MAIN_DB_PREFIX."facture_fourn as ff ON f.rowid = ff.fk_facture_source";
		$sql .= " WHERE (f.fk_statut = ".self::STATUS_VALIDATED." OR (f.fk_statut = ".self::STATUS_ABANDONED." AND f.close_code = '".self::CLOSECODE_ABANDONED."'))";
		$sql .= " AND f.entity = ".$conf->entity;
		$sql .= " AND f.paye = 0"; // Pas classee payee completement
		$sql .= " AND pf.fk_paiementfourn IS NULL"; // Aucun paiement deja fait
		$sql .= " AND ff.fk_statut IS NULL"; // Renvoi vrai si pas facture de remplacement
		if ($socid > 0) $sql .= " AND f.fk_soc = ".$socid;
		$sql .= " ORDER BY f.ref";

		dol_syslog(get_class($this)."::list_replacable_supplier_invoices", LOG_DEBUG);
		$resql = $this->db->query($sql);
		if ($resql)
		{
			while ($obj = $this->db->fetch_object($resql))
			{
				$return[$obj->rowid] = array(
					'id' => $obj->rowid,
					'ref' => $obj->ref,
					'status' => $obj->fk_statut
				);
			}
			//print_r($return);
			return $return;
		} else {
			$this->error = $this->db->error();
			return -1;
		}
	}

	// phpcs:disable PEAR.NamingConventions.ValidFunctionName.ScopeNotCamelCaps
	/**
	 *	Return list of qualifying invoices for correction by credit note
	 *	Invoices that respect the following rules are returned:
	 *	(validated + payment in progress) or classified (paid in full or paid in part) + not already replaced + not already having
=======
	    }
    }


    /**
     *	Charge les informations d'ordre info dans l'objet facture
     *
     *	@param  int		$id       	Id de la facture a charger
     *	@return	void
     */
    public function info($id)
    {
        $sql = 'SELECT c.rowid, datec, tms as datem, ';
        $sql .= ' fk_user_author, fk_user_modif, fk_user_valid';
        $sql .= ' FROM '.MAIN_DB_PREFIX.'facture_fourn as c';
        $sql .= ' WHERE c.rowid = '.$id;

        $result = $this->db->query($sql);
        if ($result)
        {
            if ($this->db->num_rows($result))
            {
                $obj = $this->db->fetch_object($result);
                $this->id = $obj->rowid;
                if ($obj->fk_user_author)
                {
                    $cuser = new User($this->db);
                    $cuser->fetch($obj->fk_user_author);
                    $this->user_creation = $cuser;
                }
                if ($obj->fk_user_valid)
                {
                    $vuser = new User($this->db);
                    $vuser->fetch($obj->fk_user_valid);
                    $this->user_validation = $vuser;
                }
                if ($obj->fk_user_modif)
                {
                    $muser = new User($this->db);
                    $muser->fetch($obj->fk_user_modif);
                    $this->user_modification = $muser;
                }
                $this->date_creation     = $this->db->jdate($obj->datec);
                $this->date_modification = $this->db->jdate($obj->datem);
                //$this->date_validation   = $obj->datev; // This field is not available. Should be store into log table and using this function should be replaced with showing content of log (like for supplier orders)
            }
            $this->db->free($result);
        }
        else
        {
            dol_print_error($this->db);
        }
    }

    // phpcs:disable PEAR.NamingConventions.ValidFunctionName.ScopeNotCamelCaps
    /**
	 *	Renvoi liste des factures remplacables
	 *	Statut validee ou abandonnee pour raison autre + non payee + aucun paiement + pas deja remplacee
>>>>>>> efb9d184
	 *
	 *	@param		int		$socid		Thirdparty id
	 *	@return    	array|int			Table of invoices ($id => array('ref'=>,'paymentornot'=>,'status'=>,'paye'=>)
	 *                                  <0 if error
	 */
	public function list_qualified_avoir_supplier_invoices($socid = 0)
	{
		// phpcs:enable
		global $conf;

		$return = array();

		$sql = "SELECT f.rowid as rowid, f.ref, f.fk_statut, f.type, f.paye, pf.fk_paiementfourn";
		$sql .= " FROM ".MAIN_DB_PREFIX."facture_fourn as f";
		$sql .= " LEFT JOIN ".MAIN_DB_PREFIX."paiementfourn_facturefourn as pf ON f.rowid = pf.fk_facturefourn";
		$sql .= " WHERE f.entity = ".$conf->entity;
		$sql .= " AND f.fk_statut in (".self::STATUS_VALIDATED.",".self::STATUS_CLOSED.")";
		$sql .= " AND NOT EXISTS (SELECT rowid from ".MAIN_DB_PREFIX."facture_fourn as ff WHERE f.rowid = ff.fk_facture_source";
		$sql .= " AND ff.type=".self::TYPE_REPLACEMENT.")";
		$sql .= " AND f.type != ".self::TYPE_CREDIT_NOTE; // Type non 2 si facture non avoir
		if ($socid > 0) $sql .= " AND f.fk_soc = ".$socid;
		$sql .= " ORDER BY f.ref";

		dol_syslog(get_class($this)."::list_qualified_avoir_supplier_invoices", LOG_DEBUG);
		$resql = $this->db->query($sql);
		if ($resql)
		{
			while ($obj = $this->db->fetch_object($resql))
			{
				$qualified = 0;
				if ($obj->fk_statut == self::STATUS_VALIDATED) $qualified = 1;
				if ($obj->fk_statut == self::STATUS_CLOSED) $qualified = 1;
				if ($qualified)
				{
					$paymentornot = ($obj->fk_paiementfourn ? 1 : 0);
					$return[$obj->rowid] = array('ref'=>$obj->ref, 'status'=>$obj->fk_statut, 'type'=>$obj->type, 'paye'=>$obj->paye, 'paymentornot'=>$paymentornot);
				}
			}

			return $return;
		} else {
			$this->error = $this->db->error();
			return -1;
		}
	}

	// phpcs:disable PEAR.NamingConventions.ValidFunctionName.ScopeNotCamelCaps
	/**
	 *	Load indicators for dashboard (this->nbtodo and this->nbtodolate)
	 *
	 *	@param      User	$user       Object user
	 *	@return WorkboardResponse|int <0 if KO, WorkboardResponse if OK
	 */
	public function load_board($user)
	{
		// phpcs:enable
		global $conf, $langs;

		$sql = 'SELECT ff.rowid, ff.date_lim_reglement as datefin, ff.fk_statut';
		$sql .= ' FROM '.MAIN_DB_PREFIX.'facture_fourn as ff';
		if (!$user->rights->societe->client->voir && !$user->socid) $sql .= ", ".MAIN_DB_PREFIX."societe_commerciaux as sc";
		$sql .= ' WHERE ff.paye=0';
		$sql .= ' AND ff.fk_statut > 0';
		$sql .= " AND ff.entity = ".$conf->entity;
		if ($user->socid) $sql .= ' AND ff.fk_soc = '.$user->socid;
		if (!$user->rights->societe->client->voir && !$user->socid) $sql .= " AND ff.fk_soc = sc.fk_soc AND sc.fk_user = ".$user->id;

		$resql = $this->db->query($sql);
		if ($resql)
		{
			$langs->load("bills");
			$now = dol_now();

			$response = new WorkboardResponse();
			$response->warning_delay = $conf->facture->fournisseur->warning_delay / 60 / 60 / 24;
			$response->label = $langs->trans("SupplierBillsToPay");
			$response->labelShort = $langs->trans("StatusToPay");

			$response->url = DOL_URL_ROOT.'/fourn/facture/list.php?search_status=1&amp;mainmenu=billing&amp;leftmenu=suppliers_bills';
			$response->img = img_object($langs->trans("Bills"), "bill");

			$facturestatic = new FactureFournisseur($this->db);

			while ($obj = $this->db->fetch_object($resql))
			{
				$response->nbtodo++;

				$facturestatic->date_echeance = $this->db->jdate($obj->datefin);
				$facturestatic->statut = $obj->fk_statut;

				if ($facturestatic->hasDelay()) {
					$response->nbtodolate++;
					$response->url_late = DOL_URL_ROOT.'/fourn/facture/list.php?option=late&mainmenu=billing&leftmenu=suppliers_bills';
				}
			}
			$this->db->free($resql);
			return $response;
		} else {
			dol_print_error($this->db);
			$this->error = $this->db->error();
			return -1;
		}
	}


	/**
	 *	Return clicable name (with picto eventually)
	 *
	 *	@param		int		$withpicto					0=No picto, 1=Include picto into link, 2=Only picto
	 *	@param		string	$option						Where point the link
	 *	@param		int		$max						Max length of shown ref
	 *	@param		int		$short						1=Return just URL
	 *	@param		string	$moretitle					Add more text to title tooltip
	 *  @param	    int   	$notooltip					1=Disable tooltip
	 *  @param      int     $save_lastsearch_value		-1=Auto, 0=No save of lastsearch_values when clicking, 1=Save lastsearch_values whenclicking
	 *  @param		int		$addlinktonotes				Add link to show notes
	 * 	@return		string								String with URL
	 */
	public function getNomUrl($withpicto = 0, $option = '', $max = 0, $short = 0, $moretitle = '', $notooltip = 0, $save_lastsearch_value = -1, $addlinktonotes = 0)
	{
		global $langs, $conf, $user;

		$result = '';

		if ($option == 'withdraw') $url = DOL_URL_ROOT.'/compta/facture/prelevement.php?facid='.$this->id.'&type=bank-transfer';
		elseif ($option == 'document')	$url = DOL_URL_ROOT.'/fourn/facture/document.php?facid='.$this->id;
		else $url = DOL_URL_ROOT.'/fourn/facture/card.php?facid='.$this->id;

		if ($short) return $url;

		if ($option !== 'nolink')
		{
			// Add param to save lastsearch_values or not
			$add_save_lastsearch_values = ($save_lastsearch_value == 1 ? 1 : 0);
			if ($save_lastsearch_value == -1 && preg_match('/list\.php/', $_SERVER["PHP_SELF"])) $add_save_lastsearch_values = 1;
			if ($add_save_lastsearch_values) $url .= '&save_lastsearch_values=1';
		}

		$picto = $this->picto;
		if ($this->type == self::TYPE_REPLACEMENT) $picto .= 'r'; // Replacement invoice
		if ($this->type == self::TYPE_CREDIT_NOTE) $picto .= 'a'; // Credit note
		if ($this->type == self::TYPE_DEPOSIT)     $picto .= 'd'; // Deposit invoice

		$label = img_picto('', $this->picto).' <u class="paddingrightonly">'.$langs->trans("SupplierInvoice").'</u>';
		if ($this->type == self::TYPE_REPLACEMENT) $label = '<u class="paddingrightonly">'.$langs->transnoentitiesnoconv("InvoiceReplace").'</u>';
		elseif ($this->type == self::TYPE_CREDIT_NOTE) $label = '<u class="paddingrightonly">'.$langs->transnoentitiesnoconv("CreditNote").'</u>';
		elseif ($this->type == self::TYPE_DEPOSIT)     $label = '<u class="paddingrightonly">'.$langs->transnoentitiesnoconv("Deposit").'</u>';
		if (isset($this->status)) {
			$alreadypaid = -1;
			$label .= ' '.$this->getLibStatut(5, $alreadypaid);
		}
		if (!empty($this->ref))
			$label .= '<br><b>'.$langs->trans('Ref').':</b> '.$this->ref;
		if (!empty($this->ref_supplier))
			$label .= '<br><b>'.$langs->trans('RefSupplier').':</b> '.$this->ref_supplier;
		if (!empty($this->label))
			$label .= '<br><b>'.$langs->trans('Label').':</b> '.$this->label;
		if (!empty($this->date))
			$label .= '<br><b>'.$langs->trans('Date').':</b> '.dol_print_date($this->date, 'day');
		if (!empty($this->total_ht))
			$label .= '<br><b>'.$langs->trans('AmountHT').':</b> '.price($this->total_ht, 0, $langs, 0, -1, -1, $conf->currency);
		if (!empty($this->total_tva))
			$label .= '<br><b>'.$langs->trans('AmountVAT').':</b> '.price($this->total_tva, 0, $langs, 0, -1, -1, $conf->currency);
		if (!empty($this->total_ttc))
			$label .= '<br><b>'.$langs->trans('AmountTTC').':</b> '.price($this->total_ttc, 0, $langs, 0, -1, -1, $conf->currency);
		if ($moretitle) $label .= ' - '.$moretitle;
		if (isset($this->statut) && isset($this->alreadypaid)) {
			$label .= '<br><b>'.$langs->trans("Status").":</b> ".$this->getLibStatut(5, $this->alreadypaid);
		}

		$ref = $this->ref;
		if (empty($ref)) $ref = $this->id;

		$linkclose = '';
		if (empty($notooltip))
		{
			if (!empty($conf->global->MAIN_OPTIMIZEFORTEXTBROWSER))
			{
				$label = $langs->trans("ShowSupplierInvoice");
				$linkclose .= ' alt="'.dol_escape_htmltag($label, 1).'"';
			}
			$linkclose .= ' title="'.dol_escape_htmltag($label, 1).'"';
			$linkclose .= ' class="classfortooltip"';
		}

		$linkstart = '<a href="'.$url.'"';
		$linkstart .= $linkclose.'>';
		$linkend = '</a>';

		$result .= $linkstart;
		if ($withpicto) $result .= img_object(($notooltip ? '' : $label), $picto, ($notooltip ? (($withpicto != 2) ? 'class="paddingright"' : '') : 'class="'.(($withpicto != 2) ? 'paddingright ' : '').'classfortooltip"'), 0, 0, $notooltip ? 0 : 1);
		if ($withpicto != 2) $result .= ($max ?dol_trunc($ref, $max) : $ref);
		$result .= $linkend;

		if ($addlinktonotes)
		{
			$txttoshow = ($user->socid > 0 ? $this->note_public : $this->note_private);
			if ($txttoshow)
			{
				$notetoshow = $langs->trans("ViewPrivateNote").':<br>'.dol_string_nohtmltag($txttoshow, 1);
				$result .= ' <span class="note inline-block">';
				$result .= '<a href="'.DOL_URL_ROOT.'/fourn/facture/note.php?id='.$this->id.'" class="classfortooltip" title="'.dol_escape_htmltag($notetoshow).'">';
				$result .= img_picto('', 'note');
				$result .= '</a>';
				//$result.=img_picto($langs->trans("ViewNote"),'object_generic');
				//$result.='</a>';
				$result .= '</span>';
			}
		}

		return $result;
	}

	 /**
	  *      Return next reference of supplier invoice not already used (or last reference)
	  *      according to numbering module defined into constant INVOICE_SUPPLIER_ADDON_NUMBER
	  *
	  *      @param	   Societe		$soc		Thirdparty object
	  *      @param    string		$mode		'next' for next value or 'last' for last value
	  *      @return   string					free ref or last ref
	  */
	public function getNextNumRef($soc, $mode = 'next')
	{
		global $db, $langs, $conf;
		$langs->load("orders");

		// Clean parameters (if not defined or using deprecated value)
		if (empty($conf->global->INVOICE_SUPPLIER_ADDON_NUMBER)) $conf->global->INVOICE_SUPPLIER_ADDON_NUMBER = 'mod_facture_fournisseur_cactus';

		$mybool = false;

		$file = $conf->global->INVOICE_SUPPLIER_ADDON_NUMBER.".php";
		$classname = $conf->global->INVOICE_SUPPLIER_ADDON_NUMBER;

		// Include file with class
		$dirmodels = array_merge(array('/'), (array) $conf->modules_parts['models']);

		foreach ($dirmodels as $reldir) {
			$dir = dol_buildpath($reldir."core/modules/supplier_invoice/");

			// Load file with numbering class (if found)
			$mybool |= @include_once $dir.$file;
		}

		if ($mybool === false) {
			dol_print_error('', "Failed to include file ".$file);
			return '';
		}

		$obj = new $classname();
		$numref = "";
		$numref = $obj->getNumRef($soc, $this, $mode);

		if ($numref != "")
		{
			return $numref;
		} else {
			$this->error = $obj->error;
			return -1;
		}
	}


	/**
	 *  Initialise an instance with random values.
	 *  Used to build previews or test instances.
	 *	id must be 0 if object instance is a specimen.
	 *
	 *	@param	string		$option		''=Create a specimen invoice with lines, 'nolines'=No lines
	 *  @return	void
	 */
	public function initAsSpecimen($option = '')
	{
		global $langs, $conf;
		include_once DOL_DOCUMENT_ROOT.'/compta/facture/class/facture.class.php';

		$now = dol_now();

		// Load array of products prodids
		$num_prods = 0;
		$prodids = array();

		$sql = "SELECT rowid";
		$sql .= " FROM ".MAIN_DB_PREFIX."product";
		$sql .= " WHERE entity IN (".getEntity('product').")";
		$sql .= $this->db->plimit(100);

		$resql = $this->db->query($sql);
		if ($resql)
		{
			$num_prods = $this->db->num_rows($resql);
			$i = 0;
			while ($i < $num_prods)
			{
				$i++;
				$row = $this->db->fetch_row($resql);
				$prodids[$i] = $row[0];
			}
		}

		// Initialise parametres
		$this->id = 0;
		$this->ref = 'SPECIMEN';
		$this->ref_supplier = 'SUPPLIER_REF_SPECIMEN';
		$this->specimen = 1;
		$this->socid = 1;
		$this->date = $now;
		$this->date_lim_reglement = $this->date + 3600 * 24 * 30;
		$this->cond_reglement_code = 'RECEP';
		$this->mode_reglement_code = 'CHQ';

		$this->note_public = 'This is a comment (public)';
		$this->note_private = 'This is a comment (private)';

		$this->multicurrency_tx = 1;
		$this->multicurrency_code = $conf->currency;

		if (empty($option) || $option != 'nolines')
		{
			// Lines
			$nbp = 5;
			$xnbp = 0;
			while ($xnbp < $nbp)
			{
				$line = new SupplierInvoiceLine($this->db);
				$line->desc = $langs->trans("Description")." ".$xnbp;
				$line->qty = 1;
				$line->subprice = 100;
				$line->pu_ht = 100; // the canelle template use pu_ht and not subprice
				$line->price = 100;
				$line->tva_tx = 19.6;
				$line->localtax1_tx = 0;
				$line->localtax2_tx = 0;
				if ($xnbp == 2)
				{
					$line->total_ht = 50;
					$line->total_ttc = 59.8;
					$line->total_tva = 9.8;
					$line->remise_percent = 50;
				} else {
					$line->total_ht = 100;
					$line->total_ttc = 119.6;
					$line->total_tva = 19.6;
					$line->remise_percent = 0;
				}

				if ($num_prods > 0)
				{
					$prodid = mt_rand(1, $num_prods);
					$line->fk_product = $prodids[$prodid];
				}
				$line->product_type = 0;

				$this->lines[$xnbp] = $line;

				$this->total_ht       += $line->total_ht;
				$this->total_tva      += $line->total_tva;
				$this->total_ttc      += $line->total_ttc;

				$xnbp++;
			}
		}

		$this->amount_ht      = $xnbp * 100;
		$this->total_ht       = $xnbp * 100;
		$this->total_tva      = $xnbp * 19.6;
		$this->total_ttc      = $xnbp * 119.6;
	}

	// phpcs:disable PEAR.NamingConventions.ValidFunctionName.ScopeNotCamelCaps
	/**
	 *      Load indicators for dashboard (this->nbtodo and this->nbtodolate)
	 *
	 *      @return         int     <0 if KO, >0 if OK
	 */
	public function load_state_board()
	{
		// phpcs:enable
		global $conf, $user;

		$this->nb = array();

		$clause = "WHERE";

		$sql = "SELECT count(f.rowid) as nb";
		$sql .= " FROM ".MAIN_DB_PREFIX."facture_fourn as f";
		$sql .= " LEFT JOIN ".MAIN_DB_PREFIX."societe as s ON f.fk_soc = s.rowid";
		if (!$user->rights->societe->client->voir && !$user->socid)
		{
			$sql .= " LEFT JOIN ".MAIN_DB_PREFIX."societe_commerciaux as sc ON s.rowid = sc.fk_soc";
			$sql .= " WHERE sc.fk_user = ".$user->id;
			$clause = "AND";
		}
		$sql .= " ".$clause." f.entity = ".$conf->entity;

		$resql = $this->db->query($sql);
		if ($resql)
		{
			while ($obj = $this->db->fetch_object($resql))
			{
				$this->nb["supplier_invoices"] = $obj->nb;
			}
			$this->db->free($resql);
			return 1;
		} else {
			dol_print_error($this->db);
			$this->error = $this->db->error();
			return -1;
		}
	}

	/**
	 *	Load an object from its id and create a new one in database
	 *
	 *	@param      User	$user        	User that clone
	 *	@param      int		$fromid     	Id of object to clone
	 *	@param		int		$invertdetail	Reverse sign of amounts for lines
	 * 	@return		int						New id of clone
	 */
	public function createFromClone(User $user, $fromid, $invertdetail = 0)
	{
		global $langs;

		$error = 0;

		$object = new FactureFournisseur($this->db);

		$this->db->begin();

		// Load source object
		$object->fetch($fromid);
		$object->id = 0;
		$object->statut = self::STATUS_DRAFT;

		$object->fetch_thirdparty(); // We need it to recalculate VAT localtaxes according to main sale taxes and vendor

		// Clear fields
		$object->ref_supplier       = (empty($this->ref_supplier) ? $langs->trans("CopyOf").' '.$object->ref_supplier : $this->ref_supplier);
		$object->author             = $user->id;
		$object->user_valid         = '';
		$object->fk_facture_source  = 0;
		$object->date_creation      = '';
		$object->date_validation    = '';
		$object->date               = (empty($this->date) ? '' : $this->date);
		$object->date_echeance      = '';
		$object->ref_client         = '';
		$object->close_code         = '';
		$object->close_note         = '';

		// Loop on each line of new invoice
		foreach ($object->lines as $i => $line)
		{
			if (isset($object->lines[$i]->info_bits) && ($object->lines[$i]->info_bits & 0x02) == 0x02)	// We do not clone line of discounts
			{
				unset($object->lines[$i]);
			}
		}

		// Create clone
		$object->context['createfromclone'] = 'createfromclone';
		$result = $object->create($user);

		// Other options
		if ($result < 0)
		{
			$this->error = $object->error;
			$this->errors = $object->errors;
			$error++;
		}

		if (!$error)
		{
		}

		unset($object->context['createfromclone']);

		// End
		if (!$error)
		{
			$this->db->commit();
			return $object->id;
		} else {
			$this->db->rollback();
			return -1;
		}
	}

	/**
	 *	Create a document onto disk according to template model.
	 *
	 *	@param	    string		$modele			Force template to use ('' to not force)
	 *	@param		Translate	$outputlangs	Object lang a utiliser pour traduction
	 *  @param      int			$hidedetails    Hide details of lines
	 *  @param      int			$hidedesc       Hide description
	 *  @param      int			$hideref        Hide ref
	 *  @param   null|array  $moreparams     Array to provide more information
	 *  @return     int         				<0 if KO, 0 if nothing done, >0 if OK
	 */
	public function generateDocument($modele, $outputlangs, $hidedetails = 0, $hidedesc = 0, $hideref = 0, $moreparams = null)
	{
		global $conf, $user, $langs;

		$langs->load("suppliers");
		$outputlangs->load("products");

		// Set the model on the model name to use
		if (empty($modele))
		{
			if (!empty($conf->global->INVOICE_SUPPLIER_ADDON_PDF))
			{
				$modele = $conf->global->INVOICE_SUPPLIER_ADDON_PDF;
			} else {
				$modele = ''; // No default value. For supplier invoice, we allow to disable all PDF generation
			}
		}

		if (empty($modele))
		{
			return 0;
		} else {
			$modelpath = "core/modules/supplier_invoice/doc/";

			return $this->commonGenerateDocument($modelpath, $modele, $outputlangs, $hidedetails, $hidedesc, $hideref, $moreparams);
		}
	}

	/**
	 * Returns the rights used for this class
	 * @return stdClass
	 */
	public function getRights()
	{
		global $user;

		return $user->rights->fournisseur->facture;
	}

	/**
	 * Function used to replace a thirdparty id with another one.
	 *
	 * @param DoliDB $db Database handler
	 * @param int $origin_id Old thirdparty id
	 * @param int $dest_id New thirdparty id
	 * @return bool
	 */
	public static function replaceThirdparty(DoliDB $db, $origin_id, $dest_id)
	{
		$tables = array(
			'facture_fourn'
		);

		return CommonObject::commonReplaceThirdparty($db, $origin_id, $dest_id, $tables);
	}

	/**
	 * Is the payment of the supplier invoice having a delay?
	 *
	 * @return bool
	 */
	public function hasDelay()
	{
		global $conf;

		$now = dol_now();

		if (!$this->date_echeance) {
			return false;
		}

		return ($this->statut == self::STATUS_VALIDATED) && ($this->date_echeance < ($now - $conf->facture->fournisseur->warning_delay));
	}

	/**
	 * Is credit note used
	 *
	 * @return bool
	 */
	public function isCreditNoteUsed()
	{
		$isUsed = false;

		$sql = "SELECT fk_invoice_supplier FROM ".MAIN_DB_PREFIX."societe_remise_except WHERE fk_invoice_supplier_source=".$this->id;
		$resql = $this->db->query($sql);
		if (!empty($resql)) {
			$obj = $this->db->fetch_object($resql);
			if (!empty($obj->fk_invoice_supplier)) $isUsed = true;
		}

		return $isUsed;
	}
}



/**
 *  Class to manage line invoices
 */
class SupplierInvoiceLine extends CommonObjectLine
{
	/**
	 * @var string ID to identify managed object
	 */
	public $element = 'facture_fourn_det';

	/**
	 * @var string Name of table without prefix where object is stored
	 */
	public $table_element = 'facture_fourn_det';

	public $oldline;

	/**
	 * @deprecated
	 * @see $product_ref
	 */
	public $ref;

	/**
	 * Internal ref
	 * @var string
	 */
	public $product_ref;

	/**
	 * Supplier reference of price when we added the line. May have been changed after line was added.
	 * TODO Rename field ref to ref_supplier into table llx_facture_fourn_det and llx_commande_fournisseurdet and update fields into updateline
	 * @var string
	 */
	public $ref_supplier;

	/**
	 * Product description
	 * @var string
	 */
	public $product_desc;

	/**
	 * Unit price before taxes
	 * @var float
	 * @deprecated Use $subprice
	 * @see $subprice
	 */
	public $pu_ht;

	/**
	 * Unit price excluded taxes
	 * @var float
	 */
	public $subprice;

	/**
	 * Unit price included taxes
	 * @var float
	 */
	public $pu_ttc;


	/**
	 * Id of the corresponding supplier invoice
	 * @var int
	 */
	public $fk_facture_fourn;

	/**
	 * This field may contains label of line (when invoice create from order)
	 * @var string
	 * @deprecated
	 */
	public $label;

	/**
	 * Description of the line
	 * @var string
	 */
	public $description;

	public $date_start;
	public $date_end;

	public $skip_update_total; // Skip update price total for special lines

	/**
	 * @var int Situation advance percentage
	 */
	public $situation_percent;

	/**
	 * @var int Previous situation line id reference
	 */
	public $fk_prev_id;

	/**
	 * VAT code
	 * @var string
	 */
	public $vat_src_code;

	/**
	 * VAT %
	 * @var float
	 */
	public $tva_tx;

	/**
	 * Local tax 1 %
	 * @var float
	 */
	public $localtax1_tx;

	/**
	 * Local tax 2 %
	 * @var float
	 */
	public $localtax2_tx;

	/**
	 * Quantity
	 * @var double
	 */
	public $qty;

	/**
	 * Percent of discount
	 * @var float
	 */
	public $remise_percent;

	/**
	 * Total amount without taxes
	 * @var float
	 */
	public $total_ht;

	/**
	 * Total amount with taxes
	 * @var float
	 */
	public $total_ttc;

	/**
	 * Total amount of taxes
	 * @var float
	 */
	public $total_tva;

	/**
	 * Total local tax 1 amount
	 * @var float
	 */
	public $total_localtax1;

	/**
	 * Total local tax 2 amount
	 * @var float
	 */
	public $total_localtax2;

	/**
	 * @var int ID
	 */
	public $fk_product;

	/**
	 * Type of the product. 0 for product 1 for service
	 * @var int
	 */
	public $product_type;

	/**
	 * Label of the product
	 * @var string
	 */
	public $product_label;

	/**
	 * List of cumulative options:
	 * Bit 0:	0 si TVA normal - 1 si TVA NPR
	 * Bit 1:	0 si ligne normal - 1 si bit discount (link to line into llx_remise_except)
	 * @var int
	 */
	public $info_bits;

	/**
	 * @var int ID
	 */
	public $fk_parent_line;

	public $special_code;

	/**
	 * @var int rank of line
	 */
	public $rang;

	/**
	 * Total local tax 1 amount
	 * @var float
	 */
	public $localtax1_type;

	/**
	 * Total local tax 2 amount
	 * @var float
	 */
	public $localtax2_type;

	// Multicurrency
	/**
	 * @var int ID
	 */
	public $fk_multicurrency;

	public $multicurrency_code;
	public $multicurrency_subprice;
	public $multicurrency_total_ht;
	public $multicurrency_total_tva;
	public $multicurrency_total_ttc;


	/**
	 *	Constructor
	 *
	 *  @param		DoliDB		$db      Database handler
	 */
	public function __construct($db)
	{
		$this->db = $db;
	}

	/**
	 * Retrieves a supplier invoice line
	 *
	 * @param    int    $rowid    Line id
	 * @return   int              <0 KO; 0 NOT FOUND; 1 OK
	 */
	public function fetch($rowid)
	{
		$sql = 'SELECT f.rowid, f.ref as ref_supplier, f.description, f.date_start, f.date_end, f.pu_ht, f.pu_ttc, f.qty, f.remise_percent, f.tva_tx';
		$sql .= ', f.localtax1_type, f.localtax2_type, f.localtax1_tx, f.localtax2_tx, f.total_localtax1, f.total_localtax2 ';
		$sql .= ', f.total_ht, f.tva as total_tva, f.total_ttc, f.fk_facture_fourn, f.fk_product, f.product_type, f.info_bits, f.rang, f.special_code, f.fk_parent_line, f.fk_unit';
		$sql .= ', p.rowid as product_id, p.ref as product_ref, p.label as product_label, p.description as product_desc';
		$sql .= ', f.multicurrency_subprice, f.multicurrency_total_ht, f.multicurrency_total_tva, multicurrency_total_ttc';
		$sql .= ' FROM '.MAIN_DB_PREFIX.'facture_fourn_det as f';
		$sql .= ' LEFT JOIN '.MAIN_DB_PREFIX.'product as p ON f.fk_product = p.rowid';
		$sql .= ' WHERE f.rowid = '.$rowid;
		$sql .= ' ORDER BY f.rang, f.rowid';

		$query = $this->db->query($sql);

		if (!$query) {
			$this->errors[] = $this->db->error();
			return -1;
		}

		if (!$this->db->num_rows($query)) {
			return 0;
		}

		$obj = $this->db->fetch_object($query);

		$this->id = $obj->rowid;
		$this->rowid = $obj->rowid;
		$this->fk_facture_fourn = $obj->fk_facture_fourn;
		$this->description		= $obj->description;
		$this->date_start = $obj->date_start;
		$this->date_end = $obj->date_end;
		$this->product_ref		= $obj->product_ref;
		$this->ref_supplier		= $obj->ref_supplier;
		$this->product_desc		= $obj->product_desc;

		$this->subprice 		= $obj->pu_ht;
		$this->pu_ht			= $obj->pu_ht;
		$this->pu_ttc			= $obj->pu_ttc;
		$this->tva_tx			= $obj->tva_tx;
		$this->localtax1_tx		= $obj->localtax1_tx;
		$this->localtax2_tx		= $obj->localtax2_tx;
		$this->localtax1_type	= $obj->localtax1_type;
		$this->localtax2_type	= $obj->localtax2_type;

		$this->qty				= $obj->qty;
		$this->remise_percent = $obj->remise_percent;
		$this->tva				= $obj->total_tva; // deprecated
		$this->total_ht = $obj->total_ht;
		$this->total_tva			= $obj->total_tva;
		$this->total_localtax1	= $obj->total_localtax1;
		$this->total_localtax2	= $obj->total_localtax2;
		$this->total_ttc			= $obj->total_ttc;
		$this->fk_product		= $obj->fk_product;
		$this->product_type = $obj->product_type;
		$this->product_label		= $obj->product_label;
		$this->info_bits		    = $obj->info_bits;
		$this->tva_npr = ($obj->info_bits & 1 == 1) ? 1 : 0;
		$this->fk_parent_line    = $obj->fk_parent_line;
		$this->special_code = $obj->special_code;
		$this->rang = $obj->rang;
		$this->fk_unit           = $obj->fk_unit;

		$this->multicurrency_subprice = $obj->multicurrency_subprice;
		$this->multicurrency_total_ht = $obj->multicurrency_total_ht;
		$this->multicurrency_total_tva = $obj->multicurrency_total_tva;
		$this->multicurrency_total_ttc = $obj->multicurrency_total_ttc;

		$this->fetch_optionals();

		return 1;
	}

	/**
	 * Deletes a line
	 *
	 * @param     bool|int   $notrigger     1=Does not execute triggers, 0= execute triggers
	 * @return    int                       0 if KO, 1 if OK
	 */
	public function delete($notrigger = 0)
	{
		global $user, $conf;

		dol_syslog(get_class($this)."::deleteline rowid=".$this->id, LOG_DEBUG);

		$error = 0;

		$this->db->begin();

		if (!$notrigger) {
			if ($this->call_trigger('LINEBILL_SUPPLIER_DELETE', $user) < 0) {
				$error++;
			}
		}

		$this->deleteObjectLinked();

		// Remove extrafields
		if (!$error)
		{
			$result = $this->deleteExtraFields();
			if ($result < 0)
			{
				$error++;
				dol_syslog(get_class($this)."::delete error -4 ".$this->error, LOG_ERR);
			}
		}

		if (!$error) {
			// Supprime ligne
			$sql = 'DELETE FROM '.MAIN_DB_PREFIX.'facture_fourn_det ';
			$sql .= ' WHERE rowid = '.$this->id;
			dol_syslog(get_class($this)."::delete", LOG_DEBUG);
			$resql = $this->db->query($sql);
			if (!$resql) {
				$error++;
				$this->error = $this->db->lasterror();
			}
		}

		if (!$error)
		{
			$this->db->commit();
			return 1;
		} else {
			$this->db->rollback();
			return -1;
		}
	}

	/**
	 * Update a supplier invoice line
	 *
	 * @param int $notrigger Disable triggers
	 * @return int <0 if KO, >0 if OK
	 */
	public function update($notrigger = 0)
	{
		global $conf;

		$pu = price2num($this->pu_ht);
		$qty = price2num($this->qty);

		// Check parameters
		if (empty($this->qty)) $this->qty = 0;

		if ($this->product_type < 0) {
			return -1;
		}

		// Clean parameters
		if (empty($this->remise_percent)) $this->remise_percent = 0;
		if (empty($this->tva_tx))  		  $this->tva_tx = 0;
		if (empty($this->localtax1_tx))   $this->localtax1_tx = 0;
		if (empty($this->localtax2_tx))   $this->localtax2_tx = 0;

		$this->db->begin();

		if (empty($this->fk_product))
		{
			$fk_product = "null";
		} else {
			$fk_product = $this->fk_product;
		}

		if (empty($this->fk_unit)) {
			$fk_unit = "null";
		} else {
			$fk_unit = "'".$this->db->escape($this->fk_unit)."'";
		}

		$sql = "UPDATE ".MAIN_DB_PREFIX."facture_fourn_det SET";
		$sql .= "  description ='".$this->db->escape($this->description)."'";
		$sql .= ", ref ='".$this->db->escape($this->ref_supplier ? $this->ref_supplier : $this->ref)."'";
		$sql .= ", date_start = ".($this->date_start != '' ? "'".$this->db->idate($this->date_start)."'" : "null");
		$sql .= ", date_end = ".($this->date_end != '' ? "'".$this->db->idate($this->date_end)."'" : "null");
		$sql .= ", pu_ht = ".price2num($this->pu_ht);
		$sql .= ", pu_ttc = ".price2num($this->pu_ttc);
		$sql .= ", qty = ".price2num($this->qty);
		$sql .= ", remise_percent = ".price2num($this->remise_percent);
		$sql .= ", vat_src_code = '".$this->db->escape(empty($this->vat_src_code) ? '' : $this->vat_src_code)."'";
		$sql .= ", tva_tx = ".price2num($this->tva_tx);
		$sql .= ", localtax1_tx = ".price2num($this->localtax1_tx);
		$sql .= ", localtax2_tx = ".price2num($this->localtax2_tx);
		$sql .= ", localtax1_type = '".$this->db->escape($this->localtax1_type)."'";
		$sql .= ", localtax2_type = '".$this->db->escape($this->localtax2_type)."'";
		$sql .= ", total_ht = ".price2num($this->total_ht);
		$sql .= ", tva= ".price2num($this->total_tva);
		$sql .= ", total_localtax1= ".price2num($this->total_localtax1);
		$sql .= ", total_localtax2= ".price2num($this->total_localtax2);
		$sql .= ", total_ttc = ".price2num($this->total_ttc);
		$sql .= ", fk_product = ".$fk_product;
		$sql .= ", product_type = ".$this->product_type;
		$sql .= ", info_bits = ".$this->info_bits;
		$sql .= ", fk_unit = ".$fk_unit;

		// Multicurrency
		$sql .= " , multicurrency_subprice=".price2num($this->multicurrency_subprice)."";
		$sql .= " , multicurrency_total_ht=".price2num($this->multicurrency_total_ht)."";
		$sql .= " , multicurrency_total_tva=".price2num($this->multicurrency_total_tva)."";
		$sql .= " , multicurrency_total_ttc=".price2num($this->multicurrency_total_ttc)."";

		$sql .= " WHERE rowid = ".$this->id;

		dol_syslog(get_class($this)."::update", LOG_DEBUG);
		$resql = $this->db->query($sql);

		if (!$resql) {
			$this->db->rollback();
			$this->error = $this->db->lasterror();
			return -1;
		}

		$this->rowid = $this->id;
		$error = 0;

		if (!$error)
		{
			$result = $this->insertExtraFields();
			if ($result < 0)
			{
				$error++;
			}
		}

		if (!$error && !$notrigger)
		{
			global $langs, $user;

			// Call trigger
			if ($this->call_trigger('LINEBILL_SUPPLIER_UPDATE', $user) < 0) {
				$this->db->rollback();
				return -1;
			}
			// End call triggers
		}

		if ($error) {
			$this->db->rollback();
			return -1;
		}

		$this->db->commit();
		return 1;
	}

	/**
	 *	Insert line into database
	 *
	 *	@param      int		$notrigger		1 no triggers
	 *	@return		int						<0 if KO, >0 if OK
	 */
	public function insert($notrigger = 0)
	{
		global $user, $conf;

		$error = 0;

		dol_syslog(get_class($this)."::insert rang=".$this->rang, LOG_DEBUG);

		// Clean parameters
		$this->desc = trim($this->desc);
		if (empty($this->tva_tx)) $this->tva_tx = 0;
		if (empty($this->localtax1_tx)) $this->localtax1_tx = 0;
		if (empty($this->localtax2_tx)) $this->localtax2_tx = 0;
		if (empty($this->localtax1_type)) $this->localtax1_type = '0';
		if (empty($this->localtax2_type)) $this->localtax2_type = '0';
		if (empty($this->total_tva)) $this->total_tva = 0;
		if (empty($this->total_localtax1)) $this->total_localtax1 = 0;
		if (empty($this->total_localtax2)) $this->total_localtax2 = 0;
		if (empty($this->rang)) $this->rang = 0;
		if (empty($this->remise_percent)) $this->remise_percent = 0;
		if (empty($this->info_bits)) $this->info_bits = 0;
		if (empty($this->subprice)) $this->subprice = 0;
		if (empty($this->special_code)) $this->special_code = 0;
		if (empty($this->fk_parent_line)) $this->fk_parent_line = 0;
		if (!isset($this->situation_percent) || $this->situation_percent > 100 || (string) $this->situation_percent == '') $this->situation_percent = 100;

		if (empty($this->pa_ht)) $this->pa_ht = 0;
		if (empty($this->multicurrency_subprice)) $this->multicurrency_subprice = 0;
		if (empty($this->multicurrency_total_ht)) $this->multicurrency_total_ht = 0;
		if (empty($this->multicurrency_total_tva)) $this->multicurrency_total_tva = 0;
		if (empty($this->multicurrency_total_ttc)) $this->multicurrency_total_ttc = 0;


		// Check parameters
		if ($this->product_type < 0)
		{
			$this->error = 'ErrorProductTypeMustBe0orMore';
			return -1;
		}
		if (!empty($this->fk_product))
		{
			// Check product exists
			$result = Product::isExistingObject('product', $this->fk_product);
			if ($result <= 0)
			{
				$this->error = 'ErrorProductIdDoesNotExists';
				return -1;
			}
		}

		$this->db->begin();

		// Insertion dans base de la ligne
		$sql = 'INSERT INTO '.MAIN_DB_PREFIX.$this->table_element;
		$sql .= ' (fk_facture_fourn, fk_parent_line, label, description, ref, qty,';
		$sql .= ' vat_src_code, tva_tx, localtax1_tx, localtax2_tx, localtax1_type, localtax2_type,';
		$sql .= ' fk_product, product_type, remise_percent, pu_ht, pu_ttc,';
		$sql .= ' date_start, date_end, fk_code_ventilation, rang, special_code,';
		$sql .= ' info_bits, total_ht, tva, total_ttc, total_localtax1, total_localtax2, fk_unit';
		$sql .= ', fk_multicurrency, multicurrency_code, multicurrency_subprice, multicurrency_total_ht, multicurrency_total_tva, multicurrency_total_ttc';
		$sql .= ')';
		$sql .= " VALUES (".$this->fk_facture_fourn.",";
		$sql .= " ".($this->fk_parent_line > 0 ? "'".$this->db->escape($this->fk_parent_line)."'" : "null").",";
		$sql .= " ".(!empty($this->label) ? "'".$this->db->escape($this->label)."'" : "null").",";
		$sql .= " '".$this->db->escape($this->desc ? $this->desc : $this->description)."',";
		$sql .= " '".$this->db->escape($this->ref_supplier)."',";
		$sql .= " ".price2num($this->qty).",";

		$sql .= " ".(empty($this->vat_src_code) ? "''" : "'".$this->db->escape($this->vat_src_code)."'").",";
		$sql .= " ".price2num($this->tva_tx).",";
		$sql .= " ".price2num($this->localtax1_tx).",";
		$sql .= " ".price2num($this->localtax2_tx).",";
		$sql .= " '".$this->db->escape($this->localtax1_type)."',";
		$sql .= " '".$this->db->escape($this->localtax2_type)."',";
		$sql .= ' '.(!empty($this->fk_product) ? $this->fk_product : "null").',';
		$sql .= " ".$this->product_type.",";
		$sql .= " ".price2num($this->remise_percent).",";
		$sql .= " ".price2num($this->subprice).",";
		$sql .= " ".(!empty($this->qty) ?price2num($this->total_ttc / $this->qty) : price2num($this->total_ttc)).",";
		$sql .= " ".(!empty($this->date_start) ? "'".$this->db->idate($this->date_start)."'" : "null").",";
		$sql .= " ".(!empty($this->date_end) ? "'".$this->db->idate($this->date_end)."'" : "null").",";
		$sql .= ' '.(!empty($this->fk_code_ventilation) ? $this->fk_code_ventilation : 0).',';
		$sql .= ' '.$this->rang.',';
		$sql .= ' '.$this->special_code.',';
		$sql .= " '".$this->db->escape($this->info_bits)."',";
		$sql .= " ".price2num($this->total_ht).",";
		$sql .= " ".price2num($this->total_tva).",";
		$sql .= " ".price2num($this->total_ttc).",";
		$sql .= " ".price2num($this->total_localtax1).",";
		$sql .= " ".price2num($this->total_localtax2);
		$sql .= ", ".(!$this->fk_unit ? 'NULL' : $this->fk_unit);
		$sql .= ", ".(int) $this->fk_multicurrency;
		$sql .= ", '".$this->db->escape($this->multicurrency_code)."'";
		$sql .= ", ".price2num($this->multicurrency_subprice);
		$sql .= ", ".price2num($this->multicurrency_total_ht);
		$sql .= ", ".price2num($this->multicurrency_total_tva);
		$sql .= ", ".price2num($this->multicurrency_total_ttc);
		$sql .= ')';

		$resql = $this->db->query($sql);
		if ($resql)
		{
			$this->id = $this->db->last_insert_id(MAIN_DB_PREFIX.$this->table_element);
			$this->rowid = $this->id; // backward compatibility

			if (!$error)
			{
				$result = $this->insertExtraFields();
				if ($result < 0)
				{
					$error++;
				}
			}

			if (!$error && !$notrigger)
			{
				// Call trigger
				$result = $this->call_trigger('LINEBILL_SUPPLIER_CREATE', $user);
				if ($result < 0)
				{
					$this->db->rollback();
					return -2;
				}
				// End call triggers
			}

			$this->db->commit();
			return $this->id;
		} else {
			$this->error = $this->db->error();
			$this->db->rollback();
			return -2;
		}
	}

	// phpcs:disable PEAR.NamingConventions.ValidFunctionName.ScopeNotCamelCaps
	/**
	 *  Mise a jour de l'objet ligne de commande en base
	 *
	 *  @return		int		<0 si ko, >0 si ok
	 */
	public function update_total()
	{
		// phpcs:enable
		$this->db->begin();

		// Mise a jour ligne en base
		$sql = "UPDATE ".MAIN_DB_PREFIX."facture_fourn_det SET";
		$sql .= "  total_ht='".price2num($this->total_ht)."'";
		$sql .= ", tva='".price2num($this->total_tva)."'";
		$sql .= ", total_localtax1='".price2num($this->total_localtax1)."'";
		$sql .= ", total_localtax2='".price2num($this->total_localtax2)."'";
		$sql .= ", total_ttc='".price2num($this->total_ttc)."'";
		$sql .= " WHERE rowid = ".$this->rowid;

		dol_syslog("FactureFournisseurLigne.class.php::update_total", LOG_DEBUG);

		$resql = $this->db->query($sql);
		if ($resql)
		{
			$this->db->commit();
			return 1;
		} else {
			$this->error = $this->db->error();
			$this->db->rollback();
			return -2;
		}
	}
}<|MERGE_RESOLUTION|>--- conflicted
+++ resolved
@@ -2055,7 +2055,6 @@
 				$this->error = $this->db->lasterror();
 				return -4;
 			}
-<<<<<<< HEAD
 		}
 	}
 
@@ -2079,6 +2078,7 @@
 			if ($this->db->num_rows($result))
 			{
 				$obj = $this->db->fetch_object($result);
+
 				$this->id = $obj->rowid;
 				if ($obj->fk_user_author)
 				{
@@ -2098,8 +2098,8 @@
 					$muser->fetch($obj->fk_user_modif);
 					$this->user_modification = $muser;
 				}
-				$this->date_creation     = $this->db->idate($obj->datec);
-				$this->date_modification = $this->db->idate($obj->datem);
+				$this->date_creation     = $this->db->jdate($obj->datec);
+				$this->date_modification = $this->db->jdate($obj->datem);
 				//$this->date_validation   = $obj->datev; // This field is not available. Should be store into log table and using this function should be replaced with showing content of log (like for supplier orders)
 			}
 			$this->db->free($result);
@@ -2162,66 +2162,6 @@
 	 *	Return list of qualifying invoices for correction by credit note
 	 *	Invoices that respect the following rules are returned:
 	 *	(validated + payment in progress) or classified (paid in full or paid in part) + not already replaced + not already having
-=======
-	    }
-    }
-
-
-    /**
-     *	Charge les informations d'ordre info dans l'objet facture
-     *
-     *	@param  int		$id       	Id de la facture a charger
-     *	@return	void
-     */
-    public function info($id)
-    {
-        $sql = 'SELECT c.rowid, datec, tms as datem, ';
-        $sql .= ' fk_user_author, fk_user_modif, fk_user_valid';
-        $sql .= ' FROM '.MAIN_DB_PREFIX.'facture_fourn as c';
-        $sql .= ' WHERE c.rowid = '.$id;
-
-        $result = $this->db->query($sql);
-        if ($result)
-        {
-            if ($this->db->num_rows($result))
-            {
-                $obj = $this->db->fetch_object($result);
-                $this->id = $obj->rowid;
-                if ($obj->fk_user_author)
-                {
-                    $cuser = new User($this->db);
-                    $cuser->fetch($obj->fk_user_author);
-                    $this->user_creation = $cuser;
-                }
-                if ($obj->fk_user_valid)
-                {
-                    $vuser = new User($this->db);
-                    $vuser->fetch($obj->fk_user_valid);
-                    $this->user_validation = $vuser;
-                }
-                if ($obj->fk_user_modif)
-                {
-                    $muser = new User($this->db);
-                    $muser->fetch($obj->fk_user_modif);
-                    $this->user_modification = $muser;
-                }
-                $this->date_creation     = $this->db->jdate($obj->datec);
-                $this->date_modification = $this->db->jdate($obj->datem);
-                //$this->date_validation   = $obj->datev; // This field is not available. Should be store into log table and using this function should be replaced with showing content of log (like for supplier orders)
-            }
-            $this->db->free($result);
-        }
-        else
-        {
-            dol_print_error($this->db);
-        }
-    }
-
-    // phpcs:disable PEAR.NamingConventions.ValidFunctionName.ScopeNotCamelCaps
-    /**
-	 *	Renvoi liste des factures remplacables
-	 *	Statut validee ou abandonnee pour raison autre + non payee + aucun paiement + pas deja remplacee
->>>>>>> efb9d184
 	 *
 	 *	@param		int		$socid		Thirdparty id
 	 *	@return    	array|int			Table of invoices ($id => array('ref'=>,'paymentornot'=>,'status'=>,'paye'=>)
