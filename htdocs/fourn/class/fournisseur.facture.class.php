<?php
/* Copyright (C) 2002-2004	Rodolphe Quiedeville	<rodolphe@quiedeville.org>
 * Copyright (C) 2004-2012	Laurent Destailleur		<eldy@users.sourceforge.net>
 * Copyright (C) 2004		Christophe Combelles	<ccomb@free.fr>
 * Copyright (C) 2005		Marc Barilley			<marc@ocebo.com>
 * Copyright (C) 2005-2012	Regis Houssin			<regis.houssin@inodbox.com>
 * Copyright (C) 2010-2020	Juanjo Menent			<jmenent@2byte.es>
 * Copyright (C) 2013-2019	Philippe Grand			<philippe.grand@atoo-net.com>
 * Copyright (C) 2013		Florian Henry			<florian.henry@open-concept.pro>
 * Copyright (C) 2014-2016	Marcos García			<marcosgdf@gmail.com>
 * Copyright (C) 2015		Bahfir Abbes			<bafbes@gmail.com>
 * Copyright (C) 2015-2022	Ferran Marcet			<fmarcet@2byte.es>
 * Copyright (C) 2016-2023	Alexandre Spangaro		<aspangaro@open-dsi.fr>
 * Copyright (C) 2018       Nicolas ZABOURI			<info@inovea-conseil.com>
 * Copyright (C) 2018-2023  Frédéric France         <frederic.france@netlogic.fr>
 * Copyright (C) 2022      	Gauthier VERDOL     	<gauthier.verdol@atm-consulting.fr>
 * Copyright (C) 2023		Nick Fragoulis
 *
 * This program is free software; you can redistribute it and/or modify
 * it under the terms of the GNU General Public License as published by
 * the Free Software Foundation; either version 3 of the License, or
 * (at your option) any later version.
 *
 * This program is distributed in the hope that it will be useful,
 * but WITHOUT ANY WARRANTY; without even the implied warranty of
 * MERCHANTABILITY or FITNESS FOR A PARTICULAR PURPOSE.  See the
 * GNU General Public License for more details.
 *
 * You should have received a copy of the GNU General Public License
 * along with this program. If not, see <https://www.gnu.org/licenses/>.
 */

/**
 *  \file       htdocs/fourn/class/fournisseur.facture.class.php
 *  \ingroup    fournisseur,facture
 *  \brief      File of class to manage suppliers invoices
 */

include_once DOL_DOCUMENT_ROOT.'/core/class/commoninvoice.class.php';
require_once DOL_DOCUMENT_ROOT.'/core/class/commonobjectline.class.php';
require_once DOL_DOCUMENT_ROOT.'/multicurrency/class/multicurrency.class.php';
require_once DOL_DOCUMENT_ROOT.'/fourn/class/fournisseur.product.class.php';

if (isModEnabled('accounting')) {
	require_once DOL_DOCUMENT_ROOT.'/core/class/html.formaccounting.class.php';
	require_once DOL_DOCUMENT_ROOT.'/accountancy/class/accountingaccount.class.php';
}

/**
 *	Class to manage suppliers invoices
 */
class FactureFournisseur extends CommonInvoice
{
	/**
	 * @var string ID to identify managed object
	 */
	public $element = 'invoice_supplier';

	/**
	 * @var string Name of table without prefix where object is stored
	 */
	public $table_element = 'facture_fourn';

	/**
	 * @var string    Name of subtable line
	 */
	public $table_element_line = 'facture_fourn_det';

	/**
	 * @var string Field with ID of parent key if this field has a parent
	 */
	public $fk_element = 'fk_facture_fourn';

	/**
	 * @var string String with name of icon for myobject. Must be the part after the 'object_' into object_myobject.png
	 */
	public $picto = 'supplier_invoice';

	/**
	 * 0=No test on entity, 1=Test with field entity, 2=Test with link by societe
	 * @var int
	 */
	public $ismultientitymanaged = 1;

	/**
	 * 0=Default, 1=View may be restricted to sales representative only if no permission to see all or to company of external user if external user
	 * @var integer
	 */
	public $restrictiononfksoc = 1;

	/**
	 * {@inheritdoc}
	 */
	protected $table_ref_field = 'ref';

	/**
	 * @var int ID
	 */
	public $rowid;

	/**
	 * @var string Ref
	 */
	public $ref;

	/**
	 * @var string Ref supplier
	 */
	public $ref_supplier;

	/**
	 * @var string 	Label of invoice
	 * @deprecated	Use $label
	 */
	public $libelle;
	/**
	 * @var string Label of invoice
	 */
	public $label;

	//Check constants for types
	public $type = self::TYPE_STANDARD;

	/**
	 * Supplier invoice status
	 * @var int
	 * @see FactureFournisseur::STATUS_DRAFT, FactureFournisseur::STATUS_VALIDATED, FactureFournisseur::STATUS_PAID, FactureFournisseur::STATUS_ABANDONED
	 */
	public $statut;

	/**
	 * Supplier invoice status
	 * @var int
	 * @see FactureFournisseur::STATUS_DRAFT, FactureFournisseur::STATUS_VALIDATED, FactureFournisseur::STATUS_PAID, FactureFournisseur::STATUS_ABANDONED
	 */
	public $status;

	/**
	 * Set to 1 if the invoice is completely paid, otherwise is 0
	 * @var int
	 */
	public $paye;

	public $author;

	/**
	 * Date creation record (datec)
	 *
	 * @var integer
	 */
	public $datec;

	/**
	 * Date modification record (tms)
	 *
	 * @var integer
	 */
	public $tms;

	/**
	 * Max payment date (date_echeance)
	 *
	 * @var integer
	 */
	public $date_echeance;

	/**
	 * @var double $amount
	 * @deprecated
	 */
	public $amount = 0;
	/**
	 * @var double $remise
	 * @deprecated
	 */
	public $remise = 0;

	/**
	 * @var float tva
	 * @deprecated Use $total_tva
	 */
	public $tva;

	// Warning: Do not set default value into property defintion. it must stay null.
	// For example to avoid to have substition done when object is generic and not yet defined.
	public $localtax1;
	public $localtax2;
	public $total_ht;
	public $total_tva;
	public $total_localtax1;
	public $total_localtax2;
	public $total_ttc;

	/**
	 * @deprecated
	 * @see $note_private, $note_public
	 */
	public $note;

	public $note_private;
	public $note_public;
	public $propalid;

	/**
	 * @var int ID
	 */
	public $fk_account;		// default bank account

	/**
	 * @var int transport mode id
	 */
	public $transport_mode_id;

	/**
	 * @var boolean VAT reverse charge can be used on the invoice
	 */
	public $vat_reverse_charge;

	public $extraparams = array();

	/**
	 * Invoice lines
	 * @var SupplierInvoiceLine[]
	 */
	public $lines = array();

	/**
	 * @deprecated
	 */
	public $fournisseur;

	//! id of source invoice if replacement invoice or credit note
	/**
	 * @var int ID
	 */
	public $fk_facture_source;

	public $fac_rec;

	/**
	 * @var int ID invoice model source
	 */
	public $fk_fac_rec_source;

	public $fields = array(
		'rowid' =>array('type'=>'integer', 'label'=>'TechnicalID', 'enabled'=>1, 'visible'=>-1, 'notnull'=>1, 'position'=>10),
		'ref' =>array('type'=>'varchar(255)', 'label'=>'Ref', 'enabled'=>1, 'visible'=>-1, 'notnull'=>1, 'showoncombobox'=>1, 'position'=>15),
		'ref_supplier' =>array('type'=>'varchar(255)', 'label'=>'RefSupplier', 'enabled'=>1, 'visible'=>-1, 'position'=>20),
		'entity' =>array('type'=>'integer', 'label'=>'Entity', 'default'=>1, 'enabled'=>1, 'visible'=>-2, 'notnull'=>1, 'position'=>25, 'index'=>1),
		'ref_ext' =>array('type'=>'varchar(255)', 'label'=>'RefExt', 'enabled'=>1, 'visible'=>0, 'position'=>30),
		'type' =>array('type'=>'smallint(6)', 'label'=>'Type', 'enabled'=>1, 'visible'=>-1, 'notnull'=>1, 'position'=>35),
		'subtype' =>array('type'=>'smallint(6)', 'label'=>'InvoiceSubtype', 'enabled'=>1, 'visible'=>-1, 'notnull'=>1, 'position'=>36),
		'fk_soc' =>array('type'=>'integer:Societe:societe/class/societe.class.php', 'label'=>'ThirdParty', 'enabled'=>'isModEnabled("societe")', 'visible'=>-1, 'notnull'=>1, 'position'=>40),
		'datec' =>array('type'=>'datetime', 'label'=>'DateCreation', 'enabled'=>1, 'visible'=>-1, 'position'=>45),
		'datef' =>array('type'=>'date', 'label'=>'Date', 'enabled'=>1, 'visible'=>-1, 'position'=>50),
		'tms' =>array('type'=>'timestamp', 'label'=>'DateModification', 'enabled'=>1, 'visible'=>-1, 'notnull'=>1, 'position'=>55),
		'libelle' =>array('type'=>'varchar(255)', 'label'=>'Label', 'enabled'=>1, 'visible'=>-1, 'position'=>60),
		'paye' =>array('type'=>'smallint(6)', 'label'=>'Paye', 'enabled'=>1, 'visible'=>-1, 'notnull'=>1, 'position'=>65),
		'amount' =>array('type'=>'double(24,8)', 'label'=>'Amount', 'enabled'=>1, 'visible'=>-1, 'notnull'=>1, 'position'=>70),
		'remise' =>array('type'=>'double(24,8)', 'label'=>'Discount', 'enabled'=>1, 'visible'=>-1, 'position'=>75),
		'close_code' =>array('type'=>'varchar(16)', 'label'=>'CloseCode', 'enabled'=>1, 'visible'=>-1, 'position'=>80),
		'close_note' =>array('type'=>'varchar(128)', 'label'=>'CloseNote', 'enabled'=>1, 'visible'=>-1, 'position'=>85),
		'tva' =>array('type'=>'double(24,8)', 'label'=>'Tva', 'enabled'=>1, 'visible'=>-1, 'position'=>90),
		'localtax1' =>array('type'=>'double(24,8)', 'label'=>'Localtax1', 'enabled'=>1, 'visible'=>-1, 'position'=>95),
		'localtax2' =>array('type'=>'double(24,8)', 'label'=>'Localtax2', 'enabled'=>1, 'visible'=>-1, 'position'=>100),
		'total_ht' =>array('type'=>'double(24,8)', 'label'=>'TotalHT', 'enabled'=>1, 'visible'=>-1, 'position'=>105),
		'total_tva' =>array('type'=>'double(24,8)', 'label'=>'TotalVAT', 'enabled'=>1, 'visible'=>-1, 'position'=>110),
		'total_ttc' =>array('type'=>'double(24,8)', 'label'=>'TotalTTC', 'enabled'=>1, 'visible'=>-1, 'position'=>115),
		'fk_user_author' =>array('type'=>'integer:User:user/class/user.class.php', 'label'=>'UserAuthor', 'enabled'=>1, 'visible'=>-1, 'position'=>125),
		'fk_user_modif' =>array('type'=>'integer:User:user/class/user.class.php', 'label'=>'UserModif', 'enabled'=>1, 'visible'=>-2, 'notnull'=>-1, 'position'=>130),
		'fk_user_valid' =>array('type'=>'integer:User:user/class/user.class.php', 'label'=>'UserValidation', 'enabled'=>1, 'visible'=>-1, 'position'=>135),
		'fk_facture_source' =>array('type'=>'integer', 'label'=>'Fk facture source', 'enabled'=>1, 'visible'=>-1, 'position'=>140),
		'fk_projet' =>array('type'=>'integer:Project:projet/class/project.class.php:1:fk_statut=1', 'label'=>'Project', 'enabled'=>"isModEnabled('project')", 'visible'=>-1, 'position'=>145),
		'fk_account' =>array('type'=>'integer', 'label'=>'Account', 'enabled'=>'isModEnabled("banque")', 'visible'=>-1, 'position'=>150),
		'fk_cond_reglement' =>array('type'=>'integer', 'label'=>'PaymentTerm', 'enabled'=>1, 'visible'=>-1, 'position'=>155),
		'fk_mode_reglement' =>array('type'=>'integer', 'label'=>'PaymentMode', 'enabled'=>1, 'visible'=>-1, 'position'=>160),
		'date_lim_reglement' =>array('type'=>'date', 'label'=>'DateLimReglement', 'enabled'=>1, 'visible'=>-1, 'position'=>165),
		'note_private' =>array('type'=>'html', 'label'=>'NotePrivate', 'enabled'=>1, 'visible'=>0, 'position'=>170),
		'note_public' =>array('type'=>'html', 'label'=>'NotePublic', 'enabled'=>1, 'visible'=>0, 'position'=>175),
		'model_pdf' =>array('type'=>'varchar(255)', 'label'=>'ModelPdf', 'enabled'=>1, 'visible'=>0, 'position'=>180),
		'extraparams' =>array('type'=>'varchar(255)', 'label'=>'Extraparams', 'enabled'=>1, 'visible'=>-1, 'position'=>190),
		'fk_incoterms' =>array('type'=>'integer', 'label'=>'IncotermCode', 'enabled'=>1, 'visible'=>-1, 'position'=>195),
		'location_incoterms' =>array('type'=>'varchar(255)', 'label'=>'IncotermLocation', 'enabled'=>1, 'visible'=>-1, 'position'=>200),
		'fk_multicurrency' =>array('type'=>'integer', 'label'=>'MulticurrencyId', 'enabled'=>1, 'visible'=>-1, 'position'=>205),
		'multicurrency_code' =>array('type'=>'varchar(255)', 'label'=>'MulticurrencyCode', 'enabled'=>1, 'visible'=>-1, 'position'=>210),
		'multicurrency_tx' =>array('type'=>'double(24,8)', 'label'=>'MulticurrencyRate', 'enabled'=>1, 'visible'=>-1, 'position'=>215),
		'multicurrency_total_ht' =>array('type'=>'double(24,8)', 'label'=>'MulticurrencyTotalHT', 'enabled'=>1, 'visible'=>-1, 'position'=>220),
		'multicurrency_total_tva' =>array('type'=>'double(24,8)', 'label'=>'MulticurrencyTotalVAT', 'enabled'=>1, 'visible'=>-1, 'position'=>225),
		'multicurrency_total_ttc' =>array('type'=>'double(24,8)', 'label'=>'MulticurrencyTotalTTC', 'enabled'=>1, 'visible'=>-1, 'position'=>230),
		'date_pointoftax' =>array('type'=>'date', 'label'=>'Date pointoftax', 'enabled'=>1, 'visible'=>-1, 'position'=>235),
		'date_valid' =>array('type'=>'date', 'label'=>'DateValidation', 'enabled'=>1, 'visible'=>-1, 'position'=>240),
		'last_main_doc' =>array('type'=>'varchar(255)', 'label'=>'Last main doc', 'enabled'=>1, 'visible'=>-1, 'position'=>245),
		'fk_statut' =>array('type'=>'smallint(6)', 'label'=>'Status', 'enabled'=>1, 'visible'=>-1, 'notnull'=>1, 'position'=>500),
		'import_key' =>array('type'=>'varchar(14)', 'label'=>'ImportId', 'enabled'=>1, 'visible'=>-2, 'position'=>900),
	);


	/**
	 * Standard invoice
	 */
	const TYPE_STANDARD = 0;

	/**
	 * Replacement invoice
	 */
	const TYPE_REPLACEMENT = 1;

	/**
	 * Credit note invoice
	 */
	const TYPE_CREDIT_NOTE = 2;

	/**
	 * Deposit invoice
	 */
	const TYPE_DEPOSIT = 3;

	/**
	 * Draft
	 */
	const STATUS_DRAFT = 0;

	/**
	 * Validated (need to be paid)
	 */
	const STATUS_VALIDATED = 1;

	/**
	 * Classified paid.
	 * If paid partially, $this->close_code can be:
	 * - CLOSECODE_DISCOUNTVAT
	 * - CLOSECODE_BADCREDIT
	 * If paid completelly, this->close_code will be null
	 */
	const STATUS_CLOSED = 2;

	/**
	 * Classified abandoned and no payment done.
	 * $this->close_code can be:
	 * - CLOSECODE_BADCREDIT
	 * - CLOSECODE_ABANDONED
	 * - CLOSECODE_REPLACED
	 */
	const STATUS_ABANDONED = 3;

	const CLOSECODE_DISCOUNTVAT = 'discount_vat';
	const CLOSECODE_BADCREDIT = 'badsupplier';
	const CLOSECODE_ABANDONED = 'abandon';
	const CLOSECODE_REPLACED = 'replaced';

	/**
	 *	Constructor
	 *
	 *  @param		DoliDB		$db      Database handler
	 */
	public function __construct($db)
	{
		$this->db = $db;
	}

	/**
	 *    Create supplier invoice into database
	 *
	 *    @param      User		$user       user object that creates
	 *    @return     int    	     		Id invoice created if OK, < 0 if KO
	 */
	public function create($user)
	{
		global $langs, $conf, $hookmanager;

		$error = 0;
		$now = dol_now();

		// Clean parameters
		if (isset($this->ref_supplier)) {
			$this->ref_supplier = trim($this->ref_supplier);
		}
		if (empty($this->type)) {
			$this->type = self::TYPE_STANDARD;
		}
		if (empty($this->date)) {
			$this->date = $now;
		}

		// Multicurrency (test on $this->multicurrency_tx because we should take the default rate only if not using origin rate)
		if (!empty($this->multicurrency_code) && empty($this->multicurrency_tx)) {
			list($this->fk_multicurrency, $this->multicurrency_tx) = MultiCurrency::getIdAndTxFromCode($this->db, $this->multicurrency_code, $this->date);
		} else {
			$this->fk_multicurrency = MultiCurrency::getIdFromCode($this->db, $this->multicurrency_code);
		}
		if (empty($this->fk_multicurrency)) {
			$this->multicurrency_code = $conf->currency;
			$this->fk_multicurrency = 0;
			$this->multicurrency_tx = 1;
		}

		$this->db->begin();

		// Create invoice from a template recurring invoice
		if ($this->fac_rec > 0) {
			$this->fk_fac_rec_source = $this->fac_rec;

			require_once DOL_DOCUMENT_ROOT . '/fourn/class/fournisseur.facture-rec.class.php';
			$_facrec = new FactureFournisseurRec($this->db);
			$result = $_facrec->fetch($this->fac_rec);
			$result = $_facrec->fetchObjectLinked(null, '', null, '', 'OR', 1, 'sourcetype', 0); // This load $_facrec->linkedObjectsIds

			// Define some dates
			if (!empty($_facrec->frequency)) {
				$originaldatewhen = $_facrec->date_when;
				$nextdatewhen = dol_time_plus_duree($originaldatewhen, $_facrec->frequency, $_facrec->unit_frequency);
				$previousdaynextdatewhen = dol_time_plus_duree($nextdatewhen, -1, 'd');
				$this->socid = $_facrec->socid;
			}

			$this->entity = $_facrec->entity; // Invoice created in same entity than template

			// Fields coming from GUI (priority on template). TODO Value of template should be used as default value on GUI so we can use here always value from GUI
			$this->fk_project = GETPOST('projectid', 'int') > 0 ? ((int) GETPOST('projectid', 'int')) : $_facrec->fk_projet;
			$this->fk_projet = $this->fk_project;
			$this->note_public = GETPOST('note_public', 'restricthtml') ? GETPOST('note_public', 'restricthtml') : $_facrec->note_public;
			$this->note_private = GETPOST('note_private', 'restricthtml') ? GETPOST('note_private', 'restricthtml') : $_facrec->note_private;
			$this->model_pdf = GETPOST('model', 'alpha') ? GETPOST('model', 'alpha') : $_facrec->model_pdf;
			$this->cond_reglement_id = GETPOST('cond_reglement_id', 'int') > 0 ? ((int) GETPOST('cond_reglement_id', 'int')) : $_facrec->cond_reglement_id;
			$this->mode_reglement_id = GETPOST('mode_reglement_id', 'int') > 0 ? ((int) GETPOST('mode_reglement_id', 'int')) : $_facrec->mode_reglement_id;
			$this->fk_account = GETPOST('fk_account') > 0 ? ((int) GETPOST('fk_account')) : $_facrec->fk_account;

			// Set here to have this defined for substitution into notes, should be recalculated after adding lines to get same result
			$this->total_ht = $_facrec->total_ht;
			$this->total_ttc = $_facrec->total_ttc;

			// Fields always coming from template
			$this->fk_incoterms = $_facrec->fk_incoterms;
			$this->location_incoterms = $_facrec->location_incoterms;

			// Clean parameters
			if (! $this->type) {
				$this->type = self::TYPE_STANDARD;
			}
			if (!empty(GETPOST('ref_supplier'))) {
				$this->ref_supplier = trim($this->ref_supplier);
			} else {
				$this->ref_supplier = trim($this->ref_supplier . '_' . ($_facrec->nb_gen_done + 1));
			}
			$this->note_public = trim($this->note_public);
			$this->note_private = trim($this->note_private);
			$this->note_private = dol_concatdesc($this->note_private, $langs->trans("GeneratedFromRecurringInvoice", $_facrec->title));

			$this->array_options = $_facrec->array_options;

			if (! $this->mode_reglement_id) {
				$this->mode_reglement_id = 0;
			}
			$this->status = self::STATUS_DRAFT;
			$this->statut = self::STATUS_DRAFT;	// deprecated

			$this->linked_objects = $_facrec->linkedObjectsIds;
			// We do not add link to template invoice or next invoice will be linked to all generated invoices
			//$this->linked_objects['facturerec'][0] = $this->fac_rec;

			$forceduedate = $this->calculate_date_lim_reglement();

			// For recurring invoices, update date and number of last generation of recurring template invoice, before inserting new invoice
			if ($_facrec->frequency > 0) {
				dol_syslog("This is a recurring invoice so we set date_last_gen and next date_when");
				if (empty($_facrec->date_when)) {
					$_facrec->date_when = $now;
				}
				$next_date = $_facrec->getNextDate(); // Calculate next date
				$result = $_facrec->setValueFrom('date_last_gen', $now, '', null, 'date', '', $user, '');
				//$_facrec->setValueFrom('nb_gen_done', $_facrec->nb_gen_done + 1);		// Not required, +1 already included into setNextDate when second param is 1.
				$result = $_facrec->setNextDate($next_date, 1);
			}

			// Define lang of customer
			$outputlangs = $langs;
			$newlang = '';

			if (getDolGlobalInt('MAIN_MULTILANGS') && empty($newlang) && isset($this->thirdparty->default_lang)) {
				$newlang = $this->thirdparty->default_lang; // for proposal, order, invoice, ...
			}
			if (getDolGlobalInt('MAIN_MULTILANGS') && empty($newlang) && isset($this->default_lang)) {
				$newlang = $this->default_lang; // for thirdparty
			}
			if (!empty($newlang)) {
				$outputlangs = new Translate("", $conf);
				$outputlangs->setDefaultLang($newlang);
			}

			// Array of possible substitutions (See also file mailing-send.php that should manage same substitutions)
			$substitutionarray = getCommonSubstitutionArray($outputlangs, 0, null, $this);
			$substitutionarray['__INVOICE_PREVIOUS_MONTH__'] = dol_print_date(dol_time_plus_duree($this->date, -1, 'm'), '%m');
			$substitutionarray['__INVOICE_MONTH__'] = dol_print_date($this->date, '%m');
			$substitutionarray['__INVOICE_NEXT_MONTH__'] = dol_print_date(dol_time_plus_duree($this->date, 1, 'm'), '%m');
			$substitutionarray['__INVOICE_PREVIOUS_MONTH_TEXT__'] = dol_print_date(dol_time_plus_duree($this->date, -1, 'm'), '%B');
			$substitutionarray['__INVOICE_MONTH_TEXT__'] = dol_print_date($this->date, '%B');
			$substitutionarray['__INVOICE_NEXT_MONTH_TEXT__'] = dol_print_date(dol_time_plus_duree($this->date, 1, 'm'), '%B');
			$substitutionarray['__INVOICE_PREVIOUS_YEAR__'] = dol_print_date(dol_time_plus_duree($this->date, -1, 'y'), '%Y');
			$substitutionarray['__INVOICE_YEAR__'] = dol_print_date($this->date, '%Y');
			$substitutionarray['__INVOICE_NEXT_YEAR__'] = dol_print_date(dol_time_plus_duree($this->date, 1, 'y'), '%Y');
			// Only for template invoice
			$substitutionarray['__INVOICE_DATE_NEXT_INVOICE_BEFORE_GEN__'] = dol_print_date($originaldatewhen, 'dayhour');
			$substitutionarray['__INVOICE_DATE_NEXT_INVOICE_AFTER_GEN__'] = dol_print_date($nextdatewhen, 'dayhour');
			$substitutionarray['__INVOICE_PREVIOUS_DATE_NEXT_INVOICE_AFTER_GEN__'] = dol_print_date($previousdaynextdatewhen, 'dayhour');
			$substitutionarray['__INVOICE_COUNTER_CURRENT__'] = $_facrec->nb_gen_done;
			$substitutionarray['__INVOICE_COUNTER_MAX__'] = $_facrec->nb_gen_max;

			complete_substitutions_array($substitutionarray, $outputlangs);

			$this->note_public = make_substitutions($this->note_public, $substitutionarray);
			$this->note_private = make_substitutions($this->note_private, $substitutionarray);
		}

		// Define due date if not already defined
		if (!empty($forceduedate)) {
			$this->date_echeance = $forceduedate;
		}

		$sql = "INSERT INTO ".MAIN_DB_PREFIX."facture_fourn (";
		$sql .= "ref";
		$sql .= ", ref_supplier";
		$sql .= ", ref_ext";
		$sql .= ", entity";
		$sql .= ", type";
		$sql .= ", subtype";
		$sql .= ", libelle";
		$sql .= ", fk_soc";
		$sql .= ", datec";
		$sql .= ", datef";
		$sql .= ", vat_reverse_charge";
		$sql .= ", fk_projet";
		$sql .= ", fk_cond_reglement";
		$sql .= ", fk_mode_reglement";
		$sql .= ", fk_account";
		$sql .= ", note_private";
		$sql .= ", note_public";
		$sql .= ", fk_user_author";
		$sql .= ", date_lim_reglement";
		$sql .= ", fk_incoterms, location_incoterms";
		$sql .= ", fk_multicurrency";
		$sql .= ", multicurrency_code";
		$sql .= ", multicurrency_tx";
		$sql .= ", fk_facture_source";
		$sql .= ", fk_fac_rec_source";
		$sql .= ")";
		$sql .= " VALUES (";
		$sql .= "'(PROV)'";
		$sql .= ", '".$this->db->escape($this->ref_supplier)."'";
		$sql .= ", '".$this->db->escape($this->ref_ext)."'";
		$sql .= ", ".((int) $conf->entity);
		$sql .= ", '".$this->db->escape($this->type)."'";
		$sql .= ", ".($this->subtype ? "'".$this->db->escape($this->subtype)."'" : "null");
		$sql .= ", '".$this->db->escape(isset($this->label) ? $this->label : (isset($this->libelle) ? $this->libelle : ''))."'";
		$sql .= ", ".((int) $this->socid);
		$sql .= ", '".$this->db->idate($now)."'";
		$sql .= ", '".$this->db->idate($this->date)."'";
		$sql .= ", ".($this->vat_reverse_charge != '' ? ((int) $this->db->escape($this->vat_reverse_charge)) : 0);
		$sql .= ", ".($this->fk_project > 0 ? ((int) $this->fk_project) : "null");
		$sql .= ", ".($this->cond_reglement_id > 0 ? ((int) $this->cond_reglement_id) : "null");
		$sql .= ", ".($this->mode_reglement_id > 0 ? ((int) $this->mode_reglement_id) : "null");
		$sql .= ", ".($this->fk_account > 0 ? ((int) $this->fk_account) : 'NULL');
		$sql .= ", '".$this->db->escape($this->note_private)."'";
		$sql .= ", '".$this->db->escape($this->note_public)."'";
		$sql .= ", ".((int) $user->id).",";
		$sql .= $this->date_echeance != '' ? "'".$this->db->idate($this->date_echeance)."'" : "null";
		$sql .= ", ".(int) $this->fk_incoterms;
		$sql .= ", '".$this->db->escape($this->location_incoterms)."'";
		$sql .= ", ".(int) $this->fk_multicurrency;
		$sql .= ", '".$this->db->escape($this->multicurrency_code)."'";
		$sql .= ", ".(double) $this->multicurrency_tx;
		$sql .= ", ".($this->fk_facture_source ? ((int) $this->fk_facture_source) : "null");
		$sql .= ", ".(isset($this->fk_fac_rec_source) ? $this->fk_fac_rec_source : "NULL");
		$sql .= ")";

		dol_syslog(get_class($this)."::create", LOG_DEBUG);
		$resql = $this->db->query($sql);
		if ($resql) {
			$this->id = $this->db->last_insert_id(MAIN_DB_PREFIX.'facture_fourn');

			// Update ref with new one
			$this->ref = '(PROV'.$this->id.')';
			$sql = 'UPDATE '.MAIN_DB_PREFIX."facture_fourn SET ref='".$this->db->escape($this->ref)."' WHERE rowid=".((int) $this->id);

			dol_syslog(get_class($this)."::create", LOG_DEBUG);
			$resql = $this->db->query($sql);
			if (!$resql) {
				$error++;
			}

			if (!empty($this->linkedObjectsIds) && empty($this->linked_objects)) {	// To use new linkedObjectsIds instead of old linked_objects
				$this->linked_objects = $this->linkedObjectsIds; // TODO Replace linked_objects with linkedObjectsIds
			}

			// Add object linked
			if (!$error && $this->id && !empty($this->linked_objects) && is_array($this->linked_objects)) {
				foreach ($this->linked_objects as $origin => $tmp_origin_id) {
					if (is_array($tmp_origin_id)) {       // New behaviour, if linked_object can have several links per type, so is something like array('contract'=>array(id1, id2, ...))
						foreach ($tmp_origin_id as $origin_id) {
							$ret = $this->add_object_linked($origin, $origin_id);
							if (!$ret) {
								dol_print_error($this->db);
								$error++;
							}
						}
					} else // Old behaviour, if linked_object has only one link per type, so is something like array('contract'=>id1))
					{
						$origin_id = $tmp_origin_id;
						$ret = $this->add_object_linked($origin, $origin_id);
						if (!$ret) {
							dol_print_error($this->db);
							$error++;
						}
					}
				}
			}

			if (!$error && empty($this->fac_rec) && count($this->lines) && is_object($this->lines[0])) {	// If this->lines is array of InvoiceLines (preferred mode)
				dol_syslog("There is ".count($this->lines)." lines that are invoice lines objects");
				foreach ($this->lines as $i => $val) {
					$sql = 'INSERT INTO '.MAIN_DB_PREFIX.'facture_fourn_det (fk_facture_fourn, special_code, fk_remise_except)';
					$sql .= " VALUES (".((int) $this->id).", ".((int) $this->lines[$i]->special_code).", ".($this->lines[$i]->fk_remise_except > 0 ? ((int) $this->lines[$i]->fk_remise_except) : 'NULL').')';

					$resql_insert = $this->db->query($sql);
					if ($resql_insert) {
						$idligne = $this->db->last_insert_id(MAIN_DB_PREFIX.'facture_fourn_det');

						$res = $this->updateline(
							$idligne,
							$this->lines[$i]->description,
							$this->lines[$i]->subprice,
							$this->lines[$i]->tva_tx.($this->lines[$i]->vat_src_code ? ' ('.$this->lines[$i]->vat_src_code.')' : ''),
							$this->lines[$i]->localtax1_tx,
							$this->lines[$i]->localtax2_tx,
							$this->lines[$i]->qty,
							$this->lines[$i]->fk_product,
							'HT',
							(!empty($this->lines[$i]->info_bits) ? $this->lines[$i]->info_bits : ''),
							$this->lines[$i]->product_type,
							$this->lines[$i]->remise_percent,
							false,
							$this->lines[$i]->date_start,
							$this->lines[$i]->date_end,
							$this->lines[$i]->array_options,
							$this->lines[$i]->fk_unit,
							$this->lines[$i]->multicurrency_subprice,
							$this->lines[$i]->ref_supplier
						);
					} else {
						$this->error = $this->db->lasterror();
						$this->db->rollback();
						return -5;
					}
				}
			} elseif (!$error && empty($this->fac_rec)) {   // If this->lines is an array of invoice line arrays
				dol_syslog("There is ".count($this->lines)." lines that are array lines");
				foreach ($this->lines as $i => $val) {
					$line = $this->lines[$i];

					// Test and convert into object this->lines[$i]. When coming from REST API, we may still have an array
					//if (! is_object($line)) $line=json_decode(json_encode($line), false);  // convert recursively array into object.
					if (!is_object($line)) {
						$line = (object) $line;
					}

					$sql = 'INSERT INTO '.MAIN_DB_PREFIX.'facture_fourn_det (fk_facture_fourn, special_code, fk_remise_except)';
					$sql .= " VALUES (".((int) $this->id).", ".((int) $this->lines[$i]->special_code).", ".($this->lines[$i]->fk_remise_except > 0 ? ((int) $this->lines[$i]->fk_remise_except) : 'NULL').')';

					$resql_insert = $this->db->query($sql);
					if ($resql_insert) {
						$idligne = $this->db->last_insert_id(MAIN_DB_PREFIX.'facture_fourn_det');

						$this->updateline(
							$idligne,
							$line->description,
							$line->pu_ht,
							$line->tva_tx,
							$line->localtax1_tx,
							$line->localtax2_tx,
							$line->qty,
							$line->fk_product,
							'HT',
							(!empty($line->info_bits) ? $line->info_bits : ''),
							$line->product_type,
							$line->remise_percent,
							0,
							$line->date_start,
							$line->date_end,
							$line->array_options,
							$line->fk_unit,
							$line->multicurrency_subprice,
							$line->ref_supplier
						);
					} else {
						$this->error = $this->db->lasterror();
						$this->db->rollback();
						return -5;
					}
				}
			}

			/*
			 * Insert lines of template invoices
			 */
			if (! $error && $this->fac_rec > 0) {
				foreach ($_facrec->lines as $i => $val) {
					if ($_facrec->lines[$i]->fk_product) {
						$prod = new Product($this->db);
						$res = $prod->fetch($_facrec->lines[$i]->fk_product);
					}

					// For line from template invoice, we use data from template invoice
					/*
					$tva_tx = get_default_tva($mysoc,$soc,$prod->id);
					$tva_npr = get_default_npr($mysoc,$soc,$prod->id);
					if (empty($tva_tx)) $tva_npr=0;
					$localtax1_tx=get_localtax($tva_tx,1,$soc,$mysoc,$tva_npr);
					$localtax2_tx=get_localtax($tva_tx,2,$soc,$mysoc,$tva_npr);
					*/
					$tva_tx = $_facrec->lines[$i]->tva_tx . ($_facrec->lines[$i]->vat_src_code ? '(' . $_facrec->lines[$i]->vat_src_code . ')' : '');
					$tva_npr = $_facrec->lines[$i]->info_bits;
					if (empty($tva_tx)) {
						$tva_npr = 0;
					}
					$localtax1_tx = $_facrec->lines[$i]->localtax1_tx;
					$localtax2_tx = $_facrec->lines[$i]->localtax2_tx;

					$fk_product_fournisseur_price = empty($_facrec->lines[$i]->fk_product_fournisseur_price) ? null : $_facrec->lines[$i]->fk_product_fournisseur_price;
					$buyprice = empty($_facrec->lines[$i]->buyprice) ? 0 : $_facrec->lines[$i]->buyprice;

					// If buyprice not defined from template invoice, we try to guess the best value
					if (! $buyprice && $_facrec->lines[$i]->fk_product > 0) {
						require_once DOL_DOCUMENT_ROOT . '/fourn/class/fournisseur.product.class.php';
						$producttmp = new ProductFournisseur($this->db);
						$producttmp->fetch($_facrec->lines[$i]->fk_product);

						// If margin module defined on costprice, we try the costprice
						// If not defined or if module margin defined and pmp and stock module enabled, we try pmp price
						// else we get the best supplier price
						if (getDolGlobalString('MARGIN_TYPE') == 'costprice' && !empty($producttmp->cost_price)) {
							$buyprice = $producttmp->cost_price;
						} elseif (isModEnabled('stock') && (getDolGlobalString('MARGIN_TYPE') == 'costprice' || getDolGlobalString('MARGIN_TYPE') == 'pmp') && !empty($producttmp->pmp)) {
							$buyprice = $producttmp->pmp;
						} else {
							if ($producttmp->find_min_price_product_fournisseur($_facrec->lines[$i]->fk_product) > 0) {
								if ($producttmp->product_fourn_price_id > 0) {
									$buyprice = price2num($producttmp->fourn_unitprice * (1 - $producttmp->fourn_remise_percent / 100) + $producttmp->fourn_remise, 'MU');
								}
							}
						}
					}

					$result_insert = $this->addline(
						$_facrec->lines[$i]->description,
						$_facrec->lines[$i]->pu_ht,
						$tva_tx,
						$localtax1_tx,
						$localtax2_tx,
						$_facrec->lines[$i]->qty,
						$_facrec->lines[$i]->fk_product,
						$_facrec->lines[$i]->remise_percent,
						($_facrec->lines[$i]->date_start == 1 && $this->date) ? $this->date : '',
						($_facrec->lines[$i]->date_end == 1 && $previousdaynextdatewhen) ? $previousdaynextdatewhen : '',
						0,
						$_facrec->lines[$i]->info_bits,
						'HT',
						0,
						$_facrec->lines[$i]->rang,
						false,
						$_facrec->lines[$i]->array_options,
						$_facrec->lines[$i]->fk_unit,
						0,
						0,
						$_facrec->lines[$i]->ref_supplier,
						$_facrec->lines[$i]->special_code,
						0,
						0
					);
					if ($result_insert < 0) {
						$error++;
						$this->error = $this->db->error();
						break;
					}
				}
			}


			// Update total price
			$result = $this->update_price(1);
			if ($result > 0) {
				// Actions on extra fields
				if (!$error) {
					$result = $this->insertExtraFields(); // This also set $this->error or $this->errors if errors are found
					if ($result < 0) {
						$error++;
					}
				}

				if (!$error) {
					// Call trigger
					$result = $this->call_trigger('BILL_SUPPLIER_CREATE', $user);
					if ($result < 0) {
						$error++;
					}
					// End call triggers
				}

				if (!$error) {
					$this->db->commit();
					return $this->id;
				} else {
					$this->db->rollback();
					return -4;
				}
			} else {
				$this->error = $langs->trans('FailedToUpdatePrice');
				$this->db->rollback();
				return -3;
			}
		} else {
			if ($this->db->errno() == 'DB_ERROR_RECORD_ALREADY_EXISTS') {
				$this->error = $langs->trans('ErrorRefAlreadyExists');
				$this->db->rollback();
				return -1;
			} else {
				$this->error = $this->db->lasterror();
				$this->db->rollback();
				return -2;
			}
		}
	}

	/**
	 *  Load object in memory from database
	 *
	 *  @param	int		$id         Id supplier invoice
	 *  @param	string	$ref		Ref supplier invoice
	 * 	@param	string	$ref_ext	External reference of invoice
	 *  @return int  	   			<0 if KO, >0 if OK, 0 if not found
	 */
	public function fetch($id = '', $ref = '', $ref_ext = '')
	{
		if (empty($id) && empty($ref) && empty($ref_ext)) {
			return -1;
		}

		$sql = "SELECT";
		$sql .= " t.rowid,";
		$sql .= " t.ref,";
		$sql .= " t.ref_supplier,";
		$sql .= " t.ref_ext,";
		$sql .= " t.entity,";
		$sql .= " t.type,";
		$sql .= " t.subtype,";
		$sql .= " t.fk_soc,";
		$sql .= " t.datec,";
		$sql .= " t.datef,";
		$sql .= " t.tms,";
		$sql .= " t.libelle as label,";
		$sql .= " t.paye,";
		$sql .= " t.close_code,";
		$sql .= " t.close_note,";
		$sql .= " t.tva,";
		$sql .= " t.localtax1,";
		$sql .= " t.localtax2,";
		$sql .= " t.total_ht,";
		$sql .= " t.total_tva,";
		$sql .= " t.total_ttc,";
		$sql .= " t.fk_statut as status,";
		$sql .= " t.fk_user_author,";
		$sql .= " t.fk_user_valid,";
		$sql .= " t.fk_facture_source,";
		$sql .= " t.vat_reverse_charge,";
		$sql .= " t.fk_fac_rec_source,";
		$sql .= " t.fk_projet as fk_project,";
		$sql .= " t.fk_cond_reglement,";
		$sql .= " t.fk_account,";
		$sql .= " t.fk_mode_reglement,";
		$sql .= " t.date_lim_reglement,";
		$sql .= " t.note_private,";
		$sql .= " t.note_public,";
		$sql .= " t.model_pdf,";
		$sql .= " t.import_key,";
		$sql .= " t.extraparams,";
		$sql .= " cr.code as cond_reglement_code, cr.libelle as cond_reglement_label, cr.libelle_facture as cond_reglement_doc,";
		$sql .= " p.code as mode_reglement_code, p.libelle as mode_reglement_label,";
		$sql .= ' s.nom as socnom, s.rowid as socid,';
		$sql .= ' t.fk_incoterms, t.location_incoterms,';
		$sql .= " i.libelle as label_incoterms,";
		$sql .= ' t.fk_transport_mode,';
		$sql .= ' t.fk_multicurrency, t.multicurrency_code, t.multicurrency_tx, t.multicurrency_total_ht, t.multicurrency_total_tva, t.multicurrency_total_ttc';
		$sql .= ' FROM '.MAIN_DB_PREFIX.'facture_fourn as t';
		$sql .= " LEFT JOIN ".MAIN_DB_PREFIX."societe as s ON (t.fk_soc = s.rowid)";
		$sql .= " LEFT JOIN ".MAIN_DB_PREFIX."c_payment_term as cr ON t.fk_cond_reglement = cr.rowid";
		$sql .= " LEFT JOIN ".MAIN_DB_PREFIX."c_paiement as p ON t.fk_mode_reglement = p.id";
		$sql .= ' LEFT JOIN '.MAIN_DB_PREFIX.'c_incoterms as i ON t.fk_incoterms = i.rowid';
		if ($id) {
			$sql .= " WHERE t.rowid = ".((int) $id);
		} else {
			$sql .= ' WHERE t.entity IN ('.getEntity('supplier_invoice').')'; // Don't use entity if you use rowid
			if ($ref) {
				$sql .= " AND t.ref = '".$this->db->escape($ref)."'";
			}
			if ($ref_ext) {
				$sql .= " AND t.ref_ext = '".$this->db->escape($ref_ext)."'";
			}
		}

		dol_syslog(get_class($this)."::fetch", LOG_DEBUG);
		$resql = $this->db->query($sql);
		if ($resql) {
			if ($this->db->num_rows($resql)) {
				$obj = $this->db->fetch_object($resql);

				$this->id = $obj->rowid;
				$this->ref = $obj->ref ? $obj->ref : $obj->rowid; // We take rowid if ref is empty for backward compatibility

				$this->ref_supplier         = $obj->ref_supplier;
				$this->ref_ext			    = $obj->ref_ext;
				$this->entity				= $obj->entity;
				$this->type					= empty($obj->type) ? self::TYPE_STANDARD : $obj->type;
				$this->subtype				= $obj->subtype;
				$this->socid				= $obj->fk_soc;
				$this->datec				= $this->db->jdate($obj->datec);
				$this->date					= $this->db->jdate($obj->datef);
				$this->datep				= $this->db->jdate($obj->datef);
				$this->tms                  = $this->db->jdate($obj->tms);
				$this->libelle              = $obj->label; // deprecated
				$this->label				= $obj->label;
				$this->paye					= $obj->paye;
				$this->paid					= $obj->paye;
				$this->close_code			= $obj->close_code;
				$this->close_note			= $obj->close_note;
				$this->total_localtax1		= $obj->localtax1;
				$this->total_localtax2		= $obj->localtax2;
				$this->total_ht				= $obj->total_ht;
				$this->total_tva			= $obj->total_tva;
				$this->total_ttc			= $obj->total_ttc;
				$this->status				= $obj->status;
				$this->statut				= $obj->status;	// For backward compatibility
				$this->fk_statut			= $obj->status;	// For backward compatibility
				$this->fk_user_author       = $obj->fk_user_author;
				$this->author				= $obj->fk_user_author;
				$this->fk_user_valid        = $obj->fk_user_valid;
				$this->fk_facture_source	= $obj->fk_facture_source;
				$this->vat_reverse_charge	= empty($obj->vat_reverse_charge) ? '0' : '1';
				$this->fk_fac_rec_source	= $obj->fk_fac_rec_source;
				$this->fk_project           = $obj->fk_project;
				$this->cond_reglement_id	= $obj->fk_cond_reglement;
				$this->cond_reglement_code  = $obj->cond_reglement_code;
				$this->cond_reglement       = $obj->cond_reglement_label; // deprecated
				$this->cond_reglement_label = $obj->cond_reglement_label;
				$this->cond_reglement_doc   = $obj->cond_reglement_doc;
				$this->fk_account           = $obj->fk_account;
				$this->mode_reglement_id    = $obj->fk_mode_reglement;
				$this->mode_reglement_code  = $obj->mode_reglement_code;
				$this->mode_reglement       = $obj->mode_reglement_label;
				$this->date_echeance		= $this->db->jdate($obj->date_lim_reglement);
				$this->note                 = $obj->note_private; // deprecated
				$this->note_private			= $obj->note_private;
				$this->note_public          = $obj->note_public;
				$this->model_pdf            = $obj->model_pdf;
				$this->import_key           = $obj->import_key;

				//Incoterms
				$this->fk_incoterms = $obj->fk_incoterms;
				$this->location_incoterms = $obj->location_incoterms;
				$this->label_incoterms = $obj->label_incoterms;
				$this->transport_mode_id = $obj->fk_transport_mode;

				// Multicurrency
				$this->fk_multicurrency = $obj->fk_multicurrency;
				$this->multicurrency_code = $obj->multicurrency_code;
				$this->multicurrency_tx = $obj->multicurrency_tx;
				$this->multicurrency_total_ht = $obj->multicurrency_total_ht;
				$this->multicurrency_total_tva = $obj->multicurrency_total_tva;
				$this->multicurrency_total_ttc = $obj->multicurrency_total_ttc;

				$this->extraparams = isset($obj->extraparams) ? (array) json_decode($obj->extraparams, true) : array();

				$this->socid  = $obj->socid;
				$this->socnom = $obj->socnom;

				// Retrieve all extrafield
				// fetch optionals attributes and labels
				$this->fetch_optionals();

				$result = $this->fetch_lines();
				if ($result < 0) {
					$this->error = $this->db->lasterror();
					return -3;
				}
			} else {
				$this->error = 'Bill with id '.$id.' not found';
				dol_syslog(get_class($this).'::fetch '.$this->error);
				return 0;
			}

			$this->db->free($resql);
			return 1;
		} else {
			$this->error = "Error ".$this->db->lasterror();
			return -1;
		}
	}


	// phpcs:disable PEAR.NamingConventions.ValidFunctionName.ScopeNotCamelCaps
	/**
	 *	Load this->lines
	 *
	 *  @return     int         1 si ok, < 0 si erreur
	 */
	public function fetch_lines()
	{
		// phpcs:enable
		$this->lines = array();

		$sql = 'SELECT f.rowid, f.ref as ref_supplier, f.description, f.date_start, f.date_end, f.pu_ht, f.pu_ttc, f.qty, f.remise_percent, f.vat_src_code, f.tva_tx';
		$sql .= ', f.localtax1_tx, f.localtax2_tx, f.localtax1_type, f.localtax2_type, f.total_localtax1, f.total_localtax2, f.fk_facture_fourn, f.fk_remise_except';
		$sql .= ', f.total_ht, f.tva as total_tva, f.total_ttc, f.fk_product, f.product_type, f.info_bits, f.rang, f.special_code, f.fk_parent_line, f.fk_unit';
		$sql .= ', p.rowid as product_id, p.ref as product_ref, p.label as label, p.barcode as product_barcode, p.description as product_desc';
		$sql .= ', f.fk_code_ventilation, f.fk_multicurrency, f.multicurrency_code, f.multicurrency_subprice, f.multicurrency_total_ht, f.multicurrency_total_tva, f.multicurrency_total_ttc';
		$sql .= ' FROM '.MAIN_DB_PREFIX.'facture_fourn_det as f';
		$sql .= ' LEFT JOIN '.MAIN_DB_PREFIX.'product as p ON f.fk_product = p.rowid';
		$sql .= ' WHERE fk_facture_fourn='.((int) $this->id);
		$sql .= ' ORDER BY f.rang, f.rowid';

		dol_syslog(get_class($this)."::fetch_lines", LOG_DEBUG);

		$resql_rows = $this->db->query($sql);
		if ($resql_rows) {
			$num_rows = $this->db->num_rows($resql_rows);
			if ($num_rows) {
				$i = 0;
				while ($i < $num_rows) {
					$obj = $this->db->fetch_object($resql_rows);

					$line = new SupplierInvoiceLine($this->db);

					$line->id               = $obj->rowid;
					$line->rowid            = $obj->rowid;
					$line->description      = $obj->description;
					$line->date_start       = $obj->date_start;
					$line->date_end         = $obj->date_end;
					$line->product_ref      = $obj->product_ref;
					$line->ref              = $obj->product_ref;
					$line->ref_supplier		= $obj->ref_supplier;
					$line->libelle			= $obj->label;
					$line->label  			= $obj->label;
					$line->product_barcode  = $obj->product_barcode;
					$line->product_desc		= $obj->product_desc;
					$line->subprice         = $obj->pu_ht;
					$line->pu_ht            = $obj->pu_ht;
					$line->pu_ttc			= $obj->pu_ttc;
					$line->vat_src_code     = $obj->vat_src_code;
					$line->tva_tx			= $obj->tva_tx;
					$line->localtax1_tx		= $obj->localtax1_tx;
					$line->localtax2_tx		= $obj->localtax2_tx;
					$line->localtax1_type	= $obj->localtax1_type;
					$line->localtax2_type	= $obj->localtax2_type;
					$line->qty				= $obj->qty;
					$line->remise_percent   = $obj->remise_percent;
					$line->fk_remise_except = $obj->fk_remise_except;
					//$line->tva			= $obj->total_tva; // deprecated
					$line->total_ht			= $obj->total_ht;
					$line->total_ttc		= $obj->total_ttc;
					$line->total_tva		= $obj->total_tva;
					$line->total_localtax1	= $obj->total_localtax1;
					$line->total_localtax2	= $obj->total_localtax2;
					$line->fk_facture_fourn = $obj->fk_facture_fourn;
					$line->fk_product       = $obj->fk_product;
					$line->product_type		= $obj->product_type;
					$line->product_label	= $obj->label;
					$line->info_bits        = $obj->info_bits;
					$line->fk_parent_line   = $obj->fk_parent_line;
					$line->special_code		= $obj->special_code;
					$line->rang             = $obj->rang;
					$line->fk_unit          = $obj->fk_unit;

					// Accountancy
					$line->code_ventilation = $obj->fk_code_ventilation;
					$line->fk_accounting_account = $obj->fk_code_ventilation;

					// Multicurrency
					$line->fk_multicurrency = $obj->fk_multicurrency;
					$line->multicurrency_code = $obj->multicurrency_code;
					$line->multicurrency_subprice = $obj->multicurrency_subprice;
					$line->multicurrency_total_ht = $obj->multicurrency_total_ht;
					$line->multicurrency_total_tva = $obj->multicurrency_total_tva;
					$line->multicurrency_total_ttc = $obj->multicurrency_total_ttc;

					// Extra fields
					$line->fetch_optionals();

					$this->lines[$i] = $line;

					$i++;
				}
			}
			$this->db->free($resql_rows);
			return 1;
		} else {
			$this->error = $this->db->error();
			dol_syslog(get_class($this)."::fetch_lines - No lines:{$this->error} Error:{$this->error}", LOG_DEBUG);
			return -3;
		}
	}


	/**
	 *  Update database
	 *
	 *  @param	User	$user            User that modify
	 *  @param  int		$notrigger       0=launch triggers after, 1=disable triggers
	 *  @return int 			         <0 if KO, >0 if OK
	 */
	public function update($user = null, $notrigger = 0)
	{
		global $langs;
		$error = 0;

		// Clean parameters
		if (empty($this->type)) {
			$this->type = self::TYPE_STANDARD;
		}
		if (isset($this->ref)) {
			$this->ref = trim($this->ref);
		}
		if (isset($this->ref_supplier)) {
			$this->ref_supplier = trim($this->ref_supplier);
		}
		if (isset($this->ref_ext)) {
			$this->ref_ext = trim($this->ref_ext);
		}
		if (isset($this->entity)) {
			$this->entity = trim($this->entity);
		}
		if (isset($this->type)) {
			$this->type = trim($this->type);
		}
		if (isset($this->subtype)) {
			$this->subtype = trim($this->subtype);
		}
		if (isset($this->socid)) {
			$this->socid = trim($this->socid);
		}
		if (isset($this->label)) {
			$this->label = trim($this->label);
		}
		if (isset($this->paye)) {
			$this->paye = trim($this->paye);
		}
		if (isset($this->close_code)) {
			$this->close_code = trim($this->close_code);
		}
		if (isset($this->close_note)) {
			$this->close_note = trim($this->close_note);
		}
		if (isset($this->localtax1)) {
			$this->localtax1 = trim($this->localtax1);
		}
		if (isset($this->localtax2)) {
			$this->localtax2 = trim($this->localtax2);
		}
		if (empty($this->total_ht)) {
			$this->total_ht = 0;
		}
		if (empty($this->total_tva)) {
			$this->total_tva = 0;
		}
		//	if (isset($this->total_localtax1)) $this->total_localtax1=trim($this->total_localtax1);
		//	if (isset($this->total_localtax2)) $this->total_localtax2=trim($this->total_localtax2);
		if (isset($this->total_ttc)) {
			$this->total_ttc = trim($this->total_ttc);
		}
		if (isset($this->statut)) {
			$this->statut = (int) $this->statut;
		}
		if (isset($this->status)) {
			$this->status = (int) $this->status;
		}
		if (isset($this->author)) {
			$this->author = trim($this->author);
		}
		if (isset($this->fk_user_valid)) {
			$this->fk_user_valid = trim($this->fk_user_valid);
		}
		if (isset($this->fk_facture_source)) {
			$this->fk_facture_source = trim($this->fk_facture_source);
		}
		if (isset($this->fk_project)) {
			if (empty($this->fk_project)) $this->fk_project = null;
			else $this->fk_project = intval($this->fk_project);
		}
		if (isset($this->cond_reglement_id)) {
			$this->cond_reglement_id = trim($this->cond_reglement_id);
		}
		if (isset($this->note_private)) {
			$this->note = trim($this->note_private);
		}
		if (isset($this->note_public)) {
			$this->note_public = trim($this->note_public);
		}
		if (isset($this->model_pdf)) {
			$this->model_pdf = trim($this->model_pdf);
		}
		if (isset($this->import_key)) {
			$this->import_key = trim($this->import_key);
		}


		// Check parameters
		// Put here code to add control on parameters values

		// Update request
		$sql = "UPDATE ".MAIN_DB_PREFIX."facture_fourn SET";
		$sql .= " ref=".(isset($this->ref) ? "'".$this->db->escape($this->ref)."'" : "null").",";
		$sql .= " ref_supplier=".(isset($this->ref_supplier) ? "'".$this->db->escape($this->ref_supplier)."'" : "null").",";
		$sql .= " ref_ext=".(isset($this->ref_ext) ? "'".$this->db->escape($this->ref_ext)."'" : "null").",";
		$sql .= " entity=".(isset($this->entity) ? ((int) $this->entity) : "null").",";
		$sql .= " type=".(isset($this->type) ? ((int) $this->type) : "null").",";
		$sql .= " subtype=".(isset($this->subtype) ? $this->db->escape($this->subtype) : "null").",";
		$sql .= " fk_soc=".(isset($this->socid) ? ((int) $this->socid) : "null").",";
		$sql .= " datec=".(dol_strlen($this->datec) != 0 ? "'".$this->db->idate($this->datec)."'" : 'null').",";
		$sql .= " datef=".(dol_strlen($this->date) != 0 ? "'".$this->db->idate($this->date)."'" : 'null').",";
		if (dol_strlen($this->tms) != 0) {
			$sql .= " tms=".(dol_strlen($this->tms) != 0 ? "'".$this->db->idate($this->tms)."'" : 'null').",";
		}
		$sql .= " libelle=".(isset($this->label) ? "'".$this->db->escape($this->label)."'" : "null").",";
		$sql .= " paye=".(isset($this->paye) ? ((int) $this->paye) : "0").",";
		$sql .= " close_code=".(isset($this->close_code) ? "'".$this->db->escape($this->close_code)."'" : "null").",";
		$sql .= " close_note=".(isset($this->close_note) ? "'".$this->db->escape($this->close_note)."'" : "null").",";
		$sql .= " localtax1=".(isset($this->localtax1) ? ((float) $this->localtax1) : "null").",";
		$sql .= " localtax2=".(isset($this->localtax2) ? ((float) $this->localtax2) : "null").",";
		$sql .= " total_ht=".(isset($this->total_ht) ? ((float) $this->total_ht) : "null").",";
		$sql .= " total_tva=".(isset($this->total_tva) ? ((float) $this->total_tva) : "null").",";
		$sql .= " total_ttc=".(isset($this->total_ttc) ? ((float) $this->total_ttc) : "null").",";
		$sql .= " fk_statut=".(isset($this->status) ? ((int) $this->status) : (isset($this->statut) ? ((int) $this->statut) : "null")).",";
		$sql .= " fk_user_author=".(isset($this->author) ? ((int) $this->author) : "null").",";
		$sql .= " fk_user_valid=".(isset($this->fk_user_valid) ? ((int) $this->fk_user_valid) : "null").",";
		$sql .= " fk_facture_source=".($this->fk_facture_source ? ((int) $this->fk_facture_source) : "null").",";
		$sql .= " vat_reverse_charge = ".($this->vat_reverse_charge != '' ? ((int) $this->db->escape($this->vat_reverse_charge)) : 0).",";
		$sql .= " fk_projet=".(!empty($this->fk_project) ? ((int) $this->fk_project) : "null").",";
		$sql .= " fk_cond_reglement=".(isset($this->cond_reglement_id) ? ((int) $this->cond_reglement_id) : "null").",";
		$sql .= " date_lim_reglement=".(dol_strlen($this->date_echeance) != 0 ? "'".$this->db->idate($this->date_echeance)."'" : 'null').",";
		$sql .= " note_private=".(isset($this->note_private) ? "'".$this->db->escape($this->note_private)."'" : "null").",";
		$sql .= " note_public=".(isset($this->note_public) ? "'".$this->db->escape($this->note_public)."'" : "null").",";
		$sql .= " model_pdf=".(isset($this->model_pdf) ? "'".$this->db->escape($this->model_pdf)."'" : "null").",";
		$sql .= " import_key=".(isset($this->import_key) ? "'".$this->db->escape($this->import_key)."'" : "null");
		$sql .= " WHERE rowid=".((int) $this->id);

		$this->db->begin();

		dol_syslog(get_class($this)."::update", LOG_DEBUG);
		$resql = $this->db->query($sql);

		if (!$resql) {
			$error++;

			if ($this->db->errno() == 'DB_ERROR_RECORD_ALREADY_EXISTS') {
				$this->errors[] = $langs->trans('ErrorRefAlreadyExists');
			} else {
				$this->errors[] = "Error ".$this->db->lasterror();
			}
		}

		if (!$error) {
			$result = $this->insertExtraFields();
			if ($result < 0) {
				$error++;
			}
		}

		if (!$error) {
			if (!$notrigger) {
				// Call trigger
				$result = $this->call_trigger('BILL_SUPPLIER_MODIFY', $user);
				if ($result < 0) {
					$error++;
				}
				// End call triggers
			}
		}

		// Commit or rollback
		if ($error) {
			foreach ($this->errors as $errmsg) {
				dol_syslog(get_class($this)."::update ".$errmsg, LOG_ERR);
				$this->error .= ($this->error ? ', '.$errmsg : $errmsg);
			}
			$this->db->rollback();
			return -1 * $error;
		} else {
			$this->db->commit();
			return 1;
		}
	}

	// phpcs:disable PEAR.NamingConventions.ValidFunctionName.ScopeNotCamelCaps
	/**
	 *    Add a discount line into an invoice (as an invoice line) using an existing absolute discount (Consume the discount)
	 *
	 *    @param     int	$idremise	Id of absolute discount
	 *    @return    int          		>0 if OK, <0 if KO
	 */
	public function insert_discount($idremise)
	{
		// phpcs:enable
		global $conf, $langs;

		include_once DOL_DOCUMENT_ROOT.'/core/lib/price.lib.php';
		include_once DOL_DOCUMENT_ROOT.'/core/class/discount.class.php';

		$this->db->begin();

		$remise = new DiscountAbsolute($this->db);
		$result = $remise->fetch($idremise);

		if ($result > 0) {
			if ($remise->fk_invoice_supplier) {	// Protection against multiple submission
				$this->error = $langs->trans("ErrorDiscountAlreadyUsed");
				$this->db->rollback();
				return -5;
			}

			$facligne = new SupplierInvoiceLine($this->db);
			$facligne->fk_facture_fourn = $this->id;
			$facligne->fk_remise_except = $remise->id;
			$facligne->desc = $remise->description; // Description ligne
			$facligne->vat_src_code = $remise->vat_src_code;
			$facligne->tva_tx = $remise->tva_tx;
			$facligne->subprice = -$remise->amount_ht;
			$facligne->fk_product = 0; // Id produit predefini
			$facligne->product_type = 0;
			$facligne->qty = 1;
			$facligne->remise_percent = 0;
			$facligne->rang = -1;
			$facligne->info_bits = 2;

			if (!empty($conf->global->MAIN_ADD_LINE_AT_POSITION)) {
				$facligne->rang = 1;
				$linecount = count($this->lines);
				for ($ii = 1; $ii <= $linecount; $ii++) {
					$this->updateRangOfLine($this->lines[$ii - 1]->id, $ii+1);
				}
			}

			// Get buy/cost price of invoice that is source of discount
			if ($remise->fk_invoice_supplier_source > 0) {
				$srcinvoice = new FactureFournisseur($this->db);
				$srcinvoice->fetch($remise->fk_invoice_supplier_source);
				$totalcostpriceofinvoice = 0;
				include_once DOL_DOCUMENT_ROOT.'/core/class/html.formmargin.class.php'; // TODO Move this into commonobject
				$formmargin = new FormMargin($this->db);
				$arraytmp = $formmargin->getMarginInfosArray($srcinvoice, false);
				$facligne->pa_ht = $arraytmp['pa_total'];
			}

			$facligne->total_ht  = -$remise->amount_ht;
			$facligne->total_tva = -$remise->amount_tva;
			$facligne->total_ttc = -$remise->amount_ttc;

			$facligne->multicurrency_subprice = -$remise->multicurrency_subprice;
			$facligne->multicurrency_total_ht = -$remise->multicurrency_total_ht;
			$facligne->multicurrency_total_tva = -$remise->multicurrency_total_tva;
			$facligne->multicurrency_total_ttc = -$remise->multicurrency_total_ttc;

			$lineid = $facligne->insert();
			if ($lineid > 0) {
				$result = $this->update_price(1);
				if ($result > 0) {
					// Create link between discount and invoice line
					$result = $remise->link_to_invoice($lineid, 0);
					if ($result < 0) {
						$this->error = $remise->error;
						$this->db->rollback();
						return -4;
					}

					$this->db->commit();
					return 1;
				} else {
					$this->error = $facligne->error;
					$this->db->rollback();
					return -1;
				}
			} else {
				$this->error = $facligne->error;
				$this->db->rollback();
				return -2;
			}
		} else {
			$this->db->rollback();
			return -3;
		}
	}


	/**
	 *	Delete invoice from database
	 *
	 *  @param      User	$user		    User object
	 *	@param	    int		$notrigger	    1=Does not execute triggers, 0= execute triggers
	 *	@return		int						<0 if KO, >0 if OK
	 */
	public function delete(User $user, $notrigger = 0)
	{
		global $conf;

		$rowid = $this->id;

		dol_syslog("FactureFournisseur::delete rowid=".$rowid, LOG_DEBUG);

		// TODO Test if there is at least on payment. If yes, refuse to delete.

		$error = 0;
		$this->db->begin();

		if (!$error && !$notrigger) {
			// Call trigger
			$result = $this->call_trigger('BILL_SUPPLIER_DELETE', $user);
			if ($result < 0) {
				$this->db->rollback();
				return -1;
			}
			// Fin appel triggers
		}

		if (!$error) {
			// If invoice was converted into a discount not yet consumed, we remove discount
			$sql = 'DELETE FROM '.MAIN_DB_PREFIX.'societe_remise_except';
			$sql .= ' WHERE fk_invoice_supplier_source = '.((int) $rowid);
			$sql .= ' AND fk_invoice_supplier_line IS NULL';
			$resql = $this->db->query($sql);

			// If invoice has consumned discounts
			$this->fetch_lines();
			$list_rowid_det = array();
			foreach ($this->lines as $key => $invoiceline) {
				$list_rowid_det[] = $invoiceline->rowid;
			}

			// Consumned discounts are freed
			if (count($list_rowid_det)) {
				$sql = 'UPDATE '.MAIN_DB_PREFIX.'societe_remise_except';
				$sql .= ' SET fk_invoice_supplier = NULL, fk_invoice_supplier_line = NULL';
				$sql .= ' WHERE fk_invoice_supplier_line IN ('.$this->db->sanitize(join(',', $list_rowid_det)).')';

				dol_syslog(get_class($this)."::delete", LOG_DEBUG);
				if (!$this->db->query($sql)) {
					$error++;
				}
			}
		}

		if (!$error) {
			$main = MAIN_DB_PREFIX.'facture_fourn_det';
			$ef = $main."_extrafields";
			$sqlef = "DELETE FROM $ef WHERE fk_object IN (SELECT rowid FROM ".$main." WHERE fk_facture_fourn = ".((int) $rowid).")";
			$resqlef = $this->db->query($sqlef);
			$sql = 'DELETE FROM '.MAIN_DB_PREFIX.'facture_fourn_det WHERE fk_facture_fourn = '.((int) $rowid);
			dol_syslog(get_class($this)."::delete", LOG_DEBUG);
			$resql = $this->db->query($sql);
			if ($resqlef && $resql) {
				$sql = 'DELETE FROM '.MAIN_DB_PREFIX.'facture_fourn WHERE rowid = '.((int) $rowid);
				dol_syslog(get_class($this)."::delete", LOG_DEBUG);
				$resql2 = $this->db->query($sql);
				if (!$resql2) {
					$error++;
				}
			} else {
				$error++;
			}
		}

		if (!$error) {
			// Delete linked object
			$res = $this->deleteObjectLinked();
			if ($res < 0) {
				$error++;
			}
		}

		if (!$error) {
			// Delete record into ECM index (Note that delete is also done when deleting files with the dol_delete_dir_recursive
			$this->deleteEcmFiles(0); // Deleting files physically is done later with the dol_delete_dir_recursive
			$this->deleteEcmFiles(1); // Deleting files physically is done later with the dol_delete_dir_recursive

			// We remove directory
			if ($conf->fournisseur->facture->dir_output) {
				include_once DOL_DOCUMENT_ROOT.'/core/lib/files.lib.php';

				$ref = dol_sanitizeFileName($this->ref);
				$dir = $conf->fournisseur->facture->dir_output.'/'.get_exdir($this->id, 2, 0, 0, $this, 'invoice_supplier').$ref;
				$file = $dir."/".$ref.".pdf";
				if (file_exists($file)) {
					if (!dol_delete_file($file, 0, 0, 0, $this)) { // For triggers
						$this->error = 'ErrorFailToDeleteFile';
						$error++;
					}
				}
				if (file_exists($dir)) {
					$res = @dol_delete_dir_recursive($dir);

					if (!$res) {
						$this->error = 'ErrorFailToDeleteDir';
						$error++;
					}
				}
			}
		}

		// Remove extrafields
		if (!$error) {
			$result = $this->deleteExtraFields();
			if ($result < 0) {
				$error++;
				dol_syslog(get_class($this)."::delete error -4 ".$this->error, LOG_ERR);
			}
		}

		if (!$error) {
			dol_syslog(get_class($this)."::delete $this->id by $user->id", LOG_DEBUG);
			$this->db->commit();
			return 1;
		} else {
			$this->error = $this->db->lasterror();
			$this->db->rollback();
			return -$error;
		}
	}


	// phpcs:disable PEAR.NamingConventions.ValidFunctionName.ScopeNotCamelCaps
	/**
	 *  Tag invoice as a paid invoice
	 *
	 *	@deprecated
	 *  @see setPaid()
	 *	@param  User	$user       Object user
	 *	@param  string	$close_code	Code indicates whether the class has paid in full while payment is incomplete. Not implementd yet.
	 *	@param  string	$close_note	Comment informs if the class has been paid while payment is incomplete. Not implementd yet.
	 *	@return int         		<0 si ko, >0 si ok
	 */
	public function set_paid($user, $close_code = '', $close_note = '')
	{
		// phpcs:enable
		dol_syslog(get_class($this)."::set_paid is deprecated, use setPaid instead", LOG_NOTICE);
		return $this->setPaid($user, $close_code, $close_note);
	}

	/**
	 *  Tag invoice as a paid invoice
	 *
	 *	@param  User	$user       Object user
	 *	@param  string	$close_code	Code indicates whether the class has paid in full while payment is incomplete. Not implementd yet.
	 *	@param  string	$close_note	Comment informs if the class has been paid while payment is incomplete. Not implementd yet.
	 *	@return int         		<0 si ko, >0 si ok
	 */
	public function setPaid($user, $close_code = '', $close_note = '')
	{
		$error = 0;

		if ($this->paye != 1) {
			$this->db->begin();

			$now = dol_now();

			dol_syslog("FactureFournisseur::setPaid", LOG_DEBUG);

			$sql = 'UPDATE '.MAIN_DB_PREFIX.'facture_fourn SET';
			$sql .= ' fk_statut = '.self::STATUS_CLOSED;
			if (!$close_code) {
				$sql .= ', paye=1';
			}
			if ($close_code) {
				$sql .= ", close_code='".$this->db->escape($close_code)."'";
			}
			if ($close_note) {
				$sql .= ", close_note='".$this->db->escape($close_note)."'";
			}
			$sql .= ', fk_user_closing = '.((int) $user->id);
			$sql .= ", date_closing = '".$this->db->idate($now)."'";
			$sql .= ' WHERE rowid = '.((int) $this->id);

			$resql = $this->db->query($sql);
			if ($resql) {
				// Call trigger
				$result = $this->call_trigger('BILL_SUPPLIER_PAYED', $user);
				if ($result < 0) {
					$error++;
				}
				// End call triggers
			} else {
				$error++;
				$this->error = $this->db->error();
				dol_print_error($this->db);
			}

			if (!$error) {
				$this->db->commit();
				return 1;
			} else {
				$this->db->rollback();
				return -1;
			}
		} else {
			return 0;
		}
	}

	// phpcs:disable PEAR.NamingConventions.ValidFunctionName.ScopeNotCamelCaps
	/**
	 *	Tag the invoice as not fully paid + trigger call BILL_UNPAYED
	 *	Function used when a direct debit payment is refused,
	 *	or when the invoice was canceled and reopened.
	 *
	 *	@deprecated
	 *  @see setUnpaid()
	 *	@param      User	$user       Object user that change status
	 *	@return     int         		<0 si ok, >0 si ok
	 */
	public function set_unpaid($user)
	{
		// phpcs:enable
		dol_syslog(get_class($this)."::set_unpaid is deprecated, use setUnpaid instead", LOG_NOTICE);
		return $this->setUnpaid($user);
	}

	/**
	 *	Tag the invoice as not fully paid + trigger call BILL_UNPAYED
	 *	Function used when a direct debit payment is refused,
	 *	or when the invoice was canceled and reopened.
	 *
	 *	@param      User	$user       Object user that change status
	 *	@return     int         		<0 si ok, >0 si ok
	 */
	public function setUnpaid($user)
	{
		$error = 0;

		$this->db->begin();

		$sql = 'UPDATE '.MAIN_DB_PREFIX.'facture_fourn';
		$sql .= ' SET paye=0, fk_statut='.self::STATUS_VALIDATED.', close_code=null, close_note=null,';
		$sql .= ' date_closing=null,';
		$sql .= ' fk_user_closing=null';
		$sql .= ' WHERE rowid = '.((int) $this->id);

		dol_syslog(get_class($this)."::set_unpaid", LOG_DEBUG);
		$resql = $this->db->query($sql);
		if ($resql) {
			// Call trigger
			$result = $this->call_trigger('BILL_SUPPLIER_UNPAYED', $user);
			if ($result < 0) {
				$error++;
			}
			// End call triggers
		} else {
			$error++;
			$this->error = $this->db->error();
			dol_print_error($this->db);
		}

		if (!$error) {
			$this->db->commit();
			return 1;
		} else {
			$this->db->rollback();
			return -1;
		}
	}

	/**
	 *	Tag invoice as canceled, with no payment on it (example for replacement invoice or payment never received) + call trigger BILL_CANCEL
	 *	Warning, if option to decrease stock on invoice was set, this function does not change stock (it might be a cancel because
	 *  of no payment even if merchandises were sent).
	 *
	 *	@param	User	$user        	Object user making change
	 *	@param	string	$close_code		Code of closing invoice (CLOSECODE_REPLACED, CLOSECODE_...)
	 *	@param	string	$close_note		Comment
	 *	@return int         			<0 if KO, >0 if OK
	 */
	public function setCanceled($user, $close_code = '', $close_note = '')
	{
		dol_syslog(get_class($this)."::setCanceled rowid=".((int) $this->id), LOG_DEBUG);

		$this->db->begin();

		$sql = 'UPDATE '.MAIN_DB_PREFIX.'facture_fourn SET';
		$sql .= ' fk_statut='.self::STATUS_ABANDONED;
		if ($close_code) {
			$sql .= ", close_code='".$this->db->escape($close_code)."'";
		}
		if ($close_note) {
			$sql .= ", close_note='".$this->db->escape($close_note)."'";
		}
		$sql .= " WHERE rowid = ".((int) $this->id);

		$resql = $this->db->query($sql);
		if ($resql) {
			// Bound discounts are deducted from the invoice
			// as they have not been used since the invoice is abandoned.
			$sql = 'UPDATE '.MAIN_DB_PREFIX.'societe_remise_except';
			$sql .= ' SET fk_invoice_supplier = NULL';
			$sql .= ' WHERE fk_invoice_supplier = '.((int) $this->id);

			$resql = $this->db->query($sql);
			if ($resql) {
				// Call trigger
				$result = $this->call_trigger('BILL_SUPPLIER_CANCEL', $user);
				if ($result < 0) {
					$this->db->rollback();
					return -1;
				}
				// End call triggers

				$this->db->commit();
				return 1;
			} else {
				$this->error = $this->db->error()." sql=".$sql;
				$this->db->rollback();
				return -1;
			}
		} else {
			$this->error = $this->db->error()." sql=".$sql;
			$this->db->rollback();
			return -2;
		}
	}

	/**
	 *	Tag invoice as validated + call trigger BILL_VALIDATE
	 *
	 *	@param	User	$user           Object user that validate
	 *	@param  string	$force_number   Reference to force on invoice
	 *	@param	int		$idwarehouse	Id of warehouse for stock change
	 *  @param	int		$notrigger		1=Does not execute triggers, 0= execute triggers
	 *	@return int 			        <0 if KO, =0 if nothing to do, >0 if OK
	 */
	public function validate($user, $force_number = '', $idwarehouse = 0, $notrigger = 0)
	{
		global $mysoc, $conf, $langs;

		require_once DOL_DOCUMENT_ROOT.'/core/lib/files.lib.php';

		$now = dol_now();

		$error = 0;
		dol_syslog(get_class($this).'::validate user='.$user->id.', force_number='.$force_number.', idwarehouse='.$idwarehouse);

		// Force to have object complete for checks
		$this->fetch_thirdparty();
		$this->fetch_lines();

		// Check parameters
		if ($this->statut > self::STATUS_DRAFT) {	// This is to avoid to validate twice (avoid errors on logs and stock management)
			dol_syslog(get_class($this)."::validate no draft status", LOG_WARNING);
			return 0;
		}
		if (preg_match('/^'.preg_quote($langs->trans("CopyOf").' ').'/', $this->ref_supplier)) {
			$langs->load("errors");
			$this->error = $langs->trans("ErrorFieldFormat", $langs->transnoentities("RefSupplier")).'. '.$langs->trans('RemoveString', $langs->transnoentitiesnoconv("CopyOf"));
			return -1;
		}
		if (count($this->lines) <= 0) {
			$langs->load("errors");
			$this->error = $langs->trans("ErrorObjectMustHaveLinesToBeValidated", $this->ref);
			return -1;
		}

		// Check for mandatory fields in thirdparty (defined into setup)
		if (!empty($this->thirdparty) && is_object($this->thirdparty)) {
			$array_to_check = array('IDPROF1', 'IDPROF2', 'IDPROF3', 'IDPROF4', 'IDPROF5', 'IDPROF6', 'EMAIL', 'ACCOUNTANCY_CODE_SUPPLIER');
			foreach ($array_to_check as $key) {
				$keymin = strtolower($key);
				if ($keymin == 'accountancy_code_supplier') $keymin = 'code_compta_fournisseur';
				if (!property_exists($this->thirdparty, $keymin)) {
					continue;
				}
				$vallabel = $this->thirdparty->$keymin;

				$i = (int) preg_replace('/[^0-9]/', '', $key);
				if ($i > 0) {
					if ($this->thirdparty->isACompany()) {
						// Check for mandatory prof id (but only if country is other than ours)
						if ($mysoc->country_id > 0 && $this->thirdparty->country_id == $mysoc->country_id) {
							$idprof_mandatory = 'SOCIETE_'.$key.'_INVOICE_MANDATORY';
							if (!$vallabel && getDolGlobalString($idprof_mandatory)) {
								$langs->load("errors");
								$this->error = $langs->trans('ErrorProdIdIsMandatory', $langs->transcountry('ProfId'.$i, $this->thirdparty->country_code)).' ('.$langs->trans("ForbiddenBySetupRules").') ['.$langs->trans('Company').' : '.$this->thirdparty->name.']';
								dol_syslog(__METHOD__.' '.$this->error, LOG_ERR);
								return -1;
							}
						}
					}
				} else {
					if ($key == 'EMAIL') {
						// Check for mandatory
						if (!empty($conf->global->SOCIETE_EMAIL_INVOICE_MANDATORY) && !isValidEMail($this->thirdparty->email)) {
							$langs->load("errors");
							$this->error = $langs->trans("ErrorBadEMail", $this->thirdparty->email).' ('.$langs->trans("ForbiddenBySetupRules").') ['.$langs->trans('Company').' : '.$this->thirdparty->name.']';
							dol_syslog(__METHOD__.' '.$this->error, LOG_ERR);
							return -1;
						}
					} elseif ($key == 'ACCOUNTANCY_CODE_SUPPLIER') {
						// Check for mandatory
						if (!empty($conf->global->SOCIETE_ACCOUNTANCY_CODE_SUPPLIER_INVOICE_MANDATORY) && empty($this->thirdparty->code_compta_fournisseur)) {
							$langs->load("errors");
							$this->error = $langs->trans("ErrorAccountancyCodeSupplierIsMandatory", $this->thirdparty->name).' ('.$langs->trans("ForbiddenBySetupRules").')';
							dol_syslog(__METHOD__.' '.$this->error, LOG_ERR);
							return -1;
						}
					}
				}
			}
		}

		$this->db->begin();

		// Define new ref
		if ($force_number) {
			$num = $force_number;
		} elseif (preg_match('/^[\(]?PROV/i', $this->ref) || empty($this->ref)) { // empty should not happened, but when it occurs, the test save life
			$num = $this->getNextNumRef($this->thirdparty);
		} else {
			$num = $this->ref;
		}
		$this->newref = dol_sanitizeFileName($num);

		$sql = "UPDATE ".MAIN_DB_PREFIX."facture_fourn";
		$sql .= " SET ref='".$this->db->escape($num)."', fk_statut = 1, fk_user_valid = ".((int) $user->id).", date_valid = '".$this->db->idate($now)."'";
		$sql .= " WHERE rowid = ".((int) $this->id);

		dol_syslog(get_class($this)."::validate", LOG_DEBUG);
		$resql = $this->db->query($sql);
		if ($resql) {
			// Si on incrémente le produit principal et ses composants à la validation de facture fournisseur
			if (!$error && isModEnabled('stock') && !empty($conf->global->STOCK_CALCULATE_ON_SUPPLIER_BILL)) {
				require_once DOL_DOCUMENT_ROOT.'/product/stock/class/mouvementstock.class.php';
				$langs->load("agenda");

				$cpt = count($this->lines);
				for ($i = 0; $i < $cpt; $i++) {
					if ($this->lines[$i]->fk_product > 0) {
						$mouvP = new MouvementStock($this->db);
						$mouvP->origin = &$this;
						$mouvP->setOrigin($this->element, $this->id);
						// We increase stock for product
						$up_ht_disc = $this->lines[$i]->subprice;
						if (!empty($this->lines[$i]->remise_percent) && empty($conf->global->STOCK_EXCLUDE_DISCOUNT_FOR_PMP)) {
							$up_ht_disc = price2num($up_ht_disc * (100 - $this->lines[$i]->remise_percent) / 100, 'MU');
						}
						if ($this->type == FactureFournisseur::TYPE_CREDIT_NOTE) {
							$result = $mouvP->livraison($user, $this->lines[$i]->fk_product, $idwarehouse, $this->lines[$i]->qty, $up_ht_disc, $langs->trans("InvoiceValidatedInDolibarr", $num));
						} else {
							$result = $mouvP->reception($user, $this->lines[$i]->fk_product, $idwarehouse, $this->lines[$i]->qty, $up_ht_disc, $langs->trans("InvoiceValidatedInDolibarr", $num));
						}
						if ($result < 0) {
							$this->error = $mouvP->error;
							if (count($mouvP->errors)) {
								$this->errors = $mouvP->errors;
							}
							return -2;
						}
					}
				}
			}

			// Triggers call
			if (!$error && empty($notrigger)) {
				// Call trigger
				$result = $this->call_trigger('BILL_SUPPLIER_VALIDATE', $user);
				if ($result < 0) {
					$error++;
				}
				// End call triggers
			}

			if (!$error) {
				$this->oldref = $this->ref;

				// Rename directory if dir was a temporary ref
				if (preg_match('/^[\(]?PROV/i', $this->ref)) {
					// Now we rename also files into index
					$sql = 'UPDATE '.MAIN_DB_PREFIX."ecm_files set filename = CONCAT('".$this->db->escape($this->newref)."', SUBSTR(filename, ".(strlen($this->ref) + 1).")), filepath = 'fournisseur/facture/".get_exdir($this->id, 2, 0, 0, $this, 'invoice_supplier').$this->db->escape($this->newref)."'";
					$sql .= " WHERE filename LIKE '".$this->db->escape($this->ref)."%' AND filepath = 'fournisseur/facture/".get_exdir($this->id, 2, 0, 0, $this, 'invoice_supplier').$this->db->escape($this->ref)."' and entity = ".$conf->entity;
					$resql = $this->db->query($sql);
					if (!$resql) {
						$error++; $this->error = $this->db->lasterror();
					}
					$sql = 'UPDATE '.MAIN_DB_PREFIX."ecm_files set filepath = 'fournisseur/facture/".get_exdir($this->id, 2, 0, 0, $this, 'invoice_supplier').$this->db->escape($this->newref)."'";
					$sql .= " WHERE filepath = 'fournisseur/facture/".get_exdir($this->id, 2, 0, 0, $this, 'invoice_supplier').$this->db->escape($this->ref)."' and entity = ".$conf->entity;
					$resql = $this->db->query($sql);
					if (!$resql) {
						$error++; $this->error = $this->db->lasterror();
					}

					// We rename directory ($this->ref = old ref, $num = new ref) in order not to lose the attachments
					$oldref = dol_sanitizeFileName($this->ref);
					$newref = dol_sanitizeFileName($num);
					$dirsource = $conf->fournisseur->facture->dir_output.'/'.get_exdir($this->id, 2, 0, 0, $this, 'invoice_supplier').$oldref;
					$dirdest = $conf->fournisseur->facture->dir_output.'/'.get_exdir($this->id, 2, 0, 0, $this, 'invoice_supplier').$newref;
					if (!$error && file_exists($dirsource)) {
						dol_syslog(get_class($this)."::validate rename dir ".$dirsource." into ".$dirdest);

						if (@rename($dirsource, $dirdest)) {
							dol_syslog("Rename ok");
							// Rename docs starting with $oldref with $newref
							$listoffiles = dol_dir_list($conf->fournisseur->facture->dir_output.'/'.get_exdir($this->id, 2, 0, 0, $this, 'invoice_supplier').$newref, 'files', 1, '^'.preg_quote($oldref, '/'));
							foreach ($listoffiles as $fileentry) {
								$dirsource = $fileentry['name'];
								$dirdest = preg_replace('/^'.preg_quote($oldref, '/').'/', $newref, $dirsource);
								$dirsource = $fileentry['path'].'/'.$dirsource;
								$dirdest = $fileentry['path'].'/'.$dirdest;
								@rename($dirsource, $dirdest);
							}
						}
					}
				}
			}

			// Set new ref and define current statut
			if (!$error) {
				$this->ref = $num;
				$this->statut = self::STATUS_VALIDATED;
				//$this->date_validation=$now; this is stored into log table
			}

			if (!$error) {
				$this->db->commit();
				return 1;
			} else {
				$this->db->rollback();
				return -1;
			}
		} else {
			$this->error = $this->db->error();
			$this->db->rollback();
			return -1;
		}
	}

	/**
	 *	Set draft status
	 *
	 *	@param	User	$user			Object user that modify
	 *	@param	int		$idwarehouse	Id warehouse to use for stock change.
	 *  @param	int		$notrigger		1=Does not execute triggers, 0= execute triggers
	 *	@return	int						<0 if KO, >0 if OK
	 */
	public function setDraft($user, $idwarehouse = -1, $notrigger = 0)
	{
		// phpcs:enable
		global $conf, $langs;

		$error = 0;

		if ($this->statut == self::STATUS_DRAFT) {
			dol_syslog(__METHOD__." already draft status", LOG_WARNING);
			return 0;
		}

		dol_syslog(__METHOD__, LOG_DEBUG);

		$this->db->begin();

		$sql = "UPDATE ".MAIN_DB_PREFIX."facture_fourn";
		$sql .= " SET fk_statut = ".self::STATUS_DRAFT;
		$sql .= " WHERE rowid = ".((int) $this->id);

		$result = $this->db->query($sql);
		if ($result) {
			if (!$error) {
				$this->oldcopy = clone $this;
			}

			// Si on incremente le produit principal et ses composants a la validation de facture fournisseur, on decremente
			if ($result >= 0 && isModEnabled('stock') && !empty($conf->global->STOCK_CALCULATE_ON_SUPPLIER_BILL)) {
				require_once DOL_DOCUMENT_ROOT.'/product/stock/class/mouvementstock.class.php';
				$langs->load("agenda");

				$cpt = count($this->lines);
				for ($i = 0; $i < $cpt; $i++) {
					if ($this->lines[$i]->fk_product > 0) {
						$mouvP = new MouvementStock($this->db);
						$mouvP->origin = &$this;
						$mouvP->setOrigin($this->element, $this->id);
						// We increase stock for product
						if ($this->type == FactureFournisseur::TYPE_CREDIT_NOTE) {
							$result = $mouvP->reception($user, $this->lines[$i]->fk_product, $idwarehouse, $this->lines[$i]->qty, $this->lines[$i]->subprice, $langs->trans("InvoiceBackToDraftInDolibarr", $this->ref));
						} else {
							$result = $mouvP->livraison($user, $this->lines[$i]->fk_product, $idwarehouse, $this->lines[$i]->qty, $this->lines[$i]->subprice, $langs->trans("InvoiceBackToDraftInDolibarr", $this->ref));
						}
					}
				}
			}
			// Triggers call
			if (!$error && empty($notrigger)) {
				// Call trigger
				$result = $this->call_trigger('BILL_SUPPLIER_UNVALIDATE', $user);
				if ($result < 0) {
					$error++;
				}
				// End call triggers
			}
			if ($error == 0) {
				$this->db->commit();
				return 1;
			} else {
				$this->db->rollback();
				return -1;
			}
		} else {
			$this->error = $this->db->error();
			$this->db->rollback();
			return -1;
		}
	}


	/**
	 *	Adds an invoice line (associated with no predefined product/service)
	 *	The parameters are already supposed to be correct and with final values when calling
	 *	this method. Also, for the VAT rate, it must already have been defined by the caller by
	 *	by the get_default_tva method(vendor_company, buying company, idprod) and the desc must
	 *	already have the right value (the caller has to manage the multilanguage).
	 *
	 *	@param    	string	$desc            	Description of the line
	 *	@param    	double	$pu              	Unit price (HT or TTC according to price_base_type, > 0 even for credit note)
	 *	@param    	double	$txtva           	Force Vat rate to use, -1 for auto.
	 *	@param		double	$txlocaltax1		LocalTax1 Rate
	 *	@param		double	$txlocaltax2		LocalTax2 Rate
	 *	@param    	double	$qty             	Quantity
	 *	@param    	int		$fk_product      	Product/Service ID predefined
	 *	@param    	double	$remise_percent  	Percentage discount of the line
	 *	@param    	integer	$date_start      	Service start date
	 * 	@param    	integer	$date_end        	Service expiry date
	 * 	@param    	string	$ventil          	Accounting breakdown code
	 *	@param    	int		$info_bits			Line type bits
	 *	@param    	string	$price_base_type 	HT or TTC
	 *	@param		int		$type				Type of line (0=product, 1=service)
	 *  @param      int		$rang            	Position of line
	 *  @param		int		$notrigger			Disable triggers
	 *  @param		array	$array_options		extrafields array
	 * 	@param 		string	$fk_unit 			Code of the unit to use. Null to use the default one
	 *  @param      int     $origin_id          id origin document
	 *  @param		double	$pu_devise			Amount in currency
	 *  @param		string	$ref_supplier		Supplier ref
	 *  @param      string  $special_code       Special code
	 *  @param		int		$fk_parent_line		Parent line id
	 *  @param    	int		$fk_remise_except	Id discount used
	 *	@return    	int             			>0 if OK, <0 if KO
	 */
	public function addline($desc, $pu, $txtva, $txlocaltax1, $txlocaltax2, $qty, $fk_product = 0, $remise_percent = 0, $date_start = '', $date_end = '', $ventil = 0, $info_bits = '', $price_base_type = 'HT', $type = 0, $rang = -1, $notrigger = false, $array_options = 0, $fk_unit = null, $origin_id = 0, $pu_devise = 0, $ref_supplier = '', $special_code = '', $fk_parent_line = 0, $fk_remise_except = 0)
	{
		global $langs, $mysoc, $conf;

		dol_syslog(get_class($this)."::addline $desc,$pu,$qty,$txtva,$fk_product,$remise_percent,$date_start,$date_end,$ventil,$info_bits,$price_base_type,$type,$fk_unit,fk_remise_except=$fk_remise_except", LOG_DEBUG);
		include_once DOL_DOCUMENT_ROOT.'/core/lib/price.lib.php';

		if ($this->statut == self::STATUS_DRAFT) {
			// Clean parameters
			if (empty($remise_percent)) {
				$remise_percent = 0;
			}
			if (empty($qty)) {
				$qty = 0;
			}
			if (empty($info_bits)) {
				$info_bits = 0;
			}
			if (empty($rang)) {
				$rang = 0;
			}
			if (empty($ventil)) {
				$ventil = 0;
			}
			if (empty($txtva)) {
				$txtva = 0;
			}
			if (empty($txlocaltax1)) {
				$txlocaltax1 = 0;
			}
			if (empty($txlocaltax2)) {
				$txlocaltax2 = 0;
			}

			$remise_percent = price2num($remise_percent);
			$qty = price2num($qty);
			$pu = price2num($pu);
			if (!preg_match('/\((.*)\)/', $txtva)) {
				$txtva = price2num($txtva); // $txtva can have format '5,1' or '5.1' or '5.1(XXX)', we must clean only if '5,1'
			}
			$txlocaltax1 = price2num($txlocaltax1);
			$txlocaltax2 = price2num($txlocaltax2);

			if ($date_start && $date_end && $date_start > $date_end) {
				$langs->load("errors");
				$this->error = $langs->trans('ErrorStartDateGreaterEnd');
				return -1;
			}

			$this->db->begin();

			if ($fk_product > 0) {
				if (!empty($conf->global->SUPPLIER_INVOICE_WITH_PREDEFINED_PRICES_ONLY)) {
					// Check quantity is enough
					dol_syslog(get_class($this)."::addline we check supplier prices fk_product=".$fk_product." qty=".$qty." ref_supplier=".$ref_supplier);
					$prod = new ProductFournisseur($this->db);
					if ($prod->fetch($fk_product) > 0) {
						$product_type = $prod->type;
						$label = $prod->label;
						$fk_prod_fourn_price = 0;

						// We use 'none' instead of $ref_supplier, because $ref_supplier may not exists anymore. So we will take the first supplier price ok.
						// If we want a dedicated supplier price, we must provide $fk_prod_fourn_price.
						$result = $prod->get_buyprice($fk_prod_fourn_price, $qty, $fk_product, 'none', ($this->fk_soc ? $this->fk_soc : $this->socid)); // Search on couple $fk_prod_fourn_price/$qty first, then on triplet $qty/$fk_product/$ref_supplier/$this->fk_soc
						if ($result > 0) {
							if (empty($pu)) {
								$pu = $prod->fourn_pu; // Unit price supplier price set by get_buyprice
							}
							$ref_supplier = $prod->ref_supplier; // Ref supplier price set by get_buyprice
							// is remise percent not keyed but present for the product we add it
							if ($remise_percent == 0 && $prod->remise_percent != 0) {
								$remise_percent = $prod->remise_percent;
							}
						}
						if ($result == 0) {                   // If result == 0, we failed to found the supplier reference price
							$langs->load("errors");
							$this->error = "Ref ".$prod->ref." ".$langs->trans("ErrorQtyTooLowForThisSupplier");
							$this->db->rollback();
							dol_syslog(get_class($this)."::addline we did not found supplier price, so we can't guess unit price");
							//$pu    = $prod->fourn_pu;     // We do not overwrite unit price
							//$ref   = $prod->ref_fourn;    // We do not overwrite ref supplier price
							return -1;
						}
						if ($result == -1) {
							$langs->load("errors");
							$this->error = "Ref ".$prod->ref." ".$langs->trans("ErrorQtyTooLowForThisSupplier");
							$this->db->rollback();
							dol_syslog(get_class($this)."::addline result=".$result." - ".$this->error, LOG_DEBUG);
							return -1;
						}
						if ($result < -1) {
							$this->error = $prod->error;
							$this->db->rollback();
							dol_syslog(get_class($this)."::addline result=".$result." - ".$this->error, LOG_ERR);
							return -1;
						}
					} else {
						$this->error = $prod->error;
						$this->db->rollback();
						return -1;
					}
				}
			} else {
				$product_type = $type;
			}

			if (isModEnabled("multicurrency") && $pu_devise > 0) {
				$pu = 0;
			}

			$localtaxes_type = getLocalTaxesFromRate($txtva, 0, $mysoc, $this->thirdparty);

			// Clean vat code
			$reg = array();
			$vat_src_code = '';
			if (preg_match('/\((.*)\)/', $txtva, $reg)) {
				$vat_src_code = $reg[1];
				$txtva = preg_replace('/\s*\(.*\)/', '', $txtva); // Remove code into vatrate.
			}

			// Calcul du total TTC et de la TVA pour la ligne a partir de
			// qty, pu, remise_percent et txtva
			// TRES IMPORTANT: C'est au moment de l'insertion ligne qu'on doit stocker
			// la part ht, tva et ttc, et ce au niveau de la ligne qui a son propre taux tva.

			$tabprice = calcul_price_total($qty, $pu, $remise_percent, $txtva, $txlocaltax1, $txlocaltax2, 0, $price_base_type, $info_bits, $type, $this->thirdparty, $localtaxes_type, 100, $this->multicurrency_tx, $pu_devise);
			$total_ht  = $tabprice[0];
			$total_tva = $tabprice[1];
			$total_ttc = $tabprice[2];
			$total_localtax1 = $tabprice[9];
			$total_localtax2 = $tabprice[10];
			$pu_ht = $tabprice[3];

			// MultiCurrency
			$multicurrency_total_ht  = $tabprice[16];
			$multicurrency_total_tva = $tabprice[17];
			$multicurrency_total_ttc = $tabprice[18];
			$pu_ht_devise = $tabprice[19];

			// Check parameters
			if ($type < 0) {
				return -1;
			}

			if ($rang < 0) {
				$rangmax = $this->line_max();
				$rang = $rangmax + 1;
			}

			// Insert line
			$supplierinvoiceline = new SupplierInvoiceLine($this->db);

			$supplierinvoiceline->context = $this->context;

			$supplierinvoiceline->fk_facture_fourn = $this->id;
			//$supplierinvoiceline->label=$label;	// deprecated
			$supplierinvoiceline->desc = $desc;
			$supplierinvoiceline->ref_supplier = $ref_supplier;

			$supplierinvoiceline->qty = ($this->type == self::TYPE_CREDIT_NOTE ? abs($qty) : $qty); // For credit note, quantity is always positive and unit price negative
			$supplierinvoiceline->subprice = ($this->type == self::TYPE_CREDIT_NOTE ? -abs($pu_ht) : $pu_ht); // For credit note, unit price always negative, always positive otherwise

			$supplierinvoiceline->vat_src_code = $vat_src_code;
			$supplierinvoiceline->tva_tx = $txtva;
			$supplierinvoiceline->localtax1_tx = ($total_localtax1 ? $localtaxes_type[1] : 0);
			$supplierinvoiceline->localtax2_tx = ($total_localtax2 ? $localtaxes_type[3] : 0);
			$supplierinvoiceline->localtax1_type = empty($localtaxes_type[0]) ? '' : $localtaxes_type[0];
			$supplierinvoiceline->localtax2_type = empty($localtaxes_type[2]) ? '' : $localtaxes_type[2];

			$supplierinvoiceline->total_ht = (($this->type == self::TYPE_CREDIT_NOTE || $qty < 0) ? -abs($total_ht) : $total_ht); // For credit note and if qty is negative, total is negative
			$supplierinvoiceline->total_tva = (($this->type == self::TYPE_CREDIT_NOTE || $qty < 0) ? -abs($total_tva) : $total_tva); // For credit note and if qty is negative, total is negative
			$supplierinvoiceline->total_localtax1 = (($this->type == self::TYPE_CREDIT_NOTE || $qty < 0) ? -abs($total_localtax1) : $total_localtax1); // For credit note and if qty is negative, total is negative
			$supplierinvoiceline->total_localtax2 = (($this->type == self::TYPE_CREDIT_NOTE || $qty < 0) ? -abs($total_localtax2) : $total_localtax2); // For credit note and if qty is negative, total is negative
			$supplierinvoiceline->total_ttc = (($this->type == self::TYPE_CREDIT_NOTE || $qty < 0) ? -abs($total_ttc) : $total_ttc); // For credit note and if qty is negative, total is negative

			$supplierinvoiceline->fk_product = $fk_product;
			$supplierinvoiceline->product_type = $type;
			$supplierinvoiceline->remise_percent = $remise_percent;
			$supplierinvoiceline->date_start = $date_start;
			$supplierinvoiceline->date_end = $date_end;
			$supplierinvoiceline->fk_code_ventilation = $ventil;
			$supplierinvoiceline->rang = $rang;
			$supplierinvoiceline->info_bits = $info_bits;
			$supplierinvoiceline->fk_remise_except = $fk_remise_except;


			$supplierinvoiceline->special_code = ((string) $special_code != '' ? $special_code : $this->special_code);
			$supplierinvoiceline->fk_parent_line = $fk_parent_line;
			$supplierinvoiceline->origin = $this->origin;
			$supplierinvoiceline->origin_id = $origin_id;
			$supplierinvoiceline->fk_unit = $fk_unit;

			// Multicurrency
			$supplierinvoiceline->fk_multicurrency = $this->fk_multicurrency;
			$supplierinvoiceline->multicurrency_code = $this->multicurrency_code;
			$supplierinvoiceline->multicurrency_subprice	= ($this->type == self::TYPE_CREDIT_NOTE ? -abs($pu_ht_devise) : $pu_ht_devise); // For credit note, unit price always negative, always positive otherwise

			$supplierinvoiceline->multicurrency_total_ht = (($this->type == self::TYPE_CREDIT_NOTE || $qty < 0) ? -abs($multicurrency_total_ht) : $multicurrency_total_ht); // For credit note and if qty is negative, total is negative
			$supplierinvoiceline->multicurrency_total_tva = (($this->type == self::TYPE_CREDIT_NOTE || $qty < 0) ? -abs($multicurrency_total_tva) : $multicurrency_total_tva); // For credit note and if qty is negative, total is negative
			$supplierinvoiceline->multicurrency_total_ttc = (($this->type == self::TYPE_CREDIT_NOTE || $qty < 0) ? -abs($multicurrency_total_ttc) : $multicurrency_total_ttc); // For credit note and if qty is negative, total is negative

			if (is_array($array_options) && count($array_options) > 0) {
				$supplierinvoiceline->array_options = $array_options;
			}

			$result = $supplierinvoiceline->insert($notrigger);
			if ($result > 0) {
				// Reorder if child line
				if (!empty($fk_parent_line)) {
					$this->line_order(true, 'DESC');
				} elseif ($rang > 0 && $rang <= count($this->lines)) { // Update all rank of all other lines
					$linecount = count($this->lines);
					for ($ii = $rang; $ii <= $linecount; $ii++) {
						$this->updateRangOfLine($this->lines[$ii - 1]->id, $ii + 1);
					}
				}

				// Mise a jour informations denormalisees au niveau de la facture meme
				$result = $this->update_price(1, 'auto', 0, $this->thirdparty); // The addline method is designed to add line from user input so total calculation with update_price must be done using 'auto' mode.
				if ($result > 0) {
					$this->db->commit();
					return $supplierinvoiceline->id;
				} else {
					$this->error = $this->db->error();
					$this->db->rollback();
					return -1;
				}
			} else {
				$this->error = $supplierinvoiceline->error;
				$this->errors = $supplierinvoiceline->errors;
				$this->db->rollback();
				return -2;
			}
		} else {
			return 0;
		}
	}

	/**
	 * Update a line detail into database
	 *
	 * @param     	int			$id            		Id of line invoice
	 * @param     	string		$desc         		Description of line
	 * @param     	double		$pu          		Prix unitaire (HT ou TTC selon price_base_type)
	 * @param     	double		$vatrate       		VAT Rate (Can be '8.5', '8.5 (ABC)')
	 * @param		double		$txlocaltax1		LocalTax1 Rate
	 * @param		double		$txlocaltax2		LocalTax2 Rate
	 * @param     	double		$qty           		Quantity
	 * @param     	int			$idproduct			Id produit
	 * @param	  	double		$price_base_type	HT or TTC
	 * @param	  	int			$info_bits			Miscellaneous informations of line
	 * @param		int			$type				Type of line (0=product, 1=service)
	 * @param     	double		$remise_percent  	Percentage discount of the line
	 * @param		int			$notrigger			Disable triggers
	 * @param      	integer 	$date_start     	Date start of service
	 * @param      	integer     $date_end       	Date end of service
	 * @param		array		$array_options		extrafields array
	 * @param 		string		$fk_unit 			Code of the unit to use. Null to use the default one
	 * @param		double		$pu_devise			Amount in currency
	 * @param		string		$ref_supplier		Supplier ref
	 * @param	integer	$rang	line rank
	 * @return    	int           					<0 if KO, >0 if OK
	 */
	public function updateline($id, $desc, $pu, $vatrate, $txlocaltax1 = 0, $txlocaltax2 = 0, $qty = 1, $idproduct = 0, $price_base_type = 'HT', $info_bits = 0, $type = 0, $remise_percent = 0, $notrigger = false, $date_start = '', $date_end = '', $array_options = 0, $fk_unit = null, $pu_devise = 0, $ref_supplier = '', $rang = 0)
	{
		global $mysoc, $langs;

		dol_syslog(get_class($this)."::updateline $id,$desc,$pu,$vatrate,$qty,$idproduct,$price_base_type,$info_bits,$type,$remise_percent,$notrigger,$date_start,$date_end,$fk_unit,$pu_devise,$ref_supplier", LOG_DEBUG);
		include_once DOL_DOCUMENT_ROOT.'/core/lib/price.lib.php';

		$pu = price2num($pu);
		$qty = price2num($qty);
		$remise_percent = price2num($remise_percent);
		$pu_devise = price2num($pu_devise);

		// Check parameters
		//if (! is_numeric($pu) || ! is_numeric($qty)) return -1;
		if ($type < 0) {
			return -1;
		}

		if ($date_start && $date_end && $date_start > $date_end) {
			$langs->load("errors");
			$this->error = $langs->trans('ErrorStartDateGreaterEnd');
			return -1;
		}

		// Clean parameters
		if (empty($vatrate)) {
			$vatrate = 0;
		}
		if (empty($txlocaltax1)) {
			$txlocaltax1 = 0;
		}
		if (empty($txlocaltax2)) {
			$txlocaltax2 = 0;
		}

		$txlocaltax1 = price2num($txlocaltax1);
		$txlocaltax2 = price2num($txlocaltax2);

		// Calcul du total TTC et de la TVA pour la ligne a partir de
		// qty, pu, remise_percent et txtva
		// TRES IMPORTANT: C'est au moment de l'insertion ligne qu'on doit stocker
		// la part ht, tva et ttc, et ce au niveau de la ligne qui a son propre taux tva.

		$localtaxes_type = getLocalTaxesFromRate($vatrate, 0, $mysoc, $this->thirdparty);

		$reg = array();

		// Clean vat code
		$vat_src_code = '';
		if (preg_match('/\((.*)\)/', $vatrate, $reg)) {
			$vat_src_code = $reg[1];
			$vatrate = preg_replace('/\s*\(.*\)/', '', $vatrate); // Remove code into vatrate.
		}

		$tabprice = calcul_price_total($qty, $pu, $remise_percent, $vatrate, $txlocaltax1, $txlocaltax2, 0, $price_base_type, $info_bits, $type, $this->thirdparty, $localtaxes_type, 100, $this->multicurrency_tx, $pu_devise);
		$total_ht  = $tabprice[0];
		$total_tva = $tabprice[1];
		$total_ttc = $tabprice[2];
		$pu_ht  = $tabprice[3];
		$pu_tva = $tabprice[4];
		$pu_ttc = $tabprice[5];
		$total_localtax1 = $tabprice[9];
		$total_localtax2 = $tabprice[10];

		// MultiCurrency
		$multicurrency_total_ht = $tabprice[16];
		$multicurrency_total_tva = $tabprice[17];
		$multicurrency_total_ttc = $tabprice[18];
		$pu_ht_devise = $tabprice[19];

		if (empty($info_bits)) {
			$info_bits = 0;
		}

		//Fetch current line from the database and then clone the object and set it in $oldline property
		$line = new SupplierInvoiceLine($this->db);
		$line->fetch($id);
		$line->fetch_optionals();

		$staticline = clone $line;

		if ($idproduct) {
			$product = new Product($this->db);
			$result = $product->fetch($idproduct);
			$product_type = $product->type;
		} else {
			$idproduct = $staticline->fk_product;
			$product_type = $type;
		}

		$line->oldline = $staticline;
		$line->context = $this->context;

		$line->description = $desc;

		$line->qty = ($this->type == self::TYPE_CREDIT_NOTE ? abs($qty) : $qty); // For credit note, quantity is always positive and unit price negative
		$line->subprice = ($this->type == self::TYPE_CREDIT_NOTE ? -abs($pu_ht) : $pu_ht); // For credit note, unit price always negative, always positive otherwise
		$line->pu_ht = ($this->type == self::TYPE_CREDIT_NOTE ? -abs($pu_ht) : $pu_ht); // For credit note, unit price always negative, always positive otherwise
		$line->pu_ttc = ($this->type == self::TYPE_CREDIT_NOTE ? -abs($pu_ttc) : $pu_ttc); // For credit note, unit price always negative, always positive otherwise

		$line->remise_percent = $remise_percent;
		$line->ref_supplier = $ref_supplier;

		$line->date_start = $date_start;
		$line->date_end = $date_end;

		$line->vat_src_code = $vat_src_code;
		$line->tva_tx = $vatrate;
		$line->localtax1_tx = $txlocaltax1;
		$line->localtax2_tx = $txlocaltax2;
		$line->localtax1_type = empty($localtaxes_type[0]) ? '' : $localtaxes_type[0];
		$line->localtax2_type = empty($localtaxes_type[2]) ? '' : $localtaxes_type[2];

		$line->total_ht = (($this->type == self::TYPE_CREDIT_NOTE || $qty < 0) ?-abs($total_ht) : $total_ht);
		$line->total_tva = (($this->type == self::TYPE_CREDIT_NOTE || $qty < 0) ?-abs($total_tva) : $total_tva);
		$line->total_localtax1 = $total_localtax1;
		$line->total_localtax2 = $total_localtax2;
		$line->total_ttc = (($this->type == self::TYPE_CREDIT_NOTE || $qty < 0) ?-abs($total_ttc) : $total_ttc);

		$line->fk_product = $idproduct;
		$line->product_type = $product_type;
		$line->info_bits = $info_bits;
		$line->fk_unit = $fk_unit;
		$line->rang = $rang;

		if (is_array($array_options) && count($array_options) > 0) {
			// We replace values in this->line->array_options only for entries defined into $array_options
			foreach ($array_options as $key => $value) {
				$line->array_options[$key] = $array_options[$key];
			}
		}

		// Multicurrency
		$line->multicurrency_subprice = $pu_ht_devise;
		$line->multicurrency_total_ht = $multicurrency_total_ht;
		$line->multicurrency_total_tva 	= $multicurrency_total_tva;
		$line->multicurrency_total_ttc 	= $multicurrency_total_ttc;

		$res = $line->update($notrigger);

		if ($res < 1) {
			$this->errors[] = $line->error;
		} else {
			// Update total price into invoice record
			$res = $this->update_price('1', 'auto', 0, $this->thirdparty);
		}

		return $res;
	}

	/**
	 * 	Delete a detail line from database
	 *
	 * 	@param  int		$rowid      	Id of line to delete
	 *	@param	int		$notrigger		1=Does not execute triggers, 0= execute triggers
	 * 	@return	int						<0 if KO, >0 if OK
	 */
	public function deleteline($rowid, $notrigger = 0)
	{
		if (!$rowid) {
			$rowid = $this->id;
		}

		$this->db->begin();

		// Free the discount linked to a line of invoice
		$sql = 'UPDATE '.MAIN_DB_PREFIX.'societe_remise_except';
		$sql .= ' SET fk_invoice_supplier_line = NULL';
		$sql .= ' WHERE fk_invoice_supplier_line = '.((int) $rowid);

		dol_syslog(get_class($this)."::deleteline", LOG_DEBUG);
		$result = $this->db->query($sql);
		if (!$result) {
			$this->error = $this->db->error();
			$this->db->rollback();
			return -2;
		}

		$line = new SupplierInvoiceLine($this->db);

		if ($line->fetch($rowid) < 1) {
			return -1;
		}

		$res = $line->delete($notrigger);

		if ($res < 1) {
			$this->errors[] = $line->error;
			$this->db->rollback();
			return -3;
		} else {
			$res = $this->update_price(1);

			if ($res > 0) {
				$this->db->commit();
				return 1;
			} else {
				$this->db->rollback();
				$this->error = $this->db->lasterror();
				return -4;
			}
		}
	}


	/**
	 *	Loads the info order information into the invoice object
	 *
	 *	@param  int		$id       	Id of the invoice to load
	 *	@return	void
	 */
	public function info($id)
	{
		$sql = 'SELECT c.rowid, datec, tms as datem, ';
		$sql .= ' fk_user_author, fk_user_modif, fk_user_valid';
		$sql .= ' FROM '.MAIN_DB_PREFIX.'facture_fourn as c';
		$sql .= ' WHERE c.rowid = '.((int) $id);

		$result = $this->db->query($sql);
		if ($result) {
			if ($this->db->num_rows($result)) {
				$obj = $this->db->fetch_object($result);

				$this->id = $obj->rowid;

				$this->user_creation_id = $obj->fk_user_author;
				$this->user_validation_id = $obj->fk_user_valid;
				$this->user_modification_id = $obj->fk_user_modif;
				$this->date_creation     = $this->db->jdate($obj->datec);
				$this->date_modification = $this->db->jdate($obj->datem);
				//$this->date_validation   = $obj->datev; // This field is not available. Should be store into log table and using this function should be replaced with showing content of log (like for supplier orders)
			}
			$this->db->free($result);
		} else {
			dol_print_error($this->db);
		}
	}

	// phpcs:disable PEAR.NamingConventions.ValidFunctionName.ScopeNotCamelCaps
	/**
	 *	Return list of replaceable invoices
	 *	Status valid or abandoned for other reason + not paid + no payment + not already replaced
	 *
	 *	@param      int		$socid		Thirdparty id
	 *	@return    	array|int			Table of invoices ('id'=>id, 'ref'=>ref, 'status'=>status, 'paymentornot'=>0/1)
	 *                                  <0 if error
	 */
	public function list_replacable_supplier_invoices($socid = 0)
	{
		// phpcs:enable
		global $conf;

		$return = array();

		$sql = "SELECT f.rowid as rowid, f.ref, f.fk_statut,";
		$sql .= " ff.rowid as rowidnext";
		$sql .= " FROM ".MAIN_DB_PREFIX."facture_fourn as f";
		$sql .= " LEFT JOIN ".MAIN_DB_PREFIX."paiementfourn_facturefourn as pf ON f.rowid = pf.fk_facturefourn";
		$sql .= " LEFT JOIN ".MAIN_DB_PREFIX."facture_fourn as ff ON f.rowid = ff.fk_facture_source";
		$sql .= " WHERE (f.fk_statut = ".self::STATUS_VALIDATED." OR (f.fk_statut = ".self::STATUS_ABANDONED." AND f.close_code = '".self::CLOSECODE_ABANDONED."'))";
		$sql .= " AND f.entity = ".$conf->entity;
		$sql .= " AND f.paye = 0"; // Pas classee payee completement
		$sql .= " AND pf.fk_paiementfourn IS NULL"; // Aucun paiement deja fait
		$sql .= " AND ff.fk_statut IS NULL"; // Renvoi vrai si pas facture de remplacement
		if ($socid > 0) {
			$sql .= " AND f.fk_soc = ".((int) $socid);
		}
		$sql .= " ORDER BY f.ref";

		dol_syslog(get_class($this)."::list_replacable_supplier_invoices", LOG_DEBUG);
		$resql = $this->db->query($sql);
		if ($resql) {
			while ($obj = $this->db->fetch_object($resql)) {
				$return[$obj->rowid] = array(
					'id' => $obj->rowid,
					'ref' => $obj->ref,
					'status' => $obj->fk_statut
				);
			}
			//print_r($return);
			return $return;
		} else {
			$this->error = $this->db->error();
			return -1;
		}
	}

	// phpcs:disable PEAR.NamingConventions.ValidFunctionName.ScopeNotCamelCaps
	/**
	 *	Return list of qualifying invoices for correction by credit note
	 *	Invoices that respect the following rules are returned:
	 *	(validated + payment in progress) or classified (paid in full or paid in part) + not already replaced + not already having
	 *
	 *	@param		int		$socid		Thirdparty id
	 *	@return    	array|int			Table of invoices ($id => array('ref'=>,'paymentornot'=>,'status'=>,'paye'=>)
	 *                                  <0 if error
	 */
	public function list_qualified_avoir_supplier_invoices($socid = 0)
	{
		// phpcs:enable
		global $conf;

		$return = array();

		$sql = "SELECT f.rowid as rowid, f.ref, f.fk_statut, f.type, f.subtype, f.paye, pf.fk_paiementfourn";
		$sql .= " FROM ".MAIN_DB_PREFIX."facture_fourn as f";
		$sql .= " LEFT JOIN ".MAIN_DB_PREFIX."paiementfourn_facturefourn as pf ON f.rowid = pf.fk_facturefourn";
		$sql .= " WHERE f.entity = ".$conf->entity;
		$sql .= " AND f.fk_statut in (".self::STATUS_VALIDATED.",".self::STATUS_CLOSED.")";
		$sql .= " AND NOT EXISTS (SELECT rowid from ".MAIN_DB_PREFIX."facture_fourn as ff WHERE f.rowid = ff.fk_facture_source";
		$sql .= " AND ff.type=".self::TYPE_REPLACEMENT.")";
		$sql .= " AND f.type != ".self::TYPE_CREDIT_NOTE; // Type non 2 si facture non avoir
		if ($socid > 0) {
			$sql .= " AND f.fk_soc = ".((int) $socid);
		}
		$sql .= " ORDER BY f.ref";

		dol_syslog(get_class($this)."::list_qualified_avoir_supplier_invoices", LOG_DEBUG);
		$resql = $this->db->query($sql);
		if ($resql) {
			while ($obj = $this->db->fetch_object($resql)) {
				$qualified = 0;
				if ($obj->fk_statut == self::STATUS_VALIDATED) {
					$qualified = 1;
				}
				if ($obj->fk_statut == self::STATUS_CLOSED) {
					$qualified = 1;
				}
				if ($qualified) {
					$paymentornot = ($obj->fk_paiementfourn ? 1 : 0);
					$return[$obj->rowid] = array('ref'=>$obj->ref, 'status'=>$obj->fk_statut, 'type'=>$obj->type, 'paye'=>$obj->paye, 'paymentornot'=>$paymentornot);
				}
			}

			return $return;
		} else {
			$this->error = $this->db->error();
			return -1;
		}
	}

	// phpcs:disable PEAR.NamingConventions.ValidFunctionName.ScopeNotCamelCaps
	/**
	 *	Load indicators for dashboard (this->nbtodo and this->nbtodolate)
	 *
	 *	@param      User	$user       Object user
	 *	@return WorkboardResponse|int <0 if KO, WorkboardResponse if OK
	 */
	public function load_board($user)
	{
		// phpcs:enable
		global $conf, $langs;

		$sql = 'SELECT ff.rowid, ff.date_lim_reglement as datefin, ff.fk_statut as status, ff.total_ht, ff.total_ttc';
		$sql .= ' FROM '.MAIN_DB_PREFIX.'facture_fourn as ff';
		if (!$user->hasRight("societe", "client", "voir") && !$user->socid) {
			$sql .= " JOIN ".MAIN_DB_PREFIX."societe_commerciaux as sc ON ff.fk_soc = sc.fk_soc AND sc.fk_user = ".((int) $user->id);
		}
		$sql .= ' WHERE ff.paye = 0';
		$sql .= ' AND ff.fk_statut > 0';
		$sql .= " AND ff.entity = ".$conf->entity;
		if ($user->socid) {
			$sql .= ' AND ff.fk_soc = '.((int) $user->socid);
		}

		$resql = $this->db->query($sql);
		if ($resql) {
			$langs->load("bills");
			$now = dol_now();

			$response = new WorkboardResponse();
			$response->warning_delay = $conf->facture->fournisseur->warning_delay / 60 / 60 / 24;
			$response->label = $langs->trans("SupplierBillsToPay");
			$response->labelShort = $langs->trans("StatusToPay");

			$response->url = DOL_URL_ROOT.'/fourn/facture/list.php?search_status=1&mainmenu=billing&leftmenu=suppliers_bills';
			$response->img = img_object($langs->trans("Bills"), "bill");

			$facturestatic = new FactureFournisseur($this->db);

			while ($obj = $this->db->fetch_object($resql)) {
				$facturestatic->date_echeance = $this->db->jdate($obj->datefin);
				$facturestatic->statut = $obj->status;	// For backward compatibility
				$facturestatic->status = $obj->status;

				$response->nbtodo++;
				$response->total += $obj->total_ht;

				if ($facturestatic->hasDelay()) {
					$response->nbtodolate++;
					$response->url_late = DOL_URL_ROOT.'/fourn/facture/list.php?search_option=late&mainmenu=billing&leftmenu=suppliers_bills';
				}
			}

			$this->db->free($resql);
			return $response;
		} else {
			dol_print_error($this->db);
			$this->error = $this->db->error();
			return -1;
		}
	}

	/**
	 * getTooltipContentArray
	 *
	 * @param array $params ex option, infologin
	 * @since v18
	 * @return array
	 */
	public function getTooltipContentArray($params)
	{
		global $conf, $langs;

		$langs->load('bills');

		$datas = [];
		$moretitle = $params['moretitle'] ?? '';
		$picto = $this->picto;
		if ($this->type == self::TYPE_REPLACEMENT) {
			$picto .= 'r'; // Replacement invoice
		}
		if ($this->type == self::TYPE_CREDIT_NOTE) {
			$picto .= 'a'; // Credit note
		}
		if ($this->type == self::TYPE_DEPOSIT) {
			$picto .= 'd'; // Deposit invoice
		}

		$datas['picto'] = img_picto('', $this->picto).' <u class="paddingrightonly">'.$langs->trans("SupplierInvoice").'</u>';
		if ($this->type == self::TYPE_REPLACEMENT) {
			$datas['picto'] .= '<u class="paddingrightonly">'.$langs->transnoentitiesnoconv("InvoiceReplace").'</u>';
		} elseif ($this->type == self::TYPE_CREDIT_NOTE) {
			$datas['picto'] .= '<u class="paddingrightonly">'.$langs->transnoentitiesnoconv("CreditNote").'</u>';
		} elseif ($this->type == self::TYPE_DEPOSIT) {
			$datas['picto'] .= '<u class="paddingrightonly">'.$langs->transnoentitiesnoconv("Deposit").'</u>';
		}
		if (isset($this->status)) {
			$alreadypaid = -1;
			if (isset($this->alreadypaid)) {
				$alreadypaid = $this->alreadypaid;
			}

			$datas['picto'] .= ' '.$this->getLibStatut(5, $alreadypaid);
		}
		if ($moretitle) {
			$datas['picto'] .= ' - '.$moretitle;
		}
		if (!empty($this->ref)) {
			$datas['ref'] = '<br><b>'.$langs->trans('Ref').':</b> '.$this->ref;
		}
		if (!empty($this->ref_supplier)) {
			$datas['refsupplier'] = '<br><b>'.$langs->trans('RefSupplier').':</b> '.$this->ref_supplier;
		}
		if (!empty($this->label)) {
			$datas['label'] = '<br><b>'.$langs->trans('Label').':</b> '.$this->label;
		}
		if (!empty($this->date)) {
			$datas['date'] = '<br><b>'.$langs->trans('Date').':</b> '.dol_print_date($this->date, 'day');
		}
		if (!empty($this->date_echeance)) {
			$datas['date_echeance'] = '<br><b>'.$langs->trans('DateDue').':</b> '.dol_print_date($this->date_echeance, 'day');
		}
		if (!empty($this->total_ht)) {
			$datas['amountht'] = '<br><b>'.$langs->trans('AmountHT').':</b> '.price($this->total_ht, 0, $langs, 0, -1, -1, $conf->currency);
		}
		if (!empty($this->total_tva)) {
			$datas['totaltva'] = '<br><b>'.$langs->trans('AmountVAT').':</b> '.price($this->total_tva, 0, $langs, 0, -1, -1, $conf->currency);
		}
		if (!empty($this->total_localtax1) && $this->total_localtax1 != 0) {
			// We keep test != 0 because $this->total_localtax1 can be '0.00000000'
			$datas['amountlt1'] = '<br><b>'.$langs->transcountry('AmountLT1', $mysoc->country_code).':</b> '.price($this->total_localtax1, 0, $langs, 0, -1, -1, $conf->currency);
		}
		if (!empty($this->total_localtax2) && $this->total_localtax2 != 0) {
			$datas['amountlt2'] = '<br><b>'.$langs->transcountry('AmountLT2', $mysoc->country_code).':</b> '.price($this->total_localtax2, 0, $langs, 0, -1, -1, $conf->currency);
		}
		if (!empty($this->revenuestamp)) {
			$datas['amountrevenustamp'] = '<br><b>'.$langs->trans('RevenueStamp').':</b> '.price($this->revenuestamp, 0, $langs, 0, -1, -1, $conf->currency);
		}
		if (!empty($this->total_ttc)) {
			$datas['totalttc'] = '<br><b>'.$langs->trans('AmountTTC').':</b> '.price($this->total_ttc, 0, $langs, 0, -1, -1, $conf->currency);
		}
		return $datas;
	}

	/**
	 *	Return clicable name (with picto eventually)
	 *
	 *	@param		int		$withpicto					0=No picto, 1=Include picto into link, 2=Only picto
	 *	@param		string	$option						Where point the link
	 *	@param		int		$max						Max length of shown ref
	 *	@param		int		$short						1=Return just URL
	 *	@param		string	$moretitle					Add more text to title tooltip
	 *  @param	    int   	$notooltip					1=Disable tooltip
	 *  @param      int     $save_lastsearch_value		-1=Auto, 0=No save of lastsearch_values when clicking, 1=Save lastsearch_values whenclicking
	 *  @param		int		$addlinktonotes				Add link to show notes
	 * 	@return		string								String with URL
	 */
	public function getNomUrl($withpicto = 0, $option = '', $max = 0, $short = 0, $moretitle = '', $notooltip = 0, $save_lastsearch_value = -1, $addlinktonotes = 0)
	{
		global $langs, $conf, $user, $hookmanager;

		$result = '';

		if ($option == 'withdraw') {
			$url = DOL_URL_ROOT.'/compta/facture/prelevement.php?facid='.$this->id.'&type=bank-transfer';
		} elseif ($option == 'document') {
			$url = DOL_URL_ROOT.'/fourn/facture/document.php?facid='.$this->id;
		} else {
			$url = DOL_URL_ROOT.'/fourn/facture/card.php?facid='.$this->id;
		}

		if ($short) {
			return $url;
		}

		if ($option !== 'nolink') {
			// Add param to save lastsearch_values or not
			$add_save_lastsearch_values = ($save_lastsearch_value == 1 ? 1 : 0);
			if ($save_lastsearch_value == -1 && isset($_SERVER["PHP_SELF"]) && preg_match('/list\.php/', $_SERVER["PHP_SELF"])) {
				$add_save_lastsearch_values = 1;
			}
			if ($add_save_lastsearch_values) {
				$url .= '&save_lastsearch_values=1';
			}
		}

		$picto = $this->picto;
		if ($this->type == self::TYPE_REPLACEMENT) {
			$picto .= 'r'; // Replacement invoice
		}
		if ($this->type == self::TYPE_CREDIT_NOTE) {
			$picto .= 'a'; // Credit note
		}
		if ($this->type == self::TYPE_DEPOSIT) {
			$picto .= 'd'; // Deposit invoice
		}
		$params = [
			'id' => $this->id,
			'objecttype' => $this->element,
			'option' => $option,
			'moretitle' => $moretitle,
		];
		$classfortooltip = 'classfortooltip';
		$dataparams = '';
		if (getDolGlobalInt('MAIN_ENABLE_AJAX_TOOLTIP')) {
			$classfortooltip = 'classforajaxtooltip';
			$dataparams = ' data-params="'.dol_escape_htmltag(json_encode($params)).'"';
			$label = '';
		} else {
			$label = implode($this->getTooltipContentArray($params));
		}

		$ref = $this->ref;
		if (empty($ref)) {
			$ref = $this->id;
		}

		$linkclose = '';
		if (empty($notooltip)) {
			if (!empty($conf->global->MAIN_OPTIMIZEFORTEXTBROWSER)) {
				$label = $langs->trans("ShowSupplierInvoice");
				$linkclose .= ' alt="'.dol_escape_htmltag($label, 1).'"';
			}
			$linkclose .= ($label ? ' title="'.dol_escape_htmltag($label, 1).'"' :  ' title="tocomplete"');
			$linkclose .= $dataparams.' class="'.$classfortooltip.'"';
		}

		$linkstart = '<a href="'.$url.'"';
		$linkstart .= $linkclose.'>';
		$linkend = '</a>';

		$result .= $linkstart;
		if ($withpicto) {
			$result .= img_object(($notooltip ? '' : $label), ($this->picto ? $this->picto : 'generic'), ($notooltip ? (($withpicto != 2) ? 'class="paddingright"' : '') : 'class="'.(($withpicto != 2) ? 'paddingright ' : '').'"'), 0, 0, $notooltip ? 0 : 1);
		}
		if ($withpicto != 2) {
			$result .= ($max ?dol_trunc($ref, $max) : $ref);
		}
		$result .= $linkend;

		if ($addlinktonotes) {
			$txttoshow = ($user->socid > 0 ? $this->note_public : $this->note_private);
			if ($txttoshow) {
				$notetoshow = $langs->trans("ViewPrivateNote").':<br>'.dol_string_nohtmltag($txttoshow, 1);
				$result .= ' <span class="note inline-block">';
				$result .= '<a href="'.DOL_URL_ROOT.'/fourn/facture/note.php?id='.$this->id.'" class="classfortooltip" title="'.dol_escape_htmltag($notetoshow).'">';
				$result .= img_picto('', 'note');
				$result .= '</a>';
				$result .= '</span>';
			}
		}
		global $action;
		$hookmanager->initHooks(array($this->element . 'dao'));
		$parameters = array('id'=>$this->id, 'getnomurl' => &$result);
		$reshook = $hookmanager->executeHooks('getNomUrl', $parameters, $this, $action); // Note that $action and $object may have been modified by some hooks
		if ($reshook > 0) {
			$result = $hookmanager->resPrint;
		} else {
			$result .= $hookmanager->resPrint;
		}
		return $result;
	}

	 /**
	  *      Return next reference of supplier invoice not already used (or last reference)
	  *      according to numbering module defined into constant INVOICE_SUPPLIER_ADDON_NUMBER
	  *
	  *      @param	   Societe		$soc		Thirdparty object
	  *      @param    string		$mode		'next' for next value or 'last' for last value
	  *      @return   string					free ref or last ref
	  */
	public function getNextNumRef($soc, $mode = 'next')
	{
		global $db, $langs, $conf;
		$langs->load("orders");

		// Clean parameters (if not defined or using deprecated value)
		if (empty($conf->global->INVOICE_SUPPLIER_ADDON_NUMBER)) {
			$conf->global->INVOICE_SUPPLIER_ADDON_NUMBER = 'mod_facture_fournisseur_cactus';
		}

		$mybool = false;

		$file = getDolGlobalString('INVOICE_SUPPLIER_ADDON_NUMBER') . ".php";
		$classname = $conf->global->INVOICE_SUPPLIER_ADDON_NUMBER;

		// Include file with class
		$dirmodels = array_merge(array('/'), (array) $conf->modules_parts['models']);

		foreach ($dirmodels as $reldir) {
			$dir = dol_buildpath($reldir."core/modules/supplier_invoice/");

			// Load file with numbering class (if found)
			$mybool |= @include_once $dir.$file;
		}

		if ($mybool === false) {
			dol_print_error('', "Failed to include file ".$file);
			return '';
		}

		$obj = new $classname();
		$numref = "";
		$numref = $obj->getNumRef($soc, $this, $mode);

		if ($numref != "") {
			return $numref;
		} else {
			$this->error = $obj->error;
			return -1;
		}
	}


	/**
	 *  Initialise an instance with random values.
	 *  Used to build previews or test instances.
	 *	id must be 0 if object instance is a specimen.
	 *
	 *	@param	string		$option		''=Create a specimen invoice with lines, 'nolines'=No lines
	 *  @return	void
	 */
	public function initAsSpecimen($option = '')
	{
		global $langs, $conf;
		include_once DOL_DOCUMENT_ROOT.'/compta/facture/class/facture.class.php';

		$now = dol_now();

		// Load array of products prodids
		$num_prods = 0;
		$prodids = array();

		$sql = "SELECT rowid";
		$sql .= " FROM ".MAIN_DB_PREFIX."product";
		$sql .= " WHERE entity IN (".getEntity('product').")";
		$sql .= $this->db->plimit(100);

		$resql = $this->db->query($sql);
		if ($resql) {
			$num_prods = $this->db->num_rows($resql);
			$i = 0;
			while ($i < $num_prods) {
				$i++;
				$row = $this->db->fetch_row($resql);
				$prodids[$i] = $row[0];
			}
		}

		// Initialise parametres
		$this->id = 0;
		$this->ref = 'SPECIMEN';
		$this->ref_supplier = 'SUPPLIER_REF_SPECIMEN';
		$this->specimen = 1;
		$this->socid = 1;
		$this->date = $now;
		$this->date_lim_reglement = $this->date + 3600 * 24 * 30;
		$this->cond_reglement_code = 'RECEP';
		$this->mode_reglement_code = 'CHQ';

		$this->note_public = 'This is a comment (public)';
		$this->note_private = 'This is a comment (private)';

		$this->multicurrency_tx = 1;
		$this->multicurrency_code = $conf->currency;

		$xnbp = 0;
		if (empty($option) || $option != 'nolines') {
			// Lines
			$nbp = 5;
			while ($xnbp < $nbp) {
				$line = new SupplierInvoiceLine($this->db);
				$line->desc = $langs->trans("Description")." ".$xnbp;
				$line->qty = 1;
				$line->subprice = 100;
				$line->pu_ht = 100; // the canelle template use pu_ht and not subprice
				$line->price = 100;
				$line->tva_tx = 19.6;
				$line->localtax1_tx = 0;
				$line->localtax2_tx = 0;
				if ($xnbp == 2) {
					$line->total_ht = 50;
					$line->total_ttc = 59.8;
					$line->total_tva = 9.8;
					$line->remise_percent = 50;
				} else {
					$line->total_ht = 100;
					$line->total_ttc = 119.6;
					$line->total_tva = 19.6;
					$line->remise_percent = 0;
				}

				if ($num_prods > 0) {
					$prodid = mt_rand(1, $num_prods);
					$line->fk_product = $prodids[$prodid];
				}
				$line->product_type = 0;

				$this->lines[$xnbp] = $line;

				$this->total_ht       += $line->total_ht;
				$this->total_tva      += $line->total_tva;
				$this->total_ttc      += $line->total_ttc;

				$xnbp++;
			}
		}

		$this->amount_ht      = $xnbp * 100;
		$this->total_ht       = $xnbp * 100;
		$this->total_tva      = $xnbp * 19.6;
		$this->total_ttc      = $xnbp * 119.6;
	}

	// phpcs:disable PEAR.NamingConventions.ValidFunctionName.ScopeNotCamelCaps
	/**
	 *      Load indicators for dashboard (this->nbtodo and this->nbtodolate)
	 *
	 *      @return         int     <0 if KO, >0 if OK
	 */
	public function load_state_board()
	{
		// phpcs:enable
		global $conf, $user;

		$this->nb = array();

		$clause = "WHERE";

		$sql = "SELECT count(f.rowid) as nb";
		$sql .= " FROM ".MAIN_DB_PREFIX."facture_fourn as f";
		$sql .= " LEFT JOIN ".MAIN_DB_PREFIX."societe as s ON f.fk_soc = s.rowid";
		if (!$user->hasRight("societe", "client", "voir") && !$user->socid) {
			$sql .= " LEFT JOIN ".MAIN_DB_PREFIX."societe_commerciaux as sc ON s.rowid = sc.fk_soc";
			$sql .= " WHERE sc.fk_user = ".((int) $user->id);
			$clause = "AND";
		}
		$sql .= " ".$clause." f.entity = ".$conf->entity;

		$resql = $this->db->query($sql);
		if ($resql) {
			while ($obj = $this->db->fetch_object($resql)) {
				$this->nb["supplier_invoices"] = $obj->nb;
			}
			$this->db->free($resql);
			return 1;
		} else {
			dol_print_error($this->db);
			$this->error = $this->db->error();
			return -1;
		}
	}

	/**
	 *	Load an object from its id and create a new one in database
	 *
	 *	@param      User	$user        	User that clone
	 *	@param      int		$fromid     	Id of object to clone
	 *	@param		int		$invertdetail	Reverse sign of amounts for lines
	 * 	@return		int						New id of clone
	 */
	public function createFromClone(User $user, $fromid, $invertdetail = 0)
	{
		global $conf, $langs;

		$error = 0;

		$object = new FactureFournisseur($this->db);

		$this->db->begin();

		// Load source object
		$object->fetch($fromid);
		$object->id = 0;
		$object->statut = self::STATUS_DRAFT;	// For backward compatibility
		$object->status = self::STATUS_DRAFT;

		$object->fetch_thirdparty(); // We need it to recalculate VAT localtaxes according to main sale taxes and vendor

		// Clear fields
		$object->ref_supplier       = (empty($this->ref_supplier) ? $langs->trans("CopyOf").' '.$object->ref_supplier : $this->ref_supplier);
		$object->author             = $user->id;
		$object->user_validation_id = 0;
		$object->fk_facture_source  = 0;
		$object->date_creation      = '';
		$object->date_validation    = '';
		$object->date               = (empty($this->date) ? dol_now() : $this->date);
		$object->ref_client         = '';
		$object->close_code         = '';
		$object->close_note         = '';
		if (getDolGlobalInt('MAIN_DONT_KEEP_NOTE_ON_CLONING') == 1) {
			$object->note_private = '';
			$object->note_public = '';
		}

		$object->date_echeance = $object->calculate_date_lim_reglement();

		// Loop on each line of new invoice
		foreach ($object->lines as $i => $line) {
			if (isset($object->lines[$i]->info_bits) && ($object->lines[$i]->info_bits & 0x02) == 0x02) {	// We do not clone line of discounts
				unset($object->lines[$i]);
			}
		}

		// Create clone
		$object->context['createfromclone'] = 'createfromclone';
		$result = $object->create($user);

		// Other options
		if ($result < 0) {
			$this->error = $object->error;
			$this->errors = $object->errors;
			$error++;
		}

		if (!$error) {
		}

		unset($object->context['createfromclone']);

		// End
		if (!$error) {
			$this->db->commit();
			return $object->id;
		} else {
			$this->db->rollback();
			return -1;
		}
	}

	/**
	 *	Create a document onto disk according to template model.
	 *
	 *	@param	    string		$modele			Force template to use ('' to not force)
	 *	@param		Translate	$outputlangs	Object lang a utiliser pour traduction
	 *  @param      int			$hidedetails    Hide details of lines
	 *  @param      int			$hidedesc       Hide description
	 *  @param      int			$hideref        Hide ref
	 *  @param   null|array  $moreparams     Array to provide more information
	 *  @return     int         				<0 if KO, 0 if nothing done, >0 if OK
	 */
	public function generateDocument($modele, $outputlangs, $hidedetails = 0, $hidedesc = 0, $hideref = 0, $moreparams = null)
	{
		global $conf, $user, $langs;

		$langs->load("suppliers");
		$outputlangs->load("products");

		// Set the model on the model name to use
		if (empty($modele)) {
			if (!empty($conf->global->INVOICE_SUPPLIER_ADDON_PDF)) {
				$modele = $conf->global->INVOICE_SUPPLIER_ADDON_PDF;
			} else {
				$modele = ''; // No default value. For supplier invoice, we allow to disable all PDF generation
			}
		}

		if (empty($modele)) {
			return 0;
		} else {
			$modelpath = "core/modules/supplier_invoice/doc/";

			return $this->commonGenerateDocument($modelpath, $modele, $outputlangs, $hidedetails, $hidedesc, $hideref, $moreparams);
		}
	}

	/**
	 * Returns the rights used for this class
	 * @return stdClass
	 */
	public function getRights()
	{
		global $user;

		return $user->hasRight("fournisseur", "facture");
	}

	/**
	 * Function used to replace a thirdparty id with another one.
	 *
	 * @param 	DoliDB 	$dbs 		Database handler, because function is static we name it $dbs not $db to avoid breaking coding test
	 * @param 	int 	$origin_id 	Old thirdparty id
	 * @param 	int 	$dest_id 	New thirdparty id
	 * @return 	bool
	 */
	public static function replaceThirdparty(DoliDB $dbs, $origin_id, $dest_id)
	{
		$tables = array(
			'facture_fourn'
		);

		return CommonObject::commonReplaceThirdparty($dbs, $origin_id, $dest_id, $tables);
	}

	/**
	 * Function used to replace a product id with another one.
	 *
	 * @param DoliDB $db Database handler
	 * @param int $origin_id Old product id
	 * @param int $dest_id New product id
	 * @return bool
	 */
	public static function replaceProduct(DoliDB $db, $origin_id, $dest_id)
	{
		$tables = array(
			'facture_fourn_det'
		);

		return CommonObject::commonReplaceProduct($db, $origin_id, $dest_id, $tables);
	}

	/**
	 * Is the payment of the supplier invoice having a delay?
	 *
	 * @return bool
	 */
	public function hasDelay()
	{
		global $conf;

		$now = dol_now();

		if (!$this->date_echeance) {
			return false;
		}

		$status = isset($this->status) ? $this->status : $this->statut;

		return ($status == self::STATUS_VALIDATED) && ($this->date_echeance < ($now - $conf->facture->fournisseur->warning_delay));
	}

	/**
	 * Is credit note used
	 *
	 * @return bool
	 */
	public function isCreditNoteUsed()
	{
		$isUsed = false;

		$sql = "SELECT fk_invoice_supplier FROM ".MAIN_DB_PREFIX."societe_remise_except WHERE fk_invoice_supplier_source = ".((int) $this->id);
		$resql = $this->db->query($sql);
		if (!empty($resql)) {
			$obj = $this->db->fetch_object($resql);
			if (!empty($obj->fk_invoice_supplier)) {
				$isUsed = true;
			}
		}

		return $isUsed;
	}
	/**
	 *	Return clicable link of object (with eventually picto)
	 *
	 *	@param      string	    $option                 Where point the link (0=> main card, 1,2 => shipment, 'nolink'=>No link)
	 *  @param		array		$arraydata				Array of data
	 *  @return		string								HTML Code for Kanban thumb.
	 */
	public function getKanbanView($option = '', $arraydata = null)
	{
		global $langs;

		$selected = (empty($arraydata['selected']) ? 0 : $arraydata['selected']);

		$return = '<div class="box-flex-item box-flex-grow-zero">';
		$return .= '<div class="info-box info-box-sm">';
		$return .= '<span class="info-box-icon bg-infobox-action">';
		$return .= img_picto('', $this->picto);
		$return .= '</span>';
		$return .= '<div class="info-box-content">';
		$return .= '<span class="info-box-ref inline-block tdoverflowmax150 valignmiddle">'.(method_exists($this, 'getNomUrl') ? $this->getNomUrl(1) : $this->ref).'</span>';
		if ($selected >= 0) {
			$return .= '<input id="cb'.$this->id.'" class="flat checkforselect fright" type="checkbox" name="toselect[]" value="'.$this->id.'"'.($selected ? ' checked="checked"' : '').'>';
		}
		if (!empty($arraydata['thirdparty'])) {
			$return .= '<br><span class="info-box-label">'.$arraydata['thirdparty'].'</span>';
		}
		if (property_exists($this, 'date')) {
			$return .= '<br><span class="info-box-label">'.dol_print_date($this->date, 'day').'</span>';
		}
		if (property_exists($this, 'total_ht')) {
			$return .= ' &nbsp; <span class="info-box-label amount" title="'.dol_escape_htmltag($langs->trans("AmountHT")).'">'.price($this->total_ht);
			$return .= ' '.$langs->trans("HT");
			$return .= '</span>';
		}
		if (method_exists($this, 'getLibStatut')) {
			$alreadypaid = (empty($arraydata['alreadypaid']) ? 0 : $arraydata['alreadypaid']);
			$return .= '<br><div class="info-box-status">'.$this->getLibStatut(3, $alreadypaid).'</div>';
		}
		$return .= '</div>';
		$return .= '</div>';
		$return .= '</div>';
		return $return;
	}

	/**
	 *  Change the option VAT reverse charge
	 *
	 *  @param      int     $vatreversecharge	0 = Off, 1 = On
	 *  @return     int              			1 if OK, 0 if KO
	 */
	public function setVATReverseCharge($vatreversecharge)
	{
		if (!$this->table_element) {
			dol_syslog(get_class($this)."::setVATReverseCharge was called on objet with property table_element not defined", LOG_ERR);
			return -1;
		}

		dol_syslog(get_class($this).'::setVATReverseCharge('.$vatreversecharge.')');

		$sql = "UPDATE ".MAIN_DB_PREFIX.$this->table_element;
		$sql .= " SET vat_reverse_charge = ".((int) $vatreversecharge);
		$sql .= " WHERE rowid=".((int) $this->id);

		if ($this->db->query($sql)) {
			$this->vat_reverse_charge = ($vatreversecharge == 0) ? 0 : 1;
			return 1;
		} else {
			dol_syslog(get_class($this).'::setVATReverseCharge Error ', LOG_DEBUG);
			$this->error = $this->db->error();
			return 0;
		}
	}
}



/**
 *  Class to manage line invoices
 */
class SupplierInvoiceLine extends CommonObjectLine
{
	/**
	 * @var string ID to identify managed object
	 */
	public $element = 'facture_fourn_det';

	/**
	 * @var string Name of table without prefix where object is stored
	 */
	public $table_element = 'facture_fourn_det';

	public $oldline;

	/**
	 * @deprecated
	 * @see $product_ref
	 */
	public $ref;

	/**
	 * Internal ref
	 * @var string
	 */
	public $product_ref;

	/**
	 * Supplier reference of price when we added the line. May have been changed after line was added.
	 * TODO Rename field ref to ref_supplier into table llx_facture_fourn_det and llx_commande_fournisseurdet and update fields into updateline
	 * @var string
	 */
	public $ref_supplier;

	/**
	 * Product description
	 * @var string
	 */
	public $product_desc;

	/**
	 * Unit price before taxes
	 * @var float
	 * @deprecated Use $subprice
	 * @see $subprice
	 */
	public $pu_ht;

	/**
	 * Unit price excluded taxes
	 * @var float
	 */
	public $subprice;

	/**
	 * Unit price included taxes
	 * @var float
	 */
	public $pu_ttc;


	/**
	 * Id of the corresponding supplier invoice
	 * @var int
	 */
	public $fk_facture_fourn;

	/**
	 * This field may contains label of line (when invoice create from order)
	 * @var string
	 * @deprecated
	 */
	public $label;

	/**
	 * Description of the line
	 * @var string
	 */
	public $description;

	public $date_start;
	public $date_end;

	public $skip_update_total; // Skip update price total for special lines

	/**
	 * @var int Situation advance percentage
	 */
	public $situation_percent;

	/**
	 * @var int Previous situation line id reference
	 */
	public $fk_prev_id;

	/**
	 * VAT code
	 * @var string
	 */
	public $vat_src_code;

	/**
	 * VAT %
	 * @var float
	 */
	public $tva_tx;

	/**
	 * Local tax 1 %
	 * @var float
	 */
	public $localtax1_tx;

	/**
	 * Local tax 2 %
	 * @var float
	 */
	public $localtax2_tx;

	/**
	 * Quantity
	 * @var double
	 */
	public $qty;

	/**
	 * Percent of discount
	 * @var float
	 */
	public $remise_percent;

	/**
	 * Buying price value
	 * @var float
	 */
	public $pa_ht;

	/**
	 * Total amount without taxes
	 * @var float
	 */
	public $total_ht;

	/**
	 * Total amount with taxes
	 * @var float
	 */
	public $total_ttc;

	/**
	 * Total amount of taxes
	 * @var float
	 */
	public $total_tva;

	/**
	 * Total local tax 1 amount
	 * @var float
	 */
	public $total_localtax1;

	/**
	 * Total local tax 2 amount
	 * @var float
	 */
	public $total_localtax2;

	/**
	 * @var int ID
	 */
	public $fk_product;

	/**
	 * Type of the product. 0 for product 1 for service
	 * @var int
	 */
	public $product_type;

	/**
	 * Label of the product
	 * @var string
	 */
	public $product_label;

	/**
	 * List of cumulative options:
	 * Bit 0:	0 si TVA normal - 1 si TVA NPR
	 * Bit 1:	0 si ligne normal - 1 si bit discount (link to line into llx_remise_except)
	 * @var int
	 */
	public $info_bits;

	/**
	 * Link to line into llx_remise_except
	 * @var int
	 */
	public $fk_remise_except;

	/**
	 * @var int ID
	 */
	public $fk_parent_line;

	public $special_code;

	/**
	 * @var int rank of line
	 */
	public $rang;

	/**
	 * Total local tax 1 amount
	 * @var float
	 */
	public $localtax1_type;

	/**
	 * Total local tax 2 amount
	 * @var float
	 */
	public $localtax2_type;

<<<<<<< HEAD
	/**
	 * @var float tva npr
	 */
	public $tva_npr;

	// Multicurrency
	/**
	 * @var int ID
	 */
	public $fk_multicurrency;

	public $multicurrency_code;
	public $multicurrency_subprice;
	public $multicurrency_total_ht;
	public $multicurrency_total_tva;
	public $multicurrency_total_ttc;

=======
>>>>>>> 7ac05c75

	/**
	 *	Constructor
	 *
	 *  @param		DoliDB		$db      Database handler
	 */
	public function __construct($db)
	{
		$this->db = $db;
	}

	/**
	 * Retrieves a supplier invoice line
	 *
	 * @param    int    $rowid    Line id
	 * @return   int              <0 KO; 0 NOT FOUND; 1 OK
	 */
	public function fetch($rowid)
	{
		$sql = 'SELECT f.rowid, f.ref as ref_supplier, f.description, f.date_start, f.date_end, f.pu_ht, f.pu_ttc, f.qty, f.remise_percent, f.tva_tx';
		$sql .= ', f.localtax1_type, f.localtax2_type, f.localtax1_tx, f.localtax2_tx, f.total_localtax1, f.total_localtax2, f.fk_remise_except';
		$sql .= ', f.total_ht, f.tva as total_tva, f.total_ttc, f.fk_facture_fourn, f.fk_product, f.product_type, f.info_bits, f.rang, f.special_code, f.fk_parent_line, f.fk_unit';
		$sql .= ', p.rowid as product_id, p.ref as product_ref, p.label as product_label, p.description as product_desc';
		$sql .= ', f.multicurrency_subprice, f.multicurrency_total_ht, f.multicurrency_total_tva, multicurrency_total_ttc';
		$sql .= ' FROM '.MAIN_DB_PREFIX.'facture_fourn_det as f';
		$sql .= ' LEFT JOIN '.MAIN_DB_PREFIX.'product as p ON f.fk_product = p.rowid';
		$sql .= ' WHERE f.rowid = '.((int) $rowid);
		$sql .= ' ORDER BY f.rang, f.rowid';

		$query = $this->db->query($sql);

		if (!$query) {
			$this->errors[] = $this->db->error();
			return -1;
		}

		if (!$this->db->num_rows($query)) {
			return 0;
		}

		$obj = $this->db->fetch_object($query);

		$this->id = $obj->rowid;
		$this->rowid = $obj->rowid;
		$this->fk_facture_fourn = $obj->fk_facture_fourn;
		$this->description		= $obj->description;
		$this->date_start = $obj->date_start;
		$this->date_end = $obj->date_end;
		$this->product_ref		= $obj->product_ref;
		$this->ref_supplier		= $obj->ref_supplier;
		$this->product_desc		= $obj->product_desc;

		$this->subprice = $obj->pu_ht;
		$this->pu_ht = $obj->pu_ht;
		$this->pu_ttc			= $obj->pu_ttc;
		$this->tva_tx			= $obj->tva_tx;
		$this->localtax1_tx		= $obj->localtax1_tx;
		$this->localtax2_tx		= $obj->localtax2_tx;
		$this->localtax1_type	= $obj->localtax1_type;
		$this->localtax2_type	= $obj->localtax2_type;

		$this->qty				= $obj->qty;
		$this->remise_percent = $obj->remise_percent;
		$this->fk_remise_except = $obj->fk_remise_except;
		//$this->tva				= $obj->total_tva; // deprecated
		$this->total_ht = $obj->total_ht;
		$this->total_tva			= $obj->total_tva;
		$this->total_localtax1	= $obj->total_localtax1;
		$this->total_localtax2	= $obj->total_localtax2;
		$this->total_ttc			= $obj->total_ttc;
		$this->fk_product		= $obj->fk_product;
		$this->product_type = $obj->product_type;
		$this->product_label		= $obj->product_label;
		$this->info_bits		    = $obj->info_bits;
		$this->tva_npr = ($obj->info_bits & 1 == 1) ? 1 : 0;
		$this->fk_parent_line    = $obj->fk_parent_line;
		$this->special_code = $obj->special_code;
		$this->rang = $obj->rang;
		$this->fk_unit           = $obj->fk_unit;

		$this->multicurrency_subprice = $obj->multicurrency_subprice;
		$this->multicurrency_total_ht = $obj->multicurrency_total_ht;
		$this->multicurrency_total_tva = $obj->multicurrency_total_tva;
		$this->multicurrency_total_ttc = $obj->multicurrency_total_ttc;

		$this->fetch_optionals();

		return 1;
	}

	/**
	 * Deletes a line
	 *
	 * @param     bool|int   $notrigger     1=Does not execute triggers, 0= execute triggers
	 * @return    int                       0 if KO, 1 if OK
	 */
	public function delete($notrigger = 0)
	{
		global $user, $conf;

		dol_syslog(get_class($this)."::deleteline rowid=".((int) $this->id), LOG_DEBUG);

		$error = 0;

		$this->db->begin();

		if (!$notrigger) {
			if ($this->call_trigger('LINEBILL_SUPPLIER_DELETE', $user) < 0) {
				$error++;
			}
		}

		$this->deleteObjectLinked();

		// Remove extrafields
		if (!$error) {
			$result = $this->deleteExtraFields();
			if ($result < 0) {
				$error++;
				dol_syslog(get_class($this)."::delete error -4 ".$this->error, LOG_ERR);
			}
		}

		if (!$error) {
			// Supprime ligne
			$sql = 'DELETE FROM '.MAIN_DB_PREFIX.'facture_fourn_det ';
			$sql .= " WHERE rowid = ".((int) $this->id);
			dol_syslog(get_class($this)."::delete", LOG_DEBUG);
			$resql = $this->db->query($sql);
			if (!$resql) {
				$error++;
				$this->error = $this->db->lasterror();
			}
		}

		if (!$error) {
			$this->db->commit();
			return 1;
		} else {
			$this->db->rollback();
			return -1;
		}
	}

	/**
	 * Update a supplier invoice line
	 *
	 * @param int $notrigger Disable triggers
	 * @return int <0 if KO, >0 if OK
	 */
	public function update($notrigger = 0)
	{
		global $conf;

		$pu = price2num($this->pu_ht);
		$qty = price2num($this->qty);

		// Check parameters
		if (empty($this->qty)) {
			$this->qty = 0;
		}

		if ($this->product_type < 0) {
			return -1;
		}

		// Clean parameters
		if (empty($this->remise_percent)) {
			$this->remise_percent = 0;
		}
		if (empty($this->tva_tx)) {
			$this->tva_tx = 0;
		}
		if (empty($this->localtax1_tx)) {
			$this->localtax1_tx = 0;
		}
		if (empty($this->localtax2_tx)) {
			$this->localtax2_tx = 0;
		}

		if (empty($this->pa_ht)) {
			$this->pa_ht = 0;
		}
		if (empty($this->multicurrency_subprice)) {
			$this->multicurrency_subprice = 0;
		}
		if (empty($this->multicurrency_total_ht)) {
			$this->multicurrency_total_ht = 0;
		}
		if (empty($this->multicurrency_total_tva)) {
			$this->multicurrency_total_tva = 0;
		}
		if (empty($this->multicurrency_total_ttc)) {
			$this->multicurrency_total_ttc = 0;
		}

		$fk_product = (int) $this->fk_product;
		$fk_unit = (int) $this->fk_unit;

		$this->db->begin();

		$sql = "UPDATE ".MAIN_DB_PREFIX."facture_fourn_det SET";
		$sql .= " description = '".$this->db->escape($this->description)."'";
		$sql .= ", ref = '".$this->db->escape($this->ref_supplier ? $this->ref_supplier : $this->ref)."'";
		$sql .= ", date_start = ".($this->date_start != '' ? "'".$this->db->idate($this->date_start)."'" : "null");
		$sql .= ", date_end = ".($this->date_end != '' ? "'".$this->db->idate($this->date_end)."'" : "null");
		$sql .= ", pu_ht = ".price2num($this->pu_ht);
		$sql .= ", pu_ttc = ".price2num($this->pu_ttc);
		$sql .= ", qty = ".price2num($this->qty);
		$sql .= ", remise_percent = ".price2num($this->remise_percent);
		if ($this->fk_remise_except > 0) $sql .= ", fk_remise_except=".((int) $this->fk_remise_except);
		else $sql .= ", fk_remise_except=null";
		$sql .= ", vat_src_code = '".$this->db->escape(empty($this->vat_src_code) ? '' : $this->vat_src_code)."'";
		$sql .= ", tva_tx = ".price2num($this->tva_tx);
		$sql .= ", localtax1_tx = ".price2num($this->localtax1_tx);
		$sql .= ", localtax2_tx = ".price2num($this->localtax2_tx);
		$sql .= ", localtax1_type = '".$this->db->escape($this->localtax1_type)."'";
		$sql .= ", localtax2_type = '".$this->db->escape($this->localtax2_type)."'";
		$sql .= ", total_ht = ".price2num($this->total_ht);
		$sql .= ", tva= ".price2num($this->total_tva);
		$sql .= ", total_localtax1= ".price2num($this->total_localtax1);
		$sql .= ", total_localtax2= ".price2num($this->total_localtax2);
		$sql .= ", total_ttc = ".price2num($this->total_ttc);
		$sql .= ", fk_product = ".($fk_product > 0 ? (int) $fk_product : 'null');
		$sql .= ", product_type = ".((int) $this->product_type);
		$sql .= ", info_bits = ".((int) $this->info_bits);
		$sql .= ", fk_unit = ".($fk_unit > 0 ? (int) $fk_unit : 'null');

		if (!empty($this->rang)) {
			$sql .= ", rang=".((int) $this->rang);
		}

		// Multicurrency
		$sql .= " , multicurrency_subprice=".price2num($this->multicurrency_subprice);
		$sql .= " , multicurrency_total_ht=".price2num($this->multicurrency_total_ht);
		$sql .= " , multicurrency_total_tva=".price2num($this->multicurrency_total_tva);
		$sql .= " , multicurrency_total_ttc=".price2num($this->multicurrency_total_ttc);

		$sql .= " WHERE rowid = ".((int) $this->id);

		dol_syslog(get_class($this)."::update", LOG_DEBUG);
		$resql = $this->db->query($sql);

		if (!$resql) {
			$this->db->rollback();
			$this->error = $this->db->lasterror();
			return -1;
		}

		$this->rowid = $this->id;
		$error = 0;

		if (!$error) {
			$result = $this->insertExtraFields();
			if ($result < 0) {
				$error++;
			}
		}

		if (!$error && !$notrigger) {
			global $langs, $user;

			// Call trigger
			if ($this->call_trigger('LINEBILL_SUPPLIER_MODIFY', $user) < 0) {
				$this->db->rollback();
				return -1;
			}
			// End call triggers
		}

		if ($error) {
			$this->db->rollback();
			return -1;
		}

		$this->db->commit();
		return 1;
	}

	/**
	 *	Insert line into database
	 *
	 *	@param      int		$notrigger							1 no triggers
	 *  @param      int     $noerrorifdiscountalreadylinked  	1=Do not make error if lines is linked to a discount and discount already linked to another
	 *	@return		int											<0 if KO, >0 if OK
	 */
	public function insert($notrigger = 0, $noerrorifdiscountalreadylinked = 0)
	{
		global $user, $langs;

		$error = 0;

		dol_syslog(get_class($this)."::insert rang=".$this->rang, LOG_DEBUG);

		// Clean parameters
		$this->desc = trim($this->desc);
		if (empty($this->tva_tx)) {
			$this->tva_tx = 0;
		}
		if (empty($this->localtax1_tx)) {
			$this->localtax1_tx = 0;
		}
		if (empty($this->localtax2_tx)) {
			$this->localtax2_tx = 0;
		}
		if (empty($this->localtax1_type)) {
			$this->localtax1_type = '0';
		}
		if (empty($this->localtax2_type)) {
			$this->localtax2_type = '0';
		}
		if (empty($this->total_tva)) {
			$this->total_tva = 0;
		}
		if (empty($this->total_localtax1)) {
			$this->total_localtax1 = 0;
		}
		if (empty($this->total_localtax2)) {
			$this->total_localtax2 = 0;
		}
		if (empty($this->rang)) {
			$this->rang = 0;
		}
		if (empty($this->remise_percent)) {
			$this->remise_percent = 0;
		}
		if (empty($this->info_bits)) {
			$this->info_bits = 0;
		}
		if (empty($this->subprice)) {
			$this->subprice = 0;
		}
		if (empty($this->special_code)) {
			$this->special_code = 0;
		}
		if (empty($this->fk_parent_line)) {
			$this->fk_parent_line = 0;
		}
		if (!isset($this->situation_percent) || $this->situation_percent > 100 || (string) $this->situation_percent == '') {
			$this->situation_percent = 100;
		}

		if (empty($this->pa_ht)) {
			$this->pa_ht = 0;
		}
		if (empty($this->multicurrency_subprice)) {
			$this->multicurrency_subprice = 0;
		}
		if (empty($this->multicurrency_total_ht)) {
			$this->multicurrency_total_ht = 0;
		}
		if (empty($this->multicurrency_total_tva)) {
			$this->multicurrency_total_tva = 0;
		}
		if (empty($this->multicurrency_total_ttc)) {
			$this->multicurrency_total_ttc = 0;
		}


		// Check parameters
		if ($this->product_type < 0) {
			$this->error = 'ErrorProductTypeMustBe0orMore';
			return -1;
		}
		if (!empty($this->fk_product) && $this->fk_product > 0) {
			// Check product exists
			$result = Product::isExistingObject('product', $this->fk_product);
			if ($result <= 0) {
				$this->error = 'ErrorProductIdDoesNotExists';
				return -1;
			}
		}

		$this->db->begin();

		// Insertion dans base de la ligne
		$sql = 'INSERT INTO '.MAIN_DB_PREFIX.$this->table_element;
		$sql .= ' (fk_facture_fourn, fk_parent_line, label, description, ref, qty,';
		$sql .= ' vat_src_code, tva_tx, localtax1_tx, localtax2_tx, localtax1_type, localtax2_type,';
		$sql .= ' fk_product, product_type, remise_percent, fk_remise_except, pu_ht, pu_ttc,';
		$sql .= ' date_start, date_end, fk_code_ventilation, rang, special_code,';
		$sql .= ' info_bits, total_ht, tva, total_ttc, total_localtax1, total_localtax2, fk_unit';
		$sql .= ', fk_multicurrency, multicurrency_code, multicurrency_subprice, multicurrency_total_ht, multicurrency_total_tva, multicurrency_total_ttc';
		$sql .= ')';
		$sql .= " VALUES (".$this->fk_facture_fourn.",";
		$sql .= " ".($this->fk_parent_line > 0 ? "'".$this->db->escape($this->fk_parent_line)."'" : "null").",";
		$sql .= " ".(!empty($this->label) ? "'".$this->db->escape($this->label)."'" : "null").",";
		$sql .= " '".$this->db->escape($this->desc ? $this->desc : $this->description)."',";
		$sql .= " '".$this->db->escape($this->ref_supplier)."',";
		$sql .= " ".price2num($this->qty).",";

		$sql .= " ".(empty($this->vat_src_code) ? "''" : "'".$this->db->escape($this->vat_src_code)."'").",";
		$sql .= " ".price2num($this->tva_tx).",";
		$sql .= " ".price2num($this->localtax1_tx).",";
		$sql .= " ".price2num($this->localtax2_tx).",";
		$sql .= " '".$this->db->escape($this->localtax1_type)."',";
		$sql .= " '".$this->db->escape($this->localtax2_type)."',";
		$sql .= ' '.((!empty($this->fk_product) && $this->fk_product > 0) ? $this->fk_product : "null").',';
		$sql .= " ".((int) $this->product_type).",";
		$sql .= " ".price2num($this->remise_percent).",";
		$sql .= ' '.(!empty($this->fk_remise_except) ? ((int) $this->fk_remise_except) : "null").',';
		$sql .= " ".price2num($this->subprice).",";
		$sql .= " ".(!empty($this->qty) ?price2num($this->total_ttc / $this->qty) : price2num($this->total_ttc)).",";
		$sql .= " ".(!empty($this->date_start) ? "'".$this->db->idate($this->date_start)."'" : "null").",";
		$sql .= " ".(!empty($this->date_end) ? "'".$this->db->idate($this->date_end)."'" : "null").",";
		$sql .= ' '.(!empty($this->fk_code_ventilation) ? $this->fk_code_ventilation : 0).',';
		$sql .= ' '.((int) $this->rang).',';
		$sql .= ' '.((int) $this->special_code).',';
		$sql .= " ".((int) $this->info_bits).",";
		$sql .= " ".price2num($this->total_ht).",";
		$sql .= " ".price2num($this->total_tva).",";
		$sql .= " ".price2num($this->total_ttc).",";
		$sql .= " ".price2num($this->total_localtax1).",";
		$sql .= " ".price2num($this->total_localtax2);
		$sql .= ", ".(!$this->fk_unit ? 'NULL' : $this->fk_unit);
		$sql .= ", ".(int) $this->fk_multicurrency;
		$sql .= ", '".$this->db->escape($this->multicurrency_code)."'";
		$sql .= ", ".price2num($this->multicurrency_subprice);
		$sql .= ", ".price2num($this->multicurrency_total_ht);
		$sql .= ", ".price2num($this->multicurrency_total_tva);
		$sql .= ", ".price2num($this->multicurrency_total_ttc);
		$sql .= ')';

		$resql = $this->db->query($sql);
		if ($resql) {
			$this->id = $this->db->last_insert_id(MAIN_DB_PREFIX.$this->table_element);
			$this->rowid = $this->id; // backward compatibility

			if (!$error) {
				$result = $this->insertExtraFields();
				if ($result < 0) {
					$error++;
				}
			}

			// Si fk_remise_except defini, on lie la remise a la facture
			// ce qui la flague comme "consommee".
			if ($this->fk_remise_except) {
				$discount = new DiscountAbsolute($this->db);
				$result = $discount->fetch($this->fk_remise_except);
				if ($result >= 0) {
					// Check if discount was found
					if ($result > 0) {
						// Check if discount not already affected to another invoice
						if ($discount->fk_facture_line > 0) {
							if (empty($noerrorifdiscountalreadylinked)) {
								$this->error = $langs->trans("ErrorDiscountAlreadyUsed", $discount->id);
								dol_syslog(get_class($this)."::insert Error ".$this->error, LOG_ERR);
								$this->db->rollback();
								return -3;
							}
						} else {
							$result = $discount->link_to_invoice($this->rowid, 0);
							if ($result < 0) {
								$this->error = $discount->error;
								dol_syslog(get_class($this)."::insert Error ".$this->error, LOG_ERR);
								$this->db->rollback();
								return -3;
							}
						}
					} else {
						$this->error = $langs->trans("ErrorADiscountThatHasBeenRemovedIsIncluded");
						dol_syslog(get_class($this)."::insert Error ".$this->error, LOG_ERR);
						$this->db->rollback();
						return -3;
					}
				} else {
					$this->error = $discount->error;
					dol_syslog(get_class($this)."::insert Error ".$this->error, LOG_ERR);
					$this->db->rollback();
					return -3;
				}
			}

			if (!$error && !$notrigger) {
				// Call trigger
				$result = $this->call_trigger('LINEBILL_SUPPLIER_CREATE', $user);
				if ($result < 0) {
					$this->db->rollback();
					return -2;
				}
				// End call triggers
			}

			$this->db->commit();
			return $this->id;
		} else {
			$this->error = $this->db->error();
			$this->db->rollback();
			return -2;
		}
	}

	// phpcs:disable PEAR.NamingConventions.ValidFunctionName.ScopeNotCamelCaps
	/**
	 *  Mise a jour de l'objet ligne de commande en base
	 *
	 *  @return		int		<0 si ko, >0 si ok
	 */
	public function update_total()
	{
		// phpcs:enable
		$this->db->begin();

		// Mise a jour ligne en base
		$sql = "UPDATE ".MAIN_DB_PREFIX."facture_fourn_det SET";
		$sql .= "  total_ht = ".price2num($this->total_ht);
		$sql .= ", tva= ".price2num($this->total_tva);
		$sql .= ", total_localtax1 = ".price2num($this->total_localtax1);
		$sql .= ", total_localtax2 = ".price2num($this->total_localtax2);
		$sql .= ", total_ttc = ".price2num($this->total_ttc);
		$sql .= " WHERE rowid = ".((int) $this->rowid);

		dol_syslog("FactureFournisseurLigne.class.php::update_total", LOG_DEBUG);

		$resql = $this->db->query($sql);
		if ($resql) {
			$this->db->commit();
			return 1;
		} else {
			$this->error = $this->db->error();
			$this->db->rollback();
			return -2;
		}
	}
}<|MERGE_RESOLUTION|>--- conflicted
+++ resolved
@@ -3607,26 +3607,11 @@
 	 */
 	public $localtax2_type;
 
-<<<<<<< HEAD
 	/**
 	 * @var float tva npr
 	 */
 	public $tva_npr;
 
-	// Multicurrency
-	/**
-	 * @var int ID
-	 */
-	public $fk_multicurrency;
-
-	public $multicurrency_code;
-	public $multicurrency_subprice;
-	public $multicurrency_total_ht;
-	public $multicurrency_total_tva;
-	public $multicurrency_total_ttc;
-
-=======
->>>>>>> 7ac05c75
 
 	/**
 	 *	Constructor
