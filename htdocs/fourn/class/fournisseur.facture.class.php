<?php
/* Copyright (C) 2002-2004	Rodolphe Quiedeville	<rodolphe@quiedeville.org>
 * Copyright (C) 2004-2012	Laurent Destailleur		<eldy@users.sourceforge.net>
 * Copyright (C) 2004		Christophe Combelles	<ccomb@free.fr>
 * Copyright (C) 2005		Marc Barilley			<marc@ocebo.com>
 * Copyright (C) 2005-2012	Regis Houssin			<regis.houssin@capnetworks.com>
 * Copyright (C) 2010-2014	Juanjo Menent			<jmenent@2byte.es>
 * Copyright (C) 2013		Philippe Grand			<philippe.grand@atoo-net.com>
 * Copyright (C) 2013       Florian Henry		  	<florian.henry@open-concept.pro>
 *
 * This program is free software; you can redistribute it and/or modify
 * it under the terms of the GNU General Public License as published by
 * the Free Software Foundation; either version 3 of the License, or
 * (at your option) any later version.
 *
 * This program is distributed in the hope that it will be useful,
 * but WITHOUT ANY WARRANTY; without even the implied warranty of
 * MERCHANTABILITY or FITNESS FOR A PARTICULAR PURPOSE.  See the
 * GNU General Public License for more details.
 *
 * You should have received a copy of the GNU General Public License
 * along with this program. If not, see <http://www.gnu.org/licenses/>.
 */

/**
 *	\file       htdocs/fourn/class/fournisseur.facture.class.php
 *	\ingroup    fournisseur,facture
 *	\brief      File of class to manage suppliers invoices
 */

include_once DOL_DOCUMENT_ROOT.'/core/class/commoninvoice.class.php';


/**
 *	Class to manage suppliers invoices
 */
class FactureFournisseur extends CommonInvoice
{
    public $element='invoice_supplier';
    public $table_element='facture_fourn';
    public $table_element_line='facture_fourn_det';
    public $fk_element='fk_facture_fourn';
    protected $ismultientitymanaged = 1;	// 0=No test on entity, 1=Test with field entity, 2=Test with link by societe

    var $rowid;
    var $ref;
    var $product_ref;
    var $ref_supplier;
    var $socid;
    //Check constants for types
    var $type = self::TYPE_STANDARD;
    //! 0=draft,
    //! 1=validated
    //! 2=classified paid partially (close_code='discount_vat','badcustomer') or completely (close_code=null),
    //! Also 2, should be 3=classified abandoned and no payment done (close_code='badcustomer','abandon' ou 'replaced')
    var $statut;
    //! 1 si facture payee COMPLETEMENT, 0 sinon (ce champ ne devrait plus servir car insuffisant)
    var $paye;

    var $author;
    var $libelle;
    var $datec;            // Creation date
    var $tms;              // Last update date
    var $date;             // Invoice date
    var $date_echeance;    // Max payment date
    var $amount;
    var $remise;
    var $tva;
    var $localtax1;
    var $localtax2;
    var $total_ht;
    var $total_tva;
    var $total_localtax1;
    var $total_localtax2;
    var $total_ttc;
    var $note;			// deprecated
    var $note_private;
    var $note_public;
    var $propalid;
    var $cond_reglement_id;
    var $cond_reglement_code;
    var $fk_account;
    var $mode_reglement_id;
    var $mode_reglement_code;

    var $lines;
    var $fournisseur;	// deprecated
	var $thirdparty;	// To store thirdparty

    var $extraparams=array();

    /**
     * Standard invoice
     */
    const TYPE_STANDARD = 0;

    /**
     * Replacement invoice
     */
    const TYPE_REPLACEMENT = 1;

    /**
     * Credit note invoice
     */
    const TYPE_CREDIT_NOTE = 2;

    /**
     * Deposit invoice
     */
    const TYPE_DEPOSIT = 3;

    /**
     * Proforma invoice
     */
    const TYPE_PROFORMA = 4;

    /**
	 *	Constructor
	 *
	 *  @param		DoliDB		$db      Database handler
     */
    function __construct($db)
    {
        $this->db = $db;

        $this->amount = 0;
        $this->remise = 0;
        $this->tva = 0;
        $this->total_localtax1 = 0;
        $this->total_localtax2 = 0;
        $this->total_ht = 0;
        $this->total_tva = 0;
        $this->total_ttc = 0;
        $this->propalid = 0;

        $this->products = array();
        $this->lines = array();
    }

    /**
     *    Create supplier invoice into database
     *
     *    @param      User		$user       object utilisateur qui cree
     *    @return     int    	     		id facture si ok, < 0 si erreur
     */
    function create($user)
    {
        global $langs,$conf;

		$error=0;
        $now=dol_now();

        // Clean parameters
        if (isset($this->ref_supplier)) $this->ref_supplier=trim($this->ref_supplier);
        if (empty($this->date)) $this->date=$now;

        $socid = $this->socid;
        $ref_supplier = $this->ref_supplier;
        $amount = $this->amount;
        $remise = $this->remise;

        $this->db->begin();

        if (! $remise) $remise = 0 ;
        $totalht = ($amount - $remise);

        $sql = "INSERT INTO ".MAIN_DB_PREFIX."facture_fourn (";
		$sql.= "ref";
        $sql.= ", ref_supplier";
        $sql.= ", entity";
        $sql.= ", libelle";
        $sql.= ", fk_soc";
        $sql.= ", datec";
        $sql.= ", datef";
		$sql.= ", fk_projet";
		$sql.= ", fk_cond_reglement";
		$sql.= ", fk_mode_reglement";
        $sql.= ", fk_account";
        $sql.= ", note_private";
        $sql.= ", note_public";
        $sql.= ", fk_user_author";
        $sql.= ", date_lim_reglement";
        $sql.= ")";
        $sql.= " VALUES (";
		$sql.= "'(PROV)'";
        $sql.= ", '".$this->db->escape($this->ref_supplier)."'";
        $sql.= ", ".$conf->entity;
        $sql.= ", '".$this->db->escape($this->libelle)."'";
        $sql.= ", ".$this->socid;
        $sql.= ", '".$this->db->idate($now)."'";
        $sql.= ", '".$this->db->idate($this->date)."'";
		$sql.= ", ".(isset($this->fk_project)?$this->fk_project:"null");
		$sql.= ", ".(isset($this->cond_reglement_id)?$this->cond_reglement_id:"null");
		$sql.= ", ".(isset($this->mode_reglement_id)?$this->mode_reglement_id:"null");
        $sql.= ", ".($this->fk_account>0?$this->fk_account:'NULL');
        $sql.= ", '".$this->db->escape($this->note_private)."'";
        $sql.= ", '".$this->db->escape($this->note_public)."'";
        $sql.= ", ".$user->id.",";
        $sql.= $this->date_echeance!=''?"'".$this->db->idate($this->date_echeance)."'":"null";
        $sql.= ")";

        dol_syslog(get_class($this)."::create", LOG_DEBUG);
        $resql=$this->db->query($sql);
        if ($resql)
        {
            $this->id = $this->db->last_insert_id(MAIN_DB_PREFIX.'facture_fourn');

            // Update ref with new one
            $this->ref='(PROV'.$this->id.')';
            $sql = 'UPDATE '.MAIN_DB_PREFIX."facture_fourn SET ref='".$this->ref."' WHERE rowid=".$this->id;

            dol_syslog(get_class($this)."::create", LOG_DEBUG);
            $resql=$this->db->query($sql);
            if (! $resql) $error++;

            // Add object linked
            if (! $error && $this->id && ! empty($this->origin) && ! empty($this->origin_id))
            {
                $ret = $this->add_object_linked();
                if (! $ret)
                {
                    dol_print_error($this->db);
                    $error++;
                }
            }

            foreach ($this->lines as $i => $val)
            {
                $sql = 'INSERT INTO '.MAIN_DB_PREFIX.'facture_fourn_det (fk_facture_fourn)';
                $sql .= ' VALUES ('.$this->id.');';

                dol_syslog(get_class($this)."::create", LOG_DEBUG);
                $resql_insert=$this->db->query($sql);
                if ($resql_insert)
                {
                    $idligne = $this->db->last_insert_id(MAIN_DB_PREFIX.'facture_fourn_det');

                    $this->updateline(
                        $idligne,
                        $this->lines[$i]->description,
                        $this->lines[$i]->pu_ht,
                        $this->lines[$i]->tva_tx,
                        $this->lines[$i]->localtax1_tx,
                        $this->lines[$i]->localtax2_tx,
                        $this->lines[$i]->qty,
                        $this->lines[$i]->fk_product,
                        'HT',
                        (! empty($this->lines[$i]->info_bits)?$this->lines[$i]->info_bits:''),
                        $this->lines[$i]->product_type
                    );
                }
            }
            // Update total price
            $result=$this->update_price();
            if ($result > 0)
            {
                // Call trigger
                $result=$this->call_trigger('BILL_SUPPLIER_CREATE',$user);
                if ($result < 0) $error++;            
                // End call triggers

                if (! $error)
                {
                    $this->db->commit();
                    return $this->id;
                }
                else
                {
                    $this->db->rollback();
                    return -4;
                }
            }
            else
            {
                $this->error=$langs->trans('FailedToUpdatePrice');
                $this->db->rollback();
                return -3;
            }
        }
        else
        {
            if ($this->db->errno() == 'DB_ERROR_RECORD_ALREADY_EXISTS')
            {
                $this->error=$langs->trans('ErrorRefAlreadyExists');
                $this->db->rollback();
                return -1;
            }
            else
            {
                $this->error=$this->db->error();
                $this->db->rollback();
                return -2;
            }
        }
    }

    /**
     *    Load object in memory from database
     *
     *    @param	int		$id         Id supplier invoice
     *    @param	string	$ref		Ref supplier invoice
     *    @return   int        			<0 if KO, >0 if OK, 0 if not found
     */
    function fetch($id='',$ref='')
    {
        global $langs;

        $sql = "SELECT";
        $sql.= " t.rowid,";
		$sql.= " t.ref,";
        $sql.= " t.ref_supplier,";
        $sql.= " t.entity,";
        $sql.= " t.type,";
        $sql.= " t.fk_soc,";
        $sql.= " t.datec,";
        $sql.= " t.datef,";
        $sql.= " t.tms,";
        $sql.= " t.libelle,";
        $sql.= " t.paye,";
        $sql.= " t.amount,";
        $sql.= " t.remise,";
        $sql.= " t.close_code,";
        $sql.= " t.close_note,";
        $sql.= " t.tva,";
        $sql.= " t.localtax1,";
        $sql.= " t.localtax2,";
        $sql.= " t.total,";
        $sql.= " t.total_ht,";
        $sql.= " t.total_tva,";
        $sql.= " t.total_ttc,";
        $sql.= " t.fk_statut,";
        $sql.= " t.fk_user_author,";
        $sql.= " t.fk_user_valid,";
        $sql.= " t.fk_facture_source,";
        $sql.= " t.fk_projet,";
        $sql.= " t.fk_cond_reglement,";
        $sql.= " t.fk_account,";
        $sql.= " t.fk_mode_reglement,";
        $sql.= " t.date_lim_reglement,";
        $sql.= " t.note_private,";
        $sql.= " t.note_public,";
        $sql.= " t.model_pdf,";
        $sql.= " t.import_key,";
        $sql.= " t.extraparams,";
        $sql.= " cr.code as cond_reglement_code, cr.libelle as cond_reglement_libelle,";
        $sql.= " p.code as mode_reglement_code, p.libelle as mode_reglement_libelle,";
        $sql.= ' s.nom as socnom, s.rowid as socid';
        $sql.= ' FROM '.MAIN_DB_PREFIX.'facture_fourn as t';
        $sql.= " LEFT JOIN ".MAIN_DB_PREFIX."societe as s ON (t.fk_soc = s.rowid)";
        $sql.= " LEFT JOIN ".MAIN_DB_PREFIX."c_payment_term as cr ON (t.fk_cond_reglement = cr.rowid)";
        $sql.= " LEFT JOIN ".MAIN_DB_PREFIX."c_paiement as p ON (t.fk_mode_reglement = p.id)";
        if ($id)  $sql.= " WHERE t.rowid=".$id;
        if ($ref) $sql.= " WHERE t.ref='".$this->db->escape($ref)."'";

        dol_syslog(get_class($this)."::fetch", LOG_DEBUG);
        $resql=$this->db->query($sql);
        if ($resql)
        {
            if ($this->db->num_rows($resql))
            {
                $obj = $this->db->fetch_object($resql);

                $this->id					= $obj->rowid;
                $this->ref					= $obj->ref?$obj->ref:$obj->rowid;	// We take rowid if ref is empty for backward compatibility

                $this->ref_supplier			= $obj->ref_supplier;
                $this->entity				= $obj->entity;
                $this->type					= empty($obj->type)? self::TYPE_STANDARD:$obj->type;
                $this->fk_soc				= $obj->fk_soc;
                $this->datec				= $this->db->jdate($obj->datec);
                $this->date					= $this->db->jdate($obj->datef);
                $this->datep				= $this->db->jdate($obj->datef);
                $this->tms					= $this->db->jdate($obj->tms);
                $this->libelle				= $obj->libelle;
                $this->label				= $obj->libelle;
                $this->paye					= $obj->paye;
                $this->amount				= $obj->amount;
                $this->remise				= $obj->remise;
                $this->close_code			= $obj->close_code;
                $this->close_note			= $obj->close_note;
                $this->tva					= $obj->tva;
                $this->total_localtax1		= $obj->localtax1;
                $this->total_localtax2		= $obj->localtax2;
                $this->total				= $obj->total;
                $this->total_ht				= $obj->total_ht;
                $this->total_tva			= $obj->total_tva;
                $this->total_ttc			= $obj->total_ttc;
                $this->fk_statut			= $obj->fk_statut;
                $this->statut				= $obj->fk_statut;
                $this->fk_user_author		= $obj->fk_user_author;
                $this->author				= $obj->fk_user_author;
                $this->fk_user_valid		= $obj->fk_user_valid;
                $this->fk_facture_source	= $obj->fk_facture_source;
                $this->fk_project			= $obj->fk_projet;
	            $this->cond_reglement_id	= $obj->fk_cond_reglement;
	            $this->cond_reglement_code	= $obj->cond_reglement_code;
	            $this->cond_reglement		= $obj->cond_reglement_libelle;
	            $this->cond_reglement_doc	= $obj->cond_reglement_libelle;
                $this->fk_account           = $obj->fk_account;
	            $this->mode_reglement_id	= $obj->fk_mode_reglement;
	            $this->mode_reglement_code	= $obj->mode_reglement_code;
	            $this->mode_reglement		= $obj->mode_reglement_libelle;
                $this->date_echeance		= $this->db->jdate($obj->date_lim_reglement);
                $this->note					= $obj->note_private;	// deprecated
                $this->note_private			= $obj->note_private;
                $this->note_public			= $obj->note_public;
                $this->model_pdf			= $obj->model_pdf;
                $this->modelpdf			    = $obj->model_pdf;
                $this->import_key			= $obj->import_key;

                $this->extraparams			= (array) json_decode($obj->extraparams, true);

                $this->socid  = $obj->socid;
                $this->socnom = $obj->socnom;

                $result=$this->fetch_lines();
                if ($result < 0)
                {
                    $this->error=$this->db->error();
                    return -3;
                }

            }
            else
            {
                $this->error='Bill with id '.$id.' not found';
                dol_syslog(get_class($this).'::fetch '.$this->error);
                return 0;
            }

            $this->db->free($resql);
            return 1;
        }
        else
        {
            $this->error="Error ".$this->db->lasterror();
            return -1;
        }
    }


    /**
     *	Load this->lines
     *
     *	@return     int         1 si ok, < 0 si erreur
     */
    function fetch_lines()
    {
        $sql = 'SELECT f.rowid, f.ref as ref_supplier, f.description, f.pu_ht, f.pu_ttc, f.qty, f.remise_percent, f.tva_tx, f.tva';
        $sql.= ', f.localtax1_tx, f.localtax2_tx, f.total_localtax1, f.total_localtax2 ';
        $sql.= ', f.total_ht, f.tva as total_tva, f.total_ttc, f.fk_product, f.product_type, f.info_bits';
        $sql.= ', p.rowid as product_id, p.ref as product_ref, p.label as label, p.description as product_desc';
        $sql.= ' FROM '.MAIN_DB_PREFIX.'facture_fourn_det as f';
        $sql.= ' LEFT JOIN '.MAIN_DB_PREFIX.'product as p ON f.fk_product = p.rowid';
        $sql.= ' WHERE fk_facture_fourn='.$this->id;

        dol_syslog(get_class($this)."::fetch_lines", LOG_DEBUG);
        $resql_rows = $this->db->query($sql);
        if ($resql_rows)
        {
            $num_rows = $this->db->num_rows($resql_rows);
            if ($num_rows)
            {
                $i = 0;
                while ($i < $num_rows)
                {
                    $obj = $this->db->fetch_object($resql_rows);

                    $this->lines[$i]					= new stdClass();
                    $this->lines[$i]->rowid				= $obj->rowid;
                    $this->lines[$i]->description		= $obj->description;
                    $this->lines[$i]->product_ref		= $obj->product_ref;       // Internal reference
                    $this->lines[$i]->ref				= $obj->product_ref;       // deprecated.
                    $this->lines[$i]->ref_supplier		= $obj->ref_supplier;      // Reference product supplier TODO Rename field ref to ref_supplier into table llx_facture_fourn_det and llx_commande_fournisseurdet and update fields it into updateline
                    $this->lines[$i]->libelle			= $obj->label;             // This field may contains label of product (when invoice create from order)
                    $this->lines[$i]->product_desc		= $obj->product_desc;      // Description du produit
                    $this->lines[$i]->pu_ht				= $obj->pu_ht;
                    $this->lines[$i]->pu_ttc			= $obj->pu_ttc;
                    $this->lines[$i]->tva_tx			= $obj->tva_tx;
                    $this->lines[$i]->localtax1_tx		= $obj->localtax1_tx;
                    $this->lines[$i]->localtax2_tx		= $obj->localtax2_tx;
                    $this->lines[$i]->qty				= $obj->qty;
                    $this->lines[$i]->remise_percent    = $obj->remise_percent;
                    $this->lines[$i]->tva				= $obj->tva;
                    $this->lines[$i]->total_ht			= $obj->total_ht;
                    $this->lines[$i]->total_tva			= $obj->total_tva;
                    $this->lines[$i]->total_localtax1	= $obj->total_localtax1;
                    $this->lines[$i]->total_localtax2	= $obj->total_localtax2;
                    $this->lines[$i]->total_ttc			= $obj->total_ttc;
                    $this->lines[$i]->fk_product		= $obj->fk_product;
                    $this->lines[$i]->product_type		= $obj->product_type;
                    $this->lines[$i]->info_bits		= $obj->info_bits;

                    $i++;
                }
            }
            $this->db->free($resql_rows);
            return 1;
        }
        else
        {
            $this->error=$this->db->error();
            return -3;
        }
    }


    /**
     *  Update database
     *
     *  @param	User	$user            User that modify
     *  @param  int		$notrigger       0=launch triggers after, 1=disable triggers
     *  @return int 			         <0 if KO, >0 if OK
     */
    function update($user=0, $notrigger=0)
    {
        global $conf, $langs;
        $error=0;

        // Clean parameters
		if (isset($this->ref)) $this->ref=trim($this->ref);
        if (isset($this->ref_supplier)) $this->ref_supplier=trim($this->ref_supplier);
        if (isset($this->entity)) $this->entity=trim($this->entity);
        if (isset($this->type)) $this->type=trim($this->type);
        if (isset($this->fk_soc)) $this->fk_soc=trim($this->fk_soc);
        if (isset($this->libelle)) $this->libelle=trim($this->libelle);
        if (isset($this->paye)) $this->paye=trim($this->paye);
        if (isset($this->amount)) $this->amount=trim($this->amount);
        if (isset($this->remise)) $this->remise=trim($this->remise);
        if (isset($this->close_code)) $this->close_code=trim($this->close_code);
        if (isset($this->close_note)) $this->close_note=trim($this->close_note);
        if (isset($this->tva)) $this->tva=trim($this->tva);
        if (isset($this->localtax1)) $this->localtax1=trim($this->localtax1);
        if (isset($this->localtax2)) $this->localtax2=trim($this->localtax2);
        if (empty($this->total)) $this->total=0;
        if (empty($this->total_ht)) $this->total_ht=0;
        if (empty($this->total_tva)) $this->total_tva=0;
        //	if (isset($this->total_localtax1)) $this->total_localtax1=trim($this->total_localtax1);
        //	if (isset($this->total_localtax2)) $this->total_localtax2=trim($this->total_localtax2);
        if (isset($this->total_ttc)) $this->total_ttc=trim($this->total_ttc);
        if (isset($this->statut)) $this->statut=trim($this->statut);
        if (isset($this->author)) $this->author=trim($this->author);
        if (isset($this->fk_user_valid)) $this->fk_user_valid=trim($this->fk_user_valid);
        if (isset($this->fk_facture_source)) $this->fk_facture_source=trim($this->fk_facture_source);
        if (isset($this->fk_project)) $this->fk_project=trim($this->fk_project);
        if (isset($this->cond_reglement_id)) $this->cond_reglement_id=trim($this->cond_reglement_id);
        if (isset($this->note_private)) $this->note=trim($this->note_private);
        if (isset($this->note_public)) $this->note_public=trim($this->note_public);
        if (isset($this->model_pdf)) $this->model_pdf=trim($this->model_pdf);
        if (isset($this->import_key)) $this->import_key=trim($this->import_key);


        // Check parameters
        // Put here code to add control on parameters values

        // Update request
        $sql = "UPDATE ".MAIN_DB_PREFIX."facture_fourn SET";
		$sql.= " ref=".(isset($this->ref)?"'".$this->db->escape($this->ref)."'":"null").",";
        $sql.= " ref_supplier=".(isset($this->ref_supplier)?"'".$this->db->escape($this->ref_supplier)."'":"null").",";
        $sql.= " entity=".(isset($this->entity)?$this->entity:"null").",";
        $sql.= " type=".(isset($this->type)?$this->type:"null").",";
        $sql.= " fk_soc=".(isset($this->fk_soc)?$this->fk_soc:"null").",";
        $sql.= " datec=".(dol_strlen($this->datec)!=0 ? "'".$this->db->idate($this->datec)."'" : 'null').",";
        $sql.= " datef=".(dol_strlen($this->date)!=0 ? "'".$this->db->idate($this->date)."'" : 'null').",";
        if (dol_strlen($this->tms) != 0) $sql.= " tms=".(dol_strlen($this->tms)!=0 ? "'".$this->db->idate($this->tms)."'" : 'null').",";
        $sql.= " libelle=".(isset($this->label)?"'".$this->db->escape($this->label)."'":"null").",";
        $sql.= " paye=".(isset($this->paye)?$this->paye:"null").",";
        $sql.= " amount=".(isset($this->amount)?$this->amount:"null").",";
        $sql.= " remise=".(isset($this->remise)?$this->remise:"null").",";
        $sql.= " close_code=".(isset($this->close_code)?"'".$this->db->escape($this->close_code)."'":"null").",";
        $sql.= " close_note=".(isset($this->close_note)?"'".$this->db->escape($this->close_note)."'":"null").",";
        $sql.= " tva=".(isset($this->tva)?$this->tva:"null").",";
        $sql.= " localtax1=".(isset($this->localtax1)?$this->localtax1:"null").",";
        $sql.= " localtax2=".(isset($this->localtax2)?$this->localtax2:"null").",";
        $sql.= " total=".(isset($this->total)?$this->total:"null").",";
        $sql.= " total_ht=".(isset($this->total_ht)?$this->total_ht:"null").",";
        $sql.= " total_tva=".(isset($this->total_tva)?$this->total_tva:"null").",";
        $sql.= " total_ttc=".(isset($this->total_ttc)?$this->total_ttc:"null").",";
        $sql.= " fk_statut=".(isset($this->statut)?$this->statut:"null").",";
        $sql.= " fk_user_author=".(isset($this->author)?$this->author:"null").",";
        $sql.= " fk_user_valid=".(isset($this->fk_user_valid)?$this->fk_user_valid:"null").",";
        $sql.= " fk_facture_source=".(isset($this->fk_facture_source)?$this->fk_facture_source:"null").",";
        $sql.= " fk_projet=".(isset($this->fk_project)?$this->fk_project:"null").",";
        $sql.= " fk_cond_reglement=".(isset($this->cond_reglement_id)?$this->cond_reglement_id:"null").",";
        $sql.= " date_lim_reglement=".(dol_strlen($this->date_echeance)!=0 ? "'".$this->db->idate($this->date_echeance)."'" : 'null').",";
        $sql.= " note_private=".(isset($this->note_private)?"'".$this->db->escape($this->note_private)."'":"null").",";
        $sql.= " note_public=".(isset($this->note_public)?"'".$this->db->escape($this->note_public)."'":"null").",";
        $sql.= " model_pdf=".(isset($this->model_pdf)?"'".$this->db->escape($this->model_pdf)."'":"null").",";
        $sql.= " import_key=".(isset($this->import_key)?"'".$this->db->escape($this->import_key)."'":"null")."";
        $sql.= " WHERE rowid=".$this->id;

        $this->db->begin();

        dol_syslog(get_class($this)."::update", LOG_DEBUG);
        $resql = $this->db->query($sql);
        if (! $resql) { $error++; $this->errors[]="Error ".$this->db->lasterror(); }

        if (! $error)
        {
            if (! $notrigger)
            {
                // Call trigger
<<<<<<< HEAD
                //$result=$this->call_trigger('BILL_SUPPLIER_MODIFY',$user);
                //if ($result < 0) $error++;            
=======
                $result=$this->call_trigger('BILL_SUPPLIER_UPDATE',$user);
                if ($result < 0) $error++;            
>>>>>>> a209c0ba
                // End call triggers
            }
        }

        // Commit or rollback
        if ($error)
        {
            foreach($this->errors as $errmsg)
            {
                dol_syslog(get_class($this)."::update ".$errmsg, LOG_ERR);
                $this->error.=($this->error?', '.$errmsg:$errmsg);
            }
            $this->db->rollback();
            return -1*$error;
        }
        else
        {
            $this->db->commit();
            return 1;
        }
    }


    /**
     *	Delete invoice from database
     *
     *	@param     	int		$rowid      	Id of invoice to delete
     *	@return		int						<0 if KO, >0 if OK
     */
    function delete($rowid)
    {
        global $user,$langs,$conf;

        if (! $rowid) $rowid=$this->id;

        dol_syslog("FactureFournisseur::delete rowid=".$rowid, LOG_DEBUG);

        // TODO Test if there is at least on payment. If yes, refuse to delete.

        $error=0;
        $this->db->begin();

        $sql = 'DELETE FROM '.MAIN_DB_PREFIX.'facture_fourn_det WHERE fk_facture_fourn = '.$rowid.';';
        dol_syslog(get_class($this)."::delete", LOG_DEBUG);
        $resql = $this->db->query($sql);
        if ($resql)
        {
            $sql = 'DELETE FROM '.MAIN_DB_PREFIX.'facture_fourn WHERE rowid = '.$rowid;
            dol_syslog(get_class($this)."::delete", LOG_DEBUG);
            $resql2 = $this->db->query($sql);
            if (! $resql2) {
            	$error++;
            }
        }
        else {
        	$error++;
        }

		if (! $error)
		{
			// Delete linked object
			$res = $this->deleteObjectLinked();
			if ($res < 0) $error++;
		}

        if (! $error)
        {
            // Call trigger
            $result=$this->call_trigger('BILL_SUPPLIER_DELETE',$user);
            if ($result < 0)
            { 
        		$this->db->rollback();
        	    return -1;      		
        	}
        	// Fin appel triggers
        }

        if (! $error)
        {
        	// Delete linked object
        	$res = $this->deleteObjectLinked();
        	if ($res < 0) $error++;
        }

        if (! $error)
        {
        	// We remove directory
        	if ($conf->fournisseur->facture->dir_output)
        	{
        		include_once DOL_DOCUMENT_ROOT.'/core/lib/files.lib.php';

        		$ref = dol_sanitizeFileName($this->ref);
        		$dir = $conf->fournisseur->facture->dir_output.'/'.get_exdir($this->id, 2).$ref;
        		$file = $dir . "/" . $ref . ".pdf";
        		if (file_exists($file))
        		{
        			if (! dol_delete_file($file,0,0,0,$this)) // For triggers
        			{
        				$this->error='ErrorFailToDeleteFile';
        				$error++;
        			}
        		}
        		if (file_exists($dir))
        		{
        			$res=@dol_delete_dir_recursive($dir);

        			if (! $res)
        			{
        				$this->error='ErrorFailToDeleteDir';
        				$error++;
        			}
        		}
        	}
        }

        // Remove extrafields
        if ((! $error) && (empty($conf->global->MAIN_EXTRAFIELDS_DISABLED))) // For avoid conflicts if trigger used
        {
        	$result=$this->deleteExtraFields();
        	if ($result < 0)
        	{
        		$error++;
        		dol_syslog(get_class($this)."::delete error -4 ".$this->error, LOG_ERR);
        	}
        }

        if (! $error)
        {
        	dol_syslog(get_class($this)."::delete $this->id by $user->id", LOG_DEBUG);
        	$this->db->commit();
        	return 1;
        }
        else
        {
        	$this->error=$this->db->lasterror();
        	$this->db->rollback();
        	return -$error;
        }
    }


    /**
     *	Tag invoice as a payed invoice
     *
     *	@param      User	$user       Object user
     *	@return     int         		<0 si ko, >0 si ok
     */
    function set_paid($user)
    {
        global $conf,$langs;
        $error=0;

        $this->db->begin();

        $sql = 'UPDATE '.MAIN_DB_PREFIX.'facture_fourn';
        $sql.= ' SET paye = 1, fk_statut=2';
        $sql.= ' WHERE rowid = '.$this->id;

        dol_syslog("FactureFournisseur::set_paid", LOG_DEBUG);
        $resql = $this->db->query($sql);
        if ($resql)
        {
            // Call trigger
            $result=$this->call_trigger('BILL_SUPPLIER_PAYED',$user);
            if ($result < 0) $error++;            
            // End call triggers
        }
        else
        {
            $error++;
            $this->error=$this->db->error();
            dol_print_error($this->db);
        }

        if (! $error)
        {
            $this->db->commit();
            return 1;
        }
        else
        {
            $this->db->rollback();
            return -1;
        }
    }


    /**
     *	Tag la facture comme non payee completement + appel trigger BILL_UNPAYED
     *	Fonction utilisee quand un paiement prelevement est refuse,
     *	ou quand une facture annulee et reouverte.
     *
     *	@param      User	$user       Object user that change status
     *	@return     int         		<0 si ok, >0 si ok
     */
    function set_unpaid($user)
    {
        global $conf,$langs;
        $error=0;

        $this->db->begin();

        $sql = 'UPDATE '.MAIN_DB_PREFIX.'facture_fourn';
        $sql.= ' SET paye=0, fk_statut=1, close_code=null, close_note=null';
        $sql.= ' WHERE rowid = '.$this->id;

        dol_syslog("FactureFournisseur::set_unpaid", LOG_DEBUG);
        $resql = $this->db->query($sql);
        if ($resql)
        {
            // Call trigger
            $result=$this->call_trigger('BILL_SUPPLIER_UNPAYED',$user);
            if ($result < 0) $error++;            
            // End call triggers
        }
        else
        {
            $error++;
            $this->error=$this->db->lasterror();
            dol_syslog("FactureFournisseur::set_unpaid ".$this->error);
        }

        if (! $error)
        {
            $this->db->commit();
            return 1;
        }
        else
        {
            $this->db->rollback();
            return -1;
        }
    }

    /**
     *	Tag invoice as validated + call trigger BILL_VALIDATE
     *
     *	@param	User	$user           Object user that validate
     *	@param  string	$force_number   Reference to force on invoice
     *	@param	int		$idwarehouse	Id of warehouse for stock change
     *	@return int 			        <0 if KO, =0 if nothing to do, >0 if OK
     */
    function validate($user, $force_number='', $idwarehouse=0)
    {
        global $conf,$langs;

        $error=0;

        // Protection
        if ($this->statut > 0)	// This is to avoid to validate twice (avoid errors on logs and stock management)
        {
            dol_syslog(get_class($this)."::validate no draft status", LOG_WARNING);
            return 0;
        }

        // Check parameters
        if (preg_match('/^'.preg_quote($langs->trans("CopyOf").' ').'/', $this->ref_supplier))
        {
            $this->error=$langs->trans("ErrorFieldFormat",$langs->transnoentities("RefSupplier"));
            return -1;
        }

        $this->db->begin();

        // Define new ref
        if ($force_number)
        {
            $num = $force_number;
        }
        else if (preg_match('/^[\(]?PROV/i', $this->ref))
        {
            $num = $this->getNextNumRef($this->client);
        }
        else
        {
            $num = $this->ref;
        }

        $sql = "UPDATE ".MAIN_DB_PREFIX."facture_fourn";
        $sql.= " SET ref='".$num."', fk_statut = 1, fk_user_valid = ".$user->id;
        $sql.= " WHERE rowid = ".$this->id;

        dol_syslog(get_class($this)."::validate", LOG_DEBUG);
        $resql = $this->db->query($sql);
        if ($resql)
        {
            // Si on incrémente le produit principal et ses composants à la validation de facture fournisseur
            if (! $error && ! empty($conf->stock->enabled) && ! empty($conf->global->STOCK_CALCULATE_ON_SUPPLIER_BILL))
            {
                require_once DOL_DOCUMENT_ROOT.'/product/stock/class/mouvementstock.class.php';
                $langs->load("agenda");

                $cpt=count($this->lines);
                for ($i = 0; $i < $cpt; $i++)
                {
                    if ($this->lines[$i]->fk_product > 0)
                    {
                        $mouvP = new MouvementStock($this->db);
						$mouvP->origin = &$this;
                        // We increase stock for product
                        $up_ht_disc=$this->lines[$i]->pu_ht;
                        if (! empty($this->lines[$i]->remise_percent) && empty($conf->global->STOCK_EXCLUDE_DISCOUNT_FOR_PMP)) $up_ht_disc=price2num($up_ht_disc * (100 - $this->lines[$i]->remise_percent) / 100, 'MU');
                        $result=$mouvP->reception($user, $this->lines[$i]->fk_product, $idwarehouse, $this->lines[$i]->qty, $up_ht_disc, $langs->trans("InvoiceValidatedInDolibarr",$num));
                        if ($result < 0) { $error++; }
                    }
                }
            }

            if (! $error)
            {
            	$this->oldref = '';

            	// Rename directory if dir was a temporary ref
            	if (preg_match('/^[\(]?PROV/i', $this->ref))
            	{
            		// On renomme repertoire facture ($this->ref = ancienne ref, $num = nouvelle ref)
            		// in order not to lose the attached files
            		$facref = dol_sanitizeFileName($this->ref);
            		$snumfa = dol_sanitizeFileName($num);

            		$dirsource = $conf->fournisseur->facture->dir_output.'/'.get_exdir($this->id,2).$facref;
            		$dirdest = $conf->fournisseur->facture->dir_output.'/'.get_exdir($this->id,2).$snumfa;
            		if (file_exists($dirsource))
            		{
            			dol_syslog(get_class($this)."::validate rename dir ".$dirsource." into ".$dirdest);

            			if (@rename($dirsource, $dirdest))
            			{
            				$this->oldref = $facref;

            				dol_syslog("Rename ok");
            				// Suppression ancien fichier PDF dans nouveau rep
            				dol_delete_file($conf->fournisseur->facture->dir_output.'/'.get_exdir($this->id,2).$snumfa.'/'.$facref.'*.*');
            			}
            		}
            	}
            }

            // Set new ref and define current statut
            if (! $error)
            {
            	$this->ref = $num;
            	$this->statut=1;
            	//$this->date_validation=$now; this is stored into log table
            }

            // Triggers call
            if (! $error)
            {
                // Call trigger
                $result=$this->call_trigger('BILL_SUPPLIER_VALIDATE',$user);
                if ($result < 0) $error++;            
                // End call triggers
            }

            if (! $error)
            {
                $this->db->commit();
                return 1;
            }
            else
            {
                $this->db->rollback();
                return -1;
            }
        }
        else
        {
            $this->error=$this->db->error();
            $this->db->rollback();
            return -1;
        }
    }


    /**
     *	Set draft status
     *
     *	@param	User	$user			Object user that modify
     *	@param	int		$idwarehouse	Id warehouse to use for stock change.
     *	@return	int						<0 if KO, >0 if OK
     */
    function set_draft($user, $idwarehouse=-1)
    {
        global $conf,$langs;

        $error=0;

        if ($this->statut == 0)
        {
            dol_syslog(get_class($this)."::set_draft already draft status", LOG_WARNING);
            return 0;
        }

        $this->db->begin();

        $sql = "UPDATE ".MAIN_DB_PREFIX."facture_fourn";
        $sql.= " SET fk_statut = 0";
        $sql.= " WHERE rowid = ".$this->id;

        dol_syslog(get_class($this)."::set_draft", LOG_DEBUG);
        $result=$this->db->query($sql);
        if ($result)
        {
            // Si on incremente le produit principal et ses composants a la validation de facture fournisseur, on decremente
            if ($result >= 0 && ! empty($conf->stock->enabled) && ! empty($conf->global->STOCK_CALCULATE_ON_SUPPLIER_BILL))
            {
                require_once DOL_DOCUMENT_ROOT.'/product/stock/class/mouvementstock.class.php';
                $langs->load("agenda");

                $cpt=count($this->lines);
                for ($i = 0; $i < $cpt; $i++)
                {
                    if ($this->lines[$i]->fk_product > 0)
                    {
                        $mouvP = new MouvementStock($this->db);
                        // We increase stock for product
                        $result=$mouvP->livraison($user, $this->lines[$i]->fk_product, $idwarehouse, $this->lines[$i]->qty, $this->lines[$i]->subprice, $langs->trans("InvoiceBackToDraftInDolibarr",$this->ref));
                    }
                }
            }

            if ($error == 0)
            {
                $this->db->commit();
                return 1;
            }
            else
            {
                $this->db->rollback();
                return -1;
            }
        }
        else
        {
            $this->error=$this->db->error();
            $this->db->rollback();
            return -1;
        }
    }


    /**
     *	Ajoute une ligne de facture (associe a aucun produit/service predefini)
     *	Les parametres sont deja cense etre juste et avec valeurs finales a l'appel
     *	de cette methode. Aussi, pour le taux tva, il doit deja avoir ete defini
     *	par l'appelant par la methode get_default_tva(societe_vendeuse,societe_acheteuse,idprod)
     *	et le desc doit deja avoir la bonne valeur (a l'appelant de gerer le multilangue).
     *
     *	@param    	string	$desc            	Description de la ligne
     *	@param    	double	$pu              	Prix unitaire (HT ou TTC selon price_base_type, > 0 even for credit note)
     *	@param    	double	$txtva           	Taux de tva force, sinon -1
     *	@param		double	$txlocaltax1		LocalTax1 Rate
     *	@param		double	$txlocaltax2		LocalTax2 Rate
     *	@param    	double	$qty             	Quantite
     *	@param    	int		$fk_product      	Id du produit/service predefini
     *	@param    	double	$remise_percent  	Pourcentage de remise de la ligne
     *	@param    	date	$date_start      	Date de debut de validite du service
     * 	@param    	date	$date_end        	Date de fin de validite du service
     * 	@param    	string	$ventil          	Code de ventilation comptable
     *	@param    	int		$info_bits			Bits de type de lines
     *	@param    	string	$price_base_type 	HT ou TTC
     *	@param		int		$type				Type of line (0=product, 1=service)
     *  @param      int		$rang            	Position of line
     *  @param		int		$notrigger			Disable triggers
     *	@return    	int             			>0 if OK, <0 if KO
     *
     *  FIXME Add field ref (that should be named ref_supplier) and label into update. For example can be filled when product line created from order.
     */
    function addline($desc, $pu, $txtva, $txlocaltax1, $txlocaltax2, $qty, $fk_product=0, $remise_percent=0, $date_start='', $date_end='', $ventil=0, $info_bits='', $price_base_type='HT', $type=0, $rang=-1, $notrigger=false)
    {
        dol_syslog(get_class($this)."::addline $desc,$pu,$qty,$txtva,$fk_product,$remise_percent,$date_start,$date_end,$ventil,$info_bits,$price_base_type,$type", LOG_DEBUG);
        include_once DOL_DOCUMENT_ROOT.'/core/lib/price.lib.php';

        // Clean parameters
        if (empty($remise_percent)) $remise_percent=0;
        if (empty($qty)) $qty=0;
        if (empty($info_bits)) $info_bits=0;
        if (empty($rang)) $rang=0;
        if (empty($ventil)) $ventil=0;
        if (empty($txtva)) $txtva=0;
        if (empty($txlocaltax1)) $txlocaltax1=0;
        if (empty($txlocaltax2)) $txlocaltax2=0;

        $remise_percent=price2num($remise_percent);
        $qty=price2num($qty);
        $pu=price2num($pu);
        $txtva=price2num($txtva);
        $txlocaltax1=price2num($txlocaltax1);
        $txlocaltax2=price2num($txlocaltax2);

        // Check parameters
        if ($type < 0) return -1;


        $this->db->begin();

        $sql = 'INSERT INTO '.MAIN_DB_PREFIX.'facture_fourn_det (fk_facture_fourn)';
        $sql.= ' VALUES ('.$this->id.')';
        dol_syslog(get_class($this)."::addline", LOG_DEBUG);

        $resql = $this->db->query($sql);
        if ($resql)
        {
            $idligne = $this->db->last_insert_id(MAIN_DB_PREFIX.'facture_fourn_det');

            $result=$this->updateline($idligne, $desc, $pu, $txtva, $txlocaltax1, $txlocaltax2, $qty, $fk_product, $price_base_type, $info_bits, $type, $remise_percent, true);
            if ($result > 0)
            {
                $this->rowid = $idligne;

                if (! $notrigger)
                {
                    global $conf, $langs, $user;
                    // Call trigger
                    $result=$this->call_trigger('LINEBILL_SUPPLIER_CREATE',$user);
                    if ($result < 0)            
                    { 
                        $this->db->rollback();
                        return -1;
                    }
                    // End call triggers
                }

                $this->db->commit();
                return 1;
            }
            else
            {
                dol_syslog("Error error=".$this->error, LOG_ERR);
                $this->db->rollback();
                return -1;
            }
        }
        else
        {
            $this->error=$this->db->lasterror();
            $this->db->rollback();
            return -2;
        }
    }

    /**
     * Update a line detail into database
     *
     * @param     	int		$id            		Id of line invoice
     * @param     	string	$desc         		Description of line
     * @param     	double	$pu          		Prix unitaire (HT ou TTC selon price_base_type)
     * @param     	double	$vatrate       		VAT Rate
     * @param		double	$txlocaltax1		LocalTax1 Rate
     * @param		double	$txlocaltax2		LocalTax2 Rate
     * @param     	double	$qty           		Quantity
     * @param     	int		$idproduct			Id produit
     * @param	  	double	$price_base_type	HT or TTC
     * @param	  	int		$info_bits			Miscellaneous informations of line
     * @param		int		$type				Type of line (0=product, 1=service)
     * @param     	double	$remise_percent  	Pourcentage de remise de la ligne
     *  @param		int		$notrigger			Disable triggers
     * @return    	int           				<0 if KO, >0 if OK
     */
    function updateline($id, $desc, $pu, $vatrate, $txlocaltax1=0, $txlocaltax2=0, $qty=1, $idproduct=0, $price_base_type='HT', $info_bits=0, $type=0, $remise_percent=0, $notrigger=false)
    {
    	global $mysoc;
        dol_syslog(get_class($this)."::updateline $id,$desc,$pu,$vatrate,$qty,$idproduct,$price_base_type,$info_bits,$type,$remise_percent", LOG_DEBUG);
        include_once DOL_DOCUMENT_ROOT.'/core/lib/price.lib.php';

        $pu = price2num($pu);
        $qty  = price2num($qty);
		$remise_percent=price2num($remise_percent);

        // Check parameters
        if (! is_numeric($pu) || ! is_numeric($qty)) return -1;
        if ($type < 0) return -1;

        // Clean parameters
		if (empty($vatrate)) $vatrate=0;
        if (empty($txlocaltax1)) $txlocaltax1=0;
        if (empty($txlocaltax2)) $txlocaltax2=0;

        $txlocaltax1=price2num($txlocaltax1);
        $txlocaltax2=price2num($txlocaltax2);

        // Calcul du total TTC et de la TVA pour la ligne a partir de
        // qty, pu, remise_percent et txtva
        // TRES IMPORTANT: C'est au moment de l'insertion ligne qu'on doit stocker
        // la part ht, tva et ttc, et ce au niveau de la ligne qui a son propre taux tva.

        $localtaxes_type=getLocalTaxesFromRate($vatrate,0,$mysoc, $this->thirdparty);

        $tabprice = calcul_price_total($qty, $pu, $remise_percent, $vatrate, $txlocaltax1, $txlocaltax2, 0, $price_base_type, $info_bits, $type, $this->thirdparty, $localtaxes_type);
        $total_ht  = $tabprice[0];
        $total_tva = $tabprice[1];
        $total_ttc = $tabprice[2];
        $pu_ht  = $tabprice[3];
        $pu_tva = $tabprice[4];
        $pu_ttc = $tabprice[5];
        $total_localtax1 = $tabprice[9];
        $total_localtax2 = $tabprice[10];
        if (empty($info_bits)) $info_bits=0;

        if ($idproduct)
        {
            $product=new Product($this->db);
            $result=$product->fetch($idproduct);
            $product_type = $product->type;
        }
        else
        {
            $product_type = $type;
        }

        $this->db->begin();
        
        $sql = "UPDATE ".MAIN_DB_PREFIX."facture_fourn_det SET";
        $sql.= " description ='".$this->db->escape($desc)."'";
        $sql.= ", pu_ht = ".price2num($pu_ht);
        $sql.= ", pu_ttc = ".price2num($pu_ttc);
        $sql.= ", qty = ".price2num($qty);
        $sql.= ", remise_percent = ".price2num($remise_percent);
        $sql.= ", tva_tx = ".price2num($vatrate);
        $sql.= ", localtax1_tx = ".price2num($txlocaltax1);
        $sql.= ", localtax2_tx = ".price2num($txlocaltax2);
		$sql.= ", localtax1_type = '".$localtaxes_type[0]."'";
		$sql.= ", localtax2_type = '".$localtaxes_type[2]."'";
        $sql.= ", total_ht = ".price2num($total_ht);
        $sql.= ", tva= ".price2num($total_tva);
        $sql.= ", total_localtax1= ".price2num($total_localtax1);
        $sql.= ", total_localtax2= ".price2num($total_localtax2);
        $sql.= ", total_ttc = ".price2num($total_ttc);
        if ($idproduct) $sql.= ", fk_product = ".$idproduct;
        else $sql.= ", fk_product = null";
        $sql.= ", product_type = ".$product_type;
        $sql.= ", info_bits = ".$info_bits;
        $sql.= " WHERE rowid = ".$id;

        dol_syslog(get_class($this)."::updateline", LOG_DEBUG);
        $resql=$this->db->query($sql);
        if ($resql)
        {
            $this->rowid = $id;

            if (! $notrigger)
            {
                global $conf, $langs, $user;
                // Call trigger
                $result=$this->call_trigger('LINEBILL_SUPPLIER_UPDATE',$user);
                if ($result < 0)            
                { 
                    $this->db->rollback();
                    return -1;
                }
                // End call triggers
            }

            // Update total price into invoice record
            $result=$this->update_price('','auto');

            $this->db->commit();
            
            return $result;
        }
        else
        {
            $this->db->rollback();
            $this->error=$this->db->lasterror();
            return -1;
        }
    }

    /**
     * 	Delete a detail line from database
     *
     * 	@param  int		$rowid      	Id of line to delete
     *	@param	int		$notrigger		1=Does not execute triggers, 0= execute triggers
     * 	@return	void
     */
    function deleteline($rowid, $notrigger=0)
    {
    	global $user, $langs, $conf;

        if (! $rowid) $rowid=$this->id;

        dol_syslog(get_class($this)."::delete rowid=".$rowid, LOG_DEBUG);

        $error=0;
    	$this->db->begin();

		if (! $error && ! $notrigger)
        {
            // Call trigger
            $result=$this->call_trigger('LINEBILL_SUPPLIER_DELETE',$user);
            if ($result < 0) $error++;           
            // End call triggers
        }

    	if (! $error)
    	{
	        // Supprime ligne
	        $sql = 'DELETE FROM '.MAIN_DB_PREFIX.'facture_fourn_det ';
	        $sql.= ' WHERE rowid = '.$rowid;
        	dol_syslog(get_class($this)."::delete", LOG_DEBUG);
	        $resql = $this->db->query($sql);
	        if (! $resql)
	        {
	        	$error++;
	        	$this->error=$this->db->lasterror();
	        }
    	}

    	if (! $error)
    	{
	        // Mise a jour prix facture
    		$this->update_price();
    	}

    	if (! $error)
    	{
    		$this->db->commit();
        	return 1;
    	}
    	else
    	{
			$this->db->rollback();
    		return -1;
    	}
    }


    /**
     *	Charge les informations d'ordre info dans l'objet facture
     *
     *	@param  int		$id       	Id de la facture a charger
     *	@return	void
     */
    function info($id)
    {
        $sql = 'SELECT c.rowid, datec, tms as datem,';
        $sql.= ' fk_user_author, fk_user_valid';
        $sql.= ' FROM '.MAIN_DB_PREFIX.'facture_fourn as c';
        $sql.= ' WHERE c.rowid = '.$id;

        $result=$this->db->query($sql);
        if ($result)
        {
            if ($this->db->num_rows($result))
            {
                $obj = $this->db->fetch_object($result);
                $this->id = $obj->rowid;
                if ($obj->fk_user_author)
                {
                    $cuser = new User($this->db);
                    $cuser->fetch($obj->fk_user_author);
                    $this->user_creation     = $cuser;
                }
                if ($obj->fk_user_valid)
                {
                    $vuser = new User($this->db);
                    $vuser->fetch($obj->fk_user_valid);
                    $this->user_validation = $vuser;
                }
                $this->date_creation     = $obj->datec;
                $this->date_modification = $obj->datem;
                //$this->date_validation   = $obj->datev; Should be stored in log table
            }
            $this->db->free($result);
        }
        else
        {
            dol_print_error($this->db);
        }
    }


    /**
     *	Load indicators for dashboard (this->nbtodo and this->nbtodolate)
     *
     *	@param      User	$user       Object user
     *	@return     int                 <0 if KO, >0 if OK
     */
    function load_board($user)
    {
        global $conf, $user;

        $now=dol_now();

        $this->nbtodo=$this->nbtodolate=0;
        $sql = 'SELECT ff.rowid, ff.date_lim_reglement as datefin';
        $sql.= ' FROM '.MAIN_DB_PREFIX.'facture_fourn as ff';
        if (!$user->rights->societe->client->voir && !$user->societe_id) $sql.= ", ".MAIN_DB_PREFIX."societe_commerciaux as sc";
        $sql.= ' WHERE ff.paye=0';
        $sql.= ' AND ff.fk_statut > 0';
        $sql.= " AND ff.entity = ".$conf->entity;
        if ($user->societe_id) $sql.=' AND ff.fk_soc = '.$user->societe_id;
        if (!$user->rights->societe->client->voir && !$user->societe_id) $sql.= " AND ff.fk_soc = sc.fk_soc AND sc.fk_user = ".$user->id;

        $resql=$this->db->query($sql);
        if ($resql)
        {
            while ($obj=$this->db->fetch_object($resql))
            {
                $this->nbtodo++;
                if (! empty($obj->datefin) && $this->db->jdate($obj->datefin) < ($now - $conf->facture->fournisseur->warning_delay)) $this->nbtodolate++;
            }
            $this->db->free($resql);
            return 1;
        }
        else
        {
            dol_print_error($this->db);
            $this->error=$this->db->error();
            return -1;
        }
    }


    /**
     *	Renvoie nom clicable (avec eventuellement le picto)
     *
     *	@param		int		$withpicto		0=Pas de picto, 1=Inclut le picto dans le lien, 2=Picto seul
     *	@param		string	$option			Sur quoi pointe le lien
     * 	@param		int		$max			Max length of shown ref
     * 	@return		string					Chaine avec URL
     */
    function getNomUrl($withpicto=0,$option='',$max=0)
    {
        global $langs;

        $result='';

        if ($option == 'document')
        {
            $lien = '<a href="'.DOL_URL_ROOT.'/fourn/facture/document.php?facid='.$this->id.'">';
            $lienfin='</a>';
        }
        else
        {
            $lien = '<a href="'.DOL_URL_ROOT.'/fourn/facture/fiche.php?facid='.$this->id.'">';
            $lienfin='</a>';
        }
        $label=$langs->trans("ShowInvoice").': '.$this->ref;
        if ($this->ref_supplier) $label.=' / '.$this->ref_supplier;

        $ref=$this->ref;
        if (empty($ref)) $ref=$this->id;

        if ($withpicto) $result.=($lien.img_object($label,'bill').$lienfin.' ');
        $result.=$lien.($max?dol_trunc($ref,$max):$ref).$lienfin;
        return $result;
    }

	 /**
      *      Return next reference of supplier invoice not already used (or last reference)
      *      according to numbering module defined into constant INVOICE_SUPPLIER_ADDON_NUMBER
      *
      *      @param	   Society		$soc		object company
      *      @param    string		$mode		'next' for next value or 'last' for last value
      *      @return   string					free ref or last ref
      */
    function getNextNumRef($soc,$mode='next')
    {
        global $db, $langs, $conf;
        $langs->load("orders");

        // Clean parameters (if not defined or using deprecated value)
        if (empty($conf->global->INVOICE_SUPPLIER_ADDON_NUMBER)) $conf->global->INVOICE_SUPPLIER_ADDON_NUMBER='mod_facture_fournisseur_cactus';

        $mybool=false;

        $file = $conf->global->INVOICE_SUPPLIER_ADDON_NUMBER.".php";
        $classname = $conf->global->INVOICE_SUPPLIER_ADDON_NUMBER;
        // Include file with class
        foreach ($conf->file->dol_document_root as $dirroot)
        {
            $dir = $dirroot."/core/modules/supplier_invoice/";
            // Load file with numbering class (if found)
            $mybool|=@include_once $dir.$file;
        }

        if (! $mybool)
        {
        	dol_print_error('',"Failed to include file ".$file);
        	return '';
        }

        $obj = new $classname();
        $numref = "";
        $numref = $obj->getNumRef($soc,$this,$mode);

        if ($numref != "")
        {
        	return $numref;
        }
        else
       {
        	//dol_print_error($db,get_class($this)."::getNextNumRef ".$obj->error);
        	return false;
        }
    }


    /**
     *  Initialise an instance with random values.
     *  Used to build previews or test instances.
     *	id must be 0 if object instance is a specimen.
     *
     *  @return	void
     */
    function initAsSpecimen()
    {
        global $langs,$conf;
		include_once DOL_DOCUMENT_ROOT.'/compta/facture/class/facture.class.php';

        $now = dol_now();

        // Charge tableau des produits prodids
        $prodids = array();

        $sql = "SELECT rowid";
        $sql.= " FROM ".MAIN_DB_PREFIX."product";
        $sql.= " WHERE entity IN (".getEntity('product', 1).")";

        $resql = $this->db->query($sql);
        if ($resql)
        {
            $num_prods = $this->db->num_rows($resql);
            $i = 0;
            while ($i < $num_prods)
            {
                $i++;
                $row = $this->db->fetch_row($resql);
                $prodids[$i] = $row[0];
            }
        }

        // Initialise parametres
        $this->id=0;
        $this->ref = 'SPECIMEN';
        $this->ref_supplier = 'SUPPLIER_REF_SPECIMEN';
        $this->specimen=1;
        $this->socid = 1;
        $this->date = $now;
        $this->date_lim_reglement=$this->date+3600*24*30;
        $this->cond_reglement_code = 'RECEP';
        $this->mode_reglement_code = 'CHQ';
        $this->note_public='This is a comment (public)';
        $this->note_private='This is a comment (private)';
        // Lines
        $nbp = 5;
        $xnbp = 0;
        while ($xnbp < $nbp)
        {
            $line=new FactureLigne($this->db);
            $line->desc=$langs->trans("Description")." ".$xnbp;
            $line->qty=1;
            $line->subprice=100;
            $line->pu_ht=100;		// the canelle template use pu_ht and not subprice
            $line->price=100;
            $line->tva_tx=19.6;
            $line->localtax1_tx=0;
            $line->localtax2_tx=0;
			if ($xnbp == 2)
			{
			    $line->total_ht=50;
			    $line->total_ttc=59.8;
			    $line->total_tva=9.8;
    			$line->remise_percent=50;
			}
			else
			{
			    $line->total_ht=100;
			    $line->total_ttc=119.6;
			    $line->total_tva=19.6;
    			$line->remise_percent=0;
			}

			$prodid = rand(1, $num_prods);
            $line->fk_product=$prodids[$prodid];
            $line->product_type=0;

            $this->lines[$xnbp]=$line;

    		$this->total_ht       += $line->total_ht;
    		$this->total_tva      += $line->total_tva;
    		$this->total_ttc      += $line->total_ttc;

            $xnbp++;
        }

        $this->amount_ht      = $xnbp*100;
        $this->total_ht       = $xnbp*100;
        $this->total_tva      = $xnbp*19.6;
        $this->total_ttc      = $xnbp*119.6;
    }

    /**
     *	Load an object from its id and create a new one in database
     *
     *	@param      int		$fromid     	Id of object to clone
     *	@param		int		$invertdetail	Reverse sign of amounts for lines
     * 	@return		int						New id of clone
     */
    function createFromClone($fromid,$invertdetail=0)
    {
        global $user,$langs;

        $error=0;

        $object=new FactureFournisseur($this->db);

        $this->db->begin();

        // Load source object
        $object->fetch($fromid);
        $object->id=0;
        $object->statut=0;

        // Clear fields
        $object->ref_supplier=$langs->trans("CopyOf").' '.$object->ref_supplier;
        $object->author             = $user->id;
        $object->user_valid         = '';
        $object->fk_facture_source  = 0;
        $object->date_creation      = '';
        $object->date_validation    = '';
        $object->date               = '';
        $object->date_echeance      = '';
        $object->ref_client         = '';
        $object->close_code         = '';
        $object->close_note         = '';

        // Loop on each line of new invoice
        foreach($object->lines as $i => $line)
        {
            if (isset($object->lines[$i]->info_bits) && ($object->lines[$i]->info_bits & 0x02) == 0x02)	// We do not clone line of discounts
            {
                unset($object->lines[$i]);
            }
        }

        // Create clone
        $result=$object->create($user);

        // Other options
        if ($result < 0)
        {
            $this->error=$object->error;
            $error++;
        }

        if (! $error)
        {



        }

        // End
        if (! $error)
        {
            $this->db->commit();
            return $object->id;
        }
        else
        {
            $this->db->rollback();
            return -1;
        }
    }

}<|MERGE_RESOLUTION|>--- conflicted
+++ resolved
@@ -600,13 +600,8 @@
             if (! $notrigger)
             {
                 // Call trigger
-<<<<<<< HEAD
-                //$result=$this->call_trigger('BILL_SUPPLIER_MODIFY',$user);
-                //if ($result < 0) $error++;            
-=======
                 $result=$this->call_trigger('BILL_SUPPLIER_UPDATE',$user);
                 if ($result < 0) $error++;            
->>>>>>> a209c0ba
                 // End call triggers
             }
         }
