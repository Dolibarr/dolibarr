<?php
/* Copyright (C) 2002-2004	Rodolphe Quiedeville	<rodolphe@quiedeville.org>
 * Copyright (C) 2004-2012	Laurent Destailleur		<eldy@users.sourceforge.net>
 * Copyright (C) 2004		Christophe Combelles	<ccomb@free.fr>
 * Copyright (C) 2005		Marc Barilley			<marc@ocebo.com>
 * Copyright (C) 2005-2012	Regis Houssin			<regis.houssin@inodbox.com>
 * Copyright (C) 2010-2020	Juanjo Menent			<jmenent@2byte.es>
 * Copyright (C) 2013-2019	Philippe Grand			<philippe.grand@atoo-net.com>
 * Copyright (C) 2013		Florian Henry			<florian.henry@open-concept.pro>
 * Copyright (C) 2014-2016	Marcos García			<marcosgdf@gmail.com>
 * Copyright (C) 2015		Bahfir Abbes			<bafbes@gmail.com>
<<<<<<< HEAD
 * Copyright (C) 2015-2019	Ferran Marcet			<fmarcet@2byte.es>
 * Copyright (C) 2016-2021	Alexandre Spangaro		<aspangaro@open-dsi.fr>
=======
 * Copyright (C) 2015-2021	Ferran Marcet			<fmarcet@2byte.es>
 * Copyright (C) 2016		Alexandre Spangaro		<aspangaro@open-dsi.fr>
>>>>>>> e7a4f04d
 * Copyright (C) 2018       Nicolas ZABOURI			<info@inovea-conseil.com>
 * Copyright (C) 2018-2020  Frédéric France         <frederic.france@netlogic.fr>
 *
 * This program is free software; you can redistribute it and/or modify
 * it under the terms of the GNU General Public License as published by
 * the Free Software Foundation; either version 3 of the License, or
 * (at your option) any later version.
 *
 * This program is distributed in the hope that it will be useful,
 * but WITHOUT ANY WARRANTY; without even the implied warranty of
 * MERCHANTABILITY or FITNESS FOR A PARTICULAR PURPOSE.  See the
 * GNU General Public License for more details.
 *
 * You should have received a copy of the GNU General Public License
 * along with this program. If not, see <https://www.gnu.org/licenses/>.
 */

/**
 *  \file       htdocs/fourn/class/fournisseur.facture.class.php
 *  \ingroup    fournisseur,facture
 *  \brief      File of class to manage suppliers invoices
 */

include_once DOL_DOCUMENT_ROOT.'/core/class/commoninvoice.class.php';
require_once DOL_DOCUMENT_ROOT.'/core/class/commonobjectline.class.php';
require_once DOL_DOCUMENT_ROOT.'/multicurrency/class/multicurrency.class.php';
require_once DOL_DOCUMENT_ROOT.'/product/class/product.class.php';

if (!empty($conf->accounting->enabled)) {
	require_once DOL_DOCUMENT_ROOT.'/core/class/html.formaccounting.class.php';
}
if (!empty($conf->accounting->enabled)) {
	require_once DOL_DOCUMENT_ROOT.'/accountancy/class/accountingaccount.class.php';
}

/**
 *	Class to manage suppliers invoices
 */
class FactureFournisseur extends CommonInvoice
{
	/**
	 * @var string ID to identify managed object
	 */
	public $element = 'invoice_supplier';

	/**
	 * @var string Name of table without prefix where object is stored
	 */
	public $table_element = 'facture_fourn';

	/**
	 * @var string    Name of subtable line
	 */
	public $table_element_line = 'facture_fourn_det';

	/**
	 * @var string Field with ID of parent key if this field has a parent
	 */
	public $fk_element = 'fk_facture_fourn';

	/**
	 * @var string String with name of icon for myobject. Must be the part after the 'object_' into object_myobject.png
	 */
	public $picto = 'supplier_invoice';

	/**
	 * 0=No test on entity, 1=Test with field entity, 2=Test with link by societe
	 * @var int
	 */
	public $ismultientitymanaged = 1;

	/**
	 * 0=Default, 1=View may be restricted to sales representative only if no permission to see all or to company of external user if external user
	 * @var integer
	 */
	public $restrictiononfksoc = 1;

	/**
	 * {@inheritdoc}
	 */
	protected $table_ref_field = 'ref';

	/**
	 * @var int ID
	 */
	public $rowid;

	/**
	 * @var string Ref
	 */
	public $ref;

	/**
	 * @var string Ref supplier
	 */
	public $ref_supplier;

	/**
	 * @var string Label of invoice
	 */
	public $label;

	public $socid;

	//Check constants for types
	public $type = self::TYPE_STANDARD;

	/**
	 * Supplier invoice status
	 * @var int
	 * @see FactureFournisseur::STATUS_DRAFT, FactureFournisseur::STATUS_VALIDATED, FactureFournisseur::STATUS_PAID, FactureFournisseur::STATUS_ABANDONED
	 */
	public $statut;

	/**
	 * ! Closing after partial payment: discount_vat, badsupplier, abandon
	 * ! Closing when no payment: replaced, abandoned
	 * @var string Close code
	 */
	public $close_code;

	/**
	 * ! Comment if paid without full payment
	 * @var string Close note
	 */
	public $close_note;

	/**
	 * Set to 1 if the invoice is completely paid, otherwise is 0
	 * @var int
	 */
	public $paye;

	public $author;

	/**
	 * Date creation record (datec)
	 *
	 * @var integer
	 */
	public $datec;

	/**
	 * Date modification record (tms)
	 *
	 * @var integer
	 */
	public $tms;

	/**
	 * Invoice date (date)
	 *
	 * @var integer
	 */
	public $date;

	/**
	 * Max payment date (date_echeance)
	 *
	 * @var integer
	 */
	public $date_echeance;

	public $amount = 0;
	public $remise = 0;

	/**
	 * @var float tva
	 * @deprecated Use $total_tva
	 */
	public $tva = 0;

	public $localtax1;
	public $localtax2;
	public $total_ht = 0;
	public $total_tva = 0;
	public $total_localtax1 = 0;
	public $total_localtax2 = 0;
	public $total_ttc = 0;

	/**
	 * @deprecated
	 * @see $note_private, $note_public
	 */
	public $note;

	public $note_private;
	public $note_public;
	public $propalid;

	public $cond_reglement_id;
	public $cond_reglement_code;
	public $cond_reglement_label;
	public $cond_reglement_doc;

	/**
	 * @var int ID
	 */
	public $fk_account;

	public $mode_reglement_id;
	public $mode_reglement_code;

	/**
	 * @var int transport mode id
	 */
	public $transport_mode_id;

	public $extraparams = array();

	/**
	 * Invoice lines
	 * @var SupplierInvoiceLine[]
	 */
	public $lines = array();

	/**
	 * @deprecated
	 */
	public $fournisseur;

	// Multicurrency
	/**
	 * @var int ID
	 */
	public $fk_multicurrency;

	public $multicurrency_code;
	public $multicurrency_tx;
	public $multicurrency_total_ht;
	public $multicurrency_total_tva;
	public $multicurrency_total_ttc;
	//! id of source var_dump($$this);invoice if replacement invoice or credit note
	/**
	 * @var int ID
	 */
	public $fk_facture_source;


	public $fields = array(
		'rowid' =>array('type'=>'integer', 'label'=>'TechnicalID', 'enabled'=>1, 'visible'=>-1, 'notnull'=>1, 'position'=>10),
		'ref' =>array('type'=>'varchar(255)', 'label'=>'Ref', 'enabled'=>1, 'visible'=>-1, 'notnull'=>1, 'showoncombobox'=>1, 'position'=>15),
		'ref_supplier' =>array('type'=>'varchar(255)', 'label'=>'RefSupplier', 'enabled'=>1, 'visible'=>-1, 'position'=>20),
		'entity' =>array('type'=>'integer', 'label'=>'Entity', 'default'=>1, 'enabled'=>1, 'visible'=>-2, 'notnull'=>1, 'position'=>25, 'index'=>1),
		'ref_ext' =>array('type'=>'varchar(255)', 'label'=>'RefExt', 'enabled'=>1, 'visible'=>0, 'position'=>30),
		'type' =>array('type'=>'smallint(6)', 'label'=>'Type', 'enabled'=>1, 'visible'=>-1, 'notnull'=>1, 'position'=>35),
		'fk_soc' =>array('type'=>'integer:Societe:societe/class/societe.class.php', 'label'=>'ThirdParty', 'enabled'=>1, 'visible'=>-1, 'notnull'=>1, 'position'=>40),
		'datec' =>array('type'=>'datetime', 'label'=>'DateCreation', 'enabled'=>1, 'visible'=>-1, 'position'=>45),
		'datef' =>array('type'=>'date', 'label'=>'Date', 'enabled'=>1, 'visible'=>-1, 'position'=>50),
		'tms' =>array('type'=>'timestamp', 'label'=>'DateModification', 'enabled'=>1, 'visible'=>-1, 'notnull'=>1, 'position'=>55),
		'libelle' =>array('type'=>'varchar(255)', 'label'=>'Label', 'enabled'=>1, 'visible'=>-1, 'position'=>60),
		'paye' =>array('type'=>'smallint(6)', 'label'=>'Paye', 'enabled'=>1, 'visible'=>-1, 'notnull'=>1, 'position'=>65),
		'amount' =>array('type'=>'double(24,8)', 'label'=>'Amount', 'enabled'=>1, 'visible'=>-1, 'notnull'=>1, 'position'=>70),
		'remise' =>array('type'=>'double(24,8)', 'label'=>'Discount', 'enabled'=>1, 'visible'=>-1, 'position'=>75),
		'close_code' =>array('type'=>'varchar(16)', 'label'=>'CloseCode', 'enabled'=>1, 'visible'=>-1, 'position'=>80),
		'close_note' =>array('type'=>'varchar(128)', 'label'=>'CloseNote', 'enabled'=>1, 'visible'=>-1, 'position'=>85),
		'tva' =>array('type'=>'double(24,8)', 'label'=>'Tva', 'enabled'=>1, 'visible'=>-1, 'position'=>90),
		'localtax1' =>array('type'=>'double(24,8)', 'label'=>'Localtax1', 'enabled'=>1, 'visible'=>-1, 'position'=>95),
		'localtax2' =>array('type'=>'double(24,8)', 'label'=>'Localtax2', 'enabled'=>1, 'visible'=>-1, 'position'=>100),
		'total_ht' =>array('type'=>'double(24,8)', 'label'=>'TotalHT', 'enabled'=>1, 'visible'=>-1, 'position'=>105),
		'total_tva' =>array('type'=>'double(24,8)', 'label'=>'TotalVAT', 'enabled'=>1, 'visible'=>-1, 'position'=>110),
		'total_ttc' =>array('type'=>'double(24,8)', 'label'=>'TotalTTC', 'enabled'=>1, 'visible'=>-1, 'position'=>115),
		'fk_user_author' =>array('type'=>'integer:User:user/class/user.class.php', 'label'=>'UserAuthor', 'enabled'=>1, 'visible'=>-1, 'position'=>125),
		'fk_user_modif' =>array('type'=>'integer:User:user/class/user.class.php', 'label'=>'UserModif', 'enabled'=>1, 'visible'=>-2, 'notnull'=>-1, 'position'=>130),
		'fk_user_valid' =>array('type'=>'integer:User:user/class/user.class.php', 'label'=>'UserValidation', 'enabled'=>1, 'visible'=>-1, 'position'=>135),
		'fk_facture_source' =>array('type'=>'integer', 'label'=>'Fk facture source', 'enabled'=>1, 'visible'=>-1, 'position'=>140),
		'fk_projet' =>array('type'=>'integer:Project:projet/class/project.class.php:1:fk_statut=1', 'label'=>'Project', 'enabled'=>1, 'visible'=>-1, 'position'=>145),
		'fk_account' =>array('type'=>'integer', 'label'=>'Account', 'enabled'=>1, 'visible'=>-1, 'position'=>150),
		'fk_cond_reglement' =>array('type'=>'integer', 'label'=>'PaymentTerm', 'enabled'=>1, 'visible'=>-1, 'position'=>155),
		'fk_mode_reglement' =>array('type'=>'integer', 'label'=>'PaymentMode', 'enabled'=>1, 'visible'=>-1, 'position'=>160),
		'date_lim_reglement' =>array('type'=>'date', 'label'=>'DateLimReglement', 'enabled'=>1, 'visible'=>-1, 'position'=>165),
		'note_private' =>array('type'=>'text', 'label'=>'NotePublic', 'enabled'=>1, 'visible'=>0, 'position'=>170),
		'note_public' =>array('type'=>'text', 'label'=>'NotePrivate', 'enabled'=>1, 'visible'=>0, 'position'=>175),
		'model_pdf' =>array('type'=>'varchar(255)', 'label'=>'ModelPdf', 'enabled'=>1, 'visible'=>0, 'position'=>180),
		'extraparams' =>array('type'=>'varchar(255)', 'label'=>'Extraparams', 'enabled'=>1, 'visible'=>-1, 'position'=>190),
		'fk_incoterms' =>array('type'=>'integer', 'label'=>'IncotermCode', 'enabled'=>1, 'visible'=>-1, 'position'=>195),
		'location_incoterms' =>array('type'=>'varchar(255)', 'label'=>'IncotermLocation', 'enabled'=>1, 'visible'=>-1, 'position'=>200),
		'fk_multicurrency' =>array('type'=>'integer', 'label'=>'MulticurrencyId', 'enabled'=>1, 'visible'=>-1, 'position'=>205),
		'multicurrency_code' =>array('type'=>'varchar(255)', 'label'=>'MulticurrencyCode', 'enabled'=>1, 'visible'=>-1, 'position'=>210),
		'multicurrency_tx' =>array('type'=>'double(24,8)', 'label'=>'MulticurrencyRate', 'enabled'=>1, 'visible'=>-1, 'position'=>215),
		'multicurrency_total_ht' =>array('type'=>'double(24,8)', 'label'=>'MulticurrencyTotalHT', 'enabled'=>1, 'visible'=>-1, 'position'=>220),
		'multicurrency_total_tva' =>array('type'=>'double(24,8)', 'label'=>'MulticurrencyTotalVAT', 'enabled'=>1, 'visible'=>-1, 'position'=>225),
		'multicurrency_total_ttc' =>array('type'=>'double(24,8)', 'label'=>'MulticurrencyTotalTTC', 'enabled'=>1, 'visible'=>-1, 'position'=>230),
		'date_pointoftax' =>array('type'=>'date', 'label'=>'Date pointoftax', 'enabled'=>1, 'visible'=>-1, 'position'=>235),
		'date_valid' =>array('type'=>'date', 'label'=>'DateValidation', 'enabled'=>1, 'visible'=>-1, 'position'=>240),
		'last_main_doc' =>array('type'=>'varchar(255)', 'label'=>'Last main doc', 'enabled'=>1, 'visible'=>-1, 'position'=>245),
		'fk_statut' =>array('type'=>'smallint(6)', 'label'=>'Status', 'enabled'=>1, 'visible'=>-1, 'notnull'=>1, 'position'=>500),
		'import_key' =>array('type'=>'varchar(14)', 'label'=>'ImportId', 'enabled'=>1, 'visible'=>-2, 'position'=>900),
	);


	/**
	 * Standard invoice
	 */
	const TYPE_STANDARD = 0;

	/**
	 * Replacement invoice
	 */
	const TYPE_REPLACEMENT = 1;

	/**
	 * Credit note invoice
	 */
	const TYPE_CREDIT_NOTE = 2;

	/**
	 * Deposit invoice
	 */
	const TYPE_DEPOSIT = 3;

	/**
	 * Draft
	 */
	const STATUS_DRAFT = 0;

	/**
	 * Validated (need to be paid)
	 */
	const STATUS_VALIDATED = 1;

	/**
	 * Classified paid.
	 * If paid partially, $this->close_code can be:
	 * - CLOSECODE_DISCOUNTVAT
	 * - CLOSECODE_BADCREDIT
	 * If paid completelly, this->close_code will be null
	 */
	const STATUS_CLOSED = 2;

	/**
	 * Classified abandoned and no payment done.
	 * $this->close_code can be:
	 * - CLOSECODE_BADCREDIT
	 * - CLOSECODE_ABANDONED
	 * - CLOSECODE_REPLACED
	 */
	const STATUS_ABANDONED = 3;

	const CLOSECODE_DISCOUNTVAT = 'discount_vat';
	const CLOSECODE_BADCREDIT = 'badsupplier';
	const CLOSECODE_ABANDONED = 'abandon';
	const CLOSECODE_REPLACED = 'replaced';

	/**
	 *	Constructor
	 *
	 *  @param		DoliDB		$db      Database handler
	 */
	public function __construct($db)
	{
		$this->db = $db;
	}

	/**
	 *    Create supplier invoice into database
	 *
	 *    @param      User		$user       user object that creates
	 *    @return     int    	     		Id invoice created if OK, < 0 if KO
	 */
	public function create($user)
	{
		global $langs, $conf, $hookmanager;

		$error = 0;
		$now = dol_now();

		// Clean parameters
		if (isset($this->ref_supplier)) {
			$this->ref_supplier = trim($this->ref_supplier);
		}
		if (empty($this->type)) {
			$this->type = self::TYPE_STANDARD;
		}
		if (empty($this->date)) {
			$this->date = $now;
		}

		$socid = $this->socid;
		$ref_supplier = $this->ref_supplier;
		$amount = $this->amount;
		$remise = $this->remise;

		// Multicurrency (test on $this->multicurrency_tx because we should take the default rate only if not using origin rate)
		if (!empty($this->multicurrency_code) && empty($this->multicurrency_tx)) {
			list($this->fk_multicurrency, $this->multicurrency_tx) = MultiCurrency::getIdAndTxFromCode($this->db, $this->multicurrency_code, $this->date);
		} else {
			$this->fk_multicurrency = MultiCurrency::getIdFromCode($this->db, $this->multicurrency_code);
		}
		if (empty($this->fk_multicurrency)) {
			$this->multicurrency_code = $conf->currency;
			$this->fk_multicurrency = 0;
			$this->multicurrency_tx = 1;
		}

		$this->db->begin();

		if (!$remise) {
			$remise = 0;
		}

		$sql = "INSERT INTO ".MAIN_DB_PREFIX."facture_fourn (";
		$sql .= "ref";
		$sql .= ", ref_supplier";
		$sql .= ", ref_ext";
		$sql .= ", entity";
		$sql .= ", type";
		$sql .= ", libelle";
		$sql .= ", fk_soc";
		$sql .= ", datec";
		$sql .= ", datef";
		$sql .= ", fk_projet";
		$sql .= ", fk_cond_reglement";
		$sql .= ", fk_mode_reglement";
		$sql .= ", fk_account";
		$sql .= ", note_private";
		$sql .= ", note_public";
		$sql .= ", fk_user_author";
		$sql .= ", date_lim_reglement";
		$sql .= ", fk_incoterms, location_incoterms";
		$sql .= ", fk_multicurrency";
		$sql .= ", multicurrency_code";
		$sql .= ", multicurrency_tx";
		$sql .= ", fk_facture_source";
		$sql .= ")";
		$sql .= " VALUES (";
		$sql .= "'(PROV)'";
		$sql .= ", '".$this->db->escape($this->ref_supplier)."'";
		$sql .= ", '".$this->db->escape($this->ref_ext)."'";
		$sql .= ", ".$conf->entity;
		$sql .= ", '".$this->db->escape($this->type)."'";
		$sql .= ", '".$this->db->escape(isset($this->label) ? $this->label : (isset($this->libelle) ? $this->libelle : ''))."'";
		$sql .= ", ".$this->socid;
		$sql .= ", '".$this->db->idate($now)."'";
		$sql .= ", '".$this->db->idate($this->date)."'";
		$sql .= ", ".($this->fk_project > 0 ? $this->fk_project : "null");
		$sql .= ", ".($this->cond_reglement_id > 0 ? $this->cond_reglement_id : "null");
		$sql .= ", ".($this->mode_reglement_id > 0 ? $this->mode_reglement_id : "null");
		$sql .= ", ".($this->fk_account > 0 ? $this->fk_account : 'NULL');
		$sql .= ", '".$this->db->escape($this->note_private)."'";
		$sql .= ", '".$this->db->escape($this->note_public)."'";
		$sql .= ", ".$user->id.",";
		$sql .= $this->date_echeance != '' ? "'".$this->db->idate($this->date_echeance)."'" : "null";
		$sql .= ", ".(int) $this->fk_incoterms;
		$sql .= ", '".$this->db->escape($this->location_incoterms)."'";
		$sql .= ", ".(int) $this->fk_multicurrency;
		$sql .= ", '".$this->db->escape($this->multicurrency_code)."'";
		$sql .= ", ".(double) $this->multicurrency_tx;
		$sql .= ", ".(isset($this->fk_facture_source) ? $this->fk_facture_source : "NULL");
		$sql .= ")";

		dol_syslog(get_class($this)."::create", LOG_DEBUG);
		$resql = $this->db->query($sql);
		if ($resql) {
			$this->id = $this->db->last_insert_id(MAIN_DB_PREFIX.'facture_fourn');

			// Update ref with new one
			$this->ref = '(PROV'.$this->id.')';
			$sql = 'UPDATE '.MAIN_DB_PREFIX."facture_fourn SET ref='".$this->db->escape($this->ref)."' WHERE rowid=".((int) $this->id);

			dol_syslog(get_class($this)."::create", LOG_DEBUG);
			$resql = $this->db->query($sql);
			if (!$resql) {
				$error++;
			}

			if (!empty($this->linkedObjectsIds) && empty($this->linked_objects)) {	// To use new linkedObjectsIds instead of old linked_objects
				$this->linked_objects = $this->linkedObjectsIds; // TODO Replace linked_objects with linkedObjectsIds
			}

			// Add object linked
			if (!$error && $this->id && !empty($this->linked_objects) && is_array($this->linked_objects)) {
				foreach ($this->linked_objects as $origin => $tmp_origin_id) {
					if (is_array($tmp_origin_id)) {       // New behaviour, if linked_object can have several links per type, so is something like array('contract'=>array(id1, id2, ...))
						foreach ($tmp_origin_id as $origin_id) {
							$ret = $this->add_object_linked($origin, $origin_id);
							if (!$ret) {
								dol_print_error($this->db);
								$error++;
							}
						}
					} else // Old behaviour, if linked_object has only one link per type, so is something like array('contract'=>id1))
					{
						$origin_id = $tmp_origin_id;
						$ret = $this->add_object_linked($origin, $origin_id);
						if (!$ret) {
							dol_print_error($this->db);
							$error++;
						}
					}
				}
			}

			if (count($this->lines) && is_object($this->lines[0])) {	// If this->lines is array of InvoiceLines (preferred mode)
				dol_syslog("There is ".count($this->lines)." lines that are invoice lines objects");
				foreach ($this->lines as $i => $val) {
					$sql = 'INSERT INTO '.MAIN_DB_PREFIX.'facture_fourn_det (fk_facture_fourn, special_code, fk_remise_except)';
					$sql .= ' VALUES ('.$this->id.','.intval($this->lines[$i]->special_code).','.($this->lines[$i]->fk_remise_except > 0 ? $this->lines[$i]->fk_remise_except : 'NULL').')';

					$resql_insert = $this->db->query($sql);
					if ($resql_insert) {
						$idligne = $this->db->last_insert_id(MAIN_DB_PREFIX.'facture_fourn_det');

						$this->updateline(
							$idligne,
							$this->lines[$i]->description,
							$this->lines[$i]->pu_ht,
							$this->lines[$i]->tva_tx.($this->lines[$i]->vat_src_code ? ' ('.$this->lines[$i]->vat_src_code.')' : ''),
							$this->lines[$i]->localtax1_tx,
							$this->lines[$i]->localtax2_tx,
							$this->lines[$i]->qty,
							$this->lines[$i]->fk_product,
							'HT',
							(!empty($this->lines[$i]->info_bits) ? $this->lines[$i]->info_bits : ''),
							$this->lines[$i]->product_type,
							$this->lines[$i]->remise_percent,
							false,
							$this->lines[$i]->date_start,
							$this->lines[$i]->date_end,
							$this->lines[$i]->array_options,
							$this->lines[$i]->fk_unit,
							$this->lines[$i]->multicurrency_subprice,
							$this->lines[$i]->ref_supplier
						);
					} else {
						$this->error = $this->db->lasterror();
						$this->db->rollback();
						return -5;
					}
				}
			} else // If this->lines is an array of invoice line arrays
			{
				dol_syslog("There is ".count($this->lines)." lines that are array lines");
				foreach ($this->lines as $i => $val) {
					$line = $this->lines[$i];

					// Test and convert into object this->lines[$i]. When coming from REST API, we may still have an array
					//if (! is_object($line)) $line=json_decode(json_encode($line), false);  // convert recursively array into object.
					if (!is_object($line)) {
						$line = (object) $line;
					}

					$sql = 'INSERT INTO '.MAIN_DB_PREFIX.'facture_fourn_det (fk_facture_fourn, special_code, fk_remise_except)';
					$sql .= ' VALUES ('.$this->id.','.intval($this->lines[$i]->special_code).','.($this->lines[$i]->fk_remise_except > 0 ? $this->lines[$i]->fk_remise_except : 'NULL').')';

					$resql_insert = $this->db->query($sql);
					if ($resql_insert) {
						$idligne = $this->db->last_insert_id(MAIN_DB_PREFIX.'facture_fourn_det');

						$this->updateline(
							$idligne,
							$line->description,
							$line->pu_ht,
							$line->tva_tx,
							$line->localtax1_tx,
							$line->localtax2_tx,
							$line->qty,
							$line->fk_product,
							'HT',
							(!empty($line->info_bits) ? $line->info_bits : ''),
							$line->product_type,
							$line->remise_percent,
							0,
							$line->date_start,
							$line->date_end,
							$line->array_options,
							$line->fk_unit,
							$line->multicurrency_subprice,
							$line->ref_supplier
						);
					} else {
						$this->error = $this->db->lasterror();
						$this->db->rollback();
						return -5;
					}
				}
			}

			// Update total price
			$result = $this->update_price();
			if ($result > 0) {
				// Actions on extra fields
				if (!$error) {
					$result = $this->insertExtraFields(); // This also set $this->error or $this->errors if errors are found
					if ($result < 0) {
						$error++;
					}
				}

				if (!$error) {
					// Call trigger
					$result = $this->call_trigger('BILL_SUPPLIER_CREATE', $user);
					if ($result < 0) {
						$error++;
					}
					// End call triggers
				}

				if (!$error) {
					$this->db->commit();
					return $this->id;
				} else {
					$this->db->rollback();
					return -4;
				}
			} else {
				$this->error = $langs->trans('FailedToUpdatePrice');
				$this->db->rollback();
				return -3;
			}
		} else {
			if ($this->db->errno() == 'DB_ERROR_RECORD_ALREADY_EXISTS') {
				$this->error = $langs->trans('ErrorRefAlreadyExists');
				$this->db->rollback();
				return -1;
			} else {
				$this->error = $this->db->lasterror();
				$this->db->rollback();
				return -2;
			}
		}
	}

	/**
	 *    Load object in memory from database
	 *
	 *    @param	int		$id         Id supplier invoice
	 *    @param	string	$ref		Ref supplier invoice
	 *    @return   int        			<0 if KO, >0 if OK, 0 if not found
	 */
	public function fetch($id = '', $ref = '')
	{
		global $langs;

		$sql = "SELECT";
		$sql .= " t.rowid,";
		$sql .= " t.ref,";
		$sql .= " t.ref_supplier,";
		$sql .= " t.ref_ext,";
		$sql .= " t.entity,";
		$sql .= " t.type,";
		$sql .= " t.fk_soc,";
		$sql .= " t.datec,";
		$sql .= " t.datef,";
		$sql .= " t.tms,";
		$sql .= " t.libelle as label,";
		$sql .= " t.paye,";
		$sql .= " t.amount,";
		$sql .= " t.remise,";
		$sql .= " t.close_code,";
		$sql .= " t.close_note,";
		$sql .= " t.tva,";
		$sql .= " t.localtax1,";
		$sql .= " t.localtax2,";
		$sql .= " t.total_ht,";
		$sql .= " t.total_tva,";
		$sql .= " t.total_ttc,";
		$sql .= " t.fk_statut,";
		$sql .= " t.fk_user_author,";
		$sql .= " t.fk_user_valid,";
		$sql .= " t.fk_facture_source,";
		$sql .= " t.fk_projet as fk_project,";
		$sql .= " t.fk_cond_reglement,";
		$sql .= " t.fk_account,";
		$sql .= " t.fk_mode_reglement,";
		$sql .= " t.date_lim_reglement,";
		$sql .= " t.note_private,";
		$sql .= " t.note_public,";
		$sql .= " t.model_pdf,";
		$sql .= " t.import_key,";
		$sql .= " t.extraparams,";
		$sql .= " cr.code as cond_reglement_code, cr.libelle as cond_reglement_label, cr.libelle_facture as cond_reglement_doc,";
		$sql .= " p.code as mode_reglement_code, p.libelle as mode_reglement_label,";
		$sql .= ' s.nom as socnom, s.rowid as socid,';
		$sql .= ' t.fk_incoterms, t.location_incoterms,';
		$sql .= " i.libelle as label_incoterms,";
		$sql .= ' t.fk_transport_mode,';
		$sql .= ' t.fk_multicurrency, t.multicurrency_code, t.multicurrency_tx, t.multicurrency_total_ht, t.multicurrency_total_tva, t.multicurrency_total_ttc';
		$sql .= ' FROM '.MAIN_DB_PREFIX.'facture_fourn as t';
		$sql .= " LEFT JOIN ".MAIN_DB_PREFIX."societe as s ON (t.fk_soc = s.rowid)";
		$sql .= " LEFT JOIN ".MAIN_DB_PREFIX."c_payment_term as cr ON t.fk_cond_reglement = cr.rowid";
		$sql .= " LEFT JOIN ".MAIN_DB_PREFIX."c_paiement as p ON t.fk_mode_reglement = p.id";
		$sql .= ' LEFT JOIN '.MAIN_DB_PREFIX.'c_incoterms as i ON t.fk_incoterms = i.rowid';
		if ($id) {
			$sql .= " WHERE t.rowid=".((int) $id);
		}
		if ($ref) {
			$sql .= " WHERE t.ref='".$this->db->escape($ref)."' AND t.entity IN (".getEntity('supplier_invoice').")";
		}

		dol_syslog(get_class($this)."::fetch", LOG_DEBUG);
		$resql = $this->db->query($sql);
		if ($resql) {
			if ($this->db->num_rows($resql)) {
				$obj = $this->db->fetch_object($resql);

				$this->id = $obj->rowid;
				$this->ref = $obj->ref ? $obj->ref : $obj->rowid; // We take rowid if ref is empty for backward compatibility

				$this->ref_supplier = $obj->ref_supplier;
				$this->ref_ext			= $obj->ref_ext;
				$this->entity				= $obj->entity;
				$this->type					= empty($obj->type) ? self::TYPE_STANDARD : $obj->type;
				$this->fk_soc				= $obj->fk_soc;
				$this->datec				= $this->db->jdate($obj->datec);
				$this->date					= $this->db->jdate($obj->datef);
				$this->datep				= $this->db->jdate($obj->datef);
				$this->tms = $this->db->jdate($obj->tms);
				$this->libelle = $obj->label; // deprecated
				$this->label				= $obj->label;
				$this->paye					= $obj->paye;
				$this->paid					= $obj->paye;
				$this->amount				= $obj->amount;
				$this->remise				= $obj->remise;
				$this->close_code			= $obj->close_code;
				$this->close_note			= $obj->close_note;
				$this->tva = $obj->tva;
				$this->total_localtax1		= $obj->localtax1;
				$this->total_localtax2		= $obj->localtax2;
				$this->total_ht				= $obj->total_ht;
				$this->total_tva			= $obj->total_tva;
				$this->total_ttc			= $obj->total_ttc;
				$this->fk_statut			= $obj->fk_statut;
				$this->statut				= $obj->fk_statut;
				$this->fk_user_author = $obj->fk_user_author;
				$this->author				= $obj->fk_user_author;
				$this->fk_user_valid = $obj->fk_user_valid;
				$this->fk_facture_source	= $obj->fk_facture_source;
				$this->fk_project = $obj->fk_project;
				$this->cond_reglement_id	= $obj->fk_cond_reglement;
				$this->cond_reglement_code = $obj->cond_reglement_code;
				$this->cond_reglement = $obj->cond_reglement_label; // deprecated
				$this->cond_reglement_label = $obj->cond_reglement_label;
				$this->cond_reglement_doc = $obj->cond_reglement_doc;
				$this->fk_account = $obj->fk_account;
				$this->mode_reglement_id = $obj->fk_mode_reglement;
				$this->mode_reglement_code = $obj->mode_reglement_code;
				$this->mode_reglement = $obj->mode_reglement_label;
				$this->date_echeance		= $this->db->jdate($obj->date_lim_reglement);
				$this->note = $obj->note_private; // deprecated
				$this->note_private			= $obj->note_private;
				$this->note_public = $obj->note_public;
				$this->model_pdf = $obj->model_pdf;
				$this->modelpdf = $obj->model_pdf; // deprecated
				$this->import_key = $obj->import_key;

				//Incoterms
				$this->fk_incoterms = $obj->fk_incoterms;
				$this->location_incoterms = $obj->location_incoterms;
				$this->label_incoterms = $obj->label_incoterms;
				$this->transport_mode_id = $obj->fk_transport_mode;

				// Multicurrency
				$this->fk_multicurrency = $obj->fk_multicurrency;
				$this->multicurrency_code = $obj->multicurrency_code;
				$this->multicurrency_tx = $obj->multicurrency_tx;
				$this->multicurrency_total_ht = $obj->multicurrency_total_ht;
				$this->multicurrency_total_tva = $obj->multicurrency_total_tva;
				$this->multicurrency_total_ttc = $obj->multicurrency_total_ttc;

				$this->extraparams = (array) json_decode($obj->extraparams, true);

				$this->socid  = $obj->socid;
				$this->socnom = $obj->socnom;

				// Retrieve all extrafield
				// fetch optionals attributes and labels
				$this->fetch_optionals();

				if ($this->statut == self::STATUS_DRAFT) {
					$this->brouillon = 1;
				}

				$result = $this->fetch_lines();
				if ($result < 0) {
					$this->error = $this->db->lasterror();
					return -3;
				}
			} else {
				$this->error = 'Bill with id '.$id.' not found';
				dol_syslog(get_class($this).'::fetch '.$this->error);
				return 0;
			}

			$this->db->free($resql);
			return 1;
		} else {
			$this->error = "Error ".$this->db->lasterror();
			return -1;
		}
	}


	// phpcs:disable PEAR.NamingConventions.ValidFunctionName.ScopeNotCamelCaps
	/**
	 *	Load this->lines
	 *
	 *  @return     int         1 si ok, < 0 si erreur
	 */
	public function fetch_lines()
	{
		// phpcs:enable
		$this->lines = array();

		$sql = 'SELECT f.rowid, f.ref as ref_supplier, f.description, f.date_start, f.date_end, f.pu_ht, f.pu_ttc, f.qty, f.remise_percent, f.vat_src_code, f.tva_tx';
		$sql .= ', f.localtax1_tx, f.localtax2_tx, f.localtax1_type, f.localtax2_type, f.total_localtax1, f.total_localtax2, f.fk_facture_fourn, f.fk_remise_except';
		$sql .= ', f.total_ht, f.tva as total_tva, f.total_ttc, f.fk_product, f.product_type, f.info_bits, f.rang, f.special_code, f.fk_parent_line, f.fk_unit';
		$sql .= ', p.rowid as product_id, p.ref as product_ref, p.label as label, p.description as product_desc';
		$sql .= ', f.fk_code_ventilation, f.fk_multicurrency, f.multicurrency_code, f.multicurrency_subprice, f.multicurrency_total_ht, f.multicurrency_total_tva, f.multicurrency_total_ttc';
		$sql .= ' FROM '.MAIN_DB_PREFIX.'facture_fourn_det as f';
		$sql .= ' LEFT JOIN '.MAIN_DB_PREFIX.'product as p ON f.fk_product = p.rowid';
		$sql .= ' WHERE fk_facture_fourn='.$this->id;
		$sql .= ' ORDER BY f.rang, f.rowid';

		dol_syslog(get_class($this)."::fetch_lines", LOG_DEBUG);
		$resql_rows = $this->db->query($sql);
		if ($resql_rows) {
			$num_rows = $this->db->num_rows($resql_rows);
			if ($num_rows) {
				$i = 0;
				while ($i < $num_rows) {
					$obj = $this->db->fetch_object($resql_rows);

					$line = new SupplierInvoiceLine($this->db);

					$line->id = $obj->rowid;
					$line->rowid = $obj->rowid;
					$line->description = $obj->description;
					$line->date_start = $obj->date_start;
					$line->date_end = $obj->date_end;

					$line->product_ref = $obj->product_ref;
					$line->ref = $obj->product_ref;
					$line->ref_supplier		= $obj->ref_supplier;
					$line->libelle			= $obj->label;
					$line->label  			= $obj->label;
					$line->product_desc		= $obj->product_desc;
					$line->subprice = $obj->pu_ht;
					$line->pu_ht = $obj->pu_ht;
					$line->pu_ttc			= $obj->pu_ttc;

					$line->vat_src_code = $obj->vat_src_code;
					$line->tva_tx			= $obj->tva_tx;
					$line->localtax1_tx		= $obj->localtax1_tx;
					$line->localtax2_tx		= $obj->localtax2_tx;
					$line->localtax1_type	= $obj->localtax1_type;
					$line->localtax2_type	= $obj->localtax2_type;
					$line->qty				= $obj->qty;
					$line->remise_percent = $obj->remise_percent;
					$line->fk_remise_except = $obj->fk_remise_except;
					$line->tva				= $obj->total_tva; // deprecated
					$line->total_ht			= $obj->total_ht;
					$line->total_ttc		= $obj->total_ttc;
					$line->total_tva		= $obj->total_tva;
					$line->total_localtax1	= $obj->total_localtax1;
					$line->total_localtax2	= $obj->total_localtax2;
					$line->fk_facture_fourn = $obj->fk_facture_fourn;
					$line->fk_product = $obj->fk_product;
					$line->product_type		= $obj->product_type;
					$line->product_label	= $obj->label;
					$line->info_bits = $obj->info_bits;
					$line->fk_parent_line   = $obj->fk_parent_line;
					$line->special_code		= $obj->special_code;
					$line->rang = $obj->rang;
					$line->fk_unit          = $obj->fk_unit;

					// Accountancy
					$line->code_ventilation = $obj->fk_code_ventilation;
					$line->fk_accounting_account = $obj->fk_code_ventilation;

					// Multicurrency
					$line->fk_multicurrency = $obj->fk_multicurrency;
					$line->multicurrency_code = $obj->multicurrency_code;
					$line->multicurrency_subprice = $obj->multicurrency_subprice;
					$line->multicurrency_total_ht = $obj->multicurrency_total_ht;
					$line->multicurrency_total_tva = $obj->multicurrency_total_tva;
					$line->multicurrency_total_ttc = $obj->multicurrency_total_ttc;

					// Extra fields
					$line->fetch_optionals();

					$this->lines[$i] = $line;

					$i++;
				}
			}
			$this->db->free($resql_rows);
			return 1;
		} else {
			$this->error = $this->db->error();
			return -3;
		}
	}


	/**
	 *  Update database
	 *
	 *  @param	User	$user            User that modify
	 *  @param  int		$notrigger       0=launch triggers after, 1=disable triggers
	 *  @return int 			         <0 if KO, >0 if OK
	 */
	public function update($user = null, $notrigger = 0)
	{
		global $conf, $langs;
		$error = 0;

		// Clean parameters
		if (empty($this->type)) {
			$this->type = self::TYPE_STANDARD;
		}
		if (isset($this->ref)) {
			$this->ref = trim($this->ref);
		}
		if (isset($this->ref_supplier)) {
			$this->ref_supplier = trim($this->ref_supplier);
		}
		if (isset($this->ref_ext)) {
			$this->ref_ext = trim($this->ref_ext);
		}
		if (isset($this->entity)) {
			$this->entity = trim($this->entity);
		}
		if (isset($this->type)) {
			$this->type = trim($this->type);
		}
		if (isset($this->fk_soc)) {
			$this->fk_soc = trim($this->fk_soc);
		}
		if (isset($this->label)) {
			$this->label = trim($this->label);
		}
		if (isset($this->libelle)) {
			$this->libelle = trim($this->libelle); // deprecated
		}
		if (isset($this->paye)) {
			$this->paye = trim($this->paye);
		}
		if (isset($this->amount)) {
			$this->amount = trim($this->amount);
		}
		if (isset($this->remise)) {
			$this->remise = trim($this->remise);
		}
		if (isset($this->close_code)) {
			$this->close_code = trim($this->close_code);
		}
		if (isset($this->close_note)) {
			$this->close_note = trim($this->close_note);
		}
		if (isset($this->tva)) {
			$this->tva = trim($this->tva);
		}
		if (isset($this->localtax1)) {
			$this->localtax1 = trim($this->localtax1);
		}
		if (isset($this->localtax2)) {
			$this->localtax2 = trim($this->localtax2);
		}
		if (empty($this->total_ht)) {
			$this->total_ht = 0;
		}
		if (empty($this->total_tva)) {
			$this->total_tva = 0;
		}
		//	if (isset($this->total_localtax1)) $this->total_localtax1=trim($this->total_localtax1);
		//	if (isset($this->total_localtax2)) $this->total_localtax2=trim($this->total_localtax2);
		if (isset($this->total_ttc)) {
			$this->total_ttc = trim($this->total_ttc);
		}
		if (isset($this->statut)) {
			$this->statut = (int) $this->statut;
		}
		if (isset($this->author)) {
			$this->author = trim($this->author);
		}
		if (isset($this->fk_user_valid)) {
			$this->fk_user_valid = trim($this->fk_user_valid);
		}
		if (isset($this->fk_facture_source)) {
			$this->fk_facture_source = trim($this->fk_facture_source);
		}
		if (isset($this->fk_project)) {
			$this->fk_project = trim($this->fk_project);
		}
		if (isset($this->cond_reglement_id)) {
			$this->cond_reglement_id = trim($this->cond_reglement_id);
		}
		if (isset($this->note_private)) {
			$this->note = trim($this->note_private);
		}
		if (isset($this->note_public)) {
			$this->note_public = trim($this->note_public);
		}
		if (isset($this->model_pdf)) {
			$this->model_pdf = trim($this->model_pdf);
		}
		if (isset($this->import_key)) {
			$this->import_key = trim($this->import_key);
		}


		// Check parameters
		// Put here code to add control on parameters values

		// Update request
		$sql = "UPDATE ".MAIN_DB_PREFIX."facture_fourn SET";
		$sql .= " ref=".(isset($this->ref) ? "'".$this->db->escape($this->ref)."'" : "null").",";
		$sql .= " ref_supplier=".(isset($this->ref_supplier) ? "'".$this->db->escape($this->ref_supplier)."'" : "null").",";
		$sql .= " ref_ext=".(isset($this->ref_ext) ? "'".$this->db->escape($this->ref_ext)."'" : "null").",";
		$sql .= " entity=".(isset($this->entity) ? $this->entity : "null").",";
		$sql .= " type=".(isset($this->type) ? $this->type : "null").",";
		$sql .= " fk_soc=".(isset($this->fk_soc) ? $this->fk_soc : "null").",";
		$sql .= " datec=".(dol_strlen($this->datec) != 0 ? "'".$this->db->idate($this->datec)."'" : 'null').",";
		$sql .= " datef=".(dol_strlen($this->date) != 0 ? "'".$this->db->idate($this->date)."'" : 'null').",";
		if (dol_strlen($this->tms) != 0) {
			$sql .= " tms=".(dol_strlen($this->tms) != 0 ? "'".$this->db->idate($this->tms)."'" : 'null').",";
		}
		$sql .= " libelle=".(isset($this->label) ? "'".$this->db->escape($this->label)."'" : "null").",";
		$sql .= " paye=".(isset($this->paye) ? $this->paye : "null").",";
		$sql .= " amount=".(isset($this->amount) ? $this->amount : "null").",";
		$sql .= " remise=".(isset($this->remise) ? $this->remise : "null").",";
		$sql .= " close_code=".(isset($this->close_code) ? "'".$this->db->escape($this->close_code)."'" : "null").",";
		$sql .= " close_note=".(isset($this->close_note) ? "'".$this->db->escape($this->close_note)."'" : "null").",";
		$sql .= " tva=".(isset($this->tva) ? $this->tva : "null").",";
		$sql .= " localtax1=".(isset($this->localtax1) ? $this->localtax1 : "null").",";
		$sql .= " localtax2=".(isset($this->localtax2) ? $this->localtax2 : "null").",";
		$sql .= " total_ht=".(isset($this->total_ht) ? $this->total_ht : "null").",";
		$sql .= " total_tva=".(isset($this->total_tva) ? $this->total_tva : "null").",";
		$sql .= " total_ttc=".(isset($this->total_ttc) ? $this->total_ttc : "null").",";
		$sql .= " fk_statut=".(isset($this->statut) ? $this->statut : "null").",";
		$sql .= " fk_user_author=".(isset($this->author) ? $this->author : "null").",";
		$sql .= " fk_user_valid=".(isset($this->fk_user_valid) ? $this->fk_user_valid : "null").",";
		$sql .= " fk_facture_source=".(isset($this->fk_facture_source) ? $this->fk_facture_source : "null").",";
		$sql .= " fk_projet=".(isset($this->fk_project) ? $this->fk_project : "null").",";
		$sql .= " fk_cond_reglement=".(isset($this->cond_reglement_id) ? $this->cond_reglement_id : "null").",";
		$sql .= " date_lim_reglement=".(dol_strlen($this->date_echeance) != 0 ? "'".$this->db->idate($this->date_echeance)."'" : 'null').",";
		$sql .= " note_private=".(isset($this->note_private) ? "'".$this->db->escape($this->note_private)."'" : "null").",";
		$sql .= " note_public=".(isset($this->note_public) ? "'".$this->db->escape($this->note_public)."'" : "null").",";
		$sql .= " model_pdf=".(isset($this->model_pdf) ? "'".$this->db->escape($this->model_pdf)."'" : "null").",";
		$sql .= " import_key=".(isset($this->import_key) ? "'".$this->db->escape($this->import_key)."'" : "null")."";
		$sql .= " WHERE rowid=".((int) $this->id);

		$this->db->begin();

		dol_syslog(get_class($this)."::update", LOG_DEBUG);
		$resql = $this->db->query($sql);

		if (!$resql) {
			$error++;

			if ($this->db->errno() == 'DB_ERROR_RECORD_ALREADY_EXISTS') {
				$this->errors[] = $langs->trans('ErrorRefAlreadyExists');
			} else {
				$this->errors[] = "Error ".$this->db->lasterror();
			}
		}

		if (!$error) {
			$result = $this->insertExtraFields();
			if ($result < 0) {
				$error++;
			}
		}

		if (!$error) {
			if (!$notrigger) {
				// Call trigger
				$result = $this->call_trigger('BILL_SUPPLIER_UPDATE', $user);
				if ($result < 0) {
					$error++;
				}
				// End call triggers
			}
		}

		// Commit or rollback
		if ($error) {
			foreach ($this->errors as $errmsg) {
				dol_syslog(get_class($this)."::update ".$errmsg, LOG_ERR);
				$this->error .= ($this->error ? ', '.$errmsg : $errmsg);
			}
			$this->db->rollback();
			return -1 * $error;
		} else {
			$this->db->commit();
			return 1;
		}
	}

	// phpcs:disable PEAR.NamingConventions.ValidFunctionName.ScopeNotCamelCaps
	/**
	 *    Add a discount line into an invoice (as an invoice line) using an existing absolute discount (Consume the discount)
	 *
	 *    @param     int	$idremise	Id of absolute discount
	 *    @return    int          		>0 if OK, <0 if KO
	 */
	public function insert_discount($idremise)
	{
		// phpcs:enable
		global $langs;

		include_once DOL_DOCUMENT_ROOT.'/core/lib/price.lib.php';
		include_once DOL_DOCUMENT_ROOT.'/core/class/discount.class.php';

		$this->db->begin();

		$remise = new DiscountAbsolute($this->db);
		$result = $remise->fetch($idremise);

		if ($result > 0) {
			if ($remise->fk_invoice_supplier) {	// Protection against multiple submission
				$this->error = $langs->trans("ErrorDiscountAlreadyUsed");
				$this->db->rollback();
				return -5;
			}

			$facligne = new SupplierInvoiceLine($this->db);
			$facligne->fk_facture_fourn = $this->id;
			$facligne->fk_remise_except = $remise->id;
			$facligne->desc = $remise->description; // Description ligne
			$facligne->vat_src_code = $remise->vat_src_code;
			$facligne->tva_tx = $remise->tva_tx;
			$facligne->subprice = -$remise->amount_ht;
			$facligne->fk_product = 0; // Id produit predefini
			$facligne->product_type = 0;
			$facligne->qty = 1;
			$facligne->remise_percent = 0;
			$facligne->rang = -1;
			$facligne->info_bits = 2;

			// Get buy/cost price of invoice that is source of discount
			if ($remise->fk_invoice_supplier_source > 0) {
				$srcinvoice = new FactureFournisseur($this->db);
				$srcinvoice->fetch($remise->fk_invoice_supplier_source);
				$totalcostpriceofinvoice = 0;
				include_once DOL_DOCUMENT_ROOT.'/core/class/html.formmargin.class.php'; // TODO Move this into commonobject
				$formmargin = new FormMargin($this->db);
				$arraytmp = $formmargin->getMarginInfosArray($srcinvoice, false);
				$facligne->pa_ht = $arraytmp['pa_total'];
			}

			$facligne->total_ht  = -$remise->amount_ht;
			$facligne->total_tva = -$remise->amount_tva;
			$facligne->total_ttc = -$remise->amount_ttc;

			$facligne->multicurrency_subprice = -$remise->multicurrency_subprice;
			$facligne->multicurrency_total_ht = -$remise->multicurrency_total_ht;
			$facligne->multicurrency_total_tva = -$remise->multicurrency_total_tva;
			$facligne->multicurrency_total_ttc = -$remise->multicurrency_total_ttc;

			$lineid = $facligne->insert();
			if ($lineid > 0) {
				$result = $this->update_price(1);
				if ($result > 0) {
					// Create link between discount and invoice line
					$result = $remise->link_to_invoice($lineid, 0, 'supplier');
					if ($result < 0) {
						$this->error = $remise->error;
						$this->db->rollback();
						return -4;
					}

					$this->db->commit();
					return 1;
				} else {
					$this->error = $facligne->error;
					$this->db->rollback();
					return -1;
				}
			} else {
				$this->error = $facligne->error;
				$this->db->rollback();
				return -2;
			}
		} else {
			$this->db->rollback();
			return -3;
		}
	}


	/**
	 *	Delete invoice from database
	 *
	 *  @param      User	$user		    User object
	 *	@param	    int		$notrigger	    1=Does not execute triggers, 0= execute triggers
	 *	@return		int						<0 if KO, >0 if OK
	 */
	public function delete(User $user, $notrigger = 0)
	{
		global $langs, $conf;

		$rowid = $this->id;

		dol_syslog("FactureFournisseur::delete rowid=".$rowid, LOG_DEBUG);

		// TODO Test if there is at least on payment. If yes, refuse to delete.

		$error = 0;
		$this->db->begin();

		if (!$error && !$notrigger) {
			// Call trigger
			$result = $this->call_trigger('BILL_SUPPLIER_DELETE', $user);
			if ($result < 0) {
				$this->db->rollback();
				return -1;
			}
			// Fin appel triggers
		}

		if (!$error) {
			// If invoice was converted into a discount not yet consumed, we remove discount
			$sql = 'DELETE FROM '.MAIN_DB_PREFIX.'societe_remise_except';
			$sql .= ' WHERE fk_invoice_supplier_source = '.((int) $rowid);
			$sql .= ' AND fk_invoice_supplier_line IS NULL';
			$resql = $this->db->query($sql);

			// If invoice has consumned discounts
			$this->fetch_lines();
			$list_rowid_det = array();
			foreach ($this->lines as $key => $invoiceline) {
				$list_rowid_det[] = $invoiceline->rowid;
			}

			// Consumned discounts are freed
			if (count($list_rowid_det)) {
				$sql = 'UPDATE '.MAIN_DB_PREFIX.'societe_remise_except';
				$sql .= ' SET fk_invoice_supplier = NULL, fk_invoice_supplier_line = NULL';
				$sql .= ' WHERE fk_invoice_supplier_line IN ('.$this->db->sanitize(join(',', $list_rowid_det)).')';

				dol_syslog(get_class($this)."::delete", LOG_DEBUG);
				if (!$this->db->query($sql)) {
					$error++;
				}
			}
		}

		if (!$error) {
			$main = MAIN_DB_PREFIX.'facture_fourn_det';
			$ef = $main."_extrafields";
			$sqlef = "DELETE FROM $ef WHERE fk_object IN (SELECT rowid FROM ".$main." WHERE fk_facture_fourn = ".((int) $rowid).")";
			$resqlef = $this->db->query($sqlef);
			$sql = 'DELETE FROM '.MAIN_DB_PREFIX.'facture_fourn_det WHERE fk_facture_fourn = '.((int) $rowid);
			dol_syslog(get_class($this)."::delete", LOG_DEBUG);
			$resql = $this->db->query($sql);
			if ($resqlef && $resql) {
				$sql = 'DELETE FROM '.MAIN_DB_PREFIX.'facture_fourn WHERE rowid = '.((int) $rowid);
				dol_syslog(get_class($this)."::delete", LOG_DEBUG);
				$resql2 = $this->db->query($sql);
				if (!$resql2) {
					$error++;
				}
			} else {
				$error++;
			}
		}

		if (!$error) {
			// Delete linked object
			$res = $this->deleteObjectLinked();
			if ($res < 0) {
				$error++;
			}
		}

		if (!$error) {
			// Delete linked object
			$res = $this->deleteObjectLinked();
			if ($res < 0) {
				$error++;
			}
		}

		if (!$error) {
			// Delete record into ECM index (Note that delete is also done when deleting files with the dol_delete_dir_recursive
			$this->deleteEcmFiles();

			// We remove directory
			if ($conf->fournisseur->facture->dir_output) {
				include_once DOL_DOCUMENT_ROOT.'/core/lib/files.lib.php';

				$ref = dol_sanitizeFileName($this->ref);
				$dir = $conf->fournisseur->facture->dir_output.'/'.get_exdir($this->id, 2, 0, 0, $this, 'invoice_supplier').$ref;
				$file = $dir."/".$ref.".pdf";
				if (file_exists($file)) {
					if (!dol_delete_file($file, 0, 0, 0, $this)) { // For triggers
						$this->error = 'ErrorFailToDeleteFile';
						$error++;
					}
				}
				if (file_exists($dir)) {
					$res = @dol_delete_dir_recursive($dir);

					if (!$res) {
						$this->error = 'ErrorFailToDeleteDir';
						$error++;
					}
				}
			}
		}

		// Remove extrafields
		if (!$error) {
			$result = $this->deleteExtraFields();
			if ($result < 0) {
				$error++;
				dol_syslog(get_class($this)."::delete error -4 ".$this->error, LOG_ERR);
			}
		}

		if (!$error) {
			dol_syslog(get_class($this)."::delete $this->id by $user->id", LOG_DEBUG);
			$this->db->commit();
			return 1;
		} else {
			$this->error = $this->db->lasterror();
			$this->db->rollback();
			return -$error;
		}
	}


	// phpcs:disable PEAR.NamingConventions.ValidFunctionName.ScopeNotCamelCaps
	/**
	 *  Tag invoice as a paid invoice
	 *
	 *	@deprecated
	 *  @see setPaid()
	 *	@param  User	$user       Object user
	 *	@param  string	$close_code	Code indicates whether the class has paid in full while payment is incomplete. Not implementd yet.
	 *	@param  string	$close_note	Comment informs if the class has been paid while payment is incomplete. Not implementd yet.
	 *	@return int         		<0 si ko, >0 si ok
	 */
	public function set_paid($user, $close_code = '', $close_note = '')
	{
		// phpcs:enable
		dol_syslog(get_class($this)."::set_paid is deprecated, use setPaid instead", LOG_NOTICE);
		return $this->setPaid($user, $close_code, $close_note);
	}

	/**
	 *  Tag invoice as a paid invoice
	 *
	 *	@param  User	$user       Object user
	 *	@param  string	$close_code	Code indicates whether the class has paid in full while payment is incomplete. Not implementd yet.
	 *	@param  string	$close_note	Comment informs if the class has been paid while payment is incomplete. Not implementd yet.
	 *	@return int         		<0 si ko, >0 si ok
	 */
	public function setPaid($user, $close_code = '', $close_note = '')
	{
		$error = 0;

		if ($this->paye != 1) {
			$this->db->begin();

			$now = dol_now();

			dol_syslog("FactureFournisseur::set_paid", LOG_DEBUG);

			$sql = 'UPDATE '.MAIN_DB_PREFIX.'facture_fourn SET';
			$sql .= ' fk_statut = '.self::STATUS_CLOSED;
			if (!$close_code) {
				$sql .= ', paye=1';
			}
			if ($close_code) {
				$sql .= ", close_code='".$this->db->escape($close_code)."'";
			}
			if ($close_note) {
				$sql .= ", close_note='".$this->db->escape($close_note)."'";
			}
			$sql .= ', fk_user_closing = '.$user->id;
			$sql .= ", date_closing = '".$this->db->idate($now)."'";
			$sql .= ' WHERE rowid = '.((int) $this->id);

			$resql = $this->db->query($sql);
			if ($resql) {
				// Call trigger
				$result = $this->call_trigger('BILL_SUPPLIER_PAYED', $user);
				if ($result < 0) {
					$error++;
				}
				// End call triggers
			} else {
				$error++;
				$this->error = $this->db->error();
				dol_print_error($this->db);
			}

			if (!$error) {
				$this->db->commit();
				return 1;
			} else {
				$this->db->rollback();
				return -1;
			}
		} else {
			return 0;
		}
	}

	// phpcs:disable PEAR.NamingConventions.ValidFunctionName.ScopeNotCamelCaps
	/**
	 *	Tag the invoice as not fully paid + trigger call BILL_UNPAYED
	 *	Function used when a direct debit payment is refused,
	 *	or when the invoice was canceled and reopened.
	 *
	 *	@deprecated
	 *  @see setUnpaid()
	 *	@param      User	$user       Object user that change status
	 *	@return     int         		<0 si ok, >0 si ok
	 */
	public function set_unpaid($user)
	{
		// phpcs:enable
		dol_syslog(get_class($this)."::set_unpaid is deprecated, use setUnpaid instead", LOG_NOTICE);
		return $this->setUnpaid($user);
	}

	/**
	 *	Tag the invoice as not fully paid + trigger call BILL_UNPAYED
	 *	Function used when a direct debit payment is refused,
	 *	or when the invoice was canceled and reopened.
	 *
	 *	@param      User	$user       Object user that change status
	 *	@return     int         		<0 si ok, >0 si ok
	 */
	public function setUnpaid($user)
	{
		$error = 0;

		$this->db->begin();

		$sql = 'UPDATE '.MAIN_DB_PREFIX.'facture_fourn';
		$sql .= ' SET paye=0, fk_statut='.self::STATUS_VALIDATED.', close_code=null, close_note=null,';
		$sql .= ' date_closing=null,';
		$sql .= ' fk_user_closing=null';
		$sql .= ' WHERE rowid = '.((int) $this->id);

		dol_syslog(get_class($this)."::set_unpaid", LOG_DEBUG);
		$resql = $this->db->query($sql);
		if ($resql) {
			// Call trigger
			$result = $this->call_trigger('BILL_SUPPLIER_UNPAYED', $user);
			if ($result < 0) {
				$error++;
			}
			// End call triggers
		} else {
			$error++;
			$this->error = $this->db->error();
			dol_print_error($this->db);
		}

		if (!$error) {
			$this->db->commit();
			return 1;
		} else {
			$this->db->rollback();
			return -1;
		}
	}

	/**
	 *	Tag invoice as canceled, with no payment on it (example for replacement invoice or payment never received) + call trigger BILL_CANCEL
	 *	Warning, if option to decrease stock on invoice was set, this function does not change stock (it might be a cancel because
	 *  of no payment even if merchandises were sent).
	 *
	 *	@param	User	$user        	Object user making change
	 *	@param	string	$close_code		Code of closing invoice (CLOSECODE_REPLACED, CLOSECODE_...)
	 *	@param	string	$close_note		Comment
	 *	@return int         			<0 if KO, >0 if OK
	 */
	public function setCanceled($user, $close_code = '', $close_note = '')
	{
		dol_syslog(get_class($this)."::setCanceled rowid=".((int) $this->id), LOG_DEBUG);

		$this->db->begin();

		$sql = 'UPDATE '.MAIN_DB_PREFIX.'facture_fourn SET';
		$sql .= ' fk_statut='.self::STATUS_ABANDONED;
		if ($close_code) {
			$sql .= ", close_code='".$this->db->escape($close_code)."'";
		}
		if ($close_note) {
			$sql .= ", close_note='".$this->db->escape($close_note)."'";
		}
		$sql .= ' WHERE rowid = '.$this->id;

		$resql = $this->db->query($sql);
		if ($resql) {
			// Bound discounts are deducted from the invoice
			// as they have not been used since the invoice is abandoned.
			$sql = 'UPDATE '.MAIN_DB_PREFIX.'societe_remise_except';
			$sql .= ' SET fk_invoice_supplier = NULL';
			$sql .= ' WHERE fk_invoice_supplier = '.$this->id;

			$resql = $this->db->query($sql);
			if ($resql) {
				// Call trigger
				$result = $this->call_trigger('BILL_SUPPLIER_CANCEL', $user);
				if ($result < 0) {
					$this->db->rollback();
					return -1;
				}
				// End call triggers

				$this->db->commit();
				return 1;
			} else {
				$this->error = $this->db->error()." sql=".$sql;
				$this->db->rollback();
				return -1;
			}
		} else {
			$this->error = $this->db->error()." sql=".$sql;
			$this->db->rollback();
			return -2;
		}
	}

	/**
	 *	Tag invoice as validated + call trigger BILL_VALIDATE
	 *
	 *	@param	User	$user           Object user that validate
	 *	@param  string	$force_number   Reference to force on invoice
	 *	@param	int		$idwarehouse	Id of warehouse for stock change
	 *  @param	int		$notrigger		1=Does not execute triggers, 0= execute triggers
	 *	@return int 			        <0 if KO, =0 if nothing to do, >0 if OK
	 */
	public function validate($user, $force_number = '', $idwarehouse = 0, $notrigger = 0)
	{
		global $conf, $langs;

		require_once DOL_DOCUMENT_ROOT.'/core/lib/files.lib.php';

		$now = dol_now();

		$error = 0;
		dol_syslog(get_class($this).'::validate user='.$user->id.', force_number='.$force_number.', idwarehouse='.$idwarehouse);

		// Force to have object complete for checks
		$this->fetch_thirdparty();
		$this->fetch_lines();

		// Check parameters
		if ($this->statut > self::STATUS_DRAFT) {	// This is to avoid to validate twice (avoid errors on logs and stock management)
			dol_syslog(get_class($this)."::validate no draft status", LOG_WARNING);
			return 0;
		}
		if (preg_match('/^'.preg_quote($langs->trans("CopyOf").' ').'/', $this->ref_supplier)) {
			$langs->load("errors");
			$this->error = $langs->trans("ErrorFieldFormat", $langs->transnoentities("RefSupplier")).'. '.$langs->trans('RemoveString', $langs->transnoentitiesnoconv("CopyOf"));
			return -1;
		}
		if (count($this->lines) <= 0) {
			$langs->load("errors");
			$this->error = $langs->trans("ErrorObjectMustHaveLinesToBeValidated", $this->ref);
			return -1;
		}

		$this->db->begin();

		// Define new ref
		if ($force_number) {
			$num = $force_number;
		} elseif (preg_match('/^[\(]?PROV/i', $this->ref) || empty($this->ref)) { // empty should not happened, but when it occurs, the test save life
			$num = $this->getNextNumRef($this->thirdparty);
		} else {
			$num = $this->ref;
		}
		$this->newref = dol_sanitizeFileName($num);

		$sql = "UPDATE ".MAIN_DB_PREFIX."facture_fourn";
		$sql .= " SET ref='".$this->db->escape($num)."', fk_statut = 1, fk_user_valid = ".((int) $user->id).", date_valid = '".$this->db->idate($now)."'";
		$sql .= " WHERE rowid = ".$this->id;

		dol_syslog(get_class($this)."::validate", LOG_DEBUG);
		$resql = $this->db->query($sql);
		if ($resql) {
			// Si on incrémente le produit principal et ses composants à la validation de facture fournisseur
			if (!$error && !empty($conf->stock->enabled) && !empty($conf->global->STOCK_CALCULATE_ON_SUPPLIER_BILL)) {
				require_once DOL_DOCUMENT_ROOT.'/product/stock/class/mouvementstock.class.php';
				$langs->load("agenda");

				$cpt = count($this->lines);
				for ($i = 0; $i < $cpt; $i++) {
					if ($this->lines[$i]->fk_product > 0) {
						$this->line = $this->lines[$i];
						$mouvP = new MouvementStock($this->db);
						$mouvP->origin = &$this;
						// We increase stock for product
						$up_ht_disc = $this->lines[$i]->pu_ht;
						if (!empty($this->lines[$i]->remise_percent) && empty($conf->global->STOCK_EXCLUDE_DISCOUNT_FOR_PMP)) {
							$up_ht_disc = price2num($up_ht_disc * (100 - $this->lines[$i]->remise_percent) / 100, 'MU');
						}
						if ($this->type == FactureFournisseur::TYPE_CREDIT_NOTE) {
							$result = $mouvP->livraison($user, $this->lines[$i]->fk_product, $idwarehouse, $this->lines[$i]->qty, $up_ht_disc, $langs->trans("InvoiceValidatedInDolibarr", $num));
						} else {
							$result = $mouvP->reception($user, $this->lines[$i]->fk_product, $idwarehouse, $this->lines[$i]->qty, $up_ht_disc, $langs->trans("InvoiceValidatedInDolibarr", $num));
						}
						if ($result < 0) {
							$error++;
						}
						unset($this->line);
					}
				}
			}

			// Triggers call
			if (!$error && empty($notrigger)) {
				// Call trigger
				$result = $this->call_trigger('BILL_SUPPLIER_VALIDATE', $user);
				if ($result < 0) {
					$error++;
				}
				// End call triggers
			}

			if (!$error) {
				$this->oldref = $this->ref;

				// Rename directory if dir was a temporary ref
				if (preg_match('/^[\(]?PROV/i', $this->ref)) {
					// Now we rename also files into index
					$sql = 'UPDATE '.MAIN_DB_PREFIX."ecm_files set filename = CONCAT('".$this->db->escape($this->newref)."', SUBSTR(filename, ".(strlen($this->ref) + 1).")), filepath = 'fournisseur/facture/".get_exdir($this->id, 2, 0, 0, $this, 'invoice_supplier').$this->db->escape($this->newref)."'";
					$sql .= " WHERE filename LIKE '".$this->db->escape($this->ref)."%' AND filepath = 'fournisseur/facture/".get_exdir($this->id, 2, 0, 0, $this, 'invoice_supplier').$this->db->escape($this->ref)."' and entity = ".$conf->entity;
					$resql = $this->db->query($sql);
					if (!$resql) {
						$error++; $this->error = $this->db->lasterror();
					}

					// We rename directory ($this->ref = old ref, $num = new ref) in order not to lose the attachments
					$oldref = dol_sanitizeFileName($this->ref);
					$newref = dol_sanitizeFileName($num);
					$dirsource = $conf->fournisseur->facture->dir_output.'/'.get_exdir($this->id, 2, 0, 0, $this, 'invoice_supplier').$oldref;
					$dirdest = $conf->fournisseur->facture->dir_output.'/'.get_exdir($this->id, 2, 0, 0, $this, 'invoice_supplier').$newref;
					if (!$error && file_exists($dirsource)) {
						dol_syslog(get_class($this)."::validate rename dir ".$dirsource." into ".$dirdest);

						if (@rename($dirsource, $dirdest)) {
							dol_syslog("Rename ok");
							// Rename docs starting with $oldref with $newref
							$listoffiles = dol_dir_list($conf->fournisseur->facture->dir_output.'/'.get_exdir($this->id, 2, 0, 0, $this, 'invoice_supplier').$newref, 'files', 1, '^'.preg_quote($oldref, '/'));
							foreach ($listoffiles as $fileentry) {
								$dirsource = $fileentry['name'];
								$dirdest = preg_replace('/^'.preg_quote($oldref, '/').'/', $newref, $dirsource);
								$dirsource = $fileentry['path'].'/'.$dirsource;
								$dirdest = $fileentry['path'].'/'.$dirdest;
								@rename($dirsource, $dirdest);
							}
						}
					}
				}
			}

			// Set new ref and define current statut
			if (!$error) {
				$this->ref = $num;
				$this->statut = self::STATUS_VALIDATED;
				//$this->date_validation=$now; this is stored into log table
			}

			if (!$error) {
				$this->db->commit();
				return 1;
			} else {
				$this->db->rollback();
				return -1;
			}
		} else {
			$this->error = $this->db->error();
			$this->db->rollback();
			return -1;
		}
	}

	/**
	 *	Set draft status
	 *
	 *	@param	User	$user			Object user that modify
	 *	@param	int		$idwarehouse	Id warehouse to use for stock change.
	 *	@return	int						<0 if KO, >0 if OK
	 */
	public function setDraft($user, $idwarehouse = -1)
	{
		// phpcs:enable
		global $conf, $langs;

		$error = 0;

		if ($this->statut == self::STATUS_DRAFT) {
			dol_syslog(__METHOD__." already draft status", LOG_WARNING);
			return 0;
		}

		dol_syslog(__METHOD__, LOG_DEBUG);

		$this->db->begin();

		$sql = "UPDATE ".MAIN_DB_PREFIX."facture_fourn";
		$sql .= " SET fk_statut = ".self::STATUS_DRAFT;
		$sql .= " WHERE rowid = ".$this->id;

		$result = $this->db->query($sql);
		if ($result) {
			if (!$error) {
				$this->oldcopy = clone $this;
			}

			// Si on incremente le produit principal et ses composants a la validation de facture fournisseur, on decremente
			if ($result >= 0 && !empty($conf->stock->enabled) && !empty($conf->global->STOCK_CALCULATE_ON_SUPPLIER_BILL)) {
				require_once DOL_DOCUMENT_ROOT.'/product/stock/class/mouvementstock.class.php';
				$langs->load("agenda");

				$cpt = count($this->lines);
				for ($i = 0; $i < $cpt; $i++) {
					if ($this->lines[$i]->fk_product > 0) {
						$mouvP = new MouvementStock($this->db);
						$mouvP->origin = &$this;
						// We increase stock for product
						if ($this->type == FactureFournisseur::TYPE_CREDIT_NOTE) {
							$result = $mouvP->reception($user, $this->lines[$i]->fk_product, $idwarehouse, $this->lines[$i]->qty, $this->lines[$i]->subprice, $langs->trans("InvoiceBackToDraftInDolibarr", $this->ref));
						} else {
							$result = $mouvP->livraison($user, $this->lines[$i]->fk_product, $idwarehouse, $this->lines[$i]->qty, $this->lines[$i]->subprice, $langs->trans("InvoiceBackToDraftInDolibarr", $this->ref));
						}
					}
				}
			}
			// Triggers call
			if (!$error && empty($notrigger)) {
				// Call trigger
				$result = $this->call_trigger('BILL_SUPPLIER_UNVALIDATE', $user);
				if ($result < 0) {
					$error++;
				}
				// End call triggers
			}
			if ($error == 0) {
				$this->db->commit();
				return 1;
			} else {
				$this->db->rollback();
				return -1;
			}
		} else {
			$this->error = $this->db->error();
			$this->db->rollback();
			return -1;
		}
	}


	/**
	 *	Adds an invoice line (associated with no predefined product/service)
	 *	The parameters are already supposed to be correct and with final values when calling
	 *	this method. Also, for the VAT rate, it must already have been defined by the caller by
	 *	by the get_default_tva method(vendor_company, buying company, idprod) and the desc must
	 *	already have the right value (the caller has to manage the multilanguage).
	 *
	 *	@param    	string	$desc            	Description of the line
	 *	@param    	double	$pu              	Unit price (HT or TTC according to price_base_type, > 0 even for credit note)
	 *	@param    	double	$txtva           	Force Vat rate to use, -1 for auto.
	 *	@param		double	$txlocaltax1		LocalTax1 Rate
	 *	@param		double	$txlocaltax2		LocalTax2 Rate
	 *	@param    	double	$qty             	Quantity
	 *	@param    	int		$fk_product      	Product/Service ID predefined
	 *	@param    	double	$remise_percent  	Percentage discount of the line
	 *	@param    	integer	$date_start      	Service start date
	 * 	@param    	integer	$date_end        	Service expiry date
	 * 	@param    	string	$ventil          	Accounting breakdown code
	 *	@param    	int		$info_bits			Line type bits
	 *	@param    	string	$price_base_type 	HT or TTC
	 *	@param		int		$type				Type of line (0=product, 1=service)
	 *  @param      int		$rang            	Position of line
	 *  @param		int		$notrigger			Disable triggers
	 *  @param		array	$array_options		extrafields array
	 * 	@param 		string	$fk_unit 			Code of the unit to use. Null to use the default one
	 *  @param      int     $origin_id          id origin document
	 *  @param		double	$pu_ht_devise		Amount in currency
	 *  @param		string	$ref_supplier		Supplier ref
	 *  @param      string  $special_code       Special code
	 *  @param		int		$fk_parent_line		Parent line id
	 *  @param    	int		$fk_remise_except	Id discount used
	 *	@return    	int             			>0 if OK, <0 if KO
	 */
	public function addline($desc, $pu, $txtva, $txlocaltax1, $txlocaltax2, $qty, $fk_product = 0, $remise_percent = 0, $date_start = '', $date_end = '', $ventil = 0, $info_bits = '', $price_base_type = 'HT', $type = 0, $rang = -1, $notrigger = false, $array_options = 0, $fk_unit = null, $origin_id = 0, $pu_ht_devise = 0, $ref_supplier = '', $special_code = '', $fk_parent_line = 0, $fk_remise_except = 0)
	{
		global $langs, $mysoc, $conf;

		dol_syslog(get_class($this)."::addline $desc,$pu,$qty,$txtva,$fk_product,$remise_percent,$date_start,$date_end,$ventil,$info_bits,$price_base_type,$type,$fk_unit,fk_remise_except=$fk_remise_except", LOG_DEBUG);
		include_once DOL_DOCUMENT_ROOT.'/core/lib/price.lib.php';

		if ($this->statut == self::STATUS_DRAFT) {
			// Clean parameters
			if (empty($remise_percent)) {
				$remise_percent = 0;
			}
			if (empty($qty)) {
				$qty = 0;
			}
			if (empty($info_bits)) {
				$info_bits = 0;
			}
			if (empty($rang)) {
				$rang = 0;
			}
			if (empty($ventil)) {
				$ventil = 0;
			}
			if (empty($txtva)) {
				$txtva = 0;
			}
			if (empty($txlocaltax1)) {
				$txlocaltax1 = 0;
			}
			if (empty($txlocaltax2)) {
				$txlocaltax2 = 0;
			}

			$remise_percent = price2num($remise_percent);
			$qty = price2num($qty);
			$pu = price2num($pu);
			if (!preg_match('/\((.*)\)/', $txtva)) {
				$txtva = price2num($txtva); // $txtva can have format '5,1' or '5.1' or '5.1(XXX)', we must clean only if '5,1'
			}
			$txlocaltax1 = price2num($txlocaltax1);
			$txlocaltax2 = price2num($txlocaltax2);

			if ($date_start && $date_end && $date_start > $date_end) {
				$langs->load("errors");
				$this->error = $langs->trans('ErrorStartDateGreaterEnd');
				return -1;
			}

			$this->db->begin();

			if ($fk_product > 0) {
				if (!empty($conf->global->SUPPLIER_INVOICE_WITH_PREDEFINED_PRICES_ONLY)) {
					// Check quantity is enough
					dol_syslog(get_class($this)."::addline we check supplier prices fk_product=".$fk_product." qty=".$qty." ref_supplier=".$ref_supplier);
					$prod = new Product($this->db, $fk_product);
					if ($prod->fetch($fk_product) > 0) {
						$product_type = $prod->type;
						$label = $prod->label;
						$fk_prod_fourn_price = 0;

						// We use 'none' instead of $ref_supplier, because $ref_supplier may not exists anymore. So we will take the first supplier price ok.
						// If we want a dedicated supplier price, we must provide $fk_prod_fourn_price.
						$result = $prod->get_buyprice($fk_prod_fourn_price, $qty, $fk_product, 'none', ($this->fk_soc ? $this->fk_soc : $this->socid)); // Search on couple $fk_prod_fourn_price/$qty first, then on triplet $qty/$fk_product/$ref_supplier/$this->fk_soc
						if ($result > 0) {
							if (empty($pu)) {
								$pu = $prod->fourn_pu; // Unit price supplier price set by get_buyprice
							}
							$ref_supplier = $prod->ref_supplier; // Ref supplier price set by get_buyprice
							// is remise percent not keyed but present for the product we add it
							if ($remise_percent == 0 && $prod->remise_percent != 0) {
								$remise_percent = $prod->remise_percent;
							}
						}
						if ($result == 0) {                   // If result == 0, we failed to found the supplier reference price
							$langs->load("errors");
							$this->error = "Ref ".$prod->ref." ".$langs->trans("ErrorQtyTooLowForThisSupplier");
							$this->db->rollback();
							dol_syslog(get_class($this)."::addline we did not found supplier price, so we can't guess unit price");
							//$pu    = $prod->fourn_pu;     // We do not overwrite unit price
							//$ref   = $prod->ref_fourn;    // We do not overwrite ref supplier price
							return -1;
						}
						if ($result == -1) {
							$langs->load("errors");
							$this->error = "Ref ".$prod->ref." ".$langs->trans("ErrorQtyTooLowForThisSupplier");
							$this->db->rollback();
							dol_syslog(get_class($this)."::addline result=".$result." - ".$this->error, LOG_DEBUG);
							return -1;
						}
						if ($result < -1) {
							$this->error = $prod->error;
							$this->db->rollback();
							dol_syslog(get_class($this)."::addline result=".$result." - ".$this->error, LOG_ERR);
							return -1;
						}
					} else {
						$this->error = $prod->error;
						$this->db->rollback();
						return -1;
					}
				}
			} else {
				$product_type = $type;
			}

			if (!empty($conf->multicurrency->enabled) && $pu_ht_devise > 0) {
				$pu = 0;
			}

			$localtaxes_type = getLocalTaxesFromRate($txtva, 0, $mysoc, $this->thirdparty);

			// Clean vat code
			$reg = array();
			$vat_src_code = '';
			if (preg_match('/\((.*)\)/', $txtva, $reg)) {
				$vat_src_code = $reg[1];
				$txtva = preg_replace('/\s*\(.*\)/', '', $txtva); // Remove code into vatrate.
			}

			// Calcul du total TTC et de la TVA pour la ligne a partir de
			// qty, pu, remise_percent et txtva
			// TRES IMPORTANT: C'est au moment de l'insertion ligne qu'on doit stocker
			// la part ht, tva et ttc, et ce au niveau de la ligne qui a son propre taux tva.

			$tabprice = calcul_price_total($qty, $pu, $remise_percent, $txtva, $txlocaltax1, $txlocaltax2, 0, $price_base_type, $info_bits, $type, $this->thirdparty, $localtaxes_type, 100, $this->multicurrency_tx, $pu_ht_devise);
			$total_ht  = $tabprice[0];
			$total_tva = $tabprice[1];
			$total_ttc = $tabprice[2];
			$total_localtax1 = $tabprice[9];
			$total_localtax2 = $tabprice[10];
			$pu_ht = $tabprice[3];

			// MultiCurrency
			$multicurrency_total_ht  = $tabprice[16];
			$multicurrency_total_tva = $tabprice[17];
			$multicurrency_total_ttc = $tabprice[18];
			$pu_ht_devise = $tabprice[19];

			// Check parameters
			if ($type < 0) {
				return -1;
			}

			if ($rang < 0) {
				$rangmax = $this->line_max();
				$rang = $rangmax + 1;
			}

			// Insert line
			$this->line = new SupplierInvoiceLine($this->db);

			$this->line->context = $this->context;

			$this->line->fk_facture_fourn = $this->id;
			//$this->line->label=$label;	// deprecated
			$this->line->desc = $desc;
			$this->line->ref_supplier = $ref_supplier;

			$this->line->qty = ($this->type == self::TYPE_CREDIT_NOTE ? abs($qty) : $qty); // For credit note, quantity is always positive and unit price negative
			$this->line->subprice = ($this->type == self::TYPE_CREDIT_NOTE ? -abs($pu_ht) : $pu_ht); // For credit note, unit price always negative, always positive otherwise

			$this->line->vat_src_code = $vat_src_code;
			$this->line->tva_tx = $txtva;
			$this->line->localtax1_tx = ($total_localtax1 ? $localtaxes_type[1] : 0);
			$this->line->localtax2_tx = ($total_localtax2 ? $localtaxes_type[3] : 0);
			$this->line->localtax1_type = empty($localtaxes_type[0]) ? '' : $localtaxes_type[0];
			$this->line->localtax2_type = empty($localtaxes_type[2]) ? '' : $localtaxes_type[2];

			$this->line->total_ht = (($this->type == self::TYPE_CREDIT_NOTE || $qty < 0) ? -abs($total_ht) : $total_ht); // For credit note and if qty is negative, total is negative
			$this->line->total_tva = (($this->type == self::TYPE_CREDIT_NOTE || $qty < 0) ? -abs($total_tva) : $total_tva); // For credit note and if qty is negative, total is negative
			$this->line->total_localtax1 = (($this->type == self::TYPE_CREDIT_NOTE || $qty < 0) ? -abs($total_localtax1) : $total_localtax1); // For credit note and if qty is negative, total is negative
			$this->line->total_localtax2 = (($this->type == self::TYPE_CREDIT_NOTE || $qty < 0) ? -abs($total_localtax2) : $total_localtax2); // For credit note and if qty is negative, total is negative
			$this->line->total_ttc = (($this->type == self::TYPE_CREDIT_NOTE || $qty < 0) ? -abs($total_ttc) : $total_ttc); // For credit note and if qty is negative, total is negative

			$this->line->fk_product = $fk_product;
			$this->line->product_type = $type;
			$this->line->remise_percent = $remise_percent;
			$this->line->date_start = $date_start;
			$this->line->date_end = $date_end;
			$this->line->fk_code_ventilation = $ventil;
			$this->line->rang = $rang;
			$this->line->info_bits = $info_bits;
			$this->line->fk_remise_except = $fk_remise_except;

			$this->line->special_code = ((string) $special_code != '' ? $special_code : $this->special_code);
			$this->line->fk_parent_line = $fk_parent_line;
			$this->line->origin = $this->origin;
			$this->line->origin_id = $origin_id;
			$this->line->fk_unit = $fk_unit;

			// Multicurrency
			$this->line->fk_multicurrency = $this->fk_multicurrency;
			$this->line->multicurrency_code = $this->multicurrency_code;
			$this->line->multicurrency_subprice	= ($this->type == self::TYPE_CREDIT_NOTE ? -abs($pu_ht_devise) : $pu_ht_devise); // For credit note, unit price always negative, always positive otherwise

			$this->line->multicurrency_total_ht = (($this->type == self::TYPE_CREDIT_NOTE || $qty < 0) ? -abs($multicurrency_total_ht) : $multicurrency_total_ht); // For credit note and if qty is negative, total is negative
			$this->line->multicurrency_total_tva = (($this->type == self::TYPE_CREDIT_NOTE || $qty < 0) ? -abs($multicurrency_total_tva) : $multicurrency_total_tva); // For credit note and if qty is negative, total is negative
			$this->line->multicurrency_total_ttc = (($this->type == self::TYPE_CREDIT_NOTE || $qty < 0) ? -abs($multicurrency_total_ttc) : $multicurrency_total_ttc); // For credit note and if qty is negative, total is negative

			if (is_array($array_options) && count($array_options) > 0) {
				$this->line->array_options = $array_options;
			}

			$result = $this->line->insert($notrigger);
			if ($result > 0) {
				// Reorder if child line
				if (!empty($fk_parent_line)) {
					$this->line_order(true, 'DESC');
				}

				// Mise a jour informations denormalisees au niveau de la facture meme
				$result = $this->update_price(1, 'auto', 0, $this->thirdparty); // The addline method is designed to add line from user input so total calculation with update_price must be done using 'auto' mode.
				if ($result > 0) {
					$this->db->commit();
					return $this->line->id;
				} else {
					$this->error = $this->db->error();
					$this->db->rollback();
					return -1;
				}
			} else {
				$this->error = $this->line->error;
				$this->errors = $this->line->errors;
				$this->db->rollback();
				return -2;
			}
		} else {
			return 0;
		}
	}

	/**
	 * Update a line detail into database
	 *
	 * @param     	int			$id            		Id of line invoice
	 * @param     	string		$desc         		Description of line
	 * @param     	double		$pu          		Prix unitaire (HT ou TTC selon price_base_type)
	 * @param     	double		$vatrate       		VAT Rate (Can be '8.5', '8.5 (ABC)')
	 * @param		double		$txlocaltax1		LocalTax1 Rate
	 * @param		double		$txlocaltax2		LocalTax2 Rate
	 * @param     	double		$qty           		Quantity
	 * @param     	int			$idproduct			Id produit
	 * @param	  	double		$price_base_type	HT or TTC
	 * @param	  	int			$info_bits			Miscellaneous informations of line
	 * @param		int			$type				Type of line (0=product, 1=service)
	 * @param     	double		$remise_percent  	Percentage discount of the line
	 * @param		int			$notrigger			Disable triggers
	 * @param      	integer 	$date_start     	Date start of service
	 * @param      	integer     $date_end       	Date end of service
	 * @param		array		$array_options		extrafields array
	 * @param 		string		$fk_unit 			Code of the unit to use. Null to use the default one
	 * @param		double		$pu_ht_devise		Amount in currency
	 * @param		string		$ref_supplier		Supplier ref
	 * @return    	int           					<0 if KO, >0 if OK
	 */
	public function updateline($id, $desc, $pu, $vatrate, $txlocaltax1 = 0, $txlocaltax2 = 0, $qty = 1, $idproduct = 0, $price_base_type = 'HT', $info_bits = 0, $type = 0, $remise_percent = 0, $notrigger = false, $date_start = '', $date_end = '', $array_options = 0, $fk_unit = null, $pu_ht_devise = 0, $ref_supplier = '')
	{
		global $mysoc, $langs;

		dol_syslog(get_class($this)."::updateline $id,$desc,$pu,$vatrate,$qty,$idproduct,$price_base_type,$info_bits,$type,$remise_percent,$notrigger,$date_start,$date_end,$fk_unit,$pu_ht_devise,$ref_supplier", LOG_DEBUG);
		include_once DOL_DOCUMENT_ROOT.'/core/lib/price.lib.php';

		$pu = price2num($pu);
		$qty = price2num($qty);
		$remise_percent = price2num($remise_percent);
		$pu_ht_devise = price2num($pu_ht_devise);

		// Check parameters
		//if (! is_numeric($pu) || ! is_numeric($qty)) return -1;
		if ($type < 0) {
			return -1;
		}

		if ($date_start && $date_end && $date_start > $date_end) {
			$langs->load("errors");
			$this->error = $langs->trans('ErrorStartDateGreaterEnd');
			return -1;
		}

		// Clean parameters
		if (empty($vatrate)) {
			$vatrate = 0;
		}
		if (empty($txlocaltax1)) {
			$txlocaltax1 = 0;
		}
		if (empty($txlocaltax2)) {
			$txlocaltax2 = 0;
		}

		$txlocaltax1 = price2num($txlocaltax1);
		$txlocaltax2 = price2num($txlocaltax2);

		// Calcul du total TTC et de la TVA pour la ligne a partir de
		// qty, pu, remise_percent et txtva
		// TRES IMPORTANT: C'est au moment de l'insertion ligne qu'on doit stocker
		// la part ht, tva et ttc, et ce au niveau de la ligne qui a son propre taux tva.

		$localtaxes_type = getLocalTaxesFromRate($vatrate, 0, $mysoc, $this->thirdparty);

		$reg = array();

		// Clean vat code
		$vat_src_code = '';
		if (preg_match('/\((.*)\)/', $vatrate, $reg)) {
			$vat_src_code = $reg[1];
			$vatrate = preg_replace('/\s*\(.*\)/', '', $vatrate); // Remove code into vatrate.
		}

		$tabprice = calcul_price_total($qty, $pu, $remise_percent, $vatrate, $txlocaltax1, $txlocaltax2, 0, $price_base_type, $info_bits, $type, $this->thirdparty, $localtaxes_type, 100, $this->multicurrency_tx, $pu_ht_devise);
		$total_ht  = $tabprice[0];
		$total_tva = $tabprice[1];
		$total_ttc = $tabprice[2];
		$pu_ht  = $tabprice[3];
		$pu_tva = $tabprice[4];
		$pu_ttc = $tabprice[5];
		$total_localtax1 = $tabprice[9];
		$total_localtax2 = $tabprice[10];

		// MultiCurrency
		$multicurrency_total_ht = $tabprice[16];
		$multicurrency_total_tva = $tabprice[17];
		$multicurrency_total_ttc = $tabprice[18];
		$pu_ht_devise = $tabprice[19];

		if (empty($info_bits)) {
			$info_bits = 0;
		}

		if ($idproduct) {
			$product = new Product($this->db);
			$result = $product->fetch($idproduct);
			$product_type = $product->type;
		} else {
			$product_type = $type;
		}

		//Fetch current line from the database and then clone the object and set it in $oldline property
		$line = new SupplierInvoiceLine($this->db);
		$line->fetch($id);
		$line->fetch_optionals();

		$staticline = clone $line;

		$line->oldline = $staticline;
		$line->context = $this->context;

		$line->description = $desc;
		$line->subprice = $pu_ht;
		$line->pu_ht = $pu_ht;
		$line->pu_ttc = $pu_ttc;
		$line->qty = $qty;
		$line->remise_percent = $remise_percent;
		$line->ref_supplier = $ref_supplier;

		$line->date_start = $date_start;
		$line->date_end = $date_end;

		$line->vat_src_code = $vat_src_code;
		$line->tva_tx = $vatrate;
		$line->localtax1_tx = $txlocaltax1;
		$line->localtax2_tx = $txlocaltax2;
		$line->localtax1_type = empty($localtaxes_type[0]) ? '' : $localtaxes_type[0];
		$line->localtax2_type = empty($localtaxes_type[2]) ? '' : $localtaxes_type[2];
		$line->total_ht = (($this->type == self::TYPE_CREDIT_NOTE || $qty < 0) ?-abs($total_ht) : $total_ht);
		$line->total_tva = (($this->type == self::TYPE_CREDIT_NOTE || $qty < 0) ?-abs($total_tva) : $total_tva);
		$line->total_localtax1 = $total_localtax1;
		$line->total_localtax2 = $total_localtax2;
		$line->total_ttc = (($this->type == self::TYPE_CREDIT_NOTE || $qty < 0) ?-abs($total_ttc) : $total_ttc);
		$line->fk_product = $idproduct;
		$line->product_type = $product_type;
		$line->info_bits = $info_bits;
		$line->fk_unit = $fk_unit;

		if (is_array($array_options) && count($array_options) > 0) {
			// We replace values in this->line->array_options only for entries defined into $array_options
			foreach ($array_options as $key => $value) {
				$line->array_options[$key] = $array_options[$key];
			}
		}

		// Multicurrency
		$line->multicurrency_subprice = $pu_ht_devise;
		$line->multicurrency_total_ht = $multicurrency_total_ht;
		$line->multicurrency_total_tva 	= $multicurrency_total_tva;
		$line->multicurrency_total_ttc 	= $multicurrency_total_ttc;

		$res = $line->update($notrigger);

		if ($res < 1) {
			$this->errors[] = $line->error;
		} else {
			// Update total price into invoice record
			$res = $this->update_price('', 'auto', 0, $this->thirdparty);
		}

		return $res;
	}

	/**
	 * 	Delete a detail line from database
	 *
	 * 	@param  int		$rowid      	Id of line to delete
	 *	@param	int		$notrigger		1=Does not execute triggers, 0= execute triggers
	 * 	@return	int						<0 if KO, >0 if OK
	 */
	public function deleteline($rowid, $notrigger = 0)
	{
		if (!$rowid) {
			$rowid = $this->id;
		}

		$this->db->begin();

		// Libere remise liee a ligne de facture
		$sql = 'UPDATE '.MAIN_DB_PREFIX.'societe_remise_except';
		$sql .= ' SET fk_invoice_supplier_line = NULL';
		$sql .= ' WHERE fk_invoice_supplier_line = '.((int) $rowid);

		dol_syslog(get_class($this)."::deleteline", LOG_DEBUG);
		$result = $this->db->query($sql);
		if (!$result) {
			$this->error = $this->db->error();
			$this->db->rollback();
			return -2;
		}

		$line = new SupplierInvoiceLine($this->db);

		if ($line->fetch($rowid) < 1) {
			return -1;
		}

		$res = $line->delete($notrigger);

		if ($res < 1) {
			$this->errors[] = $line->error;
			$this->db->rollback();
			return -3;
		} else {
			$res = $this->update_price();

			if ($res > 0) {
				$this->db->commit();
				return 1;
			} else {
				$this->db->rollback();
				$this->error = $this->db->lasterror();
				return -4;
			}
		}
	}


	/**
	 *	Loads the info order information into the invoice object
	 *
	 *	@param  int		$id       	Id of the invoice to load
	 *	@return	void
	 */
	public function info($id)
	{
		$sql = 'SELECT c.rowid, datec, tms as datem, ';
		$sql .= ' fk_user_author, fk_user_modif, fk_user_valid';
		$sql .= ' FROM '.MAIN_DB_PREFIX.'facture_fourn as c';
		$sql .= ' WHERE c.rowid = '.((int) $id);

		$result = $this->db->query($sql);
		if ($result) {
			if ($this->db->num_rows($result)) {
				$obj = $this->db->fetch_object($result);

				$this->id = $obj->rowid;
				if ($obj->fk_user_author) {
					$cuser = new User($this->db);
					$cuser->fetch($obj->fk_user_author);
					$this->user_creation = $cuser;
				}
				if ($obj->fk_user_valid) {
					$vuser = new User($this->db);
					$vuser->fetch($obj->fk_user_valid);
					$this->user_validation = $vuser;
				}
				if ($obj->fk_user_modif) {
					$muser = new User($this->db);
					$muser->fetch($obj->fk_user_modif);
					$this->user_modification = $muser;
				}
				$this->date_creation     = $this->db->jdate($obj->datec);
				$this->date_modification = $this->db->jdate($obj->datem);
				//$this->date_validation   = $obj->datev; // This field is not available. Should be store into log table and using this function should be replaced with showing content of log (like for supplier orders)
			}
			$this->db->free($result);
		} else {
			dol_print_error($this->db);
		}
	}

	// phpcs:disable PEAR.NamingConventions.ValidFunctionName.ScopeNotCamelCaps
	/**
	 *	Return list of replaceable invoices
	 *	Status valid or abandoned for other reason + not paid + no payment + not already replaced
	 *
	 *	@param      int		$socid		Thirdparty id
	 *	@return    	array|int			Table of invoices ('id'=>id, 'ref'=>ref, 'status'=>status, 'paymentornot'=>0/1)
	 *                                  <0 if error
	 */
	public function list_replacable_supplier_invoices($socid = 0)
	{
		// phpcs:enable
		global $conf;

		$return = array();

		$sql = "SELECT f.rowid as rowid, f.ref, f.fk_statut,";
		$sql .= " ff.rowid as rowidnext";
		$sql .= " FROM ".MAIN_DB_PREFIX."facture_fourn as f";
		$sql .= " LEFT JOIN ".MAIN_DB_PREFIX."paiementfourn_facturefourn as pf ON f.rowid = pf.fk_facturefourn";
		$sql .= " LEFT JOIN ".MAIN_DB_PREFIX."facture_fourn as ff ON f.rowid = ff.fk_facture_source";
		$sql .= " WHERE (f.fk_statut = ".self::STATUS_VALIDATED." OR (f.fk_statut = ".self::STATUS_ABANDONED." AND f.close_code = '".self::CLOSECODE_ABANDONED."'))";
		$sql .= " AND f.entity = ".$conf->entity;
		$sql .= " AND f.paye = 0"; // Pas classee payee completement
		$sql .= " AND pf.fk_paiementfourn IS NULL"; // Aucun paiement deja fait
		$sql .= " AND ff.fk_statut IS NULL"; // Renvoi vrai si pas facture de remplacement
		if ($socid > 0) {
			$sql .= " AND f.fk_soc = ".((int) $socid);
		}
		$sql .= " ORDER BY f.ref";

		dol_syslog(get_class($this)."::list_replacable_supplier_invoices", LOG_DEBUG);
		$resql = $this->db->query($sql);
		if ($resql) {
			while ($obj = $this->db->fetch_object($resql)) {
				$return[$obj->rowid] = array(
					'id' => $obj->rowid,
					'ref' => $obj->ref,
					'status' => $obj->fk_statut
				);
			}
			//print_r($return);
			return $return;
		} else {
			$this->error = $this->db->error();
			return -1;
		}
	}

	// phpcs:disable PEAR.NamingConventions.ValidFunctionName.ScopeNotCamelCaps
	/**
	 *	Return list of qualifying invoices for correction by credit note
	 *	Invoices that respect the following rules are returned:
	 *	(validated + payment in progress) or classified (paid in full or paid in part) + not already replaced + not already having
	 *
	 *	@param		int		$socid		Thirdparty id
	 *	@return    	array|int			Table of invoices ($id => array('ref'=>,'paymentornot'=>,'status'=>,'paye'=>)
	 *                                  <0 if error
	 */
	public function list_qualified_avoir_supplier_invoices($socid = 0)
	{
		// phpcs:enable
		global $conf;

		$return = array();

		$sql = "SELECT f.rowid as rowid, f.ref, f.fk_statut, f.type, f.paye, pf.fk_paiementfourn";
		$sql .= " FROM ".MAIN_DB_PREFIX."facture_fourn as f";
		$sql .= " LEFT JOIN ".MAIN_DB_PREFIX."paiementfourn_facturefourn as pf ON f.rowid = pf.fk_facturefourn";
		$sql .= " WHERE f.entity = ".$conf->entity;
		$sql .= " AND f.fk_statut in (".self::STATUS_VALIDATED.",".self::STATUS_CLOSED.")";
		$sql .= " AND NOT EXISTS (SELECT rowid from ".MAIN_DB_PREFIX."facture_fourn as ff WHERE f.rowid = ff.fk_facture_source";
		$sql .= " AND ff.type=".self::TYPE_REPLACEMENT.")";
		$sql .= " AND f.type != ".self::TYPE_CREDIT_NOTE; // Type non 2 si facture non avoir
		if ($socid > 0) {
			$sql .= " AND f.fk_soc = ".((int) $socid);
		}
		$sql .= " ORDER BY f.ref";

		dol_syslog(get_class($this)."::list_qualified_avoir_supplier_invoices", LOG_DEBUG);
		$resql = $this->db->query($sql);
		if ($resql) {
			while ($obj = $this->db->fetch_object($resql)) {
				$qualified = 0;
				if ($obj->fk_statut == self::STATUS_VALIDATED) {
					$qualified = 1;
				}
				if ($obj->fk_statut == self::STATUS_CLOSED) {
					$qualified = 1;
				}
				if ($qualified) {
					$paymentornot = ($obj->fk_paiementfourn ? 1 : 0);
					$return[$obj->rowid] = array('ref'=>$obj->ref, 'status'=>$obj->fk_statut, 'type'=>$obj->type, 'paye'=>$obj->paye, 'paymentornot'=>$paymentornot);
				}
			}

			return $return;
		} else {
			$this->error = $this->db->error();
			return -1;
		}
	}

	// phpcs:disable PEAR.NamingConventions.ValidFunctionName.ScopeNotCamelCaps
	/**
	 *	Load indicators for dashboard (this->nbtodo and this->nbtodolate)
	 *
	 *	@param      User	$user       Object user
	 *	@return WorkboardResponse|int <0 if KO, WorkboardResponse if OK
	 */
	public function load_board($user)
	{
		// phpcs:enable
		global $conf, $langs;

		$sql = 'SELECT ff.rowid, ff.date_lim_reglement as datefin, ff.fk_statut';
		$sql .= ' FROM '.MAIN_DB_PREFIX.'facture_fourn as ff';
		if (!$user->rights->societe->client->voir && !$user->socid) {
			$sql .= ", ".MAIN_DB_PREFIX."societe_commerciaux as sc";
		}
		$sql .= ' WHERE ff.paye=0';
		$sql .= ' AND ff.fk_statut > 0';
		$sql .= " AND ff.entity = ".$conf->entity;
		if ($user->socid) {
			$sql .= ' AND ff.fk_soc = '.$user->socid;
		}
		if (!$user->rights->societe->client->voir && !$user->socid) {
			$sql .= " AND ff.fk_soc = sc.fk_soc AND sc.fk_user = ".((int) $user->id);
		}

		$resql = $this->db->query($sql);
		if ($resql) {
			$langs->load("bills");
			$now = dol_now();

			$response = new WorkboardResponse();
			$response->warning_delay = $conf->facture->fournisseur->warning_delay / 60 / 60 / 24;
			$response->label = $langs->trans("SupplierBillsToPay");
			$response->labelShort = $langs->trans("StatusToPay");

			$response->url = DOL_URL_ROOT.'/fourn/facture/list.php?search_status=1&amp;mainmenu=billing&amp;leftmenu=suppliers_bills';
			$response->img = img_object($langs->trans("Bills"), "bill");

			$facturestatic = new FactureFournisseur($this->db);

			while ($obj = $this->db->fetch_object($resql)) {
				$response->nbtodo++;

				$facturestatic->date_echeance = $this->db->jdate($obj->datefin);
				$facturestatic->statut = $obj->fk_statut;

				if ($facturestatic->hasDelay()) {
					$response->nbtodolate++;
					$response->url_late = DOL_URL_ROOT.'/fourn/facture/list.php?search_option=late&mainmenu=billing&leftmenu=suppliers_bills';
				}
			}
			$this->db->free($resql);
			return $response;
		} else {
			dol_print_error($this->db);
			$this->error = $this->db->error();
			return -1;
		}
	}


	/**
	 *	Return clicable name (with picto eventually)
	 *
	 *	@param		int		$withpicto					0=No picto, 1=Include picto into link, 2=Only picto
	 *	@param		string	$option						Where point the link
	 *	@param		int		$max						Max length of shown ref
	 *	@param		int		$short						1=Return just URL
	 *	@param		string	$moretitle					Add more text to title tooltip
	 *  @param	    int   	$notooltip					1=Disable tooltip
	 *  @param      int     $save_lastsearch_value		-1=Auto, 0=No save of lastsearch_values when clicking, 1=Save lastsearch_values whenclicking
	 *  @param		int		$addlinktonotes				Add link to show notes
	 * 	@return		string								String with URL
	 */
	public function getNomUrl($withpicto = 0, $option = '', $max = 0, $short = 0, $moretitle = '', $notooltip = 0, $save_lastsearch_value = -1, $addlinktonotes = 0)
	{
		global $langs, $conf, $user;

		$result = '';

		if ($option == 'withdraw') {
			$url = DOL_URL_ROOT.'/compta/facture/prelevement.php?facid='.$this->id.'&type=bank-transfer';
		} elseif ($option == 'document') {
			$url = DOL_URL_ROOT.'/fourn/facture/document.php?facid='.$this->id;
		} else {
			$url = DOL_URL_ROOT.'/fourn/facture/card.php?facid='.$this->id;
		}

		if ($short) {
			return $url;
		}

		if ($option !== 'nolink') {
			// Add param to save lastsearch_values or not
			$add_save_lastsearch_values = ($save_lastsearch_value == 1 ? 1 : 0);
			if ($save_lastsearch_value == -1 && preg_match('/list\.php/', $_SERVER["PHP_SELF"])) {
				$add_save_lastsearch_values = 1;
			}
			if ($add_save_lastsearch_values) {
				$url .= '&save_lastsearch_values=1';
			}
		}

		$picto = $this->picto;
		if ($this->type == self::TYPE_REPLACEMENT) {
			$picto .= 'r'; // Replacement invoice
		}
		if ($this->type == self::TYPE_CREDIT_NOTE) {
			$picto .= 'a'; // Credit note
		}
		if ($this->type == self::TYPE_DEPOSIT) {
			$picto .= 'd'; // Deposit invoice
		}

		$label = img_picto('', $this->picto).' <u class="paddingrightonly">'.$langs->trans("SupplierInvoice").'</u>';
		if ($this->type == self::TYPE_REPLACEMENT) {
			$label = '<u class="paddingrightonly">'.$langs->transnoentitiesnoconv("InvoiceReplace").'</u>';
		} elseif ($this->type == self::TYPE_CREDIT_NOTE) {
			$label = '<u class="paddingrightonly">'.$langs->transnoentitiesnoconv("CreditNote").'</u>';
		} elseif ($this->type == self::TYPE_DEPOSIT) {
			$label = '<u class="paddingrightonly">'.$langs->transnoentitiesnoconv("Deposit").'</u>';
		}
		if (isset($this->status)) {
			$alreadypaid = -1;
			if (isset($this->alreadypaid)) {
				$alreadypaid = $this->alreadypaid;
			}

			$label .= ' '.$this->getLibStatut(5, $alreadypaid);
		}
		if (!empty($this->ref)) {
			$label .= '<br><b>'.$langs->trans('Ref').':</b> '.$this->ref;
		}
		if (!empty($this->ref_supplier)) {
			$label .= '<br><b>'.$langs->trans('RefSupplier').':</b> '.$this->ref_supplier;
		}
		if (!empty($this->label)) {
			$label .= '<br><b>'.$langs->trans('Label').':</b> '.$this->label;
		}
		if (!empty($this->date)) {
			$label .= '<br><b>'.$langs->trans('Date').':</b> '.dol_print_date($this->date, 'day');
		}
		if (!empty($this->total_ht)) {
			$label .= '<br><b>'.$langs->trans('AmountHT').':</b> '.price($this->total_ht, 0, $langs, 0, -1, -1, $conf->currency);
		}
		if (!empty($this->total_tva)) {
			$label .= '<br><b>'.$langs->trans('AmountVAT').':</b> '.price($this->total_tva, 0, $langs, 0, -1, -1, $conf->currency);
		}
		if (!empty($this->total_ttc)) {
			$label .= '<br><b>'.$langs->trans('AmountTTC').':</b> '.price($this->total_ttc, 0, $langs, 0, -1, -1, $conf->currency);
		}
		if ($moretitle) {
			$label .= ' - '.$moretitle;
		}

		$ref = $this->ref;
		if (empty($ref)) {
			$ref = $this->id;
		}

		$linkclose = '';
		if (empty($notooltip)) {
			if (!empty($conf->global->MAIN_OPTIMIZEFORTEXTBROWSER)) {
				$label = $langs->trans("ShowSupplierInvoice");
				$linkclose .= ' alt="'.dol_escape_htmltag($label, 1).'"';
			}
			$linkclose .= ' title="'.dol_escape_htmltag($label, 1).'"';
			$linkclose .= ' class="classfortooltip"';
		}

		$linkstart = '<a href="'.$url.'"';
		$linkstart .= $linkclose.'>';
		$linkend = '</a>';

		$result .= $linkstart;
		if ($withpicto) {
			$result .= img_object(($notooltip ? '' : $label), $picto, ($notooltip ? (($withpicto != 2) ? 'class="paddingright"' : '') : 'class="'.(($withpicto != 2) ? 'paddingright ' : '').'classfortooltip"'), 0, 0, $notooltip ? 0 : 1);
		}
		if ($withpicto != 2) {
			$result .= ($max ?dol_trunc($ref, $max) : $ref);
		}
		$result .= $linkend;

		if ($addlinktonotes) {
			$txttoshow = ($user->socid > 0 ? $this->note_public : $this->note_private);
			if ($txttoshow) {
				$notetoshow = $langs->trans("ViewPrivateNote").':<br>'.dol_string_nohtmltag($txttoshow, 1);
				$result .= ' <span class="note inline-block">';
				$result .= '<a href="'.DOL_URL_ROOT.'/fourn/facture/note.php?id='.$this->id.'" class="classfortooltip" title="'.dol_escape_htmltag($notetoshow).'">';
				$result .= img_picto('', 'note');
				$result .= '</a>';
				$result .= '</span>';
			}
		}

		return $result;
	}

	 /**
	  *      Return next reference of supplier invoice not already used (or last reference)
	  *      according to numbering module defined into constant INVOICE_SUPPLIER_ADDON_NUMBER
	  *
	  *      @param	   Societe		$soc		Thirdparty object
	  *      @param    string		$mode		'next' for next value or 'last' for last value
	  *      @return   string					free ref or last ref
	  */
	public function getNextNumRef($soc, $mode = 'next')
	{
		global $db, $langs, $conf;
		$langs->load("orders");

		// Clean parameters (if not defined or using deprecated value)
		if (empty($conf->global->INVOICE_SUPPLIER_ADDON_NUMBER)) {
			$conf->global->INVOICE_SUPPLIER_ADDON_NUMBER = 'mod_facture_fournisseur_cactus';
		}

		$mybool = false;

		$file = $conf->global->INVOICE_SUPPLIER_ADDON_NUMBER.".php";
		$classname = $conf->global->INVOICE_SUPPLIER_ADDON_NUMBER;

		// Include file with class
		$dirmodels = array_merge(array('/'), (array) $conf->modules_parts['models']);

		foreach ($dirmodels as $reldir) {
			$dir = dol_buildpath($reldir."core/modules/supplier_invoice/");

			// Load file with numbering class (if found)
			$mybool |= @include_once $dir.$file;
		}

		if ($mybool === false) {
			dol_print_error('', "Failed to include file ".$file);
			return '';
		}

		$obj = new $classname();
		$numref = "";
		$numref = $obj->getNumRef($soc, $this, $mode);

		if ($numref != "") {
			return $numref;
		} else {
			$this->error = $obj->error;
			return -1;
		}
	}


	/**
	 *  Initialise an instance with random values.
	 *  Used to build previews or test instances.
	 *	id must be 0 if object instance is a specimen.
	 *
	 *	@param	string		$option		''=Create a specimen invoice with lines, 'nolines'=No lines
	 *  @return	void
	 */
	public function initAsSpecimen($option = '')
	{
		global $langs, $conf;
		include_once DOL_DOCUMENT_ROOT.'/compta/facture/class/facture.class.php';

		$now = dol_now();

		// Load array of products prodids
		$num_prods = 0;
		$prodids = array();

		$sql = "SELECT rowid";
		$sql .= " FROM ".MAIN_DB_PREFIX."product";
		$sql .= " WHERE entity IN (".getEntity('product').")";
		$sql .= $this->db->plimit(100);

		$resql = $this->db->query($sql);
		if ($resql) {
			$num_prods = $this->db->num_rows($resql);
			$i = 0;
			while ($i < $num_prods) {
				$i++;
				$row = $this->db->fetch_row($resql);
				$prodids[$i] = $row[0];
			}
		}

		// Initialise parametres
		$this->id = 0;
		$this->ref = 'SPECIMEN';
		$this->ref_supplier = 'SUPPLIER_REF_SPECIMEN';
		$this->specimen = 1;
		$this->socid = 1;
		$this->date = $now;
		$this->date_lim_reglement = $this->date + 3600 * 24 * 30;
		$this->cond_reglement_code = 'RECEP';
		$this->mode_reglement_code = 'CHQ';

		$this->note_public = 'This is a comment (public)';
		$this->note_private = 'This is a comment (private)';

		$this->multicurrency_tx = 1;
		$this->multicurrency_code = $conf->currency;

		$xnbp = 0;
		if (empty($option) || $option != 'nolines') {
			// Lines
			$nbp = 5;
			while ($xnbp < $nbp) {
				$line = new SupplierInvoiceLine($this->db);
				$line->desc = $langs->trans("Description")." ".$xnbp;
				$line->qty = 1;
				$line->subprice = 100;
				$line->pu_ht = 100; // the canelle template use pu_ht and not subprice
				$line->price = 100;
				$line->tva_tx = 19.6;
				$line->localtax1_tx = 0;
				$line->localtax2_tx = 0;
				if ($xnbp == 2) {
					$line->total_ht = 50;
					$line->total_ttc = 59.8;
					$line->total_tva = 9.8;
					$line->remise_percent = 50;
				} else {
					$line->total_ht = 100;
					$line->total_ttc = 119.6;
					$line->total_tva = 19.6;
					$line->remise_percent = 0;
				}

				if ($num_prods > 0) {
					$prodid = mt_rand(1, $num_prods);
					$line->fk_product = $prodids[$prodid];
				}
				$line->product_type = 0;

				$this->lines[$xnbp] = $line;

				$this->total_ht       += $line->total_ht;
				$this->total_tva      += $line->total_tva;
				$this->total_ttc      += $line->total_ttc;

				$xnbp++;
			}
		}

		$this->amount_ht      = $xnbp * 100;
		$this->total_ht       = $xnbp * 100;
		$this->total_tva      = $xnbp * 19.6;
		$this->total_ttc      = $xnbp * 119.6;
	}

	// phpcs:disable PEAR.NamingConventions.ValidFunctionName.ScopeNotCamelCaps
	/**
	 *      Load indicators for dashboard (this->nbtodo and this->nbtodolate)
	 *
	 *      @return         int     <0 if KO, >0 if OK
	 */
	public function load_state_board()
	{
		// phpcs:enable
		global $conf, $user;

		$this->nb = array();

		$clause = "WHERE";

		$sql = "SELECT count(f.rowid) as nb";
		$sql .= " FROM ".MAIN_DB_PREFIX."facture_fourn as f";
		$sql .= " LEFT JOIN ".MAIN_DB_PREFIX."societe as s ON f.fk_soc = s.rowid";
		if (!$user->rights->societe->client->voir && !$user->socid) {
			$sql .= " LEFT JOIN ".MAIN_DB_PREFIX."societe_commerciaux as sc ON s.rowid = sc.fk_soc";
			$sql .= " WHERE sc.fk_user = ".((int) $user->id);
			$clause = "AND";
		}
		$sql .= " ".$clause." f.entity = ".$conf->entity;

		$resql = $this->db->query($sql);
		if ($resql) {
			while ($obj = $this->db->fetch_object($resql)) {
				$this->nb["supplier_invoices"] = $obj->nb;
			}
			$this->db->free($resql);
			return 1;
		} else {
			dol_print_error($this->db);
			$this->error = $this->db->error();
			return -1;
		}
	}

	/**
	 *	Load an object from its id and create a new one in database
	 *
	 *	@param      User	$user        	User that clone
	 *	@param      int		$fromid     	Id of object to clone
	 *	@param		int		$invertdetail	Reverse sign of amounts for lines
	 * 	@return		int						New id of clone
	 */
	public function createFromClone(User $user, $fromid, $invertdetail = 0)
	{
		global $conf, $langs;

		$error = 0;

		$object = new FactureFournisseur($this->db);

		$this->db->begin();

		// Load source object
		$object->fetch($fromid);
		$object->id = 0;
		$object->statut = self::STATUS_DRAFT;

		$object->fetch_thirdparty(); // We need it to recalculate VAT localtaxes according to main sale taxes and vendor

		// Clear fields
		$object->ref_supplier       = (empty($this->ref_supplier) ? $langs->trans("CopyOf").' '.$object->ref_supplier : $this->ref_supplier);
		$object->author             = $user->id;
		$object->user_valid         = '';
		$object->fk_facture_source  = 0;
		$object->date_creation      = '';
		$object->date_validation    = '';
		$object->date               = (empty($this->date) ? '' : $this->date);
		$object->date_echeance      = '';
		$object->ref_client         = '';
		$object->close_code         = '';
		$object->close_note         = '';
		if ($conf->global->MAIN_DONT_KEEP_NOTE_ON_CLONING == 1) {
			$object->note_private = '';
			$object->note_public = '';
		}

		// Loop on each line of new invoice
		foreach ($object->lines as $i => $line) {
			if (isset($object->lines[$i]->info_bits) && ($object->lines[$i]->info_bits & 0x02) == 0x02) {	// We do not clone line of discounts
				unset($object->lines[$i]);
			}
		}

		// Create clone
		$object->context['createfromclone'] = 'createfromclone';
		$result = $object->create($user);

		// Other options
		if ($result < 0) {
			$this->error = $object->error;
			$this->errors = $object->errors;
			$error++;
		}

		if (!$error) {
		}

		unset($object->context['createfromclone']);

		// End
		if (!$error) {
			$this->db->commit();
			return $object->id;
		} else {
			$this->db->rollback();
			return -1;
		}
	}

	/**
	 *	Create a document onto disk according to template model.
	 *
	 *	@param	    string		$modele			Force template to use ('' to not force)
	 *	@param		Translate	$outputlangs	Object lang a utiliser pour traduction
	 *  @param      int			$hidedetails    Hide details of lines
	 *  @param      int			$hidedesc       Hide description
	 *  @param      int			$hideref        Hide ref
	 *  @param   null|array  $moreparams     Array to provide more information
	 *  @return     int         				<0 if KO, 0 if nothing done, >0 if OK
	 */
	public function generateDocument($modele, $outputlangs, $hidedetails = 0, $hidedesc = 0, $hideref = 0, $moreparams = null)
	{
		global $conf, $user, $langs;

		$langs->load("suppliers");
		$outputlangs->load("products");

		// Set the model on the model name to use
		if (empty($modele)) {
			if (!empty($conf->global->INVOICE_SUPPLIER_ADDON_PDF)) {
				$modele = $conf->global->INVOICE_SUPPLIER_ADDON_PDF;
			} else {
				$modele = ''; // No default value. For supplier invoice, we allow to disable all PDF generation
			}
		}

		if (empty($modele)) {
			return 0;
		} else {
			$modelpath = "core/modules/supplier_invoice/doc/";

			return $this->commonGenerateDocument($modelpath, $modele, $outputlangs, $hidedetails, $hidedesc, $hideref, $moreparams);
		}
	}

	/**
	 * Returns the rights used for this class
	 * @return stdClass
	 */
	public function getRights()
	{
		global $user;

		return $user->rights->fournisseur->facture;
	}

	/**
	 * Function used to replace a thirdparty id with another one.
	 *
	 * @param DoliDB $db Database handler
	 * @param int $origin_id Old thirdparty id
	 * @param int $dest_id New thirdparty id
	 * @return bool
	 */
	public static function replaceThirdparty(DoliDB $db, $origin_id, $dest_id)
	{
		$tables = array(
			'facture_fourn'
		);

		return CommonObject::commonReplaceThirdparty($db, $origin_id, $dest_id, $tables);
	}

	/**
	 * Is the payment of the supplier invoice having a delay?
	 *
	 * @return bool
	 */
	public function hasDelay()
	{
		global $conf;

		$now = dol_now();

		if (!$this->date_echeance) {
			return false;
		}

		return ($this->statut == self::STATUS_VALIDATED) && ($this->date_echeance < ($now - $conf->facture->fournisseur->warning_delay));
	}

	/**
	 * Is credit note used
	 *
	 * @return bool
	 */
	public function isCreditNoteUsed()
	{
		$isUsed = false;

		$sql = "SELECT fk_invoice_supplier FROM ".MAIN_DB_PREFIX."societe_remise_except WHERE fk_invoice_supplier_source=".$this->id;
		$resql = $this->db->query($sql);
		if (!empty($resql)) {
			$obj = $this->db->fetch_object($resql);
			if (!empty($obj->fk_invoice_supplier)) {
				$isUsed = true;
			}
		}

		return $isUsed;
	}
}



/**
 *  Class to manage line invoices
 */
class SupplierInvoiceLine extends CommonObjectLine
{
	/**
	 * @var string ID to identify managed object
	 */
	public $element = 'facture_fourn_det';

	/**
	 * @var string Name of table without prefix where object is stored
	 */
	public $table_element = 'facture_fourn_det';

	public $oldline;

	/**
	 * @deprecated
	 * @see $product_ref
	 */
	public $ref;

	/**
	 * Internal ref
	 * @var string
	 */
	public $product_ref;

	/**
	 * Supplier reference of price when we added the line. May have been changed after line was added.
	 * TODO Rename field ref to ref_supplier into table llx_facture_fourn_det and llx_commande_fournisseurdet and update fields into updateline
	 * @var string
	 */
	public $ref_supplier;

	/**
	 * Product description
	 * @var string
	 */
	public $product_desc;

	/**
	 * Unit price before taxes
	 * @var float
	 * @deprecated Use $subprice
	 * @see $subprice
	 */
	public $pu_ht;

	/**
	 * Unit price excluded taxes
	 * @var float
	 */
	public $subprice;

	/**
	 * Unit price included taxes
	 * @var float
	 */
	public $pu_ttc;


	/**
	 * Id of the corresponding supplier invoice
	 * @var int
	 */
	public $fk_facture_fourn;

	/**
	 * This field may contains label of line (when invoice create from order)
	 * @var string
	 * @deprecated
	 */
	public $label;

	/**
	 * Description of the line
	 * @var string
	 */
	public $description;

	public $date_start;
	public $date_end;

	public $skip_update_total; // Skip update price total for special lines

	/**
	 * @var int Situation advance percentage
	 */
	public $situation_percent;

	/**
	 * @var int Previous situation line id reference
	 */
	public $fk_prev_id;

	/**
	 * VAT code
	 * @var string
	 */
	public $vat_src_code;

	/**
	 * VAT %
	 * @var float
	 */
	public $tva_tx;

	/**
	 * Local tax 1 %
	 * @var float
	 */
	public $localtax1_tx;

	/**
	 * Local tax 2 %
	 * @var float
	 */
	public $localtax2_tx;

	/**
	 * Quantity
	 * @var double
	 */
	public $qty;

	/**
	 * Percent of discount
	 * @var float
	 */
	public $remise_percent;

	/**
	 * Total amount without taxes
	 * @var float
	 */
	public $total_ht;

	/**
	 * Total amount with taxes
	 * @var float
	 */
	public $total_ttc;

	/**
	 * Total amount of taxes
	 * @var float
	 */
	public $total_tva;

	/**
	 * Total local tax 1 amount
	 * @var float
	 */
	public $total_localtax1;

	/**
	 * Total local tax 2 amount
	 * @var float
	 */
	public $total_localtax2;

	/**
	 * @var int ID
	 */
	public $fk_product;

	/**
	 * Type of the product. 0 for product 1 for service
	 * @var int
	 */
	public $product_type;

	/**
	 * Label of the product
	 * @var string
	 */
	public $product_label;

	/**
	 * List of cumulative options:
	 * Bit 0:	0 si TVA normal - 1 si TVA NPR
	 * Bit 1:	0 si ligne normal - 1 si bit discount (link to line into llx_remise_except)
	 * @var int
	 */
	public $info_bits;

	/**
	 * Link to line into llx_remise_except
	 * @var int
	 */
	public $fk_remise_except;

	/**
	 * @var int ID
	 */
	public $fk_parent_line;

	public $special_code;

	/**
	 * @var int rank of line
	 */
	public $rang;

	/**
	 * Total local tax 1 amount
	 * @var float
	 */
	public $localtax1_type;

	/**
	 * Total local tax 2 amount
	 * @var float
	 */
	public $localtax2_type;

	// Multicurrency
	/**
	 * @var int ID
	 */
	public $fk_multicurrency;

	public $multicurrency_code;
	public $multicurrency_subprice;
	public $multicurrency_total_ht;
	public $multicurrency_total_tva;
	public $multicurrency_total_ttc;


	/**
	 *	Constructor
	 *
	 *  @param		DoliDB		$db      Database handler
	 */
	public function __construct($db)
	{
		$this->db = $db;
	}

	/**
	 * Retrieves a supplier invoice line
	 *
	 * @param    int    $rowid    Line id
	 * @return   int              <0 KO; 0 NOT FOUND; 1 OK
	 */
	public function fetch($rowid)
	{
		$sql = 'SELECT f.rowid, f.ref as ref_supplier, f.description, f.date_start, f.date_end, f.pu_ht, f.pu_ttc, f.qty, f.remise_percent, f.tva_tx';
		$sql .= ', f.localtax1_type, f.localtax2_type, f.localtax1_tx, f.localtax2_tx, f.total_localtax1, f.total_localtax2, f.fk_remise_except';
		$sql .= ', f.total_ht, f.tva as total_tva, f.total_ttc, f.fk_facture_fourn, f.fk_product, f.product_type, f.info_bits, f.rang, f.special_code, f.fk_parent_line, f.fk_unit';
		$sql .= ', p.rowid as product_id, p.ref as product_ref, p.label as product_label, p.description as product_desc';
		$sql .= ', f.multicurrency_subprice, f.multicurrency_total_ht, f.multicurrency_total_tva, multicurrency_total_ttc';
		$sql .= ' FROM '.MAIN_DB_PREFIX.'facture_fourn_det as f';
		$sql .= ' LEFT JOIN '.MAIN_DB_PREFIX.'product as p ON f.fk_product = p.rowid';
		$sql .= ' WHERE f.rowid = '.((int) $rowid);
		$sql .= ' ORDER BY f.rang, f.rowid';

		$query = $this->db->query($sql);

		if (!$query) {
			$this->errors[] = $this->db->error();
			return -1;
		}

		if (!$this->db->num_rows($query)) {
			return 0;
		}

		$obj = $this->db->fetch_object($query);

		$this->id = $obj->rowid;
		$this->rowid = $obj->rowid;
		$this->fk_facture_fourn = $obj->fk_facture_fourn;
		$this->description		= $obj->description;
		$this->date_start = $obj->date_start;
		$this->date_end = $obj->date_end;
		$this->product_ref		= $obj->product_ref;
		$this->ref_supplier		= $obj->ref_supplier;
		$this->product_desc		= $obj->product_desc;

		$this->subprice = $obj->pu_ht;
		$this->pu_ht = $obj->pu_ht;
		$this->pu_ttc			= $obj->pu_ttc;
		$this->tva_tx			= $obj->tva_tx;
		$this->localtax1_tx		= $obj->localtax1_tx;
		$this->localtax2_tx		= $obj->localtax2_tx;
		$this->localtax1_type	= $obj->localtax1_type;
		$this->localtax2_type	= $obj->localtax2_type;

		$this->qty				= $obj->qty;
		$this->remise_percent = $obj->remise_percent;
		$this->fk_remise_except = $obj->fk_remise_except;
		$this->tva				= $obj->total_tva; // deprecated
		$this->total_ht = $obj->total_ht;
		$this->total_tva			= $obj->total_tva;
		$this->total_localtax1	= $obj->total_localtax1;
		$this->total_localtax2	= $obj->total_localtax2;
		$this->total_ttc			= $obj->total_ttc;
		$this->fk_product		= $obj->fk_product;
		$this->product_type = $obj->product_type;
		$this->product_label		= $obj->product_label;
		$this->info_bits		    = $obj->info_bits;
		$this->tva_npr = ($obj->info_bits & 1 == 1) ? 1 : 0;
		$this->fk_parent_line    = $obj->fk_parent_line;
		$this->special_code = $obj->special_code;
		$this->rang = $obj->rang;
		$this->fk_unit           = $obj->fk_unit;

		$this->multicurrency_subprice = $obj->multicurrency_subprice;
		$this->multicurrency_total_ht = $obj->multicurrency_total_ht;
		$this->multicurrency_total_tva = $obj->multicurrency_total_tva;
		$this->multicurrency_total_ttc = $obj->multicurrency_total_ttc;

		$this->fetch_optionals();

		return 1;
	}

	/**
	 * Deletes a line
	 *
	 * @param     bool|int   $notrigger     1=Does not execute triggers, 0= execute triggers
	 * @return    int                       0 if KO, 1 if OK
	 */
	public function delete($notrigger = 0)
	{
		global $user, $conf;

		dol_syslog(get_class($this)."::deleteline rowid=".((int) $this->id), LOG_DEBUG);

		$error = 0;

		$this->db->begin();

		if (!$notrigger) {
			if ($this->call_trigger('LINEBILL_SUPPLIER_DELETE', $user) < 0) {
				$error++;
			}
		}

		$this->deleteObjectLinked();

		// Remove extrafields
		if (!$error) {
			$result = $this->deleteExtraFields();
			if ($result < 0) {
				$error++;
				dol_syslog(get_class($this)."::delete error -4 ".$this->error, LOG_ERR);
			}
		}

		if (!$error) {
			// Supprime ligne
			$sql = 'DELETE FROM '.MAIN_DB_PREFIX.'facture_fourn_det ';
			$sql .= ' WHERE rowid = '.$this->id;
			dol_syslog(get_class($this)."::delete", LOG_DEBUG);
			$resql = $this->db->query($sql);
			if (!$resql) {
				$error++;
				$this->error = $this->db->lasterror();
			}
		}

		if (!$error) {
			$this->db->commit();
			return 1;
		} else {
			$this->db->rollback();
			return -1;
		}
	}

	/**
	 * Update a supplier invoice line
	 *
	 * @param int $notrigger Disable triggers
	 * @return int <0 if KO, >0 if OK
	 */
	public function update($notrigger = 0)
	{
		global $conf;

		$pu = price2num($this->pu_ht);
		$qty = price2num($this->qty);

		// Check parameters
		if (empty($this->qty)) {
			$this->qty = 0;
		}

		if ($this->product_type < 0) {
			return -1;
		}

		// Clean parameters
		if (empty($this->remise_percent)) {
			$this->remise_percent = 0;
		}
		if (empty($this->tva_tx)) {
			$this->tva_tx = 0;
		}
		if (empty($this->localtax1_tx)) {
			$this->localtax1_tx = 0;
		}
		if (empty($this->localtax2_tx)) {
			$this->localtax2_tx = 0;
		}

		if (empty($this->pa_ht)) {
			$this->pa_ht = 0;
		}
		if (empty($this->multicurrency_subprice)) {
			$this->multicurrency_subprice = 0;
		}
		if (empty($this->multicurrency_total_ht)) {
			$this->multicurrency_total_ht = 0;
		}
		if (empty($this->multicurrency_total_tva)) {
			$this->multicurrency_total_tva = 0;
		}
		if (empty($this->multicurrency_total_ttc)) {
			$this->multicurrency_total_ttc = 0;
		}

		$fk_product = (int) $this->fk_product;
		$fk_unit = (int) $this->fk_unit;

		$this->db->begin();

		$sql = "UPDATE ".MAIN_DB_PREFIX."facture_fourn_det SET";
		$sql .= "  description ='".$this->db->escape($this->description)."'";
		$sql .= ", ref ='".$this->db->escape($this->ref_supplier ? $this->ref_supplier : $this->ref)."'";
		$sql .= ", date_start = ".($this->date_start != '' ? "'".$this->db->idate($this->date_start)."'" : "null");
		$sql .= ", date_end = ".($this->date_end != '' ? "'".$this->db->idate($this->date_end)."'" : "null");
		$sql .= ", pu_ht = ".price2num($this->pu_ht);
		$sql .= ", pu_ttc = ".price2num($this->pu_ttc);
		$sql .= ", qty = ".price2num($this->qty);
		$sql .= ", remise_percent = ".price2num($this->remise_percent);
		if ($this->fk_remise_except > 0) $sql .= ", fk_remise_except=".((int) $this->fk_remise_except);
		else $sql .= ", fk_remise_except=null";
		$sql .= ", vat_src_code = '".$this->db->escape(empty($this->vat_src_code) ? '' : $this->vat_src_code)."'";
		$sql .= ", tva_tx = ".price2num($this->tva_tx);
		$sql .= ", localtax1_tx = ".price2num($this->localtax1_tx);
		$sql .= ", localtax2_tx = ".price2num($this->localtax2_tx);
		$sql .= ", localtax1_type = '".$this->db->escape($this->localtax1_type)."'";
		$sql .= ", localtax2_type = '".$this->db->escape($this->localtax2_type)."'";
		$sql .= ", total_ht = ".price2num($this->total_ht);
		$sql .= ", tva= ".price2num($this->total_tva);
		$sql .= ", total_localtax1= ".price2num($this->total_localtax1);
		$sql .= ", total_localtax2= ".price2num($this->total_localtax2);
		$sql .= ", total_ttc = ".price2num($this->total_ttc);
		$sql .= ", fk_product = ".($fk_product > 0 ? (int) $fk_product : 'null');
		$sql .= ", product_type = ".((int) $this->product_type);
		$sql .= ", info_bits = ".((int) $this->info_bits);
		$sql .= ", fk_unit = ".($fk_unit > 0 ? (int) $fk_unit : 'null');

		// Multicurrency
		$sql .= " , multicurrency_subprice=".price2num($this->multicurrency_subprice)."";
		$sql .= " , multicurrency_total_ht=".price2num($this->multicurrency_total_ht)."";
		$sql .= " , multicurrency_total_tva=".price2num($this->multicurrency_total_tva)."";
		$sql .= " , multicurrency_total_ttc=".price2num($this->multicurrency_total_ttc)."";

		$sql .= " WHERE rowid = ".((int) $this->id);

		dol_syslog(get_class($this)."::update", LOG_DEBUG);
		$resql = $this->db->query($sql);

		if (!$resql) {
			$this->db->rollback();
			$this->error = $this->db->lasterror();
			return -1;
		}

		$this->rowid = $this->id;
		$error = 0;

		if (!$error) {
			$result = $this->insertExtraFields();
			if ($result < 0) {
				$error++;
			}
		}

		if (!$error && !$notrigger) {
			global $langs, $user;

			// Call trigger
			if ($this->call_trigger('LINEBILL_SUPPLIER_UPDATE', $user) < 0) {
				$this->db->rollback();
				return -1;
			}
			// End call triggers
		}

		if ($error) {
			$this->db->rollback();
			return -1;
		}

		$this->db->commit();
		return 1;
	}

	/**
	 *	Insert line into database
	 *
	 *	@param      int		$notrigger		1 no triggers
	 *	@return		int						<0 if KO, >0 if OK
	 */
	public function insert($notrigger = 0)
	{
		global $user, $conf, $langs;

		$error = 0;

		dol_syslog(get_class($this)."::insert rang=".$this->rang, LOG_DEBUG);

		// Clean parameters
		$this->desc = trim($this->desc);
		if (empty($this->tva_tx)) {
			$this->tva_tx = 0;
		}
		if (empty($this->localtax1_tx)) {
			$this->localtax1_tx = 0;
		}
		if (empty($this->localtax2_tx)) {
			$this->localtax2_tx = 0;
		}
		if (empty($this->localtax1_type)) {
			$this->localtax1_type = '0';
		}
		if (empty($this->localtax2_type)) {
			$this->localtax2_type = '0';
		}
		if (empty($this->total_tva)) {
			$this->total_tva = 0;
		}
		if (empty($this->total_localtax1)) {
			$this->total_localtax1 = 0;
		}
		if (empty($this->total_localtax2)) {
			$this->total_localtax2 = 0;
		}
		if (empty($this->rang)) {
			$this->rang = 0;
		}
		if (empty($this->remise_percent)) {
			$this->remise_percent = 0;
		}
		if (empty($this->info_bits)) {
			$this->info_bits = 0;
		}
		if (empty($this->subprice)) {
			$this->subprice = 0;
		}
		if (empty($this->special_code)) {
			$this->special_code = 0;
		}
		if (empty($this->fk_parent_line)) {
			$this->fk_parent_line = 0;
		}
		if (!isset($this->situation_percent) || $this->situation_percent > 100 || (string) $this->situation_percent == '') {
			$this->situation_percent = 100;
		}

		if (empty($this->pa_ht)) {
			$this->pa_ht = 0;
		}
		if (empty($this->multicurrency_subprice)) {
			$this->multicurrency_subprice = 0;
		}
		if (empty($this->multicurrency_total_ht)) {
			$this->multicurrency_total_ht = 0;
		}
		if (empty($this->multicurrency_total_tva)) {
			$this->multicurrency_total_tva = 0;
		}
		if (empty($this->multicurrency_total_ttc)) {
			$this->multicurrency_total_ttc = 0;
		}


		// Check parameters
		if ($this->product_type < 0) {
			$this->error = 'ErrorProductTypeMustBe0orMore';
			return -1;
		}
		if (!empty($this->fk_product) && $this->fk_product > 0) {
			// Check product exists
			$result = Product::isExistingObject('product', $this->fk_product);
			if ($result <= 0) {
				$this->error = 'ErrorProductIdDoesNotExists';
				return -1;
			}
		}

		$this->db->begin();

		// Insertion dans base de la ligne
		$sql = 'INSERT INTO '.MAIN_DB_PREFIX.$this->table_element;
		$sql .= ' (fk_facture_fourn, fk_parent_line, label, description, ref, qty,';
		$sql .= ' vat_src_code, tva_tx, localtax1_tx, localtax2_tx, localtax1_type, localtax2_type,';
		$sql .= ' fk_product, product_type, remise_percent, fk_remise_except, pu_ht, pu_ttc,';
		$sql .= ' date_start, date_end, fk_code_ventilation, rang, special_code,';
		$sql .= ' info_bits, total_ht, tva, total_ttc, total_localtax1, total_localtax2, fk_unit';
		$sql .= ', fk_multicurrency, multicurrency_code, multicurrency_subprice, multicurrency_total_ht, multicurrency_total_tva, multicurrency_total_ttc';
		$sql .= ')';
		$sql .= " VALUES (".$this->fk_facture_fourn.",";
		$sql .= " ".($this->fk_parent_line > 0 ? "'".$this->db->escape($this->fk_parent_line)."'" : "null").",";
		$sql .= " ".(!empty($this->label) ? "'".$this->db->escape($this->label)."'" : "null").",";
		$sql .= " '".$this->db->escape($this->desc ? $this->desc : $this->description)."',";
		$sql .= " '".$this->db->escape($this->ref_supplier)."',";
		$sql .= " ".price2num($this->qty).",";

		$sql .= " ".(empty($this->vat_src_code) ? "''" : "'".$this->db->escape($this->vat_src_code)."'").",";
		$sql .= " ".price2num($this->tva_tx).",";
		$sql .= " ".price2num($this->localtax1_tx).",";
		$sql .= " ".price2num($this->localtax2_tx).",";
		$sql .= " '".$this->db->escape($this->localtax1_type)."',";
		$sql .= " '".$this->db->escape($this->localtax2_type)."',";
		$sql .= ' '.((!empty($this->fk_product) && $this->fk_product > 0) ? $this->fk_product : "null").',';
		$sql .= " ".((int) $this->product_type).",";
		$sql .= " ".price2num($this->remise_percent).",";
		$sql .= ' '.(! empty($this->fk_remise_except) ? ((int) $this->fk_remise_except) : "null").',';
		$sql .= " ".price2num($this->subprice).",";
		$sql .= " ".(!empty($this->qty) ?price2num($this->total_ttc / $this->qty) : price2num($this->total_ttc)).",";
		$sql .= " ".(!empty($this->date_start) ? "'".$this->db->idate($this->date_start)."'" : "null").",";
		$sql .= " ".(!empty($this->date_end) ? "'".$this->db->idate($this->date_end)."'" : "null").",";
		$sql .= ' '.(!empty($this->fk_code_ventilation) ? $this->fk_code_ventilation : 0).',';
		$sql .= ' '.((int) $this->rang).',';
		$sql .= ' '.((int) $this->special_code).',';
		$sql .= " ".((int) $this->info_bits).",";
		$sql .= " ".price2num($this->total_ht).",";
		$sql .= " ".price2num($this->total_tva).",";
		$sql .= " ".price2num($this->total_ttc).",";
		$sql .= " ".price2num($this->total_localtax1).",";
		$sql .= " ".price2num($this->total_localtax2);
		$sql .= ", ".(!$this->fk_unit ? 'NULL' : $this->fk_unit);
		$sql .= ", ".(int) $this->fk_multicurrency;
		$sql .= ", '".$this->db->escape($this->multicurrency_code)."'";
		$sql .= ", ".price2num($this->multicurrency_subprice);
		$sql .= ", ".price2num($this->multicurrency_total_ht);
		$sql .= ", ".price2num($this->multicurrency_total_tva);
		$sql .= ", ".price2num($this->multicurrency_total_ttc);
		$sql .= ')';

		$resql = $this->db->query($sql);
		if ($resql) {
			$this->id = $this->db->last_insert_id(MAIN_DB_PREFIX.$this->table_element);
			$this->rowid = $this->id; // backward compatibility

			if (!$error) {
				$result = $this->insertExtraFields();
				if ($result < 0) {
					$error++;
				}
			}

			// Si fk_remise_except defini, on lie la remise a la facture
			// ce qui la flague comme "consommee".
			if ($this->fk_remise_except) {
				$discount = new DiscountAbsolute($this->db);
				$result = $discount->fetch($this->fk_remise_except);
				if ($result >= 0) {
					// Check if discount was found
					if ($result > 0) {
						// Check if discount not already affected to another invoice
						if ($discount->fk_facture_line > 0) {
							if (empty($noerrorifdiscountalreadylinked)) {
								$this->error = $langs->trans("ErrorDiscountAlreadyUsed", $discount->id);
								dol_syslog(get_class($this)."::insert Error ".$this->error, LOG_ERR);
								$this->db->rollback();
								return -3;
							}
						} else {
							$result = $discount->link_to_invoice($this->rowid, 0);
							if ($result < 0) {
								$this->error = $discount->error;
								dol_syslog(get_class($this)."::insert Error ".$this->error, LOG_ERR);
								$this->db->rollback();
								return -3;
							}
						}
					} else {
						$this->error = $langs->trans("ErrorADiscountThatHasBeenRemovedIsIncluded");
						dol_syslog(get_class($this)."::insert Error ".$this->error, LOG_ERR);
						$this->db->rollback();
						return -3;
					}
				} else {
					$this->error = $discount->error;
					dol_syslog(get_class($this)."::insert Error ".$this->error, LOG_ERR);
					$this->db->rollback();
					return -3;
				}
			}

			if (!$error && !$notrigger) {
				// Call trigger
				$result = $this->call_trigger('LINEBILL_SUPPLIER_CREATE', $user);
				if ($result < 0) {
					$this->db->rollback();
					return -2;
				}
				// End call triggers
			}

			$this->db->commit();
			return $this->id;
		} else {
			$this->error = $this->db->error();
			$this->db->rollback();
			return -2;
		}
	}

	// phpcs:disable PEAR.NamingConventions.ValidFunctionName.ScopeNotCamelCaps
	/**
	 *  Mise a jour de l'objet ligne de commande en base
	 *
	 *  @return		int		<0 si ko, >0 si ok
	 */
	public function update_total()
	{
		// phpcs:enable
		$this->db->begin();

		// Mise a jour ligne en base
		$sql = "UPDATE ".MAIN_DB_PREFIX."facture_fourn_det SET";
		$sql .= "  total_ht='".price2num($this->total_ht)."'";
		$sql .= ", tva='".price2num($this->total_tva)."'";
		$sql .= ", total_localtax1='".price2num($this->total_localtax1)."'";
		$sql .= ", total_localtax2='".price2num($this->total_localtax2)."'";
		$sql .= ", total_ttc='".price2num($this->total_ttc)."'";
		$sql .= " WHERE rowid = ".$this->rowid;

		dol_syslog("FactureFournisseurLigne.class.php::update_total", LOG_DEBUG);

		$resql = $this->db->query($sql);
		if ($resql) {
			$this->db->commit();
			return 1;
		} else {
			$this->error = $this->db->error();
			$this->db->rollback();
			return -2;
		}
	}
}<|MERGE_RESOLUTION|>--- conflicted
+++ resolved
@@ -9,13 +9,8 @@
  * Copyright (C) 2013		Florian Henry			<florian.henry@open-concept.pro>
  * Copyright (C) 2014-2016	Marcos García			<marcosgdf@gmail.com>
  * Copyright (C) 2015		Bahfir Abbes			<bafbes@gmail.com>
-<<<<<<< HEAD
  * Copyright (C) 2015-2019	Ferran Marcet			<fmarcet@2byte.es>
  * Copyright (C) 2016-2021	Alexandre Spangaro		<aspangaro@open-dsi.fr>
-=======
- * Copyright (C) 2015-2021	Ferran Marcet			<fmarcet@2byte.es>
- * Copyright (C) 2016		Alexandre Spangaro		<aspangaro@open-dsi.fr>
->>>>>>> e7a4f04d
  * Copyright (C) 2018       Nicolas ZABOURI			<info@inovea-conseil.com>
  * Copyright (C) 2018-2020  Frédéric France         <frederic.france@netlogic.fr>
  *
