<?php
/* Copyright (C) 2002-2004	Rodolphe Quiedeville	<rodolphe@quiedeville.org>
 * Copyright (C) 2004-2012	Laurent Destailleur		<eldy@users.sourceforge.net>
 * Copyright (C) 2004		Christophe Combelles	<ccomb@free.fr>
 * Copyright (C) 2005		Marc Barilley			<marc@ocebo.com>
 * Copyright (C) 2005-2012	Regis Houssin			<regis.houssin@inodbox.com>
 * Copyright (C) 2010-2020	Juanjo Menent			<jmenent@2byte.es>
 * Copyright (C) 2013-2019	Philippe Grand			<philippe.grand@atoo-net.com>
 * Copyright (C) 2013		Florian Henry			<florian.henry@open-concept.pro>
 * Copyright (C) 2014-2016	Marcos García			<marcosgdf@gmail.com>
 * Copyright (C) 2015		Bahfir Abbes			<bafbes@gmail.com>
<<<<<<< HEAD
 * Copyright (C) 2015-2019	Ferran Marcet			<fmarcet@2byte.es>
=======
 * Copyright (C) 2015-2022	Ferran Marcet			<fmarcet@2byte.es>
>>>>>>> 95dc2558
 * Copyright (C) 2016-2021	Alexandre Spangaro		<aspangaro@open-dsi.fr>
 * Copyright (C) 2018       Nicolas ZABOURI			<info@inovea-conseil.com>
 * Copyright (C) 2018-2022  Frédéric France         <frederic.france@netlogic.fr>
 *
 * This program is free software; you can redistribute it and/or modify
 * it under the terms of the GNU General Public License as published by
 * the Free Software Foundation; either version 3 of the License, or
 * (at your option) any later version.
 *
 * This program is distributed in the hope that it will be useful,
 * but WITHOUT ANY WARRANTY; without even the implied warranty of
 * MERCHANTABILITY or FITNESS FOR A PARTICULAR PURPOSE.  See the
 * GNU General Public License for more details.
 *
 * You should have received a copy of the GNU General Public License
 * along with this program. If not, see <https://www.gnu.org/licenses/>.
 */

/**
 *  \file       htdocs/fourn/class/fournisseur.facture.class.php
 *  \ingroup    fournisseur,facture
 *  \brief      File of class to manage suppliers invoices
 */

include_once DOL_DOCUMENT_ROOT.'/core/class/commoninvoice.class.php';
require_once DOL_DOCUMENT_ROOT.'/core/class/commonobjectline.class.php';
<<<<<<< HEAD
require_once DOL_DOCUMENT_ROOT.'/core/class/commoninvoice.class.php';
=======
>>>>>>> 95dc2558
require_once DOL_DOCUMENT_ROOT.'/multicurrency/class/multicurrency.class.php';
require_once DOL_DOCUMENT_ROOT.'/product/class/product.class.php';

if (!empty($conf->accounting->enabled)) {
	require_once DOL_DOCUMENT_ROOT.'/core/class/html.formaccounting.class.php';
}
if (!empty($conf->accounting->enabled)) {
	require_once DOL_DOCUMENT_ROOT.'/accountancy/class/accountingaccount.class.php';
}

/**
 *	Class to manage suppliers invoices
 */
class FactureFournisseur extends CommonInvoice
{
	/**
	 * @var string ID to identify managed object
	 */
	public $element = 'invoice_supplier';

	/**
	 * @var string Name of table without prefix where object is stored
	 */
	public $table_element = 'facture_fourn';

	/**
	 * @var string    Name of subtable line
	 */
	public $table_element_line = 'facture_fourn_det';

	/**
	 * @var string Field with ID of parent key if this field has a parent
	 */
	public $fk_element = 'fk_facture_fourn';

	/**
	 * @var string String with name of icon for myobject. Must be the part after the 'object_' into object_myobject.png
	 */
	public $picto = 'supplier_invoice';

	/**
	 * 0=No test on entity, 1=Test with field entity, 2=Test with link by societe
	 * @var int
	 */
	public $ismultientitymanaged = 1;

	/**
	 * 0=Default, 1=View may be restricted to sales representative only if no permission to see all or to company of external user if external user
	 * @var integer
	 */
	public $restrictiononfksoc = 1;

	/**
	 * {@inheritdoc}
	 */
	protected $table_ref_field = 'ref';

	/**
	 * @var int ID
	 */
	public $rowid;

	/**
	 * @var string Ref
	 */
	public $ref;

	/**
	 * @var string Ref supplier
	 */
	public $ref_supplier;

	/**
	 * @var string Label of invoice
	 */
	public $label;

	public $socid;

	//Check constants for types
	public $type = self::TYPE_STANDARD;

	/**
	 * Supplier invoice status
	 * @var int
	 * @see FactureFournisseur::STATUS_DRAFT, FactureFournisseur::STATUS_VALIDATED, FactureFournisseur::STATUS_PAID, FactureFournisseur::STATUS_ABANDONED
	 */
	public $statut;

	/**
	 * ! Closing after partial payment: discount_vat, badsupplier, abandon
	 * ! Closing when no payment: replaced, abandoned
	 * @var string Close code
	 */
	public $close_code;

	/**
	 * ! Comment if paid without full payment
	 * @var string Close note
	 */
	public $close_note;

	/**
	 * Set to 1 if the invoice is completely paid, otherwise is 0
	 * @var int
	 */
	public $paye;

	public $author;

	/**
	 * Date creation record (datec)
	 *
	 * @var integer
	 */
	public $datec;

	/**
	 * Date modification record (tms)
	 *
	 * @var integer
	 */
	public $tms;

	/**
	 * Invoice date (date)
	 *
	 * @var integer
	 */
	public $date;

	/**
	 * Max payment date (date_echeance)
	 *
	 * @var integer
	 */
	public $date_echeance;

	public $amount = 0;
	public $remise = 0;

	/**
	 * @var float tva
	 * @deprecated Use $total_tva
	 */
	public $tva;

	// Warning: Do not set default value into property defintion. it must stay null.
	// For example to avoid to have substition done when object is generic and not yet defined.
	public $localtax1;
	public $localtax2;
	public $total_ht;
	public $total_tva;
	public $total_localtax1;
	public $total_localtax2;
	public $total_ttc;

	/**
	 * @deprecated
	 * @see $note_private, $note_public
	 */
	public $note;

	public $note_private;
	public $note_public;
	public $propalid;

	public $cond_reglement_id;
	public $cond_reglement_code;
	public $cond_reglement_label;
	public $cond_reglement_doc;

	/**
	 * @var int ID
	 */
	public $fk_account;		// default bank account

	public $mode_reglement_id;
	public $mode_reglement_code;

	/**
	 * @var int transport mode id
	 */
	public $transport_mode_id;

	public $extraparams = array();

	/**
	 * Invoice lines
	 * @var SupplierInvoiceLine[]
	 */
	public $lines = array();

	/**
	 * @deprecated
	 */
	public $fournisseur;

	// Multicurrency
	/**
	 * @var int ID
	 */
	public $fk_multicurrency;

	public $multicurrency_code;
	public $multicurrency_tx;
	public $multicurrency_total_ht;
	public $multicurrency_total_tva;
	public $multicurrency_total_ttc;
	//! id of source invoice if replacement invoice or credit note
	/**
	 * @var int ID
	 */
	public $fk_facture_source;

	public $fac_rec;


	public $fields = array(
		'rowid' =>array('type'=>'integer', 'label'=>'TechnicalID', 'enabled'=>1, 'visible'=>-1, 'notnull'=>1, 'position'=>10),
		'ref' =>array('type'=>'varchar(255)', 'label'=>'Ref', 'enabled'=>1, 'visible'=>-1, 'notnull'=>1, 'showoncombobox'=>1, 'position'=>15),
		'ref_supplier' =>array('type'=>'varchar(255)', 'label'=>'RefSupplier', 'enabled'=>1, 'visible'=>-1, 'position'=>20),
		'entity' =>array('type'=>'integer', 'label'=>'Entity', 'default'=>1, 'enabled'=>1, 'visible'=>-2, 'notnull'=>1, 'position'=>25, 'index'=>1),
		'ref_ext' =>array('type'=>'varchar(255)', 'label'=>'RefExt', 'enabled'=>1, 'visible'=>0, 'position'=>30),
		'type' =>array('type'=>'smallint(6)', 'label'=>'Type', 'enabled'=>1, 'visible'=>-1, 'notnull'=>1, 'position'=>35),
		'fk_soc' =>array('type'=>'integer:Societe:societe/class/societe.class.php', 'label'=>'ThirdParty', 'enabled'=>1, 'visible'=>-1, 'notnull'=>1, 'position'=>40),
		'datec' =>array('type'=>'datetime', 'label'=>'DateCreation', 'enabled'=>1, 'visible'=>-1, 'position'=>45),
		'datef' =>array('type'=>'date', 'label'=>'Date', 'enabled'=>1, 'visible'=>-1, 'position'=>50),
		'tms' =>array('type'=>'timestamp', 'label'=>'DateModification', 'enabled'=>1, 'visible'=>-1, 'notnull'=>1, 'position'=>55),
		'libelle' =>array('type'=>'varchar(255)', 'label'=>'Label', 'enabled'=>1, 'visible'=>-1, 'position'=>60),
		'paye' =>array('type'=>'smallint(6)', 'label'=>'Paye', 'enabled'=>1, 'visible'=>-1, 'notnull'=>1, 'position'=>65),
		'amount' =>array('type'=>'double(24,8)', 'label'=>'Amount', 'enabled'=>1, 'visible'=>-1, 'notnull'=>1, 'position'=>70),
		'remise' =>array('type'=>'double(24,8)', 'label'=>'Discount', 'enabled'=>1, 'visible'=>-1, 'position'=>75),
		'close_code' =>array('type'=>'varchar(16)', 'label'=>'CloseCode', 'enabled'=>1, 'visible'=>-1, 'position'=>80),
		'close_note' =>array('type'=>'varchar(128)', 'label'=>'CloseNote', 'enabled'=>1, 'visible'=>-1, 'position'=>85),
		'tva' =>array('type'=>'double(24,8)', 'label'=>'Tva', 'enabled'=>1, 'visible'=>-1, 'position'=>90),
		'localtax1' =>array('type'=>'double(24,8)', 'label'=>'Localtax1', 'enabled'=>1, 'visible'=>-1, 'position'=>95),
		'localtax2' =>array('type'=>'double(24,8)', 'label'=>'Localtax2', 'enabled'=>1, 'visible'=>-1, 'position'=>100),
		'total_ht' =>array('type'=>'double(24,8)', 'label'=>'TotalHT', 'enabled'=>1, 'visible'=>-1, 'position'=>105),
		'total_tva' =>array('type'=>'double(24,8)', 'label'=>'TotalVAT', 'enabled'=>1, 'visible'=>-1, 'position'=>110),
		'total_ttc' =>array('type'=>'double(24,8)', 'label'=>'TotalTTC', 'enabled'=>1, 'visible'=>-1, 'position'=>115),
		'fk_user_author' =>array('type'=>'integer:User:user/class/user.class.php', 'label'=>'UserAuthor', 'enabled'=>1, 'visible'=>-1, 'position'=>125),
		'fk_user_modif' =>array('type'=>'integer:User:user/class/user.class.php', 'label'=>'UserModif', 'enabled'=>1, 'visible'=>-2, 'notnull'=>-1, 'position'=>130),
		'fk_user_valid' =>array('type'=>'integer:User:user/class/user.class.php', 'label'=>'UserValidation', 'enabled'=>1, 'visible'=>-1, 'position'=>135),
		'fk_facture_source' =>array('type'=>'integer', 'label'=>'Fk facture source', 'enabled'=>1, 'visible'=>-1, 'position'=>140),
		'fk_projet' =>array('type'=>'integer:Project:projet/class/project.class.php:1:fk_statut=1', 'label'=>'Project', 'enabled'=>1, 'visible'=>-1, 'position'=>145),
		'fk_account' =>array('type'=>'integer', 'label'=>'Account', 'enabled'=>1, 'visible'=>-1, 'position'=>150),
		'fk_cond_reglement' =>array('type'=>'integer', 'label'=>'PaymentTerm', 'enabled'=>1, 'visible'=>-1, 'position'=>155),
		'fk_mode_reglement' =>array('type'=>'integer', 'label'=>'PaymentMode', 'enabled'=>1, 'visible'=>-1, 'position'=>160),
		'date_lim_reglement' =>array('type'=>'date', 'label'=>'DateLimReglement', 'enabled'=>1, 'visible'=>-1, 'position'=>165),
		'note_private' =>array('type'=>'text', 'label'=>'NotePublic', 'enabled'=>1, 'visible'=>0, 'position'=>170),
		'note_public' =>array('type'=>'text', 'label'=>'NotePrivate', 'enabled'=>1, 'visible'=>0, 'position'=>175),
		'model_pdf' =>array('type'=>'varchar(255)', 'label'=>'ModelPdf', 'enabled'=>1, 'visible'=>0, 'position'=>180),
		'extraparams' =>array('type'=>'varchar(255)', 'label'=>'Extraparams', 'enabled'=>1, 'visible'=>-1, 'position'=>190),
		'fk_incoterms' =>array('type'=>'integer', 'label'=>'IncotermCode', 'enabled'=>1, 'visible'=>-1, 'position'=>195),
		'location_incoterms' =>array('type'=>'varchar(255)', 'label'=>'IncotermLocation', 'enabled'=>1, 'visible'=>-1, 'position'=>200),
		'fk_multicurrency' =>array('type'=>'integer', 'label'=>'MulticurrencyId', 'enabled'=>1, 'visible'=>-1, 'position'=>205),
		'multicurrency_code' =>array('type'=>'varchar(255)', 'label'=>'MulticurrencyCode', 'enabled'=>1, 'visible'=>-1, 'position'=>210),
		'multicurrency_tx' =>array('type'=>'double(24,8)', 'label'=>'MulticurrencyRate', 'enabled'=>1, 'visible'=>-1, 'position'=>215),
		'multicurrency_total_ht' =>array('type'=>'double(24,8)', 'label'=>'MulticurrencyTotalHT', 'enabled'=>1, 'visible'=>-1, 'position'=>220),
		'multicurrency_total_tva' =>array('type'=>'double(24,8)', 'label'=>'MulticurrencyTotalVAT', 'enabled'=>1, 'visible'=>-1, 'position'=>225),
		'multicurrency_total_ttc' =>array('type'=>'double(24,8)', 'label'=>'MulticurrencyTotalTTC', 'enabled'=>1, 'visible'=>-1, 'position'=>230),
		'date_pointoftax' =>array('type'=>'date', 'label'=>'Date pointoftax', 'enabled'=>1, 'visible'=>-1, 'position'=>235),
		'date_valid' =>array('type'=>'date', 'label'=>'DateValidation', 'enabled'=>1, 'visible'=>-1, 'position'=>240),
		'last_main_doc' =>array('type'=>'varchar(255)', 'label'=>'Last main doc', 'enabled'=>1, 'visible'=>-1, 'position'=>245),
		'fk_statut' =>array('type'=>'smallint(6)', 'label'=>'Status', 'enabled'=>1, 'visible'=>-1, 'notnull'=>1, 'position'=>500),
		'import_key' =>array('type'=>'varchar(14)', 'label'=>'ImportId', 'enabled'=>1, 'visible'=>-2, 'position'=>900),
	);


	/**
	 * Standard invoice
	 */
	const TYPE_STANDARD = 0;

	/**
	 * Replacement invoice
	 */
	const TYPE_REPLACEMENT = 1;

	/**
	 * Credit note invoice
	 */
	const TYPE_CREDIT_NOTE = 2;

	/**
	 * Deposit invoice
	 */
	const TYPE_DEPOSIT = 3;

	/**
	 * Draft
	 */
	const STATUS_DRAFT = 0;

	/**
	 * Validated (need to be paid)
	 */
	const STATUS_VALIDATED = 1;

	/**
	 * Classified paid.
	 * If paid partially, $this->close_code can be:
	 * - CLOSECODE_DISCOUNTVAT
	 * - CLOSECODE_BADCREDIT
	 * If paid completelly, this->close_code will be null
	 */
	const STATUS_CLOSED = 2;

	/**
	 * Classified abandoned and no payment done.
	 * $this->close_code can be:
	 * - CLOSECODE_BADCREDIT
	 * - CLOSECODE_ABANDONED
	 * - CLOSECODE_REPLACED
	 */
	const STATUS_ABANDONED = 3;

	const CLOSECODE_DISCOUNTVAT = 'discount_vat';
	const CLOSECODE_BADCREDIT = 'badsupplier';
	const CLOSECODE_ABANDONED = 'abandon';
	const CLOSECODE_REPLACED = 'replaced';

	/**
	 *	Constructor
	 *
	 *  @param		DoliDB		$db      Database handler
	 */
	public function __construct($db)
	{
		$this->db = $db;
	}

	/**
	 *    Create supplier invoice into database
	 *
	 *    @param      User		$user       user object that creates
	 *    @return     int    	     		Id invoice created if OK, < 0 if KO
	 */
	public function create($user)
	{
		global $langs, $conf, $hookmanager;

		$error = 0;
		$now = dol_now();

		// Clean parameters
		if (isset($this->ref_supplier)) {
			$this->ref_supplier = trim($this->ref_supplier);
		}
		if (empty($this->type)) {
			$this->type = self::TYPE_STANDARD;
		}
		if (empty($this->date)) {
			$this->date = $now;
		}

		$socid = $this->socid;
		$ref_supplier = $this->ref_supplier;
		$amount = $this->amount;
		$remise = $this->remise;

		// Multicurrency (test on $this->multicurrency_tx because we should take the default rate only if not using origin rate)
		if (!empty($this->multicurrency_code) && empty($this->multicurrency_tx)) {
			list($this->fk_multicurrency, $this->multicurrency_tx) = MultiCurrency::getIdAndTxFromCode($this->db, $this->multicurrency_code, $this->date);
		} else {
			$this->fk_multicurrency = MultiCurrency::getIdFromCode($this->db, $this->multicurrency_code);
		}
		if (empty($this->fk_multicurrency)) {
			$this->multicurrency_code = $conf->currency;
			$this->fk_multicurrency = 0;
			$this->multicurrency_tx = 1;
		}

		$this->db->begin();

		// Create invoice from a template recurring invoice
		if ($this->fac_rec > 0) {
			$this->fk_fac_rec_source = $this->fac_rec;

			require_once DOL_DOCUMENT_ROOT . '/fourn/class/fournisseur.facture-rec.class.php';
			$_facrec = new FactureFournisseurRec($this->db);
			$result = $_facrec->fetch($this->fac_rec);
			$result = $_facrec->fetchObjectLinked(null, '', null, '', 'OR', 1, 'sourcetype', 0); // This load $_facrec->linkedObjectsIds

			// Define some dates
			if (! empty($_facrec->frequency)) {
				$originaldatewhen = $_facrec->date_when;
				$nextdatewhen = dol_time_plus_duree($originaldatewhen, $_facrec->frequency, $_facrec->unit_frequency);
				$previousdaynextdatewhen = dol_time_plus_duree($nextdatewhen, -1, 'd');
				$this->socid = $_facrec->socid;
			}

			$this->entity = $_facrec->entity; // Invoice created in same entity than template

			// Fields coming from GUI (priority on template). TODO Value of template should be used as default value on GUI so we can use here always value from GUI
			$this->fk_projet = GETPOST('projectid', 'int') > 0 ? ((int) GETPOST('projectid', 'int')) : $_facrec->fk_projet;
			$this->note_public = GETPOST('note_public', 'restricthtml') ? GETPOST('note_public', 'restricthtml') : $_facrec->note_public;
			$this->note_private = GETPOST('note_private', 'restricthtml') ? GETPOST('note_private', 'restricthtml') : $_facrec->note_private;
			$this->model_pdf = GETPOST('model', 'alpha') ? GETPOST('model', 'alpha') : $_facrec->model_pdf;
			$this->cond_reglement_id = GETPOST('cond_reglement_id', 'int') > 0 ? ((int) GETPOST('cond_reglement_id', 'int')) : $_facrec->cond_reglement_id;
			$this->mode_reglement_id = GETPOST('mode_reglement_id', 'int') > 0 ? ((int) GETPOST('mode_reglement_id', 'int')) : $_facrec->mode_reglement_id;
			$this->fk_account = GETPOST('fk_account') > 0 ? ((int) GETPOST('fk_account')) : $_facrec->fk_account;

			// Set here to have this defined for substitution into notes, should be recalculated after adding lines to get same result
			$this->total_ht = $_facrec->total_ht;
			$this->total_ttc = $_facrec->total_ttc;

			// Fields always coming from template
			$this->remise = $_facrec->remise;
			$this->fk_incoterms = $_facrec->fk_incoterms;
			$this->location_incoterms = $_facrec->location_incoterms;

			// Clean parameters
			if (! $this->type) {
				$this->type = self::TYPE_STANDARD;
			}
			if (! empty(GETPOST('ref_supplier'))) {
				$this->ref_supplier = trim($this->ref_supplier);
			} else {
				$this->ref_supplier = trim($this->ref_supplier . '_' . ($_facrec->nb_gen_done + 1));
			}
			$this->note_public = trim($this->note_public);
			$this->note_private = trim($this->note_private);
			$this->note_private = dol_concatdesc($this->note_private, $langs->trans("GeneratedFromRecurringInvoice", $_facrec->titre));

			$this->array_options = $_facrec->array_options;

			//if (! $this->remise) $this->remise = 0;
			if (! $this->mode_reglement_id) {
				$this->mode_reglement_id = 0;
			}
			$this->brouillon = 1;
			$this->status = self::STATUS_DRAFT;
			$this->statut = self::STATUS_DRAFT;

			$this->linked_objects = $_facrec->linkedObjectsIds;
			// We do not add link to template invoice or next invoice will be linked to all generated invoices
			//$this->linked_objects['facturerec'][0] = $this->fac_rec;

			$forceduedate = $this->calculate_date_lim_reglement();

			// For recurring invoices, update date and number of last generation of recurring template invoice, before inserting new invoice
			if ($_facrec->frequency > 0) {
				dol_syslog("This is a recurring invoice so we set date_last_gen and next date_when");
				if (empty($_facrec->date_when)) {
					$_facrec->date_when = $now;
				}
				$next_date = $_facrec->getNextDate(); // Calculate next date
				$result = $_facrec->setValueFrom('date_last_gen', $now, '', null, 'date', '', $user, '');
				//$_facrec->setValueFrom('nb_gen_done', $_facrec->nb_gen_done + 1);		// Not required, +1 already included into setNextDate when second param is 1.
				$result = $_facrec->setNextDate($next_date, 1);
			}

			// Define lang of customer
			$outputlangs = $langs;
			$newlang = '';

			if ($conf->global->MAIN_MULTILANGS && empty($newlang) && isset($this->thirdparty->default_lang)) {
				$newlang = $this->thirdparty->default_lang; // for proposal, order, invoice, ...
			}
			if ($conf->global->MAIN_MULTILANGS && empty($newlang) && isset($this->default_lang)) {
				$newlang = $this->default_lang; // for thirdparty
			}
			if (! empty($newlang)) {
				$outputlangs = new Translate("", $conf);
				$outputlangs->setDefaultLang($newlang);
			}

			// Array of possible substitutions (See also file mailing-send.php that should manage same substitutions)
			$substitutionarray = getCommonSubstitutionArray($outputlangs, 0, null, $this);
			$substitutionarray['__INVOICE_PREVIOUS_MONTH__'] = dol_print_date(dol_time_plus_duree($this->date, -1, 'm'), '%m');
			$substitutionarray['__INVOICE_MONTH__'] = dol_print_date($this->date, '%m');
			$substitutionarray['__INVOICE_NEXT_MONTH__'] = dol_print_date(dol_time_plus_duree($this->date, 1, 'm'), '%m');
			$substitutionarray['__INVOICE_PREVIOUS_MONTH_TEXT__'] = dol_print_date(dol_time_plus_duree($this->date, -1, 'm'), '%B');
			$substitutionarray['__INVOICE_MONTH_TEXT__'] = dol_print_date($this->date, '%B');
			$substitutionarray['__INVOICE_NEXT_MONTH_TEXT__'] = dol_print_date(dol_time_plus_duree($this->date, 1, 'm'), '%B');
			$substitutionarray['__INVOICE_PREVIOUS_YEAR__'] = dol_print_date(dol_time_plus_duree($this->date, -1, 'y'), '%Y');
			$substitutionarray['__INVOICE_YEAR__'] = dol_print_date($this->date, '%Y');
			$substitutionarray['__INVOICE_NEXT_YEAR__'] = dol_print_date(dol_time_plus_duree($this->date, 1, 'y'), '%Y');
			// Only for template invoice
			$substitutionarray['__INVOICE_DATE_NEXT_INVOICE_BEFORE_GEN__'] = dol_print_date($originaldatewhen, 'dayhour');
			$substitutionarray['__INVOICE_DATE_NEXT_INVOICE_AFTER_GEN__'] = dol_print_date($nextdatewhen, 'dayhour');
			$substitutionarray['__INVOICE_PREVIOUS_DATE_NEXT_INVOICE_AFTER_GEN__'] = dol_print_date($previousdaynextdatewhen, 'dayhour');
			$substitutionarray['__INVOICE_COUNTER_CURRENT__'] = $_facrec->nb_gen_done;
			$substitutionarray['__INVOICE_COUNTER_MAX__'] = $_facrec->nb_gen_max;

			complete_substitutions_array($substitutionarray, $outputlangs);

			$this->note_public = make_substitutions($this->note_public, $substitutionarray);
			$this->note_private = make_substitutions($this->note_private, $substitutionarray);
		}

		// Define due date if not already defined
		if (! empty($forceduedate)) {
			$this->date_echeance = $forceduedate;
		}

		if (!$remise) {
			$remise = 0;
		}

		$sql = "INSERT INTO ".MAIN_DB_PREFIX."facture_fourn (";
		$sql .= "ref";
		$sql .= ", ref_supplier";
		$sql .= ", ref_ext";
		$sql .= ", entity";
		$sql .= ", type";
		$sql .= ", libelle";
		$sql .= ", fk_soc";
		$sql .= ", datec";
		$sql .= ", datef";
		$sql .= ", fk_projet";
		$sql .= ", fk_cond_reglement";
		$sql .= ", fk_mode_reglement";
		$sql .= ", fk_account";
		$sql .= ", note_private";
		$sql .= ", note_public";
		$sql .= ", fk_user_author";
		$sql .= ", date_lim_reglement";
		$sql .= ", fk_incoterms, location_incoterms";
		$sql .= ", fk_multicurrency";
		$sql .= ", multicurrency_code";
		$sql .= ", multicurrency_tx";
		$sql .= ", fk_facture_source";
		$sql .= ", fk_fac_rec_source";
		$sql .= ")";
		$sql .= " VALUES (";
		$sql .= "'(PROV)'";
		$sql .= ", '".$this->db->escape($this->ref_supplier)."'";
		$sql .= ", '".$this->db->escape($this->ref_ext)."'";
		$sql .= ", ".((int) $conf->entity);
		$sql .= ", '".$this->db->escape($this->type)."'";
		$sql .= ", '".$this->db->escape(isset($this->label) ? $this->label : (isset($this->libelle) ? $this->libelle : ''))."'";
		$sql .= ", ".((int) $this->socid);
		$sql .= ", '".$this->db->idate($now)."'";
		$sql .= ", '".$this->db->idate($this->date)."'";
		$sql .= ", ".($this->fk_project > 0 ? ((int) $this->fk_project) : "null");
		$sql .= ", ".($this->cond_reglement_id > 0 ? ((int) $this->cond_reglement_id) : "null");
		$sql .= ", ".($this->mode_reglement_id > 0 ? ((int) $this->mode_reglement_id) : "null");
		$sql .= ", ".($this->fk_account > 0 ? ((int) $this->fk_account) : 'NULL');
		$sql .= ", '".$this->db->escape($this->note_private)."'";
		$sql .= ", '".$this->db->escape($this->note_public)."'";
		$sql .= ", ".((int) $user->id).",";
		$sql .= $this->date_echeance != '' ? "'".$this->db->idate($this->date_echeance)."'" : "null";
		$sql .= ", ".(int) $this->fk_incoterms;
		$sql .= ", '".$this->db->escape($this->location_incoterms)."'";
		$sql .= ", ".(int) $this->fk_multicurrency;
		$sql .= ", '".$this->db->escape($this->multicurrency_code)."'";
		$sql .= ", ".(double) $this->multicurrency_tx;
		$sql .= ", ".(isset($this->fk_facture_source) ? $this->fk_facture_source : "NULL");
		$sql .= ", ".(isset($this->fk_fac_rec_source) ? $this->fk_fac_rec_source : "NULL");
		$sql .= ")";

		dol_syslog(get_class($this)."::create", LOG_DEBUG);
		$resql = $this->db->query($sql);
		if ($resql) {
			$this->id = $this->db->last_insert_id(MAIN_DB_PREFIX.'facture_fourn');

			// Update ref with new one
			$this->ref = '(PROV'.$this->id.')';
			$sql = 'UPDATE '.MAIN_DB_PREFIX."facture_fourn SET ref='".$this->db->escape($this->ref)."' WHERE rowid=".((int) $this->id);

			dol_syslog(get_class($this)."::create", LOG_DEBUG);
			$resql = $this->db->query($sql);
			if (!$resql) {
				$error++;
			}

			if (!empty($this->linkedObjectsIds) && empty($this->linked_objects)) {	// To use new linkedObjectsIds instead of old linked_objects
				$this->linked_objects = $this->linkedObjectsIds; // TODO Replace linked_objects with linkedObjectsIds
			}

			// Add object linked
			if (!$error && $this->id && !empty($this->linked_objects) && is_array($this->linked_objects)) {
				foreach ($this->linked_objects as $origin => $tmp_origin_id) {
					if (is_array($tmp_origin_id)) {       // New behaviour, if linked_object can have several links per type, so is something like array('contract'=>array(id1, id2, ...))
						foreach ($tmp_origin_id as $origin_id) {
							$ret = $this->add_object_linked($origin, $origin_id);
							if (!$ret) {
								dol_print_error($this->db);
								$error++;
							}
						}
					} else // Old behaviour, if linked_object has only one link per type, so is something like array('contract'=>id1))
					{
						$origin_id = $tmp_origin_id;
						$ret = $this->add_object_linked($origin, $origin_id);
						if (!$ret) {
							dol_print_error($this->db);
							$error++;
						}
					}
				}
			}

			if (!$error && empty($this->fac_rec) && count($this->lines) && is_object($this->lines[0])) {	// If this->lines is array of InvoiceLines (preferred mode)
				dol_syslog("There is ".count($this->lines)." lines that are invoice lines objects");
				foreach ($this->lines as $i => $val) {
					$sql = 'INSERT INTO '.MAIN_DB_PREFIX.'facture_fourn_det (fk_facture_fourn, special_code, fk_remise_except)';
					$sql .= " VALUES (".((int) $this->id).", ".((int) $this->lines[$i]->special_code).", ".($this->lines[$i]->fk_remise_except > 0 ? ((int) $this->lines[$i]->fk_remise_except) : 'NULL').')';

					$resql_insert = $this->db->query($sql);
					if ($resql_insert) {
						$idligne = $this->db->last_insert_id(MAIN_DB_PREFIX.'facture_fourn_det');

						$res = $this->updateline(
							$idligne,
							$this->lines[$i]->description,
							$this->lines[$i]->pu_ht,
							$this->lines[$i]->tva_tx.($this->lines[$i]->vat_src_code ? ' ('.$this->lines[$i]->vat_src_code.')' : ''),
							$this->lines[$i]->localtax1_tx,
							$this->lines[$i]->localtax2_tx,
							$this->lines[$i]->qty,
							$this->lines[$i]->fk_product,
							'HT',
							(!empty($this->lines[$i]->info_bits) ? $this->lines[$i]->info_bits : ''),
							$this->lines[$i]->product_type,
							$this->lines[$i]->remise_percent,
							false,
							$this->lines[$i]->date_start,
							$this->lines[$i]->date_end,
							$this->lines[$i]->array_options,
							$this->lines[$i]->fk_unit,
							$this->lines[$i]->multicurrency_subprice,
							$this->lines[$i]->ref_supplier
						);
					} else {
						$this->error = $this->db->lasterror();
						$this->db->rollback();
						return -5;
					}
				}
			} elseif (!$error && empty($this->fac_rec)) {   // If this->lines is an array of invoice line arrays
				dol_syslog("There is ".count($this->lines)." lines that are array lines");
				foreach ($this->lines as $i => $val) {
					$line = $this->lines[$i];

					// Test and convert into object this->lines[$i]. When coming from REST API, we may still have an array
					//if (! is_object($line)) $line=json_decode(json_encode($line), false);  // convert recursively array into object.
					if (!is_object($line)) {
						$line = (object) $line;
					}

					$sql = 'INSERT INTO '.MAIN_DB_PREFIX.'facture_fourn_det (fk_facture_fourn, special_code, fk_remise_except)';
					$sql .= " VALUES (".((int) $this->id).", ".((int) $this->lines[$i]->special_code).", ".($this->lines[$i]->fk_remise_except > 0 ? ((int) $this->lines[$i]->fk_remise_except) : 'NULL').')';

					$resql_insert = $this->db->query($sql);
					if ($resql_insert) {
						$idligne = $this->db->last_insert_id(MAIN_DB_PREFIX.'facture_fourn_det');

						$this->updateline(
							$idligne,
							$line->description,
							$line->pu_ht,
							$line->tva_tx,
							$line->localtax1_tx,
							$line->localtax2_tx,
							$line->qty,
							$line->fk_product,
							'HT',
							(!empty($line->info_bits) ? $line->info_bits : ''),
							$line->product_type,
							$line->remise_percent,
							0,
							$line->date_start,
							$line->date_end,
							$line->array_options,
							$line->fk_unit,
							$line->multicurrency_subprice,
							$line->ref_supplier
						);
					} else {
						$this->error = $this->db->lasterror();
						$this->db->rollback();
						return -5;
					}
				}
			}

			/*
			 * Insert lines of template invoices
			 */
			if (! $error && $this->fac_rec > 0) {
				foreach ($_facrec->lines as $i => $val) {
					if ($_facrec->lines[$i]->fk_product) {
						$prod = new Product($this->db);
						$res = $prod->fetch($_facrec->lines[$i]->fk_product);
					}

					// For line from template invoice, we use data from template invoice
					/*
					$tva_tx = get_default_tva($mysoc,$soc,$prod->id);
					$tva_npr = get_default_npr($mysoc,$soc,$prod->id);
					if (empty($tva_tx)) $tva_npr=0;
					$localtax1_tx=get_localtax($tva_tx,1,$soc,$mysoc,$tva_npr);
					$localtax2_tx=get_localtax($tva_tx,2,$soc,$mysoc,$tva_npr);
					*/
					$tva_tx = $_facrec->lines[$i]->tva_tx . ($_facrec->lines[$i]->vat_src_code ? '(' . $_facrec->lines[$i]->vat_src_code . ')' : '');
					$tva_npr = $_facrec->lines[$i]->info_bits;
					if (empty($tva_tx)) {
						$tva_npr = 0;
					}
					$localtax1_tx = $_facrec->lines[$i]->localtax1_tx;
					$localtax2_tx = $_facrec->lines[$i]->localtax2_tx;

					$fk_product_fournisseur_price = empty($_facrec->lines[$i]->fk_product_fournisseur_price) ? null : $_facrec->lines[$i]->fk_product_fournisseur_price;
					$buyprice = empty($_facrec->lines[$i]->buyprice) ? 0 : $_facrec->lines[$i]->buyprice;

					// If buyprice not defined from template invoice, we try to guess the best value
					if (! $buyprice && $_facrec->lines[$i]->fk_product > 0) {
						require_once DOL_DOCUMENT_ROOT . '/fourn/class/fournisseur.product.class.php';
						$producttmp = new ProductFournisseur($this->db);
						$producttmp->fetch($_facrec->lines[$i]->fk_product);

						// If margin module defined on costprice, we try the costprice
						// If not defined or if module margin defined and pmp and stock module enabled, we try pmp price
						// else we get the best supplier price
						if ($conf->global->MARGIN_TYPE == 'costprice' && ! empty($producttmp->cost_price)) {
							$buyprice = $producttmp->cost_price;
						} elseif (! empty($conf->stock->enabled) && ($conf->global->MARGIN_TYPE == 'costprice' || $conf->global->MARGIN_TYPE == 'pmp') && ! empty($producttmp->pmp)) {
							$buyprice = $producttmp->pmp;
						} else {
							if ($producttmp->find_min_price_product_fournisseur($_facrec->lines[$i]->fk_product) > 0) {
								if ($producttmp->product_fourn_price_id > 0) {
									$buyprice = price2num($producttmp->fourn_unitprice * (1 - $producttmp->fourn_remise_percent / 100) + $producttmp->fourn_remise, 'MU');
								}
							}
						}
					}

					$result_insert = $this->addline(
						$_facrec->lines[$i]->description,
						$_facrec->lines[$i]->pu_ht,
						$tva_tx,
						$localtax1_tx,
						$localtax2_tx,
						$_facrec->lines[$i]->qty,
						$_facrec->lines[$i]->fk_product,
						$_facrec->lines[$i]->remise_percent,
						($_facrec->lines[$i]->date_start == 1 && $this->date) ? $this->date : '',
						($_facrec->lines[$i]->date_end == 1 && $previousdaynextdatewhen) ? $previousdaynextdatewhen : '',
						0,
						$_facrec->lines[$i]->info_bits,
						'HT',
						0,
						$_facrec->lines[$i]->rang,
						false,
						$_facrec->lines[$i]->array_options,
						$_facrec->lines[$i]->fk_unit,
						0,
						0,
						$_facrec->lines[$i]->ref_supplier,
						$_facrec->lines[$i]->special_code,
						0,
						0
					);
					if ($result_insert < 0) {
						$error++;
						$this->error = $this->db->error();
						break;
					}
				}
			}


			// Update total price
			$result = $this->update_price();
			if ($result > 0) {
				// Actions on extra fields
				if (!$error) {
					$result = $this->insertExtraFields(); // This also set $this->error or $this->errors if errors are found
					if ($result < 0) {
						$error++;
					}
				}

				if (!$error) {
					// Call trigger
					$result = $this->call_trigger('BILL_SUPPLIER_CREATE', $user);
					if ($result < 0) {
						$error++;
					}
					// End call triggers
				}

				if (!$error) {
					$this->db->commit();
					return $this->id;
				} else {
					$this->db->rollback();
					return -4;
				}
			} else {
				$this->error = $langs->trans('FailedToUpdatePrice');
				$this->db->rollback();
				return -3;
			}
		} else {
			if ($this->db->errno() == 'DB_ERROR_RECORD_ALREADY_EXISTS') {
				$this->error = $langs->trans('ErrorRefAlreadyExists');
				$this->db->rollback();
				return -1;
			} else {
				$this->error = $this->db->lasterror();
				$this->db->rollback();
				return -2;
			}
		}
	}

	/**
	 *    Load object in memory from database
	 *
	 *    @param	int		$id         Id supplier invoice
	 *    @param	string	$ref		Ref supplier invoice
	 *    @return   int        			<0 if KO, >0 if OK, 0 if not found
	 */
	public function fetch($id = '', $ref = '')
	{
		global $langs;

		$sql = "SELECT";
		$sql .= " t.rowid,";
		$sql .= " t.ref,";
		$sql .= " t.ref_supplier,";
		$sql .= " t.ref_ext,";
		$sql .= " t.entity,";
		$sql .= " t.type,";
		$sql .= " t.fk_soc,";
		$sql .= " t.datec,";
		$sql .= " t.datef,";
		$sql .= " t.tms,";
		$sql .= " t.libelle as label,";
		$sql .= " t.paye,";
		$sql .= " t.amount,";
		$sql .= " t.remise,";
		$sql .= " t.close_code,";
		$sql .= " t.close_note,";
		$sql .= " t.tva,";
		$sql .= " t.localtax1,";
		$sql .= " t.localtax2,";
		$sql .= " t.total_ht,";
		$sql .= " t.total_tva,";
		$sql .= " t.total_ttc,";
		$sql .= " t.fk_statut,";
		$sql .= " t.fk_user_author,";
		$sql .= " t.fk_user_valid,";
		$sql .= " t.fk_facture_source,";
		$sql .= " t.fk_fac_rec_source,";
		$sql .= " t.fk_projet as fk_project,";
		$sql .= " t.fk_cond_reglement,";
		$sql .= " t.fk_account,";
		$sql .= " t.fk_mode_reglement,";
		$sql .= " t.date_lim_reglement,";
		$sql .= " t.note_private,";
		$sql .= " t.note_public,";
		$sql .= " t.model_pdf,";
		$sql .= " t.import_key,";
		$sql .= " t.extraparams,";
		$sql .= " cr.code as cond_reglement_code, cr.libelle as cond_reglement_label, cr.libelle_facture as cond_reglement_doc,";
		$sql .= " p.code as mode_reglement_code, p.libelle as mode_reglement_label,";
		$sql .= ' s.nom as socnom, s.rowid as socid,';
		$sql .= ' t.fk_incoterms, t.location_incoterms,';
		$sql .= " i.libelle as label_incoterms,";
		$sql .= ' t.fk_transport_mode,';
		$sql .= ' t.fk_multicurrency, t.multicurrency_code, t.multicurrency_tx, t.multicurrency_total_ht, t.multicurrency_total_tva, t.multicurrency_total_ttc';
		$sql .= ' FROM '.MAIN_DB_PREFIX.'facture_fourn as t';
		$sql .= " LEFT JOIN ".MAIN_DB_PREFIX."societe as s ON (t.fk_soc = s.rowid)";
		$sql .= " LEFT JOIN ".MAIN_DB_PREFIX."c_payment_term as cr ON t.fk_cond_reglement = cr.rowid";
		$sql .= " LEFT JOIN ".MAIN_DB_PREFIX."c_paiement as p ON t.fk_mode_reglement = p.id";
		$sql .= ' LEFT JOIN '.MAIN_DB_PREFIX.'c_incoterms as i ON t.fk_incoterms = i.rowid';
		if ($id) {
			$sql .= " WHERE t.rowid=".((int) $id);
		}
		if ($ref) {
			$sql .= " WHERE t.ref='".$this->db->escape($ref)."' AND t.entity IN (".getEntity('supplier_invoice').")";
		}

		dol_syslog(get_class($this)."::fetch", LOG_DEBUG);
		$resql = $this->db->query($sql);
		if ($resql) {
			if ($this->db->num_rows($resql)) {
				$obj = $this->db->fetch_object($resql);

				$this->id = $obj->rowid;
				$this->ref = $obj->ref ? $obj->ref : $obj->rowid; // We take rowid if ref is empty for backward compatibility

				$this->ref_supplier = $obj->ref_supplier;
				$this->ref_ext			= $obj->ref_ext;
				$this->entity				= $obj->entity;
				$this->type					= empty($obj->type) ? self::TYPE_STANDARD : $obj->type;
				$this->fk_soc				= $obj->fk_soc;
				$this->datec				= $this->db->jdate($obj->datec);
				$this->date					= $this->db->jdate($obj->datef);
				$this->datep				= $this->db->jdate($obj->datef);
				$this->tms = $this->db->jdate($obj->tms);
				$this->libelle = $obj->label; // deprecated
				$this->label				= $obj->label;
				$this->paye					= $obj->paye;
				$this->paid					= $obj->paye;
				$this->amount				= $obj->amount;
				$this->remise				= $obj->remise;
				$this->close_code			= $obj->close_code;
				$this->close_note			= $obj->close_note;
				//$this->tva = $obj->tva;
				$this->total_localtax1		= $obj->localtax1;
				$this->total_localtax2		= $obj->localtax2;
				$this->total_ht				= $obj->total_ht;
				$this->total_tva			= $obj->total_tva;
				$this->total_ttc			= $obj->total_ttc;
				$this->fk_statut			= $obj->fk_statut;
				$this->statut				= $obj->fk_statut;
				$this->fk_user_author = $obj->fk_user_author;
				$this->author				= $obj->fk_user_author;
				$this->fk_user_valid = $obj->fk_user_valid;
				$this->fk_facture_source	= $obj->fk_facture_source;
				$this->fk_fac_rec_source	= $obj->fk_fac_rec_source;
				$this->fk_project = $obj->fk_project;
				$this->cond_reglement_id	= $obj->fk_cond_reglement;
				$this->cond_reglement_code = $obj->cond_reglement_code;
				$this->cond_reglement = $obj->cond_reglement_label; // deprecated
				$this->cond_reglement_label = $obj->cond_reglement_label;
				$this->cond_reglement_doc = $obj->cond_reglement_doc;
				$this->fk_account = $obj->fk_account;
				$this->mode_reglement_id = $obj->fk_mode_reglement;
				$this->mode_reglement_code = $obj->mode_reglement_code;
				$this->mode_reglement = $obj->mode_reglement_label;
				$this->date_echeance		= $this->db->jdate($obj->date_lim_reglement);
				$this->note = $obj->note_private; // deprecated
				$this->note_private			= $obj->note_private;
				$this->note_public = $obj->note_public;
				$this->model_pdf = $obj->model_pdf;
				$this->modelpdf = $obj->model_pdf; // deprecated
				$this->import_key = $obj->import_key;

				//Incoterms
				$this->fk_incoterms = $obj->fk_incoterms;
				$this->location_incoterms = $obj->location_incoterms;
				$this->label_incoterms = $obj->label_incoterms;
				$this->transport_mode_id = $obj->fk_transport_mode;

				// Multicurrency
				$this->fk_multicurrency = $obj->fk_multicurrency;
				$this->multicurrency_code = $obj->multicurrency_code;
				$this->multicurrency_tx = $obj->multicurrency_tx;
				$this->multicurrency_total_ht = $obj->multicurrency_total_ht;
				$this->multicurrency_total_tva = $obj->multicurrency_total_tva;
				$this->multicurrency_total_ttc = $obj->multicurrency_total_ttc;

				$this->extraparams = (array) json_decode($obj->extraparams, true);

				$this->socid  = $obj->socid;
				$this->socnom = $obj->socnom;

				// Retrieve all extrafield
				// fetch optionals attributes and labels
				$this->fetch_optionals();

				if ($this->statut == self::STATUS_DRAFT) {
					$this->brouillon = 1;
				}

				$result = $this->fetch_lines();
				if ($result < 0) {
					$this->error = $this->db->lasterror();
					return -3;
				}
			} else {
				$this->error = 'Bill with id '.$id.' not found';
				dol_syslog(get_class($this).'::fetch '.$this->error);
				return 0;
			}

			$this->db->free($resql);
			return 1;
		} else {
			$this->error = "Error ".$this->db->lasterror();
			return -1;
		}
	}


	// phpcs:disable PEAR.NamingConventions.ValidFunctionName.ScopeNotCamelCaps
	/**
	 *	Load this->lines
	 *
	 *  @return     int         1 si ok, < 0 si erreur
	 */
	public function fetch_lines()
	{
		// phpcs:enable
		$this->lines = array();

		$sql = 'SELECT f.rowid, f.ref as ref_supplier, f.description, f.date_start, f.date_end, f.pu_ht, f.pu_ttc, f.qty, f.remise_percent, f.vat_src_code, f.tva_tx';
		$sql .= ', f.localtax1_tx, f.localtax2_tx, f.localtax1_type, f.localtax2_type, f.total_localtax1, f.total_localtax2, f.fk_facture_fourn, f.fk_remise_except';
		$sql .= ', f.total_ht, f.tva as total_tva, f.total_ttc, f.fk_product, f.product_type, f.info_bits, f.rang, f.special_code, f.fk_parent_line, f.fk_unit';
		$sql .= ', p.rowid as product_id, p.ref as product_ref, p.label as label, p.description as product_desc';
		$sql .= ', f.fk_code_ventilation, f.fk_multicurrency, f.multicurrency_code, f.multicurrency_subprice, f.multicurrency_total_ht, f.multicurrency_total_tva, f.multicurrency_total_ttc';
		$sql .= ' FROM '.MAIN_DB_PREFIX.'facture_fourn_det as f';
		$sql .= ' LEFT JOIN '.MAIN_DB_PREFIX.'product as p ON f.fk_product = p.rowid';
		$sql .= ' WHERE fk_facture_fourn='.((int) $this->id);
		$sql .= ' ORDER BY f.rang, f.rowid';

		dol_syslog(get_class($this)."::fetch_lines", LOG_DEBUG);

		$resql_rows = $this->db->query($sql);
		if ($resql_rows) {
			$num_rows = $this->db->num_rows($resql_rows);
			if ($num_rows) {
				$i = 0;
				while ($i < $num_rows) {
					$obj = $this->db->fetch_object($resql_rows);

					$line = new SupplierInvoiceLine($this->db);

					$line->id = $obj->rowid;
					$line->rowid = $obj->rowid;
					$line->description = $obj->description;
					$line->date_start = $obj->date_start;
					$line->date_end = $obj->date_end;

					$line->product_ref = $obj->product_ref;
					$line->ref = $obj->product_ref;
					$line->ref_supplier		= $obj->ref_supplier;
					$line->libelle			= $obj->label;
					$line->label  			= $obj->label;
					$line->product_desc		= $obj->product_desc;
					$line->subprice = $obj->pu_ht;
					$line->pu_ht = $obj->pu_ht;
					$line->pu_ttc			= $obj->pu_ttc;

					$line->vat_src_code = $obj->vat_src_code;
					$line->tva_tx			= $obj->tva_tx;
					$line->localtax1_tx		= $obj->localtax1_tx;
					$line->localtax2_tx		= $obj->localtax2_tx;
					$line->localtax1_type	= $obj->localtax1_type;
					$line->localtax2_type	= $obj->localtax2_type;
					$line->qty				= $obj->qty;
					$line->remise_percent = $obj->remise_percent;
					$line->fk_remise_except = $obj->fk_remise_except;
					//$line->tva				= $obj->total_tva; // deprecated
					$line->total_ht			= $obj->total_ht;
					$line->total_ttc		= $obj->total_ttc;
					$line->total_tva		= $obj->total_tva;
					$line->total_localtax1	= $obj->total_localtax1;
					$line->total_localtax2	= $obj->total_localtax2;
					$line->fk_facture_fourn = $obj->fk_facture_fourn;
					$line->fk_product = $obj->fk_product;
					$line->product_type		= $obj->product_type;
					$line->product_label	= $obj->label;
					$line->info_bits = $obj->info_bits;
					$line->fk_parent_line   = $obj->fk_parent_line;
					$line->special_code		= $obj->special_code;
					$line->rang = $obj->rang;
					$line->fk_unit          = $obj->fk_unit;

					// Accountancy
					$line->code_ventilation = $obj->fk_code_ventilation;
					$line->fk_accounting_account = $obj->fk_code_ventilation;

					// Multicurrency
					$line->fk_multicurrency = $obj->fk_multicurrency;
					$line->multicurrency_code = $obj->multicurrency_code;
					$line->multicurrency_subprice = $obj->multicurrency_subprice;
					$line->multicurrency_total_ht = $obj->multicurrency_total_ht;
					$line->multicurrency_total_tva = $obj->multicurrency_total_tva;
					$line->multicurrency_total_ttc = $obj->multicurrency_total_ttc;

					// Extra fields
					$line->fetch_optionals();

					$this->lines[$i] = $line;

					$i++;
				}
			}
			$this->db->free($resql_rows);
			return 1;
		} else {
			$this->error = $this->db->error();
			return -3;
		}
	}


	/**
	 *  Update database
	 *
	 *  @param	User	$user            User that modify
	 *  @param  int		$notrigger       0=launch triggers after, 1=disable triggers
	 *  @return int 			         <0 if KO, >0 if OK
	 */
	public function update($user = null, $notrigger = 0)
	{
		global $conf, $langs;
		$error = 0;

		// Clean parameters
		if (empty($this->type)) {
			$this->type = self::TYPE_STANDARD;
		}
		if (isset($this->ref)) {
			$this->ref = trim($this->ref);
		}
		if (isset($this->ref_supplier)) {
			$this->ref_supplier = trim($this->ref_supplier);
		}
		if (isset($this->ref_ext)) {
			$this->ref_ext = trim($this->ref_ext);
		}
		if (isset($this->entity)) {
			$this->entity = trim($this->entity);
		}
		if (isset($this->type)) {
			$this->type = trim($this->type);
		}
		if (isset($this->fk_soc)) {
			$this->fk_soc = trim($this->fk_soc);
		}
		if (isset($this->label)) {
			$this->label = trim($this->label);
		}
		if (isset($this->libelle)) {
			$this->libelle = trim($this->libelle); // deprecated
		}
		if (isset($this->paye)) {
			$this->paye = trim($this->paye);
		}
		if (isset($this->amount)) {
			$this->amount = trim($this->amount);
		}
		if (isset($this->remise)) {
			$this->remise = trim($this->remise);
		}
		if (isset($this->close_code)) {
			$this->close_code = trim($this->close_code);
		}
		if (isset($this->close_note)) {
			$this->close_note = trim($this->close_note);
		}
		/*if (isset($this->tva)) {
			$this->tva = trim($this->tva);
		}*/
		if (isset($this->localtax1)) {
			$this->localtax1 = trim($this->localtax1);
		}
		if (isset($this->localtax2)) {
			$this->localtax2 = trim($this->localtax2);
		}
		if (empty($this->total_ht)) {
			$this->total_ht = 0;
		}
		if (empty($this->total_tva)) {
			$this->total_tva = 0;
		}
		//	if (isset($this->total_localtax1)) $this->total_localtax1=trim($this->total_localtax1);
		//	if (isset($this->total_localtax2)) $this->total_localtax2=trim($this->total_localtax2);
		if (isset($this->total_ttc)) {
			$this->total_ttc = trim($this->total_ttc);
		}
		if (isset($this->statut)) {
			$this->statut = (int) $this->statut;
		}
		if (isset($this->author)) {
			$this->author = trim($this->author);
		}
		if (isset($this->fk_user_valid)) {
			$this->fk_user_valid = trim($this->fk_user_valid);
		}
		if (isset($this->fk_facture_source)) {
			$this->fk_facture_source = trim($this->fk_facture_source);
		}
		if (isset($this->fk_project)) {
			$this->fk_project = trim($this->fk_project);
		}
		if (isset($this->cond_reglement_id)) {
			$this->cond_reglement_id = trim($this->cond_reglement_id);
		}
		if (isset($this->note_private)) {
			$this->note = trim($this->note_private);
		}
		if (isset($this->note_public)) {
			$this->note_public = trim($this->note_public);
		}
		if (isset($this->model_pdf)) {
			$this->model_pdf = trim($this->model_pdf);
		}
		if (isset($this->import_key)) {
			$this->import_key = trim($this->import_key);
		}


		// Check parameters
		// Put here code to add control on parameters values

		// Update request
		$sql = "UPDATE ".MAIN_DB_PREFIX."facture_fourn SET";
		$sql .= " ref=".(isset($this->ref) ? "'".$this->db->escape($this->ref)."'" : "null").",";
		$sql .= " ref_supplier=".(isset($this->ref_supplier) ? "'".$this->db->escape($this->ref_supplier)."'" : "null").",";
		$sql .= " ref_ext=".(isset($this->ref_ext) ? "'".$this->db->escape($this->ref_ext)."'" : "null").",";
		$sql .= " entity=".(isset($this->entity) ? $this->entity : "null").",";
		$sql .= " type=".(isset($this->type) ? $this->type : "null").",";
		$sql .= " fk_soc=".(isset($this->fk_soc) ? $this->fk_soc : "null").",";
		$sql .= " datec=".(dol_strlen($this->datec) != 0 ? "'".$this->db->idate($this->datec)."'" : 'null').",";
		$sql .= " datef=".(dol_strlen($this->date) != 0 ? "'".$this->db->idate($this->date)."'" : 'null').",";
		if (dol_strlen($this->tms) != 0) {
			$sql .= " tms=".(dol_strlen($this->tms) != 0 ? "'".$this->db->idate($this->tms)."'" : 'null').",";
		}
		$sql .= " libelle=".(isset($this->label) ? "'".$this->db->escape($this->label)."'" : "null").",";
		$sql .= " paye=".(isset($this->paye) ? $this->paye : "null").",";
		$sql .= " amount=".(isset($this->amount) ? $this->amount : "null").",";
		$sql .= " remise=".(isset($this->remise) ? $this->remise : "null").",";
		$sql .= " close_code=".(isset($this->close_code) ? "'".$this->db->escape($this->close_code)."'" : "null").",";
		$sql .= " close_note=".(isset($this->close_note) ? "'".$this->db->escape($this->close_note)."'" : "null").",";
		//$sql .= " tva=".(isset($this->tva) ? $this->tva : "null").",";
		$sql .= " localtax1=".(isset($this->localtax1) ? $this->localtax1 : "null").",";
		$sql .= " localtax2=".(isset($this->localtax2) ? $this->localtax2 : "null").",";
		$sql .= " total_ht=".(isset($this->total_ht) ? $this->total_ht : "null").",";
		$sql .= " total_tva=".(isset($this->total_tva) ? $this->total_tva : "null").",";
		$sql .= " total_ttc=".(isset($this->total_ttc) ? $this->total_ttc : "null").",";
		$sql .= " fk_statut=".(isset($this->statut) ? $this->statut : "null").",";
		$sql .= " fk_user_author=".(isset($this->author) ? $this->author : "null").",";
		$sql .= " fk_user_valid=".(isset($this->fk_user_valid) ? $this->fk_user_valid : "null").",";
		$sql .= " fk_facture_source=".(isset($this->fk_facture_source) ? $this->fk_facture_source : "null").",";
		$sql .= " fk_projet=".(isset($this->fk_project) ? $this->fk_project : "null").",";
		$sql .= " fk_cond_reglement=".(isset($this->cond_reglement_id) ? $this->cond_reglement_id : "null").",";
		$sql .= " date_lim_reglement=".(dol_strlen($this->date_echeance) != 0 ? "'".$this->db->idate($this->date_echeance)."'" : 'null').",";
		$sql .= " note_private=".(isset($this->note_private) ? "'".$this->db->escape($this->note_private)."'" : "null").",";
		$sql .= " note_public=".(isset($this->note_public) ? "'".$this->db->escape($this->note_public)."'" : "null").",";
		$sql .= " model_pdf=".(isset($this->model_pdf) ? "'".$this->db->escape($this->model_pdf)."'" : "null").",";
		$sql .= " import_key=".(isset($this->import_key) ? "'".$this->db->escape($this->import_key)."'" : "null")."";
		$sql .= " WHERE rowid=".((int) $this->id);

		$this->db->begin();

		dol_syslog(get_class($this)."::update", LOG_DEBUG);
		$resql = $this->db->query($sql);

		if (!$resql) {
			$error++;

			if ($this->db->errno() == 'DB_ERROR_RECORD_ALREADY_EXISTS') {
				$this->errors[] = $langs->trans('ErrorRefAlreadyExists');
			} else {
				$this->errors[] = "Error ".$this->db->lasterror();
			}
		}

		if (!$error) {
			$result = $this->insertExtraFields();
			if ($result < 0) {
				$error++;
			}
		}

		if (!$error) {
			if (!$notrigger) {
				// Call trigger
				$result = $this->call_trigger('BILL_SUPPLIER_UPDATE', $user);
				if ($result < 0) {
					$error++;
				}
				// End call triggers
			}
		}

		// Commit or rollback
		if ($error) {
			foreach ($this->errors as $errmsg) {
				dol_syslog(get_class($this)."::update ".$errmsg, LOG_ERR);
				$this->error .= ($this->error ? ', '.$errmsg : $errmsg);
			}
			$this->db->rollback();
			return -1 * $error;
		} else {
			$this->db->commit();
			return 1;
		}
	}

	// phpcs:disable PEAR.NamingConventions.ValidFunctionName.ScopeNotCamelCaps
	/**
	 *    Add a discount line into an invoice (as an invoice line) using an existing absolute discount (Consume the discount)
	 *
	 *    @param     int	$idremise	Id of absolute discount
	 *    @return    int          		>0 if OK, <0 if KO
	 */
	public function insert_discount($idremise)
	{
		// phpcs:enable
		global $langs;

		include_once DOL_DOCUMENT_ROOT.'/core/lib/price.lib.php';
		include_once DOL_DOCUMENT_ROOT.'/core/class/discount.class.php';

		$this->db->begin();

		$remise = new DiscountAbsolute($this->db);
		$result = $remise->fetch($idremise);

		if ($result > 0) {
			if ($remise->fk_invoice_supplier) {	// Protection against multiple submission
				$this->error = $langs->trans("ErrorDiscountAlreadyUsed");
				$this->db->rollback();
				return -5;
			}

			$facligne = new SupplierInvoiceLine($this->db);
			$facligne->fk_facture_fourn = $this->id;
			$facligne->fk_remise_except = $remise->id;
			$facligne->desc = $remise->description; // Description ligne
			$facligne->vat_src_code = $remise->vat_src_code;
			$facligne->tva_tx = $remise->tva_tx;
			$facligne->subprice = -$remise->amount_ht;
			$facligne->fk_product = 0; // Id produit predefini
			$facligne->product_type = 0;
			$facligne->qty = 1;
			$facligne->remise_percent = 0;
			$facligne->rang = -1;
			$facligne->info_bits = 2;

			// Get buy/cost price of invoice that is source of discount
			if ($remise->fk_invoice_supplier_source > 0) {
				$srcinvoice = new FactureFournisseur($this->db);
				$srcinvoice->fetch($remise->fk_invoice_supplier_source);
				$totalcostpriceofinvoice = 0;
				include_once DOL_DOCUMENT_ROOT.'/core/class/html.formmargin.class.php'; // TODO Move this into commonobject
				$formmargin = new FormMargin($this->db);
				$arraytmp = $formmargin->getMarginInfosArray($srcinvoice, false);
				$facligne->pa_ht = $arraytmp['pa_total'];
			}

			$facligne->total_ht  = -$remise->amount_ht;
			$facligne->total_tva = -$remise->amount_tva;
			$facligne->total_ttc = -$remise->amount_ttc;

			$facligne->multicurrency_subprice = -$remise->multicurrency_subprice;
			$facligne->multicurrency_total_ht = -$remise->multicurrency_total_ht;
			$facligne->multicurrency_total_tva = -$remise->multicurrency_total_tva;
			$facligne->multicurrency_total_ttc = -$remise->multicurrency_total_ttc;

			$lineid = $facligne->insert();
			if ($lineid > 0) {
				$result = $this->update_price(1);
				if ($result > 0) {
					// Create link between discount and invoice line
					$result = $remise->link_to_invoice($lineid, 0, 'supplier');
					if ($result < 0) {
						$this->error = $remise->error;
						$this->db->rollback();
						return -4;
					}

					$this->db->commit();
					return 1;
				} else {
					$this->error = $facligne->error;
					$this->db->rollback();
					return -1;
				}
			} else {
				$this->error = $facligne->error;
				$this->db->rollback();
				return -2;
			}
		} else {
			$this->db->rollback();
			return -3;
		}
	}


	/**
	 *	Delete invoice from database
	 *
	 *  @param      User	$user		    User object
	 *	@param	    int		$notrigger	    1=Does not execute triggers, 0= execute triggers
	 *	@return		int						<0 if KO, >0 if OK
	 */
	public function delete(User $user, $notrigger = 0)
	{
		global $langs, $conf;

		$rowid = $this->id;

		dol_syslog("FactureFournisseur::delete rowid=".$rowid, LOG_DEBUG);

		// TODO Test if there is at least on payment. If yes, refuse to delete.

		$error = 0;
		$this->db->begin();

		if (!$error && !$notrigger) {
			// Call trigger
			$result = $this->call_trigger('BILL_SUPPLIER_DELETE', $user);
			if ($result < 0) {
				$this->db->rollback();
				return -1;
			}
			// Fin appel triggers
		}

		if (!$error) {
			// If invoice was converted into a discount not yet consumed, we remove discount
			$sql = 'DELETE FROM '.MAIN_DB_PREFIX.'societe_remise_except';
			$sql .= ' WHERE fk_invoice_supplier_source = '.((int) $rowid);
			$sql .= ' AND fk_invoice_supplier_line IS NULL';
			$resql = $this->db->query($sql);

			// If invoice has consumned discounts
			$this->fetch_lines();
			$list_rowid_det = array();
			foreach ($this->lines as $key => $invoiceline) {
				$list_rowid_det[] = $invoiceline->rowid;
			}

			// Consumned discounts are freed
			if (count($list_rowid_det)) {
				$sql = 'UPDATE '.MAIN_DB_PREFIX.'societe_remise_except';
				$sql .= ' SET fk_invoice_supplier = NULL, fk_invoice_supplier_line = NULL';
				$sql .= ' WHERE fk_invoice_supplier_line IN ('.$this->db->sanitize(join(',', $list_rowid_det)).')';

				dol_syslog(get_class($this)."::delete", LOG_DEBUG);
				if (!$this->db->query($sql)) {
					$error++;
				}
			}
		}

		if (!$error) {
			$main = MAIN_DB_PREFIX.'facture_fourn_det';
			$ef = $main."_extrafields";
			$sqlef = "DELETE FROM $ef WHERE fk_object IN (SELECT rowid FROM ".$main." WHERE fk_facture_fourn = ".((int) $rowid).")";
			$resqlef = $this->db->query($sqlef);
			$sql = 'DELETE FROM '.MAIN_DB_PREFIX.'facture_fourn_det WHERE fk_facture_fourn = '.((int) $rowid);
			dol_syslog(get_class($this)."::delete", LOG_DEBUG);
			$resql = $this->db->query($sql);
			if ($resqlef && $resql) {
				$sql = 'DELETE FROM '.MAIN_DB_PREFIX.'facture_fourn WHERE rowid = '.((int) $rowid);
				dol_syslog(get_class($this)."::delete", LOG_DEBUG);
				$resql2 = $this->db->query($sql);
				if (!$resql2) {
					$error++;
				}
			} else {
				$error++;
			}
		}

		if (!$error) {
			// Delete linked object
			$res = $this->deleteObjectLinked();
			if ($res < 0) {
				$error++;
			}
		}

		if (!$error) {
			// Delete linked object
			$res = $this->deleteObjectLinked();
			if ($res < 0) {
				$error++;
			}
		}

		if (!$error) {
			// Delete record into ECM index (Note that delete is also done when deleting files with the dol_delete_dir_recursive
			$this->deleteEcmFiles();

			// We remove directory
			if ($conf->fournisseur->facture->dir_output) {
				include_once DOL_DOCUMENT_ROOT.'/core/lib/files.lib.php';

				$ref = dol_sanitizeFileName($this->ref);
				$dir = $conf->fournisseur->facture->dir_output.'/'.get_exdir($this->id, 2, 0, 0, $this, 'invoice_supplier').$ref;
				$file = $dir."/".$ref.".pdf";
				if (file_exists($file)) {
					if (!dol_delete_file($file, 0, 0, 0, $this)) { // For triggers
						$this->error = 'ErrorFailToDeleteFile';
						$error++;
					}
				}
				if (file_exists($dir)) {
					$res = @dol_delete_dir_recursive($dir);

					if (!$res) {
						$this->error = 'ErrorFailToDeleteDir';
						$error++;
					}
				}
			}
		}

		// Remove extrafields
		if (!$error) {
			$result = $this->deleteExtraFields();
			if ($result < 0) {
				$error++;
				dol_syslog(get_class($this)."::delete error -4 ".$this->error, LOG_ERR);
			}
		}

		if (!$error) {
			dol_syslog(get_class($this)."::delete $this->id by $user->id", LOG_DEBUG);
			$this->db->commit();
			return 1;
		} else {
			$this->error = $this->db->lasterror();
			$this->db->rollback();
			return -$error;
		}
	}


	// phpcs:disable PEAR.NamingConventions.ValidFunctionName.ScopeNotCamelCaps
	/**
	 *  Tag invoice as a paid invoice
	 *
	 *	@deprecated
	 *  @see setPaid()
	 *	@param  User	$user       Object user
	 *	@param  string	$close_code	Code indicates whether the class has paid in full while payment is incomplete. Not implementd yet.
	 *	@param  string	$close_note	Comment informs if the class has been paid while payment is incomplete. Not implementd yet.
	 *	@return int         		<0 si ko, >0 si ok
	 */
	public function set_paid($user, $close_code = '', $close_note = '')
	{
		// phpcs:enable
		dol_syslog(get_class($this)."::set_paid is deprecated, use setPaid instead", LOG_NOTICE);
		return $this->setPaid($user, $close_code, $close_note);
	}

	/**
	 *  Tag invoice as a paid invoice
	 *
	 *	@param  User	$user       Object user
	 *	@param  string	$close_code	Code indicates whether the class has paid in full while payment is incomplete. Not implementd yet.
	 *	@param  string	$close_note	Comment informs if the class has been paid while payment is incomplete. Not implementd yet.
	 *	@return int         		<0 si ko, >0 si ok
	 */
	public function setPaid($user, $close_code = '', $close_note = '')
	{
		$error = 0;

		if ($this->paye != 1) {
			$this->db->begin();

			$now = dol_now();

			dol_syslog("FactureFournisseur::set_paid", LOG_DEBUG);

			$sql = 'UPDATE '.MAIN_DB_PREFIX.'facture_fourn SET';
			$sql .= ' fk_statut = '.self::STATUS_CLOSED;
			if (!$close_code) {
				$sql .= ', paye=1';
			}
			if ($close_code) {
				$sql .= ", close_code='".$this->db->escape($close_code)."'";
			}
			if ($close_note) {
				$sql .= ", close_note='".$this->db->escape($close_note)."'";
			}
<<<<<<< HEAD
			$sql .= ', fk_user_closing = '.$user->id;
			$sql .= ", date_closing = '".$this->db->idate($now)."'";
			$sql .= ' WHERE rowid = '.$this->id;
=======
			$sql .= ', fk_user_closing = '.((int) $user->id);
			$sql .= ", date_closing = '".$this->db->idate($now)."'";
			$sql .= ' WHERE rowid = '.((int) $this->id);
>>>>>>> 95dc2558

			$resql = $this->db->query($sql);
			if ($resql) {
				// Call trigger
				$result = $this->call_trigger('BILL_SUPPLIER_PAYED', $user);
				if ($result < 0) {
					$error++;
				}
				// End call triggers
			} else {
				$error++;
				$this->error = $this->db->error();
				dol_print_error($this->db);
			}

			if (!$error) {
				$this->db->commit();
				return 1;
			} else {
				$this->db->rollback();
				return -1;
			}
		} else {
			return 0;
		}
	}

	// phpcs:disable PEAR.NamingConventions.ValidFunctionName.ScopeNotCamelCaps
	/**
	 *	Tag the invoice as not fully paid + trigger call BILL_UNPAYED
	 *	Function used when a direct debit payment is refused,
	 *	or when the invoice was canceled and reopened.
	 *
	 *	@deprecated
	 *  @see setUnpaid()
	 *	@param      User	$user       Object user that change status
	 *	@return     int         		<0 si ok, >0 si ok
	 */
	public function set_unpaid($user)
	{
		// phpcs:enable
		dol_syslog(get_class($this)."::set_unpaid is deprecated, use setUnpaid instead", LOG_NOTICE);
		return $this->setUnpaid($user);
	}

	/**
	 *	Tag the invoice as not fully paid + trigger call BILL_UNPAYED
	 *	Function used when a direct debit payment is refused,
	 *	or when the invoice was canceled and reopened.
	 *
	 *	@param      User	$user       Object user that change status
	 *	@return     int         		<0 si ok, >0 si ok
	 */
	public function setUnpaid($user)
	{
		$error = 0;

		$this->db->begin();

		$sql = 'UPDATE '.MAIN_DB_PREFIX.'facture_fourn';
<<<<<<< HEAD
		$sql .= ' SET paye=0, fk_statut='.self::STATUS_VALIDATED.', close_code=null, close_note=null';
		$sql .= ' date_closing=null,';
		$sql .= ' fk_user_closing=null';
		$sql .= ' WHERE rowid = '.$this->id;
=======
		$sql .= ' SET paye=0, fk_statut='.self::STATUS_VALIDATED.', close_code=null, close_note=null,';
		$sql .= ' date_closing=null,';
		$sql .= ' fk_user_closing=null';
		$sql .= ' WHERE rowid = '.((int) $this->id);
>>>>>>> 95dc2558

		dol_syslog(get_class($this)."::set_unpaid", LOG_DEBUG);
		$resql = $this->db->query($sql);
		if ($resql) {
			// Call trigger
			$result = $this->call_trigger('BILL_SUPPLIER_UNPAYED', $user);
			if ($result < 0) {
				$error++;
			}
			// End call triggers
		} else {
			$error++;
			$this->error = $this->db->error();
			dol_print_error($this->db);
		}

		if (!$error) {
			$this->db->commit();
			return 1;
		} else {
			$this->db->rollback();
			return -1;
		}
	}

	/**
	 *	Tag invoice as canceled, with no payment on it (example for replacement invoice or payment never received) + call trigger BILL_CANCEL
	 *	Warning, if option to decrease stock on invoice was set, this function does not change stock (it might be a cancel because
	 *  of no payment even if merchandises were sent).
	 *
	 *	@param	User	$user        	Object user making change
	 *	@param	string	$close_code		Code of closing invoice (CLOSECODE_REPLACED, CLOSECODE_...)
	 *	@param	string	$close_note		Comment
	 *	@return int         			<0 if KO, >0 if OK
	 */
	public function setCanceled($user, $close_code = '', $close_note = '')
	{
		dol_syslog(get_class($this)."::setCanceled rowid=".((int) $this->id), LOG_DEBUG);

		$this->db->begin();

		$sql = 'UPDATE '.MAIN_DB_PREFIX.'facture_fourn SET';
		$sql .= ' fk_statut='.self::STATUS_ABANDONED;
		if ($close_code) {
			$sql .= ", close_code='".$this->db->escape($close_code)."'";
		}
		if ($close_note) {
			$sql .= ", close_note='".$this->db->escape($close_note)."'";
		}
<<<<<<< HEAD
		$sql .= ' WHERE rowid = '.$this->id;
=======
		$sql .= " WHERE rowid = ".((int) $this->id);
>>>>>>> 95dc2558

		$resql = $this->db->query($sql);
		if ($resql) {
			// Bound discounts are deducted from the invoice
			// as they have not been used since the invoice is abandoned.
			$sql = 'UPDATE '.MAIN_DB_PREFIX.'societe_remise_except';
			$sql .= ' SET fk_invoice_supplier = NULL';
<<<<<<< HEAD
			$sql .= ' WHERE fk_invoice_supplier = '.$this->id;
=======
			$sql .= ' WHERE fk_invoice_supplier = '.((int) $this->id);
>>>>>>> 95dc2558

			$resql = $this->db->query($sql);
			if ($resql) {
				// Call trigger
				$result = $this->call_trigger('BILL_SUPPLIER_CANCEL', $user);
				if ($result < 0) {
					$this->db->rollback();
					return -1;
				}
				// End call triggers

				$this->db->commit();
				return 1;
			} else {
				$this->error = $this->db->error()." sql=".$sql;
				$this->db->rollback();
				return -1;
			}
		} else {
			$this->error = $this->db->error()." sql=".$sql;
			$this->db->rollback();
			return -2;
		}
	}

	/**
	 *	Tag invoice as validated + call trigger BILL_VALIDATE
	 *
	 *	@param	User	$user           Object user that validate
	 *	@param  string	$force_number   Reference to force on invoice
	 *	@param	int		$idwarehouse	Id of warehouse for stock change
	 *  @param	int		$notrigger		1=Does not execute triggers, 0= execute triggers
	 *	@return int 			        <0 if KO, =0 if nothing to do, >0 if OK
	 */
	public function validate($user, $force_number = '', $idwarehouse = 0, $notrigger = 0)
	{
		global $conf, $langs;

		require_once DOL_DOCUMENT_ROOT.'/core/lib/files.lib.php';

		$now = dol_now();

		$error = 0;
		dol_syslog(get_class($this).'::validate user='.$user->id.', force_number='.$force_number.', idwarehouse='.$idwarehouse);

		// Force to have object complete for checks
		$this->fetch_thirdparty();
		$this->fetch_lines();

		// Check parameters
		if ($this->statut > self::STATUS_DRAFT) {	// This is to avoid to validate twice (avoid errors on logs and stock management)
			dol_syslog(get_class($this)."::validate no draft status", LOG_WARNING);
			return 0;
		}
		if (preg_match('/^'.preg_quote($langs->trans("CopyOf").' ').'/', $this->ref_supplier)) {
			$langs->load("errors");
			$this->error = $langs->trans("ErrorFieldFormat", $langs->transnoentities("RefSupplier")).'. '.$langs->trans('RemoveString', $langs->transnoentitiesnoconv("CopyOf"));
			return -1;
		}
		if (count($this->lines) <= 0) {
			$langs->load("errors");
			$this->error = $langs->trans("ErrorObjectMustHaveLinesToBeValidated", $this->ref);
			return -1;
		}

		$this->db->begin();

		// Define new ref
		if ($force_number) {
			$num = $force_number;
		} elseif (preg_match('/^[\(]?PROV/i', $this->ref) || empty($this->ref)) { // empty should not happened, but when it occurs, the test save life
			$num = $this->getNextNumRef($this->thirdparty);
		} else {
			$num = $this->ref;
		}
		$this->newref = dol_sanitizeFileName($num);

		$sql = "UPDATE ".MAIN_DB_PREFIX."facture_fourn";
		$sql .= " SET ref='".$this->db->escape($num)."', fk_statut = 1, fk_user_valid = ".((int) $user->id).", date_valid = '".$this->db->idate($now)."'";
<<<<<<< HEAD
		$sql .= " WHERE rowid = ".$this->id;
=======
		$sql .= " WHERE rowid = ".((int) $this->id);
>>>>>>> 95dc2558

		dol_syslog(get_class($this)."::validate", LOG_DEBUG);
		$resql = $this->db->query($sql);
		if ($resql) {
			// Si on incrémente le produit principal et ses composants à la validation de facture fournisseur
			if (!$error && !empty($conf->stock->enabled) && !empty($conf->global->STOCK_CALCULATE_ON_SUPPLIER_BILL)) {
				require_once DOL_DOCUMENT_ROOT.'/product/stock/class/mouvementstock.class.php';
				$langs->load("agenda");

				$cpt = count($this->lines);
				for ($i = 0; $i < $cpt; $i++) {
					if ($this->lines[$i]->fk_product > 0) {
						$this->line = $this->lines[$i];
						$mouvP = new MouvementStock($this->db);
						$mouvP->origin = &$this;
						$mouvP->setOrigin($this->element, $this->id);
						// We increase stock for product
						$up_ht_disc = $this->lines[$i]->pu_ht;
						if (!empty($this->lines[$i]->remise_percent) && empty($conf->global->STOCK_EXCLUDE_DISCOUNT_FOR_PMP)) {
							$up_ht_disc = price2num($up_ht_disc * (100 - $this->lines[$i]->remise_percent) / 100, 'MU');
						}
						if ($this->type == FactureFournisseur::TYPE_CREDIT_NOTE) {
							$result = $mouvP->livraison($user, $this->lines[$i]->fk_product, $idwarehouse, $this->lines[$i]->qty, $up_ht_disc, $langs->trans("InvoiceValidatedInDolibarr", $num));
						} else {
							$result = $mouvP->reception($user, $this->lines[$i]->fk_product, $idwarehouse, $this->lines[$i]->qty, $up_ht_disc, $langs->trans("InvoiceValidatedInDolibarr", $num));
						}
						if ($result < 0) {
							$error++;
						}
						unset($this->line);
					}
				}
			}

			// Triggers call
			if (!$error && empty($notrigger)) {
				// Call trigger
				$result = $this->call_trigger('BILL_SUPPLIER_VALIDATE', $user);
				if ($result < 0) {
					$error++;
				}
				// End call triggers
			}

			if (!$error) {
				$this->oldref = $this->ref;

				// Rename directory if dir was a temporary ref
				if (preg_match('/^[\(]?PROV/i', $this->ref)) {
					// Now we rename also files into index
					$sql = 'UPDATE '.MAIN_DB_PREFIX."ecm_files set filename = CONCAT('".$this->db->escape($this->newref)."', SUBSTR(filename, ".(strlen($this->ref) + 1).")), filepath = 'fournisseur/facture/".get_exdir($this->id, 2, 0, 0, $this, 'invoice_supplier').$this->db->escape($this->newref)."'";
					$sql .= " WHERE filename LIKE '".$this->db->escape($this->ref)."%' AND filepath = 'fournisseur/facture/".get_exdir($this->id, 2, 0, 0, $this, 'invoice_supplier').$this->db->escape($this->ref)."' and entity = ".$conf->entity;
					$resql = $this->db->query($sql);
					if (!$resql) {
						$error++; $this->error = $this->db->lasterror();
					}

					// We rename directory ($this->ref = old ref, $num = new ref) in order not to lose the attachments
					$oldref = dol_sanitizeFileName($this->ref);
					$newref = dol_sanitizeFileName($num);
					$dirsource = $conf->fournisseur->facture->dir_output.'/'.get_exdir($this->id, 2, 0, 0, $this, 'invoice_supplier').$oldref;
					$dirdest = $conf->fournisseur->facture->dir_output.'/'.get_exdir($this->id, 2, 0, 0, $this, 'invoice_supplier').$newref;
					if (!$error && file_exists($dirsource)) {
						dol_syslog(get_class($this)."::validate rename dir ".$dirsource." into ".$dirdest);

						if (@rename($dirsource, $dirdest)) {
							dol_syslog("Rename ok");
							// Rename docs starting with $oldref with $newref
							$listoffiles = dol_dir_list($conf->fournisseur->facture->dir_output.'/'.get_exdir($this->id, 2, 0, 0, $this, 'invoice_supplier').$newref, 'files', 1, '^'.preg_quote($oldref, '/'));
							foreach ($listoffiles as $fileentry) {
								$dirsource = $fileentry['name'];
								$dirdest = preg_replace('/^'.preg_quote($oldref, '/').'/', $newref, $dirsource);
								$dirsource = $fileentry['path'].'/'.$dirsource;
								$dirdest = $fileentry['path'].'/'.$dirdest;
								@rename($dirsource, $dirdest);
							}
						}
					}
				}
			}

			// Set new ref and define current statut
			if (!$error) {
				$this->ref = $num;
				$this->statut = self::STATUS_VALIDATED;
				//$this->date_validation=$now; this is stored into log table
			}

			if (!$error) {
				$this->db->commit();
				return 1;
			} else {
				$this->db->rollback();
				return -1;
			}
		} else {
			$this->error = $this->db->error();
			$this->db->rollback();
			return -1;
		}
	}

	/**
	 *	Set draft status
	 *
	 *	@param	User	$user			Object user that modify
	 *	@param	int		$idwarehouse	Id warehouse to use for stock change.
	 *	@return	int						<0 if KO, >0 if OK
	 */
	public function setDraft($user, $idwarehouse = -1)
	{
		// phpcs:enable
		global $conf, $langs;

		$error = 0;

		if ($this->statut == self::STATUS_DRAFT) {
			dol_syslog(__METHOD__." already draft status", LOG_WARNING);
			return 0;
		}

		dol_syslog(__METHOD__, LOG_DEBUG);

		$this->db->begin();

		$sql = "UPDATE ".MAIN_DB_PREFIX."facture_fourn";
		$sql .= " SET fk_statut = ".self::STATUS_DRAFT;
		$sql .= " WHERE rowid = ".((int) $this->id);

		$result = $this->db->query($sql);
		if ($result) {
			if (!$error) {
				$this->oldcopy = clone $this;
			}

			// Si on incremente le produit principal et ses composants a la validation de facture fournisseur, on decremente
			if ($result >= 0 && !empty($conf->stock->enabled) && !empty($conf->global->STOCK_CALCULATE_ON_SUPPLIER_BILL)) {
				require_once DOL_DOCUMENT_ROOT.'/product/stock/class/mouvementstock.class.php';
				$langs->load("agenda");

				$cpt = count($this->lines);
				for ($i = 0; $i < $cpt; $i++) {
					if ($this->lines[$i]->fk_product > 0) {
						$mouvP = new MouvementStock($this->db);
						$mouvP->origin = &$this;
						$mouvP->setOrigin($this->element, $this->id);
						// We increase stock for product
						if ($this->type == FactureFournisseur::TYPE_CREDIT_NOTE) {
							$result = $mouvP->reception($user, $this->lines[$i]->fk_product, $idwarehouse, $this->lines[$i]->qty, $this->lines[$i]->subprice, $langs->trans("InvoiceBackToDraftInDolibarr", $this->ref));
						} else {
							$result = $mouvP->livraison($user, $this->lines[$i]->fk_product, $idwarehouse, $this->lines[$i]->qty, $this->lines[$i]->subprice, $langs->trans("InvoiceBackToDraftInDolibarr", $this->ref));
						}
					}
				}
			}
			// Triggers call
			if (!$error && empty($notrigger)) {
				// Call trigger
				$result = $this->call_trigger('BILL_SUPPLIER_UNVALIDATE', $user);
				if ($result < 0) {
					$error++;
				}
				// End call triggers
			}
			if ($error == 0) {
				$this->db->commit();
				return 1;
			} else {
				$this->db->rollback();
				return -1;
			}
		} else {
			$this->error = $this->db->error();
			$this->db->rollback();
			return -1;
		}
	}


	/**
	 *	Adds an invoice line (associated with no predefined product/service)
	 *	The parameters are already supposed to be correct and with final values when calling
	 *	this method. Also, for the VAT rate, it must already have been defined by the caller by
	 *	by the get_default_tva method(vendor_company, buying company, idprod) and the desc must
	 *	already have the right value (the caller has to manage the multilanguage).
	 *
	 *	@param    	string	$desc            	Description of the line
	 *	@param    	double	$pu              	Unit price (HT or TTC according to price_base_type, > 0 even for credit note)
	 *	@param    	double	$txtva           	Force Vat rate to use, -1 for auto.
	 *	@param		double	$txlocaltax1		LocalTax1 Rate
	 *	@param		double	$txlocaltax2		LocalTax2 Rate
	 *	@param    	double	$qty             	Quantity
	 *	@param    	int		$fk_product      	Product/Service ID predefined
	 *	@param    	double	$remise_percent  	Percentage discount of the line
	 *	@param    	integer	$date_start      	Service start date
	 * 	@param    	integer	$date_end        	Service expiry date
	 * 	@param    	string	$ventil          	Accounting breakdown code
	 *	@param    	int		$info_bits			Line type bits
	 *	@param    	string	$price_base_type 	HT or TTC
	 *	@param		int		$type				Type of line (0=product, 1=service)
	 *  @param      int		$rang            	Position of line
	 *  @param		int		$notrigger			Disable triggers
	 *  @param		array	$array_options		extrafields array
	 * 	@param 		string	$fk_unit 			Code of the unit to use. Null to use the default one
	 *  @param      int     $origin_id          id origin document
	 *  @param		double	$pu_devise			Amount in currency
	 *  @param		string	$ref_supplier		Supplier ref
	 *  @param      string  $special_code       Special code
	 *  @param		int		$fk_parent_line		Parent line id
	 *  @param    	int		$fk_remise_except	Id discount used
	 *	@return    	int             			>0 if OK, <0 if KO
	 */
	public function addline($desc, $pu, $txtva, $txlocaltax1, $txlocaltax2, $qty, $fk_product = 0, $remise_percent = 0, $date_start = '', $date_end = '', $ventil = 0, $info_bits = '', $price_base_type = 'HT', $type = 0, $rang = -1, $notrigger = false, $array_options = 0, $fk_unit = null, $origin_id = 0, $pu_devise = 0, $ref_supplier = '', $special_code = '', $fk_parent_line = 0, $fk_remise_except = 0)
	{
		global $langs, $mysoc, $conf;

		dol_syslog(get_class($this)."::addline $desc,$pu,$qty,$txtva,$fk_product,$remise_percent,$date_start,$date_end,$ventil,$info_bits,$price_base_type,$type,$fk_unit,fk_remise_except=$fk_remise_except", LOG_DEBUG);
		include_once DOL_DOCUMENT_ROOT.'/core/lib/price.lib.php';

		if ($this->statut == self::STATUS_DRAFT) {
			// Clean parameters
			if (empty($remise_percent)) {
				$remise_percent = 0;
			}
			if (empty($qty)) {
				$qty = 0;
			}
			if (empty($info_bits)) {
				$info_bits = 0;
			}
			if (empty($rang)) {
				$rang = 0;
			}
			if (empty($ventil)) {
				$ventil = 0;
			}
			if (empty($txtva)) {
				$txtva = 0;
			}
			if (empty($txlocaltax1)) {
				$txlocaltax1 = 0;
			}
			if (empty($txlocaltax2)) {
				$txlocaltax2 = 0;
			}

			$remise_percent = price2num($remise_percent);
			$qty = price2num($qty);
			$pu = price2num($pu);
			if (!preg_match('/\((.*)\)/', $txtva)) {
				$txtva = price2num($txtva); // $txtva can have format '5,1' or '5.1' or '5.1(XXX)', we must clean only if '5,1'
			}
			$txlocaltax1 = price2num($txlocaltax1);
			$txlocaltax2 = price2num($txlocaltax2);

			if ($date_start && $date_end && $date_start > $date_end) {
				$langs->load("errors");
				$this->error = $langs->trans('ErrorStartDateGreaterEnd');
				return -1;
			}

			$this->db->begin();

			if ($fk_product > 0) {
				if (!empty($conf->global->SUPPLIER_INVOICE_WITH_PREDEFINED_PRICES_ONLY)) {
					// Check quantity is enough
					dol_syslog(get_class($this)."::addline we check supplier prices fk_product=".$fk_product." qty=".$qty." ref_supplier=".$ref_supplier);
					$prod = new Product($this->db, $fk_product);
					if ($prod->fetch($fk_product) > 0) {
						$product_type = $prod->type;
						$label = $prod->label;
						$fk_prod_fourn_price = 0;

						// We use 'none' instead of $ref_supplier, because $ref_supplier may not exists anymore. So we will take the first supplier price ok.
						// If we want a dedicated supplier price, we must provide $fk_prod_fourn_price.
						$result = $prod->get_buyprice($fk_prod_fourn_price, $qty, $fk_product, 'none', ($this->fk_soc ? $this->fk_soc : $this->socid)); // Search on couple $fk_prod_fourn_price/$qty first, then on triplet $qty/$fk_product/$ref_supplier/$this->fk_soc
						if ($result > 0) {
							if (empty($pu)) {
								$pu = $prod->fourn_pu; // Unit price supplier price set by get_buyprice
							}
							$ref_supplier = $prod->ref_supplier; // Ref supplier price set by get_buyprice
							// is remise percent not keyed but present for the product we add it
							if ($remise_percent == 0 && $prod->remise_percent != 0) {
								$remise_percent = $prod->remise_percent;
							}
						}
						if ($result == 0) {                   // If result == 0, we failed to found the supplier reference price
							$langs->load("errors");
							$this->error = "Ref ".$prod->ref." ".$langs->trans("ErrorQtyTooLowForThisSupplier");
							$this->db->rollback();
							dol_syslog(get_class($this)."::addline we did not found supplier price, so we can't guess unit price");
							//$pu    = $prod->fourn_pu;     // We do not overwrite unit price
							//$ref   = $prod->ref_fourn;    // We do not overwrite ref supplier price
							return -1;
						}
						if ($result == -1) {
							$langs->load("errors");
							$this->error = "Ref ".$prod->ref." ".$langs->trans("ErrorQtyTooLowForThisSupplier");
							$this->db->rollback();
							dol_syslog(get_class($this)."::addline result=".$result." - ".$this->error, LOG_DEBUG);
							return -1;
						}
						if ($result < -1) {
							$this->error = $prod->error;
							$this->db->rollback();
							dol_syslog(get_class($this)."::addline result=".$result." - ".$this->error, LOG_ERR);
							return -1;
						}
					} else {
						$this->error = $prod->error;
						$this->db->rollback();
						return -1;
					}
				}
			} else {
				$product_type = $type;
			}

			if (!empty($conf->multicurrency->enabled) && $pu_devise > 0) {
				$pu = 0;
			}

			$localtaxes_type = getLocalTaxesFromRate($txtva, 0, $mysoc, $this->thirdparty);

			// Clean vat code
			$reg = array();
			$vat_src_code = '';
			if (preg_match('/\((.*)\)/', $txtva, $reg)) {
				$vat_src_code = $reg[1];
				$txtva = preg_replace('/\s*\(.*\)/', '', $txtva); // Remove code into vatrate.
			}

			// Calcul du total TTC et de la TVA pour la ligne a partir de
			// qty, pu, remise_percent et txtva
			// TRES IMPORTANT: C'est au moment de l'insertion ligne qu'on doit stocker
			// la part ht, tva et ttc, et ce au niveau de la ligne qui a son propre taux tva.

			$tabprice = calcul_price_total($qty, $pu, $remise_percent, $txtva, $txlocaltax1, $txlocaltax2, 0, $price_base_type, $info_bits, $type, $this->thirdparty, $localtaxes_type, 100, $this->multicurrency_tx, $pu_devise);
			$total_ht  = $tabprice[0];
			$total_tva = $tabprice[1];
			$total_ttc = $tabprice[2];
			$total_localtax1 = $tabprice[9];
			$total_localtax2 = $tabprice[10];
			$pu_ht = $tabprice[3];

			// MultiCurrency
			$multicurrency_total_ht  = $tabprice[16];
			$multicurrency_total_tva = $tabprice[17];
			$multicurrency_total_ttc = $tabprice[18];
			$pu_ht_devise = $tabprice[19];

			// Check parameters
			if ($type < 0) {
				return -1;
			}

			if ($rang < 0) {
				$rangmax = $this->line_max();
				$rang = $rangmax + 1;
			}

			// Insert line
			$this->line = new SupplierInvoiceLine($this->db);

			$this->line->context = $this->context;

			$this->line->fk_facture_fourn = $this->id;
			//$this->line->label=$label;	// deprecated
			$this->line->desc = $desc;
			$this->line->ref_supplier = $ref_supplier;

			$this->line->qty = ($this->type == self::TYPE_CREDIT_NOTE ? abs($qty) : $qty); // For credit note, quantity is always positive and unit price negative
			$this->line->subprice = ($this->type == self::TYPE_CREDIT_NOTE ? -abs($pu_ht) : $pu_ht); // For credit note, unit price always negative, always positive otherwise

			$this->line->vat_src_code = $vat_src_code;
			$this->line->tva_tx = $txtva;
			$this->line->localtax1_tx = ($total_localtax1 ? $localtaxes_type[1] : 0);
			$this->line->localtax2_tx = ($total_localtax2 ? $localtaxes_type[3] : 0);
			$this->line->localtax1_type = empty($localtaxes_type[0]) ? '' : $localtaxes_type[0];
			$this->line->localtax2_type = empty($localtaxes_type[2]) ? '' : $localtaxes_type[2];

			$this->line->total_ht = (($this->type == self::TYPE_CREDIT_NOTE || $qty < 0) ? -abs($total_ht) : $total_ht); // For credit note and if qty is negative, total is negative
			$this->line->total_tva = (($this->type == self::TYPE_CREDIT_NOTE || $qty < 0) ? -abs($total_tva) : $total_tva); // For credit note and if qty is negative, total is negative
			$this->line->total_localtax1 = (($this->type == self::TYPE_CREDIT_NOTE || $qty < 0) ? -abs($total_localtax1) : $total_localtax1); // For credit note and if qty is negative, total is negative
			$this->line->total_localtax2 = (($this->type == self::TYPE_CREDIT_NOTE || $qty < 0) ? -abs($total_localtax2) : $total_localtax2); // For credit note and if qty is negative, total is negative
			$this->line->total_ttc = (($this->type == self::TYPE_CREDIT_NOTE || $qty < 0) ? -abs($total_ttc) : $total_ttc); // For credit note and if qty is negative, total is negative

			$this->line->fk_product = $fk_product;
			$this->line->product_type = $type;
			$this->line->remise_percent = $remise_percent;
			$this->line->date_start = $date_start;
			$this->line->date_end = $date_end;
			$this->line->fk_code_ventilation = $ventil;
			$this->line->rang = $rang;
			$this->line->info_bits = $info_bits;
			$this->line->fk_remise_except = $fk_remise_except;

			$this->line->special_code = ((string) $special_code != '' ? $special_code : $this->special_code);
			$this->line->fk_parent_line = $fk_parent_line;
			$this->line->origin = $this->origin;
			$this->line->origin_id = $origin_id;
			$this->line->fk_unit = $fk_unit;

			// Multicurrency
			$this->line->fk_multicurrency = $this->fk_multicurrency;
			$this->line->multicurrency_code = $this->multicurrency_code;
			$this->line->multicurrency_subprice	= ($this->type == self::TYPE_CREDIT_NOTE ? -abs($pu_ht_devise) : $pu_ht_devise); // For credit note, unit price always negative, always positive otherwise

			$this->line->multicurrency_total_ht = (($this->type == self::TYPE_CREDIT_NOTE || $qty < 0) ? -abs($multicurrency_total_ht) : $multicurrency_total_ht); // For credit note and if qty is negative, total is negative
			$this->line->multicurrency_total_tva = (($this->type == self::TYPE_CREDIT_NOTE || $qty < 0) ? -abs($multicurrency_total_tva) : $multicurrency_total_tva); // For credit note and if qty is negative, total is negative
			$this->line->multicurrency_total_ttc = (($this->type == self::TYPE_CREDIT_NOTE || $qty < 0) ? -abs($multicurrency_total_ttc) : $multicurrency_total_ttc); // For credit note and if qty is negative, total is negative

			if (is_array($array_options) && count($array_options) > 0) {
				$this->line->array_options = $array_options;
			}

			$result = $this->line->insert($notrigger);
			if ($result > 0) {
				// Reorder if child line
				if (!empty($fk_parent_line)) {
					$this->line_order(true, 'DESC');
				}

				// Mise a jour informations denormalisees au niveau de la facture meme
				$result = $this->update_price(1, 'auto', 0, $this->thirdparty); // The addline method is designed to add line from user input so total calculation with update_price must be done using 'auto' mode.
				if ($result > 0) {
					$this->db->commit();
					return $this->line->id;
				} else {
					$this->error = $this->db->error();
					$this->db->rollback();
					return -1;
				}
			} else {
				$this->error = $this->line->error;
				$this->errors = $this->line->errors;
				$this->db->rollback();
				return -2;
			}
		} else {
			return 0;
		}
	}

	/**
	 * Update a line detail into database
	 *
	 * @param     	int			$id            		Id of line invoice
	 * @param     	string		$desc         		Description of line
	 * @param     	double		$pu          		Prix unitaire (HT ou TTC selon price_base_type)
	 * @param     	double		$vatrate       		VAT Rate (Can be '8.5', '8.5 (ABC)')
	 * @param		double		$txlocaltax1		LocalTax1 Rate
	 * @param		double		$txlocaltax2		LocalTax2 Rate
	 * @param     	double		$qty           		Quantity
	 * @param     	int			$idproduct			Id produit
	 * @param	  	double		$price_base_type	HT or TTC
	 * @param	  	int			$info_bits			Miscellaneous informations of line
	 * @param		int			$type				Type of line (0=product, 1=service)
	 * @param     	double		$remise_percent  	Percentage discount of the line
	 * @param		int			$notrigger			Disable triggers
	 * @param      	integer 	$date_start     	Date start of service
	 * @param      	integer     $date_end       	Date end of service
	 * @param		array		$array_options		extrafields array
	 * @param 		string		$fk_unit 			Code of the unit to use. Null to use the default one
	 * @param		double		$pu_devise			Amount in currency
	 * @param		string		$ref_supplier		Supplier ref
	 * @return    	int           					<0 if KO, >0 if OK
	 */
	public function updateline($id, $desc, $pu, $vatrate, $txlocaltax1 = 0, $txlocaltax2 = 0, $qty = 1, $idproduct = 0, $price_base_type = 'HT', $info_bits = 0, $type = 0, $remise_percent = 0, $notrigger = false, $date_start = '', $date_end = '', $array_options = 0, $fk_unit = null, $pu_devise = 0, $ref_supplier = '')
	{
		global $mysoc, $langs;

		dol_syslog(get_class($this)."::updateline $id,$desc,$pu,$vatrate,$qty,$idproduct,$price_base_type,$info_bits,$type,$remise_percent,$notrigger,$date_start,$date_end,$fk_unit,$pu_devise,$ref_supplier", LOG_DEBUG);
		include_once DOL_DOCUMENT_ROOT.'/core/lib/price.lib.php';

		$pu = price2num($pu);
		$qty = price2num($qty);
		$remise_percent = price2num($remise_percent);
		$pu_devise = price2num($pu_devise);

		// Check parameters
		//if (! is_numeric($pu) || ! is_numeric($qty)) return -1;
		if ($type < 0) {
			return -1;
		}

		if ($date_start && $date_end && $date_start > $date_end) {
			$langs->load("errors");
			$this->error = $langs->trans('ErrorStartDateGreaterEnd');
			return -1;
		}

		// Clean parameters
		if (empty($vatrate)) {
			$vatrate = 0;
		}
		if (empty($txlocaltax1)) {
			$txlocaltax1 = 0;
		}
		if (empty($txlocaltax2)) {
			$txlocaltax2 = 0;
		}

		$txlocaltax1 = price2num($txlocaltax1);
		$txlocaltax2 = price2num($txlocaltax2);

		// Calcul du total TTC et de la TVA pour la ligne a partir de
		// qty, pu, remise_percent et txtva
		// TRES IMPORTANT: C'est au moment de l'insertion ligne qu'on doit stocker
		// la part ht, tva et ttc, et ce au niveau de la ligne qui a son propre taux tva.

		$localtaxes_type = getLocalTaxesFromRate($vatrate, 0, $mysoc, $this->thirdparty);

		$reg = array();

		// Clean vat code
		$vat_src_code = '';
		if (preg_match('/\((.*)\)/', $vatrate, $reg)) {
			$vat_src_code = $reg[1];
			$vatrate = preg_replace('/\s*\(.*\)/', '', $vatrate); // Remove code into vatrate.
		}

		$tabprice = calcul_price_total($qty, $pu, $remise_percent, $vatrate, $txlocaltax1, $txlocaltax2, 0, $price_base_type, $info_bits, $type, $this->thirdparty, $localtaxes_type, 100, $this->multicurrency_tx, $pu_devise);
		$total_ht  = $tabprice[0];
		$total_tva = $tabprice[1];
		$total_ttc = $tabprice[2];
		$pu_ht  = $tabprice[3];
		$pu_tva = $tabprice[4];
		$pu_ttc = $tabprice[5];
		$total_localtax1 = $tabprice[9];
		$total_localtax2 = $tabprice[10];

		// MultiCurrency
		$multicurrency_total_ht = $tabprice[16];
		$multicurrency_total_tva = $tabprice[17];
		$multicurrency_total_ttc = $tabprice[18];
		$pu_ht_devise = $tabprice[19];

		if (empty($info_bits)) {
			$info_bits = 0;
		}

		if ($idproduct) {
			$product = new Product($this->db);
			$result = $product->fetch($idproduct);
			$product_type = $product->type;
		} else {
			$product_type = $type;
		}

		//Fetch current line from the database and then clone the object and set it in $oldline property
		$line = new SupplierInvoiceLine($this->db);
		$line->fetch($id);
		$line->fetch_optionals();

		$staticline = clone $line;

		$line->oldline = $staticline;
		$line->context = $this->context;

		$line->description = $desc;

		$line->qty = ($this->type == self::TYPE_CREDIT_NOTE ? abs($qty) : $qty); // For credit note, quantity is always positive and unit price negative
		$line->subprice = ($this->type == self::TYPE_CREDIT_NOTE ? -abs($pu_ht) : $pu_ht); // For credit note, unit price always negative, always positive otherwise
		$line->pu_ht = ($this->type == self::TYPE_CREDIT_NOTE ? -abs($pu_ht) : $pu_ht); // For credit note, unit price always negative, always positive otherwise
		$line->pu_ttc = ($this->type == self::TYPE_CREDIT_NOTE ? -abs($pu_ttc) : $pu_ttc); // For credit note, unit price always negative, always positive otherwise

		$line->remise_percent = $remise_percent;
		$line->ref_supplier = $ref_supplier;

		$line->date_start = $date_start;
		$line->date_end = $date_end;

		$line->vat_src_code = $vat_src_code;
		$line->tva_tx = $vatrate;
		$line->localtax1_tx = $txlocaltax1;
		$line->localtax2_tx = $txlocaltax2;
		$line->localtax1_type = empty($localtaxes_type[0]) ? '' : $localtaxes_type[0];
		$line->localtax2_type = empty($localtaxes_type[2]) ? '' : $localtaxes_type[2];

		$line->total_ht = (($this->type == self::TYPE_CREDIT_NOTE || $qty < 0) ?-abs($total_ht) : $total_ht);
		$line->total_tva = (($this->type == self::TYPE_CREDIT_NOTE || $qty < 0) ?-abs($total_tva) : $total_tva);
		$line->total_localtax1 = $total_localtax1;
		$line->total_localtax2 = $total_localtax2;
		$line->total_ttc = (($this->type == self::TYPE_CREDIT_NOTE || $qty < 0) ?-abs($total_ttc) : $total_ttc);

		$line->fk_product = $idproduct;
		$line->product_type = $product_type;
		$line->info_bits = $info_bits;
		$line->fk_unit = $fk_unit;

		if (is_array($array_options) && count($array_options) > 0) {
			// We replace values in this->line->array_options only for entries defined into $array_options
			foreach ($array_options as $key => $value) {
				$line->array_options[$key] = $array_options[$key];
			}
		}

		// Multicurrency
		$line->multicurrency_subprice = $pu_ht_devise;
		$line->multicurrency_total_ht = $multicurrency_total_ht;
		$line->multicurrency_total_tva 	= $multicurrency_total_tva;
		$line->multicurrency_total_ttc 	= $multicurrency_total_ttc;

		$res = $line->update($notrigger);

		if ($res < 1) {
			$this->errors[] = $line->error;
		} else {
			// Update total price into invoice record
			$res = $this->update_price('', 'auto', 0, $this->thirdparty);
		}

		return $res;
	}

	/**
	 * 	Delete a detail line from database
	 *
	 * 	@param  int		$rowid      	Id of line to delete
	 *	@param	int		$notrigger		1=Does not execute triggers, 0= execute triggers
	 * 	@return	int						<0 if KO, >0 if OK
	 */
	public function deleteline($rowid, $notrigger = 0)
	{
		if (!$rowid) {
			$rowid = $this->id;
		}

		$this->db->begin();

		// Libere remise liee a ligne de facture
		$sql = 'UPDATE '.MAIN_DB_PREFIX.'societe_remise_except';
		$sql .= ' SET fk_invoice_supplier_line = NULL';
		$sql .= ' WHERE fk_invoice_supplier_line = '.((int) $rowid);

		dol_syslog(get_class($this)."::deleteline", LOG_DEBUG);
		$result = $this->db->query($sql);
		if (!$result) {
			$this->error = $this->db->error();
			$this->db->rollback();
			return -2;
		}

		$line = new SupplierInvoiceLine($this->db);

		if ($line->fetch($rowid) < 1) {
			return -1;
		}

		$res = $line->delete($notrigger);

		if ($res < 1) {
			$this->errors[] = $line->error;
			$this->db->rollback();
			return -3;
		} else {
			$res = $this->update_price();

			if ($res > 0) {
				$this->db->commit();
				return 1;
			} else {
				$this->db->rollback();
				$this->error = $this->db->lasterror();
				return -4;
			}
		}
	}


	/**
	 *	Loads the info order information into the invoice object
	 *
	 *	@param  int		$id       	Id of the invoice to load
	 *	@return	void
	 */
	public function info($id)
	{
		$sql = 'SELECT c.rowid, datec, tms as datem, ';
		$sql .= ' fk_user_author, fk_user_modif, fk_user_valid';
		$sql .= ' FROM '.MAIN_DB_PREFIX.'facture_fourn as c';
		$sql .= ' WHERE c.rowid = '.((int) $id);

		$result = $this->db->query($sql);
		if ($result) {
			if ($this->db->num_rows($result)) {
				$obj = $this->db->fetch_object($result);

				$this->id = $obj->rowid;
				if ($obj->fk_user_author) {
					$cuser = new User($this->db);
					$cuser->fetch($obj->fk_user_author);
					$this->user_creation = $cuser;
				}
				if ($obj->fk_user_valid) {
					$vuser = new User($this->db);
					$vuser->fetch($obj->fk_user_valid);
					$this->user_validation = $vuser;
				}
				if ($obj->fk_user_modif) {
					$muser = new User($this->db);
					$muser->fetch($obj->fk_user_modif);
					$this->user_modification = $muser;
				}
				$this->date_creation     = $this->db->jdate($obj->datec);
				$this->date_modification = $this->db->jdate($obj->datem);
				//$this->date_validation   = $obj->datev; // This field is not available. Should be store into log table and using this function should be replaced with showing content of log (like for supplier orders)
			}
			$this->db->free($result);
		} else {
			dol_print_error($this->db);
		}
	}

	// phpcs:disable PEAR.NamingConventions.ValidFunctionName.ScopeNotCamelCaps
	/**
	 *	Return list of replaceable invoices
	 *	Status valid or abandoned for other reason + not paid + no payment + not already replaced
	 *
	 *	@param      int		$socid		Thirdparty id
	 *	@return    	array|int			Table of invoices ('id'=>id, 'ref'=>ref, 'status'=>status, 'paymentornot'=>0/1)
	 *                                  <0 if error
	 */
	public function list_replacable_supplier_invoices($socid = 0)
	{
		// phpcs:enable
		global $conf;

		$return = array();

		$sql = "SELECT f.rowid as rowid, f.ref, f.fk_statut,";
		$sql .= " ff.rowid as rowidnext";
		$sql .= " FROM ".MAIN_DB_PREFIX."facture_fourn as f";
		$sql .= " LEFT JOIN ".MAIN_DB_PREFIX."paiementfourn_facturefourn as pf ON f.rowid = pf.fk_facturefourn";
		$sql .= " LEFT JOIN ".MAIN_DB_PREFIX."facture_fourn as ff ON f.rowid = ff.fk_facture_source";
		$sql .= " WHERE (f.fk_statut = ".self::STATUS_VALIDATED." OR (f.fk_statut = ".self::STATUS_ABANDONED." AND f.close_code = '".self::CLOSECODE_ABANDONED."'))";
		$sql .= " AND f.entity = ".$conf->entity;
		$sql .= " AND f.paye = 0"; // Pas classee payee completement
		$sql .= " AND pf.fk_paiementfourn IS NULL"; // Aucun paiement deja fait
		$sql .= " AND ff.fk_statut IS NULL"; // Renvoi vrai si pas facture de remplacement
		if ($socid > 0) {
			$sql .= " AND f.fk_soc = ".((int) $socid);
		}
		$sql .= " ORDER BY f.ref";

		dol_syslog(get_class($this)."::list_replacable_supplier_invoices", LOG_DEBUG);
		$resql = $this->db->query($sql);
		if ($resql) {
			while ($obj = $this->db->fetch_object($resql)) {
				$return[$obj->rowid] = array(
					'id' => $obj->rowid,
					'ref' => $obj->ref,
					'status' => $obj->fk_statut
				);
			}
			//print_r($return);
			return $return;
		} else {
			$this->error = $this->db->error();
			return -1;
		}
	}

	// phpcs:disable PEAR.NamingConventions.ValidFunctionName.ScopeNotCamelCaps
	/**
	 *	Return list of qualifying invoices for correction by credit note
	 *	Invoices that respect the following rules are returned:
	 *	(validated + payment in progress) or classified (paid in full or paid in part) + not already replaced + not already having
	 *
	 *	@param		int		$socid		Thirdparty id
	 *	@return    	array|int			Table of invoices ($id => array('ref'=>,'paymentornot'=>,'status'=>,'paye'=>)
	 *                                  <0 if error
	 */
	public function list_qualified_avoir_supplier_invoices($socid = 0)
	{
		// phpcs:enable
		global $conf;

		$return = array();

		$sql = "SELECT f.rowid as rowid, f.ref, f.fk_statut, f.type, f.paye, pf.fk_paiementfourn";
		$sql .= " FROM ".MAIN_DB_PREFIX."facture_fourn as f";
		$sql .= " LEFT JOIN ".MAIN_DB_PREFIX."paiementfourn_facturefourn as pf ON f.rowid = pf.fk_facturefourn";
		$sql .= " WHERE f.entity = ".$conf->entity;
		$sql .= " AND f.fk_statut in (".self::STATUS_VALIDATED.",".self::STATUS_CLOSED.")";
		$sql .= " AND NOT EXISTS (SELECT rowid from ".MAIN_DB_PREFIX."facture_fourn as ff WHERE f.rowid = ff.fk_facture_source";
		$sql .= " AND ff.type=".self::TYPE_REPLACEMENT.")";
		$sql .= " AND f.type != ".self::TYPE_CREDIT_NOTE; // Type non 2 si facture non avoir
		if ($socid > 0) {
			$sql .= " AND f.fk_soc = ".((int) $socid);
		}
		$sql .= " ORDER BY f.ref";

		dol_syslog(get_class($this)."::list_qualified_avoir_supplier_invoices", LOG_DEBUG);
		$resql = $this->db->query($sql);
		if ($resql) {
			while ($obj = $this->db->fetch_object($resql)) {
				$qualified = 0;
				if ($obj->fk_statut == self::STATUS_VALIDATED) {
					$qualified = 1;
				}
				if ($obj->fk_statut == self::STATUS_CLOSED) {
					$qualified = 1;
				}
				if ($qualified) {
					$paymentornot = ($obj->fk_paiementfourn ? 1 : 0);
					$return[$obj->rowid] = array('ref'=>$obj->ref, 'status'=>$obj->fk_statut, 'type'=>$obj->type, 'paye'=>$obj->paye, 'paymentornot'=>$paymentornot);
				}
			}

			return $return;
		} else {
			$this->error = $this->db->error();
			return -1;
		}
	}

	// phpcs:disable PEAR.NamingConventions.ValidFunctionName.ScopeNotCamelCaps
	/**
	 *	Load indicators for dashboard (this->nbtodo and this->nbtodolate)
	 *
	 *	@param      User	$user       Object user
	 *	@return WorkboardResponse|int <0 if KO, WorkboardResponse if OK
	 */
	public function load_board($user)
	{
		// phpcs:enable
		global $conf, $langs;

		$sql = 'SELECT ff.rowid, ff.date_lim_reglement as datefin, ff.fk_statut';
		$sql .= ' FROM '.MAIN_DB_PREFIX.'facture_fourn as ff';
		if (empty($user->rights->societe->client->voir) && !$user->socid) {
			$sql .= " JOIN ".MAIN_DB_PREFIX."societe_commerciaux as sc ON ff.fk_soc = sc.fk_soc AND sc.fk_user = ".((int) $user->id);
		}
		$sql .= ' WHERE ff.paye = 0';
		$sql .= ' AND ff.fk_statut > 0';
		$sql .= " AND ff.entity = ".$conf->entity;
		if ($user->socid) {
			$sql .= ' AND ff.fk_soc = '.((int) $user->socid);
		}

		$resql = $this->db->query($sql);
		if ($resql) {
			$langs->load("bills");
			$now = dol_now();

			$response = new WorkboardResponse();
			$response->warning_delay = $conf->facture->fournisseur->warning_delay / 60 / 60 / 24;
			$response->label = $langs->trans("SupplierBillsToPay");
			$response->labelShort = $langs->trans("StatusToPay");

			$response->url = DOL_URL_ROOT.'/fourn/facture/list.php?search_status=1&amp;mainmenu=billing&amp;leftmenu=suppliers_bills';
			$response->img = img_object($langs->trans("Bills"), "bill");

			$facturestatic = new FactureFournisseur($this->db);

			while ($obj = $this->db->fetch_object($resql)) {
				$facturestatic->date_echeance = $this->db->jdate($obj->datefin);
				$facturestatic->statut = $obj->fk_statut;

				$response->nbtodo++;
				$response->total += $obj->total_ht;

				if ($facturestatic->hasDelay()) {
					$response->nbtodolate++;
					$response->url_late = DOL_URL_ROOT.'/fourn/facture/list.php?search_option=late&mainmenu=billing&leftmenu=suppliers_bills';
				}
			}

			$this->db->free($resql);
			return $response;
		} else {
			dol_print_error($this->db);
			$this->error = $this->db->error();
			return -1;
		}
	}


	/**
	 *	Return clicable name (with picto eventually)
	 *
	 *	@param		int		$withpicto					0=No picto, 1=Include picto into link, 2=Only picto
	 *	@param		string	$option						Where point the link
	 *	@param		int		$max						Max length of shown ref
	 *	@param		int		$short						1=Return just URL
	 *	@param		string	$moretitle					Add more text to title tooltip
	 *  @param	    int   	$notooltip					1=Disable tooltip
	 *  @param      int     $save_lastsearch_value		-1=Auto, 0=No save of lastsearch_values when clicking, 1=Save lastsearch_values whenclicking
	 *  @param		int		$addlinktonotes				Add link to show notes
	 * 	@return		string								String with URL
	 */
	public function getNomUrl($withpicto = 0, $option = '', $max = 0, $short = 0, $moretitle = '', $notooltip = 0, $save_lastsearch_value = -1, $addlinktonotes = 0)
	{
		global $langs, $conf, $user, $hookmanager;

		$result = '';

		if ($option == 'withdraw') {
			$url = DOL_URL_ROOT.'/compta/facture/prelevement.php?facid='.$this->id.'&type=bank-transfer';
		} elseif ($option == 'document') {
			$url = DOL_URL_ROOT.'/fourn/facture/document.php?facid='.$this->id;
		} else {
			$url = DOL_URL_ROOT.'/fourn/facture/card.php?facid='.$this->id;
		}

		if ($short) {
			return $url;
		}

		if ($option !== 'nolink') {
			// Add param to save lastsearch_values or not
			$add_save_lastsearch_values = ($save_lastsearch_value == 1 ? 1 : 0);
			if ($save_lastsearch_value == -1 && preg_match('/list\.php/', $_SERVER["PHP_SELF"])) {
				$add_save_lastsearch_values = 1;
			}
			if ($add_save_lastsearch_values) {
				$url .= '&save_lastsearch_values=1';
			}
		}

		$picto = $this->picto;
		if ($this->type == self::TYPE_REPLACEMENT) {
			$picto .= 'r'; // Replacement invoice
		}
		if ($this->type == self::TYPE_CREDIT_NOTE) {
			$picto .= 'a'; // Credit note
		}
		if ($this->type == self::TYPE_DEPOSIT) {
			$picto .= 'd'; // Deposit invoice
		}

		$label = img_picto('', $this->picto).' <u class="paddingrightonly">'.$langs->trans("SupplierInvoice").'</u>';
		if ($this->type == self::TYPE_REPLACEMENT) {
			$label = '<u class="paddingrightonly">'.$langs->transnoentitiesnoconv("InvoiceReplace").'</u>';
		} elseif ($this->type == self::TYPE_CREDIT_NOTE) {
			$label = '<u class="paddingrightonly">'.$langs->transnoentitiesnoconv("CreditNote").'</u>';
		} elseif ($this->type == self::TYPE_DEPOSIT) {
			$label = '<u class="paddingrightonly">'.$langs->transnoentitiesnoconv("Deposit").'</u>';
		}
		if (isset($this->status)) {
			$alreadypaid = -1;
			if (isset($this->alreadypaid)) {
				$alreadypaid = $this->alreadypaid;
			}

			$label .= ' '.$this->getLibStatut(5, $alreadypaid);
		}
		if (!empty($this->ref)) {
			$label .= '<br><b>'.$langs->trans('Ref').':</b> '.$this->ref;
		}
		if (!empty($this->ref_supplier)) {
			$label .= '<br><b>'.$langs->trans('RefSupplier').':</b> '.$this->ref_supplier;
		}
		if (!empty($this->label)) {
			$label .= '<br><b>'.$langs->trans('Label').':</b> '.$this->label;
		}
		if (!empty($this->date)) {
			$label .= '<br><b>'.$langs->trans('Date').':</b> '.dol_print_date($this->date, 'day');
		}
		if (!empty($this->total_ht)) {
			$label .= '<br><b>'.$langs->trans('AmountHT').':</b> '.price($this->total_ht, 0, $langs, 0, -1, -1, $conf->currency);
		}
		if (!empty($this->total_tva)) {
			$label .= '<br><b>'.$langs->trans('AmountVAT').':</b> '.price($this->total_tva, 0, $langs, 0, -1, -1, $conf->currency);
		}
		if (!empty($this->total_ttc)) {
			$label .= '<br><b>'.$langs->trans('AmountTTC').':</b> '.price($this->total_ttc, 0, $langs, 0, -1, -1, $conf->currency);
		}
		if ($moretitle) {
			$label .= ' - '.$moretitle;
		}

		$ref = $this->ref;
		if (empty($ref)) {
			$ref = $this->id;
		}

		$linkclose = '';
		if (empty($notooltip)) {
			if (!empty($conf->global->MAIN_OPTIMIZEFORTEXTBROWSER)) {
				$label = $langs->trans("ShowSupplierInvoice");
				$linkclose .= ' alt="'.dol_escape_htmltag($label, 1).'"';
			}
			$linkclose .= ' title="'.dol_escape_htmltag($label, 1).'"';
			$linkclose .= ' class="classfortooltip"';
		}

		$linkstart = '<a href="'.$url.'"';
		$linkstart .= $linkclose.'>';
		$linkend = '</a>';

		$result .= $linkstart;
		if ($withpicto) {
			$result .= img_object(($notooltip ? '' : $label), $picto, ($notooltip ? (($withpicto != 2) ? 'class="paddingright"' : '') : 'class="'.(($withpicto != 2) ? 'paddingright ' : '').'classfortooltip"'), 0, 0, $notooltip ? 0 : 1);
		}
		if ($withpicto != 2) {
			$result .= ($max ?dol_trunc($ref, $max) : $ref);
		}
		$result .= $linkend;

		if ($addlinktonotes) {
			$txttoshow = ($user->socid > 0 ? $this->note_public : $this->note_private);
			if ($txttoshow) {
				$notetoshow = $langs->trans("ViewPrivateNote").':<br>'.dol_string_nohtmltag($txttoshow, 1);
				$result .= ' <span class="note inline-block">';
				$result .= '<a href="'.DOL_URL_ROOT.'/fourn/facture/note.php?id='.$this->id.'" class="classfortooltip" title="'.dol_escape_htmltag($notetoshow).'">';
				$result .= img_picto('', 'note');
				$result .= '</a>';
				$result .= '</span>';
			}
		}
		global $action;
		$hookmanager->initHooks(array($this->element . 'dao'));
		$parameters = array('id'=>$this->id, 'getnomurl' => &$result);
		$reshook = $hookmanager->executeHooks('getNomUrl', $parameters, $this, $action); // Note that $action and $object may have been modified by some hooks
		if ($reshook > 0) {
			$result = $hookmanager->resPrint;
		} else {
			$result .= $hookmanager->resPrint;
		}
		return $result;
	}

	 /**
	  *      Return next reference of supplier invoice not already used (or last reference)
	  *      according to numbering module defined into constant INVOICE_SUPPLIER_ADDON_NUMBER
	  *
	  *      @param	   Societe		$soc		Thirdparty object
	  *      @param    string		$mode		'next' for next value or 'last' for last value
	  *      @return   string					free ref or last ref
	  */
	public function getNextNumRef($soc, $mode = 'next')
	{
		global $db, $langs, $conf;
		$langs->load("orders");

		// Clean parameters (if not defined or using deprecated value)
		if (empty($conf->global->INVOICE_SUPPLIER_ADDON_NUMBER)) {
			$conf->global->INVOICE_SUPPLIER_ADDON_NUMBER = 'mod_facture_fournisseur_cactus';
		}

		$mybool = false;

		$file = $conf->global->INVOICE_SUPPLIER_ADDON_NUMBER.".php";
		$classname = $conf->global->INVOICE_SUPPLIER_ADDON_NUMBER;

		// Include file with class
		$dirmodels = array_merge(array('/'), (array) $conf->modules_parts['models']);

		foreach ($dirmodels as $reldir) {
			$dir = dol_buildpath($reldir."core/modules/supplier_invoice/");

			// Load file with numbering class (if found)
			$mybool |= @include_once $dir.$file;
		}

		if ($mybool === false) {
			dol_print_error('', "Failed to include file ".$file);
			return '';
		}

		$obj = new $classname();
		$numref = "";
		$numref = $obj->getNumRef($soc, $this, $mode);

		if ($numref != "") {
			return $numref;
		} else {
			$this->error = $obj->error;
			return -1;
		}
	}


	/**
	 *  Initialise an instance with random values.
	 *  Used to build previews or test instances.
	 *	id must be 0 if object instance is a specimen.
	 *
	 *	@param	string		$option		''=Create a specimen invoice with lines, 'nolines'=No lines
	 *  @return	void
	 */
	public function initAsSpecimen($option = '')
	{
		global $langs, $conf;
		include_once DOL_DOCUMENT_ROOT.'/compta/facture/class/facture.class.php';

		$now = dol_now();

		// Load array of products prodids
		$num_prods = 0;
		$prodids = array();

		$sql = "SELECT rowid";
		$sql .= " FROM ".MAIN_DB_PREFIX."product";
		$sql .= " WHERE entity IN (".getEntity('product').")";
		$sql .= $this->db->plimit(100);

		$resql = $this->db->query($sql);
		if ($resql) {
			$num_prods = $this->db->num_rows($resql);
			$i = 0;
			while ($i < $num_prods) {
				$i++;
				$row = $this->db->fetch_row($resql);
				$prodids[$i] = $row[0];
			}
		}

		// Initialise parametres
		$this->id = 0;
		$this->ref = 'SPECIMEN';
		$this->ref_supplier = 'SUPPLIER_REF_SPECIMEN';
		$this->specimen = 1;
		$this->socid = 1;
		$this->date = $now;
		$this->date_lim_reglement = $this->date + 3600 * 24 * 30;
		$this->cond_reglement_code = 'RECEP';
		$this->mode_reglement_code = 'CHQ';

		$this->note_public = 'This is a comment (public)';
		$this->note_private = 'This is a comment (private)';

		$this->multicurrency_tx = 1;
		$this->multicurrency_code = $conf->currency;

		$xnbp = 0;
		if (empty($option) || $option != 'nolines') {
			// Lines
			$nbp = 5;
			while ($xnbp < $nbp) {
				$line = new SupplierInvoiceLine($this->db);
				$line->desc = $langs->trans("Description")." ".$xnbp;
				$line->qty = 1;
				$line->subprice = 100;
				$line->pu_ht = 100; // the canelle template use pu_ht and not subprice
				$line->price = 100;
				$line->tva_tx = 19.6;
				$line->localtax1_tx = 0;
				$line->localtax2_tx = 0;
				if ($xnbp == 2) {
					$line->total_ht = 50;
					$line->total_ttc = 59.8;
					$line->total_tva = 9.8;
					$line->remise_percent = 50;
				} else {
					$line->total_ht = 100;
					$line->total_ttc = 119.6;
					$line->total_tva = 19.6;
					$line->remise_percent = 0;
				}

				if ($num_prods > 0) {
					$prodid = mt_rand(1, $num_prods);
					$line->fk_product = $prodids[$prodid];
				}
				$line->product_type = 0;

				$this->lines[$xnbp] = $line;

				$this->total_ht       += $line->total_ht;
				$this->total_tva      += $line->total_tva;
				$this->total_ttc      += $line->total_ttc;

				$xnbp++;
			}
		}

		$this->amount_ht      = $xnbp * 100;
		$this->total_ht       = $xnbp * 100;
		$this->total_tva      = $xnbp * 19.6;
		$this->total_ttc      = $xnbp * 119.6;
	}

	// phpcs:disable PEAR.NamingConventions.ValidFunctionName.ScopeNotCamelCaps
	/**
	 *      Load indicators for dashboard (this->nbtodo and this->nbtodolate)
	 *
	 *      @return         int     <0 if KO, >0 if OK
	 */
	public function load_state_board()
	{
		// phpcs:enable
		global $conf, $user;

		$this->nb = array();

		$clause = "WHERE";

		$sql = "SELECT count(f.rowid) as nb";
		$sql .= " FROM ".MAIN_DB_PREFIX."facture_fourn as f";
		$sql .= " LEFT JOIN ".MAIN_DB_PREFIX."societe as s ON f.fk_soc = s.rowid";
		if (empty($user->rights->societe->client->voir) && !$user->socid) {
			$sql .= " LEFT JOIN ".MAIN_DB_PREFIX."societe_commerciaux as sc ON s.rowid = sc.fk_soc";
			$sql .= " WHERE sc.fk_user = ".((int) $user->id);
			$clause = "AND";
		}
		$sql .= " ".$clause." f.entity = ".$conf->entity;

		$resql = $this->db->query($sql);
		if ($resql) {
			while ($obj = $this->db->fetch_object($resql)) {
				$this->nb["supplier_invoices"] = $obj->nb;
			}
			$this->db->free($resql);
			return 1;
		} else {
			dol_print_error($this->db);
			$this->error = $this->db->error();
			return -1;
		}
	}

	/**
	 *	Load an object from its id and create a new one in database
	 *
	 *	@param      User	$user        	User that clone
	 *	@param      int		$fromid     	Id of object to clone
	 *	@param		int		$invertdetail	Reverse sign of amounts for lines
	 * 	@return		int						New id of clone
	 */
	public function createFromClone(User $user, $fromid, $invertdetail = 0)
	{
		global $conf, $langs;

		$error = 0;

		$object = new FactureFournisseur($this->db);

		$this->db->begin();

		// Load source object
		$object->fetch($fromid);
		$object->id = 0;
		$object->statut = self::STATUS_DRAFT;

		$object->fetch_thirdparty(); // We need it to recalculate VAT localtaxes according to main sale taxes and vendor

		// Clear fields
		$object->ref_supplier       = (empty($this->ref_supplier) ? $langs->trans("CopyOf").' '.$object->ref_supplier : $this->ref_supplier);
		$object->author             = $user->id;
		$object->user_valid         = '';
		$object->fk_facture_source  = 0;
		$object->date_creation      = '';
		$object->date_validation    = '';
		$object->date               = (empty($this->date) ? '' : $this->date);
		$object->date_echeance      = '';
		$object->ref_client         = '';
		$object->close_code         = '';
		$object->close_note         = '';
		if ($conf->global->MAIN_DONT_KEEP_NOTE_ON_CLONING == 1) {
			$object->note_private = '';
			$object->note_public = '';
		}

		// Loop on each line of new invoice
		foreach ($object->lines as $i => $line) {
			if (isset($object->lines[$i]->info_bits) && ($object->lines[$i]->info_bits & 0x02) == 0x02) {	// We do not clone line of discounts
				unset($object->lines[$i]);
			}
		}

		// Create clone
		$object->context['createfromclone'] = 'createfromclone';
		$result = $object->create($user);

		// Other options
		if ($result < 0) {
			$this->error = $object->error;
			$this->errors = $object->errors;
			$error++;
		}

		if (!$error) {
		}

		unset($object->context['createfromclone']);

		// End
		if (!$error) {
			$this->db->commit();
			return $object->id;
		} else {
			$this->db->rollback();
			return -1;
		}
	}

	/**
	 *	Create a document onto disk according to template model.
	 *
	 *	@param	    string		$modele			Force template to use ('' to not force)
	 *	@param		Translate	$outputlangs	Object lang a utiliser pour traduction
	 *  @param      int			$hidedetails    Hide details of lines
	 *  @param      int			$hidedesc       Hide description
	 *  @param      int			$hideref        Hide ref
	 *  @param   null|array  $moreparams     Array to provide more information
	 *  @return     int         				<0 if KO, 0 if nothing done, >0 if OK
	 */
	public function generateDocument($modele, $outputlangs, $hidedetails = 0, $hidedesc = 0, $hideref = 0, $moreparams = null)
	{
		global $conf, $user, $langs;

		$langs->load("suppliers");
		$outputlangs->load("products");

		// Set the model on the model name to use
		if (empty($modele)) {
			if (!empty($conf->global->INVOICE_SUPPLIER_ADDON_PDF)) {
				$modele = $conf->global->INVOICE_SUPPLIER_ADDON_PDF;
			} else {
				$modele = ''; // No default value. For supplier invoice, we allow to disable all PDF generation
			}
		}

		if (empty($modele)) {
			return 0;
		} else {
			$modelpath = "core/modules/supplier_invoice/doc/";

			return $this->commonGenerateDocument($modelpath, $modele, $outputlangs, $hidedetails, $hidedesc, $hideref, $moreparams);
		}
	}

	/**
	 * Returns the rights used for this class
	 * @return stdClass
	 */
	public function getRights()
	{
		global $user;

		return $user->rights->fournisseur->facture;
	}

	/**
	 * Function used to replace a thirdparty id with another one.
	 *
	 * @param DoliDB $db Database handler
	 * @param int $origin_id Old thirdparty id
	 * @param int $dest_id New thirdparty id
	 * @return bool
	 */
	public static function replaceThirdparty(DoliDB $db, $origin_id, $dest_id)
	{
		$tables = array(
			'facture_fourn'
		);

		return CommonObject::commonReplaceThirdparty($db, $origin_id, $dest_id, $tables);
	}

	/**
	 * Is the payment of the supplier invoice having a delay?
	 *
	 * @return bool
	 */
	public function hasDelay()
	{
		global $conf;

		$now = dol_now();

		if (!$this->date_echeance) {
			return false;
		}

		return ($this->statut == self::STATUS_VALIDATED) && ($this->date_echeance < ($now - $conf->facture->fournisseur->warning_delay));
	}

	/**
	 * Is credit note used
	 *
	 * @return bool
	 */
	public function isCreditNoteUsed()
	{
		$isUsed = false;

		$sql = "SELECT fk_invoice_supplier FROM ".MAIN_DB_PREFIX."societe_remise_except WHERE fk_invoice_supplier_source = ".((int) $this->id);
		$resql = $this->db->query($sql);
		if (!empty($resql)) {
			$obj = $this->db->fetch_object($resql);
			if (!empty($obj->fk_invoice_supplier)) {
				$isUsed = true;
			}
		}

		return $isUsed;
	}
}



/**
 *  Class to manage line invoices
 */
class SupplierInvoiceLine extends CommonObjectLine
{
	/**
	 * @var string ID to identify managed object
	 */
	public $element = 'facture_fourn_det';

	/**
	 * @var string Name of table without prefix where object is stored
	 */
	public $table_element = 'facture_fourn_det';

	public $oldline;

	/**
	 * @deprecated
	 * @see $product_ref
	 */
	public $ref;

	/**
	 * Internal ref
	 * @var string
	 */
	public $product_ref;

	/**
	 * Supplier reference of price when we added the line. May have been changed after line was added.
	 * TODO Rename field ref to ref_supplier into table llx_facture_fourn_det and llx_commande_fournisseurdet and update fields into updateline
	 * @var string
	 */
	public $ref_supplier;

	/**
	 * Product description
	 * @var string
	 */
	public $product_desc;

	/**
	 * Unit price before taxes
	 * @var float
	 * @deprecated Use $subprice
	 * @see $subprice
	 */
	public $pu_ht;

	/**
	 * Unit price excluded taxes
	 * @var float
	 */
	public $subprice;

	/**
	 * Unit price included taxes
	 * @var float
	 */
	public $pu_ttc;


	/**
	 * Id of the corresponding supplier invoice
	 * @var int
	 */
	public $fk_facture_fourn;

	/**
	 * This field may contains label of line (when invoice create from order)
	 * @var string
	 * @deprecated
	 */
	public $label;

	/**
	 * Description of the line
	 * @var string
	 */
	public $description;

	public $date_start;
	public $date_end;

	public $skip_update_total; // Skip update price total for special lines

	/**
	 * @var int Situation advance percentage
	 */
	public $situation_percent;

	/**
	 * @var int Previous situation line id reference
	 */
	public $fk_prev_id;

	/**
	 * VAT code
	 * @var string
	 */
	public $vat_src_code;

	/**
	 * VAT %
	 * @var float
	 */
	public $tva_tx;

	/**
	 * Local tax 1 %
	 * @var float
	 */
	public $localtax1_tx;

	/**
	 * Local tax 2 %
	 * @var float
	 */
	public $localtax2_tx;

	/**
	 * Quantity
	 * @var double
	 */
	public $qty;

	/**
	 * Percent of discount
	 * @var float
	 */
	public $remise_percent;

	/**
	 * Total amount without taxes
	 * @var float
	 */
	public $total_ht;

	/**
	 * Total amount with taxes
	 * @var float
	 */
	public $total_ttc;

	/**
	 * Total amount of taxes
	 * @var float
	 */
	public $total_tva;

	/**
	 * Total local tax 1 amount
	 * @var float
	 */
	public $total_localtax1;

	/**
	 * Total local tax 2 amount
	 * @var float
	 */
	public $total_localtax2;

	/**
	 * @var int ID
	 */
	public $fk_product;

	/**
	 * Type of the product. 0 for product 1 for service
	 * @var int
	 */
	public $product_type;

	/**
	 * Label of the product
	 * @var string
	 */
	public $product_label;

	/**
	 * List of cumulative options:
	 * Bit 0:	0 si TVA normal - 1 si TVA NPR
	 * Bit 1:	0 si ligne normal - 1 si bit discount (link to line into llx_remise_except)
	 * @var int
	 */
	public $info_bits;

	/**
	 * Link to line into llx_remise_except
	 * @var int
	 */
	public $fk_remise_except;

	/**
	 * @var int ID
	 */
	public $fk_parent_line;

	public $special_code;

	/**
	 * @var int rank of line
	 */
	public $rang;

	/**
	 * Total local tax 1 amount
	 * @var float
	 */
	public $localtax1_type;

	/**
	 * Total local tax 2 amount
	 * @var float
	 */
	public $localtax2_type;

	// Multicurrency
	/**
	 * @var int ID
	 */
	public $fk_multicurrency;

	public $multicurrency_code;
	public $multicurrency_subprice;
	public $multicurrency_total_ht;
	public $multicurrency_total_tva;
	public $multicurrency_total_ttc;


	/**
	 *	Constructor
	 *
	 *  @param		DoliDB		$db      Database handler
	 */
	public function __construct($db)
	{
		$this->db = $db;
	}

	/**
	 * Retrieves a supplier invoice line
	 *
	 * @param    int    $rowid    Line id
	 * @return   int              <0 KO; 0 NOT FOUND; 1 OK
	 */
	public function fetch($rowid)
	{
		$sql = 'SELECT f.rowid, f.ref as ref_supplier, f.description, f.date_start, f.date_end, f.pu_ht, f.pu_ttc, f.qty, f.remise_percent, f.tva_tx';
		$sql .= ', f.localtax1_type, f.localtax2_type, f.localtax1_tx, f.localtax2_tx, f.total_localtax1, f.total_localtax2, f.fk_remise_except';
		$sql .= ', f.total_ht, f.tva as total_tva, f.total_ttc, f.fk_facture_fourn, f.fk_product, f.product_type, f.info_bits, f.rang, f.special_code, f.fk_parent_line, f.fk_unit';
		$sql .= ', p.rowid as product_id, p.ref as product_ref, p.label as product_label, p.description as product_desc';
		$sql .= ', f.multicurrency_subprice, f.multicurrency_total_ht, f.multicurrency_total_tva, multicurrency_total_ttc';
		$sql .= ' FROM '.MAIN_DB_PREFIX.'facture_fourn_det as f';
		$sql .= ' LEFT JOIN '.MAIN_DB_PREFIX.'product as p ON f.fk_product = p.rowid';
		$sql .= ' WHERE f.rowid = '.((int) $rowid);
		$sql .= ' ORDER BY f.rang, f.rowid';

		$query = $this->db->query($sql);

		if (!$query) {
			$this->errors[] = $this->db->error();
			return -1;
		}

		if (!$this->db->num_rows($query)) {
			return 0;
		}

		$obj = $this->db->fetch_object($query);

		$this->id = $obj->rowid;
		$this->rowid = $obj->rowid;
		$this->fk_facture_fourn = $obj->fk_facture_fourn;
		$this->description		= $obj->description;
		$this->date_start = $obj->date_start;
		$this->date_end = $obj->date_end;
		$this->product_ref		= $obj->product_ref;
		$this->ref_supplier		= $obj->ref_supplier;
		$this->product_desc		= $obj->product_desc;

		$this->subprice = $obj->pu_ht;
		$this->pu_ht = $obj->pu_ht;
		$this->pu_ttc			= $obj->pu_ttc;
		$this->tva_tx			= $obj->tva_tx;
		$this->localtax1_tx		= $obj->localtax1_tx;
		$this->localtax2_tx		= $obj->localtax2_tx;
		$this->localtax1_type	= $obj->localtax1_type;
		$this->localtax2_type	= $obj->localtax2_type;

		$this->qty				= $obj->qty;
		$this->remise_percent = $obj->remise_percent;
		$this->fk_remise_except = $obj->fk_remise_except;
		//$this->tva				= $obj->total_tva; // deprecated
		$this->total_ht = $obj->total_ht;
		$this->total_tva			= $obj->total_tva;
		$this->total_localtax1	= $obj->total_localtax1;
		$this->total_localtax2	= $obj->total_localtax2;
		$this->total_ttc			= $obj->total_ttc;
		$this->fk_product		= $obj->fk_product;
		$this->product_type = $obj->product_type;
		$this->product_label		= $obj->product_label;
		$this->info_bits		    = $obj->info_bits;
		$this->tva_npr = ($obj->info_bits & 1 == 1) ? 1 : 0;
		$this->fk_parent_line    = $obj->fk_parent_line;
		$this->special_code = $obj->special_code;
		$this->rang = $obj->rang;
		$this->fk_unit           = $obj->fk_unit;

		$this->multicurrency_subprice = $obj->multicurrency_subprice;
		$this->multicurrency_total_ht = $obj->multicurrency_total_ht;
		$this->multicurrency_total_tva = $obj->multicurrency_total_tva;
		$this->multicurrency_total_ttc = $obj->multicurrency_total_ttc;

		$this->fetch_optionals();

		return 1;
	}

	/**
	 * Deletes a line
	 *
	 * @param     bool|int   $notrigger     1=Does not execute triggers, 0= execute triggers
	 * @return    int                       0 if KO, 1 if OK
	 */
	public function delete($notrigger = 0)
	{
		global $user, $conf;

		dol_syslog(get_class($this)."::deleteline rowid=".((int) $this->id), LOG_DEBUG);

		$error = 0;

		$this->db->begin();

		if (!$notrigger) {
			if ($this->call_trigger('LINEBILL_SUPPLIER_DELETE', $user) < 0) {
				$error++;
			}
		}

		$this->deleteObjectLinked();

		// Remove extrafields
		if (!$error) {
			$result = $this->deleteExtraFields();
			if ($result < 0) {
				$error++;
				dol_syslog(get_class($this)."::delete error -4 ".$this->error, LOG_ERR);
			}
		}

		if (!$error) {
			// Supprime ligne
			$sql = 'DELETE FROM '.MAIN_DB_PREFIX.'facture_fourn_det ';
			$sql .= " WHERE rowid = ".((int) $this->id);
			dol_syslog(get_class($this)."::delete", LOG_DEBUG);
			$resql = $this->db->query($sql);
			if (!$resql) {
				$error++;
				$this->error = $this->db->lasterror();
			}
		}

		if (!$error) {
			$this->db->commit();
			return 1;
		} else {
			$this->db->rollback();
			return -1;
		}
	}

	/**
	 * Update a supplier invoice line
	 *
	 * @param int $notrigger Disable triggers
	 * @return int <0 if KO, >0 if OK
	 */
	public function update($notrigger = 0)
	{
		global $conf;

		$pu = price2num($this->pu_ht);
		$qty = price2num($this->qty);

		// Check parameters
		if (empty($this->qty)) {
			$this->qty = 0;
		}

		if ($this->product_type < 0) {
			return -1;
		}

		// Clean parameters
		if (empty($this->remise_percent)) {
			$this->remise_percent = 0;
		}
		if (empty($this->tva_tx)) {
			$this->tva_tx = 0;
		}
		if (empty($this->localtax1_tx)) {
			$this->localtax1_tx = 0;
		}
		if (empty($this->localtax2_tx)) {
			$this->localtax2_tx = 0;
		}

		if (empty($this->pa_ht)) {
			$this->pa_ht = 0;
		}
		if (empty($this->multicurrency_subprice)) {
			$this->multicurrency_subprice = 0;
		}
		if (empty($this->multicurrency_total_ht)) {
			$this->multicurrency_total_ht = 0;
		}
		if (empty($this->multicurrency_total_tva)) {
			$this->multicurrency_total_tva = 0;
		}
		if (empty($this->multicurrency_total_ttc)) {
			$this->multicurrency_total_ttc = 0;
		}

		$fk_product = (int) $this->fk_product;
		$fk_unit = (int) $this->fk_unit;

		$this->db->begin();

		$sql = "UPDATE ".MAIN_DB_PREFIX."facture_fourn_det SET";
		$sql .= " description = '".$this->db->escape($this->description)."'";
		$sql .= ", ref = '".$this->db->escape($this->ref_supplier ? $this->ref_supplier : $this->ref)."'";
		$sql .= ", date_start = ".($this->date_start != '' ? "'".$this->db->idate($this->date_start)."'" : "null");
		$sql .= ", date_end = ".($this->date_end != '' ? "'".$this->db->idate($this->date_end)."'" : "null");
		$sql .= ", pu_ht = ".price2num($this->pu_ht);
		$sql .= ", pu_ttc = ".price2num($this->pu_ttc);
		$sql .= ", qty = ".price2num($this->qty);
		$sql .= ", remise_percent = ".price2num($this->remise_percent);
		if ($this->fk_remise_except > 0) $sql .= ", fk_remise_except=".((int) $this->fk_remise_except);
		else $sql .= ", fk_remise_except=null";
		$sql .= ", vat_src_code = '".$this->db->escape(empty($this->vat_src_code) ? '' : $this->vat_src_code)."'";
		$sql .= ", tva_tx = ".price2num($this->tva_tx);
		$sql .= ", localtax1_tx = ".price2num($this->localtax1_tx);
		$sql .= ", localtax2_tx = ".price2num($this->localtax2_tx);
		$sql .= ", localtax1_type = '".$this->db->escape($this->localtax1_type)."'";
		$sql .= ", localtax2_type = '".$this->db->escape($this->localtax2_type)."'";
		$sql .= ", total_ht = ".price2num($this->total_ht);
		$sql .= ", tva= ".price2num($this->total_tva);
		$sql .= ", total_localtax1= ".price2num($this->total_localtax1);
		$sql .= ", total_localtax2= ".price2num($this->total_localtax2);
		$sql .= ", total_ttc = ".price2num($this->total_ttc);
		$sql .= ", fk_product = ".($fk_product > 0 ? (int) $fk_product : 'null');
		$sql .= ", product_type = ".((int) $this->product_type);
		$sql .= ", info_bits = ".((int) $this->info_bits);
		$sql .= ", fk_unit = ".($fk_unit > 0 ? (int) $fk_unit : 'null');

		// Multicurrency
		$sql .= " , multicurrency_subprice=".price2num($this->multicurrency_subprice)."";
		$sql .= " , multicurrency_total_ht=".price2num($this->multicurrency_total_ht)."";
		$sql .= " , multicurrency_total_tva=".price2num($this->multicurrency_total_tva)."";
		$sql .= " , multicurrency_total_ttc=".price2num($this->multicurrency_total_ttc)."";

		$sql .= " WHERE rowid = ".((int) $this->id);

		dol_syslog(get_class($this)."::update", LOG_DEBUG);
		$resql = $this->db->query($sql);

		if (!$resql) {
			$this->db->rollback();
			$this->error = $this->db->lasterror();
			return -1;
		}

		$this->rowid = $this->id;
		$error = 0;

		if (!$error) {
			$result = $this->insertExtraFields();
			if ($result < 0) {
				$error++;
			}
		}

		if (!$error && !$notrigger) {
			global $langs, $user;

			// Call trigger
			if ($this->call_trigger('LINEBILL_SUPPLIER_UPDATE', $user) < 0) {
				$this->db->rollback();
				return -1;
			}
			// End call triggers
		}

		if ($error) {
			$this->db->rollback();
			return -1;
		}

		$this->db->commit();
		return 1;
	}

	/**
	 *	Insert line into database
	 *
	 *	@param      int		$notrigger		1 no triggers
	 *	@return		int						<0 if KO, >0 if OK
	 */
	public function insert($notrigger = 0)
	{
		global $user, $conf, $langs;

		$error = 0;

		dol_syslog(get_class($this)."::insert rang=".$this->rang, LOG_DEBUG);

		// Clean parameters
		$this->desc = trim($this->desc);
		if (empty($this->tva_tx)) {
			$this->tva_tx = 0;
		}
		if (empty($this->localtax1_tx)) {
			$this->localtax1_tx = 0;
		}
		if (empty($this->localtax2_tx)) {
			$this->localtax2_tx = 0;
		}
		if (empty($this->localtax1_type)) {
			$this->localtax1_type = '0';
		}
		if (empty($this->localtax2_type)) {
			$this->localtax2_type = '0';
		}
		if (empty($this->total_tva)) {
			$this->total_tva = 0;
		}
		if (empty($this->total_localtax1)) {
			$this->total_localtax1 = 0;
		}
		if (empty($this->total_localtax2)) {
			$this->total_localtax2 = 0;
		}
		if (empty($this->rang)) {
			$this->rang = 0;
		}
		if (empty($this->remise_percent)) {
			$this->remise_percent = 0;
		}
		if (empty($this->info_bits)) {
			$this->info_bits = 0;
		}
		if (empty($this->subprice)) {
			$this->subprice = 0;
		}
		if (empty($this->special_code)) {
			$this->special_code = 0;
		}
		if (empty($this->fk_parent_line)) {
			$this->fk_parent_line = 0;
		}
		if (!isset($this->situation_percent) || $this->situation_percent > 100 || (string) $this->situation_percent == '') {
			$this->situation_percent = 100;
		}

		if (empty($this->pa_ht)) {
			$this->pa_ht = 0;
		}
		if (empty($this->multicurrency_subprice)) {
			$this->multicurrency_subprice = 0;
		}
		if (empty($this->multicurrency_total_ht)) {
			$this->multicurrency_total_ht = 0;
		}
		if (empty($this->multicurrency_total_tva)) {
			$this->multicurrency_total_tva = 0;
		}
		if (empty($this->multicurrency_total_ttc)) {
			$this->multicurrency_total_ttc = 0;
		}


		// Check parameters
		if ($this->product_type < 0) {
			$this->error = 'ErrorProductTypeMustBe0orMore';
			return -1;
		}
		if (!empty($this->fk_product) && $this->fk_product > 0) {
			// Check product exists
			$result = Product::isExistingObject('product', $this->fk_product);
			if ($result <= 0) {
				$this->error = 'ErrorProductIdDoesNotExists';
				return -1;
			}
		}

		$this->db->begin();

		// Insertion dans base de la ligne
		$sql = 'INSERT INTO '.MAIN_DB_PREFIX.$this->table_element;
		$sql .= ' (fk_facture_fourn, fk_parent_line, label, description, ref, qty,';
		$sql .= ' vat_src_code, tva_tx, localtax1_tx, localtax2_tx, localtax1_type, localtax2_type,';
		$sql .= ' fk_product, product_type, remise_percent, fk_remise_except, pu_ht, pu_ttc,';
		$sql .= ' date_start, date_end, fk_code_ventilation, rang, special_code,';
		$sql .= ' info_bits, total_ht, tva, total_ttc, total_localtax1, total_localtax2, fk_unit';
		$sql .= ', fk_multicurrency, multicurrency_code, multicurrency_subprice, multicurrency_total_ht, multicurrency_total_tva, multicurrency_total_ttc';
		$sql .= ')';
		$sql .= " VALUES (".$this->fk_facture_fourn.",";
		$sql .= " ".($this->fk_parent_line > 0 ? "'".$this->db->escape($this->fk_parent_line)."'" : "null").",";
		$sql .= " ".(!empty($this->label) ? "'".$this->db->escape($this->label)."'" : "null").",";
		$sql .= " '".$this->db->escape($this->desc ? $this->desc : $this->description)."',";
		$sql .= " '".$this->db->escape($this->ref_supplier)."',";
		$sql .= " ".price2num($this->qty).",";

		$sql .= " ".(empty($this->vat_src_code) ? "''" : "'".$this->db->escape($this->vat_src_code)."'").",";
		$sql .= " ".price2num($this->tva_tx).",";
		$sql .= " ".price2num($this->localtax1_tx).",";
		$sql .= " ".price2num($this->localtax2_tx).",";
		$sql .= " '".$this->db->escape($this->localtax1_type)."',";
		$sql .= " '".$this->db->escape($this->localtax2_type)."',";
		$sql .= ' '.((!empty($this->fk_product) && $this->fk_product > 0) ? $this->fk_product : "null").',';
		$sql .= " ".((int) $this->product_type).",";
		$sql .= " ".price2num($this->remise_percent).",";
		$sql .= ' '.(! empty($this->fk_remise_except) ? ((int) $this->fk_remise_except) : "null").',';
		$sql .= " ".price2num($this->subprice).",";
		$sql .= " ".(!empty($this->qty) ?price2num($this->total_ttc / $this->qty) : price2num($this->total_ttc)).",";
		$sql .= " ".(!empty($this->date_start) ? "'".$this->db->idate($this->date_start)."'" : "null").",";
		$sql .= " ".(!empty($this->date_end) ? "'".$this->db->idate($this->date_end)."'" : "null").",";
		$sql .= ' '.(!empty($this->fk_code_ventilation) ? $this->fk_code_ventilation : 0).',';
		$sql .= ' '.((int) $this->rang).',';
		$sql .= ' '.((int) $this->special_code).',';
		$sql .= " ".((int) $this->info_bits).",";
		$sql .= " ".price2num($this->total_ht).",";
		$sql .= " ".price2num($this->total_tva).",";
		$sql .= " ".price2num($this->total_ttc).",";
		$sql .= " ".price2num($this->total_localtax1).",";
		$sql .= " ".price2num($this->total_localtax2);
		$sql .= ", ".(!$this->fk_unit ? 'NULL' : $this->fk_unit);
		$sql .= ", ".(int) $this->fk_multicurrency;
		$sql .= ", '".$this->db->escape($this->multicurrency_code)."'";
		$sql .= ", ".price2num($this->multicurrency_subprice);
		$sql .= ", ".price2num($this->multicurrency_total_ht);
		$sql .= ", ".price2num($this->multicurrency_total_tva);
		$sql .= ", ".price2num($this->multicurrency_total_ttc);
		$sql .= ')';

		$resql = $this->db->query($sql);
		if ($resql) {
			$this->id = $this->db->last_insert_id(MAIN_DB_PREFIX.$this->table_element);
			$this->rowid = $this->id; // backward compatibility

			if (!$error) {
				$result = $this->insertExtraFields();
				if ($result < 0) {
					$error++;
				}
			}

			// Si fk_remise_except defini, on lie la remise a la facture
			// ce qui la flague comme "consommee".
			if ($this->fk_remise_except) {
				$discount = new DiscountAbsolute($this->db);
				$result = $discount->fetch($this->fk_remise_except);
				if ($result >= 0) {
					// Check if discount was found
					if ($result > 0) {
						// Check if discount not already affected to another invoice
						if ($discount->fk_facture_line > 0) {
							if (empty($noerrorifdiscountalreadylinked)) {
								$this->error = $langs->trans("ErrorDiscountAlreadyUsed", $discount->id);
								dol_syslog(get_class($this)."::insert Error ".$this->error, LOG_ERR);
								$this->db->rollback();
								return -3;
							}
						} else {
							$result = $discount->link_to_invoice($this->rowid, 0);
							if ($result < 0) {
								$this->error = $discount->error;
								dol_syslog(get_class($this)."::insert Error ".$this->error, LOG_ERR);
								$this->db->rollback();
								return -3;
							}
						}
					} else {
						$this->error = $langs->trans("ErrorADiscountThatHasBeenRemovedIsIncluded");
						dol_syslog(get_class($this)."::insert Error ".$this->error, LOG_ERR);
						$this->db->rollback();
						return -3;
					}
				} else {
					$this->error = $discount->error;
					dol_syslog(get_class($this)."::insert Error ".$this->error, LOG_ERR);
					$this->db->rollback();
					return -3;
				}
			}

			if (!$error && !$notrigger) {
				// Call trigger
				$result = $this->call_trigger('LINEBILL_SUPPLIER_CREATE', $user);
				if ($result < 0) {
					$this->db->rollback();
					return -2;
				}
				// End call triggers
			}

			$this->db->commit();
			return $this->id;
		} else {
			$this->error = $this->db->error();
			$this->db->rollback();
			return -2;
		}
	}

	// phpcs:disable PEAR.NamingConventions.ValidFunctionName.ScopeNotCamelCaps
	/**
	 *  Mise a jour de l'objet ligne de commande en base
	 *
	 *  @return		int		<0 si ko, >0 si ok
	 */
	public function update_total()
	{
		// phpcs:enable
		$this->db->begin();

		// Mise a jour ligne en base
		$sql = "UPDATE ".MAIN_DB_PREFIX."facture_fourn_det SET";
		$sql .= "  total_ht = ".price2num($this->total_ht);
		$sql .= ", tva= ".price2num($this->total_tva);
		$sql .= ", total_localtax1 = ".price2num($this->total_localtax1);
		$sql .= ", total_localtax2 = ".price2num($this->total_localtax2);
		$sql .= ", total_ttc = ".price2num($this->total_ttc);
		$sql .= " WHERE rowid = ".((int) $this->rowid);

		dol_syslog("FactureFournisseurLigne.class.php::update_total", LOG_DEBUG);

		$resql = $this->db->query($sql);
		if ($resql) {
			$this->db->commit();
			return 1;
		} else {
			$this->error = $this->db->error();
			$this->db->rollback();
			return -2;
		}
	}
}<|MERGE_RESOLUTION|>--- conflicted
+++ resolved
@@ -9,11 +9,7 @@
  * Copyright (C) 2013		Florian Henry			<florian.henry@open-concept.pro>
  * Copyright (C) 2014-2016	Marcos García			<marcosgdf@gmail.com>
  * Copyright (C) 2015		Bahfir Abbes			<bafbes@gmail.com>
-<<<<<<< HEAD
- * Copyright (C) 2015-2019	Ferran Marcet			<fmarcet@2byte.es>
-=======
  * Copyright (C) 2015-2022	Ferran Marcet			<fmarcet@2byte.es>
->>>>>>> 95dc2558
  * Copyright (C) 2016-2021	Alexandre Spangaro		<aspangaro@open-dsi.fr>
  * Copyright (C) 2018       Nicolas ZABOURI			<info@inovea-conseil.com>
  * Copyright (C) 2018-2022  Frédéric France         <frederic.france@netlogic.fr>
@@ -40,10 +36,6 @@
 
 include_once DOL_DOCUMENT_ROOT.'/core/class/commoninvoice.class.php';
 require_once DOL_DOCUMENT_ROOT.'/core/class/commonobjectline.class.php';
-<<<<<<< HEAD
-require_once DOL_DOCUMENT_ROOT.'/core/class/commoninvoice.class.php';
-=======
->>>>>>> 95dc2558
 require_once DOL_DOCUMENT_ROOT.'/multicurrency/class/multicurrency.class.php';
 require_once DOL_DOCUMENT_ROOT.'/product/class/product.class.php';
 
@@ -1607,15 +1599,9 @@
 			if ($close_note) {
 				$sql .= ", close_note='".$this->db->escape($close_note)."'";
 			}
-<<<<<<< HEAD
-			$sql .= ', fk_user_closing = '.$user->id;
-			$sql .= ", date_closing = '".$this->db->idate($now)."'";
-			$sql .= ' WHERE rowid = '.$this->id;
-=======
 			$sql .= ', fk_user_closing = '.((int) $user->id);
 			$sql .= ", date_closing = '".$this->db->idate($now)."'";
 			$sql .= ' WHERE rowid = '.((int) $this->id);
->>>>>>> 95dc2558
 
 			$resql = $this->db->query($sql);
 			if ($resql) {
@@ -1676,17 +1662,10 @@
 		$this->db->begin();
 
 		$sql = 'UPDATE '.MAIN_DB_PREFIX.'facture_fourn';
-<<<<<<< HEAD
-		$sql .= ' SET paye=0, fk_statut='.self::STATUS_VALIDATED.', close_code=null, close_note=null';
-		$sql .= ' date_closing=null,';
-		$sql .= ' fk_user_closing=null';
-		$sql .= ' WHERE rowid = '.$this->id;
-=======
 		$sql .= ' SET paye=0, fk_statut='.self::STATUS_VALIDATED.', close_code=null, close_note=null,';
 		$sql .= ' date_closing=null,';
 		$sql .= ' fk_user_closing=null';
 		$sql .= ' WHERE rowid = '.((int) $this->id);
->>>>>>> 95dc2558
 
 		dol_syslog(get_class($this)."::set_unpaid", LOG_DEBUG);
 		$resql = $this->db->query($sql);
@@ -1736,11 +1715,7 @@
 		if ($close_note) {
 			$sql .= ", close_note='".$this->db->escape($close_note)."'";
 		}
-<<<<<<< HEAD
-		$sql .= ' WHERE rowid = '.$this->id;
-=======
 		$sql .= " WHERE rowid = ".((int) $this->id);
->>>>>>> 95dc2558
 
 		$resql = $this->db->query($sql);
 		if ($resql) {
@@ -1748,11 +1723,7 @@
 			// as they have not been used since the invoice is abandoned.
 			$sql = 'UPDATE '.MAIN_DB_PREFIX.'societe_remise_except';
 			$sql .= ' SET fk_invoice_supplier = NULL';
-<<<<<<< HEAD
-			$sql .= ' WHERE fk_invoice_supplier = '.$this->id;
-=======
 			$sql .= ' WHERE fk_invoice_supplier = '.((int) $this->id);
->>>>>>> 95dc2558
 
 			$resql = $this->db->query($sql);
 			if ($resql) {
@@ -1832,11 +1803,7 @@
 
 		$sql = "UPDATE ".MAIN_DB_PREFIX."facture_fourn";
 		$sql .= " SET ref='".$this->db->escape($num)."', fk_statut = 1, fk_user_valid = ".((int) $user->id).", date_valid = '".$this->db->idate($now)."'";
-<<<<<<< HEAD
-		$sql .= " WHERE rowid = ".$this->id;
-=======
 		$sql .= " WHERE rowid = ".((int) $this->id);
->>>>>>> 95dc2558
 
 		dol_syslog(get_class($this)."::validate", LOG_DEBUG);
 		$resql = $this->db->query($sql);
