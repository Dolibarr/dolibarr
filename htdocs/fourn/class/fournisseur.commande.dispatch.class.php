<?php
/* Copyright (C) 2015 Laurent Destailleur <eldy@users.sourceforge.net>
 * Copyright (C) 2014 Juanjo Menent	      <jmenent@2byte.es>
 * Copyright (C) 2024       Frédéric France             <frederic.france@free.fr>
<<<<<<< HEAD
 * Copyright (C) 2024		MDW							<mdeweerd@users.noreply.github.com>
=======
 * Copyright (C) 2024  Christophe Battarel	<christophe@altairis.fr>
>>>>>>> e3a59772
 *
 * This program is free software; you can redistribute it and/or modify
 * it under the terms of the GNU General Public License as published by
 * the Free Software Foundation; either version 3 of the License, or
 * (at your option) any later version.
 *
 * This program is distributed in the hope that it will be useful,
 * but WITHOUT ANY WARRANTY; without even the implied warranty of
 * MERCHANTABILITY or FITNESS FOR A PARTICULAR PURPOSE.  See the
 * GNU General Public License for more details.
 *
 * You should have received a copy of the GNU General Public License
 * along with this program. If not, see <https://www.gnu.org/licenses/>.
 */

/**
 *  \file       htdocs/fourn/class/fournisseur.commande.dispatch.class.php
 *  \ingroup    fournisseur stock
 *  \brief      This file is an example for a CRUD class file (Create/Read/Update/Delete)
 *              Initially built by build_class_from_table on 2015-02-24 10:38
 */

// Put here all includes required by your class file
require_once DOL_DOCUMENT_ROOT."/reception/class/receptionlinebatch.class.php";


/**
 *  Class to manage table commandefournisseurdispatch
 */
class CommandeFournisseurDispatch extends ReceptionLineBatch
{
	/**
	 * @var string ID to identify managed object
	 */
	public $element = 'commandefournisseurdispatch';
	/**
	 * @var int ID
	 */
	public $fk_commande;
	/**
	 * @var int ID
	 */
	public $fk_commandefourndet;

	/**
	 *  Create object into database
	 *
	 *  @param	User	$user        User that creates
	 *  @param  int		$notrigger   0=launch triggers after, 1=disable triggers
	 *  @return int      		   	 Return integer <0 if KO, Id of created object if OK
	 */
	public function create($user, $notrigger = 0)
	{
<<<<<<< HEAD
		global $conf, $langs, $hookmanager;
		$error = 0;

		// Clean parameters

		if (isset($this->fk_commande)) {
			$this->fk_commande = (int) $this->fk_commande;
		}
		if (isset($this->fk_product)) {
			$this->fk_product = (int) $this->fk_product;
		}
		if (isset($this->fk_commandefourndet)) {
			$this->fk_commandefourndet = (int) $this->fk_commandefourndet;
		}
		if (isset($this->qty)) {
			$this->qty = trim((string) $this->qty);
		}
		if (isset($this->fk_entrepot)) {
			$this->fk_entrepot = (int) $this->fk_entrepot;
		}
		if (isset($this->fk_user)) {
			$this->fk_user = (int) $this->fk_user;
		}
		if (isset($this->comment)) {
			$this->comment = trim($this->comment);
		}
		if (isset($this->status)) {
			$this->status = (int) $this->status;
		}
		if (isset($this->batch)) {
			$this->batch = trim($this->batch);
		}
		if (empty($this->datec)) {
			$this->datec = dol_now();
		}


		// Check parameters
		// Put here code to add control on parameters values

		// Insert request
		$sql = "INSERT INTO ".MAIN_DB_PREFIX.$this->table_element."(";
		$sql .= "fk_commande,";
		$sql .= "fk_product,";
		$sql .= "fk_commandefourndet,";
		$sql .= "qty,";
		$sql .= "fk_entrepot,";
		$sql .= "fk_user,";
		$sql .= "datec,";
		$sql .= "comment,";
		$sql .= "status,";
		$sql .= "batch,";
		$sql .= "eatby,";
		$sql .= "sellby,";
		$sql .= "fk_reception,";
		$sql .= "cost_price";


		$sql .= ") VALUES (";
		$sql .= " ".(!isset($this->fk_commande) ? 'NULL' : "'".$this->db->escape($this->fk_commande)."'").",";
		$sql .= " ".(!isset($this->fk_product) ? 'NULL' : "'".$this->db->escape($this->fk_product)."'").",";
		$sql .= " ".(!isset($this->fk_commandefourndet) ? 'NULL' : "'".$this->db->escape($this->fk_commandefourndet)."'").",";
		$sql .= " ".(!isset($this->qty) ? 'NULL' : "'".$this->db->escape($this->qty)."'").",";
		$sql .= " ".(!isset($this->fk_entrepot) ? 'NULL' : "'".$this->db->escape($this->fk_entrepot)."'").",";
		$sql .= " ".(!isset($this->fk_user) ? 'NULL' : "'".$this->db->escape($this->fk_user)."'").",";
		$sql .= " ".(!isset($this->datec) || dol_strlen($this->datec) == 0 ? 'NULL' : "'".$this->db->idate($this->datec)."'").",";
		$sql .= " ".(!isset($this->comment) ? 'NULL' : "'".$this->db->escape($this->comment)."'").",";
		$sql .= " ".(!isset($this->status) ? 'NULL' : "'".$this->db->escape($this->status)."'").",";
		$sql .= " ".(!isset($this->batch) ? 'NULL' : "'".$this->db->escape($this->batch)."'").",";
		$sql .= " ".(!isset($this->eatby) || dol_strlen($this->eatby) == 0 ? 'NULL' : "'".$this->db->idate($this->eatby)."'").",";
		$sql .= " ".(!isset($this->sellby) || dol_strlen($this->sellby) == 0 ? 'NULL' : "'".$this->db->idate($this->sellby)."'").",";
		$sql .= " ".(!isset($this->fk_reception) ? 'NULL' : "'".$this->db->escape($this->fk_reception)."'").",";
		$sql .= " ".(!isset($this->cost_price) ? '0' : "'".$this->db->escape($this->cost_price)."'");
		$sql .= ")";

		$this->db->begin();

		dol_syslog(__METHOD__, LOG_DEBUG);
		$resql = $this->db->query($sql);
		if (!$resql) {
			$error++;
			$this->errors[] = "Error ".$this->db->lasterror();
		}

		if (!$error) {
			$this->id = $this->db->last_insert_id(MAIN_DB_PREFIX.$this->table_element);

			if (!$notrigger) {
				// Call triggers
				$result = $this->call_trigger('LINERECEPTION_CREATE', $user);
				if ($result < 0) {
					$error++;
				}
				// End call triggers
			}
		}

		// Create extrafields
		if (!$error) {
			$result = $this->insertExtraFields();
			if ($result < 0) {
				$error++;
			}
		}

		// Commit or rollback
		if ($error) {
			foreach ($this->errors as $errmsg) {
				dol_syslog(__METHOD__." ".$errmsg, LOG_ERR);
				$this->error .= ($this->error ? ', '.$errmsg : $errmsg);
			}
			$this->db->rollback();
			return -1 * $error;
		} else {
			$this->db->commit();
			return $this->id;
		}
=======
		$this->fk_element = $this->fk_commande;
		$this->fk_elementdet = $this->fk_commandefourndet;
		return parent::create($user, $notrigger);
>>>>>>> e3a59772
	}

	/**
	 *  Load object in memory from the database
	 *
	 *  @param	int		$id    	Id object
	 *  @param	string	$ref	Ref
	 *  @return int          	Return integer <0 if KO, >0 if OK
	 */
	public function fetch($id, $ref = '')
	{
		$ret = parent::fetch($id, $ref);
		if ($ret > 0) {
			$this->fk_commande = $this->fk_element;
			$this->fk_commandefourndet = $this->fk_elementdet;
		}
		return $ret;
	}

	/**
	 *  Update object into database
	 *
	 *  @param	User	$user        User that modifies
	 *  @param  int		$notrigger	 0=launch triggers after, 1=disable triggers
	 *  @return int     		   	 Return integer <0 if KO, >0 if OK
	 */
	public function update($user, $notrigger = 0)
	{
		$this->fk_element = $this->fk_commande;
		$this->fk_elementdet = $this->fk_commandefourndet;
		return parent::update($user, $notrigger);
	}
}<|MERGE_RESOLUTION|>--- conflicted
+++ resolved
@@ -2,11 +2,8 @@
 /* Copyright (C) 2015 Laurent Destailleur <eldy@users.sourceforge.net>
  * Copyright (C) 2014 Juanjo Menent	      <jmenent@2byte.es>
  * Copyright (C) 2024       Frédéric France             <frederic.france@free.fr>
-<<<<<<< HEAD
  * Copyright (C) 2024		MDW							<mdeweerd@users.noreply.github.com>
-=======
  * Copyright (C) 2024  Christophe Battarel	<christophe@altairis.fr>
->>>>>>> e3a59772
  *
  * This program is free software; you can redistribute it and/or modify
  * it under the terms of the GNU General Public License as published by
@@ -34,7 +31,8 @@
 
 
 /**
- *  Class to manage table commandefournisseurdispatch
+ *  Class to manage table ReceptionLineBatch.
+ *  Old name was CommandeFournisseurDispatch. This is a transition class.
  */
 class CommandeFournisseurDispatch extends ReceptionLineBatch
 {
@@ -51,6 +49,7 @@
 	 */
 	public $fk_commandefourndet;
 
+
 	/**
 	 *  Create object into database
 	 *
@@ -60,129 +59,10 @@
 	 */
 	public function create($user, $notrigger = 0)
 	{
-<<<<<<< HEAD
-		global $conf, $langs, $hookmanager;
-		$error = 0;
-
-		// Clean parameters
-
-		if (isset($this->fk_commande)) {
-			$this->fk_commande = (int) $this->fk_commande;
-		}
-		if (isset($this->fk_product)) {
-			$this->fk_product = (int) $this->fk_product;
-		}
-		if (isset($this->fk_commandefourndet)) {
-			$this->fk_commandefourndet = (int) $this->fk_commandefourndet;
-		}
-		if (isset($this->qty)) {
-			$this->qty = trim((string) $this->qty);
-		}
-		if (isset($this->fk_entrepot)) {
-			$this->fk_entrepot = (int) $this->fk_entrepot;
-		}
-		if (isset($this->fk_user)) {
-			$this->fk_user = (int) $this->fk_user;
-		}
-		if (isset($this->comment)) {
-			$this->comment = trim($this->comment);
-		}
-		if (isset($this->status)) {
-			$this->status = (int) $this->status;
-		}
-		if (isset($this->batch)) {
-			$this->batch = trim($this->batch);
-		}
-		if (empty($this->datec)) {
-			$this->datec = dol_now();
-		}
-
-
-		// Check parameters
-		// Put here code to add control on parameters values
-
-		// Insert request
-		$sql = "INSERT INTO ".MAIN_DB_PREFIX.$this->table_element."(";
-		$sql .= "fk_commande,";
-		$sql .= "fk_product,";
-		$sql .= "fk_commandefourndet,";
-		$sql .= "qty,";
-		$sql .= "fk_entrepot,";
-		$sql .= "fk_user,";
-		$sql .= "datec,";
-		$sql .= "comment,";
-		$sql .= "status,";
-		$sql .= "batch,";
-		$sql .= "eatby,";
-		$sql .= "sellby,";
-		$sql .= "fk_reception,";
-		$sql .= "cost_price";
-
-
-		$sql .= ") VALUES (";
-		$sql .= " ".(!isset($this->fk_commande) ? 'NULL' : "'".$this->db->escape($this->fk_commande)."'").",";
-		$sql .= " ".(!isset($this->fk_product) ? 'NULL' : "'".$this->db->escape($this->fk_product)."'").",";
-		$sql .= " ".(!isset($this->fk_commandefourndet) ? 'NULL' : "'".$this->db->escape($this->fk_commandefourndet)."'").",";
-		$sql .= " ".(!isset($this->qty) ? 'NULL' : "'".$this->db->escape($this->qty)."'").",";
-		$sql .= " ".(!isset($this->fk_entrepot) ? 'NULL' : "'".$this->db->escape($this->fk_entrepot)."'").",";
-		$sql .= " ".(!isset($this->fk_user) ? 'NULL' : "'".$this->db->escape($this->fk_user)."'").",";
-		$sql .= " ".(!isset($this->datec) || dol_strlen($this->datec) == 0 ? 'NULL' : "'".$this->db->idate($this->datec)."'").",";
-		$sql .= " ".(!isset($this->comment) ? 'NULL' : "'".$this->db->escape($this->comment)."'").",";
-		$sql .= " ".(!isset($this->status) ? 'NULL' : "'".$this->db->escape($this->status)."'").",";
-		$sql .= " ".(!isset($this->batch) ? 'NULL' : "'".$this->db->escape($this->batch)."'").",";
-		$sql .= " ".(!isset($this->eatby) || dol_strlen($this->eatby) == 0 ? 'NULL' : "'".$this->db->idate($this->eatby)."'").",";
-		$sql .= " ".(!isset($this->sellby) || dol_strlen($this->sellby) == 0 ? 'NULL' : "'".$this->db->idate($this->sellby)."'").",";
-		$sql .= " ".(!isset($this->fk_reception) ? 'NULL' : "'".$this->db->escape($this->fk_reception)."'").",";
-		$sql .= " ".(!isset($this->cost_price) ? '0' : "'".$this->db->escape($this->cost_price)."'");
-		$sql .= ")";
-
-		$this->db->begin();
-
-		dol_syslog(__METHOD__, LOG_DEBUG);
-		$resql = $this->db->query($sql);
-		if (!$resql) {
-			$error++;
-			$this->errors[] = "Error ".$this->db->lasterror();
-		}
-
-		if (!$error) {
-			$this->id = $this->db->last_insert_id(MAIN_DB_PREFIX.$this->table_element);
-
-			if (!$notrigger) {
-				// Call triggers
-				$result = $this->call_trigger('LINERECEPTION_CREATE', $user);
-				if ($result < 0) {
-					$error++;
-				}
-				// End call triggers
-			}
-		}
-
-		// Create extrafields
-		if (!$error) {
-			$result = $this->insertExtraFields();
-			if ($result < 0) {
-				$error++;
-			}
-		}
-
-		// Commit or rollback
-		if ($error) {
-			foreach ($this->errors as $errmsg) {
-				dol_syslog(__METHOD__." ".$errmsg, LOG_ERR);
-				$this->error .= ($this->error ? ', '.$errmsg : $errmsg);
-			}
-			$this->db->rollback();
-			return -1 * $error;
-		} else {
-			$this->db->commit();
-			return $this->id;
-		}
-=======
 		$this->fk_element = $this->fk_commande;
 		$this->fk_elementdet = $this->fk_commandefourndet;
+
 		return parent::create($user, $notrigger);
->>>>>>> e3a59772
 	}
 
 	/**
@@ -213,6 +93,7 @@
 	{
 		$this->fk_element = $this->fk_commande;
 		$this->fk_elementdet = $this->fk_commandefourndet;
+
 		return parent::update($user, $notrigger);
 	}
 }