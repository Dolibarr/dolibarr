<?php
/* Copyright (C) 2015 Laurent Destailleur <eldy@users.sourceforge.net>
 * Copyright (C) 2014 Juanjo Menent	      <jmenent@2byte.es>
 *
 * This program is free software; you can redistribute it and/or modify
 * it under the terms of the GNU General Public License as published by
 * the Free Software Foundation; either version 3 of the License, or
 * (at your option) any later version.
 *
 * This program is distributed in the hope that it will be useful,
 * but WITHOUT ANY WARRANTY; without even the implied warranty of
 * MERCHANTABILITY or FITNESS FOR A PARTICULAR PURPOSE.  See the
 * GNU General Public License for more details.
 *
 * You should have received a copy of the GNU General Public License
 * along with this program. If not, see <https://www.gnu.org/licenses/>.
 */

/**
 *  \file       htdocs/fourn/class/fournisseur.commande.dispatch.class.php
 *  \ingroup    fournisseur stock
 *  \brief      This file is an example for a CRUD class file (Create/Read/Update/Delete)
 *              Initialy built by build_class_from_table on 2015-02-24 10:38
 */

// Put here all includes required by your class file
require_once DOL_DOCUMENT_ROOT."/core/class/commonobject.class.php";
require_once DOL_DOCUMENT_ROOT."/reception/class/reception.class.php";


/**
 *  Class to manage table commandefournisseurdispatch
 */
class CommandeFournisseurDispatch extends CommonObject
{
    /**
     * @var DoliDB Database handler.
     */
    public $db;

	/**
	 * @var string Error code (or message)
	 */
	public $error;

	/**
	 * @var string[] Error codes (or messages)
	 */
	public $errors = array();

	/**
	 * @var string ID to identify managed object
	 */
	public $element = 'commandefournisseurdispatch';

	/**
	 * @var string Name of table without prefix where object is stored
	 */
	public $table_element = 'commande_fournisseur_dispatch'; //!< Name of table without prefix where object is stored
	public $lines = array();

    /**
	 * @var int ID
	 */
	public $id;

	/**
     * @var int ID
     */
	public $fk_commande;

	/**
     * @var int ID
     */
	public $fk_product;

	/**
     * @var int ID
     */
	public $fk_commandefourndet;

	public $qty;

	/**
     * @var int ID
     */
	public $fk_entrepot;

	/**
	 * @var int User ID
	 */
	public $fk_user;

	public $datec = '';
	public $comment;

	/**
	 * @var int Status
	 */
	public $status;

	public $tms = '';
	public $batch;
	public $eatby = '';
	public $sellby = '';




    /**
     *  Constructor
     *
     *  @param	DoliDb		$db      Database handler
     */
    public function __construct($db)
    {
        $this->db = $db;

        // List of language codes for status
        $this->statuts[0] = 'Received';
        $this->statuts[1] = 'Verified';
        $this->statuts[2] = 'Denied';
        $this->statutshort[0] = 'Received';
        $this->statutshort[1] = 'Verified';
        $this->statutshort[2] = 'Denied';
    }


    /**
     *  Create object into database
     *
     *  @param	User	$user        User that creates
     *  @param  int		$notrigger   0=launch triggers after, 1=disable triggers
     *  @return int      		   	 <0 if KO, Id of created object if OK
     */
    public function create($user, $notrigger = 0)
    {
    	global $conf, $langs, $hookmanager;
		$error = 0;

		// Clean parameters

		if (isset($this->fk_commande)) $this->fk_commande = trim($this->fk_commande);
		if (isset($this->fk_product)) $this->fk_product = trim($this->fk_product);
		if (isset($this->fk_commandefourndet)) $this->fk_commandefourndet = trim($this->fk_commandefourndet);
		if (isset($this->qty)) $this->qty = trim($this->qty);
		if (isset($this->fk_entrepot)) $this->fk_entrepot = trim($this->fk_entrepot);
		if (isset($this->fk_user)) $this->fk_user = trim($this->fk_user);
		if (isset($this->comment)) $this->comment = trim($this->comment);
		if (isset($this->status)) $this->status = trim($this->status);
		if (isset($this->batch)) $this->batch = trim($this->batch);
		if (empty($this->datec)) $this->datec = dol_now();


		// Check parameters
		// Put here code to add control on parameters values

        // Insert request
		$sql = "INSERT INTO ".MAIN_DB_PREFIX.$this->table_element."(";
		$sql .= "fk_commande,";
		$sql .= "fk_product,";
		$sql .= "fk_commandefourndet,";
		$sql .= "qty,";
		$sql .= "fk_entrepot,";
		$sql .= "fk_user,";
		$sql .= "datec,";
		$sql .= "comment,";
		$sql .= "status,";
		$sql .= "batch,";
		$sql .= "eatby,";
		$sql .= "sellby,";
		$sql .= "fk_reception";


        $sql .= ") VALUES (";
		$sql .= " ".(!isset($this->fk_commande) ? 'NULL' : "'".$this->db->escape($this->fk_commande)."'").",";
		$sql .= " ".(!isset($this->fk_product) ? 'NULL' : "'".$this->db->escape($this->fk_product)."'").",";
		$sql .= " ".(!isset($this->fk_commandefourndet) ? 'NULL' : "'".$this->db->escape($this->fk_commandefourndet)."'").",";
		$sql .= " ".(!isset($this->qty) ? 'NULL' : "'".$this->db->escape($this->qty)."'").",";
		$sql .= " ".(!isset($this->fk_entrepot) ? 'NULL' : "'".$this->db->escape($this->fk_entrepot)."'").",";
		$sql .= " ".(!isset($this->fk_user) ? 'NULL' : "'".$this->db->escape($this->fk_user)."'").",";
		$sql .= " ".(!isset($this->datec) || dol_strlen($this->datec) == 0 ? 'NULL' : "'".$this->db->idate($this->datec)."'").",";
		$sql .= " ".(!isset($this->comment) ? 'NULL' : "'".$this->db->escape($this->comment)."'").",";
		$sql .= " ".(!isset($this->status) ? 'NULL' : "'".$this->db->escape($this->status)."'").",";
		$sql .= " ".(!isset($this->batch) ? 'NULL' : "'".$this->db->escape($this->batch)."'").",";
		$sql .= " ".(!isset($this->eatby) || dol_strlen($this->eatby) == 0 ? 'NULL' : "'".$this->db->idate($this->eatby)."'").",";
		$sql .= " ".(!isset($this->sellby) || dol_strlen($this->sellby) == 0 ? 'NULL' : "'".$this->db->idate($this->sellby)."'").",";
		$sql .= " ".(!isset($this->fk_reception) ? 'NULL' : "'".$this->db->escape($this->fk_reception)."'")."";
		$sql .= ")";

		$this->db->begin();

	   	dol_syslog(__METHOD__, LOG_DEBUG);
        $resql = $this->db->query($sql);
    	if (!$resql) { $error++; $this->errors[] = "Error ".$this->db->lasterror(); }

		if (!$error)
        {
            $this->id = $this->db->last_insert_id(MAIN_DB_PREFIX.$this->table_element);

			if (!$notrigger)
			{
	            // Uncomment this and change MYOBJECT to your own tag if you
	            // want this action calls a trigger.

	            //// Call triggers
	            //$result=$this->call_trigger('MYOBJECT_CREATE',$user);
	            //if ($result < 0) { $error++; //Do also what you must do to rollback action if trigger fail}
	            //// End call triggers
			}
        }

        // Create extrafields
        if (! $error)
        {
        	$result=$this->insertExtraFields();
        	if ($result < 0) $error++;
        }

        // Commit or rollback
        if ($error)
		{
			foreach ($this->errors as $errmsg)
			{
	            dol_syslog(__METHOD__." ".$errmsg, LOG_ERR);
	            $this->error .= ($this->error ? ', '.$errmsg : $errmsg);
			}
			$this->db->rollback();
			return -1 * $error;
		}
		else
		{
			$this->db->commit();
            return $this->id;
		}
    }


    /**
     *  Load object in memory from the database
     *
     *  @param	int		$id    	Id object
     *  @param	string	$ref	Ref
     *  @return int          	<0 if KO, >0 if OK
     */
    public function fetch($id, $ref = '')
    {
    	global $langs;
        $sql = "SELECT";
		$sql .= " t.rowid,";

		$sql .= " t.fk_commande,";
		$sql .= " t.fk_product,";
		$sql .= " t.fk_commandefourndet,";
		$sql .= " t.qty,";
		$sql .= " t.fk_entrepot,";
		$sql .= " t.fk_user,";
		$sql .= " t.datec,";
		$sql .= " t.comment,";
		$sql .= " t.status,";
		$sql .= " t.tms,";
		$sql .= " t.batch,";
		$sql .= " t.eatby,";
		$sql .= " t.sellby,";
		$sql .= " t.fk_reception";


        $sql .= " FROM ".MAIN_DB_PREFIX.$this->table_element." as t";
        if ($ref) $sql .= " WHERE t.ref = '".$ref."'";
        else $sql .= " WHERE t.rowid = ".$id;

    	dol_syslog(get_class($this)."::fetch");
        $resql = $this->db->query($sql);
        if ($resql)
        {
            if ($this->db->num_rows($resql))
            {
                $obj = $this->db->fetch_object($resql);

                $this->id = $obj->rowid;

				$this->fk_commande = $obj->fk_commande;
				$this->fk_product = $obj->fk_product;
				$this->fk_commandefourndet = $obj->fk_commandefourndet;
				$this->qty = $obj->qty;
				$this->fk_entrepot = $obj->fk_entrepot;
				$this->fk_user = $obj->fk_user;
				$this->datec = $this->db->jdate($obj->datec);
				$this->comment = $obj->comment;
				$this->status = $obj->status;
				$this->tms = $this->db->jdate($obj->tms);
				$this->batch = $obj->batch;
				$this->eatby = $this->db->jdate($obj->eatby);
				$this->sellby = $this->db->jdate($obj->sellby);
                                $this->fetch_optionals();
            }
            $this->db->free($resql);

            return 1;
        }
        else
        {
            $this->error = "Error ".$this->db->lasterror();
            return -1;
        }
    }


    /**
     *  Update object into database
     *
     *  @param	User	$user        User that modifies
     *  @param  int		$notrigger	 0=launch triggers after, 1=disable triggers
     *  @return int     		   	 <0 if KO, >0 if OK
     */
    public function update($user, $notrigger = 0)
    {
    	global $conf, $langs;
		$error = 0;

		// Clean parameters

		if (isset($this->fk_commande)) $this->fk_commande = trim($this->fk_commande);
		if (isset($this->fk_product)) $this->fk_product = trim($this->fk_product);
		if (isset($this->fk_commandefourndet)) $this->fk_commandefourndet = trim($this->fk_commandefourndet);
		if (isset($this->qty)) $this->qty = trim($this->qty);
		if (isset($this->fk_entrepot)) $this->fk_entrepot = trim($this->fk_entrepot);
		if (isset($this->fk_user)) $this->fk_user = trim($this->fk_user);
		if (isset($this->comment)) $this->comment = trim($this->comment);
		if (isset($this->status)) $this->status = trim($this->status);
		if (isset($this->batch)) $this->batch = trim($this->batch);



		// Check parameters
		// Put here code to add a control on parameters values

        // Update request
        $sql = "UPDATE ".MAIN_DB_PREFIX.$this->table_element." SET";

		$sql .= " fk_commande=".(isset($this->fk_commande) ? $this->fk_commande : "null").",";
		$sql .= " fk_product=".(isset($this->fk_product) ? $this->fk_product : "null").",";
		$sql .= " fk_commandefourndet=".(isset($this->fk_commandefourndet) ? $this->fk_commandefourndet : "null").",";
		$sql .= " qty=".(isset($this->qty) ? $this->qty : "null").",";
		$sql .= " fk_entrepot=".(isset($this->fk_entrepot) ? $this->fk_entrepot : "null").",";
		$sql .= " fk_user=".(isset($this->fk_user) ? $this->fk_user : "null").",";
		$sql .= " datec=".(dol_strlen($this->datec) != 0 ? "'".$this->db->idate($this->datec)."'" : 'null').",";
		$sql .= " comment=".(isset($this->comment) ? "'".$this->db->escape($this->comment)."'" : "null").",";
		$sql .= " status=".(isset($this->status) ? $this->status : "null").",";
		$sql .= " tms=".(dol_strlen($this->tms) != 0 ? "'".$this->db->idate($this->tms)."'" : 'null').",";
		$sql .= " batch=".(isset($this->batch) ? "'".$this->db->escape($this->batch)."'" : "null").",";
		$sql .= " eatby=".(dol_strlen($this->eatby) != 0 ? "'".$this->db->idate($this->eatby)."'" : 'null').",";
		$sql .= " sellby=".(dol_strlen($this->sellby) != 0 ? "'".$this->db->idate($this->sellby)."'" : 'null')."";


        $sql .= " WHERE rowid=".$this->id;

		$this->db->begin();

		dol_syslog(__METHOD__);
        $resql = $this->db->query($sql);
    	if (!$resql) { $error++; $this->errors[] = "Error ".$this->db->lasterror(); }

		if (!$error)
		{
			if (!$error)
			{
				if (empty($this->id) && !empty($this->rowid))$this->id = $this->rowid;
				$result = $this->insertExtraFields();
				if ($result < 0)
				{
					$error++;
				}
			}

			if (!$notrigger)
			{
	            // Uncomment this and change MYOBJECT to your own tag if you
	            $result = $this->call_trigger('LINERECEPTION_UPDATE', $user);
	            if ($result < 0) $error++;
	            //// End call triggers
			}
		}

        // Commit or rollback
		if ($error)
		{
			foreach ($this->errors as $errmsg)
			{
	            dol_syslog(__METHOD__." ".$errmsg, LOG_ERR);
	            $this->error .= ($this->error ? ', '.$errmsg : $errmsg);
			}
			$this->db->rollback();
			return -1 * $error;
		}
		else
		{
			$this->db->commit();
			return 1;
		}
    }


 	/**
	 *  Delete object in database
	 *
     *	@param  User	$user        User that deletes
     *  @param  int		$notrigger	 0=launch triggers after, 1=disable triggers
	 *  @return	int					 <0 if KO, >0 if OK
	 */
	public function delete($user, $notrigger = 0)
	{
		global $conf, $langs;
		$error = 0;

		$this->db->begin();

		if (!$error)
		{
			if (!$notrigger)
			{
				// Uncomment this and change MYOBJECT to your own tag if you
		        // want this action calls a trigger.

	            //// Call triggers
	            //$result=$this->call_trigger('MYOBJECT_DELETE',$user);
	            //if ($result < 0) { $error++; //Do also what you must do to rollback action if trigger fail}
	            //// End call triggers
			}
		}

<<<<<<< HEAD
		if (!$error)
=======
                // Remove extrafields
		if (!$error) {
			$result = $this->deleteExtraFields();
			if ($result < 0)
			{
				$error++;
				dol_syslog(get_class($this)."::delete error deleteExtraFields ".$this->error, LOG_ERR);
			}
		}

		if (! $error)
>>>>>>> b7789245
		{
    		$sql = "DELETE FROM ".MAIN_DB_PREFIX.$this->table_element;
    		$sql .= " WHERE rowid=".$this->id;

    		dol_syslog(__METHOD__);
    		$resql = $this->db->query($sql);
        	if (!$resql) { $error++; $this->errors[] = "Error ".$this->db->lasterror(); }
		}

        // Commit or rollback
		if ($error)
		{
			foreach ($this->errors as $errmsg)
			{
	            dol_syslog(__METHOD__." ".$errmsg, LOG_ERR);
	            $this->error .= ($this->error ? ', '.$errmsg : $errmsg);
			}
			$this->db->rollback();
			return -1 * $error;
		}
		else
		{
			$this->db->commit();
			return 1;
		}
	}



	/**
	 *	Load an object from its id and create a new one in database
	 *
 	 *  @param	User	$user		User making the clone
     *	@param	int		$fromid     Id of object to clone
	 * 	@return	int					New id of clone
	 */
	public function createFromClone(User $user, $fromid)
	{
		$error = 0;

		$object = new Commandefournisseurdispatch($this->db);

		$this->db->begin();

		// Load source object
		$object->fetch($fromid);
		$object->id = 0;
		$object->statut = 0;

		// Clear fields
		// ...

		// Create clone
		$object->context['createfromclone'] = 'createfromclone';
		$result = $object->create($user);

		// Other options
		if ($result < 0)
		{
			$this->error = $object->error;
			$error++;
		}

		if (!$error)
		{
		}

		unset($object->context['createfromclone']);

		// End
		if (!$error)
		{
			$this->db->commit();
			return $object->id;
		}
		else
		{
			$this->db->rollback();
			return -1;
		}
	}



    /**
     *  Return label of the status of object
     *
     *  @param      int		$mode			0=long label, 1=short label, 2=Picto + short label, 3=Picto, 4=Picto + long label, 5=short label + picto
     *  @return 	string        			Label
     */
    public function getLibStatut($mode = 0)
    {
        return $this->LibStatut($this->status, $mode);
    }

    // phpcs:disable PEAR.NamingConventions.ValidFunctionName.ScopeNotCamelCaps
    /**
     *  Return label of a status
     *
     * 	@param  int		$status		Id status
     *  @param  int		$mode       0=Long label, 1=Short label, 2=Picto + Short label, 3=Picto, 4=Picto + Long label, 5=Short label + Picto
     *  @return string				Label of status
     */
    public function LibStatut($status, $mode = 0)
    {
        // phpcs:enable
        global $langs;
        $langs->load('orders');

        if ($mode == 0)
        {
            return $langs->trans($this->statuts[$status]);
        }
        elseif ($mode == 1)
        {
            return $langs->trans($this->statutshort[$status]);
        }
        elseif ($mode == 2)
        {
            return $langs->trans($this->statuts[$status]);
        }
        elseif ($mode == 3)
        {
            if ($status == 0) return img_picto($langs->trans($this->statuts[$status]), 'statut0');
            elseif ($status == 1) return img_picto($langs->trans($this->statuts[$status]), 'statut4');
            elseif ($status == 2) return img_picto($langs->trans($this->statuts[$status]), 'statut8');
        }
        elseif ($mode == 4)
        {
            if ($status == 0) return img_picto($langs->trans($this->statuts[$status]), 'statut0').' '.$langs->trans($this->statuts[$status]);
            elseif ($status == 1) return img_picto($langs->trans($this->statuts[$status]), 'statut4').' '.$langs->trans($this->statuts[$status]);
            elseif ($status == 2) return img_picto($langs->trans($this->statuts[$status]), 'statut8').' '.$langs->trans($this->statuts[$status]);
        }
        elseif ($mode == 5)
        {
            if ($status == 0) return '<span class="hideonsmartphone">'.$langs->trans($this->statutshort[$status]).' </span>'.img_picto($langs->trans($this->statuts[$status]), 'statut0');
            elseif ($status == 1) return '<span class="hideonsmartphone">'.$langs->trans($this->statutshort[$status]).' </span>'.img_picto($langs->trans($this->statuts[$status]), 'statut4');
            elseif ($status == 2) return '<span class="hideonsmartphone">'.$langs->trans($this->statutshort[$status]).' </span>'.img_picto($langs->trans($this->statuts[$status]), 'statut8');
        }
    }


	/**
	 *	Initialise object with example values
	 *	Id must be 0 if object instance is a specimen
	 *
	 *	@return	void
	 */
	public function initAsSpecimen()
	{
		$this->id = 0;

		$this->fk_commande = '';
		$this->fk_product = '';
		$this->fk_commandefourndet = '';
		$this->qty = '';
		$this->fk_entrepot = '';
		$this->fk_user = '';
		$this->datec = '';
		$this->comment = '';
		$this->status = '';
		$this->tms = '';
		$this->batch = '';
		$this->eatby = '';
		$this->sellby = '';
	}

	/**
	 * Load object in memory from the database
	 *
	 * @param string $sortorder Sort Order
	 * @param string $sortfield Sort field
	 * @param int    $limit     offset limit
	 * @param int    $offset    offset limit
	 * @param array  $filter    filter array
	 * @param string $filtermode filter mode (AND or OR)
	 *
	 * @return int <0 if KO, >0 if OK
	 */
	public function fetchAll($sortorder = '', $sortfield = '', $limit = 0, $offset = 0, array $filter = array(), $filtermode = 'AND')
	{
		dol_syslog(__METHOD__, LOG_DEBUG);

 		$sql = "SELECT";
		$sql .= " t.rowid,";

		$sql .= " t.fk_commande,";
		$sql .= " t.fk_product,";
		$sql .= " t.fk_commandefourndet,";
		$sql .= " t.qty,";
		$sql .= " t.fk_entrepot,";
		$sql .= " t.fk_user,";
		$sql .= " t.datec,";
		$sql .= " t.comment,";
		$sql .= " t.status,";
		$sql .= " t.tms,";
		$sql .= " t.batch,";
		$sql .= " t.eatby,";
		$sql .= " t.sellby";

        $sql .= " FROM ".MAIN_DB_PREFIX.$this->table_element." as t";

		// Manage filter
		$sqlwhere = array();
		if (count($filter) > 0) {
			foreach ($filter as $key => $value) {
				if ($key == 't.comment') {
					$sqlwhere [] = $key.' LIKE \'%'.$this->db->escape($value).'%\'';
				} elseif ($key == 't.datec' || $key == 't.tms' || $key == 't.eatby' || $key == 't.sellby' || $key == 't.batch') {
					$sqlwhere [] = $key.' = \''.$this->db->escape($value).'\'';
				} else {
					$sqlwhere [] = $key.' = '.$this->db->escape($value);
				}
			}
		}
		if (count($sqlwhere) > 0) {
			$sql .= ' WHERE '.implode(' '.$filtermode.' ', $sqlwhere);
		}

		if (!empty($sortfield)) {
			$sql .= $this->db->order($sortfield, $sortorder);
		}
		if (!empty($limit)) {
			$sql .= ' '.$this->db->plimit($limit, $offset);
		}
		$this->lines = array();

		$resql = $this->db->query($sql);
		if ($resql) {
			$num = $this->db->num_rows($resql);

			while ($obj = $this->db->fetch_object($resql)) {
				$line = new self($this->db);

				$line->id = $obj->rowid;

				$line->fk_commande = $obj->fk_commande;
				$line->fk_product = $obj->fk_product;
				$line->fk_commandefourndet = $obj->fk_commandefourndet;
				$line->qty = $obj->qty;
				$line->fk_entrepot = $obj->fk_entrepot;
				$line->fk_user = $obj->fk_user;
				$line->datec = $this->db->jdate($obj->datec);
				$line->comment = $obj->comment;
				$line->status = $obj->status;
				$line->tms = $this->db->jdate($obj->tms);
				$line->batch = $obj->batch;
				$line->eatby = $this->db->jdate($obj->eatby);
				$line->sellby = $this->db->jdate($obj->sellby);
                                $line->fetch_optionals();

				$this->lines[$line->id] = $line;
			}
			$this->db->free($resql);

			return $num;
		} else {
			$this->errors[] = 'Error '.$this->db->lasterror();
			dol_syslog(__METHOD__.' '.implode(',', $this->errors), LOG_ERR);

			return -1;
		}
	}
}<|MERGE_RESOLUTION|>--- conflicted
+++ resolved
@@ -429,9 +429,6 @@
 			}
 		}
 
-<<<<<<< HEAD
-		if (!$error)
-=======
                 // Remove extrafields
 		if (!$error) {
 			$result = $this->deleteExtraFields();
@@ -442,8 +439,7 @@
 			}
 		}
 
-		if (! $error)
->>>>>>> b7789245
+		if (!$error)
 		{
     		$sql = "DELETE FROM ".MAIN_DB_PREFIX.$this->table_element;
     		$sql .= " WHERE rowid=".$this->id;
