--- conflicted
+++ resolved
@@ -220,13 +220,12 @@
 			$this->id = $this->db->last_insert_id(MAIN_DB_PREFIX.$this->table_element);
 
 			if (!$notrigger) {
-				// Uncomment this and change MYOBJECT to your own tag if you
-				// want this action calls a trigger.
-
-				//// Call triggers
+				// Call triggers
 				$result=$this->call_trigger('LINERECEPTION_CREATE', $user);
-				if ($result < 0) $error++;
-				//// End call triggers
+				if ($result < 0) {
+					$error++;
+				}
+				// End call triggers
 			}
 		}
 
@@ -447,7 +446,6 @@
 
 		$this->db->begin();
 
-<<<<<<< HEAD
 		if (!$error) {
 			if (!$notrigger) {
 				// Call triggers
@@ -456,19 +454,6 @@
 					$error++;
 				}
 				// End call triggers
-=======
-		if (!$error)
-		{
-			if (!$notrigger)
-			{
-				// Uncomment this and change MYOBJECT to your own tag if you
-				// want this action calls a trigger.
-
-				//// Call triggers
-				$result=$this->call_trigger('LINERECEPTION_DELETE', $user);
-				if ($result < 0) $error++;
-				//// End call triggers
->>>>>>> 34c31492
 			}
 		}
 
