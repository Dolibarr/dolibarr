--- conflicted
+++ resolved
@@ -159,32 +159,17 @@
 
 /*
  * Legends / Status
- *
- *	  Motivo: Mostrar todos os Status e dar a possibilidade de filtrar apenas um deles
- *	  Reason: Show all Status and give the possibility to filter only one
- */
-
-<<<<<<< HEAD
-$sql = "SELECT count(cf.rowid), fk_statut";
+ */
+
+$sql = "SELECT count(cf.rowid) as nb, cf.fk_statut";
 $sql .= " FROM ".MAIN_DB_PREFIX."societe as s";
 $sql .= ", ".MAIN_DB_PREFIX."commande_fournisseur as cf";
 if (!$user->rights->societe->client->voir && !$socid) $sql .= ", ".MAIN_DB_PREFIX."societe_commerciaux as sc";
 $sql .= " WHERE cf.fk_soc = s.rowid";
-$sql .= " AND s.entity = ".$conf->entity;
+$sql.= " AND cf.entity IN (".getEntity("supplier_order").")"; // Thirdparty sharing is mandatory with supplier order sharing
 if ($user->socid) $sql .= ' AND cf.fk_soc = '.$user->socid;
 if (!$user->rights->societe->client->voir && !$socid) $sql .= " AND s.rowid = sc.fk_soc AND sc.fk_user = ".$user->id;
 $sql .= " GROUP BY cf.fk_statut";
-=======
-$sql = "SELECT count(cf.rowid), cf.fk_statut";
-$sql.= " FROM ".MAIN_DB_PREFIX."societe as s";
-$sql.= ", ".MAIN_DB_PREFIX."commande_fournisseur as cf";
-if (!$user->rights->societe->client->voir && !$socid) $sql.= ", ".MAIN_DB_PREFIX."societe_commerciaux as sc";
-$sql.= " WHERE cf.fk_soc = s.rowid";
-$sql.= " AND cf.entity IN (".getEntity("supplier_order").")"; // Thirdparty sharing is mandatory with supplier order sharing
-if ($user->societe_id) $sql.=' AND cf.fk_soc = '.$user->societe_id;
-if (!$user->rights->societe->client->voir && !$socid) $sql.= " AND s.rowid = sc.fk_soc AND sc.fk_user = " .$user->id;
-$sql.= " GROUP BY cf.fk_statut";
->>>>>>> 8d957713
 
 $resql = $db->query($sql);
 if ($resql)
@@ -201,11 +186,11 @@
 
 	while ($i < $num)
 	{
-		$row = $db->fetch_row($resql);
+		$obj = $db->fetch_object($resql);
 
 		print '<tr class="oddeven">';
-		print '<td>'.$commandestatic->LibStatut($row[1]).'</td>';
-		print '<td class="right"><a href="list.php?statut='.$row[1].'">'.$row[0].' '.$commandestatic->LibStatut($row[1], 3).'</a></td>';
+		print '<td>'.$commandestatic->LibStatut($obj->nb).'</td>';
+		print '<td class="right"><a href="list.php?statut='.$obj->fk_statut.'">'.$obj->nb.' '.$commandestatic->LibStatut($obj->fk_statut, 3).'</a></td>';
 
 		print "</tr>\n";
 		$i++;
@@ -226,29 +211,16 @@
 if (!empty($conf->fournisseur->enabled))
 {
 	$sql = "SELECT c.rowid, c.ref, s.nom as name, s.rowid as socid";
-<<<<<<< HEAD
 	$sql .= " FROM ".MAIN_DB_PREFIX."commande_fournisseur as c";
 	$sql .= ", ".MAIN_DB_PREFIX."societe as s";
 	if (!$user->rights->societe->client->voir && !$socid) $sql .= ", ".MAIN_DB_PREFIX."societe_commerciaux as sc";
 	$sql .= " WHERE c.fk_soc = s.rowid";
-	$sql .= " AND c.entity = ".$conf->entity;
+	$sql .= " AND c.entity IN (".getEntity("supplier_order").")"; // Thirdparty sharing is mandatory with supplier order sharing
 	$sql .= " AND c.fk_statut = 0";
 	if (!empty($socid)) $sql .= " AND c.fk_soc = ".$socid;
 	if (!$user->rights->societe->client->voir && !$socid) $sql .= " AND s.rowid = sc.fk_soc AND sc.fk_user = ".$user->id;
 
 	$resql = $db->query($sql);
-=======
-	$sql.= " FROM ".MAIN_DB_PREFIX."commande_fournisseur as c";
-	$sql.= ", ".MAIN_DB_PREFIX."societe as s";
-	if (!$user->rights->societe->client->voir && !$socid) $sql.= ", ".MAIN_DB_PREFIX."societe_commerciaux as sc";
-	$sql.= " WHERE c.fk_soc = s.rowid";
-	$sql.= " AND c.entity IN (".getEntity("supplier_order").")"; // Thirdparty sharing is mandatory with supplier order sharing
-	$sql.= " AND c.fk_statut = 0";
-	if (! empty($socid)) $sql.= " AND c.fk_soc = ".$socid;
-	if (!$user->rights->societe->client->voir && !$socid) $sql.= " AND s.rowid = sc.fk_soc AND sc.fk_user = " .$user->id;
-
-	$resql=$db->query($sql);
->>>>>>> 8d957713
 	if ($resql)
 	{
 		print '<div class="div-table-responsive-no-min">';
@@ -279,19 +251,7 @@
 /*
  * List of users allowed
  */
-<<<<<<< HEAD
-$sql = "SELECT u.rowid, u.lastname, u.firstname, u.email";
-$sql .= " FROM ".MAIN_DB_PREFIX."user as u,";
-$sql .= " ".MAIN_DB_PREFIX."user_rights as ur";
-$sql .= ", ".MAIN_DB_PREFIX."rights_def as rd";
-$sql .= " WHERE u.rowid = ur.fk_user";
-$sql .= " AND (u.entity IN (0,".$conf->entity.")";
-$sql .= " AND rd.entity = ".$conf->entity.")";
-$sql .= " AND ur.fk_id = rd.id";
-$sql .= " AND module = 'fournisseur'";
-$sql .= " AND perms = 'commande'";
-$sql .= " AND subperms = 'approuver'";
-=======
+
 $sql = "SELECT";
 if (! empty($conf->multicompany->enabled) && ! empty($conf->global->MULTICOMPANY_TRANSVERSE_MODE)) {
 	$sql .= " DISTINCT";
@@ -310,7 +270,6 @@
 	$sql.= " WHERE (u.entity IN (".getEntity('user').")";
 }
 $sql.= " AND u.fk_soc IS NULL"; // An external user can not approved
->>>>>>> 8d957713
 
 $resql = $db->query($sql);
 if ($resql)
@@ -327,17 +286,6 @@
 	{
 		$obj = $db->fetch_object($resql);
 
-<<<<<<< HEAD
-		print '<tr class="oddeven">';
-		print '<td>';
-		$userstatic->id = $obj->rowid;
-		$userstatic->lastname = $obj->lastname;
-		$userstatic->firstname = $obj->firstname;
-		$userstatic->email = $obj->email;
-		print $userstatic->getNomUrl(1);
-		print '</td>';
-		print "</tr>\n";
-=======
 		$userstatic = new User($db);
 		$userstatic->id = $obj->rowid;
 		$userstatic->getrights('fournisseur');
@@ -355,7 +303,6 @@
 			print "</tr>\n";
 		}
 
->>>>>>> 8d957713
 		$i++;
 	}
 	print "</table></div><br>";
