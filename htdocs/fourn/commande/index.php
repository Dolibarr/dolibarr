--- conflicted
+++ resolved
@@ -83,63 +83,6 @@
 $resql = $db->query($sql);
 if ($resql)
 {
-<<<<<<< HEAD
-    $num = $db->num_rows($resql);
-    $i = 0;
-
-    $var=True;
-
-    $total=0;
-    $totalinprocess=0;
-    $dataseries=array();
-    $vals=array();
-    //    0=Draft -> 1=Validated -> 2=Approved -> 3=Process runing -> 4=Received partially -> 5=Received totally -> (reopen) 4=Received partially
-    //                                                          -> 7=Canceled/Never received -> (reopen) 3=Process runing
-    //                                      -> 6=Canceled -> (reopen) 2=Approved
-    while ($i < $num)
-    {
-        $row = $db->fetch_row($resql);
-        if ($row)
-        {
-            if ($row[1]!=7 && $row[1]!=6 && $row[1]!=5)
-            {
-                $vals[$row[1]]=$row[0];
-                $totalinprocess+=$row[0];
-            }
-            $total+=$row[0];
-        }
-        $i++;
-    }
-    $db->free($resql);
-
-    print '<table class="noborder nohover" width="100%">';
-    print '<tr class="liste_titre"><td colspan="2">'.$langs->trans("Statistics").' - '.$langs->trans("SuppliersOrders").'</td></tr>';
-    print "</tr>\n";
-    foreach (array(0,1,2,3,4,5,6) as $statut)
-    {
-        $dataseries[]=array('label'=>$commandestatic->LibStatut($statut,1),'data'=>(isset($vals[$statut])?(int) $vals[$statut]:0));
-        if (! $conf->use_javascript_ajax)
-        {
-            $var=!$var;
-            print "<tr ".$bc[$var].">";
-            print '<td>'.$commandestatic->LibStatut($statut,0).'</td>';
-            print '<td align="right"><a href="list.php?statut='.$statut.'">'.(isset($vals[$statut])?$vals[$statut]:0).'</a></td>';
-            print "</tr>\n";
-        }
-    }
-    if ($conf->use_javascript_ajax)
-    {
-        print '<tr class="impair"><td align="center" colspan="2">';
-        $data=array('series'=>$dataseries);
-        dol_print_graph('stats',300,180,$data,1,'pie',1,'',0);
-        print '</td></tr>';
-    }
-    //if ($totalinprocess != $total)
-    //print '<tr class="liste_total"><td>'.$langs->trans("Total").' ('.$langs->trans("SuppliersOrdersRunning").')</td><td align="right">'.$totalinprocess.'</td></tr>';
-    print '<tr class="liste_total"><td>'.$langs->trans("Total").'</td><td align="right">'.$total.'</td></tr>';
-
-    print "</table><br>";
-=======
 	$num = $db->num_rows($resql);
 	$i = 0;
 
@@ -195,7 +138,6 @@
 	print '<tr class="liste_total"><td>'.$langs->trans("Total").'</td><td align="right">'.$total.'</td></tr>';
 
 	print "</table><br>";
->>>>>>> 3f5d67d4
 }
 else
 {
