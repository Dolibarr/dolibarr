<?php
/* Copyright (C) 2001-2006	Rodolphe Quiedeville	<rodolphe@quiedeville.org>
 * Copyright (C) 2004-2012	Laurent Destailleur	<eldy@users.sourceforge.net>
 * Copyright (C) 2005-2012	Regis Houssin		<regis.houssin@inodbox.com>
 * Copyright (C) 2012		Vinicius Nogueira	<viniciusvgn@gmail.com>
 * Copyright (C) 2019           Nicolas ZABOURI         <info@inovea-conseil.com>
 *
 * This program is free software; you can redistribute it and/or modify
 * it under the terms of the GNU General Public License as published by
 * the Free Software Foundation; either version 3 of the License, or
 * (at your option) any later version.
 *
 * This program is distributed in the hope that it will be useful,
 * but WITHOUT ANY WARRANTY; without even the implied warranty of
 * MERCHANTABILITY or FITNESS FOR A PARTICULAR PURPOSE.  See the
 * GNU General Public License for more details.
 *
 * You should have received a copy of the GNU General Public License
 * along with this program. If not, see <https://www.gnu.org/licenses/>.
 */

/**
 *	 \file	   htdocs/fourn/commande/index.php
 *	 \ingroup	commande fournisseur
 *	 \brief	  Home page of supplier's orders area
 */

require '../../main.inc.php';
require_once DOL_DOCUMENT_ROOT.'/core/class/html.formfile.class.php';
require_once DOL_DOCUMENT_ROOT.'/fourn/class/fournisseur.commande.class.php';
require_once DOL_DOCUMENT_ROOT.'/contact/class/contact.class.php';

// Security check
$orderid = GETPOST('orderid');
if ($user->socid) $socid = $user->socid;
$result = restrictedArea($user, 'fournisseur', $orderid, '', 'commande');

$hookmanager = new HookManager($db);

// Initialize technical object to manage hooks. Note that conf->hooks_modules contains array
$hookmanager->initHooks(array('orderssuppliersindex'));

// Load translation files required by the page
$langs->loadLangs(array("suppliers", "orders"));


/*
 * 	View
 */

llxHeader('', $langs->trans("SuppliersOrdersArea"));

$commandestatic = new CommandeFournisseur($db);
$userstatic = new User($db);
$formfile = new FormFile($db);

print load_fiche_titre($langs->trans("SuppliersOrdersArea"), '', 'commercial');

print '<div class="fichecenter"><div class="fichethirdleft">';


if (!empty($conf->global->MAIN_SEARCH_FORM_ON_HOME_AREAS))     // This is useless due to the global search combo
{
    print '<form method="post" action="list.php">';
    print '<input type="hidden" name="token" value="'.newToken().'">';
    print '<div class="div-table-responsive-no-min">';
    print '<table class="noborder nohover centpercent">';
    print '<tr class="liste_titre"><td colspan="3">'.$langs->trans("Search").'</td></tr>';
    print '<tr class="oddeven"><td>';
    print $langs->trans("SupplierOrder").':</td><td><input type="text" class="flat" name="search_all" size="18"></td><td><input type="submit" value="'.$langs->trans("Search").'" class="button"></td></tr>';
    print "</table></div></form><br>\n";
}


/*
 * Statistics
 */

$sql = "SELECT count(cf.rowid), fk_statut";
$sql .= " FROM ".MAIN_DB_PREFIX."societe as s";
$sql .= ", ".MAIN_DB_PREFIX."commande_fournisseur as cf";
if (!$user->rights->societe->client->voir && !$socid) $sql .= ", ".MAIN_DB_PREFIX."societe_commerciaux as sc";
$sql .= " WHERE cf.fk_soc = s.rowid";
$sql .= " AND cf.entity IN (".getEntity('supplier_order').")";
if ($user->socid) $sql .= ' AND cf.fk_soc = '.$user->socid;
if (!$user->rights->societe->client->voir && !$socid) $sql .= " AND s.rowid = sc.fk_soc AND sc.fk_user = ".$user->id;
$sql .= " GROUP BY cf.fk_statut";

$resql = $db->query($sql);
if ($resql)
{
	$num = $db->num_rows($resql);
	$i = 0;

	$total = 0;
	$totalinprocess = 0;
	$dataseries = array();
	$vals = array();
	//	0=Draft -> 1=Validated -> 2=Approved -> 3=Process runing -> 4=Received partially -> 5=Received totally -> (reopen) 4=Received partially
	//	-> 7=Canceled/Never received -> (reopen) 3=Process runing
	//	-> 6=Canceled -> (reopen) 2=Approved
	while ($i < $num)
	{
		$row = $db->fetch_row($resql);
		if ($row)
		{
			if ($row[1] != 7 && $row[1] != 6 && $row[1] != 5)
			{
				$vals[$row[1]] = $row[0];
				$totalinprocess += $row[0];
			}
			$total += $row[0];
		}
		$i++;
	}
	$db->free($resql);

	print '<div class="div-table-responsive-no-min">';
	print '<table class="noborder nohover centpercent">';
	print '<tr class="liste_titre"><th colspan="2">'.$langs->trans("Statistics").' - '.$langs->trans("SuppliersOrders").'</th></tr>';
	print "</tr>\n";
	foreach (array(0, 1, 2, 3, 4, 5, 6) as $status)
	{
		$dataseries[] = array($commandestatic->LibStatut($status, 1), (isset($vals[$status]) ? (int) $vals[$status] : 0));
		if (!$conf->use_javascript_ajax)
		{
			print '<tr class="oddeven">';
			print '<td>'.$commandestatic->LibStatut($status, 0).'</td>';
			print '<td class="right"><a href="list.php?statut='.$status.'">'.(isset($vals[$status]) ? $vals[$status] : 0).'</a></td>';
			print "</tr>\n";
		}
	}
	if ($conf->use_javascript_ajax)
	{
		print '<tr class="impair"><td class="center" colspan="2">';

		include_once DOL_DOCUMENT_ROOT.'/core/class/dolgraph.class.php';
		$dolgraph = new DolGraph();
		$dolgraph->SetData($dataseries);
		$dolgraph->setShowLegend(2);
		$dolgraph->setShowPercent(1);
		$dolgraph->SetType(array('pie'));
		$dolgraph->setHeight('200');
		$dolgraph->draw('idgraphstatus');
		print $dolgraph->show($total ? 0 : 1);

		print '</td></tr>';
	}
	//if ($totalinprocess != $total)
	//print '<tr class="liste_total"><td>'.$langs->trans("Total").' ('.$langs->trans("SuppliersOrdersRunning").')</td><td class="right">'.$totalinprocess.'</td></tr>';
	print '<tr class="liste_total"><td>'.$langs->trans("Total").'</td><td class="right">'.$total.'</td></tr>';

	print "</table></div><br>";
}
else
{
	dol_print_error($db);
}

/*
 * Legends / Status
 */

$sql = "SELECT count(cf.rowid) as nb, cf.fk_statut";
$sql .= " FROM ".MAIN_DB_PREFIX."societe as s";
$sql .= ", ".MAIN_DB_PREFIX."commande_fournisseur as cf";
if (!$user->rights->societe->client->voir && !$socid) $sql .= ", ".MAIN_DB_PREFIX."societe_commerciaux as sc";
$sql .= " WHERE cf.fk_soc = s.rowid";
$sql .= " AND cf.entity IN (".getEntity("supplier_order").")"; // Thirdparty sharing is mandatory with supplier order sharing
if ($user->socid) $sql .= ' AND cf.fk_soc = '.$user->socid;
if (!$user->rights->societe->client->voir && !$socid) $sql .= " AND s.rowid = sc.fk_soc AND sc.fk_user = ".$user->id;
$sql .= " GROUP BY cf.fk_statut";

$resql = $db->query($sql);
if ($resql)
{
	$num = $db->num_rows($resql);
	$i = 0;

	print '<div class="div-table-responsive-no-min">';
	print '<table class="liste centpercent">';

	print '<tr class="liste_titre"><th>'.$langs->trans("Status").'</th>';
	print '<th class="right">'.$langs->trans("Nb").'</th>';
	print "</tr>\n";

	while ($i < $num)
	{
		$obj = $db->fetch_object($resql);

		print '<tr class="oddeven">';
		print '<td>'.$commandestatic->LibStatut($obj->nb).'</td>';
		print '<td class="right"><a href="list.php?statut='.$obj->fk_statut.'">'.$obj->nb.' '.$commandestatic->LibStatut($obj->fk_statut, 3).'</a></td>';

		print "</tr>\n";
		$i++;
	}
	print "</table></div><br>";
	$db->free($resql);
}
else
{
	dol_print_error($db);
}


/*
 * Draft orders
 */

if (!empty($conf->fournisseur->enabled))
{
	$sql = "SELECT c.rowid, c.ref, s.nom as name, s.rowid as socid";
	$sql .= " FROM ".MAIN_DB_PREFIX."commande_fournisseur as c";
	$sql .= ", ".MAIN_DB_PREFIX."societe as s";
	if (!$user->rights->societe->client->voir && !$socid) $sql .= ", ".MAIN_DB_PREFIX."societe_commerciaux as sc";
	$sql .= " WHERE c.fk_soc = s.rowid";
	$sql .= " AND c.entity IN (".getEntity("supplier_order").")"; // Thirdparty sharing is mandatory with supplier order sharing
	$sql .= " AND c.fk_statut = 0";
	if (!empty($socid)) $sql .= " AND c.fk_soc = ".$socid;
	if (!$user->rights->societe->client->voir && !$socid) $sql .= " AND s.rowid = sc.fk_soc AND sc.fk_user = ".$user->id;

	$resql = $db->query($sql);
	if ($resql)
	{
		print '<div class="div-table-responsive-no-min">';
		print '<table class="noborder centpercent">';
		print '<tr class="liste_titre">';
		print '<th colspan="2">'.$langs->trans("DraftOrders").'</th></tr>';
		$langs->load("orders");
		$num = $db->num_rows($resql);
		if ($num)
		{
			$i = 0;
			while ($i < $num)
			{
				$obj = $db->fetch_object($resql);

				print '<tr class="oddeven">';
				print '<td class="nowrap">';
				print "<a href=\"card.php?id=".$obj->rowid."\">".img_object($langs->trans("ShowOrder"), "order").' '.$obj->ref."</a></td>";
				print '<td><a href="'.DOL_URL_ROOT.'/fourn/card.php?socid='.$obj->socid.'">'.img_object($langs->trans("ShowCompany"), "company").' '.dol_trunc($obj->name, 24).'</a></td></tr>';
				$i++;
			}
		}
		print "</table></div><br>";
	}
}


/*
 * List of users allowed
 */

$sql = "SELECT";
if (!empty($conf->multicompany->enabled) && !empty($conf->global->MULTICOMPANY_TRANSVERSE_MODE)) {
	$sql .= " DISTINCT";
}
$sql .= " u.rowid, u.lastname, u.firstname, u.email, u.statut";
$sql .= " FROM ".MAIN_DB_PREFIX."user as u";
if (!empty($conf->multicompany->enabled) && !empty($conf->global->MULTICOMPANY_TRANSVERSE_MODE))
{
	$sql .= ",".MAIN_DB_PREFIX."usergroup_user as ug";
	$sql .= " WHERE ((ug.fk_user = u.rowid";
	$sql .= " AND ug.entity IN (".getEntity('usergroup')."))";
	$sql .= " OR u.entity = 0)"; // Show always superadmin
}
else
{
<<<<<<< HEAD
	$sql .= " WHERE (u.entity IN (".getEntity('user').")";
=======
	$sql.= " WHERE (u.entity IN (".getEntity('user')."))";
>>>>>>> 1e955a89
}
$sql .= " AND u.fk_soc IS NULL"; // An external user can not approved

$resql = $db->query($sql);
if ($resql)
{
	$num = $db->num_rows($resql);
	$i = 0;

	print '<div class="div-table-responsive-no-min">';
	print '<table class="liste centpercent">';
	print '<tr class="liste_titre"><th>'.$langs->trans("UserWithApproveOrderGrant").'</th>';
	print "</tr>\n";

	while ($i < $num)
	{
		$obj = $db->fetch_object($resql);

		$userstatic = new User($db);
		$userstatic->id = $obj->rowid;
		$userstatic->getrights('fournisseur');

		if (!empty($userstatic->rights->fournisseur->commande->approuver))
		{
			print '<tr class="oddeven">';
			print '<td>';
			$userstatic->lastname = $obj->lastname;
			$userstatic->firstname = $obj->firstname;
			$userstatic->email = $obj->email;
			$userstatic->statut = $obj->statut;
			print $userstatic->getNomUrl(1);
			print '</td>';
			print "</tr>\n";
		}

		$i++;
	}
	print "</table></div><br>";
	$db->free($resql);
}
else
{
	dol_print_error($db);
}


print '</div><div class="fichetwothirdright"><div class="ficheaddleft">';


/*
 * Last modified orders
*/
$max = 5;

$sql = "SELECT c.rowid, c.ref, c.fk_statut, c.tms, s.nom as name, s.rowid as socid";
$sql .= " FROM ".MAIN_DB_PREFIX."commande_fournisseur as c";
$sql .= ", ".MAIN_DB_PREFIX."societe as s";
if (!$user->rights->societe->client->voir && !$socid) $sql .= ", ".MAIN_DB_PREFIX."societe_commerciaux as sc";
$sql .= " WHERE c.fk_soc = s.rowid";
$sql .= " AND c.entity = ".$conf->entity;
//$sql.= " AND c.fk_statut > 2";
if (!empty($socid)) $sql .= " AND c.fk_soc = ".$socid;
if (!$user->rights->societe->client->voir && !$socid) $sql .= " AND s.rowid = sc.fk_soc AND sc.fk_user = ".$user->id;
$sql .= " ORDER BY c.tms DESC";
$sql .= $db->plimit($max, 0);

$resql = $db->query($sql);
if ($resql)
{
	print '<div class="div-table-responsive-no-min">';
	print '<table class="noborder centpercent">';
	print '<tr class="liste_titre">';
	print '<th colspan="4">'.$langs->trans("LastModifiedOrders", $max).'</th></tr>';

	$num = $db->num_rows($resql);
	if ($num)
	{
		$i = 0;
		while ($i < $num)
		{
			$obj = $db->fetch_object($resql);

			print '<tr class="oddeven">';
			print '<td width="20%" class="nowrap">';

			$commandestatic->id = $obj->rowid;
			$commandestatic->ref = $obj->ref;

			print '<table class="nobordernopadding"><tr class="nocellnopadd">';
			print '<td width="96" class="nobordernopadding nowrap">';
			print $commandestatic->getNomUrl(1);
			print '</td>';

			print '<td width="16" class="nobordernopadding nowrap">';
			print '&nbsp;';
			print '</td>';

			print '<td width="16" class="right nobordernopadding hideonsmartphone">';
			$filename = dol_sanitizeFileName($obj->ref);
			$filedir = $conf->commande->dir_output.'/'.dol_sanitizeFileName($obj->ref);
			$urlsource = $_SERVER['PHP_SELF'].'?id='.$obj->rowid;
			print $formfile->getDocumentsLink($commandestatic->element, $filename, $filedir);
			print '</td></tr></table>';

			print '</td>';

			print '<td><a href="'.DOL_URL_ROOT.'/fourn/card.php?socid='.$obj->socid.'">'.img_object($langs->trans("ShowCompany"), "company").' '.$obj->name.'</a></td>';
			print '<td>'.dol_print_date($db->jdate($obj->tms), 'day').'</td>';
			print '<td class="right">'.$commandestatic->LibStatut($obj->fk_statut, 5).'</td>';
			print '</tr>';
			$i++;
		}
	}
	print "</table></div><br>";
}
else dol_print_error($db);


/*
 * Orders to process
*/
/*
 $sql = "SELECT c.rowid, c.ref, c.fk_statut, s.nom as name, s.rowid as socid";
$sql.=" FROM ".MAIN_DB_PREFIX."commande_fournisseur as c";
$sql.= ", ".MAIN_DB_PREFIX."societe as s";
if (!$user->rights->societe->client->voir && !$socid) $sql.= ", ".MAIN_DB_PREFIX."societe_commerciaux as sc";
$sql.= " WHERE c.fk_soc = s.rowid";
$sql.= " AND c.entity = ".$conf->entity;
$sql.= " AND c.fk_statut = 1";
if ($socid) $sql.= " AND c.fk_soc = ".$socid;
if (!$user->rights->societe->client->voir && !$socid) $sql.= " AND s.rowid = sc.fk_soc AND sc.fk_user = " .$user->id;
$sql.= " ORDER BY c.rowid DESC";

$resql=$db->query($sql);
if ($resql)
{
$num = $db->num_rows($resql);

print '<div class="div-table-responsive-no-min">';
print '<table class="noborder centpercent">';
print '<tr class="liste_titre">';
print '<th colspan="3">'.$langs->trans("OrdersToProcess").' <a href="'.DOL_URL_ROOT.'/commande/list.php?viewstatut=1">('.$num.')</a></th></tr>';

if ($num)
{
$i = 0;
while ($i < $num)
{
$obj = $db->fetch_object($resql);

print '<tr class="oddeven">';
print '<td class="nowrap">';

$commandestatic->id=$obj->rowid;
$commandestatic->ref=$obj->ref;

print '<table class="nobordernopadding"><tr class="nocellnopadd">';
print '<td width="96" class="nobordernopadding nowrap">';
print $commandestatic->getNomUrl(1);
print '</td>';

print '<td width="16" class="nobordernopadding nowrap">';
print '&nbsp;';
print '</td>';

print '<td width="16" class="right nobordernopadding hideonsmartphone">';
$filename=dol_sanitizeFileName($obj->ref);
$filedir=$conf->commande->dir_output . '/' . dol_sanitizeFileName($obj->ref);
$urlsource=$_SERVER['PHP_SELF'].'?id='.$obj->rowid;
print $formfile->getDocumentsLink($commandestatic->element, $filename, $filedir);
print '</td></tr></table>';

print '</td>';

print '<td><a href="'.DOL_URL_ROOT.'/comm/card.php?socid='.$obj->socid.'">'.img_object($langs->trans("ShowCompany"),"company").' '.dol_trunc($obj->name,24).'</a></td>';

print '<td class="right">'.$commandestatic->LibStatut($obj->fk_statut,$obj->facture,5).'</td>';

print '</tr>';
$i++;
}
}

print "</table></div><br>";
}
*/

print '</div></div></div>';

$parameters = array('user' => $user);
$reshook = $hookmanager->executeHooks('dashboardOrdersSuppliers', $parameters, $object); // Note that $action and $object may have been modified by hook

// End of page
llxFooter();
$db->close();<|MERGE_RESOLUTION|>--- conflicted
+++ resolved
@@ -267,11 +267,7 @@
 }
 else
 {
-<<<<<<< HEAD
-	$sql .= " WHERE (u.entity IN (".getEntity('user').")";
-=======
-	$sql.= " WHERE (u.entity IN (".getEntity('user')."))";
->>>>>>> 1e955a89
+	$sql .= " WHERE (u.entity IN (".getEntity('user')."))";
 }
 $sql .= " AND u.fk_soc IS NULL"; // An external user can not approved
 
