<?php
/* Copyright (C) 2004-2006 Rodolphe Quiedeville <rodolphe@quiedeville.org>
 * Copyright (C) 2004-2011 Laurent Destailleur  <eldy@users.sourceforge.net>
 * Copyright (C) 2005      Eric Seigne          <eric.seigne@ryxeo.com>
 * Copyright (C) 2005-2009 Regis Houssin        <regis.houssin@capnetworks.com>
 * Copyright (C) 2010      Juanjo Menent        <jmenent@2byte.es>
 * Copyright (C) 2014      Cedric Gross         <c.gross@kreiz-it.fr>
 *
 * This	program	is free	software; you can redistribute it and/or modify
 * it under the	terms of the GNU General Public	License	as published by
 * the Free Software Foundation; either	version	2 of the License, or
 * (at your option) any later version.
 *
 * This	program	is distributed in the hope that	it will	be useful,
 * but WITHOUT ANY WARRANTY; without even the implied warranty of
 * MERCHANTABILITY or FITNESS FOR A PARTICULAR PURPOSE. See the
 * GNU General Public License for more details.
 *
 * You should have received a copy of the GNU General Public License
 * along with this program. If not, see <http://www.gnu.org/licenses/>.
 * or see http://www.gnu.org/
 */

/**
 *	\file      htdocs/fourn/commande/dispatch.php
 *	\ingroup   commande
 *	\brief     Page to dispatch receiving
 */

require '../../main.inc.php';
require_once DOL_DOCUMENT_ROOT.'/core/modules/supplier_order/modules_commandefournisseur.php';
require_once DOL_DOCUMENT_ROOT.'/product/stock/class/entrepot.class.php';
require_once DOL_DOCUMENT_ROOT.'/core/lib/fourn.lib.php';
require_once DOL_DOCUMENT_ROOT.'/fourn/class/fournisseur.commande.class.php';
require_once DOL_DOCUMENT_ROOT.'/fourn/class/fournisseur.commande.dispatch.class.php';
if (! empty($conf->projet->enabled))	require_once DOL_DOCUMENT_ROOT.'/projet/class/project.class.php';

$langs->load('orders');
$langs->load('sendings');
$langs->load('companies');
$langs->load('bills');
$langs->load('deliveries');
$langs->load('products');
$langs->load('stocks');
if (! empty($conf->productbatch->enabled)) $langs->load('productbatch');

// Security check
$id = GETPOST("id",'int');
$lineid = GETPOST('lineid', 'int');
$action = GETPOST('action');
if ($user->societe_id) $socid=$user->societe_id;
$result = restrictedArea($user, 'fournisseur', $id, '', 'commande');

if (empty($conf->stock->enabled))
{
	accessforbidden();
}

// Recuperation	de l'id	de projet
$projectid =	0;
if ($_GET["projectid"]) $projectid = GETPOST("projectid",'int');

$mesg='';


/*
 * Actions
 */

if ($action == 'checkdispatchline' &&
	! ((empty($conf->global->MAIN_USE_ADVANCED_PERMS) && empty($user->rights->fournisseur->commande->receptionner))
       	|| (! empty($conf->global->MAIN_USE_ADVANCED_PERMS) && empty($user->rights->fournisseur->commande_advance->check)))
)
{
	$supplierorderdispatch = new CommandeFournisseurDispatch($db);
	$result=$supplierorderdispatch->fetch($lineid);
	if (! $result) dol_print_error($db);
	$result=$supplierorderdispatch->setStatut(1);
	if ($result < 0)
	{
		setEventMessages($supplierorderdispatch->error, $supplierorderdispatch->errors, 'errors');
		$error++;
		$action='';
	}
}

if ($action == 'uncheckdispatchline' &&
	! ((empty($conf->global->MAIN_USE_ADVANCED_PERMS) && empty($user->rights->fournisseur->commande->receptionner))
       	|| (! empty($conf->global->MAIN_USE_ADVANCED_PERMS) && empty($user->rights->fournisseur->commande_advance->check)))
)
{
	$supplierorderdispatch = new CommandeFournisseurDispatch($db);
	$result=$supplierorderdispatch->fetch($lineid);
	if (! $result) dol_print_error($db);
	$result=$supplierorderdispatch->setStatut(0);
	if ($result < 0)
	{
		setEventMessages($supplierorderdispatch->error, $supplierorderdispatch->errors, 'errors');
		$error++;
		$action='';
	}
}

if ($action == 'denydispatchline' &&
	! ((empty($conf->global->MAIN_USE_ADVANCED_PERMS) && empty($user->rights->fournisseur->commande->receptionner))
       	|| (! empty($conf->global->MAIN_USE_ADVANCED_PERMS) && empty($user->rights->fournisseur->commande_advance->check)))
)
{
	$supplierorderdispatch = new CommandeFournisseurDispatch($db);
	$result=$supplierorderdispatch->fetch($lineid);
	if (! $result) dol_print_error($db);
	$result=$supplierorderdispatch->setStatut(2);
	if ($result < 0)
	{
		setEventMessages($supplierorderdispatch->error, $supplierorderdispatch->errors, 'errors');
		$error++;
		$action='';
	}
}

if ($action == 'dispatch' && $user->rights->fournisseur->commande->receptionner)
{
	$commande = new CommandeFournisseur($db);
	$commande->fetch($id);

	$error=0;

	$db->begin();

	$pos=0;
	foreach($_POST as $key => $value)
	{
		if (preg_match('/^product_([0-9]+)$/i', $key, $reg))	// without batch module enabled
		{
			$pos++;

			//$numline=$reg[1] + 1;	// line of product
			$numline=$pos;
			$prod = "product_".$reg[1];
			$qty = "qty_".$reg[1];
			$ent = "entrepot_".$reg[1];
			$pu = "pu_".$reg[1];	// This is unit price including discount
			$fk_commandefourndet = "fk_commandefourndet_".$reg[1];

			if (GETPOST($qty) > 0)	// We ask to move a qty
			{
				if (! (GETPOST($ent,'int') > 0))
				{
					dol_syslog('No dispatch for line '.$key.' as no warehouse choosed');
					$text = $langs->transnoentities('Warehouse').', '.$langs->transnoentities('Line').' ' .($numline);
					setEventMessage($langs->trans('ErrorFieldRequired',$text), 'errors');
					$error++;
				}

				if (! $error)
				{
					$result = $commande->DispatchProduct($user, GETPOST($prod,'int'), GETPOST($qty), GETPOST($ent,'int'), GETPOST($pu), GETPOST('comment'), '', '', '', GETPOST($fk_commandefourndet, 'int'), $notrigger);
					if ($result < 0)
					{
						setEventMessages($commande->error, $commande->errors, 'errors');
						$error++;
					}
				}
			}
		}
		if (preg_match('/^product_([0-9]+)_([0-9]+)$/i', $key, $reg))	// with batch module enabled
		{
			$pos++;

			//eat-by date dispatch
			//$numline=$reg[2] + 1;	// line of product
			$numline=$pos;
			$prod = 'product_'.$reg[1].'_'.$reg[2];
			$qty = 'qty_'.$reg[1].'_'.$reg[2];
			$ent = 'entrepot_'.$reg[1].'_'.$reg[2];
			$pu = 'pu_'.$reg[1].'_'.$reg[2];
			$fk_commandefourndet = 'fk_commandefourndet_'.$reg[1].'_'.$reg[2];
			$lot = 'lot_number_'.$reg[1].'_'.$reg[2];
			$dDLUO = dol_mktime(12, 0, 0, $_POST['dluo_'.$reg[1].'_'.$reg[2].'month'], $_POST['dluo_'.$reg[1].'_'.$reg[2].'day'], $_POST['dluo_'.$reg[1].'_'.$reg[2].'year']);
			$dDLC = dol_mktime(12, 0, 0, $_POST['dlc_'.$reg[1].'_'.$reg[2].'month'], $_POST['dlc_'.$reg[1].'_'.$reg[2].'day'], $_POST['dlc_'.$reg[1].'_'.$reg[2].'year']);

            $fk_commandefourndet = 'fk_commandefourndet_'.$reg[1].'_'.$reg[2];
			
			if (GETPOST($qty) > 0)	// We ask to move a qty
			{
				if (! (GETPOST($ent,'int') > 0))
				{
					dol_syslog('No dispatch for line '.$key.' as no warehouse choosed');
					$text = $langs->transnoentities('Warehouse').', '.$langs->transnoentities('Line').' ' .($numline).'-'.($reg[1]+1);
					setEventMessage($langs->trans('ErrorFieldRequired',$text), 'errors');
					$error++;
				}

				if (! ($_POST[$lot] || $dDLUO || $dDLC))
				{
					dol_syslog('No dispatch for line '.$key.' as serial/eat-by/sellby date are not set');
					$text = $langs->transnoentities('atleast1batchfield').', '.$langs->transnoentities('Line').' ' .($numline).'-'.($reg[1]+1);
					setEventMessage($langs->trans('ErrorFieldRequired',$text), 'errors');
					$error++;
				}

				if (! $error)
				{
					$result = $commande->dispatchProduct($user, GETPOST($prod,'int'), GETPOST($qty), GETPOST($ent,'int'), GETPOST($pu), GETPOST('comment'), $dDLC, $dDLUO, GETPOST($lot, 'alpha'), GETPOST($fk_commandefourndet, 'int'), $notrigger);
					if ($result < 0)
					{
						setEventMessages($commande->error, $commande->errors, 'errors');
						$error++;
					}
				}
			}
		}
	}

	if (! $notrigger && ! $error)
	{
		global $conf, $langs, $user;
        // Call trigger
        $result = $commande->call_trigger('ORDER_SUPPLIER_DISPATCH', $user);
        // End call triggers

		if ($result < 0)
		{
			setEventMessages($commande->error, $commande->errors, 'errors');
			$error++;
		}
	}

	if ($result >= 0 && ! $error)
	{
		$db->commit();

		header("Location: dispatch.php?id=".$id);
		exit;
	}
	else
	{
		$db->rollback();
	}
}


/*
 * View
 */

$form =	new Form($db);
$warehouse_static = new Entrepot($db);
$supplierorderdispatch = new CommandeFournisseurDispatch($db);


$help_url='EN:CommandeFournisseur';
if (!empty($conf->productbatch->enabled))
{
	llxHeader('',$langs->trans("OrderCard"),$help_url,'',0,0,array('/core/js/lib_batch.js'));
}
else
{
	llxHeader('',$langs->trans("OrderCard"),$help_url);
}

$now=dol_now();

$id = GETPOST('id','int');
$ref= GETPOST('ref');
if ($id > 0 || ! empty($ref))
{
	//if ($mesg) print $mesg.'<br>';

	$commande = new CommandeFournisseur($db);

	$result=$commande->fetch($id,$ref);
	if ($result >= 0)
	{
		$soc = new Societe($db);
		$soc->fetch($commande->socid);

		$author = new User($db);
		$author->fetch($commande->user_author_id);

		$head = ordersupplier_prepare_head($commande);

		$title=$langs->trans("SupplierOrder");
		dol_fiche_head($head, 'dispatch', $title, 0, 'order');

		/*
		 *	Commande
		 */
		print '<table class="border" width="100%">';

		// Ref
		print '<tr><td width="20%">'.$langs->trans("Ref").'</td>';
		print '<td colspan="2">';
		print $form->showrefnav($commande,'ref','',1,'ref','ref');
		print '</td>';
		print '</tr>';

		// Fournisseur
		print '<tr><td>'.$langs->trans("Supplier")."</td>";
		print '<td colspan="2">'.$soc->getNomUrl(1,'supplier').'</td>';
		print '</tr>';

		// Statut
		print '<tr>';
		print '<td>'.$langs->trans("Status").'</td>';
		print '<td colspan="2">';
		print $commande->getLibStatut(4);
		print "</td></tr>";

		// Date
		if ($commande->methode_commande_id > 0)
		{
			print '<tr><td>'.$langs->trans("Date").'</td><td colspan="2">';
			if ($commande->date_commande)
			{
				print dol_print_date($commande->date_commande,"dayhourtext")."\n";
			}
			print "</td></tr>";

			if ($commande->methode_commande)
			{
				print '<tr><td>'.$langs->trans("Method").'</td><td colspan="2">'.$commande->methode_commande.'</td></tr>';
			}
		}

		// Auteur
		print '<tr><td>'.$langs->trans("AuthorRequest").'</td>';
		print '<td colspan="2">'.$author->getNomUrl(1).'</td>';
		print '</tr>';

		print "</table>";

		//if ($mesg) print $mesg;
		print '<br>';


		$disabled=1;
		if (! empty($conf->global->STOCK_CALCULATE_ON_SUPPLIER_DISPATCH_ORDER)) $disabled=0;

		/*
		 * Lignes de commandes
		 */
		if ($commande->statut <= 2 || $commande->statut >= 6)
		{
			print $langs->trans("OrderStatusNotReadyToDispatch");
		}

		if ($commande->statut == 3 || $commande->statut == 4 || $commande->statut == 5)
		{
			$entrepot = new Entrepot($db);
			$listwarehouses=$entrepot->list_array(1);

			print '<form method="POST" action="dispatch.php?id='.$commande->id.'">';
			print '<input type="hidden" name="token" value="'.$_SESSION['newtoken'].'">';
			print '<input type="hidden" name="action" value="dispatch">';
			print '<table class="noborder" width="100%">';

			// Set $products_dispatched with qty dispatched for each product id
			$products_dispatched = array();
			$sql = "SELECT l.rowid, cfd.fk_product, sum(cfd.qty) as qty";
			$sql.= " FROM ".MAIN_DB_PREFIX."commande_fournisseur_dispatch as cfd";
			$sql.= " LEFT JOIN ".MAIN_DB_PREFIX."commande_fournisseurdet as l on l.rowid = cfd.fk_commandefourndet";
			$sql.= " WHERE cfd.fk_commande = ".$commande->id;
			$sql.= " GROUP BY l.rowid, cfd.fk_product";

			$resql = $db->query($sql);
			if ($resql)
			{
<<<<<<< HEAD
				while ($row = $db->fetch_row($resql))
=======
				$num = $db->num_rows($resql);
				$i = 0;
				
				if ($num)
>>>>>>> 0c3ebe63
				{
					while ($i < $num)
					{
						$objd = $db->fetch_object($resql);
						$products_dispatched[$objd->rowid] = price2num($objd->qty, 5);
						$i++;
					}
				}
				$db->free($resql);
			}

			$sql = "SELECT l.rowid, l.fk_product, l.subprice, l.remise_percent, SUM(l.qty) as qty,";
			$sql.= " p.ref, p.label, p.tobatch";
			$sql.= " FROM ".MAIN_DB_PREFIX."commande_fournisseurdet as l";
			$sql.= " LEFT JOIN ".MAIN_DB_PREFIX."product as p ON l.fk_product=p.rowid";
			$sql.= " WHERE l.fk_commande = ".$commande->id;
			$sql.= " GROUP BY p.ref, p.label, p.tobatch, l.rowid, l.fk_product, l.subprice, l.remise_percent";	// Calculation of amount dispatched is done per fk_product so we must group by fk_product
			$sql.= " ORDER BY p.ref, p.label";

			$resql = $db->query($sql);
			if ($resql)
			{
				$num = $db->num_rows($resql);
				$i = 0;

				if ($num)
				{
					print '<tr class="liste_titre">';

					print '<td>'.$langs->trans("Description").'</td>';
					print '<td></td>';
					print '<td></td>';
					print '<td></td>';
					print '<td align="right">'.$langs->trans("QtyOrdered").'</td>';
					print '<td align="right">'.$langs->trans("QtyDispatchedShort").'</td>';
					print '<td align="right">'.$langs->trans("QtyToDispatchShort").'</td>';
					print '<td align="right">'.$langs->trans("Warehouse").'</td>';
					print "</tr>\n";

					if (! empty($conf->productbatch->enabled))
					{
						print '<tr class="liste_titre">';
						print '<td></td>';
						print '<td>'.$langs->trans("batch_number").'</td>';
						print '<td>'.$langs->trans("l_eatby").'</td>';
						print '<td>'.$langs->trans("l_sellby").'</td>';
						print '<td colspan="4">&nbsp;</td>';
						print "</tr>\n";
					}

				}

				$nbfreeproduct=0;
				$nbproduct=0;

				$var=true;
				while ($i < $num)
				{
					$objp = $db->fetch_object($resql);

					// On n'affiche pas les produits personnalises
					if (! $objp->fk_product > 0)
					{
						$nbfreeproduct++;
					}
					else
					{
<<<<<<< HEAD
						$remaintodispatch=($objp->qty - ((int) $products_dispatched[$objp->rowid]));	// Calculation of dispatched
=======
						$remaintodispatch=(price2num($objp->qty, 5) - $products_dispatched[$objp->rowid]);	// Calculation of dispatched
>>>>>>> 0c3ebe63
						if ($remaintodispatch < 0) $remaintodispatch=0;

						if ($remaintodispatch || empty($conf->global->SUPPLIER_ORDER_DISABLE_STOCK_DISPATCH_WHEN_TOTAL_REACHED))
						{
							$nbproduct++;

							$var=!$var;

							// To show detail cref and description value, we must make calculation by cref
							//print ($objp->cref?' ('.$objp->cref.')':'');
							//if ($objp->description) print '<br>'.nl2br($objp->description);
							if ((empty($conf->productbatch->enabled)) || $objp->tobatch==0)
							{
								$suffix='_'.$i;
							} else {
								$suffix='_0_'.$i;
							}


							print "\n";
							print '<!-- Line '.$suffix.' -->'."\n";
							print "<tr ".$bc[$var].">";

							$linktoprod='<a href="'.DOL_URL_ROOT.'/product/fournisseurs.php?id='.$objp->fk_product.'">'.img_object($langs->trans("ShowProduct"),'product').' '.$objp->ref.'</a>';
							$linktoprod.=' - '.$objp->label."\n";

							if (! empty($conf->productbatch->enabled))
							{
								if ($objp->tobatch)
								{
									print '<td colspan="4">';
									print $linktoprod;
									print "</td>";
								}
								else
								{
									print '<td>';
									print $linktoprod;
									print "</td>";
									print '<td colspan="3">';
									print $langs->trans("ProductDoesNotUseBatchSerial");
									print '</td>';
								}
							}
							else
							{
								print '<td colspan="4">';
								print $linktoprod;
								print "</td>";
							}

							$up_ht_disc=$objp->subprice;
							if (! empty($objp->remise_percent) && empty($conf->global->STOCK_EXCLUDE_DISCOUNT_FOR_PMP)) $up_ht_disc=price2num($up_ht_disc * (100 - $objp->remise_percent) / 100, 'MU');

							// Qty ordered
							print '<td align="right">'.$objp->qty.'</td>';

							// Already dispatched
							print '<td align="right">'.$products_dispatched[$objp->rowid].'</td>';

							if (! empty($conf->productbatch->enabled) && $objp->tobatch==1)
							{
								print '<td align="right">'.img_picto($langs->trans('AddDispatchBatchLine'),'split.png','onClick="addLineBatch('.$i.')"').'</td>';	// Dispatch column
								print '<td></td>';																													// Warehouse column
								print '</tr>';

								print '<tr '.$bc[$var].' name="dluo'.$suffix.'">';
								print '<td>';
								print '<input name="fk_commandefourndet'.$suffix.'" type="hidden" value="'.$objp->rowid.'">';
								print '<input name="product'.$suffix.'" type="hidden" value="'.$objp->fk_product.'">';
								print '<input name="pu'.$suffix.'" type="hidden" value="'.$up_ht_disc.'"><!-- This is a up including discount -->';
								print '</td>';

								print '<td>';
								print '<input type="text" id="lot_number'.$suffix.'" name="lot_number'.$suffix.'" size="40" value="'.GETPOST('lot_number'.$suffix).'">';
								print '</td>';
								print '<td>';
								$dlcdatesuffix=dol_mktime(0, 0, 0, GETPOST('dlc'.$suffix.'month'), GETPOST('dlc'.$suffix.'day'), GETPOST('dlc'.$suffix.'year'));
								$form->select_date($dlcdatesuffix,'dlc'.$suffix,'','',1,"");
								print '</td>';
								print '<td>';
								$dluodatesuffix=dol_mktime(0, 0, 0, GETPOST('dluo'.$suffix.'month'), GETPOST('dluo'.$suffix.'day'), GETPOST('dluo'.$suffix.'year'));
								$form->select_date($dluodatesuffix,'dluo'.$suffix,'','',1,"");
								print '</td>';
								print '<td colspan="2">&nbsp</td>';		// Qty ordered + qty already dispatached
							}

							// Dispatch
							print '<td align="right">';
							if (empty($conf->productbatch->enabled) || $objp->tobatch!=1)
							{
								print '<input name="fk_commandefourndet'.$suffix.'" type="hidden" value="'.$objp->rowid.'">';
								print '<input name="product'.$suffix.'" type="hidden" value="'.$objp->fk_product.'">';
								print '<input name="pu'.$suffix.'" type="hidden" value="'.$up_ht_disc.'"><!-- This is a up including discount -->';
							}
							print '<input id="qty'.$suffix.'" name="qty'.$suffix.'" type="text" size="8" value="'.(GETPOST('qty'.$suffix)!='' ? GETPOST('qty'.$suffix) : $remaintodispatch).'">';
							print '</td>';

							// Warehouse
							print '<td align="right">';
							if (count($listwarehouses)>1)
							{
								print $form->selectarray("entrepot".$suffix, $listwarehouses, GETPOST("entrepot".$suffix), 1, 0, 0, '', 0, 0, $disabled);
							}
							elseif  (count($listwarehouses)==1)
							{
								print $form->selectarray("entrepot".$suffix, $listwarehouses, GETPOST("entrepot".$suffix), 0, 0, 0, '', 0, 0, $disabled);
							}
							else
							{
								print $langs->trans("NoWarehouseDefined");
							}
							print "</td>\n";

							print "</tr>\n";
						}
					}
					$i++;
				}
				$db->free($resql);
			}
			else
			{
				dol_print_error($db);
			}

			print "</table>\n";
			print "<br/>\n";

			if ($nbproduct)
			{
				print $langs->trans("Comment").' : ';
				print '<input type="text" size="60" maxlength="128" name="comment" value="';
				print $_POST["comment"]?GETPOST("comment"):$langs->trans("DispatchSupplierOrder",$commande->ref);
				// print ' / '.$commande->ref_supplier;	// Not yet available
				print '" class="flat"> &nbsp; ';

				//print '<div class="center">';
				print '<input type="submit" class="button" value="'.$langs->trans("DispatchVerb").'"';
				if (count($listwarehouses) <= 0) print ' disabled';
				print '>';
				//print '</div>';
			}
			if (! $nbproduct && $nbfreeproduct)
			{
				print $langs->trans("NoPredefinedProductToDispatch");
			}

			print '</form>';
		}

		dol_fiche_end();


		// List of lines already dispatched
		$sql = "SELECT p.ref, p.label,";
		$sql.= " e.rowid as warehouse_id, e.label as entrepot,";
		$sql.= " cfd.rowid as dispatchlineid, cfd.fk_product, cfd.qty, cfd.eatby, cfd.sellby, cfd.batch, cfd.comment, cfd.status";
		$sql.= " FROM ".MAIN_DB_PREFIX."product as p,";
		$sql.= " ".MAIN_DB_PREFIX."commande_fournisseur_dispatch as cfd";
		$sql.= " LEFT JOIN ".MAIN_DB_PREFIX."entrepot as e ON cfd.fk_entrepot = e.rowid";
		$sql.= " WHERE cfd.fk_commande = ".$commande->id;
		$sql.= " AND cfd.fk_product = p.rowid";
		$sql.= " ORDER BY cfd.rowid ASC";

		$resql = $db->query($sql);
		if ($resql)
		{
			$num = $db->num_rows($resql);
			$i = 0;

			if ($num > 0)
			{
				print "<br/>\n";

				print_titre($langs->trans("ReceivingForSameOrder"));

				print '<table class="noborder" width="100%">';

				print '<tr class="liste_titre">';
				print '<td>'.$langs->trans("Description").'</td>';
				if (! empty($conf->productbatch->enabled))
				{
					print '<td>'.$langs->trans("batch_number").'</td>';
					print '<td>'.$langs->trans("l_eatby").'</td>';
					print '<td>'.$langs->trans("l_sellby").'</td>';
				}
				print '<td align="right">'.$langs->trans("QtyDispatched").'</td>';
				print '<td></td>';
				print '<td>'.$langs->trans("Warehouse").'</td>';
				print '<td>'.$langs->trans("Comment").'</td>';
				if (! empty($conf->global->SUPPLIER_ORDER_USE_DISPATCH_STATUS)) print '<td align="center" colspan="2">'.$langs->trans("Status").'</td>';
				print "</tr>\n";

				$var=false;

				while ($i < $num)
				{
					$objp = $db->fetch_object($resql);

					print "<tr ".$bc[$var].">";
					print '<td>';
					print '<a href="'.DOL_URL_ROOT.'/product/fournisseurs.php?id='.$objp->fk_product.'">'.img_object($langs->trans("ShowProduct"),'product').' '.$objp->ref.'</a>';
					print ' - '.$objp->label;
					print "</td>\n";

					if (! empty($conf->productbatch->enabled))
					{
						print '<td>'.$objp->batch.'</td>';
						print '<td>'.dol_print_date($db->jdate($objp->eatby),'day').'</td>';
						print '<td>'.dol_print_date($db->jdate($objp->sellby),'day').'</td>';
					}

					// Qty
					print '<td align="right">'.$objp->qty.'</td>';
					print '<td>&nbsp;</td>';

					// Warehouse
					print '<td>';
					$warehouse_static->id=$objp->warehouse_id;
					$warehouse_static->libelle=$objp->entrepot;
					print $warehouse_static->getNomUrl(1);
					print '</td>';

					// Comment
					print '<td>'.dol_trunc($objp->comment).'</td>';

					// Status
					if (! empty($conf->global->SUPPLIER_ORDER_USE_DISPATCH_STATUS))
					{
						print '<td align="right">';
						$supplierorderdispatch->status = (empty($objp->status)?0:$objp->status);
						//print $supplierorderdispatch->status;
						print $supplierorderdispatch->getLibStatut(5);
						print '</td>';

						// Add button to check/uncheck disaptching
						print '<td align="center">';
						if ((empty($conf->global->MAIN_USE_ADVANCED_PERMS) && empty($user->rights->fournisseur->commande->receptionner))
       					|| (! empty($conf->global->MAIN_USE_ADVANCED_PERMS) && empty($user->rights->fournisseur->commande_advance->check))
							)
						{
							if (empty($objp->status))
							{
								print '<a class="button buttonRefused" href="#">'.$langs->trans("Approve").'</a>';
								print '<a class="button buttonRefused" href="#">'.$langs->trans("Deny").'</a>';
							}
							else
							{
								print '<a class="button buttonRefused" href="#">'.$langs->trans("Disapprove").'</a>';
								print '<a class="button buttonRefused" href="#">'.$langs->trans("Deny").'</a>';
							}
						}
						else
						{
							$disabled='';
							if ($commande->statut == 5) $disabled=1;
							if (empty($objp->status))
							{
								print '<a class="button'.($disabled?' buttonRefused':'').'" href="'.$_SERVER["PHP_SELF"]."?id=".$id."&action=checkdispatchline&lineid=".$objp->dispatchlineid.'">'.$langs->trans("Approve").'</a>';
								print '<a class="button'.($disabled?' buttonRefused':'').'" href="'.$_SERVER["PHP_SELF"]."?id=".$id."&action=denydispatchline&lineid=".$objp->dispatchlineid.'">'.$langs->trans("Deny").'</a>';
							}
							if ($objp->status == 1)
							{
								print '<a class="button'.($disabled?' buttonRefused':'').'" href="'.$_SERVER["PHP_SELF"]."?id=".$id."&action=uncheckdispatchline&lineid=".$objp->dispatchlineid.'">'.$langs->trans("Reinit").'</a>';
								print '<a class="button'.($disabled?' buttonRefused':'').'" href="'.$_SERVER["PHP_SELF"]."?id=".$id."&action=denydispatchline&lineid=".$objp->dispatchlineid.'">'.$langs->trans("Deny").'</a>';
							}
							if ($objp->status == 2)
							{
								print '<a class="button'.($disabled?' buttonRefused':'').'" href="'.$_SERVER["PHP_SELF"]."?id=".$id."&action=uncheckdispatchline&lineid=".$objp->dispatchlineid.'">'.$langs->trans("Reinit").'</a>';
								print '<a class="button'.($disabled?' buttonRefused':'').'" href="'.$_SERVER["PHP_SELF"]."?id=".$id."&action=checkdispatchline&lineid=".$objp->dispatchlineid.'">'.$langs->trans("Approve").'</a>';
							}
						}
						print '</td>';
					}

					print "</tr>\n";

					$i++;
					$var=!$var;
				}
				$db->free($resql);

				print "</table>\n";
			}
		}
		else
		{
			dol_print_error($db);
		}
	}
	else
	{
		// Commande	non	trouvee
		dol_print_error($db);
	}
}


llxFooter();

$db->close();<|MERGE_RESOLUTION|>--- conflicted
+++ resolved
@@ -366,14 +366,10 @@
 			$resql = $db->query($sql);
 			if ($resql)
 			{
-<<<<<<< HEAD
-				while ($row = $db->fetch_row($resql))
-=======
 				$num = $db->num_rows($resql);
 				$i = 0;
 				
 				if ($num)
->>>>>>> 0c3ebe63
 				{
 					while ($i < $num)
 					{
@@ -441,11 +437,7 @@
 					}
 					else
 					{
-<<<<<<< HEAD
-						$remaintodispatch=($objp->qty - ((int) $products_dispatched[$objp->rowid]));	// Calculation of dispatched
-=======
-						$remaintodispatch=(price2num($objp->qty, 5) - $products_dispatched[$objp->rowid]);	// Calculation of dispatched
->>>>>>> 0c3ebe63
+						$remaintodispatch=price2num($objp->qty - ((float) $products_dispatched[$objp->rowid]), 5);	// Calculation of dispatched
 						if ($remaintodispatch < 0) $remaintodispatch=0;
 
 						if ($remaintodispatch || empty($conf->global->SUPPLIER_ORDER_DISABLE_STOCK_DISPATCH_WHEN_TOTAL_REACHED))
