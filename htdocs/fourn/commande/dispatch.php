--- conflicted
+++ resolved
@@ -270,32 +270,20 @@
 
 					if (!$error && !empty($conf->global->SUPPLIER_ORDER_CAN_UPDATE_BUYINGPRICE_DURING_RECEIPT)) {
 						if (empty($conf->multicurrency->enabled) && empty($conf->dynamicprices->enabled)) {
-<<<<<<< HEAD
-							$dto = GETPOST("dto_".$reg[1].'_'.$reg[2], 'int');
-=======
-							$dto = GETPOST("dto_".$reg[1].'_'.$reg[2]);
+							$dto = price2num(GETPOST("dto_".$reg[1].'_'.$reg[2], 'int'), '');
 							if (empty($dto)) {
 								$dto = 0;
 							}
 
->>>>>>> 33964c65
 							//update supplier price
 							if (GETPOSTISSET($saveprice)) {
 								// TODO Use class
 								$sql = "UPDATE ".MAIN_DB_PREFIX."product_fournisseur_price";
-<<<<<<< HEAD
-								$sql .= " SET unitprice='".GETPOST($pu)."'";
-								$sql .= ", price=".GETPOST($pu)."*quantity";
-								$sql .= ", remise_percent='".(!empty($dto) ? $dto : 0)."'";
-								$sql .= " WHERE fk_soc=".$object->socid;
-								$sql .= " AND fk_product=".GETPOST($prod, 'int');
-=======
 								$sql .= " SET unitprice='".price2num(GETPOST($pu), 'MU')."'";
 								$sql .= ", price=".price2num(GETPOST($pu), 'MU')."*quantity";
-								$sql .= ", remise_percent='".$dto."'";
+								$sql .= ", remise_percent = ".((float) $dto);
 								$sql .= " WHERE fk_soc=".((int) $object->socid);
 								$sql .= " AND fk_product=".((int) GETPOST($prod, 'int'));
->>>>>>> 33964c65
 
 								$resql = $db->query($sql);
 							}
