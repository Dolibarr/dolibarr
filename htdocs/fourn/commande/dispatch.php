--- conflicted
+++ resolved
@@ -288,7 +288,6 @@
 	
 	// Supplier order card
 
-<<<<<<< HEAD
 	$linkback = '<a href="'.DOL_URL_ROOT.'/fourn/commande/list.php'.(! empty($socid)?'?socid='.$socid:'').'">'.$langs->trans("BackToList").'</a>';
 	
 	$morehtmlref='<div class="refidno">';
@@ -365,17 +364,11 @@
 		print '<tr><td class="titlefield">' . $langs->trans("Date") . '</td><td>';
 		if ($object->date_commande) {
 			print dol_print_date($object->date_commande, "dayhourtext") . "\n";
-=======
-			if ($commande->methode_commande)
-			{
-				print '<tr><td>'.$langs->trans("Method").'</td><td colspan="2">'.$commande->getInputMethod().'</td></tr>';
-			}
->>>>>>> eb09519a
 		}
 		print "</td></tr>";
 
 		if ($object->methode_commande) {
-			print '<tr><td>' . $langs->trans("Method") . '</td><td>' . $object->methode_commande . '</td></tr>';
+			print '<tr><td>' . $langs->trans("Method") . '</td><td>' . $commande->getInputMethod() . '</td></tr>';
 		}
 	}
 
