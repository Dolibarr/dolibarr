--- conflicted
+++ resolved
@@ -52,15 +52,10 @@
 $ref = GETPOST('ref');
 $lineid = GETPOST('lineid', 'int');
 $action = GETPOST('action', 'aZ09');
-<<<<<<< HEAD
 $fk_default_warehouse = GETPOST('fk_default_warehouse', 'int');
 
-if ($user->societe_id)
+if ($user->socid)
 	$socid = $user->societe_id;
-=======
-if ($user->socid)
-	$socid = $user->socid;
->>>>>>> 2ae779a1
 $result = restrictedArea($user, 'fournisseur', $id, 'commande_fournisseur', 'commande');
 
 if (empty($conf->stock->enabled)) {
@@ -241,20 +236,12 @@
 
 			// $numline=$reg[2] + 1; // line of product
 			$numline = $pos;
-<<<<<<< HEAD
-			$prod = "product_" . $reg[1] . '_' . $reg[2];
-			$qty = "qty_" . $reg[1] . '_' . $reg[2];
-			$ent = "entrepot_" . $reg[1] . '_' . $reg[2];
-			if (empty(GETPOST($ent))) $ent = $fk_default_warehouse;
-			$pu = "pu_" . $reg[1] . '_' . $reg[2]; // This is unit price including discount
-			$fk_commandefourndet = "fk_commandefourndet_" . $reg[1] . '_' . $reg[2];
-=======
 			$prod = "product_".$reg[1].'_'.$reg[2];
 			$qty = "qty_".$reg[1].'_'.$reg[2];
 			$ent = "entrepot_".$reg[1].'_'.$reg[2];
-			$pu = "pu_".$reg[1].'_'.$reg[2]; // This is unit price including discount
+			if (empty(GETPOST($ent))) $ent = $fk_default_warehouse;
+      $pu = "pu_".$reg[1].'_'.$reg[2]; // This is unit price including discount
 			$fk_commandefourndet = "fk_commandefourndet_".$reg[1].'_'.$reg[2];
->>>>>>> 2ae779a1
 
 			if (!empty($conf->global->SUPPLIER_ORDER_CAN_UPDATE_BUYINGPRICE_DURING_RECEIPT)) {
 				if (empty($conf->multicurrency->enabled) && empty($conf->dynamicprices->enabled)) {
