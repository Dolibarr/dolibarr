--- conflicted
+++ resolved
@@ -343,41 +343,25 @@
 				}
 
 				if (!$error) {
-<<<<<<< HEAD
 					$fk_product = GETPOST($prod, 'int');
 					$product = new Product($db);
-					if ($product->fetch($fk_product) > 0) {
-						if ($product->status_batch == 2) {
-							$serials = explode($conf->global->PRODUCTBATCH_SERIALS_SEPARATOR, GETPOST($lot, 'alpha'));
-							if (count($serials) != GETPOST($qty)) {
-								setEventMessages($langs->trans("WrongCountOfSerialsForQty", $product->ref), '', 'errors');
+					$serials = explode(getDolGlobalString('PRODUCTBATCH_SERIALS_SEPARATOR', "\n"), GETPOST($lot, 'alpha'));
+          
+					if (count($serials) > 1) {
+						foreach ($serials as $sn) {
+							$result = $object->dispatchProduct($user, $fk_product, 1, GETPOST($ent, 'int'), GETPOST($pu), GETPOST('comment'), $dDLC, $dDLUO, $sn, GETPOST($fk_commandefourndet, 'int'), $notrigger);
+							if ($result < 0) {
+								setEventMessages($object->error, $object->errors, 'errors');
 								$error++;
+								break;
 							}
-							if ($error == 0) {
-								foreach ($serials as $sn) {
-									$result = $object->dispatchProduct($user, $fk_product, 1, GETPOST($ent, 'int'), GETPOST($pu), GETPOST('comment'), $dDLC, $dDLUO, $sn, GETPOST($fk_commandefourndet, 'int'), $notrigger);
-									if ($result < 0) {
-										setEventMessages($object->error, $object->errors, 'errors');
-										$error++;
-										break;
-									}
-								}
-							}
-						} else {
+						}
+					} else {
 							$result = $object->dispatchProduct($user, $fk_product, GETPOST($qty), GETPOST($ent, 'int'), GETPOST($pu), GETPOST('comment'), $dDLC, $dDLUO, GETPOST($lot, 'alpha'), GETPOST($fk_commandefourndet, 'int'), $notrigger);
 							if ($result < 0) {
 								setEventMessages($object->error, $object->errors, 'errors');
 								$error++;
 							}
-						}
-					} else {
-						setEventMessages($product->error, $product->errors, 'errors');
-=======
-					$result = $object->dispatchProduct($user, GETPOST($prod, 'int'), GETPOST($qty), GETPOST($ent, 'int'), GETPOST($pu), GETPOST('comment'), $dDLUO, $dDLC, GETPOST($lot, 'alpha'), GETPOST($fk_commandefourndet, 'int'), $notrigger);
-					if ($result < 0) {
-						setEventMessages($object->error, $object->errors, 'errors');
->>>>>>> 8bb8b7b4
-						$error++;
 					}
 
 					if (!$error && !empty($conf->global->SUPPLIER_ORDER_CAN_UPDATE_BUYINGPRICE_DURING_RECEIPT)) {
