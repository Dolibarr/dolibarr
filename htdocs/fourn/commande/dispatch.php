--- conflicted
+++ resolved
@@ -329,11 +329,7 @@
 
 			// We ask to move a qty
 			if (GETPOST($qty) > 0) {
-<<<<<<< HEAD
-				$productId = (int) GETPOST($prod, 'int');
-=======
 				$productId = GETPOSTINT($prod);
->>>>>>> 233c52bd
 
 				if (!(GETPOST($ent, 'int') > 0)) {
 					dol_syslog('No dispatch for line '.$key.' as no warehouse was chosen.');
@@ -369,11 +365,7 @@
 								$sql .= ", price = ".price2num(GETPOST($pu), 'MU', 2)." * quantity";
 								$sql .= ", remise_percent = ".price2num((empty($dto) ? 0 : $dto), 3, 2)."'";
 								$sql .= " WHERE fk_soc = ".((int) $object->socid);
-<<<<<<< HEAD
-								$sql .= " AND fk_product=".($productId);
-=======
 								$sql .= " AND fk_product=".((int) $productId);
->>>>>>> 233c52bd
 
 								$resql = $db->query($sql);
 							}
