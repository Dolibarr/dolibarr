<?php
/* Copyright (C) 2004-2006 Rodolphe Quiedeville <rodolphe@quiedeville.org>
 * Copyright (C) 2004-2016 Laurent Destailleur  <eldy@users.sourceforge.net>
 * Copyright (C) 2005      Eric Seigne          <eric.seigne@ryxeo.com>
 * Copyright (C) 2005-2009 Regis Houssin        <regis.houssin@capnetworks.com>
 * Copyright (C) 2010      Juanjo Menent        <jmenent@2byte.es>
 * Copyright (C) 2014      Cedric Gross         <c.gross@kreiz-it.fr>
 * Copyright (C) 2016      Florian Henry         <florian.henry@atm-consulting.fr>
 * Copyright (C) 2017      Ferran Marcet        <fmarcet@2byte.es>
 *
 * This	program	is free	software; you can redistribute it and/or modify
 * it under the	terms of the GNU General Public	License	as published by
 * the Free Software Foundation; either	version	2 of the License, or
 * (at your option) any later version.
 *
 * This	program	is distributed in the hope that	it will	be useful,
 * but WITHOUT ANY WARRANTY; without even the implied warranty of
 * MERCHANTABILITY or FITNESS FOR A PARTICULAR PURPOSE. See the
 * GNU General Public License for more details.
 *
 * You should have received a copy of the GNU General Public License
 * along with this program. If not, see <http://www.gnu.org/licenses/>.
 * or see http://www.gnu.org/
 */

/**
 * \file htdocs/fourn/commande/dispatch.php
 * \ingroup commande
 * \brief Page to dispatch receiving
 */

require '../../main.inc.php';
require_once DOL_DOCUMENT_ROOT . '/core/modules/supplier_order/modules_commandefournisseur.php';
require_once DOL_DOCUMENT_ROOT . '/product/stock/class/entrepot.class.php';
require_once DOL_DOCUMENT_ROOT . '/core/lib/fourn.lib.php';
require_once DOL_DOCUMENT_ROOT . '/fourn/class/fournisseur.commande.class.php';
require_once DOL_DOCUMENT_ROOT . '/fourn/class/fournisseur.commande.dispatch.class.php';
require_once DOL_DOCUMENT_ROOT . '/product/class/html.formproduct.class.php';
if (! empty($conf->projet->enabled))
	require_once DOL_DOCUMENT_ROOT . '/projet/class/project.class.php';

$langs->load('orders');
$langs->load('sendings');
$langs->load('companies');
$langs->load('bills');
$langs->load('deliveries');
$langs->load('products');
$langs->load('stocks');
if (! empty($conf->productbatch->enabled))
	$langs->load('productbatch');

	// Security check
$id = GETPOST("id", 'int');
$ref = GETPOST('ref');
$lineid = GETPOST('lineid', 'int');
$action = GETPOST('action','aZ09');
if ($user->societe_id)
	$socid = $user->societe_id;
$result = restrictedArea($user, 'fournisseur', $id, 'commande_fournisseur', 'commande');

if (empty($conf->stock->enabled)) {
	accessforbidden();
}

$hookmanager->initHooks(array('ordersupplierdispatch'));

// Recuperation de l'id de projet
$projectid = 0;
if ($_GET["projectid"])
	$projectid = GETPOST("projectid", 'int');

$object = new CommandeFournisseur($db);

if ($id > 0 || ! empty($ref)) {
	$result = $object->fetch($id, $ref);
	if ($result < 0) {
		setEventMessages($object->error, $object->errors, 'errors');
	}
	$result = $object->fetch_thirdparty();
	if ($result < 0) {
		setEventMessages($object->error, $object->errors, 'errors');
	}
}


/*
 * Actions
 */

$parameters=array();
$reshook=$hookmanager->executeHooks('doActions',$parameters,$object,$action); // Note that $action and $object may have been modified by some hooks
if ($reshook < 0) setEventMessages($hookmanager->error, $hookmanager->errors, 'errors');

if ($action == 'checkdispatchline' && ! ((empty($conf->global->MAIN_USE_ADVANCED_PERMS) && empty($user->rights->fournisseur->commande->receptionner)) || (! empty($conf->global->MAIN_USE_ADVANCED_PERMS) && empty($user->rights->fournisseur->commande_advance->check))))
{
	$error=0;
	$supplierorderdispatch = new CommandeFournisseurDispatch($db);

	$db->begin();

	$result = $supplierorderdispatch->fetch($lineid);
	if (! $result)
	{
		$error++;
		setEventMessages($supplierorderdispatch->error, $supplierorderdispatch->errors, 'errors');
		$action = '';
	}

	if (! $error)
	{
		$result = $supplierorderdispatch->setStatut(1);
		if ($result < 0) {
			setEventMessages($supplierorderdispatch->error, $supplierorderdispatch->errors, 'errors');
			$error++;
			$action = '';
		}
	}

	if (! $error)
	{
		$result = $object->calcAndSetStatusDispatch($user);
		if ($result < 0) {
			setEventMessages($object->error, $object->errors, 'errors');
			$error ++;
			$action = '';
		}
	}
	if (! $error)
	{
		$db->commit();
	}
	else
	{
		$db->rollback();
	}
}

if ($action == 'uncheckdispatchline' && ! ((empty($conf->global->MAIN_USE_ADVANCED_PERMS) && empty($user->rights->fournisseur->commande->receptionner)) || (! empty($conf->global->MAIN_USE_ADVANCED_PERMS) && empty($user->rights->fournisseur->commande_advance->check))))
{
	$error=0;
	$supplierorderdispatch = new CommandeFournisseurDispatch($db);

	$db->begin();

	$result = $supplierorderdispatch->fetch($lineid);
	if (! $result)
	{
		$error++;
		setEventMessages($supplierorderdispatch->error, $supplierorderdispatch->errors, 'errors');
		$action = '';
	}

	if (! $error)
	{
		$result = $supplierorderdispatch->setStatut(0);
		if ($result < 0) {
			setEventMessages($supplierorderdispatch->error, $supplierorderdispatch->errors, 'errors');
			$error ++;
			$action = '';
		}
	}
	if (! $error)
	{
		$result = $object->calcAndSetStatusDispatch($user);
		if ($result < 0) {
			setEventMessages($object->error, $object->errors, 'errors');
			$error ++;
			$action = '';
		}
	}
	if (! $error)
	{
		$db->commit();
	}
	else
	{
		$db->rollback();
	}
}

if ($action == 'denydispatchline' && ! ((empty($conf->global->MAIN_USE_ADVANCED_PERMS) && empty($user->rights->fournisseur->commande->receptionner)) || (! empty($conf->global->MAIN_USE_ADVANCED_PERMS) && empty($user->rights->fournisseur->commande_advance->check))))
{
	$error=0;
	$supplierorderdispatch = new CommandeFournisseurDispatch($db);

	$db->begin();

	$result = $supplierorderdispatch->fetch($lineid);
	if (! $result)
	{
		$error++;
		setEventMessages($supplierorderdispatch->error, $supplierorderdispatch->errors, 'errors');
		$action = '';
	}

	if (! $error)
	{
		$result = $supplierorderdispatch->setStatut(2);
		if ($result < 0) {
			setEventMessages($supplierorderdispatch->error, $supplierorderdispatch->errors, 'errors');
			$error ++;
			$action = '';
		}
	}
	if (! $error)
	{
		$result = $object->calcAndSetStatusDispatch($user);
		if ($result < 0) {
			setEventMessages($object->error, $object->errors, 'errors');
			$error ++;
			$action = '';
		}
	}
	if (! $error)
	{
		$db->commit();
	}
	else
	{
		$db->rollback();
	}
}

if ($action == 'dispatch' && $user->rights->fournisseur->commande->receptionner) {
	$error = 0;

	$db->begin();

	$pos = 0;
	foreach ($_POST as $key => $value)
	{
		// without batch module enabled
		if (preg_match('/^product_([0-9]+)_([0-9]+)$/i', $key, $reg))
		{
			$pos ++;

			// $numline=$reg[2] + 1; // line of product
			$numline = $pos;
			$prod = "product_" . $reg[1] . '_' . $reg[2];
			$qty = "qty_" . $reg[1] . '_' . $reg[2];
			$ent = "entrepot_" . $reg[1] . '_' . $reg[2];
			$pu = "pu_" . $reg[1] . '_' . $reg[2]; // This is unit price including discount
			$fk_commandefourndet = "fk_commandefourndet_" . $reg[1] . '_' . $reg[2];

			// We ask to move a qty
			if (GETPOST($qty) != 0) {
				if (! (GETPOST($ent, 'int') > 0)) {
					dol_syslog('No dispatch for line ' . $key . ' as no warehouse choosed');
					$text = $langs->transnoentities('Warehouse') . ', ' . $langs->transnoentities('Line') . ' ' . ($numline);
					setEventMessages($langs->trans('ErrorFieldRequired', $text), null, 'errors');
					$error ++;
				}

				if (! $error) {
					$result = $object->dispatchProduct($user, GETPOST($prod, 'int'), GETPOST($qty), GETPOST($ent, 'int'), GETPOST($pu), GETPOST('comment'), '', '', '', GETPOST($fk_commandefourndet, 'int'), $notrigger);
					if ($result < 0) {
						setEventMessages($object->error, $object->errors, 'errors');
						$error ++;
					}
				}
			}
		}
		// with batch module enabled
		if (preg_match('/^product_batch_([0-9]+)_([0-9]+)$/i', $key, $reg))
		{
			$pos ++;

			// eat-by date dispatch
			// $numline=$reg[2] + 1; // line of product
			$numline = $pos;
			$prod = 'product_batch_' . $reg[1] . '_' . $reg[2];
			$qty = 'qty_' . $reg[1] . '_' . $reg[2];
			$ent = 'entrepot_' . $reg[1] . '_' . $reg[2];
			$pu = 'pu_' . $reg[1] . '_' . $reg[2];
			$fk_commandefourndet = 'fk_commandefourndet_' . $reg[1] . '_' . $reg[2];
			$lot = 'lot_number_' . $reg[1] . '_' . $reg[2];
			$dDLUO = dol_mktime(12, 0, 0, $_POST['dluo_' . $reg[1] . '_' . $reg[2] . 'month'], $_POST['dluo_' . $reg[1] . '_' . $reg[2] . 'day'], $_POST['dluo_' . $reg[1] . '_' . $reg[2] . 'year']);
			$dDLC = dol_mktime(12, 0, 0, $_POST['dlc_' . $reg[1] . '_' . $reg[2] . 'month'], $_POST['dlc_' . $reg[1] . '_' . $reg[2] . 'day'], $_POST['dlc_' . $reg[1] . '_' . $reg[2] . 'year']);

			$fk_commandefourndet = 'fk_commandefourndet_' . $reg[1] . '_' . $reg[2];

			// We ask to move a qty
			if (GETPOST($qty) > 0) {
				if (! (GETPOST($ent, 'int') > 0)) {
					dol_syslog('No dispatch for line ' . $key . ' as no warehouse choosed');
					$text = $langs->transnoentities('Warehouse') . ', ' . $langs->transnoentities('Line') . ' ' . ($numline) . '-' . ($reg[1] + 1);
					setEventMessages($langs->trans('ErrorFieldRequired', $text), null, 'errors');
					$error ++;
				}

				if (! (GETPOST($lot, 'alpha') || $dDLUO || $dDLC)) {
					dol_syslog('No dispatch for line ' . $key . ' as serial/eat-by/sellby date are not set');
					$text = $langs->transnoentities('atleast1batchfield') . ', ' . $langs->transnoentities('Line') . ' ' . ($numline) . '-' . ($reg[1] + 1);
					setEventMessages($langs->trans('ErrorFieldRequired', $text), null, 'errors');
					$error ++;
				}

				if (! $error) {
					$result = $object->dispatchProduct($user, GETPOST($prod, 'int'), GETPOST($qty), GETPOST($ent, 'int'), GETPOST($pu), GETPOST('comment'), $dDLC, $dDLUO, GETPOST($lot, 'alpha'), GETPOST($fk_commandefourndet, 'int'), $notrigger);
					if ($result < 0) {
						setEventMessages($object->error, $object->errors, 'errors');
						$error ++;
					}
				}
			}
		}
	}

	if (! $error) {
		$result = $object->calcAndSetStatusDispatch($user, GETPOST('closeopenorder')?1:0, GETPOST('comment'));
		if ($result < 0) {
			setEventMessages($object->error, $object->errors, 'errors');
			$error ++;
		}
	}

	if (! $notrigger && ! $error) {
		global $conf, $langs, $user;
		// Call trigger

		$result = $object->call_trigger('ORDER_SUPPLIER_DISPATCH', $user);
		// End call triggers

		if ($result < 0) {
			setEventMessages($object->error, $object->errors, 'errors');
			$error ++;
		}
	}

	if ($result >= 0 && ! $error) {
		$db->commit();

		header("Location: dispatch.php?id=" . $id);
		exit();
	} else {
		$db->rollback();
	}
}


/*
 * View
 */

$now = dol_now();

$form = new Form($db);
$formproduct = new FormProduct($db);
$warehouse_static = new Entrepot($db);
$supplierorderdispatch = new CommandeFournisseurDispatch($db);

$help_url='EN:Module_Suppliers_Orders|FR:CommandeFournisseur|ES:Módulo_Pedidos_a_proveedores';
llxHeader('', $langs->trans("Order"), $help_url, '', 0, 0, array('/fourn/js/lib_dispatch.js'));

if ($id > 0 || ! empty($ref)) {
	$soc = new Societe($db);
	$soc->fetch($object->socid);

	$author = new User($db);
	$author->fetch($object->user_author_id);

	$head = ordersupplier_prepare_head($object);

	$title = $langs->trans("SupplierOrder");
	dol_fiche_head($head, 'dispatch', $title, -1, 'order');


	// Supplier order card

	$linkback = '<a href="'.DOL_URL_ROOT.'/fourn/commande/list.php'.(! empty($socid)?'?socid='.$socid:'').'">'.$langs->trans("BackToList").'</a>';

	$morehtmlref='<div class="refidno">';
	// Ref supplier
	$morehtmlref.=$form->editfieldkey("RefSupplier", 'ref_supplier', $object->ref_supplier, $object, 0, 'string', '', 0, 1);
	$morehtmlref.=$form->editfieldval("RefSupplier", 'ref_supplier', $object->ref_supplier, $object, 0, 'string', '', null, null, '', 1);
	// Thirdparty
	$morehtmlref.='<br>'.$langs->trans('ThirdParty') . ' : ' . $object->thirdparty->getNomUrl(1);
	// Project
	if (! empty($conf->projet->enabled))
	{
	    $langs->load("projects");
	    $morehtmlref.='<br>'.$langs->trans('Project') . ' ';
	    if ($user->rights->fournisseur->commande->creer)
	    {
	        if ($action != 'classify')
	            //$morehtmlref.='<a href="' . $_SERVER['PHP_SELF'] . '?action=classify&amp;id=' . $object->id . '">' . img_edit($langs->transnoentitiesnoconv('SetProject')) . '</a> : ';
	            $morehtmlref.=' : ';
	        	if ($action == 'classify') {
	                //$morehtmlref.=$form->form_project($_SERVER['PHP_SELF'] . '?id=' . $object->id, $object->socid, $object->fk_project, 'projectid', 0, 0, 1, 1);
	                $morehtmlref.='<form method="post" action="'.$_SERVER['PHP_SELF'].'?id='.$object->id.'">';
	                $morehtmlref.='<input type="hidden" name="action" value="classin">';
	                $morehtmlref.='<input type="hidden" name="token" value="'.$_SESSION['newtoken'].'">';
	                $morehtmlref.=$formproject->select_projects($object->socid, $object->fk_project, 'projectid', $maxlength, 0, 1, 0, 1, 0, 0, '', 1);
	                $morehtmlref.='<input type="submit" class="button valignmiddle" value="'.$langs->trans("Modify").'">';
	                $morehtmlref.='</form>';
	            } else {
	                $morehtmlref.=$form->form_project($_SERVER['PHP_SELF'] . '?id=' . $object->id, $object->socid, $object->fk_project, 'none', 0, 0, 0, 1);
	            }
	    } else {
	        if (! empty($object->fk_project)) {
	            $proj = new Project($db);
	            $proj->fetch($object->fk_project);
	            $morehtmlref.='<a href="'.DOL_URL_ROOT.'/projet/card.php?id=' . $object->fk_project . '" title="' . $langs->trans('ShowProject') . '">';
	            $morehtmlref.=$proj->ref;
	            $morehtmlref.='</a>';
	        } else {
	            $morehtmlref.='';
	        }
	    }
	}
	$morehtmlref.='</div>';


	dol_banner_tab($object, 'ref', $linkback, 1, 'ref', 'ref', $morehtmlref);


	print '<div class="fichecenter">';
	print '<div class="underbanner clearboth"></div>';

	print '<table class="border" width="100%">';

	// Date
	if ($object->methode_commande_id > 0) {
		print '<tr><td class="titlefield">' . $langs->trans("Date") . '</td><td>';
		if ($object->date_commande) {
			print dol_print_date($object->date_commande, "dayhourtext") . "\n";
		}
		print "</td></tr>";

		if ($object->methode_commande) {
			print '<tr><td>' . $langs->trans("Method") . '</td><td>' . $object->getInputMethod() . '</td></tr>';
		}
	}

	// Author
	print '<tr><td class="titlefield">' . $langs->trans("AuthorRequest") . '</td>';
	print '<td>' . $author->getNomUrl(1, '', 0, 0, 0) . '</td>';
	print '</tr>';

  $parameters=array();
  $reshook=$hookmanager->executeHooks('formObjectOptions',$parameters,$object,$action); // Note that $action and $object may have been modified by hook

	print "</table>";

	print '</div>';

	// if ($mesg) print $mesg;
	print '<br>';

	$disabled = 1;
	if (! empty($conf->global->STOCK_CALCULATE_ON_SUPPLIER_DISPATCH_ORDER))
		$disabled = 0;

	// Line of orders
	if ($object->statut <= CommandeFournisseur::STATUS_ACCEPTED || $object->statut >= CommandeFournisseur::STATUS_CANCELED) {
		print '<span class="opacitymedium">'.$langs->trans("OrderStatusNotReadyToDispatch").'</span>';
	}

	if ($object->statut == CommandeFournisseur::STATUS_ORDERSENT
		|| $object->statut == CommandeFournisseur::STATUS_RECEIVED_PARTIALLY
		|| $object->statut == CommandeFournisseur::STATUS_RECEIVED_COMPLETELY) {
		$entrepot = new Entrepot($db);
		$listwarehouses = $entrepot->list_array(1);

		print '<form method="POST" action="dispatch.php?id=' . $object->id . '">';
		print '<input type="hidden" name="token" value="' . $_SESSION['newtoken'] . '">';
		print '<input type="hidden" name="action" value="dispatch">';

		print '<div class="div-table-responsive-no-min">';
		print '<table class="noborder" width="100%">';

		// Set $products_dispatched with qty dispatched for each product id
		$products_dispatched = array();
		$sql = "SELECT l.rowid, cfd.fk_product, sum(cfd.qty) as qty";
		$sql .= " FROM " . MAIN_DB_PREFIX . "commande_fournisseur_dispatch as cfd";
		$sql .= " LEFT JOIN " . MAIN_DB_PREFIX . "commande_fournisseurdet as l on l.rowid = cfd.fk_commandefourndet";
		$sql .= " WHERE cfd.fk_commande = " . $object->id;
		$sql .= " GROUP BY l.rowid, cfd.fk_product";

		$resql = $db->query($sql);
		if ($resql) {
			$num = $db->num_rows($resql);
			$i = 0;

			if ($num) {
				while ( $i < $num ) {
					$objd = $db->fetch_object($resql);
					$products_dispatched[$objd->rowid] = price2num($objd->qty, 5);
					$i++;
				}
			}
			$db->free($resql);
		}

		$sql = "SELECT l.rowid, l.fk_product, l.subprice, l.remise_percent, l.ref AS sref, SUM(l.qty) as qty,";
		$sql .= " p.ref, p.label, p.tobatch, p.fk_default_warehouse";
		$sql .= " FROM " . MAIN_DB_PREFIX . "commande_fournisseurdet as l";
		$sql .= " LEFT JOIN " . MAIN_DB_PREFIX . "product as p ON l.fk_product=p.rowid";
		$sql .= " WHERE l.fk_commande = " . $object->id;
		if (empty($conf->global->STOCK_SUPPORTS_SERVICES))
			$sql .= " AND l.product_type = 0";
		$sql .= " GROUP BY p.ref, p.label, p.tobatch, l.rowid, l.fk_product, l.subprice, l.remise_percent"; // Calculation of amount dispatched is done per fk_product so we must group by fk_product
		$sql .= " ORDER BY p.ref, p.label";

		$resql = $db->query($sql);
		if ($resql) {
			$num = $db->num_rows($resql);
			$i = 0;

			if ($num) {
				print '<tr class="liste_titre">';

				print '<td>' . $langs->trans("Description") . '</td>';
<<<<<<< HEAD
				if (!empty($conf->productbatch->enabled))
				{
					print '<td class="dispatch_batch_number_title">'.$langs->trans("batch_number").'</td>';
					print '<td class="dispatch_dluo_title">'.$langs->trans("EatByDate").'</td>';
					print '<td class="dispatch_dlc_title">'.$langs->trans("SellByDate").'</td>';
				}
				else
				{
					print '<td></td>';
					print '<td></td>';
					print '<td></td>';					
				}
=======
				print '<td></td>';
				print '<td></td>';
				print '<td></td>';
				print '<td align="right">' . $langs->trans("SupplierRef") . '</td>';
>>>>>>> 3e0b2d02
				print '<td align="right">' . $langs->trans("QtyOrdered") . '</td>';
				print '<td align="right">' . $langs->trans("QtyDispatchedShort") . '</td>';
				print '<td align="right">' . $langs->trans("QtyToDispatchShort") . '</td>';
				print '<td width="32"></td>';
				print '<td align="right">' . $langs->trans("Warehouse") . '</td>';
				print "</tr>\n";
			}

			$nbfreeproduct = 0;		// Nb of lins of free products/services
			$nbproduct = 0;			// Nb of predefined product lines to dispatch (already done or not) if SUPPLIER_ORDER_DISABLE_STOCK_DISPATCH_WHEN_TOTAL_REACHED is off (default)
									// or nb of line that remain to dispatch if SUPPLIER_ORDER_DISABLE_STOCK_DISPATCH_WHEN_TOTAL_REACHED is on.

			$var = false;
			while ( $i < $num ) {
				$objp = $db->fetch_object($resql);

				// On n'affiche pas les produits libres
				if (! $objp->fk_product > 0) {
					$nbfreeproduct++;
				} else {
					$remaintodispatch = price2num($objp->qty - (( float ) $products_dispatched[$objp->rowid]), 5); // Calculation of dispatched
					if ($remaintodispatch < 0)
						$remaintodispatch = 0;

					if ($remaintodispatch || empty($conf->global->SUPPLIER_ORDER_DISABLE_STOCK_DISPATCH_WHEN_TOTAL_REACHED)) {
						$nbproduct++;

						// To show detail cref and description value, we must make calculation by cref
						// print ($objp->cref?' ('.$objp->cref.')':'');
						// if ($objp->description) print '<br>'.nl2br($objp->description);
						$suffix = '_0_' . $i;

						print "\n";
						print '<!-- Line to dispatch ' . $suffix . ' -->' . "\n";
						// hidden fields for js function
						print '<input id="qty_ordered' . $suffix . '" type="hidden" value="' . $objp->qty . '">';
						print '<input id="qty_dispatched' . $suffix . '" type="hidden" value="' . ( float ) $products_dispatched[$objp->rowid] . '">';
						print '<tr class="oddeven">';

						$linktoprod = '<a href="' . DOL_URL_ROOT . '/product/fournisseurs.php?id=' . $objp->fk_product . '">' . img_object($langs->trans("ShowProduct"), 'product') . ' ' . $objp->ref . '</a>';
						$linktoprod .= ' - ' . $objp->label . "\n";

						if (! empty($conf->productbatch->enabled)) {
							if ($objp->tobatch) {
								print '<td>';
								print $linktoprod;
								print "</td>";
								print '<td class="dispatch_batch_number"></td>';
								print '<td class="dispatch_dluo"></td>';
								print '<td class="dispatch_dlc"></td>';
							} else {
								print '<td>';
								print $linktoprod;
								print "</td>";
								print '<td class="dispatch_batch_number">';
								print $langs->trans("ProductDoesNotUseBatchSerial");
								print '</td>';
								print '<td class="dispatch_dluo"></td>';
								print '<td class="dispatch_dlc"></td>';
							}
						} else {
							print '<td colspan="4">';
							print $linktoprod;
							print "</td>";
						}

						// Define unit price for PMP calculation
						$up_ht_disc = $objp->subprice;
						if (! empty($objp->remise_percent) && empty($conf->global->STOCK_EXCLUDE_DISCOUNT_FOR_PMP))
							$up_ht_disc = price2num($up_ht_disc * (100 - $objp->remise_percent) / 100, 'MU');

						// Supplier ref
						print '<td align="right">'.$objp->sref.'</td>';
						
						// Qty ordered
						print '<td align="right">' . $objp->qty . '</td>';

						// Already dispatched
						print '<td align="right">' . $products_dispatched[$objp->rowid] . '</td>';

						if (! empty($conf->productbatch->enabled) && $objp->tobatch == 1) {
							$type = 'batch';
							print '<td align="right">';
							print '</td>';     // Qty to dispatch
							print '<td>';
							//print img_picto($langs->trans('AddDispatchBatchLine'), 'split.png', 'onClick="addDispatchLine(' . $i . ',\'' . $type . '\')"');
							print '</td>';     // Dispatch column
							print '<td></td>'; // Warehouse column
							print '</tr>';

							print '<tr class="oddeven" name="' . $type . $suffix . '">';
							print '<td>';
							print '<input name="fk_commandefourndet' . $suffix . '" type="hidden" value="' . $objp->rowid . '">';
							print '<input name="product_batch' . $suffix . '" type="hidden" value="' . $objp->fk_product . '">';

							print '<!-- This is a up (may include discount or not depending on STOCK_EXCLUDE_DISCOUNT_FOR_PMP. will be used for PMP calculation) -->';
							if (! empty($conf->global->SUPPLIER_ORDER_EDIT_BUYINGPRICE_DURING_RECEIPT)) // Not tested !
							{
							    print $langs->trans("BuyingPrice").': <input class="maxwidth75" name="pu' . $suffix . '" type="text" value="' . price2num($up_ht_disc, 'MU') . '">';
							}
							else
							{
							    print '<input class="maxwidth75" name="pu' . $suffix . '" type="hidden" value="' . price2num($up_ht_disc, 'MU') . '">';
							}

							print '</td>';

							print '<td>';
							print '<input type="text" class="inputlotnumber quatrevingtquinzepercent" id="lot_number' . $suffix . '" name="lot_number' . $suffix . '" value="' . GETPOST('lot_number' . $suffix) . '">';
							print '</td>';
							print '<td class="nowraponall">';
							$dlcdatesuffix = dol_mktime(0, 0, 0, GETPOST('dlc' . $suffix . 'month'), GETPOST('dlc' . $suffix . 'day'), GETPOST('dlc' . $suffix . 'year'));
							$form->select_date($dlcdatesuffix, 'dlc' . $suffix, '', '', 1, "");
							print '</td>';
							print '<td class="nowraponall">';
							$dluodatesuffix = dol_mktime(0, 0, 0, GETPOST('dluo' . $suffix . 'month'), GETPOST('dluo' . $suffix . 'day'), GETPOST('dluo' . $suffix . 'year'));
							$form->select_date($dluodatesuffix, 'dluo' . $suffix, '', '', 1, "");
							print '</td>';
							print '<td colspan="2">&nbsp</td>'; // Qty ordered + qty already dispatached
						} else {
							
							$type = 'dispatch';
							print '<td align="right">';
							print '</td>';     // Qty to dispatch
							print '<td>';
							//print img_picto($langs->trans('AddStockLocationLine'), 'split.png', 'onClick="addDispatchLine(' . $i . ',\'' . $type . '\')"');
							print '</td>';      // Dispatch column
							print '<td></td>'; // Warehouse column
							print '</tr>';

							print '<tr class="oddeven" name="' . $type . $suffix . '">';
							print '<td colspan="6">';
							print '<input name="fk_commandefourndet' . $suffix . '" type="hidden" value="' . $objp->rowid . '">';
							print '<input name="product' . $suffix . '" type="hidden" value="' . $objp->fk_product . '">';

							print '<!-- This is a up (may include discount or not depending on STOCK_EXCLUDE_DISCOUNT_FOR_PMP. will be used for PMP calculation) -->';
							if (! empty($conf->global->SUPPLIER_ORDER_EDIT_BUYINGPRICE_DURING_RECEIPT)) // Not tested !
							{
							    print $langs->trans("BuyingPrice").': <input class="maxwidth75" name="pu' . $suffix . '" type="text" value="' . price2num($up_ht_disc, 'MU') . '">';
							}
							else
							{
							    print '<input class="maxwidth75" name="pu' . $suffix . '" type="hidden" value="' . price2num($up_ht_disc, 'MU') . '">';
							}

							print '</td>';
						}

						// Qty to dispatch
						print '<td align="right">';
						print '<input id="qty' . $suffix . '" name="qty' . $suffix . '" type="text" class="width50 right" value="' . (GETPOST('qty' . $suffix) != '' ? GETPOST('qty' . $suffix) : $remaintodispatch) . '">';
						print '</td>';

                        print '<td>';
						if (! empty($conf->productbatch->enabled) && $objp->tobatch == 1) {
						    $type = 'batch';
						    //print img_picto($langs->trans('AddDispatchBatchLine'), 'split.png', 'class="splitbutton" onClick="addDispatchLine(' . $i . ',\'' . $type . '\')"');
						    print img_picto($langs->trans('AddStockLocationLine'), 'split.png', 'class="splitbutton" onClick="addDispatchLine(' . $i . ',\'' . $type . '\')"');
						}
						else
						{
						    $type = 'dispatch';
						    print img_picto($langs->trans('AddStockLocationLine'), 'split.png', 'class="splitbutton" onClick="addDispatchLine(' . $i . ',\'' . $type . '\')"');
						}

						print '</td>';

						// Warehouse
						print '<td align="right">';
						if (count($listwarehouses) > 1) {
							print $formproduct->selectWarehouses(GETPOST("entrepot" . $suffix)?GETPOST("entrepot" . $suffix):($objp->fk_default_warehouse?$objp->fk_default_warehouse:''), "entrepot" . $suffix, '', 1, 0, $objp->fk_product, '', 1, 0, null, 'csswarehouse'.$suffix);
						} elseif (count($listwarehouses) == 1) {
							print $formproduct->selectWarehouses(GETPOST("entrepot" . $suffix)?GETPOST("entrepot" . $suffix):($objp->fk_default_warehouse?$objp->fk_default_warehouse:''), "entrepot" . $suffix, '', 0, 0, $objp->fk_product, '', 1, 0, null, 'csswarehouse'.$suffix);
						} else {
							$langs->load("errors");
							print $langs->trans("ErrorNoWarehouseDefined");
						}
						print "</td>\n";

						print "</tr>\n";
					}
				}
				$i++;
			}
			$db->free($resql);
		} else {
			dol_print_error($db);
		}

		print "</table>\n";
		print '</div>';
		print "<br>\n";

		if ($nbproduct)
		{
			$checkboxlabel = $langs->trans("CloseReceivedSupplierOrdersAutomatically", $langs->transnoentitiesnoconv('StatusOrderReceivedAll'));

			print '<br><div class="center">';
			$parameters = array();
			$reshook = $hookmanager->executeHooks('addMoreActionsButtons', $parameters, $object, $action); // Note that $action and $object may have been
			// modified by hook
			if (empty($reshook))
			{
				print $langs->trans("Comment").' : ';
				print '<input type="text" class="minwidth400" maxlength="128" name="comment" value="';
				print $_POST["comment"] ? GETPOST("comment") : $langs->trans("DispatchSupplierOrder", $object->ref);
				// print ' / '.$object->ref_supplier; // Not yet available
				print '" class="flat"><br>';

				print '<input type="checkbox" checked="checked" name="closeopenorder"> '.$checkboxlabel;

				print '<br><input type="submit" class="button" value="'.$langs->trans("DispatchVerb").'"';
				if (count($listwarehouses) <= 0)
					print ' disabled';
				print '>';
			}
			print '</div>';
		}

		// Message if nothing to dispatch
		if (! $nbproduct) {
			if (empty($conf->global->SUPPLIER_ORDER_DISABLE_STOCK_DISPATCH_WHEN_TOTAL_REACHED))
				print '<div class="opacitymedium">'.$langs->trans("NoPredefinedProductToDispatch").'</div>';		// No predefined line at all
			else
				print '<div class="opacitymedium">'.$langs->trans("NoMorePredefinedProductToDispatch").'</div>';	// No predefined line that remain to be dispatched.
		}

		print '</form>';
	}

	dol_fiche_end();


	// List of lines already dispatched
	$sql = "SELECT p.ref, p.label,";
	$sql .= " e.rowid as warehouse_id, e.ref as entrepot,";
	$sql .= " cfd.rowid as dispatchlineid, cfd.fk_product, cfd.qty, cfd.eatby, cfd.sellby, cfd.batch, cfd.comment, cfd.status, cfd.datec";
	$sql .= " FROM " . MAIN_DB_PREFIX . "product as p,";
	$sql .= " " . MAIN_DB_PREFIX . "commande_fournisseur_dispatch as cfd";
	$sql .= " LEFT JOIN " . MAIN_DB_PREFIX . "entrepot as e ON cfd.fk_entrepot = e.rowid";
	$sql .= " WHERE cfd.fk_commande = " . $object->id;
	$sql .= " AND cfd.fk_product = p.rowid";
	$sql .= " ORDER BY cfd.rowid ASC";

	$resql = $db->query($sql);
	if ($resql) {
		$num = $db->num_rows($resql);
		$i = 0;

		if ($num > 0) {
			print "<br>\n";

			print load_fiche_titre($langs->trans("ReceivingForSameOrder"));

			print '<div class="div-table-responsive">';
			print '<table id="dispatch_received_products" class="noborder" width="100%">';

			print '<tr class="liste_titre">';
			print '<td>' . $langs->trans("Product") . '</td>';
			if (! empty($conf->productbatch->enabled)) {
				print '<td class="dispatch_batch_number_title">' . $langs->trans("batch_number") . '</td>';
				print '<td class="dispatch_dluo_title">' . $langs->trans("EatByDate") . '</td>';
				print '<td class="dispatch_dlc_title">' . $langs->trans("SellByDate") . '</td>';
			}
			print '<td align="right">' . $langs->trans("QtyDispatched") . '</td>';
			print '<td></td>';
			print '<td>' . $langs->trans("Warehouse") . '</td>';
			print '<td>' . $langs->trans("Comment") . '</td>';
			if (! empty($conf->global->SUPPLIER_ORDER_USE_DISPATCH_STATUS))
				print '<td align="center" colspan="2">' . $langs->trans("Status") . '</td>';
			print '<td>' . $langs->trans("Date") . '</td>';
			print "</tr>\n";

			$var = false;

			while ( $i < $num ) {
				$objp = $db->fetch_object($resql);

				print "<tr " . $bc[$var] . ">";
				print '<td>';
				print '<a href="' . DOL_URL_ROOT . '/product/fournisseurs.php?id=' . $objp->fk_product . '">' . img_object($langs->trans("ShowProduct"), 'product') . ' ' . $objp->ref . '</a>';
				print ' - ' . $objp->label;
				print "</td>\n";

				if (! empty($conf->productbatch->enabled)) {
					print '<td class="dispatch_batch_number">' . $objp->batch . '</td>';
					print '<td class="dispatch_dluo">' . dol_print_date($db->jdate($objp->eatby), 'day') . '</td>';
					print '<td class="dispatch_dlc">' . dol_print_date($db->jdate($objp->sellby), 'day') . '</td>';
				}

				// Qty
				print '<td align="right">' . $objp->qty . '</td>';
				print '<td>&nbsp;</td>';

				// Warehouse
				print '<td>';
				$warehouse_static->id = $objp->warehouse_id;
				$warehouse_static->libelle = $objp->entrepot;
				print $warehouse_static->getNomUrl(1);
				print '</td>';

				// Comment
				print '<td class="tdoverflowmax300">' . $objp->comment . '</td>';

				// Status
				if (! empty($conf->global->SUPPLIER_ORDER_USE_DISPATCH_STATUS)) {
					print '<td align="right">';
					$supplierorderdispatch->status = (empty($objp->status) ? 0 : $objp->status);
					// print $supplierorderdispatch->status;
					print $supplierorderdispatch->getLibStatut(5);
					print '</td>';

					// Add button to check/uncheck disaptching
					print '<td align="center">';
					if ((empty($conf->global->MAIN_USE_ADVANCED_PERMS) && empty($user->rights->fournisseur->commande->receptionner)) || (! empty($conf->global->MAIN_USE_ADVANCED_PERMS) && empty($user->rights->fournisseur->commande_advance->check)))
					{
						if (empty($objp->status)) {
							print '<a class="button buttonRefused" href="#">' . $langs->trans("Approve") . '</a>';
							print '<a class="button buttonRefused" href="#">' . $langs->trans("Deny") . '</a>';
						} else {
							print '<a class="button buttonRefused" href="#">' . $langs->trans("Disapprove") . '</a>';
							print '<a class="button buttonRefused" href="#">' . $langs->trans("Deny") . '</a>';
						}
					} else {
						$disabled = '';
						if ($object->statut == 5)
							$disabled = 1;
						if (empty($objp->status)) {
							print '<a class="button' . ($disabled ? ' buttonRefused' : '') . '" href="' . $_SERVER["PHP_SELF"] . "?id=" . $id . "&action=checkdispatchline&lineid=" . $objp->dispatchlineid . '">' . $langs->trans("Approve") . '</a>';
							print '<a class="button' . ($disabled ? ' buttonRefused' : '') . '" href="' . $_SERVER["PHP_SELF"] . "?id=" . $id . "&action=denydispatchline&lineid=" . $objp->dispatchlineid . '">' . $langs->trans("Deny") . '</a>';
						}
						if ($objp->status == 1) {
							print '<a class="button' . ($disabled ? ' buttonRefused' : '') . '" href="' . $_SERVER["PHP_SELF"] . "?id=" . $id . "&action=uncheckdispatchline&lineid=" . $objp->dispatchlineid . '">' . $langs->trans("Reinit") . '</a>';
							print '<a class="button' . ($disabled ? ' buttonRefused' : '') . '" href="' . $_SERVER["PHP_SELF"] . "?id=" . $id . "&action=denydispatchline&lineid=" . $objp->dispatchlineid . '">' . $langs->trans("Deny") . '</a>';
						}
						if ($objp->status == 2) {
							print '<a class="button' . ($disabled ? ' buttonRefused' : '') . '" href="' . $_SERVER["PHP_SELF"] . "?id=" . $id . "&action=uncheckdispatchline&lineid=" . $objp->dispatchlineid . '">' . $langs->trans("Reinit") . '</a>';
							print '<a class="button' . ($disabled ? ' buttonRefused' : '') . '" href="' . $_SERVER["PHP_SELF"] . "?id=" . $id . "&action=checkdispatchline&lineid=" . $objp->dispatchlineid . '">' . $langs->trans("Approve") . '</a>';
						}
					}
					print '</td>';
				}
				// date
				print '<td>' . dol_print_date($objp->datec, "dayhour") . '</td>';

				print "</tr>\n";

				$i ++;
				$var = ! $var;
			}
			$db->free($resql);

			print "</table>\n";
			print '</div>';
		}
	} else {
		dol_print_error($db);
	}
}

// End of page
llxFooter();
$db->close();<|MERGE_RESOLUTION|>--- conflicted
+++ resolved
@@ -511,31 +511,26 @@
 				print '<tr class="liste_titre">';
 
 				print '<td>' . $langs->trans("Description") . '</td>';
-<<<<<<< HEAD
-				if (!empty($conf->productbatch->enabled))
-				{
-					print '<td class="dispatch_batch_number_title">'.$langs->trans("batch_number").'</td>';
-					print '<td class="dispatch_dluo_title">'.$langs->trans("EatByDate").'</td>';
-					print '<td class="dispatch_dlc_title">'.$langs->trans("SellByDate").'</td>';
-				}
-				else
-				{
-					print '<td></td>';
-					print '<td></td>';
-					print '<td></td>';					
-				}
-=======
 				print '<td></td>';
 				print '<td></td>';
 				print '<td></td>';
 				print '<td align="right">' . $langs->trans("SupplierRef") . '</td>';
->>>>>>> 3e0b2d02
 				print '<td align="right">' . $langs->trans("QtyOrdered") . '</td>';
 				print '<td align="right">' . $langs->trans("QtyDispatchedShort") . '</td>';
 				print '<td align="right">' . $langs->trans("QtyToDispatchShort") . '</td>';
 				print '<td width="32"></td>';
 				print '<td align="right">' . $langs->trans("Warehouse") . '</td>';
 				print "</tr>\n";
+
+				if (! empty($conf->productbatch->enabled)) {
+					print '<tr class="liste_titre">';
+					print '<td></td>';
+					print '<td>' . $langs->trans("batch_number") . '</td>';
+					print '<td>' . $langs->trans("EatByDate") . '</td>';
+					print '<td>' . $langs->trans("SellByDate") . '</td>';
+					print '<td colspan="5">&nbsp;</td>';
+					print "</tr>\n";
+				}
 			}
 
 			$nbfreeproduct = 0;		// Nb of lins of free products/services
@@ -574,21 +569,16 @@
 
 						if (! empty($conf->productbatch->enabled)) {
 							if ($objp->tobatch) {
-								print '<td>';
+								print '<td colspan="4">';
 								print $linktoprod;
 								print "</td>";
-								print '<td class="dispatch_batch_number"></td>';
-								print '<td class="dispatch_dluo"></td>';
-								print '<td class="dispatch_dlc"></td>';
 							} else {
 								print '<td>';
 								print $linktoprod;
 								print "</td>";
-								print '<td class="dispatch_batch_number">';
+								print '<td colspan="3">';
 								print $langs->trans("ProductDoesNotUseBatchSerial");
 								print '</td>';
-								print '<td class="dispatch_dluo"></td>';
-								print '<td class="dispatch_dlc"></td>';
 							}
 						} else {
 							print '<td colspan="4">';
@@ -650,7 +640,6 @@
 							print '</td>';
 							print '<td colspan="2">&nbsp</td>'; // Qty ordered + qty already dispatached
 						} else {
-							
 							$type = 'dispatch';
 							print '<td align="right">';
 							print '</td>';     // Qty to dispatch
@@ -725,27 +714,21 @@
 
 		if ($nbproduct)
 		{
-			$checkboxlabel = $langs->trans("CloseReceivedSupplierOrdersAutomatically", $langs->transnoentitiesnoconv('StatusOrderReceivedAll'));
+			$checkboxlabel=$langs->trans("CloseReceivedSupplierOrdersAutomatically", $langs->transnoentitiesnoconv('StatusOrderReceivedAll'));
 
 			print '<br><div class="center">';
-			$parameters = array();
-			$reshook = $hookmanager->executeHooks('addMoreActionsButtons', $parameters, $object, $action); // Note that $action and $object may have been
-			// modified by hook
-			if (empty($reshook))
-			{
-				print $langs->trans("Comment").' : ';
-				print '<input type="text" class="minwidth400" maxlength="128" name="comment" value="';
-				print $_POST["comment"] ? GETPOST("comment") : $langs->trans("DispatchSupplierOrder", $object->ref);
-				// print ' / '.$object->ref_supplier; // Not yet available
-				print '" class="flat"><br>';
-
-				print '<input type="checkbox" checked="checked" name="closeopenorder"> '.$checkboxlabel;
-
-				print '<br><input type="submit" class="button" value="'.$langs->trans("DispatchVerb").'"';
-				if (count($listwarehouses) <= 0)
-					print ' disabled';
-				print '>';
-			}
+            print $langs->trans("Comment") . ' : ';
+			print '<input type="text" class="minwidth400" maxlength="128" name="comment" value="';
+			print $_POST["comment"] ? GETPOST("comment") : $langs->trans("DispatchSupplierOrder", $object->ref);
+			// print ' / '.$object->ref_supplier; // Not yet available
+			print '" class="flat"><br>';
+
+			print '<input type="checkbox" checked="checked" name="closeopenorder"> '.$checkboxlabel;
+
+			print '<br><input type="submit" class="button" value="' . $langs->trans("DispatchVerb") . '"';
+			if (count($listwarehouses) <= 0)
+				print ' disabled';
+			print '>';
 			print '</div>';
 		}
 
@@ -785,14 +768,14 @@
 			print load_fiche_titre($langs->trans("ReceivingForSameOrder"));
 
 			print '<div class="div-table-responsive">';
-			print '<table id="dispatch_received_products" class="noborder" width="100%">';
+			print '<table class="noborder" width="100%">';
 
 			print '<tr class="liste_titre">';
 			print '<td>' . $langs->trans("Product") . '</td>';
 			if (! empty($conf->productbatch->enabled)) {
-				print '<td class="dispatch_batch_number_title">' . $langs->trans("batch_number") . '</td>';
-				print '<td class="dispatch_dluo_title">' . $langs->trans("EatByDate") . '</td>';
-				print '<td class="dispatch_dlc_title">' . $langs->trans("SellByDate") . '</td>';
+				print '<td>' . $langs->trans("batch_number") . '</td>';
+				print '<td>' . $langs->trans("EatByDate") . '</td>';
+				print '<td>' . $langs->trans("SellByDate") . '</td>';
 			}
 			print '<td align="right">' . $langs->trans("QtyDispatched") . '</td>';
 			print '<td></td>';
@@ -815,9 +798,9 @@
 				print "</td>\n";
 
 				if (! empty($conf->productbatch->enabled)) {
-					print '<td class="dispatch_batch_number">' . $objp->batch . '</td>';
-					print '<td class="dispatch_dluo">' . dol_print_date($db->jdate($objp->eatby), 'day') . '</td>';
-					print '<td class="dispatch_dlc">' . dol_print_date($db->jdate($objp->sellby), 'day') . '</td>';
+					print '<td>' . $objp->batch . '</td>';
+					print '<td>' . dol_print_date($db->jdate($objp->eatby), 'day') . '</td>';
+					print '<td>' . dol_print_date($db->jdate($objp->sellby), 'day') . '</td>';
 				}
 
 				// Qty
