<?php
/* Copyright (C) 2004-2006 Rodolphe Quiedeville <rodolphe@quiedeville.org>
 * Copyright (C) 2004-2023 Laurent Destailleur  <eldy@users.sourceforge.net>
 * Copyright (C) 2005      Eric Seigne          <eric.seigne@ryxeo.com>
 * Copyright (C) 2005-2009 Regis Houssin        <regis.houssin@inodbox.com>
 * Copyright (C) 2010-2021 Juanjo Menent        <jmenent@2byte.es>
 * Copyright (C) 2014      Cedric Gross         <c.gross@kreiz-it.fr>
 * Copyright (C) 2016      Florian Henry        <florian.henry@atm-consulting.fr>
 * Copyright (C) 2017-2022 Ferran Marcet        <fmarcet@2byte.es>
 * Copyright (C) 2018-2022 Frédéric France      <frederic.france@netlogic.fr>
 * Copyright (C) 2019-2020 Christophe Battarel	<christophe@altairis.fr>
 * Copyright (C) 2024		MDW							<mdeweerd@users.noreply.github.com>
 *
 * This program is free software; you can redistribute it and/or modify
 * it under the terms of the GNU General Public License as published by
 * the Free Software Foundation; either version 3 of the License, or
 * (at your option) any later version.
 *
 * This program is distributed in the hope that it will be useful,
 * but WITHOUT ANY WARRANTY; without even the implied warranty of
 * MERCHANTABILITY or FITNESS FOR A PARTICULAR PURPOSE.  See the
 * GNU General Public License for more details.
 *
 * You should have received a copy of the GNU General Public License
 * along with this program. If not, see <https://www.gnu.org/licenses/>.
 */

/**
 * \file htdocs/fourn/commande/dispatch.php
 * \ingroup commande
 * \brief Page to dispatch receiving
 */

// Load Dolibarr environment
require '../../main.inc.php';
require_once DOL_DOCUMENT_ROOT.'/core/modules/supplier_order/modules_commandefournisseur.php';
require_once DOL_DOCUMENT_ROOT.'/product/stock/class/entrepot.class.php';
require_once DOL_DOCUMENT_ROOT.'/core/lib/fourn.lib.php';
require_once DOL_DOCUMENT_ROOT.'/fourn/class/fournisseur.commande.class.php';
require_once DOL_DOCUMENT_ROOT.'/fourn/class/fournisseur.commande.dispatch.class.php';
require_once DOL_DOCUMENT_ROOT.'/product/class/html.formproduct.class.php';
require_once DOL_DOCUMENT_ROOT.'/product/stock/class/mouvementstock.class.php';
require_once DOL_DOCUMENT_ROOT.'/product/stock/class/productlot.class.php';

if (isModEnabled('project')) {
	require_once DOL_DOCUMENT_ROOT.'/projet/class/project.class.php';
}

// Load translation files required by the page
$langs->loadLangs(array("bills", "orders", "sendings", "companies", "deliveries", "products", "stocks", "receptions"));

if (isModEnabled('productbatch')) {
	$langs->load('productbatch');
}

// Security check
$id = GETPOSTINT("id");
$ref = GETPOST('ref');
$lineid = GETPOSTINT('lineid');
$action = GETPOST('action', 'aZ09');
$fk_default_warehouse = GETPOSTINT('fk_default_warehouse');
$cancel = GETPOST('cancel', 'alpha');
$confirm = GETPOST('confirm', 'alpha');

if ($user->socid) {
	$socid = $user->socid;
}

$hookmanager->initHooks(array('ordersupplierdispatch'));

// Recuperation de l'id de projet
$projectid = 0;
if (GETPOSTISSET("projectid")) {
	$projectid = GETPOSTINT("projectid");
}

$object = new CommandeFournisseur($db);

if ($id > 0 || !empty($ref)) {
	$result = $object->fetch($id, $ref);
	if ($result < 0) {
		setEventMessages($object->error, $object->errors, 'errors');
	}
	$result = $object->fetch_thirdparty();
	if ($result < 0) {
		setEventMessages($object->error, $object->errors, 'errors');
	}
}

if (empty($conf->reception->enabled)) {
	$permissiontoreceive = $user->hasRight("fournisseur", "commande", "receptionner");
	$permissiontocontrol = ((!getDolGlobalString('MAIN_USE_ADVANCED_PERMS') && $user->hasRight("fournisseur", "commande", "receptionner")) || (getDolGlobalString('MAIN_USE_ADVANCED_PERMS') && $user->hasRight("fournisseur", "commande_advance", "check")));
} else {
	$permissiontoreceive = $user->hasRight("reception", "creer");
	$permissiontocontrol = ((!getDolGlobalString('MAIN_USE_ADVANCED_PERMS') && $user->hasRight("reception", "creer")) || (getDolGlobalString('MAIN_USE_ADVANCED_PERMS') && $user->hasRight("reception", "reception_advance", "validate")));
}

// $id is id of a purchase order.
$result = restrictedArea($user, 'fournisseur', $object, 'commande_fournisseur', 'commande');

if (!isModEnabled('stock')) {
	accessforbidden();
}

$usercancreate	= ($user->hasRight("fournisseur", "commande", "creer") || $user->hasRight("supplier_order", "creer"));
$permissiontoadd	= $usercancreate; // Used by the include of actions_addupdatedelete.inc.php


/*
 * Actions
 */

$parameters = array();
$reshook = $hookmanager->executeHooks('doActions', $parameters, $object, $action); // Note that $action and $object may have been modified by some hooks
if ($reshook < 0) {
	setEventMessages($hookmanager->error, $hookmanager->errors, 'errors');
}

if ($action == 'checkdispatchline' && $permissiontocontrol) {
	$error = 0;
	$supplierorderdispatch = new CommandeFournisseurDispatch($db);

	$db->begin();

	$result = $supplierorderdispatch->fetch($lineid);
	if (!$result) {
		$error++;
		setEventMessages($supplierorderdispatch->error, $supplierorderdispatch->errors, 'errors');
		$action = '';
	}

	if (!$error) {
		$result = $supplierorderdispatch->setStatut(1);
		if ($result < 0) {
			setEventMessages($supplierorderdispatch->error, $supplierorderdispatch->errors, 'errors');
			$error++;
			$action = '';
		}
	}

	if (!$error) {
		$result = $object->calcAndSetStatusDispatch($user);
		if ($result < 0) {
			setEventMessages($object->error, $object->errors, 'errors');
			$error++;
			$action = '';
		}
	}
	if (!$error) {
		$db->commit();
	} else {
		$db->rollback();
	}
}

if ($action == 'uncheckdispatchline' && $permissiontocontrol) {
	$error = 0;
	$supplierorderdispatch = new CommandeFournisseurDispatch($db);

	$db->begin();

	$result = $supplierorderdispatch->fetch($lineid);
	if (!$result) {
		$error++;
		setEventMessages($supplierorderdispatch->error, $supplierorderdispatch->errors, 'errors');
		$action = '';
	}

	if (!$error) {
		$result = $supplierorderdispatch->setStatut(0);
		if ($result < 0) {
			setEventMessages($supplierorderdispatch->error, $supplierorderdispatch->errors, 'errors');
			$error++;
			$action = '';
		}
	}
	if (!$error) {
		$result = $object->calcAndSetStatusDispatch($user);
		if ($result < 0) {
			setEventMessages($object->error, $object->errors, 'errors');
			$error++;
			$action = '';
		}
	}
	if (!$error) {
		$db->commit();
	} else {
		$db->rollback();
	}
}

if ($action == 'denydispatchline' && $permissiontocontrol) {
	$error = 0;
	$supplierorderdispatch = new CommandeFournisseurDispatch($db);

	$db->begin();

	$result = $supplierorderdispatch->fetch($lineid);
	if (!$result) {
		$error++;
		setEventMessages($supplierorderdispatch->error, $supplierorderdispatch->errors, 'errors');
		$action = '';
	}

	if (!$error) {
		$result = $supplierorderdispatch->setStatut(2);
		if ($result < 0) {
			setEventMessages($supplierorderdispatch->error, $supplierorderdispatch->errors, 'errors');
			$error++;
			$action = '';
		}
	}
	if (!$error) {
		$result = $object->calcAndSetStatusDispatch($user);
		if ($result < 0) {
			setEventMessages($object->error, $object->errors, 'errors');
			$error++;
			$action = '';
		}
	}
	if (!$error) {
		$db->commit();
	} else {
		$db->rollback();
	}
}

if ($action == 'dispatch' && $permissiontoreceive) {
	$error = 0;
	$notrigger = 0;

	$db->begin();

	$pos = 0;
	foreach ($_POST as $key => $value) {
		// without batch module enabled
		$reg = array();
		if (preg_match('/^product_([0-9]+)_([0-9]+)$/i', $key, $reg)) {
			$pos++;

			// $numline=$reg[2] + 1; // line of product
			$numline = $pos;
			$prod = "product_".$reg[1].'_'.$reg[2];
			$qty = "qty_".$reg[1].'_'.$reg[2];
			$ent = "entrepot_".$reg[1].'_'.$reg[2];
			if (empty(GETPOST($ent))) {
				$ent = $fk_default_warehouse;
			}
			$pu = "pu_".$reg[1].'_'.$reg[2]; // This is unit price including discount
			$fk_commandefourndet = "fk_commandefourndet_".$reg[1].'_'.$reg[2];

			if (getDolGlobalString('SUPPLIER_ORDER_CAN_UPDATE_BUYINGPRICE_DURING_RECEIPT')) {
				if (!isModEnabled("multicurrency") && empty($conf->dynamicprices->enabled)) {
					$dto = GETPOSTINT("dto_".$reg[1].'_'.$reg[2]);
					if (!empty($dto)) {
						$unit_price = price2num((float) GETPOST("pu_".$reg[1]) * (100 - $dto) / 100, 'MU');
					}
					$saveprice = "saveprice_".$reg[1].'_'.$reg[2];
				}
			}

			// We ask to move a qty
			$qtytomove = GETPOSTFLOAT($qty);
			$puformove = GETPOSTFLOAT($pu);
			if ($qtytomove != 0) {
				if (!(GETPOSTINT($ent) > 0)) {
					dol_syslog('No dispatch for line '.$key.' as no warehouse was chosen.');
					$text = $langs->transnoentities('Warehouse').', '.$langs->transnoentities('Line').' '.($numline);
					setEventMessages($langs->trans('ErrorFieldRequired', $text), null, 'errors');
					$error++;
				}

				if (!$error) {
					$result = $object->dispatchProduct($user, GETPOSTINT($prod), $qtytomove, GETPOSTINT($ent), $puformove, GETPOST('comment'), '', '', '', GETPOSTINT($fk_commandefourndet), $notrigger);
					if ($result < 0) {
						setEventMessages($object->error, $object->errors, 'errors');
						$error++;
					}

					if (!$error && getDolGlobalString('SUPPLIER_ORDER_CAN_UPDATE_BUYINGPRICE_DURING_RECEIPT')) {
						if (!isModEnabled("multicurrency") && empty($conf->dynamicprices->enabled)) {
							$dto = price2num(GETPOSTINT("dto_".$reg[1].'_'.$reg[2]), '');
							if (empty($dto)) {
								$dto = 0;
							}

							//update supplier price
							if (GETPOSTISSET($saveprice)) {
								// TODO Use class
								$sql = "UPDATE ".MAIN_DB_PREFIX."product_fournisseur_price";
								$sql .= " SET unitprice='".price2num(GETPOST($pu), 'MU')."'";
								$sql .= ", price=".price2num(GETPOST($pu), 'MU')."*quantity";
								$sql .= ", remise_percent = ".((float) $dto);
								$sql .= " WHERE fk_soc=".((int) $object->socid);
								$sql .= " AND fk_product=".(GETPOSTINT($prod));

								$resql = $db->query($sql);
							}
						}
					}
				}
			}
		}
		// with batch module enabled
		if (preg_match('/^product_batch_([0-9]+)_([0-9]+)$/i', $key, $reg)) {
			$pos++;

			// eat-by date dispatch
			// $numline=$reg[2] + 1; // line of product
			$numline = $pos;
			$prod = 'product_batch_'.$reg[1].'_'.$reg[2];
			$qty = 'qty_'.$reg[1].'_'.$reg[2];
			$ent = 'entrepot_'.$reg[1].'_'.$reg[2];
			$pu = 'pu_'.$reg[1].'_'.$reg[2];
			$fk_commandefourndet = 'fk_commandefourndet_'.$reg[1].'_'.$reg[2];
			$lot = 'lot_number_'.$reg[1].'_'.$reg[2];
			$dDLUO = dol_mktime(12, 0, 0, GETPOSTINT('dluo_'.$reg[1].'_'.$reg[2].'month'), GETPOSTINT('dluo_'.$reg[1].'_'.$reg[2].'day'), GETPOSTINT('dluo_'.$reg[1].'_'.$reg[2].'year'));
			$dDLC = dol_mktime(12, 0, 0, GETPOSTINT('dlc_'.$reg[1].'_'.$reg[2].'month'), GETPOSTINT('dlc_'.$reg[1].'_'.$reg[2].'day'), GETPOSTINT('dlc_'.$reg[1].'_'.$reg[2].'year'));

			$fk_commandefourndet = 'fk_commandefourndet_'.$reg[1].'_'.$reg[2];

			if (getDolGlobalString('SUPPLIER_ORDER_CAN_UPDATE_BUYINGPRICE_DURING_RECEIPT')) {
				if (!isModEnabled("multicurrency") && empty($conf->dynamicprices->enabled)) {
					$dto = GETPOSTINT("dto_".$reg[1].'_'.$reg[2]);
					if (!empty($dto)) {
						$unit_price = price2num((float) GETPOST("pu_".$reg[1]) * (100 - $dto) / 100, 'MU');
					}
					$saveprice = "saveprice_".$reg[1].'_'.$reg[2];
				}
			}

			// We ask to move a qty
			$qtytomove = GETPOSTFLOAT($qty);
			$puformove = GETPOSTFLOAT($pu);
			if ($qtytomove > 0) {
				$productId = GETPOSTINT($prod);

				if (!(GETPOSTINT($ent) > 0)) {
					dol_syslog('No dispatch for line '.$key.' as no warehouse was chosen.');
					$text = $langs->transnoentities('Warehouse').', '.$langs->transnoentities('Line').' '.($numline).'-'.((int) $reg[1] + 1);
					setEventMessages($langs->trans('ErrorFieldRequired', $text), null, 'errors');
					$error++;
				}

				// check sell-by / eat-by date is mandatory
				/* Not required. Mandatory is checked when we insert the lot. Once lot has been recorded and is known, user can just enter the lot/serial
				$errorMsgArr = Productlot::checkSellOrEatByMandatoryFromProductIdAndDates($productId, $dDLC, $dDLUO);
				if (!(GETPOST($lot, 'alpha')) || !empty($errorMsgArr)) {
					dol_syslog('No dispatch for line '.$key.' as serial/eat-by/sellby date are not set');
					$text = $langs->transnoentities('atleast1batchfield').', '.$langs->transnoentities('Line').' '.($numline).'-'.($reg[1] + 1);
					setEventMessages($langs->trans('ErrorFieldRequired', $text), null, 'errors');
					$error++;
				}*/
				if (!GETPOST($lot, 'alpha') && !$dDLUO && !$dDLC) {
					dol_syslog('No dispatch for line '.$key.' as serial/eat-by/sellby date are not set');
					$text = $langs->transnoentities('atleast1batchfield').', '.$langs->transnoentities('Line').' '.($numline).'-'.((int) $reg[1] + 1);
					setEventMessages($langs->trans('ErrorFieldRequired', $text), null, 'errors');
					$error++;
				}

				if (!$error) {
					$result = $object->dispatchProduct($user, $productId, $qtytomove, GETPOSTINT($ent), $puformove, GETPOST('comment'), $dDLUO, $dDLC, GETPOST($lot, 'alpha'), GETPOSTINT($fk_commandefourndet), $notrigger);
					if ($result < 0) {
						setEventMessages($object->error, $object->errors, 'errors');
						$error++;
					}

					if (!$error && getDolGlobalString('SUPPLIER_ORDER_CAN_UPDATE_BUYINGPRICE_DURING_RECEIPT')) {
						if (!isModEnabled("multicurrency") && empty($conf->dynamicprices->enabled)) {
							$dto = GETPOSTINT("dto_".$reg[1].'_'.$reg[2]);
							//update supplier price
							if (GETPOSTISSET($saveprice)) {
								// TODO Use class
								$sql = "UPDATE ".MAIN_DB_PREFIX."product_fournisseur_price";
								$sql .= " SET unitprice = ".price2num(GETPOST($pu), 'MU', 2);
								$sql .= ", price = ".price2num(GETPOST($pu), 'MU', 2)." * quantity";
								$sql .= ", remise_percent = ".price2num((empty($dto) ? 0 : $dto), 3, 2)."'";
								$sql .= " WHERE fk_soc = ".((int) $object->socid);
								$sql .= " AND fk_product=".((int) $productId);

								$resql = $db->query($sql);
							}
						}
					}
				}
			}
		}
	}

	if (!$error) {
		$result = $object->calcAndSetStatusDispatch($user, GETPOST('closeopenorder') ? 1 : 0, GETPOST('comment'));
		if ($result < 0) {
			setEventMessages($object->error, $object->errors, 'errors');
			$error++;
		}
	}

	if ($result >= 0 && !$error) {
		$db->commit();

		setEventMessages($langs->trans("ReceptionsRecorded"), null, 'mesgs');

		header("Location: dispatch.php?id=".$id);
		exit();
	} else {
		$db->rollback();
	}
}

// Remove a dispatched line
if ($action == 'confirm_deleteline' && $confirm == 'yes' && $permissiontoreceive) {
	$db->begin();

	$supplierorderdispatch = new CommandeFournisseurDispatch($db);
	$result = $supplierorderdispatch->fetch($lineid);
	if ($result > 0) {
		$qty = $supplierorderdispatch->qty;
		$entrepot = $supplierorderdispatch->fk_entrepot;
		$product = $supplierorderdispatch->fk_product;
		$price = price2num(GETPOST('price', 'alpha'), 'MU');
		$comment = $supplierorderdispatch->comment;
		$eatby = $supplierorderdispatch->eatby;
		$sellby = $supplierorderdispatch->sellby;
		$batch = $supplierorderdispatch->batch;

		$result = $supplierorderdispatch->delete($user);
	}
	if ($result < 0) {
		$errors = $object->errors;
		$error++;
	} else {
		// If module stock is enabled and the stock increase is done on purchase order dispatching
		if ($entrepot > 0 && isModEnabled('stock') && getDolGlobalString('STOCK_CALCULATE_ON_SUPPLIER_DISPATCH_ORDER') && empty($supplierorderdispatch->fk_reception)) {
			$mouv = new MouvementStock($db);
			if ($product > 0) {
				$mouv->origin = &$object;
				$mouv->setOrigin($object->element, $object->id);
				$result = $mouv->livraison($user, $product, $entrepot, $qty, $price, $comment, '', $eatby, $sellby, $batch);
				if ($result < 0) {
					$errors = $mouv->errors;
					$error++;
				}
			}
		}
	}
	if ($error > 0) {
		$db->rollback();
		setEventMessages($error, $errors, 'errors');
	} else {
		$db->commit();
	}
}

// Update a dispatched line
if ($action == 'updateline' && $permissiontoreceive && empty($cancel)) {
	$db->begin();
	$error = 0;

	$supplierorderdispatch = new CommandeFournisseurDispatch($db);
	$result = $supplierorderdispatch->fetch($lineid);
	if ($result > 0) {
		$qty = $supplierorderdispatch->qty;
		$entrepot = $supplierorderdispatch->fk_entrepot;
		$product = $supplierorderdispatch->fk_product;
		$price = GETPOSTFLOAT('price');
		$comment = $supplierorderdispatch->comment;
		$eatby = $supplierorderdispatch->eatby;
		$sellby = $supplierorderdispatch->sellby;
		$batch = $supplierorderdispatch->batch;

		$supplierorderdispatch->qty = GETPOSTFLOAT('qty', 'MS');
		$supplierorderdispatch->fk_entrepot = GETPOSTINT('fk_entrepot');
		$result = $supplierorderdispatch->update($user);
	}
	if ($result < 0) {
		$error++;
		$errors = $supplierorderdispatch->errors;
	} else {
		// If module stock is enabled and the stock increase is done on purchase order dispatching
		if ($entrepot > 0 && isModEnabled('stock') && getDolGlobalString('STOCK_CALCULATE_ON_SUPPLIER_DISPATCH_ORDER')) {
			$mouv = new MouvementStock($db);
			if ($product > 0) {
				$mouv->origin = &$object;
				$mouv->setOrigin($object->element, $object->id);
				$result = $mouv->livraison($user, $product, $entrepot, $qty, $price, $comment, '', $eatby, $sellby, $batch);
				if ($result < 0) {
					$errors = $mouv->errors;
					$error++;
				} else {
					$mouv->origin = &$object;
					$result = $mouv->reception($user, $product, $supplierorderdispatch->fk_entrepot, $supplierorderdispatch->qty, $price, $comment, $eatby, $sellby, $batch);
					if ($result < 0) {
						$errors = $mouv->errors;
						$error++;
					}
				}
			}
		}
	}
	if ($error > 0) {
		$db->rollback();
		setEventMessages($error, $errors, 'errors');
	} else {
		$db->commit();
	}
}


/*
 * View
 */

$now = dol_now();

$form = new Form($db);
$formproduct = new FormProduct($db);
$warehouse_static = new Entrepot($db);
$supplierorderdispatch = new CommandeFournisseurDispatch($db);

$title = $object->ref." - ".$langs->trans('OrderDispatch');
$help_url = 'EN:Module_Suppliers_Orders|FR:CommandeFournisseur|ES:Módulo_Pedidos_a_proveedores';
$morejs = array('/fourn/js/lib_dispatch.js.php');

llxHeader('', $title, $help_url, '', 0, 0, $morejs, '', '', 'mod-supplier-order page-card_dispatch');

if ($id > 0 || !empty($ref)) {
	$soc = new Societe($db);
	$soc->fetch($object->socid);

	$author = new User($db);
	$author->fetch($object->user_author_id);

	$head = ordersupplier_prepare_head($object);

	$title = $langs->trans("SupplierOrder");
	print dol_get_fiche_head($head, 'dispatch', $title, -1, 'order');

	$formconfirm = '';

	// Confirmation to delete line
	if ($action == 'ask_deleteline') {
		$formconfirm = $form->formconfirm($_SERVER["PHP_SELF"].'?id='.$object->id.'&lineid='.$lineid, $langs->trans('DeleteLine'), $langs->trans('ConfirmDeleteLine'), 'confirm_deleteline', '', 0, 1);
	}

	// Call Hook formConfirm
	$parameters = array('lineid' => $lineid);
	// Note that $action and $object may be modified by hook
	$reshook = $hookmanager->executeHooks('formConfirm', $parameters, $object, $action);
	if (empty($reshook)) {
		$formconfirm .= $hookmanager->resPrint;
	} elseif ($reshook > 0) {
		$formconfirm = $hookmanager->resPrint;
	}

	// Print form confirm
	print $formconfirm;

	// Supplier order card

	$linkback = '<a href="'.DOL_URL_ROOT.'/fourn/commande/list.php'.(!empty($socid) ? '?socid='.$socid : '').'">'.$langs->trans("BackToList").'</a>';

	$morehtmlref = '<div class="refidno">';
	// Ref supplier
	$morehtmlref .= $form->editfieldkey("RefSupplier", 'ref_supplier', $object->ref_supplier, $object, 0, 'string', '', 0, 1);
	$morehtmlref .= $form->editfieldval("RefSupplier", 'ref_supplier', $object->ref_supplier, $object, 0, 'string', '', null, null, '', 1);
	// Thirdparty
	$morehtmlref .= '<br>'.$object->thirdparty->getNomUrl(1);
	// Project
	if (isModEnabled('project')) {
		$langs->load("projects");
		$morehtmlref .= '<br>';
		if (0) {
			$morehtmlref .= img_picto($langs->trans("Project"), 'project', 'class="pictofixedwidth"');
			if ($action != 'classify' && $caneditproject) {
				$morehtmlref .= '<a class="editfielda" href="'.$_SERVER['PHP_SELF'].'?action=classify&token='.newToken().'&id='.$object->id.'">'.img_edit($langs->transnoentitiesnoconv('SetProject')).'</a> ';
			}
			$morehtmlref .= $form->form_project($_SERVER['PHP_SELF'].'?id='.$object->id, (!getDolGlobalString('PROJECT_CAN_ALWAYS_LINK_TO_ALL_SUPPLIERS') ? $object->socid : -1), $object->fk_project, ($action == 'classify' ? 'projectid' : 'none'), 0, 0, 0, 1, '', 'maxwidth300');
		} else {
			if (!empty($object->fk_project)) {
				$proj = new Project($db);
				$proj->fetch($object->fk_project);
				$morehtmlref .= $proj->getNomUrl(1);
				if ($proj->title) {
					$morehtmlref .= '<span class="opacitymedium"> - '.dol_escape_htmltag($proj->title).'</span>';
				}
			}
		}
	}
	$morehtmlref .= '</div>';


	dol_banner_tab($object, 'ref', $linkback, 1, 'ref', 'ref', $morehtmlref);


	print '<div class="fichecenter">';
	print '<div class="underbanner clearboth"></div>';

	print '<table class="border tableforfield" width="100%">';

	// Date
	if ($object->methode_commande_id > 0) {
		print '<tr><td class="titlefield">'.$langs->trans("Date").'</td><td>';
		if ($object->date_commande) {
			print dol_print_date($object->date_commande, "dayhour")."\n";
		}
		print "</td></tr>";

		if ($object->methode_commande) {
			print '<tr><td>'.$langs->trans("Method").'</td><td>'.$object->getInputMethod().'</td></tr>';
		}
	}

	// Author
	print '<tr><td class="titlefield">'.$langs->trans("AuthorRequest").'</td>';
	print '<td>'.$author->getNomUrl(1, '', 0, 0, 0).'</td>';
	print '</tr>';

	$parameters = array();
	$reshook = $hookmanager->executeHooks('formObjectOptions', $parameters, $object, $action); // Note that $action and $object may have been modified by hook

	print "</table>";

	print '</div>';

	// if ($mesg) print $mesg;
	print '<br>';

	/*$disabled = 1;
	if (!empty($conf->global->STOCK_CALCULATE_ON_SUPPLIER_DISPATCH_ORDER)) {
		$disabled = 0;
	}*/
	$disabled = 0;	// This is used to disable or not the bulk selection of target warehouse. No reason to have it disabled so forced to 0.

	// Line of orders
	if ($object->statut <= CommandeFournisseur::STATUS_ACCEPTED || $object->statut >= CommandeFournisseur::STATUS_CANCELED) {
		print '<br><span class="opacitymedium">'.$langs->trans("OrderStatusNotReadyToDispatch").'</span>';
	}


	print '<br>';


	if ($object->statut == CommandeFournisseur::STATUS_ORDERSENT
		|| $object->statut == CommandeFournisseur::STATUS_RECEIVED_PARTIALLY
		|| $object->statut == CommandeFournisseur::STATUS_RECEIVED_COMPLETELY) {
		require_once DOL_DOCUMENT_ROOT.'/product/class/html.formproduct.class.php';
		$formproduct = new FormProduct($db);
		$formproduct->loadWarehouses();
		$entrepot = new Entrepot($db);
		$listwarehouses = $entrepot->list_array(1);


		if (empty($conf->reception->enabled)) {
			print '<form method="POST" action="dispatch.php?id='.$object->id.'">';
		} else {
			print '<form method="post" action="'.dol_buildpath('/reception/card.php', 1).'?originid='.$object->id.'&origin=supplierorder">';
		}

		print '<input type="hidden" name="token" value="'.newToken().'">';
		if (empty($conf->reception->enabled)) {
			print '<input type="hidden" name="action" value="dispatch">';
		} else {
			print '<input type="hidden" name="action" value="create">';
		}

		print '<div class="div-table-responsive-no-min">';
		print '<table class="noborder centpercent">';

		// Set $products_dispatched with qty dispatched for each product id
		$products_dispatched = array();
		$sql = "SELECT l.rowid, cfd.fk_product, sum(cfd.qty) as qty";
		$sql .= " FROM ".MAIN_DB_PREFIX."receptiondet_batch as cfd";
		$sql .= " LEFT JOIN ".MAIN_DB_PREFIX."commande_fournisseurdet as l on l.rowid = cfd.fk_elementdet";
		$sql .= " WHERE cfd.fk_element = ".((int) $object->id);
		$sql .= " GROUP BY l.rowid, cfd.fk_product";

		$resql = $db->query($sql);
		if ($resql) {
			$num = $db->num_rows($resql);
			$i = 0;

			if ($num) {
				while ($i < $num) {
					$objd = $db->fetch_object($resql);
					$products_dispatched[$objd->rowid] = price2num($objd->qty, 'MS');
					$i++;
				}
			}
			$db->free($resql);
		}

		//$sql = "SELECT l.rowid, l.fk_product, l.subprice, l.remise_percent, l.ref AS sref, SUM(l.qty) as qty,";
		$sql = "SELECT l.rowid, l.fk_product, l.subprice, l.remise_percent, l.ref AS sref, l.qty as qty,";
		$sql .= " p.ref, p.label, p.tobatch, p.fk_default_warehouse";

		// Enable hooks to alter the SQL query (SELECT)
		$parameters = array();
		$reshook = $hookmanager->executeHooks(
			'printFieldListSelect',
			$parameters,
			$object,
			$action
		);
		if ($reshook < 0) {
			setEventMessages($hookmanager->error, $hookmanager->errors, 'errors');
		}
		$sql .= $hookmanager->resPrint;

		$sql .= " FROM ".MAIN_DB_PREFIX."commande_fournisseurdet as l";
		$sql .= " LEFT JOIN ".MAIN_DB_PREFIX."product as p ON l.fk_product=p.rowid";
		$sql .= " WHERE l.fk_commande = ".((int) $object->id);
		if (!getDolGlobalString('STOCK_SUPPORTS_SERVICES')) {
			$sql .= " AND l.product_type = 0";
		}

		// Enable hooks to alter the SQL query (WHERE)
		$parameters = array();
		$reshook = $hookmanager->executeHooks(
			'printFieldListWhere',
			$parameters,
			$object,
			$action
		);
		if ($reshook < 0) {
			setEventMessages($hookmanager->error, $hookmanager->errors, 'errors');
		}
		$sql .= $hookmanager->resPrint;

		//$sql .= " GROUP BY p.ref, p.label, p.tobatch, p.fk_default_warehouse, l.rowid, l.fk_product, l.subprice, l.remise_percent, l.ref"; // Calculation of amount dispatched is done per fk_product so we must group by fk_product
		$sql .= " ORDER BY l.rang, p.ref, p.label";

		$resql = $db->query($sql);
		if ($resql) {
			$num = $db->num_rows($resql);
			$i = 0;

			if ($num) {
				print '<tr class="liste_titre">';

				print '<td>'.$langs->trans("Description").'</td>';
				if (isModEnabled('productbatch')) {
					print '<td class="dispatch_batch_number_title">'.$langs->trans("batch_number").'</td>';
					if (!getDolGlobalString('PRODUCT_DISABLE_SELLBY')) {
						print '<td class="dispatch_dlc_title">'.$langs->trans("SellByDate").'</td>';
					}
					if (!getDolGlobalString('PRODUCT_DISABLE_EATBY')) {
						print '<td class="dispatch_dluo_title">'.$langs->trans("EatByDate").'</td>';
					}
				} else {
					print '<td></td>';
					print '<td></td>';
					print '<td></td>';
				}
				print '<td class="right">'.$langs->trans("SupplierRef").'</td>';
				print '<td class="right">'.$langs->trans("QtyOrdered").'</td>';
				print '<td class="right">'.$langs->trans("QtyDispatchedShort").'</td>';
				print ' <td class="right">'.$langs->trans("QtyToDispatchShort");
				print '<br><a href="#" id="autoreset">'.img_picto($langs->trans("Reset"), 'eraser', 'class="pictofixedwidth opacitymedium"').$langs->trans("Reset").'</a></td>';
				print '<td width="32"></td>';

				if (getDolGlobalString('SUPPLIER_ORDER_CAN_UPDATE_BUYINGPRICE_DURING_RECEIPT')) {
					if (!isModEnabled("multicurrency") && empty($conf->dynamicprices->enabled)) {
						print '<td class="right">'.$langs->trans("Price").'</td>';
						print '<td class="right">'.$langs->trans("ReductionShort").' (%)</td>';
						print '<td class="right">'.$langs->trans("UpdatePrice").'</td>';
					}
				}

				print '<td align="right">'.$langs->trans("Warehouse");

				// Select warehouse to force it everywhere
				if (count($listwarehouses) > 1) {
					print '<br>'.$form->selectarray('fk_default_warehouse', $listwarehouses, $fk_default_warehouse, $langs->trans("ForceTo"), 0, 0, '', 0, 0, $disabled, '', 'minwidth100 maxwidth300', 1);
				} elseif (count($listwarehouses) == 1) {
					print '<br>'.$form->selectarray('fk_default_warehouse', $listwarehouses, $fk_default_warehouse, 0, 0, 0, '', 0, 0, $disabled, '', 'minwidth100 maxwidth300', 1);
				}

				print '</td>';

				// Enable hooks to append additional columns
				$parameters = array();
				$reshook = $hookmanager->executeHooks(
					'printFieldListTitle',
					$parameters,
					$object,
					$action
				);
				if ($reshook < 0) {
					setEventMessages($hookmanager->error, $hookmanager->errors, 'errors');
				}
				print $hookmanager->resPrint;

				print "</tr>\n";
			}

			$nbfreeproduct = 0; // Nb of lins of free products/services
			$nbproduct = 0; // Nb of predefined product lines to dispatch (already done or not) if SUPPLIER_ORDER_DISABLE_STOCK_DISPATCH_WHEN_TOTAL_REACHED is off (default)
			// or nb of line that remain to dispatch if SUPPLIER_ORDER_DISABLE_STOCK_DISPATCH_WHEN_TOTAL_REACHED is on.
<<<<<<< HEAD

			$conf->cache['product'] = array();

=======

			$conf->cache['product'] = array();

>>>>>>> cc80841a
			// Loop on each source order line (may be more or less than current number of lines in llx_commande_fournisseurdet)
			while ($i < $num) {
				$objp = $db->fetch_object($resql);

				// On n'affiche pas les produits libres
				if (!$objp->fk_product > 0) {
					$nbfreeproduct++;
				} else {
					$alreadydispatched = isset($products_dispatched[$objp->rowid]) ? $products_dispatched[$objp->rowid] : 0;
					$remaintodispatch = price2num($objp->qty - ((float) $alreadydispatched), 5); // Calculation of dispatched
					if ($remaintodispatch < 0 && !getDolGlobalString('SUPPLIER_ORDER_ALLOW_NEGATIVE_QTY_FOR_SUPPLIER_ORDER_RETURN')) {
						$remaintodispatch = 0;
					}

					if ($remaintodispatch || !getDolGlobalString('SUPPLIER_ORDER_DISABLE_STOCK_DISPATCH_WHEN_TOTAL_REACHED')) {
						$nbproduct++;

						// To show detail cref and description value, we must make calculation by cref
						// print ($objp->cref?' ('.$objp->cref.')':'');
						// if ($objp->description) print '<br>'.nl2br($objp->description);
						$suffix = '_0_'.$i;

						print "\n";
						print '<!-- Line to dispatch '.$suffix.' -->'."\n";
						// hidden fields for js function
						print '<input id="qty_ordered'.$suffix.'" type="hidden" value="'.$objp->qty.'">';
						print '<input id="qty_dispatched'.$suffix.'" type="hidden" value="'.(float) $alreadydispatched.'">';
						print '<tr class="oddeven">';

						if (empty($conf->cache['product'][$objp->fk_product])) {
							$tmpproduct = new Product($db);
							$tmpproduct->fetch($objp->fk_product);
							$conf->cache['product'][$objp->fk_product] = $tmpproduct;
						} else {
							$tmpproduct = $conf->cache['product'][$objp->fk_product];
						}

						$linktoprod = $tmpproduct->getNomUrl(1);
						$linktoprod .= ' - '.$objp->label."\n";

						if (isModEnabled('productbatch')) {
							if ($objp->tobatch) {
								// Product
								print '<td>';
								print $linktoprod;
								print "</td>";
								print '<td class="dispatch_batch_number"></td>';
								if (!getDolGlobalString('PRODUCT_DISABLE_SELLBY')) {
									print '<td class="dispatch_dlc"></td>';
								}
								if (!getDolGlobalString('PRODUCT_DISABLE_EATBY')) {
									print '<td class="dispatch_dluo"></td>';
								}
							} else {
								// Product
								print '<td>';
								print $linktoprod;
								print "</td>";
								print '<td class="dispatch_batch_number">';
								print '<span class="opacitymedium small">'.$langs->trans("ProductDoesNotUseBatchSerial").'</small>';
								print '</td>';
								if (!getDolGlobalString('PRODUCT_DISABLE_SELLBY')) {
									print '<td class="dispatch_dlc"></td>';
								}
								if (!getDolGlobalString('PRODUCT_DISABLE_EATBY')) {
									print '<td class="dispatch_dluo"></td>';
								}
							}
						} else {
							print '<td colspan="4">';
							print $linktoprod;
							print "</td>";
						}

						// Define unit price for PMP calculation
						$up_ht_disc = $objp->subprice;
						if (!empty($objp->remise_percent) && !getDolGlobalString('STOCK_EXCLUDE_DISCOUNT_FOR_PMP')) {
							$up_ht_disc = price2num($up_ht_disc * (100 - $objp->remise_percent) / 100, 'MU');
						}

						// Supplier ref
						print '<td class="right">'.$objp->sref.'</td>';

						// Qty ordered
						print '<td class="right">'.$objp->qty.'</td>';

						// Already dispatched
						print '<td class="right">'.$alreadydispatched.'</td>';

						if (isModEnabled('productbatch') && $objp->tobatch > 0) {
							$type = 'batch';
							print '<td class="right">';
							print '</td>'; // Qty to dispatch
							print '<td>';
							//print img_picto($langs->trans('AddDispatchBatchLine'), 'split.png', 'class="splitbutton" onClick="addDispatchLine(' . $i . ',\'' . $type . '\')"');
							print '</td>'; // Dispatch column
							print '<td></td>'; // Warehouse column

							// Enable hooks to append additional columns
							$parameters = array(
								// allows hook to distinguish between the rows with information and the rows with dispatch form input
								'is_information_row' => true,
								'i' => $i,
								'suffix' => $suffix,
								'objp' => $objp,
							);
							$reshook = $hookmanager->executeHooks(
								'printFieldListValue',
								$parameters,
								$object,
								$action
							);
							if ($reshook < 0) {
								setEventMessages($hookmanager->error, $hookmanager->errors, 'errors');
							}
							print $hookmanager->resPrint;

							print '</tr>';

							print '<tr class="oddeven" name="'.$type.$suffix.'">';
							print '<td>';
							print '<input name="fk_commandefourndet'.$suffix.'" type="hidden" value="'.$objp->rowid.'">';
							print '<input name="product_batch'.$suffix.'" type="hidden" value="'.$objp->fk_product.'">';

							print '<!-- This is a up (may include discount or not depending on STOCK_EXCLUDE_DISCOUNT_FOR_PMP. will be used for PMP calculation) -->';
							if (getDolGlobalString('SUPPLIER_ORDER_EDIT_BUYINGPRICE_DURING_RECEIPT')) { // Not tested !
								print $langs->trans("BuyingPrice").': <input class="maxwidth75" name="pu'.$suffix.'" type="text" value="'.price2num($up_ht_disc, 'MU').'">';
							} else {
								print '<input class="maxwidth75" name="pu'.$suffix.'" type="hidden" value="'.price2num($up_ht_disc, 'MU').'">';
							}

							print '</td>';

							print '<td>';
							print '<input type="text" class="inputlotnumber quatrevingtquinzepercent" id="lot_number'.$suffix.'" name="lot_number'.$suffix.'" value="'.GETPOST('lot_number'.$suffix).'">';
							print '</td>';
							if (!getDolGlobalString('PRODUCT_DISABLE_SELLBY')) {
								print '<td class="nowraponall">';
								$dlcdatesuffix = dol_mktime(0, 0, 0, GETPOST('dlc'.$suffix.'month'), GETPOST('dlc'.$suffix.'day'), GETPOST('dlc'.$suffix.'year'));
								print $form->selectDate($dlcdatesuffix, 'dlc'.$suffix, 0, 0, 1, '');
								print '</td>';
							}
							if (!getDolGlobalString('PRODUCT_DISABLE_EATBY')) {
								print '<td class="nowraponall">';
								$dluodatesuffix = dol_mktime(0, 0, 0, GETPOST('dluo'.$suffix.'month'), GETPOST('dluo'.$suffix.'day'), GETPOST('dluo'.$suffix.'year'));
								print $form->selectDate($dluodatesuffix, 'dluo'.$suffix, 0, 0, 1, '');
								print '</td>';
							}
							print '<td colspan="3">&nbsp;</td>'; // Supplier ref + Qty ordered + qty already dispatched
						} else {
							$type = 'dispatch';
							$colspan = 7;
							$colspan = (getDolGlobalString('PRODUCT_DISABLE_SELLBY')) ? --$colspan : $colspan;
							$colspan = (getDolGlobalString('PRODUCT_DISABLE_EATBY')) ? --$colspan : $colspan;
							print '<td class="right">';
							print '</td>'; // Qty to dispatch
							print '<td>';
							//print img_picto($langs->trans('AddStockLocationLine'), 'split.png', 'class="splitbutton" onClick="addDispatchLine(' . $i . ',\'' . $type . '\')"');
							print '</td>'; // Dispatch column
							print '<td></td>'; // Warehouse column

							// Enable hooks to append additional columns
							$parameters = array(
								// allows hook to distinguish between the rows with information and the rows with dispatch form input
								'is_information_row' => true,
								'i' => $i,
								'suffix' => $suffix,
								'objp' => $objp,
							);
							$reshook = $hookmanager->executeHooks(
								'printFieldListValue',
								$parameters,
								$object,
								$action
							);
							if ($reshook < 0) {
								setEventMessages($hookmanager->error, $hookmanager->errors, 'errors');
							}
							print $hookmanager->resPrint;

							print '</tr>';

							print '<tr class="oddeven" name="'.$type.$suffix.'">';
							print '<td colspan="'.$colspan.'">';
							print '<input name="fk_commandefourndet'.$suffix.'" type="hidden" value="'.$objp->rowid.'">';
							print '<input name="product'.$suffix.'" type="hidden" value="'.$objp->fk_product.'">';

							print '<!-- This is a up (may include discount or not depending on STOCK_EXCLUDE_DISCOUNT_FOR_PMP. will be used for PMP calculation) -->';
							if (getDolGlobalString('SUPPLIER_ORDER_EDIT_BUYINGPRICE_DURING_RECEIPT')) { // Not tested !
								print $langs->trans("BuyingPrice").': <input class="maxwidth75" name="pu'.$suffix.'" type="text" value="'.price2num($up_ht_disc, 'MU').'">';
							} else {
								print '<input class="maxwidth75" name="pu'.$suffix.'" type="hidden" value="'.price2num($up_ht_disc, 'MU').'">';
							}

							print '</td>';
						}

						// Qty to dispatch
<<<<<<< HEAD
						print '<td class="right">';
						print '<a href="#" id="reset'.$suffix.'" class="resetline">'.img_picto($langs->trans("Reset"), 'eraser', 'class="pictofixedwidth opacitymedium"').'</a>';
						print '<input id="qty'.$suffix.'" name="qty'.$suffix.'" type="text" class="width50 right qtydispatchinput" value="'.(GETPOSTISSET('qty'.$suffix) ? GETPOSTINT('qty'.$suffix) : (!getDolGlobalString('SUPPLIER_ORDER_DISPATCH_FORCE_QTY_INPUT_TO_ZERO') ? $remaintodispatch : 0)).'">';
=======
						print '<td class="right nowrap">';
						if ($remaintodispatch>0) {
							$btnLabel = $langs->trans("Fill").' : '.$remaintodispatch;
							print '<button class="auto-fill-qty btn-low-emphasis --btn-icon" data-rowname="qty'.$suffix.'" data-value="'.$remaintodispatch.'" title="'.dol_escape_htmltag($btnLabel).'" aria-label="'.dol_escape_htmltag($btnLabel).'" >'.img_picto($btnLabel, 'fa-arrow-right', 'aria-hidden="true"', 0, 0, 1).'</button>';
						}
						print '<input id="qty'.$suffix.'" name="qty'.$suffix.'" type="number" step="any" class="width50 right qtydispatchinput" value="'.(GETPOSTISSET('qty'.$suffix) ? GETPOSTINT('qty'.$suffix) : (!getDolGlobalString('SUPPLIER_ORDER_DISPATCH_FORCE_QTY_INPUT_TO_ZERO') ? $remaintodispatch : 0)).'">';
						print '<button class="resetline btn-low-emphasis --btn-icon" id="reset'.$suffix.'" title="'.dol_escape_htmltag($langs->trans("Reset")).'" >'.img_picto($langs->trans("Reset"), 'eraser', 'aria-hidden="true"', 0, 0, 1).'</button>';
>>>>>>> cc80841a
						print '</td>';

						print '<td>';
						if (isModEnabled('productbatch') && $objp->tobatch > 0) {
							$type = 'batch';
							print img_picto($langs->trans('AddStockLocationLine'), 'split.png', 'class="splitbutton" onClick="addDispatchLine('.$i.', \''.$type.'\')"');
						} else {
							$type = 'dispatch';
							print img_picto($langs->trans('AddStockLocationLine'), 'split.png', 'class="splitbutton" onClick="addDispatchLine('.$i.', \''.$type.'\')"');
						}
						print '</td>';

						if (getDolGlobalString('SUPPLIER_ORDER_CAN_UPDATE_BUYINGPRICE_DURING_RECEIPT')) {
							if (!isModEnabled("multicurrency") && empty($conf->dynamicprices->enabled)) {
								// Price
								print '<td class="right">';
								print '<input id="pu'.$suffix.'" name="pu'.$suffix.'" type="text" size="8" value="'.price((GETPOST('pu'.$suffix) != '' ? price2num(GETPOST('pu'.$suffix)) : $up_ht_disc)).'">';
								print '</td>';

								// Discount
								print '<td class="right">';
								print '<input id="dto'.$suffix.'" name="dto'.$suffix.'" type="text" size="8" value="'.(GETPOST('dto'.$suffix) != '' ? GETPOST('dto'.$suffix) : '').'">';
								print '</td>';

								// Save price
								print '<td class="center">';
								print '<input class="flat checkformerge" type="checkbox" name="saveprice'.$suffix.'" value="'.(GETPOST('saveprice'.$suffix) != '' ? GETPOST('saveprice'.$suffix) : '').'">';
								print '</td>';
							}
						}

						// Warehouse
						print '<td class="right">';
						if (count($listwarehouses) > 1) {
							print $formproduct->selectWarehouses(GETPOST("entrepot".$suffix) ? GETPOST("entrepot".$suffix) : ($objp->fk_default_warehouse ? $objp->fk_default_warehouse : ''), "entrepot".$suffix, '', 1, 0, $objp->fk_product, '', 1, 0, null, 'csswarehouse'.$suffix);
						} elseif (count($listwarehouses) == 1) {
							print $formproduct->selectWarehouses(GETPOST("entrepot".$suffix) ? GETPOST("entrepot".$suffix) : ($objp->fk_default_warehouse ? $objp->fk_default_warehouse : ''), "entrepot".$suffix, '', 0, 0, $objp->fk_product, '', 1, 0, null, 'csswarehouse'.$suffix);
						} else {
							$langs->load("errors");
							print $langs->trans("ErrorNoWarehouseDefined");
						}
						print "</td>\n";

						// Enable hooks to append additional columns
						$parameters = array(
							'is_information_row' => false, // this is a dispatch form row
							'i' => $i,
							'suffix' => $suffix,
							'objp' => $objp,
						);
						$reshook = $hookmanager->executeHooks(
							'printFieldListValue',
							$parameters,
							$object,
							$action
						);
						if ($reshook < 0) {
							setEventMessages($hookmanager->error, $hookmanager->errors, 'errors');
						}
						print $hookmanager->resPrint;

						print "</tr>\n";
					}
				}
				$i++;
			}
			$db->free($resql);
		} else {
			dol_print_error($db);
		}

		print "</table>\n";
		print '</div>';

		if ($nbproduct) {
			$checkboxlabel = $langs->trans("CloseReceivedSupplierOrdersAutomatically", $langs->transnoentitiesnoconv('StatusOrderReceivedAll'));

			print '<div class="center">';
			$parameters = array();
			$reshook = $hookmanager->executeHooks('addMoreActionsButtons', $parameters, $object, $action); // Note that $action and $object may have been
			// modified by hook
			if (empty($reshook)) {
				if (empty($conf->reception->enabled)) {
					print $langs->trans("Comment").' : ';
					print '<input type="text" class="minwidth400" maxlength="128" name="comment" value="';
					print GETPOSTISSET("comment") ? GETPOST("comment") : $langs->trans("DispatchSupplierOrder", $object->ref);
					// print ' / '.$object->ref_supplier; // Not yet available
					print '" class="flat"><br>';

					print '<input type="checkbox" checked="checked" name="closeopenorder"> '.$checkboxlabel;
				}

				$dispatchBt = empty($conf->reception->enabled) ? $langs->trans("Receive") : $langs->trans("CreateReception");

				print '<br>';
				print '<input type="hidden" name="backtopageforcancel" value="'.$_SERVER["PHP_SELF"].'?id='.$object->id.'">';
				print '<input type="submit" class="button" name="dispatch" value="'.dol_escape_htmltag($dispatchBt).'"';
				$disabled = 0;
				if (!$permissiontoreceive) {
					$disabled = 1;
				}
				if (count($listwarehouses) <= 0) {
					$disabled = 1;
				}
				if ($disabled) {
					print ' disabled';
				}

				print '>';
			}
			print '</div>';
		}

		// Message if nothing to dispatch
		if (!$nbproduct) {
			print "<br>\n";
			if (!getDolGlobalString('SUPPLIER_ORDER_DISABLE_STOCK_DISPATCH_WHEN_TOTAL_REACHED')) {
				print '<div class="opacitymedium">'.$langs->trans("NoPredefinedProductToDispatch").'</div>'; // No predefined line at all
			} else {
				print '<div class="opacitymedium">'.$langs->trans("NoMorePredefinedProductToDispatch").'</div>'; // No predefined line that remain to be dispatched.
			}
		}

		print '</form>';
	}

	print dol_get_fiche_end();

	// traitement entrepot par défaut
	print '<script type="text/javascript">
			$(document).ready(function () {
				$("select[name=fk_default_warehouse]").change(function() {
					var fk_default_warehouse = $("option:selected", this).val();
					$("select[name^=entrepot_]").val(fk_default_warehouse).change();
                });

<<<<<<< HEAD
=======
				$(".auto-fill-qty").on("click touchstart", function(e){
					e.preventDefault();
					$("input[name="+$(this).data("rowname")+"]").val($(this).data("value")).trigger("change");
				});

>>>>>>> cc80841a
	            $("#autoreset").click(function() {
					$(".qtydispatchinput").each(function(){
						id = $(this).attr("id");
						idtab = id.split("_");
						if(idtab[1] == 0){
							console.log(idtab);
							$(this).val("");
							$("#qty_dispatched_0_"+idtab[2]).val("0");
						} else {
							obj = $(this).parent().parent();
							nameobj = obj.attr("name");
							nametab = nameobj.split("_");
							obj.remove();
							$("tr[name^=\'"+nametab[0]+"_\'][name$=\'_"+nametab[2]+"\']:last .splitbutton").show();
						}
					});
                });

<<<<<<< HEAD
				$(".resetline").click(function(){
=======
				$(".resetline").click(function(e){
					e.preventDefault();
>>>>>>> cc80841a
					id = $(this).attr("id");
					id = id.split("reset_");
					console.log("Reset trigger for id = qty_"+id[1]);
					$("#qty_"+id[1]).val("");
				});
			});
		</script>';

	// List of lines already dispatched
	$sql = "SELECT p.rowid as pid, p.ref, p.label,";
	$sql .= " e.rowid as warehouse_id, e.ref as entrepot,";
	$sql .= " cfd.rowid as dispatchlineid, cfd.fk_product, cfd.qty, cfd.eatby, cfd.sellby, cfd.batch, cfd.comment, cfd.status, cfd.datec";
	$sql .= " ,cd.rowid, cd.subprice";
	if (isModEnabled('reception')) {
		$sql .= " ,cfd.fk_reception, r.date_delivery";
	}
	$sql .= " FROM ".MAIN_DB_PREFIX."product as p,";
	$sql .= " ".MAIN_DB_PREFIX."receptiondet_batch as cfd";
	$sql .= " LEFT JOIN ".MAIN_DB_PREFIX."commande_fournisseurdet as cd ON cd.rowid = cfd.fk_elementdet";
	$sql .= " LEFT JOIN ".MAIN_DB_PREFIX."entrepot as e ON cfd.fk_entrepot = e.rowid";
	if (isModEnabled('reception')) {
		$sql .= " LEFT JOIN ".MAIN_DB_PREFIX."reception as r ON cfd.fk_reception = r.rowid";
	}
	$sql .= " WHERE cfd.fk_element = ".((int) $object->id);
	$sql .= " AND cfd.fk_product = p.rowid";
	$sql .= " ORDER BY cfd.rowid ASC";

	$resql = $db->query($sql);
	if ($resql) {
		$num = $db->num_rows($resql);
		$i = 0;

		if ($num > 0) {
			print "<br>\n";

			print load_fiche_titre($langs->trans("ReceivingForSameOrder"));

			print '<div class="div-table-responsive">';
			print '<table id="dispatch_received_products" class="noborder centpercent">';

			print '<tr class="liste_titre">';
			// Reception ref
			if ($conf->reception->enabled) {
				print '<td>'.$langs->trans("Reception").'</td>';
			}
			// Product
			print '<td>'.$langs->trans("Product").'</td>';
			print '<td class="center">'.$langs->trans("DateCreation").'</td>';
			print '<td class="center">'.$langs->trans("DateDeliveryPlanned").'</td>';
			if (isModEnabled('productbatch')) {
				print '<td class="dispatch_batch_number_title">'.$langs->trans("batch_number").'</td>';
				if (!getDolGlobalString('PRODUCT_DISABLE_SELLBY')) {
					print '<td class="dispatch_dlc_title">'.$langs->trans("SellByDate").'</td>';
				}
				if (!getDolGlobalString('PRODUCT_DISABLE_EATBY')) {
					print '<td class="dispatch_dluo_title">'.$langs->trans("EatByDate").'</td>';
				}
			}
			print '<td class="right">'.$langs->trans("QtyDispatched").'</td>';
			print '<td>'.$langs->trans("Warehouse").'</td>';
			print '<td>'.$langs->trans("Comment").'</td>';

			// Status
			if (getDolGlobalString('SUPPLIER_ORDER_USE_DISPATCH_STATUS') && empty($reception->rowid)) {
				print '<td class="center" colspan="2">'.$langs->trans("Status").'</td>';
			} elseif (isModEnabled("reception")) {
				print '<td class="center"></td>';
			}

			print '<td class="center" colspan="2"></td>';

			print "</tr>\n";


			while ($i < $num) {
				$objp = $db->fetch_object($resql);

				if ($action == 'editline' && $lineid == $objp->dispatchlineid) {
					print '<form name="editdispatchedlines" id="editdispatchedlines" action="'.$_SERVER["PHP_SELF"].'?id='.$object->id.'#line_'.GETPOSTINT('lineid').'" method="POST">
					<input type="hidden" name="token" value="'.newToken().'">
					<input type="hidden" name="action" value="updateline">
					<input type="hidden" name="mode" value="">
					<input type="hidden" name="lineid" value="'.$objp->dispatchlineid.'">';
				}

				print '<tr class="oddeven" id="line_'.$objp->dispatchlineid.'" >';

				// Reception ref
				if (isModEnabled("reception")) {
					print '<td class="nowraponall">';
					if (!empty($objp->fk_reception)) {
						$reception = new Reception($db);
						$reception->fetch($objp->fk_reception);
						print $reception->getNomUrl(1);
					}

					print "</td>";
				}

				// Product
				print '<td class="tdoverflowmax150">';
				if (empty($conf->cache['product'][$objp->fk_product])) {
					$tmpproduct = new Product($db);
					$tmpproduct->fetch($objp->fk_product);
					$conf->cache['product'][$objp->fk_product] = $tmpproduct;
				} else {
					$tmpproduct = $conf->cache['product'][$objp->fk_product];
				}
				print $tmpproduct->getNomUrl(1);
				print ' - '.$objp->label;
				print "</td>\n";

				// Date creation
				print '<td class="center">'.dol_print_date($db->jdate($objp->datec), 'day').'</td>';

				// Date delivery
				print '<td class="center">'.dol_print_date($db->jdate($objp->date_delivery), 'day').'</td>';

				// Batch / Eat by / Sell by
				if (isModEnabled('productbatch')) {
					if ($objp->batch) {
						include_once DOL_DOCUMENT_ROOT.'/product/stock/class/productlot.class.php';
						$lot = new Productlot($db);
						$lot->fetch(0, $objp->pid, $objp->batch);
						print '<td class="dispatch_batch_number">'.$lot->getNomUrl(1).'</td>';
						if (!getDolGlobalString('PRODUCT_DISABLE_SELLBY')) {
							print '<td class="dispatch_dlc">'.dol_print_date($lot->sellby, 'day').'</td>';
						}
						if (!getDolGlobalString('PRODUCT_DISABLE_EATBY')) {
							print '<td class="dispatch_dluo">'.dol_print_date($lot->eatby, 'day').'</td>';
						}
					} else {
						print '<td class="dispatch_batch_number"></td>';
						if (!getDolGlobalString('PRODUCT_DISABLE_SELLBY')) {
							print '<td class="dispatch_dlc"></td>';
						}
						if (!getDolGlobalString('PRODUCT_DISABLE_EATBY')) {
							print '<td class="dispatch_dluo"></td>';
						}
					}
				}

				// Qty
				print '<td class="right">';
				if ($action == 'editline' && $lineid == $objp->dispatchlineid) {
					print '<input style="width: 50px;" type="text" min="1" name="qty" value="'.$objp->qty.'" />';
				} else {
					print $objp->qty;
				}
				print '<input type="hidden" name="price" value="'.$objp->subprice.'" />';
				print '</td>';

				// Warehouse
				print '<td class="tdoverflowmax150">';
				if ($action == 'editline' && $lineid == $objp->dispatchlineid) {
					if (count($listwarehouses) > 1) {
						print $formproduct->selectWarehouses(GETPOST("fk_entrepot") ? GETPOST("fk_entrepot") : ($objp->warehouse_id ? $objp->warehouse_id : ''), "fk_entrepot", '', 1, 0, $objp->fk_product, '', 1, 1, null, 'csswarehouse');
					} elseif (count($listwarehouses) == 1) {
						print $formproduct->selectWarehouses(GETPOST("fk_entrepot") ? GETPOST("fk_entrepot") : ($objp->warehouse_id ? $objp->warehouse_id : ''), "fk_entrepot", '', 0, 0, $objp->fk_product, '', 1, 1, null, 'csswarehouse');
					} else {
						$langs->load("errors");
						print $langs->trans("ErrorNoWarehouseDefined");
					}
				} else {
					$warehouse_static->id = $objp->warehouse_id;
					$warehouse_static->label = $objp->entrepot;
					print $warehouse_static->getNomUrl(1);
				}
				print '</td>';

				// Comment
				print '<td class="tdoverflowmax300" style="white-space: pre;">'.$objp->comment.'</td>';

				// Status
				if (getDolGlobalString('SUPPLIER_ORDER_USE_DISPATCH_STATUS') && empty($reception->rowid)) {
					print '<td class="right">';
					$supplierorderdispatch->status = (empty($objp->status) ? 0 : $objp->status);
					// print $supplierorderdispatch->status;
					print $supplierorderdispatch->getLibStatut(5);
					print '</td>';

					// Add button to check/uncheck disaptching
					print '<td class="center">';
					if (!$permissiontocontrol) {
						if (empty($objp->status)) {
							print '<a class="button buttonRefused" href="#">'.$langs->trans("Approve").'</a>';
							print '<a class="button buttonRefused" href="#">'.$langs->trans("Deny").'</a>';
						} else {
							print '<a class="button buttonRefused" href="#">'.$langs->trans("Disapprove").'</a>';
							print '<a class="button buttonRefused" href="#">'.$langs->trans("Deny").'</a>';
						}
					} else {
						$disabled = '';
						if ($object->statut == 5) {
							$disabled = 1;
						}
						if (empty($objp->status)) {
							print '<a class="button'.($disabled ? ' buttonRefused' : '').'" href="'.$_SERVER["PHP_SELF"]."?id=".$id."&action=checkdispatchline&lineid=".$objp->dispatchlineid.'">'.$langs->trans("Approve").'</a>';
							print '<a class="button'.($disabled ? ' buttonRefused' : '').'" href="'.$_SERVER["PHP_SELF"]."?id=".$id."&action=denydispatchline&lineid=".$objp->dispatchlineid.'">'.$langs->trans("Deny").'</a>';
						}
						if ($objp->status == 1) {
							print '<a class="button'.($disabled ? ' buttonRefused' : '').'" href="'.$_SERVER["PHP_SELF"]."?id=".$id."&action=uncheckdispatchline&lineid=".$objp->dispatchlineid.'">'.$langs->trans("Reinit").'</a>';
							print '<a class="button'.($disabled ? ' buttonRefused' : '').'" href="'.$_SERVER["PHP_SELF"]."?id=".$id."&action=denydispatchline&lineid=".$objp->dispatchlineid.'">'.$langs->trans("Deny").'</a>';
						}
						if ($objp->status == 2) {
							print '<a class="button'.($disabled ? ' buttonRefused' : '').'" href="'.$_SERVER["PHP_SELF"]."?id=".$id."&action=uncheckdispatchline&lineid=".$objp->dispatchlineid.'">'.$langs->trans("Reinit").'</a>';
							print '<a class="button'.($disabled ? ' buttonRefused' : '').'" href="'.$_SERVER["PHP_SELF"]."?id=".$id."&action=checkdispatchline&lineid=".$objp->dispatchlineid.'">'.$langs->trans("Approve").'</a>';
						}
					}
					print '</td>';
				} elseif (isModEnabled("reception")) {
					print '<td class="right">';
					if (!empty($reception->id)) {
						print $reception->getLibStatut(5);
					}
					print '</td>';
				}

				// Action
				if ($action != 'editline' || $lineid != $objp->dispatchlineid) {
					if (empty($reception->id) || ($reception->statut == Reception::STATUS_DRAFT)) { // only allow edit on draft reception
						print '<td class="linecoledit center">';
						print '<a class="reposition" href="'.$_SERVER["PHP_SELF"].'?id='.$object->id.'&action=editline&token='.newToken().'&lineid='.$objp->dispatchlineid.'#line_'.$objp->dispatchlineid.'">';
						print img_edit();
						print '</a>';
						print '</td>';

						print '<td class="linecoldelete center">';
						print '<a href="'.$_SERVER["PHP_SELF"].'?id='.$object->id.'&action=ask_deleteline&token='.newToken().'&lineid='.$objp->dispatchlineid.'#dispatch_received_products">';
						print img_delete();
						print '</a>';
						print '</td>';
					} else {
						print '<td></td><td></td>';
					}
				} else {
					print '<td class="center valignmiddle">';
					print '<input type="submit" class="button button-save" id="savelinebutton" name="save" value="'.$langs->trans("Save").'" />';
					print '</td>';
					print '<td class="center valignmiddle">';
					print '<input type="submit" class="button button-cancel" id="cancellinebutton" name="cancel" value="'.$langs->trans("Cancel").'" />';
					print '</td>';
				}


				print "</tr>\n";
				if ($action == 'editline' && $lineid == $objp->dispatchlineid) {
					print '</form>';
				}

				$i++;
			}
			$db->free($resql);

			print "</table>\n";
			print '</div>';
		}
	} else {
		dol_print_error($db);
	}
}

// End of page
llxFooter();
$db->close();<|MERGE_RESOLUTION|>--- conflicted
+++ resolved
@@ -796,15 +796,9 @@
 			$nbfreeproduct = 0; // Nb of lins of free products/services
 			$nbproduct = 0; // Nb of predefined product lines to dispatch (already done or not) if SUPPLIER_ORDER_DISABLE_STOCK_DISPATCH_WHEN_TOTAL_REACHED is off (default)
 			// or nb of line that remain to dispatch if SUPPLIER_ORDER_DISABLE_STOCK_DISPATCH_WHEN_TOTAL_REACHED is on.
-<<<<<<< HEAD
 
 			$conf->cache['product'] = array();
 
-=======
-
-			$conf->cache['product'] = array();
-
->>>>>>> cc80841a
 			// Loop on each source order line (may be more or less than current number of lines in llx_commande_fournisseurdet)
 			while ($i < $num) {
 				$objp = $db->fetch_object($resql);
@@ -1003,11 +997,6 @@
 						}
 
 						// Qty to dispatch
-<<<<<<< HEAD
-						print '<td class="right">';
-						print '<a href="#" id="reset'.$suffix.'" class="resetline">'.img_picto($langs->trans("Reset"), 'eraser', 'class="pictofixedwidth opacitymedium"').'</a>';
-						print '<input id="qty'.$suffix.'" name="qty'.$suffix.'" type="text" class="width50 right qtydispatchinput" value="'.(GETPOSTISSET('qty'.$suffix) ? GETPOSTINT('qty'.$suffix) : (!getDolGlobalString('SUPPLIER_ORDER_DISPATCH_FORCE_QTY_INPUT_TO_ZERO') ? $remaintodispatch : 0)).'">';
-=======
 						print '<td class="right nowrap">';
 						if ($remaintodispatch>0) {
 							$btnLabel = $langs->trans("Fill").' : '.$remaintodispatch;
@@ -1015,7 +1004,6 @@
 						}
 						print '<input id="qty'.$suffix.'" name="qty'.$suffix.'" type="number" step="any" class="width50 right qtydispatchinput" value="'.(GETPOSTISSET('qty'.$suffix) ? GETPOSTINT('qty'.$suffix) : (!getDolGlobalString('SUPPLIER_ORDER_DISPATCH_FORCE_QTY_INPUT_TO_ZERO') ? $remaintodispatch : 0)).'">';
 						print '<button class="resetline btn-low-emphasis --btn-icon" id="reset'.$suffix.'" title="'.dol_escape_htmltag($langs->trans("Reset")).'" >'.img_picto($langs->trans("Reset"), 'eraser', 'aria-hidden="true"', 0, 0, 1).'</button>';
->>>>>>> cc80841a
 						print '</td>';
 
 						print '<td>';
@@ -1152,14 +1140,11 @@
 					$("select[name^=entrepot_]").val(fk_default_warehouse).change();
                 });
 
-<<<<<<< HEAD
-=======
 				$(".auto-fill-qty").on("click touchstart", function(e){
 					e.preventDefault();
 					$("input[name="+$(this).data("rowname")+"]").val($(this).data("value")).trigger("change");
 				});
 
->>>>>>> cc80841a
 	            $("#autoreset").click(function() {
 					$(".qtydispatchinput").each(function(){
 						id = $(this).attr("id");
@@ -1178,12 +1163,8 @@
 					});
                 });
 
-<<<<<<< HEAD
-				$(".resetline").click(function(){
-=======
 				$(".resetline").click(function(e){
 					e.preventDefault();
->>>>>>> cc80841a
 					id = $(this).attr("id");
 					id = id.split("reset_");
 					console.log("Reset trigger for id = qty_"+id[1]);
