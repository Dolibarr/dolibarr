<?php
/* Copyright (C) 2004-2006 Rodolphe Quiedeville <rodolphe@quiedeville.org>
 * Copyright (C) 2004-2016 Laurent Destailleur  <eldy@users.sourceforge.net>
 * Copyright (C) 2005      Eric Seigne          <eric.seigne@ryxeo.com>
 * Copyright (C) 2005-2009 Regis Houssin        <regis.houssin@capnetworks.com>
 * Copyright (C) 2010      Juanjo Menent        <jmenent@2byte.es>
 * Copyright (C) 2014      Cedric Gross         <c.gross@kreiz-it.fr>
 * Copyright (C) 2016      Florian Henry         <florian.henry@atm-consulting.fr>
 * Copyright (C) 2017      Ferran Marcet        <fmarcet@2byte.es>
 *
 * This	program	is free	software; you can redistribute it and/or modify
 * it under the	terms of the GNU General Public	License	as published by
 * the Free Software Foundation; either	version	2 of the License, or
 * (at your option) any later version.
 *
 * This	program	is distributed in the hope that	it will	be useful,
 * but WITHOUT ANY WARRANTY; without even the implied warranty of
 * MERCHANTABILITY or FITNESS FOR A PARTICULAR PURPOSE. See the
 * GNU General Public License for more details.
 *
 * You should have received a copy of the GNU General Public License
 * along with this program. If not, see <http://www.gnu.org/licenses/>.
 * or see http://www.gnu.org/
 */

/**
 * \file htdocs/fourn/commande/dispatch.php
 * \ingroup commande
 * \brief Page to dispatch receiving
 */

require '../../main.inc.php';
require_once DOL_DOCUMENT_ROOT . '/core/modules/supplier_order/modules_commandefournisseur.php';
require_once DOL_DOCUMENT_ROOT . '/product/stock/class/entrepot.class.php';
require_once DOL_DOCUMENT_ROOT . '/core/lib/fourn.lib.php';
require_once DOL_DOCUMENT_ROOT . '/fourn/class/fournisseur.commande.class.php';
require_once DOL_DOCUMENT_ROOT . '/fourn/class/fournisseur.commande.dispatch.class.php';
require_once DOL_DOCUMENT_ROOT . '/product/class/html.formproduct.class.php';
if (! empty($conf->projet->enabled))
	require_once DOL_DOCUMENT_ROOT . '/projet/class/project.class.php';

$langs->load('orders');
$langs->load('sendings');
$langs->load('companies');
$langs->load('bills');
$langs->load('deliveries');
$langs->load('products');
$langs->load('stocks');
if (! empty($conf->productbatch->enabled))
	$langs->load('productbatch');

	// Security check
$id = GETPOST("id", 'int');
$ref = GETPOST('ref');
$lineid = GETPOST('lineid', 'int');
$action = GETPOST('action','aZ09');
if ($user->societe_id)
	$socid = $user->societe_id;
$result = restrictedArea($user, 'fournisseur', $id, 'commande_fournisseur', 'commande');

if (empty($conf->stock->enabled)) {
	accessforbidden();
}

$hookmanager->initHooks(array('ordersupplierdispatch'));

// Recuperation de l'id de projet
$projectid = 0;
if ($_GET["projectid"])
	$projectid = GETPOST("projectid", 'int');

$object = new CommandeFournisseur($db);

if ($id > 0 || ! empty($ref)) {
	$result = $object->fetch($id, $ref);
	if ($result < 0) {
		setEventMessages($object->error, $object->errors, 'errors');
	}
	$result = $object->fetch_thirdparty();
	if ($result < 0) {
		setEventMessages($object->error, $object->errors, 'errors');
	}
}


/*
 * Actions
 */

$parameters=array();
$reshook=$hookmanager->executeHooks('doActions',$parameters,$object,$action); // Note that $action and $object may have been modified by some hooks
if ($reshook < 0) setEventMessages($hookmanager->error, $hookmanager->errors, 'errors');

if ($action == 'checkdispatchline' && ! ((empty($conf->global->MAIN_USE_ADVANCED_PERMS) && empty($user->rights->fournisseur->commande->receptionner)) || (! empty($conf->global->MAIN_USE_ADVANCED_PERMS) && empty($user->rights->fournisseur->commande_advance->check))))
{
	$error=0;
	$supplierorderdispatch = new CommandeFournisseurDispatch($db);

	$db->begin();

	$result = $supplierorderdispatch->fetch($lineid);
	if (! $result)
	{
		$error++;
		setEventMessages($supplierorderdispatch->error, $supplierorderdispatch->errors, 'errors');
		$action = '';
	}

	if (! $error)
	{
		$result = $supplierorderdispatch->setStatut(1);
		if ($result < 0) {
			setEventMessages($supplierorderdispatch->error, $supplierorderdispatch->errors, 'errors');
			$error++;
			$action = '';
		}
	}

	if (! $error)
	{
		$result = $object->calcAndSetStatusDispatch($user);
		if ($result < 0) {
			setEventMessages($object->error, $object->errors, 'errors');
			$error ++;
			$action = '';
		}
	}
	if (! $error)
	{
		$db->commit();
	}
	else
	{
		$db->rollback();
	}
}

if ($action == 'uncheckdispatchline' && ! ((empty($conf->global->MAIN_USE_ADVANCED_PERMS) && empty($user->rights->fournisseur->commande->receptionner)) || (! empty($conf->global->MAIN_USE_ADVANCED_PERMS) && empty($user->rights->fournisseur->commande_advance->check))))
{
	$error=0;
	$supplierorderdispatch = new CommandeFournisseurDispatch($db);

	$db->begin();

	$result = $supplierorderdispatch->fetch($lineid);
	if (! $result)
	{
		$error++;
		setEventMessages($supplierorderdispatch->error, $supplierorderdispatch->errors, 'errors');
		$action = '';
	}

	if (! $error)
	{
		$result = $supplierorderdispatch->setStatut(0);
		if ($result < 0) {
			setEventMessages($supplierorderdispatch->error, $supplierorderdispatch->errors, 'errors');
			$error ++;
			$action = '';
		}
	}
	if (! $error)
	{
		$result = $object->calcAndSetStatusDispatch($user);
		if ($result < 0) {
			setEventMessages($object->error, $object->errors, 'errors');
			$error ++;
			$action = '';
		}
	}
	if (! $error)
	{
		$db->commit();
	}
	else
	{
		$db->rollback();
	}
}

if ($action == 'denydispatchline' && ! ((empty($conf->global->MAIN_USE_ADVANCED_PERMS) && empty($user->rights->fournisseur->commande->receptionner)) || (! empty($conf->global->MAIN_USE_ADVANCED_PERMS) && empty($user->rights->fournisseur->commande_advance->check))))
{
	$error=0;
	$supplierorderdispatch = new CommandeFournisseurDispatch($db);

	$db->begin();

	$result = $supplierorderdispatch->fetch($lineid);
	if (! $result)
	{
		$error++;
		setEventMessages($supplierorderdispatch->error, $supplierorderdispatch->errors, 'errors');
		$action = '';
	}

	if (! $error)
	{
		$result = $supplierorderdispatch->setStatut(2);
		if ($result < 0) {
			setEventMessages($supplierorderdispatch->error, $supplierorderdispatch->errors, 'errors');
			$error ++;
			$action = '';
		}
	}
	if (! $error)
	{
		$result = $object->calcAndSetStatusDispatch($user);
		if ($result < 0) {
			setEventMessages($object->error, $object->errors, 'errors');
			$error ++;
			$action = '';
		}
	}
	if (! $error)
	{
		$db->commit();
	}
	else
	{
		$db->rollback();
	}
}

if ($action == 'dispatch' && $user->rights->fournisseur->commande->receptionner) {
	$error = 0;

	$db->begin();

	$pos = 0;
	foreach ($_POST as $key => $value)
	{
		// without batch module enabled
		if (preg_match('/^product_([0-9]+)_([0-9]+)$/i', $key, $reg))
		{
			$pos ++;

			// $numline=$reg[2] + 1; // line of product
			$numline = $pos;
			$prod = "product_" . $reg[1] . '_' . $reg[2];
			$qty = "qty_" . $reg[1] . '_' . $reg[2];
			$ent = "entrepot_" . $reg[1] . '_' . $reg[2];
			$pu = "pu_" . $reg[1] . '_' . $reg[2]; // This is unit price including discount
			$fk_commandefourndet = "fk_commandefourndet_" . $reg[1] . '_' . $reg[2];

			// We ask to move a qty
			if (GETPOST($qty) != 0) {
				if (! (GETPOST($ent, 'int') > 0)) {
					dol_syslog('No dispatch for line ' . $key . ' as no warehouse choosed');
					$text = $langs->transnoentities('Warehouse') . ', ' . $langs->transnoentities('Line') . ' ' . ($numline);
					setEventMessages($langs->trans('ErrorFieldRequired', $text), null, 'errors');
					$error ++;
				}

				if (! $error) {
					$result = $object->dispatchProduct($user, GETPOST($prod, 'int'), GETPOST($qty), GETPOST($ent, 'int'), GETPOST($pu), GETPOST('comment'), '', '', '', GETPOST($fk_commandefourndet, 'int'), $notrigger);
					if ($result < 0) {
						setEventMessages($object->error, $object->errors, 'errors');
						$error ++;
					}
				}
			}
		}
		// with batch module enabled
		if (preg_match('/^product_batch_([0-9]+)_([0-9]+)$/i', $key, $reg))
		{
			$pos ++;

			// eat-by date dispatch
			// $numline=$reg[2] + 1; // line of product
			$numline = $pos;
			$prod = 'product_batch_' . $reg[1] . '_' . $reg[2];
			$qty = 'qty_' . $reg[1] . '_' . $reg[2];
			$ent = 'entrepot_' . $reg[1] . '_' . $reg[2];
			$pu = 'pu_' . $reg[1] . '_' . $reg[2];
			$fk_commandefourndet = 'fk_commandefourndet_' . $reg[1] . '_' . $reg[2];
			$lot = 'lot_number_' . $reg[1] . '_' . $reg[2];
			$dDLUO = dol_mktime(12, 0, 0, $_POST['dluo_' . $reg[1] . '_' . $reg[2] . 'month'], $_POST['dluo_' . $reg[1] . '_' . $reg[2] . 'day'], $_POST['dluo_' . $reg[1] . '_' . $reg[2] . 'year']);
			$dDLC = dol_mktime(12, 0, 0, $_POST['dlc_' . $reg[1] . '_' . $reg[2] . 'month'], $_POST['dlc_' . $reg[1] . '_' . $reg[2] . 'day'], $_POST['dlc_' . $reg[1] . '_' . $reg[2] . 'year']);

			$fk_commandefourndet = 'fk_commandefourndet_' . $reg[1] . '_' . $reg[2];

			// We ask to move a qty
			if (GETPOST($qty) > 0) {
				if (! (GETPOST($ent, 'int') > 0)) {
					dol_syslog('No dispatch for line ' . $key . ' as no warehouse choosed');
					$text = $langs->transnoentities('Warehouse') . ', ' . $langs->transnoentities('Line') . ' ' . ($numline) . '-' . ($reg[1] + 1);
					setEventMessages($langs->trans('ErrorFieldRequired', $text), null, 'errors');
					$error ++;
				}

				if (! (GETPOST($lot, 'alpha') || $dDLUO || $dDLC)) {
					dol_syslog('No dispatch for line ' . $key . ' as serial/eat-by/sellby date are not set');
					$text = $langs->transnoentities('atleast1batchfield') . ', ' . $langs->transnoentities('Line') . ' ' . ($numline) . '-' . ($reg[1] + 1);
					setEventMessages($langs->trans('ErrorFieldRequired', $text), null, 'errors');
					$error ++;
				}

				if (! $error) {
					$result = $object->dispatchProduct($user, GETPOST($prod, 'int'), GETPOST($qty), GETPOST($ent, 'int'), GETPOST($pu), GETPOST('comment'), $dDLC, $dDLUO, GETPOST($lot, 'alpha'), GETPOST($fk_commandefourndet, 'int'), $notrigger);
					if ($result < 0) {
						setEventMessages($object->error, $object->errors, 'errors');
						$error ++;
					}
				}
			}
		}
	}

	if (! $error) {
		$result = $object->calcAndSetStatusDispatch($user, GETPOST('closeopenorder')?1:0, GETPOST('comment'));
		if ($result < 0) {
			setEventMessages($object->error, $object->errors, 'errors');
			$error ++;
		}
	}

	if (! $notrigger && ! $error) {
		global $conf, $langs, $user;
		// Call trigger

		$result = $object->call_trigger('ORDER_SUPPLIER_DISPATCH', $user);
		// End call triggers

		if ($result < 0) {
			setEventMessages($object->error, $object->errors, 'errors');
			$error ++;
		}
	}

	if ($result >= 0 && ! $error) {
		$db->commit();

		header("Location: dispatch.php?id=" . $id);
		exit();
	} else {
		$db->rollback();
	}
}


/*
 * View
 */

$now = dol_now();

$form = new Form($db);
$formproduct = new FormProduct($db);
$warehouse_static = new Entrepot($db);
$supplierorderdispatch = new CommandeFournisseurDispatch($db);

$help_url='EN:Module_Suppliers_Orders|FR:CommandeFournisseur|ES:Módulo_Pedidos_a_proveedores';
llxHeader('', $langs->trans("Order"), $help_url, '', 0, 0, array('/fourn/js/lib_dispatch.js'));

if ($id > 0 || ! empty($ref)) {
	$soc = new Societe($db);
	$soc->fetch($object->socid);

	$author = new User($db);
	$author->fetch($object->user_author_id);

	$head = ordersupplier_prepare_head($object);

	$title = $langs->trans("SupplierOrder");
	dol_fiche_head($head, 'dispatch', $title, -1, 'order');


	// Supplier order card

	$linkback = '<a href="'.DOL_URL_ROOT.'/fourn/commande/list.php'.(! empty($socid)?'?socid='.$socid:'').'">'.$langs->trans("BackToList").'</a>';

	$morehtmlref='<div class="refidno">';
	// Ref supplier
	$morehtmlref.=$form->editfieldkey("RefSupplier", 'ref_supplier', $object->ref_supplier, $object, 0, 'string', '', 0, 1);
	$morehtmlref.=$form->editfieldval("RefSupplier", 'ref_supplier', $object->ref_supplier, $object, 0, 'string', '', null, null, '', 1);
	// Thirdparty
	$morehtmlref.='<br>'.$langs->trans('ThirdParty') . ' : ' . $object->thirdparty->getNomUrl(1);
	// Project
	if (! empty($conf->projet->enabled))
	{
	    $langs->load("projects");
	    $morehtmlref.='<br>'.$langs->trans('Project') . ' ';
	    if ($user->rights->fournisseur->commande->creer)
	    {
	        if ($action != 'classify')
	            //$morehtmlref.='<a href="' . $_SERVER['PHP_SELF'] . '?action=classify&amp;id=' . $object->id . '">' . img_edit($langs->transnoentitiesnoconv('SetProject')) . '</a> : ';
	            $morehtmlref.=' : ';
	        	if ($action == 'classify') {
	                //$morehtmlref.=$form->form_project($_SERVER['PHP_SELF'] . '?id=' . $object->id, $object->socid, $object->fk_project, 'projectid', 0, 0, 1, 1);
	                $morehtmlref.='<form method="post" action="'.$_SERVER['PHP_SELF'].'?id='.$object->id.'">';
	                $morehtmlref.='<input type="hidden" name="action" value="classin">';
	                $morehtmlref.='<input type="hidden" name="token" value="'.$_SESSION['newtoken'].'">';
	                $morehtmlref.=$formproject->select_projects($object->socid, $object->fk_project, 'projectid', $maxlength, 0, 1, 0, 1, 0, 0, '', 1);
	                $morehtmlref.='<input type="submit" class="button valignmiddle" value="'.$langs->trans("Modify").'">';
	                $morehtmlref.='</form>';
	            } else {
	                $morehtmlref.=$form->form_project($_SERVER['PHP_SELF'] . '?id=' . $object->id, $object->socid, $object->fk_project, 'none', 0, 0, 0, 1);
	            }
	    } else {
	        if (! empty($object->fk_project)) {
	            $proj = new Project($db);
	            $proj->fetch($object->fk_project);
	            $morehtmlref.='<a href="'.DOL_URL_ROOT.'/projet/card.php?id=' . $object->fk_project . '" title="' . $langs->trans('ShowProject') . '">';
	            $morehtmlref.=$proj->ref;
	            $morehtmlref.='</a>';
	        } else {
	            $morehtmlref.='';
	        }
	    }
	}
	$morehtmlref.='</div>';


	dol_banner_tab($object, 'ref', $linkback, 1, 'ref', 'ref', $morehtmlref);


	print '<div class="fichecenter">';
	print '<div class="underbanner clearboth"></div>';

	print '<table class="border" width="100%">';

	// Date
	if ($object->methode_commande_id > 0) {
		print '<tr><td class="titlefield">' . $langs->trans("Date") . '</td><td>';
		if ($object->date_commande) {
			print dol_print_date($object->date_commande, "dayhourtext") . "\n";
		}
		print "</td></tr>";

		if ($object->methode_commande) {
			print '<tr><td>' . $langs->trans("Method") . '</td><td>' . $object->getInputMethod() . '</td></tr>';
		}
	}

	// Author
	print '<tr><td class="titlefield">' . $langs->trans("AuthorRequest") . '</td>';
	print '<td>' . $author->getNomUrl(1, '', 0, 0, 0) . '</td>';
	print '</tr>';

  $parameters=array();
  $reshook=$hookmanager->executeHooks('formObjectOptions',$parameters,$object,$action); // Note that $action and $object may have been modified by hook

	print "</table>";

	print '</div>';

	// if ($mesg) print $mesg;
	print '<br>';

	$disabled = 1;
	if (! empty($conf->global->STOCK_CALCULATE_ON_SUPPLIER_DISPATCH_ORDER))
		$disabled = 0;

	// Line of orders
	if ($object->statut <= CommandeFournisseur::STATUS_ACCEPTED || $object->statut >= CommandeFournisseur::STATUS_CANCELED) {
		print '<span class="opacitymedium">'.$langs->trans("OrderStatusNotReadyToDispatch").'</span>';
	}

	if ($object->statut == CommandeFournisseur::STATUS_ORDERSENT
		|| $object->statut == CommandeFournisseur::STATUS_RECEIVED_PARTIALLY
		|| $object->statut == CommandeFournisseur::STATUS_RECEIVED_COMPLETELY) {
		$entrepot = new Entrepot($db);
		$listwarehouses = $entrepot->list_array(1);

		print '<form method="POST" action="dispatch.php?id=' . $object->id . '">';
		print '<input type="hidden" name="token" value="' . $_SESSION['newtoken'] . '">';
		print '<input type="hidden" name="action" value="dispatch">';

		print '<div class="div-table-responsive-no-min">';
		print '<table class="noborder" width="100%">';

		// Set $products_dispatched with qty dispatched for each product id
		$products_dispatched = array();
		$sql = "SELECT l.rowid, cfd.fk_product, sum(cfd.qty) as qty";
		$sql .= " FROM " . MAIN_DB_PREFIX . "commande_fournisseur_dispatch as cfd";
		$sql .= " LEFT JOIN " . MAIN_DB_PREFIX . "commande_fournisseurdet as l on l.rowid = cfd.fk_commandefourndet";
		$sql .= " WHERE cfd.fk_commande = " . $object->id;
		$sql .= " GROUP BY l.rowid, cfd.fk_product";

		$resql = $db->query($sql);
		if ($resql) {
			$num = $db->num_rows($resql);
			$i = 0;

			if ($num) {
				while ( $i < $num ) {
					$objd = $db->fetch_object($resql);
					$products_dispatched[$objd->rowid] = price2num($objd->qty, 5);
					$i++;
				}
			}
			$db->free($resql);
		}

		$sql = "SELECT l.rowid, l.fk_product, l.subprice, l.remise_percent, l.ref AS sref, SUM(l.qty) as qty,";
		$sql .= " p.ref, p.label, p.tobatch, p.fk_default_warehouse";
		$sql .= " FROM " . MAIN_DB_PREFIX . "commande_fournisseurdet as l";
		$sql .= " LEFT JOIN " . MAIN_DB_PREFIX . "product as p ON l.fk_product=p.rowid";
		$sql .= " WHERE l.fk_commande = " . $object->id;
		if (empty($conf->global->STOCK_SUPPORTS_SERVICES))
			$sql .= " AND l.product_type = 0";
		$sql .= " GROUP BY p.ref, p.label, p.tobatch, l.rowid, l.fk_product, l.subprice, l.remise_percent"; // Calculation of amount dispatched is done per fk_product so we must group by fk_product
		$sql .= " ORDER BY p.ref, p.label";

		$resql = $db->query($sql);
		if ($resql) {
			$num = $db->num_rows($resql);
			$i = 0;

			if ($num) {
				print '<tr class="liste_titre">';

				print '<td>' . $langs->trans("Description") . '</td>';
<<<<<<< HEAD
				if (! empty($conf->productbatch->enabled))
				{
					print '<td>' . $langs->trans("batch_number") . '</td>';
					print '<td>' . $langs->trans("EatByDate") . '</td>';
					print '<td>' . $langs->trans("SellByDate") . '</td>';
=======
				if (!empty($conf->productbatch->enabled))
				{
					print '<td class="dispatch_batch_number_title">'.$langs->trans("batch_number").'</td>';
					print '<td class="dispatch_dluo_title">'.$langs->trans("EatByDate").'</td>';
					print '<td class="dispatch_dlc_title">'.$langs->trans("SellByDate").'</td>';
>>>>>>> 26cff9e1
				}
				else
				{
					print '<td></td>';
					print '<td></td>';
<<<<<<< HEAD
					print '<td></td>';
				}
				print '<td align="right">' . $langs->trans("SupplierRef") . '</td>';
=======
					print '<td></td>';					
				}
>>>>>>> 26cff9e1
				print '<td align="right">' . $langs->trans("QtyOrdered") . '</td>';
				print '<td align="right">' . $langs->trans("QtyDispatchedShort") . '</td>';
				print '<td align="right">' . $langs->trans("QtyToDispatchShort") . '</td>';
				print '<td width="32"></td>';
				print '<td align="right">' . $langs->trans("Warehouse") . '</td>';
				print "</tr>\n";
			}

			$nbfreeproduct = 0;		// Nb of lins of free products/services
			$nbproduct = 0;			// Nb of predefined product lines to dispatch (already done or not) if SUPPLIER_ORDER_DISABLE_STOCK_DISPATCH_WHEN_TOTAL_REACHED is off (default)
									// or nb of line that remain to dispatch if SUPPLIER_ORDER_DISABLE_STOCK_DISPATCH_WHEN_TOTAL_REACHED is on.

			$var = false;
			while ( $i < $num ) {
				$objp = $db->fetch_object($resql);

				// On n'affiche pas les produits libres
				if (! $objp->fk_product > 0) {
					$nbfreeproduct++;
				} else {
					$remaintodispatch = price2num($objp->qty - (( float ) $products_dispatched[$objp->rowid]), 5); // Calculation of dispatched
					if ($remaintodispatch < 0)
						$remaintodispatch = 0;

					if ($remaintodispatch || empty($conf->global->SUPPLIER_ORDER_DISABLE_STOCK_DISPATCH_WHEN_TOTAL_REACHED)) {
						$nbproduct++;

						// To show detail cref and description value, we must make calculation by cref
						// print ($objp->cref?' ('.$objp->cref.')':'');
						// if ($objp->description) print '<br>'.nl2br($objp->description);
						$suffix = '_0_' . $i;

						print "\n";
						print '<!-- Line to dispatch ' . $suffix . ' -->' . "\n";
						// hidden fields for js function
						print '<input id="qty_ordered' . $suffix . '" type="hidden" value="' . $objp->qty . '">';
						print '<input id="qty_dispatched' . $suffix . '" type="hidden" value="' . ( float ) $products_dispatched[$objp->rowid] . '">';
						print '<tr class="oddeven">';

						$linktoprod = '<a href="' . DOL_URL_ROOT . '/product/fournisseurs.php?id=' . $objp->fk_product . '">' . img_object($langs->trans("ShowProduct"), 'product') . ' ' . $objp->ref . '</a>';
						$linktoprod .= ' - ' . $objp->label . "\n";

						if (! empty($conf->productbatch->enabled)) {
							if ($objp->tobatch) {
								print '<td>';
								print $linktoprod;
								print "</td>";
								print '<td class="dispatch_batch_number"></td>';
								print '<td class="dispatch_dluo"></td>';
								print '<td class="dispatch_dlc"></td>';
							} else {
								print '<td>';
								print $linktoprod;
								print "</td>";
								print '<td class="dispatch_batch_number">';
								print $langs->trans("ProductDoesNotUseBatchSerial");
								print '</td>';
								print '<td class="dispatch_dluo"></td>';
								print '<td class="dispatch_dlc"></td>';
							}
						} else {
							print '<td colspan="4">';
							print $linktoprod;
							print "</td>";
						}

						// Define unit price for PMP calculation
						$up_ht_disc = $objp->subprice;
						if (! empty($objp->remise_percent) && empty($conf->global->STOCK_EXCLUDE_DISCOUNT_FOR_PMP))
							$up_ht_disc = price2num($up_ht_disc * (100 - $objp->remise_percent) / 100, 'MU');

						// Supplier ref
						print '<td align="right">'.$objp->sref.'</td>';

						// Qty ordered
						print '<td align="right">' . $objp->qty . '</td>';

						// Already dispatched
						print '<td align="right">' . $products_dispatched[$objp->rowid] . '</td>';

						if (! empty($conf->productbatch->enabled) && $objp->tobatch == 1) {
							$type = 'batch';
							print '<td align="right">';
							print '</td>';     // Qty to dispatch
							print '<td>';
							//print img_picto($langs->trans('AddDispatchBatchLine'), 'split.png', 'onClick="addDispatchLine(' . $i . ',\'' . $type . '\')"');
							print '</td>';     // Dispatch column
							print '<td></td>'; // Warehouse column
							print '</tr>';

							print '<tr class="oddeven" name="' . $type . $suffix . '">';
							print '<td>';
							print '<input name="fk_commandefourndet' . $suffix . '" type="hidden" value="' . $objp->rowid . '">';
							print '<input name="product_batch' . $suffix . '" type="hidden" value="' . $objp->fk_product . '">';

							print '<!-- This is a up (may include discount or not depending on STOCK_EXCLUDE_DISCOUNT_FOR_PMP. will be used for PMP calculation) -->';
							if (! empty($conf->global->SUPPLIER_ORDER_EDIT_BUYINGPRICE_DURING_RECEIPT)) // Not tested !
							{
							    print $langs->trans("BuyingPrice").': <input class="maxwidth75" name="pu' . $suffix . '" type="text" value="' . price2num($up_ht_disc, 'MU') . '">';
							}
							else
							{
							    print '<input class="maxwidth75" name="pu' . $suffix . '" type="hidden" value="' . price2num($up_ht_disc, 'MU') . '">';
							}

							print '</td>';

							print '<td>';
							print '<input type="text" class="inputlotnumber quatrevingtquinzepercent" id="lot_number' . $suffix . '" name="lot_number' . $suffix . '" value="' . GETPOST('lot_number' . $suffix) . '">';
							print '</td>';
							print '<td class="nowraponall">';
							$dlcdatesuffix = dol_mktime(0, 0, 0, GETPOST('dlc' . $suffix . 'month'), GETPOST('dlc' . $suffix . 'day'), GETPOST('dlc' . $suffix . 'year'));
							$form->select_date($dlcdatesuffix, 'dlc' . $suffix, '', '', 1, "");
							print '</td>';
							print '<td class="nowraponall">';
							$dluodatesuffix = dol_mktime(0, 0, 0, GETPOST('dluo' . $suffix . 'month'), GETPOST('dluo' . $suffix . 'day'), GETPOST('dluo' . $suffix . 'year'));
							$form->select_date($dluodatesuffix, 'dluo' . $suffix, '', '', 1, "");
							print '</td>';
							print '<td colspan="3">&nbsp</td>'; // Supplier ref + Qty ordered + qty already dispatched
						} else {
							
							$type = 'dispatch';
							print '<td align="right">';
							print '</td>';     // Qty to dispatch
							print '<td>';
							//print img_picto($langs->trans('AddStockLocationLine'), 'split.png', 'onClick="addDispatchLine(' . $i . ',\'' . $type . '\')"');
							print '</td>';      // Dispatch column
							print '<td></td>'; // Warehouse column
							print '</tr>';

							print '<tr class="oddeven" name="' . $type . $suffix . '">';
							print '<td colspan="7">';
							print '<input name="fk_commandefourndet' . $suffix . '" type="hidden" value="' . $objp->rowid . '">';
							print '<input name="product' . $suffix . '" type="hidden" value="' . $objp->fk_product . '">';

							print '<!-- This is a up (may include discount or not depending on STOCK_EXCLUDE_DISCOUNT_FOR_PMP. will be used for PMP calculation) -->';
							if (! empty($conf->global->SUPPLIER_ORDER_EDIT_BUYINGPRICE_DURING_RECEIPT)) // Not tested !
							{
							    print $langs->trans("BuyingPrice").': <input class="maxwidth75" name="pu' . $suffix . '" type="text" value="' . price2num($up_ht_disc, 'MU') . '">';
							}
							else
							{
							    print '<input class="maxwidth75" name="pu' . $suffix . '" type="hidden" value="' . price2num($up_ht_disc, 'MU') . '">';
							}

							print '</td>';
						}

						// Qty to dispatch
						print '<td align="right">';
						print '<input id="qty' . $suffix . '" name="qty' . $suffix . '" type="text" class="width50 right" value="' . (GETPOST('qty' . $suffix) != '' ? GETPOST('qty' . $suffix) : $remaintodispatch) . '">';
						print '</td>';

						print '<td>';
						if (! empty($conf->productbatch->enabled) && $objp->tobatch == 1) {
						    $type = 'batch';
						    //print img_picto($langs->trans('AddDispatchBatchLine'), 'split.png', 'class="splitbutton" onClick="addDispatchLine(' . $i . ',\'' . $type . '\')"');
						    print img_picto($langs->trans('AddStockLocationLine'), 'split.png', 'class="splitbutton" onClick="addDispatchLine(' . $i . ',\'' . $type . '\')"');
						}
						else
						{
						    $type = 'dispatch';
						    print img_picto($langs->trans('AddStockLocationLine'), 'split.png', 'class="splitbutton" onClick="addDispatchLine(' . $i . ',\'' . $type . '\')"');
						}

						print '</td>';

						// Warehouse
						print '<td align="right">';
						if (count($listwarehouses) > 1) {
							print $formproduct->selectWarehouses(GETPOST("entrepot" . $suffix)?GETPOST("entrepot" . $suffix):($objp->fk_default_warehouse?$objp->fk_default_warehouse:''), "entrepot" . $suffix, '', 1, 0, $objp->fk_product, '', 1, 0, null, 'csswarehouse'.$suffix);
						} elseif (count($listwarehouses) == 1) {
							print $formproduct->selectWarehouses(GETPOST("entrepot" . $suffix)?GETPOST("entrepot" . $suffix):($objp->fk_default_warehouse?$objp->fk_default_warehouse:''), "entrepot" . $suffix, '', 0, 0, $objp->fk_product, '', 1, 0, null, 'csswarehouse'.$suffix);
						} else {
							$langs->load("errors");
							print $langs->trans("ErrorNoWarehouseDefined");
						}
						print "</td>\n";

						print "</tr>\n";
					}
				}
				$i++;
			}
			$db->free($resql);
		} else {
			dol_print_error($db);
		}

		print "</table>\n";
		print '</div>';
		print "<br>\n";

		if ($nbproduct)
		{
			$checkboxlabel = $langs->trans("CloseReceivedSupplierOrdersAutomatically", $langs->transnoentitiesnoconv('StatusOrderReceivedAll'));

			print '<br><div class="center">';
			$parameters = array();
			$reshook = $hookmanager->executeHooks('addMoreActionsButtons', $parameters, $object, $action); // Note that $action and $object may have been
			// modified by hook
			if (empty($reshook))
			{
				print $langs->trans("Comment").' : ';
				print '<input type="text" class="minwidth400" maxlength="128" name="comment" value="';
				print $_POST["comment"] ? GETPOST("comment") : $langs->trans("DispatchSupplierOrder", $object->ref);
				// print ' / '.$object->ref_supplier; // Not yet available
				print '" class="flat"><br>';

				print '<input type="checkbox" checked="checked" name="closeopenorder"> '.$checkboxlabel;

				print '<br><input type="submit" class="button" value="'.$langs->trans("DispatchVerb").'"';
				if (count($listwarehouses) <= 0)
					print ' disabled';
				print '>';
			}
			print '</div>';
		}

		// Message if nothing to dispatch
		if (! $nbproduct) {
			if (empty($conf->global->SUPPLIER_ORDER_DISABLE_STOCK_DISPATCH_WHEN_TOTAL_REACHED))
				print '<div class="opacitymedium">'.$langs->trans("NoPredefinedProductToDispatch").'</div>';		// No predefined line at all
			else
				print '<div class="opacitymedium">'.$langs->trans("NoMorePredefinedProductToDispatch").'</div>';	// No predefined line that remain to be dispatched.
		}

		print '</form>';
	}

	dol_fiche_end();


	// List of lines already dispatched
	$sql = "SELECT p.ref, p.label,";
	$sql .= " e.rowid as warehouse_id, e.ref as entrepot,";
	$sql .= " cfd.rowid as dispatchlineid, cfd.fk_product, cfd.qty, cfd.eatby, cfd.sellby, cfd.batch, cfd.comment, cfd.status, cfd.datec";
	$sql .= " FROM " . MAIN_DB_PREFIX . "product as p,";
	$sql .= " " . MAIN_DB_PREFIX . "commande_fournisseur_dispatch as cfd";
	$sql .= " LEFT JOIN " . MAIN_DB_PREFIX . "entrepot as e ON cfd.fk_entrepot = e.rowid";
	$sql .= " WHERE cfd.fk_commande = " . $object->id;
	$sql .= " AND cfd.fk_product = p.rowid";
	$sql .= " ORDER BY cfd.rowid ASC";

	$resql = $db->query($sql);
	if ($resql) {
		$num = $db->num_rows($resql);
		$i = 0;

		if ($num > 0) {
			print "<br>\n";

			print load_fiche_titre($langs->trans("ReceivingForSameOrder"));

			print '<div class="div-table-responsive">';
			print '<table id="dispatch_received_products" class="noborder" width="100%">';

			print '<tr class="liste_titre">';
			print '<td>' . $langs->trans("Product") . '</td>';
			if (! empty($conf->productbatch->enabled)) {
				print '<td class="dispatch_batch_number_title">' . $langs->trans("batch_number") . '</td>';
				print '<td class="dispatch_dluo_title">' . $langs->trans("EatByDate") . '</td>';
				print '<td class="dispatch_dlc_title">' . $langs->trans("SellByDate") . '</td>';
			}
			print '<td align="right">' . $langs->trans("QtyDispatched") . '</td>';
			print '<td></td>';
			print '<td>' . $langs->trans("Warehouse") . '</td>';
			print '<td>' . $langs->trans("Comment") . '</td>';
			if (! empty($conf->global->SUPPLIER_ORDER_USE_DISPATCH_STATUS))
				print '<td align="center" colspan="2">' . $langs->trans("Status") . '</td>';
			print '<td>' . $langs->trans("Date") . '</td>';
			print "</tr>\n";

			$var = false;

			while ( $i < $num ) {
				$objp = $db->fetch_object($resql);

				print "<tr " . $bc[$var] . ">";
				print '<td>';
				print '<a href="' . DOL_URL_ROOT . '/product/fournisseurs.php?id=' . $objp->fk_product . '">' . img_object($langs->trans("ShowProduct"), 'product') . ' ' . $objp->ref . '</a>';
				print ' - ' . $objp->label;
				print "</td>\n";

				if (! empty($conf->productbatch->enabled)) {
					print '<td class="dispatch_batch_number">' . $objp->batch . '</td>';
					print '<td class="dispatch_dluo">' . dol_print_date($db->jdate($objp->eatby), 'day') . '</td>';
					print '<td class="dispatch_dlc">' . dol_print_date($db->jdate($objp->sellby), 'day') . '</td>';
				}

				// Qty
				print '<td align="right">' . $objp->qty . '</td>';
				print '<td>&nbsp;</td>';

				// Warehouse
				print '<td>';
				$warehouse_static->id = $objp->warehouse_id;
				$warehouse_static->libelle = $objp->entrepot;
				print $warehouse_static->getNomUrl(1);
				print '</td>';

				// Comment
				print '<td class="tdoverflowmax300">' . $objp->comment . '</td>';

				// Status
				if (! empty($conf->global->SUPPLIER_ORDER_USE_DISPATCH_STATUS)) {
					print '<td align="right">';
					$supplierorderdispatch->status = (empty($objp->status) ? 0 : $objp->status);
					// print $supplierorderdispatch->status;
					print $supplierorderdispatch->getLibStatut(5);
					print '</td>';

					// Add button to check/uncheck disaptching
					print '<td align="center">';
					if ((empty($conf->global->MAIN_USE_ADVANCED_PERMS) && empty($user->rights->fournisseur->commande->receptionner)) || (! empty($conf->global->MAIN_USE_ADVANCED_PERMS) && empty($user->rights->fournisseur->commande_advance->check)))
					{
						if (empty($objp->status)) {
							print '<a class="button buttonRefused" href="#">' . $langs->trans("Approve") . '</a>';
							print '<a class="button buttonRefused" href="#">' . $langs->trans("Deny") . '</a>';
						} else {
							print '<a class="button buttonRefused" href="#">' . $langs->trans("Disapprove") . '</a>';
							print '<a class="button buttonRefused" href="#">' . $langs->trans("Deny") . '</a>';
						}
					} else {
						$disabled = '';
						if ($object->statut == 5)
							$disabled = 1;
						if (empty($objp->status)) {
							print '<a class="button' . ($disabled ? ' buttonRefused' : '') . '" href="' . $_SERVER["PHP_SELF"] . "?id=" . $id . "&action=checkdispatchline&lineid=" . $objp->dispatchlineid . '">' . $langs->trans("Approve") . '</a>';
							print '<a class="button' . ($disabled ? ' buttonRefused' : '') . '" href="' . $_SERVER["PHP_SELF"] . "?id=" . $id . "&action=denydispatchline&lineid=" . $objp->dispatchlineid . '">' . $langs->trans("Deny") . '</a>';
						}
						if ($objp->status == 1) {
							print '<a class="button' . ($disabled ? ' buttonRefused' : '') . '" href="' . $_SERVER["PHP_SELF"] . "?id=" . $id . "&action=uncheckdispatchline&lineid=" . $objp->dispatchlineid . '">' . $langs->trans("Reinit") . '</a>';
							print '<a class="button' . ($disabled ? ' buttonRefused' : '') . '" href="' . $_SERVER["PHP_SELF"] . "?id=" . $id . "&action=denydispatchline&lineid=" . $objp->dispatchlineid . '">' . $langs->trans("Deny") . '</a>';
						}
						if ($objp->status == 2) {
							print '<a class="button' . ($disabled ? ' buttonRefused' : '') . '" href="' . $_SERVER["PHP_SELF"] . "?id=" . $id . "&action=uncheckdispatchline&lineid=" . $objp->dispatchlineid . '">' . $langs->trans("Reinit") . '</a>';
							print '<a class="button' . ($disabled ? ' buttonRefused' : '') . '" href="' . $_SERVER["PHP_SELF"] . "?id=" . $id . "&action=checkdispatchline&lineid=" . $objp->dispatchlineid . '">' . $langs->trans("Approve") . '</a>';
						}
					}
					print '</td>';
				}
				// date
				print '<td>' . dol_print_date($objp->datec, "dayhour") . '</td>';

				print "</tr>\n";

				$i ++;
				$var = ! $var;
			}
			$db->free($resql);

			print "</table>\n";
			print '</div>';
		}
	} else {
		dol_print_error($db);
	}
}

// End of page
llxFooter();
$db->close();<|MERGE_RESOLUTION|>--- conflicted
+++ resolved
@@ -511,32 +511,19 @@
 				print '<tr class="liste_titre">';
 
 				print '<td>' . $langs->trans("Description") . '</td>';
-<<<<<<< HEAD
 				if (! empty($conf->productbatch->enabled))
-				{
-					print '<td>' . $langs->trans("batch_number") . '</td>';
-					print '<td>' . $langs->trans("EatByDate") . '</td>';
-					print '<td>' . $langs->trans("SellByDate") . '</td>';
-=======
-				if (!empty($conf->productbatch->enabled))
 				{
 					print '<td class="dispatch_batch_number_title">'.$langs->trans("batch_number").'</td>';
 					print '<td class="dispatch_dluo_title">'.$langs->trans("EatByDate").'</td>';
 					print '<td class="dispatch_dlc_title">'.$langs->trans("SellByDate").'</td>';
->>>>>>> 26cff9e1
 				}
 				else
 				{
 					print '<td></td>';
 					print '<td></td>';
-<<<<<<< HEAD
 					print '<td></td>';
 				}
 				print '<td align="right">' . $langs->trans("SupplierRef") . '</td>';
-=======
-					print '<td></td>';					
-				}
->>>>>>> 26cff9e1
 				print '<td align="right">' . $langs->trans("QtyOrdered") . '</td>';
 				print '<td align="right">' . $langs->trans("QtyDispatchedShort") . '</td>';
 				print '<td align="right">' . $langs->trans("QtyToDispatchShort") . '</td>';
@@ -657,7 +644,7 @@
 							print '</td>';
 							print '<td colspan="3">&nbsp</td>'; // Supplier ref + Qty ordered + qty already dispatched
 						} else {
-							
+
 							$type = 'dispatch';
 							print '<td align="right">';
 							print '</td>';     // Qty to dispatch
