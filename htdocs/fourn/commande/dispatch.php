<?php
/* Copyright (C) 2004-2006 Rodolphe Quiedeville <rodolphe@quiedeville.org>
 * Copyright (C) 2004-2016 Laurent Destailleur  <eldy@users.sourceforge.net>
 * Copyright (C) 2005      Eric Seigne          <eric.seigne@ryxeo.com>
 * Copyright (C) 2005-2009 Regis Houssin        <regis.houssin@inodbox.com>
 * Copyright (C) 2010      Juanjo Menent        <jmenent@2byte.es>
 * Copyright (C) 2014      Cedric Gross         <c.gross@kreiz-it.fr>
 * Copyright (C) 2016      Florian Henry        <florian.henry@atm-consulting.fr>
 * Copyright (C) 2017      Ferran Marcet        <fmarcet@2byte.es>
 * Copyright (C) 2018      Frédéric France      <frederic.france@netlogic.fr>
 *
 * This	program	is free	software; you can redistribute it and/or modify
 * it under the	terms of the GNU General Public	License	as published by
 * the Free Software Foundation; either	version	2 of the License, or
 * (at your option) any later version.
 *
 * This	program	is distributed in the hope that	it will	be useful,
 * but WITHOUT ANY WARRANTY; without even the implied warranty of
 * MERCHANTABILITY or FITNESS FOR A PARTICULAR PURPOSE. See the
 * GNU General Public License for more details.
 *
 * You should have received a copy of the GNU General Public License
 * along with this program. If not, see <http://www.gnu.org/licenses/>.
 * or see http://www.gnu.org/
 */

/**
 * \file htdocs/fourn/commande/dispatch.php
 * \ingroup commande
 * \brief Page to dispatch receiving
 */

require '../../main.inc.php';
require_once DOL_DOCUMENT_ROOT . '/core/modules/supplier_order/modules_commandefournisseur.php';
require_once DOL_DOCUMENT_ROOT . '/product/stock/class/entrepot.class.php';
require_once DOL_DOCUMENT_ROOT . '/core/lib/fourn.lib.php';
require_once DOL_DOCUMENT_ROOT . '/fourn/class/fournisseur.commande.class.php';
require_once DOL_DOCUMENT_ROOT . '/fourn/class/fournisseur.commande.dispatch.class.php';
require_once DOL_DOCUMENT_ROOT . '/product/class/html.formproduct.class.php';
if (! empty($conf->projet->enabled))
	require_once DOL_DOCUMENT_ROOT . '/projet/class/project.class.php';

// Load translation files required by the page
$langs->loadLangs(array("bills", "orders", "sendings", "companies", "deliveries", "products", "stocks"));

if (! empty($conf->productbatch->enabled))
	$langs->load('productbatch');

	// Security check
$id = GETPOST("id", 'int');
$ref = GETPOST('ref');
$lineid = GETPOST('lineid', 'int');
$action = GETPOST('action','aZ09');
if ($user->societe_id)
	$socid = $user->societe_id;
$result = restrictedArea($user, 'fournisseur', $id, 'commande_fournisseur', 'commande');

if (empty($conf->stock->enabled)) {
	accessforbidden();
}

$hookmanager->initHooks(array('ordersupplierdispatch'));

// Recuperation de l'id de projet
$projectid = 0;
if ($_GET["projectid"])
	$projectid = GETPOST("projectid", 'int');

$object = new CommandeFournisseur($db);

if ($id > 0 || ! empty($ref)) {
	$result = $object->fetch($id, $ref);
	if ($result < 0) {
		setEventMessages($object->error, $object->errors, 'errors');
	}
	$result = $object->fetch_thirdparty();
	if ($result < 0) {
		setEventMessages($object->error, $object->errors, 'errors');
	}
}


/*
 * Actions
 */

$parameters=array();
$reshook=$hookmanager->executeHooks('doActions',$parameters,$object,$action); // Note that $action and $object may have been modified by some hooks
if ($reshook < 0) setEventMessages($hookmanager->error, $hookmanager->errors, 'errors');

if ($action == 'checkdispatchline' && ! ((empty($conf->global->MAIN_USE_ADVANCED_PERMS) && empty($user->rights->fournisseur->commande->receptionner)) || (! empty($conf->global->MAIN_USE_ADVANCED_PERMS) && empty($user->rights->fournisseur->commande_advance->check))))
{
	$error=0;
	$supplierorderdispatch = new CommandeFournisseurDispatch($db);

	$db->begin();

	$result = $supplierorderdispatch->fetch($lineid);
	if (! $result)
	{
		$error++;
		setEventMessages($supplierorderdispatch->error, $supplierorderdispatch->errors, 'errors');
		$action = '';
	}

	if (! $error)
	{
		$result = $supplierorderdispatch->setStatut(1);
		if ($result < 0) {
			setEventMessages($supplierorderdispatch->error, $supplierorderdispatch->errors, 'errors');
			$error++;
			$action = '';
		}
	}

	if (! $error)
	{
		$result = $object->calcAndSetStatusDispatch($user);
		if ($result < 0) {
			setEventMessages($object->error, $object->errors, 'errors');
			$error ++;
			$action = '';
		}
	}
	if (! $error)
	{
		$db->commit();
	}
	else
	{
		$db->rollback();
	}
}

if ($action == 'uncheckdispatchline' && ! ((empty($conf->global->MAIN_USE_ADVANCED_PERMS) && empty($user->rights->fournisseur->commande->receptionner)) || (! empty($conf->global->MAIN_USE_ADVANCED_PERMS) && empty($user->rights->fournisseur->commande_advance->check))))
{
	$error=0;
	$supplierorderdispatch = new CommandeFournisseurDispatch($db);

	$db->begin();

	$result = $supplierorderdispatch->fetch($lineid);
	if (! $result)
	{
		$error++;
		setEventMessages($supplierorderdispatch->error, $supplierorderdispatch->errors, 'errors');
		$action = '';
	}

	if (! $error)
	{
		$result = $supplierorderdispatch->setStatut(0);
		if ($result < 0) {
			setEventMessages($supplierorderdispatch->error, $supplierorderdispatch->errors, 'errors');
			$error ++;
			$action = '';
		}
	}
	if (! $error)
	{
		$result = $object->calcAndSetStatusDispatch($user);
		if ($result < 0) {
			setEventMessages($object->error, $object->errors, 'errors');
			$error ++;
			$action = '';
		}
	}
	if (! $error)
	{
		$db->commit();
	}
	else
	{
		$db->rollback();
	}
}

if ($action == 'denydispatchline' && ! ((empty($conf->global->MAIN_USE_ADVANCED_PERMS) && empty($user->rights->fournisseur->commande->receptionner)) || (! empty($conf->global->MAIN_USE_ADVANCED_PERMS) && empty($user->rights->fournisseur->commande_advance->check))))
{
	$error=0;
	$supplierorderdispatch = new CommandeFournisseurDispatch($db);

	$db->begin();

	$result = $supplierorderdispatch->fetch($lineid);
	if (! $result)
	{
		$error++;
		setEventMessages($supplierorderdispatch->error, $supplierorderdispatch->errors, 'errors');
		$action = '';
	}

	if (! $error)
	{
		$result = $supplierorderdispatch->setStatut(2);
		if ($result < 0) {
			setEventMessages($supplierorderdispatch->error, $supplierorderdispatch->errors, 'errors');
			$error ++;
			$action = '';
		}
	}
	if (! $error)
	{
		$result = $object->calcAndSetStatusDispatch($user);
		if ($result < 0) {
			setEventMessages($object->error, $object->errors, 'errors');
			$error ++;
			$action = '';
		}
	}
	if (! $error)
	{
		$db->commit();
	}
	else
	{
		$db->rollback();
	}
}

if ($action == 'dispatch' && $user->rights->fournisseur->commande->receptionner) {
	$error = 0;

	$db->begin();

	$pos = 0;
	foreach ($_POST as $key => $value)
	{
		// without batch module enabled
		if (preg_match('/^product_([0-9]+)_([0-9]+)$/i', $key, $reg))
		{
			$pos ++;

			// $numline=$reg[2] + 1; // line of product
			$numline = $pos;
			$prod = "product_" . $reg[1] . '_' . $reg[2];
			$qty = "qty_" . $reg[1] . '_' . $reg[2];
			$ent = "entrepot_" . $reg[1] . '_' . $reg[2];
			$pu = "pu_" . $reg[1] . '_' . $reg[2]; // This is unit price including discount
			$fk_commandefourndet = "fk_commandefourndet_" . $reg[1] . '_' . $reg[2];

			// We ask to move a qty
			if (GETPOST($qty) != 0) {
				if (! (GETPOST($ent, 'int') > 0)) {
					dol_syslog('No dispatch for line ' . $key . ' as no warehouse choosed');
					$text = $langs->transnoentities('Warehouse') . ', ' . $langs->transnoentities('Line') . ' ' . ($numline);
					setEventMessages($langs->trans('ErrorFieldRequired', $text), null, 'errors');
					$error ++;
				}

				if (! $error) {
					$result = $object->dispatchProduct($user, GETPOST($prod, 'int'), GETPOST($qty), GETPOST($ent, 'int'), GETPOST($pu), GETPOST('comment'), '', '', '', GETPOST($fk_commandefourndet, 'int'), $notrigger);
					if ($result < 0) {
						setEventMessages($object->error, $object->errors, 'errors');
						$error ++;
					}
				}
			}
		}
		// with batch module enabled
		if (preg_match('/^product_batch_([0-9]+)_([0-9]+)$/i', $key, $reg))
		{
			$pos ++;

			// eat-by date dispatch
			// $numline=$reg[2] + 1; // line of product
			$numline = $pos;
			$prod = 'product_batch_' . $reg[1] . '_' . $reg[2];
			$qty = 'qty_' . $reg[1] . '_' . $reg[2];
			$ent = 'entrepot_' . $reg[1] . '_' . $reg[2];
			$pu = 'pu_' . $reg[1] . '_' . $reg[2];
			$fk_commandefourndet = 'fk_commandefourndet_' . $reg[1] . '_' . $reg[2];
			$lot = 'lot_number_' . $reg[1] . '_' . $reg[2];
			$dDLUO = dol_mktime(12, 0, 0, $_POST['dluo_' . $reg[1] . '_' . $reg[2] . 'month'], $_POST['dluo_' . $reg[1] . '_' . $reg[2] . 'day'], $_POST['dluo_' . $reg[1] . '_' . $reg[2] . 'year']);
			$dDLC = dol_mktime(12, 0, 0, $_POST['dlc_' . $reg[1] . '_' . $reg[2] . 'month'], $_POST['dlc_' . $reg[1] . '_' . $reg[2] . 'day'], $_POST['dlc_' . $reg[1] . '_' . $reg[2] . 'year']);

			$fk_commandefourndet = 'fk_commandefourndet_' . $reg[1] . '_' . $reg[2];

			// We ask to move a qty
			if (GETPOST($qty) > 0) {
				if (! (GETPOST($ent, 'int') > 0)) {
					dol_syslog('No dispatch for line ' . $key . ' as no warehouse choosed');
					$text = $langs->transnoentities('Warehouse') . ', ' . $langs->transnoentities('Line') . ' ' . ($numline) . '-' . ($reg[1] + 1);
					setEventMessages($langs->trans('ErrorFieldRequired', $text), null, 'errors');
					$error ++;
				}

				if (! (GETPOST($lot, 'alpha') || $dDLUO || $dDLC)) {
					dol_syslog('No dispatch for line ' . $key . ' as serial/eat-by/sellby date are not set');
					$text = $langs->transnoentities('atleast1batchfield') . ', ' . $langs->transnoentities('Line') . ' ' . ($numline) . '-' . ($reg[1] + 1);
					setEventMessages($langs->trans('ErrorFieldRequired', $text), null, 'errors');
					$error ++;
				}

				if (! $error) {
					$result = $object->dispatchProduct($user, GETPOST($prod, 'int'), GETPOST($qty), GETPOST($ent, 'int'), GETPOST($pu), GETPOST('comment'), $dDLC, $dDLUO, GETPOST($lot, 'alpha'), GETPOST($fk_commandefourndet, 'int'), $notrigger);
					if ($result < 0) {
						setEventMessages($object->error, $object->errors, 'errors');
						$error ++;
					}
				}
			}
		}
	}

	if (! $error) {
		$result = $object->calcAndSetStatusDispatch($user, GETPOST('closeopenorder')?1:0, GETPOST('comment'));
		if ($result < 0) {
			setEventMessages($object->error, $object->errors, 'errors');
			$error ++;
		}
	}

	if (! $notrigger && ! $error) {
		global $conf, $langs, $user;
		// Call trigger

		$result = $object->call_trigger('ORDER_SUPPLIER_DISPATCH', $user);
		// End call triggers

		if ($result < 0) {
			setEventMessages($object->error, $object->errors, 'errors');
			$error ++;
		}
	}

	if ($result >= 0 && ! $error) {
		$db->commit();

		header("Location: dispatch.php?id=" . $id);
		exit();
	} else {
		$db->rollback();
	}
}


/*
 * View
 */

$now = dol_now();

$form = new Form($db);
$formproduct = new FormProduct($db);
$warehouse_static = new Entrepot($db);
$supplierorderdispatch = new CommandeFournisseurDispatch($db);

$help_url='EN:Module_Suppliers_Orders|FR:CommandeFournisseur|ES:Módulo_Pedidos_a_proveedores';
llxHeader('', $langs->trans("Order"), $help_url, '', 0, 0, array('/fourn/js/lib_dispatch.js'));

if ($id > 0 || ! empty($ref)) {
	$soc = new Societe($db);
	$soc->fetch($object->socid);

	$author = new User($db);
	$author->fetch($object->user_author_id);

	$head = ordersupplier_prepare_head($object);

	$title = $langs->trans("SupplierOrder");
	dol_fiche_head($head, 'dispatch', $title, -1, 'order');


	// Supplier order card

	$linkback = '<a href="'.DOL_URL_ROOT.'/fourn/commande/list.php'.(! empty($socid)?'?socid='.$socid:'').'">'.$langs->trans("BackToList").'</a>';

	$morehtmlref='<div class="refidno">';
	// Ref supplier
	$morehtmlref.=$form->editfieldkey("RefSupplier", 'ref_supplier', $object->ref_supplier, $object, 0, 'string', '', 0, 1);
	$morehtmlref.=$form->editfieldval("RefSupplier", 'ref_supplier', $object->ref_supplier, $object, 0, 'string', '', null, null, '', 1);
	// Thirdparty
	$morehtmlref.='<br>'.$langs->trans('ThirdParty') . ' : ' . $object->thirdparty->getNomUrl(1);
	// Project
	if (! empty($conf->projet->enabled))
	{
	    $langs->load("projects");
	    $morehtmlref.='<br>'.$langs->trans('Project') . ' ';
	    if ($user->rights->fournisseur->commande->creer)
	    {
	        if ($action != 'classify')
	            //$morehtmlref.='<a href="' . $_SERVER['PHP_SELF'] . '?action=classify&amp;id=' . $object->id . '">' . img_edit($langs->transnoentitiesnoconv('SetProject')) . '</a> : ';
	            $morehtmlref.=' : ';
	        	if ($action == 'classify') {
	                //$morehtmlref.=$form->form_project($_SERVER['PHP_SELF'] . '?id=' . $object->id, $object->socid, $object->fk_project, 'projectid', 0, 0, 1, 1);
	                $morehtmlref.='<form method="post" action="'.$_SERVER['PHP_SELF'].'?id='.$object->id.'">';
	                $morehtmlref.='<input type="hidden" name="action" value="classin">';
	                $morehtmlref.='<input type="hidden" name="token" value="'.$_SESSION['newtoken'].'">';
	                $morehtmlref.=$formproject->select_projects($object->socid, $object->fk_project, 'projectid', $maxlength, 0, 1, 0, 1, 0, 0, '', 1);
	                $morehtmlref.='<input type="submit" class="button valignmiddle" value="'.$langs->trans("Modify").'">';
	                $morehtmlref.='</form>';
	            } else {
	                $morehtmlref.=$form->form_project($_SERVER['PHP_SELF'] . '?id=' . $object->id, $object->socid, $object->fk_project, 'none', 0, 0, 0, 1);
	            }
	    } else {
	        if (! empty($object->fk_project)) {
	            $proj = new Project($db);
	            $proj->fetch($object->fk_project);
	            $morehtmlref.='<a href="'.DOL_URL_ROOT.'/projet/card.php?id=' . $object->fk_project . '" title="' . $langs->trans('ShowProject') . '">';
	            $morehtmlref.=$proj->ref;
	            $morehtmlref.='</a>';
	        } else {
	            $morehtmlref.='';
	        }
	    }
	}
	$morehtmlref.='</div>';


	dol_banner_tab($object, 'ref', $linkback, 1, 'ref', 'ref', $morehtmlref);


	print '<div class="fichecenter">';
	print '<div class="underbanner clearboth"></div>';

	print '<table class="border" width="100%">';

	// Date
	if ($object->methode_commande_id > 0) {
		print '<tr><td class="titlefield">' . $langs->trans("Date") . '</td><td>';
		if ($object->date_commande) {
			print dol_print_date($object->date_commande, "dayhourtext") . "\n";
		}
		print "</td></tr>";

		if ($object->methode_commande) {
			print '<tr><td>' . $langs->trans("Method") . '</td><td>' . $object->getInputMethod() . '</td></tr>';
		}
	}

	// Author
	print '<tr><td class="titlefield">' . $langs->trans("AuthorRequest") . '</td>';
	print '<td>' . $author->getNomUrl(1, '', 0, 0, 0) . '</td>';
	print '</tr>';

  $parameters=array();
  $reshook=$hookmanager->executeHooks('formObjectOptions',$parameters,$object,$action); // Note that $action and $object may have been modified by hook

	print "</table>";

	print '</div>';

	// if ($mesg) print $mesg;
	print '<br>';

	$disabled = 1;
	if (! empty($conf->global->STOCK_CALCULATE_ON_SUPPLIER_DISPATCH_ORDER))
		$disabled = 0;

	// Line of orders
	if ($object->statut <= CommandeFournisseur::STATUS_ACCEPTED || $object->statut >= CommandeFournisseur::STATUS_CANCELED) {
		print '<span class="opacitymedium">'.$langs->trans("OrderStatusNotReadyToDispatch").'</span>';
	}

	if ($object->statut == CommandeFournisseur::STATUS_ORDERSENT
		|| $object->statut == CommandeFournisseur::STATUS_RECEIVED_PARTIALLY
		|| $object->statut == CommandeFournisseur::STATUS_RECEIVED_COMPLETELY) {
		$entrepot = new Entrepot($db);
		$listwarehouses = $entrepot->list_array(1);

		print '<form method="POST" action="dispatch.php?id=' . $object->id . '">';
		print '<input type="hidden" name="token" value="' . $_SESSION['newtoken'] . '">';
		print '<input type="hidden" name="action" value="dispatch">';

		print '<div class="div-table-responsive-no-min">';
		print '<table class="noborder" width="100%">';

		// Set $products_dispatched with qty dispatched for each product id
		$products_dispatched = array();
		$sql = "SELECT l.rowid, cfd.fk_product, sum(cfd.qty) as qty";
		$sql .= " FROM " . MAIN_DB_PREFIX . "commande_fournisseur_dispatch as cfd";
		$sql .= " LEFT JOIN " . MAIN_DB_PREFIX . "commande_fournisseurdet as l on l.rowid = cfd.fk_commandefourndet";
		$sql .= " WHERE cfd.fk_commande = " . $object->id;
		$sql .= " GROUP BY l.rowid, cfd.fk_product";

		$resql = $db->query($sql);
		if ($resql) {
			$num = $db->num_rows($resql);
			$i = 0;

			if ($num) {
				while ( $i < $num ) {
					$objd = $db->fetch_object($resql);
					$products_dispatched[$objd->rowid] = price2num($objd->qty, 5);
					$i++;
				}
			}
			$db->free($resql);
		}

<<<<<<< HEAD
		$sql = "SELECT l.rowid, l.fk_product, l.subprice, l.remise_percent, SUM(l.qty) as qty,";
=======
		$sql = "SELECT l.rowid, l.fk_product, l.subprice, l.remise_percent, l.ref AS sref, SUM(l.qty) as qty,";
>>>>>>> d9b8a8c8
		$sql .= " p.ref, p.label, p.tobatch, p.fk_default_warehouse";
		$sql .= " FROM " . MAIN_DB_PREFIX . "commande_fournisseurdet as l";
		$sql .= " LEFT JOIN " . MAIN_DB_PREFIX . "product as p ON l.fk_product=p.rowid";
		$sql .= " WHERE l.fk_commande = " . $object->id;
		if (empty($conf->global->STOCK_SUPPORTS_SERVICES))
			$sql .= " AND l.product_type = 0";
		$sql .= " GROUP BY p.ref, p.label, p.tobatch, l.rowid, l.fk_product, l.subprice, l.remise_percent"; // Calculation of amount dispatched is done per fk_product so we must group by fk_product
		$sql .= " ORDER BY p.ref, p.label";

		$resql = $db->query($sql);
		if ($resql) {
			$num = $db->num_rows($resql);
			$i = 0;

			if ($num) {
				print '<tr class="liste_titre">';

				print '<td>' . $langs->trans("Description") . '</td>';
				if (! empty($conf->productbatch->enabled))
				{
					print '<td class="dispatch_batch_number_title">'.$langs->trans("batch_number").'</td>';
					print '<td class="dispatch_dluo_title">'.$langs->trans("EatByDate").'</td>';
					print '<td class="dispatch_dlc_title">'.$langs->trans("SellByDate").'</td>';
				}
				else
				{
					print '<td></td>';
					print '<td></td>';
					print '<td></td>';
				}
				print '<td align="right">' . $langs->trans("SupplierRef") . '</td>';
				print '<td align="right">' . $langs->trans("QtyOrdered") . '</td>';
				print '<td align="right">' . $langs->trans("QtyDispatchedShort") . '</td>';
				print '<td align="right">' . $langs->trans("QtyToDispatchShort") . '</td>';
				print '<td width="32"></td>';
				print '<td align="right">' . $langs->trans("Warehouse") . '</td>';
				print "</tr>\n";
			}

			$nbfreeproduct = 0;		// Nb of lins of free products/services
			$nbproduct = 0;			// Nb of predefined product lines to dispatch (already done or not) if SUPPLIER_ORDER_DISABLE_STOCK_DISPATCH_WHEN_TOTAL_REACHED is off (default)
									// or nb of line that remain to dispatch if SUPPLIER_ORDER_DISABLE_STOCK_DISPATCH_WHEN_TOTAL_REACHED is on.

			while ( $i < $num ) {
				$objp = $db->fetch_object($resql);

				// On n'affiche pas les produits libres
				if (! $objp->fk_product > 0) {
					$nbfreeproduct++;
				} else {
					$remaintodispatch = price2num($objp->qty - (( float ) $products_dispatched[$objp->rowid]), 5); // Calculation of dispatched
					if ($remaintodispatch < 0)
						$remaintodispatch = 0;

					if ($remaintodispatch || empty($conf->global->SUPPLIER_ORDER_DISABLE_STOCK_DISPATCH_WHEN_TOTAL_REACHED)) {
						$nbproduct++;

						// To show detail cref and description value, we must make calculation by cref
						// print ($objp->cref?' ('.$objp->cref.')':'');
						// if ($objp->description) print '<br>'.nl2br($objp->description);
						$suffix = '_0_' . $i;

						print "\n";
						print '<!-- Line to dispatch ' . $suffix . ' -->' . "\n";
						// hidden fields for js function
						print '<input id="qty_ordered' . $suffix . '" type="hidden" value="' . $objp->qty . '">';
						print '<input id="qty_dispatched' . $suffix . '" type="hidden" value="' . ( float ) $products_dispatched[$objp->rowid] . '">';
						print '<tr class="oddeven">';

						$linktoprod = '<a href="' . DOL_URL_ROOT . '/product/fournisseurs.php?id=' . $objp->fk_product . '">' . img_object($langs->trans("ShowProduct"), 'product') . ' ' . $objp->ref . '</a>';
						$linktoprod .= ' - ' . $objp->label . "\n";

						if (! empty($conf->productbatch->enabled)) {
							if ($objp->tobatch) {
								print '<td>';
								print $linktoprod;
								print "</td>";
								print '<td class="dispatch_batch_number"></td>';
								print '<td class="dispatch_dluo"></td>';
								print '<td class="dispatch_dlc"></td>';
							} else {
								print '<td>';
								print $linktoprod;
								print "</td>";
								print '<td class="dispatch_batch_number">';
								print $langs->trans("ProductDoesNotUseBatchSerial");
								print '</td>';
								print '<td class="dispatch_dluo"></td>';
								print '<td class="dispatch_dlc"></td>';
							}
						} else {
							print '<td colspan="4">';
							print $linktoprod;
							print "</td>";
						}

						// Define unit price for PMP calculation
						$up_ht_disc = $objp->subprice;
						if (! empty($objp->remise_percent) && empty($conf->global->STOCK_EXCLUDE_DISCOUNT_FOR_PMP))
							$up_ht_disc = price2num($up_ht_disc * (100 - $objp->remise_percent) / 100, 'MU');

						// Supplier ref
						print '<td align="right">'.$objp->sref.'</td>';

						// Qty ordered
						print '<td align="right">' . $objp->qty . '</td>';

						// Already dispatched
						print '<td align="right">' . $products_dispatched[$objp->rowid] . '</td>';

						if (! empty($conf->productbatch->enabled) && $objp->tobatch == 1) {
							$type = 'batch';
							print '<td align="right">';
							print '</td>';     // Qty to dispatch
							print '<td>';
							//print img_picto($langs->trans('AddDispatchBatchLine'), 'split.png', 'onClick="addDispatchLine(' . $i . ',\'' . $type . '\')"');
							print '</td>';     // Dispatch column
							print '<td></td>'; // Warehouse column
							print '</tr>';

							print '<tr class="oddeven" name="' . $type . $suffix . '">';
							print '<td>';
							print '<input name="fk_commandefourndet' . $suffix . '" type="hidden" value="' . $objp->rowid . '">';
							print '<input name="product_batch' . $suffix . '" type="hidden" value="' . $objp->fk_product . '">';

							print '<!-- This is a up (may include discount or not depending on STOCK_EXCLUDE_DISCOUNT_FOR_PMP. will be used for PMP calculation) -->';
							if (! empty($conf->global->SUPPLIER_ORDER_EDIT_BUYINGPRICE_DURING_RECEIPT)) // Not tested !
							{
							    print $langs->trans("BuyingPrice").': <input class="maxwidth75" name="pu' . $suffix . '" type="text" value="' . price2num($up_ht_disc, 'MU') . '">';
							}
							else
							{
							    print '<input class="maxwidth75" name="pu' . $suffix . '" type="hidden" value="' . price2num($up_ht_disc, 'MU') . '">';
							}

							print '</td>';

							print '<td>';
							print '<input type="text" class="inputlotnumber quatrevingtquinzepercent" id="lot_number' . $suffix . '" name="lot_number' . $suffix . '" value="' . GETPOST('lot_number' . $suffix) . '">';
							print '</td>';
							print '<td class="nowraponall">';
							$dlcdatesuffix = dol_mktime(0, 0, 0, GETPOST('dlc' . $suffix . 'month'), GETPOST('dlc' . $suffix . 'day'), GETPOST('dlc' . $suffix . 'year'));
							print $form->selectDate($dlcdatesuffix, 'dlc' . $suffix, '', '', 1, '');
							print '</td>';
							print '<td class="nowraponall">';
							$dluodatesuffix = dol_mktime(0, 0, 0, GETPOST('dluo' . $suffix . 'month'), GETPOST('dluo' . $suffix . 'day'), GETPOST('dluo' . $suffix . 'year'));
							print $form->selectDate($dluodatesuffix, 'dluo' . $suffix, '', '', 1, '');
							print '</td>';
							print '<td colspan="3">&nbsp</td>'; // Supplier ref + Qty ordered + qty already dispatched
						} else {

							$type = 'dispatch';
							print '<td align="right">';
							print '</td>';     // Qty to dispatch
							print '<td>';
							//print img_picto($langs->trans('AddStockLocationLine'), 'split.png', 'onClick="addDispatchLine(' . $i . ',\'' . $type . '\')"');
							print '</td>';      // Dispatch column
							print '<td></td>'; // Warehouse column
							print '</tr>';

							print '<tr class="oddeven" name="' . $type . $suffix . '">';
							print '<td colspan="7">';
							print '<input name="fk_commandefourndet' . $suffix . '" type="hidden" value="' . $objp->rowid . '">';
							print '<input name="product' . $suffix . '" type="hidden" value="' . $objp->fk_product . '">';

							print '<!-- This is a up (may include discount or not depending on STOCK_EXCLUDE_DISCOUNT_FOR_PMP. will be used for PMP calculation) -->';
							if (! empty($conf->global->SUPPLIER_ORDER_EDIT_BUYINGPRICE_DURING_RECEIPT)) // Not tested !
							{
							    print $langs->trans("BuyingPrice").': <input class="maxwidth75" name="pu' . $suffix . '" type="text" value="' . price2num($up_ht_disc, 'MU') . '">';
							}
							else
							{
							    print '<input class="maxwidth75" name="pu' . $suffix . '" type="hidden" value="' . price2num($up_ht_disc, 'MU') . '">';
							}

							print '</td>';
						}

						// Qty to dispatch
						print '<td align="right">';
						print '<input id="qty' . $suffix . '" name="qty' . $suffix . '" type="text" class="width50 right" value="' . (GETPOST('qty' . $suffix) != '' ? GETPOST('qty' . $suffix) : $remaintodispatch) . '">';
						print '</td>';

						print '<td>';
						if (! empty($conf->productbatch->enabled) && $objp->tobatch == 1) {
						    $type = 'batch';
						    //print img_picto($langs->trans('AddDispatchBatchLine'), 'split.png', 'class="splitbutton" onClick="addDispatchLine(' . $i . ',\'' . $type . '\')"');
						    print img_picto($langs->trans('AddStockLocationLine'), 'split.png', 'class="splitbutton" onClick="addDispatchLine(' . $i . ',\'' . $type . '\')"');
						}
						else
						{
						    $type = 'dispatch';
						    print img_picto($langs->trans('AddStockLocationLine'), 'split.png', 'class="splitbutton" onClick="addDispatchLine(' . $i . ',\'' . $type . '\')"');
						}

						print '</td>';

						// Warehouse
						print '<td align="right">';
						if (count($listwarehouses) > 1) {
							print $formproduct->selectWarehouses(GETPOST("entrepot" . $suffix)?GETPOST("entrepot" . $suffix):($objp->fk_default_warehouse?$objp->fk_default_warehouse:''), "entrepot" . $suffix, '', 1, 0, $objp->fk_product, '', 1, 0, null, 'csswarehouse'.$suffix);
						} elseif (count($listwarehouses) == 1) {
							print $formproduct->selectWarehouses(GETPOST("entrepot" . $suffix)?GETPOST("entrepot" . $suffix):($objp->fk_default_warehouse?$objp->fk_default_warehouse:''), "entrepot" . $suffix, '', 0, 0, $objp->fk_product, '', 1, 0, null, 'csswarehouse'.$suffix);
						} else {
							$langs->load("errors");
							print $langs->trans("ErrorNoWarehouseDefined");
						}
						print "</td>\n";

						print "</tr>\n";
					}
				}
				$i++;
			}
			$db->free($resql);
		} else {
			dol_print_error($db);
		}

		print "</table>\n";
		print '</div>';
		print "<br>\n";

		if ($nbproduct)
		{
<<<<<<< HEAD
			$checkboxlabel=$langs->trans("CloseReceivedSupplierOrdersAutomatically", $langs->transnoentitiesnoconv('StatusOrderReceivedAll'));
=======
			$checkboxlabel = $langs->trans("CloseReceivedSupplierOrdersAutomatically", $langs->transnoentitiesnoconv('StatusOrderReceivedAll'));
>>>>>>> d9b8a8c8

			print '<br><div class="center">';
			$parameters = array();
			$reshook = $hookmanager->executeHooks('addMoreActionsButtons', $parameters, $object, $action); // Note that $action and $object may have been
			// modified by hook
			if (empty($reshook))
			{
				print $langs->trans("Comment").' : ';
				print '<input type="text" class="minwidth400" maxlength="128" name="comment" value="';
				print $_POST["comment"] ? GETPOST("comment") : $langs->trans("DispatchSupplierOrder", $object->ref);
				// print ' / '.$object->ref_supplier; // Not yet available
				print '" class="flat"><br>';

				print '<input type="checkbox" checked="checked" name="closeopenorder"> '.$checkboxlabel;

				print '<br><input type="submit" class="button" value="'.$langs->trans("DispatchVerb").'"';
				if (count($listwarehouses) <= 0)
					print ' disabled';
				print '>';
			}
			print '</div>';
		}

		// Message if nothing to dispatch
		if (! $nbproduct) {
			if (empty($conf->global->SUPPLIER_ORDER_DISABLE_STOCK_DISPATCH_WHEN_TOTAL_REACHED))
				print '<div class="opacitymedium">'.$langs->trans("NoPredefinedProductToDispatch").'</div>';		// No predefined line at all
			else
				print '<div class="opacitymedium">'.$langs->trans("NoMorePredefinedProductToDispatch").'</div>';	// No predefined line that remain to be dispatched.
		}

		print '</form>';
	}

	dol_fiche_end();


	// List of lines already dispatched
	$sql = "SELECT p.ref, p.label,";
	$sql .= " e.rowid as warehouse_id, e.ref as entrepot,";
	$sql .= " cfd.rowid as dispatchlineid, cfd.fk_product, cfd.qty, cfd.eatby, cfd.sellby, cfd.batch, cfd.comment, cfd.status, cfd.datec";
	$sql .= " FROM " . MAIN_DB_PREFIX . "product as p,";
	$sql .= " " . MAIN_DB_PREFIX . "commande_fournisseur_dispatch as cfd";
	$sql .= " LEFT JOIN " . MAIN_DB_PREFIX . "entrepot as e ON cfd.fk_entrepot = e.rowid";
	$sql .= " WHERE cfd.fk_commande = " . $object->id;
	$sql .= " AND cfd.fk_product = p.rowid";
	$sql .= " ORDER BY cfd.rowid ASC";

	$resql = $db->query($sql);
	if ($resql) {
		$num = $db->num_rows($resql);
		$i = 0;

		if ($num > 0) {
			print "<br>\n";

			print load_fiche_titre($langs->trans("ReceivingForSameOrder"));

			print '<div class="div-table-responsive">';
			print '<table id="dispatch_received_products" class="noborder" width="100%">';

			print '<tr class="liste_titre">';
			print '<td>' . $langs->trans("Product") . '</td>';
			if (! empty($conf->productbatch->enabled)) {
				print '<td class="dispatch_batch_number_title">' . $langs->trans("batch_number") . '</td>';
				print '<td class="dispatch_dluo_title">' . $langs->trans("EatByDate") . '</td>';
				print '<td class="dispatch_dlc_title">' . $langs->trans("SellByDate") . '</td>';
			}
			print '<td align="right">' . $langs->trans("QtyDispatched") . '</td>';
			print '<td></td>';
			print '<td>' . $langs->trans("Warehouse") . '</td>';
			print '<td>' . $langs->trans("Comment") . '</td>';
			if (! empty($conf->global->SUPPLIER_ORDER_USE_DISPATCH_STATUS))
				print '<td align="center" colspan="2">' . $langs->trans("Status") . '</td>';
			print '<td>' . $langs->trans("Date") . '</td>';
			print "</tr>\n";

			while ( $i < $num ) {
				$objp = $db->fetch_object($resql);

				print "<tr " . $bc[$var] . ">";
				print '<td>';
				print '<a href="' . DOL_URL_ROOT . '/product/fournisseurs.php?id=' . $objp->fk_product . '">' . img_object($langs->trans("ShowProduct"), 'product') . ' ' . $objp->ref . '</a>';
				print ' - ' . $objp->label;
				print "</td>\n";

				if (! empty($conf->productbatch->enabled)) {
					print '<td class="dispatch_batch_number">' . $objp->batch . '</td>';
					print '<td class="dispatch_dluo">' . dol_print_date($db->jdate($objp->eatby), 'day') . '</td>';
					print '<td class="dispatch_dlc">' . dol_print_date($db->jdate($objp->sellby), 'day') . '</td>';
				}

				// Qty
				print '<td align="right">' . $objp->qty . '</td>';
				print '<td>&nbsp;</td>';

				// Warehouse
				print '<td>';
				$warehouse_static->id = $objp->warehouse_id;
				$warehouse_static->libelle = $objp->entrepot;
				print $warehouse_static->getNomUrl(1);
				print '</td>';

				// Comment
				print '<td class="tdoverflowmax300">' . $objp->comment . '</td>';

				// Status
				if (! empty($conf->global->SUPPLIER_ORDER_USE_DISPATCH_STATUS)) {
					print '<td align="right">';
					$supplierorderdispatch->status = (empty($objp->status) ? 0 : $objp->status);
					// print $supplierorderdispatch->status;
					print $supplierorderdispatch->getLibStatut(5);
					print '</td>';

					// Add button to check/uncheck disaptching
					print '<td align="center">';
					if ((empty($conf->global->MAIN_USE_ADVANCED_PERMS) && empty($user->rights->fournisseur->commande->receptionner)) || (! empty($conf->global->MAIN_USE_ADVANCED_PERMS) && empty($user->rights->fournisseur->commande_advance->check)))
					{
						if (empty($objp->status)) {
							print '<a class="button buttonRefused" href="#">' . $langs->trans("Approve") . '</a>';
							print '<a class="button buttonRefused" href="#">' . $langs->trans("Deny") . '</a>';
						} else {
							print '<a class="button buttonRefused" href="#">' . $langs->trans("Disapprove") . '</a>';
							print '<a class="button buttonRefused" href="#">' . $langs->trans("Deny") . '</a>';
						}
					} else {
						$disabled = '';
						if ($object->statut == 5)
							$disabled = 1;
						if (empty($objp->status)) {
							print '<a class="button' . ($disabled ? ' buttonRefused' : '') . '" href="' . $_SERVER["PHP_SELF"] . "?id=" . $id . "&action=checkdispatchline&lineid=" . $objp->dispatchlineid . '">' . $langs->trans("Approve") . '</a>';
							print '<a class="button' . ($disabled ? ' buttonRefused' : '') . '" href="' . $_SERVER["PHP_SELF"] . "?id=" . $id . "&action=denydispatchline&lineid=" . $objp->dispatchlineid . '">' . $langs->trans("Deny") . '</a>';
						}
						if ($objp->status == 1) {
							print '<a class="button' . ($disabled ? ' buttonRefused' : '') . '" href="' . $_SERVER["PHP_SELF"] . "?id=" . $id . "&action=uncheckdispatchline&lineid=" . $objp->dispatchlineid . '">' . $langs->trans("Reinit") . '</a>';
							print '<a class="button' . ($disabled ? ' buttonRefused' : '') . '" href="' . $_SERVER["PHP_SELF"] . "?id=" . $id . "&action=denydispatchline&lineid=" . $objp->dispatchlineid . '">' . $langs->trans("Deny") . '</a>';
						}
						if ($objp->status == 2) {
							print '<a class="button' . ($disabled ? ' buttonRefused' : '') . '" href="' . $_SERVER["PHP_SELF"] . "?id=" . $id . "&action=uncheckdispatchline&lineid=" . $objp->dispatchlineid . '">' . $langs->trans("Reinit") . '</a>';
							print '<a class="button' . ($disabled ? ' buttonRefused' : '') . '" href="' . $_SERVER["PHP_SELF"] . "?id=" . $id . "&action=checkdispatchline&lineid=" . $objp->dispatchlineid . '">' . $langs->trans("Approve") . '</a>';
						}
					}
					print '</td>';
				}
				// date
				print '<td>' . dol_print_date($objp->datec, "dayhour") . '</td>';

				print "</tr>\n";

				$i ++;
			}
			$db->free($resql);

			print "</table>\n";
			print '</div>';
		}
	} else {
		dol_print_error($db);
	}
}

// End of page
llxFooter();
$db->close();<|MERGE_RESOLUTION|>--- conflicted
+++ resolved
@@ -489,11 +489,7 @@
 			$db->free($resql);
 		}
 
-<<<<<<< HEAD
-		$sql = "SELECT l.rowid, l.fk_product, l.subprice, l.remise_percent, SUM(l.qty) as qty,";
-=======
 		$sql = "SELECT l.rowid, l.fk_product, l.subprice, l.remise_percent, l.ref AS sref, SUM(l.qty) as qty,";
->>>>>>> d9b8a8c8
 		$sql .= " p.ref, p.label, p.tobatch, p.fk_default_warehouse";
 		$sql .= " FROM " . MAIN_DB_PREFIX . "commande_fournisseurdet as l";
 		$sql .= " LEFT JOIN " . MAIN_DB_PREFIX . "product as p ON l.fk_product=p.rowid";
@@ -719,11 +715,7 @@
 
 		if ($nbproduct)
 		{
-<<<<<<< HEAD
-			$checkboxlabel=$langs->trans("CloseReceivedSupplierOrdersAutomatically", $langs->transnoentitiesnoconv('StatusOrderReceivedAll'));
-=======
 			$checkboxlabel = $langs->trans("CloseReceivedSupplierOrdersAutomatically", $langs->transnoentitiesnoconv('StatusOrderReceivedAll'));
->>>>>>> d9b8a8c8
 
 			print '<br><div class="center">';
 			$parameters = array();
