<?php
/* Copyright (C) 2001-2006 Rodolphe Quiedeville	<rodolphe@quiedeville.org>
 * Copyright (C) 2004-2016 Laurent Destailleur	<eldy@users.sourceforge.net>
 * Copyright (C) 2005-2012 Regis Houssin		<regis.houssin@inodbox.com>
 * Copyright (C) 2013      Cédric Salvador		<csalvador@gpcsolutions.fr>
 * Copyright (C) 2014      Marcos García		<marcosgdf@gmail.com>
 * Copyright (C) 2014      Juanjo Menent		<jmenent@2byte.es>
 * Copyright (C) 2016      Ferran Marcet		<fmarcet@2byte.es>
 * Copyright (C) 2018-2024  Frédéric France		<frederic.france@free.fr>
 * Copyright (C) 2018-2022 Charlene Benke		<charlene@patas-monkey.com>
 * Copyright (C) 2019      Nicolas Zabouri		<info@inovea-conseil.com>
 * Copyright (C) 2021-2023 Alexandre Spangaro   <aspangaro@open-dsi.fr>
 * Copyright (C) 2024		MDW							<mdeweerd@users.noreply.github.com>
 *
 * This program is free software; you can redistribute it and/or modify
 * it under the terms of the GNU General Public License as published by
 * the Free Software Foundation; either version 3 of the License, or
 * (at your option) any later version.
 *
 * This program is distributed in the hope that it will be useful,
 * but WITHOUT ANY WARRANTY; without even the implied warranty of
 * MERCHANTABILITY or FITNESS FOR A PARTICULAR PURPOSE.  See the
 * GNU General Public License for more details.
 *
 * You should have received a copy of the GNU General Public License
 * along with this program. If not, see <https://www.gnu.org/licenses/>.
 */

/**
 *    \file       htdocs/fourn/commande/list.php
 *    \ingroup    fournisseur
 *    \brief      List of purchase orders
 */


// Load Dolibarr environment
require '../../main.inc.php';
require_once DOL_DOCUMENT_ROOT.'/core/class/html.formfile.class.php';
require_once DOL_DOCUMENT_ROOT.'/core/class/html.formorder.class.php';
require_once DOL_DOCUMENT_ROOT.'/core/class/html.formother.class.php';
require_once DOL_DOCUMENT_ROOT.'/core/class/html.formcompany.class.php';
require_once DOL_DOCUMENT_ROOT.'/core/class/discount.class.php';
require_once DOL_DOCUMENT_ROOT.'/core/lib/date.lib.php';
require_once DOL_DOCUMENT_ROOT.'/core/lib/company.lib.php';
require_once DOL_DOCUMENT_ROOT.'/fourn/class/fournisseur.class.php';
require_once DOL_DOCUMENT_ROOT.'/fourn/class/fournisseur.commande.class.php';
require_once DOL_DOCUMENT_ROOT.'/fourn/class/fournisseur.facture.class.php';
require_once DOL_DOCUMENT_ROOT.'/product/class/product.class.php';
require_once DOL_DOCUMENT_ROOT.'/projet/class/project.class.php';

// Load translation files required by the page
$langs->loadLangs(array("orders", "sendings", 'deliveries', 'companies', 'compta', 'bills', 'projects', 'suppliers', 'products'));

// Get Parameters
$action = GETPOST('action', 'aZ09');
$massaction = GETPOST('massaction', 'alpha');
$show_files = GETPOSTINT('show_files');
$confirm = GETPOST('confirm', 'alpha');
$toselect = GETPOST('toselect', 'array');
$contextpage = GETPOST('contextpage', 'aZ') ? GETPOST('contextpage', 'aZ') : 'supplierorderlist';
$mode = GETPOST('mode', 'alpha');

// Search Criteria
$search_date_order_startday = GETPOSTINT('search_date_order_startday');
$search_date_order_startmonth = GETPOSTINT('search_date_order_startmonth');
$search_date_order_startyear = GETPOSTINT('search_date_order_startyear');
$search_date_order_endday = GETPOSTINT('search_date_order_endday');
$search_date_order_endmonth = GETPOSTINT('search_date_order_endmonth');
$search_date_order_endyear = GETPOSTINT('search_date_order_endyear');
$search_date_order_start = dol_mktime(0, 0, 0, $search_date_order_startmonth, $search_date_order_startday, $search_date_order_startyear);	// Use tzserver
$search_date_order_end = dol_mktime(23, 59, 59, $search_date_order_endmonth, $search_date_order_endday, $search_date_order_endyear);

$search_date_delivery_startday = GETPOSTINT('search_date_delivery_startday');
$search_date_delivery_startmonth = GETPOSTINT('search_date_delivery_startmonth');
$search_date_delivery_startyear = GETPOSTINT('search_date_delivery_startyear');
$search_date_delivery_endday = GETPOSTINT('search_date_delivery_endday');
$search_date_delivery_endmonth = GETPOSTINT('search_date_delivery_endmonth');
$search_date_delivery_endyear = GETPOSTINT('search_date_delivery_endyear');
$search_date_delivery_start = dol_mktime(0, 0, 0, $search_date_delivery_startmonth, $search_date_delivery_startday, $search_date_delivery_startyear);	// Use tzserver
$search_date_delivery_end = dol_mktime(23, 59, 59, $search_date_delivery_endmonth, $search_date_delivery_endday, $search_date_delivery_endyear);

$search_date_valid_startday = GETPOSTINT('search_date_valid_startday');
$search_date_valid_startmonth = GETPOSTINT('search_date_valid_startmonth');
$search_date_valid_startyear = GETPOSTINT('search_date_valid_startyear');
$search_date_valid_endday = GETPOSTINT('search_date_valid_endday');
$search_date_valid_endmonth = GETPOSTINT('search_date_valid_endmonth');
$search_date_valid_endyear = GETPOSTINT('search_date_valid_endyear');
$search_date_valid_start = dol_mktime(0, 0, 0, $search_date_valid_startmonth, $search_date_valid_startday, $search_date_valid_startyear);	// Use tzserver
$search_date_valid_end = dol_mktime(23, 59, 59, $search_date_valid_endmonth, $search_date_valid_endday, $search_date_valid_endyear);

$search_date_approve_startday = GETPOSTINT('search_date_approve_startday');
$search_date_approve_startmonth = GETPOSTINT('search_date_approve_startmonth');
$search_date_approve_startyear = GETPOSTINT('search_date_approve_startyear');
$search_date_approve_endday = GETPOSTINT('search_date_approve_endday');
$search_date_approve_endmonth = GETPOSTINT('search_date_approve_endmonth');
$search_date_approve_endyear = GETPOSTINT('search_date_approve_endyear');
$search_date_approve_start = dol_mktime(0, 0, 0, $search_date_approve_startmonth, $search_date_approve_startday, $search_date_approve_startyear);	// Use tzserver
$search_date_approve_end = dol_mktime(23, 59, 59, $search_date_approve_endmonth, $search_date_approve_endday, $search_date_approve_endyear);

$search_all = trim((GETPOST('search_all', 'alphanohtml') != '') ? GETPOST('search_all', 'alphanohtml') : GETPOST('sall', 'alphanohtml'));

$search_product_category = GETPOSTINT('search_product_category');
$search_ref = GETPOST('search_ref', 'alpha');
$search_refsupp = GETPOST('search_refsupp', 'alpha');
$search_company = GETPOST('search_company', 'alpha');
$search_company_alias = GETPOST('search_company_alias', 'alpha');
$search_town = GETPOST('search_town', 'alpha');
$search_zip = GETPOST('search_zip', 'alpha');
$search_state = GETPOST("search_state", 'alpha');
$search_country = GETPOST("search_country", 'aZ09');
$search_type_thirdparty = GETPOST("search_type_thirdparty", 'intcomma');
$search_user = GETPOST('search_user', 'intcomma');
$search_request_author = GETPOST('search_request_author', 'alpha');
$optioncss = GETPOST('optioncss', 'alpha');
$socid = GETPOSTINT('socid');
$search_sale = GETPOST('search_sale', 'intcomma');
$search_total_ht = GETPOST('search_total_ht', 'alpha');
$search_total_tva = GETPOST('search_total_tva', 'alpha');
$search_total_ttc = GETPOST('search_total_ttc', 'alpha');
$search_multicurrency_code = GETPOST('search_multicurrency_code', 'alpha');
$search_multicurrency_tx = GETPOST('search_multicurrency_tx', 'alpha');
$search_multicurrency_montant_ht = GETPOST('search_multicurrency_montant_ht', 'alpha');
$search_multicurrency_montant_tva = GETPOST('search_multicurrency_montant_tva', 'alpha');
$search_multicurrency_montant_ttc = GETPOST('search_multicurrency_montant_ttc', 'alpha');
$optioncss = GETPOST('optioncss', 'alpha');
$search_billed = GETPOST('search_billed', 'intcomma');
$search_project_ref = GETPOST('search_project_ref', 'alpha');
$search_btn = GETPOST('button_search', 'alpha');
$search_remove_btn = GETPOST('button_removefilter', 'alpha');

if (GETPOSTISARRAY('search_status')) {
	$search_status = implode(',', GETPOST('search_status', 'array:intcomma'));
} else {
	$search_status = (GETPOST('search_status', 'intcomma') != '' ? GETPOST('search_status', 'intcomma') : GETPOST('statut', 'intcomma'));
}

$diroutputmassaction = $conf->fournisseur->commande->dir_output.'/temp/massgeneration/'.$user->id;

$limit = GETPOSTINT('limit') ? GETPOSTINT('limit') : $conf->liste_limit;
$sortfield = GETPOST('sortfield', 'aZ09comma');
$sortorder = GETPOST('sortorder', 'aZ09comma');
$page = GETPOSTISSET('pageplusone') ? (GETPOSTINT('pageplusone') - 1) : GETPOSTINT("page");
if (empty($page) || $page == -1 || !empty($search_btn) || !empty($search_remove_btn) || (empty($toselect) && $massaction === '0')) {
	$page = 0;
}     // If $page is not defined, or '' or -1
$offset = $limit * $page;
$pageprev = $page - 1;
$pagenext = $page + 1;
if (!$sortfield) {
	$sortfield = 'cf.ref';
}
if (!$sortorder) {
	$sortorder = 'DESC';
}

// Initialize a technical object to manage hooks of page. Note that conf->hooks_modules contains an array of hook context
$object = new CommandeFournisseur($db);
$hookmanager->initHooks(array('supplierorderlist'));
$extrafields = new ExtraFields($db);

// fetch optionals attributes and labels
$extrafields->fetch_name_optionals_label($object->table_element);

$search_array_options = $extrafields->getOptionalsFromPost($object->table_element, '', 'search_');

// List of fields to search into when doing a "search in all"
$fieldstosearchall = array();
foreach ($object->fields as $key => $val) {
	if (!empty($val['searchall'])) {
		$fieldstosearchall['cf.'.$key] = $val['label'];
	}
}
$fieldstosearchall['pd.description'] = 'Description';
$fieldstosearchall['s.nom'] = "ThirdParty";
$fieldstosearchall['s.name_alias'] = "AliasNameShort";
$fieldstosearchall['s.zip'] = "Zip";
$fieldstosearchall['s.town'] = "Town";
if (empty($user->socid)) {
	$fieldstosearchall["cf.note_private"] = "NotePrivate";
}

$checkedtypetiers = 0;

// Definition of array of fields for columns
$arrayfields = array(
	'u.login' => array('label' => "AuthorRequest", 'enabled' => 1, 'position' => 41),
	's.name_alias' => array('label' => "AliasNameShort", 'position' => 51, 'checked' => 0),
	's.town' => array('label' => "Town", 'enabled' => 1, 'position' => 55, 'checked' => 1),
	's.zip' => array('label' => "Zip", 'enabled' => 1, 'position' => 56, 'checked' => 1),
	'state.nom' => array('label' => "StateShort", 'enabled' => 1, 'position' => 57),
	'country.code_iso' => array('label' => "Country", 'enabled' => 1, 'position' => 58),
	'typent.code' => array('label' => "ThirdPartyType", 'enabled' => $checkedtypetiers, 'position' => 59),
	'cf.total_localtax1' => array('label' => $langs->transcountry("AmountLT1", $mysoc->country_code), 'checked' => 0, 'enabled' => ($mysoc->localtax1_assuj == "1"), 'position' => 140),
	'cf.total_localtax2' => array('label' => $langs->transcountry("AmountLT2", $mysoc->country_code), 'checked' => 0, 'enabled' => ($mysoc->localtax2_assuj == "1"), 'position' => 145),
	'cf.note_public' => array('label' => 'NotePublic', 'checked' => 0, 'enabled' => (!getDolGlobalInt('MAIN_LIST_HIDE_PUBLIC_NOTES')), 'position' => 750),
	'cf.note_private' => array('label' => 'NotePrivate', 'checked' => 0, 'enabled' => (!getDolGlobalInt('MAIN_LIST_HIDE_PRIVATE_NOTES')), 'position' => 760),
);
foreach ($object->fields as $key => $val) {
	// If $val['visible']==0, then we never show the field
	if (!empty($val['visible'])) {
		$visible = (int) dol_eval($val['visible'], 1);
		$arrayfields['cf.'.$key] = array(
			'label' => $val['label'],
			'checked' => (($visible < 0) ? 0 : 1),
<<<<<<< HEAD
			'enabled' => (abs($visible) != 3 && (int) dol_eval($val['enabled'], 1)),
=======
			'enabled' => (abs($visible) != 3 && (bool) dol_eval($val['enabled'], 1)),
>>>>>>> 263c1e54
			'position' => $val['position'],
			'help' => isset($val['help']) ? $val['help'] : ''
		);
	}
}
// Extra fields
include DOL_DOCUMENT_ROOT.'/core/tpl/extrafields_list_array_fields.tpl.php';

$object->fields = dol_sort_array($object->fields, 'position');
$arrayfields = dol_sort_array($arrayfields, 'position');
'@phan-var-force array<string,array{label:string,checked?:int<0,1>,position?:int,help?:string}> $arrayfields';  // dol_sort_array looses type for Phan

$error = 0;

if (!$user->hasRight('societe', 'client', 'voir')) {
	$search_sale = $user->id;
}

// Security check
$orderid = GETPOSTINT('orderid');
if ($user->socid) {
	$socid = $user->socid;
}
$result = restrictedArea($user, 'fournisseur', $orderid, '', 'commande');

$permissiontoread = ($user->hasRight("fournisseur", "commande", "lire") || $user->hasRight("supplier_order", "lire"));
$permissiontoadd = ($user->hasRight("fournisseur", "commande", "creer") || $user->hasRight("supplier_order", "creer"));
$permissiontodelete = ($user->hasRight("fournisseur", "commande", "supprimer") || $user->hasRight("supplier_order", "supprimer"));
$permissiontovalidate = $permissiontoadd;
$permissiontoapprove = ($user->hasRight("fournisseur", "commande", "approuver") || $user->hasRight("supplier_order", "approuver"));


/*
 * Actions
 */

if (GETPOST('cancel', 'alpha')) {
	$action = 'list';
	$massaction = '';
}
if (!GETPOST('confirmmassaction', 'alpha') && $massaction != 'presend' && $massaction != 'confirm_presend' && $massaction != 'confirm_createsupplierbills') {
	$massaction = '';
}

$parameters = array('socid' => $socid, 'arrayfields' => &$arrayfields);
$reshook = $hookmanager->executeHooks('doActions', $parameters, $object, $action); // Note that $action and $object may have been modified by some hooks
if ($reshook < 0) {
	setEventMessages($hookmanager->error, $hookmanager->errors, 'errors');
}

if (empty($reshook)) {
	// Selection of new fields
	include DOL_DOCUMENT_ROOT.'/core/actions_changeselectedfields.inc.php';

	// Purge search criteria
	if (GETPOST('button_removefilter_x', 'alpha') || GETPOST('button_removefilter.x', 'alpha') || GETPOST('button_removefilter', 'alpha')) { // All tests are required to be compatible with all browsers
		$search_categ = '';
		$search_user = '';
		$search_sale = '';
		$search_product_category = '';
		$search_ref = '';
		$search_refsupp = '';
		$search_company = '';
		$search_company_alias = '';
		$search_town = '';
		$search_zip = "";
		$search_state = "";
		$search_type = '';
		$search_country = '';
		$search_type_thirdparty = '';
		$search_request_author = '';
		$search_total_ht = '';
		$search_total_tva = '';
		$search_total_ttc = '';
		$search_multicurrency_code = '';
		$search_multicurrency_tx = '';
		$search_multicurrency_montant_ht = '';
		$search_multicurrency_montant_tva = '';
		$search_multicurrency_montant_ttc = '';
		$search_project_ref = '';
		$search_status = '';
		$search_date_order_startday = '';
		$search_date_order_startmonth = '';
		$search_date_order_startyear = '';
		$search_date_order_endday = '';
		$search_date_order_endmonth = '';
		$search_date_order_endyear = '';
		$search_date_order_start = '';
		$search_date_order_end = '';
		$search_date_delivery_startday = '';
		$search_date_delivery_startmonth = '';
		$search_date_delivery_startyear = '';
		$search_date_delivery_endday = '';
		$search_date_delivery_endmonth = '';
		$search_date_delivery_endyear = '';
		$search_date_delivery_start = '';
		$search_date_delivery_end = '';
		$search_date_valid_startday = '';
		$search_date_valid_startmonth = '';
		$search_date_valid_startyear = '';
		$search_date_valid_endday = '';
		$search_date_valid_endmonth = '';
		$search_date_valid_endyear = '';
		$search_date_valid_start = '';
		$search_date_valid_end = '';
		$search_date_approve_startday = '';
		$search_date_approve_startmonth = '';
		$search_date_approve_startyear = '';
		$search_date_approve_endday = '';
		$search_date_approve_endmonth = '';
		$search_date_approve_endyear = '';
		$search_date_approve_start = '';
		$search_date_approve_end = '';
		$billed = '';
		$search_billed = '';
		$toselect = array();
		$search_array_options = array();
	}
	if (GETPOST('button_removefilter_x', 'alpha') || GETPOST('button_removefilter.x', 'alpha') || GETPOST('button_removefilter', 'alpha')
		|| GETPOST('button_search_x', 'alpha') || GETPOST('button_search.x', 'alpha') || GETPOST('button_search', 'alpha')) {
		$massaction = ''; // Protection to avoid mass action if we force a new search during a mass action confirmation
	}

	// Mass actions
	$objectclass = 'CommandeFournisseur';
	$objectlabel = 'SupplierOrders';
	$uploaddir = $conf->fournisseur->commande->dir_output;
	include DOL_DOCUMENT_ROOT.'/core/actions_massactions.inc.php';

	if ($action == 'validate' && $permissiontovalidate) {
		if (GETPOST('confirm') == 'yes') {
			$objecttmp = new CommandeFournisseur($db);
			$db->begin();
			$error = 0;

			foreach ($toselect as $checked) {
				if ($objecttmp->fetch($checked)) {
					if ($objecttmp->statut == 0) {
						$objecttmp->date_commande = dol_now();
						$result = $objecttmp->valid($user);
						if ($result >= 0) {
							// If we have permission, and if we don't need to provide the idwarehouse, we go directly on approved step
							if (!getDolGlobalString('SUPPLIER_ORDER_NO_DIRECT_APPROVE') && $permissiontoapprove && !(getDolGlobalString('STOCK_CALCULATE_ON_SUPPLIER_VALIDATE_ORDER') && $objecttmp->hasProductsOrServices(1))) {
								$result = $objecttmp->approve($user);
								setEventMessages($langs->trans("SupplierOrderValidatedAndApproved"), array($objecttmp->ref));
							} else {
								setEventMessages($langs->trans("SupplierOrderValidated"), array($objecttmp->ref));
							}
						} else {
							setEventMessages($objecttmp->error, $objecttmp->errors, 'errors');
							$error++;
						}
					}
				}
			}

			if (!$error) {
				$db->commit();
			} else {
				$db->rollback();
			}
		}
	}

	// Mass action to generate vendor bills
	if ($massaction == 'confirm_createsupplierbills') {
		$orders = GETPOST('toselect', 'array');
		$createbills_onebythird = GETPOSTINT('createbills_onebythird');
		$validate_invoices = GETPOSTINT('validate_invoices');

		$TFact = array();
		/** @var FactureFournisseur[] $TFactThird */
		$TFactThird = array();

		$nb_bills_created = 0;
		$lastid = 0;
		$lastref = '';

		$db->begin();

		$default_ref_supplier = dol_print_date(dol_now(), '%Y%m%d%H%M%S');
<<<<<<< HEAD
		$currentIndex = 0;
=======

>>>>>>> 263c1e54
		foreach ($orders as $id_order) {
			$cmd = new CommandeFournisseur($db);
			if ($cmd->fetch($id_order) <= 0) {
				continue;
			}

			$objecttmp = new FactureFournisseur($db);
			if (!empty($createbills_onebythird) && !empty($TFactThird[$cmd->socid])) {
				$currentIndex++;
				$objecttmp = $TFactThird[$cmd->socid]; // If option "one bill per third" is set, we use already created supplier invoice.
			} else {
				// Search if the VAT reverse-charge is activated by default in supplier card to resume the information
				if (!empty($cmd->socid) > 0) {
					$societe = new Societe($db);
					$societe->fetch($cmd->socid);
					$objecttmp->vat_reverse_charge = $societe->vat_reverse_charge;
				}
				$objecttmp->socid = $cmd->socid;
				$objecttmp->type = $objecttmp::TYPE_STANDARD;
				$objecttmp->cond_reglement_id	= $cmd->cond_reglement_id;
				$objecttmp->mode_reglement_id	= $cmd->mode_reglement_id;
				$objecttmp->fk_project = $cmd->fk_project;
				$objecttmp->multicurrency_code = $cmd->multicurrency_code;
				$objecttmp->ref_supplier = !empty($cmd->ref_supplier) ? $cmd->ref_supplier : $default_ref_supplier;
				$default_ref_supplier += 1;

				$datefacture = dol_mktime(12, 0, 0, GETPOSTINT('remonth'), GETPOSTINT('reday'), GETPOSTINT('reyear'));
				if (empty($datefacture)) {
					$datefacture = dol_now();
				}

				$objecttmp->date = $datefacture;
				$objecttmp->origin    = 'order_supplier';
				$objecttmp->origin_id = $id_order;

				$res = $objecttmp->create($user);

				if ($res > 0) {
					$nb_bills_created++;
					$lastref = $objecttmp->ref;
					$lastid = $objecttmp->id;
				}
			}

			if ($objecttmp->id > 0) {
				if (empty($objecttmp->note_public)) {
					$objecttmp->note_public =  $langs->transnoentities("Orders");
				}

				$sql = "INSERT INTO ".MAIN_DB_PREFIX."element_element (";
				$sql .= "fk_source";
				$sql .= ", sourcetype";
				$sql .= ", fk_target";
				$sql .= ", targettype";
				$sql .= ") VALUES (";
				$sql .= $id_order;
				$sql .= ", '".$db->escape($objecttmp->origin)."'";
				$sql .= ", ".((int) $objecttmp->id);
				$sql .= ", '".$db->escape($objecttmp->element)."'";
				$sql .= ")";

				if (!$db->query($sql)) {
					$error++;
				}

				if (!$error) {
					$lines = $cmd->lines;
					if (empty($lines) && method_exists($cmd, 'fetch_lines')) {
						$cmd->fetch_lines();
						$lines = $cmd->lines;
					}

					$fk_parent_line = 0;
					$num = count($lines);

					for ($i = 0; $i < $num; $i++) {
						$desc = ($lines[$i]->desc ? $lines[$i]->desc : $lines[$i]->libelle);
						if ($lines[$i]->subprice < 0) {
							// Negative line, we create a discount line
							$discount = new DiscountAbsolute($db);
							$discount->fk_soc = $objecttmp->socid;
							$discount->socid = $objecttmp->socid;
							$discount->amount_ht = abs($lines[$i]->total_ht);
							$discount->amount_tva = abs($lines[$i]->total_tva);
							$discount->amount_ttc = abs($lines[$i]->total_ttc);
							$discount->tva_tx = $lines[$i]->tva_tx;
							$discount->fk_user = $user->id;
							$discount->description = $desc;
							$discountid = $discount->create($user);
							if ($discountid > 0) {
								$result = $objecttmp->insert_discount($discountid);
								//$result=$discount->link_to_invoice($lineid,$id);
							} else {
								setEventMessages($discount->error, $discount->errors, 'errors');
								$error++;
								break;
							}
						} else {
							// Positive line
							$product_type = ($lines[$i]->product_type ? $lines[$i]->product_type : 0);
							// Date start
							$date_start = false;
							if ($lines[$i]->date_debut_prevue) {
								$date_start = $lines[$i]->date_debut_prevue;
							}
							if ($lines[$i]->date_debut_reel) {
								$date_start = $lines[$i]->date_debut_reel;
							}
							if ($lines[$i]->date_start) {
								$date_start = $lines[$i]->date_start;
							}
							//Date end
							$date_end = false;
							if ($lines[$i]->date_fin_prevue) {
								$date_end = $lines[$i]->date_fin_prevue;
							}
							if ($lines[$i]->date_fin_reel) {
								$date_end = $lines[$i]->date_fin_reel;
							}
							if ($lines[$i]->date_end) {
								$date_end = $lines[$i]->date_end;
							}
							// Reset fk_parent_line for no child products and special product
							if (($lines[$i]->product_type != 9 && empty($lines[$i]->fk_parent_line)) || $lines[$i]->product_type == 9) {
								$fk_parent_line = 0;
							}
							$result = $objecttmp->addline(
								$desc,
								$lines[$i]->subprice,
								$lines[$i]->tva_tx,
								$lines[$i]->localtax1_tx,
								$lines[$i]->localtax2_tx,
								$lines[$i]->qty,
								$lines[$i]->fk_product,
								$lines[$i]->remise_percent,
								$date_start,
								$date_end,
								0,
								$lines[$i]->info_bits,
								'HT',
								$product_type,
								// we don't use the rank from orderline because we may have lines from several orders
								-1,
								false,
								$lines[$i]->array_options,
								$lines[$i]->fk_unit,
								// we use the id of each order, not the id of the first one stored in $objecttmp->origin_id
								$lines[$i]->fk_commande,
								$lines[$i]->pa_ht,
								$lines[$i]->ref_supplier,
								$lines[$i]->special_code,
								$fk_parent_line
							);
							if ($result > 0) {
								$lineid = $result;
							} else {
								$lineid = 0;
								$error++;
								break;
							}
							// Defined the new fk_parent_line
							if ($result > 0 && $lines[$i]->product_type == 9) {
								$fk_parent_line = $result;
							}
						}
					}
				}
			}

			if ($currentIndex <= (getDolGlobalInt("MAXREFONDOC") ? getDolGlobalInt("MAXREFONDOC") : 10)) {
				$objecttmp->note_public = dol_concatdesc($objecttmp->note_public, $langs->transnoentities($cmd->ref).(empty($cmd->ref_supplier) ? '' : ' ('.$cmd->ref_supplier.')'));
				$objecttmp->update($user);
			}

			$cmd->classifyBilled($user); // TODO Move this in workflow like done for sales orders

			if (!empty($createbills_onebythird) && empty($TFactThird[$cmd->socid])) {
				$TFactThird[$cmd->socid] = $objecttmp;
			} else {
				$TFact[$objecttmp->id] = $objecttmp;
			}
		}

		// Build doc with all invoices
		$TAllFact = empty($createbills_onebythird) ? $TFact : $TFactThird;
		$toselect = array();

		if (!$error && $validate_invoices) {
			$massaction = $action = 'builddoc';

			foreach ($TAllFact as &$objecttmp) {
				$objecttmp->validate($user);
				if ($result <= 0) {
					$error++;
					setEventMessages($objecttmp->error, $objecttmp->errors, 'errors');
					break;
				}

				$id = $objecttmp->id; // For builddoc action

				// Fac builddoc
				$donotredirect = 1;
				$upload_dir = $conf->fournisseur->facture->dir_output;
				$permissiontoadd = ($user->hasRight("fournisseur", "facture", "creer") || $user->hasRight("supplier_invoice", "creer"));
				//include DOL_DOCUMENT_ROOT.'/core/actions_builddoc.inc.php';
			}

			$massaction = $action = 'confirm_createsupplierbills';
		}

		if (!$error) {
			$db->commit();

			if ($nb_bills_created == 1) {
				$texttoshow = $langs->trans('BillXCreated', '{s1}');
				$texttoshow = str_replace('{s1}', '<a href="'.DOL_URL_ROOT.'/fourn/facture/card.php?id='.urlencode((string) ($lastid)).'">'.$lastref.'</a>', $texttoshow);
				setEventMessages($texttoshow, null, 'mesgs');
			} else {
				setEventMessages($langs->trans('BillCreated', $nb_bills_created), null, 'mesgs');
			}

			// Make a redirect to avoid to bill twice if we make a refresh or back
			$param = '';
			if (!empty($mode)) {
				$param .= '&mode='.urlencode($mode);
			}
			if (!empty($contextpage) && $contextpage != $_SERVER["PHP_SELF"]) {
				$param .= '&contextpage='.urlencode($contextpage);
			}
			if ($limit > 0 && $limit != $conf->liste_limit) {
				$param .= '&limit='.((int) $limit);
			}
			if ($search_all) {
				$param .= '&search_all='.urlencode($search_all);
			}
			if ($socid > 0) {
				$param .= '&socid='.urlencode((string) ($socid));
			}
			if ($search_status != '') {
				$param .= '&search_status='.urlencode($search_status);
			}
			if ($search_date_order_startday) {
				$param .= '&search_date_order_startday='.urlencode((string) ($search_date_order_startday));
			}
			if ($search_date_order_startmonth) {
				$param .= '&search_date_order_startmonth='.urlencode((string) ($search_date_order_startmonth));
			}
			if ($search_date_order_startyear) {
				$param .= '&search_date_order_startyear='.urlencode((string) ($search_date_order_startyear));
			}
			if ($search_date_order_endday) {
				$param .= '&search_date_order_endday='.urlencode((string) ($search_date_order_endday));
			}
			if ($search_date_order_endmonth) {
				$param .= '&search_date_order_endmonth='.urlencode((string) ($search_date_order_endmonth));
			}
			if ($search_date_order_endyear) {
				$param .= '&search_date_order_endyear='.urlencode((string) ($search_date_order_endyear));
			}
			if ($search_date_delivery_startday) {
				$param .= '&search_date_delivery_startday='.urlencode((string) ($search_date_delivery_startday));
			}
			if ($search_date_delivery_startmonth) {
				$param .= '&search_date_delivery_startmonth='.urlencode((string) ($search_date_delivery_startmonth));
			}
			if ($search_date_delivery_startyear) {
				$param .= '&search_date_delivery_startyear='.urlencode((string) ($search_date_delivery_startyear));
			}
			if ($search_date_delivery_endday) {
				$param .= '&search_date_delivery_endday='.urlencode((string) ($search_date_delivery_endday));
			}
			if ($search_date_delivery_endmonth) {
				$param .= '&search_date_delivery_endmonth='.urlencode((string) ($search_date_delivery_endmonth));
			}
			if ($search_date_delivery_endyear) {
				$param .= '&search_date_delivery_endyear='.urlencode((string) ($search_date_delivery_endyear));
			}
			if ($search_date_valid_startday) {
				$param .= '&search_date_valid_startday='.urlencode((string) ($search_date_valid_startday));
			}
			if ($search_date_valid_startmonth) {
				$param .= '&search_date_valid_startmonth='.urlencode((string) ($search_date_valid_startmonth));
			}
			if ($search_date_valid_startyear) {
				$param .= '&search_date_valid_startyear='.urlencode((string) ($search_date_valid_startyear));
			}
			if ($search_date_valid_endday) {
				$param .= '&search_date_valid_endday='.urlencode((string) ($search_date_valid_endday));
			}
			if ($search_date_valid_endmonth) {
				$param .= '&search_date_valid_endmonth='.urlencode((string) ($search_date_valid_endmonth));
			}
			if ($search_date_valid_endyear) {
				$param .= '&search_date_valid_endyear='.urlencode((string) ($search_date_valid_endyear));
			}
			if ($search_date_approve_startday) {
				$param .= '&search_date_approve_startday='.urlencode((string) ($search_date_approve_startday));
			}
			if ($search_date_approve_startmonth) {
				$param .= '&search_date_approve_startmonth='.urlencode((string) ($search_date_approve_startmonth));
			}
			if ($search_date_approve_startyear) {
				$param .= '&search_date_approve_startyear='.urlencode((string) ($search_date_approve_startyear));
			}
			if ($search_date_approve_endday) {
				$param .= '&search_date_approve_endday='.urlencode((string) ($search_date_approve_endday));
			}
			if ($search_date_approve_endmonth) {
				$param .= '&search_date_approve_endmonth='.urlencode((string) ($search_date_approve_endmonth));
			}
			if ($search_date_approve_endyear) {
				$param .= '&search_date_approve_endyear='.urlencode((string) ($search_date_approve_endyear));
			}
			if ($search_ref) {
				$param .= '&search_ref='.urlencode($search_ref);
			}
			if ($search_company) {
				$param .= '&search_company='.urlencode($search_company);
			}
			if ($search_company_alias) {
				$param .= '&search_company_alias='.urlencode($search_company_alias);
			}
			//if ($search_ref_customer)	$param .= '&search_ref_customer='.urlencode($search_ref_customer);
			if ($search_user > 0) {
				$param .= '&search_user='.urlencode((string) ($search_user));
			}
			if ($search_sale > 0) {
				$param .= '&search_sale='.urlencode($search_sale);
			}
			if ($search_total_ht != '') {
				$param .= '&search_total_ht='.urlencode($search_total_ht);
			}
			if ($search_total_tva != '') {
				$param .= '&search_total_tva='.urlencode($search_total_tva);
			}
			if ($search_total_ttc != '') {
				$param .= '&search_total_ttc='.urlencode($search_total_ttc);
			}
			if ($search_project_ref >= 0) {
				$param .= "&search_project_ref=".urlencode($search_project_ref);
			}
			if ($show_files) {
				$param .= '&show_files='.urlencode((string) ($show_files));
			}
			if ($optioncss != '') {
				$param .= '&optioncss='.urlencode($optioncss);
			}
			if ($billed != '') {
				$param .= '&billed='.urlencode($billed);
			}

			header("Location: ".$_SERVER['PHP_SELF'].'?'.$param);
			exit;
		} else {
			$db->rollback();
			$action = 'create';
			$_GET["origin"] = $_POST["origin"];		// Keep this ?
			$_GET["originid"] = $_POST["originid"];	// Keep this ?
			setEventMessages("Error", null, 'errors');
			$error++;
		}
	}
}


/*
 *	View
 */

$now = dol_now();

$form = new Form($db);
$thirdpartytmp = new Fournisseur($db);
$commandestatic = new CommandeFournisseur($db);
$formfile = new FormFile($db);
$formorder = new FormOrder($db);
$formother = new FormOther($db);
$formcompany = new FormCompany($db);

$title = $langs->trans("SuppliersOrders");
if ($socid > 0) {
	$fourn = new Fournisseur($db);
	$fourn->fetch($socid);
	$title .= ' - '.$fourn->name;
}

/*if ($search_status)
{
	if ($search_status == '1,2') $title .= ' - '.$langs->trans("SuppliersOrdersToProcess");
	elseif ($search_status == '3,4') $title .= ' - '.$langs->trans("SuppliersOrdersAwaitingReception");
	elseif ($search_status == '1,2,3') $title .= ' - '.$langs->trans("StatusOrderToProcessShort");
	elseif ($search_status == '6,7') $title .= ' - '.$langs->trans("StatusOrderCanceled");
	elseif (is_numeric($search_status) && $search_status >= 0) $title .= ' - '.$commandestatic->LibStatut($search_status);
}*/
if ($search_billed > 0) {
	$title .= ' - '.$langs->trans("Billed");
}

//$help_url="EN:Module_Customers_Orders|FR:Module_Commandes_Clients|ES:Módulo_Pedidos_de_clientes";
$help_url = '';

$varpage = empty($contextpage) ? $_SERVER["PHP_SELF"] : $contextpage;
$selectedfields = $form->multiSelectArrayWithCheckbox('selectedfields', $arrayfields, $varpage); // This also change content of $arrayfields

$sql = 'SELECT';
if ($search_all) {
	$sql = 'SELECT DISTINCT';
}
$sql .= ' s.rowid as socid, s.nom as name, s.name_alias as alias, s.town, s.zip, s.fk_pays, s.client, s.fournisseur, s.code_client, s.email,';
$sql .= " typent.code as typent_code,";
$sql .= " state.code_departement as state_code, state.nom as state_name,";
$sql .= " cf.rowid, cf.ref, cf.ref_supplier, cf.fk_statut, cf.billed, cf.total_ht, cf.total_tva, cf.total_ttc, cf.fk_user_author, cf.date_commande as date_commande, cf.date_livraison as delivery_date, cf.date_valid, cf.date_approve,";
$sql .= ' cf.localtax1 as total_localtax1, cf.localtax2 as total_localtax2,';
$sql .= ' cf.fk_multicurrency, cf.multicurrency_code, cf.multicurrency_tx, cf.multicurrency_total_ht, cf.multicurrency_total_tva, cf.multicurrency_total_ttc,';
$sql .= ' cf.date_creation as date_creation, cf.tms as date_modification,';
$sql .= ' cf.note_public, cf.note_private,';
$sql .= " p.rowid as project_id, p.ref as project_ref, p.title as project_title,";
$sql .= " u.firstname, u.lastname, u.photo, u.login, u.email as user_email, u.statut as user_status";
// Add fields from extrafields
if (!empty($extrafields->attributes[$object->table_element]['label'])) {
	foreach ($extrafields->attributes[$object->table_element]['label'] as $key => $val) {
		$sql .= ($extrafields->attributes[$object->table_element]['type'][$key] != 'separate' ? ", ef.".$key." as options_".$key : '');
	}
}
// Add fields from hooks
$parameters = array();
$reshook = $hookmanager->executeHooks('printFieldListSelect', $parameters, $object); // Note that $action and $object may have been modified by hook
$sql .= $hookmanager->resPrint;

$sqlfields = $sql; // $sql fields to remove for count total

$sql .= " FROM ".MAIN_DB_PREFIX."societe as s";
$sql .= " LEFT JOIN ".MAIN_DB_PREFIX."c_country as country on (country.rowid = s.fk_pays)";
$sql .= " LEFT JOIN ".MAIN_DB_PREFIX."c_typent as typent on (typent.id = s.fk_typent)";
$sql .= " LEFT JOIN ".MAIN_DB_PREFIX."c_departements as state on (state.rowid = s.fk_departement)";
$sql .= ", ".MAIN_DB_PREFIX."commande_fournisseur as cf";
if (!empty($extrafields->attributes[$object->table_element]['label']) && is_array($extrafields->attributes[$object->table_element]['label']) && count($extrafields->attributes[$object->table_element]['label'])) {
	$sql .= " LEFT JOIN ".MAIN_DB_PREFIX.$object->table_element."_extrafields as ef on (cf.rowid = ef.fk_object)";
}
if ($search_all) {
	$sql .= ' LEFT JOIN '.MAIN_DB_PREFIX.'commande_fournisseurdet as pd ON cf.rowid=pd.fk_commande';
}
$sql .= " LEFT JOIN ".MAIN_DB_PREFIX."user as u ON cf.fk_user_author = u.rowid";
$sql .= " LEFT JOIN ".MAIN_DB_PREFIX."projet as p ON p.rowid = cf.fk_projet";
$parameters = array();
$reshook = $hookmanager->executeHooks('printFieldListFrom', $parameters, $object); // Note that $action and $object may have been modified by hook
$sql .= $hookmanager->resPrint;
$sql .= ' WHERE cf.fk_soc = s.rowid';
$sql .= ' AND cf.entity IN ('.getEntity('supplier_order').')';
if ($socid > 0) {
	$sql .= " AND s.rowid = ".((int) $socid);
}
if ($search_ref) {
	$sql .= natural_search('cf.ref', $search_ref);
}
if ($search_refsupp) {
	$sql .= natural_search("cf.ref_supplier", $search_refsupp);
}
if ($search_all) {
	$sql .= natural_search(array_keys($fieldstosearchall), $search_all);
}
if (empty($arrayfields['s.name_alias']['checked']) && $search_company) {
	$sql .= natural_search(array("s.nom", "s.name_alias"), $search_company);
} else {
	if ($search_company) {
		$sql .= natural_search('s.nom', $search_company);
	}
	if ($search_company_alias) {
		$sql .= natural_search('s.name_alias', $search_company_alias);
	}
}
if ($search_request_author) {
	$sql .= natural_search(array('u.lastname', 'u.firstname', 'u.login'), $search_request_author);
}
if ($search_billed != '' && $search_billed >= 0) {
	$sql .= " AND cf.billed = ".((int) $search_billed);
}
//Required triple check because statut=0 means draft filter
if (GETPOST('statut', 'intcomma') !== '') {
	$sql .= " AND cf.fk_statut IN (".$db->sanitize($db->escape($db->escape(GETPOST('statut', 'intcomma')))).")";
}
if ($search_status != '' && $search_status != '-1') {
	$sql .= " AND cf.fk_statut IN (".$db->sanitize($db->escape($search_status)).")";
}
if ($search_date_order_start) {
	$sql .= " AND cf.date_commande >= '".$db->idate($search_date_order_start)."'";
}
if ($search_date_order_end) {
	$sql .= " AND cf.date_commande <= '".$db->idate($search_date_order_end)."'";
}
if ($search_date_delivery_start) {
	$sql .= " AND cf.date_livraison >= '".$db->idate($search_date_delivery_start)."'";
}
if ($search_date_delivery_end) {
	$sql .= " AND cf.date_livraison <= '".$db->idate($search_date_delivery_end)."'";
}
if ($search_date_valid_start) {
	$sql .= " AND cf.date_commande >= '".$db->idate($search_date_valid_start)."'";
}
if ($search_date_valid_end) {
	$sql .= " AND cf.date_commande <= '".$db->idate($search_date_valid_end)."'";
}
if ($search_date_approve_start) {
	$sql .= " AND cf.date_livraison >= '".$db->idate($search_date_approve_start)."'";
}
if ($search_date_approve_end) {
	$sql .= " AND cf.date_livraison <= '".$db->idate($search_date_approve_end)."'";
}
if ($search_town) {
	$sql .= natural_search('s.town', $search_town);
}
if ($search_zip) {
	$sql .= natural_search("s.zip", $search_zip);
}
if ($search_state) {
	$sql .= natural_search("state.nom", $search_state);
}
if ($search_country) {
	$sql .= " AND s.fk_pays IN (".$db->sanitize($db->escape($search_country)).')';
}
if ($search_type_thirdparty != '' && $search_type_thirdparty > 0) {
	$sql .= " AND s.fk_typent IN (".$db->sanitize($db->escape($search_type_thirdparty)).')';
}
/*if ($search_sale > 0) {
	$sql .= " AND s.rowid = sc.fk_soc AND sc.fk_user = ".((int) $search_sale);
}*/
if ($search_user > 0) {
	$sql .= " AND EXISTS (";
	$sql .= " SELECT ec.rowid ";
	$sql .= " FROM " . MAIN_DB_PREFIX . "element_contact as ec";
	$sql .= " INNER JOIN " . MAIN_DB_PREFIX . "c_type_contact as tc ON tc.rowid = ec.fk_c_type_contact";
	$sql .= " WHERE ec.element_id = cf.rowid AND ec.fk_socpeople = " . ((int) $search_user);
	$sql .= " AND tc.element = 'order_supplier' AND tc.source = 'internal'";
	$sql .= ")";
}
if ($search_total_ht != '') {
	$sql .= natural_search('cf.total_ht', $search_total_ht, 1);
}
if ($search_total_tva != '') {
	$sql .= natural_search('cf.total_tva', $search_total_tva, 1);
}
if ($search_total_ttc != '') {
	$sql .= natural_search('cf.total_ttc', $search_total_ttc, 1);
}
if ($search_multicurrency_code != '') {
	$sql .= " AND cf.multicurrency_code = '".$db->escape($search_multicurrency_code)."'";
}
if ($search_multicurrency_tx != '') {
	$sql .= natural_search('cf.multicurrency_tx', $search_multicurrency_tx, 1);
}
if ($search_multicurrency_montant_ht != '') {
	$sql .= natural_search('cf.multicurrency_total_ht', $search_multicurrency_montant_ht, 1);
}
if ($search_multicurrency_montant_tva != '') {
	$sql .= natural_search('cf.multicurrency_total_tva', $search_multicurrency_montant_tva, 1);
}
if ($search_multicurrency_montant_ttc != '') {
	$sql .= natural_search('cf.multicurrency_total_ttc', $search_multicurrency_montant_ttc, 1);
}
if ($search_project_ref != '') {
	$sql .= natural_search("p.ref", $search_project_ref);
}
// Search on sale representative
if ($search_sale && $search_sale != '-1') {
	if ($search_sale == -2) {
		$sql .= " AND NOT EXISTS (SELECT sc.fk_soc FROM ".MAIN_DB_PREFIX."societe_commerciaux as sc WHERE sc.fk_soc = cf.fk_soc)";
	} elseif ($search_sale > 0) {
		$sql .= " AND EXISTS (SELECT sc.fk_soc FROM ".MAIN_DB_PREFIX."societe_commerciaux as sc WHERE sc.fk_soc = cf.fk_soc AND sc.fk_user = ".((int) $search_sale).")";
	}
}
// Search for tag/category ($searchCategoryProductList is an array of ID)
$searchCategoryProductOperator = -1;
$searchCategoryProductList = array($search_product_category);
if (!empty($searchCategoryProductList)) {
	$searchCategoryProductSqlList = array();
	$listofcategoryid = '';
	foreach ($searchCategoryProductList as $searchCategoryProduct) {
		if (intval($searchCategoryProduct) == -2) {
			$searchCategoryProductSqlList[] = "NOT EXISTS (SELECT ck.fk_product FROM ".MAIN_DB_PREFIX."categorie_product as ck, ".MAIN_DB_PREFIX."commande_fournisseurdet as cd WHERE cd.fk_commande = cf.rowid AND cd.fk_product = ck.fk_product)";
		} elseif (intval($searchCategoryProduct) > 0) {
			if ($searchCategoryProductOperator == 0) {
				$searchCategoryProductSqlList[] = " EXISTS (SELECT ck.fk_product FROM ".MAIN_DB_PREFIX."categorie_product as ck, ".MAIN_DB_PREFIX."commande_fournisseurdet as cd WHERE cd.fk_commande = cf.rowid AND cd.fk_product = ck.fk_product AND ck.fk_categorie = ".((int) $searchCategoryProduct).")";
			} else {
				$listofcategoryid .= ($listofcategoryid ? ', ' : '') .((int) $searchCategoryProduct);
			}
		}
	}
	if ($listofcategoryid) {
		$searchCategoryProductSqlList[] = " EXISTS (SELECT ck.fk_product FROM ".MAIN_DB_PREFIX."categorie_product as ck, ".MAIN_DB_PREFIX."commande_fournisseurdet as cd WHERE cd.fk_commande = cf.rowid AND cd.fk_product = ck.fk_product AND ck.fk_categorie IN (".$db->sanitize($listofcategoryid)."))";
	}
	if ($searchCategoryProductOperator == 1) {
		if (!empty($searchCategoryProductSqlList)) {
			$sql .= " AND (".implode(' OR ', $searchCategoryProductSqlList).")";
		}
	} else {
		if (!empty($searchCategoryProductSqlList)) {
			$sql .= " AND (".implode(' AND ', $searchCategoryProductSqlList).")";
		}
	}
}
// Add where from extra fields
include DOL_DOCUMENT_ROOT.'/core/tpl/extrafields_list_search_sql.tpl.php';
// Add where from hooks
$parameters = array();
$reshook = $hookmanager->executeHooks('printFieldListWhere', $parameters, $object); // Note that $action and $object may have been modified by hook
$sql .= $hookmanager->resPrint;

// Count total nb of records
$nbtotalofrecords = '';
if (!getDolGlobalInt('MAIN_DISABLE_FULL_SCANLIST')) {
	/* The fast and low memory method to get and count full list converts the sql into a sql count */
	$sqlforcount = preg_replace('/^'.preg_quote($sqlfields, '/').'/', 'SELECT COUNT(*) as nbtotalofrecords', $sql);
	$sqlforcount = preg_replace('/GROUP BY .*$/', '', $sqlforcount);
	$resql = $db->query($sqlforcount);
	if ($resql) {
		$objforcount = $db->fetch_object($resql);
		$nbtotalofrecords = $objforcount->nbtotalofrecords;
	} else {
		dol_print_error($db);
	}

	if (($page * $limit) > $nbtotalofrecords) {	// if total resultset is smaller then paging size (filtering), goto and load page 0
		$page = 0;
		$offset = 0;
	}
	$db->free($resql);
}

$sql .= $db->order($sortfield, $sortorder);
if ($limit) {
	$sql .= $db->plimit($limit + 1, $offset);
}
//print $sql;

$resql = $db->query($sql);
if ($resql) {
	$num = $db->num_rows($resql);

	$arrayofselected = is_array($toselect) ? $toselect : array();

	if ($num == 1 && getDolGlobalString('MAIN_SEARCH_DIRECT_OPEN_IF_ONLY_ONE') && $search_all) {
		$obj = $db->fetch_object($resql);
		$id = $obj->rowid;
		header("Location: ".DOL_URL_ROOT.'/fourn/commande/card.php?id='.$id);
		exit;
	}

<<<<<<< HEAD
	llxHeader('', $title, $help_url, '', 0, 0, '', '', '', 'mod-supplier-order page-list');
=======
	llxHeader('', $title, $help_url, '', 0, 0, '', '', '', 'bodyforlist mod-supplier-order page-list');
>>>>>>> 263c1e54

	$param = '';
	if (!empty($mode)) {
		$param .= '&mode='.urlencode($mode);
	}
	if (!empty($contextpage) && $contextpage != $_SERVER["PHP_SELF"]) {
		$param .= '&contextpage='.urlencode($contextpage);
	}
	if ($limit > 0 && $limit != $conf->liste_limit) {
		$param .= '&limit='.((int) $limit);
	}
	if ($search_all) {
		$param .= '&search_all='.urlencode($search_all);
	}
	if ($socid > 0) {
		$param .= '&socid='.urlencode((string) ($socid));
	}
	if ($search_all) {
		$param .= "&search_all=".urlencode($search_all);
	}
	if ($search_date_order_startday) {
		$param .= '&search_date_order_startday='.urlencode((string) ($search_date_order_startday));
	}
	if ($search_date_order_startmonth) {
		$param .= '&search_date_order_startmonth='.urlencode((string) ($search_date_order_startmonth));
	}
	if ($search_date_order_startyear) {
		$param .= '&search_date_order_startyear='.urlencode((string) ($search_date_order_startyear));
	}
	if ($search_date_order_endday) {
		$param .= '&search_date_order_endday='.urlencode((string) ($search_date_order_endday));
	}
	if ($search_date_order_endmonth) {
		$param .= '&search_date_order_endmonth='.urlencode((string) ($search_date_order_endmonth));
	}
	if ($search_date_order_endyear) {
		$param .= '&search_date_order_endyear='.urlencode((string) ($search_date_order_endyear));
	}
	if ($search_date_delivery_startday) {
		$param .= '&search_date_delivery_startday='.urlencode((string) ($search_date_delivery_startday));
	}
	if ($search_date_delivery_startmonth) {
		$param .= '&search_date_delivery_startmonth='.urlencode((string) ($search_date_delivery_startmonth));
	}
	if ($search_date_delivery_startyear) {
		$param .= '&search_date_delivery_startyear='.urlencode((string) ($search_date_delivery_startyear));
	}
	if ($search_date_delivery_endday) {
		$param .= '&search_date_delivery_endday='.urlencode((string) ($search_date_delivery_endday));
	}
	if ($search_date_delivery_endmonth) {
		$param .= '&search_date_delivery_endmonth='.urlencode((string) ($search_date_delivery_endmonth));
	}
	if ($search_date_delivery_endyear) {
		$param .= '&search_date_delivery_endyear='.urlencode((string) ($search_date_delivery_endyear));
	}
	if ($search_date_valid_startday) {
		$param .= '&search_date_valid_startday='.urlencode((string) ($search_date_valid_startday));
	}
	if ($search_date_valid_startmonth) {
		$param .= '&search_date_valid_startmonth='.urlencode((string) ($search_date_valid_startmonth));
	}
	if ($search_date_valid_startyear) {
		$param .= '&search_date_valid_startyear='.urlencode((string) ($search_date_valid_startyear));
	}
	if ($search_date_valid_endday) {
		$param .= '&search_date_valid_endday='.urlencode((string) ($search_date_valid_endday));
	}
	if ($search_date_valid_endmonth) {
		$param .= '&search_date_valid_endmonth='.urlencode((string) ($search_date_valid_endmonth));
	}
	if ($search_date_valid_endyear) {
		$param .= '&search_date_valid_endyear='.urlencode((string) ($search_date_valid_endyear));
	}
	if ($search_date_approve_startday) {
		$param .= '&search_date_approve_startday='.urlencode((string) ($search_date_approve_startday));
	}
	if ($search_date_approve_startmonth) {
		$param .= '&search_date_approve_startmonth='.urlencode((string) ($search_date_approve_startmonth));
	}
	if ($search_date_approve_startyear) {
		$param .= '&search_date_approve_startyear='.urlencode((string) ($search_date_approve_startyear));
	}
	if ($search_date_approve_endday) {
		$param .= '&search_date_approve_endday='.urlencode((string) ($search_date_approve_endday));
	}
	if ($search_date_approve_endmonth) {
		$param .= '&search_date_approve_endmonth='.urlencode((string) ($search_date_approve_endmonth));
	}
	if ($search_date_approve_endyear) {
		$param .= '&search_date_approve_endyear='.urlencode((string) ($search_date_approve_endyear));
	}
	if ($search_ref) {
		$param .= '&search_ref='.urlencode($search_ref);
	}
	if ($search_company) {
		$param .= '&search_company='.urlencode($search_company);
	}
	if ($search_company_alias) {
		$param .= '&search_company_alias='.urlencode($search_company_alias);
	}
	if ($search_user > 0) {
		$param .= '&search_user='.urlencode((string) ($search_user));
	}
	if ($search_request_author) {
		$param .= '&search_request_author='.urlencode($search_request_author);
	}
	if ($search_sale > 0) {
		$param .= '&search_sale='.urlencode($search_sale);
	}
	if ($search_total_ht != '') {
		$param .= '&search_total_ht='.urlencode($search_total_ht);
	}
	if ($search_total_ttc != '') {
		$param .= "&search_total_ttc=".urlencode($search_total_ttc);
	}
	if ($search_multicurrency_code != '') {
		$param .= '&search_multicurrency_code='.urlencode($search_multicurrency_code);
	}
	if ($search_multicurrency_tx != '') {
		$param .= '&search_multicurrency_tx='.urlencode($search_multicurrency_tx);
	}
	if ($search_multicurrency_montant_ht != '') {
		$param .= '&search_multicurrency_montant_ht='.urlencode($search_multicurrency_montant_ht);
	}
	if ($search_multicurrency_montant_tva != '') {
		$param .= '&search_multicurrency_montant_tva='.urlencode($search_multicurrency_montant_tva);
	}
	if ($search_multicurrency_montant_ttc != '') {
		$param .= '&search_multicurrency_montant_ttc='.urlencode($search_multicurrency_montant_ttc);
	}
	if ($search_refsupp) {
		$param .= "&search_refsupp=".urlencode($search_refsupp);
	}
	if ($search_status != '' && $search_status != '-1') {
		$param .= "&search_status=".urlencode($search_status);
	}
	if ($search_project_ref >= 0) {
		$param .= "&search_project_ref=".urlencode($search_project_ref);
	}
	if ($search_billed != '') {
		$param .= "&search_billed=".urlencode($search_billed);
	}
	if ($show_files) {
		$param .= '&show_files='.urlencode((string) ($show_files));
	}
	if ($optioncss != '') {
		$param .= '&optioncss='.urlencode($optioncss);
	}
	if ($search_type_thirdparty != '' && $search_type_thirdparty > 0) {
		$param .= '&search_type_thirdparty='.urlencode((string) ($search_type_thirdparty));
	}

	// Add $param from extra fields
	include DOL_DOCUMENT_ROOT.'/core/tpl/extrafields_list_search_param.tpl.php';

	$parameters = array('param' => &$param);
	$reshook = $hookmanager->executeHooks('printFieldListSearchParam', $parameters, $object); // Note that $action and $object may have been modified by hook
	$param .= $hookmanager->resPrint;

	// List of mass actions available
	$arrayofmassactions = array(
		'generate_doc' => img_picto('', 'pdf', 'class="pictofixedwidth"').$langs->trans("ReGeneratePDF"),
		'builddoc' => img_picto('', 'pdf', 'class="pictofixedwidth"').$langs->trans("PDFMerge"),
		'presend' => img_picto('', 'email', 'class="pictofixedwidth"').$langs->trans("SendByMail"),
	);

	if ($permissiontovalidate) {
		if ($permissiontoapprove && !getDolGlobalString('SUPPLIER_ORDER_NO_DIRECT_APPROVE')) {
			$arrayofmassactions['prevalidate'] = img_picto('', 'check', 'class="pictofixedwidth"').$langs->trans("ValidateAndApprove");
		} else {
			$arrayofmassactions['prevalidate'] = img_picto('', 'check', 'class="pictofixedwidth"').$langs->trans("Validate");
		}
	}

	if ($user->hasRight('fournisseur', 'facture', 'creer') || $user->hasRight("supplier_invoice", "creer")) {
		$arrayofmassactions['createbills'] = img_picto('', 'bill', 'class="pictofixedwidth"').$langs->trans("CreateInvoiceForThisSupplier");
	}
	if ($permissiontodelete) {
		$arrayofmassactions['predelete'] = img_picto('', 'delete', 'class="pictofixedwidth"').$langs->trans("Delete");
	}
	if (in_array($massaction, array('presend', 'predelete', 'createbills'))) {
		$arrayofmassactions = array();
	}
	$massactionbutton = $form->selectMassAction('', $arrayofmassactions);

	$url = DOL_URL_ROOT.'/fourn/commande/card.php?action=create';
	if ($socid > 0) {
		$url .= '&socid='.((int) $socid);
		$url .= '&backtopage='.urlencode(DOL_URL_ROOT.'/fourn/commande/list.php?socid='.((int) $socid));
	}
	$newcardbutton = '';
	$newcardbutton .= dolGetButtonTitle($langs->trans('ViewList'), '', 'fa fa-bars imgforviewmode', $_SERVER["PHP_SELF"].'?mode=common'.preg_replace('/(&|\?)*mode=[^&]+/', '', $param), '', ((empty($mode) || $mode == 'common') ? 2 : 1), array('morecss' => 'reposition'));
	$newcardbutton .= dolGetButtonTitle($langs->trans('ViewKanban'), '', 'fa fa-th-list imgforviewmode', $_SERVER["PHP_SELF"].'?mode=kanban'.preg_replace('/(&|\?)*mode=[^&]+/', '', $param), '', ($mode == 'kanban' ? 2 : 1), array('morecss' => 'reposition'));
	$newcardbutton .= dolGetButtonTitleSeparator();
	$newcardbutton .= dolGetButtonTitle($langs->trans('NewSupplierOrderShort'), '', 'fa fa-plus-circle', $url, '', $permissiontoadd);

	// Lines of title fields
	print '<form method="POST" id="searchFormList" action="'.$_SERVER["PHP_SELF"].'">';
	if ($optioncss != '') {
		print '<input type="hidden" name="optioncss" value="'.$optioncss.'">';
	}
	print '<input type="hidden" name="token" value="'.newToken().'">';
	print '<input type="hidden" name="formfilteraction" id="formfilteraction" value="list">';
	print '<input type="hidden" name="action" value="list">';
	print '<input type="hidden" name="sortfield" value="'.$sortfield.'">';
	print '<input type="hidden" name="sortorder" value="'.$sortorder.'">';
	print '<input type="hidden" name="contextpage" value="'.$contextpage.'">';
	print '<input type="hidden" name="socid" value="'.$socid.'">';
	print '<input type="hidden" name="mode" value="'.$mode.'">';

	print_barre_liste($title, $page, $_SERVER["PHP_SELF"], $param, $sortfield, $sortorder, $massactionbutton, $num, $nbtotalofrecords, 'supplier_order', 0, $newcardbutton, '', $limit, 0, 0, 1);

	$topicmail = "SendOrderRef";
	$modelmail = "order_supplier_send";
	$objecttmp = new CommandeFournisseur($db);	// in case $object is not the good object
	$trackid = 'sord'.$object->id;
	include DOL_DOCUMENT_ROOT.'/core/tpl/massactions_pre.tpl.php';

	if ($massaction == 'prevalidate') {
		print $form->formconfirm($_SERVER["PHP_SELF"], $langs->trans("ConfirmMassValidation"), $langs->trans("ConfirmMassValidationQuestion"), "validate", null, '', 0, 200, 500, 1);
	}

	if ($massaction == 'createbills') {
		//var_dump($_REQUEST);
		print '<input type="hidden" name="massaction" value="confirm_createsupplierbills">';

		print '<table class="noborder centpercent">';
		print '<tr>';
		print '<td class="titlefield">';
		print $langs->trans('DateInvoice');
		print '</td>';
		print '<td>';
		print $form->selectDate('', '', 0, 0, 0, '', 1, 1);
		print '</td>';
		print '</tr>';
		print '<tr>';
		print '<td>';
		print $langs->trans('CreateOneBillByThird');
		print '</td>';
		print '<td>';
		print $form->selectyesno('createbills_onebythird', '', 1);
		print '</td>';
		print '</tr>';
		print '<tr>';
		print '<td>';
		print $langs->trans('ValidateInvoices');
		print '</td>';
		print '<td>';
		print $form->selectyesno('validate_invoices', 1, 1);
		print '</td>';
		print '</tr>';
		print '</table>';

		print '<div class="center">';
		print '<input type="submit" class="button" id="createbills" name="createbills" value="'.$langs->trans('CreateInvoiceForThisCustomer').'">  ';
		print '<input type="submit" class="button button-cancel" id="cancel" name="cancel" value="'.$langs->trans("Cancel").'">';
		print '</div>';
		print '<br>';
		print '<br>';
	}

	if ($search_all) {
		foreach ($fieldstosearchall as $key => $val) {
			$fieldstosearchall[$key] = $langs->trans($val);
		}
		print '<div class="divsearchfieldfilter">'.$langs->trans("FilterOnInto", $search_all).implode(', ', $fieldstosearchall).'</div>';
	}

	$moreforfilter = '';

	// If the user can view prospects other than his'
	if ($user->hasRight("user", "user", "lire")) {
		$langs->load("commercial");
		$moreforfilter .= '<div class="divsearchfield">';
		$tmptitle = $langs->trans('ThirdPartiesOfSaleRepresentative');
		$moreforfilter .= img_picto($tmptitle, 'user', 'class="pictofixedwidth"').$formother->select_salesrepresentatives($search_sale, 'search_sale', $user, 0, $tmptitle, 'maxwidth250 widthcentpercentminusx');
		$moreforfilter .= '</div>';
	}
	// If the user can view other users
	if ($user->hasRight("user", "user", "lire")) {
		$moreforfilter .= '<div class="divsearchfield">';
		$tmptitle = $langs->trans('LinkedToSpecificUsers');
		$moreforfilter .= img_picto($tmptitle, 'user', 'class="pictofixedwidth"').$form->select_dolusers($search_user, 'search_user', $tmptitle, '', 0, '', '', 0, 0, 0, '', 0, '', 'maxwidth250 widthcentpercentminusx');
		$moreforfilter .= '</div>';
	}
	// If the user can view prospects other than his'
	if (isModEnabled('category') && $user->hasRight('categorie', 'lire') && ($user->hasRight('produit', 'lire') || $user->hasRight('service', 'lire'))) {
		include_once DOL_DOCUMENT_ROOT.'/categories/class/categorie.class.php';
		$moreforfilter .= '<div class="divsearchfield">';
		$tmptitle = $langs->trans('IncludingProductWithTag');
		$cate_arbo = $form->select_all_categories(Categorie::TYPE_PRODUCT, null, 'parent', null, null, 1);
		$moreforfilter .= img_picto($tmptitle, 'category', 'class="pictofixedwidth"').$form->selectarray('search_product_category', $cate_arbo, $search_product_category, $tmptitle, 0, 0, '', 0, 0, 0, 0, 'maxwidth300 widthcentpercentminusx', 1);
		$moreforfilter .= '</div>';
	}
	$parameters = array();
	$reshook = $hookmanager->executeHooks('printFieldPreListTitle', $parameters); // Note that $action and $object may have been modified by hook
	if (empty($reshook)) {
		$moreforfilter .= $hookmanager->resPrint;
	} else {
		$moreforfilter = $hookmanager->resPrint;
	}

	if (!empty($moreforfilter)) {
		print '<div class="liste_titre liste_titre_bydiv centpercent">';
		print $moreforfilter;
		print '</div>';
	}

	$varpage = empty($contextpage) ? $_SERVER["PHP_SELF"] : $contextpage;
	$selectedfields = $form->multiSelectArrayWithCheckbox('selectedfields', $arrayfields, $varpage, getDolGlobalString('MAIN_CHECKBOX_LEFT_COLUMN')); // This also change content of $arrayfields
	$selectedfields .= $form->showCheckAddButtons('checkforselect', 1);

	if (GETPOSTINT('autoselectall')) {
		$selectedfields .= '<script>';
		$selectedfields .= '   $(document).ready(function() {';
		$selectedfields .= '        console.log("Autoclick on checkforselects");';
		$selectedfields .= '   		$("#checkforselects").click();';
		$selectedfields .= '        $("#massaction").val("createbills").change();';
		$selectedfields .= '   });';
		$selectedfields .= '</script>';
	}

	print '<div class="div-table-responsive">';
	print '<table class="tagtable nobottomiftotal liste'.($moreforfilter ? " listwithfilterbefore" : "").'">'."\n";

	print '<tr class="liste_titre_filter">';
	// Action column
	if (getDolGlobalString('MAIN_CHECKBOX_LEFT_COLUMN')) {
		print '<td class="liste_titre middle">';
		$searchpicto = $form->showFilterButtons('left');
		print $searchpicto;
		print '</td>';
	}
	// Ref
	if (!empty($arrayfields['cf.ref']['checked'])) {
		print '<td class="liste_titre"><input size="8" type="text" class="flat maxwidth75" name="search_ref" value="'.$search_ref.'"></td>';
	}
	// Ref customer
	if (!empty($arrayfields['cf.ref_supplier']['checked'])) {
		print '<td class="liste_titre"><input type="text" class="flat maxwidth75" name="search_refsupp" value="'.$search_refsupp.'"></td>';
	}
	// Project ref
	if (!empty($arrayfields['cf.fk_projet']['checked'])) {
		print '<td class="liste_titre"><input type="text" class="flat maxwidth100" name="search_project_ref" value="'.$search_project_ref.'"></td>';
	}
	// Request author
	if (!empty($arrayfields['u.login']['checked'])) {
		print '<td class="liste_titre">';
		print '<input type="text" class="flat" size="6" name="search_request_author" value="'.$search_request_author.'">';
		print '</td>';
	}
	// Thirpdarty
	if (!empty($arrayfields['cf.fk_soc']['checked'])) {
		print '<td class="liste_titre"><input type="text" size="6" class="flat" name="search_company" value="'.$search_company.'"></td>';
	}
	// Alias
	if (!empty($arrayfields['s.name_alias']['checked'])) {
		print '<td class="liste_titre"><input type="text" size="6" class="flat" name="search_company_alias" value="'.$search_company_alias.'"></td>';
	}
	// Town
	if (!empty($arrayfields['s.town']['checked'])) {
		print '<td class="liste_titre"><input class="flat maxwidth50" type="text" name="search_town" value="'.$search_town.'"></td>';
	}
	// Zip
	if (!empty($arrayfields['s.zip']['checked'])) {
		print '<td class="liste_titre"><input class="flat maxwidth50" type="text" name="search_zip" value="'.$search_zip.'"></td>';
	}
	// State
	if (!empty($arrayfields['state.nom']['checked'])) {
		print '<td class="liste_titre">';
		print '<input class="flat maxwidth50" type="text" name="search_state" value="'.dol_escape_htmltag($search_state).'">';
		print '</td>';
	}
	// Country
	if (!empty($arrayfields['country.code_iso']['checked'])) {
		print '<td class="liste_titre center">';
		print $form->select_country($search_country, 'search_country', '', 0, 'minwidth100imp maxwidth100');
		print '</td>';
	}
	// Company type
	if (!empty($arrayfields['typent.code']['checked'])) {
		print '<td class="liste_titre maxwidthonsmartphone center">';
		print $form->selectarray("search_type_thirdparty", $formcompany->typent_array(0), $search_type_thirdparty, 1, 0, 0, '', 0, 0, 0, (!getDolGlobalString('SOCIETE_SORT_ON_TYPEENT') ? 'ASC' : $conf->global->SOCIETE_SORT_ON_TYPEENT), '', 1);
		print '</td>';
	}
	// Date order
	if (!empty($arrayfields['cf.date_commande']['checked'])) {
		print '<td class="liste_titre center">';
		print '<div class="nowrapfordate">';
		print $form->selectDate($search_date_order_start ? $search_date_order_start : -1, 'search_date_order_start', 0, 0, 1, '', 1, 0, 0, '', '', '', '', 1, '', $langs->trans('From'));
		print '</div>';
		print '<div class="nowrapfordate">';
		print $form->selectDate($search_date_order_end ? $search_date_order_end : -1, 'search_date_order_end', 0, 0, 1, '', 1, 0, 0, '', '', '', '', 1, '', $langs->trans('to'));
		print '</div>';
		print '</td>';
	}
	// Date delivery
	if (!empty($arrayfields['cf.date_livraison']['checked'])) {
		print '<td class="liste_titre center">';
		print '<div class="nowrapfordate">';
		print $form->selectDate($search_date_delivery_start ? $search_date_delivery_start : -1, 'search_date_delivery_start', 0, 0, 1, '', 1, 0, 0, '', '', '', '', 1, '', $langs->trans('From'));
		print '</div>';
		print '<div class="nowrapfordate">';
		print $form->selectDate($search_date_delivery_end ? $search_date_delivery_end : -1, 'search_date_delivery_end', 0, 0, 1, '', 1, 0, 0, '', '', '', '', 1, '', $langs->trans('to'));
		print '</div>';
		print '</td>';
	}
	if (!empty($arrayfields['cf.total_ht']['checked'])) {
		// Amount
		print '<td class="liste_titre right">';
		print '<input class="flat" type="text" size="5" name="search_total_ht" value="'.$search_total_ht.'">';
		print '</td>';
	}
	if (!empty($arrayfields['cf.total_tva']['checked'])) {
		// Amount
		print '<td class="liste_titre right">';
		print '<input class="flat" type="text" size="5" name="search_total_tva" value="'.$search_total_tva.'">';
		print '</td>';
	}
	if (!empty($arrayfields['cf.total_ttc']['checked'])) {
		// Amount
		print '<td class="liste_titre right">';
		print '<input class="flat" type="text" size="5" name="search_total_ttc" value="'.$search_total_ttc.'">';
		print '</td>';
	}
	if (!empty($arrayfields['cf.multicurrency_code']['checked'])) {
		// Currency
		print '<td class="liste_titre">';
		print $form->selectMultiCurrency($search_multicurrency_code, 'search_multicurrency_code', 1);
		print '</td>';
	}
	if (!empty($arrayfields['cf.multicurrency_tx']['checked'])) {
		// Currency rate
		print '<td class="liste_titre">';
		print '<input class="flat" type="text" size="4" name="search_multicurrency_tx" value="'.dol_escape_htmltag($search_multicurrency_tx).'">';
		print '</td>';
	}
	if (!empty($arrayfields['cf.multicurrency_total_ht']['checked'])) {
		// Amount
		print '<td class="liste_titre right">';
		print '<input class="flat" type="text" size="4" name="search_multicurrency_montant_ht" value="'.dol_escape_htmltag($search_multicurrency_montant_ht).'">';
		print '</td>';
	}
	if (!empty($arrayfields['cf.multicurrency_total_tva']['checked'])) {
		// Amount
		print '<td class="liste_titre right">';
		print '<input class="flat" type="text" size="4" name="search_multicurrency_montant_tva" value="'.dol_escape_htmltag($search_multicurrency_montant_tva).'">';
		print '</td>';
	}
	if (!empty($arrayfields['cf.multicurrency_total_ttc']['checked'])) {
		// Amount
		print '<td class="liste_titre right">';
		print '<input class="flat" type="text" size="4" name="search_multicurrency_montant_ttc" value="'.dol_escape_htmltag($search_multicurrency_montant_ttc).'">';
		print '</td>';
	}
	// Extra fields
	include DOL_DOCUMENT_ROOT.'/core/tpl/extrafields_list_search_input.tpl.php';

	// Fields from hook
	$parameters = array('arrayfields' => $arrayfields);
	$reshook = $hookmanager->executeHooks('printFieldListOption', $parameters); // Note that $action and $object may have been modified by hook
	print $hookmanager->resPrint;
	// Date creation
	if (!empty($arrayfields['cf.date_creation']['checked'])) {
		print '<td class="liste_titre">';
		print '</td>';
	}
	// Date modification
	if (!empty($arrayfields['cf.tms']['checked'])) {
		print '<td class="liste_titre">';
		print '</td>';
	}
	// Billed
	if (!empty($arrayfields['cf.billed']['checked'])) {
		print '<td class="liste_titre center parentonrightofpage">';
		print $form->selectyesno('search_billed', $search_billed, 1, false, 1, 1, 'search_status width100 onrightofpage');
		print '</td>';
	}
	// Status
	if (!empty($arrayfields['cf.fk_statut']['checked'])) {
		print '<td class="liste_titre center parentonrightofpage">';
		$formorder->selectSupplierOrderStatus($search_status, 1, 'search_status', 'search_status width100 onrightofpage');
		print '</td>';
	}
	// Date valid
	if (!empty($arrayfields['cf.date_valid']['checked'])) {
		print '<td class="liste_titre center">';
		print '<div class="nowrapfordate">';
		print $form->selectDate($search_date_valid_start ? $search_date_valid_start : -1, 'search_date_valid_start', 0, 0, 1, '', 1, 0, 0, '', '', '', '', 1, '', $langs->trans('From'));
		print '</div>';
		print '<div class="nowrapfordate">';
		print $form->selectDate($search_date_valid_end ? $search_date_valid_end : -1, 'search_date_valid_end', 0, 0, 1, '', 1, 0, 0, '', '', '', '', 1, '', $langs->trans('to'));
		print '</div>';
		print '</td>';
	}
	// Date approve
	if (!empty($arrayfields['cf.date_approve']['checked'])) {
		print '<td class="liste_titre center">';
		print '<div class="nowrapfordate">';
		print $form->selectDate($search_date_approve_start ? $search_date_approve_start : -1, 'search_date_approve_start', 0, 0, 1, '', 1, 0, 0, '', '', '', '', 1, '', $langs->trans('From'));
		print '</div>';
		print '<div class="nowrapfordate">';
		print $form->selectDate($search_date_approve_end ? $search_date_approve_end : -1, 'search_date_approve_end', 0, 0, 1, '', 1, 0, 0, '', '', '', '', 1, '', $langs->trans('to'));
		print '</div>';
		print '</td>';
	}
	// Note public
	if (!empty($arrayfields['cf.note_public']['checked'])) {
		print '<td class="liste_titre">';
		print '</td>';
	}
	// Note private
	if (!empty($arrayfields['cf.note_private']['checked'])) {
		print '<td class="liste_titre">';
		print '</td>';
	}
	// Action column
	if (!getDolGlobalString('MAIN_CHECKBOX_LEFT_COLUMN')) {
		print '<td class="liste_titre center">';
		$searchpicto = $form->showFilterButtons();
		print $searchpicto;
		print '</td>';
	}

	print "</tr>\n";

	$totalarray = array();
	$totalarray['nbfield'] = 0;

	// Fields title
	print '<tr class="liste_titre">';
	if (getDolGlobalString('MAIN_CHECKBOX_LEFT_COLUMN')) {
		print_liste_field_titre($selectedfields, $_SERVER["PHP_SELF"], "", '', '', '', $sortfield, $sortorder, 'center maxwidthsearch ');
		$totalarray['nbfield']++;
	}
	if (!empty($arrayfields['cf.ref']['checked'])) {
		print_liste_field_titre($arrayfields['cf.ref']['label'], $_SERVER["PHP_SELF"], "cf.ref", "", $param, '', $sortfield, $sortorder);
		$totalarray['nbfield']++;
	}
	if (!empty($arrayfields['cf.ref_supplier']['checked'])) {
		print_liste_field_titre($arrayfields['cf.ref_supplier']['label'], $_SERVER["PHP_SELF"], "cf.ref_supplier", "", $param, '', $sortfield, $sortorder, 'tdoverflowmax100imp ');
		$totalarray['nbfield']++;
	}
	if (!empty($arrayfields['cf.fk_projet']['checked'])) {
		print_liste_field_titre($arrayfields['cf.fk_projet']['label'], $_SERVER["PHP_SELF"], "p.ref", "", $param, '', $sortfield, $sortorder);
		$totalarray['nbfield']++;
	}
	if (!empty($arrayfields['u.login']['checked'])) {
		print_liste_field_titre($arrayfields['u.login']['label'], $_SERVER["PHP_SELF"], "u.login", "", $param, '', $sortfield, $sortorder);
		$totalarray['nbfield']++;
	}
	if (!empty($arrayfields['cf.fk_soc']['checked'])) {
		print_liste_field_titre($arrayfields['cf.fk_soc']['label'], $_SERVER["PHP_SELF"], "s.nom", "", $param, '', $sortfield, $sortorder);
		$totalarray['nbfield']++;
	}
	if (!empty($arrayfields['s.name_alias']['checked'])) {
		print_liste_field_titre($arrayfields['s.name_alias']['label'], $_SERVER["PHP_SELF"], "s.name_alias", "", $param, '', $sortfield, $sortorder);
		$totalarray['nbfield']++;
	}
	if (!empty($arrayfields['s.town']['checked'])) {
		print_liste_field_titre($arrayfields['s.town']['label'], $_SERVER["PHP_SELF"], 's.town', '', $param, '', $sortfield, $sortorder);
		$totalarray['nbfield']++;
	}
	if (!empty($arrayfields['s.zip']['checked'])) {
		print_liste_field_titre($arrayfields['s.zip']['label'], $_SERVER["PHP_SELF"], 's.zip', '', $param, '', $sortfield, $sortorder);
		$totalarray['nbfield']++;
	}
	if (!empty($arrayfields['state.nom']['checked'])) {
		print_liste_field_titre($arrayfields['state.nom']['label'], $_SERVER["PHP_SELF"], "state.nom", "", $param, '', $sortfield, $sortorder);
		$totalarray['nbfield']++;
	}
	if (!empty($arrayfields['country.code_iso']['checked'])) {
		print_liste_field_titre($arrayfields['country.code_iso']['label'], $_SERVER["PHP_SELF"], "country.code_iso", "", $param, '', $sortfield, $sortorder, 'center ');
		$totalarray['nbfield']++;
	}
	if (!empty($arrayfields['typent.code']['checked'])) {
		print_liste_field_titre($arrayfields['typent.code']['label'], $_SERVER["PHP_SELF"], "typent.code", "", $param, '', $sortfield, $sortorder, 'center ');
		$totalarray['nbfield']++;
	}
	if (!empty($arrayfields['cf.fk_author']['checked'])) {
		print_liste_field_titre($arrayfields['cf.fk_author']['label'], $_SERVER["PHP_SELF"], "cf.fk_author", "", $param, '', $sortfield, $sortorder);
		$totalarray['nbfield']++;
	}
	if (!empty($arrayfields['cf.date_commande']['checked'])) {
		print_liste_field_titre($arrayfields['cf.date_commande']['label'], $_SERVER["PHP_SELF"], "cf.date_commande", "", $param, '', $sortfield, $sortorder, 'center ');
		$totalarray['nbfield']++;
	}
	if (!empty($arrayfields['cf.date_livraison']['checked'])) {
		print_liste_field_titre($arrayfields['cf.date_livraison']['label'], $_SERVER["PHP_SELF"], 'cf.date_livraison', '', $param, '', $sortfield, $sortorder, 'center ');
		$totalarray['nbfield']++;
	}
	if (!empty($arrayfields['cf.total_ht']['checked'])) {
		print_liste_field_titre($arrayfields['cf.total_ht']['label'], $_SERVER["PHP_SELF"], "cf.total_ht", "", $param, '', $sortfield, $sortorder, 'right ');
		$totalarray['nbfield']++;
	}
	if (!empty($arrayfields['cf.total_tva']['checked'])) {
		print_liste_field_titre($arrayfields['cf.total_tva']['label'], $_SERVER["PHP_SELF"], "cf.total_tva", "", $param, '', $sortfield, $sortorder, 'right ');
		$totalarray['nbfield']++;
	}
	if (!empty($arrayfields['cf.total_ttc']['checked'])) {
		print_liste_field_titre($arrayfields['cf.total_ttc']['label'], $_SERVER["PHP_SELF"], "cf.total_ttc", "", $param, '', $sortfield, $sortorder, 'right ');
		$totalarray['nbfield']++;
	}
	if (!empty($arrayfields['cf.multicurrency_code']['checked'])) {
		print_liste_field_titre($arrayfields['cf.multicurrency_code']['label'], $_SERVER['PHP_SELF'], 'cf.multicurrency_code', '', $param, '', $sortfield, $sortorder);
		$totalarray['nbfield']++;
	}
	if (!empty($arrayfields['cf.multicurrency_tx']['checked'])) {
		print_liste_field_titre($arrayfields['cf.multicurrency_tx']['label'], $_SERVER['PHP_SELF'], 'cf.multicurrency_tx', '', $param, '', $sortfield, $sortorder);
		$totalarray['nbfield']++;
	}
	if (!empty($arrayfields['cf.multicurrency_total_ht']['checked'])) {
		print_liste_field_titre($arrayfields['cf.multicurrency_total_ht']['label'], $_SERVER['PHP_SELF'], 'cf.multicurrency_total_ht', '', $param, 'class="right"', $sortfield, $sortorder);
		$totalarray['nbfield']++;
	}
	if (!empty($arrayfields['cf.multicurrency_total_tva']['checked'])) {
		print_liste_field_titre($arrayfields['cf.multicurrency_total_tva']['label'], $_SERVER['PHP_SELF'], 'cf.multicurrency_total_tva', '', $param, 'class="right"', $sortfield, $sortorder);
		$totalarray['nbfield']++;
	}
	if (!empty($arrayfields['cf.multicurrency_total_ttc']['checked'])) {
		print_liste_field_titre($arrayfields['cf.multicurrency_total_ttc']['label'], $_SERVER['PHP_SELF'], 'cf.multicurrency_total_ttc', '', $param, 'class="right"', $sortfield, $sortorder);
		$totalarray['nbfield']++;
	}
	// Extra fields
	include DOL_DOCUMENT_ROOT.'/core/tpl/extrafields_list_search_title.tpl.php';
	// Hook fields
	$parameters = array('arrayfields' => $arrayfields, 'param' => $param, 'sortfield' => $sortfield, 'sortorder' => $sortorder);
	$reshook = $hookmanager->executeHooks('printFieldListTitle', $parameters); // Note that $action and $object may have been modified by hook
	print $hookmanager->resPrint;
	if (!empty($arrayfields['cf.date_creation']['checked'])) {
		print_liste_field_titre($arrayfields['cf.date_creation']['label'], $_SERVER["PHP_SELF"], "cf.date_creation", "", $param, '', $sortfield, $sortorder, 'center nowraponall ');
		$totalarray['nbfield']++;
	}
	if (!empty($arrayfields['cf.tms']['checked'])) {
		print_liste_field_titre($arrayfields['cf.tms']['label'], $_SERVER["PHP_SELF"], "cf.tms", "", $param, '', $sortfield, $sortorder, 'center nowraponall ');
		$totalarray['nbfield']++;
	}
	if (!empty($arrayfields['cf.billed']['checked'])) {
		print_liste_field_titre($arrayfields['cf.billed']['label'], $_SERVER["PHP_SELF"], 'cf.billed', '', $param, '', $sortfield, $sortorder, 'center ');
		$totalarray['nbfield']++;
	}
	if (!empty($arrayfields['cf.fk_statut']['checked'])) {
		print_liste_field_titre($arrayfields['cf.fk_statut']['label'], $_SERVER["PHP_SELF"], "cf.fk_statut", "", $param, '', $sortfield, $sortorder, 'center ');
		$totalarray['nbfield']++;
	}
	if (!empty($arrayfields['cf.date_valid']['checked'])) {
		print_liste_field_titre($arrayfields['cf.date_valid']['label'], $_SERVER["PHP_SELF"], "cf.date_valid", "", $param, '', $sortfield, $sortorder, 'center ');
		$totalarray['nbfield']++;
	}
	if (!empty($arrayfields['cf.date_approve']['checked'])) {
		print_liste_field_titre($arrayfields['cf.date_approve']['label'], $_SERVER["PHP_SELF"], 'cf.date_approve', '', $param, '', $sortfield, $sortorder, 'center ');
		$totalarray['nbfield']++;
	}
	if (!empty($arrayfields['cf.note_public']['checked'])) {
		print_liste_field_titre($arrayfields['cf.note_public']['label'], $_SERVER["PHP_SELF"], "cf.note_public", "", $param, '', $sortfield, $sortorder, 'center ');
		$totalarray['nbfield']++;
	}
	if (!empty($arrayfields['cf.note_private']['checked'])) {
		print_liste_field_titre($arrayfields['cf.note_private']['label'], $_SERVER["PHP_SELF"], "cf.note_private", "", $param, '', $sortfield, $sortorder, 'center ');
		$totalarray['nbfield']++;
	}
	if (!getDolGlobalString('MAIN_CHECKBOX_LEFT_COLUMN')) {
		print_liste_field_titre($selectedfields, $_SERVER["PHP_SELF"], "", '', '', '', $sortfield, $sortorder, 'center maxwidthsearch ');
		$totalarray['nbfield']++;
	}
	print "</tr>\n";

	$total = 0;
	$subtotal = 0;
	$productstat_cache = array();

	$userstatic = new User($db);
	$objectstatic = new CommandeFournisseur($db);
	$projectstatic = new Project($db);

	$i = 0;
	$savnbfield = $totalarray['nbfield'];
	$totalarray = array('nbfield' => 0, 'val' => array(), 'pos' => array());
	$totalarray['val']['cf.total_ht'] = 0;
	$totalarray['val']['cf.total_ttc'] = 0;
	$totalarray['val']['cf.total_tva'] = 0;

	$imaxinloop = ($limit ? min($num, $limit) : $num);
	while ($i < $imaxinloop) {
		$obj = $db->fetch_object($resql);

		$notshippable = 0;
		$warning = 0;
		$text_info = '';
		$text_warning = '';
		$nbprod = 0;

		$objectstatic->id = $obj->rowid;
		$objectstatic->ref = $obj->ref;
		$objectstatic->ref_supplier = $obj->ref_supplier;
		$objectstatic->socid = $obj->socid;
		$objectstatic->total_ht = $obj->total_ht;
		$objectstatic->total_tva = $obj->total_tva;
		$objectstatic->total_ttc = $obj->total_ttc;
		$objectstatic->date_commande = $db->jdate($obj->date_commande);
		$objectstatic->delivery_date = $db->jdate($obj->delivery_date);
		$objectstatic->note_public = $obj->note_public;
		$objectstatic->note_private = $obj->note_private;
		$objectstatic->statut = $obj->fk_statut;

		if ($mode == 'kanban') {
			if ($i == 0) {
				print '<tr class="trkanban"><td colspan="'.$savnbfield.'">';
				print '<div class="box-flex-container kanban">';
			}

			$thirdpartytmp->id = $obj->socid;
			$thirdpartytmp->name = $obj->name;
			$thirdpartytmp->email = $obj->email;
			$thirdpartytmp->name_alias = $obj->alias;
			$thirdpartytmp->client = $obj->client;
			$thirdpartytmp->fournisseur = $obj->fournisseur;
			// Output Kanban
			print $objectstatic->getKanbanView('', array('thirdparty' => $thirdpartytmp->getNomUrl('supplier', 0, 0, -1), 'selected' => in_array($objectstatic->id, $arrayofselected)));
			if ($i == ($imaxinloop - 1)) {
				print '</div>';
				print '</td></tr>';
			}
		} else {
			print '<tr class="oddeven '.((getDolGlobalInt('MAIN_FINISHED_LINES_OPACITY') == 1 && $obj->billed == 1) ? 'opacitymedium' : '').'">';
			// Action column
			if (getDolGlobalString('MAIN_CHECKBOX_LEFT_COLUMN')) {
				print '<td class="nowrap center">';
				if ($massactionbutton || $massaction) {   // If we are in select mode (massactionbutton defined) or if we have already selected and sent an action ($massaction) defined
					$selected = 0;
					if (in_array($obj->rowid, $arrayofselected)) {
						$selected = 1;
					}
					print '<input id="cb'.$obj->rowid.'" class="flat checkforselect" type="checkbox" name="toselect[]" value="'.$obj->rowid.'"'.($selected ? ' checked="checked"' : '').'>';
				}
				print '</td>';
			}
			// Ref
			if (!empty($arrayfields['cf.ref']['checked'])) {
				print '<td class="nowrap">';

				// Picto + Ref
				print $objectstatic->getNomUrl(1, '', 0, -1, 1);
				// Other picto tool
				$filename = dol_sanitizeFileName($obj->ref);
				$filedir = $conf->fournisseur->commande->dir_output.'/'.dol_sanitizeFileName($obj->ref);
				print $formfile->getDocumentsLink($objectstatic->element, $filename, $filedir);

				print '</td>'."\n";
				if (!$i) {
					$totalarray['nbfield']++;
				}
			}
			// Ref Supplier
			if (!empty($arrayfields['cf.ref_supplier']['checked'])) {
				print '<td class="tdoverflowmax150" title="'.dol_escape_htmltag($obj->ref_supplier).'">'.dol_escape_htmltag($obj->ref_supplier).'</td>'."\n";
				if (!$i) {
					$totalarray['nbfield']++;
				}
			}
			// Project
			if (!empty($arrayfields['cf.fk_projet']['checked'])) {
				$projectstatic->id = $obj->project_id;
				$projectstatic->ref = $obj->project_ref;
				$projectstatic->title = $obj->project_title;
				print '<td>';
				if ($obj->project_id > 0) {
					print $projectstatic->getNomUrl(1);
				}
				print '</td>';
				if (!$i) {
					$totalarray['nbfield']++;
				}
			}
			// Author
			$userstatic->id = $obj->fk_user_author;
			$userstatic->lastname = $obj->lastname;
			$userstatic->firstname = $obj->firstname;
			$userstatic->login = $obj->login;
			$userstatic->photo = $obj->photo;
			$userstatic->email = $obj->user_email;
			$userstatic->status = $obj->user_status;
			if (!empty($arrayfields['u.login']['checked'])) {
				print '<td class="tdoverflowmax150">';
				if ($userstatic->id) {
					print $userstatic->getNomUrl(1);
				}
				print "</td>";
				if (!$i) {
					$totalarray['nbfield']++;
				}
			}
			// Thirdparty
			if (!empty($arrayfields['cf.fk_soc']['checked'])) {
				print '<td class="tdoverflowmax150">';
				$thirdpartytmp->id = $obj->socid;
				$thirdpartytmp->name = $obj->name;
				$thirdpartytmp->email = $obj->email;
				$thirdpartytmp->name_alias = $obj->alias;
				$thirdpartytmp->client = $obj->client;
				$thirdpartytmp->fournisseur = $obj->fournisseur;
				print $thirdpartytmp->getNomUrl(1, 'supplier', 0, 0, -1, empty($arrayfields['s.name_alias']['checked']) ? 0 : 1);
				print '</td>'."\n";
				if (!$i) {
					$totalarray['nbfield']++;
				}
			}
			// Alias
			if (!empty($arrayfields['s.name_alias']['checked'])) {
				print '<td class="tdoverflowmax150">';
				print $obj->alias;
				print '</td>'."\n";
				if (!$i) {
					$totalarray['nbfield']++;
				}
			}
			// Town
			if (!empty($arrayfields['s.town']['checked'])) {
				print '<td>';
				print $obj->town;
				print '</td>';
				if (!$i) {
					$totalarray['nbfield']++;
				}
			}
			// Zip
			if (!empty($arrayfields['s.zip']['checked'])) {
				print '<td>';
				print $obj->zip;
				print '</td>';
				if (!$i) {
					$totalarray['nbfield']++;
				}
			}
			// State
			if (!empty($arrayfields['state.nom']['checked'])) {
				print "<td>".$obj->state_name."</td>\n";
				if (!$i) {
					$totalarray['nbfield']++;
				}
			}
			// Country
			if (!empty($arrayfields['country.code_iso']['checked'])) {
				print '<td class="center">';
				$tmparray = getCountry($obj->fk_pays, 'all');
				print $tmparray['label'];
				print '</td>';
				if (!$i) {
					$totalarray['nbfield']++;
				}
			}
			// Type ent
			if (!empty($arrayfields['typent.code']['checked'])) {
				print '<td class="center">';
				if (empty($typenArray)) {
					$typenArray = $formcompany->typent_array(1);
				}
				print $typenArray[$obj->typent_code];
				print '</td>';
				if (!$i) {
					$totalarray['nbfield']++;
				}
			}

			// Order date
			if (!empty($arrayfields['cf.date_commande']['checked'])) {
				print '<td class="center">';
				print dol_print_date($db->jdate($obj->date_commande), 'day');
				if ($objectstatic->statut != $objectstatic::STATUS_ORDERSENT && $objectstatic->statut != $objectstatic::STATUS_RECEIVED_PARTIALLY) {
					if ($objectstatic->hasDelay()) {
						print ' '.img_picto($langs->trans("Late").' : '.$objectstatic->showDelay(), "warning");
					}
				}
				print '</td>';
				if (!$i) {
					$totalarray['nbfield']++;
				}
			}
			// Plannned date of delivery
			if (!empty($arrayfields['cf.date_livraison']['checked'])) {
				print '<td class="center">';
				print dol_print_date($db->jdate($obj->delivery_date), 'day');
				if ($objectstatic->statut == $objectstatic::STATUS_ORDERSENT || $objectstatic->statut == $objectstatic::STATUS_RECEIVED_PARTIALLY) {
					if ($objectstatic->hasDelay()) {
						print ' '.img_picto($langs->trans("Late").' : '.$objectstatic->showDelay(), "warning");
					}
				}
				print '</td>';
				if (!$i) {
					$totalarray['nbfield']++;
				}
			}
			// Amount HT
			if (!empty($arrayfields['cf.total_ht']['checked'])) {
				print '<td class="right"><span class="amount">'.price($obj->total_ht)."</span></td>\n";
				if (!$i) {
					$totalarray['nbfield']++;
				}
				if (!$i) {
					$totalarray['pos'][$totalarray['nbfield']] = 'cf.total_ht';
				}
				$totalarray['val']['cf.total_ht'] += $obj->total_ht;
			}
			// Amount VAT
			if (!empty($arrayfields['cf.total_tva']['checked'])) {
				print '<td class="right"><span class="amount">'.price($obj->total_tva)."</span></td>\n";
				if (!$i) {
					$totalarray['nbfield']++;
				}
				if (!$i) {
					$totalarray['pos'][$totalarray['nbfield']] = 'cf.total_tva';
				}
				$totalarray['val']['cf.total_tva'] += $obj->total_tva;
			}
			// Amount TTC
			if (!empty($arrayfields['cf.total_ttc']['checked'])) {
				print '<td class="right"><span class="amount">'.price($obj->total_ttc)."</span></td>\n";
				if (!$i) {
					$totalarray['nbfield']++;
				}
				if (!$i) {
					$totalarray['pos'][$totalarray['nbfield']] = 'cf.total_ttc';
				}
				$totalarray['val']['cf.total_ttc'] += $obj->total_ttc;
			}

			// Currency
			if (!empty($arrayfields['cf.multicurrency_code']['checked'])) {
				print '<td class="nowrap">'.$obj->multicurrency_code.' - '.$langs->trans('Currency'.$obj->multicurrency_code)."</td>\n";
				if (!$i) {
					$totalarray['nbfield']++;
				}
			}

			// Currency rate
			if (!empty($arrayfields['cf.multicurrency_tx']['checked'])) {
				print '<td class="nowrap">';
				$form->form_multicurrency_rate($_SERVER['PHP_SELF'].'?id='.$obj->rowid, $obj->multicurrency_tx, 'none', $obj->multicurrency_code);
				print "</td>\n";
				if (!$i) {
					$totalarray['nbfield']++;
				}
			}
			// Amount HT
			if (!empty($arrayfields['cf.multicurrency_total_ht']['checked'])) {
				print '<td class="right nowrap"><span class="amount">'.price($obj->multicurrency_total_ht)."</span></td>\n";
				if (!$i) {
					$totalarray['nbfield']++;
				}
			}
			// Amount VAT
			if (!empty($arrayfields['cf.multicurrency_total_tva']['checked'])) {
				print '<td class="right nowrap"><span class="amount">'.price($obj->multicurrency_total_tva)."</span></td>\n";
				if (!$i) {
					$totalarray['nbfield']++;
				}
			}
			// Amount TTC
			if (!empty($arrayfields['cf.multicurrency_total_ttc']['checked'])) {
				print '<td class="right nowrap"><span class="amount">'.price($obj->multicurrency_total_ttc)."</span></td>\n";
				if (!$i) {
					$totalarray['nbfield']++;
				}
			}

			// Extra fields
			include DOL_DOCUMENT_ROOT.'/core/tpl/extrafields_list_print_fields.tpl.php';
			// Fields from hook
			$parameters = array('arrayfields' => $arrayfields, 'obj' => $obj, 'i' => $i, 'totalarray' => &$totalarray);
			$reshook = $hookmanager->executeHooks('printFieldListValue', $parameters); // Note that $action and $object may have been modified by hook
			print $hookmanager->resPrint;
			// Date creation
			if (!empty($arrayfields['cf.date_creation']['checked'])) {
				print '<td class="center nowraponall">';
				print dol_print_date($db->jdate($obj->date_creation), 'dayhour', 'tzuser');
				print '</td>';
				if (!$i) {
					$totalarray['nbfield']++;
				}
			}
			// Date modification
			if (!empty($arrayfields['cf.tms']['checked'])) {
				print '<td class="center nowraponall">';
				print dol_print_date($db->jdate($obj->date_modification), 'dayhour', 'tzuser');
				print '</td>';
				if (!$i) {
					$totalarray['nbfield']++;
				}
			}
			// Billed
			if (!empty($arrayfields['cf.billed']['checked'])) {
				print '<td class="center">'.yn($obj->billed).'</td>';
				if (!$i) {
					$totalarray['nbfield']++;
				}
			}
			// Status
			if (!empty($arrayfields['cf.fk_statut']['checked'])) {
				print '<td class="center nowrap">'.$objectstatic->LibStatut($obj->fk_statut, 5, $obj->billed).'</td>';
				if (!$i) {
					$totalarray['nbfield']++;
				}
			}

			// valid date
			if (!empty($arrayfields['cf.date_valid']['checked'])) {
				print '<td class="center">';
				print dol_print_date($db->jdate($obj->date_valid), 'day');
				print '</td>';
				if (!$i) {
					$totalarray['nbfield']++;
				}
			}
			// approve date
			if (!empty($arrayfields['cf.date_approve']['checked'])) {
				print '<td class="center">';
				print dol_print_date($db->jdate($obj->date_approve), 'day');
				print '</td>';
				if (!$i) {
					$totalarray['nbfield']++;
				}
			}
			// Note public
			if (!empty($arrayfields['cf.note_public']['checked'])) {
				print '<td class="sensiblehtmlcontent center">';
				print dolPrintHTML($obj->note_public);
				print '</td>';
				if (!$i) {
					$totalarray['nbfield']++;
				}
			}

			// Note private
			if (!empty($arrayfields['cf.note_private']['checked'])) {
				print '<td class="sensiblehtmlcontent center">';
				print dolPrintHTML($obj->note_private);
				print '</td>';
				if (!$i) {
					$totalarray['nbfield']++;
				}
			}

			// Action column
			if (!getDolGlobalString('MAIN_CHECKBOX_LEFT_COLUMN')) {
				print '<td class="nowrap center">';
				if ($massactionbutton || $massaction) {   // If we are in select mode (massactionbutton defined) or if we have already selected and sent an action ($massaction) defined
					$selected = 0;
					if (in_array($obj->rowid, $arrayofselected)) {
						$selected = 1;
					}
					print '<input id="cb'.$obj->rowid.'" class="flat checkforselect" type="checkbox" name="toselect[]" value="'.$obj->rowid.'"'.($selected ? ' checked="checked"' : '').'>';
				}
				print '</td>';
			}
			if (!$i) {
				$totalarray['nbfield']++;
			}

			print "</tr>\n";

			$total += $obj->total_ht;
			$subtotal += $obj->total_ht;
		}
		$i++;
	}

	// Show total line
	include DOL_DOCUMENT_ROOT.'/core/tpl/list_print_total.tpl.php';

	// If no record found
	if ($num == 0) {
		$colspan = 1;
		foreach ($arrayfields as $key => $val) {
			if (!empty($val['checked'])) {
				$colspan++;
			}
		}
		print '<tr><td colspan="'.$colspan.'"><span class="opacitymedium">'.$langs->trans("NoRecordFound").'</span></td></tr>';
	}

	$db->free($resql);

	$parameters = array('arrayfields' => $arrayfields, 'sql' => $sql);
	$reshook = $hookmanager->executeHooks('printFieldListFooter', $parameters); // Note that $action and $object may have been modified by hook
	print $hookmanager->resPrint;

	print '</table>'."\n";
	print '</div>';

	print '</form>'."\n";

	$hidegeneratedfilelistifempty = 1;
	if ($massaction == 'builddoc' || $action == 'remove_file' || $show_files) {
		$hidegeneratedfilelistifempty = 0;
	}

	// Show list of available documents
	$urlsource = $_SERVER['PHP_SELF'].'?sortfield='.$sortfield.'&sortorder='.$sortorder;
	$urlsource .= str_replace('&amp;', '&', $param);

	$filedir = $diroutputmassaction;
	$genallowed = $permissiontoread;
	$delallowed = $permissiontoadd;

	print $formfile->showdocuments('massfilesarea_supplier_order', '', $filedir, $urlsource, 0, $delallowed, '', 1, 1, 0, 48, 1, $param, $title, '', '', '', null, $hidegeneratedfilelistifempty);
} else {
	dol_print_error($db);
}

// End of page
llxFooter();
$db->close();<|MERGE_RESOLUTION|>--- conflicted
+++ resolved
@@ -202,11 +202,7 @@
 		$arrayfields['cf.'.$key] = array(
 			'label' => $val['label'],
 			'checked' => (($visible < 0) ? 0 : 1),
-<<<<<<< HEAD
-			'enabled' => (abs($visible) != 3 && (int) dol_eval($val['enabled'], 1)),
-=======
 			'enabled' => (abs($visible) != 3 && (bool) dol_eval($val['enabled'], 1)),
->>>>>>> 263c1e54
 			'position' => $val['position'],
 			'help' => isset($val['help']) ? $val['help'] : ''
 		);
@@ -388,11 +384,7 @@
 		$db->begin();
 
 		$default_ref_supplier = dol_print_date(dol_now(), '%Y%m%d%H%M%S');
-<<<<<<< HEAD
 		$currentIndex = 0;
-=======
-
->>>>>>> 263c1e54
 		foreach ($orders as $id_order) {
 			$cmd = new CommandeFournisseur($db);
 			if ($cmd->fetch($id_order) <= 0) {
@@ -1040,11 +1032,7 @@
 		exit;
 	}
 
-<<<<<<< HEAD
-	llxHeader('', $title, $help_url, '', 0, 0, '', '', '', 'mod-supplier-order page-list');
-=======
 	llxHeader('', $title, $help_url, '', 0, 0, '', '', '', 'bodyforlist mod-supplier-order page-list');
->>>>>>> 263c1e54
 
 	$param = '';
 	if (!empty($mode)) {
