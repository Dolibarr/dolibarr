--- conflicted
+++ resolved
@@ -599,13 +599,9 @@
 // llxHeader('',$title,$help_url);
 
 $sql = 'SELECT';
-<<<<<<< HEAD
-if ($sall || $search_product_category > 0 || $search_user > 0) {
+if ($sall || $search_product_category > 0) {
 	$sql = 'SELECT DISTINCT';
 }
-=======
-if ($sall || $search_product_category > 0) $sql = 'SELECT DISTINCT';
->>>>>>> 9dde80dd
 $sql .= ' s.rowid as socid, s.nom as name, s.town, s.zip, s.fk_pays, s.client, s.code_client, s.email,';
 $sql .= " typent.code as typent_code,";
 $sql .= " state.code_departement as state_code, state.nom as state_name,";
@@ -642,17 +638,9 @@
 $sql .= " LEFT JOIN ".MAIN_DB_PREFIX."user as u ON cf.fk_user_author = u.rowid";
 $sql .= " LEFT JOIN ".MAIN_DB_PREFIX."projet as p ON p.rowid = cf.fk_projet";
 // We'll need this table joined to the select in order to filter by sale
-<<<<<<< HEAD
 if ($search_sale > 0 || (!$user->rights->societe->client->voir && !$socid)) {
 	$sql .= ", ".MAIN_DB_PREFIX."societe_commerciaux as sc";
 }
-if ($search_user > 0) {
-	$sql .= ", ".MAIN_DB_PREFIX."element_contact as ec";
-	$sql .= ", ".MAIN_DB_PREFIX."c_type_contact as tc";
-}
-=======
-if ($search_sale > 0 || (!$user->rights->societe->client->voir && !$socid)) $sql .= ", ".MAIN_DB_PREFIX."societe_commerciaux as sc";
->>>>>>> 9dde80dd
 $parameters = array();
 $reshook = $hookmanager->executeHooks('printFieldListFrom', $parameters, $object); // Note that $action and $object may have been modified by hook
 $sql .= $hookmanager->resPrint;
@@ -694,7 +682,6 @@
 }
 $sql .= dolSqlDateFilter("cf.date_commande", $search_orderday, $search_ordermonth, $search_orderyear);
 $sql .= dolSqlDateFilter("cf.date_livraison", $search_deliveryday, $search_deliverymonth, $search_deliveryyear);
-<<<<<<< HEAD
 if ($search_town) {
 	$sql .= natural_search('s.town', $search_town);
 }
@@ -716,44 +703,6 @@
 if ($search_sale > 0) {
 	$sql .= " AND s.rowid = sc.fk_soc AND sc.fk_user = ".((int) $search_sale);
 }
-if ($search_user > 0) {
-	$sql .= " AND ec.fk_c_type_contact = tc.rowid AND tc.element='supplier_order' AND tc.source='internal' AND ec.element_id = cf.rowid AND ec.fk_socpeople = ".((int) $search_user);
-}
-if ($search_total_ht != '') {
-	$sql .= natural_search('cf.total_ht', $search_total_ht, 1);
-}
-if ($search_total_tva != '') {
-	$sql .= natural_search('cf.total_tva', $search_total_tva, 1);
-}
-if ($search_total_ttc != '') {
-	$sql .= natural_search('cf.total_ttc', $search_total_ttc, 1);
-}
-if ($search_multicurrency_code != '') {
-	$sql .= ' AND cf.multicurrency_code = "'.$db->escape($search_multicurrency_code).'"';
-}
-if ($search_multicurrency_tx != '') {
-	$sql .= natural_search('cf.multicurrency_tx', $search_multicurrency_tx, 1);
-}
-if ($search_multicurrency_montant_ht != '') {
-	$sql .= natural_search('cf.multicurrency_total_ht', $search_multicurrency_montant_ht, 1);
-}
-if ($search_multicurrency_montant_tva != '') {
-	$sql .= natural_search('cf.multicurrency_total_tva', $search_multicurrency_montant_tva, 1);
-}
-if ($search_multicurrency_montant_ttc != '') {
-	$sql .= natural_search('cf.multicurrency_total_ttc', $search_multicurrency_montant_ttc, 1);
-}
-if ($search_project_ref != '') {
-	$sql .= natural_search("p.ref", $search_project_ref);
-}
-=======
-if ($search_town)  $sql .= natural_search('s.town', $search_town);
-if ($search_zip)   $sql .= natural_search("s.zip", $search_zip);
-if ($search_state) $sql .= natural_search("state.nom", $search_state);
-if ($search_country) $sql .= " AND s.fk_pays IN (".$db->sanitize($db->escape($search_country)).')';
-if ($search_type_thirdparty) $sql .= " AND s.fk_typent IN (".$db->sanitize($db->escape($search_type_thirdparty)).')';
-if ($search_company) $sql .= natural_search('s.nom', $search_company);
-if ($search_sale > 0) $sql .= " AND s.rowid = sc.fk_soc AND sc.fk_user = ".$db->escape($search_sale);
 if ($search_user > 0) {
 	$sql .= " AND EXISTS (";
 	$sql .= " SELECT ec.rowid ";
@@ -763,16 +712,33 @@
 	$sql .= " AND tc.element = 'order_supplier' AND tc.source = 'internal'";
 	$sql .= ")";
 }
-if ($search_total_ht != '') $sql .= natural_search('cf.total_ht', $search_total_ht, 1);
-if ($search_total_vat != '') $sql .= natural_search('cf.tva', $search_total_vat, 1);
-if ($search_total_ttc != '') $sql .= natural_search('cf.total_ttc', $search_total_ttc, 1);
-if ($search_multicurrency_code != '')        $sql .= ' AND cf.multicurrency_code = "'.$db->escape($search_multicurrency_code).'"';
-if ($search_multicurrency_tx != '')          $sql .= natural_search('cf.multicurrency_tx', $search_multicurrency_tx, 1);
-if ($search_multicurrency_montant_ht != '')  $sql .= natural_search('cf.multicurrency_total_ht', $search_multicurrency_montant_ht, 1);
-if ($search_multicurrency_montant_vat != '') $sql .= natural_search('cf.multicurrency_total_tva', $search_multicurrency_montant_vat, 1);
-if ($search_multicurrency_montant_ttc != '') $sql .= natural_search('cf.multicurrency_total_ttc', $search_multicurrency_montant_ttc, 1);
-if ($search_project_ref != '') $sql .= natural_search("p.ref", $search_project_ref);
->>>>>>> 9dde80dd
+if ($search_total_ht != '') {
+	$sql .= natural_search('cf.total_ht', $search_total_ht, 1);
+}
+if ($search_total_tva != '') {
+	$sql .= natural_search('cf.total_tva', $search_total_tva, 1);
+}
+if ($search_total_ttc != '') {
+	$sql .= natural_search('cf.total_ttc', $search_total_ttc, 1);
+}
+if ($search_multicurrency_code != '') {
+	$sql .= ' AND cf.multicurrency_code = "'.$db->escape($search_multicurrency_code).'"';
+}
+if ($search_multicurrency_tx != '') {
+	$sql .= natural_search('cf.multicurrency_tx', $search_multicurrency_tx, 1);
+}
+if ($search_multicurrency_montant_ht != '') {
+	$sql .= natural_search('cf.multicurrency_total_ht', $search_multicurrency_montant_ht, 1);
+}
+if ($search_multicurrency_montant_tva != '') {
+	$sql .= natural_search('cf.multicurrency_total_tva', $search_multicurrency_montant_tva, 1);
+}
+if ($search_multicurrency_montant_ttc != '') {
+	$sql .= natural_search('cf.multicurrency_total_ttc', $search_multicurrency_montant_ttc, 1);
+}
+if ($search_project_ref != '') {
+	$sql .= natural_search("p.ref", $search_project_ref);
+}
 // Add where from extra fields
 include DOL_DOCUMENT_ROOT.'/core/tpl/extrafields_list_search_sql.tpl.php';
 // Add where from hooks
