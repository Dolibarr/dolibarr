--- conflicted
+++ resolved
@@ -11,10 +11,7 @@
  * Copyright (C) 2019      Nicolas Zabouri		<info@inovea-conseil.com>
  * Copyright (C) 2021-2023 Alexandre Spangaro   <aspangaro@open-dsi.fr>
  * Copyright (C) 2024		MDW							<mdeweerd@users.noreply.github.com>
-<<<<<<< HEAD
-=======
  * Copyright (C) 2024		William Mead		<william.mead@manchenumerique.fr>
->>>>>>> cc80841a
  *
  * This program is free software; you can redistribute it and/or modify
  * it under the terms of the GNU General Public License as published by
@@ -43,10 +40,7 @@
 require_once DOL_DOCUMENT_ROOT.'/core/class/html.formorder.class.php';
 require_once DOL_DOCUMENT_ROOT.'/core/class/html.formother.class.php';
 require_once DOL_DOCUMENT_ROOT.'/core/class/html.formcompany.class.php';
-<<<<<<< HEAD
-=======
 require_once DOL_DOCUMENT_ROOT.'/core/class/discount.class.php';
->>>>>>> cc80841a
 require_once DOL_DOCUMENT_ROOT.'/core/lib/date.lib.php';
 require_once DOL_DOCUMENT_ROOT.'/core/lib/company.lib.php';
 require_once DOL_DOCUMENT_ROOT.'/fourn/class/fournisseur.class.php';
@@ -141,13 +135,10 @@
 } else {
 	$search_status = (GETPOST('search_status', 'intcomma') != '' ? GETPOST('search_status', 'intcomma') : GETPOST('statut', 'intcomma'));
 }
-<<<<<<< HEAD
-=======
 $search_option = GETPOST('search_option', 'alpha');
 if ($search_option == 'late') {
 	$search_status = '1,2';
 }
->>>>>>> cc80841a
 
 $diroutputmassaction = $conf->fournisseur->commande->dir_output.'/temp/massgeneration/'.$user->id;
 
@@ -168,11 +159,7 @@
 	$sortorder = 'DESC';
 }
 
-<<<<<<< HEAD
-// Initialize technical object to manage hooks of page. Note that conf->hooks_modules contains array of hook context
-=======
 // Initialize a technical object to manage hooks of page. Note that conf->hooks_modules contains an array of hook context
->>>>>>> cc80841a
 $object = new CommandeFournisseur($db);
 $hookmanager->initHooks(array('supplierorderlist'));
 $extrafields = new ExtraFields($db);
@@ -217,11 +204,7 @@
 foreach ($object->fields as $key => $val) {
 	// If $val['visible']==0, then we never show the field
 	if (!empty($val['visible'])) {
-<<<<<<< HEAD
-		$visible = (int) dol_eval($val['visible'], 1);
-=======
 		$visible = (int) dol_eval((string) $val['visible'], 1);
->>>>>>> cc80841a
 		$arrayfields['cf.'.$key] = array(
 			'label' => $val['label'],
 			'checked' => (($visible < 0) ? 0 : 1),
@@ -307,10 +290,7 @@
 		$search_multicurrency_montant_ttc = '';
 		$search_project_ref = '';
 		$search_status = '';
-<<<<<<< HEAD
-=======
 		$search_option = '';
->>>>>>> cc80841a
 		$search_date_order_startday = '';
 		$search_date_order_startmonth = '';
 		$search_date_order_startyear = '';
@@ -411,11 +391,7 @@
 		$db->begin();
 
 		$default_ref_supplier = dol_print_date(dol_now(), '%Y%m%d%H%M%S');
-<<<<<<< HEAD
-
-=======
 		$currentIndex = 0;
->>>>>>> cc80841a
 		foreach ($orders as $id_order) {
 			$cmd = new CommandeFournisseur($db);
 			if ($cmd->fetch($id_order) <= 0) {
@@ -424,10 +400,7 @@
 
 			$objecttmp = new FactureFournisseur($db);
 			if (!empty($createbills_onebythird) && !empty($TFactThird[$cmd->socid])) {
-<<<<<<< HEAD
-=======
 				$currentIndex++;
->>>>>>> cc80841a
 				$objecttmp = $TFactThird[$cmd->socid]; // If option "one bill per third" is set, we use already created supplier invoice.
 			} else {
 				// Search if the VAT reverse-charge is activated by default in supplier card to resume the information
@@ -590,14 +563,11 @@
 				}
 			}
 
-<<<<<<< HEAD
-=======
 			if ($currentIndex <= (getDolGlobalInt("MAXREFONDOC") ? getDolGlobalInt("MAXREFONDOC") : 10)) {
 				$objecttmp->note_public = dol_concatdesc($objecttmp->note_public, $langs->transnoentities($cmd->ref).(empty($cmd->ref_supplier) ? '' : ' ('.$cmd->ref_supplier.')'));
 				$objecttmp->update($user);
 			}
 
->>>>>>> cc80841a
 			$cmd->classifyBilled($user); // TODO Move this in workflow like done for sales orders
 
 			if (!empty($createbills_onebythird) && empty($TFactThird[$cmd->socid])) {
@@ -665,12 +635,9 @@
 			if ($search_status != '') {
 				$param .= '&search_status='.urlencode($search_status);
 			}
-<<<<<<< HEAD
-=======
 			if ($search_option) {
 				$param .= '&search_option='.urlencode($search_option);
 			}
->>>>>>> cc80841a
 			if ($search_date_order_startday) {
 				$param .= '&search_date_order_startday='.urlencode((string) ($search_date_order_startday));
 			}
@@ -691,7 +658,6 @@
 			}
 			if ($search_date_delivery_startday) {
 				$param .= '&search_date_delivery_startday='.urlencode((string) ($search_date_delivery_startday));
-<<<<<<< HEAD
 			}
 			if ($search_date_delivery_startmonth) {
 				$param .= '&search_date_delivery_startmonth='.urlencode((string) ($search_date_delivery_startmonth));
@@ -717,33 +683,6 @@
 			if ($search_date_valid_startyear) {
 				$param .= '&search_date_valid_startyear='.urlencode((string) ($search_date_valid_startyear));
 			}
-=======
-			}
-			if ($search_date_delivery_startmonth) {
-				$param .= '&search_date_delivery_startmonth='.urlencode((string) ($search_date_delivery_startmonth));
-			}
-			if ($search_date_delivery_startyear) {
-				$param .= '&search_date_delivery_startyear='.urlencode((string) ($search_date_delivery_startyear));
-			}
-			if ($search_date_delivery_endday) {
-				$param .= '&search_date_delivery_endday='.urlencode((string) ($search_date_delivery_endday));
-			}
-			if ($search_date_delivery_endmonth) {
-				$param .= '&search_date_delivery_endmonth='.urlencode((string) ($search_date_delivery_endmonth));
-			}
-			if ($search_date_delivery_endyear) {
-				$param .= '&search_date_delivery_endyear='.urlencode((string) ($search_date_delivery_endyear));
-			}
-			if ($search_date_valid_startday) {
-				$param .= '&search_date_valid_startday='.urlencode((string) ($search_date_valid_startday));
-			}
-			if ($search_date_valid_startmonth) {
-				$param .= '&search_date_valid_startmonth='.urlencode((string) ($search_date_valid_startmonth));
-			}
-			if ($search_date_valid_startyear) {
-				$param .= '&search_date_valid_startyear='.urlencode((string) ($search_date_valid_startyear));
-			}
->>>>>>> cc80841a
 			if ($search_date_valid_endday) {
 				$param .= '&search_date_valid_endday='.urlencode((string) ($search_date_valid_endday));
 			}
@@ -942,12 +881,9 @@
 if ($search_status != '' && $search_status != '-1') {
 	$sql .= " AND cf.fk_statut IN (".$db->sanitize($db->escape($search_status)).")";
 }
-<<<<<<< HEAD
-=======
 if ($search_option == 'late') {
 	$sql .= " AND cf.date_commande < '".$db->idate(dol_now() - $conf->order->fournisseur->warning_delay)."'";
 }
->>>>>>> cc80841a
 if ($search_date_order_start) {
 	$sql .= " AND cf.date_commande >= '".$db->idate($search_date_order_start)."'";
 }
@@ -1152,7 +1088,6 @@
 	}
 	if ($search_date_delivery_startday) {
 		$param .= '&search_date_delivery_startday='.urlencode((string) ($search_date_delivery_startday));
-<<<<<<< HEAD
 	}
 	if ($search_date_delivery_startmonth) {
 		$param .= '&search_date_delivery_startmonth='.urlencode((string) ($search_date_delivery_startmonth));
@@ -1184,39 +1119,6 @@
 	if ($search_date_valid_endmonth) {
 		$param .= '&search_date_valid_endmonth='.urlencode((string) ($search_date_valid_endmonth));
 	}
-=======
-	}
-	if ($search_date_delivery_startmonth) {
-		$param .= '&search_date_delivery_startmonth='.urlencode((string) ($search_date_delivery_startmonth));
-	}
-	if ($search_date_delivery_startyear) {
-		$param .= '&search_date_delivery_startyear='.urlencode((string) ($search_date_delivery_startyear));
-	}
-	if ($search_date_delivery_endday) {
-		$param .= '&search_date_delivery_endday='.urlencode((string) ($search_date_delivery_endday));
-	}
-	if ($search_date_delivery_endmonth) {
-		$param .= '&search_date_delivery_endmonth='.urlencode((string) ($search_date_delivery_endmonth));
-	}
-	if ($search_date_delivery_endyear) {
-		$param .= '&search_date_delivery_endyear='.urlencode((string) ($search_date_delivery_endyear));
-	}
-	if ($search_date_valid_startday) {
-		$param .= '&search_date_valid_startday='.urlencode((string) ($search_date_valid_startday));
-	}
-	if ($search_date_valid_startmonth) {
-		$param .= '&search_date_valid_startmonth='.urlencode((string) ($search_date_valid_startmonth));
-	}
-	if ($search_date_valid_startyear) {
-		$param .= '&search_date_valid_startyear='.urlencode((string) ($search_date_valid_startyear));
-	}
-	if ($search_date_valid_endday) {
-		$param .= '&search_date_valid_endday='.urlencode((string) ($search_date_valid_endday));
-	}
-	if ($search_date_valid_endmonth) {
-		$param .= '&search_date_valid_endmonth='.urlencode((string) ($search_date_valid_endmonth));
-	}
->>>>>>> cc80841a
 	if ($search_date_valid_endyear) {
 		$param .= '&search_date_valid_endyear='.urlencode((string) ($search_date_valid_endyear));
 	}
@@ -1344,11 +1246,7 @@
 	$newcardbutton .= dolGetButtonTitle($langs->trans('ViewList'), '', 'fa fa-bars imgforviewmode', $_SERVER["PHP_SELF"].'?mode=common'.preg_replace('/(&|\?)*mode=[^&]+/', '', $param), '', ((empty($mode) || $mode == 'common') ? 2 : 1), array('morecss' => 'reposition'));
 	$newcardbutton .= dolGetButtonTitle($langs->trans('ViewKanban'), '', 'fa fa-th-list imgforviewmode', $_SERVER["PHP_SELF"].'?mode=kanban'.preg_replace('/(&|\?)*mode=[^&]+/', '', $param), '', ($mode == 'kanban' ? 2 : 1), array('morecss' => 'reposition'));
 	$newcardbutton .= dolGetButtonTitleSeparator();
-<<<<<<< HEAD
-	$newcardbutton .= dolGetButtonTitle($langs->trans('NewSupplierOrderShort'), '', 'fa fa-plus-circle', $url, '', $permissiontoadd);
-=======
 	$newcardbutton .= dolGetButtonTitle($langs->trans('NewSupplierOrderShort'), '', 'fa fa-plus-circle', $url, '', (int) $permissiontoadd);
->>>>>>> cc80841a
 
 	// Lines of title fields
 	print '<form method="POST" id="searchFormList" action="'.$_SERVER["PHP_SELF"].'">';
@@ -1708,19 +1606,11 @@
 	if (!empty($arrayfields['u.login']['checked'])) {
 		print_liste_field_titre($arrayfields['u.login']['label'], $_SERVER["PHP_SELF"], "u.login", "", $param, '', $sortfield, $sortorder);
 		$totalarray['nbfield']++;
-<<<<<<< HEAD
 	}
 	if (!empty($arrayfields['cf.fk_soc']['checked'])) {
 		print_liste_field_titre($arrayfields['cf.fk_soc']['label'], $_SERVER["PHP_SELF"], "s.nom", "", $param, '', $sortfield, $sortorder);
 		$totalarray['nbfield']++;
 	}
-=======
-	}
-	if (!empty($arrayfields['cf.fk_soc']['checked'])) {
-		print_liste_field_titre($arrayfields['cf.fk_soc']['label'], $_SERVER["PHP_SELF"], "s.nom", "", $param, '', $sortfield, $sortorder);
-		$totalarray['nbfield']++;
-	}
->>>>>>> cc80841a
 	if (!empty($arrayfields['s.name_alias']['checked'])) {
 		print_liste_field_titre($arrayfields['s.name_alias']['label'], $_SERVER["PHP_SELF"], "s.name_alias", "", $param, '', $sortfield, $sortorder);
 		$totalarray['nbfield']++;
@@ -1890,11 +1780,7 @@
 				print '</td></tr>';
 			}
 		} else {
-<<<<<<< HEAD
-			print '<tr class="oddeven">';
-=======
 			print '<tr class="oddeven '.((getDolGlobalInt('MAIN_FINISHED_LINES_OPACITY') == 1 && $obj->billed == 1) ? 'opacitymedium' : '').'">';
->>>>>>> cc80841a
 			// Action column
 			if (getDolGlobalString('MAIN_CHECKBOX_LEFT_COLUMN')) {
 				print '<td class="nowrap center">';
