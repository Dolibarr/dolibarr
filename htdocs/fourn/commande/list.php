<?php
/* Copyright (C) 2001-2006 Rodolphe Quiedeville <rodolphe@quiedeville.org>
 * Copyright (C) 2004-2015 Laurent Destailleur  <eldy@users.sourceforge.net>
 * Copyright (C) 2005-2012 Regis Houssin        <regis.houssin@capnetworks.com>
 * Copyright (C) 2013      Cédric Salvador      <csalvador@gpcsolutions.fr>
 * Copyright (C) 2014      Marcos García        <marcosgdf@gmail.com>
 * Copyright (C) 2014      Juanjo Menent        <jmenent@2byte.es>
 * Copyright (C) 2016      Ferran Marcet        <fmarcet@2byte.es>
 *
 * This program is free software; you can redistribute it and/or modify
 * it under the terms of the GNU General Public License as published by
 * the Free Software Foundation; either version 3 of the License, or
 * (at your option) any later version.
 *
 * This program is distributed in the hope that it will be useful,
 * but WITHOUT ANY WARRANTY; without even the implied warranty of
 * MERCHANTABILITY or FITNESS FOR A PARTICULAR PURPOSE.  See the
 * GNU General Public License for more details.
 *
 * You should have received a copy of the GNU General Public License
 * along with this program. If not, see <http://www.gnu.org/licenses/>.
 */

/**
 *   \file       htdocs/fourn/commande/list.php
 *   \ingroup    fournisseur
 *   \brief      List of suppliers orders
 */


require '../../main.inc.php';
require_once DOL_DOCUMENT_ROOT.'/core/lib/date.lib.php';
require_once DOL_DOCUMENT_ROOT.'/core/lib/company.lib.php';
require_once DOL_DOCUMENT_ROOT.'/fourn/class/fournisseur.class.php';
require_once DOL_DOCUMENT_ROOT.'/fourn/class/fournisseur.commande.class.php';
require_once DOL_DOCUMENT_ROOT.'/core/class/html.formfile.class.php';
require_once DOL_DOCUMENT_ROOT.'/core/class/html.formorder.class.php';
require_once DOL_DOCUMENT_ROOT.'/core/class/html.formother.class.php';
require_once DOL_DOCUMENT_ROOT.'/core/class/html.formcompany.class.php';
require_once DOL_DOCUMENT_ROOT.'/product/class/product.class.php';
require_once DOL_DOCUMENT_ROOT.'/projet/class/project.class.php';

$langs->load("orders");
$langs->load("sendings");
$langs->load('deliveries');
$langs->load('companies');
$langs->load('compta');
$langs->load('bills');
$langs->load('projects');

$orderyear=GETPOST("orderyear","int");
$ordermonth=GETPOST("ordermonth","int");
$orderday=GETPOST("orderday","int");
$deliveryyear=GETPOST("deliveryyear","int");
$deliverymonth=GETPOST("deliverymonth","int");
$deliveryday=GETPOST("deliveryday","int");
$search_product_category=GETPOST('search_product_category','int');
$search_ref=GETPOST('search_ref');
$search_refsupp=GETPOST('search_refsupp');
$search_company=GETPOST('search_company','alpha');
$search_town=GETPOST('search_town','alpha');
$search_zip=GETPOST('search_zip','alpha');
$search_state=trim(GETPOST("search_state"));
$search_country=GETPOST("search_country",'int');
$search_type_thirdparty=GETPOST("search_type_thirdparty",'int');
$search_user=GETPOST('search_user','int');
$search_request_author=GETPOST('search_request_author','int');
$search_ht=GETPOST('search_ht');
$search_ttc=GETPOST('search_ttc');
$search_status=(GETPOST('search_status','alpha')!=''?GETPOST('search_status','alpha'):GETPOST('statut','alpha'));	// alpha and not intbecause it can be '6,7'
$optioncss = GETPOST('optioncss','alpha');
$sall=GETPOST('search_all');
$socid = GETPOST('socid','int');
$search_sale=GETPOST('search_sale','int');
$search_total_ht=GETPOST('search_total_ht','alpha');
$search_total_vat=GETPOST('search_total_vat','alpha');
$search_total_ttc=GETPOST('search_total_ttc','alpha');
$optioncss = GETPOST('optioncss','alpha');
$billed = GETPOST('billed','int');

$page  = GETPOST('page','int');
$sortorder = GETPOST('sortorder','alpha');
$sortfield = GETPOST('sortfield','alpha');

$status=GETPOST('statut','alpha');
$billed=GETPOST('billed','int');
$viewstatut=GETPOST('viewstatut');

// Security check
$orderid = GETPOST('orderid','int');
if ($user->societe_id) $socid=$user->societe_id;
$result = restrictedArea($user, 'fournisseur', $orderid, '', 'commande');

$diroutputmassaction=$conf->commande->dir_output . '/temp/massgeneration/'.$user->id;

$limit = GETPOST("limit")?GETPOST("limit","int"):$conf->liste_limit;
$sortfield = GETPOST("sortfield",'alpha');
$sortorder = GETPOST("sortorder",'alpha');
$page = GETPOST("page",'int');
if ($page == -1) { $page = 0; }
$offset = $limit * $page;
$pageprev = $page - 1;
$pagenext = $page + 1;
if (! $sortfield) $sortfield='cf.ref';
if (! $sortorder) $sortorder='DESC';

if ($search_status == '') $search_status=-1;

// Initialize technical object to manage hooks of thirdparties. Note that conf->hooks_modules contains array array
$contextpage='supplierorderlist';

// Initialize technical object to manage hooks of thirdparties. Note that conf->hooks_modules contains array array
$hookmanager->initHooks(array('orderlist'));
$extrafields = new ExtraFields($db);

// fetch optionals attributes and labels
$extralabels = $extrafields->fetch_name_optionals_label('commande_fournisseur');
$search_array_options=$extrafields->getOptionalsFromPost($extralabels,'','search_');

// List of fields to search into when doing a "search in all"
$fieldstosearchall = array(
    'cf.ref'=>'Ref',
    'cf.ref_supplier'=>'RefSupplierOrder',
    //'pd.description'=>'Description',
    's.nom'=>"ThirdParty",
    'cf.note_public'=>'NotePublic',
);
if (empty($user->socid)) $fieldstosearchall["cf.note_private"]="NotePrivate";

$checkedtypetiers=0;
$arrayfields=array(
    'cf.ref'=>array('label'=>$langs->trans("Ref"), 'checked'=>1),
    'cf.ref_supplier'=>array('label'=>$langs->trans("RefOrderSupplier"), 'checked'=>1, 'enabled'=>$conf->global->SUPPLIER_ORDER_HIDE_REF_SUPPLIER),
    'p.project_ref'=>array('label'=>$langs->trans("ProjectRef"), 'enabled'=>$conf->global->PROJECT_SHOW_REF_INTO_LISTS),
    'u.login'=>array('label'=>$langs->trans("AuthorRequest"), 'checked'=>1),
    's.nom'=>array('label'=>$langs->trans("ThirdParty"), 'checked'=>1),
    's.town'=>array('label'=>$langs->trans("Town"), 'checked'=>1),
    's.zip'=>array('label'=>$langs->trans("Zip"), 'checked'=>1),
    'state.nom'=>array('label'=>$langs->trans("StateShort"), 'checked'=>0),
    'country.code_iso'=>array('label'=>$langs->trans("Country"), 'checked'=>0),
    'typent.code'=>array('label'=>$langs->trans("ThirdPartyType"), 'checked'=>$checkedtypetiers),
    'cf.date_commande'=>array('label'=>$langs->trans("OrderDateShort"), 'checked'=>1),
    'cf.date_delivery'=>array('label'=>$langs->trans("DateDeliveryPlanned"), 'checked'=>1, 'enabled'=>empty($conf->global->ORDER_DISABLE_DELIVERY_DATE)),
    'cf.total_ht'=>array('label'=>$langs->trans("AmountHT"), 'checked'=>1),
    'cf.total_vat'=>array('label'=>$langs->trans("AmountVAT"), 'checked'=>0),
    'cf.total_ttc'=>array('label'=>$langs->trans("AmountTTC"), 'checked'=>0),
    'cf.datec'=>array('label'=>$langs->trans("DateCreation"), 'checked'=>0, 'position'=>500),
    'cf.tms'=>array('label'=>$langs->trans("DateModificationShort"), 'checked'=>0, 'position'=>500),
    'cf.fk_statut'=>array('label'=>$langs->trans("Status"), 'checked'=>1, 'position'=>1000),
    'cf.billed'=>array('label'=>$langs->trans("Billed"), 'checked'=>1, 'position'=>1000, 'enabled'=>1)
);
// Extra fields
if (is_array($extrafields->attribute_label) && count($extrafields->attribute_label))
{
    foreach($extrafields->attribute_label as $key => $val)
    {
        $arrayfields["ef.".$key]=array('label'=>$extrafields->attribute_label[$key], 'checked'=>$extrafields->attribute_list[$key], 'position'=>$extrafields->attribute_pos[$key], 'enabled'=>$extrafields->attribute_perms[$key]);
    }
}



/*
 * Actions
 */

if (GETPOST('cancel')) { $action='list'; $massaction=''; }
if (! GETPOST('confirmmassaction')) { $massaction=''; }

$parameters=array('socid'=>$socid);
$reshook=$hookmanager->executeHooks('doActions',$parameters,$object,$action);    // Note that $action and $object may have been modified by some hooks
if ($reshook < 0) setEventMessages($hookmanager->error, $hookmanager->errors, 'errors');

include DOL_DOCUMENT_ROOT.'/core/actions_changeselectedfields.inc.php';

// Purge search criteria
if (GETPOST("button_removefilter_x") || GETPOST("button_removefilter.x") || GETPOST("button_removefilter")) // Both test are required to be compatible with all browsers
{
    $ordermonth='';
    $orderyear='';
    $orderday='';
    $search_categ='';
    $search_user='';
    $search_sale='';
    $search_product_category='';
    $search_ref='';
    $search_refsupp='';
    $search_company='';
    $search_town='';
    $search_zip="";
    $search_state="";
    $search_type='';
    $search_country='';
    $search_type_thirdparty='';
    $search_request_author=-1;
    $search_total_ht='';
    $search_total_vat='';
    $search_total_ttc='';
    $search_status=-1;
    $orderyear='';
    $ordermonth='';
    $orderday='';
    $deliveryday='';
    $deliverymonth='';
    $deliveryyear='';
    $billed='';
    $search_array_options=array();
    
}

if (empty($reshook))
{
    // Mass actions. Controls on number of lines checked
    $maxformassaction=1000;
    if (! empty($massaction) && count($toselect) < 1)
    {
        $error++;
        setEventMessages($langs->trans("NoLineChecked"), null, "warnings");
    }
    if (! $error && count($toselect) > $maxformassaction)
    {
        setEventMessages($langs->trans('TooManyRecordForMassAction',$maxformassaction), null, 'errors');
        $error++;
    }

}



/*
 *	View
 */

$now=dol_now();

$form=new Form($db);
$thirdpartytmp = new Fournisseur($db);
$commandestatic=new CommandeFournisseur($db);
$formfile = new FormFile($db);
$formorder = new FormOrder($db);
$formother = new FormOther($db);
$formcompany=new FormCompany($db);

$title = $langs->trans("SuppliersOrders");
if ($socid > 0)
{
	$fourn = new Fournisseur($db);
	$fourn->fetch($socid);
	$title .= ' - '.$fourn->name;
}
if ($status) 
{
    if ($status == '1,2,3') $title.=' - '.$langs->trans("StatusOrderToProcessShort");
    if ($status == '6,7') $title.=' - '.$langs->trans("StatusOrderCanceled");
    else $title.=' - '.$langs->trans($commandestatic->statuts[$status]);
}
if ($billed > 0) $title.=' - '.$langs->trans("Billed");

//$help_url="EN:Module_Customers_Orders|FR:Module_Commandes_Clients|ES:Módulo_Pedidos_de_clientes";
$help_url='';
llxHeader('',$title,$help_url);

$sql = 'SELECT';
if ($sall || $search_product_category > 0) $sql = 'SELECT DISTINCT';
$sql.= ' s.rowid as socid, s.nom as name, s.town, s.zip, s.fk_pays, s.client, s.code_client,';
$sql.= " typent.code as typent_code,";
$sql.= " state.code_departement as state_code, state.nom as state_name,";
$sql.= " cf.rowid, cf.ref, cf.ref_supplier, cf.fk_statut, cf.billed, cf.total_ht, cf.tva as total_tva, cf.total_ttc, cf.fk_user_author, cf.date_commande as date_commande, cf.date_livraison as date_delivery,";
$sql.= ' cf.date_creation as date_creation, cf.tms as date_update,';
$sql.= " p.rowid as project_id, p.ref as project_ref,";
$sql.= " u.firstname, u.lastname, u.photo, u.login";
// Add fields from extrafields
foreach ($extrafields->attribute_label as $key => $val) $sql.=($extrafields->attribute_type[$key] != 'separate' ? ",ef.".$key.' as options_'.$key : '');
// Add fields from hooks
$parameters=array();
$reshook=$hookmanager->executeHooks('printFieldListSelect',$parameters);    // Note that $action and $object may have been modified by hook
$sql.=$hookmanager->resPrint;
$sql.= " FROM ".MAIN_DB_PREFIX."societe as s";
$sql.= " LEFT JOIN ".MAIN_DB_PREFIX."c_country as country on (country.rowid = s.fk_pays)";
$sql.= " LEFT JOIN ".MAIN_DB_PREFIX."c_typent as typent on (typent.id = s.fk_typent)";
$sql.= " LEFT JOIN ".MAIN_DB_PREFIX."c_departements as state on (state.rowid = s.fk_departement)";
$sql.= ", ".MAIN_DB_PREFIX."commande_fournisseur as cf";
if (is_array($extrafields->attribute_label) && count($extrafields->attribute_label)) $sql.= " LEFT JOIN ".MAIN_DB_PREFIX."commande_fournisseur_extrafields as ef on (cf.rowid = ef.fk_object)";
if ($sall || $search_product_category > 0) $sql.= ' LEFT JOIN '.MAIN_DB_PREFIX.'commande_fournisseurdet as pd ON cf.rowid=pd.fk_commande';
if ($search_product_category > 0) $sql.= ' LEFT JOIN '.MAIN_DB_PREFIX.'categorie_product as cp ON cp.fk_product=pd.fk_product';
$sql.= " LEFT JOIN ".MAIN_DB_PREFIX."user as u ON cf.fk_user_author = u.rowid";
$sql.= " LEFT JOIN ".MAIN_DB_PREFIX."projet as p ON p.rowid = cf.fk_projet";
// We'll need this table joined to the select in order to filter by sale
if ($search_sale > 0 || (!$user->rights->societe->client->voir && ! $socid)) $sql.= ", ".MAIN_DB_PREFIX."societe_commerciaux as sc";
if ($search_user > 0)
{
    $sql.=", ".MAIN_DB_PREFIX."element_contact as ec";
    $sql.=", ".MAIN_DB_PREFIX."c_type_contact as tc";
}
$sql.= ' WHERE cf.fk_soc = s.rowid';
$sql.= ' AND cf.entity IN ('.getEntity('supplier_order', 1).')';
if ($socid > 0) $sql.= " AND s.rowid = ".$socid;
if (!$user->rights->societe->client->voir && !$socid) $sql.= " AND s.rowid = sc.fk_soc AND sc.fk_user = " .$user->id;
if ($search_ref) $sql .= natural_search('cf.ref', $search_ref);
if ($search_refsupp) $sql.= natural_search("cf.ref_supplier", $search_refsupp);
if ($sall) $sql .= natural_search(array_keys($fieldstosearchall), $sall);
if ($search_company) $sql .= natural_search('s.nom', $search_company);
if ($search_request_author > 0) $sql.= " AND u.login LIKE '%".$db->escape($search_request_author)."%'";
if ($billed != '' && $billed >= 0) $sql .= " AND cf.billed = ".$billed;

//Required triple check because statut=0 means draft filter
if (GETPOST('statut', 'alpha') !== '')
{
	$sql .= " AND cf.fk_statut IN (".GETPOST('statut', 'alpha').")";
}
if ($search_status != '' && $search_status >= 0)
{
	if (strstr($search_status, ',')) $sql.=" AND cf.fk_statut IN (".$db->escape($search_status).")";
	else $sql.=" AND cf.fk_statut = ".$search_status;
}
if ($ordermonth > 0)
{
    if ($orderyear > 0 && empty($orderday))
        $sql.= " AND cf.date_commande BETWEEN '".$db->idate(dol_get_first_day($orderyear,$ordermonth,false))."' AND '".$db->idate(dol_get_last_day($orderyear,$ordermonth,false))."'";
    else if ($orderyear > 0 && ! empty($orderday))
        $sql.= " AND cf.date_commande BETWEEN '".$db->idate(dol_mktime(0, 0, 0, $ordermonth, $orderday, $orderyear))."' AND '".$db->idate(dol_mktime(23, 59, 59, $ordermonth, $orderday, $orderyear))."'";
    else
        $sql.= " AND date_format(cf.date_commande, '%m') = '".$ordermonth."'";
}
else if ($orderyear > 0)
{
    $sql.= " AND cf.date_commande BETWEEN '".$db->idate(dol_get_first_day($orderyear,1,false))."' AND '".$db->idate(dol_get_last_day($orderyear,12,false))."'";
}
if ($deliverymonth > 0)
{
    if ($deliveryyear > 0 && empty($deliveryday))
        $sql.= " AND cf.date_livraison BETWEEN '".$db->idate(dol_get_first_day($deliveryyear,$deliverymonth,false))."' AND '".$db->idate(dol_get_last_day($deliveryyear,$deliverymonth,false))."'";
        else if ($deliveryyear > 0 && ! empty($deliveryday))
            $sql.= " AND cf.date_livraison BETWEEN '".$db->idate(dol_mktime(0, 0, 0, $deliverymonth, $deliveryday, $deliveryyear))."' AND '".$db->idate(dol_mktime(23, 59, 59, $deliverymonth, $deliveryday, $deliveryyear))."'";
            else
                $sql.= " AND date_format(cf.date_livraison, '%m') = '".$deliverymonth."'";
}
else if ($deliveryyear > 0)
{
    $sql.= " AND cf.date_livraison BETWEEN '".$db->idate(dol_get_first_day($deliveryyear,1,false))."' AND '".$db->idate(dol_get_last_day($deliveryyear,12,false))."'";
}
if ($search_town)  $sql.= natural_search('s.town', $search_town);
if ($search_zip)   $sql.= natural_search("s.zip",$search_zip);
if ($search_state) $sql.= natural_search("state.nom",$search_state);
if ($search_country) $sql .= " AND s.fk_pays IN (".$search_country.')';
if ($search_type_thirdparty) $sql .= " AND s.fk_typent IN (".$search_type_thirdparty.')';
if ($search_company) $sql .= natural_search('s.nom', $search_company);
if ($search_sale > 0) $sql.= " AND s.rowid = sc.fk_soc AND sc.fk_user = " .$search_sale;
if ($search_user > 0) $sql.= " AND ec.fk_c_type_contact = tc.rowid AND tc.element='supplier_order' AND tc.source='internal' AND ec.element_id = cf.rowid AND ec.fk_socpeople = ".$search_user;
if ($search_total_ht != '') $sql.= natural_search('cf.total_ht', $search_total_ht, 1);
if ($search_total_vat != '') $sql.= natural_search('cf.tva', $search_total_vat, 1);
if ($search_total_ttc != '') $sql.= natural_search('cf.total_ttc', $search_total_ttc, 1);

// Add where from extra fields
foreach ($search_array_options as $key => $val)
{
    $crit=$val;
    $tmpkey=preg_replace('/search_options_/','',$key);
    $typ=$extrafields->attribute_type[$tmpkey];
    $mode=0;
    if (in_array($typ, array('int','double'))) $mode=1;    // Search on a numeric
    if ($val && ( ($crit != '' && ! in_array($typ, array('select'))) || ! empty($crit)))
    {
        $sql .= natural_search('ef.'.$tmpkey, $crit, $mode);
    }
}
// Add where from hooks
$parameters=array();
$reshook=$hookmanager->executeHooks('printFieldListWhere',$parameters);    // Note that $action and $object may have been modified by hook
$sql.=$hookmanager->resPrint;

$sql.= $db->order($sortfield,$sortorder);

$nbtotalofrecords = 0;
if (empty($conf->global->MAIN_DISABLE_FULL_SCANLIST))
{
	$result = $db->query($sql);
	$nbtotalofrecords = $db->num_rows($result);
}

$sql.= $db->plimit($limit+1, $offset);

$resql = $db->query($sql);
if ($resql)
{	
	if ($socid > 0)
	{
		$soc = new Societe($db);
		$soc->fetch($socid);
		$title = $langs->trans('ListOfSupplierOrders') . ' - '.$soc->name;
	}
	else
	{
		$title = $langs->trans('ListOfSupplierOrders');
	}
    
	$num = $db->num_rows($resql);

<<<<<<< HEAD
	$param='';
	if ($socid > 0)             $param.='&socid='.$socid;
    if (! empty($contextpage) && $contextpage != $_SERVER["PHP_SELF"]) $param.='&contextpage='.$contextpage;
	if ($limit > 0 && $limit != $conf->liste_limit) $param.='&limit='.$limit;
	if ($orderday)      		$param.='&orderday='.$orderday;
	if ($ordermonth)      		$param.='&ordermonth='.$ordermonth;
	if ($orderyear)       		$param.='&orderyear='.$orderyear;
	if ($deliveryday)   		$param.='&deliveryday='.$deliveryday;
	if ($deliverymonth)   		$param.='&deliverymonth='.$deliverymonth;
	if ($deliveryyear)    		$param.='&deliveryyear='.$deliveryyear;
	if ($search_ref)      		$param.='&search_ref='.$search_ref;
	if ($search_company)  		$param.='&search_company='.$search_company;
	if ($search_user > 0) 		$param.='&search_user='.$search_user;
	if ($search_request_author > 0) $param.='&search_request_author='.$search_request_author;
	if ($search_sale > 0) 		$param.='&search_sale='.$search_sale;
	if ($search_total_ht != '') $param.='&search_total_ht='.$search_total_ht;
	if ($search_total_ttc != '') $param.="&search_total_ttc=".$search_total_ttc;
=======
	$param="";
	if ($sall)					$param.="&search_all=".$sall;
	if ($search_ref)			$param.="&search_ref=".$search_ref;
	if ($search_company)		$param.="&search_company=".$search_company;
	if ($search_user)			$param.="&search_user=".$search_user;
	if ($search_ttc)			$param.="&search_ttc=".$search_ttc;
>>>>>>> da41c3ff
	if ($search_refsupp) 		$param.="&search_refsupp=".$search_refsupp;
	if ($search_status >= 0)  	$param.="&search_status=".$search_status;
	if ($billed != '')          $param.="&billed=".$billed; 
	if ($optioncss != '') $param.='&optioncss='.$optioncss;
	// Add $param from extra fields
	foreach ($search_array_options as $key => $val)
	{
	    $crit=$val;
	    $tmpkey=preg_replace('/search_options_/','',$key);
	    if ($val != '') $param.='&search_options_'.$tmpkey.'='.urlencode($val);
	}
	
	//$massactionbutton=$form->selectMassAction('', $massaction == 'presend' ? array() : array('presend'=>$langs->trans("SendByMail"), 'builddoc'=>$langs->trans("PDFMerge")));
	
	// Lignes des champs de filtre
	print '<form method="POST" action="'.$_SERVER["PHP_SELF"].'">';
    if ($optioncss != '') print '<input type="hidden" name="optioncss" value="'.$optioncss.'">';
	print '<input type="hidden" name="token" value="'.$_SESSION['newtoken'].'">';
	print '<input type="hidden" name="formfilteraction" id="formfilteraction" value="list">';
	print '<input type="hidden" name="action" value="list">';
	print '<input type="hidden" name="sortfield" value="'.$sortfield.'">';
	print '<input type="hidden" name="sortorder" value="'.$sortorder.'">';
	print '<input type="hidden" name="viewstatut" value="'.$viewstatut.'">';
	
	print_barre_liste($title, $page, $_SERVER["PHP_SELF"], $param, $sortfield, $sortorder, '', $num, $nbtotalofrecords, 'title_commercial.png', 0, '', '', $limit);
	
	if ($sall)
    {
        foreach($fieldstosearchall as $key => $val) $fieldstosearchall[$key]=$langs->trans($val);
        print $langs->trans("FilterOnInto", $sall) . join(', ',$fieldstosearchall);
    }

    $moreforfilter='';
    
    // If the user can view prospects other than his'
    if ($user->rights->societe->client->voir || $socid)
    {
        $langs->load("commercial");
        $moreforfilter.='<div class="divsearchfield">';
        $moreforfilter.=$langs->trans('ThirdPartiesOfSaleRepresentative'). ': ';
        $moreforfilter.=$formother->select_salesrepresentatives($search_sale, 'search_sale', $user, 0, 1, 'maxwidth300');
        $moreforfilter.='</div>';
    }
    // If the user can view other users
    if ($user->rights->user->user->lire)
    {
        $moreforfilter.='<div class="divsearchfield">';
        $moreforfilter.=$langs->trans('LinkedToSpecificUsers'). ': ';
        $moreforfilter.=$form->select_dolusers($search_user, 'search_user', 1, '', 0, '', '', 0, 0, 0, '', 0, '', 'maxwidth300');
        $moreforfilter.='</div>';
    }
    // If the user can view prospects other than his'
    if ($conf->categorie->enabled && ($user->rights->produit->lire || $user->rights->service->lire))
    {
        include_once DOL_DOCUMENT_ROOT.'/categories/class/categorie.class.php';
        $moreforfilter.='<div class="divsearchfield">';
        $moreforfilter.=$langs->trans('IncludingProductWithTag'). ': ';
        $cate_arbo = $form->select_all_categories(Categorie::TYPE_PRODUCT, null, 'parent', null, null, 1);
        $moreforfilter.=$form->selectarray('search_product_category', $cate_arbo, $search_product_category, 1, 0, 0, '', 0, 0, 0, 0, '', 1);
        $moreforfilter.='</div>';
    }
    $parameters=array();
    $reshook=$hookmanager->executeHooks('printFieldPreListTitle',$parameters);    // Note that $action and $object may have been modified by hook
    if (empty($reshook)) $moreforfilter .= $hookmanager->resPrint;
    else $moreforfilter = $hookmanager->resPrint;
    if (! empty($moreforfilter))
    {
        print '<div class="liste_titre liste_titre_bydiv centpercent">';
        print $moreforfilter;
        print '</div>';
    }
    
    $varpage=empty($contextpage)?$_SERVER["PHP_SELF"]:$contextpage;
    $selectedfields=$form->multiSelectArrayWithCheckbox('selectedfields', $arrayfields, $varpage);	// This also change content of $arrayfields

	print '<table class="tagtable liste'.($moreforfilter?" listwithfilterbefore":"").'">'."\n";

	print '<tr class="liste_titre">';
	if (! empty($arrayfields['cf.ref']['checked']))            print_liste_field_titre($arrayfields['cf.ref']['label'],$_SERVER["PHP_SELF"],"cf.ref","",$param,'',$sortfield,$sortorder);
	if (! empty($arrayfields['cf.ref_supplier']['checked']))   print_liste_field_titre($arrayfields['cf.ref_supplier']['label'],$_SERVER["PHP_SELF"],"cf.ref_supplier","",$param,'',$sortfield,$sortorder);
	if (! empty($arrayfields['p.project_ref']['checked'])) 	   print_liste_field_titre($arrayfields['p.project_ref']['label'],$_SERVER["PHP_SELF"],"p.ref","",$param,'',$sortfield,$sortorder);
	if (! empty($arrayfields['u.login']['checked'])) 	       print_liste_field_titre($arrayfields['u.login']['label'],$_SERVER["PHP_SELF"],"u.login","",$param,'',$sortfield,$sortorder);
	if (! empty($arrayfields['s.nom']['checked']))             print_liste_field_titre($arrayfields['s.nom']['label'],$_SERVER["PHP_SELF"],"s.nom","",$param,'',$sortfield,$sortorder);
	if (! empty($arrayfields['s.town']['checked']))            print_liste_field_titre($arrayfields['s.town']['label'],$_SERVER["PHP_SELF"],'s.town','',$param,'',$sortfield,$sortorder);
	if (! empty($arrayfields['s.zip']['checked']))             print_liste_field_titre($arrayfields['s.zip']['label'],$_SERVER["PHP_SELF"],'s.zip','',$param,'',$sortfield,$sortorder);
	if (! empty($arrayfields['state.nom']['checked']))         print_liste_field_titre($arrayfields['state.nom']['label'],$_SERVER["PHP_SELF"],"state.nom","",$param,'',$sortfield,$sortorder);
	if (! empty($arrayfields['country.code_iso']['checked']))  print_liste_field_titre($arrayfields['country.code_iso']['label'],$_SERVER["PHP_SELF"],"country.code_iso","",$param,'align="center"',$sortfield,$sortorder);
	if (! empty($arrayfields['typent.code']['checked']))       print_liste_field_titre($arrayfields['typent.code']['label'],$_SERVER["PHP_SELF"],"typent.code","",$param,'align="center"',$sortfield,$sortorder);
	if (! empty($arrayfields['cf.fk_author']['checked']))      print_liste_field_titre($arrayfields['cf.fk_author']['label'],$_SERVER["PHP_SELF"],"u.login","",$param,'',$sortfield,$sortorder);
	if (! empty($arrayfields['cf.date_commande']['checked']))  print_liste_field_titre($arrayfields['cf.date_commande']['label'],$_SERVER["PHP_SELF"],"cf.date_commande","",$param,'align="center"',$sortfield,$sortorder);
	if (! empty($arrayfields['cf.date_delivery']['checked']))  print_liste_field_titre($arrayfields['cf.date_delivery']['label'],$_SERVER["PHP_SELF"],'cf.date_livraison','',$param, 'align="right"',$sortfield,$sortorder);
	if (! empty($arrayfields['cf.total_ht']['checked']))       print_liste_field_titre($arrayfields['cf.total_ht']['label'],$_SERVER["PHP_SELF"],"cf.total_ht","",$param,'align="right"',$sortfield,$sortorder);
	if (! empty($arrayfields['cf.total_vat']['checked']))      print_liste_field_titre($arrayfields['cf.total_vat']['label'],$_SERVER["PHP_SELF"],"cf.tva","",$param,'align="right"',$sortfield,$sortorder);
	if (! empty($arrayfields['cf.total_ttc']['checked']))      print_liste_field_titre($arrayfields['cf.total_ttc']['label'],$_SERVER["PHP_SELF"],"cf.total_ttc","",$param,'align="right"',$sortfield,$sortorder);
	// Extra fields
	if (is_array($extrafields->attribute_label) && count($extrafields->attribute_label))
	{
	   foreach($extrafields->attribute_label as $key => $val) 
	   {
           if (! empty($arrayfields["ef.".$key]['checked'])) 
           {
				$align=$extrafields->getAlignFlag($key);
				print_liste_field_titre($extralabels[$key],$_SERVER["PHP_SELF"],"ef.".$key,"",$param,($align?'align="'.$align.'"':''),$sortfield,$sortorder);
           }
	   }
	}
	// Hook fields
	$parameters=array('arrayfields'=>$arrayfields);
    $reshook=$hookmanager->executeHooks('printFieldListTitle',$parameters);    // Note that $action and $object may have been modified by hook
    print $hookmanager->resPrint;
    if (! empty($arrayfields['cf.datec']['checked']))     print_liste_field_titre($arrayfields['cf.datec']['label'],$_SERVER["PHP_SELF"],"cf.date_creation","",$param,'align="center" class="nowrap"',$sortfield,$sortorder);
    if (! empty($arrayfields['cf.tms']['checked']))       print_liste_field_titre($arrayfields['cf.tms']['label'],$_SERVER["PHP_SELF"],"cf.tms","",$param,'align="center" class="nowrap"',$sortfield,$sortorder);
    if (! empty($arrayfields['cf.fk_statut']['checked'])) print_liste_field_titre($arrayfields['cf.fk_statut']['label'],$_SERVER["PHP_SELF"],"cf.fk_statut","",$param,'align="right"',$sortfield,$sortorder);
    if (! empty($arrayfields['cf.billed']['checked']))    print_liste_field_titre($arrayfields['cf.billed']['label'],$_SERVER["PHP_SELF"],'cf.billed','',$param,'align="center"',$sortfield,$sortorder,'');
    print_liste_field_titre($selectedfields, $_SERVER["PHP_SELF"],"",'','','align="right"',$sortfield,$sortorder,'maxwidthsearch ');
	print "</tr>\n";

	print '<tr class="liste_titre">';
	// Ref
	if (! empty($arrayfields['cf.ref']['checked']))
	{
		print '<td class="liste_titre"><input size="8" type="text" class="flat" name="search_ref" value="'.$search_ref.'"></td>';
	}
	// Ref customer
	if (! empty($arrayfields['cf.ref_supplier']['checked'])) 
	{
		print '<td class="liste_titre"><input type="text" class="flat" size="8" name="search_refsupp" value="'.$search_refsupp.'"></td>';
	}
	// Project ref
	if (! empty($arrayfields['p.project_ref']['checked']))
	{
		print '<td class="liste_titre"><input type="text" class="flat" size="6" name="search_project_ref" value="'.$search_project_ref.'"></td>';
	}
	// Request author
	if (! empty($arrayfields['u.login']['checked']))
	{
		print '<td class="liste_titre">';
		//print '<input type="text" class="flat" size="6" name="search_request_author" value="'.$search_request_author.'">';
		print '</td>';
	}
	// Thirpdarty
	if (! empty($arrayfields['s.nom']['checked'])) 
	{
		print '<td class="liste_titre"><input type="text" size="6" class="flat" name="search_company" value="'.$search_company.'"></td>';
	}
	// Town
	if (! empty($arrayfields['s.town']['checked'])) print '<td class="liste_titre"><input class="flat" type="text" size="6" name="search_town" value="'.$search_town.'"></td>';
	// Zip
	if (! empty($arrayfields['s.zip']['checked'])) print '<td class="liste_titre"><input class="flat" type="text" size="6" name="search_zip" value="'.$search_zip.'"></td>';
	// State
	if (! empty($arrayfields['state.nom']['checked']))
	{
	    print '<td class="liste_titre">';
	    print '<input class="flat" size="4" type="text" name="search_state" value="'.dol_escape_htmltag($search_state).'">';
	    print '</td>';
	}
	// Country
	if (! empty($arrayfields['country.code_iso']['checked']))
	{
	    print '<td class="liste_titre" align="center">';
	    print $form->select_country($search_country,'search_country','',0,'maxwidth100');
	    print '</td>';
	}
	// Company type
	if (! empty($arrayfields['typent.code']['checked']))
	{
	    print '<td class="liste_titre maxwidthonsmartphone" align="center">';
	    print $form->selectarray("search_type_thirdparty", $formcompany->typent_array(0), $search_type_thirdparty, 0, 0, 0, '', 0, 0, 0, (empty($conf->global->SOCIETE_SORT_ON_TYPEENT)?'ASC':$conf->global->SOCIETE_SORT_ON_TYPEENT));
	    print '</td>';
	}
	// Date order
	if (! empty($arrayfields['cf.date_commande']['checked']))
	{
		print '<td class="liste_titre" align="center">';
		if (! empty($conf->global->MAIN_LIST_FILTER_ON_DAY)) print '<input class="flat" type="text" size="1" maxlength="2" name="orderday" value="'.$orderday.'">';
		print '<input class="flat" type="text" size="1" maxlength="2" name="ordermonth" value="'.$ordermonth.'">';
		$formother->select_year($orderyear?$orderyear:-1,'orderyear',1, 20, 5);
		print '</td>';
	}
	// Date delivery
	if (! empty($arrayfields['cf.date_delivery']['checked'])) 
	{
    	print '<td class="liste_titre" align="center">';
        if (! empty($conf->global->MAIN_LIST_FILTER_ON_DAY)) print '<input class="flat" type="text" size="1" maxlength="2" name="deliveryday" value="'.$deliveryday.'">';
        print '<input class="flat" type="text" size="1" maxlength="2" name="deliverymonth" value="'.$deliverymonth.'">';
        $formother->select_year($deliveryyear?$deliveryyear:-1,'deliveryyear',1, 20, 5);
    	print '</td>';
	}
	if (! empty($arrayfields['cf.total_ht']['checked']))
	{
	    // Amount
	    print '<td class="liste_titre" align="right">';
	    print '<input class="flat" type="text" size="5" name="search_total_ht" value="'.$search_total_ht.'">';
	    print '</td>';
	}
	if (! empty($arrayfields['cf.total_vat']['checked']))
	{
	    // Amount
	    print '<td class="liste_titre" align="right">';
	    print '<input class="flat" type="text" size="5" name="search_total_vat" value="'.$search_total_vat.'">';
	    print '</td>';
	}
	if (! empty($arrayfields['cf.total_ttc']['checked']))
	{
	    // Amount
	    print '<td class="liste_titre" align="right">';
	    print '<input class="flat" type="text" size="5" name="search_total_ttc" value="'.$search_total_ttc.'">';
	    print '</td>';
	}	
	// Extra fields
	if (is_array($extrafields->attribute_label) && count($extrafields->attribute_label))
	{
	    foreach($extrafields->attribute_label as $key => $val)
	    {
	        if (! empty($arrayfields["ef.".$key]['checked']))
	        {
	            $align=$extrafields->getAlignFlag($key);
	            $typeofextrafield=$extrafields->attribute_type[$key];
	            print '<td class="liste_titre'.($align?' '.$align:'').'">';
	            if (in_array($typeofextrafield, array('varchar', 'int', 'double', 'select')))
	            {
	                $crit=$val;
	                $tmpkey=preg_replace('/search_options_/','',$key);
	                $searchclass='';
	                if (in_array($typeofextrafield, array('varchar', 'select'))) $searchclass='searchstring';
	                if (in_array($typeofextrafield, array('int', 'double'))) $searchclass='searchnum';
	                print '<input class="flat'.($searchclass?' '.$searchclass:'').'" size="4" type="text" name="search_options_'.$tmpkey.'" value="'.dol_escape_htmltag($search_array_options['search_options_'.$tmpkey]).'">';
	            }
	            print '</td>';
	        }
	    }
	}
	// Fields from hook
	$parameters=array('arrayfields'=>$arrayfields);
	$reshook=$hookmanager->executeHooks('printFieldListOption',$parameters);    // Note that $action and $object may have been modified by hook
	print $hookmanager->resPrint;	
	// Date creation
	if (! empty($arrayfields['cf.datec']['checked']))
	{
	    print '<td class="liste_titre">';
	    print '</td>';
	}
	// Date modification
	if (! empty($arrayfields['cf.tms']['checked']))
	{
	    print '<td class="liste_titre">';
	    print '</td>';
	}
	// Status
	if (! empty($arrayfields['cf.fk_statut']['checked']))
	{
		print '<td class="liste_titre" align="right">';
		$formorder->selectSupplierOrderStatus((strstr($search_status, ',')?-1:$search_status),1,'search_status');
		print '</td>';
	}
	// Status billed
	if (! empty($arrayfields['cf.billed']['checked']))
	{
		print '<td align="center">';
		print $form->selectyesno('billed', $billed, 1, 0, 1);
		print '</td>';
	}
	// Action column
	print '<td class="liste_titre" align="middle">';
	$searchpitco=$form->showFilterAndCheckAddButtons(0);
	print $searchpitco;
	print '</td>';
	
	print "</tr>\n";

	$total=0;
	$subtotal=0;
    $productstat_cache=array();
	
    $userstatic = new User($db);
	$objectstatic=new CommandeFournisseur($db);
	$projectstatic=new Project($db);

	$i=0;
	$var=true;
	$totalarray=array();
	while ($i < min($num,$limit))
	{
		$obj = $db->fetch_object($resql);
		$var=!$var;
		
        $objectstatic->id=$obj->rowid;
        $objectstatic->ref=$obj->ref;
        $objectstatic->ref_supplier = $obj->ref_supplier;
        $objectstatic->total_ht = $obj->total_ht;
        $objectstatic->total_tva = $obj->total_tva;
        $objectstatic->total_ttc = $obj->total_ttc;
        $objectstatic->date_delivery = $db->jdate($obj->date_delivery);
        $objectstatic->statut = $obj->fk_statut;
        
		print "<tr ".$bc[$var].">";

		// Ref
        if (! empty($arrayfields['cf.ref']['checked']))
        {
			print '<td class="nobordernopadding nowrap">';
    	    print $objectstatic->getNomUrl(1);
			$filename=dol_sanitizeFileName($obj->ref);
			$filedir=$conf->fournisseur->dir_output.'/commande' . '/' . dol_sanitizeFileName($obj->ref);
			print $formfile->getDocumentsLink($objectstatic->element, $filename, $filedir);
			print '</td>'."\n";
            if (! $i) $totalarray['nbfield']++;
        }
		// Ref Supplier
        if (! empty($arrayfields['cf.ref_supplier']['checked']))
        {
        	print '<td>'.$obj->ref_supplier.'</td>'."\n";
            if (! $i) $totalarray['nbfield']++;
        }
		// Project
        if (! empty($arrayfields['p.project_ref']['checked']))
        {
			$projectstatic->id=$obj->project_id;
			$projectstatic->ref=$obj->project_ref;
			print '<td>';
			if ($obj->project_id > 0) print $projectstatic->getNomUrl(1);
			print '</td>';
            if (! $i) $totalarray['nbfield']++;
        }
		// Author
		$userstatic->id = $obj->fk_user_author;
		$userstatic->lastname = $obj->lastname;
		$userstatic->firstname = $obj->firstname;
		$userstatic->login = $obj->login;
		$userstatic->photo = $obj->photo;
		if (! empty($arrayfields['s.nom']['checked']))
		{
		    print "<td>";
		    if ($userstatic->id) print $userstatic->getNomUrl(1);
		    else print "&nbsp;";
		    print "</td>";
            if (! $i) $totalarray['nbfield']++;
		}
        // Thirdparty
        if (! empty($arrayfields['s.nom']['checked']))
        {
        	print '<td>';
			$thirdpartytmp->id = $obj->socid;
			$thirdpartytmp->name = $obj->name;
			print $thirdpartytmp->getNomUrl(1,'supplier');
			print '</td>'."\n";
            if (! $i) $totalarray['nbfield']++;
        }
        // Town
        if (! empty($arrayfields['s.town']['checked']))
        {
            print '<td class="nocellnopadd">';
            print $obj->town;
            print '</td>';
            if (! $i) $totalarray['nbfield']++;
        }
        // Zip
        if (! empty($arrayfields['s.zip']['checked']))
        {
            print '<td class="nocellnopadd">';
            print $obj->zip;
            print '</td>';
            if (! $i) $totalarray['nbfield']++;
        }
        // State
        if (! empty($arrayfields['state.nom']['checked']))
        {
            print "<td>".$obj->state_name."</td>\n";
            if (! $i) $totalarray['nbfield']++;
        }
        // Country
        if (! empty($arrayfields['country.code_iso']['checked']))
        {
            print '<td align="center">';
            $tmparray=getCountry($obj->fk_pays,'all');
            print $tmparray['label'];
            print '</td>';
            if (! $i) $totalarray['nbfield']++;
        }
        // Type ent
        if (! empty($arrayfields['typent.code']['checked']))
        {
            print '<td align="center">';
            if (count($typenArray)==0) $typenArray = $formcompany->typent_array(1);
            print $typenArray[$obj->typent_code];
            print '</td>';
            if (! $i) $totalarray['nbfield']++;
        }
        
		// Order date
		if (! empty($arrayfields['cf.date_commande']['checked']))
		{
    		print '<td align="center">';
    		if ($obj->date_commande) print dol_print_date($db->jdate($obj->date_commande), 'day');
    		else print '';
    		print '</td>';
    		if (! $i) $totalarray['nbfield']++;
		}
		// Plannned date of delivery
		if (! empty($arrayfields['cf.date_delivery']['checked']))
		{
    		print '<td align="center">';
    		print dol_print_date($db->jdate($obj->date_delivery), 'day');
    		if ($objectstatic->hasDelay() && ! empty($objectstatic->date_delivery)) {
    		    print ' '.img_picto($langs->trans("Late").' : '.$objectstatic->showDelay(), "warning");
    		}
    		print '</td>';
    		if (! $i) $totalarray['nbfield']++;
		}
        // Amount HT
        if (! empty($arrayfields['cf.total_ht']['checked']))
        {
		      print '<td align="right">'.price($obj->total_ht)."</td>\n";
		      if (! $i) $totalarray['nbfield']++;
		      if (! $i) $totalarray['totalhtfield']=$totalarray['nbfield'];
		      $totalarray['totalht'] += $obj->total_ht;
        }
        // Amount VAT
        if (! empty($arrayfields['cf.total_vat']['checked']))
        {
            print '<td align="right">'.price($obj->total_tva)."</td>\n";
            if (! $i) $totalarray['nbfield']++;
		    if (! $i) $totalarray['totalvatfield']=$totalarray['nbfield'];
		    $totalarray['totalvat'] += $obj->total_tva;
        }
        // Amount TTC
        if (! empty($arrayfields['cf.total_ttc']['checked']))
        {
            print '<td align="right">'.price($obj->total_ttc)."</td>\n";
            if (! $i) $totalarray['nbfield']++;
		    if (! $i) $totalarray['totalttcfield']=$totalarray['nbfield'];
		    $totalarray['totalttc'] += $obj->total_ttc;
        }
		
        // Extra fields
        if (is_array($extrafields->attribute_label) && count($extrafields->attribute_label))
        {
            foreach($extrafields->attribute_label as $key => $val)
            {
                if (! empty($arrayfields["ef.".$key]['checked']))
                {
                    print '<td';
                    $align=$extrafields->getAlignFlag($key);
                    if ($align) print ' align="'.$align.'"';
                    print '>';
                    $tmpkey='options_'.$key;
                    print $extrafields->showOutputField($key, $obj->$tmpkey, '', 1);
                    print '</td>';
                    if (! $i) $totalarray['nbfield']++;
                }
            }
        }
        // Fields from hook
        $parameters=array('arrayfields'=>$arrayfields, 'obj'=>$obj);
        $reshook=$hookmanager->executeHooks('printFieldListValue',$parameters);    // Note that $action and $object may have been modified by hook
        print $hookmanager->resPrint;
        // Date creation
        if (! empty($arrayfields['cf.datec']['checked']))
        {
            print '<td align="center" class="nowrap">';
            print dol_print_date($db->jdate($obj->date_creation), 'dayhour');
            print '</td>';
            if (! $i) $totalarray['nbfield']++;
        }
        // Date modification
        if (! empty($arrayfields['cf.tms']['checked']))
        {
            print '<td align="center" class="nowrap">';
            print dol_print_date($db->jdate($obj->date_update), 'dayhour');
            print '</td>';
            if (! $i) $totalarray['nbfield']++;
        }
        // Status
        if (! empty($arrayfields['cf.fk_statut']['checked']))
        {
            print '<td align="right" class="nowrap">'.$objectstatic->LibStatut($obj->fk_statut, 5, $obj->billed, 1).'</td>';
            if (! $i) $totalarray['nbfield']++;
        }
		// Billed
        if (! empty($arrayfields['cf.billed']['checked']))
        {
            print '<td align="center">'.yn($obj->billed).'</td>';
            if (! $i) $totalarray['nbfield']++;
        }
        
        // Action column
        print '<td></td>';
        if (! $i) $totalarray['nbfield']++;

		print "</tr>\n";
		$i++;
	}
	print "</table>\n";
	print "</form>\n";

	if (! empty($conf->facture->enable)) print '<br>'.img_help(1,'').' '.$langs->trans("ToBillSeveralOrderSelectCustomer", $langs->transnoentitiesnoconv("CreateInvoiceForThisCustomer")).'<br>';

	$db->free($resql);
}
else
{
	dol_print_error($db);
}


llxFooter();
$db->close();<|MERGE_RESOLUTION|>--- conflicted
+++ resolved
@@ -396,11 +396,11 @@
     
 	$num = $db->num_rows($resql);
 
-<<<<<<< HEAD
 	$param='';
 	if ($socid > 0)             $param.='&socid='.$socid;
     if (! empty($contextpage) && $contextpage != $_SERVER["PHP_SELF"]) $param.='&contextpage='.$contextpage;
 	if ($limit > 0 && $limit != $conf->liste_limit) $param.='&limit='.$limit;
+	if ($sall)					$param.="&search_all=".$sall;
 	if ($orderday)      		$param.='&orderday='.$orderday;
 	if ($ordermonth)      		$param.='&ordermonth='.$ordermonth;
 	if ($orderyear)       		$param.='&orderyear='.$orderyear;
@@ -414,14 +414,6 @@
 	if ($search_sale > 0) 		$param.='&search_sale='.$search_sale;
 	if ($search_total_ht != '') $param.='&search_total_ht='.$search_total_ht;
 	if ($search_total_ttc != '') $param.="&search_total_ttc=".$search_total_ttc;
-=======
-	$param="";
-	if ($sall)					$param.="&search_all=".$sall;
-	if ($search_ref)			$param.="&search_ref=".$search_ref;
-	if ($search_company)		$param.="&search_company=".$search_company;
-	if ($search_user)			$param.="&search_user=".$search_user;
-	if ($search_ttc)			$param.="&search_ttc=".$search_ttc;
->>>>>>> da41c3ff
 	if ($search_refsupp) 		$param.="&search_refsupp=".$search_refsupp;
 	if ($search_status >= 0)  	$param.="&search_status=".$search_status;
 	if ($billed != '')          $param.="&billed=".$billed; 
