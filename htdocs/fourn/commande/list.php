--- conflicted
+++ resolved
@@ -42,11 +42,6 @@
 
 $langs->load("orders");
 $langs->load("sendings");
-<<<<<<< HEAD
-
-
-$sall=GETPOST('search_all');
-=======
 $langs->load('deliveries');
 $langs->load('companies');
 $langs->load('compta');
@@ -60,7 +55,6 @@
 $deliverymonth=GETPOST("deliverymonth","int");
 $deliveryday=GETPOST("deliveryday","int");
 $search_product_category=GETPOST('search_product_category','int');
->>>>>>> 3f5d67d4
 $search_ref=GETPOST('search_ref');
 $search_refsupp=GETPOST('search_refsupp');
 $search_company=GETPOST('search_company','alpha');
@@ -75,8 +69,6 @@
 $search_ttc=GETPOST('search_ttc');
 $search_status=(GETPOST('search_status','alpha')!=''?GETPOST('search_status','alpha'):GETPOST('statut','alpha'));	// alpha and not intbecause it can be '6,7'
 $optioncss = GETPOST('optioncss','alpha');
-<<<<<<< HEAD
-=======
 $sall=GETPOST('search_all');
 $socid = GETPOST('socid','int');
 $search_sale=GETPOST('search_sale','int');
@@ -85,7 +77,6 @@
 $search_total_ttc=GETPOST('search_total_ttc','alpha');
 $optioncss = GETPOST('optioncss','alpha');
 $billed = GETPOST('billed','int');
->>>>>>> 3f5d67d4
 
 $page  = GETPOST('page','int');
 $sortorder = GETPOST('sortorder','alpha');
@@ -195,13 +186,6 @@
     $search_ref='';
     $search_refsupp='';
     $search_company='';
-<<<<<<< HEAD
-	$search_user='';
-	$search_ht='';
-	$search_ttc='';
-	$search_status='';
-	$billed='';
-=======
     $search_town='';
     $search_zip="";
     $search_state="";
@@ -239,19 +223,7 @@
         $error++;
     }
 
->>>>>>> 3f5d67d4
-}
-
-
-// List of fields to search into when doing a "search in all"
-$fieldstosearchall = array(
-    'cf.ref'=>'Ref',
-    'cf.ref_supplier'=>'RefSupplier',
-    //'pd.description'=>'Description',
-    's.nom'=>"ThirdParty",
-    'cf.note_public'=>'NotePublic',
-);
-if (empty($user->socid)) $fieldstosearchall["cf.note_private"]="NotePrivate";
+}
 
 
 
@@ -259,11 +231,8 @@
  *	View
  */
 
-<<<<<<< HEAD
-=======
 $now=dol_now();
 
->>>>>>> 3f5d67d4
 $form=new Form($db);
 $thirdpartytmp = new Fournisseur($db);
 $commandestatic=new CommandeFournisseur($db);
@@ -279,35 +248,12 @@
 	$fourn->fetch($socid);
 	$title .= ' - '.$fourn->name;
 }
-<<<<<<< HEAD
-if ($status) 
-=======
 if ($status)
->>>>>>> 3f5d67d4
 {
     if ($status == '1,2,3') $title.=' - '.$langs->trans("StatusOrderToProcessShort");
     if ($status == '6,7') $title.=' - '.$langs->trans("StatusOrderCanceled");
     else $title.=' - '.$langs->trans($commandestatic->statuts[$status]);
 }
-<<<<<<< HEAD
-if ($billed) $title.=' - '.$langs->trans("Billed");
-
-
-llxHeader('',$title);
-
-
-if ($sortorder == "") $sortorder="DESC";
-if ($sortfield == "") $sortfield="cf.date_creation";
-$offset = $conf->liste_limit * $page ;
-
-
-/*
- * Mode list
- */
-
-$sql = "SELECT s.rowid as socid, s.nom as name, cf.date_commande as dc,";
-$sql.= " cf.rowid, cf.ref, cf.ref_supplier, cf.fk_statut, cf.billed, cf.total_ht, cf.tva as total_tva, cf.total_ttc, cf.fk_user_author, cf.date_livraison,";
-=======
 if ($billed > 0) $title.=' - '.$langs->trans("Billed");
 
 //$help_url="EN:Module_Customers_Orders|FR:Module_Commandes_Clients|ES:Módulo_Pedidos_de_clientes";
@@ -321,7 +267,6 @@
 $sql.= " state.code_departement as state_code, state.nom as state_name,";
 $sql.= " cf.rowid, cf.ref, cf.ref_supplier, cf.fk_statut, cf.billed, cf.total_ht, cf.tva as total_tva, cf.total_ttc, cf.fk_user_author, cf.date_commande as date_commande, cf.date_livraison as date_delivery,";
 $sql.= ' cf.date_creation as date_creation, cf.tms as date_update,';
->>>>>>> 3f5d67d4
 $sql.= " p.rowid as project_id, p.ref as project_ref,";
 $sql.= " u.firstname, u.lastname, u.photo, u.login";
 // Add fields from extrafields
@@ -379,11 +324,7 @@
 }
 else if ($orderyear > 0)
 {
-<<<<<<< HEAD
-	$sql .= natural_search(array_keys($fieldstosearchall), $sall);
-=======
     $sql.= " AND cf.date_commande BETWEEN '".$db->idate(dol_get_first_day($orderyear,1,false))."' AND '".$db->idate(dol_get_last_day($orderyear,12,false))."'";
->>>>>>> 3f5d67d4
 }
 if ($deliverymonth > 0)
 {
@@ -394,17 +335,7 @@
             else
                 $sql.= " AND date_format(cf.date_livraison, '%m') = '".$deliverymonth."'";
 }
-<<<<<<< HEAD
-
-if ($billed !== '' && $billed >= 0)
-{
-	$sql .= " AND cf.billed = ".$billed;
-}
-
-if ($search_refsupp)
-=======
 else if ($deliveryyear > 0)
->>>>>>> 3f5d67d4
 {
     $sql.= " AND cf.date_livraison BETWEEN '".$db->idate(dol_get_first_day($deliveryyear,1,false))."' AND '".$db->idate(dol_get_last_day($deliveryyear,12,false))."'";
 }
@@ -465,14 +396,6 @@
 
 	$num = $db->num_rows($resql);
 
-<<<<<<< HEAD
-	$param="";
-	if ($sall)					$param.="&search_all=".$sall;
-	if ($search_ref)			$param.="&search_ref=".$search_ref;
-	if ($search_company)		$param.="&search_company=".$search_company;
-	if ($search_user)			$param.="&search_user=".$search_user;
-	if ($search_ttc)			$param.="&search_ttc=".$search_ttc;
-=======
 	$param='';
 	if ($socid > 0)             $param.='&socid='.$socid;
     if (! empty($contextpage) && $contextpage != $_SERVER["PHP_SELF"]) $param.='&contextpage='.$contextpage;
@@ -491,43 +414,8 @@
 	if ($search_sale > 0) 		$param.='&search_sale='.$search_sale;
 	if ($search_total_ht != '') $param.='&search_total_ht='.$search_total_ht;
 	if ($search_total_ttc != '') $param.="&search_total_ttc=".$search_total_ttc;
->>>>>>> 3f5d67d4
 	if ($search_refsupp) 		$param.="&search_refsupp=".$search_refsupp;
 	if ($search_status >= 0)  	$param.="&search_status=".$search_status;
-<<<<<<< HEAD
-	if ($billed != '')          $param.="&billed=".$billed; 
-	if ($optioncss != '') $param.='&optioncss='.$optioncss;
-
-	print_barre_liste($title, $page, $_SERVER["PHP_SELF"], $param, $sortfield, $sortorder, '', $num, $nbtotalofrecords);
-	print '<form action="'.$_SERVER["PHP_SELF"].'" method="POST">';
-    if ($optioncss != '') print '<input type="hidden" name="optioncss" value="'.$optioncss.'">';
-	print '<input type="hidden" name="token" value="'.$_SESSION['newtoken'].'">';
-	print '<input type="hidden" name="action" value="list">';
-	print '<input type="hidden" name="sortfield" value="'.$sortfield.'">';
-	print '<input type="hidden" name="sortorder" value="'.$sortorder.'">';
-	print '<input type="hidden" name="viewstatut" value="'.$viewstatut.'">';
-	
-    if ($sall)
-    {
-        foreach($fieldstosearchall as $key => $val) $fieldstosearchall[$key]=$langs->trans($val);
-        print $langs->trans("FilterOnInto", $sall) . join(', ',$fieldstosearchall);
-    }
-	
-	print '<table class="noborder" width="100%">';
-	print '<tr class="liste_titre">';
-	print_liste_field_titre($langs->trans("Ref"),$_SERVER["PHP_SELF"],"cf.ref","",$param,'',$sortfield,$sortorder);
-	if (empty($conf->global->SUPPLIER_ORDER_HIDE_REF_SUPPLIER)) print_liste_field_titre($langs->trans("RefSupplier"),$_SERVER["PHP_SELF"],"cf.ref_supplier","",$param,'',$sortfield,$sortorder);
-	print_liste_field_titre($langs->trans("ThirdParty"),$_SERVER["PHP_SELF"],"s.nom","",$param,'',$sortfield,$sortorder);
-	if (! empty($conf->global->PROJECT_SHOW_REF_INTO_LISTS)) print_liste_field_titre($langs->trans("Project"),$_SERVER["PHP_SELF"],"p.ref","",$param,'',$sortfield,$sortorder);
-	print_liste_field_titre($langs->trans("Author"),$_SERVER["PHP_SELF"],"u.login","",$param,'',$sortfield,$sortorder);
-	print_liste_field_titre($langs->trans("AmountHT"),$_SERVER["PHP_SELF"],"cf.total_ht","",$param,'align="right"',$sortfield,$sortorder);
-	print_liste_field_titre($langs->trans("AmountTTC"),$_SERVER["PHP_SELF"],"cf.total_ttc","",$param,'align="right"',$sortfield,$sortorder);
-	print_liste_field_titre($langs->trans("OrderDate"),$_SERVER["PHP_SELF"],"dc","",$param,'align="center"',$sortfield,$sortorder);
-	print_liste_field_titre($langs->trans('DateDeliveryPlanned'),$_SERVER["PHP_SELF"],'cf.date_livraison','',$param, 'align="right"',$sortfield,$sortorder);
-	print_liste_field_titre($langs->trans("Status"),$_SERVER["PHP_SELF"],"cf.fk_statut","",$param,'align="right"',$sortfield,$sortorder);
-	print_liste_field_titre($langs->trans('Billed'),$_SERVER["PHP_SELF"],'cf.billed','',$param,'align="center"',$sortfield,$sortorder,'');
-	print_liste_field_titre('',$_SERVER["PHP_SELF"],"",'','','',$sortfield,$sortorder,'maxwidthsearch ');
-=======
 	if ($billed != '')          $param.="&billed=".$billed;
 	if ($optioncss != '') $param.='&optioncss='.$optioncss;
 	// Add $param from extra fields
@@ -641,7 +529,6 @@
     if (! empty($arrayfields['cf.fk_statut']['checked'])) print_liste_field_titre($arrayfields['cf.fk_statut']['label'],$_SERVER["PHP_SELF"],"cf.fk_statut","",$param,'align="right"',$sortfield,$sortorder);
     if (! empty($arrayfields['cf.billed']['checked']))    print_liste_field_titre($arrayfields['cf.billed']['label'],$_SERVER["PHP_SELF"],'cf.billed','',$param,'align="center"',$sortfield,$sortorder,'');
     print_liste_field_titre($selectedfields, $_SERVER["PHP_SELF"],"",'','','align="right"',$sortfield,$sortorder,'maxwidthsearch ');
->>>>>>> 3f5d67d4
 	print "</tr>\n";
 
 	print '<tr class="liste_titre">';
@@ -794,15 +681,6 @@
 	$searchpitco=$form->showFilterAndCheckAddButtons(0);
 	print $searchpitco;
 	print '</td>';
-<<<<<<< HEAD
-	print '<td align="center">';
-	print $form->selectyesno('billed', $billed, 1, 0, 1);
-	print '</td>';
-	print '<td class="liste_titre" align="right"><input type="image" class="liste_titre" name="button_search" src="'.img_picto($langs->trans("Search"),'search.png','','',1).'" value="'.dol_escape_htmltag($langs->trans("Search")).'" title="'.dol_escape_htmltag($langs->trans("Search")).'">';
-	print '<input type="image" class="liste_titre" name="button_removefilter" src="'.img_picto($langs->trans("Search"),'searchclear.png','','',1).'" value="'.dol_escape_htmltag($langs->trans("RemoveFilter")).'" title="'.dol_escape_htmltag($langs->trans("RemoveFilter")).'">';
-	print "</td></tr>\n";
-=======
->>>>>>> 3f5d67d4
 
 	print "</tr>\n";
 
@@ -945,22 +823,6 @@
     		print '</td>';
     		if (! $i) $totalarray['nbfield']++;
 		}
-<<<<<<< HEAD
-		print '</td>';
-
-		// Delivery date
-		print '<td align="right">';
-		print dol_print_date($db->jdate($obj->date_livraison), 'day');
-		print '</td>';
-
-		// Statut
-		print '<td align="right">'.$commandestatic->LibStatut($obj->fk_statut, 5).'</td>';
-
-		// Billed
-		print '<td align="center">'.yn($obj->billed).'</td>';
-		
-		print '<td></td>';
-=======
         // Amount HT
         if (! empty($arrayfields['cf.total_ht']['checked']))
         {
@@ -1040,7 +902,6 @@
         // Action column
         print '<td></td>';
         if (! $i) $totalarray['nbfield']++;
->>>>>>> 3f5d67d4
 
 		print "</tr>\n";
 		$i++;
