<?php
/* Copyright (C) 2001-2006 Rodolphe Quiedeville <rodolphe@quiedeville.org>
 * Copyright (C) 2004-2014 Laurent Destailleur  <eldy@users.sourceforge.net>
 * Copyright (C) 2005-2012 Regis Houssin        <regis.houssin@capnetworks.com>
 * Copyright (C) 2013      Cédric Salvador      <csalvador@gpcsolutions.fr>
 * Copyright (C) 2014      Marcos García        <marcosgdf@gmail.com>
 * Copyright (C) 2014      Juanjo Menent        <jmenent@2byte.es>
 *
 * This program is free software; you can redistribute it and/or modify
 * it under the terms of the GNU General Public License as published by
 * the Free Software Foundation; either version 3 of the License, or
 * (at your option) any later version.
 *
 * This program is distributed in the hope that it will be useful,
 * but WITHOUT ANY WARRANTY; without even the implied warranty of
 * MERCHANTABILITY or FITNESS FOR A PARTICULAR PURPOSE.  See the
 * GNU General Public License for more details.
 *
 * You should have received a copy of the GNU General Public License
 * along with this program. If not, see <http://www.gnu.org/licenses/>.
 */

/**
 *   \file       htdocs/fourn/commande/list.php
 *   \ingroup    fournisseur
 *   \brief      List of suppliers orders
 */


require '../../main.inc.php';
require_once DOL_DOCUMENT_ROOT.'/fourn/class/fournisseur.class.php';
require_once DOL_DOCUMENT_ROOT.'/fourn/class/fournisseur.commande.class.php';
require_once DOL_DOCUMENT_ROOT.'/core/class/html.formfile.class.php';
require_once DOL_DOCUMENT_ROOT.'/core/class/html.formorder.class.php';
require_once DOL_DOCUMENT_ROOT.'/projet/class/project.class.php';

$langs->load("orders");
$langs->load("sendings");


$search_ref=GETPOST('search_ref');
$search_refsupp=GETPOST('search_refsupp');
$search_company=GETPOST('search_company');
$search_user=GETPOST('search_user');
$search_ht=GETPOST('search_ht');
$search_ttc=GETPOST('search_ttc');
$sall=GETPOST('search_all');
$search_status=GETPOST('search_status','int');

$page  = GETPOST('page','int');
$socid = GETPOST('socid','int');
$sortorder = GETPOST('sortorder','alpha');
$sortfield = GETPOST('sortfield','alpha');

$viewstatut=GETPOST('viewstatut');

// Security check
$orderid = GETPOST('orderid');
if ($user->societe_id) $socid=$user->societe_id;
$result = restrictedArea($user, 'fournisseur', $orderid, '', 'commande');

// Purge search criteria
if (GETPOST("button_removefilter_x") || GETPOST("button_removefilter")) // Both test are required to be compatible with all browsers
{
    $search_ref='';
    $search_refsupp='';
    $search_company='';
	$search_user='';
	$search_ht='';
	$search_ttc='';
	$search_status='';
}

if ($search_status == '') $search_status=-1;


/*
 *	View
 */

$thirdpartytmp = new Fournisseur($db);
$commandestatic=new CommandeFournisseur($db);
$formfile = new FormFile($db);
$formorder = new FormOrder($db);

$title = $langs->trans("SuppliersOrders");
if ($socid > 0)
{
	$fourn = new Fournisseur($db);
	$fourn->fetch($socid);
	$title .= ' ('.$fourn->name.')';
}

llxHeader('',$title);


if ($sortorder == "") $sortorder="DESC";
if ($sortfield == "") $sortfield="cf.date_creation";
$offset = $conf->liste_limit * $page ;


<<<<<<< HEAD
/*
 * Mode Liste
 */

$sql = "SELECT s.rowid as socid, s.nom as name, cf.date_commande as dc";
$sql.= ", cf.rowid,cf.ref, cf.ref_supplier, cf.fk_statut, cf.total_ht, cf.tva as total_tva, cf.total_ttc, cf.fk_user_author,cf.date_livraison";
$sql.= ", p.rowid as project_id";
$sql.= ", p.ref as project_ref";
$sql.= ", u.firstname";
$sql.= ", u.lastname";
$sql.= ", u.photo";
$sql.= ", u.login";
=======
$sql = "SELECT s.rowid as socid, s.nom as name, cf.date_commande as dc,";
$sql.= " cf.rowid,cf.ref, cf.ref_supplier, cf.fk_statut, cf.total_ttc, cf.total_ht, cf.fk_user_author,cf.date_livraison,";
$sql.= " p.rowid as project_id, p.ref as project_ref,";
$sql.= " u.login";
>>>>>>> d0cc56d6
$sql.= " FROM ".MAIN_DB_PREFIX."societe as s,";
$sql.= " ".MAIN_DB_PREFIX."commande_fournisseur as cf";
$sql.= " LEFT JOIN ".MAIN_DB_PREFIX."user as u ON cf.fk_user_author = u.rowid";
$sql.= " LEFT JOIN ".MAIN_DB_PREFIX."projet as p ON p.rowid = cf.fk_projet";
if (!$user->rights->societe->client->voir && !$socid) $sql.= ", ".MAIN_DB_PREFIX."societe_commerciaux as sc";
$sql.= " WHERE cf.fk_soc = s.rowid ";
$sql.= " AND cf.entity = ".$conf->entity;
if (!$user->rights->societe->client->voir && !$socid) $sql.= " AND s.rowid = sc.fk_soc AND sc.fk_user = " .$user->id;
if ($search_ref)
{
	$sql .= natural_search('cf.ref', $search_ref);
}
if ($search_company)
{
	$sql .= natural_search('s.nom', $search_company);
}
if ($search_user)
{
	$sql.= " AND u.login LIKE '%".$db->escape($search_user)."%'";
}
if ($search_ht)
{
	$sql .= " AND cf.total_ht = '".$db->escape(price2num($search_ht))."'";
}
if ($search_ttc)
{
	$sql .= " AND cf.total_ttc = '".$db->escape(price2num($search_ttc))."'";
}
if ($sall)
{
	$sql .= natural_search(array('cf.ref', 'cf.note_public', 'cf.note_private'), $sall);
}
if ($socid) $sql.= " AND s.rowid = ".$socid;

//Required triple check because statut=0 means draft filter
if (GETPOST('statut', 'int') !== '')
{
	$sql .= " AND cf.fk_statut IN (".GETPOST('statut').")";
}
if ($search_refsupp)
{
	$sql.= " AND (cf.ref_supplier LIKE '%".$db->escape($search_refsupp)."%')";
}
if ($search_status >= 0)
{
	if ($search_status == 6 || $search_status == 7) $sql.=" AND cf.fk_statut IN (6,7)";
	else $sql.=" AND cf.fk_statut = ".$search_status;
}

$sql.= $db->order($sortfield,$sortorder);

$nbtotalofrecords = 0;
if (empty($conf->global->MAIN_DISABLE_FULL_SCANLIST))
{
	$result = $db->query($sql);
	$nbtotalofrecords = $db->num_rows($result);
}

$sql.= $db->plimit($conf->liste_limit+1, $offset);

$resql = $db->query($sql);
if ($resql)
{

	$num = $db->num_rows($resql);
	$i = 0;

	$param="";
	if ($search_ref)			$param.="&search_ref=".$search_ref;
	if ($search_company)		$param.="&search_company=".$search_company;
	if ($search_user)			$param.="&search_user=".$search_user;
	if ($search_ttc)			$param.="&search_ttc=".$search_ttc;
	if ($search_refsupp) 		$param.="&search_refsupp=".$search_refsupp;
	if ($socid)					$param.="&socid=".$socid;
	if ($search_status >= 0)  	$param.="&search_status=".$search_status;

	print_barre_liste($title, $page, $_SERVER["PHP_SELF"], $param, $sortfield, $sortorder, '', $num, $nbtotalofrecords);
	print '<form action="'.$_SERVER["PHP_SELF"].'" method="POST">';
	print '<table class="noborder" width="100%">';
	print '<tr class="liste_titre">';
	print_liste_field_titre($langs->trans("Ref"),$_SERVER["PHP_SELF"],"cf.ref","",$param,'',$sortfield,$sortorder);
	if (empty($conf->global->SUPPLIER_ORDER_HIDE_REF_SUPPLIER)) print_liste_field_titre($langs->trans("RefSupplier"),$_SERVER["PHP_SELF"],"cf.ref_supplier","",$param,'',$sortfield,$sortorder);
	print_liste_field_titre($langs->trans("Thirdparty"),$_SERVER["PHP_SELF"],"s.nom","",$param,'',$sortfield,$sortorder);
	if (! empty($conf->global->PROJECT_SHOW_REF_INTO_LISTS)) print_liste_field_titre($langs->trans("Project"),$_SERVER["PHP_SELF"],"p.ref","",$param,'',$sortfield,$sortorder);
	print_liste_field_titre($langs->trans("Author"),$_SERVER["PHP_SELF"],"u.login","",$param,'',$sortfield,$sortorder);
	print_liste_field_titre($langs->trans("AmountHT"),$_SERVER["PHP_SELF"],"cf.total_ht","",$param,'align="right"',$sortfield,$sortorder);
	print_liste_field_titre($langs->trans("AmountTTC"),$_SERVER["PHP_SELF"],"cf.total_ttc","",$param,'align="right"',$sortfield,$sortorder);
	print_liste_field_titre($langs->trans("OrderDate"),$_SERVER["PHP_SELF"],"dc","",$param,'align="center"',$sortfield,$sortorder);
	print_liste_field_titre($langs->trans('DateDeliveryPlanned'),$_SERVER["PHP_SELF"],'cf.date_livraison','',$param, 'align="right"',$sortfield,$sortorder);
	print_liste_field_titre($langs->trans("Status"),$_SERVER["PHP_SELF"],"cf.fk_statut","",$param,'align="right"',$sortfield,$sortorder);
	print_liste_field_titre('');
	print "</tr>\n";

	print '<tr class="liste_titre">';

	print '<td class="liste_titre"><input type="text" class="flat" name="search_ref" value="'.$search_ref.'"></td>';
	if (empty($conf->global->SUPPLIER_ORDER_HIDE_REF_SUPPLIER)) print '<td class="liste_titre"><input type="text" class="flat" size="8" name="search_refsupp" value="'.$search_refsupp.'"></td>';
	print '<td class="liste_titre"><input type="text" class="flat" name="search_company" value="'.$search_company.'"></td>';
	if (! empty($conf->global->PROJECT_SHOW_REF_INTO_LISTS))
	{
		print '<td class="liste_titre">';
		print '</td>';
	}
	print '<td class="liste_titre"><input type="text" size="6" class="flat" name="search_user" value="'.$search_user.'"></td>';
	print '<td class="liste_titre" align="right"><input type="text" size="4" class="flat" name="search_ht" value="'.$search_ht.'"></td>';
	print '<td class="liste_titre" align="right"><input type="text" size="4" class="flat" name="search_ttc" value="'.$search_ttc.'"></td>';
	print '<td class="liste_titre">&nbsp;</td>';
	print '<td class="liste_titre">&nbsp;</td>';
	print '<td class="liste_titre" align="right">';
	$formorder->selectSupplierOrderStatus($search_status,1,'search_status');
	print '</td>';
	print '<td class="liste_titre" align="right"><input type="image" class="liste_titre" name="button_search" src="'.img_picto($langs->trans("Search"),'search.png','','',1).'" value="'.dol_escape_htmltag($langs->trans("Search")).'" title="'.dol_escape_htmltag($langs->trans("Search")).'">';
	print '<input type="image" class="liste_titre" name="button_removefilter" src="'.img_picto($langs->trans("Search"),'searchclear.png','','',1).'" value="'.dol_escape_htmltag($langs->trans("RemoveFilter")).'" title="'.dol_escape_htmltag($langs->trans("RemoveFilter")).'">';
	print "</td></tr>\n";

	$var=true;

	$userstatic = new User($db);
	$objectstatic=new CommandeFournisseur($db);
	$projectstatic=new Project($db);

	while ($i < min($num,$conf->liste_limit))
	{
		$obj = $db->fetch_object($resql);
		$var=!$var;
        $objectstatic->id=$obj->rowid;
        $objectstatic->ref=$obj->ref;
        $objectstatic->ref_supplier = $obj->ref_supplier;
        $objectstatic->total_ht = $obj->total_ht;
        $objectstatic->total_tva = $obj->total_tva;
        $objectstatic->total_ttc = $obj->total_ttc;

		print "<tr ".$bc[$var].">";

		// Ref
        print '<td class="nobordernopadding nowrap">';
        print $objectstatic->getNomUrl(1);
		$filename=dol_sanitizeFileName($obj->ref);
		$filedir=$conf->fournisseur->dir_output.'/commande' . '/' . dol_sanitizeFileName($obj->ref);
		print $formfile->getDocumentsLink($objectstatic->element, $filename, $filedir);
		print '</td>'."\n";

		// Ref Supplier
			if (empty($conf->global->SUPPLIER_ORDER_HIDE_REF_SUPPLIER)) print '<td>'.$obj->ref_supplier.'</td>'."\n";

		// Thirdparty
		print '<td>';
		$thirdpartytmp->id = $obj->socid;
		$thirdpartytmp->name = $obj->name;
		print $thirdpartytmp->getNomUrl(1,'supplier');
		print '</td>'."\n";

		// Project
		if (! empty($conf->global->PROJECT_SHOW_REF_INTO_LISTS))
		{
			$projectstatic->id=$obj->project_id;
			$projectstatic->ref=$obj->project_ref;
			print '<td>';
			if ($obj->project_id > 0) print $projectstatic->getNomUrl(1);
			print '</td>';
		}

        // Author
        $userstatic->id = $obj->fk_user_author;
        $userstatic->lastname = $obj->lastname;
        $userstatic->firstname = $obj->firstname;
        $userstatic->login = $obj->login;
        $userstatic->photo = $obj->photo;
		print "<td>";
		if ($userstatic->id) print $userstatic->getNomUrl(1);
		else print "&nbsp;";
		print "</td>";

		// Amount net
		print '<td align="right" width="100">'.price($obj->total_ht)."</td>";

		// Amount with tax
		print '<td align="right" width="100">'.price($obj->total_ttc)."</td>";

		// Date
		print "<td align=\"center\" width=\"100\">";
		if ($obj->dc)
		{
			print dol_print_date($db->jdate($obj->dc),"day");
		}
		else
		{
			print "-";
		}
		print '</td>';

		// Delivery date
		print '<td align="right">';
		print dol_print_date($db->jdate($obj->date_livraison), 'day');
		print '</td>';


		// Statut
		print '<td align="right" colspan="2">'.$commandestatic->LibStatut($obj->fk_statut, 5).'</td>';

		print "</tr>\n";
		$i++;
	}
	print "</table>\n";
	print "</form>\n";

	print '<br>'.img_help(1,'').' '.$langs->trans("ToBillSeveralOrderSelectCustomer", $langs->transnoentitiesnoconv("CreateInvoiceForThisCustomer")).'<br>';

	$db->free($resql);
}
else
{
	dol_print_error($db);
}


llxFooter();
$db->close();<|MERGE_RESOLUTION|>--- conflicted
+++ resolved
@@ -99,25 +99,17 @@
 $offset = $conf->liste_limit * $page ;
 
 
-<<<<<<< HEAD
 /*
  * Mode Liste
  */
 
-$sql = "SELECT s.rowid as socid, s.nom as name, cf.date_commande as dc";
-$sql.= ", cf.rowid,cf.ref, cf.ref_supplier, cf.fk_statut, cf.total_ht, cf.tva as total_tva, cf.total_ttc, cf.fk_user_author,cf.date_livraison";
-$sql.= ", p.rowid as project_id";
-$sql.= ", p.ref as project_ref";
-$sql.= ", u.firstname";
-$sql.= ", u.lastname";
-$sql.= ", u.photo";
-$sql.= ", u.login";
-=======
 $sql = "SELECT s.rowid as socid, s.nom as name, cf.date_commande as dc,";
-$sql.= " cf.rowid,cf.ref, cf.ref_supplier, cf.fk_statut, cf.total_ttc, cf.total_ht, cf.fk_user_author,cf.date_livraison,";
+$sql.= " cf.rowid,cf.ref, cf.ref_supplier, cf.fk_statut, cf.total_ht, cf.tva as total_tva, cf.total_ttc, cf.fk_user_author,cf.date_livraison,";
 $sql.= " p.rowid as project_id, p.ref as project_ref,";
+$sql.= " u.firstname,";
+$sql.= " u.lastname,";
+$sql.= " u.photo,";
 $sql.= " u.login";
->>>>>>> d0cc56d6
 $sql.= " FROM ".MAIN_DB_PREFIX."societe as s,";
 $sql.= " ".MAIN_DB_PREFIX."commande_fournisseur as cf";
 $sql.= " LEFT JOIN ".MAIN_DB_PREFIX."user as u ON cf.fk_user_author = u.rowid";
