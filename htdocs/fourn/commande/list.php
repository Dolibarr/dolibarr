<?php
/* Copyright (C) 2001-2006 Rodolphe Quiedeville	<rodolphe@quiedeville.org>
 * Copyright (C) 2004-2016 Laurent Destailleur	<eldy@users.sourceforge.net>
 * Copyright (C) 2005-2012 Regis Houssin		<regis.houssin@inodbox.com>
 * Copyright (C) 2013      Cédric Salvador		<csalvador@gpcsolutions.fr>
 * Copyright (C) 2014      Marcos García		<marcosgdf@gmail.com>
 * Copyright (C) 2014      Juanjo Menent		<jmenent@2byte.es>
 * Copyright (C) 2016      Ferran Marcet		<fmarcet@2byte.es>
 * Copyright (C) 2018-2021 Frédéric France		<frederic.france@netlogic.fr>
 * Copyright (C) 2018-2020 Charlene Benke		<charlie@patas-monkey.com>
 * Copyright (C) 2019      Nicolas Zabouri		<info@inovea-conseil.com>
 * Copyright (C) 2021      Alexandre Spangaro   <aspangaro@open-dsi.fr>
 *
 * This program is free software; you can redistribute it and/or modify
 * it under the terms of the GNU General Public License as published by
 * the Free Software Foundation; either version 3 of the License, or
 * (at your option) any later version.
 *
 * This program is distributed in the hope that it will be useful,
 * but WITHOUT ANY WARRANTY; without even the implied warranty of
 * MERCHANTABILITY or FITNESS FOR A PARTICULAR PURPOSE.  See the
 * GNU General Public License for more details.
 *
 * You should have received a copy of the GNU General Public License
 * along with this program. If not, see <https://www.gnu.org/licenses/>.
 */

/**
 *   \file       htdocs/fourn/commande/list.php
 *   \ingroup    fournisseur
 *   \brief      List of purchase orders
 */

require '../../main.inc.php';
require_once DOL_DOCUMENT_ROOT.'/core/lib/date.lib.php';
require_once DOL_DOCUMENT_ROOT.'/core/lib/company.lib.php';
require_once DOL_DOCUMENT_ROOT.'/fourn/class/fournisseur.class.php';
require_once DOL_DOCUMENT_ROOT.'/fourn/class/fournisseur.commande.class.php';
require_once DOL_DOCUMENT_ROOT.'/fourn/class/fournisseur.facture.class.php';
require_once DOL_DOCUMENT_ROOT.'/core/class/html.formfile.class.php';
require_once DOL_DOCUMENT_ROOT.'/core/class/html.formorder.class.php';
require_once DOL_DOCUMENT_ROOT.'/core/class/html.formother.class.php';
require_once DOL_DOCUMENT_ROOT.'/core/class/html.formcompany.class.php';
require_once DOL_DOCUMENT_ROOT.'/product/class/product.class.php';
require_once DOL_DOCUMENT_ROOT.'/projet/class/project.class.php';

$langs->loadLangs(array("orders", "sendings", 'deliveries', 'companies', 'compta', 'bills', 'projects', 'suppliers', 'products'));

$action = GETPOST('action', 'aZ09');
$massaction = GETPOST('massaction', 'alpha');
$show_files = GETPOST('show_files', 'int');
$confirm = GETPOST('confirm', 'alpha');
$toselect = GETPOST('toselect', 'array');
$contextpage = GETPOST('contextpage', 'aZ') ?GETPOST('contextpage', 'aZ') : 'supplierorderlist';

$search_date_order_startday = GETPOST('search_date_order_startday', 'int');
$search_date_order_startmonth = GETPOST('search_date_order_startmonth', 'int');
$search_date_order_startyear = GETPOST('search_date_order_startyear', 'int');
$search_date_order_endday = GETPOST('search_date_order_endday', 'int');
$search_date_order_endmonth = GETPOST('search_date_order_endmonth', 'int');
$search_date_order_endyear = GETPOST('search_date_order_endyear', 'int');
$search_date_order_start = dol_mktime(0, 0, 0, $search_date_order_startmonth, $search_date_order_startday, $search_date_order_startyear);	// Use tzserver
$search_date_order_end = dol_mktime(23, 59, 59, $search_date_order_endmonth, $search_date_order_endday, $search_date_order_endyear);
$search_date_delivery_startday = GETPOST('search_date_delivery_startday', 'int');
$search_date_delivery_startmonth = GETPOST('search_date_delivery_startmonth', 'int');
$search_date_delivery_startyear = GETPOST('search_date_delivery_startyear', 'int');
$search_date_delivery_endday = GETPOST('search_date_delivery_endday', 'int');
$search_date_delivery_endmonth = GETPOST('search_date_delivery_endmonth', 'int');
$search_date_delivery_endyear = GETPOST('search_date_delivery_endyear', 'int');
$search_date_delivery_start = dol_mktime(0, 0, 0, $search_date_delivery_startmonth, $search_date_delivery_startday, $search_date_delivery_startyear);	// Use tzserver
$search_date_delivery_end = dol_mktime(23, 59, 59, $search_date_delivery_endmonth, $search_date_delivery_endday, $search_date_delivery_endyear);

$sall = trim((GETPOST('search_all', 'alphanohtml') != '') ?GETPOST('search_all', 'alphanohtml') : GETPOST('sall', 'alphanohtml'));

$search_product_category = GETPOST('search_product_category', 'int');
$search_ref = GETPOST('search_ref', 'alpha');
$search_refsupp = GETPOST('search_refsupp', 'alpha');
$search_company = GETPOST('search_company', 'alpha');
$search_town = GETPOST('search_town', 'alpha');
$search_zip = GETPOST('search_zip', 'alpha');
$search_state = GETPOST("search_state", 'alpha');
$search_country = GETPOST("search_country", 'int');
$search_type_thirdparty = GETPOST("search_type_thirdparty", 'int');
$search_user = GETPOST('search_user', 'int');
$search_request_author = GETPOST('search_request_author', 'alpha');
$search_ht = GETPOST('search_ht', 'alpha');
$search_ttc = GETPOST('search_ttc', 'alpha');
$optioncss = GETPOST('optioncss', 'alpha');
$socid = GETPOST('socid', 'int');
$search_sale = GETPOST('search_sale', 'int');
$search_total_ht = GETPOST('search_total_ht', 'alpha');
$search_total_tva = GETPOST('search_total_tva', 'alpha');
$search_total_ttc = GETPOST('search_total_ttc', 'alpha');
$search_multicurrency_code = GETPOST('search_multicurrency_code', 'alpha');
$search_multicurrency_tx = GETPOST('search_multicurrency_tx', 'alpha');
$search_multicurrency_montant_ht = GETPOST('search_multicurrency_montant_ht', 'alpha');
$search_multicurrency_montant_tva = GETPOST('search_multicurrency_montant_tva', 'alpha');
$search_multicurrency_montant_ttc = GETPOST('search_multicurrency_montant_ttc', 'alpha');
$optioncss = GETPOST('optioncss', 'alpha');
$search_billed = GETPOST('search_billed', 'int');
$search_project_ref = GETPOST('search_project_ref', 'alpha');
$search_btn = GETPOST('button_search', 'alpha');
$search_remove_btn = GETPOST('button_removefilter', 'alpha');

<<<<<<< HEAD
if (is_array(GETPOST('search_status', 'none'))) {	// 'none' because we want to know type before sanitizing
	$search_status = join(',', GETPOST('search_status', 'array:intcomma'));
} else {
	$search_status = (GETPOST('search_status', 'intcomma') != '' ? GETPOST('search_status', 'intcomma') : GETPOST('statut', 'intcomma'));
}
=======
$status = GETPOST('statut', 'alpha');
>>>>>>> 24117851

// Security check
$orderid = GETPOST('orderid', 'int');
if ($user->socid) {
	$socid = $user->socid;
}
$result = restrictedArea($user, 'fournisseur', $orderid, '', 'commande');

$diroutputmassaction = $conf->fournisseur->commande->dir_output.'/temp/massgeneration/'.$user->id;

$limit = GETPOST('limit', 'int') ?GETPOST('limit', 'int') : $conf->liste_limit;
$sortfield = GETPOST("sortfield", 'alpha');
$sortorder = GETPOST("sortorder", 'alpha');
$page = GETPOSTISSET('pageplusone') ? (GETPOST('pageplusone') - 1) : GETPOST("page", 'int');
if (empty($page) || $page == -1 || !empty($search_btn) || !empty($search_remove_btn) || (empty($toselect) && $massaction === '0')) {
	$page = 0;
}     // If $page is not defined, or '' or -1
$offset = $limit * $page;
$pageprev = $page - 1;
$pagenext = $page + 1;
if (!$sortfield) {
	$sortfield = 'cf.ref';
}
if (!$sortorder) {
	$sortorder = 'DESC';
}

<<<<<<< HEAD
if ($search_status == '') {
	$search_status = -1;
}
=======
if ($search_status == '') $search_status = -5;
>>>>>>> 24117851

// Initialize technical object to manage hooks of page. Note that conf->hooks_modules contains array of hook context
$object = new CommandeFournisseur($db);
$hookmanager->initHooks(array('supplierorderlist'));
$extrafields = new ExtraFields($db);

// fetch optionals attributes and labels
$extrafields->fetch_name_optionals_label($object->table_element);

$search_array_options = $extrafields->getOptionalsFromPost($object->table_element, '', 'search_');

// List of fields to search into when doing a "search in all"
$fieldstosearchall = array(
	'cf.ref'=>'Ref',
	'cf.ref_supplier'=>'RefOrderSupplier',
	'pd.description'=>'Description',
	's.nom'=>"ThirdParty",
	's.name_alias'=>"AliasNameShort",
	's.zip'=>"Zip",
	's.town'=>"Town",
	'cf.note_public'=>'NotePublic',
);
if (empty($user->socid)) {
	$fieldstosearchall["cf.note_private"] = "NotePrivate";
}

$checkedtypetiers = 0;
$arrayfields = array(
	'cf.ref'=>array('label'=>"Ref", 'checked'=>1),
	'cf.ref_supplier'=>array('label'=>"RefOrderSupplierShort", 'checked'=>1, 'enabled'=>1),
	'p.project_ref'=>array('label'=>"ProjectRef", 'checked'=>0, 'enabled'=>1),
	'u.login'=>array('label'=>"AuthorRequest", 'checked'=>1),
	's.nom'=>array('label'=>"ThirdParty", 'checked'=>1),
	's.town'=>array('label'=>"Town", 'checked'=>1),
	's.zip'=>array('label'=>"Zip", 'checked'=>1),
	'state.nom'=>array('label'=>"StateShort", 'checked'=>0),
	'country.code_iso'=>array('label'=>"Country", 'checked'=>0),
	'typent.code'=>array('label'=>"ThirdPartyType", 'checked'=>$checkedtypetiers),
	'cf.date_commande'=>array('label'=>"OrderDateShort", 'checked'=>1),
	'cf.date_livraison'=>array('label'=>"DateDeliveryPlanned", 'checked'=>1, 'enabled'=>empty($conf->global->ORDER_DISABLE_DELIVERY_DATE)),
	'cf.total_ht'=>array('label'=>"AmountHT", 'checked'=>1),
	'cf.total_tva'=>array('label'=>"AmountVAT", 'checked'=>0),
	'cf.total_ttc'=>array('label'=>"AmountTTC", 'checked'=>0),
	'cf.multicurrency_code'=>array('label'=>'Currency', 'checked'=>0, 'enabled'=>(empty($conf->multicurrency->enabled) ? 0 : 1)),
	'cf.multicurrency_tx'=>array('label'=>'CurrencyRate', 'checked'=>0, 'enabled'=>(empty($conf->multicurrency->enabled) ? 0 : 1)),
	'cf.multicurrency_total_ht'=>array('label'=>'MulticurrencyAmountHT', 'checked'=>0, 'enabled'=>(empty($conf->multicurrency->enabled) ? 0 : 1)),
	'cf.multicurrency_total_tva'=>array('label'=>'MulticurrencyAmountVAT', 'checked'=>0, 'enabled'=>(empty($conf->multicurrency->enabled) ? 0 : 1)),
	'cf.multicurrency_total_ttc'=>array('label'=>'MulticurrencyAmountTTC', 'checked'=>0, 'enabled'=>(empty($conf->multicurrency->enabled) ? 0 : 1)),
	'cf.datec'=>array('label'=>"DateCreation", 'checked'=>0, 'position'=>500),
	'cf.tms'=>array('label'=>"DateModificationShort", 'checked'=>0, 'position'=>500),
	'cf.fk_statut'=>array('label'=>"Status", 'checked'=>1, 'position'=>1000),
	'cf.billed'=>array('label'=>"Billed", 'checked'=>1, 'position'=>1000, 'enabled'=>1)
);
// Extra fields
include DOL_DOCUMENT_ROOT.'/core/tpl/extrafields_list_array_fields.tpl.php';

$object->fields = dol_sort_array($object->fields, 'position');
$arrayfields = dol_sort_array($arrayfields, 'position');

$error = 0;


/*
 * Actions
 */

if (GETPOST('cancel', 'alpha')) {
	$action = 'list'; $massaction = '';
}
if (!GETPOST('confirmmassaction', 'alpha') && $massaction != 'presend' && $massaction != 'confirm_presend' && $massaction != 'confirm_createsupplierbills') {
	$massaction = '';
}

$parameters = array('socid'=>$socid);
$reshook = $hookmanager->executeHooks('doActions', $parameters, $object, $action); // Note that $action and $object may have been modified by some hooks
if ($reshook < 0) {
	setEventMessages($hookmanager->error, $hookmanager->errors, 'errors');
}

if (empty($reshook)) {
	// Selection of new fields
	include DOL_DOCUMENT_ROOT.'/core/actions_changeselectedfields.inc.php';

	// Purge search criteria
	if (GETPOST('button_removefilter_x', 'alpha') || GETPOST('button_removefilter.x', 'alpha') || GETPOST('button_removefilter', 'alpha')) { // All tests are required to be compatible with all browsers
		$search_categ = '';
		$search_user = '';
		$search_sale = '';
		$search_product_category = '';
		$search_ref = '';
		$search_refsupp = '';
		$search_company = '';
		$search_town = '';
		$search_zip = "";
		$search_state = "";
		$search_type = '';
		$search_country = '';
		$search_type_thirdparty = '';
		$search_request_author = '';
		$search_total_ht = '';
		$search_total_tva = '';
		$search_total_ttc = '';
		$search_multicurrency_code = '';
		$search_multicurrency_tx = '';
		$search_multicurrency_montant_ht = '';
		$search_multicurrency_montant_tva = '';
		$search_multicurrency_montant_ttc = '';
		$search_project_ref = '';
<<<<<<< HEAD
		$search_status = -1;
		$search_date_order_startday = '';
		$search_date_order_startmonth = '';
		$search_date_order_startyear = '';
		$search_date_order_endday = '';
		$search_date_order_endmonth = '';
		$search_date_order_endyear = '';
		$search_date_order_start = '';
		$search_date_order_end = '';
		$search_date_delivery_startday = '';
		$search_date_delivery_startmonth = '';
		$search_date_delivery_startyear = '';
		$search_date_delivery_endday = '';
		$search_date_delivery_endmonth = '';
		$search_date_delivery_endyear = '';
		$search_date_delivery_start = '';
		$search_date_delivery_end = '';
=======
		$search_status = '';
		$search_orderyear = '';
		$search_ordermonth = '';
		$search_orderday = '';
		$search_deliveryday = '';
		$search_deliverymonth = '';
		$search_deliveryyear = '';
>>>>>>> 24117851
		$billed = '';
		$search_billed = '';
		$toselect = '';
		$search_array_options = array();
	}
	if (GETPOST('button_removefilter_x', 'alpha') || GETPOST('button_removefilter.x', 'alpha') || GETPOST('button_removefilter', 'alpha')
		|| GETPOST('button_search_x', 'alpha') || GETPOST('button_search.x', 'alpha') || GETPOST('button_search', 'alpha')) {
		$massaction = ''; // Protection to avoid mass action if we force a new search during a mass action confirmation
	}

	// Mass actions
	$objectclass = 'CommandeFournisseur';
	$objectlabel = 'SupplierOrders';
	$permissiontoread = $user->rights->fournisseur->commande->lire;
	$permissiontodelete = $user->rights->fournisseur->commande->supprimer;
	$permissiontovalidate = $user->rights->fournisseur->commande->creer;
	$uploaddir = $conf->fournisseur->commande->dir_output;

<<<<<<< HEAD
	// Mass action to generate vendor bills
	if ($massaction == 'confirm_createsupplierbills') {
		$orders = GETPOST('toselect', 'array');
		$createbills_onebythird = GETPOST('createbills_onebythird', 'int');
		$validate_invoices = GETPOST('validate_invoices', 'int');

		$TFact = array();
		$TFactThird = array();

		$nb_bills_created = 0;
		$lastid = 0;
		$lastref = '';

=======
	include DOL_DOCUMENT_ROOT.'/core/actions_massactions.inc.php';
}
if ($action == 'validate' && $permissiontovalidate)
{
	if (GETPOST('confirm') == 'yes')
	{
		$objecttmp = new CommandeFournisseur($db);
>>>>>>> 24117851
		$db->begin();
		$error = 0;

<<<<<<< HEAD
		foreach ($orders as $id_order) {
			$cmd = new CommandeFournisseur($db);
			if ($cmd->fetch($id_order) <= 0) {
				continue;
			}

			$objecttmp = new FactureFournisseur($db);
			if (!empty($createbills_onebythird) && !empty($TFactThird[$cmd->socid])) {
				$objecttmp = $TFactThird[$cmd->socid]; // If option "one bill per third" is set, we use already created order.
			} else {
				$objecttmp->socid = $cmd->socid;
				$objecttmp->type = $objecttmp::TYPE_STANDARD;
				$objecttmp->cond_reglement_id	= $cmd->cond_reglement_id;
				$objecttmp->mode_reglement_id	= $cmd->mode_reglement_id;
				$objecttmp->fk_project = $cmd->fk_project;
				$objecttmp->multicurrency_code = $cmd->multicurrency_code;
				if (empty($createbills_onebythird)) {
					$objecttmp->ref_client = $cmd->ref_client;
				}

				$datefacture = dol_mktime(12, 0, 0, GETPOST('remonth', 'int'), GETPOST('reday', 'int'), GETPOST('reyear', 'int'));
				if (empty($datefacture)) {
					$datefacture = dol_now();
=======
		foreach ($toselect as $checked)
		{
			if ($objecttmp->fetch($checked))
			{
				if ($objecttmp->statut == 0)
				{
					$objecttmp->date_commande = dol_now();
					$result = $objecttmp->valid($user);
					if ($result >= 0)
					{
						// If we have permission, and if we don't need to provide the idwarehouse, we go directly on approved step
						if (empty($conf->global->SUPPLIER_ORDER_NO_DIRECT_APPROVE) && $user->rights->fournisseur->commande->approuver && !(!empty($conf->global->STOCK_CALCULATE_ON_SUPPLIER_VALIDATE_ORDER) && $objecttmp->hasProductsOrServices(1)))
						{
							$result = $objecttmp->approve($user);
							setEventMessages($langs->trans("SupplierOrderValidatedAndApproved"), array($objecttmp->ref));
						} else {
							setEventMessages($langs->trans("SupplierOrderValidated"), array($objecttmp->ref));
						}
					}
					else
					{
						setEventMessages($objecttmp->error, $objecttmp->errors, 'errors');
						$error++;
					}
>>>>>>> 24117851
				}
			}
		}

		if (!$error) $db->commit();
		else $db->rollback();
	}
}


<<<<<<< HEAD
				$objecttmp->date = $datefacture;
				$objecttmp->origin    = 'order_supplier';
				$objecttmp->origin_id = $id_order;

				$res = $objecttmp->create($user);

				if ($res > 0) {
					$nb_bills_created++;
					$lastref = $objecttmp->ref;
					$lastid = $objecttmp->id;
				}
			}

			if ($objecttmp->id > 0) {
				$sql = "INSERT INTO ".MAIN_DB_PREFIX."element_element (";
				$sql .= "fk_source";
				$sql .= ", sourcetype";
				$sql .= ", fk_target";
				$sql .= ", targettype";
				$sql .= ") VALUES (";
				$sql .= $id_order;
				$sql .= ", '".$db->escape($objecttmp->origin)."'";
				$sql .= ", ".((int) $objecttmp->id);
				$sql .= ", '".$db->escape($objecttmp->element)."'";
				$sql .= ")";

				if (!$db->query($sql)) {
					$erorr++;
				}

				if (!$error) {
					$lines = $cmd->lines;
					if (empty($lines) && method_exists($cmd, 'fetch_lines')) {
						$cmd->fetch_lines();
						$lines = $cmd->lines;
					}

					$fk_parent_line = 0;
					$num = count($lines);

					for ($i = 0; $i < $num; $i++) {
						$desc = ($lines[$i]->desc ? $lines[$i]->desc : $lines[$i]->libelle);
						if ($lines[$i]->subprice < 0) {
							// Negative line, we create a discount line
							$discount = new DiscountAbsolute($db);
							$discount->fk_soc = $objecttmp->socid;
							$discount->amount_ht = abs($lines[$i]->total_ht);
							$discount->amount_tva = abs($lines[$i]->total_tva);
							$discount->amount_ttc = abs($lines[$i]->total_ttc);
							$discount->tva_tx = $lines[$i]->tva_tx;
							$discount->fk_user = $user->id;
							$discount->description = $desc;
							$discountid = $discount->create($user);
							if ($discountid > 0) {
								$result = $objecttmp->insert_discount($discountid);
								//$result=$discount->link_to_invoice($lineid,$id);
							} else {
								setEventMessages($discount->error, $discount->errors, 'errors');
								$error++;
								break;
							}
						} else {
							// Positive line
							$product_type = ($lines[$i]->product_type ? $lines[$i]->product_type : 0);
							// Date start
							$date_start = false;
							if ($lines[$i]->date_debut_prevue) {
								$date_start = $lines[$i]->date_debut_prevue;
							}
							if ($lines[$i]->date_debut_reel) {
								$date_start = $lines[$i]->date_debut_reel;
							}
							if ($lines[$i]->date_start) {
								$date_start = $lines[$i]->date_start;
							}
							//Date end
							$date_end = false;
							if ($lines[$i]->date_fin_prevue) {
								$date_end = $lines[$i]->date_fin_prevue;
							}
							if ($lines[$i]->date_fin_reel) {
								$date_end = $lines[$i]->date_fin_reel;
							}
							if ($lines[$i]->date_end) {
								$date_end = $lines[$i]->date_end;
							}
							// Reset fk_parent_line for no child products and special product
							if (($lines[$i]->product_type != 9 && empty($lines[$i]->fk_parent_line)) || $lines[$i]->product_type == 9) {
								$fk_parent_line = 0;
							}
							$result = $objecttmp->addline(
								$desc,
								$lines[$i]->subprice,
								$lines[$i]->tva_tx,
								$lines[$i]->localtax1_tx,
								$lines[$i]->localtax2_tx,
								$lines[$i]->qty,
								$lines[$i]->fk_product,
								$lines[$i]->remise_percent,
								$date_start,
								$date_end,
								0,
								$lines[$i]->info_bits,
								'HT',
								$product_type,
								$lines[$i]->rang,
								false,
								$lines[$i]->array_options,
								$lines[$i]->fk_unit,
								$objecttmp->origin_id,
								$lines[$i]->pa_ht,
								$lines[$i]->ref_supplier,
								$lines[$i]->special_code,
								$fk_parent_line
							);
							if ($result > 0) {
								$lineid = $result;
							} else {
								$lineid = 0;
								$error++;
								break;
							}
							// Defined the new fk_parent_line
							if ($result > 0 && $lines[$i]->product_type == 9) {
								$fk_parent_line = $result;
							}
						}
					}
				}
			}

			$cmd->classifyBilled($user); // TODO Move this in workflow like done for customer orders

			if (!empty($createbills_onebythird) && empty($TFactThird[$cmd->socid])) {
				$TFactThird[$cmd->socid] = $objecttmp;
			} else {
				$TFact[$objecttmp->id] = $objecttmp;
			}
=======
// TODO Move this into mass action include
if ($massaction == 'confirm_createbills')
{
	$orders = GETPOST('toselect', 'array');
	$createbills_onebythird = GETPOST('createbills_onebythird', 'int');
	$validate_invoices = GETPOST('validate_invoices', 'int');

	$TFact = array();
	$TFactThird = array();

	$nb_bills_created = 0;

	$db->begin();

	foreach ($orders as $id_order) {
		$cmd = new Commande($db);
		if ($cmd->fetch($id_order) <= 0) continue;

		$object = new Facture($db);
		if (!empty($createbills_onebythird) && !empty($TFactThird[$cmd->socid])) $object = $TFactThird[$cmd->socid]; // If option "one bill per third" is set, we use already created order.
		else {
			$object->socid = $cmd->socid;
			$object->type = Facture::TYPE_STANDARD;
			$object->cond_reglement_id	= $cmd->cond_reglement_id;
			$object->mode_reglement_id	= $cmd->mode_reglement_id;
			$object->fk_project = $cmd->fk_project;

			$datefacture = dol_mktime(12, 0, 0, $_POST['remonth'], $_POST['reday'], $_POST['reyear']);
			if (empty($datefacture))
			{
				$datefacture = dol_mktime(date("h"), date("M"), 0, date("m"), date("d"), date("Y"));
			}

			$object->date = $datefacture;
			$object->origin    = 'commande';
			$object->origin_id = $id_order;

			$res = $object->create($user);

			if ($res > 0) $nb_bills_created++;
		}

		if ($object->id > 0)
		{
			$sql = "INSERT INTO ".MAIN_DB_PREFIX."element_element (";
			$sql .= "fk_source";
			$sql .= ", sourcetype";
			$sql .= ", fk_target";
			$sql .= ", targettype";
			$sql .= ") VALUES (";
			$sql .= $id_order;
			$sql .= ", '".$object->origin."'";
			$sql .= ", ".$object->id;
			$sql .= ", '".$object->element."'";
			$sql .= ")";

			if (!$db->query($sql))
			{
				$erorr++;
			}

			if (!$error)
			{
				$lines = $cmd->lines;
				if (empty($lines) && method_exists($cmd, 'fetch_lines'))
				{
					$cmd->fetch_lines();
					$lines = $cmd->lines;
				}

				$fk_parent_line = 0;
				$num = count($lines);

				for ($i = 0; $i < $num; $i++)
				{
					$desc = ($lines[$i]->desc ? $lines[$i]->desc : $lines[$i]->libelle);
					if ($lines[$i]->subprice < 0)
					{
						// Negative line, we create a discount line
						$discount = new DiscountAbsolute($db);
						$discount->fk_soc = $object->socid;
						$discount->amount_ht = abs($lines[$i]->total_ht);
						$discount->amount_tva = abs($lines[$i]->total_tva);
						$discount->amount_ttc = abs($lines[$i]->total_ttc);
						$discount->tva_tx = $lines[$i]->tva_tx;
						$discount->fk_user = $user->id;
						$discount->description = $desc;
						$discountid = $discount->create($user);
						if ($discountid > 0)
						{
							$result = $object->insert_discount($discountid);
							//$result=$discount->link_to_invoice($lineid,$id);
						}
						else
						{
							setEventMessages($discount->error, $discount->errors, 'errors');
							$error++;
							break;
						}
					}
					else
					{
						// Positive line
						$product_type = ($lines[$i]->product_type ? $lines[$i]->product_type : 0);
						// Date start
						$date_start = false;
						if ($lines[$i]->date_debut_prevue) $date_start = $lines[$i]->date_debut_prevue;
						if ($lines[$i]->date_debut_reel) $date_start = $lines[$i]->date_debut_reel;
						if ($lines[$i]->date_start) $date_start = $lines[$i]->date_start;
						//Date end
						$date_end = false;
						if ($lines[$i]->date_fin_prevue) $date_end = $lines[$i]->date_fin_prevue;
						if ($lines[$i]->date_fin_reel) $date_end = $lines[$i]->date_fin_reel;
						if ($lines[$i]->date_end) $date_end = $lines[$i]->date_end;
						// Reset fk_parent_line for no child products and special product
						if (($lines[$i]->product_type != 9 && empty($lines[$i]->fk_parent_line)) || $lines[$i]->product_type == 9)
						{
							$fk_parent_line = 0;
						}
						$result = $object->addline(
							$desc,
							$lines[$i]->subprice,
							$lines[$i]->qty,
							$lines[$i]->tva_tx,
							$lines[$i]->localtax1_tx,
							$lines[$i]->localtax2_tx,
							$lines[$i]->fk_product,
							$lines[$i]->remise_percent,
							$date_start,
							$date_end,
							0,
							$lines[$i]->info_bits,
							$lines[$i]->fk_remise_except,
							'HT',
							0,
							$product_type,
							$ii,
							$lines[$i]->special_code,
							$object->origin,
							$lines[$i]->rowid,
							$fk_parent_line,
							$lines[$i]->fk_fournprice,
							$lines[$i]->pa_ht,
							$lines[$i]->label
							);
						if ($result > 0)
						{
							$lineid = $result;
						}
						else
						{
							$lineid = 0;
							$error++;
							break;
						}
						// Defined the new fk_parent_line
						if ($result > 0 && $lines[$i]->product_type == 9)
						{
							$fk_parent_line = $result;
						}
					}
				}
			}
>>>>>>> 24117851
		}

		$cmd->classifyBilled($user); // TODO Move this in workflow like done for customer orders

		if (!empty($createbills_onebythird) && empty($TFactThird[$cmd->socid])) $TFactThird[$cmd->socid] = $object;
		else $TFact[$object->id] = $object;
	}

<<<<<<< HEAD
			foreach ($TAllFact as &$objecttmp) {
				$objecttmp->validate($user);
				if ($result <= 0) {
					$error++;
					setEventMessages($objecttmp->error, $objecttmp->errors, 'errors');
					break;
				}

				$id = $objecttmp->id; // For builddoc action

				// Fac builddoc
				$donotredirect = 1;
				$upload_dir = $conf->fournisseur->facture->dir_output;
				$permissiontoadd = ($user->rights->fournisseur->facture->creer || $user->rights->supplier_invoice->creer);
				//include DOL_DOCUMENT_ROOT.'/core/actions_builddoc.inc.php';
			}

			$massaction = $action = 'confirm_createsupplierbills';
		}

		if (!$error) {
			$db->commit();

			if ($nb_bills_created == 1) {
				$texttoshow = $langs->trans('BillXCreated', '{s1}');
				$texttoshow = str_replace('{s1}', '<a href="'.DOL_URL_ROOT.'/fourn/facture/card.php?id='.urlencode($lastid).'">'.$lastref.'</a>', $texttoshow);
				setEventMessages($texttoshow, null, 'mesgs');
			} else {
				setEventMessages($langs->trans('BillCreated', $nb_bills_created), null, 'mesgs');
			}

			// Make a redirect to avoid to bill twice if we make a refresh or back
			$param = '';
			if (!empty($contextpage) && $contextpage != $_SERVER["PHP_SELF"]) {
				$param .= '&contextpage='.urlencode($contextpage);
			}
			if ($limit > 0 && $limit != $conf->liste_limit) {
				$param .= '&limit='.urlencode($limit);
			}
			if ($sall) {
				$param .= '&sall='.urlencode($sall);
			}
			if ($socid > 0) {
				$param .= '&socid='.urlencode($socid);
			}
			if ($search_status != '') {
				$param .= '&search_status='.urlencode($search_status);
			}
			if ($search_date_order_startday) {
				$param .= '&search_date_order_startday='.urlencode($search_date_order_startday);
			}
			if ($search_date_order_startmonth) {
				$param .= '&search_date_order_startmonth='.urlencode($search_date_order_startmonth);
			}
			if ($search_date_order_startyear) {
				$param .= '&search_date_order_startyear='.urlencode($search_date_order_startyear);
			}
			if ($search_date_order_endday) {
				$param .= '&search_date_order_endday='.urlencode($search_date_order_endday);
			}
			if ($search_date_order_endmonth) {
				$param .= '&search_date_order_endmonth='.urlencode($search_date_order_endmonth);
			}
			if ($search_date_order_endyear) {
				$param .= '&search_date_order_endyear='.urlencode($search_date_order_endyear);
			}
			if ($search_date_delivery_startday) {
				$param .= '&search_date_delivery_startday='.urlencode($search_date_delivery_startday);
			}
			if ($search_date_delivery_startmonth) {
				$param .= '&search_date_delivery_startmonth='.urlencode($search_date_delivery_startmonth);
			}
			if ($search_date_delivery_startyear) {
				$param .= '&search_date_delivery_startyear='.urlencode($search_date_delivery_startyear);
			}
			if ($search_date_delivery_endday) {
				$param .= '&search_date_delivery_endday='.urlencode($search_date_delivery_endday);
			}
			if ($search_date_delivery_endmonth) {
				$param .= '&search_date_delivery_endmonth='.urlencode($search_date_delivery_endmonth);
			}
			if ($search_date_delivery_endyear) {
				$param .= '&search_date_delivery_endyear='.urlencode($search_date_delivery_endyear);
			}
			if ($search_ref) {
				$param .= '&search_ref='.urlencode($search_ref);
			}
			if ($search_company) {
				$param .= '&search_company='.urlencode($search_company);
			}
			//if ($search_ref_customer)	$param .= '&search_ref_customer='.urlencode($search_ref_customer);
			if ($search_user > 0) {
				$param .= '&search_user='.urlencode($search_user);
			}
			if ($search_sale > 0) {
				$param .= '&search_sale='.urlencode($search_sale);
			}
			if ($search_total_ht != '') {
				$param .= '&search_total_ht='.urlencode($search_total_ht);
			}
			if ($search_total_tva != '') {
				$param .= '&search_total_tva='.urlencode($search_total_tva);
			}
			if ($search_total_ttc != '') {
				$param .= '&search_total_ttc='.urlencode($search_total_ttc);
			}
			if ($search_project_ref >= 0) {
				$param .= "&search_project_ref=".urlencode($search_project_ref);
			}
			if ($show_files) {
				$param .= '&show_files='.urlencode($show_files);
			}
			if ($optioncss != '') {
				$param .= '&optioncss='.urlencode($optioncss);
			}
			if ($billed != '') {
				$param .= '&billed='.urlencode($billed);
			}

			header("Location: ".$_SERVER['PHP_SELF'].'?'.$param);
			exit;
		} else {
			$db->rollback();
			$action = 'create';
			$_GET["origin"] = $_POST["origin"];
			$_GET["originid"] = $_POST["originid"];
			setEventMessages("Error", null, 'errors');
			$error++;
=======
	// Build doc with all invoices
	$TAllFact = empty($createbills_onebythird) ? $TFact : $TFactThird;
	$toselect = array();

	if (!$error && $validate_invoices) {
		$massaction = $action = 'builddoc';

		foreach ($TAllFact as &$object)
		{
			$object->validate($user);
			if ($result <= 0)
			{
				$error++;
				setEventMessages($object->error, $object->errors, 'errors');
				break;
			}

			$id = $object->id; // For builddoc action

			// Fac builddoc
			$donotredirect = 1;
			$upload_dir = $conf->facture->dir_output;
			$permissiontoadd=$user->rights->facture->creer;
			include DOL_DOCUMENT_ROOT.'/core/actions_builddoc.inc.php';
>>>>>>> 24117851
		}

		$massaction = $action = 'confirm_createbills';
	}

	if (! $error)
	{
		$db->commit();
		setEventMessages($langs->trans('BillCreated', $nb_bills_created), null, 'mesgs');
	}
	else
	{
		$db->rollback();
		$action = 'create';
		$_GET["origin"] = $_POST["origin"];
		$_GET["originid"] = $_POST["originid"];
		setEventMessages($object->error, $object->errors, 'errors');
		$error++;
	}

}


/*
 *	View
 */

$now = dol_now();

$form = new Form($db);
$thirdpartytmp = new Fournisseur($db);
$commandestatic = new CommandeFournisseur($db);
$formfile = new FormFile($db);
$formorder = new FormOrder($db);
$formother = new FormOther($db);
$formcompany = new FormCompany($db);

$title = $langs->trans("ListOfSupplierOrders");
if ($socid > 0) {
	$fourn = new Fournisseur($db);
	$fourn->fetch($socid);
	$title .= ' - '.$fourn->name;
}

/*if ($search_status)
{
	if ($search_status == '1,2') $title .= ' - '.$langs->trans("SuppliersOrdersToProcess");
	elseif ($search_status == '3,4') $title .= ' - '.$langs->trans("SuppliersOrdersAwaitingReception");
	elseif ($search_status == '1,2,3') $title .= ' - '.$langs->trans("StatusOrderToProcessShort");
	elseif ($search_status == '6,7') $title .= ' - '.$langs->trans("StatusOrderCanceled");
	elseif (is_numeric($search_status) && $search_status >= 0) $title .= ' - '.$commandestatic->LibStatut($search_status);
}*/
if ($search_billed > 0) {
	$title .= ' - '.$langs->trans("Billed");
}

//$help_url="EN:Module_Customers_Orders|FR:Module_Commandes_Clients|ES:Módulo_Pedidos_de_clientes";
$help_url = '';
// llxHeader('',$title,$help_url);

$sql = 'SELECT';
if ($sall || $search_product_category > 0 || $search_user > 0) {
	$sql = 'SELECT DISTINCT';
}
$sql .= ' s.rowid as socid, s.nom as name, s.town, s.zip, s.fk_pays, s.client, s.code_client, s.email,';
$sql .= " typent.code as typent_code,";
$sql .= " state.code_departement as state_code, state.nom as state_name,";
$sql .= " cf.rowid, cf.ref, cf.ref_supplier, cf.fk_statut, cf.billed, cf.total_ht, cf.total_tva, cf.total_ttc, cf.fk_user_author, cf.date_commande as date_commande, cf.date_livraison as date_livraison,";
$sql .= ' cf.fk_multicurrency, cf.multicurrency_code, cf.multicurrency_tx, cf.multicurrency_total_ht, cf.multicurrency_total_tva, cf.multicurrency_total_ttc,';
$sql .= ' cf.date_creation as date_creation, cf.tms as date_update,';
$sql .= ' cf.note_public, cf.note_private,';
$sql .= " p.rowid as project_id, p.ref as project_ref, p.title as project_title,";
$sql .= " u.firstname, u.lastname, u.photo, u.login, u.email as user_email, u.statut as user_status";
// Add fields from extrafields
if (!empty($extrafields->attributes[$object->table_element]['label'])) {
	foreach ($extrafields->attributes[$object->table_element]['label'] as $key => $val) {
		$sql .= ($extrafields->attributes[$object->table_element]['type'][$key] != 'separate' ? ", ef.".$key." as options_".$key : '');
	}
}
// Add fields from hooks
$parameters = array();
$reshook = $hookmanager->executeHooks('printFieldListSelect', $parameters, $object); // Note that $action and $object may have been modified by hook
$sql .= $hookmanager->resPrint;
$sql .= " FROM ".MAIN_DB_PREFIX."societe as s";
$sql .= " LEFT JOIN ".MAIN_DB_PREFIX."c_country as country on (country.rowid = s.fk_pays)";
$sql .= " LEFT JOIN ".MAIN_DB_PREFIX."c_typent as typent on (typent.id = s.fk_typent)";
$sql .= " LEFT JOIN ".MAIN_DB_PREFIX."c_departements as state on (state.rowid = s.fk_departement)";
$sql .= ", ".MAIN_DB_PREFIX."commande_fournisseur as cf";
if (is_array($extrafields->attributes[$object->table_element]['label']) && count($extrafields->attributes[$object->table_element]['label'])) {
	$sql .= " LEFT JOIN ".MAIN_DB_PREFIX.$object->table_element."_extrafields as ef on (cf.rowid = ef.fk_object)";
}
if ($sall || $search_product_category > 0) {
	$sql .= ' LEFT JOIN '.MAIN_DB_PREFIX.'commande_fournisseurdet as pd ON cf.rowid=pd.fk_commande';
}
if ($search_product_category > 0) {
	$sql .= ' LEFT JOIN '.MAIN_DB_PREFIX.'categorie_product as cp ON cp.fk_product=pd.fk_product';
}
$sql .= " LEFT JOIN ".MAIN_DB_PREFIX."user as u ON cf.fk_user_author = u.rowid";
$sql .= " LEFT JOIN ".MAIN_DB_PREFIX."projet as p ON p.rowid = cf.fk_projet";
// We'll need this table joined to the select in order to filter by sale
if ($search_sale > 0 || (!$user->rights->societe->client->voir && !$socid)) {
	$sql .= ", ".MAIN_DB_PREFIX."societe_commerciaux as sc";
}
if ($search_user > 0) {
	$sql .= ", ".MAIN_DB_PREFIX."element_contact as ec";
	$sql .= ", ".MAIN_DB_PREFIX."c_type_contact as tc";
}
$parameters = array();
<<<<<<< HEAD
$reshook = $hookmanager->executeHooks('printFieldListFrom', $parameters, $object); // Note that $action and $object may have been modified by hook
$sql .= $hookmanager->resPrint;
$sql .= ' WHERE cf.fk_soc = s.rowid';
$sql .= ' AND cf.entity IN ('.getEntity('supplier_order').')';
if ($socid > 0) {
	$sql .= " AND s.rowid = ".((int) $socid);
}
if (!$user->rights->societe->client->voir && !$socid) {
	$sql .= " AND s.rowid = sc.fk_soc AND sc.fk_user = ".((int) $user->id);
}
if ($search_ref) {
	$sql .= natural_search('cf.ref', $search_ref);
}
if ($search_refsupp) {
	$sql .= natural_search("cf.ref_supplier", $search_refsupp);
}
if ($sall) {
	$sql .= natural_search(array_keys($fieldstosearchall), $sall);
}
if ($search_company) {
	$sql .= natural_search('s.nom', $search_company);
}
if ($search_request_author) {
	$sql .= natural_search(array('u.lastname', 'u.firstname', 'u.login'), $search_request_author);
}
if ($search_billed != '' && $search_billed >= 0) {
	$sql .= " AND cf.billed = ".((int) $search_billed);
}
if ($search_product_category > 0) {
	$sql .= " AND cp.fk_categorie = ".((int) $search_product_category);
}
=======
$reshook = $hookmanager->executeHooks('printFieldListFrom', $parameters); // Note that $action and $object may have been modified by hook
$sql .= $hookmanager->resPrint;
$sql .= ' WHERE cf.fk_soc = s.rowid';
$sql .= ' AND cf.entity IN ('.getEntity('supplier_order').')';
if ($socid > 0) $sql .= " AND s.rowid = ".$socid;
if (!$user->rights->societe->client->voir && !$socid) $sql .= " AND s.rowid = sc.fk_soc AND sc.fk_user = ".$user->id;
if ($search_ref) $sql .= natural_search('cf.ref', $search_ref);
if ($search_refsupp) $sql .= natural_search("cf.ref_supplier", $search_refsupp);
if ($sall) $sql .= natural_search(array_keys($fieldstosearchall), $sall);
if ($search_company) $sql .= natural_search('s.nom', $search_company);
if ($search_request_author) $sql .= natural_search(array('u.lastname', 'u.firstname', 'u.login'), $search_request_author);
if ($search_billed != '' && $search_billed >= 0) $sql .= " AND cf.billed = ".$db->escape($search_billed);

if ($search_product_category > 0) $sql .= " AND cp.fk_categorie = ".$search_product_category;
>>>>>>> 24117851
//Required triple check because statut=0 means draft filter
if (GETPOST('statut', 'intcomma') !== '') {
	$sql .= " AND cf.fk_statut IN (".$db->sanitize($db->escape($db->escape(GETPOST('statut', 'intcomma')))).")";
}
if ($search_status != '' && $search_status != '-1') {
	$sql .= " AND cf.fk_statut IN (".$db->sanitize($db->escape($search_status)).")";
}
if ($search_date_order_start) {
	$sql .= " AND cf.date_commande >= '".$db->idate($search_date_order_start)."'";
}
if ($search_date_order_end) {
	$sql .= " AND cf.date_commande <= '".$db->idate($search_date_order_end)."'";
}
if ($search_date_delivery_start) {
	$sql .= " AND cf.date_livraison >= '".$db->idate($search_date_delivery_start)."'";
}
if ($search_date_delivery_end) {
	$sql .= " AND cf.date_livraison <= '".$db->idate($search_date_delivery_end)."'";
}
if ($search_town) {
	$sql .= natural_search('s.town', $search_town);
}
if ($search_zip) {
	$sql .= natural_search("s.zip", $search_zip);
}
if ($search_state) {
	$sql .= natural_search("state.nom", $search_state);
}
if ($search_country) {
	$sql .= " AND s.fk_pays IN (".$db->sanitize($db->escape($search_country)).')';
}
if ($search_type_thirdparty != '' && $search_type_thirdparty > 0) {
	$sql .= " AND s.fk_typent IN (".$db->sanitize($db->escape($search_type_thirdparty)).')';
}
if ($search_company) {
	$sql .= natural_search('s.nom', $search_company);
}
if ($search_sale > 0) {
	$sql .= " AND s.rowid = sc.fk_soc AND sc.fk_user = ".((int) $search_sale);
}
if ($search_user > 0) {
	$sql .= " AND ec.fk_c_type_contact = tc.rowid AND tc.element='supplier_order' AND tc.source='internal' AND ec.element_id = cf.rowid AND ec.fk_socpeople = ".((int) $search_user);
}
if ($search_total_ht != '') {
	$sql .= natural_search('cf.total_ht', $search_total_ht, 1);
}
if ($search_total_tva != '') {
	$sql .= natural_search('cf.total_tva', $search_total_tva, 1);
}
if ($search_total_ttc != '') {
	$sql .= natural_search('cf.total_ttc', $search_total_ttc, 1);
}
if ($search_multicurrency_code != '') {
	$sql .= " AND cf.multicurrency_code = '".$db->escape($search_multicurrency_code)."'";
}
if ($search_multicurrency_tx != '') {
	$sql .= natural_search('cf.multicurrency_tx', $search_multicurrency_tx, 1);
}
if ($search_multicurrency_montant_ht != '') {
	$sql .= natural_search('cf.multicurrency_total_ht', $search_multicurrency_montant_ht, 1);
}
if ($search_multicurrency_montant_tva != '') {
	$sql .= natural_search('cf.multicurrency_total_tva', $search_multicurrency_montant_tva, 1);
}
if ($search_multicurrency_montant_ttc != '') {
	$sql .= natural_search('cf.multicurrency_total_ttc', $search_multicurrency_montant_ttc, 1);
}
if ($search_project_ref != '') {
	$sql .= natural_search("p.ref", $search_project_ref);
}
// Add where from extra fields
include DOL_DOCUMENT_ROOT.'/core/tpl/extrafields_list_search_sql.tpl.php';
// Add where from hooks
$parameters = array();
$reshook = $hookmanager->executeHooks('printFieldListWhere', $parameters, $object); // Note that $action and $object may have been modified by hook
$sql .= $hookmanager->resPrint;

$sql .= $db->order($sortfield, $sortorder);

// Count total nb of records
$nbtotalofrecords = '';
if (empty($conf->global->MAIN_DISABLE_FULL_SCANLIST)) {
	$result = $db->query($sql);
	$nbtotalofrecords = $db->num_rows($result);
	if (($page * $limit) > $nbtotalofrecords) {	// if total resultset is smaller then paging size (filtering), goto and load page 0
		$page = 0;
		$offset = 0;
	}
}

$sql .= $db->plimit($limit + 1, $offset);
//print $sql;

$resql = $db->query($sql);
if ($resql) {
	$num = $db->num_rows($resql);

	$arrayofselected = is_array($toselect) ? $toselect : array();

	if ($num == 1 && !empty($conf->global->MAIN_SEARCH_DIRECT_OPEN_IF_ONLY_ONE) && $sall) {
		$obj = $db->fetch_object($resql);
		$id = $obj->rowid;
		header("Location: ".DOL_URL_ROOT.'/fourn/commande/card.php?id='.$id);
		exit;
	}

	llxHeader('', $title, $help_url);

	$param = '';
	if (!empty($contextpage) && $contextpage != $_SERVER["PHP_SELF"]) {
		$param .= '&contextpage='.urlencode($contextpage);
	}
	if ($limit > 0 && $limit != $conf->liste_limit) {
		$param .= '&limit='.urlencode($limit);
	}
	if ($sall) {
		$param .= '&sall='.urlencode($sall);
	}
	if ($socid > 0) {
		$param .= '&socid='.urlencode($socid);
	}
	if ($sall) {
		$param .= "&search_all=".urlencode($sall);
	}
	if ($search_date_order_startday) {
		$param .= '&search_date_order_startday='.urlencode($search_date_order_startday);
	}
	if ($search_date_order_startmonth) {
		$param .= '&search_date_order_startmonth='.urlencode($search_date_order_startmonth);
	}
	if ($search_date_order_startyear) {
		$param .= '&search_date_order_startyear='.urlencode($search_date_order_startyear);
	}
	if ($search_date_order_endday) {
		$param .= '&search_date_order_endday='.urlencode($search_date_order_endday);
	}
	if ($search_date_order_endmonth) {
		$param .= '&search_date_order_endmonth='.urlencode($search_date_order_endmonth);
	}
	if ($search_date_order_endyear) {
		$param .= '&search_date_order_endyear='.urlencode($search_date_order_endyear);
	}
	if ($search_date_delivery_startday) {
		$param .= '&search_date_delivery_startday='.urlencode($search_date_delivery_startday);
	}
	if ($search_date_delivery_startmonth) {
		$param .= '&search_date_delivery_startmonth='.urlencode($search_date_delivery_startmonth);
	}
	if ($search_date_delivery_startyear) {
		$param .= '&search_date_delivery_startyear='.urlencode($search_date_delivery_startyear);
	}
	if ($search_date_delivery_endday) {
		$param .= '&search_date_delivery_endday='.urlencode($search_date_delivery_endday);
	}
	if ($search_date_delivery_endmonth) {
		$param .= '&search_date_delivery_endmonth='.urlencode($search_date_delivery_endmonth);
	}
	if ($search_date_delivery_endyear) {
		$param .= '&search_date_delivery_endyear='.urlencode($search_date_delivery_endyear);
	}
	if ($search_ref) {
		$param .= '&search_ref='.urlencode($search_ref);
	}
	if ($search_company) {
		$param .= '&search_company='.urlencode($search_company);
	}
	if ($search_user > 0) {
		$param .= '&search_user='.urlencode($search_user);
	}
	if ($search_request_author) {
		$param .= '&search_request_author='.urlencode($search_request_author);
	}
	if ($search_sale > 0) {
		$param .= '&search_sale='.urlencode($search_sale);
	}
	if ($search_total_ht != '') {
		$param .= '&search_total_ht='.urlencode($search_total_ht);
	}
	if ($search_total_ttc != '') {
		$param .= "&search_total_ttc=".urlencode($search_total_ttc);
	}
	if ($search_multicurrency_code != '') {
		$param .= '&search_multicurrency_code='.urlencode($search_multicurrency_code);
	}
	if ($search_multicurrency_tx != '') {
		$param .= '&search_multicurrency_tx='.urlencode($search_multicurrency_tx);
	}
	if ($search_multicurrency_montant_ht != '') {
		$param .= '&search_multicurrency_montant_ht='.urlencode($search_multicurrency_montant_ht);
	}
	if ($search_multicurrency_montant_tva != '') {
		$param .= '&search_multicurrency_montant_tva='.urlencode($search_multicurrency_montant_tva);
	}
	if ($search_multicurrency_montant_ttc != '') {
		$param .= '&search_multicurrency_montant_ttc='.urlencode($search_multicurrency_montant_ttc);
	}
	if ($search_refsupp) {
		$param .= "&search_refsupp=".urlencode($search_refsupp);
	}
	if ($search_status != '' && $search_status != '-1') {
		$param .= "&search_status=".urlencode($search_status);
	}
	if ($search_project_ref >= 0) {
		$param .= "&search_project_ref=".urlencode($search_project_ref);
	}
	if ($search_billed != '') {
		$param .= "&search_billed=".urlencode($search_billed);
	}
	if ($show_files) {
		$param .= '&show_files='.urlencode($show_files);
	}
	if ($optioncss != '') {
		$param .= '&optioncss='.urlencode($optioncss);
	}
	if ($search_type_thirdparty != '' && $search_type_thirdparty > 0) {
		$param .= '&search_type_thirdparty='.urlencode($search_type_thirdparty);
	}

	// Add $param from extra fields
	include DOL_DOCUMENT_ROOT.'/core/tpl/extrafields_list_search_param.tpl.php';

	$parameters = array();
	$reshook = $hookmanager->executeHooks('printFieldListSearchParam', $parameters, $object); // Note that $action and $object may have been modified by hook
	$param .= $hookmanager->resPrint;

	// List of mass actions available
	$arrayofmassactions = array(
		'generate_doc'=>img_picto('', 'pdf', 'class="pictofixedwidth"').$langs->trans("ReGeneratePDF"),
		'builddoc'=>img_picto('', 'pdf', 'class="pictofixedwidth"').$langs->trans("PDFMerge"),
		'presend'=>img_picto('', 'email', 'class="pictofixedwidth"').$langs->trans("SendByMail"),
	);
<<<<<<< HEAD
	if ($user->rights->fournisseur->facture->creer || $user->rights->supplier_invoice->creer) {
		$arrayofmassactions['createbills'] = img_picto('', 'bill', 'class="pictofixedwidth"').$langs->trans("CreateInvoiceForThisSupplier");
	}
	if ($user->rights->fournisseur->commande->supprimer) {
		$arrayofmassactions['predelete'] = img_picto('', 'delete', 'class="pictofixedwidth"').$langs->trans("Delete");
	}
	if (in_array($massaction, array('presend', 'predelete', 'createbills'))) {
		$arrayofmassactions = array();
	}
=======
	if ($permissiontovalidate) {
		if ($user->rights->fournisseur->commande->approuver && empty($conf->global->SUPPLIER_ORDER_NO_DIRECT_APPROVE))
		{
			$arrayofmassactions['prevalidate'] = img_picto('', 'check', 'class="pictofixedwidth"').$langs->trans("ValidateAndApprove");
		}
		else
		{
			$arrayofmassactions['prevalidate'] = img_picto('', 'check', 'class="pictofixedwidth"').$langs->trans("Validate");
		}
	}

	//if($user->rights->fournisseur->facture->creer) $arrayofmassactions['createbills']=$langs->trans("CreateInvoiceForThisCustomer");
	if ($user->rights->fournisseur->commande->supprimer) $arrayofmassactions['predelete'] = '<span class="fa fa-trash paddingrightonly"></span>'.$langs->trans("Delete");
	if (in_array($massaction, array('presend', 'predelete', 'createbills'))) $arrayofmassactions = array();
>>>>>>> 24117851
	$massactionbutton = $form->selectMassAction('', $arrayofmassactions);

	$url = DOL_URL_ROOT.'/fourn/commande/card.php?action=create';
	if ($socid > 0) {
		$url .= '&socid='.((int) $socid);
		$url .= '&backtopage='.urlencode(DOL_URL_ROOT.'/fourn/commande/list.php?socid='.((int) $socid));
	}
	$newcardbutton = dolGetButtonTitle($langs->trans('NewSupplierOrderShort'), '', 'fa fa-plus-circle', $url, '', ($user->rights->fournisseur->commande->creer || $user->rights->supplier_order->creer));

	// Lines of title fields
	print '<form method="POST" id="searchFormList" action="'.$_SERVER["PHP_SELF"].'">';
	if ($optioncss != '') {
		print '<input type="hidden" name="optioncss" value="'.$optioncss.'">';
	}
	print '<input type="hidden" name="token" value="'.newToken().'">';
	print '<input type="hidden" name="formfilteraction" id="formfilteraction" value="list">';
	print '<input type="hidden" name="action" value="list">';
	print '<input type="hidden" name="sortfield" value="'.$sortfield.'">';
	print '<input type="hidden" name="sortorder" value="'.$sortorder.'">';
	print '<input type="hidden" name="contextpage" value="'.$contextpage.'">';
	print '<input type="hidden" name="socid" value="'.$socid.'">';

	print_barre_liste($title, $page, $_SERVER["PHP_SELF"], $param, $sortfield, $sortorder, $massactionbutton, $num, $nbtotalofrecords, 'supplier_order', 0, $newcardbutton, '', $limit, 0, 0, 1);

	$topicmail = "SendOrderRef";
	$modelmail = "order_supplier_send";
	$objecttmp = new CommandeFournisseur($db);
	$trackid = 'sord'.$object->id;
	include DOL_DOCUMENT_ROOT.'/core/tpl/massactions_pre.tpl.php';

<<<<<<< HEAD
	if ($massaction == 'createbills') {
=======
	if ($massaction == 'prevalidate') {
		print $form->formconfirm($_SERVER["PHP_SELF"].$fieldstosearchall, $langs->trans("ConfirmMassValidation"), $langs->trans("ConfirmMassValidationQuestion"), "validate", null, '', 0, 200, 500, 1);
	}

	if ($massaction == 'createbills')
	{
>>>>>>> 24117851
		//var_dump($_REQUEST);
		print '<input type="hidden" name="massaction" value="confirm_createsupplierbills">';

		print '<table class="noborder" width="100%" >';
		print '<tr>';
		print '<td class="titlefield">';
		print $langs->trans('DateInvoice');
		print '</td>';
		print '<td>';
		print $form->selectDate('', '', '', '', '', '', 1, 1);
		print '</td>';
		print '</tr>';
		print '<tr>';
		print '<td>';
		print $langs->trans('CreateOneBillByThird');
		print '</td>';
		print '<td>';
		print $form->selectyesno('createbills_onebythird', '', 1);
		print '</td>';
		print '</tr>';
		print '<tr>';
		print '<td>';
		print $langs->trans('ValidateInvoices');
		print '</td>';
		print '<td>';
		print $form->selectyesno('validate_invoices', 1, 1);
		print '</td>';
		print '</tr>';
		print '</table>';

		print '<br>';
		print '<div class="center">';
		print '<input type="submit" class="button" id="createbills" name="createbills" value="'.$langs->trans('CreateInvoiceForThisCustomer').'">  ';
		print '<input type="submit" class="button button-cancel" id="cancel" name="cancel" value="'.$langs->trans("Cancel").'">';
		print '</div>';
		print '<br>';
	}

	if ($sall) {
		foreach ($fieldstosearchall as $key => $val) {
			$fieldstosearchall[$key] = $langs->trans($val);
		}
		print '<div class="divsearchfieldfilter">'.$langs->trans("FilterOnInto", $sall).join(', ', $fieldstosearchall).'</div>';
	}

	$moreforfilter = '';

	// If the user can view prospects other than his'
	if ($user->rights->societe->client->voir || $socid) {
		$langs->load("commercial");
		$moreforfilter .= '<div class="divsearchfield">';
		$tmptitle = $langs->trans('ThirdPartiesOfSaleRepresentative');
		$moreforfilter .= img_picto($tmptitle, 'user', 'class="pictofixedwidth"').$formother->select_salesrepresentatives($search_sale, 'search_sale', $user, 0, $tmptitle, 'maxwidth250');
		$moreforfilter .= '</div>';
	}
	// If the user can view other users
	if ($user->rights->user->user->lire) {
		$moreforfilter .= '<div class="divsearchfield">';
		$tmptitle = $langs->trans('LinkedToSpecificUsers');
		$moreforfilter .= img_picto($tmptitle, 'user', 'class="pictofixedwidth"').$form->select_dolusers($search_user, 'search_user', $tmptitle, '', 0, '', '', 0, 0, 0, '', 0, '', 'maxwidth250');
		$moreforfilter .= '</div>';
	}
	// If the user can view prospects other than his'
	if (!empty($conf->categorie->enabled) && $user->rights->categorie->lire && ($user->rights->produit->lire || $user->rights->service->lire)) {
		include_once DOL_DOCUMENT_ROOT.'/categories/class/categorie.class.php';
		$moreforfilter .= '<div class="divsearchfield">';
		$tmptitle = $langs->trans('IncludingProductWithTag');
		$cate_arbo = $form->select_all_categories(Categorie::TYPE_PRODUCT, null, 'parent', null, null, 1);
		$moreforfilter .= img_picto($tmptitle, 'category', 'class="pictofixedwidth"').$form->selectarray('search_product_category', $cate_arbo, $search_product_category, $tmptitle, 0, 0, '', 0, 0, 0, 0, 'maxwidth300', 1);
		$moreforfilter .= '</div>';
	}
	$parameters = array();
	$reshook = $hookmanager->executeHooks('printFieldPreListTitle', $parameters); // Note that $action and $object may have been modified by hook
	if (empty($reshook)) {
		$moreforfilter .= $hookmanager->resPrint;
	} else {
		$moreforfilter = $hookmanager->resPrint;
	}

	if (!empty($moreforfilter)) {
		print '<div class="liste_titre liste_titre_bydiv centpercent">';
		print $moreforfilter;
		print '</div>';
	}

	$varpage = empty($contextpage) ? $_SERVER["PHP_SELF"] : $contextpage;
	$selectedfields = $form->multiSelectArrayWithCheckbox('selectedfields', $arrayfields, $varpage); // This also change content of $arrayfields
	$selectedfields .= $form->showCheckAddButtons('checkforselect', 1);

	if (GETPOST('autoselectall', 'int')) {
		$selectedfields .= '<script>';
		$selectedfields .= '   $(document).ready(function() {';
		$selectedfields .= '        console.log("Autoclick on checkforselects");';
		$selectedfields .= '   		$("#checkforselects").click();';
		$selectedfields .= '        $("#massaction").val("createbills").change();';
		$selectedfields .= '   });';
		$selectedfields .= '</script>';
	}

	print '<div class="div-table-responsive">';
	print '<table class="tagtable liste'.($moreforfilter ? " listwithfilterbefore" : "").'">'."\n";

	print '<tr class="liste_titre_filter">';
	// Ref
	if (!empty($arrayfields['cf.ref']['checked'])) {
		print '<td class="liste_titre"><input size="8" type="text" class="flat maxwidth75" name="search_ref" value="'.$search_ref.'"></td>';
	}
	// Ref customer
	if (!empty($arrayfields['cf.ref_supplier']['checked'])) {
		print '<td class="liste_titre"><input type="text" class="flat maxwidth75" name="search_refsupp" value="'.$search_refsupp.'"></td>';
	}
	// Project ref
	if (!empty($arrayfields['p.project_ref']['checked'])) {
		print '<td class="liste_titre"><input type="text" class="flat maxwidth100" name="search_project_ref" value="'.$search_project_ref.'"></td>';
	}
	// Request author
	if (!empty($arrayfields['u.login']['checked'])) {
		print '<td class="liste_titre">';
		print '<input type="text" class="flat" size="6" name="search_request_author" value="'.$search_request_author.'">';
		print '</td>';
	}
	// Thirpdarty
	if (!empty($arrayfields['s.nom']['checked'])) {
		print '<td class="liste_titre"><input type="text" size="6" class="flat" name="search_company" value="'.$search_company.'"></td>';
	}
	// Town
	if (!empty($arrayfields['s.town']['checked'])) {
		print '<td class="liste_titre"><input class="flat maxwidth50" type="text" name="search_town" value="'.$search_town.'"></td>';
	}
	// Zip
	if (!empty($arrayfields['s.zip']['checked'])) {
		print '<td class="liste_titre"><input class="flat maxwidth50" type="text" name="search_zip" value="'.$search_zip.'"></td>';
	}
	// State
	if (!empty($arrayfields['state.nom']['checked'])) {
		print '<td class="liste_titre">';
		print '<input class="flat maxwidth50" type="text" name="search_state" value="'.dol_escape_htmltag($search_state).'">';
		print '</td>';
	}
	// Country
	if (!empty($arrayfields['country.code_iso']['checked'])) {
		print '<td class="liste_titre center">';
		print $form->select_country($search_country, 'search_country', '', 0, 'minwidth100imp maxwidth100');
		print '</td>';
	}
	// Company type
	if (!empty($arrayfields['typent.code']['checked'])) {
		print '<td class="liste_titre maxwidthonsmartphone center">';
		print $form->selectarray("search_type_thirdparty", $formcompany->typent_array(0), $search_type_thirdparty, 1, 0, 0, '', 0, 0, 0, (empty($conf->global->SOCIETE_SORT_ON_TYPEENT) ? 'ASC' : $conf->global->SOCIETE_SORT_ON_TYPEENT), '', 1);
		print '</td>';
	}
	// Date order
	if (!empty($arrayfields['cf.date_commande']['checked'])) {
		print '<td class="liste_titre center">';
		print '<div class="nowrap">';
		print $form->selectDate($search_date_order_start ? $search_date_order_start : -1, 'search_date_order_start', 0, 0, 1, '', 1, 0, 0, '', '', '', '', 1, '', $langs->trans('From'));
		print '</div>';
		print '<div class="nowrap">';
		print $form->selectDate($search_date_order_end ? $search_date_order_end : -1, 'search_date_order_end', 0, 0, 1, '', 1, 0, 0, '', '', '', '', 1, '', $langs->trans('to'));
		print '</div>';
		print '</td>';
	}
	// Date delivery
	if (!empty($arrayfields['cf.date_livraison']['checked'])) {
		print '<td class="liste_titre center">';
		print '<div class="nowrap">';
		print $form->selectDate($search_date_delivery_start ? $search_date_delivery_start : -1, 'search_date_delivery_start', 0, 0, 1, '', 1, 0, 0, '', '', '', '', 1, '', $langs->trans('From'));
		print '</div>';
		print '<div class="nowrap">';
		print $form->selectDate($search_date_delivery_end ? $search_date_delivery_end : -1, 'search_date_delivery_end', 0, 0, 1, '', 1, 0, 0, '', '', '', '', 1, '', $langs->trans('to'));
		print '</div>';
		print '</td>';
	}
	if (!empty($arrayfields['cf.total_ht']['checked'])) {
		// Amount
		print '<td class="liste_titre right">';
		print '<input class="flat" type="text" size="5" name="search_total_ht" value="'.$search_total_ht.'">';
		print '</td>';
	}
	if (!empty($arrayfields['cf.total_tva']['checked'])) {
		// Amount
		print '<td class="liste_titre right">';
		print '<input class="flat" type="text" size="5" name="search_total_tva" value="'.$search_total_tva.'">';
		print '</td>';
	}
	if (!empty($arrayfields['cf.total_ttc']['checked'])) {
		// Amount
		print '<td class="liste_titre right">';
		print '<input class="flat" type="text" size="5" name="search_total_ttc" value="'.$search_total_ttc.'">';
		print '</td>';
	}
	if (!empty($arrayfields['cf.multicurrency_code']['checked'])) {
		// Currency
		print '<td class="liste_titre">';
		print $form->selectMultiCurrency($search_multicurrency_code, 'search_multicurrency_code', 1);
		print '</td>';
	}
	if (!empty($arrayfields['cf.multicurrency_tx']['checked'])) {
		// Currency rate
		print '<td class="liste_titre">';
		print '<input class="flat" type="text" size="4" name="search_multicurrency_tx" value="'.dol_escape_htmltag($search_multicurrency_tx).'">';
		print '</td>';
	}
	if (!empty($arrayfields['cf.multicurrency_total_ht']['checked'])) {
		// Amount
		print '<td class="liste_titre right">';
		print '<input class="flat" type="text" size="4" name="search_multicurrency_montant_ht" value="'.dol_escape_htmltag($search_multicurrency_montant_ht).'">';
		print '</td>';
	}
	if (!empty($arrayfields['cf.multicurrency_total_tva']['checked'])) {
		// Amount
		print '<td class="liste_titre right">';
		print '<input class="flat" type="text" size="4" name="search_multicurrency_montant_tva" value="'.dol_escape_htmltag($search_multicurrency_montant_tva).'">';
		print '</td>';
	}
	if (!empty($arrayfields['cf.multicurrency_total_ttc']['checked'])) {
		// Amount
		print '<td class="liste_titre right">';
		print '<input class="flat" type="text" size="4" name="search_multicurrency_montant_ttc" value="'.dol_escape_htmltag($search_multicurrency_montant_ttc).'">';
		print '</td>';
	}
	// Extra fields
	include DOL_DOCUMENT_ROOT.'/core/tpl/extrafields_list_search_input.tpl.php';

	// Fields from hook
	$parameters = array('arrayfields'=>$arrayfields);
	$reshook = $hookmanager->executeHooks('printFieldListOption', $parameters); // Note that $action and $object may have been modified by hook
	print $hookmanager->resPrint;
	// Date creation
	if (!empty($arrayfields['cf.datec']['checked'])) {
		print '<td class="liste_titre">';
		print '</td>';
	}
	// Date modification
	if (!empty($arrayfields['cf.tms']['checked'])) {
		print '<td class="liste_titre">';
		print '</td>';
	}
	// Status
	if (!empty($arrayfields['cf.fk_statut']['checked'])) {
		print '<td class="liste_titre right">';
		$formorder->selectSupplierOrderStatus($search_status, 1, 'search_status');
		print '</td>';
	}

	// Status billed
	if (!empty($arrayfields['cf.billed']['checked'])) {
		print '<td class="liste_titre center">';
		print $form->selectyesno('search_billed', $search_billed, 1, 0, 1, 1);
		print '</td>';
	}
	// Action column
	print '<td class="liste_titre middle">';
	$searchpicto = $form->showFilterButtons();
	print $searchpicto;
	print '</td>';

	print "</tr>\n";

	// Fields title
	print '<tr class="liste_titre">';
	if (!empty($arrayfields['cf.ref']['checked'])) {
		print_liste_field_titre($arrayfields['cf.ref']['label'], $_SERVER["PHP_SELF"], "cf.ref", "", $param, '', $sortfield, $sortorder);
	}
	if (!empty($arrayfields['cf.ref_supplier']['checked'])) {
		print_liste_field_titre($arrayfields['cf.ref_supplier']['label'], $_SERVER["PHP_SELF"], "cf.ref_supplier", "", $param, '', $sortfield, $sortorder, 'tdoverflowmax100imp ');
	}
	if (!empty($arrayfields['p.project_ref']['checked'])) {
		print_liste_field_titre($arrayfields['p.project_ref']['label'], $_SERVER["PHP_SELF"], "p.ref", "", $param, '', $sortfield, $sortorder);
	}
	if (!empty($arrayfields['u.login']['checked'])) {
		print_liste_field_titre($arrayfields['u.login']['label'], $_SERVER["PHP_SELF"], "u.login", "", $param, '', $sortfield, $sortorder);
	}
	if (!empty($arrayfields['s.nom']['checked'])) {
		print_liste_field_titre($arrayfields['s.nom']['label'], $_SERVER["PHP_SELF"], "s.nom", "", $param, '', $sortfield, $sortorder);
	}
	if (!empty($arrayfields['s.town']['checked'])) {
		print_liste_field_titre($arrayfields['s.town']['label'], $_SERVER["PHP_SELF"], 's.town', '', $param, '', $sortfield, $sortorder);
	}
	if (!empty($arrayfields['s.zip']['checked'])) {
		print_liste_field_titre($arrayfields['s.zip']['label'], $_SERVER["PHP_SELF"], 's.zip', '', $param, '', $sortfield, $sortorder);
	}
	if (!empty($arrayfields['state.nom']['checked'])) {
		print_liste_field_titre($arrayfields['state.nom']['label'], $_SERVER["PHP_SELF"], "state.nom", "", $param, '', $sortfield, $sortorder);
	}
	if (!empty($arrayfields['country.code_iso']['checked'])) {
		print_liste_field_titre($arrayfields['country.code_iso']['label'], $_SERVER["PHP_SELF"], "country.code_iso", "", $param, '', $sortfield, $sortorder, 'center ');
	}
	if (!empty($arrayfields['typent.code']['checked'])) {
		print_liste_field_titre($arrayfields['typent.code']['label'], $_SERVER["PHP_SELF"], "typent.code", "", $param, '', $sortfield, $sortorder, 'center ');
	}
	if (!empty($arrayfields['cf.fk_author']['checked'])) {
		print_liste_field_titre($arrayfields['cf.fk_author']['label'], $_SERVER["PHP_SELF"], "cf.fk_author", "", $param, '', $sortfield, $sortorder);
	}
	if (!empty($arrayfields['cf.date_commande']['checked'])) {
		print_liste_field_titre($arrayfields['cf.date_commande']['label'], $_SERVER["PHP_SELF"], "cf.date_commande", "", $param, '', $sortfield, $sortorder, 'center ');
	}
	if (!empty($arrayfields['cf.date_livraison']['checked'])) {
		print_liste_field_titre($arrayfields['cf.date_livraison']['label'], $_SERVER["PHP_SELF"], 'cf.date_livraison', '', $param, '', $sortfield, $sortorder, 'center ');
	}
	if (!empty($arrayfields['cf.total_ht']['checked'])) {
		print_liste_field_titre($arrayfields['cf.total_ht']['label'], $_SERVER["PHP_SELF"], "cf.total_ht", "", $param, '', $sortfield, $sortorder, 'right ');
	}
	if (!empty($arrayfields['cf.total_tva']['checked'])) {
		print_liste_field_titre($arrayfields['cf.total_tva']['label'], $_SERVER["PHP_SELF"], "cf.total_tva", "", $param, '', $sortfield, $sortorder, 'right ');
	}
	if (!empty($arrayfields['cf.total_ttc']['checked'])) {
		print_liste_field_titre($arrayfields['cf.total_ttc']['label'], $_SERVER["PHP_SELF"], "cf.total_ttc", "", $param, '', $sortfield, $sortorder, 'right ');
	}
	if (!empty($arrayfields['cf.multicurrency_code']['checked'])) {
		print_liste_field_titre($arrayfields['cf.multicurrency_code']['label'], $_SERVER['PHP_SELF'], 'cf.multicurrency_code', '', $param, '', $sortfield, $sortorder);
	}
	if (!empty($arrayfields['cf.multicurrency_tx']['checked'])) {
		print_liste_field_titre($arrayfields['cf.multicurrency_tx']['label'], $_SERVER['PHP_SELF'], 'cf.multicurrency_tx', '', $param, '', $sortfield, $sortorder);
	}
	if (!empty($arrayfields['cf.multicurrency_total_ht']['checked'])) {
		print_liste_field_titre($arrayfields['cf.multicurrency_total_ht']['label'], $_SERVER['PHP_SELF'], 'cf.multicurrency_total_ht', '', $param, 'class="right"', $sortfield, $sortorder);
	}
	if (!empty($arrayfields['cf.multicurrency_total_tva']['checked'])) {
		print_liste_field_titre($arrayfields['cf.multicurrency_total_tva']['label'], $_SERVER['PHP_SELF'], 'cf.multicurrency_total_tva', '', $param, 'class="right"', $sortfield, $sortorder);
	}
	if (!empty($arrayfields['cf.multicurrency_total_ttc']['checked'])) {
		print_liste_field_titre($arrayfields['cf.multicurrency_total_ttc']['label'], $_SERVER['PHP_SELF'], 'cf.multicurrency_total_ttc', '', $param, 'class="right"', $sortfield, $sortorder);
	}
	// Extra fields
	include DOL_DOCUMENT_ROOT.'/core/tpl/extrafields_list_search_title.tpl.php';
	// Hook fields
	$parameters = array('arrayfields'=>$arrayfields, 'param'=>$param, 'sortfield'=>$sortfield, 'sortorder'=>$sortorder);
	$reshook = $hookmanager->executeHooks('printFieldListTitle', $parameters); // Note that $action and $object may have been modified by hook
	print $hookmanager->resPrint;
	if (!empty($arrayfields['cf.datec']['checked'])) {
		print_liste_field_titre($arrayfields['cf.datec']['label'], $_SERVER["PHP_SELF"], "cf.date_creation", "", $param, '', $sortfield, $sortorder, 'center nowrap ');
	}
	if (!empty($arrayfields['cf.tms']['checked'])) {
		print_liste_field_titre($arrayfields['cf.tms']['label'], $_SERVER["PHP_SELF"], "cf.tms", "", $param, '', $sortfield, $sortorder, 'center nowrap ');
	}
	if (!empty($arrayfields['cf.fk_statut']['checked'])) {
		print_liste_field_titre($arrayfields['cf.fk_statut']['label'], $_SERVER["PHP_SELF"], "cf.fk_statut", "", $param, '', $sortfield, $sortorder, 'right ');
	}
	if (!empty($arrayfields['cf.billed']['checked'])) {
		print_liste_field_titre($arrayfields['cf.billed']['label'], $_SERVER["PHP_SELF"], 'cf.billed', '', $param, '', $sortfield, $sortorder, 'center ');
	}
	print_liste_field_titre($selectedfields, $_SERVER["PHP_SELF"], "", '', '', '', $sortfield, $sortorder, 'center maxwidthsearch ');
	print "</tr>\n";


	$total = 0;
	$subtotal = 0;
	$productstat_cache = array();

	$userstatic = new User($db);
	$objectstatic = new CommandeFournisseur($db);
	$projectstatic = new Project($db);

	$i = 0;
	$totalarray = array();
	$totalarray['nbfield'] = 0;
	$totalarray['val'] = array();
	$totalarray['val']['cf.total_ht'] = 0;
	$totalarray['val']['cf.total_ttc'] = 0;
	while ($i < min($num, $limit)) {
		$obj = $db->fetch_object($resql);

		$notshippable = 0;
		$warning = 0;
		$text_info = '';
		$text_warning = '';
		$nbprod = 0;

		$objectstatic->id = $obj->rowid;
		$objectstatic->ref = $obj->ref;
		$objectstatic->socid = $obj->socid;
		$objectstatic->ref_supplier = $obj->ref_supplier;
		$objectstatic->socid = $obj->socid;
		$objectstatic->total_ht = $obj->total_ht;
		$objectstatic->total_tva = $obj->total_tva;
		$objectstatic->total_ttc = $obj->total_ttc;
		$objectstatic->date_commande = $db->jdate($obj->date_commande);
		$objectstatic->delivery_date = $db->jdate($obj->date_livraison);
		$objectstatic->note_public = $obj->note_public;
		$objectstatic->note_private = $obj->note_private;
		$objectstatic->statut = $obj->fk_statut;

		print '<tr class="oddeven">';

		// Ref
		if (!empty($arrayfields['cf.ref']['checked'])) {
			print '<td class="nowrap">';

			// Picto + Ref
			print $objectstatic->getNomUrl(1, '', 0, -1, 1);
			// Other picto tool
			$filename = dol_sanitizeFileName($obj->ref);
			$filedir = $conf->fournisseur->commande->dir_output.'/'.dol_sanitizeFileName($obj->ref);
			print $formfile->getDocumentsLink($objectstatic->element, $filename, $filedir);

			print '</td>'."\n";
			if (!$i) {
				$totalarray['nbfield']++;
			}
		}
		// Ref Supplier
		if (!empty($arrayfields['cf.ref_supplier']['checked'])) {
			print '<td>'.$obj->ref_supplier.'</td>'."\n";
			if (!$i) {
				$totalarray['nbfield']++;
			}
		}
		// Project
		if (!empty($arrayfields['p.project_ref']['checked'])) {
			$projectstatic->id = $obj->project_id;
			$projectstatic->ref = $obj->project_ref;
			$projectstatic->title = $obj->project_title;
			print '<td>';
			if ($obj->project_id > 0) {
				print $projectstatic->getNomUrl(1);
			}
			print '</td>';
			if (!$i) {
				$totalarray['nbfield']++;
			}
		}
		// Author
		$userstatic->id = $obj->fk_user_author;
		$userstatic->lastname = $obj->lastname;
		$userstatic->firstname = $obj->firstname;
		$userstatic->login = $obj->login;
		$userstatic->photo = $obj->photo;
		$userstatic->email = $obj->user_email;
		$userstatic->statut = $obj->user_status;
		if (!empty($arrayfields['u.login']['checked'])) {
			print '<td class="tdoverflowmax150">';
			if ($userstatic->id) {
				print $userstatic->getNomUrl(1);
			}
			print "</td>";
			if (!$i) {
				$totalarray['nbfield']++;
			}
		}
		// Thirdparty
		if (!empty($arrayfields['s.nom']['checked'])) {
			print '<td class="tdoverflowmax150">';
			$thirdpartytmp->id = $obj->socid;
			$thirdpartytmp->name = $obj->name;
			$thirdpartytmp->email = $obj->email;
			print $thirdpartytmp->getNomUrl(1, 'supplier');
			print '</td>'."\n";
			if (!$i) {
				$totalarray['nbfield']++;
			}
		}
		// Town
		if (!empty($arrayfields['s.town']['checked'])) {
			print '<td>';
			print $obj->town;
			print '</td>';
			if (!$i) {
				$totalarray['nbfield']++;
			}
		}
		// Zip
		if (!empty($arrayfields['s.zip']['checked'])) {
			print '<td>';
			print $obj->zip;
			print '</td>';
			if (!$i) {
				$totalarray['nbfield']++;
			}
		}
		// State
		if (!empty($arrayfields['state.nom']['checked'])) {
			print "<td>".$obj->state_name."</td>\n";
			if (!$i) {
				$totalarray['nbfield']++;
			}
		}
		// Country
		if (!empty($arrayfields['country.code_iso']['checked'])) {
			print '<td class="center">';
			$tmparray = getCountry($obj->fk_pays, 'all');
			print $tmparray['label'];
			print '</td>';
			if (!$i) {
				$totalarray['nbfield']++;
			}
		}
		// Type ent
		if (!empty($arrayfields['typent.code']['checked'])) {
			print '<td class="center">';
			if (empty($typenArray)) {
				$typenArray = $formcompany->typent_array(1);
			}
			print $typenArray[$obj->typent_code];
			print '</td>';
			if (!$i) {
				$totalarray['nbfield']++;
			}
		}

		// Order date
		if (!empty($arrayfields['cf.date_commande']['checked'])) {
			print '<td class="center">';
			print dol_print_date($db->jdate($obj->date_commande), 'day');
			if ($objectstatic->statut != $objectstatic::STATUS_ORDERSENT && $objectstatic->statut != $objectstatic::STATUS_RECEIVED_PARTIALLY) {
				if ($objectstatic->hasDelay()) {
					print ' '.img_picto($langs->trans("Late").' : '.$objectstatic->showDelay(), "warning");
				}
			}
			print '</td>';
			if (!$i) {
				$totalarray['nbfield']++;
			}
		}
		// Plannned date of delivery
		if (!empty($arrayfields['cf.date_livraison']['checked'])) {
			print '<td class="center">';
			print dol_print_date($db->jdate($obj->date_livraison), 'day');
			if ($objectstatic->statut == $objectstatic::STATUS_ORDERSENT || $objectstatic->statut == $objectstatic::STATUS_RECEIVED_PARTIALLY) {
				if ($objectstatic->hasDelay()) {
					print ' '.img_picto($langs->trans("Late").' : '.$objectstatic->showDelay(), "warning");
				}
			}
			print '</td>';
			if (!$i) {
				$totalarray['nbfield']++;
			}
		}
		// Amount HT
		if (!empty($arrayfields['cf.total_ht']['checked'])) {
			  print '<td class="right"><span class="amount">'.price($obj->total_ht)."</span></td>\n";
			if (!$i) {
				$totalarray['nbfield']++;
			}
			if (!$i) {
				$totalarray['pos'][$totalarray['nbfield']] = 'cf.total_ht';
			}
			  $totalarray['val']['cf.total_ht'] += $obj->total_ht;
		}
		// Amount VAT
		if (!empty($arrayfields['cf.total_tva']['checked'])) {
			print '<td class="right"><span class="amount">'.price($obj->total_tva)."</span></td>\n";
			if (!$i) {
				$totalarray['nbfield']++;
			}
			if (!$i) {
				$totalarray['pos'][$totalarray['nbfield']] = 'cf.total_tva';
			}
			$totalarray['val']['cf.total_tva'] += $obj->total_tva;
		}
		// Amount TTC
		if (!empty($arrayfields['cf.total_ttc']['checked'])) {
			print '<td class="right"><span class="amount">'.price($obj->total_ttc)."</span></td>\n";
			if (!$i) {
				$totalarray['nbfield']++;
			}
			if (!$i) {
				$totalarray['pos'][$totalarray['nbfield']] = 'cf.total_ttc';
			}
			$totalarray['val']['cf.total_ttc'] += $obj->total_ttc;
		}

		// Currency
		if (!empty($arrayfields['cf.multicurrency_code']['checked'])) {
			  print '<td class="nowrap">'.$obj->multicurrency_code.' - '.$langs->trans('Currency'.$obj->multicurrency_code)."</td>\n";
			if (!$i) {
				$totalarray['nbfield']++;
			}
		}

		// Currency rate
		if (!empty($arrayfields['cf.multicurrency_tx']['checked'])) {
			  print '<td class="nowrap">';
			  $form->form_multicurrency_rate($_SERVER['PHP_SELF'].'?id='.$obj->rowid, $obj->multicurrency_tx, 'none', $obj->multicurrency_code);
			  print "</td>\n";
			if (!$i) {
				$totalarray['nbfield']++;
			}
		}
		// Amount HT
		if (!empty($arrayfields['cf.multicurrency_total_ht']['checked'])) {
			  print '<td class="right nowrap"><span class="amount">'.price($obj->multicurrency_total_ht)."</span></td>\n";
			if (!$i) {
				$totalarray['nbfield']++;
			}
		}
		// Amount VAT
		if (!empty($arrayfields['cf.multicurrency_total_tva']['checked'])) {
			print '<td class="right nowrap"><span class="amount">'.price($obj->multicurrency_total_tva)."</span></td>\n";
			if (!$i) {
				$totalarray['nbfield']++;
			}
		}
		// Amount TTC
		if (!empty($arrayfields['cf.multicurrency_total_ttc']['checked'])) {
			print '<td class="right nowrap"><span class="amount">'.price($obj->multicurrency_total_ttc)."</span></td>\n";
			if (!$i) {
				$totalarray['nbfield']++;
			}
		}

		// Extra fields
		include DOL_DOCUMENT_ROOT.'/core/tpl/extrafields_list_print_fields.tpl.php';
		// Fields from hook
		$parameters = array('arrayfields'=>$arrayfields, 'obj'=>$obj, 'i'=>$i, 'totalarray'=>&$totalarray);
		$reshook = $hookmanager->executeHooks('printFieldListValue', $parameters); // Note that $action and $object may have been modified by hook
		print $hookmanager->resPrint;
		// Date creation
		if (!empty($arrayfields['cf.datec']['checked'])) {
			print '<td class="center nowrap">';
			print dol_print_date($db->jdate($obj->date_creation), 'dayhour', 'tzuser');
			print '</td>';
			if (!$i) {
				$totalarray['nbfield']++;
			}
		}
		// Date modification
		if (!empty($arrayfields['cf.tms']['checked'])) {
			print '<td class="center nowrap">';
			print dol_print_date($db->jdate($obj->date_update), 'dayhour', 'tzuser');
			print '</td>';
			if (!$i) {
				$totalarray['nbfield']++;
			}
		}
		// Status
		if (!empty($arrayfields['cf.fk_statut']['checked'])) {
			print '<td class="right nowrap">'.$objectstatic->LibStatut($obj->fk_statut, 5, $obj->billed).'</td>';
			if (!$i) {
				$totalarray['nbfield']++;
			}
		}
		// Billed
		if (!empty($arrayfields['cf.billed']['checked'])) {
			print '<td class="center">'.yn($obj->billed).'</td>';
			if (!$i) {
				$totalarray['nbfield']++;
			}
		}

		// Action column
		print '<td class="nowrap center">';
		if ($massactionbutton || $massaction) {   // If we are in select mode (massactionbutton defined) or if we have already selected and sent an action ($massaction) defined
			$selected = 0;
			if (in_array($obj->rowid, $arrayofselected)) {
				$selected = 1;
			}
			print '<input id="cb'.$obj->rowid.'" class="flat checkforselect" type="checkbox" name="toselect[]" value="'.$obj->rowid.'"'.($selected ? ' checked="checked"' : '').'>';
		}
		print '</td>';
		if (!$i) {
			$totalarray['nbfield']++;
		}

		print "</tr>\n";

		$total += $obj->total_ht;
		$subtotal += $obj->total_ht;
		$i++;
	}

	// Show total line
	include DOL_DOCUMENT_ROOT.'/core/tpl/list_print_total.tpl.php';

	$db->free($resql);

	$parameters = array('arrayfields'=>$arrayfields, 'sql'=>$sql);
	$reshook = $hookmanager->executeHooks('printFieldListFooter', $parameters); // Note that $action and $object may have been modified by hook
	print $hookmanager->resPrint;

	print '</table>'."\n";
	print '</div>';

	print '</form>'."\n";

	$hidegeneratedfilelistifempty = 1;
	if ($massaction == 'builddoc' || $action == 'remove_file' || $show_files) {
		$hidegeneratedfilelistifempty = 0;
	}

	// Show list of available documents
	$urlsource = $_SERVER['PHP_SELF'].'?sortfield='.$sortfield.'&sortorder='.$sortorder;
	$urlsource .= str_replace('&amp;', '&', $param);

	$filedir = $diroutputmassaction;
	$genallowed = ($user->rights->fournisseur->commande->lire || $user->rights->supplier_order->lire);
	$delallowed = ($user->rights->fournisseur->commande->creer || $user->rights->supplier_order->creer);

	print $formfile->showdocuments('massfilesarea_supplier_order', '', $filedir, $urlsource, 0, $delallowed, '', 1, 1, 0, 48, 1, $param, $title, '', '', '', null, $hidegeneratedfilelistifempty);
} else {
	dol_print_error($db);
}

// End of page
llxFooter();
$db->close();<|MERGE_RESOLUTION|>--- conflicted
+++ resolved
@@ -102,15 +102,11 @@
 $search_btn = GETPOST('button_search', 'alpha');
 $search_remove_btn = GETPOST('button_removefilter', 'alpha');
 
-<<<<<<< HEAD
 if (is_array(GETPOST('search_status', 'none'))) {	// 'none' because we want to know type before sanitizing
 	$search_status = join(',', GETPOST('search_status', 'array:intcomma'));
 } else {
 	$search_status = (GETPOST('search_status', 'intcomma') != '' ? GETPOST('search_status', 'intcomma') : GETPOST('statut', 'intcomma'));
 }
-=======
-$status = GETPOST('statut', 'alpha');
->>>>>>> 24117851
 
 // Security check
 $orderid = GETPOST('orderid', 'int');
@@ -138,13 +134,9 @@
 	$sortorder = 'DESC';
 }
 
-<<<<<<< HEAD
 if ($search_status == '') {
-	$search_status = -1;
-}
-=======
-if ($search_status == '') $search_status = -5;
->>>>>>> 24117851
+	$search_status = -5;
+}
 
 // Initialize technical object to manage hooks of page. Note that conf->hooks_modules contains array of hook context
 $object = new CommandeFournisseur($db);
@@ -253,8 +245,7 @@
 		$search_multicurrency_montant_tva = '';
 		$search_multicurrency_montant_ttc = '';
 		$search_project_ref = '';
-<<<<<<< HEAD
-		$search_status = -1;
+		$search_status = '';
 		$search_date_order_startday = '';
 		$search_date_order_startmonth = '';
 		$search_date_order_startyear = '';
@@ -271,15 +262,6 @@
 		$search_date_delivery_endyear = '';
 		$search_date_delivery_start = '';
 		$search_date_delivery_end = '';
-=======
-		$search_status = '';
-		$search_orderyear = '';
-		$search_ordermonth = '';
-		$search_orderday = '';
-		$search_deliveryday = '';
-		$search_deliverymonth = '';
-		$search_deliveryyear = '';
->>>>>>> 24117851
 		$billed = '';
 		$search_billed = '';
 		$toselect = '';
@@ -297,8 +279,49 @@
 	$permissiontodelete = $user->rights->fournisseur->commande->supprimer;
 	$permissiontovalidate = $user->rights->fournisseur->commande->creer;
 	$uploaddir = $conf->fournisseur->commande->dir_output;
-
-<<<<<<< HEAD
+	include DOL_DOCUMENT_ROOT.'/core/actions_massactions.inc.php';
+
+	if ($action == 'validate' && $permissiontovalidate)
+	{
+		if (GETPOST('confirm') == 'yes')
+		{
+			$objecttmp = new CommandeFournisseur($db);
+			$db->begin();
+			$error = 0;
+
+			foreach ($toselect as $checked)
+			{
+				if ($objecttmp->fetch($checked))
+				{
+					if ($objecttmp->statut == 0)
+					{
+						$objecttmp->date_commande = dol_now();
+						$result = $objecttmp->valid($user);
+						if ($result >= 0)
+						{
+							// If we have permission, and if we don't need to provide the idwarehouse, we go directly on approved step
+							if (empty($conf->global->SUPPLIER_ORDER_NO_DIRECT_APPROVE) && $user->rights->fournisseur->commande->approuver && !(!empty($conf->global->STOCK_CALCULATE_ON_SUPPLIER_VALIDATE_ORDER) && $objecttmp->hasProductsOrServices(1)))
+							{
+								$result = $objecttmp->approve($user);
+								setEventMessages($langs->trans("SupplierOrderValidatedAndApproved"), array($objecttmp->ref));
+							} else {
+								setEventMessages($langs->trans("SupplierOrderValidated"), array($objecttmp->ref));
+							}
+						}
+						else
+						{
+							setEventMessages($objecttmp->error, $objecttmp->errors, 'errors');
+							$error++;
+						}
+					}
+				}
+			}
+
+			if (!$error) $db->commit();
+			else $db->rollback();
+		}
+	}
+
 	// Mass action to generate vendor bills
 	if ($massaction == 'confirm_createsupplierbills') {
 		$orders = GETPOST('toselect', 'array');
@@ -312,19 +335,8 @@
 		$lastid = 0;
 		$lastref = '';
 
-=======
-	include DOL_DOCUMENT_ROOT.'/core/actions_massactions.inc.php';
-}
-if ($action == 'validate' && $permissiontovalidate)
-{
-	if (GETPOST('confirm') == 'yes')
-	{
-		$objecttmp = new CommandeFournisseur($db);
->>>>>>> 24117851
 		$db->begin();
-		$error = 0;
-
-<<<<<<< HEAD
+
 		foreach ($orders as $id_order) {
 			$cmd = new CommandeFournisseur($db);
 			if ($cmd->fetch($id_order) <= 0) {
@@ -348,43 +360,8 @@
 				$datefacture = dol_mktime(12, 0, 0, GETPOST('remonth', 'int'), GETPOST('reday', 'int'), GETPOST('reyear', 'int'));
 				if (empty($datefacture)) {
 					$datefacture = dol_now();
-=======
-		foreach ($toselect as $checked)
-		{
-			if ($objecttmp->fetch($checked))
-			{
-				if ($objecttmp->statut == 0)
-				{
-					$objecttmp->date_commande = dol_now();
-					$result = $objecttmp->valid($user);
-					if ($result >= 0)
-					{
-						// If we have permission, and if we don't need to provide the idwarehouse, we go directly on approved step
-						if (empty($conf->global->SUPPLIER_ORDER_NO_DIRECT_APPROVE) && $user->rights->fournisseur->commande->approuver && !(!empty($conf->global->STOCK_CALCULATE_ON_SUPPLIER_VALIDATE_ORDER) && $objecttmp->hasProductsOrServices(1)))
-						{
-							$result = $objecttmp->approve($user);
-							setEventMessages($langs->trans("SupplierOrderValidatedAndApproved"), array($objecttmp->ref));
-						} else {
-							setEventMessages($langs->trans("SupplierOrderValidated"), array($objecttmp->ref));
-						}
-					}
-					else
-					{
-						setEventMessages($objecttmp->error, $objecttmp->errors, 'errors');
-						$error++;
-					}
->>>>>>> 24117851
 				}
-			}
-		}
-
-		if (!$error) $db->commit();
-		else $db->rollback();
-	}
-}
-
-
-<<<<<<< HEAD
+
 				$objecttmp->date = $datefacture;
 				$objecttmp->origin    = 'order_supplier';
 				$objecttmp->origin_id = $id_order;
@@ -523,180 +500,15 @@
 			} else {
 				$TFact[$objecttmp->id] = $objecttmp;
 			}
-=======
-// TODO Move this into mass action include
-if ($massaction == 'confirm_createbills')
-{
-	$orders = GETPOST('toselect', 'array');
-	$createbills_onebythird = GETPOST('createbills_onebythird', 'int');
-	$validate_invoices = GETPOST('validate_invoices', 'int');
-
-	$TFact = array();
-	$TFactThird = array();
-
-	$nb_bills_created = 0;
-
-	$db->begin();
-
-	foreach ($orders as $id_order) {
-		$cmd = new Commande($db);
-		if ($cmd->fetch($id_order) <= 0) continue;
-
-		$object = new Facture($db);
-		if (!empty($createbills_onebythird) && !empty($TFactThird[$cmd->socid])) $object = $TFactThird[$cmd->socid]; // If option "one bill per third" is set, we use already created order.
-		else {
-			$object->socid = $cmd->socid;
-			$object->type = Facture::TYPE_STANDARD;
-			$object->cond_reglement_id	= $cmd->cond_reglement_id;
-			$object->mode_reglement_id	= $cmd->mode_reglement_id;
-			$object->fk_project = $cmd->fk_project;
-
-			$datefacture = dol_mktime(12, 0, 0, $_POST['remonth'], $_POST['reday'], $_POST['reyear']);
-			if (empty($datefacture))
-			{
-				$datefacture = dol_mktime(date("h"), date("M"), 0, date("m"), date("d"), date("Y"));
-			}
-
-			$object->date = $datefacture;
-			$object->origin    = 'commande';
-			$object->origin_id = $id_order;
-
-			$res = $object->create($user);
-
-			if ($res > 0) $nb_bills_created++;
-		}
-
-		if ($object->id > 0)
-		{
-			$sql = "INSERT INTO ".MAIN_DB_PREFIX."element_element (";
-			$sql .= "fk_source";
-			$sql .= ", sourcetype";
-			$sql .= ", fk_target";
-			$sql .= ", targettype";
-			$sql .= ") VALUES (";
-			$sql .= $id_order;
-			$sql .= ", '".$object->origin."'";
-			$sql .= ", ".$object->id;
-			$sql .= ", '".$object->element."'";
-			$sql .= ")";
-
-			if (!$db->query($sql))
-			{
-				$erorr++;
-			}
-
-			if (!$error)
-			{
-				$lines = $cmd->lines;
-				if (empty($lines) && method_exists($cmd, 'fetch_lines'))
-				{
-					$cmd->fetch_lines();
-					$lines = $cmd->lines;
-				}
-
-				$fk_parent_line = 0;
-				$num = count($lines);
-
-				for ($i = 0; $i < $num; $i++)
-				{
-					$desc = ($lines[$i]->desc ? $lines[$i]->desc : $lines[$i]->libelle);
-					if ($lines[$i]->subprice < 0)
-					{
-						// Negative line, we create a discount line
-						$discount = new DiscountAbsolute($db);
-						$discount->fk_soc = $object->socid;
-						$discount->amount_ht = abs($lines[$i]->total_ht);
-						$discount->amount_tva = abs($lines[$i]->total_tva);
-						$discount->amount_ttc = abs($lines[$i]->total_ttc);
-						$discount->tva_tx = $lines[$i]->tva_tx;
-						$discount->fk_user = $user->id;
-						$discount->description = $desc;
-						$discountid = $discount->create($user);
-						if ($discountid > 0)
-						{
-							$result = $object->insert_discount($discountid);
-							//$result=$discount->link_to_invoice($lineid,$id);
-						}
-						else
-						{
-							setEventMessages($discount->error, $discount->errors, 'errors');
-							$error++;
-							break;
-						}
-					}
-					else
-					{
-						// Positive line
-						$product_type = ($lines[$i]->product_type ? $lines[$i]->product_type : 0);
-						// Date start
-						$date_start = false;
-						if ($lines[$i]->date_debut_prevue) $date_start = $lines[$i]->date_debut_prevue;
-						if ($lines[$i]->date_debut_reel) $date_start = $lines[$i]->date_debut_reel;
-						if ($lines[$i]->date_start) $date_start = $lines[$i]->date_start;
-						//Date end
-						$date_end = false;
-						if ($lines[$i]->date_fin_prevue) $date_end = $lines[$i]->date_fin_prevue;
-						if ($lines[$i]->date_fin_reel) $date_end = $lines[$i]->date_fin_reel;
-						if ($lines[$i]->date_end) $date_end = $lines[$i]->date_end;
-						// Reset fk_parent_line for no child products and special product
-						if (($lines[$i]->product_type != 9 && empty($lines[$i]->fk_parent_line)) || $lines[$i]->product_type == 9)
-						{
-							$fk_parent_line = 0;
-						}
-						$result = $object->addline(
-							$desc,
-							$lines[$i]->subprice,
-							$lines[$i]->qty,
-							$lines[$i]->tva_tx,
-							$lines[$i]->localtax1_tx,
-							$lines[$i]->localtax2_tx,
-							$lines[$i]->fk_product,
-							$lines[$i]->remise_percent,
-							$date_start,
-							$date_end,
-							0,
-							$lines[$i]->info_bits,
-							$lines[$i]->fk_remise_except,
-							'HT',
-							0,
-							$product_type,
-							$ii,
-							$lines[$i]->special_code,
-							$object->origin,
-							$lines[$i]->rowid,
-							$fk_parent_line,
-							$lines[$i]->fk_fournprice,
-							$lines[$i]->pa_ht,
-							$lines[$i]->label
-							);
-						if ($result > 0)
-						{
-							$lineid = $result;
-						}
-						else
-						{
-							$lineid = 0;
-							$error++;
-							break;
-						}
-						// Defined the new fk_parent_line
-						if ($result > 0 && $lines[$i]->product_type == 9)
-						{
-							$fk_parent_line = $result;
-						}
-					}
-				}
-			}
->>>>>>> 24117851
-		}
-
-		$cmd->classifyBilled($user); // TODO Move this in workflow like done for customer orders
-
-		if (!empty($createbills_onebythird) && empty($TFactThird[$cmd->socid])) $TFactThird[$cmd->socid] = $object;
-		else $TFact[$object->id] = $object;
-	}
-
-<<<<<<< HEAD
+		}
+
+		// Build doc with all invoices
+		$TAllFact = empty($createbills_onebythird) ? $TFact : $TFactThird;
+		$toselect = array();
+
+		if (!$error && $validate_invoices) {
+			$massaction = $action = 'builddoc';
+
 			foreach ($TAllFact as &$objecttmp) {
 				$objecttmp->validate($user);
 				if ($result <= 0) {
@@ -825,52 +637,8 @@
 			$_GET["originid"] = $_POST["originid"];
 			setEventMessages("Error", null, 'errors');
 			$error++;
-=======
-	// Build doc with all invoices
-	$TAllFact = empty($createbills_onebythird) ? $TFact : $TFactThird;
-	$toselect = array();
-
-	if (!$error && $validate_invoices) {
-		$massaction = $action = 'builddoc';
-
-		foreach ($TAllFact as &$object)
-		{
-			$object->validate($user);
-			if ($result <= 0)
-			{
-				$error++;
-				setEventMessages($object->error, $object->errors, 'errors');
-				break;
-			}
-
-			$id = $object->id; // For builddoc action
-
-			// Fac builddoc
-			$donotredirect = 1;
-			$upload_dir = $conf->facture->dir_output;
-			$permissiontoadd=$user->rights->facture->creer;
-			include DOL_DOCUMENT_ROOT.'/core/actions_builddoc.inc.php';
->>>>>>> 24117851
-		}
-
-		$massaction = $action = 'confirm_createbills';
-	}
-
-	if (! $error)
-	{
-		$db->commit();
-		setEventMessages($langs->trans('BillCreated', $nb_bills_created), null, 'mesgs');
-	}
-	else
-	{
-		$db->rollback();
-		$action = 'create';
-		$_GET["origin"] = $_POST["origin"];
-		$_GET["originid"] = $_POST["originid"];
-		setEventMessages($object->error, $object->errors, 'errors');
-		$error++;
-	}
-
+		}
+	}
 }
 
 
@@ -959,7 +727,6 @@
 	$sql .= ", ".MAIN_DB_PREFIX."c_type_contact as tc";
 }
 $parameters = array();
-<<<<<<< HEAD
 $reshook = $hookmanager->executeHooks('printFieldListFrom', $parameters, $object); // Note that $action and $object may have been modified by hook
 $sql .= $hookmanager->resPrint;
 $sql .= ' WHERE cf.fk_soc = s.rowid';
@@ -991,22 +758,6 @@
 if ($search_product_category > 0) {
 	$sql .= " AND cp.fk_categorie = ".((int) $search_product_category);
 }
-=======
-$reshook = $hookmanager->executeHooks('printFieldListFrom', $parameters); // Note that $action and $object may have been modified by hook
-$sql .= $hookmanager->resPrint;
-$sql .= ' WHERE cf.fk_soc = s.rowid';
-$sql .= ' AND cf.entity IN ('.getEntity('supplier_order').')';
-if ($socid > 0) $sql .= " AND s.rowid = ".$socid;
-if (!$user->rights->societe->client->voir && !$socid) $sql .= " AND s.rowid = sc.fk_soc AND sc.fk_user = ".$user->id;
-if ($search_ref) $sql .= natural_search('cf.ref', $search_ref);
-if ($search_refsupp) $sql .= natural_search("cf.ref_supplier", $search_refsupp);
-if ($sall) $sql .= natural_search(array_keys($fieldstosearchall), $sall);
-if ($search_company) $sql .= natural_search('s.nom', $search_company);
-if ($search_request_author) $sql .= natural_search(array('u.lastname', 'u.firstname', 'u.login'), $search_request_author);
-if ($search_billed != '' && $search_billed >= 0) $sql .= " AND cf.billed = ".$db->escape($search_billed);
-
-if ($search_product_category > 0) $sql .= " AND cp.fk_categorie = ".$search_product_category;
->>>>>>> 24117851
 //Required triple check because statut=0 means draft filter
 if (GETPOST('statut', 'intcomma') !== '') {
 	$sql .= " AND cf.fk_statut IN (".$db->sanitize($db->escape($db->escape(GETPOST('statut', 'intcomma')))).")";
@@ -1238,17 +989,7 @@
 		'builddoc'=>img_picto('', 'pdf', 'class="pictofixedwidth"').$langs->trans("PDFMerge"),
 		'presend'=>img_picto('', 'email', 'class="pictofixedwidth"').$langs->trans("SendByMail"),
 	);
-<<<<<<< HEAD
-	if ($user->rights->fournisseur->facture->creer || $user->rights->supplier_invoice->creer) {
-		$arrayofmassactions['createbills'] = img_picto('', 'bill', 'class="pictofixedwidth"').$langs->trans("CreateInvoiceForThisSupplier");
-	}
-	if ($user->rights->fournisseur->commande->supprimer) {
-		$arrayofmassactions['predelete'] = img_picto('', 'delete', 'class="pictofixedwidth"').$langs->trans("Delete");
-	}
-	if (in_array($massaction, array('presend', 'predelete', 'createbills'))) {
-		$arrayofmassactions = array();
-	}
-=======
+
 	if ($permissiontovalidate) {
 		if ($user->rights->fournisseur->commande->approuver && empty($conf->global->SUPPLIER_ORDER_NO_DIRECT_APPROVE))
 		{
@@ -1260,10 +1001,15 @@
 		}
 	}
 
-	//if($user->rights->fournisseur->facture->creer) $arrayofmassactions['createbills']=$langs->trans("CreateInvoiceForThisCustomer");
-	if ($user->rights->fournisseur->commande->supprimer) $arrayofmassactions['predelete'] = '<span class="fa fa-trash paddingrightonly"></span>'.$langs->trans("Delete");
-	if (in_array($massaction, array('presend', 'predelete', 'createbills'))) $arrayofmassactions = array();
->>>>>>> 24117851
+	if ($user->rights->fournisseur->facture->creer || $user->rights->supplier_invoice->creer) {
+		$arrayofmassactions['createbills'] = img_picto('', 'bill', 'class="pictofixedwidth"').$langs->trans("CreateInvoiceForThisSupplier");
+	}
+	if ($user->rights->fournisseur->commande->supprimer) {
+		$arrayofmassactions['predelete'] = img_picto('', 'delete', 'class="pictofixedwidth"').$langs->trans("Delete");
+	}
+	if (in_array($massaction, array('presend', 'predelete', 'createbills'))) {
+		$arrayofmassactions = array();
+	}
 	$massactionbutton = $form->selectMassAction('', $arrayofmassactions);
 
 	$url = DOL_URL_ROOT.'/fourn/commande/card.php?action=create';
@@ -1294,16 +1040,11 @@
 	$trackid = 'sord'.$object->id;
 	include DOL_DOCUMENT_ROOT.'/core/tpl/massactions_pre.tpl.php';
 
-<<<<<<< HEAD
-	if ($massaction == 'createbills') {
-=======
 	if ($massaction == 'prevalidate') {
 		print $form->formconfirm($_SERVER["PHP_SELF"].$fieldstosearchall, $langs->trans("ConfirmMassValidation"), $langs->trans("ConfirmMassValidationQuestion"), "validate", null, '', 0, 200, 500, 1);
 	}
 
-	if ($massaction == 'createbills')
-	{
->>>>>>> 24117851
+	if ($massaction == 'createbills') {
 		//var_dump($_REQUEST);
 		print '<input type="hidden" name="massaction" value="confirm_createsupplierbills">';
 
@@ -1548,7 +1289,6 @@
 		$formorder->selectSupplierOrderStatus($search_status, 1, 'search_status');
 		print '</td>';
 	}
-
 	// Status billed
 	if (!empty($arrayfields['cf.billed']['checked'])) {
 		print '<td class="liste_titre center">';
