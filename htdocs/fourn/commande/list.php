--- conflicted
+++ resolved
@@ -639,12 +639,12 @@
 	if ($search_multicurrency_montant_ht != '')  $param .= '&search_multicurrency_montant_ht='.urlencode($search_multicurrency_montant_ht);
 	if ($search_multicurrency_montant_vat != '')  $param .= '&search_multicurrency_montant_vat='.urlencode($search_multicurrency_montant_vat);
 	if ($search_multicurrency_montant_ttc != '') $param .= '&search_multicurrency_montant_ttc='.urlencode($search_multicurrency_montant_ttc);
-	if ($search_refsupp) 		$param .= "&search_refsupp=".$search_refsupp;
-	if ($search_status >= 0)  	$param .= "&search_status=".$search_status;
-	if ($search_project_ref >= 0) $param .= "&search_project_ref=".$search_project_ref;
-	if ($search_billed != '')   $param .= "&search_billed=".$search_billed;
-	if ($show_files)            $param .= '&show_files='.$show_files;
-	if ($optioncss != '')       $param .= '&optioncss='.$optioncss;
+	if ($search_refsupp) 		$param .= "&search_refsupp=".urlencode($search_refsupp);
+	if ($search_status >= 0)  	$param .= "&search_status=".urlencode($search_status);
+	if ($search_project_ref >= 0) $param .= "&search_project_ref=".urlencode($search_project_ref);
+	if ($search_billed != '')   $param .= "&search_billed=".urlencode($search_billed);
+	if ($show_files)            $param .= '&show_files='.urlencode($show_files);
+	if ($optioncss != '')       $param .= '&optioncss='.urlencode($optioncss);
 	// Add $param from extra fields
 	include DOL_DOCUMENT_ROOT.'/core/tpl/extrafields_list_search_param.tpl.php';
 
@@ -674,14 +674,8 @@
 	print '<input type="hidden" name="contextpage" value="'.$contextpage.'">';
 	print '<input type="hidden" name="sortfield" value="'.$sortfield.'">';
 	print '<input type="hidden" name="sortorder" value="'.$sortorder.'">';
-<<<<<<< HEAD
-	print '<input type="hidden" name="viewstatut" value="'.$viewstatut.'">';
 
 	print_barre_liste($title, $page, $_SERVER["PHP_SELF"], $param, $sortfield, $sortorder, $massactionbutton, $num, $nbtotalofrecords, 'commercial', 0, $newcardbutton, '', $limit, 0, 0, 1);
-=======
-	print '<input type="hidden" name="search_status" value="'.$search_status.'">';
-	print_barre_liste($title, $page, $_SERVER["PHP_SELF"], $param, $sortfield, $sortorder, $massactionbutton, $num, $nbtotalofrecords, 'commercial', 0, $newcardbutton, '', $limit);
->>>>>>> 01ec8693
 
 	$topicmail = "SendOrderRef";
 	$modelmail = "order_supplier_send";
