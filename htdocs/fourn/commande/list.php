<?php
/* Copyright (C) 2001-2006 Rodolphe Quiedeville <rodolphe@quiedeville.org>
 * Copyright (C) 2004-2016 Laurent Destailleur  <eldy@users.sourceforge.net>
 * Copyright (C) 2005-2012 Regis Houssin        <regis.houssin@inodbox.com>
 * Copyright (C) 2013      Cédric Salvador      <csalvador@gpcsolutions.fr>
 * Copyright (C) 2014      Marcos García        <marcosgdf@gmail.com>
 * Copyright (C) 2014      Juanjo Menent        <jmenent@2byte.es>
 * Copyright (C) 2016      Ferran Marcet        <fmarcet@2byte.es>
 * Copyright (C) 2018      Frédéric France      <frederic.france@netlogic.fr>
 * Copyright (C) 2018-2020 Charlene Benke       <charlie@patas-monkey.com>
 * Copyright (C) 2019      Nicolas ZABOURI      <info@inovea-conseil.com>
 *
 * This program is free software; you can redistribute it and/or modify
 * it under the terms of the GNU General Public License as published by
 * the Free Software Foundation; either version 3 of the License, or
 * (at your option) any later version.
 *
 * This program is distributed in the hope that it will be useful,
 * but WITHOUT ANY WARRANTY; without even the implied warranty of
 * MERCHANTABILITY or FITNESS FOR A PARTICULAR PURPOSE.  See the
 * GNU General Public License for more details.
 *
 * You should have received a copy of the GNU General Public License
 * along with this program. If not, see <https://www.gnu.org/licenses/>.
 */

/**
 *   \file       htdocs/fourn/commande/list.php
 *   \ingroup    fournisseur
 *   \brief      List of purchase orders
 */

require '../../main.inc.php';
require_once DOL_DOCUMENT_ROOT.'/core/lib/date.lib.php';
require_once DOL_DOCUMENT_ROOT.'/core/lib/company.lib.php';
require_once DOL_DOCUMENT_ROOT.'/fourn/class/fournisseur.class.php';
require_once DOL_DOCUMENT_ROOT.'/fourn/class/fournisseur.commande.class.php';
require_once DOL_DOCUMENT_ROOT.'/fourn/class/fournisseur.facture.class.php';
require_once DOL_DOCUMENT_ROOT.'/core/class/html.formfile.class.php';
require_once DOL_DOCUMENT_ROOT.'/core/class/html.formorder.class.php';
require_once DOL_DOCUMENT_ROOT.'/core/class/html.formother.class.php';
require_once DOL_DOCUMENT_ROOT.'/core/class/html.formcompany.class.php';
require_once DOL_DOCUMENT_ROOT.'/product/class/product.class.php';
require_once DOL_DOCUMENT_ROOT.'/projet/class/project.class.php';

$langs->loadLangs(array("orders", "sendings", 'deliveries', 'companies', 'compta', 'bills', 'projects', 'suppliers', 'products'));

$action = GETPOST('action', 'aZ09');
$massaction = GETPOST('massaction', 'alpha');
$show_files = GETPOST('show_files', 'int');
$confirm = GETPOST('confirm', 'alpha');
$toselect = GETPOST('toselect', 'array');
$contextpage = GETPOST('contextpage', 'aZ') ?GETPOST('contextpage', 'aZ') : 'supplierorderlist';

$search_orderyear = GETPOST("search_orderyear", "int");
$search_ordermonth = GETPOST("search_ordermonth", "int");
$search_orderday = GETPOST("search_orderday", "int");
$search_deliveryyear = GETPOST("search_deliveryyear", "int");
$search_deliverymonth = GETPOST("search_deliverymonth", "int");
$search_deliveryday = GETPOST("search_deliveryday", "int");

$sall = trim((GETPOST('search_all', 'alphanohtml') != '') ?GETPOST('search_all', 'alphanohtml') : GETPOST('sall', 'alphanohtml'));

$search_product_category = GETPOST('search_product_category', 'int');
$search_ref = GETPOST('search_ref', 'alpha');
$search_refsupp = GETPOST('search_refsupp', 'alpha');
$search_company = GETPOST('search_company', 'alpha');
$search_town = GETPOST('search_town', 'alpha');
$search_zip = GETPOST('search_zip', 'alpha');
$search_state = GETPOST("search_state", 'alpha');
$search_country = GETPOST("search_country", 'int');
$search_type_thirdparty = GETPOST("search_type_thirdparty", 'int');
$search_user = GETPOST('search_user', 'int');
$search_request_author = GETPOST('search_request_author', 'alpha');
$search_ht = GETPOST('search_ht', 'alpha');
$search_ttc = GETPOST('search_ttc', 'alpha');
$optioncss = GETPOST('optioncss', 'alpha');
$socid = GETPOST('socid', 'int');
$search_sale = GETPOST('search_sale', 'int');
$search_total_ht = GETPOST('search_total_ht', 'alpha');
$search_total_vat = GETPOST('search_total_vat', 'alpha');
$search_total_ttc = GETPOST('search_total_ttc', 'alpha');
$search_multicurrency_code = GETPOST('search_multicurrency_code', 'alpha');
$search_multicurrency_tx = GETPOST('search_multicurrency_tx', 'alpha');
$search_multicurrency_montant_ht = GETPOST('search_multicurrency_montant_ht', 'alpha');
$search_multicurrency_montant_vat = GETPOST('search_multicurrency_montant_vat', 'alpha');
$search_multicurrency_montant_ttc = GETPOST('search_multicurrency_montant_ttc', 'alpha');
$optioncss = GETPOST('optioncss', 'alpha');
$search_billed = GETPOST('search_billed', 'int');
$search_project_ref = GETPOST('search_project_ref', 'alpha');
$search_btn = GETPOST('button_search', 'alpha');
$search_remove_btn = GETPOST('button_removefilter', 'alpha');

if (is_array(GETPOST('search_status', 'intcomma'))) {
	$search_status = join(',', GETPOST('search_status', 'intcomma'));
} else {
	$search_status = (GETPOST('search_status', 'intcomma') != '' ? GETPOST('search_status', 'intcomma') : GETPOST('statut', 'intcomma'));
}

// Security check
$orderid = GETPOST('orderid', 'int');
if ($user->socid) $socid = $user->socid;
$result = restrictedArea($user, 'fournisseur', $orderid, '', 'commande');

$diroutputmassaction = $conf->fournisseur->commande->dir_output.'/temp/massgeneration/'.$user->id;

$limit = GETPOST('limit', 'int') ?GETPOST('limit', 'int') : $conf->liste_limit;
$sortfield = GETPOST("sortfield", 'alpha');
$sortorder = GETPOST("sortorder", 'alpha');
$page = GETPOSTISSET('pageplusone') ? (GETPOST('pageplusone') - 1) : GETPOST("page", 'int');
if (empty($page) || $page == -1 || !empty($search_btn) || !empty($search_remove_btn) || (empty($toselect) && $massaction === '0')) { $page = 0; }     // If $page is not defined, or '' or -1
$offset = $limit * $page;
$pageprev = $page - 1;
$pagenext = $page + 1;
if (!$sortfield) $sortfield = 'cf.ref';
if (!$sortorder) $sortorder = 'DESC';

if ($search_status == '') $search_status = -1;

// Initialize technical object to manage hooks of page. Note that conf->hooks_modules contains array of hook context
$object = new CommandeFournisseur($db);
$hookmanager->initHooks(array('supplierorderlist'));
$extrafields = new ExtraFields($db);

// fetch optionals attributes and labels
$extrafields->fetch_name_optionals_label($object->table_element);

$search_array_options = $extrafields->getOptionalsFromPost($object->table_element, '', 'search_');

// List of fields to search into when doing a "search in all"
$fieldstosearchall = array(
	'cf.ref'=>'Ref',
	'cf.ref_supplier'=>'RefOrderSupplier',
	'pd.description'=>'Description',
	's.nom'=>"ThirdParty",
	's.name_alias'=>"AliasNameShort",
	's.zip'=>"Zip",
	's.town'=>"Town",
	'cf.note_public'=>'NotePublic',
);
if (empty($user->socid)) $fieldstosearchall["cf.note_private"] = "NotePrivate";

$checkedtypetiers = 0;
$arrayfields = array(
	'cf.ref'=>array('label'=>"Ref", 'checked'=>1),
	'cf.ref_supplier'=>array('label'=>"RefOrderSupplierShort", 'checked'=>1, 'enabled'=>1),
	'p.project_ref'=>array('label'=>"ProjectRef", 'checked'=>0, 'enabled'=>1),
	'u.login'=>array('label'=>"AuthorRequest", 'checked'=>1),
	's.nom'=>array('label'=>"ThirdParty", 'checked'=>1),
	's.town'=>array('label'=>"Town", 'checked'=>1),
	's.zip'=>array('label'=>"Zip", 'checked'=>1),
	'state.nom'=>array('label'=>"StateShort", 'checked'=>0),
	'country.code_iso'=>array('label'=>"Country", 'checked'=>0),
	'typent.code'=>array('label'=>"ThirdPartyType", 'checked'=>$checkedtypetiers),
	'cf.date_commande'=>array('label'=>"OrderDateShort", 'checked'=>1),
	'cf.date_livraison'=>array('label'=>"DateDeliveryPlanned", 'checked'=>1, 'enabled'=>empty($conf->global->ORDER_DISABLE_DELIVERY_DATE)),
	'cf.total_ht'=>array('label'=>"AmountHT", 'checked'=>1),
	'cf.total_vat'=>array('label'=>"AmountVAT", 'checked'=>0),
	'cf.total_ttc'=>array('label'=>"AmountTTC", 'checked'=>0),
	'cf.multicurrency_code'=>array('label'=>'Currency', 'checked'=>0, 'enabled'=>(empty($conf->multicurrency->enabled) ? 0 : 1)),
	'cf.multicurrency_tx'=>array('label'=>'CurrencyRate', 'checked'=>0, 'enabled'=>(empty($conf->multicurrency->enabled) ? 0 : 1)),
	'cf.multicurrency_total_ht'=>array('label'=>'MulticurrencyAmountHT', 'checked'=>0, 'enabled'=>(empty($conf->multicurrency->enabled) ? 0 : 1)),
	'cf.multicurrency_total_vat'=>array('label'=>'MulticurrencyAmountVAT', 'checked'=>0, 'enabled'=>(empty($conf->multicurrency->enabled) ? 0 : 1)),
	'cf.multicurrency_total_ttc'=>array('label'=>'MulticurrencyAmountTTC', 'checked'=>0, 'enabled'=>(empty($conf->multicurrency->enabled) ? 0 : 1)),
	'cf.datec'=>array('label'=>"DateCreation", 'checked'=>0, 'position'=>500),
	'cf.tms'=>array('label'=>"DateModificationShort", 'checked'=>0, 'position'=>500),
	'cf.fk_statut'=>array('label'=>"Status", 'checked'=>1, 'position'=>1000),
	'cf.billed'=>array('label'=>"Billed", 'checked'=>1, 'position'=>1000, 'enabled'=>1)
);
// Extra fields
include DOL_DOCUMENT_ROOT.'/core/tpl/extrafields_list_array_fields.tpl.php';

$object->fields = dol_sort_array($object->fields, 'position');
$arrayfields = dol_sort_array($arrayfields, 'position');

$error = 0;


/*
 * Actions
 */

if (GETPOST('cancel', 'alpha')) { $action = 'list'; $massaction = ''; }
if (!GETPOST('confirmmassaction', 'alpha') && $massaction != 'presend' && $massaction != 'confirm_presend' && $massaction != 'confirm_createsupplierbills') { $massaction = ''; }

$parameters = array('socid'=>$socid);
$reshook = $hookmanager->executeHooks('doActions', $parameters, $object, $action); // Note that $action and $object may have been modified by some hooks
if ($reshook < 0) setEventMessages($hookmanager->error, $hookmanager->errors, 'errors');

if (empty($reshook))
{
	// Selection of new fields
	include DOL_DOCUMENT_ROOT.'/core/actions_changeselectedfields.inc.php';

	// Purge search criteria
	if (GETPOST('button_removefilter_x', 'alpha') || GETPOST('button_removefilter.x', 'alpha') || GETPOST('button_removefilter', 'alpha')) // All tests are required to be compatible with all browsers
	{
		$search_categ = '';
		$search_user = '';
		$search_sale = '';
		$search_product_category = '';
		$search_ref = '';
		$search_refsupp = '';
		$search_company = '';
		$search_town = '';
		$search_zip = "";
		$search_state = "";
		$search_type = '';
		$search_country = '';
		$search_type_thirdparty = '';
		$search_request_author = '';
		$search_total_ht = '';
		$search_total_vat = '';
		$search_total_ttc = '';
		$search_multicurrency_code = '';
		$search_multicurrency_tx = '';
		$search_multicurrency_montant_ht = '';
		$search_multicurrency_montant_vat = '';
		$search_multicurrency_montant_ttc = '';
		$search_project_ref = '';
		$search_status = -1;
		$search_orderyear = '';
		$search_ordermonth = '';
		$search_orderday = '';
		$search_deliveryday = '';
		$search_deliverymonth = '';
		$search_deliveryyear = '';
		$billed = '';
		$search_billed = '';
		$toselect = '';
		$search_array_options = array();
	}
	if (GETPOST('button_removefilter_x', 'alpha') || GETPOST('button_removefilter.x', 'alpha') || GETPOST('button_removefilter', 'alpha')
		|| GETPOST('button_search_x', 'alpha') || GETPOST('button_search.x', 'alpha') || GETPOST('button_search', 'alpha'))
	{
		$massaction = ''; // Protection to avoid mass action if we force a new search during a mass action confirmation
	}

	// Mass actions
	$objectclass = 'CommandeFournisseur';
	$objectlabel = 'SupplierOrders';
	$permissiontoread = $user->rights->fournisseur->commande->lire;
	$permissiontodelete = $user->rights->fournisseur->commande->supprimer;
	$uploaddir = $conf->fournisseur->commande->dir_output;
	include DOL_DOCUMENT_ROOT.'/core/actions_massactions.inc.php';

	// TODO Move this into mass action include
	if ($massaction == 'confirm_createsupplierbills')
	{
		$orders = GETPOST('toselect', 'array');
		$createbills_onebythird = GETPOST('createbills_onebythird', 'int');
		$validate_invoices = GETPOST('validate_invoices', 'int');

		$TFact = array();
		$TFactThird = array();

		$nb_bills_created = 0;

		$db->begin();

		foreach ($orders as $id_order) {
			$cmd = new CommandeFournisseur($db);
			if ($cmd->fetch($id_order) <= 0) continue;

			$objecttmp = new FactureFournisseur($db);
			if (!empty($createbills_onebythird) && !empty($TFactThird[$cmd->socid])) $objecttmp = $TFactThird[$cmd->socid]; // If option "one bill per third" is set, we use already created order.
			else {
				$objecttmp->socid = $cmd->socid;
				$objecttmp->type = $objecttmp::TYPE_STANDARD;
				$objecttmp->cond_reglement_id	= $cmd->cond_reglement_id;
				$objecttmp->mode_reglement_id	= $cmd->mode_reglement_id;
				$objecttmp->fk_project = $cmd->fk_project;
				$objecttmp->multicurrency_code = $cmd->multicurrency_code;
				if (empty($createbills_onebythird)) $objecttmp->ref_client = $cmd->ref_client;

				$datefacture = dol_mktime(12, 0, 0, GETPOST('remonth', 'int'), GETPOST('reday', 'int'), GETPOST('reyear', 'int'));
				if (empty($datefacture))
				{
					$datefacture = dol_now();
				}

				$objecttmp->date = $datefacture;
				$objecttmp->origin    = 'order_supplier';
				$objecttmp->origin_id = $id_order;

				$res = $objecttmp->create($user);

				if ($res > 0) $nb_bills_created++;
			}

			if ($objecttmp->id > 0)
			{
				$sql = "INSERT INTO ".MAIN_DB_PREFIX."element_element (";
				$sql .= "fk_source";
				$sql .= ", sourcetype";
				$sql .= ", fk_target";
				$sql .= ", targettype";
				$sql .= ") VALUES (";
				$sql .= $id_order;
				$sql .= ", '".$db->escape($objecttmp->origin)."'";
				$sql .= ", ".$objecttmp->id;
				$sql .= ", '".$db->escape($objecttmp->element)."'";
				$sql .= ")";

				if (!$db->query($sql))
				{
					$erorr++;
				}

				if (!$error)
				{
					$lines = $cmd->lines;
					if (empty($lines) && method_exists($cmd, 'fetch_lines'))
					{
						$cmd->fetch_lines();
						$lines = $cmd->lines;
					}

					$fk_parent_line = 0;
					$num = count($lines);

					for ($i = 0; $i < $num; $i++)
					{
						$desc = ($lines[$i]->desc ? $lines[$i]->desc : $lines[$i]->libelle);
						if ($lines[$i]->subprice < 0)
						{
							// Negative line, we create a discount line
							$discount = new DiscountAbsolute($db);
							$discount->fk_soc = $objecttmp->socid;
							$discount->amount_ht = abs($lines[$i]->total_ht);
							$discount->amount_tva = abs($lines[$i]->total_tva);
							$discount->amount_ttc = abs($lines[$i]->total_ttc);
							$discount->tva_tx = $lines[$i]->tva_tx;
							$discount->fk_user = $user->id;
							$discount->description = $desc;
							$discountid = $discount->create($user);
							if ($discountid > 0)
							{
								$result = $objecttmp->insert_discount($discountid);
								//$result=$discount->link_to_invoice($lineid,$id);
							} else {
								setEventMessages($discount->error, $discount->errors, 'errors');
								$error++;
								break;
							}
						} else {
							// Positive line
							$product_type = ($lines[$i]->product_type ? $lines[$i]->product_type : 0);
							// Date start
							$date_start = false;
							if ($lines[$i]->date_debut_prevue) $date_start = $lines[$i]->date_debut_prevue;
							if ($lines[$i]->date_debut_reel) $date_start = $lines[$i]->date_debut_reel;
							if ($lines[$i]->date_start) $date_start = $lines[$i]->date_start;
							//Date end
							$date_end = false;
							if ($lines[$i]->date_fin_prevue) $date_end = $lines[$i]->date_fin_prevue;
							if ($lines[$i]->date_fin_reel) $date_end = $lines[$i]->date_fin_reel;
							if ($lines[$i]->date_end) $date_end = $lines[$i]->date_end;
							// Reset fk_parent_line for no child products and special product
							if (($lines[$i]->product_type != 9 && empty($lines[$i]->fk_parent_line)) || $lines[$i]->product_type == 9)
							{
								$fk_parent_line = 0;
							}
							$result = $objecttmp->addline(
								$desc,
								$lines[$i]->subprice,
								$lines[$i]->tva_tx,
								$lines[$i]->localtax1_tx,
								$lines[$i]->localtax2_tx,
								$lines[$i]->qty,
								$lines[$i]->fk_product,
								$lines[$i]->remise_percent,
								$date_start,
								$date_end,
								0,
								$lines[$i]->info_bits,
								'HT',
								$product_type,
								$lines[$i]->rang,
								false,
								$lines[$i]->array_options,
								$lines[$i]->fk_unit,
								$objecttmp->origin_id,
								$lines[$i]->pa_ht,
								$lines[$i]->ref_supplier,
								$lines[$i]->special_code,
								$fk_parent_line
							);
							if ($result > 0)
							{
								$lineid = $result;
							} else {
								$lineid = 0;
								$error++;
								break;
							}
							// Defined the new fk_parent_line
							if ($result > 0 && $lines[$i]->product_type == 9)
							{
								$fk_parent_line = $result;
							}
						}
					}
				}
			}

			$cmd->classifyBilled($user); // TODO Move this in workflow like done for customer orders

			if (!empty($createbills_onebythird) && empty($TFactThird[$cmd->socid])) $TFactThird[$cmd->socid] = $objecttmp;
			else $TFact[$objecttmp->id] = $objecttmp;
		}

		// Build doc with all invoices
		$TAllFact = empty($createbills_onebythird) ? $TFact : $TFactThird;
		$toselect = array();

		if (!$error && $validate_invoices) {
			$massaction = $action = 'builddoc';

			foreach ($TAllFact as &$objecttmp)
			{
				$objecttmp->validate($user);
				if ($result <= 0)
				{
					$error++;
					setEventMessages($objecttmp->error, $objecttmp->errors, 'errors');
					break;
				}

				$id = $objecttmp->id; // For builddoc action

				// Fac builddoc
				$donotredirect = 1;
				$upload_dir = $conf->fournisseur->facture->dir_output;
				$permissiontoadd = $user->rights->fournisseur->facture->creer;
				//include DOL_DOCUMENT_ROOT.'/core/actions_builddoc.inc.php';
			}

			$massaction = $action = 'confirm_createsupplierbills';
		}

		if (!$error)
		{
			$db->commit();
			setEventMessages($langs->trans('BillCreated', $nb_bills_created), null, 'mesgs');

			// Make a redirect to avoid to bill twice if we make a refresh or back
			$param = '';
			if (!empty($contextpage) && $contextpage != $_SERVER["PHP_SELF"]) $param .= '&contextpage='.urlencode($contextpage);
			if ($limit > 0 && $limit != $conf->liste_limit) $param .= '&limit='.urlencode($limit);
			if ($sall)					$param .= '&sall='.urlencode($sall);
			if ($socid > 0)             $param .= '&socid='.urlencode($socid);
			if ($search_status != '')      $param .= '&search_status='.urlencode($search_status);
			if ($search_orderday)      		$param .= '&search_orderday='.urlencode($search_orderday);
			if ($search_ordermonth)      		$param .= '&search_ordermonth='.urlencode($search_ordermonth);
			if ($search_orderyear)       		$param .= '&search_orderyear='.urlencode($search_orderyear);
			if ($search_deliveryday)   		$param .= '&search_deliveryday='.urlencode($search_deliveryday);
			if ($search_deliverymonth)   		$param .= '&search_deliverymonth='.urlencode($search_deliverymonth);
			if ($search_deliveryyear)    		$param .= '&search_deliveryyear='.urlencode($search_deliveryyear);
			if ($search_ref)      		$param .= '&search_ref='.urlencode($search_ref);
			if ($search_company)  		$param .= '&search_company='.urlencode($search_company);
			if ($search_ref_customer)	$param .= '&search_ref_customer='.urlencode($search_ref_customer);
			if ($search_user > 0) 		$param .= '&search_user='.urlencode($search_user);
			if ($search_sale > 0) 		$param .= '&search_sale='.urlencode($search_sale);
			if ($search_total_ht != '') $param .= '&search_total_ht='.urlencode($search_total_ht);
			if ($search_total_vat != '') $param .= '&search_total_vat='.urlencode($search_total_vat);
			if ($search_total_ttc != '') $param .= '&search_total_ttc='.urlencode($search_total_ttc);
			if ($search_project_ref >= 0)  	$param .= "&search_project_ref=".urlencode($search_project_ref);
			if ($show_files)            $param .= '&show_files='.urlencode($show_files);
			if ($optioncss != '')       $param .= '&optioncss='.urlencode($optioncss);
			if ($billed != '')			$param .= '&billed='.urlencode($billed);

			header("Location: ".$_SERVER['PHP_SELF'].'?'.$param);
			exit;
		} else {
			$db->rollback();
			$action = 'create';
			$_GET["origin"] = $_POST["origin"];
			$_GET["originid"] = $_POST["originid"];
			setEventMessages("Error", null, 'errors');
			$error++;
		}
	}
}


/*
 *	View
 */

$now = dol_now();

$form = new Form($db);
$thirdpartytmp = new Fournisseur($db);
$commandestatic = new CommandeFournisseur($db);
$formfile = new FormFile($db);
$formorder = new FormOrder($db);
$formother = new FormOther($db);
$formcompany = new FormCompany($db);

$title = $langs->trans("ListOfSupplierOrders");
if ($socid > 0)
{
	$fourn = new Fournisseur($db);
	$fourn->fetch($socid);
	$title .= ' - '.$fourn->name;
}

/*if ($search_status)
{
	if ($search_status == '1,2') $title .= ' - '.$langs->trans("SuppliersOrdersToProcess");
	elseif ($search_status == '3,4') $title .= ' - '.$langs->trans("SuppliersOrdersAwaitingReception");
	elseif ($search_status == '1,2,3') $title .= ' - '.$langs->trans("StatusOrderToProcessShort");
	elseif ($search_status == '6,7') $title .= ' - '.$langs->trans("StatusOrderCanceled");
	elseif (is_numeric($search_status) && $search_status >= 0) $title .= ' - '.$commandestatic->LibStatut($search_status);
}*/
if ($search_billed > 0) $title .= ' - '.$langs->trans("Billed");

//$help_url="EN:Module_Customers_Orders|FR:Module_Commandes_Clients|ES:Módulo_Pedidos_de_clientes";
$help_url = '';
// llxHeader('',$title,$help_url);

$sql = 'SELECT';
if ($sall || $search_product_category > 0) $sql = 'SELECT DISTINCT';
$sql .= ' s.rowid as socid, s.nom as name, s.town, s.zip, s.fk_pays, s.client, s.code_client, s.email,';
$sql .= " typent.code as typent_code,";
$sql .= " state.code_departement as state_code, state.nom as state_name,";
$sql .= " cf.rowid, cf.ref, cf.ref_supplier, cf.fk_statut, cf.billed, cf.total_ht, cf.tva as total_tva, cf.total_ttc, cf.fk_user_author, cf.date_commande as date_commande, cf.date_livraison as date_livraison,";
$sql .= ' cf.fk_multicurrency, cf.multicurrency_code, cf.multicurrency_tx, cf.multicurrency_total_ht, cf.multicurrency_total_tva as multicurrency_total_vat, cf.multicurrency_total_ttc,';
$sql .= ' cf.date_creation as date_creation, cf.tms as date_update,';
$sql .= ' cf.note_public, cf.note_private,';
$sql .= " p.rowid as project_id, p.ref as project_ref, p.title as project_title,";
$sql .= " u.firstname, u.lastname, u.photo, u.login, u.email as user_email";
// Add fields from extrafields
if (!empty($extrafields->attributes[$object->table_element]['label'])) {
	foreach ($extrafields->attributes[$object->table_element]['label'] as $key => $val) $sql .= ($extrafields->attributes[$object->table_element]['type'][$key] != 'separate' ? ", ef.".$key.' as options_'.$key : '');
}
// Add fields from hooks
$parameters = array();
$reshook = $hookmanager->executeHooks('printFieldListSelect', $parameters, $object); // Note that $action and $object may have been modified by hook
$sql .= $hookmanager->resPrint;
$sql .= " FROM ".MAIN_DB_PREFIX."societe as s";
$sql .= " LEFT JOIN ".MAIN_DB_PREFIX."c_country as country on (country.rowid = s.fk_pays)";
$sql .= " LEFT JOIN ".MAIN_DB_PREFIX."c_typent as typent on (typent.id = s.fk_typent)";
$sql .= " LEFT JOIN ".MAIN_DB_PREFIX."c_departements as state on (state.rowid = s.fk_departement)";
$sql .= ", ".MAIN_DB_PREFIX."commande_fournisseur as cf";
if (is_array($extrafields->attributes[$object->table_element]['label']) && count($extrafields->attributes[$object->table_element]['label'])) $sql .= " LEFT JOIN ".MAIN_DB_PREFIX.$object->table_element."_extrafields as ef on (cf.rowid = ef.fk_object)";
if ($sall || $search_product_category > 0) $sql .= ' LEFT JOIN '.MAIN_DB_PREFIX.'commande_fournisseurdet as pd ON cf.rowid=pd.fk_commande';
if ($search_product_category > 0) $sql .= ' LEFT JOIN '.MAIN_DB_PREFIX.'categorie_product as cp ON cp.fk_product=pd.fk_product';
$sql .= " LEFT JOIN ".MAIN_DB_PREFIX."user as u ON cf.fk_user_author = u.rowid";
$sql .= " LEFT JOIN ".MAIN_DB_PREFIX."projet as p ON p.rowid = cf.fk_projet";
// We'll need this table joined to the select in order to filter by sale
if ($search_sale > 0 || (!$user->rights->societe->client->voir && !$socid)) $sql .= ", ".MAIN_DB_PREFIX."societe_commerciaux as sc";
<<<<<<< HEAD
if ($search_user > 0)
{
	$sql .= ", ".MAIN_DB_PREFIX."element_contact as ec";
	$sql .= ", ".MAIN_DB_PREFIX."c_type_contact as tc";
}
$parameters = array();
$reshook = $hookmanager->executeHooks('printFieldListFrom', $parameters, $object); // Note that $action and $object may have been modified by hook
$sql .= $hookmanager->resPrint;
=======
>>>>>>> 5b6133ad
$sql .= ' WHERE cf.fk_soc = s.rowid';
$sql .= ' AND cf.entity IN ('.getEntity('supplier_order').')';
if ($socid > 0) $sql .= " AND s.rowid = ".$socid;
if (!$user->rights->societe->client->voir && !$socid) $sql .= " AND s.rowid = sc.fk_soc AND sc.fk_user = ".$user->id;
if ($search_ref) $sql .= natural_search('cf.ref', $search_ref);
if ($search_refsupp) $sql .= natural_search("cf.ref_supplier", $search_refsupp);
if ($sall) $sql .= natural_search(array_keys($fieldstosearchall), $sall);
if ($search_company) $sql .= natural_search('s.nom', $search_company);
if ($search_request_author) $sql .= natural_search(array('u.lastname', 'u.firstname', 'u.login'), $search_request_author);
if ($search_billed != '' && $search_billed >= 0) $sql .= " AND cf.billed = ".$db->escape($search_billed);
if ($search_product_category > 0) $sql .= " AND cp.fk_categorie = ".$search_product_category;
//Required triple check because statut=0 means draft filter
if (GETPOST('statut', 'intcomma') !== '')
	$sql .= " AND cf.fk_statut IN (".$db->sanitize($db->escape($db->escape(GETPOST('statut', 'intcomma')))).")";
if ($search_status != '' && $search_status != '-1')
	$sql .= " AND cf.fk_statut IN (".$db->sanitize($db->escape($search_status)).")";
$sql .= dolSqlDateFilter("cf.date_commande", $search_orderday, $search_ordermonth, $search_orderyear);
$sql .= dolSqlDateFilter("cf.date_livraison", $search_deliveryday, $search_deliverymonth, $search_deliveryyear);
if ($search_town)  $sql .= natural_search('s.town', $search_town);
if ($search_zip)   $sql .= natural_search("s.zip", $search_zip);
if ($search_state) $sql .= natural_search("state.nom", $search_state);
if ($search_country) $sql .= " AND s.fk_pays IN (".$db->sanitize($db->escape($search_country)).')';
if ($search_type_thirdparty) $sql .= " AND s.fk_typent IN (".$db->sanitize($db->escape($search_type_thirdparty)).')';
if ($search_company) $sql .= natural_search('s.nom', $search_company);
if ($search_sale > 0) $sql .= " AND s.rowid = sc.fk_soc AND sc.fk_user = ".$db->escape($search_sale);
if ($search_user > 0) {
	$sql .= " AND EXISTS (";
	$sql .= " SELECT ec.rowid ";
	$sql .= " FROM " . MAIN_DB_PREFIX . "element_contact as ec";
	$sql .= " INNER JOIN " . MAIN_DB_PREFIX . "c_type_contact as tc ON tc.rowid = ec.fk_c_type_contact";
	$sql .= " WHERE ec.element_id = cf.rowid AND ec.fk_socpeople = " . ((int) $search_user);
	$sql .= " AND tc.element = 'order_supplier' AND tc.source = 'internal'";
	$sql .= ")";
}
if ($search_total_ht != '') $sql .= natural_search('cf.total_ht', $search_total_ht, 1);
if ($search_total_vat != '') $sql .= natural_search('cf.tva', $search_total_vat, 1);
if ($search_total_ttc != '') $sql .= natural_search('cf.total_ttc', $search_total_ttc, 1);
if ($search_multicurrency_code != '')        $sql .= ' AND cf.multicurrency_code = "'.$db->escape($search_multicurrency_code).'"';
if ($search_multicurrency_tx != '')          $sql .= natural_search('cf.multicurrency_tx', $search_multicurrency_tx, 1);
if ($search_multicurrency_montant_ht != '')  $sql .= natural_search('cf.multicurrency_total_ht', $search_multicurrency_montant_ht, 1);
if ($search_multicurrency_montant_vat != '') $sql .= natural_search('cf.multicurrency_total_tva', $search_multicurrency_montant_vat, 1);
if ($search_multicurrency_montant_ttc != '') $sql .= natural_search('cf.multicurrency_total_ttc', $search_multicurrency_montant_ttc, 1);
if ($search_project_ref != '') $sql .= natural_search("p.ref", $search_project_ref);
// Add where from extra fields
include DOL_DOCUMENT_ROOT.'/core/tpl/extrafields_list_search_sql.tpl.php';
// Add where from hooks
$parameters = array();
$reshook = $hookmanager->executeHooks('printFieldListWhere', $parameters, $object); // Note that $action and $object may have been modified by hook
$sql .= $hookmanager->resPrint;

$sql .= $db->order($sortfield, $sortorder);

// Count total nb of records
$nbtotalofrecords = '';
if (empty($conf->global->MAIN_DISABLE_FULL_SCANLIST))
{
	$result = $db->query($sql);
	$nbtotalofrecords = $db->num_rows($result);
	if (($page * $limit) > $nbtotalofrecords)	// if total resultset is smaller then paging size (filtering), goto and load page 0
	{
		$page = 0;
		$offset = 0;
	}
}

$sql .= $db->plimit($limit + 1, $offset);
//print $sql;

$resql = $db->query($sql);
if ($resql)
{
	$num = $db->num_rows($resql);

	$arrayofselected = is_array($toselect) ? $toselect : array();

	if ($num == 1 && !empty($conf->global->MAIN_SEARCH_DIRECT_OPEN_IF_ONLY_ONE) && $sall)
	{
		$obj = $db->fetch_object($resql);
		$id = $obj->rowid;
		header("Location: ".DOL_URL_ROOT.'/fourn/commande/card.php?id='.$id);
		exit;
	}

	llxHeader('', $title, $help_url);

	$param = '';
	if (!empty($contextpage) && $contextpage != $_SERVER["PHP_SELF"]) $param .= '&contextpage='.urlencode($contextpage);
	if ($limit > 0 && $limit != $conf->liste_limit) $param .= '&limit='.urlencode($limit);
	if ($sall)					$param .= '&sall='.urlencode($sall);
	if ($socid > 0)             $param .= '&socid='.urlencode($socid);
	if ($sall)					$param .= "&search_all=".urlencode($sall);
	if ($search_orderday)      	$param .= '&search_orderday='.urlencode($search_orderday);
	if ($search_ordermonth)     $param .= '&search_ordermonth='.urlencode($search_ordermonth);
	if ($search_orderyear)      $param .= '&search_orderyear='.urlencode($search_orderyear);
	if ($search_deliveryday)   	$param .= '&search_deliveryday='.urlencode($search_deliveryday);
	if ($search_deliverymonth)  $param .= '&search_deliverymonth='.urlencode($search_deliverymonth);
	if ($search_deliveryyear)   $param .= '&search_deliveryyear='.urlencode($search_deliveryyear);
	if ($search_ref)      		$param .= '&search_ref='.urlencode($search_ref);
	if ($search_company)  		$param .= '&search_company='.urlencode($search_company);
	if ($search_user > 0) 		$param .= '&search_user='.urlencode($search_user);
	if ($search_request_author) $param .= '&search_request_author='.urlencode($search_request_author);
	if ($search_sale > 0) 		$param .= '&search_sale='.urlencode($search_sale);
	if ($search_total_ht != '') $param .= '&search_total_ht='.urlencode($search_total_ht);
	if ($search_total_ttc != '') $param .= "&search_total_ttc=".urlencode($search_total_ttc);
	if ($search_multicurrency_code != '')  $param .= '&search_multicurrency_code='.urlencode($search_multicurrency_code);
	if ($search_multicurrency_tx != '')  $param .= '&search_multicurrency_tx='.urlencode($search_multicurrency_tx);
	if ($search_multicurrency_montant_ht != '')  $param .= '&search_multicurrency_montant_ht='.urlencode($search_multicurrency_montant_ht);
	if ($search_multicurrency_montant_vat != '')  $param .= '&search_multicurrency_montant_vat='.urlencode($search_multicurrency_montant_vat);
	if ($search_multicurrency_montant_ttc != '') $param .= '&search_multicurrency_montant_ttc='.urlencode($search_multicurrency_montant_ttc);
	if ($search_refsupp) 		$param .= "&search_refsupp=".urlencode($search_refsupp);
	if ($search_status != '' && $search_status != '-1') $param .= "&search_status=".urlencode($search_status);
	if ($search_project_ref >= 0) $param .= "&search_project_ref=".urlencode($search_project_ref);
	if ($search_billed != '')   $param .= "&search_billed=".urlencode($search_billed);
	if ($show_files)            $param .= '&show_files='.urlencode($show_files);
	if ($optioncss != '')       $param .= '&optioncss='.urlencode($optioncss);
	// Add $param from extra fields
	include DOL_DOCUMENT_ROOT.'/core/tpl/extrafields_list_search_param.tpl.php';

	$parameters = array();
	$reshook = $hookmanager->executeHooks('printFieldListSearchParam', $parameters, $object); // Note that $action and $object may have been modified by hook
	$param .= $hookmanager->resPrint;

	// List of mass actions available
	$arrayofmassactions = array(
		'generate_doc'=>$langs->trans("ReGeneratePDF"),
		'builddoc'=>$langs->trans("PDFMerge"),
		'presend'=>$langs->trans("SendByMail"),
	);
	if ($user->rights->fournisseur->facture->creer) $arrayofmassactions['createbills'] = $langs->trans("CreateInvoiceForThisSupplier");
	if ($user->rights->fournisseur->commande->supprimer) $arrayofmassactions['predelete'] = '<span class="fa fa-trash paddingrightonly"></span>'.$langs->trans("Delete");
	if (in_array($massaction, array('presend', 'predelete', 'createbills'))) $arrayofmassactions = array();
	$massactionbutton = $form->selectMassAction('', $arrayofmassactions);

	$url = DOL_URL_ROOT.'/fourn/commande/card.php?action=create';
	if (!empty($socid)) $url .= '&socid='.$socid;
	$newcardbutton = dolGetButtonTitle($langs->trans('NewOrder'), '', 'fa fa-plus-circle', $url, '', $user->rights->fournisseur->commande->creer);

	// Lines of title fields
	print '<form method="POST" id="searchFormList" action="'.$_SERVER["PHP_SELF"].'">';
	if ($optioncss != '') print '<input type="hidden" name="optioncss" value="'.$optioncss.'">';
	print '<input type="hidden" name="token" value="'.newToken().'">';
	print '<input type="hidden" name="formfilteraction" id="formfilteraction" value="list">';
	print '<input type="hidden" name="action" value="list">';
	print '<input type="hidden" name="sortfield" value="'.$sortfield.'">';
	print '<input type="hidden" name="sortorder" value="'.$sortorder.'">';
	print '<input type="hidden" name="contextpage" value="'.$contextpage.'">';
	print '<input type="hidden" name="socid" value="'.$socid.'">';

	print_barre_liste($title, $page, $_SERVER["PHP_SELF"], $param, $sortfield, $sortorder, $massactionbutton, $num, $nbtotalofrecords, 'supplier_order', 0, $newcardbutton, '', $limit, 0, 0, 1);

	$topicmail = "SendOrderRef";
	$modelmail = "order_supplier_send";
	$objecttmp = new CommandeFournisseur($db);
	$trackid = 'sord'.$object->id;
	include DOL_DOCUMENT_ROOT.'/core/tpl/massactions_pre.tpl.php';

	if ($massaction == 'createbills')
	{
		//var_dump($_REQUEST);
		print '<input type="hidden" name="massaction" value="confirm_createsupplierbills">';

		print '<table class="noborder" width="100%" >';
		print '<tr>';
		print '<td class="titlefield">';
		print $langs->trans('DateInvoice');
		print '</td>';
		print '<td>';
		print $form->selectDate('', '', '', '', '', '', 1, 1);
		print '</td>';
		print '</tr>';
		print '<tr>';
		print '<td>';
		print $langs->trans('CreateOneBillByThird');
		print '</td>';
		print '<td>';
		print $form->selectyesno('createbills_onebythird', '', 1);
		print '</td>';
		print '</tr>';
		print '<tr>';
		print '<td>';
		print $langs->trans('ValidateInvoices');
		print '</td>';
		print '<td>';
		print $form->selectyesno('validate_invoices', 1, 1);
		print '</td>';
		print '</tr>';
		print '</table>';

		print '<br>';
		print '<div class="center">';
		print '<input type="submit" class="button" id="createbills" name="createbills" value="'.$langs->trans('CreateInvoiceForThisCustomer').'">  ';
		print '<input type="submit" class="button button-cancel" id="cancel" name="cancel" value="'.$langs->trans("Cancel").'">';
		print '</div>';
		print '<br>';
	}

	if ($sall)
	{
		foreach ($fieldstosearchall as $key => $val) $fieldstosearchall[$key] = $langs->trans($val);
		print '<div class="divsearchfieldfilter">'.$langs->trans("FilterOnInto", $sall).join(', ', $fieldstosearchall).'</div>';
	}

	$moreforfilter = '';

	// If the user can view prospects other than his'
	if ($user->rights->societe->client->voir || $socid)
	{
		$langs->load("commercial");
		$moreforfilter .= '<div class="divsearchfield">';
		$moreforfilter .= $langs->trans('ThirdPartiesOfSaleRepresentative').': ';
		$moreforfilter .= $formother->select_salesrepresentatives($search_sale, 'search_sale', $user, 0, 1, 'maxwidth200');
		$moreforfilter .= '</div>';
	}
	// If the user can view other users
	if ($user->rights->user->user->lire)
	{
		$moreforfilter .= '<div class="divsearchfield">';
		$moreforfilter .= $langs->trans('LinkedToSpecificUsers').': ';
		$moreforfilter .= $form->select_dolusers($search_user, 'search_user', 1, '', 0, '', '', 0, 0, 0, '', 0, '', 'maxwidth200');
		$moreforfilter .= '</div>';
	}
	// If the user can view prospects other than his'
	if (!empty($conf->categorie->enabled) && $user->rights->categorie->lire && ($user->rights->produit->lire || $user->rights->service->lire))
	{
		include_once DOL_DOCUMENT_ROOT.'/categories/class/categorie.class.php';
		$moreforfilter .= '<div class="divsearchfield">';
		$moreforfilter .= $langs->trans('IncludingProductWithTag').': ';
		$cate_arbo = $form->select_all_categories(Categorie::TYPE_PRODUCT, null, 'parent', null, null, 1);
		$moreforfilter .= $form->selectarray('search_product_category', $cate_arbo, $search_product_category, 1, 0, 0, '', 0, 0, 0, 0, 'maxwidth300', 1);
		$moreforfilter .= '</div>';
	}
	$parameters = array();
	$reshook = $hookmanager->executeHooks('printFieldPreListTitle', $parameters); // Note that $action and $object may have been modified by hook
	if (empty($reshook)) $moreforfilter .= $hookmanager->resPrint;
	else $moreforfilter = $hookmanager->resPrint;

	if (!empty($moreforfilter))
	{
		print '<div class="liste_titre liste_titre_bydiv centpercent">';
		print $moreforfilter;
		print '</div>';
	}

	$varpage = empty($contextpage) ? $_SERVER["PHP_SELF"] : $contextpage;
	$selectedfields = $form->multiSelectArrayWithCheckbox('selectedfields', $arrayfields, $varpage); // This also change content of $arrayfields
	$selectedfields .= $form->showCheckAddButtons('checkforselect', 1);

	if (GETPOST('autoselectall', 'int')) {
		$selectedfields .= '<script>';
		$selectedfields .= '   $(document).ready(function() {';
		$selectedfields .= '        console.log("Autoclick on checkforselects");';
		$selectedfields .= '   		$("#checkforselects").click();';
		$selectedfields .= '        $("#massaction").val("createbills").change();';
		$selectedfields .= '   });';
		$selectedfields .= '</script>';
	}

	print '<div class="div-table-responsive">';
	print '<table class="tagtable liste'.($moreforfilter ? " listwithfilterbefore" : "").'">'."\n";

	print '<tr class="liste_titre_filter">';
	// Ref
	if (!empty($arrayfields['cf.ref']['checked']))
	{
		print '<td class="liste_titre"><input size="8" type="text" class="flat maxwidth75" name="search_ref" value="'.$search_ref.'"></td>';
	}
	// Ref customer
	if (!empty($arrayfields['cf.ref_supplier']['checked']))
	{
		print '<td class="liste_titre"><input type="text" class="flat maxwidth75" name="search_refsupp" value="'.$search_refsupp.'"></td>';
	}
	// Project ref
	if (!empty($arrayfields['p.project_ref']['checked']))
	{
		print '<td class="liste_titre"><input type="text" class="flat maxwidth100" name="search_project_ref" value="'.$search_project_ref.'"></td>';
	}
	// Request author
	if (!empty($arrayfields['u.login']['checked']))
	{
		print '<td class="liste_titre">';
		print '<input type="text" class="flat" size="6" name="search_request_author" value="'.$search_request_author.'">';
		print '</td>';
	}
	// Thirpdarty
	if (!empty($arrayfields['s.nom']['checked']))
	{
		print '<td class="liste_titre"><input type="text" size="6" class="flat" name="search_company" value="'.$search_company.'"></td>';
	}
	// Town
	if (!empty($arrayfields['s.town']['checked'])) print '<td class="liste_titre"><input class="flat maxwidth50" type="text" name="search_town" value="'.$search_town.'"></td>';
	// Zip
	if (!empty($arrayfields['s.zip']['checked'])) print '<td class="liste_titre"><input class="flat maxwidth50" type="text" name="search_zip" value="'.$search_zip.'"></td>';
	// State
	if (!empty($arrayfields['state.nom']['checked']))
	{
		print '<td class="liste_titre">';
		print '<input class="flat maxwidth50" type="text" name="search_state" value="'.dol_escape_htmltag($search_state).'">';
		print '</td>';
	}
	// Country
	if (!empty($arrayfields['country.code_iso']['checked']))
	{
		print '<td class="liste_titre center">';
		print $form->select_country($search_country, 'search_country', '', 0, 'minwidth100imp maxwidth100');
		print '</td>';
	}
	// Company type
	if (!empty($arrayfields['typent.code']['checked']))
	{
		print '<td class="liste_titre maxwidthonsmartphone center">';
		print $form->selectarray("search_type_thirdparty", $formcompany->typent_array(0), $search_type_thirdparty, 0, 0, 0, '', 0, 0, 0, (empty($conf->global->SOCIETE_SORT_ON_TYPEENT) ? 'ASC' : $conf->global->SOCIETE_SORT_ON_TYPEENT));
		print '</td>';
	}
	// Date order
	if (!empty($arrayfields['cf.date_commande']['checked']))
	{
		print '<td class="liste_titre nowraponall center">';
		if (!empty($conf->global->MAIN_LIST_FILTER_ON_DAY)) print '<input class="flat width25 valignmiddle" type="text" maxlength="2" name="search_orderday" value="'.$search_orderday.'">';
		print '<input class="flat width25 valignmiddle" type="text" maxlength="2" name="search_ordermonth" value="'.$search_ordermonth.'">';
		$formother->select_year($search_orderyear ? $search_orderyear : -1, 'search_orderyear', 1, 20, 5);
		print '</td>';
	}
	// Date delivery
	if (!empty($arrayfields['cf.date_livraison']['checked']))
	{
		print '<td class="liste_titre nowraponall center">';
		if (!empty($conf->global->MAIN_LIST_FILTER_ON_DAY)) print '<input class="flat width25 valignmiddle" type="text" maxlength="2" name="search_deliveryday" value="'.$search_deliveryday.'">';
		print '<input class="flat width25 valignmiddle" type="text" maxlength="2" name="search_deliverymonth" value="'.$search_deliverymonth.'">';
		$formother->select_year($search_deliveryyear ? $search_deliveryyear : -1, 'search_deliveryyear', 1, 20, 5);
		print '</td>';
	}
	if (!empty($arrayfields['cf.total_ht']['checked']))
	{
		// Amount
		print '<td class="liste_titre right">';
		print '<input class="flat" type="text" size="5" name="search_total_ht" value="'.$search_total_ht.'">';
		print '</td>';
	}
	if (!empty($arrayfields['cf.total_vat']['checked']))
	{
		// Amount
		print '<td class="liste_titre right">';
		print '<input class="flat" type="text" size="5" name="search_total_vat" value="'.$search_total_vat.'">';
		print '</td>';
	}
	if (!empty($arrayfields['cf.total_ttc']['checked']))
	{
		// Amount
		print '<td class="liste_titre right">';
		print '<input class="flat" type="text" size="5" name="search_total_ttc" value="'.$search_total_ttc.'">';
		print '</td>';
	}
	if (!empty($arrayfields['cf.multicurrency_code']['checked']))
	{
		// Currency
		print '<td class="liste_titre">';
		print $form->selectMultiCurrency($search_multicurrency_code, 'search_multicurrency_code', 1);
		print '</td>';
	}
	if (!empty($arrayfields['cf.multicurrency_tx']['checked']))
	{
		// Currency rate
		print '<td class="liste_titre">';
		print '<input class="flat" type="text" size="4" name="search_multicurrency_tx" value="'.dol_escape_htmltag($search_multicurrency_tx).'">';
		print '</td>';
	}
	if (!empty($arrayfields['cf.multicurrency_total_ht']['checked']))
	{
		// Amount
		print '<td class="liste_titre right">';
		print '<input class="flat" type="text" size="4" name="search_multicurrency_montant_ht" value="'.dol_escape_htmltag($search_multicurrency_montant_ht).'">';
		print '</td>';
	}
	if (!empty($arrayfields['cf.multicurrency_total_vat']['checked']))
	{
		// Amount
		print '<td class="liste_titre right">';
		print '<input class="flat" type="text" size="4" name="search_multicurrency_montant_vat" value="'.dol_escape_htmltag($search_multicurrency_montant_vat).'">';
		print '</td>';
	}
	if (!empty($arrayfields['cf.multicurrency_total_ttc']['checked']))
	{
		// Amount
		print '<td class="liste_titre right">';
		print '<input class="flat" type="text" size="4" name="search_multicurrency_montant_ttc" value="'.dol_escape_htmltag($search_multicurrency_montant_ttc).'">';
		print '</td>';
	}
	// Extra fields
	include DOL_DOCUMENT_ROOT.'/core/tpl/extrafields_list_search_input.tpl.php';

	// Fields from hook
	$parameters = array('arrayfields'=>$arrayfields);
	$reshook = $hookmanager->executeHooks('printFieldListOption', $parameters); // Note that $action and $object may have been modified by hook
	print $hookmanager->resPrint;
	// Date creation
	if (!empty($arrayfields['cf.datec']['checked']))
	{
		print '<td class="liste_titre">';
		print '</td>';
	}
	// Date modification
	if (!empty($arrayfields['cf.tms']['checked']))
	{
		print '<td class="liste_titre">';
		print '</td>';
	}
	// Status
	if (!empty($arrayfields['cf.fk_statut']['checked']))
	{
		print '<td class="liste_titre right">';
		$formorder->selectSupplierOrderStatus($search_status, 1, 'search_status');
		print '</td>';
	}
	// Status billed
	if (!empty($arrayfields['cf.billed']['checked']))
	{
		print '<td class="liste_titre center">';
		print $form->selectyesno('search_billed', $search_billed, 1, 0, 1, 1);
		print '</td>';
	}
	// Action column
	print '<td class="liste_titre middle">';
	$searchpicto = $form->showFilterButtons();
	print $searchpicto;
	print '</td>';

	print "</tr>\n";

	// Fields title
	print '<tr class="liste_titre">';
	if (!empty($arrayfields['cf.ref']['checked']))            print_liste_field_titre($arrayfields['cf.ref']['label'], $_SERVER["PHP_SELF"], "cf.ref", "", $param, '', $sortfield, $sortorder);
	if (!empty($arrayfields['cf.ref_supplier']['checked']))   print_liste_field_titre($arrayfields['cf.ref_supplier']['label'], $_SERVER["PHP_SELF"], "cf.ref_supplier", "", $param, '', $sortfield, $sortorder, 'tdoverflowmax100imp ');
	if (!empty($arrayfields['p.project_ref']['checked'])) 	   print_liste_field_titre($arrayfields['p.project_ref']['label'], $_SERVER["PHP_SELF"], "p.ref", "", $param, '', $sortfield, $sortorder);
	if (!empty($arrayfields['u.login']['checked'])) 	       print_liste_field_titre($arrayfields['u.login']['label'], $_SERVER["PHP_SELF"], "u.login", "", $param, '', $sortfield, $sortorder);
	if (!empty($arrayfields['s.nom']['checked']))             print_liste_field_titre($arrayfields['s.nom']['label'], $_SERVER["PHP_SELF"], "s.nom", "", $param, '', $sortfield, $sortorder);
	if (!empty($arrayfields['s.town']['checked']))            print_liste_field_titre($arrayfields['s.town']['label'], $_SERVER["PHP_SELF"], 's.town', '', $param, '', $sortfield, $sortorder);
	if (!empty($arrayfields['s.zip']['checked']))             print_liste_field_titre($arrayfields['s.zip']['label'], $_SERVER["PHP_SELF"], 's.zip', '', $param, '', $sortfield, $sortorder);
	if (!empty($arrayfields['state.nom']['checked']))         print_liste_field_titre($arrayfields['state.nom']['label'], $_SERVER["PHP_SELF"], "state.nom", "", $param, '', $sortfield, $sortorder);
	if (!empty($arrayfields['country.code_iso']['checked']))  print_liste_field_titre($arrayfields['country.code_iso']['label'], $_SERVER["PHP_SELF"], "country.code_iso", "", $param, '', $sortfield, $sortorder, 'center ');
	if (!empty($arrayfields['typent.code']['checked']))       print_liste_field_titre($arrayfields['typent.code']['label'], $_SERVER["PHP_SELF"], "typent.code", "", $param, '', $sortfield, $sortorder, 'center ');
	if (!empty($arrayfields['cf.fk_author']['checked']))      print_liste_field_titre($arrayfields['cf.fk_author']['label'], $_SERVER["PHP_SELF"], "cf.fk_author", "", $param, '', $sortfield, $sortorder);
	if (!empty($arrayfields['cf.date_commande']['checked']))  print_liste_field_titre($arrayfields['cf.date_commande']['label'], $_SERVER["PHP_SELF"], "cf.date_commande", "", $param, '', $sortfield, $sortorder, 'center ');
	if (!empty($arrayfields['cf.date_livraison']['checked'])) print_liste_field_titre($arrayfields['cf.date_livraison']['label'], $_SERVER["PHP_SELF"], 'cf.date_livraison', '', $param, '', $sortfield, $sortorder, 'center ');
	if (!empty($arrayfields['cf.total_ht']['checked']))       print_liste_field_titre($arrayfields['cf.total_ht']['label'], $_SERVER["PHP_SELF"], "cf.total_ht", "", $param, '', $sortfield, $sortorder, 'right ');
	if (!empty($arrayfields['cf.total_vat']['checked']))      print_liste_field_titre($arrayfields['cf.total_vat']['label'], $_SERVER["PHP_SELF"], "cf.tva", "", $param, '', $sortfield, $sortorder, 'right ');
	if (!empty($arrayfields['cf.total_ttc']['checked']))      print_liste_field_titre($arrayfields['cf.total_ttc']['label'], $_SERVER["PHP_SELF"], "cf.total_ttc", "", $param, '', $sortfield, $sortorder, 'right ');
	if (!empty($arrayfields['cf.multicurrency_code']['checked']))          print_liste_field_titre($arrayfields['cf.multicurrency_code']['label'], $_SERVER['PHP_SELF'], 'cf.multicurrency_code', '', $param, '', $sortfield, $sortorder);
	if (!empty($arrayfields['cf.multicurrency_tx']['checked']))            print_liste_field_titre($arrayfields['cf.multicurrency_tx']['label'], $_SERVER['PHP_SELF'], 'cf.multicurrency_tx', '', $param, '', $sortfield, $sortorder);
	if (!empty($arrayfields['cf.multicurrency_total_ht']['checked']))      print_liste_field_titre($arrayfields['cf.multicurrency_total_ht']['label'], $_SERVER['PHP_SELF'], 'cf.multicurrency_total_ht', '', $param, 'class="right"', $sortfield, $sortorder);
	if (!empty($arrayfields['cf.multicurrency_total_vat']['checked']))     print_liste_field_titre($arrayfields['cf.multicurrency_total_vat']['label'], $_SERVER['PHP_SELF'], 'cf.multicurrency_total_tva', '', $param, 'class="right"', $sortfield, $sortorder);
	if (!empty($arrayfields['cf.multicurrency_total_ttc']['checked']))     print_liste_field_titre($arrayfields['cf.multicurrency_total_ttc']['label'], $_SERVER['PHP_SELF'], 'cf.multicurrency_total_ttc', '', $param, 'class="right"', $sortfield, $sortorder);
	// Extra fields
	include DOL_DOCUMENT_ROOT.'/core/tpl/extrafields_list_search_title.tpl.php';
	// Hook fields
	$parameters = array('arrayfields'=>$arrayfields, 'param'=>$param, 'sortfield'=>$sortfield, 'sortorder'=>$sortorder);
	$reshook = $hookmanager->executeHooks('printFieldListTitle', $parameters); // Note that $action and $object may have been modified by hook
	print $hookmanager->resPrint;
	if (!empty($arrayfields['cf.datec']['checked']))     print_liste_field_titre($arrayfields['cf.datec']['label'], $_SERVER["PHP_SELF"], "cf.date_creation", "", $param, '', $sortfield, $sortorder, 'center nowrap ');
	if (!empty($arrayfields['cf.tms']['checked']))       print_liste_field_titre($arrayfields['cf.tms']['label'], $_SERVER["PHP_SELF"], "cf.tms", "", $param, '', $sortfield, $sortorder, 'center nowrap ');
	if (!empty($arrayfields['cf.fk_statut']['checked'])) print_liste_field_titre($arrayfields['cf.fk_statut']['label'], $_SERVER["PHP_SELF"], "cf.fk_statut", "", $param, '', $sortfield, $sortorder, 'right ');
	if (!empty($arrayfields['cf.billed']['checked']))    print_liste_field_titre($arrayfields['cf.billed']['label'], $_SERVER["PHP_SELF"], 'cf.billed', '', $param, '', $sortfield, $sortorder, 'center ');
	print_liste_field_titre($selectedfields, $_SERVER["PHP_SELF"], "", '', '', '', $sortfield, $sortorder, 'center maxwidthsearch ');
	print "</tr>\n";


	$total = 0;
	$subtotal = 0;
	$productstat_cache = array();

	$userstatic = new User($db);
	$objectstatic = new CommandeFournisseur($db);
	$projectstatic = new Project($db);

	$i = 0;
	$totalarray = array();
	while ($i < min($num, $limit))
	{
		$obj = $db->fetch_object($resql);

		$notshippable = 0;
		$warning = 0;
		$text_info = '';
		$text_warning = '';
		$nbprod = 0;

		$objectstatic->id = $obj->rowid;
		$objectstatic->ref = $obj->ref;
		$objectstatic->ref_supplier = $obj->ref_supplier;
		$objectstatic->total_ht = $obj->total_ht;
		$objectstatic->total_tva = $obj->total_tva;
		$objectstatic->total_ttc = $obj->total_ttc;
		$objectstatic->date_commande = $db->jdate($obj->date_commande);
		$objectstatic->delivery_date = $db->jdate($obj->date_livraison);
		$objectstatic->note_public = $obj->note_public;
		$objectstatic->note_private = $obj->note_private;
		$objectstatic->statut = $obj->fk_statut;

		print '<tr class="oddeven">';

		// Ref
		if (!empty($arrayfields['cf.ref']['checked']))
		{
			print '<td class="nowrap">';

			// Picto + Ref
			print $objectstatic->getNomUrl(1, '', 0, -1, 1);
			// Other picto tool
			$filename = dol_sanitizeFileName($obj->ref);
			$filedir = $conf->fournisseur->commande->dir_output.'/'.dol_sanitizeFileName($obj->ref);
			print $formfile->getDocumentsLink($objectstatic->element, $filename, $filedir);

			print '</td>'."\n";
			if (!$i) $totalarray['nbfield']++;
		}
		// Ref Supplier
		if (!empty($arrayfields['cf.ref_supplier']['checked']))
		{
			print '<td>'.$obj->ref_supplier.'</td>'."\n";
			if (!$i) $totalarray['nbfield']++;
		}
		// Project
		if (!empty($arrayfields['p.project_ref']['checked']))
		{
			$projectstatic->id = $obj->project_id;
			$projectstatic->ref = $obj->project_ref;
			$projectstatic->title = $obj->project_title;
			print '<td>';
			if ($obj->project_id > 0) print $projectstatic->getNomUrl(1);
			print '</td>';
			if (!$i) $totalarray['nbfield']++;
		}
		// Author
		$userstatic->id = $obj->fk_user_author;
		$userstatic->lastname = $obj->lastname;
		$userstatic->firstname = $obj->firstname;
		$userstatic->login = $obj->login;
		$userstatic->photo = $obj->photo;
		$userstatic->email = $obj->user_email;
		if (!empty($arrayfields['u.login']['checked']))
		{
			print '<td class="tdoverflowmax150">';
			if ($userstatic->id) print $userstatic->getNomUrl(1);
			print "</td>";
			if (!$i) $totalarray['nbfield']++;
		}
		// Thirdparty
		if (!empty($arrayfields['s.nom']['checked']))
		{
			print '<td class="tdoverflowmax150">';
			$thirdpartytmp->id = $obj->socid;
			$thirdpartytmp->name = $obj->name;
			$thirdpartytmp->email = $obj->email;
			print $thirdpartytmp->getNomUrl(1, 'supplier');
			print '</td>'."\n";
			if (!$i) $totalarray['nbfield']++;
		}
		// Town
		if (!empty($arrayfields['s.town']['checked']))
		{
			print '<td>';
			print $obj->town;
			print '</td>';
			if (!$i) $totalarray['nbfield']++;
		}
		// Zip
		if (!empty($arrayfields['s.zip']['checked']))
		{
			print '<td>';
			print $obj->zip;
			print '</td>';
			if (!$i) $totalarray['nbfield']++;
		}
		// State
		if (!empty($arrayfields['state.nom']['checked']))
		{
			print "<td>".$obj->state_name."</td>\n";
			if (!$i) $totalarray['nbfield']++;
		}
		// Country
		if (!empty($arrayfields['country.code_iso']['checked']))
		{
			print '<td class="center">';
			$tmparray = getCountry($obj->fk_pays, 'all');
			print $tmparray['label'];
			print '</td>';
			if (!$i) $totalarray['nbfield']++;
		}
		// Type ent
		if (!empty($arrayfields['typent.code']['checked']))
		{
			print '<td class="center">';
			if (count($typenArray) == 0) $typenArray = $formcompany->typent_array(1);
			print $typenArray[$obj->typent_code];
			print '</td>';
			if (!$i) $totalarray['nbfield']++;
		}

		// Order date
		if (!empty($arrayfields['cf.date_commande']['checked']))
		{
			print '<td class="center">';
			print dol_print_date($db->jdate($obj->date_commande), 'day');
			if ($objectstatic->statut != $objectstatic::STATUS_ORDERSENT && $objectstatic->statut != $objectstatic::STATUS_RECEIVED_PARTIALLY) {
				if ($objectstatic->hasDelay()) {
					print ' '.img_picto($langs->trans("Late").' : '.$objectstatic->showDelay(), "warning");
				}
			}
			print '</td>';
			if (!$i) $totalarray['nbfield']++;
		}
		// Plannned date of delivery
		if (!empty($arrayfields['cf.date_livraison']['checked']))
		{
			print '<td class="center">';
			print dol_print_date($db->jdate($obj->date_livraison), 'day');
			if ($objectstatic->statut == $objectstatic::STATUS_ORDERSENT || $objectstatic->statut == $objectstatic::STATUS_RECEIVED_PARTIALLY) {
				if ($objectstatic->hasDelay()) {
					print ' '.img_picto($langs->trans("Late").' : '.$objectstatic->showDelay(), "warning");
				}
			}
			print '</td>';
			if (!$i) $totalarray['nbfield']++;
		}
		// Amount HT
		if (!empty($arrayfields['cf.total_ht']['checked']))
		{
			  print '<td class="right">'.price($obj->total_ht)."</td>\n";
			  if (!$i) $totalarray['nbfield']++;
			  if (!$i) $totalarray['pos'][$totalarray['nbfield']] = 'cf.total_ht';
			  $totalarray['val']['cf.total_ht'] += $obj->total_ht;
		}
		// Amount VAT
		if (!empty($arrayfields['cf.total_vat']['checked']))
		{
			print '<td class="right">'.price($obj->total_tva)."</td>\n";
			if (!$i) $totalarray['nbfield']++;
			if (!$i) $totalarray['pos'][$totalarray['nbfield']] = 'cf.total_vat';
			$totalarray['val']['cf.total_vat'] += $obj->total_tva;
		}
		// Amount TTC
		if (!empty($arrayfields['cf.total_ttc']['checked']))
		{
			print '<td class="right">'.price($obj->total_ttc)."</td>\n";
			if (!$i) $totalarray['nbfield']++;
			if (!$i) $totalarray['pos'][$totalarray['nbfield']] = 'cf.total_ttc';
			$totalarray['val']['cf.total_ttc'] += $obj->total_ttc;
		}

		// Currency
		if (!empty($arrayfields['cf.multicurrency_code']['checked']))
		{
			  print '<td class="nowrap">'.$obj->multicurrency_code.' - '.$langs->trans('Currency'.$obj->multicurrency_code)."</td>\n";
			  if (!$i) $totalarray['nbfield']++;
		}

		// Currency rate
		if (!empty($arrayfields['cf.multicurrency_tx']['checked']))
		{
			  print '<td class="nowrap">';
			  $form->form_multicurrency_rate($_SERVER['PHP_SELF'].'?id='.$obj->rowid, $obj->multicurrency_tx, 'none', $obj->multicurrency_code);
			  print "</td>\n";
			  if (!$i) $totalarray['nbfield']++;
		}
		// Amount HT
		if (!empty($arrayfields['cf.multicurrency_total_ht']['checked']))
		{
			  print '<td class="right nowrap">'.price($obj->multicurrency_total_ht)."</td>\n";
			  if (!$i) $totalarray['nbfield']++;
		}
		// Amount VAT
		if (!empty($arrayfields['cf.multicurrency_total_vat']['checked']))
		{
			print '<td class="right nowrap">'.price($obj->multicurrency_total_vat)."</td>\n";
			if (!$i) $totalarray['nbfield']++;
		}
		// Amount TTC
		if (!empty($arrayfields['cf.multicurrency_total_ttc']['checked']))
		{
			print '<td class="right nowrap">'.price($obj->multicurrency_total_ttc)."</td>\n";
			if (!$i) $totalarray['nbfield']++;
		}

		// Extra fields
		include DOL_DOCUMENT_ROOT.'/core/tpl/extrafields_list_print_fields.tpl.php';
		// Fields from hook
		$parameters = array('arrayfields'=>$arrayfields, 'obj'=>$obj, 'i'=>$i, 'totalarray'=>&$totalarray);
		$reshook = $hookmanager->executeHooks('printFieldListValue', $parameters); // Note that $action and $object may have been modified by hook
		print $hookmanager->resPrint;
		// Date creation
		if (!empty($arrayfields['cf.datec']['checked']))
		{
			print '<td class="center nowrap">';
			print dol_print_date($db->jdate($obj->date_creation), 'dayhour', 'tzuser');
			print '</td>';
			if (!$i) $totalarray['nbfield']++;
		}
		// Date modification
		if (!empty($arrayfields['cf.tms']['checked']))
		{
			print '<td class="center nowrap">';
			print dol_print_date($db->jdate($obj->date_update), 'dayhour', 'tzuser');
			print '</td>';
			if (!$i) $totalarray['nbfield']++;
		}
		// Status
		if (!empty($arrayfields['cf.fk_statut']['checked']))
		{
			print '<td class="right nowrap">'.$objectstatic->LibStatut($obj->fk_statut, 5, $obj->billed).'</td>';
			if (!$i) $totalarray['nbfield']++;
		}
		// Billed
		if (!empty($arrayfields['cf.billed']['checked']))
		{
			print '<td class="center">'.yn($obj->billed).'</td>';
			if (!$i) $totalarray['nbfield']++;
		}

		// Action column
		print '<td class="nowrap center">';
		if ($massactionbutton || $massaction)   // If we are in select mode (massactionbutton defined) or if we have already selected and sent an action ($massaction) defined
		{
			$selected = 0;
			if (in_array($obj->rowid, $arrayofselected)) $selected = 1;
			print '<input id="cb'.$obj->rowid.'" class="flat checkforselect" type="checkbox" name="toselect[]" value="'.$obj->rowid.'"'.($selected ? ' checked="checked"' : '').'>';
		}
		print '</td>';
		if (!$i) $totalarray['nbfield']++;

		print "</tr>\n";

		$total += $obj->total_ht;
		$subtotal += $obj->total_ht;
		$i++;
	}

	// Show total line
	include DOL_DOCUMENT_ROOT.'/core/tpl/list_print_total.tpl.php';

	$db->free($resql);

	$parameters = array('arrayfields'=>$arrayfields, 'sql'=>$sql);
	$reshook = $hookmanager->executeHooks('printFieldListFooter', $parameters); // Note that $action and $object may have been modified by hook
	print $hookmanager->resPrint;

	print '</table>'."\n";
	print '</div>';

	print '</form>'."\n";

	$hidegeneratedfilelistifempty = 1;
	if ($massaction == 'builddoc' || $action == 'remove_file' || $show_files) $hidegeneratedfilelistifempty = 0;

	// Show list of available documents
	$urlsource = $_SERVER['PHP_SELF'].'?sortfield='.$sortfield.'&sortorder='.$sortorder;
	$urlsource .= str_replace('&amp;', '&', $param);

	$filedir = $diroutputmassaction;
	$genallowed = $user->rights->fournisseur->commande->lire;
	$delallowed = $user->rights->fournisseur->commande->creer;

	print $formfile->showdocuments('massfilesarea_supplier_order', '', $filedir, $urlsource, 0, $delallowed, '', 1, 1, 0, 48, 1, $param, $title, '', '', '', null, $hidegeneratedfilelistifempty);
} else {
	dol_print_error($db);
}

// End of page
llxFooter();
$db->close();<|MERGE_RESOLUTION|>--- conflicted
+++ resolved
@@ -551,17 +551,9 @@
 $sql .= " LEFT JOIN ".MAIN_DB_PREFIX."projet as p ON p.rowid = cf.fk_projet";
 // We'll need this table joined to the select in order to filter by sale
 if ($search_sale > 0 || (!$user->rights->societe->client->voir && !$socid)) $sql .= ", ".MAIN_DB_PREFIX."societe_commerciaux as sc";
-<<<<<<< HEAD
-if ($search_user > 0)
-{
-	$sql .= ", ".MAIN_DB_PREFIX."element_contact as ec";
-	$sql .= ", ".MAIN_DB_PREFIX."c_type_contact as tc";
-}
 $parameters = array();
 $reshook = $hookmanager->executeHooks('printFieldListFrom', $parameters, $object); // Note that $action and $object may have been modified by hook
 $sql .= $hookmanager->resPrint;
-=======
->>>>>>> 5b6133ad
 $sql .= ' WHERE cf.fk_soc = s.rowid';
 $sql .= ' AND cf.entity IN ('.getEntity('supplier_order').')';
 if ($socid > 0) $sql .= " AND s.rowid = ".$socid;
