<?php
/* Copyright (C) 2004-2006 Rodolphe Quiedeville <rodolphe@quiedeville.org>
 * Copyright (C) 2004-2013 Laurent Destailleur  <eldy@users.sourceforge.net>
 * Copyright (C) 2005      Eric	Seigne          <eric.seigne@ryxeo.com>
 * Copyright (C) 2005-2012 Regis Houssin        <regis.houssin@capnetworks.com>
 * Copyright (C) 2010-2013 Juanjo Menent        <jmenent@2byte.es>
 * Copyright (C) 2011      Philippe Grand       <philippe.grand@atoo-net.com>
 * Copyright (C) 2012      Marcos García        <marcosgdf@gmail.com>
 * Copyright (C) 2013      Florian Henry        <florian.henry@open-concept.pro>
 *
 * This	program	is free	software; you can redistribute it and/or modify
 * it under	the	terms of the GNU General Public	License	as published by
 * the Free	Software Foundation; either	version	2 of the License, or
 * (at your	option)	any	later version.
 *
 * This	program	is distributed in the hope that	it will	be useful,
 * but WITHOUT ANY WARRANTY; without even the implied warranty of
 * MERCHANTABILITY or FITNESS FOR A	PARTICULAR PURPOSE.	 See the
 * GNU General Public License for more details.
 *
 * You should have received a copy of the GNU General Public License
 * along with this program. If not, see <http://www.gnu.org/licenses/>.
 * or see http://www.gnu.org/
 */

/**
 *	\file		htdocs/fourn/commande/fiche.php
 *	\ingroup	supplier, order
 *	\brief		Card supplier order
 */

require '../../main.inc.php';
require_once DOL_DOCUMENT_ROOT.'/core/class/html.formfile.class.php';
require_once DOL_DOCUMENT_ROOT.'/core/class/html.formorder.class.php';
require_once DOL_DOCUMENT_ROOT.'/core/modules/supplier_order/modules_commandefournisseur.php';
require_once DOL_DOCUMENT_ROOT.'/fourn/class/fournisseur.commande.class.php';
require_once DOL_DOCUMENT_ROOT.'/fourn/class/fournisseur.product.class.php';
require_once DOL_DOCUMENT_ROOT.'/core/lib/fourn.lib.php';
require_once DOL_DOCUMENT_ROOT.'/core/lib/functions2.lib.php';
require_once DOL_DOCUMENT_ROOT.'/core/lib/files.lib.php';
require_once DOL_DOCUMENT_ROOT.'/core/class/doleditor.class.php';
if (!empty($conf->produit->enabled))
	require_once DOL_DOCUMENT_ROOT.'/product/class/product.class.php';
if (!empty($conf->projet->enabled))
	require_once DOL_DOCUMENT_ROOT.'/projet/class/project.class.php';

$langs->load('orders');
$langs->load('sendings');
$langs->load('companies');
$langs->load('bills');
$langs->load('propal');
$langs->load('deliveries');
$langs->load('products');
$langs->load('stocks');

$id 			= GETPOST('id','int');
$ref 			= GETPOST('ref','alpha');
$action 		= GETPOST('action','alpha');
$confirm		= GETPOST('confirm','alpha');
$comclientid 	= GETPOST('comid','int');
$socid			= GETPOST('socid','int');
$projectid		= GETPOST('projectid','int');

//PDF
$hidedetails = (GETPOST('hidedetails','int') ? GETPOST('hidedetails','int') : (! empty($conf->global->MAIN_GENERATE_DOCUMENTS_HIDE_DETAILS) ? 1 : 0));
$hidedesc 	 = (GETPOST('hidedesc','int') ? GETPOST('hidedesc','int') : (! empty($conf->global->MAIN_GENERATE_DOCUMENTS_HIDE_DESC) ?  1 : 0));
$hideref 	 = (GETPOST('hideref','int') ? GETPOST('hideref','int') : (! empty($conf->global->MAIN_GENERATE_DOCUMENTS_HIDE_REF) ? 1 : 0));


// Security check
if ($user->societe_id) $socid=$user->societe_id;
$result = restrictedArea($user, 'fournisseur', $id, '', 'commande');

// Initialize technical object to manage hooks of thirdparties. Note that conf->hooks_modules contains array array
$hookmanager->initHooks(array('ordersuppliercard'));

$object = new CommandeFournisseur($db);
$extrafields = new ExtraFields($db);

// fetch optionals attributes and labels
$extralabels=$extrafields->fetch_name_optionals_label($object->table_element);

// Load object
if ($id > 0 || ! empty($ref))
{
	$ret = $object->fetch($id, $ref);
	if ($ret < 0) dol_print_error($db,$object->error);
	$ret = $object->fetch_thirdparty();
	if ($ret < 0) dol_print_error($db,$object->error);
}
else if (! empty($socid) && $socid > 0)
{
	$fourn = new Fournisseur($db);
	$ret=$fourn->fetch($socid);
	if ($ret < 0) dol_print_error($db,$object->error);
	$object->socid = $fourn->id;
	$ret = $object->fetch_thirdparty();
	if ($ret < 0) dol_print_error($db,$object->error);
}

/*
 * Actions
 */
if ($action == 'setref_supplier' && $user->rights->fournisseur->commande->creer)
{
    $result=$object->setValueFrom('ref_supplier',GETPOST('ref_supplier','alpha'));
    if ($result < 0) dol_print_error($db, $object->error);
}

// conditions de reglement
if ($action == 'setconditions' && $user->rights->fournisseur->commande->creer)
{
    $result=$object->setPaymentTerms(GETPOST('cond_reglement_id','int'));
}

// mode de reglement
else if ($action == 'setmode' && $user->rights->fournisseur->commande->creer)
{
    $result = $object->setPaymentMethods(GETPOST('mode_reglement_id','int'));
}

// date de livraison
if ($action == 'setdate_livraison' && $user->rights->fournisseur->commande->creer)
{
	$datelivraison=dol_mktime(0, 0, 0, GETPOST('liv_month','int'), GETPOST('liv_day','int'),GETPOST('liv_year','int'));

	$result=$object->set_date_livraison($user,$datelivraison);
	if ($result < 0)
	{
		setEventMessage($object->error, 'errors');
	}
}

// Set project
else if ($action ==	'classin' && $user->rights->fournisseur->commande->creer)
{
    $object->setProject($projectid);
}

else if ($action ==	'setremisepercent' && $user->rights->fournisseur->commande->creer)
{
    $result = $object->set_remise($user, $_POST['remise_percent']);
}

else if ($action == 'setnote_public' && $user->rights->fournisseur->commande->creer)
{
	$result=$object->update_note(dol_html_entity_decode(GETPOST('note_public'), ENT_QUOTES),'_public');
	if ($result < 0) dol_print_error($db,$object->error);
}

else if ($action == 'setnote_private' && $user->rights->fournisseur->commande->creer)
{
	$result=$object->update_note(dol_html_entity_decode(GETPOST('note_private'), ENT_QUOTES),'_private');
	if ($result < 0) dol_print_error($db,$object->error);
}

else if ($action == 'reopen' && $user->rights->fournisseur->commande->approuver)
{
    if (in_array($object->statut, array(1, 5, 6, 7, 9)))
    {
        if ($object->statut == 1) $newstatus=0;	// Validated->Draft
    	else if ($object->statut == 5) $newstatus=4;	// Received->Received partially
        else if ($object->statut == 6) $newstatus=2;	// Canceled->Approved
        else if ($object->statut == 7) $newstatus=3;	// Canceled->Process running
        else if ($object->statut == 9) $newstatus=1;	// Refused->Validated

        $result = $object->setStatus($user, $newstatus);
        if ($result > 0)
        {
            header('Location: '.$_SERVER["PHP_SELF"].'?id='.$object->id);
            exit;
        }
        else
        {
        	setEventMessage($object->error, 'errors');
        }
    }
}

/*
 *	Add a line into product
 */
else if ($action == 'addline' && $user->rights->fournisseur->commande->creer)
{
    $langs->load('errors');
    $error = 0;

	// Set if we used free entry or predefined product
	if (GETPOST('addline_libre'))
	{
		$predef='';
		$idprod=0;
		$product_desc=(GETPOST('dp_desc')?GETPOST('dp_desc'):'');
		$price_ht = GETPOST('price_ht');
		$tva_tx=(GETPOST('tva_tx')?GETPOST('tva_tx'):0);
	}
	if (GETPOST('addline_predefined'))
	{
		$predef=(($conf->global->MAIN_FEATURES_LEVEL < 2) ? '_predef' : '');
		$idprod=GETPOST('idprod', 'int');
		$product_desc = (GETPOST('product_desc')?GETPOST('product_desc'):(GETPOST('np_desc')?GETPOST('np_desc'):''));
		$price_ht = '';
		$tva_tx = '';
	}
	$qty = GETPOST('qty'.$predef);
	$remise_percent=GETPOST('remise_percent'.$predef);

    if (GETPOST('addline_libre') && GETPOST('pu') < 0 && $qty < 0)
    {
        setEventMessage($langs->trans('ErrorBothFieldCantBeNegative', $langs->transnoentitiesnoconv('UnitPrice'), $langs->transnoentitiesnoconv('Qty')), 'errors');
        $error++;
    }
    if (GETPOST('addline_libre') && ! GETPOST('idprodfournprice') && GETPOST('type') < 0)
    {
        setEventMessage($langs->trans('ErrorFieldRequired', $langs->transnoentitiesnoconv('Type')), 'errors');
        $error++;
    }
    if (! GETPOST('addline_predefined') && (! GETPOST('pu') || GETPOST('pu')=='')) // Unit price can be 0 but not ''
    {
        setEventMessage($langs->trans($langs->trans('ErrorFieldRequired', $langs->transnoentitiesnoconv('UnitPrice'))), 'errors');
        $error++;
    }
    if (! GETPOST('addline_predefined')  && ! GETPOST('np_desc') && ! GETPOST('dp_desc'))
    {
        setEventMessage($langs->trans('ErrorFieldRequired', $langs->transnoentitiesnoconv('Description')), 'errors');
        $error++;
    }
    if ((! GETPOST('addline_predefined')  && (! GETPOST('qty') || GETPOST('qty') == ''))
    || (GETPOST('addline_predefined') && (! GETPOST('qty_predef') || GETPOST('qty_predef') == '')))
    {
        setEventMessage($langs->trans('ErrorFieldRequired', $langs->transnoentitiesnoconv('Qty')), 'errors');
        $error++;
    }

    // Ecrase $pu par celui	du produit
    // Ecrase $desc	par	celui du produit
    // Ecrase $txtva  par celui du produit
    if (GETPOST('addline_predefined') || GETPOST('idprodfournprice'))	// With combolist idprodfournprice is > 0 or -1. With autocomplete, idprodfournprice is > 0 or ''
    {
    	$idprod=0;
    	$productsupplier = new ProductFournisseur($db);

    	if (GETPOST('idprodfournprice') == '')
    	{
    		$idprod=-1;
    	}
    	if (GETPOST('idprodfournprice') > 0)
    	{
    		$idprod=$productsupplier->get_buyprice(GETPOST('idprodfournprice'), $qty);    // Just to see if a price exists for the quantity. Not used to found vat
    	}

    	if ($idprod > 0)
    	{
    		$res=$productsupplier->fetch($idprod);

    		$label = $productsupplier->libelle;

    		$desc = $productsupplier->description;
    		if (trim($product_desc) != trim($desc)) $desc = dol_concatdesc($desc, $product_desc);

    		$tva_tx	= get_default_tva($object->thirdparty, $mysoc, $productsupplier->id, GETPOST('idprodfournprice'));
    		$type = $productsupplier->type;

    		// Local Taxes
    		$localtax1_tx= get_localtax($tva_tx, 1,$mysoc,$object->thirdparty);
    		$localtax2_tx= get_localtax($tva_tx, 2,$mysoc,$object->thirdparty);

    		$result=$object->addline(
    			$desc,
    			$productsupplier->fourn_pu,
    			$qty,
    			$tva_tx,
    			$localtax1_tx,
    			$localtax2_tx,
    			$productsupplier->id,
    			GETPOST('idprodfournprice'),
    			$productsupplier->fourn_ref,
    			$remise_percent,
    			'HT',
    			$type
    		);
    	}
    	if ($idprod == 0)
    	{
    		// Product not selected
    		$error++;
    		$langs->load("errors");
    		setEventMessage($langs->trans("ErrorFieldRequired",$langs->transnoentitiesnoconv("ProductOrService")), 'errors');
    	}
    	if ($idprod == -1)
    	{
    		// Quantity too low
    		$error++;
    		$langs->load("errors");
    		setEventMessage($langs->trans("ErrorQtyTooLowForThisSupplier"), 'errors');
    	}
    }
    else
	{
    	$type=$_POST["type"];
    	$desc=$_POST['dp_desc'];
    	$tva_tx = price2num($_POST['tva_tx']);

    	// Local Taxes
    	$localtax1_tx= get_localtax($tva_tx, 1,$mysoc,$object->thirdparty);
    	$localtax2_tx= get_localtax($tva_tx, 2,$mysoc,$object->thirdparty);

    	if (! $product_desc)
    	{
    		setEventMessage($langs->trans("ErrorFieldRequired",$langs->transnoentities("Label")), 'errors');
    	}
    	else
    	{
    		if (!empty($_POST['pu']))
    		{
    			$price_base_type = 'HT';
    			$ht = price2num($_POST['pu']);
    			$result=$object->addline($desc, $ht, $qty, $tva_tx, $localtax1_tx, $localtax2_tx, 0, 0, '', $remise_percent, $price_base_type, 0, $type);
    		}
    		else
    		{
    			$ttc = price2num($_POST['amountttc']);
    			$ht = $ttc / (1 + ($tauxtva / 100));
    			$price_base_type = 'HT';
    			$result=$object->addline($desc, $ht, $qty, $tva_tx, $localtax1_tx, $localtax2_tx, 0, 0, '', $remise_percent, $price_base_type, $ttc, $type);
    		}
    	}
    }

    //print "xx".$tva_tx; exit;
    if (! $error && $result > 0)
    {
    	$ret=$object->fetch($object->id);    // Reload to get new records

    	if (empty($conf->global->MAIN_DISABLE_PDF_AUTOUPDATE))
    	{
    		// Define output language
    		$outputlangs = $langs;
    		$newlang=GETPOST('lang_id','alpha');
    		if ($conf->global->MAIN_MULTILANGS && empty($newlang)) $newlang=$object->client->default_lang;
    		if (! empty($newlang))
    		{
    			$outputlangs = new Translate("",$conf);
    			$outputlangs->setDefaultLang($newlang);
    		}

    		supplier_order_pdf_create($db, $object, $object->modelpdf, $outputlangs, $hidedetails, $hidedesc, $hideref);
    	}

    	unset($_POST['qty']);
    	unset($_POST['type']);
    	unset($_POST['remise_percent']);
    	unset($_POST['dp_desc']);
    	unset($_POST['pu']);
    	unset($_POST['tva_tx']);
    	unset($_POST['label']);
    	unset($localtax1_tx);
    	unset($localtax2_tx);

    	unset($_POST['idprodfournprice']);
    	unset($_POST['qty_predef']);
    	unset($_POST['remise_percent_predef']);
    	unset($_POST['fournprice_predef']);
    	unset($_POST['buying_price_predef']);
    	unset($_POST['np_desc']);
    }
    else
	{
    	setEventMessage($object->error, 'errors');
    }
}

/*
 *	Mise a jour	d'une ligne	dans la	commande
 */
else if ($action == 'update_line' && $user->rights->fournisseur->commande->creer &&	! GETPOST('cancel'))
{
    if ($_POST["elrowid"])
    {
        $line = new CommandeFournisseurLigne($db);
        $res = $line->fetch($_POST["elrowid"]);
        if (!$res) dol_print_error($db);
    }

    $localtax1_tx=get_localtax($_POST['tva_tx'],1,$mysoc,$object->thirdparty);
    $localtax2_tx=get_localtax($_POST['tva_tx'],2,$mysoc,$object->thirdparty);

    $result	= $object->updateline(
        $_POST['elrowid'],
        $_POST['eldesc'],
        $_POST['pu'],
        $_POST['qty'],
        $_POST['remise_percent'],
        $_POST['tva_tx'],
        $localtax1_tx,
        $localtax2_tx,
        'HT',
        0,
        isset($_POST["type"])?$_POST["type"]:$line->product_type
    );
    unset($_POST['qty']);
    unset($_POST['type']);
    unset($_POST['idprodfournprice']);
    unset($_POST['remmise_percent']);
    unset($_POST['dp_desc']);
    unset($_POST['np_desc']);
    unset($_POST['pu']);
    unset($_POST['tva_tx']);
    unset($localtax1_tx);
    unset($localtax2_tx);
    if ($result	>= 0)
    {
        $outputlangs = $langs;
        if (GETPOST('lang_id'))
        {
            $outputlangs = new Translate("",$conf);
            $outputlangs->setDefaultLang(GETPOST('lang_id'));
        }
        if (empty($conf->global->MAIN_DISABLE_PDF_AUTOUPDATE))
        {
            $ret=$object->fetch($object->id);    // Reload to get new records
            supplier_order_pdf_create($db, $object, $object->modelpdf, $outputlangs, $hidedetails, $hidedesc, $hideref);
        }
    }
    else
    {
        dol_print_error($db,$object->error);
        exit;
    }
}

else if ($action == 'confirm_deleteproductline' && $confirm == 'yes' && $user->rights->fournisseur->commande->creer)
{

    $result = $object->deleteline(GETPOST('lineid'));
    if ($result	>= 0)
    {
        $outputlangs = $langs;
        if (GETPOST('lang_id'))
        {
            $outputlangs = new Translate("",$conf);
            $outputlangs->setDefaultLang(GETPOST('lang_id'));
        }
        if (empty($conf->global->MAIN_DISABLE_PDF_AUTOUPDATE))
        {
            $ret=$object->fetch($object->id);    // Reload to get new records
            supplier_order_pdf_create($db, $object, $object->modelpdf, $outputlangs, $hidedetails, $hidedesc, $hideref);
        }
    }
    else
    {
        $error++;
        setEventMessage($object->error, 'errors');
    }

    if (! $error)
    {
        header("Location: ".$_SERVER["PHP_SELF"]."?id=".$object->id);
        exit;
    }
}

else if ($action == 'confirm_valid' && $confirm == 'yes' && $user->rights->fournisseur->commande->valider)
{
    $object->date_commande=dol_now();
    $result = $object->valid($user);
    if ($result	>= 0)
    {
        $outputlangs = $langs;
        if (GETPOST('lang_id'))
        {
            $outputlangs = new Translate("",$conf);
            $outputlangs->setDefaultLang(GETPOST('lang_id'));
        }
        if (empty($conf->global->MAIN_DISABLE_PDF_AUTOUPDATE))
        {
            $ret=$object->fetch($object->id);    // Reload to get new records
            supplier_order_pdf_create($db, $object, $object->modelpdf, $outputlangs, $hidedetails, $hidedesc, $hideref);
        }
    }
    else
    {
        setEventMessage($object->error, 'errors');
    }

    // If we have permission, and if we don't need to provide th idwarehouse, we go directly on approved step
    if ($user->rights->fournisseur->commande->approuver && ! (! empty($conf->global->STOCK_CALCULATE_ON_SUPPLIER_VALIDATE_ORDER) && $object->hasProductsOrServices(1)))
    {
        $action='confirm_approve';
    }
}

else if ($action == 'confirm_approve' && $confirm == 'yes' && $user->rights->fournisseur->commande->approuver)
{
    $idwarehouse=GETPOST('idwarehouse', 'int');

    // Check parameters
    if (! empty($conf->global->STOCK_CALCULATE_ON_SUPPLIER_VALIDATE_ORDER) && $object->hasProductsOrServices(1))
    {
        if (! $idwarehouse || $idwarehouse == -1)
        {
            $error++;
            setEventMessage($langs->trans('ErrorFieldRequired',$langs->transnoentitiesnoconv("Warehouse")), 'errors');
            $action='';
        }
    }

    if (! $error)
    {
        $result	= $object->approve($user, $idwarehouse);
        if ($result > 0)
        {
            header("Location: ".$_SERVER["PHP_SELF"]."?id=".$object->id);
            exit;
        }
        else
        {
            setEventMessage($object->error, 'errors');
        }
    }
}

else if ($action == 'confirm_refuse' &&	$confirm == 'yes' && $user->rights->fournisseur->commande->approuver)
{
    $result = $object->refuse($user);
    if ($result > 0)
    {
        header("Location: ".$_SERVER["PHP_SELF"]."?id=".$object->id);
        exit;
    }
    else
    {
        setEventMessage($object->error, 'errors');
    }
}

else if ($action == 'confirm_commande' && $confirm	== 'yes' &&	$user->rights->fournisseur->commande->commander)
{
    $result	= $object->commande($user, $_REQUEST["datecommande"],	$_REQUEST["methode"], $_REQUEST['comment']);
    if ($result > 0)
    {
        header("Location: ".$_SERVER["PHP_SELF"]."?id=".$object->id);
        exit;
    }
    else
    {
        setEventMessage($object->error, 'errors');
    }
}


else if ($action == 'confirm_delete' && $confirm == 'yes' && $user->rights->fournisseur->commande->supprimer)
{
    $result=$object->delete($user);
    if ($result > 0)
    {
        header("Location: ".DOL_URL_ROOT.'/fourn/commande/liste.php');
        exit;
    }
    else
    {
        setEventMessage($object->error, 'errors');
    }
}

// Action clone object
else if ($action == 'confirm_clone' && $confirm == 'yes' && $user->rights->fournisseur->commande->creer)
{
	if (1==0 && ! GETPOST('clone_content') && ! GETPOST('clone_receivers'))
	{
		setEventMessage($langs->trans("NoCloneOptionsSpecified"), 'errors');
	}
	else
	{
		if ($object->id > 0)
		{
			$result=$object->createFromClone();
			if ($result > 0)
			{
				header("Location: ".$_SERVER['PHP_SELF'].'?id='.$result);
				exit;
			}
			else
			{
				setEventMessage($object->error, 'errors');
				$action='';
			}
		}
	}
}

// Receive
else if ($action == 'livraison' && $user->rights->fournisseur->commande->receptionner)
{

    if ($_POST["type"])
    {
        $date_liv = dol_mktime(0,0,0,$_POST["remonth"],$_POST["reday"],$_POST["reyear"]);

        $result	= $object->Livraison($user, $date_liv, $_POST["type"], $_POST["comment"]);
        if ($result > 0)
        {
            header("Location: ".$_SERVER["PHP_SELF"]."?id=".$object->id);
            exit;
        }
        else if($result == -3)
        {
        	setEventMessage($langs->trans("NotAuthorized"), 'errors');
        }
        else
        {
            dol_print_error($db,$object->error);
            exit;
        }
    }
    else
    {
        $mesg='<div class="error">'.$langs->trans("ErrorFieldRequired",$langs->transnoentities("Delivery")).'</div>';
    }
}

else if ($action == 'confirm_cancel' && $confirm == 'yes' &&	$user->rights->fournisseur->commande->commander)
{
    $result	= $object->cancel($user);
    if ($result > 0)
    {
        header("Location: ".$_SERVER["PHP_SELF"]."?id=".$object->id);
        exit;
    }
    else
    {
        setEventMessage($object->error, 'errors');
    }
}

// Line ordering
else if ($action == 'up'	&& $user->rights->fournisseur->commande->creer)
{
    $object->line_up($_GET['rowid']);

    $outputlangs = $langs;
    if (! empty($_REQUEST['lang_id']))
    {
        $outputlangs = new Translate("",$conf);
        $outputlangs->setDefaultLang($_REQUEST['lang_id']);
    }
    if (empty($conf->global->MAIN_DISABLE_PDF_AUTOUPDATE)) supplier_order_pdf_create($db, $object, $object->modelpdf, $outputlangs, $hidedetails, $hidedesc, $hideref);
    header('Location: '.$_SERVER["PHP_SELF"].'?id='.$object->id.(empty($conf->global->MAIN_JUMP_TAG)?'':'#'.$_GET['rowid']));
    exit;
}
else if ($action == 'down' && $user->rights->fournisseur->commande->creer)
{
    $object->line_down($_GET['rowid']);

    $outputlangs = $langs;
    if (! empty($_REQUEST['lang_id']))
    {
        $outputlangs = new Translate("",$conf);
        $outputlangs->setDefaultLang($_REQUEST['lang_id']);
    }
    if (empty($conf->global->MAIN_DISABLE_PDF_AUTOUPDATE)) supplier_order_pdf_create($db, $object, $object->modelpdf, $outputlangs, $hidedetails, $hidedesc, $hideref);
    header('Location: '.$_SERVER["PHP_SELF"].'?id='.$id.(empty($conf->global->MAIN_JUMP_TAG)?'':'#'.$_GET['rowid']));
    exit;
}

else if ($action == 'builddoc' && $user->rights->fournisseur->commande->creer)	// En get ou en	post
{
    // Build document

	// Save last template used to generate document
	if (GETPOST('model')) $object->setDocModel($user, GETPOST('model','alpha'));

    $outputlangs = $langs;
    if (GETPOST('lang_id'))
    {
        $outputlangs = new Translate("",$conf);
        $outputlangs->setDefaultLang(GETPOST('lang_id'));
    }
    $result=supplier_order_pdf_create($db, $object,$object->modelpdf,$outputlangs, $hidedetails, $hidedesc, $hideref);
    if ($result	<= 0)
    {
        dol_print_error($db,$result);
        exit;
    }
}

// Delete file in doc form
else if ($action == 'remove_file' && $object->id > 0 && $user->rights->fournisseur->commande->creer)
{
    require_once DOL_DOCUMENT_ROOT.'/core/lib/files.lib.php';
    $langs->load("other");
    $upload_dir =	$conf->fournisseur->commande->dir_output;
    $file =	$upload_dir	. '/' .	GETPOST('file');
    $ret=dol_delete_file($file,0,0,0,$object);
    if ($ret) setEventMessage($langs->trans("FileWasRemoved", GETPOST('urlfile')));
    else setEventMessage($langs->trans("ErrorFailToDeleteFile", GETPOST('urlfile')), 'errors');
}

elseif ($action == 'update_extras')
{
	// Fill array 'array_options' with data from add form
	$extralabels=$extrafields->fetch_name_optionals_label($object->table_element);
	$ret = $extrafields->setOptionalsFromPost($extralabels,$object);
<<<<<<< HEAD
	
	if($ret < 0)
		$error++;
	
	if(!$error) {
	
=======
	if($ret < 0)
		$error++;

	if(!$error) {
>>>>>>> 4d3290e4
		// Actions on extra fields (by external module or standard code)
		// FIXME le hook fait double emploi avec le trigger !!
		$hookmanager->initHooks(array('supplierorderdao'));
		$parameters=array('id'=>$object->id);
<<<<<<< HEAD
		
		$reshook=$hookmanager->executeHooks('insertExtraFields',$parameters,$object,$action); // Note that $action and $object may have been modified by some hooks
		
=======
		$reshook=$hookmanager->executeHooks('insertExtraFields',$parameters,$object,$action); // Note that $action and $object may have been modified by some hooks
>>>>>>> 4d3290e4
		if (empty($reshook))
		{
			if (empty($conf->global->MAIN_EXTRAFIELDS_DISABLED)) // For avoid conflicts if trigger used
			{
<<<<<<< HEAD
			
				$result=$object->insertExtraFields();
				
=======
				$result=$object->insertExtraFields();
>>>>>>> 4d3290e4
				if ($result < 0)
				{
					$error++;
				}
<<<<<<< HEAD
			
=======
>>>>>>> 4d3290e4
			}
		}
		else if ($reshook < 0) $error++;
	}
	else
	{
<<<<<<< HEAD
	$action = 'edit_extras';
	}
=======
		$action = 'edit_extras';
	}

>>>>>>> 4d3290e4
}

/*
 * Create an order
 */
else if ($action == 'add' && $user->rights->fournisseur->commande->creer)
{
 	$error=0;

    if ($socid <1)
    {
    	$mesg='<div class="error">'.$langs->trans('ErrorFieldRequired',$langs->transnoentities('Supplier')).'</div>';
    	$action='create';
    	$error++;
    }

    if (! $error)
    {
        $db->begin();

        // Creation commande
        $object->ref_supplier  	= GETPOST('refsupplier');
        $object->socid         	= $socid;
		$object->cond_reglement_id = GETPOST('cond_reglement_id');
        $object->mode_reglement_id = GETPOST('mode_reglement_id');
        $object->note_private	= GETPOST('note_private');
        $object->note_public   	= GETPOST('note_public');
<<<<<<< HEAD

		// Fill array 'array_options' with data from add form
        $ret = $extrafields->setOptionalsFromPost($extralabels,$object);

=======
		
		// Fill array 'array_options' with data from add form
        $ret = $extrafields->setOptionalsFromPost($extralabels,$object);
		
>>>>>>> 4d3290e4
        $id = $object->create($user);
		if ($id < 0)
		{
			$error++;
		}

        if ($error)
        {
            $langs->load("errors");
            $db->rollback();
            $mesg='<div class="error">'.$langs->trans($object->error).'</div>';
            $action='create';
            $_GET['socid']=$_POST['socid'];
        }
        else
		{
            $db->commit();
            header("Location: ".$_SERVER['PHP_SELF']."?id=".$id);
            exit;
        }
    }
}

/*
 * Add file in email form
 */
if (GETPOST('addfile'))
{
    require_once DOL_DOCUMENT_ROOT.'/core/lib/files.lib.php';

    // Set tmp user directory TODO Use a dedicated directory for temp mails files
    $vardir=$conf->user->dir_output."/".$user->id;
    $upload_dir_tmp = $vardir.'/temp';

    dol_add_file_process($upload_dir_tmp,0,0);
    $action='presend';
}

/*
 * Remove file in email form
 */
if (GETPOST('removedfile'))
{
    require_once DOL_DOCUMENT_ROOT.'/core/lib/files.lib.php';

    // Set tmp user directory
    $vardir=$conf->user->dir_output."/".$user->id;
    $upload_dir_tmp = $vardir.'/temp';

	// TODO Delete only files that was uploaded from email form
    dol_remove_file_process($_POST['removedfile'],0);
    $action='presend';
}

/*
 * Send mail
 */
if ($action == 'send' && ! GETPOST('addfile') && ! GETPOST('removedfile') && ! GETPOST('cancel'))
{
    $langs->load('mails');

    if ($object->id > 0)
    {
//        $ref = dol_sanitizeFileName($object->ref);
//        $file = $conf->fournisseur->commande->dir_output . '/' . $ref . '/' . $ref . '.pdf';

//        if (is_readable($file))
//        {
            if (GETPOST('sendto','alpha'))
            {
                // Le destinataire a ete fourni via le champ libre
                $sendto = GETPOST('sendto','alpha');
                $sendtoid = 0;
            }
            elseif (GETPOST('receiver','alpha') != '-1')
            {
                // Recipient was provided from combo list
                if (GETPOST('receiver','alpha') == 'thirdparty') // Id of third party
                {
                    $sendto = $object->client->email;
                    $sendtoid = 0;
                }
                else	// Id du contact
                {
                    $sendto = $object->client->contact_get_property(GETPOST('receiver','alpha'),'email');
                    $sendtoid = GETPOST('receiver','alpha');
                }
            }

            if (dol_strlen($sendto))
            {
                $langs->load("commercial");

                $from = GETPOST('fromname','alpha') . ' <' . GETPOST('frommail','alpha') .'>';
                $replyto = GETPOST('replytoname','alpha'). ' <' . GETPOST('replytomail','alpha').'>';
                $message = GETPOST('message');
                $sendtocc = GETPOST('sendtocc','alpha');
                $deliveryreceipt = GETPOST('deliveryreceipt','alpha');

                if ($action == 'send')
                {
                    if (dol_strlen(GETPOST('subject'))) $subject=GETPOST('subject');
                    else $subject = $langs->transnoentities('CustomerOrder').' '.$object->ref;
                    $actiontypecode='AC_SUP_ORD';
                    $actionmsg = $langs->transnoentities('MailSentBy').' '.$from.' '.$langs->transnoentities('To').' '.$sendto.".\n";
                    if ($message)
                    {
                        $actionmsg.=$langs->transnoentities('MailTopic').": ".$subject."\n";
                        $actionmsg.=$langs->transnoentities('TextUsedInTheMessageBody').":\n";
                        $actionmsg.=$message;
                    }
                    $actionmsg2=$langs->transnoentities('Action'.$actiontypecode);
                }

                // Create form object
                include_once DOL_DOCUMENT_ROOT.'/core/class/html.formmail.class.php';
                $formmail = new FormMail($db);

                $attachedfiles=$formmail->get_attached_files();
                $filepath = $attachedfiles['paths'];
                $filename = $attachedfiles['names'];
                $mimetype = $attachedfiles['mimes'];

                // Send mail
                require_once DOL_DOCUMENT_ROOT.'/core/class/CMailFile.class.php';
                $mailfile = new CMailFile($subject,$sendto,$from,$message,$filepath,$mimetype,$filename,$sendtocc,'',$deliveryreceipt,-1);
                if ($mailfile->error)
                {
                	setEventMessage($mailfile->error, 'errors');
                }
                else
                {
                    $result=$mailfile->sendfile();
                    if ($result)
                    {
                    	$mesg=$langs->trans('MailSuccessfulySent',$mailfile->getValidAddress($from,2),$mailfile->getValidAddress($sendto,2));		// Must not contain "
                    	setEventMessage($mesg);

                        $error=0;

                        // Initialisation donnees
                        $object->sendtoid		= $sendtoid;
                        $object->actiontypecode	= $actiontypecode;
                        $object->actionmsg 		= $actionmsg;
                        $object->actionmsg2		= $actionmsg2;
                        $object->fk_element		= $object->id;
                        $object->elementtype	= $object->element;

                        // Appel des triggers
                        include_once DOL_DOCUMENT_ROOT . '/core/class/interfaces.class.php';
                        $interface=new Interfaces($db);
                        $result=$interface->run_triggers('ORDER_SUPPLIER_SENTBYMAIL',$object,$user,$langs,$conf);
                        if ($result < 0) { $error++; $errors=$interface->errors; }
                        // Fin appel triggers

                        if ($error)
                        {
                            dol_print_error($db);
                        }
                        else
                        {
                            // Redirect here
                            // This avoid sending mail twice if going out and then back to page
                            header('Location: '.$_SERVER["PHP_SELF"].'?id='.$object->id);
                            exit;
                        }
                    }
                    else
                    {
                        $langs->load("other");
                        if ($mailfile->error)
                        {
                            $mesg = $langs->trans('ErrorFailedToSendMail',$from,$sendto);
                            $mesg.= '<br>'.$mailfile->error;
                        }
                        else
                        {
                            $mesg = 'No mail sent. Feature is disabled by option MAIN_DISABLE_ALL_MAILS';
                        }

                        setEventMessage($mesg, 'errors');
                    }
                }
/*            }
            else
            {
                $langs->load("other");
                $mesg='<div class="error">'.$langs->trans('ErrorMailRecipientIsEmpty').' !</div>';
                $action='presend';
                dol_syslog('Recipient email is empty');
            }*/
        }
        else
        {
            $langs->load("errors");
            setEventMessage($langs->trans('ErrorCantReadFile',$file), 'errors');
            dol_syslog('Failed to read file: '.$file);
        }
    }
    else
    {
        $langs->load("other");
        setEventMessage($langs->trans('ErrorFailedToReadEntity',$langs->trans("Invoice")), 'errors');
        dol_syslog('Impossible de lire les donnees de la facture. Le fichier facture n\'a peut-etre pas ete genere.');
    }
}

if (! empty($conf->global->MAIN_DISABLE_CONTACTS_TAB) && $user->rights->fournisseur->commande->creer)
{
	if ($action == 'addcontact')
	{
		if ($object->id > 0)
		{
			$contactid = (GETPOST('userid') ? GETPOST('userid') : GETPOST('contactid'));
			$result = $object->add_contact($contactid, $_POST["type"], $_POST["source"]);
		}

		if ($result >= 0)
		{
			header("Location: ".$_SERVER['PHP_SELF']."?id=".$object->id);
			exit;
		}
		else
		{
			if ($object->error == 'DB_ERROR_RECORD_ALREADY_EXISTS')
			{
				$langs->load("errors");
				setEventMessage($langs->trans("ErrorThisContactIsAlreadyDefinedAsThisType"), 'errors');
			}
			else
			{
				setEventMessage($object->error, 'errors');
			}
		}
	}

	// bascule du statut d'un contact
	else if ($action == 'swapstatut' && $object->id > 0)
	{
		$result=$object->swapContactStatus(GETPOST('ligne'));
	}

	// Efface un contact
	else if ($action == 'deletecontact' && $object->id > 0)
	{
		$result = $object->delete_contact($_GET["lineid"]);

		if ($result >= 0)
		{
			header("Location: ".$_SERVER['PHP_SELF']."?id=".$object->id);
			exit;
		}
		else {
			dol_print_error($db);
		}
	}
}


/*
 * View
 */

llxHeader('',$langs->trans("OrderCard"),"CommandeFournisseur");

$form =	new	Form($db);
$formfile = new FormFile($db);
$formorder = new FormOrder($db);
$productstatic = new Product($db);


/* *************************************************************************** */
/*                                                                             */
/* Mode vue et edition                                                         */
/*                                                                             */
/* *************************************************************************** */

$now=dol_now();
if ($action=="create")
{
	print_fiche_titre($langs->trans('NewOrder'));

	dol_htmloutput_mesg($mesg);

	$societe='';
	if ($socid>0)
	{
		$societe=new Societe($db);
		$societe->fetch($socid);
	}

	$cond_reglement_id 	= $societe->cond_reglement_supplier_id;
	$mode_reglement_id 	= $societe->mode_reglement_supplier_id;

	print '<form name="add" action="'.$_SERVER["PHP_SELF"].'" method="post">';
	print '<input type="hidden" name="token" value="'.$_SESSION['newtoken'].'">';
	print '<input type="hidden" name="action" value="add">';
	print '<table class="border" width="100%">';

	// Ref
	print '<tr><td>'.$langs->trans('Ref').'</td><td>'.$langs->trans('Draft').'</td></tr>';

	// Third party
	print '<tr><td class="fieldrequired">'.$langs->trans('Supplier').'</td>';
	print '<td>';

	if ($socid > 0)
	{
		print $societe->getNomUrl(1);
		print '<input type="hidden" name="socid" value="'.$socid.'">';
	}
	else
	{
		print $form->select_company((empty($socid)?'':$socid),'socid','s.fournisseur = 1',1);
	}
	print '</td>';

	// Ref supplier
	print '<tr><td>'.$langs->trans('RefSupplier').'</td><td><input name="refsupplier" type="text"></td>';
	print '</tr>';

	print '</td></tr>';

	// Payment term
	print '<tr><td class="nowrap">'.$langs->trans('PaymentConditionsShort').'</td><td colspan="2">';
	$form->select_conditions_paiements(isset($_POST['cond_reglement_id'])?$_POST['cond_reglement_id']:$cond_reglement_id,'cond_reglement_id');
	print '</td></tr>';

	// Payment mode
	print '<tr><td>'.$langs->trans('PaymentMode').'</td><td colspan="2">';
	$form->select_types_paiements(isset($_POST['mode_reglement_id'])?$_POST['mode_reglement_id']:$mode_reglement_id,'mode_reglement_id');
	print '</td></tr>';

	print '<tr><td>'.$langs->trans('NotePublic').'</td>';
	print '<td>';
	$doleditor = new DolEditor('note_public', GETPOST('note_public'), '', 80, 'dolibarr_notes', 'In', 0, false, true, ROWS_3, 70);
	print $doleditor->Create(1);
	print '</td>';
	//print '<textarea name="note_public" wrap="soft" cols="60" rows="'.ROWS_5.'"></textarea>';
	print '</tr>';

	print '<tr><td>'.$langs->trans('NotePrivate').'</td>';
	print '<td>';
	$doleditor = new DolEditor('note_private', GETPOST('note_private'), '', 80, 'dolibarr_notes', 'In', 0, false, true, ROWS_3, 70);
	print $doleditor->Create(1);
	print '</td>';
	//print '<td><textarea name="note_private" wrap="soft" cols="60" rows="'.ROWS_5.'"></textarea></td>';
	print '</tr>';



	// Other options
    $parameters=array();
    $reshook=$hookmanager->executeHooks('formObjectOptions',$parameters,$object,$action); // Note that $action and $object may have been modified by hook
	
	if (empty($reshook) && ! empty($extrafields->attribute_label))
    {
<<<<<<< HEAD
		print $object->showOptionals($extrafields,'edit');
=======
    	print $object->showOptionals($extrafields,'edit');
>>>>>>> 4d3290e4
    }
	
	// Bouton "Create Draft"
    print "</table>\n";

	print '<br><center><input type="submit" class="button" name="bouton" value="'.$langs->trans('CreateDraft').'"></center>';

	print "</form>\n";
}
elseif (! empty($object->id))
{
	$author	= new User($db);
	$author->fetch($object->user_author_id);

	$head = ordersupplier_prepare_head($object);

	$title=$langs->trans("SupplierOrder");
	dol_fiche_head($head, 'card', $title, 0, 'order');
	
	$res=$object->fetch_optionals($object->id,$extralabels);
	
	/*
	 * Confirmation de la suppression de la commande
	 */
	if ($action	== 'delete')
	{
		print $form->formconfirm($_SERVER["PHP_SELF"].'?id='.$object->id, $langs->trans('DeleteOrder'), $langs->trans('ConfirmDeleteOrder'), 'confirm_delete', '', 0, 2);

	}

	// Clone confirmation
	if ($action == 'clone')
	{
		// Create an array for form
		$formquestion=array(
				//array('type' => 'checkbox', 'name' => 'update_prices',   'label' => $langs->trans("PuttingPricesUpToDate"),   'value' => 1)
		);
		// Paiement incomplet. On demande si motif = escompte ou autre
		print $form->formconfirm($_SERVER["PHP_SELF"].'?id='.$object->id,$langs->trans('CloneOrder'),$langs->trans('ConfirmCloneOrder',$object->ref),'confirm_clone',$formquestion,'yes',1);

	}

	/*
	 * Confirmation de la validation
	 */
	if ($action	== 'valid')
	{
		$object->date_commande=dol_now();

		// We check if number is temporary number
		if (preg_match('/^[\(]?PROV/i',$object->ref)) $newref = $object->getNextNumRef($object->thirdparty);
		else $newref = $object->ref;

		$text=$langs->trans('ConfirmValidateOrder',$newref);
		if (! empty($conf->notification->enabled))
		{
			require_once DOL_DOCUMENT_ROOT .'/core/class/notify.class.php';
			$notify=new	Notify($db);
			$text.='<br>';
			$text.=$notify->confirmMessage('ORDER_SUPPLIER_APPROVE', $object->socid);
		}

		print $form->formconfirm($_SERVER["PHP_SELF"].'?id='.$object->id, $langs->trans('ValidateOrder'), $text, 'confirm_valid', '', 0, 1);

	}

	/*
	 * Confirmation de l'approbation
	 */
	if ($action	== 'approve')
	{
		$formquestion=array();
		if (! empty($conf->global->STOCK_CALCULATE_ON_SUPPLIER_VALIDATE_ORDER) && $object->hasProductsOrServices(1))
		{
			$langs->load("stocks");
			require_once DOL_DOCUMENT_ROOT.'/product/class/html.formproduct.class.php';
			$formproduct=new FormProduct($db);
			$formquestion=array(
					//'text' => $langs->trans("ConfirmClone"),
					//array('type' => 'checkbox', 'name' => 'clone_content',   'label' => $langs->trans("CloneMainAttributes"),   'value' => 1),
					//array('type' => 'checkbox', 'name' => 'update_prices',   'label' => $langs->trans("PuttingPricesUpToDate"),   'value' => 1),
					array('type' => 'other', 'name' => 'idwarehouse',   'label' => $langs->trans("SelectWarehouseForStockIncrease"),   'value' => $formproduct->selectWarehouses(GETPOST('idwarehouse'),'idwarehouse','',1))
			);
		}

		print $form->formconfirm($_SERVER['PHP_SELF']."?id=".$object->id,$langs->trans("ApproveThisOrder"),$langs->trans("ConfirmApproveThisOrder",$object->ref),"confirm_approve", $formquestion, 1, 1, 240);

	}

	/*
	 * Confirmation de la desapprobation
	 */
	if ($action	== 'refuse')
	{
		print $form->formconfirm($_SERVER['PHP_SELF']."?id=$object->id",$langs->trans("DenyingThisOrder"),$langs->trans("ConfirmDenyingThisOrder",$object->ref),"confirm_refuse", '', 0, 1);

	}

	/*
	 * Confirmation de l'annulation
	 */
	if ($action	== 'cancel')
	{
		print $form->formconfirm($_SERVER['PHP_SELF']."?id=$object->id",$langs->trans("Cancel"),$langs->trans("ConfirmCancelThisOrder",$object->ref),"confirm_cancel", '', 0, 1);

	}

	/*
	 * Confirmation de l'envoi de la commande
	 */
	if ($action	== 'commande')
	{
		$date_com = dol_mktime(0,0,0,$_POST["remonth"],$_POST["reday"],$_POST["reyear"]);
		print $form->formconfirm($_SERVER['PHP_SELF']."?id=".$object->id."&datecommande=".$date_com."&methode=".$_POST["methodecommande"]."&comment=".urlencode($_POST["comment"]), $langs->trans("MakeOrder"),$langs->trans("ConfirmMakeOrder",dol_print_date($date_com,'day')),"confirm_commande",'',0,2);

	}

	/*
	 * Confirmation de la suppression d'une ligne produit
	 */
	if ($action == 'delete_product_line')
	{
		print $form->formconfirm($_SERVER["PHP_SELF"].'?id='.$object->id.'&lineid='.$_GET["lineid"], $langs->trans('DeleteProductLine'), $langs->trans('ConfirmDeleteProductLine'), 'confirm_deleteproductline','',0,2);

	}

	/*
	 *	Commande
	*/
	$nbrow=8;
	if (! empty($conf->projet->enabled))	$nbrow++;

	//Local taxes
	//TODO: Place into a function to control showing by country or study better option
	if ($mysoc->country_code=='ES')
	{
		if($mysoc->localtax1_assuj=="1") $nbrow++;
		if($object->thirdparty->localtax2_assuj=="1") $nbrow++;
	}
	else
	{
		if($mysoc->localtax1_assuj=="1") $nbrow++;
		if($mysoc->localtax2_assuj=="1") $nbrow++;
	}
	print '<table class="border" width="100%">';

	$linkback = '<a href="'.DOL_URL_ROOT.'/fourn/commande/liste.php'.(! empty($socid)?'?socid='.$socid:'').'">'.$langs->trans("BackToList").'</a>';

	// Ref
	print '<tr><td width="20%">'.$langs->trans("Ref").'</td>';
	print '<td colspan="2">';
	print $form->showrefnav($object, 'ref', $linkback, 1, 'ref', 'ref');
	print '</td>';
	print '</tr>';

	// Ref supplier
	print '<tr><td>';
	print $form->editfieldkey("RefSupplier",'ref_supplier',$object->ref_supplier,$object,$user->rights->fournisseur->commande->creer);
	print '</td><td colspan="2">';
	print $form->editfieldval("RefSupplier",'ref_supplier',$object->ref_supplier,$object,$user->rights->fournisseur->commande->creer);
	print '</td></tr>';

	// Fournisseur
	print '<tr><td>'.$langs->trans("Supplier")."</td>";
	print '<td colspan="2">'.$object->thirdparty->getNomUrl(1,'supplier').'</td>';
	print '</tr>';

	// Statut
	print '<tr>';
	print '<td>'.$langs->trans("Status").'</td>';
	print '<td colspan="2">';
	print $object->getLibStatut(4);
	print "</td></tr>";

	// Date
	if ($object->methode_commande_id > 0)
	{
		print '<tr><td>'.$langs->trans("Date").'</td><td colspan="2">';
		if ($object->date_commande)
		{
			print dol_print_date($object->date_commande,"dayhourtext")."\n";
		}
		print "</td></tr>";

		if ($object->methode_commande)
		{
			print '<tr><td>'.$langs->trans("Method").'</td><td colspan="2">'.$object->getInputMethod().'</td></tr>';
		}
	}

	// Author
	print '<tr><td>'.$langs->trans("AuthorRequest").'</td>';
	print '<td colspan="2">'.$author->getNomUrl(1).'</td>';
	print '</tr>';

	// Conditions de reglement par defaut
	$langs->load('bills');
	print '<tr><td class="nowrap">';
	print '<table width="100%" class="nobordernopadding"><tr><td class="nowrap">';
	print $langs->trans('PaymentConditions');
	print '<td>';
	if ($action != 'editconditions') print '<td align="right"><a href="'.$_SERVER["PHP_SELF"].'?action=editconditions&amp;id='.$object->id.'">'.img_edit($langs->trans('SetConditions'),1).'</a></td>';
	print '</tr></table>';
	print '</td><td colspan="2">';
	if ($action == 'editconditions')
	{
		$form->form_conditions_reglement($_SERVER['PHP_SELF'].'?id='.$object->id,  $object->cond_reglement_id,'cond_reglement_id');
	}
	else
	{
		$form->form_conditions_reglement($_SERVER['PHP_SELF'].'?id='.$object->id,  $object->cond_reglement_id,'none');
	}
	print "</td>";
	print '</tr>';

	// Mode of payment
	$langs->load('bills');
	print '<tr><td class="nowrap">';
	print '<table width="100%" class="nobordernopadding"><tr><td class="nowrap">';
	print $langs->trans('PaymentMode');
	print '</td>';
	if ($action != 'editmode') print '<td align="right"><a href="'.$_SERVER["PHP_SELF"].'?action=editmode&amp;id='.$object->id.'">'.img_edit($langs->trans('SetMode'),1).'</a></td>';
	print '</tr></table>';
	print '</td><td colspan="2">';
	if ($action == 'editmode')
	{
		$form->form_modes_reglement($_SERVER['PHP_SELF'].'?id='.$object->id,$object->mode_reglement_id,'mode_reglement_id');
	}
	else
	{
		$form->form_modes_reglement($_SERVER['PHP_SELF'].'?id='.$object->id,$object->mode_reglement_id,'none');
	}
	print '</td></tr>';

	// Delivery date planed
	print '<tr><td height="10">';
	print '<table class="nobordernopadding" width="100%"><tr><td>';
	print $langs->trans('DateDeliveryPlanned');
	print '</td>';

	if ($action != 'editdate_livraison') print '<td align="right"><a href="'.$_SERVER["PHP_SELF"].'?action=editdate_livraison&amp;id='.$object->id.'">'.img_edit($langs->trans('SetDeliveryDate'),1).'</a></td>';
	print '</tr></table>';
	print '</td><td colspan="2">';
	if ($action == 'editdate_livraison')
	{
		print '<form name="setdate_livraison" action="'.$_SERVER["PHP_SELF"].'?id='.$object->id.'" method="post">';
		print '<input type="hidden" name="token" value="'.$_SESSION['newtoken'].'">';
		print '<input type="hidden" name="action" value="setdate_livraison">';
		$form->select_date($object->date_livraison?$object->date_livraison:-1,'liv_','','','',"setdate_livraison");
		print '<input type="submit" class="button" value="'.$langs->trans('Modify').'">';
		print '</form>';
	}
	else
	{
		print $object->date_livraison ? dol_print_date($object->date_livraison,'daytext') : '&nbsp;';
	}
	print '</td>';

	// Project
	if (! empty($conf->projet->enabled))
	{
		$langs->load('projects');
		print '<tr><td height="10">';
		print '<table class="nobordernopadding" width="100%"><tr><td>';
		print $langs->trans('Project');
		print '</td>';
		if ($action != 'classify') print '<td align="right"><a href="'.$_SERVER['PHP_SELF'].'?action=classify&amp;id='.$object->id.'">'.img_edit($langs->trans('SetProject')).'</a></td>';
		print '</tr></table>';
		print '</td><td colspan="2">';
		//print "$object->id, $object->socid, $object->fk_project";
		if ($action == 'classify')
		{
			$form->form_project($_SERVER['PHP_SELF'].'?id='.$object->id, empty($conf->global->PROJECT_CAN_ALWAYS_LINK_TO_ALL_SUPPLIERS)?$object->socid:'-1', $object->fk_project, 'projectid');
		}
		else
		{
			$form->form_project($_SERVER['PHP_SELF'].'?id='.$object->id, $object->socid, $object->fk_project, 'none');
		}
		print '</td>';
		print '</tr>';
	}

	// Other attributes
	$parameters=array('socid'=>$socid, 'colspan' => ' colspan="3"');
	$reshook=$hookmanager->executeHooks('formObjectOptions',$parameters,$object,$action);    // Note that $action and $object may have been modified by hook
	if (empty($reshook) && ! empty($extrafields->attribute_label))
	{

		if ($action == 'edit_extras')
		{
			print '<form enctype="multipart/form-data" action="'.$_SERVER["PHP_SELF"].'" method="post" name="formsoc">';
			print '<input type="hidden" name="action" value="update_extras">';
			print '<input type="hidden" name="token" value="'.$_SESSION['newtoken'].'">';
			print '<input type="hidden" name="id" value="'.$object->id.'">';
		}

<<<<<<< HEAD
	if (empty($reshook) && ! empty($extrafields->attribute_label))
	{
		if ($action == 'edit_extras')
		{
			print '<form enctype="multipart/form-data" action="'.$_SERVER["PHP_SELF"].'" method="post" name="formsoc">';
			print '<input type="hidden" name="action" value="update_extras">';
			print '<input type="hidden" name="token" value="'.$_SESSION['newtoken'].'">';
			print '<input type="hidden" name="id" value="'.$object->id.'">';
		}
		
=======
>>>>>>> 4d3290e4
		foreach($extrafields->attribute_label as $key=>$label)
		{
			if ($action == 'edit_extras') {
				$value=(isset($_POST["options_".$key])?$_POST["options_".$key]:$object->array_options["options_".$key]);
			} else {
				$value=$object->array_options["options_".$key];
			}
<<<<<<< HEAD
			
=======
>>>>>>> 4d3290e4
			if ($extrafields->attribute_type[$key] == 'separate')
			{
				print $extrafields->showSeparator($key);
			}
			else
			{
				print '<tr><td';
				if (! empty($extrafields->attribute_required[$key])) print ' class="fieldrequired"';
				print '>'.$label.'</td><td colspan="5">';
				// Convert date into timestamp format
				if (in_array($extrafields->attribute_type[$key],array('date','datetime')))
				{
					$value = isset($_POST["options_".$key])?dol_mktime($_POST["options_".$key."hour"], $_POST["options_".$key."min"], 0, $_POST["options_".$key."month"], $_POST["options_".$key."day"], $_POST["options_".$key."year"]):$db->jdate($object->array_options['options_'.$key]);
				}
<<<<<<< HEAD
				
				if ($action == 'edit_extras' && $user->rights->fournisseur->commande->creer)
				{
		  			print $extrafields->showInputField($key,$value);
				}
				else
				{
		  			print $extrafields->showOutputField($key,$value);
				}
				
				print '</td></tr>'."\n";
		  	}
		}

		if(count($extrafields->attribute_label) > 0) {
=======

				if ($action == 'edit_extras' && $user->rights->fournisseur->commande->creer)
				{
					print $extrafields->showInputField($key,$value);
				}
				else
				{
					print $extrafields->showOutputField($key,$value);
				}
				print '</td></tr>'."\n";
			}
		}

		if(count($extrafields->attribute_label) > 0) {

>>>>>>> 4d3290e4
			if ($action == 'edit_extras' && $user->rights->fournisseur->commande->creer)
			{
				print '<tr><td></td><td colspan="5">';
				print '<input type="submit" class="button" value="'.$langs->trans('Modify').'">';
				print '</form>';
				print '</td></tr>';
<<<<<<< HEAD
=======

>>>>>>> 4d3290e4
			}
			else {
				if ($object->statut == 0 && $user->rights->fournisseur->commande->creer)
				{
					print '<tr><td></td><td><a href="'.$_SERVER['PHP_SELF'].'?id='.$object->id.'&action=edit_extras">'.img_picto('','edit').' '.$langs->trans('Modify').'</a></td></tr>';
				}
			}
		}
	}
	
	// Ligne de	3 colonnes
	print '<tr><td>'.$langs->trans("AmountHT").'</td>';
	print '<td align="right"><b>'.price($object->total_ht).'</b></td>';
	print '<td>'.$langs->trans("Currency".$conf->currency).'</td></tr>';

	print '<tr><td>'.$langs->trans("AmountVAT").'</td><td align="right">'.price($object->total_tva).'</td>';
	print '<td>'.$langs->trans("Currency".$conf->currency).'</td></tr>';

	// Amount Local Taxes
	//TODO: Place into a function to control showing by country or study better option
	if ($mysoc->country_code=='ES')
	{
		if ($mysoc->localtax1_assuj=="1") //Localtax1 RE
		{
			print '<tr><td>'.$langs->transcountry("AmountLT1",$mysoc->country_code).'</td>';
			print '<td align="right">'.price($object->total_localtax1).'</td>';
			print '<td>'.$langs->trans("Currency".$conf->currency).'</td></tr>';
		}
		if ($object->thirdparty->localtax2_assuj=="1") //Localtax2 IRPF
		{
			print '<tr><td>'.$langs->transcountry("AmountLT2",$mysoc->country_code).'</td>';
			print '<td align="right">'.price($object->total_localtax2).'</td>';
			print '<td>'.$langs->trans("Currency".$conf->currency).'</td></tr>';
		}
	}
	else
	{
		if ($mysoc->localtax1_assuj=="1") //Localtax1
		{
			print '<tr><td>'.$langs->transcountry("AmountLT1",$mysoc->country_code).'</td>';
			print '<td align="right">'.price($object->total_localtax1).'</td>';
			print '<td>'.$langs->trans("Currency".$conf->currency).'</td></tr>';
		}
		if ($mysoc->localtax2_assuj=="1") //Localtax2
		{
			print '<tr><td>'.$langs->transcountry("AmountLT2",$mysoc->country_code).'</td>';
			print '<td align="right">'.price($object->total_localtax2).'</td>';
			print '<td>'.$langs->trans("Currency".$conf->currency).'</td></tr>';
		}
	}
	print '<tr><td>'.$langs->trans("AmountTTC").'</td><td align="right">'.price($object->total_ttc).'</td>';
	print '<td>'.$langs->trans("Currency".$conf->currency).'</td></tr>';

	print "</table><br>";

	if (! empty($conf->global->MAIN_DISABLE_CONTACTS_TAB))
	{
		$blocname = 'contacts';
		$title = $langs->trans('ContactsAddresses');
		include DOL_DOCUMENT_ROOT.'/core/tpl/bloc_showhide.tpl.php';
	}

	if (! empty($conf->global->MAIN_DISABLE_NOTES_TAB))
	{
		$blocname = 'notes';
		$title = $langs->trans('Notes');
		include DOL_DOCUMENT_ROOT.'/core/tpl/bloc_showhide.tpl.php';
	}

	/*
	 * Lines
	 */


	print '	<form name="addproduct" id="addproduct" action="'.$_SERVER["PHP_SELF"].'?etat=1&id='.$object->id.(($action != 'edit_line')?'#add':'#line_'.GETPOST('lineid')).'" method="POST">
	<input type="hidden" name="token" value="'.$_SESSION['newtoken'].'">
	<input type="hidden" name="action" value="'.(($action != 'edit_line')?'addline':'update_line').'">
	<input type="hidden" name="mode" value="">
	<input type="hidden" name="id" value="'.$object->id.'">
    <input type="hidden" name="facid" value="'.$object->id.'">
    <input type="hidden" name="socid" value="'.$societe->id.'">
	';


	print '<table id="tablelines" class="noborder noshadow" width="100%">';

	$num = count($object->lines);
	$i = 0;	$total = 0;

	if ($num)
	{
		print '<tr class="liste_titre">';
		print '<td>'.$langs->trans('Label').'</td>';
		print '<td align="right" width="50">'.$langs->trans('VAT').'</td>';
		print '<td align="right" width="80">'.$langs->trans('PriceUHT').'</td>';
		print '<td align="right" width="50">'.$langs->trans('Qty').'</td>';
		print '<td align="right" width="50">'.$langs->trans('ReductionShort').'</td>';
		print '<td align="right" width="50">'.$langs->trans('TotalHTShort').'</td>';
		print '<td width="48" colspan="3">&nbsp;</td>';
		print "</tr>\n";
	}
	$var=true;
	while ($i <	$num)
	{
		$line =	$object->lines[$i];
		$var=!$var;

		// Show product and description
		$type=(! empty($line->product_type)?$line->product_type:(! empty($line->fk_product_type)?$line->fk_product_type:0));
		// Try to enhance type detection using date_start and date_end for free lines where type
		// was not saved.
		$date_start='';
		$date_end='';
		if (! empty($line->date_start))
		{
			$date_start=$line->date_start;
			$type=1;
		}
		if (! empty($line->date_end))
		{
			$date_end=$line->date_end;
			$type=1;
		}

		// Edit line
		if ($action != 'edit_line' || $_GET['rowid'] != $line->id)
		{
			print '<tr '.$bc[$var].'>';

			// Show product and description
			print '<td>';
			if ($line->fk_product > 0)
			{
				print '<a name="'.$line->id.'"></a>'; // ancre pour retourner sur la ligne

				$product_static=new ProductFournisseur($db);
				$product_static->fetch($line->fk_product);
				$text=$product_static->getNomUrl(1,'supplier');
				$text.= ' - '.$product_static->libelle;
				$description=($conf->global->PRODUIT_DESC_IN_FORM?'':dol_htmlentitiesbr($line->description));
				print $form->textwithtooltip($text,$description,3,'','',$i);

				// Show range
				print_date_range($date_start,$date_end);

				// Add description in form
				if (! empty($conf->global->PRODUIT_DESC_IN_FORM)) print ($line->description && $line->description!=$product_static->libelle)?'<br>'.dol_htmlentitiesbr($line->description):'';
			}

			// Description - Editor wysiwyg
			if (! $line->fk_product)
			{
				if ($type==1) $text = img_object($langs->trans('Service'),'service');
				else $text = img_object($langs->trans('Product'),'product');
				print $text.' '.nl2br($line->description);

				// Show range
				print_date_range($date_start,$date_end);
			}

			print '</td>';

			print '<td align="right" class="nowrap">'.vatrate($line->tva_tx).'%</td>';

			print '<td align="right" class="nowrap">'.price($line->subprice)."</td>\n";

			print '<td align="right" class="nowrap">'.$line->qty.'</td>';

			if ($line->remise_percent >	0)
			{
				print '<td align="right" class="nowrap">'.dol_print_reduction($line->remise_percent,$langs)."</td>\n";
			}
			else
			{
				print '<td>&nbsp;</td>';
			}

			print '<td align="right" class="nowrap">'.price($line->total_ht).'</td>';
			if ($object->statut == 0	&& $user->rights->fournisseur->commande->creer)
			{
				print '<td align="center"><a href="'.$_SERVER["PHP_SELF"].'?id='.$object->id.'&amp;action=edit_line&amp;rowid='.$line->id.'#'.$line->id.'">';
				print img_edit();
				print '</a></td>';

				$actiondelete='delete_product_line';
				print '<td align="center"><a href="'.$_SERVER["PHP_SELF"].'?id='.$object->id.'&amp;action='.$actiondelete.'&amp;lineid='.$line->id.'">';
				print img_delete();
				print '</a></td>';
			}
			else
			{
				print '<td>&nbsp;</td><td>&nbsp;</td>';
			}
			print "</tr>";
		}

		// Ligne en mode update
		if ($action	== 'edit_line' && $user->rights->fournisseur->commande->creer && ($_GET["rowid"] == $line->id))
		{
			print "\n";
			print '<tr '.$bc[$var].'>';
			print '<td>';

			print '<input type="hidden" name="elrowid" value="'.$_GET['rowid'].'">';

			print '<a name="'.$line->id.'"></a>'; // ancre pour retourner sur la ligne
			if ((! empty($conf->product->enabled) || ! empty($conf->service->enabled)) && $line->fk_product > 0)
			{
				$product_static=new ProductFournisseur($db);
				$product_static->fetch($line->fk_product);
				$text=$product_static->getNomUrl(1,'supplier');
				$text.= ' - '.$product_static->libelle;
				$description=($conf->global->PRODUIT_DESC_IN_FORM?'':dol_htmlentitiesbr($line->description));
				print $form->textwithtooltip($text,$description,3,'','',$i);

				// Show range
				print_date_range($date_start,$date_end);
				print '<br>';
			}
			else
			{
				print $form->select_type_of_lines($line->product_type,'type',1);
				if (! empty($conf->product->enabled) && ! empty($conf->service->enabled)) print '<br>';
			}

			if (is_object($hookmanager))
			{
				$parameters=array('fk_parent_line'=>$line->fk_parent_line, 'line'=>$line,'var'=>$var,'num'=>$num,'i'=>$i);
				$reshook=$hookmanager->executeHooks('formEditProductOptions',$parameters,$object,$action);
			}

			$nbrows=ROWS_2;
			if (! empty($conf->global->MAIN_INPUT_DESC_HEIGHT)) $nbrows=$conf->global->MAIN_INPUT_DESC_HEIGHT;
			$doleditor=new DolEditor('eldesc',$line->description,'',200,'dolibarr_details','',false,true,$conf->global->FCKEDITOR_ENABLE_DETAILS,$nbrows,70);
			$doleditor->Create();

			print '</td>';
			print '<td>';
			print $form->load_tva('tva_tx',$line->tva_tx,$object->thirdparty,$mysoc);
			print '</td>';
			print '<td align="right"><input	size="5" type="text" name="pu"	value="'.price($line->subprice).'"></td>';
			print '<td align="right"><input size="2" type="text" name="qty" value="'.$line->qty.'"></td>';
			print '<td align="right" class="nowrap"><input size="1" type="text" name="remise_percent" value="'.$line->remise_percent.'"><span class="hideonsmartphone">%</span></td>';
			print '<td align="center" colspan="4"><input type="submit" class="button" name="save" value="'.$langs->trans("Save").'">';
			print '<br><input type="submit" class="button" name="cancel" value="'.$langs->trans('Cancel').'"></td>';
			print '</tr>' .	"\n";
		}
		$i++;
	}

	/*
	 * Form to add new line
	 */
	if ($object->statut == 0 && $user->rights->fournisseur->commande->creer && $action <> 'edit_line')
	{

		print '<tr class="liste_titre">';
		print '<td>';
		print '<a name="add"></a>'; // ancre
		print $langs->trans('AddNewLine').' - '.$langs->trans("FreeZone").'</td>';
		print '<td align="right">'.$langs->trans('VAT').'</td>';
		print '<td align="right">'.$langs->trans('PriceUHT').'</td>';
		print '<td align="right">'.$langs->trans('Qty').'</td>';
		print '<td align="right">'.$langs->trans('ReductionShort').'</td>';
		print '<td colspan="4">&nbsp;</td>';
		print '</tr>';

		// TODO Use the predefinedproductline_create.tpl.php file

		// Add free products/services form
		$var=true;
		print '<tr '.$bc[$var].'>';
		print '<td>';

		$forceall=1;
		print $form->select_type_of_lines(isset($_POST["type"])?$_POST["type"]:-1,'type',1,0,$forceall);
		if ($forceall || (! empty($conf->product->enabled) && ! empty($conf->service->enabled))
				|| (empty($conf->product->enabled) && empty($conf->service->enabled))) print '<br>';

		if (is_object($hookmanager))
		{
			$parameters=array();
			$reshook=$hookmanager->executeHooks('formCreateProductOptions',$parameters,$object,$action);
		}

		$nbrows=ROWS_2;
		if (! empty($conf->global->MAIN_INPUT_DESC_HEIGHT)) $nbrows=$conf->global->MAIN_INPUT_DESC_HEIGHT;
		$doleditor = new DolEditor('dp_desc', GETPOST('dp_desc'), '', 100, 'dolibarr_details', '', false, true, $conf->global->FCKEDITOR_ENABLE_DETAILS, $nbrows, 70);
		$doleditor->Create();

		print '</td>';
		print '<td align="center">';
		print $form->load_tva('tva_tx',(GETPOST('tva_tx')?GETPOST('tva_tx'):-1),$object->thirdparty,$mysoc);
		print '</td>';
		print '<td align="right"><input type="text" name="pu" size="5" value="'.GETPOST('pu').'"></td>';
		print '<td align="right"><input type="text" name="qty" value="'.(GETPOST('qty')?GETPOST('qty'):'1').'" size="2"></td>';
		print '<td align="right" class="nowrap"><input type="text" name="remise_percent" size="1" value="'.(GETPOST('remise_percent')?GETPOST('remise_percent'):$object->thirdparty->remise_percent).'"><span class="hideonsmartphone">%</span></td>';
		print '<td align="center" colspan="4"><input type="submit" class="button" value="'.$langs->trans('Add').'" name="addline_libre"></td>';
		print '</tr>';

		// Ajout de produits/services predefinis
		if (! empty($conf->product->enabled) || ! empty($conf->service->enabled))
		{
			print '<script type="text/javascript">
            	jQuery(document).ready(function() {
            		jQuery(\'#idprodfournprice\').change(function() {
            			if (jQuery(\'#idprodfournprice\').val() > 0) jQuery(\'#np_desc\').focus();
            		});
            	});
            </script>';

			print '<tr class="liste_titre">';
			print '<td colspan="3">';
			print $langs->trans("AddNewLine").' - ';
			if (! empty($conf->service->enabled))
			{
				print $langs->trans('RecordedProductsAndServices');
			}
			else
			{
				print $langs->trans('RecordedProducts');
			}
			print '</td>';
			print '<td align="right">'.$langs->trans('Qty').'</td>';
			print '<td align="right">'.$langs->trans('ReductionShort').'</td>';
			print '<td colspan="4">&nbsp;</td>';
			print '</tr>';

			$var=!$var;
			print '<tr '.$bc[$var].'>';
			print '<td colspan="3">';

			$ajaxoptions=array(
					'update' => array('qty_predef'=>'qty','remise_percent_predef' => 'discount'),	// html id tag will be edited with which ajax json response key
					'option_disabled' => 'addPredefinedProductButton',	// html id to disable once select is done
					'error' => $langs->trans("NoPriceDefinedForThisSupplier") // translation of an error saved into var 'error'
			);
			$form->select_produits_fournisseurs($object->fourn_id, GETPOST('idprodfournprice'), 'idprodfournprice', '', '', $ajaxoptions);

			if (empty($conf->global->PRODUIT_USE_SEARCH_TO_SELECT)) print '<br>';

			if (is_object($hookmanager))
			{
				$parameters=array('htmlname'=>'idprodfournprice');
				$reshook=$hookmanager->executeHooks('formCreateProductSupplierOptions',$parameters,$object,$action);
			}

			$nbrows=ROWS_2;
			if (! empty($conf->global->MAIN_INPUT_DESC_HEIGHT)) $nbrows=$conf->global->MAIN_INPUT_DESC_HEIGHT;
			$doleditor = new DolEditor('np_desc', GETPOST('np_desc'), '', 100, 'dolibarr_details', '', false, true, $conf->global->FCKEDITOR_ENABLE_DETAILS, $nbrows, 70);
			$doleditor->Create();

			print '</td>';
			print '<td align="right"><input type="text" size="2" id="qty_predef" name="qty_predef" value="'.(GETPOST('qty_predef')?GETPOST('qty_predef'):'1').'"></td>';
			print '<td align="right" class="nowrap"><input type="text" size="1" id="remise_percent_predef" name="remise_percent_predef" value="'.(GETPOST('remise_percent_predef')?GETPOST('remise_percent_predef'):$object->thirdparty->remise_percent).'"><span class="hideonsmartphone">%</span></td>';
			print '<td align="center" colspan="4"><input type="submit" id="addPredefinedProductButton" class="button" value="'.$langs->trans('Add').'" name="addline_predefined"></td>';
			print '</tr>';
		}
	}
	print '</table>';

	print '</form>';

	dol_fiche_end();


	if ($action != 'presend')
	{
		/**
		 * Boutons actions
		 */
		if ($user->societe_id == 0 && $action != 'edit_line' && $action != 'delete')
		{
			print '<div	 class="tabsAction">';

			// Validate
			if ($object->statut == 0 && $num > 0)
			{
				if ($user->rights->fournisseur->commande->valider)
				{
					print '<a class="butAction" href="'.$_SERVER["PHP_SELF"].'?id='.$object->id.'&amp;action=valid"';
					print '>'.$langs->trans('Validate').'</a>';
				}
			}

			// Modify
			if ($object->statut == 1)
			{
				if ($user->rights->fournisseur->commande->commander)
				{
					print '<a class="butAction" href="'.$_SERVER["PHP_SELF"].'?id='.$object->id.'&amp;action=reopen">'.$langs->trans("Modify").'</a>';
				}
			}

			// Approve
			if ($object->statut == 1)
			{
				if ($user->rights->fournisseur->commande->approuver)
				{
					print '<a class="butAction"	href="'.$_SERVER["PHP_SELF"].'?id='.$object->id.'&amp;action=approve">'.$langs->trans("ApproveOrder").'</a>';
					print '<a class="butAction"	href="'.$_SERVER["PHP_SELF"].'?id='.$object->id.'&amp;action=refuse">'.$langs->trans("RefuseOrder").'</a>';
				}
				else
				{
					print '<a class="butActionRefused" href="#">'.$langs->trans("ApproveOrder").'</a>';
					print '<a class="butActionRefused" href="#">'.$langs->trans("RefuseOrder").'</a>';
				}
			}

			// Send
			if (in_array($object->statut, array(2, 3, 4, 5)))
			{
				if ($user->rights->fournisseur->commande->commander)
				{
					print '<a class="butAction" href="'.$_SERVER["PHP_SELF"].'?id='.$object->id.'&amp;action=presend&amp;mode=init">'.$langs->trans('SendByMail').'</a>';
				}
			}

			// Reopen
			if (in_array($object->statut, array(5, 6, 7, 9)))
			{
				if ($user->rights->fournisseur->commande->commander)
				{
					print '<a class="butAction" href="'.$_SERVER["PHP_SELF"].'?id='.$object->id.'&amp;action=reopen">'.$langs->trans("ReOpen").'</a>';
				}
			}

			// Create bill
			if (! empty($conf->fournisseur->enabled) && $object->statut >= 2)  // 2 means accepted
			{
				if ($user->rights->fournisseur->facture->creer)
				{
					print '<a class="butAction" href="'.DOL_URL_ROOT.'/fourn/facture/fiche.php?action=create&amp;origin='.$object->element.'&amp;originid='.$object->id.'&amp;socid='.$object->socid.'">'.$langs->trans("CreateBill").'</a>';
				}

				//if ($user->rights->fournisseur->commande->creer && $object->statut > 2)
				//{
				//	print '<a class="butAction" href="'.$_SERVER["PHP_SELF"].'?id='.$object->id.'&amp;action=classifybilled">'.$langs->trans("ClassifyBilled").'</a>';
				//}
			}

			// Cancel
			if ($object->statut == 2)
			{
				if ($user->rights->fournisseur->commande->commander)
				{
					print '<a class="butActionDelete" href="'.$_SERVER["PHP_SELF"].'?id='.$object->id.'&amp;action=cancel">'.$langs->trans("CancelOrder").'</a>';
				}
			}

			// Clone
			if ($user->rights->fournisseur->commande->creer)
			{
				print '<a class="butAction" href="'.$_SERVER['PHP_SELF'].'?id='.$object->id.'&amp;socid='.$object->socid.'&amp;action=clone&amp;object=order">'.$langs->trans("ToClone").'</a>';
			}

			// Delete
			if ($user->rights->fournisseur->commande->supprimer)
			{
				print '<a class="butActionDelete" href="'.$_SERVER["PHP_SELF"].'?id='.$object->id.'&amp;action=delete">'.$langs->trans("Delete").'</a>';
			}

			print "</div>";
		}
		print "<br>";


		print '<div class="fichecenter"><div class="fichehalfleft">';
		//print '<table width="100%"><tr><td width="50%" valign="top">';
		//print '<a name="builddoc"></a>'; // ancre

		/*
		 * Documents generes
		 */
		$comfournref = dol_sanitizeFileName($object->ref);
		$file =	$conf->fournisseur->dir_output . '/commande/' . $comfournref .	'/'	. $comfournref . '.pdf';
		$relativepath =	$comfournref.'/'.$comfournref.'.pdf';
		$filedir = $conf->fournisseur->dir_output	. '/commande/' .	$comfournref;
		$urlsource=$_SERVER["PHP_SELF"]."?id=".$object->id;
		$genallowed=$user->rights->fournisseur->commande->creer;
		$delallowed=$user->rights->fournisseur->commande->supprimer;

		print $formfile->showdocuments('commande_fournisseur',$comfournref,$filedir,$urlsource,$genallowed,$delallowed,$object->modelpdf,1,0,0,0,0,'','','',$object->thirdparty->default_lang);
		$somethingshown=$formfile->numoffiles;

		/*
		 * Linked object block
		 */
		$somethingshown=$object->showLinkedObjectBlock();

		print '</div><div class="fichehalfright"><div class="ficheaddleft">';


        // List of actions on element
        include_once DOL_DOCUMENT_ROOT.'/core/class/html.formactions.class.php';
        $formactions=new FormActions($db);
        $somethingshown=$formactions->showactions($object,'order_supplier',$socid);

		print '</div></div></div>';

		//print '</td><td valign="top" width="50%">';
		print '</div><div class="fichehalfright"><div class="ficheaddleft">';

		if ($user->rights->fournisseur->commande->commander && $object->statut == 2)
		{
			/*
			 * Commander (action=commande)
			 */
			print '<br>';
			print '<form name="commande" action="fiche.php?id='.$object->id.'&amp;action=commande" method="post">';
			print '<input type="hidden" name="token" value="'.$_SESSION['newtoken'].'">';
			print '<input type="hidden"	name="action" value="commande">';
			print '<table class="border" width="100%">';
			print '<tr class="liste_titre"><td colspan="2">'.$langs->trans("ToOrder").'</td></tr>';
			print '<tr><td>'.$langs->trans("OrderDate").'</td><td>';
			$date_com = dol_mktime(0, 0, 0, GETPOST('remonth'), GETPOST('reday'), GETPOST('reyear'));
			print $form->select_date($date_com,'','','','',"commande");
			print '</td></tr>';

			print '<tr><td>'.$langs->trans("OrderMode").'</td><td>';
			$formorder->select_methodes_commande(GETPOST('methodecommande'), "methodecommande", 1);
			print '</td></tr>';

			print '<tr><td>'.$langs->trans("Comment").'</td><td><input size="40" type="text" name="comment" value="'.GETPOST('comment').'"></td></tr>';
			print '<tr><td align="center" colspan="2"><input type="submit" class="button" value="'.$langs->trans("ToOrder").'"></td></tr>';
			print '</table>';
			print '</form>';
		}

		if ($user->rights->fournisseur->commande->receptionner	&& ($object->statut == 3 || $object->statut == 4))
		{
			/*
			 * Receptionner (action=livraison)
			 */
			print '<br>';
			print '<form action="fiche.php?id='.$object->id.'" method="post">';
			print '<input type="hidden" name="token" value="'.$_SESSION['newtoken'].'">';
			print '<input type="hidden"	name="action" value="livraison">';
			print '<table class="border" width="100%">';
			print '<tr class="liste_titre"><td colspan="2">'.$langs->trans("Receive").'</td></tr>';
			print '<tr><td>'.$langs->trans("DeliveryDate").'</td><td>';
			print $form->select_date('','','','','',"commande");
			print "</td></tr>\n";

			print "<tr><td>".$langs->trans("Delivery")."</td><td>\n";
			$liv = array();
			$liv[''] = '&nbsp;';
			$liv['tot']	= $langs->trans("TotalWoman");
			$liv['par']	= $langs->trans("PartialWoman");
			$liv['nev']	= $langs->trans("NeverReceived");
			$liv['can']	= $langs->trans("Canceled");

			print $form->selectarray("type",$liv);

			print '</td></tr>';
			print '<tr><td>'.$langs->trans("Comment").'</td><td><input size="40" type="text" name="comment"></td></tr>';
			print '<tr><td align="center" colspan="2"><input type="submit" class="button" value="'.$langs->trans("Receive").'"></td></tr>';
			print "</table>\n";
			print "</form>\n";
		}

		// List of actions on element
		/* Hidden because" available into "Log" tab
		print '<br>';
		include_once DOL_DOCUMENT_ROOT.'/core/class/html.formactions.class.php';
		$formactions=new FormActions($db);
		$somethingshown=$formactions->showactions($object,'order_supplier',$socid);
		*/

		print '</div></div></div>';
		//print '</td></tr></table>';
	}

	/*
	 * Action presend
	 */
	if ($action == 'presend')
	{
		$ref = dol_sanitizeFileName($object->ref);
		include_once DOL_DOCUMENT_ROOT.'/core/lib/files.lib.php';
		$fileparams = dol_most_recent_file($conf->fournisseur->commande->dir_output . '/' . $ref, preg_quote($ref,'/'));
		$file=$fileparams['fullname'];

		// Build document if it not exists
		if (! $file || ! is_readable($file))
		{
			// Define output language
			$outputlangs = $langs;
			$newlang='';
			if ($conf->global->MAIN_MULTILANGS && empty($newlang) && ! empty($_REQUEST['lang_id'])) $newlang=$_REQUEST['lang_id'];
			if ($conf->global->MAIN_MULTILANGS && empty($newlang)) $newlang=$object->client->default_lang;
			if (! empty($newlang))
			{
				$outputlangs = new Translate("",$conf);
				$outputlangs->setDefaultLang($newlang);
			}

			$result=supplier_order_pdf_create($db, $object, GETPOST('model')?GETPOST('model'):$object->modelpdf, $outputlangs, $hidedetails, $hidedesc, $hideref);
			if ($result <= 0)
			{
				dol_print_error($db,$result);
				exit;
			}
			$fileparams = dol_most_recent_file($conf->fournisseur->commande->dir_output . '/' . $ref, preg_quote($ref,'/'));
			$file=$fileparams['fullname'];
		}

		print '<br>';

		print_titre($langs->trans('SendOrderByMail'));

		// Cree l'objet formulaire mail
		include_once DOL_DOCUMENT_ROOT.'/core/class/html.formmail.class.php';
		$formmail = new FormMail($db);
		$formmail->fromtype = 'user';
		$formmail->fromid   = $user->id;
		$formmail->fromname = $user->getFullName($langs);
		$formmail->frommail = $user->email;
		$formmail->withfrom=1;
		$liste=array();
		foreach ($object->thirdparty->thirdparty_and_contact_email_array(1) as $key=>$value)	$liste[$key]=$value;
		$formmail->withto=GETPOST("sendto")?GETPOST("sendto"):$liste;
		$formmail->withtocc=$liste;
		$formmail->withtoccc=(! empty($conf->global->MAIN_EMAIL_USECCC)?$conf->global->MAIN_EMAIL_USECCC:false);
		$formmail->withtopic=$langs->trans('SendOrderRef','__ORDERREF__');
		$formmail->withfile=2;
		$formmail->withbody=1;
		$formmail->withdeliveryreceipt=1;
		$formmail->withcancel=1;
		// Tableau des substitutions
		$formmail->substit['__ORDERREF__']=$object->ref;
		$formmail->substit['__SIGNATURE__']=$user->signature;
		$formmail->substit['__PERSONALIZED__']='';
		$formmail->substit['__CONTACTCIVNAME__']='';

		//Find the good contact adress
		$custcontact='';
		$contactarr=array();
		$contactarr=$object->liste_contact(-1,'external');

		if (is_array($contactarr) && count($contactarr)>0) {
			foreach($contactarr as $contact) {
				if ($contact['libelle']==$langs->trans('TypeContact_order_supplier_external_BILLING')) {
					require_once DOL_DOCUMENT_ROOT.'/contact/class/contact.class.php';
					$contactstatic=new Contact($db);
					$contactstatic->fetch($contact['id']);
					$custcontact=$contactstatic->getFullName($langs,1);
				}
			}

			if (!empty($custcontact)) {
				$formmail->substit['__CONTACTCIVNAME__']=$custcontact;
			}
		}

		// Tableau des parametres complementaires
		$formmail->param['action']='send';
		$formmail->param['models']='order_supplier_send';
		$formmail->param['orderid']=$object->id;
		$formmail->param['returnurl']=$_SERVER["PHP_SELF"].'?id='.$object->id;

		// Init list of files
		if (GETPOST("mode")=='init')
		{
			$formmail->clear_attached_files();
			$formmail->add_attached_files($file,basename($file),dol_mimetype($file));
		}

		// Show form
		$formmail->show_form();

		print '<br>';
	}

	print '</td></tr></table>';
}

// End of page
llxFooter();

$db->close();
?><|MERGE_RESOLUTION|>--- conflicted
+++ resolved
@@ -701,63 +701,38 @@
 	// Fill array 'array_options' with data from add form
 	$extralabels=$extrafields->fetch_name_optionals_label($object->table_element);
 	$ret = $extrafields->setOptionalsFromPost($extralabels,$object);
-<<<<<<< HEAD
-	
-	if($ret < 0)
-		$error++;
-	
-	if(!$error) {
-	
-=======
-	if($ret < 0)
-		$error++;
-
-	if(!$error) {
->>>>>>> 4d3290e4
+
+	if($ret < 0) $error++;
+
+	if (!$error)
+	{
 		// Actions on extra fields (by external module or standard code)
 		// FIXME le hook fait double emploi avec le trigger !!
 		$hookmanager->initHooks(array('supplierorderdao'));
 		$parameters=array('id'=>$object->id);
-<<<<<<< HEAD
-		
+
 		$reshook=$hookmanager->executeHooks('insertExtraFields',$parameters,$object,$action); // Note that $action and $object may have been modified by some hooks
-		
-=======
-		$reshook=$hookmanager->executeHooks('insertExtraFields',$parameters,$object,$action); // Note that $action and $object may have been modified by some hooks
->>>>>>> 4d3290e4
+
 		if (empty($reshook))
 		{
 			if (empty($conf->global->MAIN_EXTRAFIELDS_DISABLED)) // For avoid conflicts if trigger used
 			{
-<<<<<<< HEAD
-			
+
 				$result=$object->insertExtraFields();
-				
-=======
-				$result=$object->insertExtraFields();
->>>>>>> 4d3290e4
+
 				if ($result < 0)
 				{
 					$error++;
 				}
-<<<<<<< HEAD
-			
-=======
->>>>>>> 4d3290e4
+
 			}
 		}
 		else if ($reshook < 0) $error++;
 	}
 	else
 	{
-<<<<<<< HEAD
-	$action = 'edit_extras';
-	}
-=======
 		$action = 'edit_extras';
 	}
-
->>>>>>> 4d3290e4
 }
 
 /*
@@ -785,17 +760,10 @@
         $object->mode_reglement_id = GETPOST('mode_reglement_id');
         $object->note_private	= GETPOST('note_private');
         $object->note_public   	= GETPOST('note_public');
-<<<<<<< HEAD
 
 		// Fill array 'array_options' with data from add form
         $ret = $extrafields->setOptionalsFromPost($extralabels,$object);
 
-=======
-		
-		// Fill array 'array_options' with data from add form
-        $ret = $extrafields->setOptionalsFromPost($extralabels,$object);
-		
->>>>>>> 4d3290e4
         $id = $object->create($user);
 		if ($id < 0)
 		{
@@ -1150,16 +1118,12 @@
 	// Other options
     $parameters=array();
     $reshook=$hookmanager->executeHooks('formObjectOptions',$parameters,$object,$action); // Note that $action and $object may have been modified by hook
-	
+
 	if (empty($reshook) && ! empty($extrafields->attribute_label))
     {
-<<<<<<< HEAD
 		print $object->showOptionals($extrafields,'edit');
-=======
-    	print $object->showOptionals($extrafields,'edit');
->>>>>>> 4d3290e4
-    }
-	
+    }
+
 	// Bouton "Create Draft"
     print "</table>\n";
 
@@ -1176,9 +1140,9 @@
 
 	$title=$langs->trans("SupplierOrder");
 	dol_fiche_head($head, 'card', $title, 0, 'order');
-	
+
 	$res=$object->fetch_optionals($object->id,$extralabels);
-	
+
 	/*
 	 * Confirmation de la suppression de la commande
 	 */
@@ -1445,7 +1409,6 @@
 	$reshook=$hookmanager->executeHooks('formObjectOptions',$parameters,$object,$action);    // Note that $action and $object may have been modified by hook
 	if (empty($reshook) && ! empty($extrafields->attribute_label))
 	{
-
 		if ($action == 'edit_extras')
 		{
 			print '<form enctype="multipart/form-data" action="'.$_SERVER["PHP_SELF"].'" method="post" name="formsoc">';
@@ -1454,19 +1417,6 @@
 			print '<input type="hidden" name="id" value="'.$object->id.'">';
 		}
 
-<<<<<<< HEAD
-	if (empty($reshook) && ! empty($extrafields->attribute_label))
-	{
-		if ($action == 'edit_extras')
-		{
-			print '<form enctype="multipart/form-data" action="'.$_SERVER["PHP_SELF"].'" method="post" name="formsoc">';
-			print '<input type="hidden" name="action" value="update_extras">';
-			print '<input type="hidden" name="token" value="'.$_SESSION['newtoken'].'">';
-			print '<input type="hidden" name="id" value="'.$object->id.'">';
-		}
-		
-=======
->>>>>>> 4d3290e4
 		foreach($extrafields->attribute_label as $key=>$label)
 		{
 			if ($action == 'edit_extras') {
@@ -1474,10 +1424,7 @@
 			} else {
 				$value=$object->array_options["options_".$key];
 			}
-<<<<<<< HEAD
-			
-=======
->>>>>>> 4d3290e4
+
 			if ($extrafields->attribute_type[$key] == 'separate')
 			{
 				print $extrafields->showSeparator($key);
@@ -1492,8 +1439,7 @@
 				{
 					$value = isset($_POST["options_".$key])?dol_mktime($_POST["options_".$key."hour"], $_POST["options_".$key."min"], 0, $_POST["options_".$key."month"], $_POST["options_".$key."day"], $_POST["options_".$key."year"]):$db->jdate($object->array_options['options_'.$key]);
 				}
-<<<<<<< HEAD
-				
+
 				if ($action == 'edit_extras' && $user->rights->fournisseur->commande->creer)
 				{
 		  			print $extrafields->showInputField($key,$value);
@@ -1502,41 +1448,22 @@
 				{
 		  			print $extrafields->showOutputField($key,$value);
 				}
-				
+
 				print '</td></tr>'."\n";
 		  	}
 		}
 
-		if(count($extrafields->attribute_label) > 0) {
-=======
-
-				if ($action == 'edit_extras' && $user->rights->fournisseur->commande->creer)
-				{
-					print $extrafields->showInputField($key,$value);
-				}
-				else
-				{
-					print $extrafields->showOutputField($key,$value);
-				}
-				print '</td></tr>'."\n";
-			}
-		}
-
-		if(count($extrafields->attribute_label) > 0) {
-
->>>>>>> 4d3290e4
+		if(count($extrafields->attribute_label) > 0)
+		{
 			if ($action == 'edit_extras' && $user->rights->fournisseur->commande->creer)
 			{
 				print '<tr><td></td><td colspan="5">';
 				print '<input type="submit" class="button" value="'.$langs->trans('Modify').'">';
 				print '</form>';
 				print '</td></tr>';
-<<<<<<< HEAD
-=======
-
->>>>>>> 4d3290e4
-			}
-			else {
+			}
+			else
+			{
 				if ($object->statut == 0 && $user->rights->fournisseur->commande->creer)
 				{
 					print '<tr><td></td><td><a href="'.$_SERVER['PHP_SELF'].'?id='.$object->id.'&action=edit_extras">'.img_picto('','edit').' '.$langs->trans('Modify').'</a></td></tr>';
@@ -1544,7 +1471,7 @@
 			}
 		}
 	}
-	
+
 	// Ligne de	3 colonnes
 	print '<tr><td>'.$langs->trans("AmountHT").'</td>';
 	print '<td align="right"><b>'.price($object->total_ht).'</b></td>';
