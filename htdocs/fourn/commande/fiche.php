--- conflicted
+++ resolved
@@ -188,13 +188,7 @@
 		$price_ht = GETPOST('price_ht');
 		$tva_tx = (GETPOST('tva_tx') ? GETPOST('tva_tx') : 0);
 	}
-<<<<<<< HEAD
 	else
-=======
-	if (GETPOST('addline_predefined')
-			|| (! GETPOST('dp_desc') && ! GETPOST('addline_predefined') && GETPOST('idprod', 'int')>0)	// we push enter onto qty field
-			)
->>>>>>> 28fd8c68
 	{
 		$idprod=GETPOST('idprod', 'int');
 		$price_ht = '';
@@ -216,10 +210,6 @@
     }
     if (GETPOST('prod_entry_mode')=='free' && GETPOST('price_ht')==='' && GETPOST('price_ttc')==='') // Unit price can be 0 but not ''
     {
-<<<<<<< HEAD
-=======
-
->>>>>>> 28fd8c68
         setEventMessage($langs->trans($langs->trans('ErrorFieldRequired', $langs->transnoentitiesnoconv('UnitPrice'))), 'errors');
         $error++;
     }
@@ -1745,101 +1735,11 @@
 	if ($object->statut == 0 && $user->rights->fournisseur->commande->creer && $action <> 'edit_line')
 	{
 		// Add free products/services form
-<<<<<<< HEAD
 		global $forceall, $senderissupplier, $dateSelector;
 		$forceall=1; $senderissupplier=1; $dateSelector=0;
 		if ($object->statut == 0 && $user->rights->propal->creer)
 		{
 			if ($action != 'editline')
-=======
-
-		//Fix Bug [ bug #1254 ] Error when using "Enter" on qty input box of a product
-		//this Fix Will be obsolete in 3.6 because 3.6 get one form to do every things
-		if (! empty($conf->use_javascript_ajax)) {
-			print '<script type="text/javascript">
-            	jQuery(document).ready(function() {
-
-					$("#qty").bind("keypress", {}, keypressInBox);
-					$("#remise_percent").bind("keypress", {}, keypressInBox);
-					$("#pu").bind("keypress", {}, keypressInBox);
-
-				});
-
-				function keypressInBox(e) {
-				    var code = (e.keyCode ? e.keyCode : e.which);
-				    if (code == 13) { //Enter keycode
-				        e.preventDefault();
-
-				       $(\'#addFreeProductButton\').click();
-				    }
-				};
-            </script>';
-		}
-
-		$var=true;
-		print '<tr '.$bc[$var].'>';
-		print '<td>';
-
-		$forceall=1;
-		print $form->select_type_of_lines(isset($_POST["type"])?$_POST["type"]:-1,'type',1,0,$forceall);
-		if ($forceall || (! empty($conf->product->enabled) && ! empty($conf->service->enabled))
-				|| (empty($conf->product->enabled) && empty($conf->service->enabled))) print '<br>';
-
-		if (is_object($hookmanager))
-		{
-			$parameters=array();
-			$reshook=$hookmanager->executeHooks('formCreateProductOptions',$parameters,$object,$action);
-		}
-
-		$nbrows=ROWS_2;
-		if (! empty($conf->global->MAIN_INPUT_DESC_HEIGHT)) $nbrows=$conf->global->MAIN_INPUT_DESC_HEIGHT;
-		$doleditor = new DolEditor('dp_desc', GETPOST('dp_desc'), '', 100, 'dolibarr_details', '', false, true, $conf->global->FCKEDITOR_ENABLE_DETAILS, $nbrows, 70);
-		$doleditor->Create();
-
-		print '</td>';
-		print '<td align="center">';
-		print $form->load_tva('tva_tx',(GETPOST('tva_tx')?GETPOST('tva_tx'):-1),$object->thirdparty,$mysoc);
-		print '</td>';
-		print '<td align="right"><input type="text" id="pu" name="pu" size="5" value="'.GETPOST('pu').'"></td>';
-		print '<td align="right"><input type="text" id="qty" name="qty" value="'.(GETPOST('qty')?GETPOST('qty'):'1').'" size="2"></td>';
-		print '<td align="right" class="nowrap"><input type="text" id="remise_percent" name="remise_percent" size="1" value="'.(GETPOST('remise_percent')?GETPOST('remise_percent'):$object->thirdparty->remise_percent).'"><span class="hideonsmartphone">%</span></td>';
-		print '<td align="center" colspan="4"><input type="submit" class="button" value="'.$langs->trans('Add').'" name="addline_libre" id="addFreeProductButton"></td>';
-		print '</tr>';
-
-		// Ajout de produits/services predefinis
-		if (! empty($conf->product->enabled) || ! empty($conf->service->enabled))
-		{
-
-			if (! empty($conf->use_javascript_ajax)) {
-				print '<script type="text/javascript">
-	            	jQuery(document).ready(function() {
-	            		jQuery(\'#idprodfournprice\').change(function() {
-	            			if (jQuery(\'#idprodfournprice\').val() > 0) jQuery(\'#np_desc\').focus();
-	            		});
-
-						//Fix Bug [ bug #1254 ] Error when using "Enter" on qty input box of a product
-						//this Fix Will be obsolete in 3.6 because 3.6 get one form to do every things
-						$("#qty_predef").bind("keypress", {}, keypressInBox);
-						$("#remise_percent_predef").bind("keypress", {}, keypressInBox);
-
-					});
-
-					function keypressInBox(e) {
-					    var code = (e.keyCode ? e.keyCode : e.which);
-					    if (code == 13) { //Enter keycode
-					        e.preventDefault();
-
-					       $(\'#addPredefinedProductButton\').click();
-					    }
-					};
-	            </script>';
-			}
-
-			print '<tr class="liste_titre">';
-			print '<td colspan="3">';
-			print $langs->trans("AddNewLine").' - ';
-			if (! empty($conf->service->enabled))
->>>>>>> 28fd8c68
 			{
 				$var = true;
 
