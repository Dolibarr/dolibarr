<?php
/* Copyright (C) 2003-2007 Rodolphe Quiedeville  <rodolphe@quiedeville.org>
 * Copyright (C) 2004-2009 Laurent Destailleur   <eldy@users.sourceforge.net>
 * Copyright (C) 2005      Marc Barilley / Ocebo <marc@ocebo.com>
 * Copyright (C) 2005-2012 Regis Houssin         <regis.houssin@capnetworks.com>
 * Copyright (C) 2012      Marcos García         <marcosgdf@gmail.com>
 * Copyright (C) 2013      Cédric Salvador       <csalvador@gpcsolutions.fr>
 *
 * This program is free software; you can redistribute it and/or modify
 * it under the terms of the GNU General Public License as published by
 * the Free Software Foundation; either version 3 of the License, or
 * (at your option) any later version.
 *
 * This program is distributed in the hope that it will be useful,
 * but WITHOUT ANY WARRANTY; without even the implied warranty of
 * MERCHANTABILITY or FITNESS FOR A PARTICULAR PURPOSE.  See the
 * GNU General Public License for more details.
 *
 * You should have received a copy of the GNU General Public License
 * along with this program. If not, see <http://www.gnu.org/licenses/>.
 */

/**
 *	\file       htdocs/fourn/commande/document.php
 *	\ingroup    supplier
<<<<<<< HEAD
 *	\brief      Page de gestion des documents attaches a une commande fournisseur
=======
 *	\brief      Management page of attached documents to a supplier order
>>>>>>> 583a3dad
 */

require '../../main.inc.php';
require_once DOL_DOCUMENT_ROOT.'/core/lib/order.lib.php';
require_once DOL_DOCUMENT_ROOT.'/core/lib/files.lib.php';
require_once DOL_DOCUMENT_ROOT.'/core/lib/images.lib.php';
require_once DOL_DOCUMENT_ROOT.'/core/lib/fourn.lib.php';
require_once DOL_DOCUMENT_ROOT.'/core/class/html.formfile.class.php';
require_once DOL_DOCUMENT_ROOT.'/fourn/class/fournisseur.commande.class.php';

$langs->load('orders');
$langs->load('other');
$langs->load('sendings');
$langs->load('companies');
$langs->load('bills');
$langs->load('deliveries');
$langs->load('products');
$langs->load('stocks');

$id = GETPOST('id','int');
$ref = GETPOST('ref', 'alpha');
$action = GETPOST('action','alpha');
$confirm = GETPOST('confirm','alpha');

// Security check
if ($user->societe_id) $socid=$user->societe_id;
$result = restrictedArea($user, 'fournisseur', $id, '', 'commande');

// Get parameters
$sortfield = GETPOST("sortfield",'alpha');
$sortorder = GETPOST("sortorder",'alpha');
$page = GETPOST("page",'int');
if ($page == -1) { $page = 0; }
$offset = $conf->liste_limit * $page;
$pageprev = $page - 1;
$pagenext = $page + 1;
if (! $sortorder) $sortorder="ASC";
if (! $sortfield) $sortfield="name";


$object = new CommandeFournisseur($db);
if ($object->fetch($id,$ref) < 0)
{
	dol_print_error($db);
	exit;
}

$upload_dir = $conf->fournisseur->dir_output.'/commande/'.dol_sanitizeFileName($object->ref);
$object->fetch_thirdparty();

/*
 * Actions
 */

include_once DOL_DOCUMENT_ROOT . '/core/tpl/document_actions_pre_headers.tpl.php';


/*
 * View
 */

$form =	new	Form($db);

if ($object->id > 0)
{
	llxHeader();

	$author = new User($db);
	$author->fetch($object->user_author_id);

	$head = ordersupplier_prepare_head($object);

	dol_fiche_head($head, 'documents', $langs->trans('SupplierOrder'), 0, 'order');


	// Construit liste des fichiers
	$filearray=dol_dir_list($upload_dir,"files",0,'','\.meta$',$sortfield,(strtolower($sortorder)=='desc'?SORT_DESC:SORT_ASC),1);
	$totalsize=0;
	foreach($filearray as $key => $file)
	{
		$totalsize+=$file['size'];
	}


	print '<table class="border" width="100%">';

	$linkback = '<a href="'.DOL_URL_ROOT.'/fourn/commande/liste.php'.(! empty($socid)?'?socid='.$socid:'').'">'.$langs->trans("BackToList").'</a>';

	// Ref
	print '<tr><td width="35%">'.$langs->trans("Ref").'</td>';
	print '<td colspan="2">';
	print $form->showrefnav($object, 'ref', $linkback, 1, 'ref', 'ref');
	print '</td>';
	print '</tr>';

	// Fournisseur
	print '<tr><td>'.$langs->trans("Supplier")."</td>";
	print '<td colspan="2">'.$object->thirdparty->getNomUrl(1,'supplier').'</td>';
	print '</tr>';

	// Statut
	print '<tr>';
	print '<td>'.$langs->trans("Status").'</td>';
	print '<td colspan="2">';
	print $object->getLibStatut(4);
	print "</td></tr>";

	// Date
	if ($object->methode_commande_id > 0)
	{
		print '<tr><td>'.$langs->trans("Date").'</td><td colspan="2">';
		if ($object->date_commande)
		{
			print dol_print_date($object->date_commande,"dayhourtext")."\n";
		}
		print "</td></tr>";

		if ($object->methode_commande)
		{
            print '<tr><td>'.$langs->trans("Method").'</td><td colspan="2">'.$object->getInputMethod().'</td></tr>';
		}
	}

	// Auteur
	print '<tr><td>'.$langs->trans("AuthorRequest").'</td>';
	print '<td colspan="2">'.$author->getNomUrl(1).'</td>';
	print '</tr>';

	print '<tr><td>'.$langs->trans("NbOfAttachedFiles").'</td><td colspan="3">'.count($filearray).'</td></tr>';
	print '<tr><td>'.$langs->trans("TotalSizeOfAttachedFiles").'</td><td colspan="3">'.$totalsize.' '.$langs->trans("bytes").'</td></tr>';
	print "</table>\n";

	print "</div>\n";

	$modulepart = 'commande_fournisseur';
	$permission = $user->rights->fournisseur->commande->creer;
	$param = '&id=' . $object->id;
	include_once DOL_DOCUMENT_ROOT . '/core/tpl/document_actions_post_headers.tpl.php';

}
else
{
	header('Location: index.php');
}


llxFooter();
$db->close();
?><|MERGE_RESOLUTION|>--- conflicted
+++ resolved
@@ -23,11 +23,7 @@
 /**
  *	\file       htdocs/fourn/commande/document.php
  *	\ingroup    supplier
-<<<<<<< HEAD
- *	\brief      Page de gestion des documents attaches a une commande fournisseur
-=======
  *	\brief      Management page of attached documents to a supplier order
->>>>>>> 583a3dad
  */
 
 require '../../main.inc.php';
