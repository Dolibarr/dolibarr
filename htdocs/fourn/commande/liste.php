--- conflicted
+++ resolved
@@ -116,20 +116,16 @@
 }
 if ($socid) $sql.= " AND s.rowid = ".$socid;
 
-<<<<<<< HEAD
-if (GETPOST('statut')!='')
-{
-	$sql .= " AND fk_statut IN (".GETPOST('statut').")";
-}
-if ($search_refsupp)
-{
-	$sql.= " AND (cf.ref_supplier LIKE '%".$db->escape($search_refsupp)."%')";
-}
-if ($search_status >= 0)
-=======
 //Required triple check because statut=0 means draft filter
 if (GETPOST('statut', 'int') !== '')
->>>>>>> 48bbcc6f
+{
+	$sql .= " AND fk_statut IN (".GETPOST('statut').")";
+}
+if ($search_refsupp)
+{
+	$sql.= " AND (cf.ref_supplier LIKE '%".$db->escape($search_refsupp)."%')";
+}
+if ($search_status >= 0)
 {
 	if ($search_status == 6 || $search_status == 7) $sql.=" AND fk_statut IN (6,7)";
 	else $sql.=" AND fk_statut = ".$search_status;
