--- conflicted
+++ resolved
@@ -123,16 +123,13 @@
 {
 	$sql.= " AND (cf.ref_supplier LIKE '%".$db->escape($search_refsupp)."%')";
 }
-if ($search_status >= 0) 
+if ($search_status >= 0)
 {
 	if ($search_status == 6 || $search_status == 7) $sql.=" AND fk_statut IN (6,7)";
 	else $sql.=" AND fk_statut = ".$search_status;
 }
 
-<<<<<<< HEAD
 $sql.= $db->order($sortfield,$sortorder);
-=======
-$sql.= " ORDER BY $sortfield $sortorder ";
 
 $nbtotalofrecords = 0;
 if (empty($conf->global->MAIN_DISABLE_FULL_SCANLIST))
@@ -141,9 +138,6 @@
 	$nbtotalofrecords = $db->num_rows($result);
 }
 
-
-
->>>>>>> ab337c74
 $sql.= $db->plimit($conf->liste_limit+1, $offset);
 
 $resql = $db->query($sql);
@@ -158,13 +152,9 @@
 	if ($search_nom)   $param.="&search_nom=".$search_nom;
 	if ($search_user)  $param.="&search_user=".$search_user;
 	if ($search_ttc)   $param.="&search_ttc=".$search_ttc;
-<<<<<<< HEAD
 	if ($search_refsupp) $param.="&search_refsupp=".$search_refsupp;
 	if ($search_status >= 0)  $param.="&search_status=".$search_status;
-	print_barre_liste($title, $page, $_SERVER["PHP_SELF"], $param, $sortfield, $sortorder, '', $num);
-=======
-	print_barre_liste($title, $page, $_SERVER["PHP_SELF"], $param, $sortfield, $sortorder, '', $num,$nbtotalofrecords);
->>>>>>> ab337c74
+	print_barre_liste($title, $page, $_SERVER["PHP_SELF"], $param, $sortfield, $sortorder, '', $num, $nbtotalofrecords);
 	print '<form action="'.$_SERVER["PHP_SELF"].'" method="POST">';
 	print '<table class="noborder" width="100%">';
 	print '<tr class="liste_titre">';
@@ -212,10 +202,10 @@
 		$filedir=$conf->fournisseur->dir_output.'/commande' . '/' . dol_sanitizeFileName($obj->ref);
 		print $formfile->getDocumentsLink($objectstatic->element, $filename, $filedir);
 		print '</td>'."\n";
-		
+
 		// Ref Supplier
 		print '<td>'.$obj->ref_supplier.'</td>'."\n";
-		
+
 
 		// Company
 		print '<td><a href="'.DOL_URL_ROOT.'/fourn/fiche.php?socid='.$obj->socid.'">'.img_object($langs->trans("ShowCompany"),"company").' ';
