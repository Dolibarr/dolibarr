--- conflicted
+++ resolved
@@ -71,25 +71,17 @@
 $date_starty = dol_mktime(0, 0, 0, $_REQUEST["date_start_delymonth"], $_REQUEST["date_start_delyday"], $_REQUEST["date_start_delyyear"]); // Date for local PHP server
 $date_endy = dol_mktime(23, 59, 59, $_REQUEST["date_end_delymonth"], $_REQUEST["date_end_delyday"], $_REQUEST["date_end_delyyear"]);
 
-<<<<<<< HEAD
+$extrafields = new ExtraFields($db);
+
+// fetch optionals attributes and labels
+$extralabels=$extrafields->fetch_name_optionals_label('facture_fourn');
+
 if ($action == 'create') 
 {
 	if (! is_array($selected)) 
 	{
 		$error++;
 		setEventMessages($langs->trans('Error_OrderNotChecked'), null, 'errors');
-=======
-$extrafields = new ExtraFields($db);
-
-// fetch optionals attributes and labels
-$extralabels=$extrafields->fetch_name_optionals_label('facture_fourn');
-
-if ($action == 'create') {
-	if (is_array($selected) == false) {
-		$mesgs = array (
-				'<div class="error">' . $langs->trans('Error_OrderNotChecked') . '</div>'
-		);
->>>>>>> a8f06d78
 	} else {
 		$origin = GETPOST('origin');
 		$originid = GETPOST('originid');
