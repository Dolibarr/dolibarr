<?php
/* Copyright (C) 2001-2005 Rodolphe Quiedeville   	<rodolphe@quiedeville.org>
 * Copyright (C) 2004-2013 Laurent Destailleur   	<eldy@users.sourceforge.net>
 * Copyright (C) 2005      Marc Barilley / Ocebo  	<marc@ocebo.com>
 * Copyright (C) 2005-2012 Regis Houssin          	<regis.houssin@capnetworks.com>
 * Copyright (C) 2012	   Andreu Bisquerra Gaya  	<jove@bisquerra.com>
 * Copyright (C) 2012	   David Rodriguez Martinez <davidrm146@gmail.com>
 * Copyright (C) 2012-2017 Juanjo Menent			<jmenent@2byte.es>
 * Copyright (C) 2014	   Florian Henry			<florian.henry@open-concept.pro>
 * Copyright (C) 2015      Marcos García            <marcosgdf@gmail.com>
 *
 * This program is free software; you can redistribute it and/or modify
 * it under the terms of the GNU General Public License as published by
 * the Free Software Foundation; either version 3 of the License, or
 * (at your option) any later version.
 *
 * This program is distributed in the hope that it will be useful,
 * but WITHOUT ANY WARRANTY; without even the implied warranty of
 * MERCHANTABILITY or FITNESS FOR A PARTICULAR PURPOSE.  See the
 * GNU General Public License for more details.
 *
 * You should have received a copy of the GNU General Public License
 * along with this program. If not, see <http://www.gnu.org/licenses/>.
 */

/**
 * \file htdocs/fourn/commande/orderstoinvoice.php
 * \ingroup commande
 * \brief Page to invoice multiple supplier orders
 */
require '../../main.inc.php';
require_once DOL_DOCUMENT_ROOT . '/fourn/class/fournisseur.facture.class.php';
require_once DOL_DOCUMENT_ROOT . '/fourn/class/fournisseur.commande.class.php';
require_once DOL_DOCUMENT_ROOT . '/core/class/html.formfile.class.php';
require_once DOL_DOCUMENT_ROOT . '/core/class/html.formother.class.php';
require_once DOL_DOCUMENT_ROOT . '/core/lib/date.lib.php';
require_once DOL_DOCUMENT_ROOT . '/core/lib/report.lib.php';
require_once DOL_DOCUMENT_ROOT . '/core/modules/supplier_invoice/modules_facturefournisseur.php';
if (! empty($conf->projet->enabled)) {
	require_once DOL_DOCUMENT_ROOT . '/core/class/html.formprojet.class.php';
}

$langs->load('orders');
$langs->load('deliveries');
$langs->load('companies');

if (! $user->rights->fournisseur->facture->creer)
	accessforbidden();

$id = (GETPOST('id') ? GETPOST('id', 'int') : GETPOST("facid")); // For backward compatibility
$ref = GETPOST('ref', 'alpha');
$action = GETPOST('action', 'alpha');
$confirm = GETPOST('confirm', 'alpha');
$sref = GETPOST('sref');
$sref_client = GETPOST('sref_client');
$sall = GETPOST('sall');
$socid = GETPOST('socid', 'int');
$selected = GETPOST('orders_to_invoice');
$sortfield = GETPOST("sortfield", 'alpha');
$sortorder = GETPOST("sortorder", 'alpha');
$viewstatut = GETPOST('viewstatut');

if (! $sortfield)
	$sortfield = 'c.rowid';
if (! $sortorder)
	$sortorder = 'DESC';

$now = dol_now();
$date_start = dol_mktime(0, 0, 0, $_REQUEST["date_startmonth"], $_REQUEST["date_startday"], $_REQUEST["date_startyear"]); // Date for local PHP server
$date_end = dol_mktime(23, 59, 59, $_REQUEST["date_endmonth"], $_REQUEST["date_endday"], $_REQUEST["date_endyear"]);
$date_starty = dol_mktime(0, 0, 0, $_REQUEST["date_start_delymonth"], $_REQUEST["date_start_delyday"], $_REQUEST["date_start_delyyear"]); // Date for local PHP server
$date_endy = dol_mktime(23, 59, 59, $_REQUEST["date_end_delymonth"], $_REQUEST["date_end_delyday"], $_REQUEST["date_end_delyyear"]);

$extrafields = new ExtraFields($db);

// fetch optionals attributes and labels
$extralabels=$extrafields->fetch_name_optionals_label('facture_fourn');

if ($action == 'create') 
{
	if (! is_array($selected)) 
	{
		$error++;
		setEventMessages($langs->trans('Error_OrderNotChecked'), null, 'errors');
	} else {
		$origin = GETPOST('origin');
		$originid = GETPOST('originid');
	}
}

// Initialize technical object to manage hooks of thirdparties. Note that conf->hooks_modules contains array array
include_once DOL_DOCUMENT_ROOT . '/core/class/hookmanager.class.php';
$hookmanager = new HookManager($db);
$hookmanager->initHooks(array('orderstoinvoicesupplier'));


/*
 * Actions
 */

if (($action == 'create' || $action == 'add') && ! $error) {

	require_once DOL_DOCUMENT_ROOT . '/core/lib/fourn.lib.php';
	if (! empty($conf->projet->enabled))
		require_once DOL_DOCUMENT_ROOT . '/projet/class/project.class.php';

	$langs->load('bills');
	$langs->load('products');
	$langs->load('main');
	if (isset($_GET['orders_to_invoice'])) {
		$orders_id = GETPOST('orders_to_invoice','',1);
		$n = count($orders_id);
		$i = 0;

		$originid = $orders_id[0];
		$_GET['originid'] = $orders_id[0];
	}
	if (isset($_POST['orders_to_invoice'])) {
<<<<<<< HEAD
		$orders_id = GETPOST('orders_to_invoice','',1);
=======
		$orders_id = GETPOST('orders_to_invoice','',2);
>>>>>>> ee8112dd
		$nn = count($orders_id);
		$ii = 0;

		$originid = $orders_id[0];
		$_POST['originid'] = $orders_id[0];
	}

	$projectid = GETPOST('projectid', 'int') ? GETPOST('projectid', 'int') : 0;
	$lineid = GETPOST('lineid', 'int');
	$userid = GETPOST('userid', 'int');
	$search_ref = GETPOST('sf_ref') ? GETPOST('sf_ref') : GETPOST('search_ref');

	// Security check
	if ($user->societe_id)
		$socid = $user->societe_id;
	$result = restrictedArea($user, 'fournisseur', $id, 'facture_fourn', 'facture');

	$usehm = $conf->global->MAIN_USE_HOURMIN_IN_DATE_RANGE;
	$object = new FactureFournisseur($db);

	// Insert new invoice in database
	if ($action == 'add' && $user->rights->fournisseur->facture->creer) {
		$object->socid = GETPOST('socid');
		$db->begin();
		$error = 0;

		// Standard or deposit or proforma invoice
		$datefacture = dol_mktime(12, 0, 0, $_POST['remonth'], $_POST['reday'], $_POST['reyear']);
		if (empty($datefacture)) {
			$datefacture = dol_mktime(date("h"), date("M"), 0, date("m"), date("d"), date("Y"));
		}
		if (! $error) {
			$object->ref = GETPOST('ref');
			$object->ref_supplier = GETPOST('ref_supplier');
			$object->socid = GETPOST('socid','int');
			$object->libelle = GETPOST('libelle');
			$object->date = $datefacture;
			$object->date_echeance = $datedue;
			$object->note_public = GETPOST('note_public');
			$object->note_private = GETPOST('note_private');
			$object->cond_reglement_id = GETPOST('cond_reglement_id');
			$object->mode_reglement_id = GETPOST('mode_reglement_id');
			$projectid = GETPOST('projectid');
			if ($projectid > 0)
				$object->fk_project = $projectid;

				// Auto calculation of date due if not filled by user
			if (empty($object->date_echeance))
				$object->date_echeance = $object->calculate_date_lim_reglement();

			$ret = $extrafields->setOptionalsFromPost($extralabels,$object);
			if ($ret < 0) $error++;

			if ($_POST['origin'] && $_POST['originid']) {
				$object->linked_objects = $orders_id;
				$id = $object->create($user);

				if ($id > 0) {
					foreach ( $orders_id as $origin => $origin_id ) {
						$origin_id = (! empty($origin_id) ? $origin_id : $orders_id[$ii]);

						$object->add_object_linked(GETPOST('origin'), $origin_id);
					}

					while ( $ii < $nn ) {
						$objectsrc = new CommandeFournisseur($db);
						dol_syslog("Try to find source object origin=" . $object->origin . " originid=" . $object->origin_id . " to add lines");
						$result = $objectsrc->fetch($orders_id[$ii]);
						if ($result > 0) {
							$lines = $objectsrc->lines;
							if (empty($lines) && method_exists($objectsrc, 'fetch_lines')) {
								$objectsrc->fetch_lines();
								$lines = $objectsrc->lines;
							}
							$fk_parent_line = 0;
							$num = count($lines);
							for($i = 0; $i < $num; $i ++) {
								$desc = ($lines[$i]->desc ? $lines[$i]->desc : $lines[$i]->libelle);

								$desc = ($lines[$i]->desc ? $lines[$i]->desc : $lines[$i]->libelle);
								$product_type = ($lines[$i]->product_type ? $lines[$i]->product_type : 0);

								// Dates
								// TODO mutualiser
								$date_start = $lines[$i]->date_debut_prevue;
								if ($lines[$i]->date_debut_reel)
									$date_start = $lines[$i]->date_debut_reel;
								if ($lines[$i]->date_start)
									$date_start = $lines[$i]->date_start;
								$date_end = $lines[$i]->date_fin_prevue;
								if ($lines[$i]->date_fin_reel)
									$date_end = $lines[$i]->date_fin_reel;
								if ($lines[$i]->date_end)
									$date_end = $lines[$i]->date_end;

									// Reset fk_parent_line for no child products and special product
								if (($lines[$i]->product_type != 9 && empty($lines[$i]->fk_parent_line)) || $lines[$i]->product_type == 9) {
									$fk_parent_line = 0;
								}
								// FIXME Missing $lines[$i]->ref_supplier and $lines[$i]->label into addline and updateline methods. They are filled when coming from order for example.
								$result = $object->addline($desc, $lines[$i]->subprice, $lines[$i]->tva_tx, $lines[$i]->localtax1_tx, $lines[$i]->localtax2_tx, $lines[$i]->qty, $lines[$i]->fk_product, $lines[$i]->remise_percent, $date_start, $date_end, 0, $lines[$i]->info_bits, 'HT', $product_type, -1, false, 0, $lines[$i]->fk_unit);

								if ($result > 0) {
									$lineid = $result;
								} else {
									$lineid = 0;
									$error ++;
									break;
								}
								// Defined the new fk_parent_line
								if ($result > 0 && $lines[$i]->product_type == 9) {
									$fk_parent_line = $result;
								}
							}
						} else {
							$mesgs[] = $objectsrc->error;
							$error ++;
						}
						$ii ++;
					}
				} else {
					$mesgs[] = $object->error;
					$error ++;
				}
			}
		}

		// End of object creation, we show it
		if ($id > 0 && ! $error) {
			
			foreach($orders_id as $fk_supplier_order) {
				$supplier_order = new CommandeFournisseur($db);
				if ($supplier_order->fetch($fk_supplier_order)>0 && $supplier_order->statut == 5) 
				{
					if ($supplier_order->classifyBilled($user) < 0)
					{
						$db->rollback();
						$action = 'create';
						$_GET["origin"] = $_POST["origin"];
						$_GET["originid"] = $_POST["originid"];
						$mesgs[] = '<div class="error">' . $object->error . '</div>';
						
						$error++;
						break;
					}
					
				}
			}
			
			if(!$error) {
				$db->commit();
				header('Location: ' . DOL_URL_ROOT . '/fourn/facture/card.php?facid=' . $id);
				exit();
			}
			
		} else {
			$db->rollback();
			$action = 'create';
			$_GET["origin"] = $_POST["origin"];
			$_GET["originid"] = $_POST["originid"];
			$mesgs[] = '<div class="error">' . $object->error . '</div>';
		}
	}
}

/*
 * View
 */

$html = new Form($db);
$htmlother = new FormOther($db);
$formfile = new FormFile($db);
$companystatic = new Societe($db);

// Mode creation
if ($action == 'create' && !$error) {

	llxHeader();
	print load_fiche_titre($langs->trans('NewBill'));

	$soc = new Societe($db);
	if ($socid)
		$res = $soc->fetch($socid);
	if ($res) {
		$cond_reglement_id = $soc->cond_reglement_id;
		$mode_reglement_id = $soc->mode_reglement_id;
	}
	$dateinvoice = empty($conf->global->MAIN_AUTOFILL_DATE) ? - 1 : '';

	print '<form name="add" action="' . $_SERVER["PHP_SELF"] . '" method="POST">';
	print '<input type="hidden" name="token" value="' . $_SESSION['newtoken'] . '">';
	print '<input type="hidden" name="action" value="add">';
	print '<input type="hidden" name="socid" value="' . $soc->id . '">' . "\n";
	print '<input name="facnumber" type="hidden" value="provisoire">';
	print '<input name="ref_client" type="hidden" value="' . $ref_client . '">';
	print '<input name="ref_int" type="hidden" value="' . $ref_int . '">';
	print '<input type="hidden" name="origin" value="' . GETPOST('origin') . '">';
	print '<input type="hidden" name="originid" value="' . GETPOST('originid') . '">';
	print '<table class="border" width="100%">';

	// Ref
	print '<tr><td class="fieldrequired">' . $langs->trans('Ref') . '</td><td colspan="2">' . $langs->trans('Draft') . '</td></tr>';

	// Ref supplier
	print '<tr><td class="fieldrequired">' . $langs->trans('RefSupplier') . '</td><td><input name="ref_supplier" value="' . dol_escape_htmltag(isset($_POST['ref_supplier']) ? GETPOST('ref_supplier','alpha', 2) : '') . '" type="text"></td>';
	print '</tr>';

	// Third party
	print '<tr><td class="fieldrequired">' . $langs->trans('Customer') . '</td><td colspan="2">';
	print $soc->getNomUrl(1);
	print '<input type="hidden" name="socid" value="' . $soc->id . '">';
	print '</td>';
	print '</tr>' . "\n";

	// Date invoice
	print '<tr><td class="fieldrequired">' . $langs->trans('Date') . '</td><td colspan="2">';
	$html->select_date('', '', '', '', '', "add", 1, 1);
	print '</td></tr>';
	// Payment term
	print '<tr><td class="nowrap">' . $langs->trans('PaymentConditionsShort') . '</td><td colspan="2">';
	$html->select_conditions_paiements(isset($_POST['cond_reglement_id']) ? $_POST['cond_reglement_id'] : $cond_reglement_id, 'cond_reglement_id');
	print '</td></tr>';
	// Payment mode
	print '<tr><td>' . $langs->trans('PaymentMode') . '</td><td colspan="2">';
	$html->select_types_paiements(isset($_POST['mode_reglement_id']) ? $_POST['mode_reglement_id'] : $mode_reglement_id, 'mode_reglement_id');
	print '</td></tr>';
	// Project
	if (! empty($conf->projet->enabled)) {
		$formproject = new FormProjets($db);

		$langs->load('projects');
		print '<tr><td>' . $langs->trans('Project') . '</td><td colspan="2">';
		$formproject->select_projects($soc->id, $projectid, 'projectid');
		print '</td></tr>';
	}

	$objectsrc = new CommandeFournisseur($db);
	$listoforders = array ();
	foreach ( $selected as $sel ) {
		$result = $objectsrc->fetch($sel);
		if ($result > 0) {
			$listoforders[] = $objectsrc->ref;
		}
	}

	// Other attributes
	$parameters = array (
			'objectsrc' => $objectsrc,
			'idsrc' => $listoforders,
			'colspan' => ' colspan="3"'
	);
	$reshook = $hookmanager->executeHooks('formObjectOptions', $parameters, $object, $action); // Note that $action and $object may have been modified by hook

	if (empty($reshook) && ! empty($extrafields->attribute_label))
	{
		$object=new FactureFournisseur($db);
		print $object->showOptionals($extrafields,'edit');
	}

	// Modele PDF
	print '<tr><td>' . $langs->trans('Model') . '</td>';
	print '<td>';
	$liste = ModelePDFSuppliersInvoices::liste_modeles($db);
	print $html->selectarray('model', $liste, $conf->global->INVOICE_SUPPLIER_ADDON_PDF);
	print "</td></tr>";

	// Public note
	print '<tr>';
	print '<td class="border" valign="top">' . $langs->trans('NotePublic') . '</td>';
	print '<td valign="top" colspan="2">';
	print '<textarea name="note_public" wrap="soft" class="quatrevingtpercent" rows="' . ROWS_3 . '">';

	print $langs->trans("Orders") . ": " . implode(', ', $listoforders);

	print '</textarea></td></tr>';
	// Private note
	if (empty($user->societe_id)) {
		print '<tr>';
		print '<td class="border" valign="top">' . $langs->trans('NotePrivate') . '</td>';
		print '<td valign="top" colspan="2">';
		print '<textarea name="note" wrap="soft" cols="70" rows="' . ROWS_3 . '">';

		print '</textarea></td></tr>';
	}

	print '</table>';

	while ( $i < $n ) {
		print '<input type="hidden" name="orders_to_invoice[]" value="' . $orders_id[$i] . '">';

		$i ++;
	}

	// Button "Create Draft"
	print '<br><div class="center"><input type="submit" class="button" name="bouton" value="' . $langs->trans('CreateDraft') . '" /></div>';
	print "</form>\n";

	print '</td></tr>';
	print "</table>\n";
}

// Mode liste
if (($action != 'create' && $action != 'add') && !$error) {
	llxHeader();
	?>
	<script type="text/javascript">
		jQuery(document).ready(function() {
		jQuery("#checkall").click(function() {
			jQuery(".checkformerge").prop('checked', true);
		});
		jQuery("#checknone").click(function() {
			jQuery(".checkformerge").prop('checked', false);
		});
	});
	</script>
<?php

	$sql = 'SELECT s.nom, s.rowid as socid, s.client, c.rowid, c.ref, c.total_ht, c.ref_supplier,';
	$sql .= ' c.date_valid, c.date_commande, c.date_livraison, c.fk_statut';
	$sql .= ' FROM ' . MAIN_DB_PREFIX . 'societe as s';
	$sql .= ', ' . MAIN_DB_PREFIX . 'commande_fournisseur as c';
	if (! $user->rights->societe->client->voir && ! $socid)
		$sql .= ", " . MAIN_DB_PREFIX . "societe_commerciaux as sc";
	$sql .= ' WHERE c.entity = ' . $conf->entity;
	$sql .= ' AND c.fk_soc = s.rowid';

	// Show orders with status validated, shipping started and delivered (well any order we can bill)
	$sql .= " AND c.fk_statut IN (5)";
	$sql .= " AND c.billed = 0";

	// Find order that are not already invoiced
	//No need due to the billed status
	//$sql .= " AND c.rowid NOT IN (SELECT fk_source FROM " . MAIN_DB_PREFIX . "element_element WHERE targettype='invoice_supplier')";

	if ($socid)
		$sql .= ' AND s.rowid = ' . $socid;
	if (! $user->rights->societe->client->voir && ! $socid)
		$sql .= " AND s.rowid = sc.fk_soc AND sc.fk_user = " . $user->id;
	if ($sref) {
		$sql .= natural_search("c.ref", $sref);
	}
	if ($sall) {
		$sql .= natural_search(array("c.ref","c.note"), $sall);
	}

	// Date filter
	if ($date_start && $date_end)
		$sql .= " AND c.date_commande >= '" . $db->idate($date_start) . "' AND c.date_commande <= '" . $db->idate($date_end) . "'";
	if ($date_starty && $date_endy)
		$sql .= " AND c.date_livraison >= '" . $db->idate($date_starty) . "' AND c.date_livraison <= '" . $db->idate($date_endy) . "'";

	if (! empty($sref_client)) {
		$sql .= natural_search('c.ref_supplier', $sref_client);
	}
	$sql .= ' ORDER BY ' . $sortfield . ' ' . $sortorder;
	dol_syslog('fourn/commande/ordertoinvoice.php sql=' . $sql);
	$resql = $db->query($sql);

	if ($resql) {
		if ($socid) {
			$soc = new Societe($db);
			$soc->fetch($socid);
		}
		$title = $langs->trans('ListOfSupplierOrders');
		$title .= ' - ' . $langs->trans('StatusOrderReceivedAllShort');
		$num = $db->num_rows($resql);
		print load_fiche_titre($title);
		$i = 0;
		$period = $html->select_date($date_start, 'date_start', 0, 0, 1, '', 1, 0, 1) . ' - ' . $html->select_date($date_end, 'date_end', 0, 0, 1, '', 1, 0, 1);
		$periodely = $html->select_date($date_starty, 'date_start_dely', 0, 0, 1, '', 1, 0, 1) . ' - ' . $html->select_date($date_endy, 'date_end_dely', 0, 0, 1, '', 1, 0, 1);

		if (! empty($socid)) {
			// Company
			$companystatic->id = $socid;
			$companystatic->nom = $soc->nom;
			print '<h3>' . $companystatic->getNomUrl(1, 'customer') . '</h3>';
		}
		
		print '<form name="orders2invoice" method="GET" action="orderstoinvoice.php">';
		print '<input type="hidden" name="socid" value="' . $socid . '">';
		print '<table class="noborder" width="100%">';
		print '<tr class="liste_titre">';
		print_liste_field_titre($langs->trans('Ref'), 'orderstoinvoice.php', 'c.ref', '', '&amp;socid=' . $socid, '', $sortfield, $sortorder);
		print_liste_field_titre($langs->trans('RefSupplier'), 'orderstoinvoice.php', 'c.ref_supplier', '', '&amp;socid=' . $socid, '', $sortfield, $sortorder);
		print_liste_field_titre($langs->trans('OrderDate'), 'orderstoinvoice.php', 'c.date_commande', '', '&amp;socid=' . $socid, 'align="center"', $sortfield, $sortorder);
		print_liste_field_titre($langs->trans('DeliveryDate'), 'orderstoinvoice.php', 'c.date_livraison', '', '&amp;socid=' . $socid, 'align="center"', $sortfield, $sortorder);
		print_liste_field_titre($langs->trans('Status'), '', '', '', '', 'align="right"');
		print_liste_field_titre($langs->trans('GenerateBill'), '', '', '', '', 'align="center"');
		print "</tr>\n";

		// Lignes des champs de filtre
		print '<tr class="liste_titre">';
		print '<td class="liste_titre">';
		// REF
		print '<input class="flat" size="10" type="text" name="sref" value="' . $sref . '">';
		print '</td>';
		// print '<td class="liste_titre">';
		print '<td class="liste_titre" align="left">';
		print '<input class="flat" type="text" size="10" name="sref_client" value="' . $sref_client . '">';
        print '</td>';
        
		// DATE ORDER
		print '<td class="liste_titre" align="center">';
		print $period;
		print '</td>';

		// DATE DELIVERY
		print '<td class="liste_titre" align="center">';
		print $periodely;
		print '</td>';

		// SEARCH BUTTON
		print '<td align="right" class="liste_titre">';
		print '<input type="image" class="liste_titre" name="button_search" src="' . img_picto($langs->trans("Search"), 'search.png', '', '', 1) . '"  value="' . dol_escape_htmltag($langs->trans("Search")) . '" title="' . dol_escape_htmltag($langs->trans("Search")) . '">';
		print '</td>';

		// ALL/NONE
		print '<td class="liste_titre" align="center">';
		if ($conf->use_javascript_ajax)
			print '<a href="#" id="checkall">' . $langs->trans("All") . '</a> / <a href="#" id="checknone">' . $langs->trans("None") . '</a>';
		print '</td>';

		print '</td></tr>';

		$var = True;
		$generic_commande = new CommandeFournisseur($db);

		while ( $i < $num ) {
			$objp = $db->fetch_object($resql);
			$var = ! $var;
			print '<tr ' . $bc[$var] . '>';
			print '<td class="nowrap">';

			$generic_commande->id = $objp->rowid;
			$generic_commande->ref = $objp->ref;

			print '<table class="nobordernopadding"><tr class="nocellnopadd">';
			print '<td class="nobordernopadding nowrap">';
			print $generic_commande->getNomUrl(1, $objp->fk_statut);
			print '</td>';

			print '<td width="16" align="right" class="nobordernopadding hideonsmartphone">';
			$filename = dol_sanitizeFileName($objp->ref);
			$filedir = $conf->fournisseur->commande->dir_output . '/' . dol_sanitizeFileName($objp->ref);
			$urlsource = $_SERVER['PHP_SELF'] . '?id=' . $objp->rowid;
			print $formfile->getDocumentsLink($generic_commande->element, $filename, $filedir);
			print '</td></tr></table>';
			print '</td>';

			print '<td>' . $objp->ref_supplier . '</td>';

			// Order date
			print '<td align="center" nowrap>';
			print dol_print_date($db->jdate($objp->date_commande), 'day');
			print '</td>';

			// Delivery date
			print '<td align="center" nowrap>';
			print dol_print_date($db->jdate($objp->date_livraison), 'day');
			print '</td>';

			// Statut
			print '<td align="right" class="nowrap">' . $generic_commande->LibStatut($objp->fk_statut, 5) . '</td>';

			// Checkbox
			print '<td class="center">';
			print '<input class="flat checkformerge" type="checkbox" name="orders_to_invoice[]" value="' . $objp->rowid . '">';
			print '</td>';

			print '</tr>';

			$total = $total + $objp->price;
			$subtotal = $subtotal + $objp->price;
			$i ++;
		}
		print '</table>';

		/*
		 * Boutons actions
		*/
		print '<div class="center">';
		print '<div class="right">';
		print '<input type="hidden" name="socid" value="' . $socid . '">';
		print '<input type="hidden" name="action" value="create">';
		print '<input type="hidden" name="origin" value="order_supplier"><br>';
		// print '<a class="butAction" href="index.php">'.$langs->trans("GoBack").'</a>';
		print '<input type="submit" class="butAction" value="' . $langs->trans("GenerateBill") . '">';
		print '</div>';
		print '</div>';
		
		print '</form>';
		
		$db->free($resql);
	} else {
		print dol_print_error($db);
	}
}

dol_htmloutput_mesg($mesg, $mesgs);

llxFooter();
$db->close();<|MERGE_RESOLUTION|>--- conflicted
+++ resolved
@@ -116,11 +116,7 @@
 		$_GET['originid'] = $orders_id[0];
 	}
 	if (isset($_POST['orders_to_invoice'])) {
-<<<<<<< HEAD
-		$orders_id = GETPOST('orders_to_invoice','',1);
-=======
 		$orders_id = GETPOST('orders_to_invoice','',2);
->>>>>>> ee8112dd
 		$nn = count($orders_id);
 		$ii = 0;
 
