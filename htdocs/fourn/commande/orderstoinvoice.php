<?php
/* Copyright (C) 2001-2005 Rodolphe Quiedeville   	<rodolphe@quiedeville.org>
 * Copyright (C) 2004-2013 Laurent Destailleur   	<eldy@users.sourceforge.net>
 * Copyright (C) 2005      Marc Barilley / Ocebo  	<marc@ocebo.com>
 * Copyright (C) 2005-2012 Regis Houssin          	<regis.houssin@capnetworks.com>
 * Copyright (C) 2012	   Andreu Bisquerra Gaya  	<jove@bisquerra.com>
 * Copyright (C) 2012	   David Rodriguez Martinez <davidrm146@gmail.com>
 * Copyright (C) 2012	   Juanjo Menent			<jmenent@2byte.es>
 * Copyright (C) 2014	   Florian Henry			<florian.henry@open-concept.pro>
 * Copyright (C) 2015      Marcos García            <marcosgdf@gmail.com>
 *
 * This program is free software; you can redistribute it and/or modify
 * it under the terms of the GNU General Public License as published by
 * the Free Software Foundation; either version 3 of the License, or
 * (at your option) any later version.
 *
 * This program is distributed in the hope that it will be useful,
 * but WITHOUT ANY WARRANTY; without even the implied warranty of
 * MERCHANTABILITY or FITNESS FOR A PARTICULAR PURPOSE.  See the
 * GNU General Public License for more details.
 *
 * You should have received a copy of the GNU General Public License
 * along with this program. If not, see <http://www.gnu.org/licenses/>.
 */

/**
 * \file htdocs/fourn/commande/orderstoinvoice.php
 * \ingroup commande
 * \brief Page to invoice multiple supplier orders
 */
require '../../main.inc.php';
require_once DOL_DOCUMENT_ROOT . '/fourn/class/fournisseur.facture.class.php';
require_once DOL_DOCUMENT_ROOT . '/fourn/class/fournisseur.commande.class.php';
require_once DOL_DOCUMENT_ROOT . '/core/class/html.formfile.class.php';
require_once DOL_DOCUMENT_ROOT . '/core/class/html.formother.class.php';
require_once DOL_DOCUMENT_ROOT . '/core/lib/date.lib.php';
require_once DOL_DOCUMENT_ROOT . '/core/lib/report.lib.php';
require_once DOL_DOCUMENT_ROOT . '/core/modules/supplier_invoice/modules_facturefournisseur.php';
if (! empty($conf->projet->enabled)) {
	require_once DOL_DOCUMENT_ROOT . '/core/class/html.formprojet.class.php';
}

$langs->load('orders');
$langs->load('deliveries');
$langs->load('companies');

if (! $user->rights->fournisseur->facture->creer)
	accessforbidden();

$id = (GETPOST('id') ? GETPOST('id', 'int') : GETPOST("facid")); // For backward compatibility
$ref = GETPOST('ref', 'alpha');
$action = GETPOST('action', 'alpha');
$confirm = GETPOST('confirm', 'alpha');
$sref = GETPOST('sref');
$sref_client = GETPOST('sref_client');
$sall = GETPOST('sall');
$socid = GETPOST('socid', 'int');
$selected = GETPOST('orders_to_invoice');
$sortfield = GETPOST("sortfield", 'alpha');
$sortorder = GETPOST("sortorder", 'alpha');
$viewstatut = GETPOST('viewstatut');

if (! $sortfield)
	$sortfield = 'c.rowid';
if (! $sortorder)
	$sortorder = 'DESC';

$now = dol_now();
$date_start = dol_mktime(0, 0, 0, $_REQUEST["date_startmonth"], $_REQUEST["date_startday"], $_REQUEST["date_startyear"]); // Date for local PHP server
$date_end = dol_mktime(23, 59, 59, $_REQUEST["date_endmonth"], $_REQUEST["date_endday"], $_REQUEST["date_endyear"]);
$date_starty = dol_mktime(0, 0, 0, $_REQUEST["date_start_delymonth"], $_REQUEST["date_start_delyday"], $_REQUEST["date_start_delyyear"]); // Date for local PHP server
$date_endy = dol_mktime(23, 59, 59, $_REQUEST["date_end_delymonth"], $_REQUEST["date_end_delyday"], $_REQUEST["date_end_delyyear"]);

$extrafields = new ExtraFields($db);

// fetch optionals attributes and labels
$extralabels=$extrafields->fetch_name_optionals_label('facture_fourn');

if ($action == 'create') 
{
	if (! is_array($selected)) 
	{
		$error++;
		setEventMessages($langs->trans('Error_OrderNotChecked'), null, 'errors');
	} else {
		$origin = GETPOST('origin');
		$originid = GETPOST('originid');
	}
}

// Initialize technical object to manage hooks of thirdparties. Note that conf->hooks_modules contains array array
include_once DOL_DOCUMENT_ROOT . '/core/class/hookmanager.class.php';
$hookmanager = new HookManager($db);
$hookmanager->initHooks(array('orderstoinvoicesupplier'));


/*
 * Actions
 */

if (($action == 'create' || $action == 'add') && ! $error) {

	require_once DOL_DOCUMENT_ROOT . '/core/lib/fourn.lib.php';
	if (! empty($conf->projet->enabled))
		require_once DOL_DOCUMENT_ROOT . '/projet/class/project.class.php';

	$langs->load('bills');
	$langs->load('products');
	$langs->load('main');
	if (isset($_GET['orders_to_invoice'])) {
		$orders_id = $_GET['orders_to_invoice'];
		$n = count($orders_id);
		$i = 0;

		$originid = $orders_id[0];
		$_GET['originid'] = $orders_id[0];
	}
	if (isset($_POST['orders_to_invoice'])) {
		$orders_id = $_POST['orders_to_invoice'];
		$nn = count($orders_id);
		$ii = 0;

		$originid = $orders_id[0];
		$_POST['originid'] = $orders_id[0];
	}

	$projectid = GETPOST('projectid', 'int') ? GETPOST('projectid', 'int') : 0;
	$lineid = GETPOST('lineid', 'int');
	$userid = GETPOST('userid', 'int');
	$search_ref = GETPOST('sf_ref') ? GETPOST('sf_ref') : GETPOST('search_ref');

	// Security check
	if ($user->societe_id)
		$socid = $user->societe_id;
	$result = restrictedArea($user, 'fournisseur', $id, 'facture_fourn', 'facture');

	$usehm = $conf->global->MAIN_USE_HOURMIN_IN_DATE_RANGE;
	$object = new FactureFournisseur($db);

	// Insert new invoice in database
	if ($action == 'add' && $user->rights->fournisseur->facture->creer) {
		$object->socid = GETPOST('socid');
		$db->begin();
		$error = 0;

		// Standard or deposit or proforma invoice
		$datefacture = dol_mktime(12, 0, 0, $_POST['remonth'], $_POST['reday'], $_POST['reyear']);
		if (empty($datefacture)) {
			$datefacture = dol_mktime(date("h"), date("M"), 0, date("m"), date("d"), date("Y"));
		}
		if (! $error) {
			$object->ref = $_POST['ref'];
			$object->ref_supplier = $_POST['ref_supplier'];
			$object->socid = $_POST['socid'];
			$object->libelle = $_POST['libelle'];
			$object->date = $datefacture;
			$object->date_echeance = $datedue;
			$object->note_public = GETPOST('note_public');
			$object->note_private = GETPOST('note_private');
			$object->cond_reglement_id = GETPOST('cond_reglement_id');
			$object->mode_reglement_id = GETPOST('mode_reglement_id');
			$projectid = GETPOST('projectid');
			if ($projectid > 0)
				$object->fk_project = $projectid;

				// Auto calculation of date due if not filled by user
			if (empty($object->date_echeance))
				$object->date_echeance = $object->calculate_date_lim_reglement();

			$ret = $extrafields->setOptionalsFromPost($extralabels,$object);
			if ($ret < 0) $error++;

			if ($_POST['origin'] && $_POST['originid']) {
				$object->linked_objects = $orders_id;
				$id = $object->create($user);

				if ($id > 0) {
					foreach ( $orders_id as $origin => $origin_id ) {
						$origin_id = (! empty($origin_id) ? $origin_id : $orders_id[$ii]);

						$object->add_object_linked($_POST['origin'], $origin_id);
					}

					while ( $ii < $nn ) {
						$objectsrc = new CommandeFournisseur($db);
						dol_syslog("Try to find source object origin=" . $object->origin . " originid=" . $object->origin_id . " to add lines");
						$result = $objectsrc->fetch($orders_id[$ii]);
						if ($result > 0) {
							$lines = $objectsrc->lines;
							if (empty($lines) && method_exists($objectsrc, 'fetch_lines')) {
								$objectsrc->fetch_lines();
								$lines = $objectsrc->lines;
							}
							$fk_parent_line = 0;
							$num = count($lines);
							for($i = 0; $i < $num; $i ++) {
								$desc = ($lines[$i]->desc ? $lines[$i]->desc : $lines[$i]->libelle);

								$desc = ($lines[$i]->desc ? $lines[$i]->desc : $lines[$i]->libelle);
								$product_type = ($lines[$i]->product_type ? $lines[$i]->product_type : 0);

								// Dates
								// TODO mutualiser
								$date_start = $lines[$i]->date_debut_prevue;
								if ($lines[$i]->date_debut_reel)
									$date_start = $lines[$i]->date_debut_reel;
								if ($lines[$i]->date_start)
									$date_start = $lines[$i]->date_start;
								$date_end = $lines[$i]->date_fin_prevue;
								if ($lines[$i]->date_fin_reel)
									$date_end = $lines[$i]->date_fin_reel;
								if ($lines[$i]->date_end)
									$date_end = $lines[$i]->date_end;

									// Reset fk_parent_line for no child products and special product
								if (($lines[$i]->product_type != 9 && empty($lines[$i]->fk_parent_line)) || $lines[$i]->product_type == 9) {
									$fk_parent_line = 0;
								}
								// FIXME Missing $lines[$i]->ref_supplier and $lines[$i]->label into addline and updateline methods. They are filled when coming from order for example.
								$result = $object->addline($desc, $lines[$i]->subprice, $lines[$i]->tva_tx, $lines[$i]->localtax1_tx, $lines[$i]->localtax2_tx, $lines[$i]->qty, $lines[$i]->fk_product, $lines[$i]->remise_percent, $date_start, $date_end, 0, $lines[$i]->info_bits, 'HT', $product_type, -1, false, 0, $lines[$i]->fk_unit);

								if ($result > 0) {
									$lineid = $result;
								} else {
									$lineid = 0;
									$error ++;
									break;
								}
								// Defined the new fk_parent_line
								if ($result > 0 && $lines[$i]->product_type == 9) {
									$fk_parent_line = $result;
								}
							}
						} else {
							$mesgs[] = $objectsrc->error;
							$error ++;
						}
						$ii ++;
					}
				} else {
					$mesgs[] = $object->error;
					$error ++;
				}
			}
		}

		// End of object creation, we show it
		if ($id > 0 && ! $error) {
			
			foreach($orders_id as $fk_supplier_order) {
				$supplier_order = new CommandeFournisseur($db);
<<<<<<< HEAD
				if($supplier_order->fetch($fk_supplier_order)>0 && $supplier_order->statut == 5) {
					
					if($supplier_order->classifyBilled()<0) {
							
=======
				if ($supplier_order->fetch($fk_supplier_order)>0 && $supplier_order->statut == 5) 
				{
					if ($supplier_order->classifyBilled($user) < 0)
					{
>>>>>>> 3f5d67d4
						$db->rollback();
						$action = 'create';
						$_GET["origin"] = $_POST["origin"];
						$_GET["originid"] = $_POST["originid"];
						$mesgs[] = '<div class="error">' . $object->error . '</div>';
						
						$error++;
						break;
					}
					
				}
			}
			
			if(!$error) {
				$db->commit();
				header('Location: ' . DOL_URL_ROOT . '/fourn/facture/card.php?facid=' . $id);
				exit();
			}
			
		} else {
			$db->rollback();
			$action = 'create';
			$_GET["origin"] = $_POST["origin"];
			$_GET["originid"] = $_POST["originid"];
			$mesgs[] = '<div class="error">' . $object->error . '</div>';
		}
	}
}

/*
 * View
 */

$html = new Form($db);
$htmlother = new FormOther($db);
$formfile = new FormFile($db);
$companystatic = new Societe($db);

// Mode creation
if ($action == 'create' && !$error) {

	llxHeader();
	print load_fiche_titre($langs->trans('NewBill'));

	$soc = new Societe($db);
	if ($socid)
		$res = $soc->fetch($socid);
	if ($res) {
		$cond_reglement_id = $soc->cond_reglement_id;
		$mode_reglement_id = $soc->mode_reglement_id;
	}
	$dateinvoice = empty($conf->global->MAIN_AUTOFILL_DATE) ? - 1 : '';

	print '<form name="add" action="' . $_SERVER["PHP_SELF"] . '" method="POST">';
	print '<input type="hidden" name="token" value="' . $_SESSION['newtoken'] . '">';
	print '<input type="hidden" name="action" value="add">';
	print '<input type="hidden" name="socid" value="' . $soc->id . '">' . "\n";
	print '<input name="facnumber" type="hidden" value="provisoire">';
	print '<input name="ref_client" type="hidden" value="' . $ref_client . '">';
	print '<input name="ref_int" type="hidden" value="' . $ref_int . '">';
	print '<input type="hidden" name="origin" value="' . GETPOST('origin') . '">';
	print '<input type="hidden" name="originid" value="' . GETPOST('originid') . '">';
	print '<table class="border" width="100%">';

	// Ref
	print '<tr><td class="fieldrequired">' . $langs->trans('Ref') . '</td><td colspan="2">' . $langs->trans('Draft') . '</td></tr>';

	// Ref supplier
	print '<tr><td class="fieldrequired">' . $langs->trans('RefSupplier') . '</td><td><input name="ref_supplier" value="' . (isset($_POST['ref_supplier']) ? $_POST['ref_supplier'] : '') . '" type="text"></td>';
	print '</tr>';

	// Third party
	print '<tr><td class="fieldrequired">' . $langs->trans('Customer') . '</td><td colspan="2">';
	print $soc->getNomUrl(1);
	print '<input type="hidden" name="socid" value="' . $soc->id . '">';
	print '</td>';
	print '</tr>' . "\n";

	// Date invoice
	print '<tr><td class="fieldrequired">' . $langs->trans('Date') . '</td><td colspan="2">';
	$html->select_date('', '', '', '', '', "add", 1, 1);
	print '</td></tr>';
	// Payment term
	print '<tr><td class="nowrap">' . $langs->trans('PaymentConditionsShort') . '</td><td colspan="2">';
	$html->select_conditions_paiements(isset($_POST['cond_reglement_id']) ? $_POST['cond_reglement_id'] : $cond_reglement_id, 'cond_reglement_id');
	print '</td></tr>';
	// Payment mode
	print '<tr><td>' . $langs->trans('PaymentMode') . '</td><td colspan="2">';
	$html->select_types_paiements(isset($_POST['mode_reglement_id']) ? $_POST['mode_reglement_id'] : $mode_reglement_id, 'mode_reglement_id');
	print '</td></tr>';
	// Project
	if (! empty($conf->projet->enabled)) {
		$formproject = new FormProjets($db);

		$langs->load('projects');
		print '<tr><td>' . $langs->trans('Project') . '</td><td colspan="2">';
		$formproject->select_projects($soc->id, $projectid, 'projectid');
		print '</td></tr>';
	}

	$objectsrc = new CommandeFournisseur($db);
	$listoforders = array ();
	foreach ( $selected as $sel ) {
		$result = $objectsrc->fetch($sel);
		if ($result > 0) {
			$listoforders[] = $objectsrc->ref;
		}
	}

	// Other attributes
	$parameters = array (
			'objectsrc' => $objectsrc,
			'idsrc' => $listoforders,
			'colspan' => ' colspan="3"'
	);
	$reshook = $hookmanager->executeHooks('formObjectOptions', $parameters, $object, $action); // Note that $action and $object may have been modified by hook

	if (empty($reshook) && ! empty($extrafields->attribute_label))
	{
		$object=new FactureFournisseur($db);
		print $object->showOptionals($extrafields,'edit');
	}

	// Modele PDF
	print '<tr><td>' . $langs->trans('Model') . '</td>';
	print '<td>';
	$liste = ModelePDFSuppliersInvoices::liste_modeles($db);
	print $html->selectarray('model', $liste, $conf->global->INVOICE_SUPPLIER_ADDON_PDF);
	print "</td></tr>";

	// Public note
	print '<tr>';
	print '<td class="border" valign="top">' . $langs->trans('NotePublic') . '</td>';
	print '<td valign="top" colspan="2">';
	print '<textarea name="note_public" wrap="soft" cols="70" rows="' . ROWS_3 . '">';

	print $langs->trans("Orders") . ": " . implode(', ', $listoforders);

	print '</textarea></td></tr>';
	// Private note
	if (empty($user->societe_id)) {
		print '<tr>';
		print '<td class="border" valign="top">' . $langs->trans('NotePrivate') . '</td>';
		print '<td valign="top" colspan="2">';
		print '<textarea name="note" wrap="soft" cols="70" rows="' . ROWS_3 . '">';

		print '</textarea></td></tr>';
	}

	print '</table>';

	while ( $i < $n ) {
		print '<input type="hidden" name="orders_to_invoice[]" value="' . $orders_id[$i] . '">';

		$i ++;
	}

	// Button "Create Draft"
	print '<br><div class="center"><input type="submit" class="button" name="bouton" value="' . $langs->trans('CreateDraft') . '" /></div>';
	print "</form>\n";

	print '</td></tr>';
	print "</table>\n";
}

// Mode liste
if (($action != 'create' && $action != 'add') && !$error) {
	llxHeader();
	?>
<script type="text/javascript">
		jQuery(document).ready(function() {
		jQuery("#checkall").click(function() {
			jQuery(".checkformerge").prop('checked', true);
		});
		jQuery("#checknone").click(function() {
			jQuery(".checkformerge").prop('checked', false);
		});
	});
	</script>
<?php

	$sql = 'SELECT s.nom, s.rowid as socid, s.client, c.rowid, c.ref, c.total_ht, c.ref_supplier,';
	$sql .= ' c.date_valid, c.date_commande, c.date_livraison, c.fk_statut';
	$sql .= ' FROM ' . MAIN_DB_PREFIX . 'societe as s';
	$sql .= ', ' . MAIN_DB_PREFIX . 'commande_fournisseur as c';
	if (! $user->rights->societe->client->voir && ! $socid)
		$sql .= ", " . MAIN_DB_PREFIX . "societe_commerciaux as sc";
	$sql .= ' WHERE c.entity = ' . $conf->entity;
	$sql .= ' AND c.fk_soc = s.rowid';

	// Show orders with status validated, shipping started and delivered (well any order we can bill)
	$sql .= " AND c.fk_statut IN (5)";
	$sql .= " AND c.billed = 0";

	// Find order that are not already invoiced
	//No need due to the billed status
	//$sql .= " AND c.rowid NOT IN (SELECT fk_source FROM " . MAIN_DB_PREFIX . "element_element WHERE targettype='invoice_supplier')";

	if ($socid)
		$sql .= ' AND s.rowid = ' . $socid;
	if (! $user->rights->societe->client->voir && ! $socid)
		$sql .= " AND s.rowid = sc.fk_soc AND sc.fk_user = " . $user->id;
	if ($sref) {
		$sql .= " AND c.ref LIKE '%" . $db->escape($sref) . "%'";
	}
	if ($sall) {
		$sql .= " AND (c.ref LIKE '%" . $db->escape($sall) . "%' OR c.note LIKE '%" . $db->escape($sall) . "%')";
	}

	// Date filter
	if ($date_start && $date_end)
		$sql .= " AND c.date_commande >= '" . $db->idate($date_start) . "' AND c.date_commande <= '" . $db->idate($date_end) . "'";
	if ($date_starty && $date_endy)
		$sql .= " AND c.date_livraison >= '" . $db->idate($date_starty) . "' AND c.date_livraison <= '" . $db->idate($date_endy) . "'";

	if (! empty($sref_client)) {
		$sql .= ' AND c.ref_supplier LIKE \'%' . $db->escape($sref_client) . '%\'';
	}
	$sql .= ' ORDER BY ' . $sortfield . ' ' . $sortorder;
	dol_syslog('fourn/commande/ordertoinvoice.php sql=' . $sql);
	$resql = $db->query($sql);

	if ($resql) {
		if ($socid) {
			$soc = new Societe($db);
			$soc->fetch($socid);
		}
		$title = $langs->trans('ListOfSupplierOrders');
		$title .= ' - ' . $langs->trans('StatusOrderReceivedAllShort');
		$num = $db->num_rows($resql);
		print load_fiche_titre($title);
		$i = 0;
		$period = $html->select_date($date_start, 'date_start', 0, 0, 1, '', 1, 0, 1) . ' - ' . $html->select_date($date_end, 'date_end', 0, 0, 1, '', 1, 0, 1);
		$periodely = $html->select_date($date_starty, 'date_start_dely', 0, 0, 1, '', 1, 0, 1) . ' - ' . $html->select_date($date_endy, 'date_end_dely', 0, 0, 1, '', 1, 0, 1);

		if (! empty($socid)) {
			// Company
			$companystatic->id = $socid;
			$companystatic->nom = $soc->nom;
			print '<h3>' . $companystatic->getNomUrl(1, 'customer') . '</h3>';
		}
		
		print '<form method="get" action="orderstoinvoice.php">';
		print '<input type="hidden" name="socid" value="' . $socid . '">';
		print '<table class="noborder" width="100%">';
		print '<tr class="liste_titre">';
		print_liste_field_titre($langs->trans('Ref'), 'orderstoinvoice.php', 'c.ref', '', '&amp;socid=' . $socid, '', $sortfield, $sortorder);
		print_liste_field_titre($langs->trans('RefSupplier'), 'orderstoinvoice.php', 'c.ref_supplier', '', '&amp;socid=' . $socid, '', $sortfield, $sortorder);
		print_liste_field_titre($langs->trans('OrderDate'), 'orderstoinvoice.php', 'c.date_commande', '', '&amp;socid=' . $socid, 'align="center"', $sortfield, $sortorder);
		print_liste_field_titre($langs->trans('DeliveryDate'), 'orderstoinvoice.php', 'c.date_livraison', '', '&amp;socid=' . $socid, 'align="center"', $sortfield, $sortorder);
		print_liste_field_titre($langs->trans('Status'), '', '', '', '', 'align="right"');
		print_liste_field_titre($langs->trans('GenerateBill'), '', '', '', '', 'align="center"');
		print "</tr>\n";

		// Lignes des champs de filtre
		print '<tr class="liste_titre">';
		print '<td class="liste_titre">';
		// REF
		print '<input class="flat" size="10" type="text" name="sref" value="' . $sref . '">';
		print '</td>';
		// print '<td class="liste_titre">';
		print '<td class="liste_titre" align="left">';
		print '<input class="flat" type="text" size="10" name="sref_client" value="' . $sref_client . '">';
        print '</td>';
        
		// DATE ORDER
		print '<td class="liste_titre" align="center">';
		print $period;
		print '</td>';

		// DATE DELIVERY
		print '<td class="liste_titre" align="center">';
		print $periodely;
		print '</td>';

		// SEARCH BUTTON
		print '<td align="right" class="liste_titre">';
		print '<input type="image" class="liste_titre" name="button_search" src="' . img_picto($langs->trans("Search"), 'search.png', '', '', 1) . '"  value="' . dol_escape_htmltag($langs->trans("Search")) . '" title="' . dol_escape_htmltag($langs->trans("Search")) . '">';
		print '</td>';

		// ALL/NONE
		print '<td class="liste_titre" align="center">';
		if ($conf->use_javascript_ajax)
			print '<a href="#" id="checkall">' . $langs->trans("All") . '</a> / <a href="#" id="checknone">' . $langs->trans("None") . '</a>';
		print '</td>';

		print '</td></tr>';

		print '<form name="orders2invoice" action="orderstoinvoice.php" method="GET">';
		$var = True;
		$generic_commande = new CommandeFournisseur($db);

		while ( $i < $num ) {
			$objp = $db->fetch_object($resql);
			$var = ! $var;
			print '<tr ' . $bc[$var] . '>';
			print '<td class="nowrap">';

			$generic_commande->id = $objp->rowid;
			$generic_commande->ref = $objp->ref;

			print '<table class="nobordernopadding"><tr class="nocellnopadd">';
			print '<td class="nobordernopadding nowrap">';
			print $generic_commande->getNomUrl(1, $objp->fk_statut);
			print '</td>';

			print '<td width="16" align="right" class="nobordernopadding hideonsmartphone">';
			$filename = dol_sanitizeFileName($objp->ref);
			$filedir = $conf->fournisseur->commande->dir_output . '/' . dol_sanitizeFileName($objp->ref);
			$urlsource = $_SERVER['PHP_SELF'] . '?id=' . $objp->rowid;
			print $formfile->getDocumentsLink($generic_commande->element, $filename, $filedir);
			print '</td></tr></table>';
			print '</td>';

			print '<td>' . $objp->ref_supplier . '</td>';

			// Order date
			print '<td align="center" nowrap>';
			print dol_print_date($db->jdate($objp->date_commande), 'day');
			print '</td>';

			// Delivery date
			print '<td align="center" nowrap>';
			print dol_print_date($db->jdate($objp->date_livraison), 'day');
			print '</td>';

			// Statut
			print '<td align="right" class="nowrap">' . $generic_commande->LibStatut($objp->fk_statut, 5) . '</td>';

			// Checkbox
			print '<td class="center">';
			print '<input class="flat checkformerge" type="checkbox" name="orders_to_invoice[]" value="' . $objp->rowid . '">';
			print '</td>';

			print '</tr>';

			$total = $total + $objp->price;
			$subtotal = $subtotal + $objp->price;
			$i ++;
		}
		print '</table>';

		/*
		 * Boutons actions
		*/
		print '<div class="center">';
		print '<div class="right">';
		print '<input type="hidden" name="socid" value="' . $socid . '">';
		print '<input type="hidden" name="action" value="create">';
		print '<input type="hidden" name="origin" value="order_supplier"><br>';
		// print '<a class="butAction" href="index.php">'.$langs->trans("GoBack").'</a>';
		print '<input type="submit" class="butAction" value="' . $langs->trans("GenerateBill") . '">';
		print '</div>';
		print '</div>';
		print '</form>';
		$db->free($resql);
	} else {
		print dol_print_error($db);
	}
}

dol_htmloutput_mesg($mesg, $mesgs);

llxFooter();
$db->close();<|MERGE_RESOLUTION|>--- conflicted
+++ resolved
@@ -249,17 +249,10 @@
 			
 			foreach($orders_id as $fk_supplier_order) {
 				$supplier_order = new CommandeFournisseur($db);
-<<<<<<< HEAD
-				if($supplier_order->fetch($fk_supplier_order)>0 && $supplier_order->statut == 5) {
-					
-					if($supplier_order->classifyBilled()<0) {
-							
-=======
 				if ($supplier_order->fetch($fk_supplier_order)>0 && $supplier_order->statut == 5) 
 				{
 					if ($supplier_order->classifyBilled($user) < 0)
 					{
->>>>>>> 3f5d67d4
 						$db->rollback();
 						$action = 'create';
 						$_GET["origin"] = $_POST["origin"];
