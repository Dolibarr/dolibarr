<?php
/* Copyright (C) 2004-2006 Rodolphe Quiedeville <rodolphe@quiedeville.org>
 * Copyright (C) 2004-2015 Laurent Destailleur  <eldy@users.sourceforge.net>
 * Copyright (C) 2005      Eric	Seigne          <eric.seigne@ryxeo.com>
 * Copyright (C) 2005-2016 Regis Houssin        <regis.houssin@inodbox.com>
 * Copyright (C) 2010-2015 Juanjo Menent        <jmenent@2byte.es>
 * Copyright (C) 2011-2018 Philippe Grand       <philippe.grand@atoo-net.com>
 * Copyright (C) 2012-2016 Marcos García        <marcosgdf@gmail.com>
 * Copyright (C) 2013      Florian Henry        <florian.henry@open-concept.pro>
 * Copyright (C) 2014      Ion Agorria          <ion@agorria.com>
 * Copyright (C) 2018       Frédéric France         <frederic.france@netlogic.fr>
 *
 * This	program	is free	software; you can redistribute it and/or modify
 * it under	the	terms of the GNU General Public	License	as published by
 * the Free	Software Foundation; either	version	2 of the License, or
 * (at your	option)	any	later version.
 *
 * This	program	is distributed in the hope that	it will	be useful,
 * but WITHOUT ANY WARRANTY; without even the implied warranty of
 * MERCHANTABILITY or FITNESS FOR A	PARTICULAR PURPOSE.	 See the
 * GNU General Public License for more details.
 *
 * You should have received a copy of the GNU General Public License
 * along with this program. If not, see <http://www.gnu.org/licenses/>.
 * or see http://www.gnu.org/
 */

/**
 *	\file		htdocs/fourn/commande/card.php
 *	\ingroup	supplier, order
 *	\brief		Card supplier order
 */

require '../../main.inc.php';
require_once DOL_DOCUMENT_ROOT.'/core/class/html.formfile.class.php';
require_once DOL_DOCUMENT_ROOT.'/core/class/html.formorder.class.php';
require_once DOL_DOCUMENT_ROOT.'/core/modules/supplier_order/modules_commandefournisseur.php';
require_once DOL_DOCUMENT_ROOT.'/fourn/class/fournisseur.commande.class.php';
require_once DOL_DOCUMENT_ROOT.'/fourn/class/fournisseur.product.class.php';
require_once DOL_DOCUMENT_ROOT.'/core/lib/fourn.lib.php';
require_once DOL_DOCUMENT_ROOT.'/core/lib/functions2.lib.php';
require_once DOL_DOCUMENT_ROOT.'/core/lib/files.lib.php';
require_once DOL_DOCUMENT_ROOT.'/core/class/doleditor.class.php';
if (! empty($conf->supplier_proposal->enabled))
	require_once DOL_DOCUMENT_ROOT . '/supplier_proposal/class/supplier_proposal.class.php';
if (!empty($conf->produit->enabled))
	require_once DOL_DOCUMENT_ROOT.'/product/class/product.class.php';
if (!empty($conf->projet->enabled)) {
	require_once DOL_DOCUMENT_ROOT.'/projet/class/project.class.php';
	require_once DOL_DOCUMENT_ROOT.'/core/class/html.formprojet.class.php';
}
require_once NUSOAP_PATH.'/nusoap.php';     // Include SOAP

if (!empty($conf->variants->enabled)) {
	require_once DOL_DOCUMENT_ROOT.'/variants/class/ProductCombination.class.php';
}

$langs->loadLangs(array('admin','orders','sendings','companies','bills','propal','supplier_proposal','deliveries','products','stocks','productbatch'));
if (!empty($conf->incoterm->enabled)) $langs->load('incoterm');

$id 			= GETPOST('id','int');
$ref 			= GETPOST('ref','alpha');
$action 		= GETPOST('action','alpha');
$confirm		= GETPOST('confirm','alpha');
$comclientid 	= GETPOST('comid','int');
$socid			= GETPOST('socid','int');
$projectid		= GETPOST('projectid','int');
$cancel         = GETPOST('cancel','alpha');
$lineid         = GETPOST('lineid', 'int');

$lineid = GETPOST('lineid', 'int');
$origin = GETPOST('origin', 'alpha');
$originid = (GETPOST('originid', 'int') ? GETPOST('originid', 'int') : GETPOST('origin_id', 'int')); // For backward compatibility

//PDF
$hidedetails = (GETPOST('hidedetails','int') ? GETPOST('hidedetails','int') : (! empty($conf->global->MAIN_GENERATE_DOCUMENTS_HIDE_DETAILS) ? 1 : 0));
$hidedesc 	 = (GETPOST('hidedesc','int') ? GETPOST('hidedesc','int') : (! empty($conf->global->MAIN_GENERATE_DOCUMENTS_HIDE_DESC) ?  1 : 0));
$hideref 	 = (GETPOST('hideref','int') ? GETPOST('hideref','int') : (! empty($conf->global->MAIN_GENERATE_DOCUMENTS_HIDE_REF) ? 1 : 0));

$datelivraison=dol_mktime(GETPOST('liv_hour','int'), GETPOST('liv_min','int'), GETPOST('liv_sec','int'), GETPOST('liv_month','int'), GETPOST('liv_day','int'),GETPOST('liv_year','int'));


// Security check
if ($user->societe_id) $socid=$user->societe_id;
$result = restrictedArea($user, 'fournisseur', $id, 'commande_fournisseur', 'commande');

// Initialize technical object to manage hooks of page. Note that conf->hooks_modules contains array of hook context
$hookmanager->initHooks(array('ordersuppliercard','globalcard'));

$object = new CommandeFournisseur($db);
$extrafields = new ExtraFields($db);

// fetch optionals attributes and labels
$extralabels=$extrafields->fetch_name_optionals_label($object->table_element);

// Load object
if ($id > 0 || ! empty($ref))
{
	$ret = $object->fetch($id, $ref);
	if ($ret < 0) dol_print_error($db,$object->error);
	$ret = $object->fetch_thirdparty();
	if ($ret < 0) dol_print_error($db,$object->error);
}
else if (! empty($socid) && $socid > 0)
{
	$fourn = new Fournisseur($db);
	$ret=$fourn->fetch($socid);
	if ($ret < 0) dol_print_error($db,$object->error);
	$object->socid = $fourn->id;
	$ret = $object->fetch_thirdparty();
	if ($ret < 0) dol_print_error($db,$object->error);
}

$permissionnote=$user->rights->fournisseur->commande->creer;	// Used by the include of actions_setnotes.inc.php
$permissiondellink=$user->rights->fournisseur->commande->creer;	// Used by the include of actions_dellink.inc.php
$permissiontoedit=$user->rights->fournisseur->commande->creer;	// Used by the include of actions_lineupdown.inc.php


/*
 * Actions
 */

$parameters=array('socid'=>$socid);
$reshook=$hookmanager->executeHooks('doActions',$parameters,$object,$action);    // Note that $action and $object may have been modified by some hooks
if ($reshook < 0) setEventMessages($hookmanager->error, $hookmanager->errors, 'errors');

if (empty($reshook))
{
	if ($cancel)
	{
		if (! empty($backtopage))
		{
			header("Location: ".$backtopage);
			exit;
		}
		$action='';
	}

	include DOL_DOCUMENT_ROOT.'/core/actions_setnotes.inc.php';	// Must be include, not include_once

	include DOL_DOCUMENT_ROOT.'/core/actions_dellink.inc.php';		// Must be include, not include_once

	include DOL_DOCUMENT_ROOT.'/core/actions_lineupdown.inc.php';	// Must be include, not include_once

	if ($action == 'setref_supplier' && $user->rights->fournisseur->commande->creer)
	{
		$result=$object->setValueFrom('ref_supplier', GETPOST('ref_supplier','alpha'), '', null, 'text', '', $user, 'ORDER_SUPPLIER_MODIFY');
		if ($result < 0) setEventMessages($object->error, $object->errors, 'errors');
	}

	// Set incoterm
	if ($action == 'set_incoterms' && $user->rights->fournisseur->commande->creer)
	{
		$result = $object->setIncoterms(GETPOST('incoterm_id', 'int'), GETPOST('location_incoterms', 'alpha'));
		if ($result < 0) setEventMessages($object->error, $object->errors, 'errors');
	}

	// payment conditions
	if ($action == 'setconditions' && $user->rights->fournisseur->commande->creer)
	{
		$result=$object->setPaymentTerms(GETPOST('cond_reglement_id','int'));
		if ($result < 0) setEventMessages($object->error, $object->errors, 'errors');
	}

	// payment mode
	if ($action == 'setmode' && $user->rights->fournisseur->commande->creer)
	{
		$result = $object->setPaymentMethods(GETPOST('mode_reglement_id','int'));
		if ($result < 0) setEventMessages($object->error, $object->errors, 'errors');
	}

	// Multicurrency Code
	else if ($action == 'setmulticurrencycode' && $user->rights->fournisseur->commande->creer) {
		$result = $object->setMulticurrencyCode(GETPOST('multicurrency_code', 'alpha'));
	}

	// Multicurrency rate
	else if ($action == 'setmulticurrencyrate' && $user->rights->fournisseur->commande->creer) {
		$result = $object->setMulticurrencyRate(price2num(GETPOST('multicurrency_tx')));
	}

	// bank account
	if ($action == 'setbankaccount' && $user->rights->fournisseur->commande->creer)
	{
		$result=$object->setBankAccount(GETPOST('fk_account', 'int'));
		if ($result < 0) setEventMessages($object->error, $object->errors, 'errors');
	}

	// date of delivery
	if ($action == 'setdate_livraison' && $user->rights->fournisseur->commande->creer)
	{
		$result=$object->set_date_livraison($user,$datelivraison);
		if ($result < 0) setEventMessages($object->error, $object->errors, 'errors');
	}

	// Set project
	if ($action ==	'classin' && $user->rights->fournisseur->commande->creer)
	{
		$result=$object->setProject($projectid);
		if ($result < 0) setEventMessages($object->error, $object->errors, 'errors');
	}

	if ($action == 'setremisepercent' && $user->rights->fournisseur->commande->creer)
	{
		$result = $object->set_remise($user, $_POST['remise_percent']);
		if ($result < 0) setEventMessages($object->error, $object->errors, 'errors');
	}

	if ($action == 'reopen')	// no test on permission here, permission to use will depends on status
	{
		if (in_array($object->statut, array(1, 2, 3, 4, 5, 6, 7, 9)))
		{
			if ($object->statut == 1) $newstatus=0;	// Validated->Draft
			else if ($object->statut == 2) $newstatus=0;	// Approved->Draft
			else if ($object->statut == 3) $newstatus=2;	// Ordered->Approved
			else if ($object->statut == 4) $newstatus=3;
			else if ($object->statut == 5)
			{
				//$newstatus=2;    // Ordered
				// TODO Can we set it to submited ?
				//$newstatus=3;  // Submited
				// TODO If there is at least one reception, we can set to Received->Received partially
				$newstatus=4;  // Received partially
<<<<<<< HEAD

=======
>>>>>>> d9b8a8c8
			}
			else if ($object->statut == 6) $newstatus=2;	// Canceled->Approved
			else if ($object->statut == 7) $newstatus=3;	// Canceled->Process running
			else if ($object->statut == 9) $newstatus=1;	// Refused->Validated
			else $newstatus = 2;

			//print "old status = ".$object->statut.' new status = '.$newstatus;
			$db->begin();

			$result = $object->setStatus($user, $newstatus);
			if ($result > 0)
			{
				// Currently the "Re-open" also remove the billed flag because there is no button "Set unpaid" yet.
				$sql = 'UPDATE '.MAIN_DB_PREFIX.'commande_fournisseur';
				$sql.= ' SET billed = 0';
				$sql.= ' WHERE rowid = '.$object->id;

				$resql=$db->query($sql);

				if ($newstatus == 0)
				{
					$sql = 'UPDATE '.MAIN_DB_PREFIX.'commande_fournisseur';
					$sql.= ' SET fk_user_approve = null, fk_user_approve2 = null, date_approve = null, date_approve2 = null';
					$sql.= ' WHERE rowid = '.$object->id;

					$resql=$db->query($sql);
				}

				$db->commit();

				header('Location: '.$_SERVER["PHP_SELF"].'?id='.$object->id);
				exit;
			}
			else
			{
				$db->rollback();

				setEventMessages($object->error, $object->errors, 'errors');
			}
		}
	}

	/*
	 * Classify supplier order as billed
	 */
	if ($action == 'classifybilled' && $user->rights->fournisseur->commande->creer)
	{
		$ret=$object->classifyBilled($user);
		if ($ret < 0) {
			setEventMessages($object->error, $object->errors, 'errors');
		}
	}

	// Add a product line
	if ($action == 'addline' && $user->rights->fournisseur->commande->creer)
	{
		$db->begin();

		$langs->load('errors');
		$error = 0;

		// Set if we used free entry or predefined product
		$predef='';
		$product_desc=(GETPOST('dp_desc')?GETPOST('dp_desc'):'');
		$date_start=dol_mktime(GETPOST('date_start'.$predef.'hour'), GETPOST('date_start'.$predef.'min'), GETPOST('date_start' . $predef . 'sec'), GETPOST('date_start'.$predef.'month'), GETPOST('date_start'.$predef.'day'), GETPOST('date_start'.$predef.'year'));
		$date_end=dol_mktime(GETPOST('date_end'.$predef.'hour'), GETPOST('date_end'.$predef.'min'), GETPOST('date_end' . $predef . 'sec'), GETPOST('date_end'.$predef.'month'), GETPOST('date_end'.$predef.'day'), GETPOST('date_end'.$predef.'year'));
		$prod_entry_mode = GETPOST('prod_entry_mode');
		if ($prod_entry_mode == 'free')
		{
			$idprod=0;
			$price_ht = GETPOST('price_ht');
			$tva_tx = (GETPOST('tva_tx') ? GETPOST('tva_tx') : 0);
		}
		else
		{
			$idprod=GETPOST('idprod', 'int');
			$price_ht = '';
			$tva_tx = '';
		}

		$qty = GETPOST('qty'.$predef);
		$remise_percent=GETPOST('remise_percent'.$predef);
		$price_ht_devise = GETPOST('multicurrency_price_ht');

		// Extrafields
		$extrafieldsline = new ExtraFields($db);
		$extralabelsline = $extrafieldsline->fetch_name_optionals_label($object->table_element_line);
		$array_options = $extrafieldsline->getOptionalsFromPost($extralabelsline, $predef);
		// Unset extrafield
		if (is_array($extralabelsline)) {
			// Get extra fields
			foreach ($extralabelsline as $key => $value) {
				unset($_POST["options_" . $key]);
			}
		}

		if ($prod_entry_mode =='free' && GETPOST('price_ht') < 0 && $qty < 0)
		{
			setEventMessages($langs->trans('ErrorBothFieldCantBeNegative', $langs->transnoentitiesnoconv('UnitPrice'), $langs->transnoentitiesnoconv('Qty')), null, 'errors');
			$error++;
		}
		if ($prod_entry_mode =='free'  && ! GETPOST('idprodfournprice') && GETPOST('type') < 0)
		{
			setEventMessages($langs->trans('ErrorFieldRequired', $langs->transnoentitiesnoconv('Type')), null, 'errors');
			$error++;
		}
		if ($prod_entry_mode =='free' && GETPOST('price_ht')==='' && GETPOST('price_ttc')==='' && $price_ht_devise === '') // Unit price can be 0 but not ''
		{
			setEventMessages($langs->trans($langs->trans('ErrorFieldRequired', $langs->transnoentitiesnoconv('UnitPrice'))), null, 'errors');
			$error++;
		}
		if ($prod_entry_mode =='free' && ! GETPOST('dp_desc'))
		{
			setEventMessages($langs->trans('ErrorFieldRequired', $langs->transnoentitiesnoconv('Description')), null, 'errors');
			$error++;
		}
		if (! GETPOST('qty'))
		{
			setEventMessages($langs->trans('ErrorFieldRequired', $langs->transnoentitiesnoconv('Qty')), null, 'errors');
			$error++;
		}

		if (!$error && !empty($conf->variants->enabled) && $prod_entry_mode != 'free') {
			if ($combinations = GETPOST('combinations', 'array')) {
				//Check if there is a product with the given combination
				$prodcomb = new ProductCombination($db);

				if ($res = $prodcomb->fetchByProductCombination2ValuePairs($idprod, $combinations)) {
					$idprod = $res->fk_product_child;
				} else {
					setEventMessages($langs->trans('ErrorProductCombinationNotFound'), null, 'errors');
					$error ++;
				}
			}
		}

		// Ecrase $pu par celui	du produit
		// Ecrase $desc	par	celui du produit
		// Ecrase $txtva  par celui du produit
		if (($prod_entry_mode != 'free') && empty($error))	// With combolist mode idprodfournprice is > 0 or -1. With autocomplete, idprodfournprice is > 0 or ''
		{
			$productsupplier = new ProductFournisseur($db);

			$idprod=0;
			if (GETPOST('idprodfournprice','alpha') == -1 || GETPOST('idprodfournprice','alpha') == '') $idprod=-99;	// Same behaviour than with combolist. When not select idprodfournprice is now -99 (to avoid conflict with next action that may return -1, -2, ...)
			if (preg_match('/^idprod_([0-9]+)$/', GETPOST('idprodfournprice','alpha'), $reg))
			{
				$idprod=$reg[1];
				$res=$productsupplier->fetch($idprod);	// Load product from its ID
				// Call to init some price properties of $productsupplier
				// So if a supplier price already exists for another thirdparty (first one found), we use it as reference price
				if (! empty($conf->global->SUPPLIER_TAKE_FIRST_PRICE_IF_NO_PRICE_FOR_CURRENT_SUPPLIER))
				{
					$fksoctosearch = 0;
					$productsupplier->get_buyprice(0, -1, $idprod, 'none', $fksoctosearch);        // We force qty to -1 to be sure to find if a supplier price exist
					if ($productsupplier->fourn_socid != $socid)	// The price we found is for another supplier, so we clear supplier price
					{
						$productsupplier->ref_supplier = '';
					}
				}
				else
				{
					$fksoctosearch = $object->thirdparty->id;
					$productsupplier->get_buyprice(0, -1, $idprod, 'none', $fksoctosearch);        // We force qty to -1 to be sure to find if a supplier price exist
				}
<<<<<<< HEAD
			}
			elseif (GETPOST('idprodfournprice','alpha') > 0)
			{
				$qtytosearch=$qty; 	   // Just to see if a price exists for the quantity. Not used to found vat.
				//$qtytosearch=-1;	       // We force qty to -1 to be sure to find if a supplier price exist
				$idprod=$productsupplier->get_buyprice(GETPOST('idprodfournprice','alpha'), $qtytosearch);
				$res=$productsupplier->fetch($idprod);
			}

			if ($idprod > 0)
			{
				$label = $productsupplier->label;

				$desc = $productsupplier->description;
				if (trim($product_desc) != trim($desc)) $desc = dol_concatdesc($desc, $product_desc);

				$type = $productsupplier->type;
				$price_base_type = ($productsupplier->fourn_price_base_type?$productsupplier->fourn_price_base_type:'HT');

				$ref_supplier = $productsupplier->ref_supplier;

=======
			}
			elseif (GETPOST('idprodfournprice','alpha') > 0)
			{
				$qtytosearch=$qty; 	   // Just to see if a price exists for the quantity. Not used to found vat.
				//$qtytosearch=-1;	       // We force qty to -1 to be sure to find if a supplier price exist
				$idprod=$productsupplier->get_buyprice(GETPOST('idprodfournprice','alpha'), $qtytosearch);
				$res=$productsupplier->fetch($idprod);
			}

			if ($idprod > 0)
			{
				$label = $productsupplier->label;

				// if we use supplier description of the products
				if(!empty($productsupplier->desc_supplier) && !empty($conf->global->PRODUIT_FOURN_TEXTS)) {
				    $desc = $productsupplier->desc_supplier;
				} else $desc = $productsupplier->description;

				if (trim($product_desc) != trim($desc)) $desc = dol_concatdesc($desc, $product_desc);

				$type = $productsupplier->type;
				$price_base_type = ($productsupplier->fourn_price_base_type?$productsupplier->fourn_price_base_type:'HT');

				$ref_supplier = $productsupplier->ref_supplier;

>>>>>>> d9b8a8c8
				$tva_tx	= get_default_tva($object->thirdparty, $mysoc, $productsupplier->id, GETPOST('idprodfournprice','alpha'));
				$tva_npr = get_default_npr($object->thirdparty, $mysoc, $productsupplier->id, GETPOST('idprodfournprice','alpha'));
				if (empty($tva_tx)) $tva_npr=0;
				$localtax1_tx= get_localtax($tva_tx, 1, $mysoc, $object->thirdparty, $tva_npr);
				$localtax2_tx= get_localtax($tva_tx, 2, $mysoc, $object->thirdparty, $tva_npr);

				$pu = $productsupplier->fourn_pu;
				if (empty($pu)) $pu = 0;	// If pu is '' or null, we force to have a numeric value

				$result=$object->addline(
					$desc,
					$pu,
					$qty,
					$tva_tx,
					$localtax1_tx,
					$localtax2_tx,
					$idprod,
					0,							// We already have the $idprod always defined
					$ref_supplier,
					$remise_percent,
					'HT',
					$pu_ttc,
					$type,
					$tva_npr,
					'',
					$date_start,
					$date_end,
					$array_options,
					$productsupplier->fk_unit,
                    $productsupplier->fourn_multicurrency_unitprice
				);
			}
			if ($idprod == -99 || $idprod == 0)
			{
				// Product not selected
				$error++;
				$langs->load("errors");
				setEventMessages($langs->trans("ErrorFieldRequired", $langs->transnoentitiesnoconv("ProductOrService")).' '.$langs->trans("or").' '.$langs->trans("NoPriceDefinedForThisSupplier"), null, 'errors');
			}
			if ($idprod == -1)
			{
				// Quantity too low
				$error++;
				$langs->load("errors");
				setEventMessages($langs->trans("ErrorQtyTooLowForThisSupplier"), null, 'errors');
			}
		}
		else if (empty($error)) // $price_ht is already set
		{
			$pu_ht = price2num($price_ht, 'MU');
			$pu_ttc = price2num(GETPOST('price_ttc'), 'MU');
			$tva_npr = (preg_match('/\*/', $tva_tx) ? 1 : 0);
			$tva_tx = str_replace('*', '', $tva_tx);
			$label = (GETPOST('product_label') ? GETPOST('product_label') : '');
			$desc = $product_desc;
			$type = GETPOST('type');
			$ref_supplier = GETPOST('fourn_ref','alpha');

			$fk_unit= GETPOST('units', 'alpha');

			$tva_tx = price2num($tva_tx);	// When vat is text input field
<<<<<<< HEAD

			// Local Taxes
			$localtax1_tx= get_localtax($tva_tx, 1, $mysoc, $object->thirdparty);
			$localtax2_tx= get_localtax($tva_tx, 2, $mysoc, $object->thirdparty);

=======

			// Local Taxes
			$localtax1_tx= get_localtax($tva_tx, 1, $mysoc, $object->thirdparty);
			$localtax2_tx= get_localtax($tva_tx, 2, $mysoc, $object->thirdparty);

>>>>>>> d9b8a8c8
			if ($price_ht !== '')
			{
				$pu_ht = price2num($price_ht, 'MU'); // $pu_ht must be rounded according to settings
			}
			else
			{
				$pu_ttc = price2num(GETPOST('price_ttc'), 'MU');
				$pu_ht = price2num($pu_ttc / (1 + ($tva_tx / 100)), 'MU'); // $pu_ht must be rounded according to settings
			}
			$price_base_type = 'HT';
			$pu_ht_devise = price2num($price_ht_devise, 'MU');

			$result=$object->addline($desc, $pu_ht, $qty, $tva_tx, $localtax1_tx, $localtax2_tx, 0, 0, $ref_supplier, $remise_percent, $price_base_type, $pu_ttc, $type,'','', $date_start, $date_end, $array_options, $fk_unit, $pu_ht_devise);
		}

		//print "xx".$tva_tx; exit;
		if (! $error && $result > 0)
		{
			$db->commit();

			$ret=$object->fetch($object->id);    // Reload to get new records

			// Define output language
			if (empty($conf->global->MAIN_DISABLE_PDF_AUTOUPDATE))
			{
				$outputlangs = $langs;
				$newlang = '';
				if ($conf->global->MAIN_MULTILANGS && empty($newlang) && GETPOST('lang_id','aZ09')) $newlang = GETPOST('lang_id','aZ09');
				if ($conf->global->MAIN_MULTILANGS && empty($newlang))	$newlang = $object->thirdparty->default_lang;
				if (! empty($newlang)) {
					$outputlangs = new Translate("", $conf);
					$outputlangs->setDefaultLang($newlang);
				}
				$model=$object->modelpdf;
				$ret = $object->fetch($id); // Reload to get new records

				$result=$object->generateDocument($model, $outputlangs, $hidedetails, $hidedesc, $hideref);
				if ($result < 0) dol_print_error($db,$result);
			}

			unset($_POST ['prod_entry_mode']);

			unset($_POST['qty']);
			unset($_POST['type']);
			unset($_POST['remise_percent']);
			unset($_POST['pu']);
			unset($_POST['price_ht']);
			unset($_POST['multicurrency_price_ht']);
			unset($_POST['price_ttc']);
			unset($_POST['fourn_ref']);
			unset($_POST['tva_tx']);
			unset($_POST['label']);
			unset($localtax1_tx);
			unset($localtax2_tx);
			unset($_POST['np_marginRate']);
			unset($_POST['np_markRate']);
			unset($_POST['dp_desc']);
			unset($_POST['idprodfournprice']);

			unset($_POST['date_starthour']);
			unset($_POST['date_startmin']);
			unset($_POST['date_startsec']);
			unset($_POST['date_startday']);
			unset($_POST['date_startmonth']);
			unset($_POST['date_startyear']);
			unset($_POST['date_endhour']);
			unset($_POST['date_endmin']);
			unset($_POST['date_endsec']);
			unset($_POST['date_endday']);
			unset($_POST['date_endmonth']);
			unset($_POST['date_endyear']);
		}
		else
		{
			$db->rollback();
			setEventMessages($object->error, $object->errors, 'errors');
		}

		$action = '';
	}

	/*
	 *	Updating a line in the order
	 */
	if ($action == 'updateline' && $user->rights->fournisseur->commande->creer &&	! GETPOST('cancel','alpha'))
	{
		$vat_rate=(GETPOST('tva_tx')?GETPOST('tva_tx'):0);

   		if ($lineid)
		{
			$line = new CommandeFournisseurLigne($db);
			$res = $line->fetch($lineid);
			if (!$res) dol_print_error($db);
		}

		$productsupplier = new ProductFournisseur($db);
		if (! empty($conf->global->SUPPLIER_ORDER_WITH_PREDEFINED_PRICES_ONLY))
		{
			if ($line->fk_product > 0 && $productsupplier->get_buyprice(0, price2num($_POST['qty']), $line->fk_product, 'none', GETPOST('socid','int')) < 0 )
			{
				setEventMessages($langs->trans("ErrorQtyTooLowForThisSupplier"), null, 'warnings');
			}
		}

		$date_start=dol_mktime(GETPOST('date_starthour'), GETPOST('date_startmin'), GETPOST('date_startsec'), GETPOST('date_startmonth'), GETPOST('date_startday'), GETPOST('date_startyear'));
		$date_end=dol_mktime(GETPOST('date_endhour'), GETPOST('date_endmin'), GETPOST('date_endsec'), GETPOST('date_endmonth'), GETPOST('date_endday'), GETPOST('date_endyear'));

		// Define info_bits
		$info_bits = 0;
		if (preg_match('/\*/', $vat_rate))
				$info_bits |= 0x01;

	   	 // Define vat_rate
			$vat_rate = str_replace('*', '', $vat_rate);
			$localtax1_rate = get_localtax($vat_rate, 1, $mysoc, $object->thirdparty);
			$localtax2_rate = get_localtax($vat_rate, 2, $mysoc, $object->thirdparty);

			if (GETPOST('price_ht') != '')
			{
			$price_base_type = 'HT';
			$ht = price2num(GETPOST('price_ht'));
			}
			else
			{
			$vatratecleaned = $vat_rate;
			if (preg_match('/^(.*)\s*\((.*)\)$/', $vat_rate, $reg))      // If vat is "xx (yy)"
			{
				$vatratecleaned = trim($reg[1]);
				$vatratecode = $reg[2];
			}

			$ttc = price2num(GETPOST('price_ttc'));
			$ht = $ttc / (1 + ($vatratecleaned / 100));
			$price_base_type = 'HT';
			}

			$pu_ht_devise = GETPOST('multicurrency_subprice');

			// Extrafields Lines
			$extrafieldsline = new ExtraFields($db);
			$extralabelsline = $extrafieldsline->fetch_name_optionals_label($object->table_element_line);
			$array_options = $extrafieldsline->getOptionalsFromPost($extralabelsline);
			// Unset extrafield POST Data
			if (is_array($extralabelsline)) {
				foreach ($extralabelsline as $key => $value) {
					unset($_POST["options_" . $key]);
				}
			}

			$result	= $object->updateline(
				$lineid,
				$_POST['product_desc'],
				$ht,
				$_POST['qty'],
				$_POST['remise_percent'],
				$vat_rate,
				$localtax1_rate,
				$localtax2_rate,
				$price_base_type,
				0,
				isset($_POST["type"])?$_POST["type"]:$line->product_type,
				false,
				$date_start,
				$date_end,
				$array_options,
				$_POST['units'],
				$pu_ht_devise,
				GETPOST('fourn_ref','alpha')
			);
			unset($_POST['qty']);
			unset($_POST['type']);
			unset($_POST['idprodfournprice']);
			unset($_POST['remmise_percent']);
			unset($_POST['dp_desc']);
			unset($_POST['np_desc']);
			unset($_POST['pu']);
			unset($_POST['fourn_ref']);
			unset($_POST['tva_tx']);
			unset($_POST['date_start']);
			unset($_POST['date_end']);
			unset($_POST['units']);
			unset($localtax1_tx);
			unset($localtax2_tx);

			unset($_POST['date_starthour']);
			unset($_POST['date_startmin']);
			unset($_POST['date_startsec']);
			unset($_POST['date_startday']);
			unset($_POST['date_startmonth']);
			unset($_POST['date_startyear']);
			unset($_POST['date_endhour']);
			unset($_POST['date_endmin']);
			unset($_POST['date_endsec']);
			unset($_POST['date_endday']);
			unset($_POST['date_endmonth']);
			unset($_POST['date_endyear']);

			if ($result	>= 0)
			{
			// Define output language
			if (empty($conf->global->MAIN_DISABLE_PDF_AUTOUPDATE))
			{
				$outputlangs = $langs;
				$newlang = '';
				if ($conf->global->MAIN_MULTILANGS && empty($newlang) && GETPOST('lang_id','aZ09')) $newlang = GETPOST('lang_id','aZ09');
				if ($conf->global->MAIN_MULTILANGS && empty($newlang))	$newlang = $object->thirdparty->default_lang;
				if (! empty($newlang)) {
					$outputlangs = new Translate("", $conf);
					$outputlangs->setDefaultLang($newlang);
				}
				$model=$object->modelpdf;
				$ret = $object->fetch($id); // Reload to get new records

				$result=$object->generateDocument($model, $outputlangs, $hidedetails, $hidedesc, $hideref);
				if ($result < 0) dol_print_error($db,$result);
			}
			}
			else
			{
			dol_print_error($db,$object->error);
			exit;
			}
<<<<<<< HEAD

=======
>>>>>>> d9b8a8c8
	}

	// Remove a product line
	if ($action == 'confirm_deleteline' && $confirm == 'yes' && $user->rights->fournisseur->commande->creer)
	{
		$result = $object->deleteline($lineid);
		if ($result > 0)
		{
			// Define output language
			$outputlangs = $langs;
			$newlang = '';
			if ($conf->global->MAIN_MULTILANGS && empty($newlang) && GETPOST('lang_id','aZ09'))
				$newlang = GETPOST('lang_id','aZ09');
			if ($conf->global->MAIN_MULTILANGS && empty($newlang))
				$newlang = $object->thirdparty->default_lang;
			if (! empty($newlang)) {
				$outputlangs = new Translate("", $conf);
				$outputlangs->setDefaultLang($newlang);
			}
			if (empty($conf->global->MAIN_DISABLE_PDF_AUTOUPDATE)) {
				$ret = $object->fetch($object->id); // Reload to get new records
				$object->generateDocument($object->modelpdf, $outputlangs, $hidedetails, $hidedesc, $hideref);
			}

			header('Location: '.$_SERVER["PHP_SELF"].'?id='.$object->id);
			exit;
		}
		else
		{
			setEventMessages($object->error, $object->errors, 'errors');
			/* Fix bug 1485 : Reset action to avoid asking again confirmation on failure */
			$action='';
		}
	}

	// Validate
	if ($action == 'confirm_valid' && $confirm == 'yes' &&
		((empty($conf->global->MAIN_USE_ADVANCED_PERMS) && ! empty($user->rights->fournisseur->commande->creer))
		|| (! empty($conf->global->MAIN_USE_ADVANCED_PERMS) && ! empty($user->rights->fournisseur->supplier_order_advance->validate)))
		)
	{
		$object->date_commande=dol_now();
		$result = $object->valid($user);
		if ($result	>= 0)
		{
			// Define output language
			if (empty($conf->global->MAIN_DISABLE_PDF_AUTOUPDATE))
			{
				$outputlangs = $langs;
				$newlang = '';
				if ($conf->global->MAIN_MULTILANGS && empty($newlang) && GETPOST('lang_id','aZ09')) $newlang = GETPOST('lang_id','aZ09');
				if ($conf->global->MAIN_MULTILANGS && empty($newlang))	$newlang = $object->thirdparty->default_lang;
				if (! empty($newlang)) {
					$outputlangs = new Translate("", $conf);
					$outputlangs->setDefaultLang($newlang);
				}
				$model=$object->modelpdf;
				$ret = $object->fetch($id); // Reload to get new records

				$result=$object->generateDocument($model, $outputlangs, $hidedetails, $hidedesc, $hideref);
				if ($result < 0) dol_print_error($db,$result);
			}
		}
		else
		{
			setEventMessages($object->error, $object->errors, 'errors');
		}

		// If we have permission, and if we don't need to provide the idwarehouse, we go directly on approved step
		if (empty($conf->global->SUPPLIER_ORDER_NO_DIRECT_APPROVE) && $user->rights->fournisseur->commande->approuver && ! (! empty($conf->global->STOCK_CALCULATE_ON_SUPPLIER_VALIDATE_ORDER) && $object->hasProductsOrServices(1)))
		{
			$action='confirm_approve';	// can make standard or first level approval also if permission is set
		}
	}

	if (($action == 'confirm_approve' || $action == 'confirm_approve2') && $confirm == 'yes' && $user->rights->fournisseur->commande->approuver)
	{
		$idwarehouse=GETPOST('idwarehouse', 'int');

		$qualified_for_stock_change=0;
		if (empty($conf->global->STOCK_SUPPORTS_SERVICES))
		{
		   	$qualified_for_stock_change=$object->hasProductsOrServices(2);
		}
		else
		{
		   	$qualified_for_stock_change=$object->hasProductsOrServices(1);
		}

		// Check parameters
		if (! empty($conf->stock->enabled) && ! empty($conf->global->STOCK_CALCULATE_ON_SUPPLIER_VALIDATE_ORDER) && $qualified_for_stock_change)	// warning name of option should be STOCK_CALCULATE_ON_SUPPLIER_APPROVE_ORDER
		{
			if (! $idwarehouse || $idwarehouse == -1)
			{
				$error++;
				setEventMessages($langs->trans('ErrorFieldRequired',$langs->transnoentitiesnoconv("Warehouse")), null, 'errors');
				$action='';
			}
		}

		if (! $error)
		{
			$result	= $object->approve($user, $idwarehouse, ($action=='confirm_approve2'?1:0));
			if ($result > 0)
<<<<<<< HEAD
			{
				if (empty($conf->global->MAIN_DISABLE_PDF_AUTOUPDATE)) {
					$outputlangs = $langs;
					$newlang = '';
					if ($conf->global->MAIN_MULTILANGS && empty($newlang) && GETPOST('lang_id','aZ09')) $newlang = GETPOST('lang_id','aZ09');
					if ($conf->global->MAIN_MULTILANGS && empty($newlang))	$newlang = $object->thirdparty->default_lang;
					if (! empty($newlang)) {
						$outputlangs = new Translate("", $conf);
						$outputlangs->setDefaultLang($newlang);
					}
					$object->generateDocument($object->modelpdf, $outputlangs, $hidedetails, $hidedesc, $hideref);
				}
				header("Location: ".$_SERVER["PHP_SELF"]."?id=".$object->id);
				exit;
			}
			else
			{
=======
			{
				if (empty($conf->global->MAIN_DISABLE_PDF_AUTOUPDATE)) {
					$outputlangs = $langs;
					$newlang = '';
					if ($conf->global->MAIN_MULTILANGS && empty($newlang) && GETPOST('lang_id','aZ09')) $newlang = GETPOST('lang_id','aZ09');
					if ($conf->global->MAIN_MULTILANGS && empty($newlang))	$newlang = $object->thirdparty->default_lang;
					if (! empty($newlang)) {
						$outputlangs = new Translate("", $conf);
						$outputlangs->setDefaultLang($newlang);
					}
					$object->generateDocument($object->modelpdf, $outputlangs, $hidedetails, $hidedesc, $hideref);
				}
				header("Location: ".$_SERVER["PHP_SELF"]."?id=".$object->id);
				exit;
			}
			else
			{
>>>>>>> d9b8a8c8
				setEventMessages($object->error, $object->errors, 'errors');
			}
		}
	}

	if ($action == 'confirm_refuse' &&	$confirm == 'yes' && $user->rights->fournisseur->commande->approuver)
	{
		$result = $object->refuse($user);
		if ($result > 0)
		{
			header("Location: ".$_SERVER["PHP_SELF"]."?id=".$object->id);
			exit;
		}
		else
		{
			setEventMessages($object->error, $object->errors, 'errors');
		}
	}

	if ($action == 'confirm_commande' && $confirm	== 'yes' &&	$user->rights->fournisseur->commande->commander)
	{
		$result = $object->commande($user, $_REQUEST["datecommande"],	$_REQUEST["methode"], $_REQUEST['comment']);
		if ($result > 0)
		{
			if (empty($conf->global->MAIN_DISABLE_PDF_AUTOUPDATE))
			{
				$outputlangs = $langs;
				$newlang = '';
				if ($conf->global->MAIN_MULTILANGS && empty($newlang) && GETPOST('lang_id','aZ09')) $newlang = GETPOST('lang_id','aZ09');
				if ($conf->global->MAIN_MULTILANGS && empty($newlang))	$newlang = $object->thirdparty->default_lang;
				if (! empty($newlang)) {
					$outputlangs = new Translate("", $conf);
					$outputlangs->setDefaultLang($newlang);
				}
				$object->generateDocument($object->modelpdf, $outputlangs, $hidedetails, $hidedesc, $hideref);
			}
			$action = '';
			header("Location: ".$_SERVER["PHP_SELF"]."?id=".$object->id);
			exit;
		}
		else
		{
			setEventMessages($object->error, $object->errors, 'errors');
		}
	}


	if ($action == 'confirm_delete' && $confirm == 'yes' && $user->rights->fournisseur->commande->supprimer)
	{
		$result=$object->delete($user);
		if ($result > 0)
		{
			header("Location: ".DOL_URL_ROOT.'/fourn/commande/list.php?restore_lastsearch_values=1');
			exit;
		}
		else
		{
			setEventMessages($object->error, $object->errors, 'errors');
		}
	}

	// Action clone object
	if ($action == 'confirm_clone' && $confirm == 'yes' && $user->rights->fournisseur->commande->creer)
	{
		if (1==0 && ! GETPOST('clone_content') && ! GETPOST('clone_receivers'))
		{
			setEventMessages($langs->trans("NoCloneOptionsSpecified"), null, 'errors');
		}
		else
		{
			if ($object->id > 0)
			{
				$result=$object->createFromClone();
				if ($result > 0)
				{
					header("Location: ".$_SERVER['PHP_SELF'].'?id='.$result);
					exit;
				}
				else
				{
					setEventMessages($object->error, $object->errors, 'errors');
					$action='';
				}
			}
		}
	}

	// Set status of reception (complete, partial, ...)
	if ($action == 'livraison' && $user->rights->fournisseur->commande->receptionner)
	{
		if (GETPOST("type") != '')
		{
			$date_liv = dol_mktime(GETPOST('rehour'),GETPOST('remin'),GETPOST('resec'),GETPOST("remonth"),GETPOST("reday"),GETPOST("reyear"));

			$result = $object->Livraison($user, $date_liv, GETPOST("type"), GETPOST("comment"));   // GETPOST("type") is 'tot', 'par', 'nev', 'can'
			if ($result > 0)
			{
				$langs->load("deliveries");
				setEventMessages($langs->trans("DeliveryStateSaved"), null);
				$action = '';
			}
			else if($result == -3)
			{
				setEventMessages($object->error, $object->errors, 'errors');
			}
			else
			{
				setEventMessages($object->error, $object->errors, 'errors');
			}
		}
		else
		{
			setEventMessages($langs->trans("ErrorFieldRequired", $langs->transnoentities("Delivery")), null, 'errors');
		}
	}

	if ($action == 'confirm_cancel' && $confirm == 'yes' &&	$user->rights->fournisseur->commande->commander)
	{
		$result	= $object->cancel($user);
		if ($result > 0)
		{
			header("Location: ".$_SERVER["PHP_SELF"]."?id=".$object->id);
			exit;
		}
		else
		{
			setEventMessages($object->error, $object->errors, 'errors');
		}
	}

	// Actions when printing a doc from card
	include DOL_DOCUMENT_ROOT.'/core/actions_printing.inc.php';

	// Actions to send emails
	$trigger_name='ORDER_SUPPLIER_SENTBYMAIL';
	$autocopy='MAIN_MAIL_AUTOCOPY_SUPPLIER_ORDER_TO';
	$trackid='sor'.$object->id;
	include DOL_DOCUMENT_ROOT.'/core/actions_sendmails.inc.php';

	// Actions to build doc
	$upload_dir = $conf->fournisseur->commande->dir_output;
	$permissioncreate = $user->rights->fournisseur->commande->creer;
	include DOL_DOCUMENT_ROOT.'/core/actions_builddoc.inc.php';


	if ($action == 'update_extras')
	{
		$object->oldcopy = dol_clone($object);

		// Fill array 'array_options' with data from add form
		$extralabels=$extrafields->fetch_name_optionals_label($object->table_element);
		$ret = $extrafields->setOptionalsFromPost($extralabels,$object,GETPOST('attribute', 'none'));
		if ($ret < 0) $error++;

		if (! $error)
		{
			// Actions on extra fields
			if (empty($conf->global->MAIN_EXTRAFIELDS_DISABLED)) // For avoid conflicts if trigger used
			{
				$result=$object->insertExtraFields('ORDER_SUPPLIER_MODIFY');
				if ($result < 0)
				{
					$error++;
					setEventMessages($object->error,$object->errors,'errors');
				}
			}
		}

		if ($error)
			$action = 'edit_extras';
	}

	/*
	 * Create an order
	 */
	if ($action == 'add' && $user->rights->fournisseur->commande->creer)
	{
	 	$error=0;

		if ($socid <1)
		{
			setEventMessages($langs->trans('ErrorFieldRequired',$langs->transnoentities('Supplier')), null, 'errors');
			$action='create';
			$error++;
		}

		if (! $error)
		{
			$db->begin();

			// Creation commande
			$object->ref_supplier  	= GETPOST('refsupplier');
			$object->socid         	= $socid;
			$object->cond_reglement_id = GETPOST('cond_reglement_id');
			$object->mode_reglement_id = GETPOST('mode_reglement_id');
			$object->fk_account        = GETPOST('fk_account', 'int');
			$object->note_private	= GETPOST('note_private','none');
			$object->note_public   	= GETPOST('note_public','none');
			$object->date_livraison = $datelivraison;
			$object->fk_incoterms = GETPOST('incoterm_id', 'int');
			$object->location_incoterms = GETPOST('location_incoterms', 'alpha');
			$object->multicurrency_code = GETPOST('multicurrency_code', 'alpha');
			$object->multicurrency_tx = GETPOST('originmulticurrency_tx', 'int');
			$object->fk_project       = GETPOST('projectid');

			// Fill array 'array_options' with data from add form
		   	if (! $error)
		   	{
				$ret = $extrafields->setOptionalsFromPost($extralabels,$object);
				if ($ret < 0) $error++;
		   	}

		   	if (! $error)
		   	{
	   			// If creation from another object of another module (Example: origin=propal, originid=1)
				if (! empty($origin) && ! empty($originid))
				{
					if ($origin == 'order' || $origin == 'commande')
					{
						$element = $subelement = 'commande';
					}
					else
					{
						$element = 'supplier_proposal';
						$subelement = 'supplier_proposal';
					}

					$object->origin = $origin;
					$object->origin_id = $originid;

					// Possibility to add external linked objects with hooks
					$object->linked_objects [$object->origin] = $object->origin_id;
					$other_linked_objects = GETPOST('other_linked_objects', 'array');
					if (! empty($other_linked_objects)) {
						$object->linked_objects = array_merge($object->linked_objects, $other_linked_objects);
					}

					$id = $object->create($user);
					if ($id > 0)
					{
						dol_include_once('/' . $element . '/class/' . $subelement . '.class.php');

						$classname = 'SupplierProposal';
						$srcobject = new $classname($db);

						dol_syslog("Try to find source object origin=" . $object->origin . " originid=" . $object->origin_id . " to add lines");
						$result = $srcobject->fetch($object->origin_id);
						if ($result > 0)
						{
							$object->set_date_livraison($user, $srcobject->date_livraison);
							$object->set_id_projet($user, $srcobject->fk_project);

							$lines = $srcobject->lines;
							if (empty($lines) && method_exists($srcobject, 'fetch_lines'))
							{
								$srcobject->fetch_lines();
								$lines = $srcobject->lines;
							}

							$fk_parent_line = 0;
							$num = count($lines);

							for($i = 0; $i < $num; $i ++)
							{

								if (empty($lines[$i]->subprice) || $lines[$i]->qty <= 0)
									continue;

								$label = (! empty($lines[$i]->label) ? $lines[$i]->label : '');
								$desc = (! empty($lines[$i]->desc) ? $lines[$i]->desc : $lines[$i]->product_desc);
								$product_type = (! empty($lines[$i]->product_type) ? $lines[$i]->product_type : 0);

								// Reset fk_parent_line for no child products and special product
								if (($lines[$i]->product_type != 9 && empty($lines[$i]->fk_parent_line)) || $lines[$i]->product_type == 9) {
									$fk_parent_line = 0;
								}

								// Extrafields
								if (empty($conf->global->MAIN_EXTRAFIELDS_DISABLED) && method_exists($lines[$i], 'fetch_optionals')) 							// For avoid conflicts if
																																	  // trigger used
								{
									$lines[$i]->fetch_optionals($lines[$i]->rowid);
									$array_option = $lines[$i]->array_options;
								}

								$ref_supplier = '';
								$product_fourn_price_id = 0;
								if ($origin == "commande")
								{
									$productsupplier = new ProductFournisseur($db);
									$result = $productsupplier->find_min_price_product_fournisseur($lines[$i]->fk_product, $lines[$i]->qty, $srcobject->socid);
									if ($result > 0)
									{
										$ref_supplier = $productsupplier->ref_supplier;
										$product_fourn_price_id = $productsupplier->product_fourn_price_id;
									}
								}
								else
								{
									$ref_supplier = $lines[$i]->ref_fourn;
									$product_fourn_price_id = 0;
								}

								$tva_tx = $lines[$i]->tva_tx;

								if ($origin=="commande")
								{
									$soc=new societe($db);
									$soc->fetch($socid);
									$tva_tx=get_default_tva($soc, $mysoc, $lines[$i]->fk_product, $product_fourn_price_id);
								}

								$result = $object->addline(
									$desc,
									$lines[$i]->subprice,
									$lines[$i]->qty,
									$tva_tx,
									$lines[$i]->localtax1_tx,
									$lines[$i]->localtax2_tx,
									$lines[$i]->fk_product > 0 ? $lines[$i]->fk_product : 0,
									$product_fourn_price_id,
									$ref_supplier,
									$lines[$i]->remise_percent,
									'HT',
									0,
									$lines[$i]->product_type,
									'',
									'',
									null,
									null,
									array(),
									$lines[$i]->fk_unit,
									0,
									$element,
									!empty($lines[$i]->id) ? $lines[$i]->id : $lines[$i]->rowid
								);

								if ($result < 0) {
									$error++;
									break;
								}

								// Defined the new fk_parent_line
								if ($result > 0 && $lines[$i]->product_type == 9) {
									$fk_parent_line = $result;
								}
							}

							// Add link between elements


							// Hooks
							$parameters = array('objFrom' => $srcobject);
							$reshook = $hookmanager->executeHooks('createFrom', $parameters, $object, $action); // Note that $action and $object may have been

							if ($reshook < 0)
								$error ++;
						} else {
							setEventMessages($srcobject->error, $srcobject->errors, 'errors');
							$error ++;
						}
					} else {
						setEventMessages($object->error, $object->errors, 'errors');
						$error ++;
					}
				}
				else
				{
			   		$id = $object->create($user);
					if ($id < 0)
					{
						$error++;
						setEventMessages($object->error, $object->errors, 'errors');
					}
				}
			}

			if ($error)
<<<<<<< HEAD
			{
				$langs->load("errors");
				$db->rollback();
				$action='create';
				$_GET['socid']=$_POST['socid'];
			}
			else
			{
=======
			{
				$langs->load("errors");
				$db->rollback();
				$action='create';
				$_GET['socid']=$_POST['socid'];
			}
			else
			{
>>>>>>> d9b8a8c8
				$db->commit();
				header("Location: ".$_SERVER['PHP_SELF']."?id=".$id);
				exit;
			}
		}
	}

	if ($action == 'webservice' && GETPOST('mode', 'alpha') == "send" && ! GETPOST('cancel','alpha'))
	{
		$ws_url         = $object->thirdparty->webservices_url;
		$ws_key         = $object->thirdparty->webservices_key;
		$ws_user        = GETPOST('ws_user','alpha');
		$ws_password    = GETPOST('ws_password','alpha');
		$ws_entity      = GETPOST('ws_entity','int');
		$ws_thirdparty  = GETPOST('ws_thirdparty','int');

		// NS and Authentication parameters
		$ws_ns='http://www.dolibarr.org/ns/';
		$ws_authentication=array(
			'dolibarrkey'=>$ws_key,
			'sourceapplication'=>'DolibarrWebServiceClient',
			'login'=>$ws_user,
			'password'=>$ws_password,
			'entity'=>$ws_entity
		);

		//Is sync supplier web services module activated? and everything filled?
		if (empty($conf->syncsupplierwebservices->enabled)) {
			setEventMessages($langs->trans("WarningModuleNotActive",$langs->transnoentities("Module2650Name")), null, 'mesgs');
		} else if (empty($ws_url) || empty($ws_key)) {
			setEventMessages($langs->trans("ErrorWebServicesFieldsRequired"), null, 'errors');
		} else if (empty($ws_user) || empty($ws_password) || empty($ws_thirdparty)) {
			setEventMessages($langs->trans("ErrorFieldsRequired"),null, 'errors');
		}
		else
		{
			//Create SOAP client and connect it to order
			$soapclient_order = new nusoap_client($ws_url."/webservices/server_order.php");
			$soapclient_order->soap_defencoding='UTF-8';
			$soapclient_order->decodeUTF8(false);

			//Create SOAP client and connect it to product/service
			$soapclient_product = new nusoap_client($ws_url."/webservices/server_productorservice.php");
			$soapclient_product->soap_defencoding='UTF-8';
			$soapclient_product->decodeUTF8(false);

			//Prepare the order lines from order
			$order_lines = array();
			foreach ($object->lines as $line)
			{
				$ws_parameters = array('authentication' => $ws_authentication, 'id' => '', 'ref' => $line->ref_supplier);
				$result_product = $soapclient_product->call("getProductOrService", $ws_parameters, $ws_ns, '');
<<<<<<< HEAD

				if ($result_product["result"]["result_code"] == "OK")
				{
					$order_lines[] = array(
						'desc'          => $line->product_desc,
						'type'          => $line->product_type,
						'product_id'    => $result_product["product"]["id"],
						'vat_rate'      => $line->tva_tx,
						'qty'           => $line->qty,
						'price'         => $line->price,
						'unitprice'     => $line->subprice,
						'total_net'     => $line->total_ht,
						'total_vat'     => $line->total_tva,
						'total'         => $line->total_ttc,
						'date_start'    => $line->date_start,
						'date_end'      => $line->date_end,
					);
				}
			}

=======

				if ($result_product["result"]["result_code"] == "OK")
				{
					$order_lines[] = array(
						'desc'          => $line->product_desc,
						'type'          => $line->product_type,
						'product_id'    => $result_product["product"]["id"],
						'vat_rate'      => $line->tva_tx,
						'qty'           => $line->qty,
						'price'         => $line->price,
						'unitprice'     => $line->subprice,
						'total_net'     => $line->total_ht,
						'total_vat'     => $line->total_tva,
						'total'         => $line->total_ttc,
						'date_start'    => $line->date_start,
						'date_end'      => $line->date_end,
					);
				}
			}

>>>>>>> d9b8a8c8
			//Prepare the order header
			$order = array(
				'thirdparty_id' => $ws_thirdparty,
				'date'          => dol_print_date(dol_now(),'dayrfc'),
				'total_net'     => $object->total_ht,
				'total_var'     => $object->total_tva,
				'total'         => $object->total_ttc,
				'lines'         => $order_lines
			);
<<<<<<< HEAD

			$ws_parameters = array('authentication'=>$ws_authentication, 'order' => $order);
			$result_order = $soapclient_order->call("createOrder", $ws_parameters, $ws_ns, '');

=======

			$ws_parameters = array('authentication'=>$ws_authentication, 'order' => $order);
			$result_order = $soapclient_order->call("createOrder", $ws_parameters, $ws_ns, '');

>>>>>>> d9b8a8c8
			if (empty($result_order["result"]["result_code"])) //No result, check error str
			{
				setEventMessages($langs->trans("SOAPError")." '".$soapclient_order->error_str."'", null, 'errors');
			}
			else if ($result_order["result"]["result_code"] != "OK") //Something went wrong
			{
				setEventMessages($langs->trans("SOAPError")." '".$result_order["result"]["result_code"]."' - '".$result_order["result"]["result_label"]."'", null, 'errors');
			}
			else
			{
				setEventMessages($langs->trans("RemoteOrderRef")." ".$result_order["ref"], null, 'mesgs');
			}
		}
	}

	if (! empty($conf->global->MAIN_DISABLE_CONTACTS_TAB) && $user->rights->fournisseur->commande->creer)
	{
		if ($action == 'addcontact')
		{
			if ($object->id > 0)
			{
				$contactid = (GETPOST('userid') ? GETPOST('userid') : GETPOST('contactid'));
				$result = $object->add_contact($contactid, $_POST["type"], $_POST["source"]);
			}

			if ($result >= 0)
			{
				header("Location: ".$_SERVER['PHP_SELF']."?id=".$object->id);
				exit;
			}
			else
			{
				if ($object->error == 'DB_ERROR_RECORD_ALREADY_EXISTS')
				{
					$langs->load("errors");
					setEventMessages($langs->trans("ErrorThisContactIsAlreadyDefinedAsThisType"), null, 'errors');
				}
				else
				{
					setEventMessages($object->error, $object->errors, 'errors');
				}
			}
		}

		// bascule du statut d'un contact
		else if ($action == 'swapstatut' && $object->id > 0)
		{
			$result=$object->swapContactStatus(GETPOST('ligne'));
		}

		// Efface un contact
		else if ($action == 'deletecontact' && $object->id > 0)
		{
			$result = $object->delete_contact($_GET["lineid"]);

			if ($result >= 0)
			{
				header("Location: ".$_SERVER['PHP_SELF']."?id=".$object->id);
				exit;
			}
			else {
				dol_print_error($db);
			}
		}
	}
}


/*
 * View
 */

$form =	new	Form($db);
$formfile = new FormFile($db);
$formorder = new FormOrder($db);
$productstatic = new Product($db);
if (! empty($conf->projet->enabled)) { $formproject = new FormProjets($db); }

$help_url='EN:Module_Suppliers_Orders|FR:CommandeFournisseur|ES:Módulo_Pedidos_a_proveedores';
llxHeader('',$langs->trans("Order"),$help_url);


$now=dol_now();
if ($action=='create')
{
	print load_fiche_titre($langs->trans('NewOrder'));

	dol_htmloutput_events();

	$currency_code = $conf->currency;

	$societe='';
	if ($socid>0)
	{
		$societe=new Societe($db);
		$societe->fetch($socid);
	}

	if (! empty($origin) && ! empty($originid))
	{
		// Parse element/subelement (ex: project_task)
		$element = $subelement = $origin;
		if (preg_match('/^([^_]+)_([^_]+)/i', $origin, $regs)) {
			$element = $regs [1];
			$subelement = $regs [2];
		}

		$element = 'supplier_proposal';
		$subelement = 'supplier_proposal';

		dol_include_once('/' . $element . '/class/' . $subelement . '.class.php');

		$classname = 'SupplierProposal';
		$objectsrc = new $classname($db);
		$objectsrc->fetch($originid);
		if (empty($objectsrc->lines) && method_exists($objectsrc, 'fetch_lines'))
			$objectsrc->fetch_lines();
		$objectsrc->fetch_thirdparty();

		// Replicate extrafields
		$objectsrc->fetch_optionals($originid);
		$object->array_options = $objectsrc->array_options;

		$projectid = (! empty($objectsrc->fk_project) ? $objectsrc->fk_project : '');
		$ref_client = (! empty($objectsrc->ref_client) ? $objectsrc->ref_client : '');

		$soc = $objectsrc->client;
		$cond_reglement_id	= (!empty($objectsrc->cond_reglement_id)?$objectsrc->cond_reglement_id:(!empty($soc->cond_reglement_id)?$soc->cond_reglement_id:0));
		$mode_reglement_id	= (!empty($objectsrc->mode_reglement_id)?$objectsrc->mode_reglement_id:(!empty($soc->mode_reglement_id)?$soc->mode_reglement_id:0));
		$fk_account         = (! empty($objectsrc->fk_account)?$objectsrc->fk_account:(! empty($soc->fk_account)?$soc->fk_account:0));
		$availability_id	= (!empty($objectsrc->availability_id)?$objectsrc->availability_id:(!empty($soc->availability_id)?$soc->availability_id:0));
		$shipping_method_id = (! empty($objectsrc->shipping_method_id)?$objectsrc->shipping_method_id:(! empty($soc->shipping_method_id)?$soc->shipping_method_id:0));
		$demand_reason_id	= (!empty($objectsrc->demand_reason_id)?$objectsrc->demand_reason_id:(!empty($soc->demand_reason_id)?$soc->demand_reason_id:0));
		$remise_percent		= (!empty($objectsrc->remise_percent)?$objectsrc->remise_percent:(!empty($soc->remise_supplier_percent)?$soc->remise_supplier_percent:0));
		$remise_absolue		= (!empty($objectsrc->remise_absolue)?$objectsrc->remise_absolue:(!empty($soc->remise_absolue)?$soc->remise_absolue:0));
		$dateinvoice		= empty($conf->global->MAIN_AUTOFILL_DATE)?-1:'';

		$datedelivery = (! empty($objectsrc->date_livraison) ? $objectsrc->date_livraison : '');

		if (!empty($conf->multicurrency->enabled))
		{
			if (!empty($objectsrc->multicurrency_code)) $currency_code = $objectsrc->multicurrency_code;
			if (!empty($conf->global->MULTICURRENCY_USE_ORIGIN_TX) && !empty($objectsrc->multicurrency_tx))	$currency_tx = $objectsrc->multicurrency_tx;
		}

		$note_private = $object->getDefaultCreateValueFor('note_private', (! empty($objectsrc->note_private) ? $objectsrc->note_private : null));
		$note_public = $object->getDefaultCreateValueFor('note_public', (! empty($objectsrc->note_public) ? $objectsrc->note_public : null));

		// Object source contacts list
		$srccontactslist = $objectsrc->liste_contact(- 1, 'external', 1);
	}
	else
	{
		$cond_reglement_id 	= $societe->cond_reglement_supplier_id;
		$mode_reglement_id 	= $societe->mode_reglement_supplier_id;

		if (!empty($conf->multicurrency->enabled) && !empty($societe->multicurrency_code)) $currency_code = $societe->multicurrency_code;

		$note_private = $object->getDefaultCreateValueFor('note_private');
		$note_public = $object->getDefaultCreateValueFor('note_public');
	}

	// If not defined, set default value from constant
	if (empty($cond_reglement_id) && ! empty($conf->global->SUPPLIER_ORDER_DEFAULT_PAYMENT_TERM_ID)) $cond_reglement_id=$conf->global->SUPPLIER_ORDER_DEFAULT_PAYMENT_TERM_ID;
	if (empty($mode_reglement_id) && ! empty($conf->global->SUPPLIER_ORDER_DEFAULT_PAYMENT_MODE_ID)) $mode_reglement_id=$conf->global->SUPPLIER_ORDER_DEFAULT_PAYMENT_MODE_ID;

	print '<form name="add" action="'.$_SERVER["PHP_SELF"].'" method="post">';
	print '<input type="hidden" name="token" value="'.$_SESSION['newtoken'].'">';
	print '<input type="hidden" name="action" value="add">';
	print '<input type="hidden" name="socid" value="' . $soc->id . '">' . "\n";
	print '<input type="hidden" name="remise_percent" value="' . $soc->remise_supplier_percent . '">';
	print '<input type="hidden" name="origin" value="' . $origin . '">';
	print '<input type="hidden" name="originid" value="' . $originid . '">';
	if (!empty($currency_tx)) print '<input type="hidden" name="originmulticurrency_tx" value="' . $currency_tx . '">';

	dol_fiche_head('');

	print '<table class="border" width="100%">';

	// Ref
	print '<tr><td class="titlefieldcreate">'.$langs->trans('Ref').'</td><td>'.$langs->trans('Draft').'</td></tr>';

	// Third party
	print '<tr><td class="fieldrequired">'.$langs->trans('Supplier').'</td>';
	print '<td>';

	if ($socid > 0)
	{
		print $societe->getNomUrl(1);
		print '<input type="hidden" name="socid" value="'.$socid.'">';
	}
	else
	{
		print $form->select_company((empty($socid)?'':$socid), 'socid', 's.fournisseur = 1', 'SelectThirdParty', 0, 0, null, 0, 'minwidth300');
		// reload page to retrieve customer informations
		if (!empty($conf->global->RELOAD_PAGE_ON_SUPPLIER_CHANGE))
		{
			print '<script type="text/javascript">
			$(document).ready(function() {
				$("#socid").change(function() {
					var socid = $(this).val();
					// reload page
					window.location.href = "'.$_SERVER["PHP_SELF"].'?action=create&socid="+socid;
				});
			});
			</script>';
		}
		print ' <a href="'.DOL_URL_ROOT.'/societe/card.php?action=create&client=0&fournisseur=1&backtopage='.urlencode($_SERVER["PHP_SELF"].'?action=create').'">'.$langs->trans("AddThirdParty").'</a>';
	}
	print '</td>';

	if ($societe->id > 0)
	{
		// Discounts for third party
		print '<tr><td>' . $langs->trans('Discounts') . '</td><td>';

		$absolute_discount = $societe->getAvailableDiscounts('', '', 0, 1);

		$thirdparty = $societe;
		$discount_type = 1;
		$backtopage = urlencode($_SERVER["PHP_SELF"] . '?socid=' . $thirdparty->id . '&action=' . $action . '&origin=' . GETPOST('origin') . '&originid=' . GETPOST('originid'));
		include DOL_DOCUMENT_ROOT.'/core/tpl/object_discounts.tpl.php';

		print '</td></tr>';
	}

	// Ref supplier
	print '<tr><td>'.$langs->trans('RefSupplier').'</td><td><input name="refsupplier" type="text"></td>';
	print '</tr>';

	print '</td></tr>';

	// Payment term
	print '<tr><td class="nowrap">'.$langs->trans('PaymentConditionsShort').'</td><td colspan="2">';
	$form->select_conditions_paiements(isset($_POST['cond_reglement_id'])?$_POST['cond_reglement_id']:$cond_reglement_id,'cond_reglement_id');
	print '</td></tr>';

	// Payment mode
	print '<tr><td>'.$langs->trans('PaymentMode').'</td><td colspan="2">';
	$form->select_types_paiements(isset($_POST['mode_reglement_id'])?$_POST['mode_reglement_id']:$mode_reglement_id,'mode_reglement_id');
	print '</td></tr>';

	// Planned delivery date
	print '<tr><td>';
	print $langs->trans('DateDeliveryPlanned');
	print '</td>';
	print '<td>';
	$usehourmin=0;
	if (! empty($conf->global->SUPPLIER_ORDER_USE_HOUR_FOR_DELIVERY_DATE)) $usehourmin=1;
	print $form->selectDate($datelivraison?$datelivraison:-1, 'liv_', $usehourmin, $usehourmin, '', "set");
	print '</td></tr>';

	// Bank Account
	if (! empty($conf->global->BANK_ASK_PAYMENT_BANK_DURING_SUPPLIER_ORDER) && ! empty($conf->banque->enabled))
	{
		$langs->load("bank");
		print '<tr><td>' . $langs->trans('BankAccount') . '</td><td colspan="2">';
		$form->select_comptes($fk_account, 'fk_account', 0, '', 1);
		print '</td></tr>';
	}

	// Project
	if (! empty($conf->projet->enabled))
	{
		$formproject = new FormProjets($db);

		$langs->load('projects');
		print '<tr><td>' . $langs->trans('Project') . '</td><td colspan="2">';
		$formproject->select_projects((empty($conf->global->PROJECT_CAN_ALWAYS_LINK_TO_ALL_SUPPLIERS)?$societe->id:-1), $projectid, 'projectid', 0, 0, 1, 1);
		print ' &nbsp; <a href="'.DOL_URL_ROOT.'/projet/card.php?socid=' . $soc->id . '&action=create&status=1&backtopage='.urlencode($_SERVER["PHP_SELF"].'?action=create&socid='.$societe->id).'">' . $langs->trans("AddProject") . '</a>';

		print '</td></tr>';
	}

	// Incoterms
	if (!empty($conf->incoterm->enabled))
	{
		print '<tr>';
		print '<td><label for="incoterm_id">'.$form->textwithpicto($langs->trans("IncotermLabel"), $object->libelle_incoterms, 1).'</label></td>';
		print '<td colspan="3" class="maxwidthonsmartphone">';
		print $form->select_incoterms((!empty($object->fk_incoterms) ? $object->fk_incoterms : ''), (!empty($object->location_incoterms)?$object->location_incoterms:''));
		print '</td></tr>';
	}

	// Multicurrency
	if (! empty($conf->multicurrency->enabled))
	{
		print '<tr>';
		print '<td>'.fieldLabel('Currency','multicurrency_code').'</td>';
		print '<td colspan="3" class="maxwidthonsmartphone">';
		print $form->selectMultiCurrency($currency_code, 'multicurrency_code');
		print '</td></tr>';
	}

	print '<tr><td>'.$langs->trans('NotePublic').'</td>';
	print '<td>';
	$doleditor = new DolEditor('note_public', isset($note_public) ? $note_public : GETPOST('note_public','none'), '', 80, 'dolibarr_notes', 'In', 0, false, true, ROWS_3, '90%');
	print $doleditor->Create(1);
	print '</td>';
	//print '<textarea name="note_public" wrap="soft" cols="60" rows="'.ROWS_5.'"></textarea>';
	print '</tr>';

	print '<tr><td>'.$langs->trans('NotePrivate').'</td>';
	print '<td>';
	$doleditor = new DolEditor('note_private', isset($note_private) ? $note_private : GETPOST('note_private','none'), '', 80, 'dolibarr_notes', 'In', 0, false, true, ROWS_3, '90%');
	print $doleditor->Create(1);
	print '</td>';
	//print '<td><textarea name="note_private" wrap="soft" cols="60" rows="'.ROWS_5.'"></textarea></td>';
	print '</tr>';

	if (! empty($origin) && ! empty($originid) && is_object($objectsrc)) {

		print "\n<!-- " . $classname . " info -->";
		print "\n";
		print '<input type="hidden" name="amount"         value="' . $objectsrc->total_ht . '">' . "\n";
		print '<input type="hidden" name="total"          value="' . $objectsrc->total_ttc . '">' . "\n";
		print '<input type="hidden" name="tva"            value="' . $objectsrc->total_tva . '">' . "\n";
		print '<input type="hidden" name="origin"         value="' . $objectsrc->element . '">';
		print '<input type="hidden" name="originid"       value="' . $objectsrc->id . '">';

		$newclassname = $classname;
		print '<tr><td>' . $langs->trans($newclassname) . '</td><td colspan="2">' . $objectsrc->getNomUrl(1) . '</td></tr>';
		print '<tr><td>' . $langs->trans('TotalHT') . '</td><td colspan="2">' . price($objectsrc->total_ht) . '</td></tr>';
		print '<tr><td>' . $langs->trans('TotalVAT') . '</td><td colspan="2">' . price($objectsrc->total_tva) . "</td></tr>";
		if ($mysoc->localtax1_assuj == "1" || $objectsrc->total_localtax1 != 0) 		// Localtax1 RE
		{
			print '<tr><td>' . $langs->transcountry("AmountLT1", $mysoc->country_code) . '</td><td colspan="2">' . price($objectsrc->total_localtax1) . "</td></tr>";
		}

		if ($mysoc->localtax2_assuj == "1" || $objectsrc->total_localtax2 != 0) 		// Localtax2 IRPF
		{
			print '<tr><td>' . $langs->transcountry("AmountLT2", $mysoc->country_code) . '</td><td colspan="2">' . price($objectsrc->total_localtax2) . "</td></tr>";
		}

		print '<tr><td>' . $langs->trans('TotalTTC') . '</td><td colspan="2">' . price($objectsrc->total_ttc) . "</td></tr>";

		if (!empty($conf->multicurrency->enabled))
		{
			print '<tr><td>' . $langs->trans('MulticurrencyTotalHT') . '</td><td colspan="2">' . price($objectsrc->multicurrency_total_ht) . '</td></tr>';
			print '<tr><td>' . $langs->trans('MulticurrencyTotalVAT') . '</td><td colspan="2">' . price($objectsrc->multicurrency_total_tva) . '</td></tr>';
			print '<tr><td>' . $langs->trans('MulticurrencyTotalTTC') . '</td><td colspan="2">' . price($objectsrc->multicurrency_total_ttc) . '</td></tr>';
		}
	}

	// Other options
	$parameters=array();
	$reshook=$hookmanager->executeHooks('formObjectOptions',$parameters,$object,$action); // Note that $action and $object may have been modified by hook
	print $hookmanager->resPrint;

	if (empty($reshook))
	{
		print $object->showOptionals($extrafields,'edit');
	}

	// Bouton "Create Draft"
	print "</table>\n";

	dol_fiche_end();

	print '<div class="center">';
	print '<input type="submit" class="button" name="bouton" value="'.$langs->trans('CreateDraft').'">';
	print '&nbsp;&nbsp;&nbsp;&nbsp;&nbsp;';
	print '<input type="button" class="button" value="' . $langs->trans("Cancel") . '" onClick="javascript:history.go(-1)">';
	print '</div>';

	print "</form>\n";

	// Show origin lines
	if (! empty($origin) && ! empty($originid) && is_object($objectsrc))
	{
		$title = $langs->trans('ProductsAndServices');
		print load_fiche_titre($title);

		print '<table class="noborder" width="100%">';

		$objectsrc->printOriginLinesList();

		print '</table>';
	}
}
elseif (! empty($object->id))
{
	$result = $object->fetch($id, $ref);

	$societe = new Fournisseur($db);
	$result=$societe->fetch($object->socid);
	if ($result < 0) dol_print_error($db);

	$author	= new User($db);
	$author->fetch($object->user_author_id);

	$res=$object->fetch_optionals();


	$head = ordersupplier_prepare_head($object);

	$title=$langs->trans("SupplierOrder");
	dol_fiche_head($head, 'card', $title, -1, 'order');


	$formconfirm='';

	// Confirmation de la suppression de la commande
	if ($action	== 'delete')
	{
		$formconfirm = $form->formconfirm($_SERVER["PHP_SELF"].'?id='.$object->id, $langs->trans('DeleteOrder'), $langs->trans('ConfirmDeleteOrder'), 'confirm_delete', '', 0, 2);
	}

	// Clone confirmation
	if ($action == 'clone')
	{
		// Create an array for form
		$formquestion=array(
				//array('type' => 'checkbox', 'name' => 'update_prices',   'label' => $langs->trans("PuttingPricesUpToDate"),   'value' => 1)
		);
		// Paiement incomplet. On demande si motif = escompte ou autre
		$formconfirm = $form->formconfirm($_SERVER["PHP_SELF"].'?id='.$object->id,$langs->trans('CloneOrder'),$langs->trans('ConfirmCloneOrder',$object->ref),'confirm_clone',$formquestion,'yes',1);
	}

	// Confirmation de la validation
	if ($action	== 'valid')
	{
		$object->date_commande=dol_now();

		// We check if number is temporary number
		if (preg_match('/^[\(]?PROV/i',$object->ref) || empty($object->ref)) // empty should not happened, but when it occurs, the test save life
		{
			$newref = $object->getNextNumRef($object->thirdparty);
		}
		else $newref = $object->ref;

		if ($newref < 0)
		{
			setEventMessages($object->error, $object->errors, 'errors');
			$action='';
		}
		else
		{
			$text=$langs->trans('ConfirmValidateOrder',$newref);
			if (! empty($conf->notification->enabled))
			{
				require_once DOL_DOCUMENT_ROOT .'/core/class/notify.class.php';
				$notify=new	Notify($db);
				$text.='<br>';
				$text.=$notify->confirmMessage('ORDER_SUPPLIER_VALIDATE', $object->socid, $object);
			}

			$formconfirm = $form->formconfirm($_SERVER["PHP_SELF"].'?id='.$object->id, $langs->trans('ValidateOrder'), $text, 'confirm_valid', '', 0, 1);
		}
	}

	// Confirm approval
	if ($action	== 'approve' || $action	== 'approve2')
	{
		$qualified_for_stock_change=0;
		if (empty($conf->global->STOCK_SUPPORTS_SERVICES))
		{
			$qualified_for_stock_change=$object->hasProductsOrServices(2);
		}
		else
		{
			$qualified_for_stock_change=$object->hasProductsOrServices(1);
		}

		$formquestion=array();
		if (! empty($conf->stock->enabled) && ! empty($conf->global->STOCK_CALCULATE_ON_SUPPLIER_VALIDATE_ORDER) && $qualified_for_stock_change)
		{
			$langs->load("stocks");
			require_once DOL_DOCUMENT_ROOT.'/product/class/html.formproduct.class.php';
			$formproduct=new FormProduct($db);
			$forcecombo=0;
			if ($conf->browser->name == 'ie') $forcecombo = 1;	// There is a bug in IE10 that make combo inside popup crazy
			$formquestion=array(
				//'text' => $langs->trans("ConfirmClone"),
				//array('type' => 'checkbox', 'name' => 'clone_content',   'label' => $langs->trans("CloneMainAttributes"),   'value' => 1),
				//array('type' => 'checkbox', 'name' => 'update_prices',   'label' => $langs->trans("PuttingPricesUpToDate"),   'value' => 1),
				array('type' => 'other', 'name' => 'idwarehouse',   'label' => $langs->trans("SelectWarehouseForStockIncrease"),   'value' => $formproduct->selectWarehouses(GETPOST('idwarehouse','int'), 'idwarehouse', '', 1, 0, 0, '', 0, $forcecombo))
			);
		}
		$text=$langs->trans("ConfirmApproveThisOrder",$object->ref);
		if (! empty($conf->notification->enabled))
		{
			require_once DOL_DOCUMENT_ROOT .'/core/class/notify.class.php';
			$notify=new	Notify($db);
			$text.='<br>';
			$text.=$notify->confirmMessage('ORDER_SUPPLIER_APPROVE', $object->socid, $object);
		}

		$formconfirm = $form->formconfirm($_SERVER['PHP_SELF']."?id=".$object->id, $langs->trans("ApproveThisOrder"), $text, "confirm_".$action, $formquestion, 1, 1, 240);
	}

	// Confirmation de la desapprobation
	if ($action	== 'refuse')
	{
		$formconfirm = $form->formconfirm($_SERVER['PHP_SELF']."?id=$object->id",$langs->trans("DenyingThisOrder"),$langs->trans("ConfirmDenyingThisOrder",$object->ref),"confirm_refuse", '', 0, 1);
	}

	// Confirmation de l'annulation
	if ($action	== 'cancel')
	{
		$formconfirm = $form->formconfirm($_SERVER['PHP_SELF']."?id=$object->id",$langs->trans("Cancel"),$langs->trans("ConfirmCancelThisOrder",$object->ref),"confirm_cancel", '', 0, 1);
	}

	// Confirmation de l'envoi de la commande
	if ($action	== 'commande')
	{
		$date_com = dol_mktime(GETPOST('rehour'),GETPOST('remin'),GETPOST('resec'),GETPOST("remonth"),GETPOST("reday"),GETPOST("reyear"));
		$formconfirm = $form->formconfirm($_SERVER['PHP_SELF']."?id=".$object->id."&datecommande=".$date_com."&methode=".$_POST["methodecommande"]."&comment=".urlencode($_POST["comment"]), $langs->trans("MakeOrder"),$langs->trans("ConfirmMakeOrder",dol_print_date($date_com,'day')),"confirm_commande",'',0,2);
	}

	// Confirmation to delete line
	if ($action == 'ask_deleteline')
	{
		 $formconfirm = $form->formconfirm($_SERVER["PHP_SELF"].'?id='.$object->id.'&lineid='.$lineid, $langs->trans('DeleteProductLine'), $langs->trans('ConfirmDeleteProductLine'), 'confirm_deleteline', '', 0, 1);
	}

	if (!$formconfirm)
	{
		$parameters=array('lineid'=>$lineid);
		$reshook = $hookmanager->executeHooks('formConfirm', $parameters, $object, $action); // Note that $action and $object may have been modified by hook
		if (empty($reshook)) $formconfirm.=$hookmanager->resPrint;
		elseif ($reshook > 0) $formconfirm=$hookmanager->resPrint;
	}

	// Print form confirm
	print $formconfirm;


	// Supplier order card

	$linkback = '<a href="'.DOL_URL_ROOT.'/fourn/commande/list.php?restore_lastsearch_values=1'.(! empty($socid)?'&socid='.$socid:'').'">'.$langs->trans("BackToList").'</a>';

	$morehtmlref='<div class="refidno">';
	// Ref supplier
	$morehtmlref.=$form->editfieldkey("RefSupplier", 'ref_supplier', $object->ref_supplier, $object, $user->rights->fournisseur->commande->creer, 'string', '', 0, 1);
	$morehtmlref.=$form->editfieldval("RefSupplier", 'ref_supplier', $object->ref_supplier, $object, $user->rights->fournisseur->commande->creer, 'string', '', null, null, '', 1);
	// Thirdparty
	$morehtmlref.='<br>'.$langs->trans('ThirdParty') . ' : ' . $object->thirdparty->getNomUrl(1);
	if (empty($conf->global->MAIN_DISABLE_OTHER_LINK) && $object->thirdparty->id > 0) $morehtmlref.=' (<a href="'.DOL_URL_ROOT.'/fourn/commande/list.php?socid='.$object->thirdparty->id.'&search_company='.urlencode($object->thirdparty->name).'">'.$langs->trans("OtherOrders").'</a>)';
	// Project
	if (! empty($conf->projet->enabled))
	{
		$langs->load("projects");
		$morehtmlref.='<br>'.$langs->trans('Project') . ' ';
		if ($user->rights->fournisseur->commande->creer)
		{
			if ($action != 'classify')
				$morehtmlref.='<a href="' . $_SERVER['PHP_SELF'] . '?action=classify&amp;id=' . $object->id . '">' . img_edit($langs->transnoentitiesnoconv('SetProject')) . '</a> : ';
				if ($action == 'classify') {
					//$morehtmlref.=$form->form_project($_SERVER['PHP_SELF'] . '?id=' . $object->id, $object->socid, $object->fk_project, 'projectid', 0, 0, 1, 1);
					$morehtmlref.='<form method="post" action="'.$_SERVER['PHP_SELF'].'?id='.$object->id.'">';
					$morehtmlref.='<input type="hidden" name="action" value="classin">';
					$morehtmlref.='<input type="hidden" name="token" value="'.$_SESSION['newtoken'].'">';
					$morehtmlref.=$formproject->select_projects((empty($conf->global->PROJECT_CAN_ALWAYS_LINK_TO_ALL_SUPPLIERS)?$object->socid:-1), $object->fk_project, 'projectid', $maxlength, 0, 1, 0, 1, 0, 0, '', 1);
					$morehtmlref.='<input type="submit" class="button valignmiddle" value="'.$langs->trans("Modify").'">';
					$morehtmlref.='</form>';
				} else {
					$morehtmlref.=$form->form_project($_SERVER['PHP_SELF'] . '?id=' . $object->id, $object->socid, $object->fk_project, 'none', 0, 0, 0, 1);
				}
		} else {
			if (! empty($object->fk_project)) {
				$proj = new Project($db);
				$proj->fetch($object->fk_project);
				$morehtmlref.='<a href="'.DOL_URL_ROOT.'/projet/card.php?id=' . $object->fk_project . '" title="' . $langs->trans('ShowProject') . '">';
				$morehtmlref.=$proj->ref;
				$morehtmlref.='</a>';
			} else {
				$morehtmlref.='';
			}
		}
	}
	$morehtmlref.='</div>';


	dol_banner_tab($object, 'ref', $linkback, 1, 'ref', 'ref', $morehtmlref);


	print '<div class="fichecenter">';
	print '<div class="fichehalfleft">';
	print '<div class="underbanner clearboth"></div>';

	print '<table class="border" width="100%">';

	// Date
	if ($object->methode_commande_id > 0)
	{
		print '<tr><td class="titlefield">'.$langs->trans("Date").'</td><td>';
		if ($object->date_commande)
		{
			print dol_print_date($object->date_commande,"dayhourtext")."\n";
		}
		print "</td></tr>";

		if ($object->methode_commande)
		{
			print '<tr><td>'.$langs->trans("Method").'</td><td>'.$object->getInputMethod().'</td></tr>';
		}
	}

	// Author
	print '<tr><td class="titlefield">'.$langs->trans("AuthorRequest").'</td>';
	print '<td>'.$author->getNomUrl(1, '', 0, 0, 0).'</td>';
	print '</tr>';

	// Relative and absolute discounts
	if (! empty($conf->global->FACTURE_DEPOSITS_ARE_JUST_PAYMENTS)) {
		$filterabsolutediscount = "fk_invoice_supplier_source IS NULL"; // If we want deposit to be substracted to payments only and not to total of final invoice
		$filtercreditnote = "fk_invoice_supplier_source IS NOT NULL"; // If we want deposit to be substracted to payments only and not to total of final invoice
	} else {
		$filterabsolutediscount = "fk_invoice_supplier_source IS NULL OR (description LIKE '(DEPOSIT)%' AND description NOT LIKE '(EXCESS PAID)%')";
		$filtercreditnote = "fk_invoice_supplier_source IS NOT NULL AND (description NOT LIKE '(DEPOSIT)%' OR description LIKE '(EXCESS PAID)%')";
	}

	$absolute_discount = $societe->getAvailableDiscounts('', $filterabsolutediscount, 0, 1);
	$absolute_creditnote = $societe->getAvailableDiscounts('', $filtercreditnote, 0, 1);
	$absolute_discount = price2num($absolute_discount, 'MT');
	$absolute_creditnote = price2num($absolute_creditnote, 'MT');

	print '<tr><td class="titlefield">' . $langs->trans('Discounts') . '</td><td>';

	$thirdparty = $societe;
	$discount_type = 1;
	$backtopage = urlencode($_SERVER["PHP_SELF"] . '?id=' . $object->id);
	include DOL_DOCUMENT_ROOT.'/core/tpl/object_discounts.tpl.php';

	print '</td></tr>';

	// Conditions de reglement par defaut
	$langs->load('bills');
	print '<tr><td class="nowrap">';
	print '<table width="100%" class="nobordernopadding"><tr><td class="nowrap">';
	print $langs->trans('PaymentConditions');
	print '<td>';
	if ($action != 'editconditions') print '<td align="right"><a href="'.$_SERVER["PHP_SELF"].'?action=editconditions&amp;id='.$object->id.'">'.img_edit($langs->trans('SetConditions'),1).'</a></td>';
	print '</tr></table>';
	print '</td><td>';
	if ($action == 'editconditions')
	{
		$form->form_conditions_reglement($_SERVER['PHP_SELF'].'?id='.$object->id,  $object->cond_reglement_id,'cond_reglement_id');
	}
	else
	{
		$form->form_conditions_reglement($_SERVER['PHP_SELF'].'?id='.$object->id,  $object->cond_reglement_id,'none');
	}
	print "</td>";
	print '</tr>';

	// Mode of payment
	$langs->load('bills');
	print '<tr><td class="nowrap">';
	print '<table width="100%" class="nobordernopadding"><tr><td class="nowrap">';
	print $langs->trans('PaymentMode');
	print '</td>';
	if ($action != 'editmode') print '<td align="right"><a href="'.$_SERVER["PHP_SELF"].'?action=editmode&amp;id='.$object->id.'">'.img_edit($langs->trans('SetMode'),1).'</a></td>';
	print '</tr></table>';
	print '</td><td>';
	if ($action == 'editmode')
	{
		$form->form_modes_reglement($_SERVER['PHP_SELF'].'?id='.$object->id,$object->mode_reglement_id,'mode_reglement_id');
	}
	else
	{
		$form->form_modes_reglement($_SERVER['PHP_SELF'].'?id='.$object->id,$object->mode_reglement_id,'none');
	}
	print '</td></tr>';

	// Multicurrency
	if (! empty($conf->multicurrency->enabled))
	{
		// Multicurrency code
		print '<tr>';
		print '<td>';
		print '<table class="nobordernopadding" width="100%"><tr><td>';
		print fieldLabel('Currency','multicurrency_code');
		print '</td>';
		if ($action != 'editmulticurrencycode' && ! empty($object->brouillon))
			print '<td align="right"><a href="' . $_SERVER["PHP_SELF"] . '?action=editmulticurrencycode&amp;id=' . $object->id . '">' . img_edit($langs->transnoentitiesnoconv('SetMultiCurrencyCode'), 1) . '</a></td>';
		print '</tr></table>';
		print '</td><td>';
		if ($action == 'editmulticurrencycode') {
			$form->form_multicurrency_code($_SERVER['PHP_SELF'] . '?id=' . $object->id, $object->multicurrency_code, 'multicurrency_code');
		} else {
			$form->form_multicurrency_code($_SERVER['PHP_SELF'] . '?id=' . $object->id, $object->multicurrency_code, 'none');
		}
		print '</td></tr>';

		// Multicurrency rate
		print '<tr>';
		print '<td>';
		print '<table class="nobordernopadding" width="100%"><tr><td>';
		print fieldLabel('CurrencyRate','multicurrency_tx');
		print '</td>';
		if ($action != 'editmulticurrencyrate' && ! empty($object->brouillon) && $object->multicurrency_code && $object->multicurrency_code != $conf->currency)
			print '<td align="right"><a href="' . $_SERVER["PHP_SELF"] . '?action=editmulticurrencyrate&amp;id=' . $object->id . '">' . img_edit($langs->transnoentitiesnoconv('SetMultiCurrencyCode'), 1) . '</a></td>';
		print '</tr></table>';
		print '</td><td>';
		if ($action == 'editmulticurrencyrate' || $action == 'actualizemulticurrencyrate') {
			if($action == 'actualizemulticurrencyrate') {
				list($object->fk_multicurrency, $object->multicurrency_tx) = MultiCurrency::getIdAndTxFromCode($object->db, $object->multicurrency_code);
			}
			$form->form_multicurrency_rate($_SERVER['PHP_SELF'] . '?id=' . $object->id, $object->multicurrency_tx, 'multicurrency_tx', $object->multicurrency_code);
		} else {
			$form->form_multicurrency_rate($_SERVER['PHP_SELF'] . '?id=' . $object->id, $object->multicurrency_tx, 'none', $object->multicurrency_code);
			if($object->statut == $object::STATUS_DRAFT && $object->multicurrency_code && $object->multicurrency_code != $conf->currency) {
				print '<div class="inline-block"> &nbsp; &nbsp; &nbsp; &nbsp; ';
				print '<a href="'.$_SERVER["PHP_SELF"].'?id='.$object->id.'&action=actualizemulticurrencyrate">'.$langs->trans("ActualizeCurrency").'</a>';
				print '</div>';
			}
		}
		print '</td></tr>';
	}

	// Bank Account
	if (! empty($conf->global->BANK_ASK_PAYMENT_BANK_DURING_SUPPLIER_ORDER) && ! empty($conf->banque->enabled))
	{
		print '<tr><td class="nowrap">';
		print '<table width="100%" class="nobordernopadding"><tr><td class="nowrap">';
		print $langs->trans('BankAccount');
		print '<td>';
		if ($action != 'editbankaccount' && $user->rights->fournisseur->commande->creer)
			print '<td align="right"><a href="'.$_SERVER["PHP_SELF"].'?action=editbankaccount&amp;id='.$object->id.'">'.img_edit($langs->trans('SetBankAccount'),1).'</a></td>';
		print '</tr></table>';
		print '</td><td>';
		if ($action == 'editbankaccount') {
			$form->formSelectAccount($_SERVER['PHP_SELF'].'?id='.$object->id, $object->fk_account, 'fk_account', 1);
		} else {
			$form->formSelectAccount($_SERVER['PHP_SELF'].'?id='.$object->id, $object->fk_account, 'none');
		}
		print '</td>';
		print '</tr>';
	}

	// Delivery date planed
	print '<tr><td>';
	print '<table class="nobordernopadding" width="100%"><tr><td>';
	print $langs->trans('DateDeliveryPlanned');
	print '</td>';
	if ($action != 'editdate_livraison') print '<td align="right"><a href="'.$_SERVER["PHP_SELF"].'?action=editdate_livraison&amp;id='.$object->id.'">'.img_edit($langs->trans('SetDeliveryDate'),1).'</a></td>';
	print '</tr></table>';
	print '</td><td>';
	if ($action == 'editdate_livraison')
	{
		print '<form name="setdate_livraison" action="'.$_SERVER["PHP_SELF"].'?id='.$object->id.'" method="post">';
		print '<input type="hidden" name="token" value="'.$_SESSION['newtoken'].'">';
		print '<input type="hidden" name="action" value="setdate_livraison">';
		$usehourmin=0;
		if (! empty($conf->global->SUPPLIER_ORDER_USE_HOUR_FOR_DELIVERY_DATE)) $usehourmin=1;
		print $form->selectDate($object->date_livraison?$object->date_livraison:-1, 'liv_', $usehourmin, $usehourmin, '', "setdate_livraison");
		print '<input type="submit" class="button" value="'.$langs->trans('Modify').'">';
		print '</form>';
	}
	else
	{
		$usehourmin='day';
		if (! empty($conf->global->SUPPLIER_ORDER_USE_HOUR_FOR_DELIVERY_DATE)) $usehourmin='dayhour';
		print $object->date_livraison ? dol_print_date($object->date_livraison, $usehourmin) : '&nbsp;';
		if ($object->hasDelay() && ! empty($object->date_livraison)) {
			print ' '.img_picto($langs->trans("Late").' : '.$object->showDelay(), "warning");
		}
	}
	print '</td></tr>';

	// Delivery delay (in days)
	print '<tr>';
	print '<td>'.$langs->trans('NbDaysToDelivery').'&nbsp;'.img_picto($langs->trans('DescNbDaysToDelivery'), 'info', 'style="cursor:help"').'</td>';
	print '<td>'.$object->getMaxDeliveryTimeDay($langs).'</td>';
	print '</tr>';

	// Incoterms
	if (!empty($conf->incoterm->enabled))
	{
		print '<tr><td>';
		print '<table width="100%" class="nobordernopadding"><tr><td>';
		print $langs->trans('IncotermLabel');
		print '<td><td align="right">';
		if ($user->rights->fournisseur->commande->creer) print '<a href="'.DOL_URL_ROOT.'/fourn/commande/card.php?id='.$object->id.'&action=editincoterm">'.img_edit().'</a>';
		else print '&nbsp;';
		print '</td></tr></table>';
		print '</td>';
		print '<td>';
		if ($action != 'editincoterm')
		{
			print $form->textwithpicto($object->display_incoterms(), $object->libelle_incoterms, 1);
		}
		else
		{
			print $form->select_incoterms((!empty($object->fk_incoterms) ? $object->fk_incoterms : ''), (!empty($object->location_incoterms)?$object->location_incoterms:''), $_SERVER['PHP_SELF'].'?id='.$object->id);
		}
		print '</td></tr>';
	}

	// Other attributes
	include DOL_DOCUMENT_ROOT . '/core/tpl/extrafields_view.tpl.php';

	print '</table>';

	print '</div>';
	print '<div class="fichehalfright">';
	print '<div class="ficheaddleft">';
	print '<div class="underbanner clearboth"></div>';

	print '<table class="border centpercent">';

	if (!empty($conf->multicurrency->enabled))
	{
		// Multicurrency Amount HT
		print '<tr><td class="titlefieldmiddle">' . fieldLabel('MulticurrencyAmountHT','multicurrency_total_ht') . '</td>';
		print '<td class="nowrap">' . price($object->multicurrency_total_ht, '', $langs, 0, - 1, - 1, (!empty($object->multicurrency_code) ? $object->multicurrency_code : $conf->currency)) . '</td>';
		print '</tr>';

		// Multicurrency Amount VAT
		print '<tr><td>' . fieldLabel('MulticurrencyAmountVAT','multicurrency_total_tva') . '</td>';
		print '<td class="nowrap">' . price($object->multicurrency_total_tva, '', $langs, 0, - 1, - 1, (!empty($object->multicurrency_code) ? $object->multicurrency_code : $conf->currency)) . '</td>';
		print '</tr>';

		// Multicurrency Amount TTC
		print '<tr><td>' . fieldLabel('MulticurrencyAmountTTC','multicurrency_total_ttc') . '</td>';
		print '<td class="nowrap">' . price($object->multicurrency_total_ttc, '', $langs, 0, - 1, - 1, (!empty($object->multicurrency_code) ? $object->multicurrency_code : $conf->currency)) . '</td>';
		print '</tr>';
	}

	// Total
	$alert = '';
<<<<<<< HEAD
	if($object->total_ht < $object->thirdparty->supplier_order_min_amount) {
=======
	if (! empty($conf->global->ORDER_MANAGE_MIN_AMOUNT) && $object->total_ht < $object->thirdparty->supplier_order_min_amount) {
>>>>>>> d9b8a8c8
		$alert = ' ' . img_warning($langs->trans('OrderMinAmount').': '.price($object->thirdparty->supplier_order_min_amount));
	}
	print '<tr><td class="titlefieldmiddle">'.$langs->trans("AmountHT").'</td>';
	print '<td>'.price($object->total_ht,'',$langs,1,-1,-1,$conf->currency).$alert.'</td>';
	print '</tr>';

	// Total VAT
	print '<tr><td>'.$langs->trans("AmountVAT").'</td><td>'.price($object->total_tva,'',$langs,1,-1,-1,$conf->currency).'</td>';
	print '</tr>';

	// Amount Local Taxes
	if ($mysoc->localtax1_assuj=="1" || $object->total_localtax1 != 0) //Localtax1
	{
		print '<tr><td>'.$langs->transcountry("AmountLT1",$mysoc->country_code).'</td>';
		print '<td>'.price($object->total_localtax1,'',$langs,1,-1,-1,$conf->currency).'</td>';
		print '</tr>';
	}
	if ($mysoc->localtax2_assuj=="1" || $object->total_localtax2 != 0) //Localtax2
	{
		print '<tr><td>'.$langs->transcountry("AmountLT2",$mysoc->country_code).'</td>';
		print '<td>'.price($object->total_localtax2,'',$langs,1,-1,-1,$conf->currency).'</td>';
		print '</tr>';
	}

	// Total TTC
	print '<tr><td>'.$langs->trans("AmountTTC").'</td><td>'.price($object->total_ttc,'',$langs,1,-1,-1,$conf->currency).'</td>';
	print '</tr>';

	print '</table>';

	// Margin Infos
	/*if (! empty($conf->margin->enabled)) {
	    $formmargin->displayMarginInfos($object);
	}*/


	print '</div>';
	print '</div>';
	print '</div>';

	print '<div class="clearboth"></div><br>';

	if (! empty($conf->global->MAIN_DISABLE_CONTACTS_TAB))
	{
		$blocname = 'contacts';
		$title = $langs->trans('ContactsAddresses');
		include DOL_DOCUMENT_ROOT.'/core/tpl/bloc_showhide.tpl.php';
	}

	if (! empty($conf->global->MAIN_DISABLE_NOTES_TAB))
	{
		$blocname = 'notes';
		$title = $langs->trans('Notes');
		include DOL_DOCUMENT_ROOT.'/core/tpl/bloc_showhide.tpl.php';
	}

	/*
	 * Lines
	 */
	//$result = $object->getLinesArray();


	print '	<form name="addproduct" id="addproduct" action="'.$_SERVER["PHP_SELF"].'?id='.$object->id.(($action != 'editline')?'#addline':'#line_'.GETPOST('lineid')).'" method="POST">
	<input type="hidden" name="token" value="'.$_SESSION['newtoken'].'">
	<input type="hidden" name="action" value="' . (($action != 'editline') ? 'addline' : 'updateline') . '">
	<input type="hidden" name="mode" value="">
	<input type="hidden" name="id" value="'.$object->id.'">
    <input type="hidden" name="socid" value="'.$societe->id.'">
	';

	if (! empty($conf->use_javascript_ajax) && $object->statut == 0) {
		include DOL_DOCUMENT_ROOT . '/core/tpl/ajaxrow.tpl.php';
	}

	print '<div class="div-table-responsive-no-min">';
	print '<table id="tablelines" class="noborder noshadow" width="100%">';

	// Add free products/services form
	global $forceall, $senderissupplier, $dateSelector;
	$forceall=1; $dateSelector=0;
	$senderissupplier=2;	// $senderissupplier=2 is same than 1 but disable test on minimum qty and disable autofill qty with minimum.
	//if (! empty($conf->global->SUPPLIER_ORDER_WITH_NOPRICEDEFINED)) $senderissupplier=2;
	if (! empty($conf->global->SUPPLIER_ORDER_WITH_PREDEFINED_PRICES_ONLY)) $senderissupplier=1;

	// Show object lines
	$inputalsopricewithtax=0;
	if (! empty($object->lines))
		$ret = $object->printObjectLines($action, $societe, $mysoc, $lineid, 1);

	$num = count($object->lines);

	// Form to add new line
	if ($object->statut == CommandeFournisseur::STATUS_DRAFT && $user->rights->fournisseur->commande->creer)
	{
		if ($action != 'editline')
		{
			// Add free products/services
			$object->formAddObjectLine(1, $societe, $mysoc);

			$parameters = array();
			$reshook = $hookmanager->executeHooks('formAddObjectLine', $parameters, $object, $action); // Note that $action and $object may have been modified by hook
		}
	}
	print '</table>';
	print '</div>';
	print '</form>';

	dol_fiche_end();

		/**
		 * Boutons actions
		 */

		if ($user->societe_id == 0 && $action != 'editline' && $action != 'delete')
		{
			print '<div	class="tabsAction">';

			$parameters = array();
			$reshook = $hookmanager->executeHooks('addMoreActionsButtons', $parameters, $object, $action); // Note that $action and $object may have been
			// modified by hook
			if (empty($reshook))
			{
				$object->fetchObjectLinked();		// Links are used to show or not button, so we load them now.

				// Validate
				if ($object->statut == 0 && $num > 0)
				{
					if ((empty($conf->global->MAIN_USE_ADVANCED_PERMS) && ! empty($user->rights->fournisseur->commande->creer))
				   	|| (! empty($conf->global->MAIN_USE_ADVANCED_PERMS) && ! empty($user->rights->fournisseur->supplier_order_advance->validate)))
					{
						$tmpbuttonlabel=$langs->trans('Validate');
						if ($user->rights->fournisseur->commande->approuver && empty($conf->global->SUPPLIER_ORDER_NO_DIRECT_APPROVE)) $tmpbuttonlabel = $langs->trans("ValidateAndApprove");

						print '<a class="butAction" href="'.$_SERVER["PHP_SELF"].'?id='.$object->id.'&amp;action=valid">';
						print $tmpbuttonlabel;
						print '</a>';
					}
				}
				// Create event
				/*if ($conf->agenda->enabled && ! empty($conf->global->MAIN_ADD_EVENT_ON_ELEMENT_CARD)) 	// Add hidden condition because this is not a "workflow" action so should appears somewhere else on page.
				{
					print '<div class="inline-block divButAction"><a class="butAction" href="' . DOL_URL_ROOT . '/comm/action/card.php?action=create&amp;origin=' . $object->element . '&amp;originid=' . $object->id . '&amp;socid=' . $object->socid . '">' . $langs->trans("AddAction") . '</a></div>';
				}*/

				// Modify
				if ($object->statut == 1)
				{
					if ($user->rights->fournisseur->commande->commander)
					{
						print '<a class="butAction" href="'.$_SERVER["PHP_SELF"].'?id='.$object->id.'&amp;action=reopen">'.$langs->trans("Modify").'</a>';
					}
				}

				// Approve
				if ($object->statut == 1)
				{
					if ($user->rights->fournisseur->commande->approuver)
					{
						if (! empty($conf->global->SUPPLIER_ORDER_3_STEPS_TO_BE_APPROVED) && $conf->global->MAIN_FEATURES_LEVEL > 0 && $object->total_ht >= $conf->global->SUPPLIER_ORDER_3_STEPS_TO_BE_APPROVED && ! empty($object->user_approve_id))
						{
							print '<a class="butActionRefused" href="#" title="'.dol_escape_htmltag($langs->trans("FirstApprovalAlreadyDone")).'">'.$langs->trans("ApproveOrder").'</a>';
						}
						else
						{
							print '<a class="butAction"	href="'.$_SERVER["PHP_SELF"].'?id='.$object->id.'&amp;action=approve">'.$langs->trans("ApproveOrder").'</a>';
						}
					}
					else
					{
						print '<a class="butActionRefused" href="#" title="'.dol_escape_htmltag($langs->trans("NotAllowed")).'">'.$langs->trans("ApproveOrder").'</a>';
					}
				}

				// Second approval (if option SUPPLIER_ORDER_3_STEPS_TO_BE_APPROVED is set)
				if (! empty($conf->global->SUPPLIER_ORDER_3_STEPS_TO_BE_APPROVED) && $conf->global->MAIN_FEATURES_LEVEL > 0 && $object->total_ht >= $conf->global->SUPPLIER_ORDER_3_STEPS_TO_BE_APPROVED)
				{
					if ($object->statut == 1)
					{
						if ($user->rights->fournisseur->commande->approve2)
						{
							if (! empty($object->user_approve_id2))
							{
								print '<a class="butActionRefused" href="#" title="'.dol_escape_htmltag($langs->trans("SecondApprovalAlreadyDone")).'">'.$langs->trans("Approve2Order").'</a>';
							}
							else
							{
								print '<a class="butAction"	href="'.$_SERVER["PHP_SELF"].'?id='.$object->id.'&amp;action=approve2">'.$langs->trans("Approve2Order").'</a>';
							}
						}
						else
						{
							print '<a class="butActionRefused" href="#" title="'.dol_escape_htmltag($langs->trans("NotAllowed")).'">'.$langs->trans("Approve2Order").'</a>';
						}
					}
				}

				// Refuse
				if ($object->statut == 1)
				{
					if ($user->rights->fournisseur->commande->approuver || $user->rights->fournisseur->commande->approve2)
					{
						print '<a class="butAction"	href="'.$_SERVER["PHP_SELF"].'?id='.$object->id.'&amp;action=refuse">'.$langs->trans("RefuseOrder").'</a>';
					}
					else
					{
						print '<a class="butActionRefused" href="#" title="'.dol_escape_htmltag($langs->trans("NotAllowed")).'">'.$langs->trans("RefuseOrder").'</a>';
					}
				}

				// Send
				if (in_array($object->statut, array(2, 3, 4, 5)))
				{
					if ($user->rights->fournisseur->commande->commander)
					{
						print '<a class="butAction" href="'.$_SERVER["PHP_SELF"].'?id='.$object->id.'&action=presend&mode=init#formmailbeforetitle">'.$langs->trans('SendMail').'</a>';
					}
				}

				// Reopen
				if (in_array($object->statut, array(2)))
				{
					$buttonshown=0;
					if (! $buttonshown && $user->rights->fournisseur->commande->approuver)
					{
						if (empty($conf->global->SUPPLIER_ORDER_REOPEN_BY_APPROVER_ONLY)
							|| (! empty($conf->global->SUPPLIER_ORDER_REOPEN_BY_APPROVER_ONLY) && $user->id == $object->user_approve_id))
						{
							print '<a class="butAction" href="'.$_SERVER["PHP_SELF"].'?id='.$object->id.'&amp;action=reopen">'.$langs->trans("Disapprove").'</a>';
							$buttonshown++;
						}
					}
					if (! $buttonshown && $user->rights->fournisseur->commande->approve2 && ! empty($conf->global->SUPPLIER_ORDER_3_STEPS_TO_BE_APPROVED))
					{
						if (empty($conf->global->SUPPLIER_ORDER_REOPEN_BY_APPROVER2_ONLY)
							|| (! empty($conf->global->SUPPLIER_ORDER_REOPEN_BY_APPROVER2_ONLY) && $user->id == $object->user_approve_id2))
						{
							print '<a class="butAction" href="'.$_SERVER["PHP_SELF"].'?id='.$object->id.'&amp;action=reopen">'.$langs->trans("Disapprove").'</a>';
						}
					}
				}
				if (in_array($object->statut, array(3, 4, 5, 6, 7, 9)))
				{
					if ($user->rights->fournisseur->commande->commander)
					{
						print '<a class="butAction" href="'.$_SERVER["PHP_SELF"].'?id='.$object->id.'&amp;action=reopen">'.$langs->trans("ReOpen").'</a>';
					}
				}

				// Ship
				if (! empty($conf->stock->enabled) && ! empty($conf->global->STOCK_CALCULATE_ON_SUPPLIER_DISPATCH_ORDER))
				{
					if (in_array($object->statut, array(3,4,5))) {
						if ($conf->fournisseur->enabled && $user->rights->fournisseur->commande->receptionner) {
							print '<div class="inline-block divButAction"><a class="butAction" href="' . DOL_URL_ROOT . '/fourn/commande/dispatch.php?id=' . $object->id . '">' . $langs->trans('ReceiveProducts') . '</a></div>';
						} else {
							print '<div class="inline-block divButAction"><a class="butActionRefused" href="#" title="' . dol_escape_htmltag($langs->trans("NotAllowed")) . '">' . $langs->trans('ReceiveProducts') . '</a></div>';
						}
					}
				}

				if ($object->statut == 2)
				{
					if ($user->rights->fournisseur->commande->commander)
					{
						print '<div class="inline-block divButAction"><a class="butAction" href="'.$_SERVER["PHP_SELF"].'?id='.$object->id.'&amp;action=makeorder#makeorder">'.$langs->trans("MakeOrder").'</a></div>';
					}
					else
					{
						print '<div class="inline-block divButAction"><a class="butActionRefused" href="#">'.$langs->trans("MakeOrder").'</a></div>';
					}
				}

				// Create bill
				if (! empty($conf->facture->enabled))
				{
					if (! empty($conf->fournisseur->enabled) && ($object->statut >= 2 && $object->statut != 7 && $object->billed != 1))  // statut 2 means approved, 7 means canceled
					{
						if ($user->rights->fournisseur->facture->creer)
						{
							print '<a class="butAction" href="'.DOL_URL_ROOT.'/fourn/facture/card.php?action=create&amp;origin='.$object->element.'&amp;originid='.$object->id.'&amp;socid='.$object->socid.'">'.$langs->trans("CreateBill").'</a>';
						}
					}
				}

				// Classify billed manually (need one invoice if module invoice is on, no condition on invoice if not)
				if ($user->rights->fournisseur->commande->creer && $object->statut >= 2 && $object->statut != 7 && $object->billed != 1)  // statut 2 means approved
				{
					if (empty($conf->facture->enabled))
					{
						print '<a class="butAction" href="'.$_SERVER["PHP_SELF"].'?id='.$object->id.'&amp;action=classifybilled">'.$langs->trans("ClassifyBilled").'</a>';
					}
					else if (!empty($object->linkedObjectsIds['invoice_supplier']))
					{
						if ($user->rights->fournisseur->facture->creer)
						{
							print '<a class="butAction" href="'.$_SERVER["PHP_SELF"].'?id='.$object->id.'&amp;action=classifybilled">'.$langs->trans("ClassifyBilled").'</a>';
						}
					}
				}

				// Create a remote order using WebService only if module is activated
				if (! empty($conf->syncsupplierwebservices->enabled) && $object->statut >= 2) // 2 means accepted
				{
					print '<a class="butAction" href="'.$_SERVER["PHP_SELF"].'?id='.$object->id.'&amp;action=webservice&amp;mode=init">'.$langs->trans('CreateRemoteOrder').'</a>';
				}

				// Clone
				if ($user->rights->fournisseur->commande->creer)
				{
					print '<a class="butAction" href="'.$_SERVER['PHP_SELF'].'?id='.$object->id.'&amp;socid='.$object->socid.'&amp;action=clone&amp;object=order">'.$langs->trans("ToClone").'</a>';
				}

				// Cancel
				if ($object->statut == 2)
				{
					if ($user->rights->fournisseur->commande->commander)
					{
						print '<a class="butActionDelete" href="'.$_SERVER["PHP_SELF"].'?id='.$object->id.'&amp;action=cancel">'.$langs->trans("CancelOrder").'</a>';
					}
				}

				// Delete
				if ($user->rights->fournisseur->commande->supprimer)
				{
					print '<a class="butActionDelete" href="'.$_SERVER["PHP_SELF"].'?id='.$object->id.'&amp;action=delete">'.$langs->trans("Delete").'</a>';
				}
			}

			print "</div>";



		if ($user->rights->fournisseur->commande->commander && $object->statut == 2 && $action == 'makeorder')
		{
			// Set status to ordered (action=commande)
			print '<!-- form to record supplier order -->'."\n";
			print '<form name="commande" id="makeorder" action="card.php?id='.$object->id.'&amp;action=commande" method="post">';

			print '<input type="hidden" name="token" value="'.$_SESSION['newtoken'].'">';
			print '<input type="hidden"	name="action" value="commande">';
			print load_fiche_titre($langs->trans("ToOrder"),'','');
			print '<table class="noborder" width="100%">';
			//print '<tr class="liste_titre"><td colspan="2">'.$langs->trans("ToOrder").'</td></tr>';
			print '<tr><td>'.$langs->trans("OrderDate").'</td><td>';
			$date_com = dol_mktime(GETPOST('rehour','int'), GETPOST('remin','int'), GETPOST('resec','int'), GETPOST('remonth','int'), GETPOST('reday','int'), GETPOST('reyear','int'));
			if (empty($date_com)) $date_com=dol_now();
<<<<<<< HEAD
			print $form->select_date($date_com,'',1,1,'',"commande",1,1,1);
=======
			print $form->selectDate($date_com, '', 1, 1, '', "commande", 1, 1);
>>>>>>> d9b8a8c8
			print '</td></tr>';

			print '<tr><td>'.$langs->trans("OrderMode").'</td><td>';
			$formorder->selectInputMethod(GETPOST('methodecommande'), "methodecommande", 1);
			print '</td></tr>';

			print '<tr><td>'.$langs->trans("Comment").'</td><td><input size="40" type="text" name="comment" value="'.GETPOST('comment').'"></td></tr>';
			print '<tr><td align="center" colspan="2">';
			print '<input type="submit" name="makeorder" class="button" value="'.$langs->trans("ToOrder").'">';
			print ' &nbsp; &nbsp; ';
			print '<input type="submit" name="cancel" class="button" value="'.$langs->trans("Cancel").'">';
			print '</td></tr>';
			print '</table>';

			print '</form>';
			print "<br>";
		}

		if ($action != 'makeorder')
		{
			print '<div class="fichecenter"><div class="fichehalfleft">';

			/*
    		 * Documents generes
    		 */
			$comfournref = dol_sanitizeFileName($object->ref);
			$file =	$conf->fournisseur->dir_output . '/commande/' . $comfournref .	'/'	. $comfournref . '.pdf';
			$relativepath =	$comfournref.'/'.$comfournref.'.pdf';
			$filedir = $conf->fournisseur->dir_output	. '/commande/' .	$comfournref;
			$urlsource=$_SERVER["PHP_SELF"]."?id=".$object->id;
			$genallowed=$user->rights->fournisseur->commande->lire;
			$delallowed=$user->rights->fournisseur->commande->creer;

			print $formfile->showdocuments('commande_fournisseur',$comfournref,$filedir,$urlsource,$genallowed,$delallowed,$object->modelpdf,1,0,0,0,0,'','','',$object->thirdparty->default_lang);
			$somethingshown=$formfile->numoffiles;

			// Show links to link elements
			$linktoelem = $form->showLinkToObjectBlock($object, null, array('supplier_order','order_supplier'));
			$somethingshown = $form->showLinkedObjectBlock($object, $linktoelem);

			print '</div><div class="fichehalfright"><div class="ficheaddleft">';

			if ($user->rights->fournisseur->commande->receptionner	&& ($object->statut == 3 || $object->statut == 4))
			{
				// Set status to received (action=livraison)
				print '<!-- form to record supplier order received -->'."\n";
				print '<form action="card.php?id='.$object->id.'" method="post">';
				print '<input type="hidden" name="token" value="'.$_SESSION['newtoken'].'">';
				print '<input type="hidden"	name="action" value="livraison">';
				print load_fiche_titre($langs->trans("Receive"),'','');

				print '<table class="noborder" width="100%">';
				//print '<tr class="liste_titre"><td colspan="2">'.$langs->trans("Receive").'</td></tr>';
				print '<tr><td>'.$langs->trans("DeliveryDate").'</td><td>';
				$datepreselected = dol_now();
<<<<<<< HEAD
				print $form->select_date($datepreselected,'',1,1,'',"commande",1,1,1);
=======
				print $form->selectDate($datepreselected, '', 1, 1, '', "commande", 1, 1);
>>>>>>> d9b8a8c8
				print "</td></tr>\n";

				print "<tr><td class=\"fieldrequired\">".$langs->trans("Delivery")."</td><td>\n";
				$liv = array();
				$liv[''] = '&nbsp;';
				$liv['tot']	= $langs->trans("CompleteOrNoMoreReceptionExpected");
				$liv['par']	= $langs->trans("PartialWoman");
				$liv['nev']	= $langs->trans("NeverReceived");
				$liv['can']	= $langs->trans("Canceled");

				print $form->selectarray("type",$liv);

				print '</td></tr>';
				print '<tr><td>'.$langs->trans("Comment").'</td><td><input size="40" type="text" name="comment"></td></tr>';
				print '<tr><td align="center" colspan="2"><input type="submit" class="button" value="'.$langs->trans("Receive").'"></td></tr>';
				print "</table>\n";
				print "</form>\n";
				print "<br>";
			}

			// List of actions on element
			include_once DOL_DOCUMENT_ROOT.'/core/class/html.formactions.class.php';
			$formactions=new FormActions($db);
			$somethingshown = $formactions->showactions($object,'order_supplier',$socid,1,'listaction'.($genallowed?'largetitle':''));

			print '</div></div></div>';
		}

		/*
		 * Action webservice
		 */
		if ($action == 'webservice' && GETPOST('mode', 'alpha') != "send" && ! GETPOST('cancel','alpha'))
		{
			$mode        = GETPOST('mode', 'alpha');
			$ws_url      = $object->thirdparty->webservices_url;
			$ws_key      = $object->thirdparty->webservices_key;
			$ws_user     = GETPOST('ws_user','alpha');
			$ws_password = GETPOST('ws_password','alpha');

			// NS and Authentication parameters
			$ws_ns = 'http://www.dolibarr.org/ns/';
			$ws_authentication = array(
			'dolibarrkey'=>$ws_key,
			'sourceapplication'=>'DolibarrWebServiceClient',
			'login'=>$ws_user,
			'password'=>$ws_password,
			'entity'=>''
			);

			print load_fiche_titre($langs->trans('CreateRemoteOrder'),'');

			//Is everything filled?
			if (empty($ws_url) || empty($ws_key)) {
				setEventMessages($langs->trans("ErrorWebServicesFieldsRequired"), null, 'errors');
				$mode = "init";
				$error_occurred = true; //Don't allow to set the user/pass if thirdparty fields are not filled
			} else if ($mode != "init" && (empty($ws_user) || empty($ws_password))) {
				setEventMessages($langs->trans("ErrorFieldsRequired"), null, 'errors');
				$mode = "init";
			}

			if ($mode == "init")
			{
				//Table/form header
				print '<table class="border" width="100%">';
				print '<form action="'.$_SERVER["PHP_SELF"].'?id='.$object->id.'" method="post">';
				print '<input type="hidden" name="token" value="'.$_SESSION['newtoken'].'">';
				print '<input type="hidden" name="action" value="webservice">';
				print '<input type="hidden" name="mode" value="check">';

				if ($error_occurred)
				{
					print "<br>".$langs->trans("ErrorOccurredReviseAndRetry")."<br>";
					print '<input class="button" type="submit" id="cancel" name="cancel" value="'.$langs->trans("Cancel").'">';
				}
				else
				{
					$textinput_size = "50";
					// Webservice url
					print '<tr><td>'.$langs->trans("WebServiceURL").'</td><td colspan="3">'.dol_print_url($ws_url).'</td></tr>';
					//Remote User
					print '<tr><td>'.$langs->trans("User").'</td><td><input size="'.$textinput_size.'" type="text" name="ws_user"></td></tr>';
					//Remote Password
					print '<tr><td>'.$langs->trans("Password").'</td><td><input size="'.$textinput_size.'" type="text" name="ws_password"></td></tr>';
					//Submit button
					print '<tr><td align="center" colspan="2">';
					print '<input class="button" type="submit" id="ws_submit" name="ws_submit" value="'.$langs->trans("CreateRemoteOrder").'">';
					print ' &nbsp; &nbsp; ';
					//Cancel button
					print '<input class="button" type="submit" id="cancel" name="cancel" value="'.$langs->trans("Cancel").'">';
					print '</td></tr>';
				}

				//End table/form
				print '</form>';
				print '</table>';
			}
			elseif ($mode == "check")
			{
				$ws_entity = '';
				$ws_thirdparty = '';
				$error_occurred = false;

				//Create SOAP client and connect it to user
				$soapclient_user = new nusoap_client($ws_url."/webservices/server_user.php");
				$soapclient_user->soap_defencoding='UTF-8';
				$soapclient_user->decodeUTF8(false);

				//Get the thirdparty associated to user
				$ws_parameters = array('authentication'=>$ws_authentication, 'id' => '', 'ref'=>$ws_user);
				$result_user = $soapclient_user->call("getUser", $ws_parameters, $ws_ns, '');
				$user_status_code = $result_user["result"]["result_code"];

				if ($user_status_code == "OK")
				{
					//Fill the variables
					$ws_entity = $result_user["user"]["entity"];
					$ws_authentication['entity'] = $ws_entity;
					$ws_thirdparty = $result_user["user"]["fk_thirdparty"];
					if (empty($ws_thirdparty))
					{
						setEventMessages($langs->trans("RemoteUserMissingAssociatedSoc"), null, 'errors');
						$error_occurred = true;
					}
					else
					{
						//Create SOAP client and connect it to product/service
						$soapclient_product = new nusoap_client($ws_url."/webservices/server_productorservice.php");
						$soapclient_product->soap_defencoding='UTF-8';
						$soapclient_product->decodeUTF8(false);

						// Iterate each line and get the reference that uses the supplier of that product/service
						$i = 0;
						foreach ($object->lines as $line) {
							$i = $i + 1;
							$ref_supplier = $line->ref_supplier;
							$line_id = $i."º) ".$line->product_ref.": ";
							if (empty($ref_supplier)) {
								continue;
							}
							$ws_parameters = array('authentication' => $ws_authentication, 'id' => '', 'ref' => $ref_supplier);
							$result_product = $soapclient_product->call("getProductOrService", $ws_parameters, $ws_ns, '');
							if (!$result_product)
							{
								setEventMessages($line_id.$langs->trans("SOAPError")." ".$soapclient_product->error_str." - ".$soapclient_product->response, null, 'errors');
								$error_occurred = true;
								break;
							}
<<<<<<< HEAD

							// Check the result code
							$status_code = $result_product["result"]["result_code"];
							if (empty($status_code)) //No result, check error str
							{
								setEventMessages($langs->trans("SOAPError")." '".$soapclient_order->error_str."'", null, 'errors');
							}
							else if ($status_code != "OK") //Something went wrong
							{
								if ($status_code == "NOT_FOUND")
								{
									setEventMessages($line_id.$langs->trans("SupplierMissingRef")." '".$ref_supplier."'", null, 'warnings');
								}
								else
								{
									setEventMessages($line_id.$langs->trans("ResponseNonOK")." '".$status_code."' - '".$result_product["result"]["result_label"]."'", null, 'errors');
									$error_occurred = true;
									break;
								}
							}


							// Ensure that price is equal and warn user if it's not
							$supplier_price = price($result_product["product"]["price_net"]); //Price of client tab in supplier dolibarr
							$local_price = null; //Price of supplier as stated in product suppliers tab on this dolibarr, NULL if not found

							$product_fourn = new ProductFournisseur($db);
							$product_fourn_list = $product_fourn->list_product_fournisseur_price($line->fk_product);
							if (count($product_fourn_list)>0)
							{
								foreach($product_fourn_list as $product_fourn_line)
								{
									//Only accept the line where the supplier is the same at this order and has the same ref
									if ($product_fourn_line->fourn_id == $object->socid && $product_fourn_line->fourn_ref == $ref_supplier) {
										$local_price = price($product_fourn_line->fourn_price);
									}
								}
							}

							if ($local_price != null && $local_price != $supplier_price) {
								setEventMessages($line_id.$langs->trans("RemotePriceMismatch")." ".$supplier_price." - ".$local_price, null, 'warnings');
							}

							// Check if is in sale
							if (empty($result_product["product"]["status_tosell"])) {
								setEventMessages($line_id.$langs->trans("ProductStatusNotOnSellShort")." '".$ref_supplier."'", null, 'warnings');
							}
						}
					}

				}
				elseif ($user_status_code == "PERMISSION_DENIED")
				{
					setEventMessages($langs->trans("RemoteUserNotPermission"), null, 'errors');
					$error_occurred = true;
				}
				elseif ($user_status_code == "BAD_CREDENTIALS")
				{
					setEventMessages($langs->trans("RemoteUserBadCredentials"), null, 'errors');
					$error_occurred = true;
				}
				else
				{
					setEventMessages($langs->trans("ResponseNonOK")." '".$user_status_code."'", null, 'errors');
					$error_occurred = true;
				}

=======

							// Check the result code
							$status_code = $result_product["result"]["result_code"];
							if (empty($status_code)) //No result, check error str
							{
								setEventMessages($langs->trans("SOAPError")." '".$soapclient_order->error_str."'", null, 'errors');
							}
							else if ($status_code != "OK") //Something went wrong
							{
								if ($status_code == "NOT_FOUND")
								{
									setEventMessages($line_id.$langs->trans("SupplierMissingRef")." '".$ref_supplier."'", null, 'warnings');
								}
								else
								{
									setEventMessages($line_id.$langs->trans("ResponseNonOK")." '".$status_code."' - '".$result_product["result"]["result_label"]."'", null, 'errors');
									$error_occurred = true;
									break;
								}
							}


							// Ensure that price is equal and warn user if it's not
							$supplier_price = price($result_product["product"]["price_net"]); //Price of client tab in supplier dolibarr
							$local_price = null; //Price of supplier as stated in product suppliers tab on this dolibarr, NULL if not found

							$product_fourn = new ProductFournisseur($db);
							$product_fourn_list = $product_fourn->list_product_fournisseur_price($line->fk_product);
							if (count($product_fourn_list)>0)
							{
								foreach($product_fourn_list as $product_fourn_line)
								{
									//Only accept the line where the supplier is the same at this order and has the same ref
									if ($product_fourn_line->fourn_id == $object->socid && $product_fourn_line->fourn_ref == $ref_supplier) {
										$local_price = price($product_fourn_line->fourn_price);
									}
								}
							}

							if ($local_price != null && $local_price != $supplier_price) {
								setEventMessages($line_id.$langs->trans("RemotePriceMismatch")." ".$supplier_price." - ".$local_price, null, 'warnings');
							}

							// Check if is in sale
							if (empty($result_product["product"]["status_tosell"])) {
								setEventMessages($line_id.$langs->trans("ProductStatusNotOnSellShort")." '".$ref_supplier."'", null, 'warnings');
							}
						}
					}
				}
				elseif ($user_status_code == "PERMISSION_DENIED")
				{
					setEventMessages($langs->trans("RemoteUserNotPermission"), null, 'errors');
					$error_occurred = true;
				}
				elseif ($user_status_code == "BAD_CREDENTIALS")
				{
					setEventMessages($langs->trans("RemoteUserBadCredentials"), null, 'errors');
					$error_occurred = true;
				}
				else
				{
					setEventMessages($langs->trans("ResponseNonOK")." '".$user_status_code."'", null, 'errors');
					$error_occurred = true;
				}

>>>>>>> d9b8a8c8
				//Form
				print '<form action="'.$_SERVER["PHP_SELF"].'?id='.$object->id.'" method="post">';
				print '<input type="hidden" name="token" value="'.$_SESSION['newtoken'].'">';
				print '<input type="hidden" name="action" value="webservice">';
				print '<input type="hidden" name="mode" value="send">';
				print '<input type="hidden" name="ws_user" value="'.$ws_user.'">';
				print '<input type="hidden" name="ws_password" value="'.$ws_password.'">';
				print '<input type="hidden" name="ws_entity" value="'.$ws_entity.'">';
				print '<input type="hidden" name="ws_thirdparty" value="'.$ws_thirdparty.'">';
				if ($error_occurred)
				{
					print "<br>".$langs->trans("ErrorOccurredReviseAndRetry")."<br>";
				}
				else
				{
					print '<input class="button" type="submit" id="ws_submit" name="ws_submit" value="'.$langs->trans("Confirm").'">';
					print ' &nbsp; &nbsp; ';
				}
				print '<input class="button" type="submit" id="cancel" name="cancel" value="'.$langs->trans("Cancel").'">';
				print '</form>';
			}
		}

		// Select mail models is same action as presend
		if (GETPOST('modelselected')) {
			$action = 'presend';
		}

		// Presend form
		$modelmail='order_supplier_send';
		$defaulttopic='SendOrderRef';
		$diroutput = $conf->fournisseur->commande->dir_output;
		$trackid = 'sor'.$object->id;

		include DOL_DOCUMENT_ROOT.'/core/tpl/card_presend.tpl.php';
	}
}

// End of page
llxFooter();
$db->close();<|MERGE_RESOLUTION|>--- conflicted
+++ resolved
@@ -221,10 +221,6 @@
 				//$newstatus=3;  // Submited
 				// TODO If there is at least one reception, we can set to Received->Received partially
 				$newstatus=4;  // Received partially
-<<<<<<< HEAD
-
-=======
->>>>>>> d9b8a8c8
 			}
 			else if ($object->statut == 6) $newstatus=2;	// Canceled->Approved
 			else if ($object->statut == 7) $newstatus=3;	// Canceled->Process running
@@ -390,7 +386,6 @@
 					$fksoctosearch = $object->thirdparty->id;
 					$productsupplier->get_buyprice(0, -1, $idprod, 'none', $fksoctosearch);        // We force qty to -1 to be sure to find if a supplier price exist
 				}
-<<<<<<< HEAD
 			}
 			elseif (GETPOST('idprodfournprice','alpha') > 0)
 			{
@@ -404,28 +399,6 @@
 			{
 				$label = $productsupplier->label;
 
-				$desc = $productsupplier->description;
-				if (trim($product_desc) != trim($desc)) $desc = dol_concatdesc($desc, $product_desc);
-
-				$type = $productsupplier->type;
-				$price_base_type = ($productsupplier->fourn_price_base_type?$productsupplier->fourn_price_base_type:'HT');
-
-				$ref_supplier = $productsupplier->ref_supplier;
-
-=======
-			}
-			elseif (GETPOST('idprodfournprice','alpha') > 0)
-			{
-				$qtytosearch=$qty; 	   // Just to see if a price exists for the quantity. Not used to found vat.
-				//$qtytosearch=-1;	       // We force qty to -1 to be sure to find if a supplier price exist
-				$idprod=$productsupplier->get_buyprice(GETPOST('idprodfournprice','alpha'), $qtytosearch);
-				$res=$productsupplier->fetch($idprod);
-			}
-
-			if ($idprod > 0)
-			{
-				$label = $productsupplier->label;
-
 				// if we use supplier description of the products
 				if(!empty($productsupplier->desc_supplier) && !empty($conf->global->PRODUIT_FOURN_TEXTS)) {
 				    $desc = $productsupplier->desc_supplier;
@@ -438,7 +411,6 @@
 
 				$ref_supplier = $productsupplier->ref_supplier;
 
->>>>>>> d9b8a8c8
 				$tva_tx	= get_default_tva($object->thirdparty, $mysoc, $productsupplier->id, GETPOST('idprodfournprice','alpha'));
 				$tva_npr = get_default_npr($object->thirdparty, $mysoc, $productsupplier->id, GETPOST('idprodfournprice','alpha'));
 				if (empty($tva_tx)) $tva_npr=0;
@@ -500,19 +472,11 @@
 			$fk_unit= GETPOST('units', 'alpha');
 
 			$tva_tx = price2num($tva_tx);	// When vat is text input field
-<<<<<<< HEAD
 
 			// Local Taxes
 			$localtax1_tx= get_localtax($tva_tx, 1, $mysoc, $object->thirdparty);
 			$localtax2_tx= get_localtax($tva_tx, 2, $mysoc, $object->thirdparty);
 
-=======
-
-			// Local Taxes
-			$localtax1_tx= get_localtax($tva_tx, 1, $mysoc, $object->thirdparty);
-			$localtax2_tx= get_localtax($tva_tx, 2, $mysoc, $object->thirdparty);
-
->>>>>>> d9b8a8c8
 			if ($price_ht !== '')
 			{
 				$pu_ht = price2num($price_ht, 'MU'); // $pu_ht must be rounded according to settings
@@ -735,10 +699,6 @@
 			dol_print_error($db,$object->error);
 			exit;
 			}
-<<<<<<< HEAD
-
-=======
->>>>>>> d9b8a8c8
 	}
 
 	// Remove a product line
@@ -843,7 +803,6 @@
 		{
 			$result	= $object->approve($user, $idwarehouse, ($action=='confirm_approve2'?1:0));
 			if ($result > 0)
-<<<<<<< HEAD
 			{
 				if (empty($conf->global->MAIN_DISABLE_PDF_AUTOUPDATE)) {
 					$outputlangs = $langs;
@@ -861,25 +820,6 @@
 			}
 			else
 			{
-=======
-			{
-				if (empty($conf->global->MAIN_DISABLE_PDF_AUTOUPDATE)) {
-					$outputlangs = $langs;
-					$newlang = '';
-					if ($conf->global->MAIN_MULTILANGS && empty($newlang) && GETPOST('lang_id','aZ09')) $newlang = GETPOST('lang_id','aZ09');
-					if ($conf->global->MAIN_MULTILANGS && empty($newlang))	$newlang = $object->thirdparty->default_lang;
-					if (! empty($newlang)) {
-						$outputlangs = new Translate("", $conf);
-						$outputlangs->setDefaultLang($newlang);
-					}
-					$object->generateDocument($object->modelpdf, $outputlangs, $hidedetails, $hidedesc, $hideref);
-				}
-				header("Location: ".$_SERVER["PHP_SELF"]."?id=".$object->id);
-				exit;
-			}
-			else
-			{
->>>>>>> d9b8a8c8
 				setEventMessages($object->error, $object->errors, 'errors');
 			}
 		}
@@ -1258,7 +1198,6 @@
 			}
 
 			if ($error)
-<<<<<<< HEAD
 			{
 				$langs->load("errors");
 				$db->rollback();
@@ -1267,16 +1206,6 @@
 			}
 			else
 			{
-=======
-			{
-				$langs->load("errors");
-				$db->rollback();
-				$action='create';
-				$_GET['socid']=$_POST['socid'];
-			}
-			else
-			{
->>>>>>> d9b8a8c8
 				$db->commit();
 				header("Location: ".$_SERVER['PHP_SELF']."?id=".$id);
 				exit;
@@ -1329,7 +1258,6 @@
 			{
 				$ws_parameters = array('authentication' => $ws_authentication, 'id' => '', 'ref' => $line->ref_supplier);
 				$result_product = $soapclient_product->call("getProductOrService", $ws_parameters, $ws_ns, '');
-<<<<<<< HEAD
 
 				if ($result_product["result"]["result_code"] == "OK")
 				{
@@ -1350,28 +1278,6 @@
 				}
 			}
 
-=======
-
-				if ($result_product["result"]["result_code"] == "OK")
-				{
-					$order_lines[] = array(
-						'desc'          => $line->product_desc,
-						'type'          => $line->product_type,
-						'product_id'    => $result_product["product"]["id"],
-						'vat_rate'      => $line->tva_tx,
-						'qty'           => $line->qty,
-						'price'         => $line->price,
-						'unitprice'     => $line->subprice,
-						'total_net'     => $line->total_ht,
-						'total_vat'     => $line->total_tva,
-						'total'         => $line->total_ttc,
-						'date_start'    => $line->date_start,
-						'date_end'      => $line->date_end,
-					);
-				}
-			}
-
->>>>>>> d9b8a8c8
 			//Prepare the order header
 			$order = array(
 				'thirdparty_id' => $ws_thirdparty,
@@ -1381,17 +1287,10 @@
 				'total'         => $object->total_ttc,
 				'lines'         => $order_lines
 			);
-<<<<<<< HEAD
 
 			$ws_parameters = array('authentication'=>$ws_authentication, 'order' => $order);
 			$result_order = $soapclient_order->call("createOrder", $ws_parameters, $ws_ns, '');
 
-=======
-
-			$ws_parameters = array('authentication'=>$ws_authentication, 'order' => $order);
-			$result_order = $soapclient_order->call("createOrder", $ws_parameters, $ws_ns, '');
-
->>>>>>> d9b8a8c8
 			if (empty($result_order["result"]["result_code"])) //No result, check error str
 			{
 				setEventMessages($langs->trans("SOAPError")." '".$soapclient_order->error_str."'", null, 'errors');
@@ -2215,11 +2114,7 @@
 
 	// Total
 	$alert = '';
-<<<<<<< HEAD
-	if($object->total_ht < $object->thirdparty->supplier_order_min_amount) {
-=======
 	if (! empty($conf->global->ORDER_MANAGE_MIN_AMOUNT) && $object->total_ht < $object->thirdparty->supplier_order_min_amount) {
->>>>>>> d9b8a8c8
 		$alert = ' ' . img_warning($langs->trans('OrderMinAmount').': '.price($object->thirdparty->supplier_order_min_amount));
 	}
 	print '<tr><td class="titlefieldmiddle">'.$langs->trans("AmountHT").'</td>';
@@ -2566,11 +2461,7 @@
 			print '<tr><td>'.$langs->trans("OrderDate").'</td><td>';
 			$date_com = dol_mktime(GETPOST('rehour','int'), GETPOST('remin','int'), GETPOST('resec','int'), GETPOST('remonth','int'), GETPOST('reday','int'), GETPOST('reyear','int'));
 			if (empty($date_com)) $date_com=dol_now();
-<<<<<<< HEAD
-			print $form->select_date($date_com,'',1,1,'',"commande",1,1,1);
-=======
 			print $form->selectDate($date_com, '', 1, 1, '', "commande", 1, 1);
->>>>>>> d9b8a8c8
 			print '</td></tr>';
 
 			print '<tr><td>'.$langs->trans("OrderMode").'</td><td>';
@@ -2626,11 +2517,7 @@
 				//print '<tr class="liste_titre"><td colspan="2">'.$langs->trans("Receive").'</td></tr>';
 				print '<tr><td>'.$langs->trans("DeliveryDate").'</td><td>';
 				$datepreselected = dol_now();
-<<<<<<< HEAD
-				print $form->select_date($datepreselected,'',1,1,'',"commande",1,1,1);
-=======
 				print $form->selectDate($datepreselected, '', 1, 1, '', "commande", 1, 1);
->>>>>>> d9b8a8c8
 				print "</td></tr>\n";
 
 				print "<tr><td class=\"fieldrequired\">".$langs->trans("Delivery")."</td><td>\n";
@@ -2779,7 +2666,6 @@
 								$error_occurred = true;
 								break;
 							}
-<<<<<<< HEAD
 
 							// Check the result code
 							$status_code = $result_product["result"]["result_code"];
@@ -2829,7 +2715,6 @@
 							}
 						}
 					}
-
 				}
 				elseif ($user_status_code == "PERMISSION_DENIED")
 				{
@@ -2847,74 +2732,6 @@
 					$error_occurred = true;
 				}
 
-=======
-
-							// Check the result code
-							$status_code = $result_product["result"]["result_code"];
-							if (empty($status_code)) //No result, check error str
-							{
-								setEventMessages($langs->trans("SOAPError")." '".$soapclient_order->error_str."'", null, 'errors');
-							}
-							else if ($status_code != "OK") //Something went wrong
-							{
-								if ($status_code == "NOT_FOUND")
-								{
-									setEventMessages($line_id.$langs->trans("SupplierMissingRef")." '".$ref_supplier."'", null, 'warnings');
-								}
-								else
-								{
-									setEventMessages($line_id.$langs->trans("ResponseNonOK")." '".$status_code."' - '".$result_product["result"]["result_label"]."'", null, 'errors');
-									$error_occurred = true;
-									break;
-								}
-							}
-
-
-							// Ensure that price is equal and warn user if it's not
-							$supplier_price = price($result_product["product"]["price_net"]); //Price of client tab in supplier dolibarr
-							$local_price = null; //Price of supplier as stated in product suppliers tab on this dolibarr, NULL if not found
-
-							$product_fourn = new ProductFournisseur($db);
-							$product_fourn_list = $product_fourn->list_product_fournisseur_price($line->fk_product);
-							if (count($product_fourn_list)>0)
-							{
-								foreach($product_fourn_list as $product_fourn_line)
-								{
-									//Only accept the line where the supplier is the same at this order and has the same ref
-									if ($product_fourn_line->fourn_id == $object->socid && $product_fourn_line->fourn_ref == $ref_supplier) {
-										$local_price = price($product_fourn_line->fourn_price);
-									}
-								}
-							}
-
-							if ($local_price != null && $local_price != $supplier_price) {
-								setEventMessages($line_id.$langs->trans("RemotePriceMismatch")." ".$supplier_price." - ".$local_price, null, 'warnings');
-							}
-
-							// Check if is in sale
-							if (empty($result_product["product"]["status_tosell"])) {
-								setEventMessages($line_id.$langs->trans("ProductStatusNotOnSellShort")." '".$ref_supplier."'", null, 'warnings');
-							}
-						}
-					}
-				}
-				elseif ($user_status_code == "PERMISSION_DENIED")
-				{
-					setEventMessages($langs->trans("RemoteUserNotPermission"), null, 'errors');
-					$error_occurred = true;
-				}
-				elseif ($user_status_code == "BAD_CREDENTIALS")
-				{
-					setEventMessages($langs->trans("RemoteUserBadCredentials"), null, 'errors');
-					$error_occurred = true;
-				}
-				else
-				{
-					setEventMessages($langs->trans("ResponseNonOK")." '".$user_status_code."'", null, 'errors');
-					$error_occurred = true;
-				}
-
->>>>>>> d9b8a8c8
 				//Form
 				print '<form action="'.$_SERVER["PHP_SELF"].'?id='.$object->id.'" method="post">';
 				print '<input type="hidden" name="token" value="'.$_SESSION['newtoken'].'">';
