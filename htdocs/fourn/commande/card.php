<?php
/* Copyright (C) 2004-2006 Rodolphe Quiedeville <rodolphe@quiedeville.org>
 * Copyright (C) 2004-2015 Laurent Destailleur  <eldy@users.sourceforge.net>
 * Copyright (C) 2005      Eric	Seigne          <eric.seigne@ryxeo.com>
 * Copyright (C) 2005-2016 Regis Houssin        <regis.houssin@capnetworks.com>
 * Copyright (C) 2010-2015 Juanjo Menent        <jmenent@2byte.es>
 * Copyright (C) 2011-2015 Philippe Grand       <philippe.grand@atoo-net.com>
 * Copyright (C) 2012-2016 Marcos García        <marcosgdf@gmail.com>
 * Copyright (C) 2013      Florian Henry        <florian.henry@open-concept.pro>
 * Copyright (C) 2014      Ion Agorria          <ion@agorria.com>
 *
 * This	program	is free	software; you can redistribute it and/or modify
 * it under	the	terms of the GNU General Public	License	as published by
 * the Free	Software Foundation; either	version	2 of the License, or
 * (at your	option)	any	later version.
 *
 * This	program	is distributed in the hope that	it will	be useful,
 * but WITHOUT ANY WARRANTY; without even the implied warranty of
 * MERCHANTABILITY or FITNESS FOR A	PARTICULAR PURPOSE.	 See the
 * GNU General Public License for more details.
 *
 * You should have received a copy of the GNU General Public License
 * along with this program. If not, see <http://www.gnu.org/licenses/>.
 * or see http://www.gnu.org/
 */

/**
 *	\file		htdocs/fourn/commande/card.php
 *	\ingroup	supplier, order
 *	\brief		Card supplier order
 */

require '../../main.inc.php';
require_once DOL_DOCUMENT_ROOT.'/core/class/html.formfile.class.php';
require_once DOL_DOCUMENT_ROOT.'/core/class/html.formorder.class.php';
require_once DOL_DOCUMENT_ROOT.'/core/modules/supplier_order/modules_commandefournisseur.php';
require_once DOL_DOCUMENT_ROOT.'/fourn/class/fournisseur.commande.class.php';
require_once DOL_DOCUMENT_ROOT.'/fourn/class/fournisseur.product.class.php';
require_once DOL_DOCUMENT_ROOT.'/core/lib/fourn.lib.php';
require_once DOL_DOCUMENT_ROOT.'/core/lib/functions2.lib.php';
require_once DOL_DOCUMENT_ROOT.'/core/lib/files.lib.php';
require_once DOL_DOCUMENT_ROOT.'/core/class/doleditor.class.php';
if (! empty($conf->supplier_proposal->enabled))
	require_once DOL_DOCUMENT_ROOT . '/supplier_proposal/class/supplier_proposal.class.php';
if (!empty($conf->produit->enabled))
	require_once DOL_DOCUMENT_ROOT.'/product/class/product.class.php';
if (!empty($conf->projet->enabled)) {
    require_once DOL_DOCUMENT_ROOT.'/projet/class/project.class.php';
    require_once DOL_DOCUMENT_ROOT.'/core/class/html.formprojet.class.php';
}
require_once NUSOAP_PATH.'/nusoap.php';     // Include SOAP

if (!empty($conf->attributes->enabled)) {
	require_once DOL_DOCUMENT_ROOT.'/attributes/class/ProductCombination.class.php';
}

$langs->load('admin');
$langs->load('orders');
$langs->load('sendings');
$langs->load('companies');
$langs->load('bills');
$langs->load('propal');
$langs->load('supplier_proposal');
$langs->load('deliveries');
$langs->load('products');
$langs->load('stocks');
if (!empty($conf->incoterm->enabled)) $langs->load('incoterm');

$id 			= GETPOST('id','int');
$ref 			= GETPOST('ref','alpha');
$action 		= GETPOST('action','alpha');
$confirm		= GETPOST('confirm','alpha');
$comclientid 	= GETPOST('comid','int');
$socid			= GETPOST('socid','int');
$projectid		= GETPOST('projectid','int');
$cancel         = GETPOST('cancel','alpha');
$lineid         = GETPOST('lineid', 'int');

$lineid = GETPOST('lineid', 'int');
$origin = GETPOST('origin', 'alpha');
$originid = (GETPOST('originid', 'int') ? GETPOST('originid', 'int') : GETPOST('origin_id', 'int')); // For backward compatibility

//PDF
$hidedetails = (GETPOST('hidedetails','int') ? GETPOST('hidedetails','int') : (! empty($conf->global->MAIN_GENERATE_DOCUMENTS_HIDE_DETAILS) ? 1 : 0));
$hidedesc 	 = (GETPOST('hidedesc','int') ? GETPOST('hidedesc','int') : (! empty($conf->global->MAIN_GENERATE_DOCUMENTS_HIDE_DESC) ?  1 : 0));
$hideref 	 = (GETPOST('hideref','int') ? GETPOST('hideref','int') : (! empty($conf->global->MAIN_GENERATE_DOCUMENTS_HIDE_REF) ? 1 : 0));

$datelivraison=dol_mktime(GETPOST('liv_hour','int'), GETPOST('liv_min','int'), GETPOST('liv_sec','int'), GETPOST('liv_month','int'), GETPOST('liv_day','int'),GETPOST('liv_year','int'));


// Security check
if ($user->societe_id) $socid=$user->societe_id;
$result = restrictedArea($user, 'fournisseur', $id, '', 'commande');

// Initialize technical object to manage hooks of thirdparties. Note that conf->hooks_modules contains array array
$hookmanager->initHooks(array('ordersuppliercard','globalcard'));

$object = new CommandeFournisseur($db);
$extrafields = new ExtraFields($db);

// fetch optionals attributes and labels
$extralabels=$extrafields->fetch_name_optionals_label($object->table_element);

// Load object
if ($id > 0 || ! empty($ref))
{
    $ret = $object->fetch($id, $ref);
    if ($ret < 0) dol_print_error($db,$object->error);
	$ret = $object->fetch_thirdparty();
	if ($ret < 0) dol_print_error($db,$object->error);
}
else if (! empty($socid) && $socid > 0)
{
	$fourn = new Fournisseur($db);
	$ret=$fourn->fetch($socid);
	if ($ret < 0) dol_print_error($db,$object->error);
	$object->socid = $fourn->id;
	$ret = $object->fetch_thirdparty();
	if ($ret < 0) dol_print_error($db,$object->error);
}

$permissionnote=$user->rights->fournisseur->commande->creer;	// Used by the include of actions_setnotes.inc.php
$permissiondellink=$user->rights->fournisseur->commande->creer;	// Used by the include of actions_dellink.inc.php
$permissiontoedit=$user->rights->fournisseur->commande->creer;	// Used by the include of actions_lineupdown.inc.php


/*
 * Actions
 */

$parameters=array('socid'=>$socid);
$reshook=$hookmanager->executeHooks('doActions',$parameters,$object,$action);    // Note that $action and $object may have been modified by some hooks
if ($reshook < 0) setEventMessages($hookmanager->error, $hookmanager->errors, 'errors');

if (empty($reshook))
{
	if ($cancel) $action='';

	include DOL_DOCUMENT_ROOT.'/core/actions_setnotes.inc.php';	// Must be include, not include_once

	include DOL_DOCUMENT_ROOT.'/core/actions_dellink.inc.php';		// Must be include, not include_once

	include DOL_DOCUMENT_ROOT.'/core/actions_lineupdown.inc.php';	// Must be include, not include_once

	if ($action == 'setref_supplier' && $user->rights->fournisseur->commande->creer)
	{
	    $result=$object->setValueFrom('ref_supplier', GETPOST('ref_supplier','alpha'), '', null, 'text', '', $user, 'ORDER_SUPPLIER_MODIFY');
		if ($result < 0) setEventMessages($object->error, $object->errors, 'errors');
	}

	// Set incoterm
	if ($action == 'set_incoterms' && $user->rights->fournisseur->commande->creer)
	{
		$result = $object->setIncoterms(GETPOST('incoterm_id', 'int'), GETPOST('location_incoterms', 'alpha'));
		if ($result < 0) setEventMessages($object->error, $object->errors, 'errors');
	}

	// payment conditions
	if ($action == 'setconditions' && $user->rights->fournisseur->commande->creer)
	{
	    $result=$object->setPaymentTerms(GETPOST('cond_reglement_id','int'));
		if ($result < 0) setEventMessages($object->error, $object->errors, 'errors');
	}

	// payment mode
	if ($action == 'setmode' && $user->rights->fournisseur->commande->creer)
	{
	    $result = $object->setPaymentMethods(GETPOST('mode_reglement_id','int'));
		if ($result < 0) setEventMessages($object->error, $object->errors, 'errors');
	}

	// Multicurrency Code
	else if ($action == 'setmulticurrencycode' && $user->rights->fournisseur->commande->creer) {
		$result = $object->setMulticurrencyCode(GETPOST('multicurrency_code', 'alpha'));
	}

	// Multicurrency rate
	else if ($action == 'setmulticurrencyrate' && $user->rights->fournisseur->commande->creer) {
		$result = $object->setMulticurrencyRate(price2num(GETPOST('multicurrency_tx')));
	}

	// bank account
	if ($action == 'setbankaccount' && $user->rights->fournisseur->commande->creer)
	{
	    $result=$object->setBankAccount(GETPOST('fk_account', 'int'));
		if ($result < 0) setEventMessages($object->error, $object->errors, 'errors');
	}

	// date of delivery
	if ($action == 'setdate_livraison' && $user->rights->fournisseur->commande->creer)
	{
		$result=$object->set_date_livraison($user,$datelivraison);
		if ($result < 0) setEventMessages($object->error, $object->errors, 'errors');
	}

	// Set project
	if ($action ==	'classin' && $user->rights->fournisseur->commande->creer)
	{
	    $result=$object->setProject($projectid);
		if ($result < 0) setEventMessages($object->error, $object->errors, 'errors');
	}

	if ($action == 'setremisepercent' && $user->rights->fournisseur->commande->creer)
	{
	    $result = $object->set_remise($user, $_POST['remise_percent']);
		if ($result < 0) setEventMessages($object->error, $object->errors, 'errors');
	}

	if ($action == 'reopen')	// no test on permission here, permission to use will depends on status
	{
	    if (in_array($object->statut, array(1, 2, 3, 4, 5, 6, 7, 9)))
	    {
	        if ($object->statut == 1) $newstatus=0;	// Validated->Draft
	        else if ($object->statut == 2) $newstatus=0;	// Approved->Draft
	        else if ($object->statut == 3) $newstatus=2;	// Ordered->Approved
	        else if ($object->statut == 4) $newstatus=3;
	        else if ($object->statut == 5)
	        {
	            //$newstatus=2;    // Ordered
	            // TODO Can we set it to submited ?
	            //$newstatus=3;  // Submited
	            // TODO If there is at least one reception, we can set to Received->Received partially
	            $newstatus=4;  // Received partially

	        }
	        else if ($object->statut == 6) $newstatus=2;	// Canceled->Approved
	        else if ($object->statut == 7) $newstatus=3;	// Canceled->Process running
	        else if ($object->statut == 9) $newstatus=1;	// Refused->Validated
            else $newstatus = 2;

            //print "old status = ".$object->statut.' new status = '.$newstatus;
	        $db->begin();

	        $result = $object->setStatus($user, $newstatus);
	        if ($result > 0)
	        {
	            // Currently the "Re-open" also remove the billed flag because there is no button "Set unpaid" yet.
		        $sql = 'UPDATE '.MAIN_DB_PREFIX.'commande_fournisseur';
	        	$sql.= ' SET billed = 0';
	        	$sql.= ' WHERE rowid = '.$object->id;

	        	$resql=$db->query($sql);

	            if ($newstatus == 0)
	        	{
		        	$sql = 'UPDATE '.MAIN_DB_PREFIX.'commande_fournisseur';
	        		$sql.= ' SET fk_user_approve = null, fk_user_approve2 = null, date_approve = null, date_approve2 = null';
	        		$sql.= ' WHERE rowid = '.$object->id;

	        		$resql=$db->query($sql);
	        	}

        		$db->commit();

	            header('Location: '.$_SERVER["PHP_SELF"].'?id='.$object->id);
	            exit;
	        }
	        else
			{
				$db->rollback();

	            setEventMessages($object->error, $object->errors, 'errors');
	        }
	    }
	}

	/*
	 * Classify supplier order as billed
	 */
	if ($action == 'classifybilled' && $user->rights->fournisseur->commande->creer)
	{
		$ret=$object->classifyBilled($user);
		if ($ret < 0) {
			setEventMessages($object->error, $object->errors, 'errors');
		}
	}

	// Add a product line
	if ($action == 'addline' && $user->rights->fournisseur->commande->creer)
	{
	    $db->begin();
	    
	    $langs->load('errors');
	    $error = 0;

		// Set if we used free entry or predefined product
		$predef='';
		$product_desc=(GETPOST('dp_desc')?GETPOST('dp_desc'):'');
		$date_start=dol_mktime(GETPOST('date_start'.$predef.'hour'), GETPOST('date_start'.$predef.'min'), GETPOST('date_start' . $predef . 'sec'), GETPOST('date_start'.$predef.'month'), GETPOST('date_start'.$predef.'day'), GETPOST('date_start'.$predef.'year'));
		$date_end=dol_mktime(GETPOST('date_end'.$predef.'hour'), GETPOST('date_end'.$predef.'min'), GETPOST('date_end' . $predef . 'sec'), GETPOST('date_end'.$predef.'month'), GETPOST('date_end'.$predef.'day'), GETPOST('date_end'.$predef.'year'));
		if ($prod_entry_mode == 'free')
		{
			$idprod=0;
			$price_ht = GETPOST('price_ht');
			$tva_tx = (GETPOST('tva_tx') ? GETPOST('tva_tx') : 0);
		}
		else
		{
			$idprod=GETPOST('idprod', 'int');
			$price_ht = '';
			$tva_tx = '';
		}

		$qty = GETPOST('qty'.$predef);
		$remise_percent=GETPOST('remise_percent'.$predef);
		$price_ht_devise = GETPOST('multicurrency_price_ht');

	    // Extrafields
	    $extrafieldsline = new ExtraFields($db);
	    $extralabelsline = $extrafieldsline->fetch_name_optionals_label($object->table_element_line);
	    $array_options = $extrafieldsline->getOptionalsFromPost($extralabelsline, $predef);
	    // Unset extrafield
	    if (is_array($extralabelsline)) {
	    	// Get extra fields
	    	foreach ($extralabelsline as $key => $value) {
	    		unset($_POST["options_" . $key]);
	    	}
	    }

	    if ($prod_entry_mode =='free' && GETPOST('price_ht') < 0 && $qty < 0)
	    {
	        setEventMessages($langs->trans('ErrorBothFieldCantBeNegative', $langs->transnoentitiesnoconv('UnitPrice'), $langs->transnoentitiesnoconv('Qty')), null, 'errors');
	        $error++;
	    }
	    if ($prod_entry_mode =='free'  && ! GETPOST('idprodfournprice') && GETPOST('type') < 0)
	    {
	        setEventMessages($langs->trans('ErrorFieldRequired', $langs->transnoentitiesnoconv('Type')), null, 'errors');
	        $error++;
	    }
	    if ($prod_entry_mode =='free' && GETPOST('price_ht')==='' && GETPOST('price_ttc')==='' && $price_ht_devise === '') // Unit price can be 0 but not ''
	    {
	        setEventMessages($langs->trans($langs->trans('ErrorFieldRequired', $langs->transnoentitiesnoconv('UnitPrice'))), null, 'errors');
	        $error++;
	    }
	    if ($prod_entry_mode =='free' && ! GETPOST('dp_desc'))
	    {
	        setEventMessages($langs->trans('ErrorFieldRequired', $langs->transnoentitiesnoconv('Description')), null, 'errors');
	        $error++;
	    }
	    if (! GETPOST('qty'))
	    {
	        setEventMessages($langs->trans('ErrorFieldRequired', $langs->transnoentitiesnoconv('Qty')), null, 'errors');
	        $error++;
	    }

		if (!$error && !empty($conf->attributes->enabled) && $prod_entry_mode != 'free') {
			if ($combinations = GETPOST('combinations', 'array')) {
				//Check if there is a product with the given combination
				$prodcomb = new ProductCombination($db);

				if ($res = $prodcomb->fetchByProductCombination2ValuePairs($idprod, $combinations)) {
					$idprod = $res->fk_product_child;
				} else {
					setEventMessage($langs->trans('ErrorProductCombinationNotFound'), 'errors');
					$error ++;
				}
			}
		}

		// Ecrase $pu par celui	du produit
	    // Ecrase $desc	par	celui du produit
	    // Ecrase $txtva  par celui du produit
	    if (($prod_entry_mode != 'free') && empty($error))	// With combolist mode idprodfournprice is > 0 or -1. With autocomplete, idprodfournprice is > 0 or ''
	    {
	    	$productsupplier = new ProductFournisseur($db);

	    	if (empty($conf->global->SUPPLIER_ORDER_WITH_NOPRICEDEFINED))
	    	{
				$idprod=0;
				if (GETPOST('idprodfournprice') == -1 || GETPOST('idprodfournprice') == '') $idprod=-99;	// Same behaviour than with combolist. When not select idprodfournprice is now -99 (to avoid conflict with next action that may return -1, -2, ...)
			}

	    	if (GETPOST('idprodfournprice') > 0)
	    	{
	    		$idprod=$productsupplier->get_buyprice(GETPOST('idprodfournprice'), $qty);    // Just to see if a price exists for the quantity. Not used to found vat.
	    	}

	    	if ($idprod > 0)
	    	{
	    		$res=$productsupplier->fetch($idprod);

	    		$label = $productsupplier->label;

	    		$desc = $productsupplier->description;
	    		if (trim($product_desc) != trim($desc)) $desc = dol_concatdesc($desc, $product_desc);

	    		$type = $productsupplier->type;

	    		$tva_tx	= get_default_tva($object->thirdparty, $mysoc, $productsupplier->id, GETPOST('idprodfournprice'));
	    		$tva_npr = get_default_npr($object->thirdparty, $mysoc, $productsupplier->id, GETPOST('idprodfournprice'));
				if (empty($tva_tx)) $tva_npr=0;
	    		$localtax1_tx= get_localtax($tva_tx, 1, $mysoc, $object->thirdparty, $tva_npr);
	    		$localtax2_tx= get_localtax($tva_tx, 2, $mysoc, $object->thirdparty, $tva_npr);

	    		$result=$object->addline(
	    			$desc,
	    			$productsupplier->fourn_pu,
	    			$qty,
	    			$tva_tx,
	    			$localtax1_tx,
	    			$localtax2_tx,
	    			$productsupplier->id,
	    			GETPOST('idprodfournprice'),
	    			$productsupplier->fourn_ref,
	    			$remise_percent,
	    			'HT',
	    			$pu_ttc,
	    			$type,
	    			$tva_npr,
	    			'',
	    			$date_start,
	    			$date_end,
	    			$array_options,
				    $productsupplier->fk_unit
	    		);
	    	}
	    	if ($idprod == -99 || $idprod == 0)
	    	{
    			// Product not selected
    			$error++;
    			$langs->load("errors");
    			setEventMessages($langs->trans("ErrorFieldRequired", $langs->transnoentitiesnoconv("ProductOrService")).' '.$langs->trans("or").' '.$langs->trans("NoPriceDefinedForThisSupplier"), null, 'errors');
	    	}
	    	if ($idprod == -1)
	    	{
	    		// Quantity too low
	    		$error++;
	    		$langs->load("errors");
	    		setEventMessages($langs->trans("ErrorQtyTooLowForThisSupplier"), null, 'errors');
	    	}
	    }
	    else if (empty($error))
		{
			$pu_ht = price2num($price_ht, 'MU');
			$pu_ttc = price2num(GETPOST('price_ttc'), 'MU');
			$tva_npr = (preg_match('/\*/', $tva_tx) ? 1 : 0);
			$tva_tx = str_replace('*', '', $tva_tx);
			$label = (GETPOST('product_label') ? GETPOST('product_label') : '');
			$desc = $product_desc;
			$type = GETPOST('type');

			$fk_unit= GETPOST('units', 'alpha');

	    	$tva_tx = price2num($tva_tx);	// When vat is text input field

	    	// Local Taxes
	    	$localtax1_tx= get_localtax($tva_tx, 1, $mysoc, $object->thirdparty);
	    	$localtax2_tx= get_localtax($tva_tx, 2, $mysoc, $object->thirdparty);

	    	if (GETPOST('price_ht')!=='')
	    	{
	    		$price_base_type = 'HT';
	    		$ht = price2num(GETPOST('price_ht'));
	    		$ttc = 0;
	    	}
	    	else
	    	{
	    		$ttc = price2num(GETPOST('price_ttc'));
	    		$ht = $ttc / (1 + ($tva_tx / 100));
	    		$price_base_type = 'HT';
	    	}

			$pu_ht_devise = price2num($price_ht_devise, 'MU');

			$result=$object->addline($desc, $ht, $qty, $tva_tx, $localtax1_tx, $localtax2_tx, 0, 0, '', $remise_percent, $price_base_type, $ttc, $type,'','', $date_start, $date_end, $array_options, $fk_unit, $pu_ht_devise);
		}

	    //print "xx".$tva_tx; exit;
	    if (! $error && $result > 0)
	    {
	        $db->commit();
	        
	    	$ret=$object->fetch($object->id);    // Reload to get new records

	        // Define output language
	    	if (empty($conf->global->MAIN_DISABLE_PDF_AUTOUPDATE))
	    	{
	    		$outputlangs = $langs;
	    		$newlang = '';
	    		if ($conf->global->MAIN_MULTILANGS && empty($newlang) && GETPOST('lang_id')) $newlang = GETPOST('lang_id','alpha');
	    		if ($conf->global->MAIN_MULTILANGS && empty($newlang))	$newlang = $object->thirdparty->default_lang;
	    		if (! empty($newlang)) {
	    			$outputlangs = new Translate("", $conf);
	    			$outputlangs->setDefaultLang($newlang);
	    		}
	    		$model=$object->modelpdf;
	    		$ret = $object->fetch($id); // Reload to get new records

	    		$result=$object->generateDocument($model, $outputlangs, $hidedetails, $hidedesc, $hideref);
	    		if ($result < 0) dol_print_error($db,$result);
	    	}

			unset($_POST ['prod_entry_mode']);

	    	unset($_POST['qty']);
	    	unset($_POST['type']);
	    	unset($_POST['remise_percent']);
	    	unset($_POST['pu']);
	    	unset($_POST['price_ht']);
			unset($_POST['multicurrency_price_ht']);
	    	unset($_POST['price_ttc']);
	    	unset($_POST['tva_tx']);
	    	unset($_POST['label']);
	    	unset($localtax1_tx);
	    	unset($localtax2_tx);
			unset($_POST['np_marginRate']);
			unset($_POST['np_markRate']);
	    	unset($_POST['dp_desc']);
			unset($_POST['idprodfournprice']);

	    	unset($_POST['date_starthour']);
	    	unset($_POST['date_startmin']);
	    	unset($_POST['date_startsec']);
	    	unset($_POST['date_startday']);
	    	unset($_POST['date_startmonth']);
	    	unset($_POST['date_startyear']);
	    	unset($_POST['date_endhour']);
	    	unset($_POST['date_endmin']);
	    	unset($_POST['date_endsec']);
	    	unset($_POST['date_endday']);
	    	unset($_POST['date_endmonth']);
	    	unset($_POST['date_endyear']);
	    }
	    else
		{
		    $db->rollback();
            setEventMessages($object->error, $object->errors, 'errors');
	    }
	    
	    $action = '';
	}

	/*
	 *	Updating a line in the order
	 */
	if ($action == 'updateline' && $user->rights->fournisseur->commande->creer &&	! GETPOST('cancel'))
	{
		$tva_tx = GETPOST('tva_tx');

		if (GETPOST('price_ht') != '')
    	{
    		$price_base_type = 'HT';
    		$ht = price2num(GETPOST('price_ht'));
    	}
    	else
    	{
    		$ttc = price2num(GETPOST('price_ttc'));
    		$ht = $ttc / (1 + ($tva_tx / 100));
    		$price_base_type = 'HT';
    	}

   		if ($lineid)
	    {
	        $line = new CommandeFournisseurLigne($db);
	        $res = $line->fetch($lineid);
	        if (!$res) dol_print_error($db);
	    }

	    $date_start=dol_mktime(GETPOST('date_starthour'), GETPOST('date_startmin'), GETPOST('date_startsec'), GETPOST('date_startmonth'), GETPOST('date_startday'), GETPOST('date_startyear'));
	    $date_end=dol_mktime(GETPOST('date_endhour'), GETPOST('date_endmin'), GETPOST('date_endsec'), GETPOST('date_endmonth'), GETPOST('date_endday'), GETPOST('date_endyear'));

	    $localtax1_tx=get_localtax($tva_tx,1,$mysoc,$object->thirdparty);
	    $localtax2_tx=get_localtax($tva_tx,2,$mysoc,$object->thirdparty);

		$pu_ht_devise = GETPOST('multicurrency_subprice');

		// Extrafields Lines
		$extrafieldsline = new ExtraFields($db);
		$extralabelsline = $extrafieldsline->fetch_name_optionals_label($object->table_element_line);
		$array_options = $extrafieldsline->getOptionalsFromPost($extralabelsline);
		// Unset extrafield POST Data
		if (is_array($extralabelsline)) {
			foreach ($extralabelsline as $key => $value) {
				unset($_POST["options_" . $key]);
			}
		}

	    $result	= $object->updateline(
	        $lineid,
	        $_POST['product_desc'],
	        $ht,
	        $_POST['qty'],
	        $_POST['remise_percent'],
	        $tva_tx,
	        $localtax1_tx,
	        $localtax2_tx,
	        $price_base_type,
	        0,
	        isset($_POST["type"])?$_POST["type"]:$line->product_type,
	        false,
	        $date_start,
	        $date_end,
	    	$array_options,
		    $_POST['units'],
		    $pu_ht_devise
	    );
	    unset($_POST['qty']);
	    unset($_POST['type']);
	    unset($_POST['idprodfournprice']);
	    unset($_POST['remmise_percent']);
	    unset($_POST['dp_desc']);
	    unset($_POST['np_desc']);
	    unset($_POST['pu']);
	    unset($_POST['tva_tx']);
	    unset($_POST['date_start']);
	    unset($_POST['date_end']);
		unset($_POST['units']);
	    unset($localtax1_tx);
	    unset($localtax2_tx);

		unset($_POST['date_starthour']);
		unset($_POST['date_startmin']);
		unset($_POST['date_startsec']);
		unset($_POST['date_startday']);
		unset($_POST['date_startmonth']);
		unset($_POST['date_startyear']);
		unset($_POST['date_endhour']);
		unset($_POST['date_endmin']);
		unset($_POST['date_endsec']);
		unset($_POST['date_endday']);
		unset($_POST['date_endmonth']);
		unset($_POST['date_endyear']);

	    if ($result	>= 0)
	    {
	        // Define output language
	    	if (empty($conf->global->MAIN_DISABLE_PDF_AUTOUPDATE))
	    	{
	    		$outputlangs = $langs;
	    		$newlang = '';
	    		if ($conf->global->MAIN_MULTILANGS && empty($newlang) && GETPOST('lang_id')) $newlang = GETPOST('lang_id','alpha');
	    		if ($conf->global->MAIN_MULTILANGS && empty($newlang))	$newlang = $object->thirdparty->default_lang;
	    		if (! empty($newlang)) {
	    			$outputlangs = new Translate("", $conf);
	    			$outputlangs->setDefaultLang($newlang);
	    		}
	    		$model=$object->modelpdf;
	    		$ret = $object->fetch($id); // Reload to get new records

	    		$result=$object->generateDocument($model, $outputlangs, $hidedetails, $hidedesc, $hideref);
	    		if ($result < 0) dol_print_error($db,$result);
	    	}
	    }
	    else
	    {
	        dol_print_error($db,$object->error);
	        exit;
	    }
	}

	// Remove a product line
	if ($action == 'confirm_deleteline' && $confirm == 'yes' && $user->rights->fournisseur->commande->creer)
	{
		$result = $object->deleteline($lineid);
		if ($result > 0)
		{
			// Define output language
			$outputlangs = $langs;
			$newlang = '';
			if ($conf->global->MAIN_MULTILANGS && empty($newlang) && GETPOST('lang_id'))
				$newlang = GETPOST('lang_id');
			if ($conf->global->MAIN_MULTILANGS && empty($newlang))
				$newlang = $object->thirdparty->default_lang;
			if (! empty($newlang)) {
				$outputlangs = new Translate("", $conf);
				$outputlangs->setDefaultLang($newlang);
			}
			if (empty($conf->global->MAIN_DISABLE_PDF_AUTOUPDATE)) {
				$ret = $object->fetch($object->id); // Reload to get new records
				$object->generateDocument($object->modelpdf, $outputlangs, $hidedetails, $hidedesc, $hideref);
			}

			header('Location: '.$_SERVER["PHP_SELF"].'?id='.$object->id);
			exit;
		}
		else
		{
			setEventMessages($object->error, $object->errors, 'errors');
			/* Fix bug 1485 : Reset action to avoid asking again confirmation on failure */
			$action='';
		}
	}

	// Validate
	if ($action == 'confirm_valid' && $confirm == 'yes' &&
	    ((empty($conf->global->MAIN_USE_ADVANCED_PERMS) && ! empty($user->rights->fournisseur->commande->creer))
	    || (! empty($conf->global->MAIN_USE_ADVANCED_PERMS) && ! empty($user->rights->fournisseur->supplier_order_advance->validate)))
		)
	{
	    $object->date_commande=dol_now();
	    $result = $object->valid($user);
	    if ($result	>= 0)
	    {
	        // Define output language
	    	if (empty($conf->global->MAIN_DISABLE_PDF_AUTOUPDATE))
	    	{
	    		$outputlangs = $langs;
	    		$newlang = '';
	    		if ($conf->global->MAIN_MULTILANGS && empty($newlang) && GETPOST('lang_id')) $newlang = GETPOST('lang_id','alpha');
	    		if ($conf->global->MAIN_MULTILANGS && empty($newlang))	$newlang = $object->thirdparty->default_lang;
	    		if (! empty($newlang)) {
	    			$outputlangs = new Translate("", $conf);
	    			$outputlangs->setDefaultLang($newlang);
	    		}
	    		$model=$object->modelpdf;
	    		$ret = $object->fetch($id); // Reload to get new records

	    		$result=$object->generateDocument($model, $outputlangs, $hidedetails, $hidedesc, $hideref);
	    		if ($result < 0) dol_print_error($db,$result);
	    	}
	    }
	    else
		{
	        setEventMessages($object->error, $object->errors, 'errors');
	    }

	    // If we have permission, and if we don't need to provide the idwarehouse, we go directly on approved step
	    if (empty($conf->global->SUPPLIER_ORDER_NO_DIRECT_APPROVE) && $user->rights->fournisseur->commande->approuver && ! (! empty($conf->global->STOCK_CALCULATE_ON_SUPPLIER_VALIDATE_ORDER) && $object->hasProductsOrServices(1)))
	    {
	        $action='confirm_approve';	// can make standard or first level approval also if permission is set
	    }
	}

	if (($action == 'confirm_approve' || $action == 'confirm_approve2') && $confirm == 'yes' && $user->rights->fournisseur->commande->approuver)
	{
	    $idwarehouse=GETPOST('idwarehouse', 'int');

	    $qualified_for_stock_change=0;
		if (empty($conf->global->STOCK_SUPPORTS_SERVICES))
		{
		   	$qualified_for_stock_change=$object->hasProductsOrServices(2);
		}
		else
		{
		   	$qualified_for_stock_change=$object->hasProductsOrServices(1);
		}

	    // Check parameters
	    if (! empty($conf->stock->enabled) && ! empty($conf->global->STOCK_CALCULATE_ON_SUPPLIER_VALIDATE_ORDER) && $qualified_for_stock_change)	// warning name of option should be STOCK_CALCULATE_ON_SUPPLIER_APPROVE_ORDER
	    {
	        if (! $idwarehouse || $idwarehouse == -1)
	        {
	            $error++;
	            setEventMessages($langs->trans('ErrorFieldRequired',$langs->transnoentitiesnoconv("Warehouse")), null, 'errors');
	            $action='';
	        }
	    }

	    if (! $error)
	    {
	        $result	= $object->approve($user, $idwarehouse, ($action=='confirm_approve2'?1:0));
	        if ($result > 0)
	        {
	            if (empty($conf->global->MAIN_DISABLE_PDF_AUTOUPDATE)) {
	                $outputlangs = $langs;
	                $newlang = '';
	                if ($conf->global->MAIN_MULTILANGS && empty($newlang) && GETPOST('lang_id')) $newlang = GETPOST('lang_id','alpha');
	                if ($conf->global->MAIN_MULTILANGS && empty($newlang))	$newlang = $object->thirdparty->default_lang;
	                if (! empty($newlang)) {
	                    $outputlangs = new Translate("", $conf);
	                    $outputlangs->setDefaultLang($newlang);
	                }
		            $object->generateDocument($object->modelpdf, $outputlangs, $hidedetails, $hidedesc, $hideref);
	            }
	            header("Location: ".$_SERVER["PHP_SELF"]."?id=".$object->id);
	            exit;
	        }
	        else
			{
	            setEventMessages($object->error, $object->errors, 'errors');
	        }
	    }
	}

	if ($action == 'confirm_refuse' &&	$confirm == 'yes' && $user->rights->fournisseur->commande->approuver)
	{
	    $result = $object->refuse($user);
	    if ($result > 0)
	    {
	        header("Location: ".$_SERVER["PHP_SELF"]."?id=".$object->id);
	        exit;
	    }
	    else
	    {
            setEventMessages($object->error, $object->errors, 'errors');
	    }
	}

	if ($action == 'confirm_commande' && $confirm	== 'yes' &&	$user->rights->fournisseur->commande->commander)
	{
	    $result = $object->commande($user, $_REQUEST["datecommande"],	$_REQUEST["methode"], $_REQUEST['comment']);
	    if ($result > 0)
	    {
	        if (empty($conf->global->MAIN_DISABLE_PDF_AUTOUPDATE))
	        {
	            $outputlangs = $langs;
	            $newlang = '';
	            if ($conf->global->MAIN_MULTILANGS && empty($newlang) && GETPOST('lang_id')) $newlang = GETPOST('lang_id','alpha');
	            if ($conf->global->MAIN_MULTILANGS && empty($newlang))	$newlang = $object->thirdparty->default_lang;
	            if (! empty($newlang)) {
	                $outputlangs = new Translate("", $conf);
	                $outputlangs->setDefaultLang($newlang);
	            }
		        $object->generateDocument($object->modelpdf, $outputlangs, $hidedetails, $hidedesc, $hideref);
	        }
            $action = '';
        }
	    else
	    {
            setEventMessages($object->error, $object->errors, 'errors');
	    }
	}


	if ($action == 'confirm_delete' && $confirm == 'yes' && $user->rights->fournisseur->commande->supprimer)
	{
	    $result=$object->delete($user);
	    if ($result > 0)
	    {
	        header("Location: ".DOL_URL_ROOT.'/fourn/commande/list.php');
	        exit;
	    }
	    else
	    {
            setEventMessages($object->error, $object->errors, 'errors');
	    }
	}

	// Action clone object
	if ($action == 'confirm_clone' && $confirm == 'yes' && $user->rights->fournisseur->commande->creer)
	{
		if (1==0 && ! GETPOST('clone_content') && ! GETPOST('clone_receivers'))
		{
			setEventMessages($langs->trans("NoCloneOptionsSpecified"), null, 'errors');
		}
		else
		{
			if ($object->id > 0)
			{
				$result=$object->createFromClone();
				if ($result > 0)
				{
					header("Location: ".$_SERVER['PHP_SELF'].'?id='.$result);
					exit;
				}
				else
				{
		            setEventMessages($object->error, $object->errors, 'errors');
					$action='';
				}
			}
		}
	}

	// Set status of reception (complete, partial, ...)
	if ($action == 'livraison' && $user->rights->fournisseur->commande->receptionner)
	{
	    if (GETPOST("type") != '')
	    {
	        $date_liv = dol_mktime(GETPOST('rehour'),GETPOST('remin'),GETPOST('resec'),GETPOST("remonth"),GETPOST("reday"),GETPOST("reyear"));

	        $result = $object->Livraison($user, $date_liv, GETPOST("type"), GETPOST("comment"));   // GETPOST("type") is 'tot', 'par', 'nev', 'can'
	        if ($result > 0)
	        {
	            $langs->load("deliveries");
                setEventMessages($langs->trans("DeliveryStateSaved"), null);
                $action = '';
            }
	        else if($result == -3)
	        {
                setEventMessages($object->error, $object->errors, 'errors');
	        }
	        else
	        {
	            setEventMessages($object->error, $object->errors, 'errors');
	        }
	    }
	    else
	    {
		    setEventMessages($langs->trans("ErrorFieldRequired", $langs->transnoentities("Delivery")), null, 'errors');
	    }
	}

	if ($action == 'confirm_cancel' && $confirm == 'yes' &&	$user->rights->fournisseur->commande->commander)
	{
	    $result	= $object->cancel($user);
	    if ($result > 0)
	    {
	        header("Location: ".$_SERVER["PHP_SELF"]."?id=".$object->id);
	        exit;
	    }
	    else
	    {
            setEventMessages($object->error, $object->errors, 'errors');
	    }
	}

	if ($action == 'builddoc' && $user->rights->fournisseur->commande->creer)	// En get ou en	post
	{
	    // Build document

	    // Save last template used to generate document
	    if (GETPOST('model')) $object->setDocModel($user, GETPOST('model','alpha'));

	    $outputlangs = $langs;
	    if (GETPOST('lang_id'))
	    {
	        $outputlangs = new Translate("",$conf);
	        $outputlangs->setDefaultLang(GETPOST('lang_id'));
	    }
	    $result= $object->generateDocument($object->modelpdf,$outputlangs, $hidedetails, $hidedesc, $hideref);
	    if ($result	<= 0)
	    {
	        setEventMessages($object->error, $object->errors, 'errors');
	        $action='';
	    }
	}

	// Delete file in doc form
	if ($action == 'remove_file' && $object->id > 0 && $user->rights->fournisseur->commande->creer)
	{
	    require_once DOL_DOCUMENT_ROOT.'/core/lib/files.lib.php';
	    $langs->load("other");
	    $upload_dir =	$conf->fournisseur->commande->dir_output;
	    $file =	$upload_dir	. '/' .	GETPOST('file');
	    $ret=dol_delete_file($file,0,0,0,$object);
	    if ($ret) setEventMessages($langs->trans("FileWasRemoved", GETPOST('urlfile')), null, 'mesgs');
	    else setEventMessages($langs->trans("ErrorFailToDeleteFile", GETPOST('urlfile')), null, 'errors');
	}

	if ($action == 'update_extras')
	{
		// Fill array 'array_options' with data from add form
		$extralabels=$extrafields->fetch_name_optionals_label($object->table_element);
		$ret = $extrafields->setOptionalsFromPost($extralabels,$object,GETPOST('attribute'));
		if ($ret < 0) $error++;

		if (! $error)
		{
			// Actions on extra fields (by external module or standard code)
			// TODO le hook fait double emploi avec le trigger !!
			$hookmanager->initHooks(array('supplierorderdao'));
			$parameters=array('id'=>$object->id);

			$reshook=$hookmanager->executeHooks('insertExtraFields',$parameters,$object,$action); // Note that $action and $object may have been modified by some hooks

			if (empty($reshook))
			{
				if (empty($conf->global->MAIN_EXTRAFIELDS_DISABLED)) // For avoid conflicts if trigger used
				{
					$result=$object->insertExtraFields();

					if ($result < 0)
					{
						$error++;
					}

				}
			}
			else if ($reshook < 0) $error++;
		}
		else
		{
			$action = 'edit_extras';
		}
	}

	include DOL_DOCUMENT_ROOT.'/core/actions_printing.inc.php';


	/*
	 * Create an order
	 */
	if ($action == 'add' && $user->rights->fournisseur->commande->creer)
	{
	 	$error=0;

	    if ($socid <1)
	    {
		    setEventMessages($langs->trans('ErrorFieldRequired',$langs->transnoentities('Supplier')), null, 'errors');
	    	$action='create';
	    	$error++;
	    }

	    if (! $error)
	    {
	        $db->begin();

	        // Creation commande
	        $object->ref_supplier  	= GETPOST('refsupplier');
	        $object->socid         	= $socid;
			$object->cond_reglement_id = GETPOST('cond_reglement_id');
	        $object->mode_reglement_id = GETPOST('mode_reglement_id');
	        $object->fk_account        = GETPOST('fk_account', 'int');
	        $object->note_private	= GETPOST('note_private');
	        $object->note_public   	= GETPOST('note_public');
			$object->date_livraison = $datelivraison;
			$object->fk_incoterms = GETPOST('incoterm_id', 'int');
			$object->location_incoterms = GETPOST('location_incoterms', 'alpha');
			$object->multicurrency_code = GETPOST('multicurrency_code', 'alpha');
			$object->multicurrency_tx = GETPOST('originmulticurrency_tx', 'int');
			$object->fk_project       = GETPOST('projectid');

			// Fill array 'array_options' with data from add form
	       	if (! $error)
	       	{
				$ret = $extrafields->setOptionalsFromPost($extralabels,$object);
				if ($ret < 0) $error++;
	       	}

	       	if (! $error)
	       	{
       			// If creation from another object of another module (Example: origin=propal, originid=1)
				if (! empty($origin) && ! empty($originid))
				{
					if ($origin == 'order' || $origin == 'commande')
					{
                        $element = $subelement = 'commande';
                    }
                    else
                    {
						$element = 'supplier_proposal';
						$subelement = 'supplier_proposal';
					}

					$object->origin = $origin;
					$object->origin_id = $originid;

					// Possibility to add external linked objects with hooks
					$object->linked_objects [$object->origin] = $object->origin_id;
					$other_linked_objects = GETPOST('other_linked_objects', 'array');
					if (! empty($other_linked_objects)) {
						$object->linked_objects = array_merge($object->linked_objects, $other_linked_objects);
					}

					$id = $object->create($user);
					if ($id > 0)
					{
						dol_include_once('/' . $element . '/class/' . $subelement . '.class.php');

						$classname = 'SupplierProposal';
						$srcobject = new $classname($db);

						dol_syslog("Try to find source object origin=" . $object->origin . " originid=" . $object->origin_id . " to add lines");
						$result = $srcobject->fetch($object->origin_id);
						if ($result > 0)
						{
							$object->set_date_livraison($user, $srcobject->date_livraison);
							$object->set_id_projet($user, $srcobject->fk_project);

							$lines = $srcobject->lines;
							if (empty($lines) && method_exists($srcobject, 'fetch_lines'))
							{
								$srcobject->fetch_lines();
								$lines = $srcobject->lines;
							}

							$fk_parent_line = 0;
							$num = count($lines);

							$productsupplier = new ProductFournisseur($db);

							for($i = 0; $i < $num; $i ++)
							{

								if (empty($lines[$i]->subprice) || $lines[$i]->qty <= 0)
									continue;

								$label = (! empty($lines[$i]->label) ? $lines[$i]->label : '');
								$desc = (! empty($lines[$i]->desc) ? $lines[$i]->desc : $lines[$i]->libelle);
								$product_type = (! empty($lines[$i]->product_type) ? $lines[$i]->product_type : 0);

								// Reset fk_parent_line for no child products and special product
								if (($lines[$i]->product_type != 9 && empty($lines[$i]->fk_parent_line)) || $lines[$i]->product_type == 9) {
									$fk_parent_line = 0;
								}

								// Extrafields
								if (empty($conf->global->MAIN_EXTRAFIELDS_DISABLED) && method_exists($lines[$i], 'fetch_optionals')) 							// For avoid conflicts if
								                                                                                                      // trigger used
								{
									$lines[$i]->fetch_optionals($lines[$i]->rowid);
									$array_option = $lines[$i]->array_options;
								}

								$result = $productsupplier->find_min_price_product_fournisseur($lines[$i]->fk_product, $lines[$i]->qty, $srcobject->socid);
								if ($result>=0)
								{
								    $tva_tx = $lines[$i]->tva_tx;

								    if ($origin=="commande")
								    {
					                    $soc=new societe($db);
					                    $soc->fetch($socid);
					                    $tva_tx=get_default_tva($soc, $mysoc, $lines[$i]->fk_product, $productsupplier->product_fourn_price_id);
								    }

									$result = $object->addline(
										$desc,
										$lines[$i]->subprice,
										$lines[$i]->qty,
										$tva_tx,
										$lines[$i]->localtax1_tx,
										$lines[$i]->localtax2_tx,
										$lines[$i]->fk_product > 0 ? $lines[$i]->fk_product : 0,
										$productsupplier->product_fourn_price_id,
										$productsupplier->ref_supplier,
										$lines[$i]->remise_percent,
										'HT',
										0,
										$lines[$i]->product_type,
										'',
										'',
										null,
										null,
										array(),
										$lines[$i]->fk_unit
									);
								}

								if ($result < 0) {
									$error++;
									break;
								}

								// Defined the new fk_parent_line
								if ($result > 0 && $lines[$i]->product_type == 9) {
									$fk_parent_line = $result;
								}
							}

							// Add link between elements


							// Hooks
							$parameters = array('objFrom' => $srcobject);
							$reshook = $hookmanager->executeHooks('createFrom', $parameters, $object, $action); // Note that $action and $object may have been

							if ($reshook < 0)
								$error ++;
						} else {
			        		setEventMessages($srcobject->error, $srcobject->errors, 'errors');
							$error ++;
						}
					} else {
			        	setEventMessages($object->error, $object->errors, 'errors');
						$error ++;
					}
				}
				else
				{
		       		$id = $object->create($user);
		        	if ($id < 0)
		        	{
		        		$error++;
			        	setEventMessages($object->error, $object->errors, 'errors');
		        	}
				}
	        }

	        if ($error)
	        {
	            $langs->load("errors");
	            $db->rollback();
	            $action='create';
	            $_GET['socid']=$_POST['socid'];
	        }
	        else
			{
	            $db->commit();
	            header("Location: ".$_SERVER['PHP_SELF']."?id=".$id);
	            exit;
	        }
	    }
	}

	/*
	 * Send mail
	 */

	// Actions to send emails
	$actiontypecode='AC_SUP_ORD';
	$trigger_name='ORDER_SUPPLIER_SENTBYMAIL';
	$paramname='id';
	$mode='emailfromsupplierorder';
	$trackid='sor'.$object->id;
	include DOL_DOCUMENT_ROOT.'/core/actions_sendmails.inc.php';


	if ($action == 'webservice' && GETPOST('mode', 'alpha') == "send" && ! GETPOST('cancel'))
	{
	    $ws_url         = $object->thirdparty->webservices_url;
	    $ws_key         = $object->thirdparty->webservices_key;
	    $ws_user        = GETPOST('ws_user','alpha');
	    $ws_password    = GETPOST('ws_password','alpha');
	    $ws_entity      = GETPOST('ws_entity','int');
	    $ws_thirdparty  = GETPOST('ws_thirdparty','int');

	    // NS and Authentication parameters
	    $ws_ns='http://www.dolibarr.org/ns/';
	    $ws_authentication=array(
	        'dolibarrkey'=>$ws_key,
	        'sourceapplication'=>'DolibarrWebServiceClient',
	        'login'=>$ws_user,
	        'password'=>$ws_password,
	        'entity'=>$ws_entity
	    );

	    //Is sync supplier web services module activated? and everything filled?
	    if (empty($conf->syncsupplierwebservices->enabled)) {
	        setEventMessages($langs->trans("WarningModuleNotActive",$langs->transnoentities("Module2650Name")), null, 'mesgs');
	    } else if (empty($ws_url) || empty($ws_key)) {
	        setEventMessages($langs->trans("ErrorWebServicesFieldsRequired"), null, 'errors');
	    } else if (empty($ws_user) || empty($ws_password) || empty($ws_thirdparty)) {
	        setEventMessages($langs->trans("ErrorFieldsRequired"),null, 'errors');
	    }
	    else
	    {
	        //Create SOAP client and connect it to order
	        $soapclient_order = new nusoap_client($ws_url."/webservices/server_order.php");
	        $soapclient_order->soap_defencoding='UTF-8';
	        $soapclient_order->decodeUTF8(false);

	        //Create SOAP client and connect it to product/service
	        $soapclient_product = new nusoap_client($ws_url."/webservices/server_productorservice.php");
	        $soapclient_product->soap_defencoding='UTF-8';
	        $soapclient_product->decodeUTF8(false);

	        //Prepare the order lines from order
	        $order_lines = array();
	        foreach ($object->lines as $line)
	        {
	            $ws_parameters = array('authentication' => $ws_authentication, 'id' => '', 'ref' => $line->ref_supplier);
	            $result_product = $soapclient_product->call("getProductOrService", $ws_parameters, $ws_ns, '');

	            if ($result_product["result"]["result_code"] == "OK")
	            {
	                $order_lines[] = array(
	                    'desc'          => $line->product_desc,
	                    'type'          => $line->product_type,
	                    'product_id'    => $result_product["product"]["id"],
	                    'vat_rate'      => $line->tva_tx,
	                    'qty'           => $line->qty,
	                    'price'         => $line->price,
	                    'unitprice'     => $line->subprice,
	                    'total_net'     => $line->total_ht,
	                    'total_vat'     => $line->total_tva,
	                    'total'         => $line->total_ttc,
	                    'date_start'    => $line->date_start,
	                    'date_end'      => $line->date_end,
	                );
	            }
	        }

	        //Prepare the order header
	        $order = array(
	            'thirdparty_id' => $ws_thirdparty,
	            'date'          => dol_print_date(dol_now(),'dayrfc'),
	            'total_net'     => $object->total_ht,
	            'total_var'     => $object->total_tva,
	            'total'         => $object->total_ttc,
	            'lines'         => $order_lines
	        );

	        $ws_parameters = array('authentication'=>$ws_authentication, 'order' => $order);
	        $result_order = $soapclient_order->call("createOrder", $ws_parameters, $ws_ns, '');

	        if (empty($result_order["result"]["result_code"])) //No result, check error str
	        {
	            setEventMessages($langs->trans("SOAPError")." '".$soapclient_order->error_str."'", null, 'errors');
	        }
	        else if ($result_order["result"]["result_code"] != "OK") //Something went wrong
	        {
	            setEventMessages($langs->trans("SOAPError")." '".$result_order["result"]["result_code"]."' - '".$result_order["result"]["result_label"]."'", null, 'errors');
	        }
	        else
	        {
	            setEventMessages($langs->trans("RemoteOrderRef")." ".$result_order["ref"], null, 'mesgs');
	        }
	    }
	}

	if (! empty($conf->global->MAIN_DISABLE_CONTACTS_TAB) && $user->rights->fournisseur->commande->creer)
	{
		if ($action == 'addcontact')
		{
			if ($object->id > 0)
			{
				$contactid = (GETPOST('userid') ? GETPOST('userid') : GETPOST('contactid'));
				$result = $object->add_contact($contactid, $_POST["type"], $_POST["source"]);
			}

			if ($result >= 0)
			{
				header("Location: ".$_SERVER['PHP_SELF']."?id=".$object->id);
				exit;
			}
			else
			{
				if ($object->error == 'DB_ERROR_RECORD_ALREADY_EXISTS')
				{
					$langs->load("errors");
					setEventMessages($langs->trans("ErrorThisContactIsAlreadyDefinedAsThisType"), null, 'errors');
				}
				else
				{
					setEventMessages($object->error, $object->errors, 'errors');
				}
			}
		}

		// bascule du statut d'un contact
		else if ($action == 'swapstatut' && $object->id > 0)
		{
			$result=$object->swapContactStatus(GETPOST('ligne'));
		}

		// Efface un contact
		else if ($action == 'deletecontact' && $object->id > 0)
		{
			$result = $object->delete_contact($_GET["lineid"]);

			if ($result >= 0)
			{
				header("Location: ".$_SERVER['PHP_SELF']."?id=".$object->id);
				exit;
			}
			else {
				dol_print_error($db);
			}
		}
	}
}


/*
 * View
 */

$form =	new	Form($db);
$formfile = new FormFile($db);
$formorder = new FormOrder($db);
$productstatic = new Product($db);
if (! empty($conf->projet->enabled)) { $formproject = new FormProjets($db); }

$help_url='EN:Module_Suppliers_Orders|FR:CommandeFournisseur|ES:Módulo_Pedidos_a_proveedores';
llxHeader('',$langs->trans("Order"),$help_url);

/* *************************************************************************** */
/*                                                                             */
/* Mode vue et edition                                                         */
/*                                                                             */
/* *************************************************************************** */

$now=dol_now();
if ($action=='create')
{
	print load_fiche_titre($langs->trans('NewOrder'));

	dol_htmloutput_events();

	$societe='';
	if ($socid>0)
	{
		$societe=new Societe($db);
		$societe->fetch($socid);
	}

	if (! empty($origin) && ! empty($originid))
	{
		// Parse element/subelement (ex: project_task)
		$element = $subelement = $origin;
		if (preg_match('/^([^_]+)_([^_]+)/i', $origin, $regs)) {
			$element = $regs [1];
			$subelement = $regs [2];
		}

		$element = 'supplier_proposal';
		$subelement = 'supplier_proposal';

		dol_include_once('/' . $element . '/class/' . $subelement . '.class.php');

		$classname = 'SupplierProposal';
		$objectsrc = new $classname($db);
		$objectsrc->fetch($originid);
		if (empty($objectsrc->lines) && method_exists($objectsrc, 'fetch_lines'))
			$objectsrc->fetch_lines();
		$objectsrc->fetch_thirdparty();

		// Replicate extrafields
		$objectsrc->fetch_optionals($originid);
		$object->array_options = $objectsrc->array_options;

		$projectid = (! empty($objectsrc->fk_project) ? $objectsrc->fk_project : '');
		$ref_client = (! empty($objectsrc->ref_client) ? $objectsrc->ref_client : '');

		$soc = $objectsrc->client;
		$cond_reglement_id	= (!empty($objectsrc->cond_reglement_id)?$objectsrc->cond_reglement_id:(!empty($soc->cond_reglement_id)?$soc->cond_reglement_id:0));
		$mode_reglement_id	= (!empty($objectsrc->mode_reglement_id)?$objectsrc->mode_reglement_id:(!empty($soc->mode_reglement_id)?$soc->mode_reglement_id:0));
        $fk_account         = (! empty($objectsrc->fk_account)?$objectsrc->fk_account:(! empty($soc->fk_account)?$soc->fk_account:0));
		$availability_id	= (!empty($objectsrc->availability_id)?$objectsrc->availability_id:(!empty($soc->availability_id)?$soc->availability_id:0));
        $shipping_method_id = (! empty($objectsrc->shipping_method_id)?$objectsrc->shipping_method_id:(! empty($soc->shipping_method_id)?$soc->shipping_method_id:0));
		$demand_reason_id	= (!empty($objectsrc->demand_reason_id)?$objectsrc->demand_reason_id:(!empty($soc->demand_reason_id)?$soc->demand_reason_id:0));
		$remise_percent		= (!empty($objectsrc->remise_percent)?$objectsrc->remise_percent:(!empty($soc->remise_percent)?$soc->remise_percent:0));
		$remise_absolue		= (!empty($objectsrc->remise_absolue)?$objectsrc->remise_absolue:(!empty($soc->remise_absolue)?$soc->remise_absolue:0));
		$dateinvoice		= empty($conf->global->MAIN_AUTOFILL_DATE)?-1:'';

		$datedelivery = (! empty($objectsrc->date_livraison) ? $objectsrc->date_livraison : '');

		if (!empty($conf->multicurrency->enabled))
		{
			if (!empty($objectsrc->multicurrency_code)) $currency_code = $objectsrc->multicurrency_code;
			if (!empty($conf->global->MULTICURRENCY_USE_ORIGIN_TX) && !empty($objectsrc->multicurrency_tx))	$currency_tx = $objectsrc->multicurrency_tx;
		}

		$note_private = $object->getDefaultCreateValueFor('note_private', (! empty($objectsrc->note_private) ? $objectsrc->note_private : null));
		$note_public = $object->getDefaultCreateValueFor('note_public', (! empty($objectsrc->note_public) ? $objectsrc->note_public : null));

		// Object source contacts list
		$srccontactslist = $objectsrc->liste_contact(- 1, 'external', 1);

	}
	else
	{
		$cond_reglement_id 	= $societe->cond_reglement_supplier_id;
		$mode_reglement_id 	= $societe->mode_reglement_supplier_id;

		if (!empty($conf->multicurrency->enabled) && !empty($societe->multicurrency_code)) $currency_code = $societe->multicurrency_code;

		$note_private = $object->getDefaultCreateValueFor('note_private');
		$note_public = $object->getDefaultCreateValueFor('note_public');
	}

	// If not defined, set default value from constant
	if (empty($cond_reglement_id) && ! empty($conf->global->SUPPLIER_ORDER_DEFAULT_PAYMENT_TERM_ID)) $cond_reglement_id=$conf->global->SUPPLIER_ORDER_DEFAULT_PAYMENT_TERM_ID;
	if (empty($mode_reglement_id) && ! empty($conf->global->SUPPLIER_ORDER_DEFAULT_PAYMENT_MODE_ID)) $mode_reglement_id=$conf->global->SUPPLIER_ORDER_DEFAULT_PAYMENT_MODE_ID;
	
	print '<form name="add" action="'.$_SERVER["PHP_SELF"].'" method="post">';
	print '<input type="hidden" name="token" value="'.$_SESSION['newtoken'].'">';
	print '<input type="hidden" name="action" value="add">';
	print '<input type="hidden" name="socid" value="' . $soc->id . '">' . "\n";
	print '<input type="hidden" name="remise_percent" value="' . $soc->remise_percent . '">';
	print '<input type="hidden" name="origin" value="' . $origin . '">';
	print '<input type="hidden" name="originid" value="' . $originid . '">';
	if (!empty($currency_tx)) print '<input type="hidden" name="originmulticurrency_tx" value="' . $currency_tx . '">';

	dol_fiche_head('');

	print '<table class="border" width="100%">';

	// Ref
	print '<tr><td class="titlefieldcreate">'.$langs->trans('Ref').'</td><td>'.$langs->trans('Draft').'</td></tr>';

	// Third party
	print '<tr><td class="fieldrequired">'.$langs->trans('Supplier').'</td>';
	print '<td>';

	if ($socid > 0)
	{
		print $societe->getNomUrl(1);
		print '<input type="hidden" name="socid" value="'.$socid.'">';
	}
	else
	{
		print $form->select_company((empty($socid)?'':$socid), 'socid', 's.fournisseur = 1', 'SelectThirdParty');
        // reload page to retrieve customer informations
        if (!empty($conf->global->RELOAD_PAGE_ON_SUPPLIER_CHANGE))
        {
            print '<script type="text/javascript">
			$(document).ready(function() {
				$("#socid").change(function() {
					var socid = $(this).val();
					// reload page
					window.location.href = "'.$_SERVER["PHP_SELF"].'?action=create&socid="+socid;
				});
			});
			</script>';
        }
	}
	print '</td>';

	// Ref supplier
	print '<tr><td>'.$langs->trans('RefSupplier').'</td><td><input name="refsupplier" type="text"></td>';
	print '</tr>';

	print '</td></tr>';

	// Payment term
	print '<tr><td class="nowrap">'.$langs->trans('PaymentConditionsShort').'</td><td colspan="2">';
	$form->select_conditions_paiements(isset($_POST['cond_reglement_id'])?$_POST['cond_reglement_id']:$cond_reglement_id,'cond_reglement_id');
	print '</td></tr>';

	// Payment mode
	print '<tr><td>'.$langs->trans('PaymentMode').'</td><td colspan="2">';
	$form->select_types_paiements(isset($_POST['mode_reglement_id'])?$_POST['mode_reglement_id']:$mode_reglement_id,'mode_reglement_id');
	print '</td></tr>';

	// Planned delivery date
	print '<tr><td>';
	print $langs->trans('DateDeliveryPlanned');
	print '</td>';
	print '<td>';
	$usehourmin=0;
	if (! empty($conf->global->SUPPLIER_ORDER_USE_HOUR_FOR_DELIVERY_DATE)) $usehourmin=1;
	$form->select_date($datelivraison?$datelivraison:-1,'liv_',$usehourmin,$usehourmin,'',"set");
	print '</td></tr>';

    // Bank Account
    if (! empty($conf->global->BANK_ASK_PAYMENT_BANK_DURING_SUPPLIER_ORDER) && ! empty($conf->banque->enabled))
    {
    	$langs->load("bank");
	    print '<tr><td>' . $langs->trans('BankAccount') . '</td><td colspan="2">';
	    $form->select_comptes($fk_account, 'fk_account', 0, '', 1);
	    print '</td></tr>';
    }

	// Project
	if (! empty($conf->projet->enabled))
	{
		$formproject = new FormProjets($db);

		$langs->load('projects');
		print '<tr><td>' . $langs->trans('Project') . '</td><td colspan="2">';
		$formproject->select_projects((empty($conf->global->PROJECT_CAN_ALWAYS_LINK_TO_ALL_SUPPLIERS)?$societe->id:-1), $projectid, 'projectid', 0, 0, 1, 1);
		print '</td></tr>';
	}

    // Incoterms
	if (!empty($conf->incoterm->enabled))
	{
		print '<tr>';
		print '<td><label for="incoterm_id">'.$form->textwithpicto($langs->trans("IncotermLabel"), $object->libelle_incoterms, 1).'</label></td>';
        print '<td colspan="3" class="maxwidthonsmartphone">';
        print $form->select_incoterms((!empty($object->fk_incoterms) ? $object->fk_incoterms : ''), (!empty($object->location_incoterms)?$object->location_incoterms:''));
		print '</td></tr>';
	}

	// Multicurrency
	if (! empty($conf->multicurrency->enabled))
	{
		print '<tr>';
		print '<td>'.fieldLabel('Currency','multicurrency_code').'</td>';
        print '<td colspan="3" class="maxwidthonsmartphone">';
	    print $form->selectMultiCurrency($currency_code, 'multicurrency_code');
		print '</td></tr>';
	}

	print '<tr><td>'.$langs->trans('NotePublic').'</td>';
	print '<td>';
	$doleditor = new DolEditor('note_public', isset($note_public) ? $note_public : GETPOST('note_public'), '', 80, 'dolibarr_notes', 'In', 0, false, true, ROWS_3, '90%');
	print $doleditor->Create(1);
	print '</td>';
	//print '<textarea name="note_public" wrap="soft" cols="60" rows="'.ROWS_5.'"></textarea>';
	print '</tr>';

	print '<tr><td>'.$langs->trans('NotePrivate').'</td>';
	print '<td>';
	$doleditor = new DolEditor('note_private', isset($note_private) ? $note_private : GETPOST('note_private'), '', 80, 'dolibarr_notes', 'In', 0, false, true, ROWS_3, '90%');
	print $doleditor->Create(1);
	print '</td>';
	//print '<td><textarea name="note_private" wrap="soft" cols="60" rows="'.ROWS_5.'"></textarea></td>';
	print '</tr>';

	if (! empty($origin) && ! empty($originid) && is_object($objectsrc)) {

		print "\n<!-- " . $classname . " info -->";
		print "\n";
		print '<input type="hidden" name="amount"         value="' . $objectsrc->total_ht . '">' . "\n";
		print '<input type="hidden" name="total"          value="' . $objectsrc->total_ttc . '">' . "\n";
		print '<input type="hidden" name="tva"            value="' . $objectsrc->total_tva . '">' . "\n";
		print '<input type="hidden" name="origin"         value="' . $objectsrc->element . '">';
		print '<input type="hidden" name="originid"       value="' . $objectsrc->id . '">';

		$newclassname = $classname;
		print '<tr><td>' . $langs->trans($newclassname) . '</td><td colspan="2">' . $objectsrc->getNomUrl(1) . '</td></tr>';
		print '<tr><td>' . $langs->trans('TotalHT') . '</td><td colspan="2">' . price($objectsrc->total_ht) . '</td></tr>';
		print '<tr><td>' . $langs->trans('TotalVAT') . '</td><td colspan="2">' . price($objectsrc->total_tva) . "</td></tr>";
		if ($mysoc->localtax1_assuj == "1" || $objectsrc->total_localtax1 != 0) 		// Localtax1 RE
		{
			print '<tr><td>' . $langs->transcountry("AmountLT1", $mysoc->country_code) . '</td><td colspan="2">' . price($objectsrc->total_localtax1) . "</td></tr>";
		}

		if ($mysoc->localtax2_assuj == "1" || $objectsrc->total_localtax2 != 0) 		// Localtax2 IRPF
		{
			print '<tr><td>' . $langs->transcountry("AmountLT2", $mysoc->country_code) . '</td><td colspan="2">' . price($objectsrc->total_localtax2) . "</td></tr>";
		}

		print '<tr><td>' . $langs->trans('TotalTTC') . '</td><td colspan="2">' . price($objectsrc->total_ttc) . "</td></tr>";

		if (!empty($conf->multicurrency->enabled))
		{
			print '<tr><td>' . $langs->trans('MulticurrencyTotalHT') . '</td><td colspan="2">' . price($objectsrc->multicurrency_total_ht) . '</td></tr>';
			print '<tr><td>' . $langs->trans('MulticurrencyTotalVAT') . '</td><td colspan="2">' . price($objectsrc->multicurrency_total_tva) . '</td></tr>';
			print '<tr><td>' . $langs->trans('MulticurrencyTotalTTC') . '</td><td colspan="2">' . price($objectsrc->multicurrency_total_ttc) . '</td></tr>';
		}
	}

	// Other options
    $parameters=array();
    $reshook=$hookmanager->executeHooks('formObjectOptions',$parameters,$object,$action); // Note that $action and $object may have been modified by hook

	if (empty($reshook) && ! empty($extrafields->attribute_label))
    {
		print $object->showOptionals($extrafields,'edit');
    }

	// Bouton "Create Draft"
    print "</table>\n";

    dol_fiche_end();

	print '<div class="center">';
	print '<input type="submit" class="button" name="bouton" value="'.$langs->trans('CreateDraft').'">';
	print '&nbsp;&nbsp;&nbsp;&nbsp;&nbsp;';
	print '<input type="button" class="button" value="' . $langs->trans("Cancel") . '" onClick="javascript:history.go(-1)">';
	print '</div>';

	print "</form>\n";

	// Show origin lines
	if (! empty($origin) && ! empty($originid) && is_object($objectsrc))
	{
		$title = $langs->trans('ProductsAndServices');
		print load_fiche_titre($title);

		print '<table class="noborder" width="100%">';

		$objectsrc->printOriginLinesList();

		print '</table>';
	}
}
elseif (! empty($object->id))
{
	$result = $object->fetch($id, $ref);

    $societe = new Fournisseur($db);
    $result=$societe->fetch($object->socid);
    if ($result < 0) dol_print_error($db);

	$author	= new User($db);
	$author->fetch($object->user_author_id);

	$res=$object->fetch_optionals($object->id,$extralabels);

	
	$head = ordersupplier_prepare_head($object);

	$title=$langs->trans("SupplierOrder");
	dol_fiche_head($head, 'card', $title, 0, 'order');


	$formconfirm='';

	// Confirmation de la suppression de la commande
	if ($action	== 'delete')
	{
		$formconfirm = $form->formconfirm($_SERVER["PHP_SELF"].'?id='.$object->id, $langs->trans('DeleteOrder'), $langs->trans('ConfirmDeleteOrder'), 'confirm_delete', '', 0, 2);

	}

	// Clone confirmation
	if ($action == 'clone')
	{
		// Create an array for form
		$formquestion=array(
				//array('type' => 'checkbox', 'name' => 'update_prices',   'label' => $langs->trans("PuttingPricesUpToDate"),   'value' => 1)
		);
		// Paiement incomplet. On demande si motif = escompte ou autre
		$formconfirm = $form->formconfirm($_SERVER["PHP_SELF"].'?id='.$object->id,$langs->trans('CloneOrder'),$langs->trans('ConfirmCloneOrder',$object->ref),'confirm_clone',$formquestion,'yes',1);

	}

	// Confirmation de la validation
	if ($action	== 'valid')
	{
		$object->date_commande=dol_now();

		// We check if number is temporary number
		if (preg_match('/^[\(]?PROV/i',$object->ref) || empty($object->ref)) // empty should not happened, but when it occurs, the test save life
		{
		    $newref = $object->getNextNumRef($object->thirdparty);
		}
		else $newref = $object->ref;

		if ($newref < 0)
		{
			setEventMessages($object->error, $object->errors, 'errors');
			$action='';
		}
		else
		{
			$text=$langs->trans('ConfirmValidateOrder',$newref);
			if (! empty($conf->notification->enabled))
			{
				require_once DOL_DOCUMENT_ROOT .'/core/class/notify.class.php';
				$notify=new	Notify($db);
				$text.='<br>';
				$text.=$notify->confirmMessage('ORDER_SUPPLIER_VALIDATE', $object->socid, $object);
			}

			$formconfirm = $form->formconfirm($_SERVER["PHP_SELF"].'?id='.$object->id, $langs->trans('ValidateOrder'), $text, 'confirm_valid', '', 0, 1);
		}
	}

	// Confirm approval
	if ($action	== 'approve' || $action	== 'approve2')
	{
        $qualified_for_stock_change=0;
	    if (empty($conf->global->STOCK_SUPPORTS_SERVICES))
	    {
	    	$qualified_for_stock_change=$object->hasProductsOrServices(2);
	    }
	    else
	    {
	    	$qualified_for_stock_change=$object->hasProductsOrServices(1);
	    }

		$formquestion=array();
		if (! empty($conf->stock->enabled) && ! empty($conf->global->STOCK_CALCULATE_ON_SUPPLIER_VALIDATE_ORDER) && $qualified_for_stock_change)
		{
			$langs->load("stocks");
			require_once DOL_DOCUMENT_ROOT.'/product/class/html.formproduct.class.php';
			$formproduct=new FormProduct($db);
			$formquestion=array(
					//'text' => $langs->trans("ConfirmClone"),
					//array('type' => 'checkbox', 'name' => 'clone_content',   'label' => $langs->trans("CloneMainAttributes"),   'value' => 1),
					//array('type' => 'checkbox', 'name' => 'update_prices',   'label' => $langs->trans("PuttingPricesUpToDate"),   'value' => 1),
					array('type' => 'other', 'name' => 'idwarehouse',   'label' => $langs->trans("SelectWarehouseForStockIncrease"),   'value' => $formproduct->selectWarehouses(GETPOST('idwarehouse'),'idwarehouse','',1))
			);
		}
		$text=$langs->trans("ConfirmApproveThisOrder",$object->ref);
		if (! empty($conf->notification->enabled))
		{
			require_once DOL_DOCUMENT_ROOT .'/core/class/notify.class.php';
			$notify=new	Notify($db);
			$text.='<br>';
			$text.=$notify->confirmMessage('ORDER_SUPPLIER_APPROVE', $object->socid, $object);
		}

		$formconfirm = $form->formconfirm($_SERVER['PHP_SELF']."?id=".$object->id, $langs->trans("ApproveThisOrder"), $text, "confirm_".$action, $formquestion, 1, 1, 240);
	}

	// Confirmation de la desapprobation
	if ($action	== 'refuse')
	{
		$formconfirm = $form->formconfirm($_SERVER['PHP_SELF']."?id=$object->id",$langs->trans("DenyingThisOrder"),$langs->trans("ConfirmDenyingThisOrder",$object->ref),"confirm_refuse", '', 0, 1);

	}

	// Confirmation de l'annulation
	if ($action	== 'cancel')
	{
		$formconfirm = $form->formconfirm($_SERVER['PHP_SELF']."?id=$object->id",$langs->trans("Cancel"),$langs->trans("ConfirmCancelThisOrder",$object->ref),"confirm_cancel", '', 0, 1);

	}

	// Confirmation de l'envoi de la commande
	if ($action	== 'commande')
	{
		$date_com = dol_mktime(GETPOST('rehour'),GETPOST('remin'),GETPOST('resec'),GETPOST("remonth"),GETPOST("reday"),GETPOST("reyear"));
		$formconfirm = $form->formconfirm($_SERVER['PHP_SELF']."?id=".$object->id."&datecommande=".$date_com."&methode=".$_POST["methodecommande"]."&comment=".urlencode($_POST["comment"]), $langs->trans("MakeOrder"),$langs->trans("ConfirmMakeOrder",dol_print_date($date_com,'day')),"confirm_commande",'',0,2);

	}

	// Confirmation to delete line
	if ($action == 'ask_deleteline')
	{
		 $formconfirm = $form->formconfirm($_SERVER["PHP_SELF"].'?id='.$object->id.'&lineid='.$lineid, $langs->trans('DeleteProductLine'), $langs->trans('ConfirmDeleteProductLine'), 'confirm_deleteline', '', 0, 1);
	}

	if (!$formconfirm)
	{
		$parameters=array('lineid'=>$lineid);
		$reshook = $hookmanager->executeHooks('formConfirm', $parameters, $object, $action); // Note that $action and $object may have been modified by hook
		if (empty($reshook)) $formconfirm.=$hookmanager->resPrint;
		elseif ($reshook > 0) $formconfirm=$hookmanager->resPrint;
	}

	// Print form confirm
	print $formconfirm;

	
	// Supplier order card

	$linkback = '<a href="'.DOL_URL_ROOT.'/fourn/commande/list.php'.(! empty($socid)?'?socid='.$socid:'').'">'.$langs->trans("BackToList").'</a>';
	
	$morehtmlref='<div class="refidno">';
	// Ref supplier
	$morehtmlref.=$form->editfieldkey("RefSupplier", 'ref_supplier', $object->ref_supplier, $object, $user->rights->fournisseur->commande->creer, 'string', '', 0, 1);
	$morehtmlref.=$form->editfieldval("RefSupplier", 'ref_supplier', $object->ref_supplier, $object, $user->rights->fournisseur->commande->creer, 'string', '', null, null, '', 1);
	// Thirdparty
	$morehtmlref.='<br>'.$langs->trans('ThirdParty') . ' : ' . $object->thirdparty->getNomUrl(1);
	// Project
	if (! empty($conf->projet->enabled))
	{
	    $langs->load("projects");
	    $morehtmlref.='<br>'.$langs->trans('Project') . ' ';
	    if ($user->rights->fournisseur->commande->creer)
	    {
	        if ($action != 'classify')
	            $morehtmlref.='<a href="' . $_SERVER['PHP_SELF'] . '?action=classify&amp;id=' . $object->id . '">' . img_edit($langs->transnoentitiesnoconv('SetProject')) . '</a> : ';
	            if ($action == 'classify') {
	                //$morehtmlref.=$form->form_project($_SERVER['PHP_SELF'] . '?id=' . $object->id, $object->socid, $object->fk_project, 'projectid', 0, 0, 1, 1);
	                $morehtmlref.='<form method="post" action="'.$_SERVER['PHP_SELF'].'?id='.$object->id.'">';
	                $morehtmlref.='<input type="hidden" name="action" value="classin">';
	                $morehtmlref.='<input type="hidden" name="token" value="'.$_SESSION['newtoken'].'">';
	                $morehtmlref.=$formproject->select_projects($object->socid, $object->fk_project, 'projectid', $maxlength, 0, 1, 0, 1, 0, 0, '', 1);
	                $morehtmlref.='<input type="submit" class="button valignmiddle" value="'.$langs->trans("Modify").'">';
	                $morehtmlref.='</form>';
	            } else {
	                $morehtmlref.=$form->form_project($_SERVER['PHP_SELF'] . '?id=' . $object->id, $object->socid, $object->fk_project, 'none', 0, 0, 0, 1);
	            }
	    } else {
	        if (! empty($object->fk_project)) {
	            $proj = new Project($db);
	            $proj->fetch($object->fk_project);
	            $morehtmlref.='<a href="'.DOL_URL_ROOT.'/projet/card.php?id=' . $object->fk_project . '" title="' . $langs->trans('ShowProject') . '">';
	            $morehtmlref.=$proj->ref;
	            $morehtmlref.='</a>';
	        } else {
	            $morehtmlref.='';
	        }
	    }
	}
	$morehtmlref.='</div>';
	
	
	dol_banner_tab($object, 'ref', $linkback, 1, 'ref', 'ref', $morehtmlref);	
	

	print '<div class="fichecenter">';
	print '<div class="fichehalfleft">';
	print '<div class="underbanner clearboth"></div>';
	 	
	print '<table class="border" width="100%">';

	// Date
	if ($object->methode_commande_id > 0)
	{
		print '<tr><td class="titlefield">'.$langs->trans("Date").'</td><td>';
		if ($object->date_commande)
		{
			print dol_print_date($object->date_commande,"dayhourtext")."\n";
		}
		print "</td></tr>";

		if ($object->methode_commande)
		{
			print '<tr><td>'.$langs->trans("Method").'</td><td>'.$object->getInputMethod().'</td></tr>';
		}
	}

	// Author
	print '<tr><td class="titlefield">'.$langs->trans("AuthorRequest").'</td>';
	print '<td>'.$author->getNomUrl(1, '', 0, 0, 0).'</td>';
	print '</tr>';

	// Conditions de reglement par defaut
	$langs->load('bills');
	print '<tr><td class="nowrap">';
	print '<table width="100%" class="nobordernopadding"><tr><td class="nowrap">';
	print $langs->trans('PaymentConditions');
	print '<td>';
	if ($action != 'editconditions') print '<td align="right"><a href="'.$_SERVER["PHP_SELF"].'?action=editconditions&amp;id='.$object->id.'">'.img_edit($langs->trans('SetConditions'),1).'</a></td>';
	print '</tr></table>';
	print '</td><td>';
	if ($action == 'editconditions')
	{
		$form->form_conditions_reglement($_SERVER['PHP_SELF'].'?id='.$object->id,  $object->cond_reglement_id,'cond_reglement_id');
	}
	else
	{
		$form->form_conditions_reglement($_SERVER['PHP_SELF'].'?id='.$object->id,  $object->cond_reglement_id,'none');
	}
	print "</td>";
	print '</tr>';

	// Mode of payment
	$langs->load('bills');
	print '<tr><td class="nowrap">';
	print '<table width="100%" class="nobordernopadding"><tr><td class="nowrap">';
	print $langs->trans('PaymentMode');
	print '</td>';
	if ($action != 'editmode') print '<td align="right"><a href="'.$_SERVER["PHP_SELF"].'?action=editmode&amp;id='.$object->id.'">'.img_edit($langs->trans('SetMode'),1).'</a></td>';
	print '</tr></table>';
	print '</td><td>';
	if ($action == 'editmode')
	{
		$form->form_modes_reglement($_SERVER['PHP_SELF'].'?id='.$object->id,$object->mode_reglement_id,'mode_reglement_id');
	}
	else
	{
		$form->form_modes_reglement($_SERVER['PHP_SELF'].'?id='.$object->id,$object->mode_reglement_id,'none');
	}
	print '</td></tr>';

	// Multicurrency
	if (! empty($conf->multicurrency->enabled))
	{
		// Multicurrency code
		print '<tr>';
		print '<td>';
		print '<table class="nobordernopadding" width="100%"><tr><td>';
		print fieldLabel('Currency','multicurrency_code');
		print '</td>';
		if ($action != 'editmulticurrencycode' && ! empty($object->brouillon))
			print '<td align="right"><a href="' . $_SERVER["PHP_SELF"] . '?action=editmulticurrencycode&amp;id=' . $object->id . '">' . img_edit($langs->transnoentitiesnoconv('SetMultiCurrencyCode'), 1) . '</a></td>';
		print '</tr></table>';
		print '</td><td>';
		if ($action == 'editmulticurrencycode') {
			$form->form_multicurrency_code($_SERVER['PHP_SELF'] . '?id=' . $object->id, $object->multicurrency_code, 'multicurrency_code');
		} else {
			$form->form_multicurrency_code($_SERVER['PHP_SELF'] . '?id=' . $object->id, $object->multicurrency_code, 'none');
		}
		print '</td></tr>';

		// Multicurrency rate
		print '<tr>';
		print '<td>';
		print '<table class="nobordernopadding" width="100%"><tr><td>';
		print fieldLabel('CurrencyRate','multicurrency_tx');
		print '</td>';
		if ($action != 'editmulticurrencyrate' && ! empty($object->brouillon))
			print '<td align="right"><a href="' . $_SERVER["PHP_SELF"] . '?action=editmulticurrencyrate&amp;id=' . $object->id . '">' . img_edit($langs->transnoentitiesnoconv('SetMultiCurrencyCode'), 1) . '</a></td>';
		print '</tr></table>';
		print '</td><td>';
		if ($action == 'editmulticurrencyrate' || $action == 'actualizemulticurrencyrate') {
			if($action == 'actualizemulticurrencyrate') {
				list($object->fk_multicurrency, $object->multicurrency_tx) = MultiCurrency::getIdAndTxFromCode($object->db, $object->multicurrency_code);
			}
			$form->form_multicurrency_rate($_SERVER['PHP_SELF'] . '?id=' . $object->id, $object->multicurrency_tx, 'multicurrency_tx', $object->multicurrency_code);
		} else {
			$form->form_multicurrency_rate($_SERVER['PHP_SELF'] . '?id=' . $object->id, $object->multicurrency_tx, 'none', $object->multicurrency_code);
			if($object->statut == $object::STATUS_DRAFT && $object->multicurrency_code != $conf->currency) {
				print '<div class="inline-block"> &nbsp; &nbsp; &nbsp; &nbsp; ';
				print '<a href="'.$_SERVER["PHP_SELF"].'?id='.$object->id.'&action=actualizemulticurrencyrate">'.$langs->trans("ActualizeCurrency").'</a>';
				print '</div>';
			}
		}
		print '</td></tr>';
	}

    // Bank Account
	if (! empty($conf->global->BANK_ASK_PAYMENT_BANK_DURING_SUPPLIER_ORDER) && ! empty($conf->banque->enabled))
	{
	    print '<tr><td class="nowrap">';
	    print '<table width="100%" class="nobordernopadding"><tr><td class="nowrap">';
	    print $langs->trans('BankAccount');
	    print '<td>';
	    if ($action != 'editbankaccount' && $user->rights->fournisseur->commande->creer)
	        print '<td align="right"><a href="'.$_SERVER["PHP_SELF"].'?action=editbankaccount&amp;id='.$object->id.'">'.img_edit($langs->trans('SetBankAccount'),1).'</a></td>';
	    print '</tr></table>';
	    print '</td><td>';
	    if ($action == 'editbankaccount') {
	        $form->formSelectAccount($_SERVER['PHP_SELF'].'?id='.$object->id, $object->fk_account, 'fk_account', 1);
	    } else {
	        $form->formSelectAccount($_SERVER['PHP_SELF'].'?id='.$object->id, $object->fk_account, 'none');
	    }
	    print '</td>';
	    print '</tr>';
	}

	// Delivery date planed
	print '<tr><td>';
	print '<table class="nobordernopadding" width="100%"><tr><td>';
	print $langs->trans('DateDeliveryPlanned');
	print '</td>';
	if ($action != 'editdate_livraison') print '<td align="right"><a href="'.$_SERVER["PHP_SELF"].'?action=editdate_livraison&amp;id='.$object->id.'">'.img_edit($langs->trans('SetDeliveryDate'),1).'</a></td>';
	print '</tr></table>';
	print '</td><td>';
	if ($action == 'editdate_livraison')
	{
		print '<form name="setdate_livraison" action="'.$_SERVER["PHP_SELF"].'?id='.$object->id.'" method="post">';
		print '<input type="hidden" name="token" value="'.$_SESSION['newtoken'].'">';
		print '<input type="hidden" name="action" value="setdate_livraison">';
		$usehourmin=0;
		if (! empty($conf->global->SUPPLIER_ORDER_USE_HOUR_FOR_DELIVERY_DATE)) $usehourmin=1;
		$form->select_date($object->date_livraison?$object->date_livraison:-1,'liv_',$usehourmin,$usehourmin,'',"setdate_livraison");
		print '<input type="submit" class="button" value="'.$langs->trans('Modify').'">';
		print '</form>';
	}
	else
	{
		$usehourmin='day';
		if (! empty($conf->global->SUPPLIER_ORDER_USE_HOUR_FOR_DELIVERY_DATE)) $usehourmin='dayhour';
		print $object->date_livraison ? dol_print_date($object->date_livraison, $usehourmin) : '&nbsp;';
		if ($object->hasDelay() && ! empty($object->date_livraison)) {
		    print ' '.img_picto($langs->trans("Late").' : '.$object->showDelay(), "warning");
		}
	}
	print '</td></tr>';

	// Delivery delay (in days)
	print '<tr>';
	print '<td>'.$langs->trans('NbDaysToDelivery').'&nbsp;'.img_picto($langs->trans('DescNbDaysToDelivery'), 'info', 'style="cursor:help"').'</td>';
	print '<td>'.$object->getMaxDeliveryTimeDay($langs).'</td>';
	print '</tr>';

	// Incoterms
	if (!empty($conf->incoterm->enabled))
	{
		print '<tr><td>';
        print '<table width="100%" class="nobordernopadding"><tr><td>';
        print $langs->trans('IncotermLabel');
        print '<td><td align="right">';
        if ($user->rights->fournisseur->commande->creer) print '<a href="'.DOL_URL_ROOT.'/fourn/commande/card.php?id='.$object->id.'&action=editincoterm">'.img_edit().'</a>';
        else print '&nbsp;';
        print '</td></tr></table>';
        print '</td>';
        print '<td>';
		if ($action != 'editincoterm')
		{
			print $form->textwithpicto($object->display_incoterms(), $object->libelle_incoterms, 1);
		}
		else
		{
			print $form->select_incoterms((!empty($object->fk_incoterms) ? $object->fk_incoterms : ''), (!empty($object->location_incoterms)?$object->location_incoterms:''), $_SERVER['PHP_SELF'].'?id='.$object->id);
		}
        print '</td></tr>';
	}

	// Other attributes
	$cols = 2;
	include DOL_DOCUMENT_ROOT . '/core/tpl/extrafields_view.tpl.php';

	print '</table>';
	
	print '</div>';
	print '<div class="fichehalfright">';
	print '<div class="ficheaddleft">';
	print '<div class="underbanner clearboth"></div>';
	
	print '<table class="border centpercent">';
	
	// Total
	print '<tr><td class="titlefield">'.$langs->trans("AmountHT").'</td>';
	print '<td>'.price($object->total_ht,'',$langs,1,-1,-1,$conf->currency).'</td>';
	print '</tr>';

	// Total VAT
	print '<tr><td>'.$langs->trans("AmountVAT").'</td><td>'.price($object->total_tva,'',$langs,1,-1,-1,$conf->currency).'</td>';
	print '</tr>';

	// Amount Local Taxes
	if ($mysoc->localtax1_assuj=="1" || $object->total_localtax1 != 0) //Localtax1
	{
		print '<tr><td>'.$langs->transcountry("AmountLT1",$mysoc->country_code).'</td>';
		print '<td>'.price($object->total_localtax1,'',$langs,1,-1,-1,$conf->currency).'</td>';
		print '</tr>';
	}
	if ($mysoc->localtax2_assuj=="1" || $object->total_localtax2 != 0) //Localtax2
	{
		print '<tr><td>'.$langs->transcountry("AmountLT2",$mysoc->country_code).'</td>';
		print '<td>'.price($object->total_localtax2,'',$langs,1,-1,-1,$conf->currency).'</td>';
		print '</tr>';
	}

	// Total TTC
	print '<tr><td>'.$langs->trans("AmountTTC").'</td><td>'.price($object->total_ttc,'',$langs,1,-1,-1,$conf->currency).'</td>';
	print '</tr>';

	if (!empty($conf->multicurrency->enabled))
	{
		// Multicurrency Amount HT
		print '<tr><td>' . fieldLabel('MulticurrencyAmountHT','multicurrency_total_ht') . '</td>';
		print '<td class="nowrap">' . price($object->multicurrency_total_ht, '', $langs, 0, - 1, - 1, (!empty($object->multicurrency_code) ? $object->multicurrency_code : $conf->currency)) . '</td>';
		print '</tr>';

		// Multicurrency Amount VAT
		print '<tr><td>' . fieldLabel('MulticurrencyAmountVAT','multicurrency_total_tva') . '</td>';
		print '<td class="nowrap">' . price($object->multicurrency_total_tva, '', $langs, 0, - 1, - 1, (!empty($object->multicurrency_code) ? $object->multicurrency_code : $conf->currency)) . '</td>';
		print '</tr>';

		// Multicurrency Amount TTC
		print '<tr><td>' . fieldLabel('MulticurrencyAmountTTC','multicurrency_total_ttc') . '</td>';
		print '<td class="nowrap">' . price($object->multicurrency_total_ttc, '', $langs, 0, - 1, - 1, (!empty($object->multicurrency_code) ? $object->multicurrency_code : $conf->currency)) . '</td>';
		print '</tr>';
	}

	print '</table>';
	
	// Margin Infos
	/*if (! empty($conf->margin->enabled)) {
	    $formmargin->displayMarginInfos($object);
	}*/
	
	
	print '</div>';
	print '</div>';
	print '</div>';
	
	print '<div class="clearboth"></div><br>';
	
	if (! empty($conf->global->MAIN_DISABLE_CONTACTS_TAB))
	{
		$blocname = 'contacts';
		$title = $langs->trans('ContactsAddresses');
		include DOL_DOCUMENT_ROOT.'/core/tpl/bloc_showhide.tpl.php';
	}

	if (! empty($conf->global->MAIN_DISABLE_NOTES_TAB))
	{
		$blocname = 'notes';
		$title = $langs->trans('Notes');
		include DOL_DOCUMENT_ROOT.'/core/tpl/bloc_showhide.tpl.php';
	}

	/*
	 * Lines
	 */
	//$result = $object->getLinesArray();


	print '	<form name="addproduct" id="addproduct" action="'.$_SERVER["PHP_SELF"].'?id='.$object->id.(($action != 'editline')?'#add':'#line_'.GETPOST('lineid')).'" method="POST">
	<input type="hidden" name="token" value="'.$_SESSION['newtoken'].'">
	<input type="hidden" name="action" value="' . (($action != 'editline') ? 'addline' : 'updateline') . '">
	<input type="hidden" name="mode" value="">
	<input type="hidden" name="id" value="'.$object->id.'">
    <input type="hidden" name="socid" value="'.$societe->id.'">
	';

	if (! empty($conf->use_javascript_ajax) && $object->statut == 0) {
		include DOL_DOCUMENT_ROOT . '/core/tpl/ajaxrow.tpl.php';
	}

    print '<div class="div-table-responsive">';
	print '<table id="tablelines" class="noborder noshadow" width="100%">';

	// Add free products/services form
	global $forceall, $senderissupplier, $dateSelector;
	$forceall=1; $senderissupplier=1; $dateSelector=0;

	// Show object lines
	$inputalsopricewithtax=0;
	if (! empty($object->lines))
		$ret = $object->printObjectLines($action, $societe, $mysoc, $lineid, 1);

	$num = count($object->lines);

	// Form to add new line
	if ($object->statut == 0 && $user->rights->fournisseur->commande->creer)
	{
		if ($action != 'editline')
		{
			$var = true;

			// Add free products/services
			$object->formAddObjectLine(1, $societe, $mysoc);

			$parameters = array();
			$reshook = $hookmanager->executeHooks('formAddObjectLine', $parameters, $object, $action); // Note that $action and $object may have been modified by hook
		}
	}
	print '</table>';
    print '</div>';
	print '</form>';

	dol_fiche_end();


	/*
	 * Action presend
	 */
	if (GETPOST('modelselected')) {
		$action = 'presend';
	}
	if ($action == 'presend')
	{
		$ref = dol_sanitizeFileName($object->ref);
		include_once DOL_DOCUMENT_ROOT.'/core/lib/files.lib.php';
		$fileparams = dol_most_recent_file($conf->fournisseur->commande->dir_output . '/' . $ref, preg_quote($ref, '/').'[^\-]+');
		$file=$fileparams['fullname'];

		// Define output language
		$outputlangs = $langs;
		$newlang = '';
		if ($conf->global->MAIN_MULTILANGS && empty($newlang) && ! empty($_REQUEST['lang_id']))
			$newlang = $_REQUEST['lang_id'];
		if ($conf->global->MAIN_MULTILANGS && empty($newlang))
			$newlang = $object->thirdparty->default_lang;

		if (!empty($newlang))
		{
			$outputlangs = new Translate('', $conf);
			$outputlangs->setDefaultLang($newlang);
			$outputlangs->load('commercial');
		}

		// Build document if it not exists
		if (! $file || ! is_readable($file))
		{
			$result= $object->generateDocument(GETPOST('model')?GETPOST('model'):$object->modelpdf, $outputlangs, $hidedetails, $hidedesc, $hideref);
			if ($result <= 0)
			{
				dol_print_error($db,$result);
				exit;
			}
			$fileparams = dol_most_recent_file($conf->fournisseur->commande->dir_output . '/' . $ref, preg_quote($ref, '/').'[^\-]+');
			$file=$fileparams['fullname'];
		}

		print '<div class="clearboth"></div>';
		print '<br>';
		print load_fiche_titre($langs->trans('SendOrderByMail'));

		dol_fiche_head('');

		// Cree l'objet formulaire mail
		include_once DOL_DOCUMENT_ROOT.'/core/class/html.formmail.class.php';
		$formmail = new FormMail($db);
		$formmail->param['langsmodels']=(empty($newlang)?$langs->defaultlang:$newlang);
        $formmail->fromtype = (GETPOST('fromtype')?GETPOST('fromtype'):(!empty($conf->global->MAIN_MAIL_DEFAULT_FROMTYPE)?$conf->global->MAIN_MAIL_DEFAULT_FROMTYPE:'user'));

        if($formmail->fromtype === 'user'){
            $formmail->fromid = $user->id;

        }
		$formmail->trackid='sor'.$object->id;
		if (! empty($conf->global->MAIN_EMAIL_ADD_TRACK_ID) && ($conf->global->MAIN_EMAIL_ADD_TRACK_ID & 2))	// If bit 2 is set
		{
			include DOL_DOCUMENT_ROOT.'/core/lib/functions2.lib.php';
			$formmail->frommail=dolAddEmailTrackId($formmail->frommail, 'sor'.$object->id);
		}
		$formmail->withfrom=1;
		$liste=array();
		foreach ($object->thirdparty->thirdparty_and_contact_email_array(1) as $key=>$value)	$liste[$key]=$value;
		$formmail->withto=GETPOST("sendto")?GETPOST("sendto"):$liste;
		$formmail->withtocc=$liste;
		$formmail->withtoccc=(! empty($conf->global->MAIN_EMAIL_USECCC)?$conf->global->MAIN_EMAIL_USECCC:false);
		$formmail->withtopic=$outputlangs->trans('SendOrderRef','__REF__');
		$formmail->withfile=2;
		$formmail->withbody=1;
		$formmail->withdeliveryreceipt=1;
		$formmail->withcancel=1;

		$object->fetch_projet();
		// Tableau des substitutions
		$formmail->setSubstitFromObject($object);
		$formmail->substit['__ORDERREF__']=$object->ref;                  	// For backward compatibility
		$formmail->substit['__ORDERSUPPLIERREF__']=$object->ref_supplier;	// For backward compatibility
		$formmail->substit['__SUPPLIERORDERREF__']=$object->ref_supplier;

		//Find the good contact adress
		$custcontact='';
		$contactarr=array();
		$contactarr=$object->liste_contact(-1,'external');

		if (is_array($contactarr) && count($contactarr)>0) {
			foreach($contactarr as $contact) {
				if ($contact['libelle']==$langs->trans('TypeContact_order_supplier_external_BILLING')) {
					require_once DOL_DOCUMENT_ROOT.'/contact/class/contact.class.php';
					$contactstatic=new Contact($db);
					$contactstatic->fetch($contact['id']);
					$custcontact=$contactstatic->getFullName($langs,1);
				}
			}

			if (!empty($custcontact)) {
				$formmail->substit['__CONTACTCIVNAME__']=$custcontact;
			}
		}

		// Tableau des parametres complementaires
		$formmail->param['action']='send';
		$formmail->param['models']='order_supplier_send';
		$formmail->param['models_id']=GETPOST('modelmailselected','int');
		$formmail->param['orderid']=$object->id;
		$formmail->param['returnurl']=$_SERVER["PHP_SELF"].'?id='.$object->id;

		// Init list of files
		if (GETPOST("mode")=='init')
		{
			$formmail->clear_attached_files();
			$formmail->add_attached_files($file,basename($file),dol_mimetype($file));
		}

		// Show form
		print $formmail->get_form();

		dol_fiche_end();
	}
	/*
	 * Action webservice
	 */
	elseif ($action == 'webservice' && GETPOST('mode', 'alpha') != "send" && ! GETPOST('cancel'))
	{
		$mode        = GETPOST('mode', 'alpha');
		$ws_url      = $object->thirdparty->webservices_url;
		$ws_key      = $object->thirdparty->webservices_key;
		$ws_user     = GETPOST('ws_user','alpha');
		$ws_password = GETPOST('ws_password','alpha');

        // NS and Authentication parameters
        $ws_ns = 'http://www.dolibarr.org/ns/';
        $ws_authentication = array(
            'dolibarrkey'=>$ws_key,
            'sourceapplication'=>'DolibarrWebServiceClient',
            'login'=>$ws_user,
            'password'=>$ws_password,
            'entity'=>''
        );

        print load_fiche_titre($langs->trans('CreateRemoteOrder'),'');

        //Is everything filled?
        if (empty($ws_url) || empty($ws_key)) {
            setEventMessages($langs->trans("ErrorWebServicesFieldsRequired"), null, 'errors');
            $mode = "init";
            $error_occurred = true; //Don't allow to set the user/pass if thirdparty fields are not filled
        } else if ($mode != "init" && (empty($ws_user) || empty($ws_password))) {
            setEventMessages($langs->trans("ErrorFieldsRequired"), null, 'errors');
            $mode = "init";
        }

        if ($mode == "init")
        {
            //Table/form header
            print '<table class="border" width="100%">';
            print '<form action="'.$_SERVER["PHP_SELF"].'?id='.$object->id.'" method="post">';
            print '<input type="hidden" name="token" value="'.$_SESSION['newtoken'].'">';
            print '<input type="hidden" name="action" value="webservice">';
            print '<input type="hidden" name="mode" value="check">';

            if ($error_occurred)
            {
                print "<br>".$langs->trans("ErrorOccurredReviseAndRetry")."<br>";
                print '<input class="button" type="submit" id="cancel" name="cancel" value="'.$langs->trans("Cancel").'">';
            }
            else
            {
                $textinput_size = "50";
                // Webservice url
                print '<tr><td>'.$langs->trans("WebServiceURL").'</td><td colspan="3">'.dol_print_url($ws_url).'</td></tr>';
                //Remote User
                print '<tr><td>'.$langs->trans("User").'</td><td><input size="'.$textinput_size.'" type="text" name="ws_user"></td></tr>';
                //Remote Password
                print '<tr><td>'.$langs->trans("Password").'</td><td><input size="'.$textinput_size.'" type="text" name="ws_password"></td></tr>';
                //Submit button
                print '<tr><td align="center" colspan="2">';
                print '<input class="button" type="submit" id="ws_submit" name="ws_submit" value="'.$langs->trans("CreateRemoteOrder").'">';
                print ' &nbsp; &nbsp; ';
                //Cancel button
                print '<input class="button" type="submit" id="cancel" name="cancel" value="'.$langs->trans("Cancel").'">';
                print '</td></tr>';
            }

            //End table/form
            print '</form>';
            print '</table>';
        }
        elseif ($mode == "check")
        {
            $ws_entity = '';
            $ws_thirdparty = '';
            $error_occurred = false;

            //Create SOAP client and connect it to user
            $soapclient_user = new nusoap_client($ws_url."/webservices/server_user.php");
            $soapclient_user->soap_defencoding='UTF-8';
            $soapclient_user->decodeUTF8(false);

            //Get the thirdparty associated to user
            $ws_parameters = array('authentication'=>$ws_authentication, 'id' => '', 'ref'=>$ws_user);
            $result_user = $soapclient_user->call("getUser", $ws_parameters, $ws_ns, '');
            $user_status_code = $result_user["result"]["result_code"];

            if ($user_status_code == "OK")
            {
                //Fill the variables
                $ws_entity = $result_user["user"]["entity"];
                $ws_authentication['entity'] = $ws_entity;
                $ws_thirdparty = $result_user["user"]["fk_thirdparty"];
                if (empty($ws_thirdparty))
                {
                    setEventMessages($langs->trans("RemoteUserMissingAssociatedSoc"), null, 'errors');
                    $error_occurred = true;
                }
                else
                {
                    //Create SOAP client and connect it to product/service
                    $soapclient_product = new nusoap_client($ws_url."/webservices/server_productorservice.php");
                    $soapclient_product->soap_defencoding='UTF-8';
                    $soapclient_product->decodeUTF8(false);

                    // Iterate each line and get the reference that uses the supplier of that product/service
                    $i = 0;
                    foreach ($object->lines as $line) {
                        $i = $i + 1;
                        $ref_supplier = $line->ref_supplier;
                        $line_id = $i."º) ".$line->product_ref.": ";
                        if (empty($ref_supplier)) {
                            continue;
                        }
                        $ws_parameters = array('authentication' => $ws_authentication, 'id' => '', 'ref' => $ref_supplier);
                        $result_product = $soapclient_product->call("getProductOrService", $ws_parameters, $ws_ns, '');
                        if (!$result_product)
                        {
                            setEventMessages($line_id.$langs->trans("SOAPError")." ".$soapclient_product->error_str." - ".$soapclient_product->response, null, 'errors');
                            $error_occurred = true;
                            break;
                        }

                        // Check the result code
                        $status_code = $result_product["result"]["result_code"];
                        if (empty($status_code)) //No result, check error str
                        {
                            setEventMessages($langs->trans("SOAPError")." '".$soapclient_order->error_str."'", null, 'errors');
                        }
                        else if ($status_code != "OK") //Something went wrong
                        {
                            if ($status_code == "NOT_FOUND")
                            {
                                setEventMessages($line_id.$langs->trans("SupplierMissingRef")." '".$ref_supplier."'", null, 'warnings');
                            }
                            else
                            {
                                setEventMessages($line_id.$langs->trans("ResponseNonOK")." '".$status_code."' - '".$result_product["result"]["result_label"]."'", null, 'errors');
                                $error_occurred = true;
                                break;
                            }
                        }


                        // Ensure that price is equal and warn user if it's not
                        $supplier_price = price($result_product["product"]["price_net"]); //Price of client tab in supplier dolibarr
                        $local_price = NULL; //Price of supplier as stated in product suppliers tab on this dolibarr, NULL if not found

                        $product_fourn = new ProductFournisseur($db);
                        $product_fourn_list = $product_fourn->list_product_fournisseur_price($line->fk_product);
                        if (count($product_fourn_list)>0)
                        {
                            foreach($product_fourn_list as $product_fourn_line)
                            {
                                //Only accept the line where the supplier is the same at this order and has the same ref
                                if ($product_fourn_line->fourn_id == $object->socid && $product_fourn_line->fourn_ref == $ref_supplier) {
                                    $local_price = price($product_fourn_line->fourn_price);
                                }
                            }
                        }

                        if ($local_price != NULL && $local_price != $supplier_price) {
                            setEventMessages($line_id.$langs->trans("RemotePriceMismatch")." ".$supplier_price." - ".$local_price, null, 'warnings');
                        }

                        // Check if is in sale
                        if (empty($result_product["product"]["status_tosell"])) {
                            setEventMessages($line_id.$langs->trans("ProductStatusNotOnSellShort")." '".$ref_supplier."'", null, 'warnings');
                        }
                    }
                }

            }
            elseif ($user_status_code == "PERMISSION_DENIED")
            {
                setEventMessages($langs->trans("RemoteUserNotPermission"), null, 'errors');
                $error_occurred = true;
            }
            elseif ($user_status_code == "BAD_CREDENTIALS")
            {
                setEventMessages($langs->trans("RemoteUserBadCredentials"), null, 'errors');
                $error_occurred = true;
            }
            else
            {
                setEventMessages($langs->trans("ResponseNonOK")." '".$user_status_code."'", null, 'errors');
                $error_occurred = true;
            }

            //Form
            print '<form action="'.$_SERVER["PHP_SELF"].'?id='.$object->id.'" method="post">';
            print '<input type="hidden" name="token" value="'.$_SESSION['newtoken'].'">';
            print '<input type="hidden" name="action" value="webservice">';
            print '<input type="hidden" name="mode" value="send">';
            print '<input type="hidden" name="ws_user" value="'.$ws_user.'">';
            print '<input type="hidden" name="ws_password" value="'.$ws_password.'">';
            print '<input type="hidden" name="ws_entity" value="'.$ws_entity.'">';
            print '<input type="hidden" name="ws_thirdparty" value="'.$ws_thirdparty.'">';
            if ($error_occurred)
            {
                print "<br>".$langs->trans("ErrorOccurredReviseAndRetry")."<br>";
            }
            else
            {
                print '<input class="button" type="submit" id="ws_submit" name="ws_submit" value="'.$langs->trans("Confirm").'">';
                print ' &nbsp; &nbsp; ';
            }
            print '<input class="button" type="submit" id="cancel" name="cancel" value="'.$langs->trans("Cancel").'">';
            print '</form>';
        }
	}
	/*
	 * Show buttons
	 */
	else
	{
		/**
		 * Boutons actions
		 */

		if ($user->societe_id == 0 && $action != 'editline' && $action != 'delete')
		{
			print '<div	class="tabsAction">';

			$parameters = array();
			$reshook = $hookmanager->executeHooks('addMoreActionsButtons', $parameters, $object, $action); // Note that $action and $object may have been
			// modified by hook
			if (empty($reshook))
			{

				// Validate
				if ($object->statut == 0 && $num > 0)
				{
			        if ((empty($conf->global->MAIN_USE_ADVANCED_PERMS) && ! empty($user->rights->fournisseur->commande->creer))
			       	|| (! empty($conf->global->MAIN_USE_ADVANCED_PERMS) && ! empty($user->rights->fournisseur->supplier_order_advance->validate)))
					{
						$tmpbuttonlabel=$langs->trans('Validate');
						if ($user->rights->fournisseur->commande->approuver && empty($conf->global->SUPPLIER_ORDER_NO_DIRECT_APPROVE)) $tmpbuttonlabel = $langs->trans("ValidateAndApprove");

						print '<a class="butAction" href="'.$_SERVER["PHP_SELF"].'?id='.$object->id.'&amp;action=valid">';
						print $tmpbuttonlabel;
						print '</a>';
					}
				}
				// Create event
				if ($conf->agenda->enabled && ! empty($conf->global->MAIN_ADD_EVENT_ON_ELEMENT_CARD)) 	// Add hidden condition because this is not a "workflow" action so should appears somewhere else on page.
				{
					print '<div class="inline-block divButAction"><a class="butAction" href="' . DOL_URL_ROOT . '/comm/action/card.php?action=create&amp;origin=' . $object->element . '&amp;originid=' . $object->id . '&amp;socid=' . $object->socid . '">' . $langs->trans("AddAction") . '</a></div>';
				}

				// Modify
				if ($object->statut == 1)
				{
					if ($user->rights->fournisseur->commande->commander)
					{
						print '<a class="butAction" href="'.$_SERVER["PHP_SELF"].'?id='.$object->id.'&amp;action=reopen">'.$langs->trans("Modify").'</a>';
					}
				}

				// Approve
				if ($object->statut == 1)
				{
					if ($user->rights->fournisseur->commande->approuver)
					{
						if (! empty($conf->global->SUPPLIER_ORDER_3_STEPS_TO_BE_APPROVED) && $conf->global->MAIN_FEATURES_LEVEL > 0 && $object->total_ht >= $conf->global->SUPPLIER_ORDER_3_STEPS_TO_BE_APPROVED && ! empty($object->user_approve_id))
						{
							print '<a class="butActionRefused" href="#" title="'.dol_escape_htmltag($langs->trans("FirstApprovalAlreadyDone")).'">'.$langs->trans("ApproveOrder").'</a>';
						}
						else
						{
							print '<a class="butAction"	href="'.$_SERVER["PHP_SELF"].'?id='.$object->id.'&amp;action=approve">'.$langs->trans("ApproveOrder").'</a>';
						}
					}
					else
					{
						print '<a class="butActionRefused" href="#" title="'.dol_escape_htmltag($langs->trans("NotAllowed")).'">'.$langs->trans("ApproveOrder").'</a>';
					}
				}

				// Second approval (if option SUPPLIER_ORDER_3_STEPS_TO_BE_APPROVED is set)
				if (! empty($conf->global->SUPPLIER_ORDER_3_STEPS_TO_BE_APPROVED) && $conf->global->MAIN_FEATURES_LEVEL > 0 && $object->total_ht >= $conf->global->SUPPLIER_ORDER_3_STEPS_TO_BE_APPROVED)
				{
					if ($object->statut == 1)
					{
						if ($user->rights->fournisseur->commande->approve2)
						{
							if (! empty($object->user_approve_id2))
							{
								print '<a class="butActionRefused" href="#" title="'.dol_escape_htmltag($langs->trans("SecondApprovalAlreadyDone")).'">'.$langs->trans("Approve2Order").'</a>';
							}
							else
							{
								print '<a class="butAction"	href="'.$_SERVER["PHP_SELF"].'?id='.$object->id.'&amp;action=approve2">'.$langs->trans("Approve2Order").'</a>';
							}
						}
						else
						{
							print '<a class="butActionRefused" href="#" title="'.dol_escape_htmltag($langs->trans("NotAllowed")).'">'.$langs->trans("Approve2Order").'</a>';
						}
					}
				}

				// Refuse
				if ($object->statut == 1)
				{
					if ($user->rights->fournisseur->commande->approuver || $user->rights->fournisseur->commande->approve2)
					{
						print '<a class="butAction"	href="'.$_SERVER["PHP_SELF"].'?id='.$object->id.'&amp;action=refuse">'.$langs->trans("RefuseOrder").'</a>';
					}
					else
					{
						print '<a class="butActionRefused" href="#" title="'.dol_escape_htmltag($langs->trans("NotAllowed")).'">'.$langs->trans("RefuseOrder").'</a>';
					}
				}

				// Send
				if (in_array($object->statut, array(2, 3, 4, 5)))
				{
					if ($user->rights->fournisseur->commande->commander)
					{
						print '<a class="butAction" href="'.$_SERVER["PHP_SELF"].'?id='.$object->id.'&amp;action=presend&amp;mode=init">'.$langs->trans('SendByMail').'</a>';
					}
				}

				// Reopen
				if (in_array($object->statut, array(2)))
				{
				    $buttonshown=0;
				    if (! $buttonshown && $user->rights->fournisseur->commande->approuver)
				    {
				        if (empty($conf->global->SUPPLIER_ORDER_REOPEN_BY_APPROVER_ONLY)
				            || (! empty($conf->global->SUPPLIER_ORDER_REOPEN_BY_APPROVER_ONLY) && $user->id == $object->user_approve_id))
				        {
				            print '<a class="butAction" href="'.$_SERVER["PHP_SELF"].'?id='.$object->id.'&amp;action=reopen">'.$langs->trans("Disapprove").'</a>';
				            $buttonshown++;
				        }
				    }
				    if (! $buttonshown && $user->rights->fournisseur->commande->approve2 && ! empty($conf->global->SUPPLIER_ORDER_3_STEPS_TO_BE_APPROVED))
				    {
				        if (empty($conf->global->SUPPLIER_ORDER_REOPEN_BY_APPROVER2_ONLY)
				            || (! empty($conf->global->SUPPLIER_ORDER_REOPEN_BY_APPROVER2_ONLY) && $user->id == $object->user_approve_id2))
				        {
				            print '<a class="butAction" href="'.$_SERVER["PHP_SELF"].'?id='.$object->id.'&amp;action=reopen">'.$langs->trans("Disapprove").'</a>';
				        }
				    }
				}
				if (in_array($object->statut, array(3, 4, 5, 6, 7, 9)))
				{
					if ($user->rights->fournisseur->commande->commander)
					{
						print '<a class="butAction" href="'.$_SERVER["PHP_SELF"].'?id='.$object->id.'&amp;action=reopen">'.$langs->trans("ReOpen").'</a>';
					}
				}

				// Ship
				if (! empty($conf->stock->enabled) && ! empty($conf->global->STOCK_CALCULATE_ON_SUPPLIER_DISPATCH_ORDER))
				{
					if (in_array($object->statut, array(3,4))) {
						if ($conf->fournisseur->enabled && $user->rights->fournisseur->commande->receptionner) {
							print '<div class="inline-block divButAction"><a class="butAction" href="' . DOL_URL_ROOT . '/fourn/commande/dispatch.php?id=' . $object->id . '">' . $langs->trans('OrderDispatch') . '</a></div>';
						} else {
							print '<div class="inline-block divButAction"><a class="butActionRefused" href="#" title="' . dol_escape_htmltag($langs->trans("NotAllowed")) . '">' . $langs->trans('OrderDispatch') . '</a></div>';
						}
					}
				}

				if ($object->statut == 2)
				{
				    if ($user->rights->fournisseur->commande->commander)
				    {
				        print '<div class="inline-block divButAction"><a class="butAction" href="'.$_SERVER["PHP_SELF"].'?id='.$object->id.'&amp;action=makeorder#makeorder">'.$langs->trans("MakeOrder").'</a></div>';
				    }
				    else
				    {
				        print '<div class="inline-block divButAction"><a class="butActionRefused" href="#">'.$langs->trans("MakeOrder").'</a></div>';
				    }
				}
				
				// Create bill
				if (! empty($conf->facture->enabled))
				{
					if (! empty($conf->fournisseur->enabled) && ($object->statut >= 2 && $object->billed != 1))  // 2 means accepted
					{
						if ($user->rights->fournisseur->facture->creer)
						{
							print '<a class="butAction" href="'.DOL_URL_ROOT.'/fourn/facture/card.php?action=create&amp;origin='.$object->element.'&amp;originid='.$object->id.'&amp;socid='.$object->socid.'">'.$langs->trans("CreateBill").'</a>';
						}

						if ($user->rights->fournisseur->commande->creer && $object->statut >= 2 && !empty($object->linkedObjectsIds['invoice_supplier']))
						{
							print '<a class="butAction" href="'.$_SERVER["PHP_SELF"].'?id='.$object->id.'&amp;action=classifybilled">'.$langs->trans("ClassifyBilled").'</a>';
						}
					}

				}

				// Create a remote order using WebService only if module is activated
				if (! empty($conf->syncsupplierwebservices->enabled) && $object->statut >= 2) // 2 means accepted
				{
					print '<a class="butAction" href="'.$_SERVER["PHP_SELF"].'?id='.$object->id.'&amp;action=webservice&amp;mode=init">'.$langs->trans('CreateRemoteOrder').'</a>';
				}

				// Clone
				if ($user->rights->fournisseur->commande->creer)
				{
					print '<a class="butAction" href="'.$_SERVER['PHP_SELF'].'?id='.$object->id.'&amp;socid='.$object->socid.'&amp;action=clone&amp;object=order">'.$langs->trans("ToClone").'</a>';
				}

				// Cancel
				if ($object->statut == 2)
				{
					if ($user->rights->fournisseur->commande->commander)
					{
						print '<a class="butActionDelete" href="'.$_SERVER["PHP_SELF"].'?id='.$object->id.'&amp;action=cancel">'.$langs->trans("CancelOrder").'</a>';
					}
				}

				// Delete
				if ($user->rights->fournisseur->commande->supprimer)
				{
					print '<a class="butActionDelete" href="'.$_SERVER["PHP_SELF"].'?id='.$object->id.'&amp;action=delete">'.$langs->trans("Delete").'</a>';
				}

			}

			print "</div>";
		}


		if ($user->rights->fournisseur->commande->commander && $object->statut == 2 && $action == 'makeorder')
		{
		    // Set status to ordered (action=commande)
		    print '<!-- form to record supplier order -->'."\n";
		    print '<form name="commande" id="makeorder" action="card.php?id='.$object->id.'&amp;action=commande" method="post">';
		    print '<input type="hidden" name="token" value="'.$_SESSION['newtoken'].'">';
		    print '<input type="hidden"	name="action" value="commande">';
		    print load_fiche_titre($langs->trans("ToOrder"),'','');
		    print '<table class="noborder" width="100%">';
		    //print '<tr class="liste_titre"><td colspan="2">'.$langs->trans("ToOrder").'</td></tr>';
		    print '<tr><td>'.$langs->trans("OrderDate").'</td><td>';
		    $date_com = dol_mktime(0, 0, 0, GETPOST('remonth'), GETPOST('reday'), GETPOST('reyear'));
		    print $form->select_date($date_com,'',1,1,'',"commande",1,0,1);
		    print '</td></tr>';
		
		    print '<tr><td>'.$langs->trans("OrderMode").'</td><td>';
		    $formorder->selectInputMethod(GETPOST('methodecommande'), "methodecommande", 1);
		    print '</td></tr>';
		
		    print '<tr><td>'.$langs->trans("Comment").'</td><td><input size="40" type="text" name="comment" value="'.GETPOST('comment').'"></td></tr>';
		    print '<tr><td align="center" colspan="2">';
		    print '<input type="submit" name="makeorder" class="button" value="'.$langs->trans("ToOrder").'">';
		    print ' &nbsp; &nbsp; ';
		    print '<input type="submit" name="cancel" class="button" value="'.$langs->trans("Cancel").'">';
		    print '</td></tr>';
		    print '</table>';
		    print '</form>';
		    print "<br>";
		}
		
		
		if ($action != 'makeorder')
		{
<<<<<<< HEAD
			// Set status to received (action=livraison)
			print '<!-- form to record supplier order received -->'."\n";
			print '<form action="card.php?id='.$object->id.'" method="post">';
			print '<input type="hidden" name="token" value="'.$_SESSION['newtoken'].'">';
			print '<input type="hidden"	name="action" value="livraison">';
			print load_fiche_titre($langs->trans("Receive"),'','');

			print '<table class="noborder" width="100%">';
			//print '<tr class="liste_titre"><td colspan="2">'.$langs->trans("Receive").'</td></tr>';
			print '<tr><td>'.$langs->trans("DeliveryDate").'</td><td>';
			print $form->select_date('','',1,1,'',"commande",1,0,1);
			print "</td></tr>\n";

			print "<tr><td>".$langs->trans("Delivery")."</td><td>\n";
			$liv = array();
			$liv[''] = '&nbsp;';
			$liv['tot']	= $langs->trans("CompleteOrNoMoreReceptionExpected");
			$liv['par']	= $langs->trans("PartialWoman");
			$liv['nev']	= $langs->trans("NeverReceived");
			$liv['can']	= $langs->trans("Canceled");

			print $form->selectarray("type",$liv);

			print '</td></tr>';
			print '<tr><td>'.$langs->trans("Comment").'</td><td><input size="40" type="text" name="comment"></td></tr>';
			print '<tr><td align="center" colspan="2"><input type="submit" class="button" value="'.$langs->trans("Receive").'"></td></tr>';
			print "</table>\n";
			print "</form>\n";
			print "<br>";
=======
    		print '<div class="fichecenter"><div class="fichehalfleft">';
    
    		/*
    		 * Documents generes
    		 */
    		$comfournref = dol_sanitizeFileName($object->ref);
    		$file =	$conf->fournisseur->dir_output . '/commande/' . $comfournref .	'/'	. $comfournref . '.pdf';
    		$relativepath =	$comfournref.'/'.$comfournref.'.pdf';
    		$filedir = $conf->fournisseur->dir_output	. '/commande/' .	$comfournref;
    		$urlsource=$_SERVER["PHP_SELF"]."?id=".$object->id;
    		$genallowed=$user->rights->fournisseur->commande->creer;
    		$delallowed=$user->rights->fournisseur->commande->supprimer;
    
    		print $formfile->showdocuments('commande_fournisseur',$comfournref,$filedir,$urlsource,$genallowed,$delallowed,$object->modelpdf,1,0,0,0,0,'','','',$object->thirdparty->default_lang);
    		$somethingshown=$formfile->numoffiles;
    
    		// Show links to link elements
    		$linktoelem = $form->showLinkToObjectBlock($object, null, array('supplier_order','order_supplier'));
    		$somethingshown = $form->showLinkedObjectBlock($object, $linktoelem);
    
    		print '</div><div class="fichehalfright"><div class="ficheaddleft">';
    
    
    		if ($user->rights->fournisseur->commande->receptionner	&& ($object->statut == 3 || $object->statut == 4))
    		{
    			// Set status to received (action=livraison)
    			print '<!-- form to record supplier order received -->'."\n";
    			print '<form action="card.php?id='.$object->id.'" method="post">';
    			print '<input type="hidden" name="token" value="'.$_SESSION['newtoken'].'">';
    			print '<input type="hidden"	name="action" value="livraison">';
    			print load_fiche_titre($langs->trans("Receive"),'','');
    			
    			print '<table class="noborder" width="100%">';
    			//print '<tr class="liste_titre"><td colspan="2">'.$langs->trans("Receive").'</td></tr>';
    			print '<tr><td>'.$langs->trans("DeliveryDate").'</td><td>';
    			print $form->select_date('','',1,1,'',"commande",1,0,1);
    			print "</td></tr>\n";
    
    			print "<tr><td>".$langs->trans("Delivery")."</td><td>\n";
    			$liv = array();
    			$liv[''] = '&nbsp;';
    			$liv['tot']	= $langs->trans("CompleteOrNoMoreReceptionExpected");
    			$liv['par']	= $langs->trans("PartialWoman");
    			$liv['nev']	= $langs->trans("NeverReceived");
    			$liv['can']	= $langs->trans("Canceled");
    
    			print $form->selectarray("type",$liv);
    
    			print '</td></tr>';
    			print '<tr><td>'.$langs->trans("Comment").'</td><td><input size="40" type="text" name="comment"></td></tr>';
    			print '<tr><td align="center" colspan="2"><input type="submit" class="button" value="'.$langs->trans("Receive").'"></td></tr>';
    			print "</table>\n";
    			print "</form>\n";
    			print "<br>";
    		}
    
            // List of actions on element
    		include_once DOL_DOCUMENT_ROOT.'/core/class/html.formactions.class.php';
            $formactions=new FormActions($db);
            $somethingshown=$formactions->showactions($object,'order_supplier',$socid,0,'listaction'.($genallowed?'largetitle':''));
    
    		print '</div></div></div>';
>>>>>>> 64da0e77
		}
	}

	print '</td></tr></table>';
}

// End of page
llxFooter();

$db->close();<|MERGE_RESOLUTION|>--- conflicted
+++ resolved
@@ -1434,7 +1434,7 @@
 	// If not defined, set default value from constant
 	if (empty($cond_reglement_id) && ! empty($conf->global->SUPPLIER_ORDER_DEFAULT_PAYMENT_TERM_ID)) $cond_reglement_id=$conf->global->SUPPLIER_ORDER_DEFAULT_PAYMENT_TERM_ID;
 	if (empty($mode_reglement_id) && ! empty($conf->global->SUPPLIER_ORDER_DEFAULT_PAYMENT_MODE_ID)) $mode_reglement_id=$conf->global->SUPPLIER_ORDER_DEFAULT_PAYMENT_MODE_ID;
-	
+
 	print '<form name="add" action="'.$_SERVER["PHP_SELF"].'" method="post">';
 	print '<input type="hidden" name="token" value="'.$_SESSION['newtoken'].'">';
 	print '<input type="hidden" name="action" value="add">';
@@ -2655,7 +2655,7 @@
 				        print '<div class="inline-block divButAction"><a class="butActionRefused" href="#">'.$langs->trans("MakeOrder").'</a></div>';
 				    }
 				}
-				
+
 				// Create bill
 				if (! empty($conf->facture->enabled))
 				{
@@ -2721,11 +2721,11 @@
 		    $date_com = dol_mktime(0, 0, 0, GETPOST('remonth'), GETPOST('reday'), GETPOST('reyear'));
 		    print $form->select_date($date_com,'',1,1,'',"commande",1,0,1);
 		    print '</td></tr>';
-		
+
 		    print '<tr><td>'.$langs->trans("OrderMode").'</td><td>';
 		    $formorder->selectInputMethod(GETPOST('methodecommande'), "methodecommande", 1);
 		    print '</td></tr>';
-		
+
 		    print '<tr><td>'.$langs->trans("Comment").'</td><td><input size="40" type="text" name="comment" value="'.GETPOST('comment').'"></td></tr>';
 		    print '<tr><td align="center" colspan="2">';
 		    print '<input type="submit" name="makeorder" class="button" value="'.$langs->trans("ToOrder").'">';
@@ -2736,43 +2736,10 @@
 		    print '</form>';
 		    print "<br>";
 		}
-		
-		
-		if ($action != 'makeorder')
-		{
-<<<<<<< HEAD
-			// Set status to received (action=livraison)
-			print '<!-- form to record supplier order received -->'."\n";
-			print '<form action="card.php?id='.$object->id.'" method="post">';
-			print '<input type="hidden" name="token" value="'.$_SESSION['newtoken'].'">';
-			print '<input type="hidden"	name="action" value="livraison">';
-			print load_fiche_titre($langs->trans("Receive"),'','');
-
-			print '<table class="noborder" width="100%">';
-			//print '<tr class="liste_titre"><td colspan="2">'.$langs->trans("Receive").'</td></tr>';
-			print '<tr><td>'.$langs->trans("DeliveryDate").'</td><td>';
-			print $form->select_date('','',1,1,'',"commande",1,0,1);
-			print "</td></tr>\n";
-
-			print "<tr><td>".$langs->trans("Delivery")."</td><td>\n";
-			$liv = array();
-			$liv[''] = '&nbsp;';
-			$liv['tot']	= $langs->trans("CompleteOrNoMoreReceptionExpected");
-			$liv['par']	= $langs->trans("PartialWoman");
-			$liv['nev']	= $langs->trans("NeverReceived");
-			$liv['can']	= $langs->trans("Canceled");
-
-			print $form->selectarray("type",$liv);
-
-			print '</td></tr>';
-			print '<tr><td>'.$langs->trans("Comment").'</td><td><input size="40" type="text" name="comment"></td></tr>';
-			print '<tr><td align="center" colspan="2"><input type="submit" class="button" value="'.$langs->trans("Receive").'"></td></tr>';
-			print "</table>\n";
-			print "</form>\n";
-			print "<br>";
-=======
+if ($action != 'makeorder')
+		{
     		print '<div class="fichecenter"><div class="fichehalfleft">';
-    
+
     		/*
     		 * Documents generes
     		 */
@@ -2783,58 +2750,57 @@
     		$urlsource=$_SERVER["PHP_SELF"]."?id=".$object->id;
     		$genallowed=$user->rights->fournisseur->commande->creer;
     		$delallowed=$user->rights->fournisseur->commande->supprimer;
-    
+
     		print $formfile->showdocuments('commande_fournisseur',$comfournref,$filedir,$urlsource,$genallowed,$delallowed,$object->modelpdf,1,0,0,0,0,'','','',$object->thirdparty->default_lang);
     		$somethingshown=$formfile->numoffiles;
-    
+
     		// Show links to link elements
     		$linktoelem = $form->showLinkToObjectBlock($object, null, array('supplier_order','order_supplier'));
     		$somethingshown = $form->showLinkedObjectBlock($object, $linktoelem);
-    
+
     		print '</div><div class="fichehalfright"><div class="ficheaddleft">';
-    
-    
-    		if ($user->rights->fournisseur->commande->receptionner	&& ($object->statut == 3 || $object->statut == 4))
-    		{
-    			// Set status to received (action=livraison)
-    			print '<!-- form to record supplier order received -->'."\n";
-    			print '<form action="card.php?id='.$object->id.'" method="post">';
-    			print '<input type="hidden" name="token" value="'.$_SESSION['newtoken'].'">';
-    			print '<input type="hidden"	name="action" value="livraison">';
-    			print load_fiche_titre($langs->trans("Receive"),'','');
-    			
-    			print '<table class="noborder" width="100%">';
-    			//print '<tr class="liste_titre"><td colspan="2">'.$langs->trans("Receive").'</td></tr>';
-    			print '<tr><td>'.$langs->trans("DeliveryDate").'</td><td>';
-    			print $form->select_date('','',1,1,'',"commande",1,0,1);
-    			print "</td></tr>\n";
-    
-    			print "<tr><td>".$langs->trans("Delivery")."</td><td>\n";
-    			$liv = array();
-    			$liv[''] = '&nbsp;';
-    			$liv['tot']	= $langs->trans("CompleteOrNoMoreReceptionExpected");
-    			$liv['par']	= $langs->trans("PartialWoman");
-    			$liv['nev']	= $langs->trans("NeverReceived");
-    			$liv['can']	= $langs->trans("Canceled");
-    
-    			print $form->selectarray("type",$liv);
-    
-    			print '</td></tr>';
-    			print '<tr><td>'.$langs->trans("Comment").'</td><td><input size="40" type="text" name="comment"></td></tr>';
-    			print '<tr><td align="center" colspan="2"><input type="submit" class="button" value="'.$langs->trans("Receive").'"></td></tr>';
-    			print "</table>\n";
-    			print "</form>\n";
-    			print "<br>";
-    		}
-    
-            // List of actions on element
-    		include_once DOL_DOCUMENT_ROOT.'/core/class/html.formactions.class.php';
-            $formactions=new FormActions($db);
-            $somethingshown=$formactions->showactions($object,'order_supplier',$socid,0,'listaction'.($genallowed?'largetitle':''));
-    
-    		print '</div></div></div>';
->>>>>>> 64da0e77
-		}
+		if ($user->rights->fournisseur->commande->receptionner	&& ($object->statut == 3 || $object->statut == 4))
+		{
+			// Set status to received (action=livraison)
+			print '<!-- form to record supplier order received -->'."\n";
+			print '<form action="card.php?id='.$object->id.'" method="post">';
+			print '<input type="hidden" name="token" value="'.$_SESSION['newtoken'].'">';
+			print '<input type="hidden"	name="action" value="livraison">';
+			print load_fiche_titre($langs->trans("Receive"),'','');
+
+			print '<table class="noborder" width="100%">';
+			//print '<tr class="liste_titre"><td colspan="2">'.$langs->trans("Receive").'</td></tr>';
+			print '<tr><td>'.$langs->trans("DeliveryDate").'</td><td>';
+			print $form->select_date('','',1,1,'',"commande",1,0,1);
+			print "</td></tr>\n";
+
+			print "<tr><td>".$langs->trans("Delivery")."</td><td>\n";
+			$liv = array();
+			$liv[''] = '&nbsp;';
+			$liv['tot']	= $langs->trans("CompleteOrNoMoreReceptionExpected");
+			$liv['par']	= $langs->trans("PartialWoman");
+			$liv['nev']	= $langs->trans("NeverReceived");
+			$liv['can']	= $langs->trans("Canceled");
+
+			print $form->selectarray("type",$liv);
+
+			print '</td></tr>';
+			print '<tr><td>'.$langs->trans("Comment").'</td><td><input size="40" type="text" name="comment"></td></tr>';
+			print '<tr><td align="center" colspan="2"><input type="submit" class="button" value="'.$langs->trans("Receive").'"></td></tr>';
+			print "</table>\n";
+			print "</form>\n";
+			print "<br>";
+		}
+
+        // List of actions on element
+        include_once DOL_DOCUMENT_ROOT.'/core/class/html.formactions.class.php';
+        $formactions=new FormActions($db);
+        $somethingshown=$formactions->showactions($object,'order_supplier',$socid,0,'listaction'.($genallowed?'largetitle':''));
+
+
+
+
+		print '</div></div></div>';}
 	}
 
 	print '</td></tr></table>';
