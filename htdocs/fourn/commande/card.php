--- conflicted
+++ resolved
@@ -1054,34 +1054,7 @@
 									$array_option = $lines[$i]->array_options;
 								}
 
-<<<<<<< HEAD
 								$result = $productsupplier->find_min_price_product_fournisseur($lines[$i]->fk_product, $lines[$i]->qty);
-=======
-								$idprod = $productsupplier->find_min_price_product_fournisseur($lines[$i]->fk_product, $lines[$i]->qty);
-
-								$result = $object->addline(
-									$desc,
-									$lines[$i]->subprice,
-									$lines[$i]->qty,
-									$lines[$i]->tva_tx,
-									$lines[$i]->localtax1_tx,
-									$lines[$i]->localtax2_tx,
-									$lines[$i]->fk_product,
-									$productsupplier->product_fourn_price_id,
-									$productsupplier->fourn_ref,
-									$lines[$i]->remise_percent,
-									'HT',
-									0,
-									$lines[$i]->product_type,
-									'',
-									'',
-									null,
-									null,
-									array(),
-									$lines[$i]->fk_unit
-								);
->>>>>>> c0793372
-
 								if ($result>=0) 
 								{
 								    $tva_tx = $lines[$i]->tva_tx;
@@ -1115,6 +1088,7 @@
 										$lines[$i]->fk_unit
 									);
 								}
+									
 								if ($result < 0) {
 									$error++;
 									break;
