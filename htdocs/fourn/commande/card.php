--- conflicted
+++ resolved
@@ -963,18 +963,8 @@
 				$result=$object->insertExtraFields('ORDER_SUPPLIER_MODIFY');
 				if ($result < 0)
 				{
-<<<<<<< HEAD
 					$error++;
-=======
-					$result=$object->insertExtraFields();
-
-					if ($result < 0)
-					{
-						setEventMessages($object->error,$object->errors,'errors');
-						$error++;
-					}
-
->>>>>>> 4c2af6fc
+					setEventMessages($object->error,$object->errors,'errors');
 				}
 			}
 		}
