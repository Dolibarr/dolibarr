--- conflicted
+++ resolved
@@ -1701,7 +1701,6 @@
 		print img_picto('', 'company').$form->select_company((empty($socid) ? '' : $socid), 'socid', 's.fournisseur=1', 'SelectThirdParty', 1, 0, null, 0, 'minwidth175 maxwidth500 widthcentpercentminusxx');
 		// reload page to retrieve customer informations
 		if (!empty($conf->global->RELOAD_PAGE_ON_SUPPLIER_CHANGE)) {
-<<<<<<< HEAD
 			print '<script type="text/javascript">
 				$(document).ready(function() {
 					$("#socid").change(function() {
@@ -1710,15 +1709,6 @@
 						$("input[name=action]").val("create");
 						$("form[name=add]").submit();
 					});
-=======
-			print '<script>
-			$(document).ready(function() {
-				$("#socid").change(function() {
-					var socid = $(this).val();
-					var prjid = $("#projectid").val();
-					// reload page
-					window.location.href = "'.$_SERVER["PHP_SELF"].'?action=create&socid="+socid+"&projectid="+prjid
->>>>>>> e775707c
 				});
 				</script>';
 		}
