<?php
/* Copyright (C) 2004-2006 Rodolphe Quiedeville <rodolphe@quiedeville.org>
 * Copyright (C) 2004-2015 Laurent Destailleur  <eldy@users.sourceforge.net>
 * Copyright (C) 2005      Eric	Seigne          <eric.seigne@ryxeo.com>
 * Copyright (C) 2005-2012 Regis Houssin        <regis.houssin@capnetworks.com>
 * Copyright (C) 2010-2015 Juanjo Menent        <jmenent@2byte.es>
 * Copyright (C) 2011      Philippe Grand       <philippe.grand@atoo-net.com>
 * Copyright (C) 2012      Marcos García        <marcosgdf@gmail.com>
 * Copyright (C) 2013      Florian Henry        <florian.henry@open-concept.pro>
 * Copyright (C) 2014      Ion Agorria          <ion@agorria.com>
 *
 * This	program	is free	software; you can redistribute it and/or modify
 * it under	the	terms of the GNU General Public	License	as published by
 * the Free	Software Foundation; either	version	2 of the License, or
 * (at your	option)	any	later version.
 *
 * This	program	is distributed in the hope that	it will	be useful,
 * but WITHOUT ANY WARRANTY; without even the implied warranty of
 * MERCHANTABILITY or FITNESS FOR A	PARTICULAR PURPOSE.	 See the
 * GNU General Public License for more details.
 *
 * You should have received a copy of the GNU General Public License
 * along with this program. If not, see <http://www.gnu.org/licenses/>.
 * or see http://www.gnu.org/
 */

/**
 *	\file		htdocs/fourn/commande/card.php
 *	\ingroup	supplier, order
 *	\brief		Card supplier order
 */

require '../../main.inc.php';
require_once DOL_DOCUMENT_ROOT.'/core/class/html.formfile.class.php';
require_once DOL_DOCUMENT_ROOT.'/core/class/html.formorder.class.php';
require_once DOL_DOCUMENT_ROOT.'/core/modules/supplier_order/modules_commandefournisseur.php';
require_once DOL_DOCUMENT_ROOT.'/fourn/class/fournisseur.commande.class.php';
require_once DOL_DOCUMENT_ROOT.'/fourn/class/fournisseur.product.class.php';
require_once DOL_DOCUMENT_ROOT.'/core/lib/fourn.lib.php';
require_once DOL_DOCUMENT_ROOT.'/core/lib/functions2.lib.php';
require_once DOL_DOCUMENT_ROOT.'/core/lib/files.lib.php';
require_once DOL_DOCUMENT_ROOT.'/core/class/doleditor.class.php';
<<<<<<< HEAD
if (!empty($conf->askpricesupplier->enabled))
=======
if (! empty($conf->askpricesupplier->enabled))
>>>>>>> fc8a822f
	require DOL_DOCUMENT_ROOT . '/comm/askpricesupplier/class/askpricesupplier.class.php';
if (!empty($conf->produit->enabled))
	require_once DOL_DOCUMENT_ROOT.'/product/class/product.class.php';
if (!empty($conf->projet->enabled))
	require_once DOL_DOCUMENT_ROOT.'/projet/class/project.class.php';
require_once NUSOAP_PATH.'/nusoap.php';     // Include SOAP

$langs->load('admin');
$langs->load('orders');
$langs->load('sendings');
$langs->load('companies');
$langs->load('bills');
$langs->load('propal');
$langs->load('askpricesupplier');
$langs->load('deliveries');
$langs->load('products');
$langs->load('stocks');
if (!empty($conf->incoterm->enabled)) $langs->load('incoterm');

$id 			= GETPOST('id','int');
$ref 			= GETPOST('ref','alpha');
$action 		= GETPOST('action','alpha');
$confirm		= GETPOST('confirm','alpha');
$comclientid 	= GETPOST('comid','int');
$socid			= GETPOST('socid','int');
$projectid		= GETPOST('projectid','int');
$cancel         = GETPOST('cancel','alpha');
$lineid         = GETPOST('lineid', 'int');

$lineid = GETPOST('lineid', 'int');
$origin = GETPOST('origin', 'alpha');
$originid = (GETPOST('originid', 'int') ? GETPOST('originid', 'int') : GETPOST('origin_id', 'int')); // For backward compatibility

//Askpricesupplier
$origin = GETPOST('origin', 'alpha');
$originid = GETPOST('originid', 'int');

//PDF
$hidedetails = (GETPOST('hidedetails','int') ? GETPOST('hidedetails','int') : (! empty($conf->global->MAIN_GENERATE_DOCUMENTS_HIDE_DETAILS) ? 1 : 0));
$hidedesc 	 = (GETPOST('hidedesc','int') ? GETPOST('hidedesc','int') : (! empty($conf->global->MAIN_GENERATE_DOCUMENTS_HIDE_DESC) ?  1 : 0));
$hideref 	 = (GETPOST('hideref','int') ? GETPOST('hideref','int') : (! empty($conf->global->MAIN_GENERATE_DOCUMENTS_HIDE_REF) ? 1 : 0));

$datelivraison=dol_mktime(GETPOST('liv_hour','int'), GETPOST('liv_min','int'), GETPOST('liv_sec','int'), GETPOST('liv_month','int'), GETPOST('liv_day','int'),GETPOST('liv_year','int'));


// Security check
if ($user->societe_id) $socid=$user->societe_id;
$result = restrictedArea($user, 'fournisseur', $id, '', 'commande');

// Initialize technical object to manage hooks of thirdparties. Note that conf->hooks_modules contains array array
$hookmanager->initHooks(array('ordersuppliercard','globalcard'));

$object = new CommandeFournisseur($db);
$extrafields = new ExtraFields($db);

// fetch optionals attributes and labels
$extralabels=$extrafields->fetch_name_optionals_label($object->table_element);

//Date prefix
$date_pf = '';

// Load object
if ($id > 0 || ! empty($ref))
{
	$ret = $object->fetch($id, $ref);
	if ($ret < 0) dol_print_error($db,$object->error);
	$ret = $object->fetch_thirdparty();
	if ($ret < 0) dol_print_error($db,$object->error);
}
else if (! empty($socid) && $socid > 0)
{
	$fourn = new Fournisseur($db);
	$ret=$fourn->fetch($socid);
	if ($ret < 0) dol_print_error($db,$object->error);
	$object->socid = $fourn->id;
	$ret = $object->fetch_thirdparty();
	if ($ret < 0) dol_print_error($db,$object->error);
}

$permissionnote=$user->rights->fournisseur->commande->creer;	// Used by the include of actions_setnotes.inc.php
$permissiondellink=$user->rights->fournisseur->commande->creer;	// Used by the include of actions_dellink.inc.php
$permissiontoedit=$user->rights->fournisseur->commande->creer;	// Used by the include of actions_lineupdown.inc.php


/*
 * Actions
 */

$parameters=array('socid'=>$socid);
$reshook=$hookmanager->executeHooks('doActions',$parameters,$object,$action);    // Note that $action and $object may have been modified by some hooks
if ($reshook < 0) setEventMessages($hookmanager->error, $hookmanager->errors, 'errors');

if (empty($reshook))
{
	if ($cancel) $action='';

	include DOL_DOCUMENT_ROOT.'/core/actions_setnotes.inc.php';	// Must be include, not include_once

	include DOL_DOCUMENT_ROOT.'/core/actions_dellink.inc.php';		// Must be include, not include_once

	include DOL_DOCUMENT_ROOT.'/core/actions_lineupdown.inc.php';	// Must be include, not include_once

	if ($action == 'setref_supplier' && $user->rights->fournisseur->commande->creer)
	{
	    $result=$object->setValueFrom('ref_supplier',GETPOST('ref_supplier','alpha'));
		if ($result < 0) setEventMessages($object->error, $object->errors, 'errors');
		else $object->ref_supplier = GETPOST('ref_supplier','alpha');	// The setValueFrom does not set new property of object
	}

	// Set incoterm
	if ($action == 'set_incoterms' && $user->rights->fournisseur->commande->creer)
	{
		$result = $object->setIncoterms(GETPOST('incoterm_id', 'int'), GETPOST('location_incoterms', 'alpha'));
		if ($result < 0) setEventMessages($object->error, $object->errors, 'errors');
	}

	// conditions de reglement
	if ($action == 'setconditions' && $user->rights->fournisseur->commande->creer)
	{
	    $result=$object->setPaymentTerms(GETPOST('cond_reglement_id','int'));
		if ($result < 0) setEventMessages($object->error, $object->errors, 'errors');
	}

	// mode de reglement
	if ($action == 'setmode' && $user->rights->fournisseur->commande->creer)
	{
	    $result = $object->setPaymentMethods(GETPOST('mode_reglement_id','int'));
		if ($result < 0) setEventMessages($object->error, $object->errors, 'errors');
	}

	// bank account
	if ($action == 'setbankaccount' && $user->rights->fournisseur->commande->creer)
	{
	    $result=$object->setBankAccount(GETPOST('fk_account', 'int'));
		if ($result < 0) setEventMessages($object->error, $object->errors, 'errors');
	}

	// date de livraison
	if ($action == 'setdate_livraison' && $user->rights->fournisseur->commande->creer)
	{
		$result=$object->set_date_livraison($user,$datelivraison);
		if ($result < 0) setEventMessages($object->error, $object->errors, 'errors');
	}

	// Set project
	if ($action ==	'classin' && $user->rights->fournisseur->commande->creer)
	{
	    $result=$object->setProject($projectid);
		if ($result < 0) setEventMessages($object->error, $object->errors, 'errors');
	}

	if ($action == 'setremisepercent' && $user->rights->fournisseur->commande->creer)
	{
	    $result = $object->set_remise($user, $_POST['remise_percent']);
		if ($result < 0) setEventMessages($object->error, $object->errors, 'errors');
	}

	if ($action == 'reopen')	// no test on permission here, permission to use will depends on status
	{
	    if (in_array($object->statut, array(1, 2, 3, 5, 6, 7, 9)))
	    {
	        if ($object->statut == 1) $newstatus=0;	// Validated->Draft
	        else if ($object->statut == 2) $newstatus=0;	// Approved->Draft
	        else if ($object->statut == 3) $newstatus=2;	// Ordered->Approved
	        else if ($object->statut == 5) $newstatus=4;	// Received->Received partially
	        else if ($object->statut == 6) $newstatus=2;	// Canceled->Approved
	        else if ($object->statut == 7) $newstatus=3;	// Canceled->Process running
	        else if ($object->statut == 9) $newstatus=1;	// Refused->Validated

	        $db->begin();

	        $result = $object->setStatus($user, $newstatus);
	        if ($result > 0)
	        {
	        	if ($newstatus == 0)
	        	{
		        	$sql = 'UPDATE '.MAIN_DB_PREFIX.'commande_fournisseur';
	        		$sql.= ' SET fk_user_approve = null, fk_user_approve2 = null, date_approve = null, date_approve2 = null';
	        		$sql.= ' WHERE rowid = '.$object->id;

	        		$resql=$db->query($sql);
	        	}

        		$db->commit();

	            header('Location: '.$_SERVER["PHP_SELF"].'?id='.$object->id);
	            exit;
	        }
	        else
			{
				$db->rollback();

	            setEventMessages($object->error, $object->errors, 'errors');
	        }
	    }
	}

	/*
	 *	Add a line into product
	 */
	if ($action == 'addline' && $user->rights->fournisseur->commande->creer)
	{
	    $langs->load('errors');
	    $error = 0;

		// Set if we used free entry or predefined product
		$predef='';
		$product_desc=(GETPOST('dp_desc')?GETPOST('dp_desc'):'');
		$date_start=dol_mktime(GETPOST('date_start'.$date_pf.'hour'), GETPOST('date_start'.$date_pf.'min'), 0, GETPOST('date_start'.$date_pf.'month'), GETPOST('date_start'.$date_pf.'day'), GETPOST('date_start'.$date_pf.'year'));
		$date_end=dol_mktime(GETPOST('date_end'.$date_pf.'hour'), GETPOST('date_end'.$date_pf.'min'), 0, GETPOST('date_end'.$date_pf.'month'), GETPOST('date_end'.$date_pf.'day'), GETPOST('date_end'.$date_pf.'year'));
		if (GETPOST('prod_entry_mode') == 'free')
		{
			$idprod=0;
			$price_ht = GETPOST('price_ht');
			$tva_tx = (GETPOST('tva_tx') ? GETPOST('tva_tx') : 0);
		}
		else
		{
			$idprod=GETPOST('idprod', 'int');
			$price_ht = '';
			$tva_tx = '';
		}

		$qty = GETPOST('qty'.$predef);
		$remise_percent=GETPOST('remise_percent'.$predef);

	    // Extrafields
	    $extrafieldsline = new ExtraFields($db);
	    $extralabelsline = $extrafieldsline->fetch_name_optionals_label($object->table_element_line);
	    $array_options = $extrafieldsline->getOptionalsFromPost($extralabelsline, $predef);
	    // Unset extrafield
	    if (is_array($extralabelsline)) {
	    	// Get extra fields
	    	foreach ($extralabelsline as $key => $value) {
	    		unset($_POST["options_" . $key]);
	    	}
	    }

	    if (GETPOST('prod_entry_mode')=='free' && GETPOST('price_ht') < 0 && $qty < 0)
	    {
	        setEventMessage($langs->trans('ErrorBothFieldCantBeNegative', $langs->transnoentitiesnoconv('UnitPrice'), $langs->transnoentitiesnoconv('Qty')), 'errors');
	        $error++;
	    }
	    if (GETPOST('prod_entry_mode')=='free'  && ! GETPOST('idprodfournprice') && GETPOST('type') < 0)
	    {
	        setEventMessage($langs->trans('ErrorFieldRequired', $langs->transnoentitiesnoconv('Type')), 'errors');
	        $error++;
	    }
	    if (GETPOST('prod_entry_mode')=='free' && GETPOST('price_ht')==='' && GETPOST('price_ttc')==='') // Unit price can be 0 but not ''
	    {
	        setEventMessage($langs->trans($langs->trans('ErrorFieldRequired', $langs->transnoentitiesnoconv('UnitPrice'))), 'errors');
	        $error++;
	    }
	    if (GETPOST('prod_entry_mode')=='free' && ! GETPOST('dp_desc'))
	    {
	        setEventMessage($langs->trans('ErrorFieldRequired', $langs->transnoentitiesnoconv('Description')), 'errors');
	        $error++;
	    }
	    if (! GETPOST('qty'))
	    {
	        setEventMessage($langs->trans('ErrorFieldRequired', $langs->transnoentitiesnoconv('Qty')), 'errors');
	        $error++;
	    }

	    // Ecrase $pu par celui	du produit
	    // Ecrase $desc	par	celui du produit
	    // Ecrase $txtva  par celui du produit
	    if ((GETPOST('prod_entry_mode') != 'free') && empty($error))	// With combolist mode idprodfournprice is > 0 or -1. With autocomplete, idprodfournprice is > 0 or ''
	    {
	    	$idprod=0;
	    	$productsupplier = new ProductFournisseur($db);

    		if (GETPOST('idprodfournprice') == -1 || GETPOST('idprodfournprice') == '') $idprod=-99;	// Same behaviour than with combolist. When not select idprodfournprice is now -99 (to avoid conflict with next action that may return -1, -2, ...)

	    	if (GETPOST('idprodfournprice') > 0)
	    	{
	    		$idprod=$productsupplier->get_buyprice(GETPOST('idprodfournprice'), $qty);    // Just to see if a price exists for the quantity. Not used to found vat.
	    	}

	    	if ($idprod > 0)
	    	{
	    		$res=$productsupplier->fetch($idprod);

	    		$label = $productsupplier->label;

	    		$desc = $productsupplier->description;
	    		if (trim($product_desc) != trim($desc)) $desc = dol_concatdesc($desc, $product_desc);

	    		$tva_tx	= get_default_tva($object->thirdparty, $mysoc, $productsupplier->id, GETPOST('idprodfournprice'));
	    		$type = $productsupplier->type;

	    		// Local Taxes
	    		$localtax1_tx= get_localtax($tva_tx, 1,$mysoc,$object->thirdparty);
	    		$localtax2_tx= get_localtax($tva_tx, 2,$mysoc,$object->thirdparty);

	    		$result=$object->addline(
	    			$desc,
	    			$productsupplier->fourn_pu,
	    			$qty,
	    			$tva_tx,
	    			$localtax1_tx,
	    			$localtax2_tx,
	    			$productsupplier->id,
	    			GETPOST('idprodfournprice'),
	    			$productsupplier->fourn_ref,
	    			$remise_percent,
	    			'HT',
	    			$pu_ttc,
	    			$type,
	    			'',
	    			'',
	    			$date_start,
	    			$date_end,
	    			$array_options,
				    $productsupplier->fk_unit
	    		);
	    	}
	    	if ($idprod == -99 || $idprod == 0)
	    	{
    			// Product not selected
    			$error++;
    			$langs->load("errors");
    			setEventMessage($langs->trans("ErrorFieldRequired",$langs->transnoentitiesnoconv("ProductOrService")).' '.$langs->trans("or").' '.$langs->trans("NoPriceDefinedForThisSupplier"), 'errors');
	    	}
	    	if ($idprod == -1)
	    	{
	    		// Quantity too low
	    		$error++;
	    		$langs->load("errors");
	    		setEventMessage($langs->trans("ErrorQtyTooLowForThisSupplier"), 'errors');
	    	}
	    }
	    else if((GETPOST('price_ht')!=='' || GETPOST('price_ttc')!=='') && empty($error))
		{
			$pu_ht = price2num($price_ht, 'MU');
			$pu_ttc = price2num(GETPOST('price_ttc'), 'MU');
			$tva_npr = (preg_match('/\*/', $tva_tx) ? 1 : 0);
			$tva_tx = str_replace('*', '', $tva_tx);
			$label = (GETPOST('product_label') ? GETPOST('product_label') : '');
			$desc = $product_desc;
			$type = GETPOST('type');

			$fk_unit= GETPOST('units', 'alpha');

	    	$tva_tx = price2num($tva_tx);	// When vat is text input field

	    	// Local Taxes
	    	$localtax1_tx= get_localtax($tva_tx, 1,$mysoc,$object->thirdparty);
	    	$localtax2_tx= get_localtax($tva_tx, 2,$mysoc,$object->thirdparty);

	    	if (GETPOST('price_ht')!=='')
	    	{
	    		$price_base_type = 'HT';
	    		$ht = price2num(GETPOST('price_ht'));
	    		$ttc = 0;
	    	}
	    	else
	    	{
	    		$ttc = price2num(GETPOST('price_ttc'));
	    		$ht = $ttc / (1 + ($tva_tx / 100));
	    		$price_base_type = 'HT';
	    	}

			$result=$object->addline($desc, $ht, $qty, $tva_tx, $localtax1_tx, $localtax2_tx, 0, 0, '', $remise_percent, $price_base_type, $ttc, $type,'','', $date_start, $date_end, $array_options, $fk_unit);
		}

	    //print "xx".$tva_tx; exit;
	    if (! $error && $result > 0)
	    {
	    	$ret=$object->fetch($object->id);    // Reload to get new records

	        // Define output language
	    	if (empty($conf->global->MAIN_DISABLE_PDF_AUTOUPDATE))
	    	{
	    		$outputlangs = $langs;
	    		$newlang = '';
	    		if ($conf->global->MAIN_MULTILANGS && empty($newlang) && GETPOST('lang_id')) $newlang = GETPOST('lang_id','alpha');
	    		if ($conf->global->MAIN_MULTILANGS && empty($newlang))	$newlang = $object->thirdparty->default_lang;
	    		if (! empty($newlang)) {
	    			$outputlangs = new Translate("", $conf);
	    			$outputlangs->setDefaultLang($newlang);
	    		}
	    		$model=$object->modelpdf;
	    		$ret = $object->fetch($id); // Reload to get new records

	    		$result=$object->generateDocument($model, $outputlangs, $hidedetails, $hidedesc, $hideref);
	    		if ($result < 0) dol_print_error($db,$result);
	    	}

			unset($_POST ['prod_entry_mode']);

	    	unset($_POST['qty']);
	    	unset($_POST['type']);
	    	unset($_POST['remise_percent']);
	    	unset($_POST['pu']);
	    	unset($_POST['price_ht']);
	    	unset($_POST['price_ttc']);
	    	unset($_POST['tva_tx']);
	    	unset($_POST['label']);
	    	unset($localtax1_tx);
	    	unset($localtax2_tx);
			unset($_POST['np_marginRate']);
			unset($_POST['np_markRate']);
	    	unset($_POST['dp_desc']);
			unset($_POST['idprodfournprice']);

	    	unset($_POST['date_starthour']);
	    	unset($_POST['date_startmin']);
	    	unset($_POST['date_startsec']);
	    	unset($_POST['date_startday']);
	    	unset($_POST['date_startmonth']);
	    	unset($_POST['date_startyear']);
	    	unset($_POST['date_endhour']);
	    	unset($_POST['date_endmin']);
	    	unset($_POST['date_endsec']);
	    	unset($_POST['date_endday']);
	    	unset($_POST['date_endmonth']);
	    	unset($_POST['date_endyear']);
	    }
	    else
		{
            setEventMessages($object->error, $object->errors, 'errors');
	    }
	}

	/*
	 *	Mise a jour	d'une ligne	dans la	commande
	 */
	if ($action == 'updateline' && $user->rights->fournisseur->commande->creer &&	! GETPOST('cancel'))
	{
		$tva_tx = GETPOST('tva_tx');

		if (GETPOST('price_ht') != '')
    	{
    		$price_base_type = 'HT';
    		$ht = price2num(GETPOST('price_ht'));
    	}
    	else
    	{
    		$ttc = price2num(GETPOST('price_ttc'));
    		$ht = $ttc / (1 + ($tva_tx / 100));
    		$price_base_type = 'HT';
    	}

   		if ($lineid)
	    {
	        $line = new CommandeFournisseurLigne($db);
	        $res = $line->fetch($lineid);
	        if (!$res) dol_print_error($db);
	    }

	    $date_start=dol_mktime(GETPOST('date_start'.$date_pf.'hour'), GETPOST('date_start'.$date_pf.'min'), 0, GETPOST('date_start'.$date_pf.'month'), GETPOST('date_start'.$date_pf.'day'), GETPOST('date_start'.$date_pf.'year'));
	    $date_end=dol_mktime(GETPOST('date_end'.$date_pf.'hour'), GETPOST('date_end'.$date_pf.'min'), 0, GETPOST('date_end'.$date_pf.'month'), GETPOST('date_end'.$date_pf.'day'), GETPOST('date_end'.$date_pf.'year'));

	    $localtax1_tx=get_localtax($tva_tx,1,$mysoc,$object->thirdparty);
	    $localtax2_tx=get_localtax($tva_tx,2,$mysoc,$object->thirdparty);

		// Extrafields Lines
		$extrafieldsline = new ExtraFields($db);
		$extralabelsline = $extrafieldsline->fetch_name_optionals_label($object->table_element_line);
		$array_options = $extrafieldsline->getOptionalsFromPost($extralabelsline);
		// Unset extrafield POST Data
		if (is_array($extralabelsline)) {
			foreach ($extralabelsline as $key => $value) {
				unset($_POST["options_" . $key]);
			}
		}

	    $result	= $object->updateline(
	        $lineid,
	        $_POST['product_desc'],
	        $ht,
	        $_POST['qty'],
	        $_POST['remise_percent'],
	        $tva_tx,
	        $localtax1_tx,
	        $localtax2_tx,
	        $price_base_type,
	        0,
	        isset($_POST["type"])?$_POST["type"]:$line->product_type,
	        false,
	        $date_start,
	        $date_end,
	    	$array_options,
		    $_POST['units']
	    );
	    unset($_POST['qty']);
	    unset($_POST['type']);
	    unset($_POST['idprodfournprice']);
	    unset($_POST['remmise_percent']);
	    unset($_POST['dp_desc']);
	    unset($_POST['np_desc']);
	    unset($_POST['pu']);
	    unset($_POST['tva_tx']);
	    unset($_POST['date_start']);
	    unset($_POST['date_end']);
		unset($_POST['units']);
	    unset($localtax1_tx);
	    unset($localtax2_tx);

	    if ($result	>= 0)
	    {
	        // Define output language
	    	if (empty($conf->global->MAIN_DISABLE_PDF_AUTOUPDATE))
	    	{
	    		$outputlangs = $langs;
	    		$newlang = '';
	    		if ($conf->global->MAIN_MULTILANGS && empty($newlang) && GETPOST('lang_id')) $newlang = GETPOST('lang_id','alpha');
	    		if ($conf->global->MAIN_MULTILANGS && empty($newlang))	$newlang = $object->thirdparty->default_lang;
	    		if (! empty($newlang)) {
	    			$outputlangs = new Translate("", $conf);
	    			$outputlangs->setDefaultLang($newlang);
	    		}
	    		$model=$object->modelpdf;
	    		$ret = $object->fetch($id); // Reload to get new records

	    		$result=$object->generateDocument($model, $outputlangs, $hidedetails, $hidedesc, $hideref);
	    		if ($result < 0) dol_print_error($db,$result);
	    	}
	    }
	    else
	    {
	        dol_print_error($db,$object->error);
	        exit;
	    }
	}

	// Remove a product line
	if ($action == 'confirm_deleteline' && $confirm == 'yes' && $user->rights->fournisseur->commande->creer)
	{
		$result = $object->deleteline($lineid);
		if ($result > 0)
		{
			// Define output language
			$outputlangs = $langs;
			$newlang = '';
			if ($conf->global->MAIN_MULTILANGS && empty($newlang) && GETPOST('lang_id'))
				$newlang = GETPOST('lang_id');
			if ($conf->global->MAIN_MULTILANGS && empty($newlang))
				$newlang = $object->thirdparty->default_lang;
			if (! empty($newlang)) {
				$outputlangs = new Translate("", $conf);
				$outputlangs->setDefaultLang($newlang);
			}
			if (empty($conf->global->MAIN_DISABLE_PDF_AUTOUPDATE)) {
				$ret = $object->fetch($object->id); // Reload to get new records
				$object->generateDocument($object->modelpdf, $outputlangs, $hidedetails, $hidedesc, $hideref);
			}

			header('Location: '.$_SERVER["PHP_SELF"].'?id='.$object->id);
			exit;
		}
		else
		{
			setEventMessages($object->error, $object->errors, 'errors');
			/* Fix bug 1485 : Reset action to avoid asking again confirmation on failure */
			$action='';
		}
	}

	// Validate
	if ($action == 'confirm_valid' && $confirm == 'yes' &&
	    ((empty($conf->global->MAIN_USE_ADVANCED_PERMS) && ! empty($user->rights->fournisseur->commande->creer))
	    || (! empty($conf->global->MAIN_USE_ADVANCED_PERMS) && ! empty($user->rights->fournisseur->supplier_order_advance->validate)))
		)
	{
	    $object->date_commande=dol_now();
	    $result = $object->valid($user);
	    if ($result	>= 0)
	    {
	        // Define output language
	    	if (empty($conf->global->MAIN_DISABLE_PDF_AUTOUPDATE))
	    	{
	    		$outputlangs = $langs;
	    		$newlang = '';
	    		if ($conf->global->MAIN_MULTILANGS && empty($newlang) && GETPOST('lang_id')) $newlang = GETPOST('lang_id','alpha');
	    		if ($conf->global->MAIN_MULTILANGS && empty($newlang))	$newlang = $object->thirdparty->default_lang;
	    		if (! empty($newlang)) {
	    			$outputlangs = new Translate("", $conf);
	    			$outputlangs->setDefaultLang($newlang);
	    		}
	    		$model=$object->modelpdf;
	    		$ret = $object->fetch($id); // Reload to get new records

	    		$result=$object->generateDocument($model, $outputlangs, $hidedetails, $hidedesc, $hideref);
	    		if ($result < 0) dol_print_error($db,$result);
	    	}
	    }
	    else
		{
	        setEventMessages($object->error, $object->errors, 'errors');
	    }

	    // If we have permission, and if we don't need to provide the idwarehouse, we go directly on approved step
	    if (empty($conf->global->SUPPLIER_ORDER_NO_DIRECT_APPROVE) && $user->rights->fournisseur->commande->approuver && ! (! empty($conf->global->STOCK_CALCULATE_ON_SUPPLIER_VALIDATE_ORDER) && $object->hasProductsOrServices(1)))
	    {
	        $action='confirm_approve';	// can make standard or first level approval also if permission is set
	    }
	}

	if (($action == 'confirm_approve' || $action == 'confirm_approve2') && $confirm == 'yes' && $user->rights->fournisseur->commande->approuver)
	{
	    $idwarehouse=GETPOST('idwarehouse', 'int');

	    $qualified_for_stock_change=0;
		if (empty($conf->global->STOCK_SUPPORTS_SERVICES))
		{
		   	$qualified_for_stock_change=$object->hasProductsOrServices(2);
		}
		else
		{
		   	$qualified_for_stock_change=$object->hasProductsOrServices(1);
		}

	    // Check parameters
	    if (! empty($conf->stock->enabled) && ! empty($conf->global->STOCK_CALCULATE_ON_SUPPLIER_VALIDATE_ORDER) && $qualified_for_stock_change)	// warning name of option should be STOCK_CALCULATE_ON_SUPPLIER_APPROVE_ORDER
	    {
	        if (! $idwarehouse || $idwarehouse == -1)
	        {
	            $error++;
	            setEventMessage($langs->trans('ErrorFieldRequired',$langs->transnoentitiesnoconv("Warehouse")), 'errors');
	            $action='';
	        }
	    }

	    if (! $error)
	    {
	        $result	= $object->approve($user, $idwarehouse, ($action=='confirm_approve2'?1:0));
	        if ($result > 0)
	        {
	            if (empty($conf->global->MAIN_DISABLE_PDF_AUTOUPDATE)) {
	                $outputlangs = $langs;
	                $newlang = '';
	                if ($conf->global->MAIN_MULTILANGS && empty($newlang) && GETPOST('lang_id')) $newlang = GETPOST('lang_id','alpha');
	                if ($conf->global->MAIN_MULTILANGS && empty($newlang))	$newlang = $object->thirdparty->default_lang;
	                if (! empty($newlang)) {
	                    $outputlangs = new Translate("", $conf);
	                    $outputlangs->setDefaultLang($newlang);
	                }
		            $object->generateDocument($object->modelpdf, $outputlangs, $hidedetails, $hidedesc, $hideref);
	            }
	            header("Location: ".$_SERVER["PHP_SELF"]."?id=".$object->id);
	            exit;
	        }
	        else
			{
	            setEventMessages($object->error, $object->errors, 'errors');
	        }
	    }
	}

	if ($action == 'confirm_refuse' &&	$confirm == 'yes' && $user->rights->fournisseur->commande->approuver)
	{
	    $result = $object->refuse($user);
	    if ($result > 0)
	    {
	        header("Location: ".$_SERVER["PHP_SELF"]."?id=".$object->id);
	        exit;
	    }
	    else
	    {
            setEventMessages($object->error, $object->errors, 'errors');
	    }
	}

	if ($action == 'confirm_commande' && $confirm	== 'yes' &&	$user->rights->fournisseur->commande->commander)
	{
	    $result	= $object->commande($user, $_REQUEST["datecommande"],	$_REQUEST["methode"], $_REQUEST['comment']);
	    if ($result > 0)
	    {
	        if (empty($conf->global->MAIN_DISABLE_PDF_AUTOUPDATE)) {
		        $object->generateDocument($object->modelpdf, $outputlangs, $hidedetails, $hidedesc, $hideref);
	        }
	        header("Location: ".$_SERVER["PHP_SELF"]."?id=".$object->id);
	        exit;
	    }
	    else
	    {
            setEventMessages($object->error, $object->errors, 'errors');
	    }
	}


	if ($action == 'confirm_delete' && $confirm == 'yes' && $user->rights->fournisseur->commande->supprimer)
	{
	    $result=$object->delete($user);
	    if ($result > 0)
	    {
	        header("Location: ".DOL_URL_ROOT.'/fourn/commande/list.php');
	        exit;
	    }
	    else
	    {
            setEventMessages($object->error, $object->errors, 'errors');
	    }
	}

	// Action clone object
	if ($action == 'confirm_clone' && $confirm == 'yes' && $user->rights->fournisseur->commande->creer)
	{
		if (1==0 && ! GETPOST('clone_content') && ! GETPOST('clone_receivers'))
		{
			setEventMessage($langs->trans("NoCloneOptionsSpecified"), 'errors');
		}
		else
		{
			if ($object->id > 0)
			{
				$result=$object->createFromClone();
				if ($result > 0)
				{
					header("Location: ".$_SERVER['PHP_SELF'].'?id='.$result);
					exit;
				}
				else
				{
		            setEventMessages($object->error, $object->errors, 'errors');
					$action='';
				}
			}
		}
	}

	// Set status of reception (complete, partial, ...)
	if ($action == 'livraison' && $user->rights->fournisseur->commande->receptionner)
	{
	    if (GETPOST("type") != '')
	    {
	        $date_liv = dol_mktime(GETPOST('rehour'),GETPOST('remin'),GETPOST('resec'),GETPOST("remonth"),GETPOST("reday"),GETPOST("reyear"));

	        $result	= $object->Livraison($user, $date_liv, GETPOST("type"), GETPOST("comment"));
	        if ($result > 0)
	        {
	            header("Location: ".$_SERVER["PHP_SELF"]."?id=".$object->id);
	            exit;
	        }
	        else if($result == -3)
	        {
	        	setEventMessage($langs->trans("NotAuthorized"), 'errors');
	        }
	        else
	        {
	            setEventMessages($object->error, $object->errors, 'errors');
	        }
	    }
	    else
	    {
		    setEventMessage($langs->trans("ErrorFieldRequired",$langs->transnoentities("Delivery")), 'errors');
	    }
	}

	if ($action == 'confirm_cancel' && $confirm == 'yes' &&	$user->rights->fournisseur->commande->commander)
	{
	    $result	= $object->cancel($user);
	    if ($result > 0)
	    {
	        header("Location: ".$_SERVER["PHP_SELF"]."?id=".$object->id);
	        exit;
	    }
	    else
	    {
            setEventMessages($object->error, $object->errors, 'errors');
	    }
	}

	if ($action == 'builddoc' && $user->rights->fournisseur->commande->creer)	// En get ou en	post
	{
	    // Build document

		// Save last template used to generate document
		if (GETPOST('model')) $object->setDocModel($user, GETPOST('model','alpha'));

	    $outputlangs = $langs;
	    if (GETPOST('lang_id'))
	    {
	        $outputlangs = new Translate("",$conf);
	        $outputlangs->setDefaultLang(GETPOST('lang_id'));
	    }
	    $result= $object->generateDocument($object->modelpdf,$outputlangs, $hidedetails, $hidedesc, $hideref);
	    if ($result	<= 0)
	    {
			setEventMessages($object->error, $object->errors, 'errors');
	        $action='';
	    }
	}

	// Delete file in doc form
	if ($action == 'remove_file' && $object->id > 0 && $user->rights->fournisseur->commande->creer)
	{
	    require_once DOL_DOCUMENT_ROOT.'/core/lib/files.lib.php';
	    $langs->load("other");
	    $upload_dir =	$conf->fournisseur->commande->dir_output;
	    $file =	$upload_dir	. '/' .	GETPOST('file');
	    $ret=dol_delete_file($file,0,0,0,$object);
	    if ($ret) setEventMessage($langs->trans("FileWasRemoved", GETPOST('urlfile')));
	    else setEventMessage($langs->trans("ErrorFailToDeleteFile", GETPOST('urlfile')), 'errors');
	}

	if ($action == 'update_extras')
	{
		// Fill array 'array_options' with data from add form
<<<<<<< HEAD
       	if (! $error)
       	{
			$ret = $extrafields->setOptionalsFromPost($extralabels,$object);
			if ($ret < 0) $error++;
       	}

       	if (! $error)
       	{
			// If creation from another object of another module (Example: origin=askpricesupplier, originid=1)
			if (! empty($origin) && ! empty($originid))
			{
				$element = 'comm/askpricesupplier';
				$subelement = 'askpricesupplier';

				$object->origin = $origin;
				$object->origin_id = $originid;

				// Possibility to add external linked objects with hooks
				$object->linked_objects[$object->origin] = $object->origin_id;
				$other_linked_objects = GETPOST('other_linked_objects', 'array');
				if (! empty($other_linked_objects)) {
					$object->linked_objects = array_merge($object->linked_objects, $other_linked_objects);
				}

				$object_id = $object->create($user);

				if ($object_id > 0)
				{
					$id = $object_id; //Askpricesupplier - Compatibility
					dol_include_once('/' . $element . '/class/' . $subelement . '.class.php');

					$classname = ucfirst($subelement);
					$srcobject = new $classname($db);
					$srcobject->fetch($object->origin_id);

					$object->set_date_livraison($user, $srcobject->date_livraison);
					$object->set_id_projet($user, $srcobject->fk_project);

					dol_syslog("Try to find source object origin=" . $object->origin . " originid=" . $object->origin_id . " to add lines");
					$result = $srcobject->fetch($object->origin_id);
					if ($result > 0)
					{
						$lines = $srcobject->lines;
						if (empty($lines) && method_exists($srcobject, 'fetch_lines'))
						{
							$srcobject->fetch_lines();
							$lines = $srcobject->lines;
						}

						$fk_parent_line = 0;
						$num = count($lines);

						$productsupplier = new ProductFournisseur($db);

						for($i = 0; $i < $num; $i ++)
						{

							if (empty($lines[$i]->subprice) || $lines[$i]->qty <= 0)
								continue;

							$label = (! empty($lines [$i]->label) ? $lines [$i]->label : '');
							$desc = (! empty($lines [$i]->desc) ? $lines [$i]->desc : $lines [$i]->libelle);
							$product_type = (! empty($lines [$i]->product_type) ? $lines [$i]->product_type : 0);

							// Reset fk_parent_line for no child products and special product
							if (($lines [$i]->product_type != 9 && empty($lines [$i]->fk_parent_line)) || $lines [$i]->product_type == 9) {
								$fk_parent_line = 0;
							}

							// Extrafields
							if (empty($conf->global->MAIN_EXTRAFIELDS_DISABLED) && method_exists($lines [$i], 'fetch_optionals')) 							// For avoid conflicts if
							                                                                                                      // trigger used
							{
								$lines [$i]->fetch_optionals($lines [$i]->rowid);
								$array_option = $lines [$i]->array_options;
							}

							$idprod = $productsupplier->find_min_price_product_fournisseur($lines [$i]->fk_product, $lines [$i]->qty);
							$res = $productsupplier->fetch($idprod);

							$result = $object->addline(
								$desc,
								$lines [$i]->subprice,
								$lines [$i]->qty,
								$lines [$i]->tva_tx,
								$lines [$i]->localtax1_tx,
								$lines [$i]->localtax2_tx,
								$lines [$i]->fk_product,
								$productsupplier->product_fourn_price_id,
								$productsupplier->ref_fourn,
								$lines [$i]->remise_percent,
								'HT',
								0,
								$lines [$i]->product_type,
								'',
								'',
								null,
								null
							);

							if ($result < 0) {
								$error ++;
								break;
							}

							// Defined the new fk_parent_line
							if ($result > 0 && $lines [$i]->product_type == 9) {
								$fk_parent_line = $result;
							}
						}

						// Hooks
						$parameters = array('objFrom' => $srcobject);
						$reshook = $hookmanager->executeHooks('createFrom', $parameters, $object, $action); // Note that $action and $object may have been
						                                                                               // modified by hook
						if ($reshook < 0)
							$error ++;
					} else {
						setEventMessage($srcobject->error, 'errors');
						$error ++;
					}
				} else {
					setEventMessage($object->error, 'errors');
					$error ++;
				}
			}
			else
			{
	       		$id = $object->create($user);
	        	if ($id < 0)
	        	{
	        		$error++;
		        	setEventMessage($langs->trans($object->error), 'errors');
	        	}
			}
        }
=======
		$extralabels=$extrafields->fetch_name_optionals_label($object->table_element);
		$ret = $extrafields->setOptionalsFromPost($extralabels,$object,GETPOST('attribute'));
		if ($ret < 0) $error++;
>>>>>>> fc8a822f

		if (! $error)
		{
			// Actions on extra fields (by external module or standard code)
			// TODO le hook fait double emploi avec le trigger !!
			$hookmanager->initHooks(array('supplierorderdao'));
			$parameters=array('id'=>$object->id);

			$reshook=$hookmanager->executeHooks('insertExtraFields',$parameters,$object,$action); // Note that $action and $object may have been modified by some hooks

			if (empty($reshook))
			{
				if (empty($conf->global->MAIN_EXTRAFIELDS_DISABLED)) // For avoid conflicts if trigger used
				{
					$result=$object->insertExtraFields();

					if ($result < 0)
					{
						$error++;
					}

				}
			}
			else if ($reshook < 0) $error++;
		}
		else
		{
			$action = 'edit_extras';
		}
	}


	/*
	 * Create an order
	 */
	if ($action == 'add' && $user->rights->fournisseur->commande->creer)
	{
	 	$error=0;

	    if ($socid <1)
	    {
		    setEventMessage($langs->trans('ErrorFieldRequired',$langs->transnoentities('Supplier')), 'errors');
	    	$action='create';
	    	$error++;
	    }

	    if (! $error)
	    {
	        $db->begin();

	        // Creation commande
	        $object->ref_supplier  	= GETPOST('refsupplier');
	        $object->socid         	= $socid;
			$object->cond_reglement_id = GETPOST('cond_reglement_id');
	        $object->mode_reglement_id = GETPOST('mode_reglement_id');
	        $object->fk_account        = GETPOST('fk_account', 'int');
	        $object->note_private	= GETPOST('note_private');
	        $object->note_public   	= GETPOST('note_public');
			$object->date_livraison = $datelivraison;
			$object->fk_incoterms = GETPOST('incoterm_id', 'int');
			$object->location_incoterms = GETPOST('location_incoterms', 'alpha');

			// Fill array 'array_options' with data from add form
	       	if (! $error)
	       	{
				$ret = $extrafields->setOptionalsFromPost($extralabels,$object);
				if ($ret < 0) $error++;
	       	}

	       	if (! $error)
	       	{
       			// If creation from another object of another module (Example: origin=propal, originid=1)
				if (! empty($origin) && ! empty($originid))
				{
					$element = 'comm/askpricesupplier';
					$subelement = 'askpricesupplier';

					$object->origin = $origin;
					$object->origin_id = $originid;

					// Possibility to add external linked objects with hooks
					$object->linked_objects [$object->origin] = $object->origin_id;
					$other_linked_objects = GETPOST('other_linked_objects', 'array');
					if (! empty($other_linked_objects)) {
						$object->linked_objects = array_merge($object->linked_objects, $other_linked_objects);
					}

					$object_id = $object->create($user);
					if ($object_id > 0)
					{
						dol_include_once('/' . $element . '/class/' . $subelement . '.class.php');

						$classname = ucfirst($subelement);
						$srcobject = new $classname($db);

						dol_syslog("Try to find source object origin=" . $object->origin . " originid=" . $object->origin_id . " to add lines");
						$result = $srcobject->fetch($object->origin_id);
						if ($result > 0)
						{
							$object->set_date_livraison($user, $srcobject->date_livraison);
							$object->set_id_projet($user, $srcobject->fk_project);

							$lines = $srcobject->lines;
							if (empty($lines) && method_exists($srcobject, 'fetch_lines'))
							{
								$srcobject->fetch_lines();
								$lines = $srcobject->lines;
							}

							$fk_parent_line = 0;
							$num = count($lines);

							$productsupplier = new ProductFournisseur($db);

							for($i = 0; $i < $num; $i ++)
							{

								if (empty($lines[$i]->subprice) || $lines[$i]->qty <= 0)
									continue;

								$label = (! empty($lines[$i]->label) ? $lines[$i]->label : '');
								$desc = (! empty($lines[$i]->desc) ? $lines[$i]->desc : $lines[$i]->libelle);
								$product_type = (! empty($lines[$i]->product_type) ? $lines[$i]->product_type : 0);

								// Reset fk_parent_line for no child products and special product
								if (($lines[$i]->product_type != 9 && empty($lines[$i]->fk_parent_line)) || $lines[$i]->product_type == 9) {
									$fk_parent_line = 0;
								}

								// Extrafields
								if (empty($conf->global->MAIN_EXTRAFIELDS_DISABLED) && method_exists($lines[$i], 'fetch_optionals')) 							// For avoid conflicts if
								                                                                                                      // trigger used
								{
									$lines[$i]->fetch_optionals($lines[$i]->rowid);
									$array_option = $lines[$i]->array_options;
								}

								$idprod = $productsupplier->find_min_price_product_fournisseur($lines[$i]->fk_product, $lines[$i]->qty);
								$res = $productsupplier->fetch($idProductFourn);

								$result = $object->addline(
									$desc,
									$lines[$i]->subprice,
									$lines[$i]->qty,
									$lines[$i]->tva_tx,
									$lines[$i]->localtax1_tx,
									$lines[$i]->localtax2_tx,
									$lines[$i]->fk_product,
									$productsupplier->product_fourn_price_id,
									$productsupplier->ref_fourn,
									$lines[$i]->remise_percent,
									'HT',
									0,
									$lines[$i]->product_type,
									'',
									'',
									null,
									null,
									array(),
									$lines[$i]->fk_unit
								);

								if ($result < 0) {
									$error ++;
									break;
								}

								// Defined the new fk_parent_line
								if ($result > 0 && $lines[$i]->product_type == 9) {
									$fk_parent_line = $result;
								}
							}

							// Hooks
							$parameters = array('objFrom' => $srcobject);
							$reshook = $hookmanager->executeHooks('createFrom', $parameters, $object, $action); // Note that $action and $object may have been
							                                                                               // modified by hook
							if ($reshook < 0)
								$error ++;
						} else {
			        		setEventMessages($srcobject->error, $srcobject->errors, 'errors');
							$error ++;
						}
					} else {
			        	setEventMessages($object->error, $object->errors, 'errors');
						$error ++;
					}
				}
				else
				{
		       		$id = $object->create($user);
		        	if ($id < 0)
		        	{
		        		$error++;
			        	setEventMessages($object->error, $object->errors, 'errors');
		        	}
				}
	        }

	        if ($error)
	        {
	            $langs->load("errors");
	            $db->rollback();
	            $action='create';
	            $_GET['socid']=$_POST['socid'];
	        }
	        else
			{
	            $db->commit();
	            header("Location: ".$_SERVER['PHP_SELF']."?id=".$id);
	            exit;
	        }
	    }
	}

	/*
	 * Add file in email form
	 */
	if (GETPOST('addfile'))
	{
	    require_once DOL_DOCUMENT_ROOT.'/core/lib/files.lib.php';

	    // Set tmp user directory TODO Use a dedicated directory for temp mails files
	    $vardir=$conf->user->dir_output."/".$user->id;
	    $upload_dir_tmp = $vardir.'/temp';

	    dol_add_file_process($upload_dir_tmp,0,0);
	    $action='presend';
	}

	/*
	 * Remove file in email form
	 */
	if (GETPOST('removedfile'))
	{
	    require_once DOL_DOCUMENT_ROOT.'/core/lib/files.lib.php';

	    // Set tmp user directory
	    $vardir=$conf->user->dir_output."/".$user->id;
	    $upload_dir_tmp = $vardir.'/temp';

		// TODO Delete only files that was uploaded from email form
	    dol_remove_file_process($_POST['removedfile'],0);
	    $action='presend';
	}

	/*
	 * Send mail
	 */
	if ($action == 'send' && ! GETPOST('addfile') && ! GETPOST('removedfile') && ! GETPOST('cancel'))
	{
	    $langs->load('mails');

	    if ($object->id > 0)
	    {
	//        $ref = dol_sanitizeFileName($object->ref);
	//        $file = $conf->fournisseur->commande->dir_output . '/' . $ref . '/' . $ref . '.pdf';

	//        if (is_readable($file))
	//        {
	            if (GETPOST('sendto','alpha'))
	            {
	                // Le destinataire a ete fourni via le champ libre
	                $sendto = GETPOST('sendto','alpha');
	                $sendtoid = 0;
	            }
	            elseif (GETPOST('receiver','alpha') != '-1')
	            {
	                // Recipient was provided from combo list
	                if (GETPOST('receiver','alpha') == 'thirdparty') // Id of third party
	                {
	                    $sendto = $object->client->email;
	                    $sendtoid = 0;
	                }
	                else	// Id du contact
	                {
	                    $sendto = $object->client->contact_get_property(GETPOST('receiver','alpha'),'email');
	                    $sendtoid = GETPOST('receiver','alpha');
	                }
	            }

	            if (dol_strlen($sendto))
	            {
	                $langs->load("commercial");

	                $from = GETPOST('fromname','alpha') . ' <' . GETPOST('frommail','alpha') .'>';
	                $replyto = GETPOST('replytoname','alpha'). ' <' . GETPOST('replytomail','alpha').'>';
	                $message = GETPOST('message');
	                $sendtocc = GETPOST('sendtocc','alpha');
	                $deliveryreceipt = GETPOST('deliveryreceipt','alpha');

	                if ($action == 'send')
	                {
	                    if (dol_strlen(GETPOST('subject'))) $subject=GETPOST('subject');
	                    else $subject = $langs->transnoentities('CustomerOrder').' '.$object->ref;
	                    $actiontypecode='AC_SUP_ORD';
	                    $actionmsg = $langs->transnoentities('MailSentBy').' '.$from.' '.$langs->transnoentities('To').' '.$sendto;
	                    if ($message)
	                    {
							if ($sendtocc) $actionmsg = dol_concatdesc($actionmsg, $langs->transnoentities('Bcc') . ": " . $sendtocc);
							$actionmsg = dol_concatdesc($actionmsg, $langs->transnoentities('MailTopic') . ": " . $subject);
							$actionmsg = dol_concatdesc($actionmsg, $langs->transnoentities('TextUsedInTheMessageBody') . ":");
							$actionmsg = dol_concatdesc($actionmsg, $message);
	                    }
	                    $actionmsg2=$langs->transnoentities('Action'.$actiontypecode);
	                }

	                // Create form object
	                include_once DOL_DOCUMENT_ROOT.'/core/class/html.formmail.class.php';
	                $formmail = new FormMail($db);

	                $attachedfiles=$formmail->get_attached_files();
	                $filepath = $attachedfiles['paths'];
	                $filename = $attachedfiles['names'];
	                $mimetype = $attachedfiles['mimes'];

	                // Send mail
	                require_once DOL_DOCUMENT_ROOT.'/core/class/CMailFile.class.php';
	                $mailfile = new CMailFile($subject,$sendto,$from,$message,$filepath,$mimetype,$filename,$sendtocc,'',$deliveryreceipt,-1);
	                if ($mailfile->error)
	                {
	                	setEventMessage($mailfile->error, 'errors');
	                }
	                else
	                {
	                    $result=$mailfile->sendfile();
	                    if ($result)
	                    {
	                    	$mesg=$langs->trans('MailSuccessfulySent',$mailfile->getValidAddress($from,2),$mailfile->getValidAddress($sendto,2));		// Must not contain "
	                    	setEventMessage($mesg);

	                        $error=0;

	                        // Initialisation donnees
	                        $object->sendtoid		= $sendtoid;
	                        $object->actiontypecode	= $actiontypecode;
	                        $object->actionmsg 		= $actionmsg;
	                        $object->actionmsg2		= $actionmsg2;
	                        $object->fk_element		= $object->id;
	                        $object->elementtype	= $object->element;

	                        // Appel des triggers
	                        include_once DOL_DOCUMENT_ROOT . '/core/class/interfaces.class.php';
	                        $interface=new Interfaces($db);
	                        $result=$interface->run_triggers('ORDER_SUPPLIER_SENTBYMAIL',$object,$user,$langs,$conf);
	                        if ($result < 0) { $error++; $errors=$interface->errors; }
	                        // Fin appel triggers

	                        if ($error)
	                        {
	                            setEventMessage($object->error, 'errors');
	                        }
	                        else
	                        {
	                            // Redirect here
	                            // This avoid sending mail twice if going out and then back to page
	                            header('Location: '.$_SERVER["PHP_SELF"].'?id='.$object->id);
	                            exit;
	                        }
	                    }
	                    else
	                    {
	                        $langs->load("other");
	                        if ($mailfile->error)
	                        {
	                            $mesg = $langs->trans('ErrorFailedToSendMail',$from,$sendto);
	                            $mesg.= '<br>'.$mailfile->error;
	                        }
	                        else
	                        {
	                            $mesg = 'No mail sent. Feature is disabled by option MAIN_DISABLE_ALL_MAILS';
	                        }

	                        setEventMessage($mesg, 'errors');
	                    }
	                }
	/*            }
	            else
	            {
	                $langs->load("other");
	                $mesg='<div class="error">'.$langs->trans('ErrorMailRecipientIsEmpty').' !</div>';
	                $action='presend';
	                dol_syslog('Recipient email is empty');
	            }*/
	        }
	        else
	        {
	            $langs->load("errors");
	            setEventMessage($langs->trans('ErrorCantReadFile',$file), 'errors');
	            dol_syslog('Failed to read file: '.$file);
	        }
	    }
	    else
	    {
	        $langs->load("other");
	        setEventMessage($langs->trans('ErrorFailedToReadEntity',$langs->trans("Invoice")), 'errors');
	        dol_syslog('Impossible de lire les donnees de la facture. Le fichier facture n\'a peut-etre pas ete genere.');
	    }
	}

	if ($action == 'webservice' && GETPOST('mode', 'alpha') == "send" && ! GETPOST('cancel'))
	{
	    $ws_url         = $object->thirdparty->webservices_url;
	    $ws_key         = $object->thirdparty->webservices_key;
	    $ws_user        = GETPOST('ws_user','alpha');
	    $ws_password    = GETPOST('ws_password','alpha');
	    $ws_entity      = GETPOST('ws_entity','int');
	    $ws_thirdparty  = GETPOST('ws_thirdparty','int');

	    // NS and Authentication parameters
	    $ws_ns='http://www.dolibarr.org/ns/';
	    $ws_authentication=array(
	        'dolibarrkey'=>$ws_key,
	        'sourceapplication'=>'DolibarrWebServiceClient',
	        'login'=>$ws_user,
	        'password'=>$ws_password,
	        'entity'=>$ws_entity
	    );

	    //Is sync supplier web services module activated? and everything filled?
	    if (empty($conf->syncsupplierwebservices->enabled)) {
	        setEventMessage($langs->trans("WarningModuleNotActive",$langs->transnoentities("Module2650Name")));
	    } else if (empty($ws_url) || empty($ws_key)) {
	        setEventMessage($langs->trans("ErrorWebServicesFieldsRequired"), 'errors');
	    } else if (empty($ws_user) || empty($ws_password) || empty($ws_thirdparty)) {
	        setEventMessage($langs->trans("ErrorFieldsRequired"), 'errors');
	    }
	    else
	    {
	        //Create SOAP client and connect it to order
	        $soapclient_order = new nusoap_client($ws_url."/webservices/server_order.php");
	        $soapclient_order->soap_defencoding='UTF-8';
	        $soapclient_order->decodeUTF8(false);

	        //Create SOAP client and connect it to product/service
	        $soapclient_product = new nusoap_client($ws_url."/webservices/server_productorservice.php");
	        $soapclient_product->soap_defencoding='UTF-8';
	        $soapclient_product->decodeUTF8(false);

	        //Prepare the order lines from order
	        $order_lines = array();
	        foreach ($object->lines as $line)
	        {
	            $ws_parameters = array('authentication' => $ws_authentication, 'id' => '', 'ref' => $line->ref_supplier);
	            $result_product = $soapclient_product->call("getProductOrService", $ws_parameters, $ws_ns, '');

	            if ($result_product["result"]["result_code"] == "OK")
	            {
	                $order_lines[] = array(
	                    'desc'          => $line->product_desc,
	                    'type'          => $line->product_type,
	                    'product_id'    => $result_product["product"]["id"],
	                    'vat_rate'      => $line->tva_tx,
	                    'qty'           => $line->qty,
	                    'price'         => $line->price,
	                    'unitprice'     => $line->subprice,
	                    'total_net'     => $line->total_ht,
	                    'total_vat'     => $line->total_tva,
	                    'total'         => $line->total_ttc,
	                    'date_start'    => $line->date_start,
	                    'date_end'      => $line->date_end,
	                );
	            }
	        }

	        //Prepare the order header
	        $order = array(
	            'thirdparty_id' => $ws_thirdparty,
	            'date'          => dol_print_date(dol_now(),'dayrfc'),
	            'total_net'     => $object->total_ht,
	            'total_var'     => $object->total_tva,
	            'total'         => $object->total_ttc,
	            'lines'         => $order_lines
	        );

	        $ws_parameters = array('authentication'=>$ws_authentication, 'order' => $order);
	        $result_order = $soapclient_order->call("createOrder", $ws_parameters, $ws_ns, '');

	        if (empty($result_order["result"]["result_code"])) //No result, check error str
	        {
	            setEventMessage($langs->trans("SOAPError")." '".$soapclient_order->error_str."'", 'errors');
	        }
	        else if ($result_order["result"]["result_code"] != "OK") //Something went wrong
	        {
	            setEventMessage($langs->trans("SOAPError")." '".$result_order["result"]["result_code"]."' - '".$result_order["result"]["result_label"]."'", 'errors');
	        }
	        else
	        {
	            setEventMessage($langs->trans("RemoteOrderRef")." ".$result_order["ref"], 'mesgs');
	        }
	    }
	}

	if (! empty($conf->global->MAIN_DISABLE_CONTACTS_TAB) && $user->rights->fournisseur->commande->creer)
	{
		if ($action == 'addcontact')
		{
			if ($object->id > 0)
			{
				$contactid = (GETPOST('userid') ? GETPOST('userid') : GETPOST('contactid'));
				$result = $object->add_contact($contactid, $_POST["type"], $_POST["source"]);
			}

			if ($result >= 0)
			{
				header("Location: ".$_SERVER['PHP_SELF']."?id=".$object->id);
				exit;
			}
			else
			{
				if ($object->error == 'DB_ERROR_RECORD_ALREADY_EXISTS')
				{
					$langs->load("errors");
					setEventMessage($langs->trans("ErrorThisContactIsAlreadyDefinedAsThisType"), 'errors');
				}
				else
				{
					setEventMessage($object->error, 'errors');
				}
			}
		}

		// bascule du statut d'un contact
		else if ($action == 'swapstatut' && $object->id > 0)
		{
			$result=$object->swapContactStatus(GETPOST('ligne'));
		}

		// Efface un contact
		else if ($action == 'deletecontact' && $object->id > 0)
		{
			$result = $object->delete_contact($_GET["lineid"]);

			if ($result >= 0)
			{
				header("Location: ".$_SERVER['PHP_SELF']."?id=".$object->id);
				exit;
			}
			else {
				dol_print_error($db);
			}
		}
	}
}


/*
 * View
 */

llxHeader('',$langs->trans("OrderCard"),"CommandeFournisseur");

$form =	new	Form($db);
$formfile = new FormFile($db);
$formorder = new FormOrder($db);
$productstatic = new Product($db);


/* *************************************************************************** */
/*                                                                             */
/* Mode vue et edition                                                         */
/*                                                                             */
/* *************************************************************************** */

$now=dol_now();
if ($action=='create')
{
	print_fiche_titre($langs->trans('NewOrder'));

	dol_htmloutput_events();

	$societe='';
	if ($socid>0)
	{
		$societe=new Societe($db);
		$societe->fetch($socid);
	}

<<<<<<< HEAD
	//askpricesupplier
=======
>>>>>>> fc8a822f
	if (! empty($origin) && ! empty($originid))
	{
		// Parse element/subelement (ex: project_task)
		$element = $subelement = $origin;
		if (preg_match('/^([^_]+)_([^_]+)/i', $origin, $regs)) {
			$element = $regs [1];
			$subelement = $regs [2];
		}

		$element = 'comm/askpricesupplier';
		$subelement = 'askpricesupplier';

		dol_include_once('/' . $element . '/class/' . $subelement . '.class.php');

		$classname = ucfirst($subelement);
		$objectsrc = new $classname($db);
		$objectsrc->fetch($originid);
		if (empty($objectsrc->lines) && method_exists($objectsrc, 'fetch_lines'))
			$objectsrc->fetch_lines();
		$objectsrc->fetch_thirdparty();

		// Replicate extrafields
		$objectsrc->fetch_optionals($originid);
		$object->array_options = $objectsrc->array_options;

		$projectid = (! empty($objectsrc->fk_project) ? $objectsrc->fk_project : '');
		$ref_client = (! empty($objectsrc->ref_client) ? $objectsrc->ref_client : '');

		$soc = $objectsrc->client;
		$cond_reglement_id	= (!empty($objectsrc->cond_reglement_id)?$objectsrc->cond_reglement_id:(!empty($soc->cond_reglement_id)?$soc->cond_reglement_id:1));
		$mode_reglement_id	= (!empty($objectsrc->mode_reglement_id)?$objectsrc->mode_reglement_id:(!empty($soc->mode_reglement_id)?$soc->mode_reglement_id:0));
        $fk_account         = (! empty($objectsrc->fk_account)?$objectsrc->fk_account:(! empty($soc->fk_account)?$soc->fk_account:0));
		$availability_id	= (!empty($objectsrc->availability_id)?$objectsrc->availability_id:(!empty($soc->availability_id)?$soc->availability_id:0));
        $shipping_method_id = (! empty($objectsrc->shipping_method_id)?$objectsrc->shipping_method_id:(! empty($soc->shipping_method_id)?$soc->shipping_method_id:0));
		$demand_reason_id	= (!empty($objectsrc->demand_reason_id)?$objectsrc->demand_reason_id:(!empty($soc->demand_reason_id)?$soc->demand_reason_id:0));
		$remise_percent		= (!empty($objectsrc->remise_percent)?$objectsrc->remise_percent:(!empty($soc->remise_percent)?$soc->remise_percent:0));
		$remise_absolue		= (!empty($objectsrc->remise_absolue)?$objectsrc->remise_absolue:(!empty($soc->remise_absolue)?$soc->remise_absolue:0));
		$dateinvoice		= empty($conf->global->MAIN_AUTOFILL_DATE)?-1:'';

		$datedelivery = (! empty($objectsrc->date_livraison) ? $objectsrc->date_livraison : '');

		$note_private = (! empty($objectsrc->note_private) ? $objectsrc->note_private : (! empty($objectsrc->note_private) ? $objectsrc->note_private : ''));
		$note_public = (! empty($objectsrc->note_public) ? $objectsrc->note_public : '');

		// Object source contacts list
		$srccontactslist = $objectsrc->liste_contact(- 1, 'external', 1);

	}
	else
	{
		$cond_reglement_id 	= $societe->cond_reglement_supplier_id;
		$mode_reglement_id 	= $societe->mode_reglement_supplier_id;
	}

	print '<form name="add" action="'.$_SERVER["PHP_SELF"].'" method="post">';
	print '<input type="hidden" name="token" value="'.$_SESSION['newtoken'].'">';
	print '<input type="hidden" name="action" value="add">';
<<<<<<< HEAD
	
	//askpricesupplier
=======
>>>>>>> fc8a822f
	print '<input type="hidden" name="socid" value="' . $soc->id . '">' . "\n";
	print '<input type="hidden" name="remise_percent" value="' . $soc->remise_percent . '">';
	print '<input type="hidden" name="origin" value="' . $origin . '">';
	print '<input type="hidden" name="originid" value="' . $originid . '">';
<<<<<<< HEAD
	
=======

	dol_fiche_head('');

>>>>>>> fc8a822f
	print '<table class="border" width="100%">';

	// Ref
	print '<tr><td>'.$langs->trans('Ref').'</td><td>'.$langs->trans('Draft').'</td></tr>';

	// Third party
	print '<tr><td class="fieldrequired">'.$langs->trans('Supplier').'</td>';
	print '<td>';

	if ($socid > 0)
	{
		print $societe->getNomUrl(1);
		print '<input type="hidden" name="socid" value="'.$socid.'">';
	}
	else
	{
		print $form->select_company((empty($socid)?'':$socid),'socid','s.fournisseur = 1',1);
	}
	print '</td>';

	// Ref supplier
	print '<tr><td>'.$langs->trans('RefSupplier').'</td><td><input name="refsupplier" type="text"></td>';
	print '</tr>';

	print '</td></tr>';

	// Payment term
	print '<tr><td class="nowrap">'.$langs->trans('PaymentConditionsShort').'</td><td colspan="2">';
	$form->select_conditions_paiements(isset($_POST['cond_reglement_id'])?$_POST['cond_reglement_id']:$cond_reglement_id,'cond_reglement_id');
	print '</td></tr>';

	// Payment mode
	print '<tr><td>'.$langs->trans('PaymentMode').'</td><td colspan="2">';
	$form->select_types_paiements(isset($_POST['mode_reglement_id'])?$_POST['mode_reglement_id']:$mode_reglement_id,'mode_reglement_id');
	print '</td></tr>';

	// Planned delivery date
	print '<tr><td>';
	print $langs->trans('DateDeliveryPlanned');
	print '</td>';
	print '<td>';
	$usehourmin=0;
	if (! empty($conf->global->SUPPLIER_ORDER_USE_HOUR_FOR_DELIVERY_DATE)) $usehourmin=1;
	$form->select_date($datelivraison?$datelivraison:-1,'liv_',$usehourmin,$usehourmin,'',"set");
	print '</td></tr>';

    // Bank Account
    if (! empty($conf->global->BANK_ASK_PAYMENT_BANK_DURING_SUPPLIER_ORDER) && ! empty($conf->banque->enabled))
    {
    	$langs->load("bank");
	    print '<tr><td>' . $langs->trans('BankAccount') . '</td><td colspan="2">';
	    $form->select_comptes($fk_account, 'fk_account', 0, '', 1);
	    print '</td></tr>';
    }

	// Incoterms
	if (!empty($conf->incoterm->enabled))
	{
		print '<tr>';
		print '<td><label for="incoterm_id">'.$form->textwithpicto($langs->trans("IncotermLabel"), $object->libelle_incoterms, 1).'</label></td>';
        print '<td colspan="3" class="maxwidthonsmartphone">';
        print $form->select_incoterms((!empty($object->fk_incoterms) ? $object->fk_incoterms : ''), (!empty($object->location_incoterms)?$object->location_incoterms:''));
		print '</td></tr>';
	}

	print '<tr><td>'.$langs->trans('NotePublic').'</td>';
	print '<td>';
	$doleditor = new DolEditor('note_public', isset($note_public) ? $note_public : GETPOST('note_public'), '', 80, 'dolibarr_notes', 'In', 0, false, true, ROWS_3, 70);
	print $doleditor->Create(1);
	print '</td>';
	//print '<textarea name="note_public" wrap="soft" cols="60" rows="'.ROWS_5.'"></textarea>';
	print '</tr>';

	print '<tr><td>'.$langs->trans('NotePrivate').'</td>';
	print '<td>';
	$doleditor = new DolEditor('note_private', isset($note_private) ? $note_private : GETPOST('note_private'), '', 80, 'dolibarr_notes', 'In', 0, false, true, ROWS_3, 70);
	print $doleditor->Create(1);
	print '</td>';
	//print '<td><textarea name="note_private" wrap="soft" cols="60" rows="'.ROWS_5.'"></textarea></td>';
	print '</tr>';

<<<<<<< HEAD
	//askpricesupplier
	if (!empty($origin) && !empty($originid) && is_object($objectsrc)) {
=======
	if (! empty($origin) && ! empty($originid) && is_object($objectsrc)) {
>>>>>>> fc8a822f

		print "\n<!-- " . $classname . " info -->";
		print "\n";
		print '<input type="hidden" name="amount"         value="' . $objectsrc->total_ht . '">' . "\n";
		print '<input type="hidden" name="total"          value="' . $objectsrc->total_ttc . '">' . "\n";
		print '<input type="hidden" name="tva"            value="' . $objectsrc->total_tva . '">' . "\n";
		print '<input type="hidden" name="origin"         value="' . $objectsrc->element . '">';
		print '<input type="hidden" name="originid"       value="' . $objectsrc->id . '">';

		$newclassname = $classname;
		if ($newclassname == 'AskPriceSupplier')
			$newclassname = 'CommercialAskPriceSupplier';
		print '<tr><td>' . $langs->trans($newclassname) . '</td><td colspan="2">' . $objectsrc->getNomUrl(1) . '</td></tr>';
		print '<tr><td>' . $langs->trans('TotalHT') . '</td><td colspan="2">' . price($objectsrc->total_ht) . '</td></tr>';
		print '<tr><td>' . $langs->trans('TotalVAT') . '</td><td colspan="2">' . price($objectsrc->total_tva) . "</td></tr>";
		if ($mysoc->localtax1_assuj == "1" || $objectsrc->total_localtax1 != 0) 		// Localtax1 RE
		{
			print '<tr><td>' . $langs->transcountry("AmountLT1", $mysoc->country_code) . '</td><td colspan="2">' . price($objectsrc->total_localtax1) . "</td></tr>";
		}

		if ($mysoc->localtax2_assuj == "1" || $objectsrc->total_localtax2 != 0) 		// Localtax2 IRPF
		{
			print '<tr><td>' . $langs->transcountry("AmountLT2", $mysoc->country_code) . '</td><td colspan="2">' . price($objectsrc->total_localtax2) . "</td></tr>";
		}

		print '<tr><td>' . $langs->trans('TotalTTC') . '</td><td colspan="2">' . price($objectsrc->total_ttc) . "</td></tr>";
	}

	// Other options
    $parameters=array();
    $reshook=$hookmanager->executeHooks('formObjectOptions',$parameters,$object,$action); // Note that $action and $object may have been modified by hook

	if (empty($reshook) && ! empty($extrafields->attribute_label))
    {
		print $object->showOptionals($extrafields,'edit');
    }

	// Bouton "Create Draft"
    print "</table>\n";

    dol_fiche_end();

	print '<div class="center"><input type="submit" class="button" name="bouton" value="'.$langs->trans('CreateDraft').'"></div>';

	print "</form>\n";

	// Show origin lines
	if (! empty($origin) && ! empty($originid) && is_object($objectsrc)) {
		$title = $langs->trans('ProductsAndServices');
		print_titre($title);

		print '<table class="noborder" width="100%">';

		$objectsrc->printOriginLinesList();

		print '</table>';
	}
}
elseif (! empty($object->id))
{
    $societe = new Fournisseur($db);
    $result=$societe->fetch($object->socid);
    if ($result < 0) dol_print_error($db);

	$author	= new User($db);
	$author->fetch($object->user_author_id);

	$res=$object->fetch_optionals($object->id,$extralabels);

	$head = ordersupplier_prepare_head($object);

	$title=$langs->trans("SupplierOrder");
	dol_fiche_head($head, 'card', $title, 0, 'order');


	$formconfirm='';

	/*
	 * Confirmation de la suppression de la commande
	 */
	if ($action	== 'delete')
	{
		$formconfirm = $form->formconfirm($_SERVER["PHP_SELF"].'?id='.$object->id, $langs->trans('DeleteOrder'), $langs->trans('ConfirmDeleteOrder'), 'confirm_delete', '', 0, 2);

	}

	// Clone confirmation
	if ($action == 'clone')
	{
		// Create an array for form
		$formquestion=array(
				//array('type' => 'checkbox', 'name' => 'update_prices',   'label' => $langs->trans("PuttingPricesUpToDate"),   'value' => 1)
		);
		// Paiement incomplet. On demande si motif = escompte ou autre
		$formconfirm = $form->formconfirm($_SERVER["PHP_SELF"].'?id='.$object->id,$langs->trans('CloneOrder'),$langs->trans('ConfirmCloneOrder',$object->ref),'confirm_clone',$formquestion,'yes',1);

	}

	/*
	 * Confirmation de la validation
	 */
	if ($action	== 'valid')
	{
		$object->date_commande=dol_now();

		// We check if number is temporary number
		if (preg_match('/^[\(]?PROV/i',$object->ref)) $newref = $object->getNextNumRef($object->thirdparty);
		else $newref = $object->ref;

		if ($newref < 0)
		{
			setEventMessages($object->error, $object->errors, 'errors');
			$action='';
		}
		else
		{
			$text=$langs->trans('ConfirmValidateOrder',$newref);
			if (! empty($conf->notification->enabled))
			{
				require_once DOL_DOCUMENT_ROOT .'/core/class/notify.class.php';
				$notify=new	Notify($db);
				$text.='<br>';
				$text.=$notify->confirmMessage('ORDER_SUPPLIER_VALIDATE', $object->socid, $object);
			}

			$formconfirm = $form->formconfirm($_SERVER["PHP_SELF"].'?id='.$object->id, $langs->trans('ValidateOrder'), $text, 'confirm_valid', '', 0, 1);
		}
	}

	/*
	 * Confirm approval
	 */
	if ($action	== 'approve' || $action	== 'approve2')
	{
        $qualified_for_stock_change=0;
	    if (empty($conf->global->STOCK_SUPPORTS_SERVICES))
	    {
	    	$qualified_for_stock_change=$object->hasProductsOrServices(2);
	    }
	    else
	    {
	    	$qualified_for_stock_change=$object->hasProductsOrServices(1);
	    }

		$formquestion=array();
		if (! empty($conf->stock->enabled) && ! empty($conf->global->STOCK_CALCULATE_ON_SUPPLIER_VALIDATE_ORDER) && $qualified_for_stock_change)
		{
			$langs->load("stocks");
			require_once DOL_DOCUMENT_ROOT.'/product/class/html.formproduct.class.php';
			$formproduct=new FormProduct($db);
			$formquestion=array(
					//'text' => $langs->trans("ConfirmClone"),
					//array('type' => 'checkbox', 'name' => 'clone_content',   'label' => $langs->trans("CloneMainAttributes"),   'value' => 1),
					//array('type' => 'checkbox', 'name' => 'update_prices',   'label' => $langs->trans("PuttingPricesUpToDate"),   'value' => 1),
					array('type' => 'other', 'name' => 'idwarehouse',   'label' => $langs->trans("SelectWarehouseForStockIncrease"),   'value' => $formproduct->selectWarehouses(GETPOST('idwarehouse'),'idwarehouse','',1))
			);
		}
		$text=$langs->trans("ConfirmApproveThisOrder",$object->ref);
		if (! empty($conf->notification->enabled))
		{
			require_once DOL_DOCUMENT_ROOT .'/core/class/notify.class.php';
			$notify=new	Notify($db);
			$text.='<br>';
			$text.=$notify->confirmMessage('ORDER_SUPPLIER_APPROVE', $object->socid, $object);
		}

		$formconfirm = $form->formconfirm($_SERVER['PHP_SELF']."?id=".$object->id, $langs->trans("ApproveThisOrder"), $text, "confirm_".$action, $formquestion, 1, 1, 240);
	}

	/*
	 * Confirmation de la desapprobation
	 */
	if ($action	== 'refuse')
	{
		$formconfirm = $form->formconfirm($_SERVER['PHP_SELF']."?id=$object->id",$langs->trans("DenyingThisOrder"),$langs->trans("ConfirmDenyingThisOrder",$object->ref),"confirm_refuse", '', 0, 1);

	}

	/*
	 * Confirmation de l'annulation
	 */
	if ($action	== 'cancel')
	{
		$formconfirm = $form->formconfirm($_SERVER['PHP_SELF']."?id=$object->id",$langs->trans("Cancel"),$langs->trans("ConfirmCancelThisOrder",$object->ref),"confirm_cancel", '', 0, 1);

	}

	/*
	 * Confirmation de l'envoi de la commande
	 */
	if ($action	== 'commande')
	{
		$date_com = dol_mktime(GETPOST('rehour'),GETPOST('remin'),GETPOST('resec'),GETPOST("remonth"),GETPOST("reday"),GETPOST("reyear"));
		$formconfirm = $form->formconfirm($_SERVER['PHP_SELF']."?id=".$object->id."&datecommande=".$date_com."&methode=".$_POST["methodecommande"]."&comment=".urlencode($_POST["comment"]), $langs->trans("MakeOrder"),$langs->trans("ConfirmMakeOrder",dol_print_date($date_com,'day')),"confirm_commande",'',0,2);

	}

	// Confirmation to delete line
	if ($action == 'ask_deleteline')
	{
		 $formconfirm = $form->formconfirm($_SERVER["PHP_SELF"].'?id='.$object->id.'&lineid='.$lineid, $langs->trans('DeleteProductLine'), $langs->trans('ConfirmDeleteProductLine'), 'confirm_deleteline', '', 0, 1);
	}

	if (!$formconfirm)
	{
		$parameters=array('lineid'=>$lineid);
		$reshook = $hookmanager->executeHooks('formConfirm', $parameters, $object, $action); // Note that $action and $object may have been modified by hook
		if (empty($reshook)) $formconfirm.=$hookmanager->resPrint;
		elseif ($reshook > 0) $formconfirm=$hookmanager->resPrint;
	}

	// Print form confirm
	print $formconfirm;

	/*
	 *	Commande
	*/
	$nbrow=8;
	if (! empty($conf->projet->enabled))	$nbrow++;

	//Local taxes
	if($mysoc->localtax1_assuj=="1") $nbrow++;
	if($mysoc->localtax2_assuj=="1") $nbrow++;

	print '<table class="border" width="100%">';

	$linkback = '<a href="'.DOL_URL_ROOT.'/fourn/commande/list.php'.(! empty($socid)?'?socid='.$socid:'').'">'.$langs->trans("BackToList").'</a>';

	// Ref
	print '<tr><td width="20%">'.$langs->trans("Ref").'</td>';
	print '<td colspan="2">';
	print $form->showrefnav($object, 'ref', $linkback, 1, 'ref', 'ref');
	print '</td>';
	print '</tr>';

	// Ref supplier
	print '<tr><td>';
	print $form->editfieldkey("RefSupplier",'ref_supplier',$object->ref_supplier,$object,$user->rights->fournisseur->commande->creer);
	print '</td><td colspan="2">';
	print $form->editfieldval("RefSupplier",'ref_supplier',$object->ref_supplier,$object,$user->rights->fournisseur->commande->creer);
	print '</td></tr>';

	// Fournisseur
	print '<tr><td>'.$langs->trans("Supplier")."</td>";
	print '<td colspan="2">'.$object->thirdparty->getNomUrl(1,'supplier').'</td>';
	print '</tr>';

	// Statut
	print '<tr>';
	print '<td>'.$langs->trans("Status").'</td>';
	print '<td colspan="2">';
	print $object->getLibStatut(4);
	print "</td></tr>";

	// Date
	if ($object->methode_commande_id > 0)
	{
		print '<tr><td>'.$langs->trans("Date").'</td><td colspan="2">';
		if ($object->date_commande)
		{
			print dol_print_date($object->date_commande,"dayhourtext")."\n";
		}
		print "</td></tr>";

		if ($object->methode_commande)
		{
			print '<tr><td>'.$langs->trans("Method").'</td><td colspan="2">'.$object->getInputMethod().'</td></tr>';
		}
	}

	// Author
	print '<tr><td>'.$langs->trans("AuthorRequest").'</td>';
	print '<td colspan="2">'.$author->getNomUrl(1).'</td>';
	print '</tr>';

	// Conditions de reglement par defaut
	$langs->load('bills');
	print '<tr><td class="nowrap">';
	print '<table width="100%" class="nobordernopadding"><tr><td class="nowrap">';
	print $langs->trans('PaymentConditions');
	print '<td>';
	if ($action != 'editconditions') print '<td align="right"><a href="'.$_SERVER["PHP_SELF"].'?action=editconditions&amp;id='.$object->id.'">'.img_edit($langs->trans('SetConditions'),1).'</a></td>';
	print '</tr></table>';
	print '</td><td colspan="2">';
	if ($action == 'editconditions')
	{
		$form->form_conditions_reglement($_SERVER['PHP_SELF'].'?id='.$object->id,  $object->cond_reglement_id,'cond_reglement_id');
	}
	else
	{
		$form->form_conditions_reglement($_SERVER['PHP_SELF'].'?id='.$object->id,  $object->cond_reglement_id,'none');
	}
	print "</td>";
	print '</tr>';

	// Mode of payment
	$langs->load('bills');
	print '<tr><td class="nowrap">';
	print '<table width="100%" class="nobordernopadding"><tr><td class="nowrap">';
	print $langs->trans('PaymentMode');
	print '</td>';
	if ($action != 'editmode') print '<td align="right"><a href="'.$_SERVER["PHP_SELF"].'?action=editmode&amp;id='.$object->id.'">'.img_edit($langs->trans('SetMode'),1).'</a></td>';
	print '</tr></table>';
	print '</td><td colspan="2">';
	if ($action == 'editmode')
	{
		$form->form_modes_reglement($_SERVER['PHP_SELF'].'?id='.$object->id,$object->mode_reglement_id,'mode_reglement_id');
	}
	else
	{
		$form->form_modes_reglement($_SERVER['PHP_SELF'].'?id='.$object->id,$object->mode_reglement_id,'none');
	}
	print '</td></tr>';

    // Bank Account
	if (! empty($conf->global->BANK_ASK_PAYMENT_BANK_DURING_SUPPLIER_ORDER) && ! empty($conf->banque->enabled))
	{
	    print '<tr><td class="nowrap">';
	    print '<table width="100%" class="nobordernopadding"><tr><td class="nowrap">';
	    print $langs->trans('BankAccount');
	    print '<td>';
	    if ($action != 'editbankaccount' && $user->rights->fournisseur->commande->creer)
	        print '<td align="right"><a href="'.$_SERVER["PHP_SELF"].'?action=editbankaccount&amp;id='.$object->id.'">'.img_edit($langs->trans('SetBankAccount'),1).'</a></td>';
	    print '</tr></table>';
	    print '</td><td colspan="3">';
	    if ($action == 'editbankaccount') {
	        $form->formSelectAccount($_SERVER['PHP_SELF'].'?id='.$object->id, $object->fk_account, 'fk_account', 1);
	    } else {
	        $form->formSelectAccount($_SERVER['PHP_SELF'].'?id='.$object->id, $object->fk_account, 'none');
	    }
	    print '</td>';
	    print '</tr>';
	}

	// Delivery date planed
	print '<tr><td>';
	print '<table class="nobordernopadding" width="100%"><tr><td>';
	print $langs->trans('DateDeliveryPlanned');
	print '</td>';

	if ($action != 'editdate_livraison') print '<td align="right"><a href="'.$_SERVER["PHP_SELF"].'?action=editdate_livraison&amp;id='.$object->id.'">'.img_edit($langs->trans('SetDeliveryDate'),1).'</a></td>';
	print '</tr></table>';
	print '</td><td colspan="2">';
	if ($action == 'editdate_livraison')
	{
		print '<form name="setdate_livraison" action="'.$_SERVER["PHP_SELF"].'?id='.$object->id.'" method="post">';
		print '<input type="hidden" name="token" value="'.$_SESSION['newtoken'].'">';
		print '<input type="hidden" name="action" value="setdate_livraison">';
		$usehourmin=0;
		if (! empty($conf->global->SUPPLIER_ORDER_USE_HOUR_FOR_DELIVERY_DATE)) $usehourmin=1;
		$form->select_date($object->date_livraison?$object->date_livraison:-1,'liv_',$usehourmin,$usehourmin,'',"setdate_livraison");
		print '<input type="submit" class="button" value="'.$langs->trans('Modify').'">';
		print '</form>';
	}
	else
	{
		$usehourmin='day';
		if (! empty($conf->global->SUPPLIER_ORDER_USE_HOUR_FOR_DELIVERY_DATE)) $usehourmin='dayhour';
		print $object->date_livraison ? dol_print_date($object->date_livraison, $usehourmin) : '&nbsp;';
	}
	print '</td></tr>';


	// Delivery delay (in days)
	print '<tr>';
	print '<td>'.$langs->trans('NbDaysToDelivery').'&nbsp;'.img_picto($langs->trans('DescNbDaysToDelivery'), 'info', 'style="cursor:help"').'</td>';
	print '<td>'.$object->getMaxDeliveryTimeDay($langs).'</td>';
	print '</tr>';

	// Project
	if (! empty($conf->projet->enabled))
	{
		$langs->load('projects');
		print '<tr><td>';
		print '<table class="nobordernopadding" width="100%"><tr><td>';
		print $langs->trans('Project');
		print '</td>';
		if ($action != 'classify') print '<td align="right"><a href="'.$_SERVER['PHP_SELF'].'?action=classify&amp;id='.$object->id.'">'.img_edit($langs->trans('SetProject')).'</a></td>';
		print '</tr></table>';
		print '</td><td colspan="2">';
		//print "$object->id, $object->socid, $object->fk_project";
		if ($action == 'classify')
		{
			$form->form_project($_SERVER['PHP_SELF'].'?id='.$object->id, (empty($conf->global->PROJECT_CAN_ALWAYS_LINK_TO_ALL_SUPPLIERS)?$object->socid:'-1'), $object->fk_project, 'projectid', 0, 0, 1);
		}
		else
		{
			$form->form_project($_SERVER['PHP_SELF'].'?id='.$object->id, $object->socid, $object->fk_project, 'none', 0, 0);
		}
		print '</td>';
		print '</tr>';
	}

	// Incoterms
	if (!empty($conf->incoterm->enabled))
	{
		print '<tr><td>';
        print '<table width="100%" class="nobordernopadding"><tr><td>';
        print $langs->trans('IncotermLabel');
        print '<td><td align="right">';
        if ($user->rights->fournisseur->commande->creer) print '<a href="'.DOL_URL_ROOT.'/fourn/commande/card.php?id='.$object->id.'&action=editincoterm">'.img_edit().'</a>';
        else print '&nbsp;';
        print '</td></tr></table>';
        print '</td>';
        print '<td colspan="3">';
		if ($action != 'editincoterm')
		{
			print $form->textwithpicto($object->display_incoterms(), $object->libelle_incoterms, 1);
		}
		else
		{
			print $form->select_incoterms((!empty($object->fk_incoterms) ? $object->fk_incoterms : ''), (!empty($object->location_incoterms)?$object->location_incoterms:''), $_SERVER['PHP_SELF'].'?id='.$object->id);
		}
        print '</td></tr>';
	}

	// Other attributes
	$cols = 3;
	include DOL_DOCUMENT_ROOT . '/core/tpl/extrafields_view.tpl.php';

	// Total
	print '<tr><td>'.$langs->trans("AmountHT").'</td>';
	print '<td colspan="2">'.price($object->total_ht,'',$langs,1,-1,-1,$conf->currency).'</td>';
	print '</tr>';

	// Total VAT
	print '<tr><td>'.$langs->trans("AmountVAT").'</td><td colspan="2">'.price($object->total_tva,'',$langs,1,-1,-1,$conf->currency).'</td>';
	print '</tr>';

	// Amount Local Taxes
	if ($mysoc->localtax1_assuj=="1" || $object->total_localtax1 != 0) //Localtax1
	{
		print '<tr><td>'.$langs->transcountry("AmountLT1",$mysoc->country_code).'</td>';
		print '<td colspan="2">'.price($object->total_localtax1,'',$langs,1,-1,-1,$conf->currency).'</td>';
		print '</tr>';
	}
	if ($mysoc->localtax2_assuj=="1" || $object->total_localtax2 != 0) //Localtax2
	{
		print '<tr><td>'.$langs->transcountry("AmountLT2",$mysoc->country_code).'</td>';
		print '<td colspan="2">'.price($object->total_localtax2,'',$langs,1,-1,-1,$conf->currency).'</td>';
		print '</tr>';
	}

	// Total TTC
	print '<tr><td>'.$langs->trans("AmountTTC").'</td><td colspan="2">'.price($object->total_ttc,'',$langs,1,-1,-1,$conf->currency).'</td>';
	print '</tr>';

	print "</table><br>";

	if (! empty($conf->global->MAIN_DISABLE_CONTACTS_TAB))
	{
		$blocname = 'contacts';
		$title = $langs->trans('ContactsAddresses');
		include DOL_DOCUMENT_ROOT.'/core/tpl/bloc_showhide.tpl.php';
	}

	if (! empty($conf->global->MAIN_DISABLE_NOTES_TAB))
	{
		$blocname = 'notes';
		$title = $langs->trans('Notes');
		include DOL_DOCUMENT_ROOT.'/core/tpl/bloc_showhide.tpl.php';
	}

	/*
	 * Lines
	 */
	//$result = $object->getLinesArray();


	print '	<form name="addproduct" id="addproduct" action="'.$_SERVER["PHP_SELF"].'?id='.$object->id.(($action != 'editline')?'#add':'#line_'.GETPOST('lineid')).'" method="POST">
	<input type="hidden" name="token" value="'.$_SESSION['newtoken'].'">
	<input type="hidden" name="action" value="' . (($action != 'editline') ? 'addline' : 'updateline') . '">
	<input type="hidden" name="mode" value="">
	<input type="hidden" name="id" value="'.$object->id.'">
    <input type="hidden" name="socid" value="'.$societe->id.'">
	';

	if (! empty($conf->use_javascript_ajax) && $object->statut == 0) {
		include DOL_DOCUMENT_ROOT . '/core/tpl/ajaxrow.tpl.php';
	}

	print '<table id="tablelines" class="noborder noshadow" width="100%">';

	// Add free products/services form
	global $forceall, $senderissupplier, $dateSelector;
	$forceall=1; $senderissupplier=1; $dateSelector=0;

	// Show object lines
	$inputalsopricewithtax=0;
	if (! empty($object->lines))
		$ret = $object->printObjectLines($action, $societe, $mysoc, $lineid, 1);

	$num = count($object->lines);

/*
	$i = 0;	$total = 0;
	if ($num)
	{
		print '<tr class="liste_titre">';
		print '<td>'.$langs->trans('Label').'</td>';
		print '<td align="right" width="50">'.$langs->trans('VAT').'</td>';
		print '<td align="right" width="80">'.$langs->trans('PriceUHT').'</td>';
		print '<td align="right" width="50">'.$langs->trans('Qty').'</td>';
		print '<td align="right" width="50">'.$langs->trans('ReductionShort').'</td>';
		print '<td align="right" width="50">'.$langs->trans('TotalHTShort').'</td>';
		print '<td width="48" colspan="3">&nbsp;</td>';
		print "</tr>\n";
	}
	$var=true;
	while ($i <	$num)
	{
		$line =	$object->lines[$i];
		$var=!$var;

		// Show product and description
		$type=(! empty($line->product_type)?$line->product_type:(! empty($line->fk_product_type)?$line->fk_product_type:0));
		// Try to enhance type detection using date_start and date_end for free lines where type
		// was not saved.
		$date_start='';
		$date_end='';
		if (! empty($line->date_start))
		{
			$date_start=$line->date_start;
			$type=1;
		}
		if (! empty($line->date_end))
		{
			$date_end=$line->date_end;
			$type=1;
		}

		// Edit line
		if ($action != 'editline' || $_GET['rowid'] != $line->id)
		{
			print '<tr id="row-'.$line->id.'" '.$bc[$var].'>';

			// Show product and description
			print '<td>';
			if ($line->fk_product > 0)
			{
				print '<a name="'.$line->id.'"></a>'; // ancre pour retourner sur la ligne

				$product_static=new ProductFournisseur($db);
				$product_static->fetch($line->fk_product);
				$text=$product_static->getNomUrl(1,'supplier');
				$text.= ' - '.$product_static->libelle;
				$description=($conf->global->PRODUIT_DESC_IN_FORM?'':dol_htmlentitiesbr($line->description));
				print $form->textwithtooltip($text,$description,3,'','',$i);

				// Show range
				print_date_range($date_start,$date_end);

				// Add description in form
				if (! empty($conf->global->PRODUIT_DESC_IN_FORM)) print ($line->description && $line->description!=$product_static->libelle)?'<br>'.dol_htmlentitiesbr($line->description):'';
			}

			// Description - Editor wysiwyg
			if (! $line->fk_product)
			{
				if ($type==1) $text = img_object($langs->trans('Service'),'service');
				else $text = img_object($langs->trans('Product'),'product');
				print $text.' '.nl2br($line->description);

				// Show range
				print_date_range($date_start,$date_end);
			}

			print '</td>';

			print '<td align="right" class="nowrap">'.vatrate($line->tva_tx).'%</td>';

			print '<td align="right" class="nowrap">'.price($line->subprice)."</td>\n";

			print '<td align="right" class="nowrap">'.$line->qty.'</td>';

			if ($line->remise_percent >	0)
			{
				print '<td align="right" class="nowrap">'.dol_print_reduction($line->remise_percent,$langs)."</td>\n";
			}
			else
			{
				print '<td>&nbsp;</td>';
			}

			print '<td align="right" class="nowrap">'.price($line->total_ht).'</td>';

			if (is_object($hookmanager))
			{
				$parameters=array('line'=>$line,'num'=>$num,'i'=>$i);
				$reshook=$hookmanager->executeHooks('printObjectLine',$parameters,$object,$action);
			}

			if ($object->statut == 0	&& $user->rights->fournisseur->commande->creer)
			{
				print '<td align="center" width="16"><a href="'.$_SERVER["PHP_SELF"].'?id='.$object->id.'&amp;action=editline&amp;rowid='.$line->id.'#'.$line->id.'">';
				print img_edit();
				print '</a></td>';

				$actiondelete='delete_product_line';
				print '<td align="center" width="16"><a href="'.$_SERVER["PHP_SELF"].'?id='.$object->id.'&amp;action='.$actiondelete.'&amp;lineid='.$line->id.'">';
				print img_delete();
				print '</a></td>';
			}
			else
			{
				print '<td>&nbsp;</td><td>&nbsp;</td>';
			}
			print "</tr>";
		}

		// Edit line
		if ($action	== 'editline' && $user->rights->fournisseur->commande->creer && ($_GET["rowid"] == $line->id))
		{
			print "\n";
			print '<tr '.$bc[$var].'>';
			print '<td>';

			print '<input type="hidden" name="elrowid" value="'.$_GET['rowid'].'">';

			print '<a name="'.$line->id.'"></a>'; // ancre pour retourner sur la ligne
			if ((! empty($conf->product->enabled) || ! empty($conf->service->enabled)) && $line->fk_product > 0)
			{
				$product_static=new ProductFournisseur($db);
				$product_static->fetch($line->fk_product);
				$text=$product_static->getNomUrl(1,'supplier');
				$text.= ' - '.$product_static->libelle;
				$description=($conf->global->PRODUIT_DESC_IN_FORM?'':dol_htmlentitiesbr($line->description));
				print $form->textwithtooltip($text,$description,3,'','',$i);

				// Show range
				print_date_range($date_start,$date_end);
				print '<br>';
			}
			else
			{
                $forceall=1;	// For suppliers, we always show all types
                print $form->select_type_of_lines($line->product_type,'type',1,0,$forceall);
                if ($forceall || (! empty($conf->product->enabled) && ! empty($conf->service->enabled))
                || (empty($conf->product->enabled) && empty($conf->service->enabled))) print '<br>';
			}

			if (is_object($hookmanager))
			{
				$parameters=array('fk_parent_line'=>$line->fk_parent_line, 'line'=>$line,'var'=>$var,'num'=>$num,'i'=>$i);
				$reshook=$hookmanager->executeHooks('formEditProductOptions',$parameters,$object,$action);
			}

			$nbrows=ROWS_2;
			if (! empty($conf->global->MAIN_INPUT_DESC_HEIGHT)) $nbrows=$conf->global->MAIN_INPUT_DESC_HEIGHT;
			$doleditor=new DolEditor('eldesc',$line->description,'',200,'dolibarr_details','',false,true,$conf->global->FCKEDITOR_ENABLE_DETAILS,$nbrows,70);
			$doleditor->Create();

            print '<br>';
            print $langs->trans('ServiceLimitedDuration').' '.$langs->trans('From').' ';
            print $form->select_date($date_start,'date_start'.$date_pf,$conf->global->MAIN_USE_HOURMIN_IN_DATE_RANGE,$conf->global->MAIN_USE_HOURMIN_IN_DATE_RANGE,1,'',1,0,1);
            print ' '.$langs->trans('to').' ';
            print $form->select_date($date_end,'date_end'.$date_pf,$conf->global->MAIN_USE_HOURMIN_IN_DATE_RANGE,$conf->global->MAIN_USE_HOURMIN_IN_DATE_RANGE,1,'',1,0,1);

			print '</td>';
			print '<td>';
			print $form->load_tva('tva_tx',$line->tva_tx,$object->thirdparty,$mysoc);
			print '</td>';
			print '<td align="right"><input	size="5" type="text" name="pu"	value="'.price($line->subprice).'"></td>';
			print '<td align="right"><input size="2" type="text" name="qty" value="'.$line->qty.'"></td>';
			print '<td align="right" class="nowrap"><input size="1" type="text" name="remise_percent" value="'.$line->remise_percent.'"><span class="hideonsmartphone">%</span></td>';
			print '<td align="center" colspan="4"><input type="submit" class="button" name="save" value="'.$langs->trans("Save").'">';
			print '<br><input type="submit" class="button" name="cancel" value="'.$langs->trans('Cancel').'"></td>';
			print '</tr>' .	"\n";
		}
		$i++;
	}
*/
	// Form to add new line
	if ($object->statut == 0 && $user->rights->fournisseur->commande->creer)
	{
		if ($action != 'editline')
		{
			$var = true;

			// Add free products/services
			$object->formAddObjectLine(1, $societe, $mysoc);

			$parameters = array();
			$reshook = $hookmanager->executeHooks('formAddObjectLine', $parameters, $object, $action); // Note that $action and $object may have been modified by hook
		}
	}
	print '</table>';

	print '</form>';

	dol_fiche_end();


	/*
	 * Action presend
	 */
	if (GETPOST('modelselected')) {
		$action = 'presend';
	}
	if ($action == 'presend')
	{
		$ref = dol_sanitizeFileName($object->ref);
		include_once DOL_DOCUMENT_ROOT.'/core/lib/files.lib.php';
		$fileparams = dol_most_recent_file($conf->fournisseur->commande->dir_output . '/' . $ref, preg_quote($ref, '/').'[^\-]+');
		$file=$fileparams['fullname'];

		// Define output language
		$outputlangs = $langs;
		$newlang = '';
		if ($conf->global->MAIN_MULTILANGS && empty($newlang) && ! empty($_REQUEST['lang_id']))
			$newlang = $_REQUEST['lang_id'];
		if ($conf->global->MAIN_MULTILANGS && empty($newlang))
			$newlang = $object->client->default_lang;

		if (!empty($newlang))
		{
			$outputlangs = new Translate('', $conf);
			$outputlangs->setDefaultLang($newlang);
			$outputlangs->load('commercial');
		}

		// Build document if it not exists
		if (! $file || ! is_readable($file))
		{
			$result= $object->generateDocument(GETPOST('model')?GETPOST('model'):$object->modelpdf, $outputlangs, $hidedetails, $hidedesc, $hideref);
			if ($result <= 0)
			{
				dol_print_error($db,$result);
				exit;
			}
			$fileparams = dol_most_recent_file($conf->fournisseur->commande->dir_output . '/' . $ref, preg_quote($ref, '/').'[^\-]+');
			$file=$fileparams['fullname'];
		}

		print '<div class="clearboth"></div>';
		print '<br>';
		print_fiche_titre($langs->trans('SendOrderByMail'));

		dol_fiche_head('');

		// Cree l'objet formulaire mail
		include_once DOL_DOCUMENT_ROOT.'/core/class/html.formmail.class.php';
		$formmail = new FormMail($db);
		$formmail->param['langsmodels']=(empty($newlang)?$langs->defaultlang:$newlang);
		$formmail->fromtype = 'user';
		$formmail->fromid   = $user->id;
		$formmail->fromname = $user->getFullName($langs);
		$formmail->frommail = $user->email;
		$formmail->withfrom=1;
		$liste=array();
		foreach ($object->thirdparty->thirdparty_and_contact_email_array(1) as $key=>$value)	$liste[$key]=$value;
		$formmail->withto=GETPOST("sendto")?GETPOST("sendto"):$liste;
		$formmail->withtocc=$liste;
		$formmail->withtoccc=(! empty($conf->global->MAIN_EMAIL_USECCC)?$conf->global->MAIN_EMAIL_USECCC:false);
		$formmail->withtopic=$outputlangs->trans('SendOrderRef','__ORDERREF__');
		$formmail->withfile=2;
		$formmail->withbody=1;
		$formmail->withdeliveryreceipt=1;
		$formmail->withcancel=1;

		$object->fetch_projet();
		// Tableau des substitutions
		$formmail->substit['__ORDERREF__']=$object->ref;
		$formmail->substit['__ORDERSUPPLIERREF__']=$object->ref_supplier;
		$formmail->substit['__THIRPARTY_NAME__'] = $object->thirdparty->name;
		$formmail->substit['__PROJECT_REF__'] = (is_object($object->projet)?$object->projet->ref:'');
		$formmail->substit['__SIGNATURE__']=$user->signature;
		$formmail->substit['__PERSONALIZED__']='';
		$formmail->substit['__CONTACTCIVNAME__']='';

		//Find the good contact adress
		$custcontact='';
		$contactarr=array();
		$contactarr=$object->liste_contact(-1,'external');

		if (is_array($contactarr) && count($contactarr)>0) {
			foreach($contactarr as $contact) {
				if ($contact['libelle']==$langs->trans('TypeContact_order_supplier_external_BILLING')) {
					require_once DOL_DOCUMENT_ROOT.'/contact/class/contact.class.php';
					$contactstatic=new Contact($db);
					$contactstatic->fetch($contact['id']);
					$custcontact=$contactstatic->getFullName($langs,1);
				}
			}

			if (!empty($custcontact)) {
				$formmail->substit['__CONTACTCIVNAME__']=$custcontact;
			}
		}

		// Tableau des parametres complementaires
		$formmail->param['action']='send';
		$formmail->param['models']='order_supplier_send';
		$formmail->param['models_id']=GETPOST('modelmailselected','int');
		$formmail->param['orderid']=$object->id;
		$formmail->param['returnurl']=$_SERVER["PHP_SELF"].'?id='.$object->id;

		// Init list of files
		if (GETPOST("mode")=='init')
		{
			$formmail->clear_attached_files();
			$formmail->add_attached_files($file,basename($file),dol_mimetype($file));
		}

		// Show form
		print $formmail->get_form();

		dol_fiche_end();
	}
	/*
	 * Action webservice
	 */
	elseif ($action == 'webservice' && GETPOST('mode', 'alpha') != "send" && ! GETPOST('cancel'))
	{
		$mode        = GETPOST('mode', 'alpha');
		$ws_url      = $object->thirdparty->webservices_url;
		$ws_key      = $object->thirdparty->webservices_key;
		$ws_user     = GETPOST('ws_user','alpha');
		$ws_password = GETPOST('ws_password','alpha');

        // NS and Authentication parameters
        $ws_ns = 'http://www.dolibarr.org/ns/';
        $ws_authentication = array(
            'dolibarrkey'=>$ws_key,
            'sourceapplication'=>'DolibarrWebServiceClient',
            'login'=>$ws_user,
            'password'=>$ws_password,
            'entity'=>''
        );

        print_titre($langs->trans('CreateRemoteOrder'));

        //Is everything filled?
        if (empty($ws_url) || empty($ws_key)) {
            setEventMessage($langs->trans("ErrorWebServicesFieldsRequired"), 'errors');
            $mode = "init";
            $error_occurred = true; //Don't allow to set the user/pass if thirdparty fields are not filled
        } else if ($mode != "init" && (empty($ws_user) || empty($ws_password))) {
            setEventMessage($langs->trans("ErrorFieldsRequired"), 'errors');
            $mode = "init";
        }

        if ($mode == "init")
        {
            //Table/form header
            print '<table class="border" width="100%">';
            print '<form action="'.$_SERVER["PHP_SELF"].'?id='.$object->id.'" method="post">';
            print '<input type="hidden" name="token" value="'.$_SESSION['newtoken'].'">';
            print '<input type="hidden" name="action" value="webservice">';
            print '<input type="hidden" name="mode" value="check">';

            if ($error_occurred)
            {
                print "<br>".$langs->trans("ErrorOccurredReviseAndRetry")."<br>";
                print '<input class="button" type="submit" id="cancel" name="cancel" value="'.$langs->trans("Cancel").'">';
            }
            else
            {
                $textinput_size = "50";
                // Webservice url
                print '<tr><td>'.$langs->trans("WebServiceURL").'</td><td colspan="3">'.dol_print_url($ws_url).'</td></tr>';
                //Remote User
                print '<tr><td>'.$langs->trans("User").'</td><td><input size="'.$textinput_size.'" type="text" name="ws_user"></td></tr>';
                //Remote Password
                print '<tr><td>'.$langs->trans("Password").'</td><td><input size="'.$textinput_size.'" type="text" name="ws_password"></td></tr>';
                //Submit button
                print '<tr><td align="center" colspan="2">';
                print '<input class="button" type="submit" id="ws_submit" name="ws_submit" value="'.$langs->trans("CreateRemoteOrder").'">';
                print ' &nbsp; &nbsp; ';
                //Cancel button
                print '<input class="button" type="submit" id="cancel" name="cancel" value="'.$langs->trans("Cancel").'">';
                print '</td></tr>';
            }

            //End table/form
            print '</form>';
            print '</table>';
        }
        elseif ($mode == "check")
        {
            $ws_entity = '';
            $ws_thirdparty = '';
            $error_occurred = false;

            //Create SOAP client and connect it to user
            $soapclient_user = new nusoap_client($ws_url."/webservices/server_user.php");
            $soapclient_user->soap_defencoding='UTF-8';
            $soapclient_user->decodeUTF8(false);

            //Get the thirdparty associated to user
            $ws_parameters = array('authentication'=>$ws_authentication, 'id' => '', 'ref'=>$ws_user);
            $result_user = $soapclient_user->call("getUser", $ws_parameters, $ws_ns, '');
            $user_status_code = $result_user["result"]["result_code"];

            if ($user_status_code == "OK")
            {
                //Fill the variables
                $ws_entity = $result_user["user"]["entity"];
                $ws_authentication['entity'] = $ws_entity;
                $ws_thirdparty = $result_user["user"]["fk_thirdparty"];
                if (empty($ws_thirdparty))
                {
                    setEventMessage($langs->trans("RemoteUserMissingAssociatedSoc"), 'errors');
                    $error_occurred = true;
                }
                else
                {
                    //Create SOAP client and connect it to product/service
                    $soapclient_product = new nusoap_client($ws_url."/webservices/server_productorservice.php");
                    $soapclient_product->soap_defencoding='UTF-8';
                    $soapclient_product->decodeUTF8(false);

                    // Iterate each line and get the reference that uses the supplier of that product/service
                    $i = 0;
                    foreach ($object->lines as $line) {
                        $i = $i + 1;
                        $ref_supplier = $line->ref_supplier;
                        $line_id = $i."º) ".$line->product_ref.": ";
                        if (empty($ref_supplier)) {
                            continue;
                        }
                        $ws_parameters = array('authentication' => $ws_authentication, 'id' => '', 'ref' => $ref_supplier);
                        $result_product = $soapclient_product->call("getProductOrService", $ws_parameters, $ws_ns, '');
                        if (!$result_product)
                        {
                            setEventMessage($line_id.$langs->trans("SOAPError")." ".$soapclient_product->error_str." - ".$soapclient_product->response, 'errors');
                            $error_occurred = true;
                            break;
                        }

                        // Check the result code
                        $status_code = $result_product["result"]["result_code"];
                        if (empty($status_code)) //No result, check error str
                        {
                            setEventMessage($langs->trans("SOAPError")." '".$soapclient_order->error_str."'", 'errors');
                        }
                        else if ($status_code != "OK") //Something went wrong
                        {
                            if ($status_code == "NOT_FOUND")
                            {
                                setEventMessage($line_id.$langs->trans("SupplierMissingRef")." '".$ref_supplier."'", 'warnings');
                            }
                            else
                            {
                                setEventMessage($line_id.$langs->trans("ResponseNonOK")." '".$status_code."' - '".$result_product["result"]["result_label"]."'", 'errors');
                                $error_occurred = true;
                                break;
                            }
                        }


                        // Ensure that price is equal and warn user if it's not
                        $supplier_price = price($result_product["product"]["price_net"]); //Price of client tab in supplier dolibarr
                        $local_price = NULL; //Price of supplier as stated in product suppliers tab on this dolibarr, NULL if not found

                        $product_fourn = new ProductFournisseur($db);
                        $product_fourn_list = $product_fourn->list_product_fournisseur_price($line->fk_product);
                        if (count($product_fourn_list)>0)
                        {
                            foreach($product_fourn_list as $product_fourn_line)
                            {
                                //Only accept the line where the supplier is the same at this order and has the same ref
                                if ($product_fourn_line->fourn_id == $object->socid && $product_fourn_line->fourn_ref == $ref_supplier) {
                                    $local_price = price($product_fourn_line->fourn_price);
                                }
                            }
                        }

                        if ($local_price != NULL && $local_price != $supplier_price) {
                            setEventMessage($line_id.$langs->trans("RemotePriceMismatch")." ".$supplier_price." - ".$local_price, 'warnings');
                        }

                        // Check if is in sale
                        if (empty($result_product["product"]["status_tosell"])) {
                            setEventMessage($line_id.$langs->trans("ProductStatusNotOnSellShort")." '".$ref_supplier."'", 'warnings');
                        }
                    }
                }

            }
            elseif ($user_status_code == "PERMISSION_DENIED")
            {
                setEventMessage($langs->trans("RemoteUserNotPermission"), 'errors');
                $error_occurred = true;
            }
            elseif ($user_status_code == "BAD_CREDENTIALS")
            {
                setEventMessage($langs->trans("RemoteUserBadCredentials"), 'errors');
                $error_occurred = true;
            }
            else
            {
                setEventMessage($langs->trans("ResponseNonOK")." '".$user_status_code."'", 'errors');
                $error_occurred = true;
            }

            //Form
            print '<form action="'.$_SERVER["PHP_SELF"].'?id='.$object->id.'" method="post">';
            print '<input type="hidden" name="token" value="'.$_SESSION['newtoken'].'">';
            print '<input type="hidden" name="action" value="webservice">';
            print '<input type="hidden" name="mode" value="send">';
            print '<input type="hidden" name="ws_user" value="'.$ws_user.'">';
            print '<input type="hidden" name="ws_password" value="'.$ws_password.'">';
            print '<input type="hidden" name="ws_entity" value="'.$ws_entity.'">';
            print '<input type="hidden" name="ws_thirdparty" value="'.$ws_thirdparty.'">';
            if ($error_occurred)
            {
                print "<br>".$langs->trans("ErrorOccurredReviseAndRetry")."<br>";
            }
            else
            {
                print '<input class="button" type="submit" id="ws_submit" name="ws_submit" value="'.$langs->trans("Confirm").'">';
                print ' &nbsp; &nbsp; ';
            }
            print '<input class="button" type="submit" id="cancel" name="cancel" value="'.$langs->trans("Cancel").'">';
            print '</form>';
        }
	}
	/*
	 * Show buttons
	 */
	else
	{
		/**
		 * Boutons actions
		 */
		$parameters = array();
		$reshook = $hookmanager->executeHooks('addMoreActionsButtons', $parameters, $object, $action); // Note that $action and $object may have been
		// modified by hook
		if (empty($reshook))
		{
			if ($user->societe_id == 0 && $action != 'editline' && $action != 'delete')
			{
				print '<div	 class="tabsAction">';

				// Validate
				if ($object->statut == 0 && $num > 0)
				{
			        if ((empty($conf->global->MAIN_USE_ADVANCED_PERMS) && ! empty($user->rights->fournisseur->commande->creer))
			       	|| (! empty($conf->global->MAIN_USE_ADVANCED_PERMS) && ! empty($user->rights->fournisseur->supplier_order_advance->validate)))
					{
						$tmpbuttonlabel=$langs->trans('Validate');
						if ($user->rights->fournisseur->commande->approuver && empty($conf->global->SUPPLIER_ORDER_NO_DIRECT_APPROVE)) $tmpbuttonlabel = $langs->trans("ValidateAndApprove");

						print '<a class="butAction" href="'.$_SERVER["PHP_SELF"].'?id='.$object->id.'&amp;action=valid">';
						print $tmpbuttonlabel;
						print '</a>';
					}
				}

				// Modify
				if ($object->statut == 1)
				{
					if ($user->rights->fournisseur->commande->commander)
					{
						print '<a class="butAction" href="'.$_SERVER["PHP_SELF"].'?id='.$object->id.'&amp;action=reopen">'.$langs->trans("Modify").'</a>';
					}
				}

				// Approve
				if ($object->statut == 1)
				{
					if ($user->rights->fournisseur->commande->approuver)
					{
						if (! empty($conf->global->SUPPLIER_ORDER_DOUBLE_APPROVAL) && $conf->global->MAIN_FEATURES_LEVEL > 0 && $object->total_ht >= $conf->global->SUPPLIER_ORDER_DOUBLE_APPROVAL && ! empty($object->user_approve_id))
						{
							print '<a class="butActionRefused" href="#" title="'.dol_escape_htmltag($langs->trans("FirstApprovalAlreadyDone")).'">'.$langs->trans("ApproveOrder").'</a>';
						}
						else
						{
							print '<a class="butAction"	href="'.$_SERVER["PHP_SELF"].'?id='.$object->id.'&amp;action=approve">'.$langs->trans("ApproveOrder").'</a>';
						}
					}
					else
					{
						print '<a class="butActionRefused" href="#" title="'.dol_escape_htmltag($langs->trans("NotAllowed")).'">'.$langs->trans("ApproveOrder").'</a>';
					}
				}

				// Second approval (if option SUPPLIER_ORDER_DOUBLE_APPROVAL is set)
				if (! empty($conf->global->SUPPLIER_ORDER_DOUBLE_APPROVAL) && $conf->global->MAIN_FEATURES_LEVEL > 0 && $object->total_ht >= $conf->global->SUPPLIER_ORDER_DOUBLE_APPROVAL)
				{
					if ($object->statut == 1)
					{
						if ($user->rights->fournisseur->commande->approve2)
						{
							if (! empty($object->user_approve_id2))
							{
								print '<a class="butActionRefused" href="#" title="'.dol_escape_htmltag($langs->trans("SecondApprovalAlreadyDone")).'">'.$langs->trans("Approve2Order").'</a>';
							}
							else
							{
								print '<a class="butAction"	href="'.$_SERVER["PHP_SELF"].'?id='.$object->id.'&amp;action=approve2">'.$langs->trans("Approve2Order").'</a>';
							}
						}
						else
						{
							print '<a class="butActionRefused" href="#" title="'.dol_escape_htmltag($langs->trans("NotAllowed")).'">'.$langs->trans("Approve2Order").'</a>';
						}
					}
				}

				// Refuse
				if ($object->statut == 1)
				{
					if ($user->rights->fournisseur->commande->approuver || $user->rights->fournisseur->commande->approve2)
					{
						print '<a class="butAction"	href="'.$_SERVER["PHP_SELF"].'?id='.$object->id.'&amp;action=refuse">'.$langs->trans("RefuseOrder").'</a>';
					}
					else
					{
						print '<a class="butActionRefused" href="#" title="'.dol_escape_htmltag($langs->trans("NotAllowed")).'">'.$langs->trans("RefuseOrder").'</a>';
					}
				}

				// Send
				if (in_array($object->statut, array(2, 3, 4, 5)))
				{
					if ($user->rights->fournisseur->commande->commander)
					{
						print '<a class="butAction" href="'.$_SERVER["PHP_SELF"].'?id='.$object->id.'&amp;action=presend&amp;mode=init">'.$langs->trans('SendByMail').'</a>';
					}
				}

				// Reopen
				if (in_array($object->statut, array(2)))
				{
					if ($user->rights->fournisseur->commande->commander)
					{
						print '<a class="butAction" href="'.$_SERVER["PHP_SELF"].'?id='.$object->id.'&amp;action=reopen">'.$langs->trans("Disapprove").'</a>';
					}
				}
				if (in_array($object->statut, array(3, 5, 6, 7, 9)))
				{
					if ($user->rights->fournisseur->commande->commander)
					{
						print '<a class="butAction" href="'.$_SERVER["PHP_SELF"].'?id='.$object->id.'&amp;action=reopen">'.$langs->trans("ReOpen").'</a>';
					}
				}

				// Create bill
				if (! empty($conf->facture->enabled))
				{
					if (! empty($conf->fournisseur->enabled) && ($object->statut >= 2 && $object->statut != 9))  // 2 means accepted
					{
						if ($user->rights->fournisseur->facture->creer)
						{
							print '<a class="butAction" href="'.DOL_URL_ROOT.'/fourn/facture/card.php?action=create&amp;origin='.$object->element.'&amp;originid='.$object->id.'&amp;socid='.$object->socid.'">'.$langs->trans("CreateBill").'</a>';
						}

						//if ($user->rights->fournisseur->commande->creer && $object->statut > 2)
						//{
						//	print '<a class="butAction" href="'.$_SERVER["PHP_SELF"].'?id='.$object->id.'&amp;action=classifybilled">'.$langs->trans("ClassifyBilled").'</a>';
						//}
					}
				}

				// Create a remote order using WebService only if module is activated
				if (! empty($conf->syncsupplierwebservices->enabled) && $object->statut >= 2) // 2 means accepted
				{
					print '<a class="butAction" href="'.$_SERVER["PHP_SELF"].'?id='.$object->id.'&amp;action=webservice&amp;mode=init">'.$langs->trans('CreateRemoteOrder').'</a>';
				}

				// Clone
				if ($user->rights->fournisseur->commande->creer)
				{
					print '<a class="butAction" href="'.$_SERVER['PHP_SELF'].'?id='.$object->id.'&amp;socid='.$object->socid.'&amp;action=clone&amp;object=order">'.$langs->trans("ToClone").'</a>';
				}

				// Cancel
				if ($object->statut == 2)
				{
					if ($user->rights->fournisseur->commande->commander)
					{
						print '<a class="butActionDelete" href="'.$_SERVER["PHP_SELF"].'?id='.$object->id.'&amp;action=cancel">'.$langs->trans("CancelOrder").'</a>';
					}
				}

				// Delete
				if ($user->rights->fournisseur->commande->supprimer)
				{
					print '<a class="butActionDelete" href="'.$_SERVER["PHP_SELF"].'?id='.$object->id.'&amp;action=delete">'.$langs->trans("Delete").'</a>';
				}

				print "</div>";
			}
		}
		print "<br>";


		print '<div class="fichecenter"><div class="fichehalfleft">';

		/*
		 * Documents generes
		 */
		$comfournref = dol_sanitizeFileName($object->ref);
		$file =	$conf->fournisseur->dir_output . '/commande/' . $comfournref .	'/'	. $comfournref . '.pdf';
		$relativepath =	$comfournref.'/'.$comfournref.'.pdf';
		$filedir = $conf->fournisseur->dir_output	. '/commande/' .	$comfournref;
		$urlsource=$_SERVER["PHP_SELF"]."?id=".$object->id;
		$genallowed=$user->rights->fournisseur->commande->creer;
		$delallowed=$user->rights->fournisseur->commande->supprimer;

		print $formfile->showdocuments('commande_fournisseur',$comfournref,$filedir,$urlsource,$genallowed,$delallowed,$object->modelpdf,1,0,0,0,0,'','','',$object->thirdparty->default_lang);
		$somethingshown=$formfile->numoffiles;

		// Linked object block
		$somethingshown = $form->showLinkedObjectBlock($object);

		// Show links to link elements
		//$linktoelem = $form->showLinkToObjectBlock($object);
		//if ($linktoelem) print '<br>'.$linktoelem;


		print '</div><div class="fichehalfright"><div class="ficheaddleft">';


		if ($user->rights->fournisseur->commande->commander && $object->statut == 2)
		{
			/*
			 * Commander (action=commande)
			 */
			print '<!-- form to record supplier order -->'."\n";
			print '<form name="commande" action="card.php?id='.$object->id.'&amp;action=commande" method="post">';
			print '<input type="hidden" name="token" value="'.$_SESSION['newtoken'].'">';
			print '<input type="hidden"	name="action" value="commande">';
			print_fiche_titre($langs->trans("ToOrder"),'','');
			print '<table class="border" width="100%">';
			//print '<tr class="liste_titre"><td colspan="2">'.$langs->trans("ToOrder").'</td></tr>';
			print '<tr><td>'.$langs->trans("OrderDate").'</td><td>';
			$date_com = dol_mktime(0, 0, 0, GETPOST('remonth'), GETPOST('reday'), GETPOST('reyear'));
			print $form->select_date($date_com,'',1,1,'',"commande",1,0,1);
			print '</td></tr>';

			print '<tr><td>'.$langs->trans("OrderMode").'</td><td>';
			$formorder->selectInputMethod(GETPOST('methodecommande'), "methodecommande", 1);
			print '</td></tr>';

			print '<tr><td>'.$langs->trans("Comment").'</td><td><input size="40" type="text" name="comment" value="'.GETPOST('comment').'"></td></tr>';
			print '<tr><td align="center" colspan="2"><input type="submit" class="button" value="'.$langs->trans("ToOrder").'"></td></tr>';
			print '</table>';
			print '</form>';
			print "<br>";
		}

		if ($user->rights->fournisseur->commande->receptionner	&& ($object->statut == 3 || $object->statut == 4))
		{
			/*
			 * Receptionner (action=livraison)
			 */
			print '<!-- form to record supplier order received -->'."\n";
			print '<form action="card.php?id='.$object->id.'" method="post">';
			print '<input type="hidden" name="token" value="'.$_SESSION['newtoken'].'">';
			print '<input type="hidden"	name="action" value="livraison">';
			print_fiche_titre($langs->trans("Receive"),'','');
			print '<table class="border" width="100%">';
			//print '<tr class="liste_titre"><td colspan="2">'.$langs->trans("Receive").'</td></tr>';
			print '<tr><td>'.$langs->trans("DeliveryDate").'</td><td>';
			print $form->select_date('','',1,1,'',"commande",1,0,1);
			print "</td></tr>\n";

			print "<tr><td>".$langs->trans("Delivery")."</td><td>\n";
			$liv = array();
			$liv[''] = '&nbsp;';
			$liv['tot']	= $langs->trans("TotalWoman");
			$liv['par']	= $langs->trans("PartialWoman");
			$liv['nev']	= $langs->trans("NeverReceived");
			$liv['can']	= $langs->trans("Canceled");

			print $form->selectarray("type",$liv);

			print '</td></tr>';
			print '<tr><td>'.$langs->trans("Comment").'</td><td><input size="40" type="text" name="comment"></td></tr>';
			print '<tr><td align="center" colspan="2"><input type="submit" class="button" value="'.$langs->trans("Receive").'"></td></tr>';
			print "</table>\n";
			print "</form>\n";
			print "<br>";
		}

        // List of actions on element
        include_once DOL_DOCUMENT_ROOT.'/core/class/html.formactions.class.php';
        $formactions=new FormActions($db);
        $somethingshown=$formactions->showactions($object,'order_supplier',$socid);


		// List of actions on element
		/* Hidden because" available into "Log" tab
		print '<br>';
		include_once DOL_DOCUMENT_ROOT.'/core/class/html.formactions.class.php';
		$formactions=new FormActions($db);
		$somethingshown=$formactions->showactions($object,'order_supplier',$socid);
		*/

		print '</div></div></div>';
	}

	print '</td></tr></table>';
}

// End of page
llxFooter();

$db->close();<|MERGE_RESOLUTION|>--- conflicted
+++ resolved
@@ -40,11 +40,8 @@
 require_once DOL_DOCUMENT_ROOT.'/core/lib/functions2.lib.php';
 require_once DOL_DOCUMENT_ROOT.'/core/lib/files.lib.php';
 require_once DOL_DOCUMENT_ROOT.'/core/class/doleditor.class.php';
-<<<<<<< HEAD
-if (!empty($conf->askpricesupplier->enabled))
-=======
+
 if (! empty($conf->askpricesupplier->enabled))
->>>>>>> fc8a822f
 	require DOL_DOCUMENT_ROOT . '/comm/askpricesupplier/class/askpricesupplier.class.php';
 if (!empty($conf->produit->enabled))
 	require_once DOL_DOCUMENT_ROOT.'/product/class/product.class.php';
@@ -846,7 +843,11 @@
 	if ($action == 'update_extras')
 	{
 		// Fill array 'array_options' with data from add form
-<<<<<<< HEAD
+
+		$extralabels=$extrafields->fetch_name_optionals_label($object->table_element);
+		$ret = $extrafields->setOptionalsFromPost($extralabels,$object,GETPOST('attribute'));
+		if ($ret < 0) $error++;
+		
        	if (! $error)
        	{
 			$ret = $extrafields->setOptionalsFromPost($extralabels,$object);
@@ -983,11 +984,6 @@
 	        	}
 			}
         }
-=======
-		$extralabels=$extrafields->fetch_name_optionals_label($object->table_element);
-		$ret = $extrafields->setOptionalsFromPost($extralabels,$object,GETPOST('attribute'));
-		if ($ret < 0) $error++;
->>>>>>> fc8a822f
 
 		if (! $error)
 		{
@@ -1566,10 +1562,7 @@
 		$societe->fetch($socid);
 	}
 
-<<<<<<< HEAD
-	//askpricesupplier
-=======
->>>>>>> fc8a822f
+
 	if (! empty($origin) && ! empty($originid))
 	{
 		// Parse element/subelement (ex: project_task)
@@ -1627,22 +1620,14 @@
 	print '<form name="add" action="'.$_SERVER["PHP_SELF"].'" method="post">';
 	print '<input type="hidden" name="token" value="'.$_SESSION['newtoken'].'">';
 	print '<input type="hidden" name="action" value="add">';
-<<<<<<< HEAD
-	
-	//askpricesupplier
-=======
->>>>>>> fc8a822f
+
 	print '<input type="hidden" name="socid" value="' . $soc->id . '">' . "\n";
 	print '<input type="hidden" name="remise_percent" value="' . $soc->remise_percent . '">';
 	print '<input type="hidden" name="origin" value="' . $origin . '">';
 	print '<input type="hidden" name="originid" value="' . $originid . '">';
-<<<<<<< HEAD
-	
-=======
 
 	dol_fiche_head('');
 
->>>>>>> fc8a822f
 	print '<table class="border" width="100%">';
 
 	// Ref
@@ -1724,12 +1709,7 @@
 	//print '<td><textarea name="note_private" wrap="soft" cols="60" rows="'.ROWS_5.'"></textarea></td>';
 	print '</tr>';
 
-<<<<<<< HEAD
-	//askpricesupplier
-	if (!empty($origin) && !empty($originid) && is_object($objectsrc)) {
-=======
 	if (! empty($origin) && ! empty($originid) && is_object($objectsrc)) {
->>>>>>> fc8a822f
 
 		print "\n<!-- " . $classname . " info -->";
 		print "\n";
