--- conflicted
+++ resolved
@@ -1695,17 +1695,6 @@
 	} else {
 		print img_picto('', 'company').$form->select_company((empty($socid) ? '' : $socid), 'socid', '(s.fournisseur=1 AND s.status=1)', 'SelectThirdParty', 1, 0, null, 0, 'minwidth175 maxwidth500 widthcentpercentminusxx');
 		// reload page to retrieve customer informations
-<<<<<<< HEAD
-		if (!empty($conf->global->RELOAD_PAGE_ON_SUPPLIER_CHANGE)) {
-			print '<script type="text/javascript">
-				$(document).ready(function() {
-					$("#socid").change(function() {
-						console.log("We have changed the company - Reload page");
-						// reload page
-						$("input[name=action]").val("create");
-						$("form[name=add]").submit();
-					});
-=======
 		if (empty($conf->global->RELOAD_PAGE_ON_SUPPLIER_CHANGE_DISABLED)) {
 			print '<script>
 			$(document).ready(function() {
@@ -1714,7 +1703,6 @@
 					// reload page
 					$("input[name=action]").val("create");
 					$("form[name=add]").submit();
->>>>>>> a18b5a31
 				});
 				</script>';
 		}
