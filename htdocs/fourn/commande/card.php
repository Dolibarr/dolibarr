--- conflicted
+++ resolved
@@ -669,12 +669,6 @@
 			if (empty($conf->global->MAIN_DISABLE_PDF_AUTOUPDATE)) {
 				$outputlangs = $langs;
 				$newlang = '';
-<<<<<<< HEAD
-=======
-				if (!empty($conf->global->MAIN_MULTILANGS) && empty($newlang) && GETPOST('lang_id', 'aZ09')) {
-					$newlang = GETPOST('lang_id', 'aZ09');
-				}
->>>>>>> ac6a1b05
 				if (!empty($conf->global->MAIN_MULTILANGS) && empty($newlang)) {
 					$newlang = $object->thirdparty->default_lang;
 					if (GETPOST('lang_id', 'aZ09'))
