--- conflicted
+++ resolved
@@ -136,11 +136,7 @@
 }
 
 // bank account
-<<<<<<< HEAD
-else if ($action == 'setbankaccount' && $user->rights->fournisseur->commande->creer)
-=======
 if ($action == 'setbankaccount' && $user->rights->fournisseur->commande->creer)
->>>>>>> 67c1ae85
 {
      $result=$object->setBankAccount(GETPOST('fk_account', 'int'));
 }
@@ -510,14 +506,10 @@
     }
 }
 
-<<<<<<< HEAD
-else if ($action == 'confirm_valid' && $confirm == 'yes' &&
+if ($action == 'confirm_valid' && $confirm == 'yes' &&
     ((empty($conf->global->MAIN_USE_ADVANCED_PERMS) && ! empty($user->rights->fournisseur->commande->creer))
     || (! empty($conf->global->MAIN_USE_ADVANCED_PERMS) && ! empty($user->rights->fournisseur->supplier_order_advance->validate)))
 	)
-=======
-if ($action == 'confirm_valid' && $confirm == 'yes' && $user->rights->fournisseur->commande->valider)
->>>>>>> 67c1ae85
 {
     $object->date_commande=dol_now();
     $result = $object->valid($user);
