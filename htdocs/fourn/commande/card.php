--- conflicted
+++ resolved
@@ -40,14 +40,8 @@
 require_once DOL_DOCUMENT_ROOT.'/core/lib/functions2.lib.php';
 require_once DOL_DOCUMENT_ROOT.'/core/lib/files.lib.php';
 require_once DOL_DOCUMENT_ROOT.'/core/class/doleditor.class.php';
-<<<<<<< HEAD
-
-if (! empty($conf->askpricesupplier->enabled))
-	require DOL_DOCUMENT_ROOT . '/comm/askpricesupplier/class/askpricesupplier.class.php';
-=======
 if (! empty($conf->supplier_proposal->enabled))
 	require DOL_DOCUMENT_ROOT . '/supplier_proposal/class/supplier_proposal.class.php';
->>>>>>> d86235ab
 if (!empty($conf->produit->enabled))
 	require_once DOL_DOCUMENT_ROOT.'/product/class/product.class.php';
 if (!empty($conf->projet->enabled))
@@ -79,10 +73,6 @@
 $lineid = GETPOST('lineid', 'int');
 $origin = GETPOST('origin', 'alpha');
 $originid = (GETPOST('originid', 'int') ? GETPOST('originid', 'int') : GETPOST('origin_id', 'int')); // For backward compatibility
-
-//Askpricesupplier
-$origin = GETPOST('origin', 'alpha');
-$originid = GETPOST('originid', 'int');
 
 //PDF
 $hidedetails = (GETPOST('hidedetails','int') ? GETPOST('hidedetails','int') : (! empty($conf->global->MAIN_GENERATE_DOCUMENTS_HIDE_DETAILS) ? 1 : 0));
@@ -873,16 +863,9 @@
 	if ($action == 'update_extras')
 	{
 		// Fill array 'array_options' with data from add form
-
 		$extralabels=$extrafields->fetch_name_optionals_label($object->table_element);
 		$ret = $extrafields->setOptionalsFromPost($extralabels,$object,GETPOST('attribute'));
 		if ($ret < 0) $error++;
-		
-       	if (! $error)
-       	{
-			$ret = $extrafields->setOptionalsFromPost($extralabels,$object);
-			if ($ret < 0) $error++;
-       	}
 
 		if (! $error)
 		{
@@ -1462,7 +1445,6 @@
 		$societe->fetch($socid);
 	}
 
-
 	if (! empty($origin) && ! empty($originid))
 	{
 		// Parse element/subelement (ex: project_task)
@@ -1523,7 +1505,6 @@
 	print '<form name="add" action="'.$_SERVER["PHP_SELF"].'" method="post">';
 	print '<input type="hidden" name="token" value="'.$_SESSION['newtoken'].'">';
 	print '<input type="hidden" name="action" value="add">';
-
 	print '<input type="hidden" name="socid" value="' . $soc->id . '">' . "\n";
 	print '<input type="hidden" name="remise_percent" value="' . $soc->remise_percent . '">';
 	print '<input type="hidden" name="origin" value="' . $origin . '">';
