--- conflicted
+++ resolved
@@ -12,11 +12,8 @@
  * Copyright (C) 2022      Gauthier VERDOL      <gauthier.verdol@atm-consulting.fr>
  * Copyright (C) 2022      Charlene Benke       <charlene@patas-monkey.com>
  * Copyright (C) 2023 	   Joachim Kueter       <git-jk@bloxera.com>
-<<<<<<< HEAD
- * Copyright (C) 2024		MDW							<mdeweerd@users.noreply.github.com>
-=======
+ * Copyright (C) 2024      MDW                  <mdeweerd@users.noreply.github.com>
  * Copyright (C) 2024      Nick Fragoulis
->>>>>>> 6475d580
  *
  * This	program	is free	software; you can redistribute it and/or modify
  * it under	the	terms of the GNU General Public	License	as published by
