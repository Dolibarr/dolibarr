--- conflicted
+++ resolved
@@ -1094,50 +1094,32 @@
 									$lines[$i]->fetch_optionals($lines[$i]->rowid);
 									$array_option = $lines[$i]->array_options;
 								}
-								
+
+								$ref_supplier = '';
+								$product_fourn_price_id = 0;
+								if ($origin == "commande")
+								{
+									$productsupplier = new ProductFournisseur($db);
+									$result = $productsupplier->find_min_price_product_fournisseur($lines[$i]->fk_product, $lines[$i]->qty, $srcobject->socid);
+									if ($result > 0)
+									{
+										$ref_supplier = $productsupplier->ref_supplier;
+										$product_fourn_price_id = $productsupplier->product_fourn_price_id
+									}
+								}
+								else
+								{
+									$ref_supplier = $lines[$i]->ref_fourn;
+									$product_fourn_price_id = 0;
+								}
+
 								$tva_tx = $lines[$i]->tva_tx;
 
 								if ($origin=="commande")
 								{
-<<<<<<< HEAD
-									$tva_tx = $lines[$i]->tva_tx;
-
-									if ($origin=="commande")
-									{
-										$soc=new societe($db);
-										$soc->fetch($socid);
-										$tva_tx=get_default_tva($soc, $mysoc, $lines[$i]->fk_product, $productsupplier->product_fourn_price_id);
-									}
-
-									$result = $object->addline(
-										$desc,
-										$lines[$i]->subprice,
-										$lines[$i]->qty,
-										$tva_tx,
-										$lines[$i]->localtax1_tx,
-										$lines[$i]->localtax2_tx,
-										$lines[$i]->fk_product > 0 ? $lines[$i]->fk_product : 0,
-										$productsupplier->product_fourn_price_id,
-										$productsupplier->ref_supplier,
-										$lines[$i]->remise_percent,
-										'HT',
-										0,
-										$lines[$i]->product_type,
-										'',
-										'',
-										null,
-										null,
-										array(),
-										$lines[$i]->fk_unit,
-										0,
-										$element,
-										!empty($lines[$i]->id) ? $lines[$i]->id : $lines[$i]->rowid
-									);
-=======
 									$soc=new societe($db);
 									$soc->fetch($socid);
-									$tva_tx=get_default_tva($soc, $mysoc, $lines[$i]->fk_product, $productsupplier->product_fourn_price_id);
->>>>>>> e5df7e20
+									$tva_tx=get_default_tva($soc, $mysoc, $lines[$i]->fk_product, $product_fourn_price_id);
 								}
 
 								$result = $object->addline(
@@ -1148,8 +1130,8 @@
 									$lines[$i]->localtax1_tx,
 									$lines[$i]->localtax2_tx,
 									$lines[$i]->fk_product > 0 ? $lines[$i]->fk_product : 0,
-									0,
-									$lines[$i]->ref_fourn,
+									$product_fourn_price_id,
+									$ref_supplier,
 									$lines[$i]->remise_percent,
 									'HT',
 									0,
@@ -1162,10 +1144,9 @@
 									$lines[$i]->fk_unit,
 									0,
 									$element,
-									!empty($lines[$i]->id) ? $lines[$i]->id : $lines[$i]->rowid,
-									$label
+									!empty($lines[$i]->id) ? $lines[$i]->id : $lines[$i]->rowid
 								);
-								
+
 								if ($result < 0) {
 									$error++;
 									break;
