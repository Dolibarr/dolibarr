<?php
/* Copyright (C) 2004-2006 Rodolphe Quiedeville <rodolphe@quiedeville.org>
 * Copyright (C) 2004-2015 Laurent Destailleur  <eldy@users.sourceforge.net>
 * Copyright (C) 2005      Eric	Seigne          <eric.seigne@ryxeo.com>
 * Copyright (C) 2005-2016 Regis Houssin        <regis.houssin@inodbox.com>
 * Copyright (C) 2010-2015 Juanjo Menent        <jmenent@2byte.es>
 * Copyright (C) 2011-2018 Philippe Grand       <philippe.grand@atoo-net.com>
 * Copyright (C) 2012-2016 Marcos García        <marcosgdf@gmail.com>
 * Copyright (C) 2013      Florian Henry        <florian.henry@open-concept.pro>
 * Copyright (C) 2014      Ion Agorria          <ion@agorria.com>
 * Copyright (C) 2018-2019 Frédéric France         <frederic.france@netlogic.fr>
<<<<<<< HEAD
=======
 * Copyright (C) 2022      Gauthier VERDOL     <gauthier.verdol@atm-consulting.fr>
>>>>>>> 503d1a04
 * Copyright (C) 2022      Charlene Benke        <charlene@patas-monkey.com>
 *
 * This	program	is free	software; you can redistribute it and/or modify
 * it under	the	terms of the GNU General Public	License	as published by
 * the Free	Software Foundation; either	version	2 of the License, or
 * (at your	option)	any	later version.
 *
 * This	program	is distributed in the hope that	it will	be useful,
 * but WITHOUT ANY WARRANTY; without even the implied warranty of
 * MERCHANTABILITY or FITNESS FOR A	PARTICULAR PURPOSE.	 See the
 * GNU General Public License for more details.
 *
 * You should have received a copy of the GNU General Public License
 * along with this program. If not, see <https://www.gnu.org/licenses/>.
 * or see https://www.gnu.org/
 */

/**
 *	\file		htdocs/fourn/commande/card.php
 *	\ingroup	supplier, order
 *	\brief		Card supplier order
 */

require '../../main.inc.php';
require_once DOL_DOCUMENT_ROOT.'/core/class/html.formfile.class.php';
require_once DOL_DOCUMENT_ROOT.'/core/class/html.formorder.class.php';
require_once DOL_DOCUMENT_ROOT.'/core/modules/supplier_order/modules_commandefournisseur.php';
require_once DOL_DOCUMENT_ROOT.'/fourn/class/fournisseur.commande.class.php';
require_once DOL_DOCUMENT_ROOT.'/fourn/class/fournisseur.product.class.php';
require_once DOL_DOCUMENT_ROOT.'/core/lib/fourn.lib.php';
require_once DOL_DOCUMENT_ROOT.'/core/lib/functions2.lib.php';
require_once DOL_DOCUMENT_ROOT.'/core/lib/files.lib.php';
require_once DOL_DOCUMENT_ROOT.'/core/class/doleditor.class.php';
if (!empty($conf->supplier_proposal->enabled)) {
	require_once DOL_DOCUMENT_ROOT.'/supplier_proposal/class/supplier_proposal.class.php';
}
if (!empty($conf->product->enabled)) {
	require_once DOL_DOCUMENT_ROOT.'/product/class/product.class.php';
}
if (!empty($conf->projet->enabled)) {
	require_once DOL_DOCUMENT_ROOT.'/projet/class/project.class.php';
	require_once DOL_DOCUMENT_ROOT.'/core/class/html.formprojet.class.php';
}
require_once NUSOAP_PATH.'/nusoap.php'; // Include SOAP

if (!empty($conf->variants->enabled)) {
	require_once DOL_DOCUMENT_ROOT.'/variants/class/ProductCombination.class.php';
}

$langs->loadLangs(array('admin', 'orders', 'sendings', 'companies', 'bills', 'propal', 'receptions', 'supplier_proposal', 'deliveries', 'products', 'stocks', 'productbatch'));
if (!empty($conf->incoterm->enabled)) {
	$langs->load('incoterm');
}

$id = GETPOST('id', 'int');
$ref = GETPOST('ref', 'alpha');
$action 		= GETPOST('action', 'alpha');
$confirm		= GETPOST('confirm', 'alpha');
$contextpage = GETPOST('contextpage', 'aZ') ? GETPOST('contextpage', 'aZ') : 'purchaseordercard'; // To manage different context of search

$backtopage = GETPOST('backtopage', 'alpha');
$backtopageforcancel = GETPOST('backtopageforcancel', 'alpha');

$socid = GETPOST('socid', 'int');
$projectid = GETPOST('projectid', 'int');
$cancel         = GETPOST('cancel', 'alpha');
$lineid         = GETPOST('lineid', 'int');
$origin = GETPOST('origin', 'alpha');
$originid = (GETPOST('originid', 'int') ? GETPOST('originid', 'int') : GETPOST('origin_id', 'int')); // For backward compatibility
$rank = (GETPOST('rank', 'int') > 0) ? GETPOST('rank', 'int') : -1;

//PDF
$hidedetails = (GETPOST('hidedetails', 'int') ? GETPOST('hidedetails', 'int') : (!empty($conf->global->MAIN_GENERATE_DOCUMENTS_HIDE_DETAILS) ? 1 : 0));
$hidedesc = (GETPOST('hidedesc', 'int') ? GETPOST('hidedesc', 'int') : (!empty($conf->global->MAIN_GENERATE_DOCUMENTS_HIDE_DESC) ? 1 : 0));
$hideref = (GETPOST('hideref', 'int') ? GETPOST('hideref', 'int') : (!empty($conf->global->MAIN_GENERATE_DOCUMENTS_HIDE_REF) ? 1 : 0));

$datelivraison = dol_mktime(GETPOST('liv_hour', 'int'), GETPOST('liv_min', 'int'), GETPOST('liv_sec', 'int'), GETPOST('liv_month', 'int'), GETPOST('liv_day', 'int'), GETPOST('liv_year', 'int'));


// Security check
if (!empty($user->socid)) {
	$socid = $user->socid;
}

// Initialize technical object to manage hooks of page. Note that conf->hooks_modules contains array of hook context
$hookmanager->initHooks(array('ordersuppliercard', 'globalcard'));

$object = new CommandeFournisseur($db);
$extrafields = new ExtraFields($db);

// fetch optionals attributes and labels
$extrafields->fetch_name_optionals_label($object->table_element);

if ($user->socid) {
	$socid = $user->socid;
}

// Load object
if ($id > 0 || !empty($ref)) {
	$ret = $object->fetch($id, $ref);
	if ($ret < 0) {
		dol_print_error($db, $object->error);
	}
	$ret = $object->fetch_thirdparty();
	if ($ret < 0) {
		dol_print_error($db, $object->error);
	}
} elseif (!empty($socid) && $socid > 0) {
	$fourn = new Fournisseur($db);
	$ret = $fourn->fetch($socid);
	if ($ret < 0) {
		dol_print_error($db, $object->error);
	}
	$object->socid = $fourn->id;
	$ret = $object->fetch_thirdparty();
	if ($ret < 0) {
		dol_print_error($db, $object->error);
	}
}

// Security check
$isdraft = (isset($object->statut) && ($object->statut == $object::STATUS_DRAFT) ? 1 : 0);
$result = restrictedArea($user, 'fournisseur', $id, 'commande_fournisseur', 'commande', 'fk_soc', 'rowid', $isdraft);

// Common permissions
$usercanread	= ($user->rights->fournisseur->commande->lire || $user->rights->supplier_order->lire);
$usercancreate	= ($user->rights->fournisseur->commande->creer || $user->rights->supplier_order->creer);
$usercandelete	= (($user->rights->fournisseur->commande->supprimer || $user->rights->supplier_order->supprimer) || ($usercancreate && isset($object->statut) && $object->statut == $object::STATUS_DRAFT));

// Advanced permissions
$usercanvalidate = ((empty($conf->global->MAIN_USE_ADVANCED_PERMS) && !empty($usercancreate)) || (!empty($conf->global->MAIN_USE_ADVANCED_PERMS) && !empty($user->rights->fournisseur->supplier_order_advance->validate)));

// Additional area permissions
<<<<<<< HEAD
$usercanapprove			= $user->rights->fournisseur->commande->approuver;
$usercanapprovesecond	= $user->rights->fournisseur->commande->approve2;
$usercanorder			= $user->rights->fournisseur->commande->commander;
=======
$usercanapprove			= !empty($user->rights->fournisseur->commande->approuver) ? $user->rights->fournisseur->commande->approuver : 0;
$usercanapprovesecond	= !empty($user->rights->fournisseur->commande->approve2) ? $user->rights->fournisseur->commande->approve2 : 0;
$usercanorder			= !empty($user->rights->fournisseur->commande->commander) ? $user->rights->fournisseur->commande->commander : 0;
>>>>>>> 503d1a04
if (empty($conf->reception->enabled)) {
	$usercanreceive = $user->rights->fournisseur->commande->receptionner;
} else {
	$usercanreceive = $user->rights->reception->creer;
}

// Permissions for includes
$permissionnote		= $usercancreate; // Used by the include of actions_setnotes.inc.php
$permissiondellink	= $usercancreate; // Used by the include of actions_dellink.inc.php
$permissiontoedit	= $usercancreate; // Used by the include of actions_lineupdown.inc.php
$permissiontoadd	= $usercancreate; // Used by the include of actions_addupdatedelete.inc.php

// Project permission
$caneditproject = false;
if (!empty($conf->projet->enabled)) {
	$caneditproject = empty($conf->global->SUPPLIER_ORDER_FORBID_EDIT_PROJECT) || ($object->statut == CommandeFournisseur::STATUS_DRAFT && preg_match('/^[\(]?PROV/i', $object->ref));
}

$error = 0;


/*
 * Actions
 */

$parameters = array('socid'=>$socid);
$reshook = $hookmanager->executeHooks('doActions', $parameters, $object, $action); // Note that $action and $object may have been modified by some hooks
if ($reshook < 0) {
	setEventMessages($hookmanager->error, $hookmanager->errors, 'errors');
}

if (empty($reshook)) {
	$backurlforlist = DOL_URL_ROOT.'/fourn/commande/list.php'.($socid > 0 ? '?socid='.((int) $socid)  : '');

	if (empty($backtopage) || ($cancel && empty($id))) {
		if (empty($backtopage) || ($cancel && strpos($backtopage, '__ID__'))) {
			if (empty($id) && (($action != 'add' && $action != 'create') || $cancel)) {
				$backtopage = $backurlforlist;
			} else {
				$backtopage = DOL_URL_ROOT.'/fourn/commande/card.php?id='.((!empty($id) && $id > 0) ? $id : '__ID__');
			}
		}
	}

	if ($cancel) {
		if (!empty($backtopageforcancel)) {
			header("Location: ".$backtopageforcancel);
			exit;
		} elseif (!empty($backtopage)) {
			header("Location: ".$backtopage);
			exit;
		}
		$action = '';
	}

	include DOL_DOCUMENT_ROOT.'/core/actions_setnotes.inc.php'; // Must be include, not include_once

	include DOL_DOCUMENT_ROOT.'/core/actions_dellink.inc.php'; // Must be include, not include_once

	include DOL_DOCUMENT_ROOT.'/core/actions_lineupdown.inc.php'; // Must be include, not include_once

	if ($action == 'setref_supplier' && $usercancreate) {
		$result = $object->setValueFrom('ref_supplier', GETPOST('ref_supplier', 'alpha'), '', null, 'text', '', $user, 'ORDER_SUPPLIER_MODIFY');
		if ($result < 0) {
			setEventMessages($object->error, $object->errors, 'errors');
		}
	}

	// Set incoterm
	if ($action == 'set_incoterms' && $usercancreate) {
		$result = $object->setIncoterms(GETPOST('incoterm_id', 'int'), GETPOST('location_incoterms', 'alpha'));
		if ($result < 0) {
			setEventMessages($object->error, $object->errors, 'errors');
		}
	}

	// payment conditions
	if ($action == 'setconditions' && $usercancreate) {
		$result = $object->setPaymentTerms(GETPOST('cond_reglement_id', 'int'));
		if ($result < 0) {
			setEventMessages($object->error, $object->errors, 'errors');
		}
	}

	// payment mode
	if ($action == 'setmode' && $usercancreate) {
		$result = $object->setPaymentMethods(GETPOST('mode_reglement_id', 'int'));
		if ($result < 0) {
			setEventMessages($object->error, $object->errors, 'errors');
		}
	} elseif ($action == 'setmulticurrencycode' && $usercancreate) {
		// Multicurrency Code
		$result = $object->setMulticurrencyCode(GETPOST('multicurrency_code', 'alpha'));
	} elseif ($action == 'setmulticurrencyrate' && $usercancreate) {
		// Multicurrency rate
		$result = $object->setMulticurrencyRate(price2num(GETPOST('multicurrency_tx')), GETPOST('calculation_mode', 'int'));
	}

	// bank account
	if ($action == 'setbankaccount' && $usercancreate) {
		$result = $object->setBankAccount(GETPOST('fk_account', 'int'));
		if ($result < 0) {
			setEventMessages($object->error, $object->errors, 'errors');
		}
	}

	// date of delivery
	if ($action == 'setdate_livraison' && $usercancreate) {
		$result = $object->setDeliveryDate($user, $datelivraison);
		if ($result < 0) {
			setEventMessages($object->error, $object->errors, 'errors');
		}
	}

	// Set project
	if ($action == 'classin' && $usercancreate && $caneditproject) {
		$result = $object->setProject($projectid);
		if ($result < 0) {
			setEventMessages($object->error, $object->errors, 'errors');
		}
	}

	// Edit Thirdparty
	if (!empty($conf->global->MAIN_CAN_EDIT_SUPPLIER_ON_SUPPLIER_ORDER) && $action == 'set_thirdparty' && $usercancreate && $object->statut == CommandeFournisseur::STATUS_DRAFT) {
		$new_socid = GETPOST('new_socid', 'int');
		if (!empty($new_socid) && $new_socid != $object->thirdparty->id) {
			$db->begin();

			// Update supplier
			$sql = 'UPDATE '.MAIN_DB_PREFIX.'commande_fournisseur';
			$sql .= ' SET fk_soc = '.((int) $new_socid);
			$sql .= ' WHERE fk_soc = '.((int) $object->thirdparty->id);
			$sql .= ' AND rowid = '.((int) $object->id);

			$res = $db->query($sql);

			if (!$res) {
				$db->rollback();
			} else {
				$db->commit();

				// Replace prices for each lines by new supplier prices
				foreach ($object->lines as $l) {
					$sql = 'SELECT price, unitprice, tva_tx, ref_fourn';
					$sql .= ' FROM '.MAIN_DB_PREFIX.'product_fournisseur_price';
					$sql .= ' WHERE fk_product = '.((int) $l->fk_product);
					$sql .= ' AND fk_soc = '.((int) $new_socid);
					$sql .= ' ORDER BY unitprice ASC';

					$resql = $db->query($sql);
					if ($resql) {
						$num_row = $db->num_rows($resql);
						if (empty($num_row)) {
							// No product price for this supplier !
							$l->subprice = 0;
							$l->total_ht = 0;
							$l->total_tva = 0;
							$l->total_ttc = 0;
							$l->ref_supplier = '';
							$l->update();
						} else {
							// No need for loop to keep best supplier price
							$obj = $db->fetch_object($resql);
							$l->subprice = $obj->unitprice;
							$l->total_ht = $obj->price;
							$l->tva_tx = $obj->tva_tx;
							$l->total_tva = $l->total_ht * ($obj->tva_tx / 100);
							$l->total_ttc = $l->total_ht + $l->total_tva;
							$l->ref_supplier = $obj->ref_fourn;
							$l->update();
						}
					} else {
						dol_print_error($db);
					}
					$db->free($resql);
				}
				$object->update_price();
			}
		}
		header('Location: '.$_SERVER['PHP_SELF'].'?id='.$object->id);
		exit;
	}

	if ($action == 'setremisepercent' && $usercancreate) {
		$result = $object->set_remise($user, price2num(GETPOST('remise_percent')));
		if ($result < 0) {
			setEventMessages($object->error, $object->errors, 'errors');
		}
	}

	if ($action == 'reopen') {	// no test on permission here, permission to use will depends on status
		if (in_array($object->statut, array(1, 2, 3, 4, 5, 6, 7, 9))) {
			if ($object->statut == 1) {
				$newstatus = 0; // Validated->Draft
			} elseif ($object->statut == 2) {
				$newstatus = 0; // Approved->Draft
			} elseif ($object->statut == 3) {
				$newstatus = 2; // Ordered->Approved
			} elseif ($object->statut == 4) {
				$newstatus = 3;
			} elseif ($object->statut == 5) {
				//$newstatus=2;    // Ordered
				// TODO Can we set it to submited ?
				//$newstatus=3;  // Submited
				// TODO If there is at least one reception, we can set to Received->Received partially
				$newstatus = 4; // Received partially
			} elseif ($object->statut == 6) {
				$newstatus = 2; // Canceled->Approved
			} elseif ($object->statut == 7) {
				$newstatus = 3; // Canceled->Process running
			} elseif ($object->statut == 9) {
				$newstatus = 1; // Refused->Validated
			} else {
				$newstatus = 2;
			}

			//print "old status = ".$object->statut.' new status = '.$newstatus;
			$db->begin();

			$result = $object->setStatus($user, $newstatus);
			if ($result > 0) {
				// Currently the "Re-open" also remove the billed flag because there is no button "Set unpaid" yet.
				$sql = 'UPDATE '.MAIN_DB_PREFIX.'commande_fournisseur';
				$sql .= ' SET billed = 0';
				$sql .= ' WHERE rowid = '.((int) $object->id);

				$resql = $db->query($sql);

				if ($newstatus == 0) {
					$sql = 'UPDATE '.MAIN_DB_PREFIX.'commande_fournisseur';
					$sql .= ' SET fk_user_approve = null, fk_user_approve2 = null, date_approve = null, date_approve2 = null';
					$sql .= ' WHERE rowid = '.((int) $object->id);

					$resql = $db->query($sql);
				}

				$db->commit();

				header('Location: '.$_SERVER["PHP_SELF"].'?id='.$object->id);
				exit;
			} else {
				$db->rollback();

				setEventMessages($object->error, $object->errors, 'errors');
			}
		}
	}

	/*
	 * Classify supplier order as billed
	 */
	if ($action == 'classifybilled' && $usercancreate) {
		$ret = $object->classifyBilled($user);
		if ($ret < 0) {
			setEventMessages($object->error, $object->errors, 'errors');
		}
	}

	// Add a product line
	if ($action == 'addline' && $usercancreate) {
		$db->begin();

		$langs->load('errors');
		$error = 0;

		// Set if we used free entry or predefined product
		$predef = '';
		$product_desc = (GETPOSTISSET('dp_desc') ? GETPOST('dp_desc', 'restricthtml') : '');
		$price_ht = price2num(GETPOST('price_ht'), 'MU', 2);
		$price_ht_devise = price2num(GETPOST('multicurrency_price_ht'), 'CU', 2);
		$date_start = dol_mktime(GETPOST('date_start'.$predef.'hour'), GETPOST('date_start'.$predef.'min'), GETPOST('date_start'.$predef.'sec'), GETPOST('date_start'.$predef.'month'), GETPOST('date_start'.$predef.'day'), GETPOST('date_start'.$predef.'year'));
		$date_end = dol_mktime(GETPOST('date_end'.$predef.'hour'), GETPOST('date_end'.$predef.'min'), GETPOST('date_end'.$predef.'sec'), GETPOST('date_end'.$predef.'month'), GETPOST('date_end'.$predef.'day'), GETPOST('date_end'.$predef.'year'));

		$prod_entry_mode = GETPOST('prod_entry_mode');
		if ($prod_entry_mode == 'free') {
			$idprod = 0;
		} else {
			$idprod = GETPOST('idprod', 'int');
		}

		$tva_tx = (GETPOST('tva_tx') ? GETPOST('tva_tx') : 0);		// Can be '1.2' or '1.2 (CODE)'

<<<<<<< HEAD
=======
		$price_ht = price2num(GETPOST('price_ht'), 'MU', 2);
		$price_ht_devise = price2num(GETPOST('multicurrency_price_ht'), 'CU', 2);
>>>>>>> 503d1a04
		$price_ttc = price2num(GETPOST('price_ttc'), 'MU', 2);
		$price_ttc_devise = price2num(GETPOST('multicurrency_price_ttc'), 'CU', 2);
		$qty = price2num(GETPOST('qty'.$predef, 'alpha'), 'MS');

		$remise_percent = (GETPOSTISSET('remise_percent'.$predef) ? price2num(GETPOST('remise_percent'.$predef, 'alpha'), '', 2) : 0);
		if (empty($remise_percent)) {
			$remise_percent = 0;
		}

		// Extrafields
		$extralabelsline = $extrafields->fetch_name_optionals_label($object->table_element_line);
		$array_options = $extrafields->getOptionalsFromPost($object->table_element_line, $predef);
		// Unset extrafield
		if (is_array($extralabelsline)) {
			// Get extra fields
			foreach ($extralabelsline as $key => $value) {
				unset($_POST["options_".$key]);
			}
		}

		if ($prod_entry_mode == 'free' && GETPOST('price_ht') < 0 && $qty < 0) {
			setEventMessages($langs->trans('ErrorBothFieldCantBeNegative', $langs->transnoentitiesnoconv('UnitPrice'), $langs->transnoentitiesnoconv('Qty')), null, 'errors');
			$error++;
		}
		if ($prod_entry_mode == 'free' && !GETPOST('idprodfournprice') && GETPOST('type') < 0) {
			setEventMessages($langs->trans('ErrorFieldRequired', $langs->transnoentitiesnoconv('Type')), null, 'errors');
			$error++;
		}
		if ($prod_entry_mode == 'free' && GETPOST('price_ht') === '' && GETPOST('price_ttc') === '' && $price_ht_devise === '') { // Unit price can be 0 but not ''
			setEventMessages($langs->trans('ErrorFieldRequired', $langs->transnoentitiesnoconv('UnitPrice')), null, 'errors');
			$error++;
		}
		if ($prod_entry_mode == 'free' && !GETPOST('dp_desc')) {
			setEventMessages($langs->trans('ErrorFieldRequired', $langs->transnoentitiesnoconv('Description')), null, 'errors');
			$error++;
		}
		if (GETPOST('qty', 'alpha') == '') {	// 0 is allowed for order
			setEventMessages($langs->trans('ErrorFieldRequired', $langs->transnoentitiesnoconv('Qty')), null, 'errors');
			$error++;
		}

		if (!$error && !empty($conf->variants->enabled) && $prod_entry_mode != 'free') {
			if ($combinations = GETPOST('combinations', 'array')) {
				//Check if there is a product with the given combination
				$prodcomb = new ProductCombination($db);

				if ($res = $prodcomb->fetchByProductCombination2ValuePairs($idprod, $combinations)) {
					$idprod = $res->fk_product_child;
				} else {
					setEventMessages($langs->trans('ErrorProductCombinationNotFound'), null, 'errors');
					$error++;
				}
			}
		}

		if ($prod_entry_mode != 'free' && empty($error)) {	// With combolist mode idprodfournprice is > 0 or -1. With autocomplete, idprodfournprice is > 0 or ''
			$productsupplier = new ProductFournisseur($db);

			$idprod = 0;
			if (GETPOST('idprodfournprice', 'alpha') == -1 || GETPOST('idprodfournprice', 'alpha') == '') {
				$idprod = -99; // Same behaviour than with combolist. When not select idprodfournprice is now -99 (to avoid conflict with next action that may return -1, -2, ...)
			}

			$reg = array();
			if (preg_match('/^idprod_([0-9]+)$/', GETPOST('idprodfournprice', 'alpha'), $reg)) {
				$idprod = $reg[1];
				$res = $productsupplier->fetch($idprod); // Load product from its id
				// Call to init some price properties of $productsupplier
				// So if a supplier price already exists for another thirdparty (first one found), we use it as reference price
				if (!empty($conf->global->SUPPLIER_TAKE_FIRST_PRICE_IF_NO_PRICE_FOR_CURRENT_SUPPLIER)) {
					$fksoctosearch = 0;
					$productsupplier->get_buyprice(0, -1, $idprod, 'none', $fksoctosearch); // We force qty to -1 to be sure to find if a supplier price exist
					if ($productsupplier->fourn_socid != $socid) {	// The price we found is for another supplier, so we clear supplier price
						$productsupplier->ref_supplier = '';
					}
				} else {
					$fksoctosearch = $object->thirdparty->id;
					$productsupplier->get_buyprice(0, -1, $idprod, 'none', $fksoctosearch); // We force qty to -1 to be sure to find if a supplier price exist
				}
			} elseif (GETPOST('idprodfournprice', 'alpha') > 0) {
				$qtytosearch = $qty; // Just to see if a price exists for the quantity. Not used to found vat.
				//$qtytosearch = -1;	 // We force qty to -1 to be sure to find if a supplier price exist
				$idprod = $productsupplier->get_buyprice(GETPOST('idprodfournprice', 'alpha'), $qtytosearch);
				$res = $productsupplier->fetch($idprod);
			}

			if ($idprod > 0) {
				$label = $productsupplier->label;

				// Define output language
				if (!empty($conf->global->MAIN_MULTILANGS) && !empty($conf->global->PRODUIT_TEXTS_IN_THIRDPARTY_LANGUAGE)) {
					$outputlangs = $langs;
					$newlang = '';
					if (empty($newlang) && GETPOST('lang_id', 'aZ09')) {
						$newlang = GETPOST('lang_id', 'aZ09');
					}
					if (empty($newlang)) {
						$newlang = $object->thirdparty->default_lang;
					}
					if (!empty($newlang)) {
						$outputlangs = new Translate("", $conf);
						$outputlangs->setDefaultLang($newlang);
					}
					$desc = (!empty($productsupplier->multilangs[$outputlangs->defaultlang]["description"])) ? $productsupplier->multilangs[$outputlangs->defaultlang]["description"] : $productsupplier->description;
				} else {
					$desc = $productsupplier->description;
				}
				// if we use supplier description of the products
				if (!empty($productsupplier->desc_supplier) && !empty($conf->global->PRODUIT_FOURN_TEXTS)) {
					$desc = $productsupplier->desc_supplier;
				}

				//If text set in desc is the same as product descpription (as now it's preloaded) whe add it only one time
				if (trim($product_desc) == trim($desc) && !empty($conf->global->PRODUIT_AUTOFILL_DESC)) {
					$product_desc='';
				}

				if (!empty($product_desc) && !empty($conf->global->MAIN_NO_CONCAT_DESCRIPTION)) {
					$desc = $product_desc;
				}
				if (!empty($product_desc) && trim($product_desc) != trim($desc)) {
					$desc = dol_concatdesc($desc, $product_desc, '', !empty($conf->global->MAIN_CHANGE_ORDER_CONCAT_DESCRIPTION));
				}

				$ref_supplier = $productsupplier->ref_supplier;

<<<<<<< HEAD
=======
				// Get vat rate
				if (!GETPOSTISSET('tva_tx')) {	// If vat rate not provided from the form (the form has the priority)
					$tva_tx = get_default_tva($object->thirdparty, $mysoc, $productsupplier->id, GETPOST('idprodfournprice', 'alpha'));
					$tva_npr = get_default_npr($object->thirdparty, $mysoc, $productsupplier->id, GETPOST('idprodfournprice', 'alpha'));
				}
				if (empty($tva_tx)) {
					$tva_npr = 0;
				}
				$localtax1_tx = get_localtax($tva_tx, 1, $mysoc, $object->thirdparty, $tva_npr);
				$localtax2_tx = get_localtax($tva_tx, 2, $mysoc, $object->thirdparty, $tva_npr);

>>>>>>> 503d1a04
				$type = $productsupplier->type;
				if (GETPOST('price_ht') != '' || GETPOST('price_ht_devise') != '') {
					$price_base_type = 'HT';
					$pu = price2num($price_ht, 'MU');
<<<<<<< HEAD
					$pu_ht_devise = price2num($price_ht_devise, 'CU');
				} elseif (GETPOST('price_ttc') != '' || GETPOST('price_ttc_devise') != '') {
					$price_base_type = 'TTC';
					$pu = price2num($price_ttc, 'MU');
					$pu_ht_devise = price2num($price_ttc_devise, 'CU');
=======
					$pu_devise = price2num($price_ht_devise, 'CU');
				} elseif (GETPOST('price_ttc') != '' || GETPOST('price_ttc_devise') != '') {
					$price_base_type = 'TTC';
					$pu = price2num($price_ttc, 'MU');
					$pu_devise = price2num($price_ttc_devise, 'CU');
>>>>>>> 503d1a04
				} else {
					$price_base_type = ($productsupplier->fourn_price_base_type ? $productsupplier->fourn_price_base_type : 'HT');
					if (empty($object->multicurrency_code) || ($productsupplier->fourn_multicurrency_code != $object->multicurrency_code)) {	// If object is in a different currency and price not in this currency
						$pu = $productsupplier->fourn_pu;
						$pu_devise = 0;
					} else {
						$pu = $productsupplier->fourn_pu;
<<<<<<< HEAD
						$pu_ht_devise = $productsupplier->fourn_multicurrency_unitprice;
					}
				}

				$tva_tx = get_default_tva($object->thirdparty, $mysoc, $productsupplier->id, GETPOST('idprodfournprice', 'alpha'));
				$tva_npr = get_default_npr($object->thirdparty, $mysoc, $productsupplier->id, GETPOST('idprodfournprice', 'alpha'));
				if (empty($tva_tx)) {
					$tva_npr = 0;
				}
				$localtax1_tx = get_localtax($tva_tx, 1, $mysoc, $object->thirdparty, $tva_npr);
				$localtax2_tx = get_localtax($tva_tx, 2, $mysoc, $object->thirdparty, $tva_npr);

=======
						$pu_devise = $productsupplier->fourn_multicurrency_unitprice;
					}
				}

>>>>>>> 503d1a04
				if (empty($pu)) {
					$pu = 0; // If pu is '' or null, we force to have a numeric value
				}

				$result = $object->addline(
					$desc,
					($price_base_type == 'HT' ? $pu : 0),
					$qty,
					$tva_tx,
					$localtax1_tx,
					$localtax2_tx,
					$idprod,
					0, // We already have the $idprod always defined
					$ref_supplier,
					$remise_percent,
					$price_base_type,
					($price_base_type == 'TTC' ? $pu : 0),
					$type,
					$tva_npr,
					'',
					$date_start,
					$date_end,
					$array_options,
					$productsupplier->fk_unit,
					$pu_devise,
					'',
					0,
					min($rank, count($object->lines) + 1)
				);
			}
			if ($idprod == -99 || $idprod == 0) {
				// Product not selected
				$error++;
				$langs->load("errors");
				setEventMessages($langs->trans("ErrorFieldRequired", $langs->transnoentitiesnoconv("ProductOrService")), null, 'errors');
			}
			if ($idprod == -1) {
				// Quantity too low
				$error++;
				$langs->load("errors");
				setEventMessages($langs->trans("ErrorQtyTooLowForThisSupplier"), null, 'errors');
			}
		} elseif (empty($error)) { // $price_ht is already set
			$tva_npr = (preg_match('/\*/', $tva_tx) ? 1 : 0);
			$tva_tx = str_replace('*', '', $tva_tx);
			$label = (GETPOST('product_label') ? GETPOST('product_label') : '');
			$desc = $product_desc;
			$type = GETPOST('type');
			$ref_supplier = GETPOST('fourn_ref', 'alpha');

			$fk_unit = GETPOST('units', 'alpha');

			if (!preg_match('/\((.*)\)/', $tva_tx)) {
				$tva_tx = price2num($tva_tx); // $txtva can have format '5,1' or '5.1' or '5.1(XXX)', we must clean only if '5,1'
			}

			// Local Taxes
			$localtax1_tx = get_localtax($tva_tx, 1, $mysoc, $object->thirdparty);
			$localtax2_tx = get_localtax($tva_tx, 2, $mysoc, $object->thirdparty);

			if (GETPOST('price_ht') != '' || GETPOST('price_ht_devise') != '') {
				$pu_ht = price2num($price_ht, 'MU'); // $pu_ht must be rounded according to settings
			} else {
				$pu_ttc = price2num(GETPOST('price_ttc'), 'MU');
				$pu_ht = price2num($pu_ttc / (1 + ($tva_tx / 100)), 'MU'); // $pu_ht must be rounded according to settings
			}
			$price_base_type = 'HT';
			$pu_ht_devise = price2num($price_ht_devise, 'CU');
<<<<<<< HEAD
			//          var_dump($pu_ht.' '.$tva_tx.' '.$pu_ttc.' '.$price_base_type.' '.$pu_ht_devise); exit;
=======

>>>>>>> 503d1a04
			$result = $object->addline($desc, $pu_ht, $qty, $tva_tx, $localtax1_tx, $localtax2_tx, 0, 0, $ref_supplier, $remise_percent, $price_base_type, $pu_ttc, $type, '', '', $date_start, $date_end, $array_options, $fk_unit, $pu_ht_devise);
		}

		//print "xx".$tva_tx; exit;
		if (!$error && $result > 0) {
			$db->commit();

			$ret = $object->fetch($object->id); // Reload to get new records

			// Define output language
			if (empty($conf->global->MAIN_DISABLE_PDF_AUTOUPDATE)) {
				$outputlangs = $langs;
				$newlang = '';
				if ($conf->global->MAIN_MULTILANGS && empty($newlang) && GETPOST('lang_id', 'aZ09')) {
					$newlang = GETPOST('lang_id', 'aZ09');
				}
				if ($conf->global->MAIN_MULTILANGS && empty($newlang)) {
					$newlang = $object->thirdparty->default_lang;
				}
				if (!empty($newlang)) {
					$outputlangs = new Translate("", $conf);
					$outputlangs->setDefaultLang($newlang);
				}
				$model = $object->model_pdf;
				$ret = $object->fetch($id); // Reload to get new records

				$result = $object->generateDocument($model, $outputlangs, $hidedetails, $hidedesc, $hideref);
				if ($result < 0) {
					dol_print_error($db, $result);
				}
			}

			unset($_POST ['prod_entry_mode']);

			unset($_POST['qty']);
			unset($_POST['type']);
			unset($_POST['remise_percent']);
			unset($_POST['pu']);
			unset($_POST['price_ht']);
			unset($_POST['multicurrency_price_ht']);
			unset($_POST['price_ttc']);
			unset($_POST['fourn_ref']);
			unset($_POST['tva_tx']);
			unset($_POST['label']);
			unset($localtax1_tx);
			unset($localtax2_tx);
			unset($_POST['np_marginRate']);
			unset($_POST['np_markRate']);
			unset($_POST['dp_desc']);
			unset($_POST['idprodfournprice']);
			unset($_POST['units']);

			unset($_POST['date_starthour']);
			unset($_POST['date_startmin']);
			unset($_POST['date_startsec']);
			unset($_POST['date_startday']);
			unset($_POST['date_startmonth']);
			unset($_POST['date_startyear']);
			unset($_POST['date_endhour']);
			unset($_POST['date_endmin']);
			unset($_POST['date_endsec']);
			unset($_POST['date_endday']);
			unset($_POST['date_endmonth']);
			unset($_POST['date_endyear']);
		} else {
			$db->rollback();
			setEventMessages($object->error, $object->errors, 'errors');
		}

		$action = '';
	}

	/*
	 *	Updating a line in the order
	 */
	if ($action == 'updateline' && $usercancreate && !GETPOST('cancel', 'alpha')) {
		$db->begin();

		$vat_rate = (GETPOST('tva_tx') ? GETPOST('tva_tx') : 0);

		if ($lineid) {
			$line = new CommandeFournisseurLigne($db);
			$res = $line->fetch($lineid);
			if (!$res) {
				dol_print_error($db);
			}
		}

		$productsupplier = new ProductFournisseur($db);
		if (!empty($conf->global->SUPPLIER_ORDER_WITH_PREDEFINED_PRICES_ONLY)) {
			if ($line->fk_product > 0 && $productsupplier->get_buyprice(0, price2num(GETPOST('qty', 'int')), $line->fk_product, 'none', GETPOST('socid', 'int')) < 0) {
				setEventMessages($langs->trans("ErrorQtyTooLowForThisSupplier"), null, 'warnings');
			}
		}

		$date_start = dol_mktime(GETPOST('date_starthour'), GETPOST('date_startmin'), GETPOST('date_startsec'), GETPOST('date_startmonth'), GETPOST('date_startday'), GETPOST('date_startyear'));
		$date_end = dol_mktime(GETPOST('date_endhour'), GETPOST('date_endmin'), GETPOST('date_endsec'), GETPOST('date_endmonth'), GETPOST('date_endday'), GETPOST('date_endyear'));

		// Define info_bits
		$info_bits = 0;
		if (preg_match('/\*/', $vat_rate)) {
			$info_bits |= 0x01;
		}

		// Define vat_rate
		$vat_rate = str_replace('*', '', $vat_rate);
		$localtax1_rate = get_localtax($vat_rate, 1, $mysoc, $object->thirdparty);
		$localtax2_rate = get_localtax($vat_rate, 2, $mysoc, $object->thirdparty);

		if (GETPOST('price_ht') != '') {
			$price_base_type = 'HT';
			$ht = price2num(GETPOST('price_ht'), '', 2);
		} else {
			$reg = array();
			$vatratecleaned = $vat_rate;
			if (preg_match('/^(.*)\s*\((.*)\)$/', $vat_rate, $reg)) {      // If vat is "xx (yy)"
				$vatratecleaned = trim($reg[1]);
				$vatratecode = $reg[2];
			}

			$ttc = price2num(GETPOST('price_ttc'), '', 2);
			$ht = $ttc / (1 + ($vatratecleaned / 100));
			$price_base_type = 'HT';
		}

		$pu_ht_devise = price2num(GETPOST('multicurrency_subprice'), 'CU', 2);

		// Extrafields Lines
		$extralabelsline = $extrafields->fetch_name_optionals_label($object->table_element_line);
		$array_options = $extrafields->getOptionalsFromPost($object->table_element_line);
		// Unset extrafield POST Data
		if (is_array($extralabelsline)) {
			foreach ($extralabelsline as $key => $value) {
				unset($_POST["options_".$key]);
			}
		}

		$result = $object->updateline(
			$lineid,
			GETPOST('product_desc', 'restricthtml'),
			$ht,
			price2num(GETPOST('qty'), 'MS'),
			price2num(GETPOST('remise_percent'), '', 2),
			$vat_rate,
			$localtax1_rate,
			$localtax2_rate,
			$price_base_type,
			0,
			GETPOSTISSET("type") ? GETPOST("type") : $line->product_type,
			false,
			$date_start,
			$date_end,
			$array_options,
			GETPOST('units'),
			$pu_ht_devise,
			GETPOST('fourn_ref', 'alpha')
		);
		unset($_POST['qty']);
		unset($_POST['type']);
		unset($_POST['idprodfournprice']);
		unset($_POST['remmise_percent']);
		unset($_POST['dp_desc']);
		unset($_POST['np_desc']);
		unset($_POST['pu']);
		unset($_POST['fourn_ref']);
		unset($_POST['tva_tx']);
		unset($_POST['date_start']);
		unset($_POST['date_end']);
		unset($_POST['units']);
		unset($localtax1_tx);
		unset($localtax2_tx);

		unset($_POST['date_starthour']);
		unset($_POST['date_startmin']);
		unset($_POST['date_startsec']);
		unset($_POST['date_startday']);
		unset($_POST['date_startmonth']);
		unset($_POST['date_startyear']);
		unset($_POST['date_endhour']);
		unset($_POST['date_endmin']);
		unset($_POST['date_endsec']);
		unset($_POST['date_endday']);
		unset($_POST['date_endmonth']);
		unset($_POST['date_endyear']);

		if ($result >= 0) {
			// Define output language
			if (empty($conf->global->MAIN_DISABLE_PDF_AUTOUPDATE)) {
				$outputlangs = $langs;
				$newlang = '';
				if ($conf->global->MAIN_MULTILANGS && empty($newlang) && GETPOST('lang_id', 'aZ09')) {
					$newlang = GETPOST('lang_id', 'aZ09');
				}
				if ($conf->global->MAIN_MULTILANGS && empty($newlang)) {
					$newlang = $object->thirdparty->default_lang;
				}
				if (!empty($newlang)) {
					$outputlangs = new Translate("", $conf);
					$outputlangs->setDefaultLang($newlang);
				}
				$model = $object->model_pdf;
				$ret = $object->fetch($id); // Reload to get new records

				$result = $object->generateDocument($model, $outputlangs, $hidedetails, $hidedesc, $hideref);
				if ($result < 0) {
					dol_print_error($db, $result);
				}
			}

			$db->commit();
		} else {
			$db->rollback();

			setEventMessages($object->error, $object->errors, 'errors');
		}
	}

	// Remove a product line
	if ($action == 'confirm_deleteline' && $confirm == 'yes' && $usercancreate) {
		$db->begin();

		$result = $object->deleteline($lineid);
		if ($result > 0) {
			// reorder lines
			$object->line_order(true);
			// Define output language
			$outputlangs = $langs;
			$newlang = '';
			if ($conf->global->MAIN_MULTILANGS && empty($newlang) && GETPOST('lang_id', 'aZ09')) {
				$newlang = GETPOST('lang_id', 'aZ09');
			}
			if ($conf->global->MAIN_MULTILANGS && empty($newlang)) {
				$newlang = $object->thirdparty->default_lang;
			}
			if (!empty($newlang)) {
				$outputlangs = new Translate("", $conf);
				$outputlangs->setDefaultLang($newlang);
			}
			if (empty($conf->global->MAIN_DISABLE_PDF_AUTOUPDATE)) {
				$ret = $object->fetch($object->id); // Reload to get new records
				$object->generateDocument($object->model_pdf, $outputlangs, $hidedetails, $hidedesc, $hideref);
			}
		} else {
			$error++;
			setEventMessages($object->error, $object->errors, 'errors');
			// Reset action to avoid asking again confirmation on failure
			$action = '';
		}

		if (!$error) {
			$db->commit();

			header('Location: '.$_SERVER["PHP_SELF"].'?id='.$object->id);
			exit;
		} else {
			$db->rollback();
		}
	}

	// Validate
	if ($action == 'confirm_valid' && $confirm == 'yes' && $usercanvalidate) {
		$db->begin();

		$object->date_commande = dol_now();
		$result = $object->valid($user);
		if ($result >= 0) {
			// Define output language
			if (empty($conf->global->MAIN_DISABLE_PDF_AUTOUPDATE)) {
				$outputlangs = $langs;
				$newlang = '';
				if ($conf->global->MAIN_MULTILANGS && empty($newlang) && GETPOST('lang_id', 'aZ09')) {
					$newlang = GETPOST('lang_id', 'aZ09');
				}
				if ($conf->global->MAIN_MULTILANGS && empty($newlang)) {
					$newlang = $object->thirdparty->default_lang;
				}
				if (!empty($newlang)) {
					$outputlangs = new Translate("", $conf);
					$outputlangs->setDefaultLang($newlang);
				}
				$model = $object->model_pdf;
				$ret = $object->fetch($id); // Reload to get new records

				$result = $object->generateDocument($model, $outputlangs, $hidedetails, $hidedesc, $hideref);
				if ($result < 0) {
					$error++;
					dol_print_error($db, $result);
				}
			}
		} else {
			$error++;
			setEventMessages($object->error, $object->errors, 'errors');
		}

		// If we have permission, and if we don't need to provide the idwarehouse, we go directly on approved step
		if (!$error && empty($conf->global->SUPPLIER_ORDER_NO_DIRECT_APPROVE) && $usercanapprove && !(!empty($conf->global->STOCK_CALCULATE_ON_SUPPLIER_VALIDATE_ORDER) && $object->hasProductsOrServices(1))) {
			$action = 'confirm_approve'; // can make standard or first level approval also if permission is set
		}

		if (!$error) {
			$db->commit();
		} else {
			$db->rollback();
		}
	}

	if (($action == 'confirm_approve' || $action == 'confirm_approve2') && $confirm == 'yes' && $usercanapprove) {
		$db->begin();

		$idwarehouse = GETPOST('idwarehouse', 'int');

		$qualified_for_stock_change = 0;
		if (empty($conf->global->STOCK_SUPPORTS_SERVICES)) {
			$qualified_for_stock_change = $object->hasProductsOrServices(2);
		} else {
			$qualified_for_stock_change = $object->hasProductsOrServices(1);
		}

		// Check parameters
		if (!empty($conf->stock->enabled) && !empty($conf->global->STOCK_CALCULATE_ON_SUPPLIER_VALIDATE_ORDER) && $qualified_for_stock_change) {	// warning name of option should be STOCK_CALCULATE_ON_SUPPLIER_APPROVE_ORDER
			if (!$idwarehouse || $idwarehouse == -1) {
				$error++;
				setEventMessages($langs->trans('ErrorFieldRequired', $langs->transnoentitiesnoconv("Warehouse")), null, 'errors');
				$action = '';
			}
		}

		if (!$error) {
			$result = $object->approve($user, $idwarehouse, ($action == 'confirm_approve2' ? 1 : 0));
			if ($result > 0) {
				if (empty($conf->global->MAIN_DISABLE_PDF_AUTOUPDATE)) {
					$outputlangs = $langs;
					$newlang = '';
					if ($conf->global->MAIN_MULTILANGS && empty($newlang) && GETPOST('lang_id', 'aZ09')) {
						$newlang = GETPOST('lang_id', 'aZ09');
					}
					if ($conf->global->MAIN_MULTILANGS && empty($newlang)) {
						$newlang = $object->thirdparty->default_lang;
					}
					if (!empty($newlang)) {
						$outputlangs = new Translate("", $conf);
						$outputlangs->setDefaultLang($newlang);
					}
					$object->generateDocument($object->model_pdf, $outputlangs, $hidedetails, $hidedesc, $hideref);
				}
			} else {
				$error++;
				setEventMessages($object->error, $object->errors, 'errors');
			}
		}

		if (!$error) {
			$db->commit();

			header("Location: ".$_SERVER["PHP_SELF"]."?id=".$object->id);
			exit;
		} else {
			$db->rollback();
		}
	}

	if ($action == 'confirm_refuse' && $confirm == 'yes' && $usercanapprove) {
		if (GETPOST('refuse_note')) {
			$object->refuse_note = GETPOST('refuse_note');
		}
		$result = $object->refuse($user);
		if ($result > 0) {
			header("Location: ".$_SERVER["PHP_SELF"]."?id=".$object->id);
			exit;
		} else {
			setEventMessages($object->error, $object->errors, 'errors');
		}
	}

	// Force mandatory order method
	if ($action == 'commande') {
		$methodecommande = GETPOST('methodecommande', 'int');

		if ($cancel) {
			$action = '';
		} elseif ($methodecommande <= 0) {
			setEventMessages($langs->trans("ErrorFieldRequired", $langs->transnoentities("OrderMode")), null, 'errors');
			$action = 'makeorder';
		}
	}

	if ($action == 'confirm_commande' && $confirm == 'yes' && $usercanorder) {
		$db->begin();

		$result = $object->commande($user, GETPOST("datecommande"), GETPOST("methode", 'int'), GETPOST('comment', 'alphanohtml'));
		if ($result > 0) {
			if (empty($conf->global->MAIN_DISABLE_PDF_AUTOUPDATE)) {
				$outputlangs = $langs;
				$newlang = '';
				if ($conf->global->MAIN_MULTILANGS && empty($newlang) && GETPOST('lang_id', 'aZ09')) {
					$newlang = GETPOST('lang_id', 'aZ09');
				}
				if ($conf->global->MAIN_MULTILANGS && empty($newlang)) {
					$newlang = $object->thirdparty->default_lang;
				}
				if (!empty($newlang)) {
					$outputlangs = new Translate("", $conf);
					$outputlangs->setDefaultLang($newlang);
				}
				$object->generateDocument($object->model_pdf, $outputlangs, $hidedetails, $hidedesc, $hideref);
			}
			$action = '';
		} else {
			$error++;
			setEventMessages($object->error, $object->errors, 'errors');
		}

		if (!$error) {
			$db->commit();

			header("Location: ".$_SERVER["PHP_SELF"]."?id=".$object->id);
			exit;
		} else {
			$db->rollback();
		}
	}


	if ($action == 'confirm_delete' && $confirm == 'yes' && $usercandelete) {
		$result = $object->delete($user);
		if ($result > 0) {
			header("Location: ".DOL_URL_ROOT.'/fourn/commande/list.php?restore_lastsearch_values=1');
			exit;
		} else {
			setEventMessages($object->error, $object->errors, 'errors');
		}
	}

	// Action clone object
	if ($action == 'confirm_clone' && $confirm == 'yes' && $usercancreate) {
		if (1 == 0 && !GETPOST('clone_content') && !GETPOST('clone_receivers')) {
			setEventMessages($langs->trans("NoCloneOptionsSpecified"), null, 'errors');
		} else {
			if ($object->id > 0) {
				$orig = clone $object;

				$result = $object->createFromClone($user, $socid);
				if ($result > 0) {
					header("Location: ".$_SERVER['PHP_SELF'].'?id='.$result);
					exit;
				} else {
					setEventMessages($object->error, $object->errors, 'errors');
					$object = $orig;
					$action = '';
				}
			}
		}
	}

	// Set status of reception (complete, partial, ...)
	if ($action == 'livraison' && $usercanreceive) {
		if ($cancel) {
			$action = '';
		} else {
			$db->begin();

			if (GETPOST("type") != '') {
				$date_liv = dol_mktime(GETPOST('rehour'), GETPOST('remin'), GETPOST('resec'), GETPOST("remonth"), GETPOST("reday"), GETPOST("reyear"));

				$result = $object->Livraison($user, $date_liv, GETPOST("type"), GETPOST("comment")); // GETPOST("type") is 'tot', 'par', 'nev', 'can'
				if ($result > 0) {
					$langs->load("deliveries");
					setEventMessages($langs->trans("DeliveryStateSaved"), null);
					$action = '';
				} elseif ($result == -3) {
					$error++;
					setEventMessages($object->error, $object->errors, 'errors');
				} else {
					$error++;
					setEventMessages($object->error, $object->errors, 'errors');
				}
			} else {
				$error++;
				setEventMessages($langs->trans("ErrorFieldRequired", $langs->transnoentities("Delivery")), null, 'errors');
			}

			if (!$error) {
				$db->commit();
			} else {
				$db->rollback();
			}
		}
	}

	if ($action == 'confirm_cancel' && $confirm == 'yes' && $usercanorder) {
		if (GETPOST('cancel_note')) {
			$object->cancel_note = GETPOST('cancel_note');
		}
		$result = $object->cancel($user);
		if ($result > 0) {
			header("Location: ".$_SERVER["PHP_SELF"]."?id=".$object->id);
			exit;
		} else {
			setEventMessages($object->error, $object->errors, 'errors');
		}
	}

	// Actions when printing a doc from card
	include DOL_DOCUMENT_ROOT.'/core/actions_printing.inc.php';

	// Actions to send emails
	$triggersendname = 'ORDER_SUPPLIER_SENTBYMAIL';
	$autocopy = 'MAIN_MAIL_AUTOCOPY_SUPPLIER_ORDER_TO';
	$trackid = 'sord'.$object->id;
	include DOL_DOCUMENT_ROOT.'/core/actions_sendmails.inc.php';

	// Actions to build doc
	$upload_dir = $conf->fournisseur->commande->dir_output;
	$permissiontoadd = $usercancreate;
	include DOL_DOCUMENT_ROOT.'/core/actions_builddoc.inc.php';


	if ($action == 'update_extras') {
		$object->oldcopy = dol_clone($object);

		// Fill array 'array_options' with data from add form
		$ret = $extrafields->setOptionalsFromPost(null, $object, GETPOST('attribute', 'restricthtml'));
		if ($ret < 0) {
			$error++;
		}

		if (!$error) {
			// Actions on extra fields
			if (!$error) {
				$result = $object->insertExtraFields('ORDER_SUPPLIER_MODIFY');
				if ($result < 0) {
					$error++;
					setEventMessages($object->error, $object->errors, 'errors');
				}
			}
		}

		if ($error) {
			$action = 'edit_extras';
		}
	}

	/*
	 * Create an order
	 */
	if ($action == 'add' && $usercancreate) {
		$error = 0;
		$selectedLines = GETPOST('toselect', 'array');
		if ($socid < 1) {
			setEventMessages($langs->trans('ErrorFieldRequired', $langs->transnoentities('Supplier')), null, 'errors');
			$action = 'create';
			$error++;
		}

		if (!$error) {
			$db->begin();

			// Creation commande
			$object->ref_supplier  	= GETPOST('refsupplier');
			$object->socid         	= $socid;
			$object->cond_reglement_id = GETPOST('cond_reglement_id', 'int');
			$object->mode_reglement_id = GETPOST('mode_reglement_id', 'int');
			$object->fk_account        = GETPOST('fk_account', 'int');
			$object->note_private = GETPOST('note_private', 'restricthtml');
			$object->note_public   	= GETPOST('note_public', 'restricthtml');
			$object->date_livraison = $datelivraison; // deprecated
			$object->delivery_date = $datelivraison;
			$object->fk_incoterms = GETPOST('incoterm_id', 'int');
			$object->location_incoterms = GETPOST('location_incoterms', 'alpha');
			$object->multicurrency_code = GETPOST('multicurrency_code', 'alpha');
			$object->multicurrency_tx = GETPOST('originmulticurrency_tx', 'int');
			$object->fk_project       = GETPOST('projectid', 'int');

			// Fill array 'array_options' with data from add form
			if (!$error) {
				$ret = $extrafields->setOptionalsFromPost(null, $object);
				if ($ret < 0) {
					$error++;
				}
			}

			if (!$error) {
				// If creation from another object of another module (Example: origin=propal, originid=1)
				if (!empty($origin) && !empty($originid)) {
					$element = $subelement = $origin;
					$classname = ucfirst($subelement);
					if ($origin == 'propal' || $origin == 'proposal') {
						$element = 'comm/propal'; $subelement = 'propal';
						$classname = 'Propal';
					}
					if ($origin == 'order' || $origin == 'commande') {
						$element = $subelement = 'commande';
						$classname = 'Commande';
					}
					if ($origin == 'supplier_proposal') {
						$classname = 'SupplierProposal';
						$element = 'supplier_proposal';
						$subelement = 'supplier_proposal';
					}

					$object->origin = $origin;
					$object->origin_id = $originid;

					// Possibility to add external linked objects with hooks
					$object->linked_objects [$object->origin] = $object->origin_id;
					$other_linked_objects = GETPOST('other_linked_objects', 'array');
					if (!empty($other_linked_objects)) {
						$object->linked_objects = array_merge($object->linked_objects, $other_linked_objects);
					}

					$id = $object->create($user);
					if ($id > 0) {
						dol_include_once('/'.$element.'/class/'.$subelement.'.class.php');

						$srcobject = new $classname($db);

						dol_syslog("Try to find source object origin=".$object->origin." originid=".$object->origin_id." to add lines");
						$result = $srcobject->fetch($object->origin_id);
						if ($result > 0) {
							$tmpdate = ($srcobject->delivery_date ? $srcobject->delivery_date : $srcobject->date_livraison);
							$object->setDeliveryDate($user, $tmpdate);
							$object->set_id_projet($user, $srcobject->fk_project);

							$lines = $srcobject->lines;
							if (empty($lines) && method_exists($srcobject, 'fetch_lines')) {
								$srcobject->fetch_lines();
								$lines = $srcobject->lines;
							}

							$fk_parent_line = 0;
							$num = count($lines);

							for ($i = 0; $i < $num; $i++) {
								if (empty($lines[$i]->subprice) || $lines[$i]->qty <= 0 || !in_array($lines[$i]->id, $selectedLines)) {
									continue;
								}

								$label = (!empty($lines[$i]->label) ? $lines[$i]->label : '');
								$desc = (!empty($lines[$i]->desc) ? $lines[$i]->desc : $lines[$i]->product_desc);
								$product_type = (!empty($lines[$i]->product_type) ? $lines[$i]->product_type : 0);

								// Reset fk_parent_line for no child products and special product
								if (($lines[$i]->product_type != 9 && empty($lines[$i]->fk_parent_line)) || $lines[$i]->product_type == 9) {
									$fk_parent_line = 0;
								}

								// Extrafields
								if (method_exists($lines[$i], 'fetch_optionals')) { 							// For avoid conflicts if
									$lines[$i]->fetch_optionals();
									$array_option = $lines[$i]->array_options;
								}

								$ref_supplier = '';
								$product_fourn_price_id = 0;
								if ($origin == "commande") {
									$productsupplier = new ProductFournisseur($db);
									$result = $productsupplier->find_min_price_product_fournisseur($lines[$i]->fk_product, $lines[$i]->qty, $srcobject->socid);
									if ($result > 0) {
										$ref_supplier = $productsupplier->ref_supplier;
										$product_fourn_price_id = $productsupplier->product_fourn_price_id;
									}
								} else {
									$ref_supplier = $lines[$i]->ref_fourn;
									$product_fourn_price_id = 0;
								}

								$tva_tx = $lines[$i]->tva_tx;

								if ($origin == "commande") {
									$soc = new societe($db);
									$soc->fetch($socid);
									$tva_tx = get_default_tva($soc, $mysoc, $lines[$i]->fk_product, $product_fourn_price_id);
								}

								$object->special_code = $lines[$i]->special_code;

								$result = $object->addline(
									$desc,
									$lines[$i]->subprice,
									$lines[$i]->qty,
									$tva_tx,
									$lines[$i]->localtax1_tx,
									$lines[$i]->localtax2_tx,
									$lines[$i]->fk_product > 0 ? $lines[$i]->fk_product : 0,
									$product_fourn_price_id,
									$ref_supplier,
									$lines[$i]->remise_percent,
									'HT',
									0,
									$lines[$i]->product_type,
									'',
									'',
									null,
									null,
									$array_option,
									$lines[$i]->fk_unit,
									0,
									$element,
									!empty($lines[$i]->id) ? $lines[$i]->id : $lines[$i]->rowid
								);

								if ($result < 0) {
									$error++;
									break;
								}

								// Defined the new fk_parent_line
								if ($result > 0 && $lines[$i]->product_type == 9) {
									$fk_parent_line = $result;
								}
							}

							// Add link between elements


							// Hooks
							$parameters = array('objFrom' => $srcobject);
							$reshook = $hookmanager->executeHooks('createFrom', $parameters, $object, $action); // Note that $action and $object may have been

							if ($reshook < 0) {
								$error++;
							}
						} else {
							setEventMessages($srcobject->error, $srcobject->errors, 'errors');
							$error++;
						}
					} else {
						setEventMessages($object->error, $object->errors, 'errors');
						$error++;
					}
				} else {
					$id = $object->create($user);
					if ($id < 0) {
						$error++;
						setEventMessages($object->error, $object->errors, 'errors');
					}
				}
			}

			if ($error) {
				$langs->load("errors");
				$db->rollback();
				$action = 'create';
				$_GET['socid'] = $_POST['socid'];
			} else {
				$db->commit();
				header("Location: ".$_SERVER['PHP_SELF']."?id=".urlencode($id));
				exit;
			}
		}
	}

	if ($action == 'webservice' && GETPOST('mode', 'alpha') == "send" && !GETPOST('cancel', 'alpha')) {
		$ws_url         = $object->thirdparty->webservices_url;
		$ws_key         = $object->thirdparty->webservices_key;
		$ws_user        = GETPOST('ws_user', 'alpha');
		$ws_password    = GETPOST('ws_password', 'alpha');
		$ws_entity      = GETPOST('ws_entity', 'int');
		$ws_thirdparty  = GETPOST('ws_thirdparty', 'int');

		// NS and Authentication parameters
		$ws_ns = 'http://www.dolibarr.org/ns/';
		$ws_authentication = array(
			'dolibarrkey'=>$ws_key,
			'sourceapplication'=>'DolibarrWebServiceClient',
			'login'=>$ws_user,
			'password'=>$ws_password,
			'entity'=>$ws_entity
		);

		//Is sync supplier web services module activated? and everything filled?
		if (empty($conf->syncsupplierwebservices->enabled)) {
			setEventMessages($langs->trans("WarningModuleNotActive", $langs->transnoentities("Module2650Name")), null, 'mesgs');
		} elseif (empty($ws_url) || empty($ws_key)) {
			setEventMessages($langs->trans("ErrorWebServicesFieldsRequired"), null, 'errors');
		} elseif (empty($ws_user) || empty($ws_password) || empty($ws_thirdparty)) {
			setEventMessages($langs->trans("ErrorFieldsRequired"), null, 'errors');
		} else {
			//Create SOAP client and connect it to order
			$soapclient_order = new nusoap_client($ws_url."/webservices/server_order.php");
			$soapclient_order->soap_defencoding = 'UTF-8';
			$soapclient_order->decodeUTF8(false);

			//Create SOAP client and connect it to product/service
			$soapclient_product = new nusoap_client($ws_url."/webservices/server_productorservice.php");
			$soapclient_product->soap_defencoding = 'UTF-8';
			$soapclient_product->decodeUTF8(false);

			//Prepare the order lines from order
			$order_lines = array();
			foreach ($object->lines as $line) {
				$ws_parameters = array('authentication' => $ws_authentication, 'id' => '', 'ref' => $line->ref_supplier);
				$result_product = $soapclient_product->call("getProductOrService", $ws_parameters, $ws_ns, '');

				if ($result_product["result"]["result_code"] == "OK") {
					$order_lines[] = array(
						'desc'          => $line->product_desc,
						'type'          => $line->product_type,
						'product_id'    => $result_product["product"]["id"],
						'vat_rate'      => $line->tva_tx,
						'qty'           => $line->qty,
						'price'         => $line->price,
						'unitprice'     => $line->subprice,
						'total_net'     => $line->total_ht,
						'total_vat'     => $line->total_tva,
						'total'         => $line->total_ttc,
						'date_start'    => $line->date_start,
						'date_end'      => $line->date_end,
					);
				}
			}

			//Prepare the order header
			$order = array(
				'thirdparty_id' => $ws_thirdparty,
				'date'          => dol_print_date(dol_now(), 'dayrfc'),
				'total_net'     => $object->total_ht,
				'total_var'     => $object->total_tva,
				'total'         => $object->total_ttc,
				'lines'         => $order_lines
			);

			$ws_parameters = array('authentication'=>$ws_authentication, 'order' => $order);
			$result_order = $soapclient_order->call("createOrder", $ws_parameters, $ws_ns, '');

			if (empty($result_order["result"]["result_code"])) { //No result, check error str
				setEventMessages($langs->trans("SOAPError")." '".$soapclient_order->error_str."'", null, 'errors');
			} elseif ($result_order["result"]["result_code"] != "OK") { //Something went wrong
				setEventMessages($langs->trans("SOAPError")." '".$result_order["result"]["result_code"]."' - '".$result_order["result"]["result_label"]."'", null, 'errors');
			} else {
				setEventMessages($langs->trans("RemoteOrderRef")." ".$result_order["ref"], null, 'mesgs');
			}
		}
	}

	if (!empty($conf->global->MAIN_DISABLE_CONTACTS_TAB) && $usercancreate) {
		if ($action == 'addcontact') {
			if ($object->id > 0) {
				$contactid = (GETPOST('userid') ? GETPOST('userid') : GETPOST('contactid'));
				$typeid = (GETPOST('typecontact') ? GETPOST('typecontact') : GETPOST('type'));
				$result = $object->add_contact($contactid, $typeid, GETPOST("source", 'aZ09'));
			}

			if ($result >= 0) {
				header("Location: ".$_SERVER['PHP_SELF']."?id=".$object->id);
				exit;
			} else {
				if ($object->error == 'DB_ERROR_RECORD_ALREADY_EXISTS') {
					$langs->load("errors");
					setEventMessages($langs->trans("ErrorThisContactIsAlreadyDefinedAsThisType"), null, 'errors');
				} else {
					setEventMessages($object->error, $object->errors, 'errors');
				}
			}
		} elseif ($action == 'swapstatut' && $object->id > 0) {
			// bascule du statut d'un contact
			$result = $object->swapContactStatus(GETPOST('ligne', 'int'));
		} elseif ($action == 'deletecontact' && $object->id > 0) {
			// Efface un contact
			$result = $object->delete_contact(GETPOST("lineid", 'int'));

			if ($result >= 0) {
				header("Location: ".$_SERVER['PHP_SELF']."?id=".$object->id);
				exit;
			} else {
				dol_print_error($db);
			}
		}
	}
}


/*
 * View
 */

$form = new	Form($db);
$formfile = new FormFile($db);
$formorder = new FormOrder($db);
$productstatic = new Product($db);
if (!empty($conf->projet->enabled)) {
	$formproject = new FormProjets($db);
}

$title = $langs->trans('SupplierOrder')." - ".$langs->trans('Card');
$help_url = 'EN:Module_Suppliers_Orders|FR:CommandeFournisseur|ES:Módulo_Pedidos_a_proveedores';
llxHeader('', $title, $help_url);

$now = dol_now();

if ($action == 'create') {
	print load_fiche_titre($langs->trans('NewOrderSupplier'), '', 'supplier_order');

	dol_htmloutput_events();

	$currency_code = $conf->currency;

	$societe = '';
	if ($socid > 0) {
		$societe = new Societe($db);
		$societe->fetch($socid);
	}

	if (!empty($origin) && !empty($originid)) {
		// Parse element/subelement (ex: project_task)
		$element = $subelement = $origin;
		$classname = ucfirst($subelement);
		$regs = array();
		if (preg_match('/^([^_]+)_([^_]+)/i', $origin, $regs)) {
			$element = $regs[1];
			$subelement = $regs[2];
		}

		if ($origin == 'propal' || $origin == 'proposal') {
			$classname = 'Propal';
			$element = 'comm/propal'; $subelement = 'propal';
		}
		if ($origin == 'order' || $origin == 'commande') {
			$classname = 'Commande';
			$element = $subelement = 'commande';
		}
		if ($origin == 'supplier_proposal') {
			$classname = 'SupplierProposal';
			$element = 'supplier_proposal';
			$subelement = 'supplier_proposal';
		}



		dol_include_once('/'.$element.'/class/'.$subelement.'.class.php');

		$objectsrc = new $classname($db);
		$objectsrc->fetch($originid);
		if (empty($objectsrc->lines) && method_exists($objectsrc, 'fetch_lines')) {
			$objectsrc->fetch_lines();
		}
		$objectsrc->fetch_thirdparty();

		// Replicate extrafields
		$objectsrc->fetch_optionals();
		$object->array_options = $objectsrc->array_options;

		$projectid = (!empty($objectsrc->fk_project) ? $objectsrc->fk_project : '');
		$ref_client = (!empty($objectsrc->ref_client) ? $objectsrc->ref_client : '');

		$soc = $objectsrc->client;
		$cond_reglement_id	= (!empty($objectsrc->cond_reglement_id) ? $objectsrc->cond_reglement_id : (!empty($soc->cond_reglement_id) ? $soc->cond_reglement_id : 0));
		$mode_reglement_id	= (!empty($objectsrc->mode_reglement_id) ? $objectsrc->mode_reglement_id : (!empty($soc->mode_reglement_id) ? $soc->mode_reglement_id : 0));
		$fk_account         = (!empty($objectsrc->fk_account) ? $objectsrc->fk_account : (!empty($soc->fk_account) ? $soc->fk_account : 0));
		$availability_id	= (!empty($objectsrc->availability_id) ? $objectsrc->availability_id : (!empty($soc->availability_id) ? $soc->availability_id : 0));
		$shipping_method_id = (!empty($objectsrc->shipping_method_id) ? $objectsrc->shipping_method_id : (!empty($soc->shipping_method_id) ? $soc->shipping_method_id : 0));
		$demand_reason_id = (!empty($objectsrc->demand_reason_id) ? $objectsrc->demand_reason_id : (!empty($soc->demand_reason_id) ? $soc->demand_reason_id : 0));
		$remise_percent		= (!empty($objectsrc->remise_percent) ? $objectsrc->remise_percent : (!empty($soc->remise_supplier_percent) ? $soc->remise_supplier_percent : 0));
		$remise_absolue		= (!empty($objectsrc->remise_absolue) ? $objectsrc->remise_absolue : (!empty($soc->remise_absolue) ? $soc->remise_absolue : 0));
		$dateinvoice		= empty($conf->global->MAIN_AUTOFILL_DATE) ?-1 : '';

		$datedelivery = (!empty($objectsrc->date_livraison) ? $objectsrc->date_livraison : (!empty($objectsrc->delivery_date) ? $objectsrc->delivery_date : ''));

		if (!empty($conf->multicurrency->enabled)) {
			if (!empty($objectsrc->multicurrency_code)) {
				$currency_code = $objectsrc->multicurrency_code;
			}
			if (!empty($conf->global->MULTICURRENCY_USE_ORIGIN_TX) && !empty($objectsrc->multicurrency_tx)) {
				$currency_tx = $objectsrc->multicurrency_tx;
			}
		}

		$note_private = $object->getDefaultCreateValueFor('note_private', (!empty($objectsrc->note_private) ? $objectsrc->note_private : null));
		$note_public = $object->getDefaultCreateValueFor('note_public', (!empty($objectsrc->note_public) ? $objectsrc->note_public : null));

		// Object source contacts list
		$srccontactslist = $objectsrc->liste_contact(-1, 'external', 1);
	} else {
		$cond_reglement_id 	= !empty($societe->cond_reglement_supplier_id) ? $societe->cond_reglement_supplier_id : 0;
		$mode_reglement_id 	= !empty($societe->mode_reglement_supplier_id) ? $societe->mode_reglement_supplier_id : 0;

		if (!empty($conf->multicurrency->enabled) && !empty($societe->multicurrency_code)) {
			$currency_code = $societe->multicurrency_code;
		}

		$note_private = $object->getDefaultCreateValueFor('note_private');
		$note_public = $object->getDefaultCreateValueFor('note_public');
	}

	// If not defined, set default value from constant
	if (empty($cond_reglement_id) && !empty($conf->global->SUPPLIER_ORDER_DEFAULT_PAYMENT_TERM_ID)) {
		$cond_reglement_id = $conf->global->SUPPLIER_ORDER_DEFAULT_PAYMENT_TERM_ID;
	}
	if (empty($mode_reglement_id) && !empty($conf->global->SUPPLIER_ORDER_DEFAULT_PAYMENT_MODE_ID)) {
		$mode_reglement_id = $conf->global->SUPPLIER_ORDER_DEFAULT_PAYMENT_MODE_ID;
	}

	print '<form name="add" action="'.$_SERVER["PHP_SELF"].'" method="post">';
	print '<input type="hidden" name="token" value="'.newToken().'">';
	print '<input type="hidden" name="action" value="add">';
	print '<input type="hidden" name="remise_percent" value="'.(empty($soc->remise_supplier_percent) ? '' : $soc->remise_supplier_percent).'">';
	print '<input type="hidden" name="origin" value="'.$origin.'">';
	print '<input type="hidden" name="originid" value="'.$originid.'">';
	if ($backtopage) {
		print '<input type="hidden" name="backtopage" value="'.$backtopage.'">';
	}
	if ($backtopageforcancel) {
		print '<input type="hidden" name="backtopageforcancel" value="'.$backtopageforcancel.'">';
	}

	if (!empty($currency_tx)) {
		print '<input type="hidden" name="originmulticurrency_tx" value="'.$currency_tx.'">';
	}

	print dol_get_fiche_head('');

	print '<table class="border centpercent">';

	// Ref
	print '<tr><td class="titlefieldcreate">'.$langs->trans('Ref').'</td><td>'.$langs->trans('Draft').'</td></tr>';

	// Third party
	print '<tr><td class="fieldrequired">'.$langs->trans('Supplier').'</td>';
	print '<td>';

<<<<<<< HEAD
	if ($societe->id > 0) {
=======
	if (!empty($societe->id) && $societe->id > 0) {
>>>>>>> 503d1a04
		print $societe->getNomUrl(1, 'supplier');
		print '<input type="hidden" name="socid" value="'.$societe->id.'">';
	} else {
		print img_picto('', 'company').$form->select_company((empty($socid) ? '' : $socid), 'socid', 's.fournisseur=1', 'SelectThirdParty', 0, 0, null, 0, 'minwidth300');
		// reload page to retrieve customer informations
		if (!empty($conf->global->RELOAD_PAGE_ON_SUPPLIER_CHANGE)) {
			print '<script>
			$(document).ready(function() {
				$("#socid").change(function() {
					var socid = $(this).val();
					var prjid = $("#projectid").val();
					// reload page
					window.location.href = "'.$_SERVER["PHP_SELF"].'?action=create&socid="+socid+"&projectid="+prjid
				});
			});
			</script>';
		}
		print ' <a href="'.DOL_URL_ROOT.'/societe/card.php?action=create&client=0&fournisseur=1&backtopage='.urlencode($_SERVER["PHP_SELF"].'?action=create').'"><span class="fa fa-plus-circle valignmiddle paddingleft" title="'.$langs->trans("AddThirdParty").'"></span></a>';
	}
	print '</td>';

	if (!empty($societe->id) && $societe->id > 0) {
		// Discounts for third party
		print '<tr><td>'.$langs->trans('Discounts').'</td><td>';

		$absolute_discount = $societe->getAvailableDiscounts('', '', 0, 1);

		$thirdparty = $societe;
		$discount_type = 1;
		$backtopage = urlencode($_SERVER["PHP_SELF"].'?socid='.$thirdparty->id.'&action='.$action.'&origin='.GETPOST('origin').'&originid='.GETPOST('originid'));
		include DOL_DOCUMENT_ROOT.'/core/tpl/object_discounts.tpl.php';

		print '</td></tr>';
	}

	// Ref supplier
	print '<tr><td>'.$langs->trans('RefSupplier').'</td><td><input name="refsupplier" type="text"></td>';
	print '</tr>';

	// Payment term
	print '<tr><td class="nowrap">'.$langs->trans('PaymentConditionsShort').'</td><td>';
	$form->select_conditions_paiements(GETPOSTISSET('cond_reglement_id') ? GETPOST('cond_reglement_id') : $cond_reglement_id, 'cond_reglement_id');
	print '</td></tr>';

	// Payment mode
	print '<tr><td>'.$langs->trans('PaymentMode').'</td><td>';
	$form->select_types_paiements(GETPOSTISSET('mode_reglement_id') ? GETPOST('mode_reglement_id') : $mode_reglement_id, 'mode_reglement_id');
	print '</td></tr>';

	// Planned delivery date
	print '<tr><td>';
	print $langs->trans('DateDeliveryPlanned');
	print '</td>';
	print '<td>';
	$usehourmin = 0;
	if (!empty($conf->global->SUPPLIER_ORDER_USE_HOUR_FOR_DELIVERY_DATE)) {
		$usehourmin = 1;
	}
	print $form->selectDate($datelivraison ? $datelivraison : -1, 'liv_', $usehourmin, $usehourmin, '', "set");
	print '</td></tr>';

	// Bank Account
	if (!empty($conf->global->BANK_ASK_PAYMENT_BANK_DURING_SUPPLIER_ORDER) && !empty($conf->banque->enabled)) {
		$langs->load("bank");
		print '<tr><td>'.$langs->trans('BankAccount').'</td><td>';
		print img_picto('', 'bank_account', 'class="paddingrightonly"');
		$form->select_comptes($fk_account, 'fk_account', 0, '', 1);
		print '</td></tr>';
	}

	// Project
	if (!empty($conf->projet->enabled)) {
		$formproject = new FormProjets($db);

		$langs->load('projects');
		print '<tr><td>'.$langs->trans('Project').'</td><td>';
		print img_picto('', 'project').$formproject->select_projects((empty($conf->global->PROJECT_CAN_ALWAYS_LINK_TO_ALL_SUPPLIERS) ? $societe->id : -1), $projectid, 'projectid', 0, 0, 1, 1, 0, 0, 0, '', 1, 0, 'maxwidth500');
<<<<<<< HEAD
		print ' &nbsp; <a href="'.DOL_URL_ROOT.'/projet/card.php?socid='.$societe->id.'&action=create&status=1&backtopage='.urlencode($_SERVER["PHP_SELF"].'?action=create&socid='.$societe->id).'"><span class="fa fa-plus-circle valignmiddle" title="'.$langs->trans("AddProject").'"></span></a>';
=======
		print ' &nbsp; <a href="'.DOL_URL_ROOT.'/projet/card.php?action=create&status=1'.(!empty($societe->id) ? '&socid='.$societe->id : "").'&backtopage='.urlencode($_SERVER["PHP_SELF"].'?action=create'.(!empty($societe->id) ? '&socid='.$societe->id : "")).'"><span class="fa fa-plus-circle valignmiddle" title="'.$langs->trans("AddProject").'"></span></a>';
>>>>>>> 503d1a04
		print '</td></tr>';
	}

	// Incoterms
	if (!empty($conf->incoterm->enabled)) {
		$fkincoterms = (!empty($object->fk_incoterms) ? $object->fk_incoterms : ($socid > 0 ? $societe->fk_incoterms : ''));
		$locincoterms = (!empty($object->location_incoterms) ? $object->location_incoterms : ($socid > 0 ? $societe->location_incoterms : ''));
		print '<tr>';
		print '<td><label for="incoterm_id">'.$form->textwithpicto($langs->trans("IncotermLabel"), $object->label_incoterms, 1).'</label></td>';
		print '<td class="maxwidthonsmartphone">';
		print $form->select_incoterms($fkincoterms, $locincoterms);
		print '</td></tr>';
	}

	// Multicurrency
	if (!empty($conf->multicurrency->enabled)) {
		print '<tr>';
		print '<td>'.$form->editfieldkey('Currency', 'multicurrency_code', '', $object, 0).'</td>';
		print '<td class="maxwidthonsmartphone">';
		print $form->selectMultiCurrency($currency_code, 'multicurrency_code');
		print '</td></tr>';
	}

	print '<tr><td>'.$langs->trans('NotePublic').'</td>';
	print '<td>';
	$doleditor = new DolEditor('note_public', isset($note_public) ? $note_public : GETPOST('note_public', 'restricthtml'), '', 80, 'dolibarr_notes', 'In', 0, false, empty($conf->global->FCKEDITOR_ENABLE_NOTE_PUBLIC) ? 0 : 1, ROWS_3, '90%');
	print $doleditor->Create(1);
	print '</td>';
	//print '<textarea name="note_public" wrap="soft" cols="60" rows="'.ROWS_5.'"></textarea>';
	print '</tr>';

	print '<tr><td>'.$langs->trans('NotePrivate').'</td>';
	print '<td>';
	$doleditor = new DolEditor('note_private', isset($note_private) ? $note_private : GETPOST('note_private', 'restricthtml'), '', 80, 'dolibarr_notes', 'In', 0, false, empty($conf->global->FCKEDITOR_ENABLE_NOTE_PRIVATE) ? 0 : 1, ROWS_3, '90%');
	print $doleditor->Create(1);
	print '</td>';
	//print '<td><textarea name="note_private" wrap="soft" cols="60" rows="'.ROWS_5.'"></textarea></td>';
	print '</tr>';

	if (!empty($origin) && !empty($originid) && is_object($objectsrc)) {
		print "\n<!-- ".$classname." info -->";
		print "\n";
		print '<input type="hidden" name="amount"         value="'.$objectsrc->total_ht.'">'."\n";
		print '<input type="hidden" name="total"          value="'.$objectsrc->total_ttc.'">'."\n";
		print '<input type="hidden" name="tva"            value="'.$objectsrc->total_tva.'">'."\n";
		print '<input type="hidden" name="origin"         value="'.$objectsrc->element.'">';
		print '<input type="hidden" name="originid"       value="'.$objectsrc->id.'">';

		$newclassname = $classname;
		print '<tr><td>'.$langs->trans($newclassname).'</td><td>'.$objectsrc->getNomUrl(1, 'supplier').'</td></tr>';
		print '<tr><td>'.$langs->trans('AmountHT').'</td><td>'.price($objectsrc->total_ht).'</td></tr>';
		print '<tr><td>'.$langs->trans('AmountVAT').'</td><td>'.price($objectsrc->total_tva)."</td></tr>";
		if ($mysoc->localtax1_assuj == "1" || $objectsrc->total_localtax1 != 0) { 		// Localtax1 RE
			print '<tr><td>'.$langs->transcountry("AmountLT1", $mysoc->country_code).'</td><td>'.price($objectsrc->total_localtax1)."</td></tr>";
		}

		if ($mysoc->localtax2_assuj == "1" || $objectsrc->total_localtax2 != 0) { 		// Localtax2 IRPF
			print '<tr><td>'.$langs->transcountry("AmountLT2", $mysoc->country_code).'</td><td>'.price($objectsrc->total_localtax2)."</td></tr>";
		}

		print '<tr><td>'.$langs->trans('AmountTTC').'</td><td>'.price($objectsrc->total_ttc)."</td></tr>";

		if (!empty($conf->multicurrency->enabled)) {
			print '<tr><td>'.$langs->trans('MulticurrencyAmountHT').'</td><td>'.price($objectsrc->multicurrency_total_ht).'</td></tr>';
			print '<tr><td>'.$langs->trans('MulticurrencyAmountVAT').'</td><td>'.price($objectsrc->multicurrency_total_tva).'</td></tr>';
			print '<tr><td>'.$langs->trans('MulticurrencyAmountTTC').'</td><td>'.price($objectsrc->multicurrency_total_ttc).'</td></tr>';
		}
	}

	// Other options
	$parameters = array();
	$reshook = $hookmanager->executeHooks('formObjectOptions', $parameters, $object, $action); // Note that $action and $object may have been modified by hook
	print $hookmanager->resPrint;

	if (empty($reshook)) {
		print $object->showOptionals($extrafields, 'create');
	}

	// Bouton "Create Draft"
	print "</table>\n";

	print dol_get_fiche_end();

	print $form->buttonsSaveCancel("CreateDraft");

	// Show origin lines
	if (!empty($origin) && !empty($originid) && is_object($objectsrc)) {
		$title = $langs->trans('ProductsAndServices');
		print load_fiche_titre($title);

		print '<div class="div-table-responsive-no-min">';
		print '<table class="noborder centpercent">';

		$objectsrc->printOriginLinesList('', $selectedLines);

		print '</table>';
		print '</div>';
	}
	print "</form>\n";
} elseif (!empty($object->id)) {
	$result = $object->fetch($id, $ref);

	$societe = new Fournisseur($db);
	$result = $societe->fetch($object->socid);
	if ($result < 0) {
		dol_print_error($db);
	}

	$author = new User($db);
	$author->fetch($object->user_author_id);

	$res = $object->fetch_optionals();


	$head = ordersupplier_prepare_head($object);

	$title = $langs->trans("SupplierOrder");
	print dol_get_fiche_head($head, 'card', $title, -1, 'order');


	$formconfirm = '';

	// Confirmation de la suppression de la commande
	if ($action == 'delete') {
		$formconfirm = $form->formconfirm($_SERVER["PHP_SELF"].'?id='.$object->id, $langs->trans('DeleteOrder'), $langs->trans('ConfirmDeleteOrder'), 'confirm_delete', '', 0, 2);
	}

	// Clone confirmation
	if ($action == 'clone') {
		// Create an array for form
		$formquestion = array(
			array('type' => 'other', 'name' => 'socid', 'label' => $langs->trans("SelectThirdParty"), 'value' => $form->select_company(GETPOST('socid', 'int'), 'socid', '(s.fournisseur=1)'))
		);
		// Paiement incomplet. On demande si motif = escompte ou autre
		$formconfirm = $form->formconfirm($_SERVER["PHP_SELF"].'?id='.$object->id, $langs->trans('ToClone'), $langs->trans('ConfirmCloneOrder', $object->ref), 'confirm_clone', $formquestion, 'yes', 1);
	}

	// Confirmation de la validation
	if ($action == 'valid') {
		$object->date_commande = dol_now();

		// We check if number is temporary number
		if (preg_match('/^[\(]?PROV/i', $object->ref) || empty($object->ref)) { // empty should not happened, but when it occurs, the test save life
			$newref = $object->getNextNumRef($object->thirdparty);
		} else {
			$newref = $object->ref;
		}

		if ($newref < 0) {
			setEventMessages($object->error, $object->errors, 'errors');
			$action = '';
		} else {
			$text = $langs->trans('ConfirmValidateOrder', $newref);
			if (!empty($conf->notification->enabled)) {
				require_once DOL_DOCUMENT_ROOT.'/core/class/notify.class.php';
				$notify = new	Notify($db);
				$text .= '<br>';
				$text .= $notify->confirmMessage('ORDER_SUPPLIER_VALIDATE', $object->socid, $object);
			}

			$formconfirm = $form->formconfirm($_SERVER["PHP_SELF"].'?id='.$object->id, $langs->trans('ValidateOrder'), $text, 'confirm_valid', '', 0, 1);
		}
	}

	// Confirm approval
	if ($action == 'approve' || $action == 'approve2') {
		$qualified_for_stock_change = 0;
		if (empty($conf->global->STOCK_SUPPORTS_SERVICES)) {
			$qualified_for_stock_change = $object->hasProductsOrServices(2);
		} else {
			$qualified_for_stock_change = $object->hasProductsOrServices(1);
		}

		$formquestion = array();
		if (!empty($conf->stock->enabled) && !empty($conf->global->STOCK_CALCULATE_ON_SUPPLIER_VALIDATE_ORDER) && $qualified_for_stock_change) {
			$langs->load("stocks");
			require_once DOL_DOCUMENT_ROOT.'/product/class/html.formproduct.class.php';
			$formproduct = new FormProduct($db);
			$forcecombo = 0;
			if ($conf->browser->name == 'ie') {
				$forcecombo = 1; // There is a bug in IE10 that make combo inside popup crazy
			}
			$formquestion = array(
				//'text' => $langs->trans("ConfirmClone"),
				//array('type' => 'checkbox', 'name' => 'clone_content',   'label' => $langs->trans("CloneMainAttributes"),   'value' => 1),
				//array('type' => 'checkbox', 'name' => 'update_prices',   'label' => $langs->trans("PuttingPricesUpToDate"),   'value' => 1),
				array('type' => 'other', 'name' => 'idwarehouse', 'label' => $langs->trans("SelectWarehouseForStockIncrease"), 'value' => $formproduct->selectWarehouses(GETPOST('idwarehouse', 'int'), 'idwarehouse', '', 1, 0, 0, '', 0, $forcecombo))
			);
		}
		$text = $langs->trans("ConfirmApproveThisOrder", $object->ref);
		if (!empty($conf->notification->enabled)) {
			require_once DOL_DOCUMENT_ROOT.'/core/class/notify.class.php';
			$notify = new	Notify($db);
			$text .= '<br>';
			$text .= $notify->confirmMessage('ORDER_SUPPLIER_APPROVE', $object->socid, $object);
		}

		$formconfirm = $form->formconfirm($_SERVER['PHP_SELF']."?id=".$object->id, $langs->trans("ApproveThisOrder"), $text, "confirm_".$action, $formquestion, 1, 1, 240);
	}

	// Confirmation of disapproval
	if ($action == 'refuse') {
		$formquestion = array(
			array(
				'type' => 'text',
				'name' => 'refuse_note',
				'label' => $langs->trans("Reason"),
				'value' => '',
				'morecss' => 'minwidth300'
			)
		);
		$formconfirm  = $form->formconfirm($_SERVER['PHP_SELF']."?id=$object->id", $langs->trans("DenyingThisOrder"), $langs->trans("ConfirmDenyingThisOrder", $object->ref), "confirm_refuse", $formquestion, 0, 1);
	}

	// Confirmation of cancellation
	if ($action == 'cancel') {
		$formquestion = array(
			array(
				'type' => 'text',
				'name' => 'cancel_note',
				'label' => $langs->trans("Reason"),
				'value' => '',
				'morecss' => 'minwidth300'
			)
		);
		$formconfirm = $form->formconfirm($_SERVER['PHP_SELF']."?id=$object->id", $langs->trans("Cancel"), $langs->trans("ConfirmCancelThisOrder", $object->ref), "confirm_cancel", $formquestion, 0, 1);
	}

	// Confirmation de l'envoi de la commande
	if ($action == 'commande') {
		$date_com = dol_mktime(GETPOST('rehour'), GETPOST('remin'), GETPOST('resec'), GETPOST("remonth"), GETPOST("reday"), GETPOST("reyear"));
		$formconfirm = $form->formconfirm($_SERVER['PHP_SELF']."?id=".$object->id."&datecommande=".$date_com."&methode=".GETPOST("methodecommande")."&comment=".urlencode(GETPOST("comment")), $langs->trans("MakeOrder"), $langs->trans("ConfirmMakeOrder", dol_print_date($date_com, 'day')), "confirm_commande", '', 0, 2);
	}

	// Confirmation to delete line
	if ($action == 'ask_deleteline') {
		 $formconfirm = $form->formconfirm($_SERVER["PHP_SELF"].'?id='.$object->id.'&lineid='.$lineid, $langs->trans('DeleteProductLine'), $langs->trans('ConfirmDeleteProductLine'), 'confirm_deleteline', '', 0, 1);
	}

	$parameters = array('formConfirm' => $formconfirm, 'lineid'=>$lineid);
	$reshook = $hookmanager->executeHooks('formConfirm', $parameters, $object, $action); // Note that $action and $object may have been modified by hook
	if (empty($reshook)) {
		$formconfirm .= $hookmanager->resPrint;
	} elseif ($reshook > 0) {
		$formconfirm = $hookmanager->resPrint;
	}

	// Print form confirm
	print $formconfirm;


	// Supplier order card

	$linkback = '<a href="'.DOL_URL_ROOT.'/fourn/commande/list.php?restore_lastsearch_values=1'.(!empty($socid) ? '&socid='.$socid : '').'">'.$langs->trans("BackToList").'</a>';

	$morehtmlref = '<div class="refidno">';
	// Ref supplier
	$morehtmlref .= $form->editfieldkey("RefSupplier", 'ref_supplier', $object->ref_supplier, $object, $usercancreate, 'string', '', 0, 1);
	$morehtmlref .= $form->editfieldval("RefSupplier", 'ref_supplier', $object->ref_supplier, $object, $usercancreate, 'string', '', null, null, '', 1);
	// Thirdparty
	$morehtmlref .= '<br>'.$langs->trans('ThirdParty');
	if (!empty($conf->global->MAIN_CAN_EDIT_SUPPLIER_ON_SUPPLIER_ORDER) && !empty($usercancreate) && $action == 'edit_thirdparty') {
		$morehtmlref .= ' : ';
		$morehtmlref .= '<form method="post" action="'.$_SERVER['PHP_SELF'].'?id='.$object->id.'">';
		$morehtmlref .= '<input type="hidden" name="action" value="set_thirdparty">';
		$morehtmlref .= '<input type="hidden" name="token" value="'.newToken().'">';
		$morehtmlref .= $form->select_company($object->thirdparty->id, 'new_socid', 's.fournisseur=1', '', 0, 0, array(), 0, 'minwidth300');
		$morehtmlref .= '<input type="submit" class="button valignmiddle" value="'.$langs->trans("Modify").'">';
		$morehtmlref .= '</form>';
	}
	if (empty($conf->global->MAIN_CAN_EDIT_SUPPLIER_ON_SUPPLIER_ORDER) || $action != 'edit_thirdparty') {
		if (!empty($conf->global->MAIN_CAN_EDIT_SUPPLIER_ON_SUPPLIER_ORDER) && $object->statut == CommandeFournisseur::STATUS_DRAFT) {
			$morehtmlref .= '<a class="editfielda" href="'.$_SERVER['PHP_SELF'].'?action=edit_thirdparty&token='.newToken().'&id='.$object->id.'">'.img_edit($langs->transnoentitiesnoconv('SetThirdParty')).'</a>';
		}
		$morehtmlref .= ' : '.$object->thirdparty->getNomUrl(1, 'supplier');
		if (empty($conf->global->MAIN_DISABLE_OTHER_LINK) && $object->thirdparty->id > 0) {
			$morehtmlref .= ' (<a href="'.DOL_URL_ROOT.'/fourn/commande/list.php?socid='.$object->thirdparty->id.'&search_company='.urlencode($object->thirdparty->name).'">'.$langs->trans("OtherOrders").'</a>)';
		}
	}

	// Project
	if (!empty($conf->projet->enabled)) {
		$langs->load("projects");
		$morehtmlref .= '<br>'.$langs->trans('Project').' ';
		if ($usercancreate) {
			if ($action != 'classify' && $caneditproject) {
				$morehtmlref .= '<a class="editfielda" href="'.$_SERVER['PHP_SELF'].'?action=classify&token='.newToken().'&id='.$object->id.'">'.img_edit($langs->transnoentitiesnoconv('SetProject')).'</a> : ';
			}
			if ($action == 'classify') {
				//$morehtmlref.=$form->form_project($_SERVER['PHP_SELF'] . '?id=' . $object->id, $object->socid, $object->fk_project, 'projectid', 0, 0, 1, 1);
				$morehtmlref .= '<form method="post" action="'.$_SERVER['PHP_SELF'].'?id='.$object->id.'">';
				$morehtmlref .= '<input type="hidden" name="action" value="classin">';
				$morehtmlref .= '<input type="hidden" name="token" value="'.newToken().'">';
				$morehtmlref .= $formproject->select_projects((empty($conf->global->PROJECT_CAN_ALWAYS_LINK_TO_ALL_SUPPLIERS) ? $object->socid : -1), $object->fk_project, 'projectid', 0, 0, 1, 1, 1, 0, 0, '', 1, 0, 'maxwidth500');
				$morehtmlref .= '<input type="submit" class="button valignmiddle" value="'.$langs->trans("Modify").'">';
				$morehtmlref .= '</form>';
			} else {
				$morehtmlref .= $form->form_project($_SERVER['PHP_SELF'].'?id='.$object->id, $object->socid, $object->fk_project, 'none', 0, 0, 0, 1);
			}
		} else {
			if (!empty($object->fk_project)) {
				$proj = new Project($db);
				$proj->fetch($object->fk_project);
				$morehtmlref .= ' : '.$proj->getNomUrl(1);
				if ($proj->title) {
					$morehtmlref .= ' - '.$proj->title;
				}
			} else {
				$morehtmlref .= '';
			}
		}
	}
	$morehtmlref .= '</div>';


	dol_banner_tab($object, 'ref', $linkback, 1, 'ref', 'ref', $morehtmlref);


	print '<div class="fichecenter">';
	print '<div class="fichehalfleft">';
	print '<div class="underbanner clearboth"></div>';

	print '<table class="border tableforfield centpercent">';

	// Date
	if ($object->methode_commande_id > 0) {
		print '<tr><td class="titlefield">'.$langs->trans("Date").'</td><td>';
		print $object->date_commande ? dol_print_date($object->date_commande, $usehourmin) : '';
		if ($object->hasDelay() && !empty($object->date_delivery) && !empty($object->date_commande)) {
			print ' '.img_picto($langs->trans("Late").' : '.$object->showDelay(), "warning");
		}
		print "</td></tr>";

		if ($object->methode_commande) {
			print '<tr><td>'.$langs->trans("Method").'</td><td>'.$object->getInputMethod().'</td></tr>';
		}
	}

	// Author
	print '<tr><td class="titlefield">'.$langs->trans("AuthorRequest").'</td>';
	print '<td>'.$author->getNomUrl(1, '', 0, 0, 0).'</td>';
	print '</tr>';

	// Relative and absolute discounts
	if (!empty($conf->global->FACTURE_DEPOSITS_ARE_JUST_PAYMENTS)) {
		$filterabsolutediscount = "fk_invoice_supplier_source IS NULL"; // If we want deposit to be substracted to payments only and not to total of final invoice
		$filtercreditnote = "fk_invoice_supplier_source IS NOT NULL"; // If we want deposit to be substracted to payments only and not to total of final invoice
	} else {
		$filterabsolutediscount = "fk_invoice_supplier_source IS NULL OR (description LIKE '(DEPOSIT)%' AND description NOT LIKE '(EXCESS PAID)%')";
		$filtercreditnote = "fk_invoice_supplier_source IS NOT NULL AND (description NOT LIKE '(DEPOSIT)%' OR description LIKE '(EXCESS PAID)%')";
	}

	$absolute_discount = $societe->getAvailableDiscounts('', $filterabsolutediscount, 0, 1);
	$absolute_creditnote = $societe->getAvailableDiscounts('', $filtercreditnote, 0, 1);
	$absolute_discount = price2num($absolute_discount, 'MT');
	$absolute_creditnote = price2num($absolute_creditnote, 'MT');

	print '<tr><td class="titlefield">'.$langs->trans('Discounts').'</td><td>';

	$thirdparty = $societe;
	$discount_type = 1;
	$backtopage = urlencode($_SERVER["PHP_SELF"].'?id='.$object->id);
	include DOL_DOCUMENT_ROOT.'/core/tpl/object_discounts.tpl.php';

	print '</td></tr>';

	// Default terms of the settlement
	$langs->load('bills');
	print '<tr><td class="nowrap">';
	print '<table class="nobordernopadding centpercent"><tr><td class="nowrap">';
	print $langs->trans('PaymentConditions');
	print '<td>';
	if ($action != 'editconditions') {
		print '<td class="right"><a class="editfielda" href="'.$_SERVER["PHP_SELF"].'?action=editconditions&token='.newToken().'&id='.$object->id.'">'.img_edit($langs->trans('SetConditions'), 1).'</a></td>';
	}
	print '</tr></table>';
	print '</td><td>';
	if ($action == 'editconditions') {
		$form->form_conditions_reglement($_SERVER['PHP_SELF'].'?id='.$object->id, $object->cond_reglement_id, 'cond_reglement_id');
	} else {
		$form->form_conditions_reglement($_SERVER['PHP_SELF'].'?id='.$object->id, $object->cond_reglement_id, 'none');
	}
	print "</td>";
	print '</tr>';

	// Mode of payment
	$langs->load('bills');
	print '<tr><td class="nowrap">';
	print '<table class="nobordernopadding centpercent"><tr><td class="nowrap">';
	print $langs->trans('PaymentMode');
	print '</td>';
	if ($action != 'editmode') {
		print '<td class="right"><a class="editfielda" href="'.$_SERVER["PHP_SELF"].'?action=editmode&token='.newToken().'&id='.$object->id.'">'.img_edit($langs->trans('SetMode'), 1).'</a></td>';
	}
	print '</tr></table>';
	print '</td><td>';
	if ($action == 'editmode') {
		$form->form_modes_reglement($_SERVER['PHP_SELF'].'?id='.$object->id, $object->mode_reglement_id, 'mode_reglement_id', 'DBIT', 1, 1);
	} else {
		$form->form_modes_reglement($_SERVER['PHP_SELF'].'?id='.$object->id, $object->mode_reglement_id, 'none');
	}
	print '</td></tr>';

	// Multicurrency
	if (!empty($conf->multicurrency->enabled)) {
		// Multicurrency code
		print '<tr>';
		print '<td>';
		print '<table class="nobordernopadding centpercent"><tr><td>';
		print $form->editfieldkey('Currency', 'multicurrency_code', '', $object, 0);
		print '</td>';
		if ($action != 'editmulticurrencycode' && $object->statut == $object::STATUS_DRAFT) {
			print '<td class="right"><a class="editfielda" href="'.$_SERVER["PHP_SELF"].'?action=editmulticurrencycode&token='.newToken().'&id='.$object->id.'">'.img_edit($langs->transnoentitiesnoconv('SetMultiCurrencyCode'), 1).'</a></td>';
		}
		print '</tr></table>';
		print '</td><td>';
		if ($action == 'editmulticurrencycode') {
			$form->form_multicurrency_code($_SERVER['PHP_SELF'].'?id='.$object->id, $object->multicurrency_code, 'multicurrency_code');
		} else {
			$form->form_multicurrency_code($_SERVER['PHP_SELF'].'?id='.$object->id, $object->multicurrency_code, 'none');
		}
		print '</td></tr>';

		// Multicurrency rate
		if ($object->multicurrency_code != $conf->currency || $object->multicurrency_tx != 1) {
			print '<tr>';
			print '<td>';
			print '<table class="nobordernopadding centpercent"><tr>';
			print '<td>';
			print $form->editfieldkey('CurrencyRate', 'multicurrency_tx', '', $object, 0);
			print '</td>';
			if ($action != 'editmulticurrencyrate' && $object->statut == $object::STATUS_DRAFT && $object->multicurrency_code && $object->multicurrency_code != $conf->currency) {
				print '<td class="right"><a class="editfielda" href="'.$_SERVER["PHP_SELF"].'?action=editmulticurrencyrate&token='.newToken().'&id='.$object->id.'">'.img_edit($langs->transnoentitiesnoconv('SetMultiCurrencyCode'), 1).'</a></td>';
			}
			print '</tr></table>';
			print '</td><td>';
			if ($action == 'editmulticurrencyrate' || $action == 'actualizemulticurrencyrate') {
				if ($action == 'actualizemulticurrencyrate') {
					list($object->fk_multicurrency, $object->multicurrency_tx) = MultiCurrency::getIdAndTxFromCode($object->db, $object->multicurrency_code);
				}
				$form->form_multicurrency_rate($_SERVER['PHP_SELF'].'?id='.$object->id, $object->multicurrency_tx, 'multicurrency_tx', $object->multicurrency_code);
			} else {
				$form->form_multicurrency_rate($_SERVER['PHP_SELF'].'?id='.$object->id, $object->multicurrency_tx, 'none', $object->multicurrency_code);
				if ($object->statut == $object::STATUS_DRAFT && $object->multicurrency_code && $object->multicurrency_code != $conf->currency) {
					print '<div class="inline-block"> &nbsp; &nbsp; &nbsp; &nbsp; ';
					print '<a href="'.$_SERVER["PHP_SELF"].'?id='.$object->id.'&action=actualizemulticurrencyrate">'.$langs->trans("ActualizeCurrency").'</a>';
					print '</div>';
				}
			}
			print '</td></tr>';
		}
	}

	// Bank Account
	if (!empty($conf->global->BANK_ASK_PAYMENT_BANK_DURING_SUPPLIER_ORDER) && !empty($conf->banque->enabled)) {
		print '<tr><td class="nowrap">';
		print '<table class="nobordernopadding centpercent"><tr><td class="nowrap">';
		print $langs->trans('BankAccount');
		print '<td>';
		if ($action != 'editbankaccount' && $usercancreate) {
			print '<td class="right"><a class="editfielda" href="'.$_SERVER["PHP_SELF"].'?action=editbankaccount&token='.newToken().'&id='.$object->id.'">'.img_edit($langs->trans('SetBankAccount'), 1).'</a></td>';
		}
		print '</tr></table>';
		print '</td><td>';
		if ($action == 'editbankaccount') {
			$form->formSelectAccount($_SERVER['PHP_SELF'].'?id='.$object->id, $object->fk_account, 'fk_account', 1);
		} else {
			$form->formSelectAccount($_SERVER['PHP_SELF'].'?id='.$object->id, $object->fk_account, 'none');
		}
		print '</td>';
		print '</tr>';
	}

	// Delivery delay (in days)
	print '<tr>';
	print '<td>'.$langs->trans('NbDaysToDelivery').'&nbsp;'.img_picto($langs->trans('DescNbDaysToDelivery'), 'info', 'style="cursor:help"').'</td>';
	print '<td>'.$object->getMaxDeliveryTimeDay($langs).'</td>';
	print '</tr>';

	// Delivery date planed
	print '<tr><td>';
	print '<table class="nobordernopadding centpercent"><tr><td>';
	print $langs->trans('DateDeliveryPlanned');
	print '</td>';
	if ($action != 'editdate_livraison') {
		print '<td class="right"><a class="editfielda" href="'.$_SERVER["PHP_SELF"].'?action=editdate_livraison&token='.newToken().'&id='.$object->id.'">'.img_edit($langs->trans('SetDeliveryDate'), 1).'</a></td>';
	}
	print '</tr></table>';
	print '</td><td>';
	if ($action == 'editdate_livraison') {
		print '<form name="setdate_livraison" action="'.$_SERVER["PHP_SELF"].'?id='.$object->id.'" method="post">';
		print '<input type="hidden" name="token" value="'.newToken().'">';
		print '<input type="hidden" name="action" value="setdate_livraison">';
		$usehourmin = 0;
		if (!empty($conf->global->SUPPLIER_ORDER_USE_HOUR_FOR_DELIVERY_DATE)) {
			$usehourmin = 1;
		}
		print $form->selectDate($object->delivery_date ? $object->delivery_date : -1, 'liv_', $usehourmin, $usehourmin, '', "setdate_livraison");
		print '<input type="submit" class="button button-edit" value="'.$langs->trans('Modify').'">';
		print '</form>';
	} else {
		$usehourmin = 'day';
		if (!empty($conf->global->SUPPLIER_ORDER_USE_HOUR_FOR_DELIVERY_DATE)) {
			$usehourmin = 'dayhour';
		}
		print $object->delivery_date ? dol_print_date($object->delivery_date, $usehourmin) : '&nbsp;';
		if ($object->hasDelay() && !empty($object->delivery_date)) {
			print ' '.img_picto($langs->trans("Late").' : '.$object->showDelay(), "warning");
		}
	}
	print '</td></tr>';

	// Incoterms
	if (!empty($conf->incoterm->enabled)) {
		print '<tr><td>';
		print '<table class="nobordernopadding centpercent"><tr><td>';
		print $langs->trans('IncotermLabel');
		print '<td><td class="right">';
		if ($usercancreate) {
			print '<a class="editfielda" href="'.DOL_URL_ROOT.'/fourn/commande/card.php?id='.$object->id.'&action=editincoterm&token='.newToken().'">'.img_edit().'</a>';
		} else {
			print '&nbsp;';
		}
		print '</td></tr></table>';
		print '</td>';
		print '<td>';
		if ($action != 'editincoterm') {
			print $form->textwithpicto(dol_escape_htmltag($object->display_incoterms()), $object->label_incoterms, 1);
		} else {
			print $form->select_incoterms((!empty($object->fk_incoterms) ? $object->fk_incoterms : ''), (!empty($object->location_incoterms) ? $object->location_incoterms : ''), $_SERVER['PHP_SELF'].'?id='.$object->id);
		}
		print '</td></tr>';
	}

	// Other attributes
	include DOL_DOCUMENT_ROOT.'/core/tpl/extrafields_view.tpl.php';

	print '</table>';

	print '</div>';
	print '<div class="fichehalfright">';
	print '<div class="underbanner clearboth"></div>';

	print '<table class="border tableforfield centpercent">';

	if ($object->multicurrency_code != $conf->currency || $object->multicurrency_tx != 1) {
		// Multicurrency Amount HT
		print '<tr><td class="titlefieldmiddle">'.$form->editfieldkey('MulticurrencyAmountHT', 'multicurrency_total_ht', '', $object, 0).'</td>';
		print '<td class="nowrap">'.price($object->multicurrency_total_ht, '', $langs, 0, - 1, - 1, (!empty($object->multicurrency_code) ? $object->multicurrency_code : $conf->currency)).'</td>';
		print '</tr>';

		// Multicurrency Amount VAT
		print '<tr><td>'.$form->editfieldkey('MulticurrencyAmountVAT', 'multicurrency_total_tva', '', $object, 0).'</td>';
		print '<td class="nowrap">'.price($object->multicurrency_total_tva, '', $langs, 0, - 1, - 1, (!empty($object->multicurrency_code) ? $object->multicurrency_code : $conf->currency)).'</td>';
		print '</tr>';

		// Multicurrency Amount TTC
		print '<tr><td>'.$form->editfieldkey('MulticurrencyAmountTTC', 'multicurrency_total_ttc', '', $object, 0).'</td>';
		print '<td class="nowrap">'.price($object->multicurrency_total_ttc, '', $langs, 0, - 1, - 1, (!empty($object->multicurrency_code) ? $object->multicurrency_code : $conf->currency)).'</td>';
		print '</tr>';
	}

	// Total
	$alert = '';
	if (!empty($conf->global->ORDER_MANAGE_MIN_AMOUNT) && $object->total_ht < $object->thirdparty->supplier_order_min_amount) {
		$alert = ' '.img_warning($langs->trans('OrderMinAmount').': '.price($object->thirdparty->supplier_order_min_amount));
	}
	print '<tr><td class="titlefieldmiddle">'.$langs->trans("AmountHT").'</td>';
	print '<td>'.price($object->total_ht, '', $langs, 1, -1, -1, $conf->currency).$alert.'</td>';
	print '</tr>';

	// Total VAT
	print '<tr><td>'.$langs->trans("AmountVAT").'</td><td>'.price($object->total_tva, '', $langs, 1, -1, -1, $conf->currency).'</td>';
	print '</tr>';

	// Amount Local Taxes
	if ($mysoc->localtax1_assuj == "1" || $object->total_localtax1 != 0) { //Localtax1
		print '<tr><td>'.$langs->transcountry("AmountLT1", $mysoc->country_code).'</td>';
		print '<td>'.price($object->total_localtax1, '', $langs, 1, -1, -1, $conf->currency).'</td>';
		print '</tr>';
	}
	if ($mysoc->localtax2_assuj == "1" || $object->total_localtax2 != 0) { //Localtax2
		print '<tr><td>'.$langs->transcountry("AmountLT2", $mysoc->country_code).'</td>';
		print '<td>'.price($object->total_localtax2, '', $langs, 1, -1, -1, $conf->currency).'</td>';
		print '</tr>';
	}

	// Total TTC
	print '<tr><td>'.$langs->trans("AmountTTC").'</td><td>'.price($object->total_ttc, '', $langs, 1, -1, -1, $conf->currency).'</td>';
	print '</tr>';

	print '</table>';

	// Margin Infos
	/*if (! empty($conf->margin->enabled)) {
		$formmargin->displayMarginInfos($object);
	}*/


	print '</div>';
	print '</div>';

	print '<div class="clearboth"></div><br>';

	if (!empty($conf->global->MAIN_DISABLE_CONTACTS_TAB)) {
		$blocname = 'contacts';
		$title = $langs->trans('ContactsAddresses');
		include DOL_DOCUMENT_ROOT.'/core/tpl/bloc_showhide.tpl.php';
	}

	if (!empty($conf->global->MAIN_DISABLE_NOTES_TAB)) {
		$blocname = 'notes';
		$title = $langs->trans('Notes');
		include DOL_DOCUMENT_ROOT.'/core/tpl/bloc_showhide.tpl.php';
	}

	/*
	 * Lines
	 */
	//$result = $object->getLinesArray();


	print '	<form name="addproduct" id="addproduct" action="'.$_SERVER["PHP_SELF"].'?id='.$object->id.(($action != 'editline') ? '' : '#line_'.GETPOST('lineid', 'int')).'" method="POST">
	<input type="hidden" name="token" value="'.newToken().'">
	<input type="hidden" name="action" value="' . (($action != 'editline') ? 'addline' : 'updateline').'">
	<input type="hidden" name="mode" value="">
	<input type="hidden" name="page_y" value="">
	<input type="hidden" name="id" value="'.$object->id.'">
    <input type="hidden" name="socid" value="'.$societe->id.'">
	';

	if (!empty($conf->use_javascript_ajax) && $object->statut == 0) {
		include DOL_DOCUMENT_ROOT.'/core/tpl/ajaxrow.tpl.php';
	}

	print '<div class="div-table-responsive-no-min">';
	print '<table id="tablelines" class="noborder noshadow centpercent">';

	// Add free products/services form
	global $forceall, $senderissupplier, $dateSelector, $inputalsopricewithtax;
	$forceall = 1; $dateSelector = 0; $inputalsopricewithtax = 1;
	$senderissupplier = 2; // $senderissupplier=2 is same than 1 but disable test on minimum qty and disable autofill qty with minimum.
	if (!empty($conf->global->SUPPLIER_ORDER_WITH_PREDEFINED_PRICES_ONLY)) {
		$senderissupplier = 1;
	}

	// Show object lines
	if (!empty($object->lines)) {
		$ret = $object->printObjectLines($action, $societe, $mysoc, $lineid, 1);
	}

	$num = count($object->lines);

	// Form to add new line
	if ($object->statut == CommandeFournisseur::STATUS_DRAFT && $usercancreate) {
		if ($action != 'editline') {
			// Add free products/services

			$parameters = array();
			$reshook = $hookmanager->executeHooks('formAddObjectLine', $parameters, $object, $action); // Note that $action and $object may have been modified by hook
			if ($reshook < 0) setEventMessages($hookmanager->error, $hookmanager->errors, 'errors');
			if (empty($reshook))
				$object->formAddObjectLine(1, $societe, $mysoc);
		}
	}
	print '</table>';
	print '</div>';
	print '</form>';

	print dol_get_fiche_end();

	/**
	 * Buttons for actions
	 */

	if ($user->socid == 0 && $action != 'editline' && $action != 'delete') {
		print '<div	class="tabsAction">';

		$parameters = array();
		$reshook = $hookmanager->executeHooks('addMoreActionsButtons', $parameters, $object, $action); // Note that $action and $object may have been
		// modified by hook
		if (empty($reshook)) {
			$object->fetchObjectLinked(); // Links are used to show or not button, so we load them now.

			// Validate
			if ($object->statut == 0 && $num > 0) {
				if ($usercanvalidate) {
					$tmpbuttonlabel = $langs->trans('Validate');
					if ($usercanapprove && empty($conf->global->SUPPLIER_ORDER_NO_DIRECT_APPROVE)) {
						$tmpbuttonlabel = $langs->trans("ValidateAndApprove");
					}

					print '<a class="butAction" href="'.$_SERVER["PHP_SELF"].'?id='.$object->id.'&amp;action=valid">';
					print $tmpbuttonlabel;
					print '</a>';
				}
			}
			// Create event
			/*if ($conf->agenda->enabled && ! empty($conf->global->MAIN_ADD_EVENT_ON_ELEMENT_CARD)) 	// Add hidden condition because this is not a "workflow" action so should appears somewhere else on page.
			{
				print '<div class="inline-block divButAction"><a class="butAction" href="' . DOL_URL_ROOT . '/comm/action/card.php?action=create&amp;origin=' . $object->element . '&amp;originid=' . $object->id . '&amp;socid=' . $object->socid . '">' . $langs->trans("AddAction") . '</a></div>';
			}*/

			// Modify
			if ($object->statut == CommandeFournisseur::STATUS_VALIDATED) {
				if ($usercanorder) {
					print '<a class="butAction" href="'.$_SERVER["PHP_SELF"].'?id='.$object->id.'&action=reopen&token='.newToken().'">'.$langs->trans("Modify").'</a>';
				}
			}

			// Approve
			if ($object->statut == CommandeFournisseur::STATUS_VALIDATED) {
				if ($usercanapprove) {
					if (!empty($conf->global->SUPPLIER_ORDER_3_STEPS_TO_BE_APPROVED) && $object->total_ht >= $conf->global->SUPPLIER_ORDER_3_STEPS_TO_BE_APPROVED && !empty($object->user_approve_id)) {
						print '<a class="butActionRefused classfortooltip" href="#" title="'.dol_escape_htmltag($langs->trans("FirstApprovalAlreadyDone")).'">'.$langs->trans("ApproveOrder").'</a>';
					} else {
						print '<a class="butAction"	href="'.$_SERVER["PHP_SELF"].'?id='.$object->id.'&amp;action=approve">'.$langs->trans("ApproveOrder").'</a>';
					}
				} else {
					print '<a class="butActionRefused classfortooltip" href="#" title="'.dol_escape_htmltag($langs->trans("NotAllowed")).'">'.$langs->trans("ApproveOrder").'</a>';
				}
			}

			// Second approval (if option SUPPLIER_ORDER_3_STEPS_TO_BE_APPROVED is set)
			if (!empty($conf->global->SUPPLIER_ORDER_3_STEPS_TO_BE_APPROVED) && $object->total_ht >= $conf->global->SUPPLIER_ORDER_3_STEPS_TO_BE_APPROVED) {
				if ($object->statut == CommandeFournisseur::STATUS_VALIDATED) {
					if ($usercanapprovesecond) {
						if (!empty($object->user_approve_id2)) {
							print '<a class="butActionRefused classfortooltip" href="#" title="'.dol_escape_htmltag($langs->trans("SecondApprovalAlreadyDone")).'">'.$langs->trans("Approve2Order").'</a>';
						} else {
							print '<a class="butAction"	href="'.$_SERVER["PHP_SELF"].'?id='.$object->id.'&amp;action=approve2">'.$langs->trans("Approve2Order").'</a>';
						}
					} else {
						print '<a class="butActionRefused classfortooltip" href="#" title="'.dol_escape_htmltag($langs->trans("NotAllowed")).'">'.$langs->trans("Approve2Order").'</a>';
					}
				}
			}

			// Refuse
			if ($object->statut == CommandeFournisseur::STATUS_VALIDATED) {
				if ($usercanapprove || $usercanapprovesecond) {
					print '<a class="butAction"	href="'.$_SERVER["PHP_SELF"].'?id='.$object->id.'&amp;action=refuse">'.$langs->trans("RefuseOrder").'</a>';
				} else {
					print '<a class="butActionRefused classfortooltip" href="#" title="'.dol_escape_htmltag($langs->trans("NotAllowed")).'">'.$langs->trans("RefuseOrder").'</a>';
				}
			}

			// Send
			if (empty($user->socid)) {
				if (in_array($object->statut, array(CommandeFournisseur::STATUS_ACCEPTED, 3, 4, 5)) || !empty($conf->global->SUPPLIER_ORDER_SENDBYEMAIL_FOR_ALL_STATUS)) {
					if ($usercanorder) {
						print '<a class="butAction" href="'.$_SERVER["PHP_SELF"].'?id='.$object->id.'&action=presend&mode=init#formmailbeforetitle">'.$langs->trans('SendMail').'</a>';
					}
				}
			}

			// Reopen
			if (in_array($object->statut, array(CommandeFournisseur::STATUS_ACCEPTED))) {
				$buttonshown = 0;
				if (!$buttonshown && $usercanapprove) {
					if (empty($conf->global->SUPPLIER_ORDER_REOPEN_BY_APPROVER_ONLY)
						|| (!empty($conf->global->SUPPLIER_ORDER_REOPEN_BY_APPROVER_ONLY) && $user->id == $object->user_approve_id)) {
						print '<a class="butAction" href="'.$_SERVER["PHP_SELF"].'?id='.$object->id.'&action=reopen&token='.newToken().'">'.$langs->trans("Disapprove").'</a>';
						$buttonshown++;
					}
				}
				if (!$buttonshown && $usercanapprovesecond && !empty($conf->global->SUPPLIER_ORDER_3_STEPS_TO_BE_APPROVED)) {
					if (empty($conf->global->SUPPLIER_ORDER_REOPEN_BY_APPROVER2_ONLY)
						|| (!empty($conf->global->SUPPLIER_ORDER_REOPEN_BY_APPROVER2_ONLY) && $user->id == $object->user_approve_id2)) {
						print '<a class="butAction" href="'.$_SERVER["PHP_SELF"].'?id='.$object->id.'&action=reopen&token='.newToken().'">'.$langs->trans("Disapprove").'</a>';
					}
				}
			}
			if (in_array($object->statut, array(3, 4, 5, 6, 7, 9))) {
				if ($usercanorder) {
					print '<a class="butAction" href="'.$_SERVER["PHP_SELF"].'?id='.$object->id.'&action=reopen&token='.newToken().'">'.$langs->trans("ReOpen").'</a>';
				}
			}

			// Ship
			$hasreception = 0;
			if (!empty($conf->stock->enabled) && (!empty($conf->global->STOCK_CALCULATE_ON_SUPPLIER_DISPATCH_ORDER) || !empty($conf->global->STOCK_CALCULATE_ON_RECEPTION) || !empty($conf->global->STOCK_CALCULATE_ON_RECEPTION_CLOSE))) {
				$labelofbutton = $langs->trans('ReceiveProducts');
				if ($conf->reception->enabled) {
					$labelofbutton = $langs->trans("CreateReception");
					if (!empty($object->linkedObjects['reception'])) {
						foreach ($object->linkedObjects['reception'] as $element) {
							if ($element->statut >= 0) {
								$hasreception = 1;
								break;
							}
						}
					}
				}

				if (in_array($object->statut, array(3, 4, 5))) {
					if (((!empty($conf->fournisseur->enabled) && empty($conf->global->MAIN_USE_NEW_SUPPLIERMOD)) || !empty($conf->supplier_order->enabled)) && $usercanreceive) {
						print '<div class="inline-block divButAction"><a class="butAction" href="'.DOL_URL_ROOT.'/fourn/commande/dispatch.php?id='.$object->id.'">'.$labelofbutton.'</a></div>';
					} else {
						print '<div class="inline-block divButAction"><a class="butActionRefused classfortooltip" href="#" title="'.dol_escape_htmltag($langs->trans("NotAllowed")).'">'.$labelofbutton.'</a></div>';
					}
				}
			}

			if ($object->statut == CommandeFournisseur::STATUS_ACCEPTED) {
				if ($usercanorder) {
					print '<div class="inline-block divButAction"><a class="butAction" href="'.$_SERVER["PHP_SELF"].'?id='.$object->id.'&amp;action=makeorder#makeorder">'.$langs->trans("MakeOrder").'</a></div>';
				} else {
					print '<div class="inline-block divButAction"><a class="butActionRefused classfortooltip" href="#">'.$langs->trans("MakeOrder").'</a></div>';
				}
			}

			// Classify received (this does not record reception)
			if ($object->statut == CommandeFournisseur::STATUS_ORDERSENT || $object->statut == CommandeFournisseur::STATUS_RECEIVED_PARTIALLY) {
				if ($usercanreceive) {
					print '<div class="inline-block divButAction"><a class="butAction" href="'.$_SERVER["PHP_SELF"].'?id='.$object->id.'&token='.newToken().'&action=classifyreception#classifyreception">'.$langs->trans("ClassifyReception").'</a></div>';
				}
			}

			// Create bill
			//if (! empty($conf->facture->enabled))
			//{
			if (((!empty($conf->fournisseur->enabled) && empty($conf->global->MAIN_USE_NEW_SUPPLIERMOD)) || !empty($conf->supplier_invoice->enabled)) && ($object->statut >= 2 && $object->statut != 7 && $object->billed != 1)) {  // statut 2 means approved, 7 means canceled
				if ($user->rights->fournisseur->facture->creer || $user->rights->supplier_invoice->creer) {
					print '<a class="butAction" href="'.DOL_URL_ROOT.'/fourn/facture/card.php?action=create&amp;origin='.$object->element.'&amp;originid='.$object->id.'&amp;socid='.$object->socid.'">'.$langs->trans("CreateBill").'</a>';
				}
			}
			//}

			// Classify billed manually (need one invoice if module invoice is on, no condition on invoice if not)
			if ($usercancreate && $object->statut >= 2 && $object->statut != 7 && $object->billed != 1) {  // statut 2 means approved
				if (empty($conf->facture->enabled)) {
					print '<a class="butAction" href="'.$_SERVER["PHP_SELF"].'?id='.$object->id.'&action=classifybilled&token='.newToken().'">'.$langs->trans("ClassifyBilled").'</a>';
				} else {
					if (!empty($object->linkedObjectsIds['invoice_supplier'])) {
						if ($user->rights->fournisseur->facture->creer || $user->rights->supplier_invoice->creer) {
							print '<a class="butAction" href="'.$_SERVER["PHP_SELF"].'?id='.$object->id.'&action=classifybilled&token='.newToken().'">'.$langs->trans("ClassifyBilled").'</a>';
						}
					} else {
						print '<a class="butActionRefused" href="#" title="'.dol_escape_htmltag($langs->trans("NeedAtLeastOneInvoice")).'">'.$langs->trans("ClassifyBilled").'</a>';
					}
				}
			}

			// Create a remote order using WebService only if module is activated
			if (!empty($conf->syncsupplierwebservices->enabled) && $object->statut >= 2) { // 2 means accepted
				print '<a class="butAction" href="'.$_SERVER["PHP_SELF"].'?id='.$object->id.'&action=webservice&token='.newToken().'&mode=init">'.$langs->trans('CreateRemoteOrder').'</a>';
			}

			// Clone
			if ($usercancreate) {
				print '<a class="butAction" href="'.$_SERVER['PHP_SELF'].'?id='.$object->id.'&amp;socid='.$object->socid.'&amp;action=clone&amp;object=order">'.$langs->trans("ToClone").'</a>';
			}

			// Cancel
			if ($object->statut == CommandeFournisseur::STATUS_ACCEPTED) {
				if ($usercanorder) {
					print '<a class="butActionDelete" href="'.$_SERVER["PHP_SELF"].'?id='.$object->id.'&amp;action=cancel">'.$langs->trans("CancelOrder").'</a>';
				}
			}

			// Delete
			if (!empty($usercandelete)) {
				if ($hasreception) {
					print '<a class="butActionRefused classfortooltip" href="#" title="'.$langs->trans("ReceptionExist").'">'.$langs->trans("Delete").'</a>';
				} else {
					print '<a class="butActionDelete" href="'.$_SERVER["PHP_SELF"].'?id='.$object->id.'&action=delete&token='.newToken().'">'.$langs->trans("Delete").'</a>';
				}
			}
		}

		print "</div>";



		if ($usercanorder && $object->statut == CommandeFournisseur::STATUS_ACCEPTED && $action == 'makeorder') {
			// Set status to ordered (action=commande)
			print '<!-- form to record supplier order -->'."\n";
			print '<form name="commande" id="makeorder" action="card.php?id='.$object->id.'&amp;action=commande" method="POST">';

			print '<input type="hidden" name="token" value="'.newToken().'">';
			print '<input type="hidden"	name="action" value="commande">';
			print load_fiche_titre($langs->trans("ToOrder"), '', '');
			print '<table class="noborder centpercent">';
			//print '<tr class="liste_titre"><td colspan="2">'.$langs->trans("ToOrder").'</td></tr>';
			print '<tr><td class="fieldrequired">'.$langs->trans("OrderDate").'</td><td>';
			$date_com = dol_mktime(GETPOST('rehour', 'int'), GETPOST('remin', 'int'), GETPOST('resec', 'int'), GETPOST('remonth', 'int'), GETPOST('reday', 'int'), GETPOST('reyear', 'int'));
			if (empty($date_com)) {
				$date_com = dol_now();
			}
			print $form->selectDate($date_com, '', 1, 1, '', "commande", 1, 1);
			print '</td></tr>';

			// Force mandatory order method
			print '<tr><td class="fieldrequired">'.$langs->trans("OrderMode").'</td><td>';
			$formorder->selectInputMethod(GETPOST('methodecommande'), "methodecommande", 1);
			print '</td></tr>';

			print '<tr><td>'.$langs->trans("Comment").'</td><td><input size="40" type="text" name="comment" value="'.GETPOST('comment').'"></td></tr>';
			print '<tr><td class="center" colspan="2">';
			print '<input type="submit" name="makeorder" class="button" value="'.$langs->trans("ToOrder").'">';
			print ' &nbsp; &nbsp; ';
			print '<input type="submit" name="cancel" class="button button-cancel" value="'.$langs->trans("Cancel").'">';
			print '</td></tr>';
			print '</table>';

			print '</form>';
			print "<br>";
		}

		if ($action != 'makeorder') {
			print '<div class="fichecenter"><div class="fichehalfleft">';

			// Generated documents
			$objref = dol_sanitizeFileName($object->ref);
			$file = $conf->fournisseur->dir_output.'/commande/'.$objref.'/'.$objref.'.pdf';
			$relativepath = $objref.'/'.$objref.'.pdf';
			$filedir = $conf->fournisseur->dir_output.'/commande/'.$objref;
			$urlsource = $_SERVER["PHP_SELF"]."?id=".$object->id;
			$genallowed = $usercanread;
			$delallowed = $usercancreate;
			$modelpdf = (!empty($object->model_pdf) ? $object->model_pdf : (empty($conf->global->COMMANDE_SUPPLIER_ADDON_PDF) ? '' : $conf->global->COMMANDE_SUPPLIER_ADDON_PDF));

			print $formfile->showdocuments('commande_fournisseur', $objref, $filedir, $urlsource, $genallowed, $delallowed, $modelpdf, 1, 0, 0, 0, 0, '', '', '', $object->thirdparty->default_lang);
			$somethingshown = $formfile->numoffiles;

			// Show links to link elements
			$linktoelem = $form->showLinkToObjectBlock($object, null, array('supplier_order', 'order_supplier'));
			$somethingshown = $form->showLinkedObjectBlock($object, $linktoelem);

			print '</div><div class="fichehalfright">';

			if ($action == 'classifyreception') {
				if ($usercanreceive && ($object->statut == CommandeFournisseur::STATUS_ORDERSENT || $object->statut == CommandeFournisseur::STATUS_RECEIVED_PARTIALLY)) {
					// Set status to received (action=livraison)
					print '<!-- form to record purchase order received -->'."\n";
					print '<form id="classifyreception" action="card.php?id='.$object->id.'" method="post">';
					print '<input type="hidden" name="token" value="'.newToken().'">';
					print '<input type="hidden"	name="action" value="livraison">';
					print load_fiche_titre($langs->trans("Receive"), '', '');

					print '<table class="noborder centpercent">';
					//print '<tr class="liste_titre"><td colspan="2">'.$langs->trans("Receive").'</td></tr>';
					print '<tr><td>'.$langs->trans("DeliveryDate").'</td><td>';
					$datepreselected = dol_now();
					print $form->selectDate($datepreselected, '', 1, 1, '', "commande", 1, 1);
					print "</td></tr>\n";

					print '<tr><td class="fieldrequired">'.$langs->trans("Delivery")."</td><td>\n";
					$liv = array();
					$liv[''] = '&nbsp;';
					$liv['tot']	= $langs->trans("CompleteOrNoMoreReceptionExpected");
					$liv['par']	= $langs->trans("PartialWoman");
					$liv['nev']	= $langs->trans("NeverReceived");
					$liv['can']	= $langs->trans("Canceled");

					print $form->selectarray("type", $liv);

					print '</td></tr>';
					print '<tr><td>'.$langs->trans("Comment").'</td><td><input size="40" type="text" name="comment"></td></tr>';
					print '<tr><td class="center" colspan="2">';
					print '<input type="submit" name="receive" class="button" value="'.$langs->trans("Receive").'">';
					print ' &nbsp; &nbsp; ';
					print '<input type="submit" name="cancel" class="button button-cancel" value="'.$langs->trans("Cancel").'">';
					print '</td></tr>';
					print "</table>\n";
					print "</form>\n";
					print "<br>";
				}
			}

			// List of actions on element
			include_once DOL_DOCUMENT_ROOT.'/core/class/html.formactions.class.php';
			$formactions = new FormActions($db);
			$somethingshown = $formactions->showactions($object, 'order_supplier', $socid, 1, 'listaction'.($genallowed ? 'largetitle' : ''));

			print '</div></div>';
		}

		/*
		 * Action webservice
		 */
		if ($action == 'webservice' && GETPOST('mode', 'alpha') != "send" && !GETPOST('cancel', 'alpha')) {
			$mode        = GETPOST('mode', 'alpha');
			$ws_url      = $object->thirdparty->webservices_url;
			$ws_key      = $object->thirdparty->webservices_key;
			$ws_user     = GETPOST('ws_user', 'alpha');
			$ws_password = GETPOST('ws_password', 'alpha');

			// NS and Authentication parameters
			$ws_ns = 'http://www.dolibarr.org/ns/';
			$ws_authentication = array(
			'dolibarrkey'=>$ws_key,
			'sourceapplication'=>'DolibarrWebServiceClient',
			'login'=>$ws_user,
			'password'=>$ws_password,
			'entity'=>''
			);

			print load_fiche_titre($langs->trans('CreateRemoteOrder'), '');

			//Is everything filled?
			if (empty($ws_url) || empty($ws_key)) {
				setEventMessages($langs->trans("ErrorWebServicesFieldsRequired"), null, 'errors');
				$mode = "init";
				$error_occurred = true; //Don't allow to set the user/pass if thirdparty fields are not filled
			} elseif ($mode != "init" && (empty($ws_user) || empty($ws_password))) {
				setEventMessages($langs->trans("ErrorFieldsRequired"), null, 'errors');
				$mode = "init";
			}

			if ($mode == "init") {
				//Table/form header
				print '<table class="border centpercent">';
				print '<form action="'.$_SERVER["PHP_SELF"].'?id='.$object->id.'" method="post">';
				print '<input type="hidden" name="token" value="'.newToken().'">';
				print '<input type="hidden" name="action" value="webservice">';
				print '<input type="hidden" name="mode" value="check">';

				if ($error_occurred) {
					print "<br>".$langs->trans("ErrorOccurredReviseAndRetry")."<br>";
					print '<input class="button button-cancel" type="submit" id="cancel" name="cancel" value="'.$langs->trans("Cancel").'">';
				} else {
					$textinput_size = "50";
					// Webservice url
					print '<tr><td>'.$langs->trans("WebServiceURL").'</td><td colspan="3">'.dol_print_url($ws_url).'</td></tr>';
					//Remote User
					print '<tr><td>'.$langs->trans("User").'</td><td><input size="'.$textinput_size.'" type="text" name="ws_user"></td></tr>';
					//Remote Password
					print '<tr><td>'.$langs->trans("Password").'</td><td><input size="'.$textinput_size.'" type="text" name="ws_password"></td></tr>';
					//Submit button
					print '<tr><td class="center" colspan="2">';
					print '<input type="submit" class="button" id="ws_submit" name="ws_submit" value="'.$langs->trans("CreateRemoteOrder").'">';
					print ' &nbsp; &nbsp; ';
					//Cancel button
					print '<input class="button button-cancel" type="submit" id="cancel" name="cancel" value="'.$langs->trans("Cancel").'">';
					print '</td></tr>';
				}

				//End table/form
				print '</form>';
				print '</table>';
			} elseif ($mode == "check") {
				$ws_entity = '';
				$ws_thirdparty = '';
				$error_occurred = false;

				//Create SOAP client and connect it to user
				$soapclient_user = new nusoap_client($ws_url."/webservices/server_user.php");
				$soapclient_user->soap_defencoding = 'UTF-8';
				$soapclient_user->decodeUTF8(false);

				//Get the thirdparty associated to user
				$ws_parameters = array('authentication'=>$ws_authentication, 'id' => '', 'ref'=>$ws_user);
				$result_user = $soapclient_user->call("getUser", $ws_parameters, $ws_ns, '');
				$user_status_code = $result_user["result"]["result_code"];

				if ($user_status_code == "OK") {
					//Fill the variables
					$ws_entity = $result_user["user"]["entity"];
					$ws_authentication['entity'] = $ws_entity;
					$ws_thirdparty = $result_user["user"]["fk_thirdparty"];
					if (empty($ws_thirdparty)) {
						setEventMessages($langs->trans("RemoteUserMissingAssociatedSoc"), null, 'errors');
						$error_occurred = true;
					} else {
						//Create SOAP client and connect it to product/service
						$soapclient_product = new nusoap_client($ws_url."/webservices/server_productorservice.php");
						$soapclient_product->soap_defencoding = 'UTF-8';
						$soapclient_product->decodeUTF8(false);

						// Iterate each line and get the reference that uses the supplier of that product/service
						$i = 0;
						foreach ($object->lines as $line) {
							$i = $i + 1;
							$ref_supplier = $line->ref_supplier;
							$line_id = $i."º) ".$line->product_ref.": ";
							if (empty($ref_supplier)) {
								continue;
							}
							$ws_parameters = array('authentication' => $ws_authentication, 'id' => '', 'ref' => $ref_supplier);
							$result_product = $soapclient_product->call("getProductOrService", $ws_parameters, $ws_ns, '');
							if (!$result_product) {
								setEventMessages($line_id.$langs->trans("SOAPError")." ".$soapclient_product->error_str." - ".$soapclient_product->response, null, 'errors');
								$error_occurred = true;
								break;
							}

							// Check the result code
							$status_code = $result_product["result"]["result_code"];
							if (empty($status_code)) { //No result, check error str
								setEventMessages($langs->trans("SOAPError")." '".$soapclient_order->error_str."'", null, 'errors');
							} elseif ($status_code != "OK") { //Something went wrong
								if ($status_code == "NOT_FOUND") {
									setEventMessages($line_id.$langs->trans("SupplierMissingRef")." '".$ref_supplier."'", null, 'warnings');
								} else {
									setEventMessages($line_id.$langs->trans("ResponseNonOK")." '".$status_code."' - '".$result_product["result"]["result_label"]."'", null, 'errors');
									$error_occurred = true;
									break;
								}
							}


							// Ensure that price is equal and warn user if it's not
							$supplier_price = price($result_product["product"]["price_net"]); //Price of client tab in supplier dolibarr
							$local_price = null; //Price of supplier as stated in product suppliers tab on this dolibarr, NULL if not found

							$product_fourn = new ProductFournisseur($db);
							$product_fourn_list = $product_fourn->list_product_fournisseur_price($line->fk_product);
							if (count($product_fourn_list) > 0) {
								foreach ($product_fourn_list as $product_fourn_line) {
									//Only accept the line where the supplier is the same at this order and has the same ref
									if ($product_fourn_line->fourn_id == $object->socid && $product_fourn_line->fourn_ref == $ref_supplier) {
										$local_price = price($product_fourn_line->fourn_price);
									}
								}
							}

							if ($local_price != null && $local_price != $supplier_price) {
								setEventMessages($line_id.$langs->trans("RemotePriceMismatch")." ".$supplier_price." - ".$local_price, null, 'warnings');
							}

							// Check if is in sale
							if (empty($result_product["product"]["status_tosell"])) {
								setEventMessages($line_id.$langs->trans("ProductStatusNotOnSellShort")." '".$ref_supplier."'", null, 'warnings');
							}
						}
					}
				} elseif ($user_status_code == "PERMISSION_DENIED") {
					setEventMessages($langs->trans("RemoteUserNotPermission"), null, 'errors');
					$error_occurred = true;
				} elseif ($user_status_code == "BAD_CREDENTIALS") {
					setEventMessages($langs->trans("RemoteUserBadCredentials"), null, 'errors');
					$error_occurred = true;
				} else {
					setEventMessages($langs->trans("ResponseNonOK")." '".$user_status_code."'", null, 'errors');
					$error_occurred = true;
				}

				//Form
				print '<form action="'.$_SERVER["PHP_SELF"].'?id='.$object->id.'" method="post">';
				print '<input type="hidden" name="token" value="'.newToken().'">';
				print '<input type="hidden" name="action" value="webservice">';
				print '<input type="hidden" name="mode" value="send">';
				print '<input type="hidden" name="ws_user" value="'.$ws_user.'">';
				print '<input type="hidden" name="ws_password" value="'.$ws_password.'">';
				print '<input type="hidden" name="ws_entity" value="'.$ws_entity.'">';
				print '<input type="hidden" name="ws_thirdparty" value="'.$ws_thirdparty.'">';
				if ($error_occurred) {
					print "<br>".$langs->trans("ErrorOccurredReviseAndRetry")."<br>";
				} else {
					print '<input type="submit" class="button" id="ws_submit" name="ws_submit" value="'.$langs->trans("Confirm").'">';
					print ' &nbsp; &nbsp; ';
				}
				print '<input class="button button-cancel" type="submit" id="cancel" name="cancel" value="'.$langs->trans("Cancel").'">';
				print '</form>';
			}
		}

		// Select mail models is same action as presend
		if (GETPOST('modelselected')) {
			$action = 'presend';
		}

		// Presend form
		$modelmail = 'order_supplier_send';
		$defaulttopic = 'SendOrderRef';
		$diroutput = $conf->fournisseur->commande->dir_output;
		$autocopy = 'MAIN_MAIL_AUTOCOPY_SUPPLIER_ORDER_TO';
		$trackid = 'sord'.$object->id;

		include DOL_DOCUMENT_ROOT.'/core/tpl/card_presend.tpl.php';
	}
}

// End of page
llxFooter();
$db->close();<|MERGE_RESOLUTION|>--- conflicted
+++ resolved
@@ -9,10 +9,7 @@
  * Copyright (C) 2013      Florian Henry        <florian.henry@open-concept.pro>
  * Copyright (C) 2014      Ion Agorria          <ion@agorria.com>
  * Copyright (C) 2018-2019 Frédéric France         <frederic.france@netlogic.fr>
-<<<<<<< HEAD
-=======
  * Copyright (C) 2022      Gauthier VERDOL     <gauthier.verdol@atm-consulting.fr>
->>>>>>> 503d1a04
  * Copyright (C) 2022      Charlene Benke        <charlene@patas-monkey.com>
  *
  * This	program	is free	software; you can redistribute it and/or modify
@@ -146,15 +143,9 @@
 $usercanvalidate = ((empty($conf->global->MAIN_USE_ADVANCED_PERMS) && !empty($usercancreate)) || (!empty($conf->global->MAIN_USE_ADVANCED_PERMS) && !empty($user->rights->fournisseur->supplier_order_advance->validate)));
 
 // Additional area permissions
-<<<<<<< HEAD
-$usercanapprove			= $user->rights->fournisseur->commande->approuver;
-$usercanapprovesecond	= $user->rights->fournisseur->commande->approve2;
-$usercanorder			= $user->rights->fournisseur->commande->commander;
-=======
 $usercanapprove			= !empty($user->rights->fournisseur->commande->approuver) ? $user->rights->fournisseur->commande->approuver : 0;
 $usercanapprovesecond	= !empty($user->rights->fournisseur->commande->approve2) ? $user->rights->fournisseur->commande->approve2 : 0;
 $usercanorder			= !empty($user->rights->fournisseur->commande->commander) ? $user->rights->fournisseur->commande->commander : 0;
->>>>>>> 503d1a04
 if (empty($conf->reception->enabled)) {
 	$usercanreceive = $user->rights->fournisseur->commande->receptionner;
 } else {
@@ -423,8 +414,6 @@
 		// Set if we used free entry or predefined product
 		$predef = '';
 		$product_desc = (GETPOSTISSET('dp_desc') ? GETPOST('dp_desc', 'restricthtml') : '');
-		$price_ht = price2num(GETPOST('price_ht'), 'MU', 2);
-		$price_ht_devise = price2num(GETPOST('multicurrency_price_ht'), 'CU', 2);
 		$date_start = dol_mktime(GETPOST('date_start'.$predef.'hour'), GETPOST('date_start'.$predef.'min'), GETPOST('date_start'.$predef.'sec'), GETPOST('date_start'.$predef.'month'), GETPOST('date_start'.$predef.'day'), GETPOST('date_start'.$predef.'year'));
 		$date_end = dol_mktime(GETPOST('date_end'.$predef.'hour'), GETPOST('date_end'.$predef.'min'), GETPOST('date_end'.$predef.'sec'), GETPOST('date_end'.$predef.'month'), GETPOST('date_end'.$predef.'day'), GETPOST('date_end'.$predef.'year'));
 
@@ -437,11 +426,8 @@
 
 		$tva_tx = (GETPOST('tva_tx') ? GETPOST('tva_tx') : 0);		// Can be '1.2' or '1.2 (CODE)'
 
-<<<<<<< HEAD
-=======
 		$price_ht = price2num(GETPOST('price_ht'), 'MU', 2);
 		$price_ht_devise = price2num(GETPOST('multicurrency_price_ht'), 'CU', 2);
->>>>>>> 503d1a04
 		$price_ttc = price2num(GETPOST('price_ttc'), 'MU', 2);
 		$price_ttc_devise = price2num(GETPOST('multicurrency_price_ttc'), 'CU', 2);
 		$qty = price2num(GETPOST('qty'.$predef, 'alpha'), 'MS');
@@ -568,8 +554,6 @@
 
 				$ref_supplier = $productsupplier->ref_supplier;
 
-<<<<<<< HEAD
-=======
 				// Get vat rate
 				if (!GETPOSTISSET('tva_tx')) {	// If vat rate not provided from the form (the form has the priority)
 					$tva_tx = get_default_tva($object->thirdparty, $mysoc, $productsupplier->id, GETPOST('idprodfournprice', 'alpha'));
@@ -581,24 +565,15 @@
 				$localtax1_tx = get_localtax($tva_tx, 1, $mysoc, $object->thirdparty, $tva_npr);
 				$localtax2_tx = get_localtax($tva_tx, 2, $mysoc, $object->thirdparty, $tva_npr);
 
->>>>>>> 503d1a04
 				$type = $productsupplier->type;
 				if (GETPOST('price_ht') != '' || GETPOST('price_ht_devise') != '') {
 					$price_base_type = 'HT';
 					$pu = price2num($price_ht, 'MU');
-<<<<<<< HEAD
-					$pu_ht_devise = price2num($price_ht_devise, 'CU');
-				} elseif (GETPOST('price_ttc') != '' || GETPOST('price_ttc_devise') != '') {
-					$price_base_type = 'TTC';
-					$pu = price2num($price_ttc, 'MU');
-					$pu_ht_devise = price2num($price_ttc_devise, 'CU');
-=======
 					$pu_devise = price2num($price_ht_devise, 'CU');
 				} elseif (GETPOST('price_ttc') != '' || GETPOST('price_ttc_devise') != '') {
 					$price_base_type = 'TTC';
 					$pu = price2num($price_ttc, 'MU');
 					$pu_devise = price2num($price_ttc_devise, 'CU');
->>>>>>> 503d1a04
 				} else {
 					$price_base_type = ($productsupplier->fourn_price_base_type ? $productsupplier->fourn_price_base_type : 'HT');
 					if (empty($object->multicurrency_code) || ($productsupplier->fourn_multicurrency_code != $object->multicurrency_code)) {	// If object is in a different currency and price not in this currency
@@ -606,25 +581,10 @@
 						$pu_devise = 0;
 					} else {
 						$pu = $productsupplier->fourn_pu;
-<<<<<<< HEAD
-						$pu_ht_devise = $productsupplier->fourn_multicurrency_unitprice;
-					}
-				}
-
-				$tva_tx = get_default_tva($object->thirdparty, $mysoc, $productsupplier->id, GETPOST('idprodfournprice', 'alpha'));
-				$tva_npr = get_default_npr($object->thirdparty, $mysoc, $productsupplier->id, GETPOST('idprodfournprice', 'alpha'));
-				if (empty($tva_tx)) {
-					$tva_npr = 0;
-				}
-				$localtax1_tx = get_localtax($tva_tx, 1, $mysoc, $object->thirdparty, $tva_npr);
-				$localtax2_tx = get_localtax($tva_tx, 2, $mysoc, $object->thirdparty, $tva_npr);
-
-=======
 						$pu_devise = $productsupplier->fourn_multicurrency_unitprice;
 					}
 				}
 
->>>>>>> 503d1a04
 				if (empty($pu)) {
 					$pu = 0; // If pu is '' or null, we force to have a numeric value
 				}
@@ -693,11 +653,7 @@
 			}
 			$price_base_type = 'HT';
 			$pu_ht_devise = price2num($price_ht_devise, 'CU');
-<<<<<<< HEAD
-			//          var_dump($pu_ht.' '.$tva_tx.' '.$pu_ttc.' '.$price_base_type.' '.$pu_ht_devise); exit;
-=======
-
->>>>>>> 503d1a04
+
 			$result = $object->addline($desc, $pu_ht, $qty, $tva_tx, $localtax1_tx, $localtax2_tx, 0, 0, $ref_supplier, $remise_percent, $price_base_type, $pu_ttc, $type, '', '', $date_start, $date_end, $array_options, $fk_unit, $pu_ht_devise);
 		}
 
@@ -1718,11 +1674,7 @@
 	print '<tr><td class="fieldrequired">'.$langs->trans('Supplier').'</td>';
 	print '<td>';
 
-<<<<<<< HEAD
-	if ($societe->id > 0) {
-=======
 	if (!empty($societe->id) && $societe->id > 0) {
->>>>>>> 503d1a04
 		print $societe->getNomUrl(1, 'supplier');
 		print '<input type="hidden" name="socid" value="'.$societe->id.'">';
 	} else {
@@ -1800,11 +1752,7 @@
 		$langs->load('projects');
 		print '<tr><td>'.$langs->trans('Project').'</td><td>';
 		print img_picto('', 'project').$formproject->select_projects((empty($conf->global->PROJECT_CAN_ALWAYS_LINK_TO_ALL_SUPPLIERS) ? $societe->id : -1), $projectid, 'projectid', 0, 0, 1, 1, 0, 0, 0, '', 1, 0, 'maxwidth500');
-<<<<<<< HEAD
-		print ' &nbsp; <a href="'.DOL_URL_ROOT.'/projet/card.php?socid='.$societe->id.'&action=create&status=1&backtopage='.urlencode($_SERVER["PHP_SELF"].'?action=create&socid='.$societe->id).'"><span class="fa fa-plus-circle valignmiddle" title="'.$langs->trans("AddProject").'"></span></a>';
-=======
 		print ' &nbsp; <a href="'.DOL_URL_ROOT.'/projet/card.php?action=create&status=1'.(!empty($societe->id) ? '&socid='.$societe->id : "").'&backtopage='.urlencode($_SERVER["PHP_SELF"].'?action=create'.(!empty($societe->id) ? '&socid='.$societe->id : "")).'"><span class="fa fa-plus-circle valignmiddle" title="'.$langs->trans("AddProject").'"></span></a>';
->>>>>>> 503d1a04
 		print '</td></tr>';
 	}
 
