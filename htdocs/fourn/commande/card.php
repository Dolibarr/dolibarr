--- conflicted
+++ resolved
@@ -829,14 +829,9 @@
 		$db->begin();
 
 		$result = $object->deleteline($lineid);
-<<<<<<< HEAD
 		if ($result > 0) {
-=======
-		if ($result > 0)
-		{
 			// reorder lines
 			$object->line_order(true);
->>>>>>> 9dde80dd
 			// Define output language
 			$outputlangs = $langs;
 			$newlang = '';
