--- conflicted
+++ resolved
@@ -1973,11 +1973,6 @@
 	print '<div class="underbanner clearboth"></div>';
 	
 	print '<table class="border centpercent">';
-<<<<<<< HEAD
-	
-	// Total
-	print '<tr><td class="titlefield">'.$langs->trans("AmountHT").'</td>';
-=======
 
 	if (!empty($conf->multicurrency->enabled))
 	{
@@ -1999,7 +1994,6 @@
 	
 	// Total
 	print '<tr><td class="titlefieldmiddle">'.$langs->trans("AmountHT").'</td>';
->>>>>>> ee8112dd
 	print '<td>'.price($object->total_ht,'',$langs,1,-1,-1,$conf->currency).'</td>';
 	print '</tr>';
 
@@ -2025,27 +2019,6 @@
 	print '<tr><td>'.$langs->trans("AmountTTC").'</td><td>'.price($object->total_ttc,'',$langs,1,-1,-1,$conf->currency).'</td>';
 	print '</tr>';
 
-<<<<<<< HEAD
-	if (!empty($conf->multicurrency->enabled))
-	{
-		// Multicurrency Amount HT
-		print '<tr><td>' . fieldLabel('MulticurrencyAmountHT','multicurrency_total_ht') . '</td>';
-		print '<td class="nowrap">' . price($object->multicurrency_total_ht, '', $langs, 0, - 1, - 1, (!empty($object->multicurrency_code) ? $object->multicurrency_code : $conf->currency)) . '</td>';
-		print '</tr>';
-
-		// Multicurrency Amount VAT
-		print '<tr><td>' . fieldLabel('MulticurrencyAmountVAT','multicurrency_total_tva') . '</td>';
-		print '<td class="nowrap">' . price($object->multicurrency_total_tva, '', $langs, 0, - 1, - 1, (!empty($object->multicurrency_code) ? $object->multicurrency_code : $conf->currency)) . '</td>';
-		print '</tr>';
-
-		// Multicurrency Amount TTC
-		print '<tr><td>' . fieldLabel('MulticurrencyAmountTTC','multicurrency_total_ttc') . '</td>';
-		print '<td class="nowrap">' . price($object->multicurrency_total_ttc, '', $langs, 0, - 1, - 1, (!empty($object->multicurrency_code) ? $object->multicurrency_code : $conf->currency)) . '</td>';
-		print '</tr>';
-	}
-
-=======
->>>>>>> ee8112dd
 	print '</table>';
 	
 	// Margin Infos
