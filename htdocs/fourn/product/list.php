--- conflicted
+++ resolved
@@ -75,16 +75,8 @@
 if (! GETPOST('confirmmassaction', 'alpha') && $massaction != 'presend' && $massaction != 'confirm_presend') { $massaction=''; }
 
 $parameters=array();
-<<<<<<< HEAD
+
 $reshook=$hookmanager->executeHooks('doActions', $parameters, $object, $action);    // Note that $action and $object may have been modified by some hooks
-=======
-$reshook=$hookmanager->executeHooks(
-    'doActions',
-    $parameters,
-    $object,
-    $action
-);
->>>>>>> 5e204f0f
 if ($reshook < 0) setEventMessages($hookmanager->error, $hookmanager->errors, 'errors');
 
 if (empty($reshook))
@@ -138,18 +130,11 @@
 $sql = "SELECT p.rowid, p.label, p.ref, p.fk_product_type, p.entity,";
 $sql.= " ppf.fk_soc, ppf.ref_fourn, ppf.price as price, ppf.quantity as qty, ppf.unitprice,";
 $sql.= " s.rowid as socid, s.nom as name";
-
 // Add fields to SELECT from hooks
 $parameters = array();
-$reshook = $hookmanager->executeHooks(
-    'printFieldListSelect',
-    $parameters,
-    $object,
-    $action
-);
+$reshook = $hookmanager->executeHooks('printFieldListSelect', $parameters, $object, $action);
 if ($reshook < 0) setEventMessages($hookmanager->error, $hookmanager->errors, 'errors');
 $sql .= $hookmanager->resPrint;
-
 $sql.= " FROM ".MAIN_DB_PREFIX."product as p";
 if ($catid) $sql.= " LEFT JOIN ".MAIN_DB_PREFIX."categorie_product as cp ON cp.fk_product = p.rowid";
 $sql.= " LEFT JOIN ".MAIN_DB_PREFIX."product_fournisseur_price as ppf ON p.rowid = ppf.fk_product";
@@ -180,20 +165,13 @@
 	$sql .= " AND ppf.fk_soc = ".$fourn_id;
 }
 
-<<<<<<< HEAD
-$sql .= $db->order($sortfield, $sortorder);
-=======
 // Add WHERE filters from hooks
 $parameters = array();
-$reshook = $hookmanager->executeHooks(
-    'printFieldListWhere',
-     $parameters
-);
+$reshook = $hookmanager->executeHooks('printFieldListWhere', $parameters);
 if ($reshook < 0) setEventMessages($hookmanager->error, $hookmanager->errors, 'errors');
 $sql .= $hookmanager->resPrint;
 
-$sql .= $db->order($sortfield,$sortorder);
->>>>>>> 5e204f0f
+$sql .= $db->order($sortfield, $sortorder);
 
 // Count total nb of records without orderby and limit
 $nbtotalofrecords = '';
@@ -277,23 +255,12 @@
 	print '<td></td>';
 	print '<td></td>';
 	print '<td></td>';
-<<<<<<< HEAD
-	print '<td class="liste_titre maxwidthsearch">';
-=======
-
     // add filters from hooks
     $parameters = array();
-    $reshook = $hookmanager->executeHooks(
-        'printFieldPreListTitle',
-        $parameters,
-        $object,
-        $action
-    );
+    $reshook = $hookmanager->executeHooks('printFieldPreListTitle', $parameters, $object, $action);
     if ($reshook < 0) setEventMessages($hookmanager->error, $hookmanager->errors, 'errors');
     print $hookmanager->resPrint;
-
-	print '<td class="liste_titre" align="right">';
->>>>>>> 5e204f0f
+	print '<td class="liste_titre maxwidthsearch">';
 	$searchpicto=$form->showFilterButtons();
 	print $searchpicto;
 	print '</td>';
@@ -301,7 +268,6 @@
 
 	// Lignes des titres
 	print '<tr class="liste_titre">';
-<<<<<<< HEAD
 	print_liste_field_titre("Ref", $_SERVER["PHP_SELF"], "p.ref", $param, "", "", $sortfield, $sortorder);
 	print_liste_field_titre("RefSupplierShort", $_SERVER["PHP_SELF"], "ppf.ref_fourn", $param, "", "", $sortfield, $sortorder);
 	print_liste_field_titre("Label", $_SERVER["PHP_SELF"], "p.label", $param, "", "", $sortfield, $sortorder);
@@ -309,28 +275,12 @@
 	print_liste_field_titre("BuyingPrice", $_SERVER["PHP_SELF"], "ppf.price", $param, "", '', $sortfield, $sortorder, 'right ');
 	print_liste_field_titre("QtyMin", $_SERVER["PHP_SELF"], "ppf.quantity", $param, "", '', $sortfield, $sortorder, 'right ');
 	print_liste_field_titre("UnitPrice", $_SERVER["PHP_SELF"], "ppf.unitprice", $param, "", '', $sortfield, $sortorder, 'right ');
-	print_liste_field_titre('', $_SERVER["PHP_SELF"]);
-=======
-	print_liste_field_titre("Ref",$_SERVER["PHP_SELF"], "p.ref",$param,"","",$sortfield,$sortorder);
-	print_liste_field_titre("RefSupplierShort",$_SERVER["PHP_SELF"], "ppf.ref_fourn",$param,"","",$sortfield,$sortorder);
-	print_liste_field_titre("Label",$_SERVER["PHP_SELF"], "p.label",$param,"","",$sortfield,$sortorder);
-	print_liste_field_titre("Supplier",$_SERVER["PHP_SELF"], "ppf.fk_soc",$param,"","",$sortfield,$sortorder);
-	print_liste_field_titre("BuyingPrice",$_SERVER["PHP_SELF"], "ppf.price",$param,"",'align="right"',$sortfield,$sortorder);
-	print_liste_field_titre("QtyMin",$_SERVER["PHP_SELF"], "ppf.quantity",$param,"",'align="right"',$sortfield,$sortorder);
-	print_liste_field_titre("UnitPrice",$_SERVER["PHP_SELF"], "ppf.unitprice",$param,"",'align="right"',$sortfield,$sortorder);
-
 	// add header cells from hooks
     $parameters = array();
-    $reshook = $hookmanager->executeHooks(
-        'printFieldListTitle',
-        $parameters,
-        $object,
-        $action
-    );
+    $reshook = $hookmanager->executeHooks('printFieldListTitle', $parameters, $object, $action);
     if ($reshook < 0) setEventMessages($hookmanager->error, $hookmanager->errors, 'errors');
     print $hookmanager->resPrint;
-	print_liste_field_titre('',$_SERVER["PHP_SELF"]);
->>>>>>> 5e204f0f
+	print_liste_field_titre('', $_SERVER["PHP_SELF"]);
 	print "</tr>\n";
 
 	$oldid = '';
@@ -365,22 +315,13 @@
 
 		print '<td class="right">'.(isset($objp->unitprice) ? price($objp->unitprice) : '').'</td>';
 
-<<<<<<< HEAD
-		print '<td class="right"></td>';
-=======
 		// add additional columns from hooks
         $parameters = array();
-        $reshook = $hookmanager->executeHooks(
-            'printFieldListValue',
-            $parameters,
-            $objp,
-            $action
-        );
+        $reshook = $hookmanager->executeHooks('printFieldListValue', $parameters, $objp, $action);
         if ($reshook < 0) setEventMessages($hookmanager->error, $hookmanager->errors, 'errors');
         print $hookmanager->resPrint;
 
-		print '<td align="right"></td>';
->>>>>>> 5e204f0f
+		print '<td class="right"></td>';
 
 		print "</tr>\n";
 		$i++;
