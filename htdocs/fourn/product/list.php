--- conflicted
+++ resolved
@@ -167,13 +167,8 @@
 if ($catid) {
 	$sql .= " LEFT JOIN ".MAIN_DB_PREFIX."categorie_product as cp ON cp.fk_product = p.rowid";
 }
-<<<<<<< HEAD
-$sql .= " LEFT JOIN ".MAIN_DB_PREFIX."product_fournisseur_price as ppf ON p.rowid = ppf.fk_product AND p.entity = ppf.entity";
-$sql .= " LEFT JOIN ".MAIN_DB_PREFIX."societe as s ON ppf.fk_soc = s.rowid AND s.entity IN (".getEntity('societe').")";
-=======
 $sql .= " LEFT JOIN ".MAIN_DB_PREFIX."product_fournisseur_price as ppf ON (p.rowid = ppf.fk_product and p.entity=ppf.entity)";
 $sql .= " LEFT JOIN ".MAIN_DB_PREFIX."societe as s ON ppf.fk_soc = s.rowid";
->>>>>>> 96606623
 $sql .= " WHERE p.entity IN (".getEntity('product').")";
 if ($sRefSupplier) {
 	$sql .= natural_search('ppf.ref_fourn', $sRefSupplier);
