<?php
/* Copyright (C) 2001-2005 Rodolphe Quiedeville <rodolphe@quiedeville.org>
 * Copyright (C) 2004-2012 Laurent Destailleur  <eldy@users.sourceforge.net>
 * Copyright (C) 2005-2007 Regis Houssin        <regis.houssin@capnetworks.com>
 * Copyright (C) 2010	   Juanjo Menent        <jmenent@2byte.es>
 * Copyright (C) 2012      Christophe Battarel   <christophe.battarel@altairis.fr>
 * Copyright (C) 2013      Cédric Salvador       <csalvador@gpcsolutions.fr>
 *
 * This program is free software; you can redistribute it and/or modify
 * it under the terms of the GNU General Public License as published by
 * the Free Software Foundation; either version 3 of the License, or
 * (at your option) any later version.
 *
 * This program is distributed in the hope that it will be useful,
 * but WITHOUT ANY WARRANTY; without even the implied warranty of
 * MERCHANTABILITY or FITNESS FOR A PARTICULAR PURPOSE.  See the
 * GNU General Public License for more details.
 *
 * You should have received a copy of the GNU General Public License
 * along with this program. If not, see <http://www.gnu.org/licenses/>.
 */

/**
 *		\file       htdocs/fourn/product/liste.php
 *		\ingroup    produit
 *		\brief      Page liste des produits ou services
 */

require '../../main.inc.php';
require_once DOL_DOCUMENT_ROOT.'/product/class/product.class.php';
require_once DOL_DOCUMENT_ROOT.'/societe/class/societe.class.php';
require_once DOL_DOCUMENT_ROOT.'/fourn/class/fournisseur.class.php';

$langs->load("products");
$langs->load("suppliers");

if (!$user->rights->produit->lire && !$user->rights->service->lire) accessforbidden();

$sref = GETPOST('sref');
$sRefSupplier = GETPOST('srefsupplier');
$snom = GETPOST('snom');
$type = GETPOST('type');

$sortfield = GETPOST('sortfield');
$sortorder = GETPOST('sortorder');
$page = GETPOST('page');
if ($page < 0) {
    $page = 0 ;
}

$limit = $conf->liste_limit;
$offset = $limit * $page ;

if (! $sortfield) $sortfield = 'p.ref';
if (! $sortorder) $sortorder = 'DESC';

if (GETPOST('button_removefilter'))
{
	$sref = '';
	$sRefSupplier = '';
	$snom = '';
}

$fourn_id = GETPOST('fourn_id', 'int');

if (isset($_REQUEST['catid']))
{
	$catid = $_REQUEST['catid'];
}



/*
* Mode Liste
*
*/

$productstatic = new Product($db);
$companystatic = new Societe($db);

$title=$langs->trans("ProductsAndServices");

if ($fourn_id)
{
	$supplier = new Fournisseur($db);
	$supplier->fetch($fourn_id);
}

$sql = "SELECT p.rowid, p.label, p.ref, p.fk_product_type,";
$sql.= " ppf.fk_soc, ppf.ref_fourn, ppf.price as price, ppf.quantity as qty, ppf.unitprice,";
$sql.= " s.rowid as socid, s.nom";
$sql.= " FROM ".MAIN_DB_PREFIX."product as p";
if ($catid) $sql.= " LEFT JOIN ".MAIN_DB_PREFIX."categorie_product as cp ON cp.fk_product = p.rowid";
$sql.= " LEFT JOIN ".MAIN_DB_PREFIX."product_fournisseur_price as ppf ON p.rowid = ppf.fk_product";
$sql.= " LEFT JOIN ".MAIN_DB_PREFIX."societe as s ON ppf.fk_soc = s.rowid";
$sql.= " WHERE p.entity IN (".getEntity('product', 1).")";
if (GETPOST('mode', 'alpha') == 'search')
{
	$sql .= natural_search(array('p.ref', 'p.label'), GETPOST('mode', 'alpha'));
}
else
{
	if (GETPOST('type'))
	{
		$sql .= " AND p.fk_product_type = " . GETPOST('type','int');
	}
	if ($sref)
	{
<<<<<<< HEAD
		$sql .= natural_search('p.ref', $sref);
	}
	if ($snom)
	{
		$sql .= natural_search('p.label', $snom);
=======
		$sql .= " AND p.ref LIKE '%".$db->escape($sref)."%'";
	}
	if ($sRefSupplier)
	{
		$sql .= " AND ppf.ref_fourn LIKE '%".$db->escape($sRefSupplier)."%'";
	}
	if ($snom)
	{
		$sql .= " AND p.label LIKE '%".$db->escape($snom)."%'";
>>>>>>> 51dd5cf2
	}
	if($catid)
	{
		$sql .= " AND cp.fk_categorie = ".$catid;
	}
}
if ($sRefSupplier)
{
	$sql .= natural_search('ppf.ref_fourn', $sRefSupplier);
}
if ($fourn_id > 0)
{
	$sql .= " AND ppf.fk_soc = ".$fourn_id;
}
$sql .= " ORDER BY ".$sortfield." ".$sortorder;
$sql .= $db->plimit($limit + 1, $offset);


dol_syslog("fourn/product/liste: sql=".$sql);

$resql = $db->query($sql);
if ($resql)
{
	$num = $db->num_rows($resql);

	$i = 0;

	if ($num == 1 && ( isset($_POST["sall"]) || $snom || $sref ) )
	{
		$objp = $db->fetch_object($resql);
		header("Location: fiche.php?id=".$objp->rowid);
		exit;
	}

	if (! empty($supplier->id)) $texte = $langs->trans("ListOfSupplierProductForSupplier",$supplier->nom);
	else $texte = $langs->trans("List");

	llxHeader("","",$texte);


	$param="&tobuy=$tobuy&sref=$sref&snom=$snom&fourn_id=$fourn_id".(isset($type)?"&amp;type=$type":"");
	print_barre_liste($texte, $page, "liste.php", $param, $sortfield, $sortorder,'',$num);


	if (isset($catid))
	{
		print "<div id='ways'>";
		$c = new Categorie($db, $catid);
		$ways = $c->print_all_ways(' &gt; ','fourn/product/liste.php');
		print " &gt; ".$ways[0]."<br>\n";
		print "</div><br>";
	}


	print '<table class="liste" width="100%">';

	// Lignes des titres
	print "<tr class=\"liste_titre\">";
	print_liste_field_titre($langs->trans("Ref"),"liste.php", "p.ref",$param,"","",$sortfield,$sortorder);
	print_liste_field_titre($langs->trans("RefSupplierShort"),"liste.php", "ppf.ref_fourn",$param,"","",$sortfield,$sortorder);
	print_liste_field_titre($langs->trans("Label"),"liste.php", "p.label",$param,"","",$sortfield,$sortorder);
	print_liste_field_titre($langs->trans("Supplier"),"liste.php", "ppf.fk_soc",$param,"","",$sortfield,$sortorder);
	print_liste_field_titre($langs->trans("BuyingPrice"),"liste.php", "ppf.price",$param,"",'align="right"',$sortfield,$sortorder);
	print_liste_field_titre($langs->trans("QtyMin"),"liste.php", "ppf.quantity",$param,"",'align="right"',$sortfield,$sortorder);
	print_liste_field_titre($langs->trans("UnitPrice"),"liste.php", "ppf.unitprice",$param,"",'align="right"',$sortfield,$sortorder);
	print "</tr>\n";

	// Lignes des champs de filtre
	print '<form action="liste.php" method="post">';
	print '<input type="hidden" name="token" value="'.$_SESSION['newtoken'].'">';
	if ($fourn_id > 0) print '<input type="hidden" name="fourn_id" value="'.$fourn_id.'">';
	print '<input type="hidden" name="sortfield" value="'.$sortfield.'">';
	print '<input type="hidden" name="sortorder" value="'.$sortorder.'">';
	print '<input type="hidden" name="type" value="'.$type.'">';
	print '<tr class="liste_titre">';
	print '<td class="liste_titre">';
	print '<input class="flat" type="text" name="sref" value="'.$sref.'" size="12">';
	print '</td>';
	print '<td class="liste_titre">';
	print '<input class="flat" type="text" name="srefsupplier" value="'.$sRefSupplier.'" size="12">';
	print '</td>';
	print '<td class="liste_titre">';
	print '<input class="flat" type="text" name="snom" value="'.$snom.'">';
	print '</td>';
	print '<td class="liste_titre" colspan="4" align="right">';
	print '<input type="image" class="liste_titre" value="button_search" name="button_search" src="'.DOL_URL_ROOT.'/theme/'.$conf->theme.'/img/search.png" value="'.dol_escape_htmltag($langs->trans("Search")).'" title="'.dol_escape_htmltag($langs->trans("Search")).'">';
	print '&nbsp; ';
	print '<input type="image" class="liste_titre" value="button_removefilter" name="button_removefilter" src="'.DOL_URL_ROOT.'/theme/'.$conf->theme.'/img/searchclear.png" value="'.dol_escape_htmltag($langs->trans("RemoveFilter")).'" title="'.dol_escape_htmltag($langs->trans("RemoveFilter")).'">';
	print '</td>';
	print '</tr>';
	print '</form>';

	$oldid = '';
	$var=True;
	while ($i < min($num,$limit))
	{
		$objp = $db->fetch_object($resql);
		$var=!$var;
		print "<tr ".$bc[$var].">";

		print '<td>';
		$productstatic->id=$objp->rowid;
		$productstatic->ref=$objp->ref;
		$productstatic->type=$objp->fk_product_type;
		print $productstatic->getNomUrl(1,'supplier');
		print '</td>';

		print '<td>'.$objp->ref_fourn.'</td>';

		print '<td>'.$objp->label.'</td>'."\n";

		$companystatic->nom=$objp->nom;
		$companystatic->id=$objp->socid;
		print '<td>';
		if ($companystatic->id > 0) print $companystatic->getNomUrl(1,'supplier');
		print '</td>';

		print '<td align="right">'.price($objp->price).'</td>';

		print '<td align="right">'.$objp->qty.'</td>';

		print '<td align="right">'.price($objp->unitprice).'</td>';

		print "</tr>\n";
		$i++;
	}
	$db->free($resql);

	print "</table>";


}
else
{
	dol_print_error($db);
}


$db->close();

llxFooter();
?><|MERGE_RESOLUTION|>--- conflicted
+++ resolved
@@ -106,23 +106,15 @@
 	}
 	if ($sref)
 	{
-<<<<<<< HEAD
 		$sql .= natural_search('p.ref', $sref);
 	}
+	if ($sRefSupplier)
+	{
+		$sql .= natural_search('ppf.ref_fourn', $sRefSupplier);
+	}
 	if ($snom)
 	{
 		$sql .= natural_search('p.label', $snom);
-=======
-		$sql .= " AND p.ref LIKE '%".$db->escape($sref)."%'";
-	}
-	if ($sRefSupplier)
-	{
-		$sql .= " AND ppf.ref_fourn LIKE '%".$db->escape($sRefSupplier)."%'";
-	}
-	if ($snom)
-	{
-		$sql .= " AND p.label LIKE '%".$db->escape($snom)."%'";
->>>>>>> 51dd5cf2
 	}
 	if($catid)
 	{
