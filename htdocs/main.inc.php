--- conflicted
+++ resolved
@@ -1148,12 +1148,8 @@
             // jQuery jMobile
             if (! empty($conf->global->MAIN_USE_JQUERY_JMOBILE) || defined('REQUIRE_JQUERY_JMOBILE') || (! empty($conf->dol_use_jmobile) && $conf->dol_use_jmobile > 0))
             {
-<<<<<<< HEAD
-            	// Note: We can force not using ajax because cache of jquery does not load js of other pages by setting ajaxEnabled.
-=======
             	// We must force not using ajax because cache of jquery does not load js of other pages.
             	// This also increase seriously speed onto mobile device where complex js code is very slow and memory very low.
->>>>>>> 050819ce
             	if (empty($conf->dol_use_jmobile) || $conf->dol_use_jmobile != 2)
             	{
             		print '<script type="text/javascript">
