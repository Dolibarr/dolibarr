--- conflicted
+++ resolved
@@ -2123,10 +2123,6 @@
 
 		print "</body>\n";
 		print "</html>\n";
-<<<<<<< HEAD
-	}
-}
-=======
 
         ?>
 
@@ -2143,5 +2139,4 @@
         <?php
 
     }
-}
->>>>>>> 300438b2
+}