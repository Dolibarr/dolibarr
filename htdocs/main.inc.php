<?php
/* Copyright (C) 2002-2007  Rodolphe Quiedeville    <rodolphe@quiedeville.org>
 * Copyright (C) 2003       Xavier Dutoit           <doli@sydesy.com>
 * Copyright (C) 2004-2015  Laurent Destailleur     <eldy@users.sourceforge.net>
 * Copyright (C) 2004       Sebastien Di Cintio     <sdicintio@ressource-toi.org>
 * Copyright (C) 2004       Benoit Mortier          <benoit.mortier@opensides.be>
 * Copyright (C) 2005-2015  Regis Houssin           <regis.houssin@inodbox.com>
 * Copyright (C) 2011-2014  Philippe Grand          <philippe.grand@atoo-net.com>
 * Copyright (C) 2008       Matteli
 * Copyright (C) 2011-2016  Juanjo Menent           <jmenent@2byte.es>
 * Copyright (C) 2012       Christophe Battarel     <christophe.battarel@altairis.fr>
 * Copyright (C) 2014-2015  Marcos García           <marcosgdf@gmail.com>
 * Copyright (C) 2015       Raphaël Doursenaud      <rdoursenaud@gpcsolutions.fr>
 *
 * This program is free software; you can redistribute it and/or modify
 * it under the terms of the GNU General Public License as published by
 * the Free Software Foundation; either version 3 of the License, or
 * (at your option) any later version.
 *
 * This program is distributed in the hope that it will be useful,
 * but WITHOUT ANY WARRANTY; without even the implied warranty of
 * MERCHANTABILITY or FITNESS FOR A PARTICULAR PURPOSE.  See the
 * GNU General Public License for more details.
 *
 * You should have received a copy of the GNU General Public License
 * along with this program. If not, see <https://www.gnu.org/licenses/>.
 */

/**
 *	\file       htdocs/main.inc.php
 *	\ingroup	core
 *	\brief      File that defines environment for Dolibarr GUI pages only (file not required by scripts)
 */

//@ini_set('memory_limit', '128M');	// This may be useless if memory is hard limited by your PHP

// For optional tuning. Enabled if environment variable MAIN_SHOW_TUNING_INFO is defined.
$micro_start_time = 0;
if (!empty($_SERVER['MAIN_SHOW_TUNING_INFO']))
{
	list($usec, $sec) = explode(" ", microtime());
	$micro_start_time = ((float) $usec + (float) $sec);
	// Add Xdebug code coverage
	//define('XDEBUGCOVERAGE',1);
	if (defined('XDEBUGCOVERAGE')) {
		xdebug_start_code_coverage();
	}
}

/**
 * Security: SQL Injection and XSS Injection (scripts) protection (Filters on GET, POST, PHP_SELF).
 *
 * @param		string		$val		Value
 * @param		string		$type		1=GET, 0=POST, 2=PHP_SELF, 3=GET without sql reserved keywords (the less tolerant test)
 * @return		int						>0 if there is an injection, 0 if none
 */
function testSqlAndScriptInject($val, $type)
{
	$inj = 0;
	// For SQL Injection (only GET are used to be included into bad escaped SQL requests)
	if ($type == 1 || $type == 3)
	{
		$inj += preg_match('/delete\s+from/i', $val);
		$inj += preg_match('/create\s+table/i', $val);
		$inj += preg_match('/insert\s+into/i', $val);
		$inj += preg_match('/select\s+from/i', $val);
		$inj += preg_match('/into\s+(outfile|dumpfile)/i', $val);
		$inj += preg_match('/user\s*\(/i', $val); // avoid to use function user() that return current database login
		$inj += preg_match('/information_schema/i', $val); // avoid to use request that read information_schema database
	}
	if ($type == 3)
	{
		$inj += preg_match('/select|update|delete|truncate|replace|group\s+by|concat|count|from|union/i', $val);
	}
	if ($type != 2)	// Not common key strings, so we can check them both on GET and POST
	{
		$inj += preg_match('/updatexml\(/i', $val);
		$inj += preg_match('/update.+set.+=/i', $val);
		$inj += preg_match('/union.+select/i', $val);
		$inj += preg_match('/(\.\.%2f)+/i', $val);
	}
	// For XSS Injection done by closing textarea to exucute content into a textarea field
	$inj += preg_match('/<\/textarea/i', $val);
	// For XSS Injection done by adding javascript with script
	// This is all cases a browser consider text is javascript:
	// When it found '<script', 'javascript:', '<style', 'onload\s=' on body tag, '="&' on a tag size with old browsers
	// All examples on page: http://ha.ckers.org/xss.html#XSScalc
	// More on https://www.owasp.org/index.php/XSS_Filter_Evasion_Cheat_Sheet
	$inj += preg_match('/<script/i', $val);
	$inj += preg_match('/<iframe/i', $val);
	$inj += preg_match('/<audio/i', $val);
	$inj += preg_match('/Set\.constructor/i', $val); // ECMA script 6
	if (!defined('NOSTYLECHECK')) $inj += preg_match('/<style/i', $val);
	$inj += preg_match('/base[\s]+href/si', $val);
	// List of dom events is on https://www.w3schools.com/jsref/dom_obj_event.asp
	$inj += preg_match('/onmouse([a-z]*)\s*=/i', $val); // onmousexxx can be set on img or any html tag like <img title='...' onmouseover=alert(1)>
	$inj += preg_match('/ondrag([a-z]*)\s*=/i', $val); //
	$inj += preg_match('/ontouch([a-z]*)\s*=/i', $val); //
	$inj += preg_match('/on(abort|afterprint|beforeprint|beforeunload|blur|canplay|canplaythrough|change|click|contextmenu|copy|cut)\s*=/i', $val);
	$inj += preg_match('/on(dblclick|drop|durationchange|ended|error|focus|focusin|focusout|hashchange|input|invalid)\s*=/i', $val);
	$inj += preg_match('/on(keydown|keypress|keyup|load|loadeddata|loadedmetadata|loadstart|offline|online|pagehide|pageshow)\s*=/i', $val);
	$inj += preg_match('/on(paste|pause|play|playing|progress|ratechange|resize|reset|scroll|search|seeking|select|show|stalled|start|submit|suspend)\s*=/i', $val);
	$inj += preg_match('/on(timeupdate|toggle|unload|volumechange|waiting)\s*=/i', $val);
	//$inj += preg_match('/on[A-Z][a-z]+\*=/', $val);   // To lock event handlers onAbort(), ...
	$inj += preg_match('/&#58;|&#0000058|&#x3A/i', $val); // refused string ':' encoded (no reason to have it encoded) to lock 'javascript:...'
	//if ($type == 1)
	//{
		$inj += preg_match('/javascript:/i', $val);
		$inj += preg_match('/vbscript:/i', $val);
	//}
	// For XSS Injection done by adding javascript closing html tags like with onmousemove, etc... (closing a src or href tag with not cleaned param)
	if ($type == 1) $inj += preg_match('/"/i', $val); // We refused " in GET parameters value
	if ($type == 2) $inj += preg_match('/[;"]/', $val); // PHP_SELF is a file system path. It can contains spaces.
	return $inj;
}

/**
 * Return true if security check on parameters are OK, false otherwise.
 *
 * @param		string			$var		Variable name
 * @param		string			$type		1=GET, 0=POST, 2=PHP_SELF
 * @return		boolean|null				true if there is no injection. Stop code if injection found.
 */
function analyseVarsForSqlAndScriptsInjection(&$var, $type)
{
	if (is_array($var))
	{
		foreach ($var as $key => $value)	// Warning, $key may also be used for attacks
		{
			if (analyseVarsForSqlAndScriptsInjection($key, $type) && analyseVarsForSqlAndScriptsInjection($value, $type))
			{
				//$var[$key] = $value;	// This is useless
			}
			else
			{
				print 'Access refused by SQL/Script injection protection in main.inc.php (type='.htmlentities($type).' key='.htmlentities($key).' value='.htmlentities($value).' page='.htmlentities($_SERVER["REQUEST_URI"]).')';
				exit;
			}
		}
		return true;
	}
	else
	{
		return (testSqlAndScriptInject($var, $type) <= 0);
	}
}


// Check consistency of NOREQUIREXXX DEFINES
if ((defined('NOREQUIREDB') || defined('NOREQUIRETRAN')) && !defined('NOREQUIREMENU'))
{
	print 'If define NOREQUIREDB or NOREQUIRETRAN are set, you must also set NOREQUIREMENU or not set them';
	exit;
}

// Sanity check on URL
if (!empty($_SERVER["PHP_SELF"]))
{
	$morevaltochecklikepost = array($_SERVER["PHP_SELF"]);
	analyseVarsForSqlAndScriptsInjection($morevaltochecklikepost, 2);
}
// Sanity check on GET parameters
if (!defined('NOSCANGETFORINJECTION') && !empty($_SERVER["QUERY_STRING"]))
{
	$morevaltochecklikeget = array($_SERVER["QUERY_STRING"]);
	analyseVarsForSqlAndScriptsInjection($morevaltochecklikeget, 1);
}
// Sanity check on POST
if (!defined('NOSCANPOSTFORINJECTION'))
{
	analyseVarsForSqlAndScriptsInjection($_POST, 0);
}

// This is to make Dolibarr working with Plesk
if (!empty($_SERVER['DOCUMENT_ROOT']) && substr($_SERVER['DOCUMENT_ROOT'], -6) !== 'htdocs')
{
	set_include_path($_SERVER['DOCUMENT_ROOT'].'/htdocs');
}

// Include the conf.php and functions.lib.php. This defined the constants like DOL_DOCUMENT_ROOT, DOL_DATA_ROOT, DOL_URL_ROOT...
require_once 'filefunc.inc.php';

// If there is a POST parameter to tell to save automatically some POST parameters into cookies, we do it.
// This is used for example by form of boxes to save personalization of some options.
// DOL_AUTOSET_COOKIE=cookiename:val1,val2 and  cookiename_val1=aaa cookiename_val2=bbb will set cookie_name with value json_encode(array('val1'=> , ))
if (!empty($_POST["DOL_AUTOSET_COOKIE"]))
{
	$tmpautoset = explode(':', $_POST["DOL_AUTOSET_COOKIE"], 2);
	$tmplist = explode(',', $tmpautoset[1]);
	$cookiearrayvalue = array();
	foreach ($tmplist as $tmpkey)
	{
		$postkey = $tmpautoset[0].'_'.$tmpkey;
		//var_dump('tmpkey='.$tmpkey.' postkey='.$postkey.' value='.$_POST[$postkey]);
		if (!empty($_POST[$postkey])) $cookiearrayvalue[$tmpkey] = $_POST[$postkey];
	}
	$cookiename = $tmpautoset[0];
	$cookievalue = json_encode($cookiearrayvalue);
	//var_dump('setcookie cookiename='.$cookiename.' cookievalue='.$cookievalue);
	setcookie($cookiename, empty($cookievalue) ? '' : $cookievalue, empty($cookievalue) ? 0 : (time() + (86400 * 354)), '/', null, false, true); // keep cookie 1 year and add tag httponly
	if (empty($cookievalue)) unset($_COOKIE[$cookiename]);
}


// Init session. Name of session is specific to Dolibarr instance.
// Note: the function dol_getprefix may have been redefined to return a different key to manage another area to protect.
$prefix = dol_getprefix('');

$sessionname = 'DOLSESSID_'.$prefix;
$sessiontimeout = 'DOLSESSTIMEOUT_'.$prefix;
if (!empty($_COOKIE[$sessiontimeout])) ini_set('session.gc_maxlifetime', $_COOKIE[$sessiontimeout]);
session_name($sessionname);
session_set_cookie_params(0, '/', null, false, true); // Add tag httponly on session cookie (same as setting session.cookie_httponly into php.ini). Must be called before the session_start.
// This create lock, released when session_write_close() or end of page.
// We need this lock as long as we read/write $_SESSION ['vars']. We can remove lock when finished.
if (!defined('NOSESSION'))
{
	session_start();
	/*if (ini_get('register_globals'))    // Deprecated in 5.3 and removed in 5.4. To solve bug in using $_SESSION
	{
		foreach ($_SESSION as $key=>$value)
		{
			if (isset($GLOBALS[$key])) unset($GLOBALS[$key]);
		}
	}*/
}

// Init the 5 global objects, this include will make the 'new Xxx()' and set properties for: $conf, $db, $langs, $user, $mysoc
require_once 'master.inc.php';

// Activate end of page function
register_shutdown_function('dol_shutdown');

// Load debugbar
if (!empty($conf->debugbar->enabled) && ! GETPOST('dol_use_jmobile') && empty($_SESSION['dol_use_jmobile']))
{
    global $debugbar;
    include_once DOL_DOCUMENT_ROOT.'/debugbar/class/DebugBar.php';
    $debugbar = new DolibarrDebugBar();
    $renderer = $debugbar->getRenderer();
    $conf->global->MAIN_HTML_HEADER .= $renderer->renderHead();

    $debugbar['time']->startMeasure('pageaftermaster', 'Page generation (after environment init)');
}

// Detection browser
if (isset($_SERVER["HTTP_USER_AGENT"]))
{
	$tmp = getBrowserInfo($_SERVER["HTTP_USER_AGENT"]);
	$conf->browser->name = $tmp['browsername'];
	$conf->browser->os = $tmp['browseros'];
	$conf->browser->version = $tmp['browserversion'];
	$conf->browser->layout = $tmp['layout']; // 'classic', 'phone', 'tablet'
	//var_dump($conf->browser);

	if ($conf->browser->layout == 'phone') $conf->dol_no_mouse_hover = 1;
}


// Force HTTPS if required ($conf->file->main_force_https is 0/1 or https dolibarr root url)
// $_SERVER["HTTPS"] is 'on' when link is https, otherwise $_SERVER["HTTPS"] is empty or 'off'
if (!empty($conf->file->main_force_https) && (empty($_SERVER["HTTPS"]) || $_SERVER["HTTPS"] != 'on'))
{
	$newurl = '';
	if (is_numeric($conf->file->main_force_https))
	{
		if ($conf->file->main_force_https == '1' && !empty($_SERVER["SCRIPT_URI"]))	// If SCRIPT_URI supported by server
		{
			if (preg_match('/^http:/i', $_SERVER["SCRIPT_URI"]) && !preg_match('/^https:/i', $_SERVER["SCRIPT_URI"]))	// If link is http
			{
				$newurl = preg_replace('/^http:/i', 'https:', $_SERVER["SCRIPT_URI"]);
			}
		}
		else	// Check HTTPS environment variable (Apache/mod_ssl only)
		{
			$newurl = preg_replace('/^http:/i', 'https:', DOL_MAIN_URL_ROOT).$_SERVER["REQUEST_URI"];
		}
	}
	else
	{
		// Check HTTPS environment variable (Apache/mod_ssl only)
		$newurl = $conf->file->main_force_https.$_SERVER["REQUEST_URI"];
	}
	// Start redirect
	if ($newurl)
	{
		dol_syslog("main.inc: dolibarr_main_force_https is on, we make a redirect to ".$newurl);
		header("Location: ".$newurl);
		exit;
	}
	else
	{
		dol_syslog("main.inc: dolibarr_main_force_https is on but we failed to forge new https url so no redirect is done", LOG_WARNING);
	}
}

if (!defined('NOLOGIN') && !defined('NOIPCHECK') && !empty($dolibarr_main_restrict_ip))
{
	$listofip = explode(',', $dolibarr_main_restrict_ip);
	$found = false;
	foreach ($listofip as $ip)
	{
		$ip = trim($ip);
		if ($ip == $_SERVER['REMOTE_ADDR'])
		{
			$found = true;
			break;
		}
	}
	if (!$found)
	{
		print 'Access refused by IP protection. Your detected IP is '.$_SERVER['REMOTE_ADDR'];
		exit;
	}
}

// Loading of additional presentation includes
if (!defined('NOREQUIREHTML')) require_once DOL_DOCUMENT_ROOT.'/core/class/html.form.class.php'; // Need 660ko memory (800ko in 2.2)
if (!defined('NOREQUIREAJAX') && $conf->use_javascript_ajax) require_once DOL_DOCUMENT_ROOT.'/core/lib/ajax.lib.php'; // Need 22ko memory

// If install or upgrade process not done or not completely finished, we call the install page.
if (!empty($conf->global->MAIN_NOT_INSTALLED) || !empty($conf->global->MAIN_NOT_UPGRADED))
{
	dol_syslog("main.inc: A previous install or upgrade was not complete. Redirect to install page.", LOG_WARNING);
	header("Location: ".DOL_URL_ROOT."/install/index.php");
	exit;
}
// If an upgrade process is required, we call the install page.
if ((!empty($conf->global->MAIN_VERSION_LAST_UPGRADE) && ($conf->global->MAIN_VERSION_LAST_UPGRADE != DOL_VERSION))
|| (empty($conf->global->MAIN_VERSION_LAST_UPGRADE) && !empty($conf->global->MAIN_VERSION_LAST_INSTALL) && ($conf->global->MAIN_VERSION_LAST_INSTALL != DOL_VERSION)))
{
	$versiontocompare = empty($conf->global->MAIN_VERSION_LAST_UPGRADE) ? $conf->global->MAIN_VERSION_LAST_INSTALL : $conf->global->MAIN_VERSION_LAST_UPGRADE;
	require_once DOL_DOCUMENT_ROOT.'/core/lib/admin.lib.php';
	$dolibarrversionlastupgrade = preg_split('/[.-]/', $versiontocompare);
	$dolibarrversionprogram = preg_split('/[.-]/', DOL_VERSION);
	$rescomp = versioncompare($dolibarrversionprogram, $dolibarrversionlastupgrade);
	if ($rescomp > 0)   // Programs have a version higher than database. We did not add "&& $rescomp < 3" because we want upgrade process for build upgrades
	{
		dol_syslog("main.inc: database version ".$versiontocompare." is lower than programs version ".DOL_VERSION.". Redirect to install page.", LOG_WARNING);
		header("Location: ".DOL_URL_ROOT."/install/index.php");
		exit;
	}
}

//var_dump(GETPOST('token').' '.$_SESSION['token'].' - '.newToken().' '.$_SERVER['SCRIPT_FILENAME']);

// Creation of a token against CSRF vulnerabilities
if (!defined('NOTOKENRENEWAL'))
{
	// Rolling token at each call ($_SESSION['token'] contains token of previous page)
	if (isset($_SESSION['newtoken'])) $_SESSION['token'] = $_SESSION['newtoken'];

	// Save in $_SESSION['newtoken'] what will be next token. Into forms, we will add param token = $_SESSION['newtoken']
	$token = dol_hash(uniqid(mt_rand(), true)); // Generates a hash of a random number
	$_SESSION['newtoken'] = $token;
}

//var_dump(GETPOST('token').' '.$_SESSION['token'].' - '.newToken().' '.$_SERVER['SCRIPT_FILENAME']);
//$dolibarr_nocsrfcheck=1;
// Check token
//var_dump((! defined('NOCSRFCHECK')).' '.empty($dolibarr_nocsrfcheck).' '.(! empty($conf->global->MAIN_SECURITY_CSRF_WITH_TOKEN)).' '.$_SERVER['REQUEST_METHOD'].' '.(! GETPOSTISSET('token')));
if ((!defined('NOCSRFCHECK') && empty($dolibarr_nocsrfcheck) && !empty($conf->global->MAIN_SECURITY_CSRF_WITH_TOKEN))
	|| defined('CSRFCHECK_WITH_TOKEN'))	// Check validity of token, only if option MAIN_SECURITY_CSRF_WITH_TOKEN enabled or if constant CSRFCHECK_WITH_TOKEN is set
{
	if ($_SERVER['REQUEST_METHOD'] == 'POST' && !GETPOSTISSET('token')) // Note: offender can still send request by GET
	{
		dol_syslog("--- Access to ".$_SERVER["PHP_SELF"]." refused by CSRFCHECK_WITH_TOKEN protection. Token not provided.");
		print "Access by POST method refused by CSRF protection in main.inc.php. Token not provided.\n";
		print "If you access your server behind a proxy using url rewriting, you might check that all HTTP header is propagated (or add the line \$dolibarr_nocsrfcheck=1 into your conf.php file or MAIN_SECURITY_CSRF_WITH_TOKEN to 0 into setup).\n";
		die;
	}

	if (GETPOSTISSET('token') && GETPOST('token', 'alpha') != $_SESSION['token'])
	{
		dol_syslog("--- Access to ".$_SERVER["PHP_SELF"]." refused due to invalid token, so we disable POST and some GET parameters - referer=".$_SERVER['HTTP_REFERER'].", action=".GETPOST('action', 'aZ09').", _GET|POST['token']=".GETPOST('token', 'alpha').", _SESSION['token']=".$_SESSION['token'], LOG_WARNING);
		//print 'Unset POST by CSRF protection in main.inc.php.';	// Do not output anything because this create problems when using the BACK button on browsers.
		if ($conf->global->MAIN_FEATURES_LEVEL > 1) setEventMessages('Unset POST by CSRF protection in main.inc.php (POST for this token was already done or was done by a not allowed web page with a wrong token).'."<br>\n".'$_SERVER[REQUEST_URI] = '.$_SERVER['REQUEST_URI'].' $_SERVER[REQUEST_METHOD] = '.$_SERVER['REQUEST_METHOD'].' GETPOST(token) = '.GETPOST('token', 'alpha').' $_SESSION[token] = '.$_SESSION['token'], null, 'warnings');
		unset($_POST);
		unset($_GET['confirm']);
	}
}

// Disable modules (this must be after session_start and after conf has been loaded)
if (GETPOSTISSET('disablemodules'))  $_SESSION["disablemodules"] = GETPOST('disablemodules', 'alpha');
if (!empty($_SESSION["disablemodules"]))
{
    $modulepartkeys = array('css', 'js', 'tabs', 'triggers', 'login', 'substitutions', 'menus', 'theme', 'sms', 'tpl', 'barcode', 'models', 'societe', 'hooks', 'dir', 'syslog', 'tpllinkable', 'contactelement', 'moduleforexternal');

	$disabled_modules = explode(',', $_SESSION["disablemodules"]);
	foreach ($disabled_modules as $module)
	{
		if ($module)
		{
			if (empty($conf->$module)) $conf->$module = new stdClass(); // To avoid warnings
			$conf->$module->enabled = false;
			foreach ($modulepartkeys as $modulepartkey)
			{
			    unset($conf->modules_parts[$modulepartkey][$module]);
			}
			if ($module == 'fournisseur')		// Special case
			{
				$conf->supplier_order->enabled = 0;
				$conf->supplier_invoice->enabled = 0;
			}
		}
	}
}

// Set current modulepart
$modulepart = explode("/", $_SERVER["PHP_SELF"]);
if (is_array($modulepart) && count($modulepart) > 0)
{
	foreach ($conf->modules as $module)
	{
		if (in_array($module, $modulepart))
		{
			$conf->modulepart = $module;
            break;
		}
	}
}

/*
 * Phase authentication / login
 */
$login = '';
if (!defined('NOLOGIN'))
{
	// $authmode lists the different method of identification to be tested in order of preference.
	// Example: 'http', 'dolibarr', 'ldap', 'http,forceuser', '...'

	if (defined('MAIN_AUTHENTICATION_MODE'))
	{
		$dolibarr_main_authentication = constant('MAIN_AUTHENTICATION_MODE');
	}
	else
	{
		// Authentication mode
		if (empty($dolibarr_main_authentication)) $dolibarr_main_authentication = 'http,dolibarr';
		// Authentication mode: forceuser
		if ($dolibarr_main_authentication == 'forceuser' && empty($dolibarr_auto_user)) $dolibarr_auto_user = 'auto';
	}
	// Set authmode
	$authmode = explode(',', $dolibarr_main_authentication);

	// No authentication mode
	if (!count($authmode))
	{
		$langs->load('main');
		dol_print_error('', $langs->trans("ErrorConfigParameterNotDefined", 'dolibarr_main_authentication'));
		exit;
	}

	// If login request was already post, we retrieve login from the session
	// Call module if not realized that his request.
	// At the end of this phase, the variable $login is defined.
	$resultFetchUser = '';
	$test = true;
	if (!isset($_SESSION["dol_login"]))
	{
		// It is not already authenticated and it requests the login / password
		include_once DOL_DOCUMENT_ROOT.'/core/lib/security2.lib.php';

		$dol_dst_observed = GETPOST("dst_observed", 'int', 3);
		$dol_dst_first = GETPOST("dst_first", 'int', 3);
		$dol_dst_second = GETPOST("dst_second", 'int', 3);
		$dol_screenwidth = GETPOST("screenwidth", 'int', 3);
		$dol_screenheight = GETPOST("screenheight", 'int', 3);
		$dol_hide_topmenu = GETPOST('dol_hide_topmenu', 'int', 3);
		$dol_hide_leftmenu = GETPOST('dol_hide_leftmenu', 'int', 3);
		$dol_optimize_smallscreen = GETPOST('dol_optimize_smallscreen', 'int', 3);
		$dol_no_mouse_hover = GETPOST('dol_no_mouse_hover', 'int', 3);
		$dol_use_jmobile = GETPOST('dol_use_jmobile', 'int', 3); // 0=default, 1=to say we use app from a webview app, 2=to say we use app from a webview app and keep ajax
		//dol_syslog("POST key=".join(array_keys($_POST),',').' value='.join($_POST,','));

		// If in demo mode, we check we go to home page through the public/demo/index.php page
		if (!empty($dolibarr_main_demo) && $_SERVER['PHP_SELF'] == DOL_URL_ROOT.'/index.php')  // We ask index page
		{
			if (empty($_SERVER['HTTP_REFERER']) || !preg_match('/public/', $_SERVER['HTTP_REFERER']))
			{
				dol_syslog("Call index page from another url than demo page (call is done from page ".$_SERVER['HTTP_REFERER'].")");
				$url = '';
				$url .= ($url ? '&' : '').($dol_hide_topmenu ? 'dol_hide_topmenu='.$dol_hide_topmenu : '');
				$url .= ($url ? '&' : '').($dol_hide_leftmenu ? 'dol_hide_leftmenu='.$dol_hide_leftmenu : '');
				$url .= ($url ? '&' : '').($dol_optimize_smallscreen ? 'dol_optimize_smallscreen='.$dol_optimize_smallscreen : '');
				$url .= ($url ? '&' : '').($dol_no_mouse_hover ? 'dol_no_mouse_hover='.$dol_no_mouse_hover : '');
				$url .= ($url ? '&' : '').($dol_use_jmobile ? 'dol_use_jmobile='.$dol_use_jmobile : '');
				$url = DOL_URL_ROOT.'/public/demo/index.php'.($url ? '?'.$url : '');
				header("Location: ".$url);
				exit;
			}
		}

		// Verification security graphic code
		if (GETPOST("username", "alpha", 2) && !empty($conf->global->MAIN_SECURITY_ENABLECAPTCHA) && !isset($_SESSION['dol_bypass_antispam']))
		{
			$sessionkey = 'dol_antispam_value';
			$ok = (array_key_exists($sessionkey, $_SESSION) === true && (strtolower($_SESSION[$sessionkey]) == strtolower($_POST['code'])));

			// Check code
			if (!$ok)
			{
				dol_syslog('Bad value for code, connexion refused');
				// Load translation files required by page
				$langs->loadLangs(array('main', 'errors'));

				$_SESSION["dol_loginmesg"] = $langs->trans("ErrorBadValueForCode");
				$test = false;

				// Call trigger for the "security events" log
				$user->trigger_mesg = 'ErrorBadValueForCode - login='.GETPOST("username", "alpha", 2);
				// Call of triggers
				include_once DOL_DOCUMENT_ROOT.'/core/class/interfaces.class.php';
				$interface = new Interfaces($db);
				$result = $interface->run_triggers('USER_LOGIN_FAILED', $user, $user, $langs, $conf);
				if ($result < 0) {
					$error++;
				}
				// End Call of triggers

				// Hooks on failed login
				$action = '';
				$hookmanager->initHooks(array('login'));
				$parameters = array('dol_authmode'=>$dol_authmode, 'dol_loginmesg'=>$_SESSION["dol_loginmesg"]);
				$reshook = $hookmanager->executeHooks('afterLoginFailed', $parameters, $user, $action); // Note that $action and $object may have been modified by some hooks
				if ($reshook < 0) $error++;

				// Note: exit is done later
			}
		}

		$allowedmethodtopostusername = 2;
		if (defined('MAIN_AUTHENTICATION_POST_METHOD')) $allowedmethodtopostusername = constant('MAIN_AUTHENTICATION_POST_METHOD');
		$usertotest = (!empty($_COOKIE['login_dolibarr']) ? $_COOKIE['login_dolibarr'] : GETPOST("username", "alpha", $allowedmethodtopostusername));
		$passwordtotest = GETPOST('password', 'none', $allowedmethodtopostusername);
		$entitytotest = (GETPOST('entity', 'int') ? GETPOST('entity', 'int') : (!empty($conf->entity) ? $conf->entity : 1));

		// Define if we received data to test the login.
		$goontestloop = false;
		if (isset($_SERVER["REMOTE_USER"]) && in_array('http', $authmode)) $goontestloop = true;
		if ($dolibarr_main_authentication == 'forceuser' && !empty($dolibarr_auto_user)) $goontestloop = true;
		if (GETPOST("username", "alpha", $allowedmethodtopostusername) || !empty($_COOKIE['login_dolibarr']) || GETPOST('openid_mode', 'alpha', 1)) $goontestloop = true;

		if (!is_object($langs)) // This can occurs when calling page with NOREQUIRETRAN defined, however we need langs for error messages.
		{
			include_once DOL_DOCUMENT_ROOT.'/core/class/translate.class.php';
			$langs = new Translate("", $conf);
			$langcode = (GETPOST('lang', 'aZ09', 1) ?GETPOST('lang', 'aZ09', 1) : (empty($conf->global->MAIN_LANG_DEFAULT) ? 'auto' : $conf->global->MAIN_LANG_DEFAULT));
			if (defined('MAIN_LANG_DEFAULT')) $langcode = constant('MAIN_LANG_DEFAULT');
			$langs->setDefaultLang($langcode);
		}

		// Validation of login/pass/entity
		// If ok, the variable login will be returned
		// If error, we will put error message in session under the name dol_loginmesg
		if ($test && $goontestloop && (GETPOST('actionlogin', 'aZ09') == 'login' || $dolibarr_main_authentication != 'dolibarr'))
		{
			$login = checkLoginPassEntity($usertotest, $passwordtotest, $entitytotest, $authmode);
			if ($login)
			{
				$dol_authmode = $conf->authmode; // This properties is defined only when logged, to say what mode was successfully used
				$dol_tz = $_POST["tz"];
				$dol_tz_string = $_POST["tz_string"];
				$dol_tz_string = preg_replace('/\s*\(.+\)$/', '', $dol_tz_string);
				$dol_tz_string = preg_replace('/,/', '/', $dol_tz_string);
				$dol_tz_string = preg_replace('/\s/', '_', $dol_tz_string);
				$dol_dst = 0;
				// Keep $_POST here. Do not use GETPOSTISSET
				if (isset($_POST["dst_first"]) && isset($_POST["dst_second"]))
				{
					include_once DOL_DOCUMENT_ROOT.'/core/lib/date.lib.php';
					$datenow = dol_now();
					$datefirst = dol_stringtotime($_POST["dst_first"]);
					$datesecond = dol_stringtotime($_POST["dst_second"]);
					if ($datenow >= $datefirst && $datenow < $datesecond) $dol_dst = 1;
				}
				//print $datefirst.'-'.$datesecond.'-'.$datenow.'-'.$dol_tz.'-'.$dol_tzstring.'-'.$dol_dst; exit;
			}

			if (!$login)
			{
				dol_syslog('Bad password, connexion refused', LOG_DEBUG);
				// Load translation files required by page
				$langs->loadLangs(array('main', 'errors'));

				// Bad password. No authmode has found a good password.
				// We set a generic message if not defined inside function checkLoginPassEntity or subfunctions
				if (empty($_SESSION["dol_loginmesg"])) $_SESSION["dol_loginmesg"] = $langs->trans("ErrorBadLoginPassword");

				// Call trigger for the "security events" log
				$user->trigger_mesg = $langs->trans("ErrorBadLoginPassword").' - login='.GETPOST("username", "alpha", 2);
				// Call of triggers
				include_once DOL_DOCUMENT_ROOT.'/core/class/interfaces.class.php';
				$interface = new Interfaces($db);
				$result = $interface->run_triggers('USER_LOGIN_FAILED', $user, $user, $langs, $conf, GETPOST("username", "alpha", 2));
				if ($result < 0) {
					$error++;
				}
				// End Call of triggers

				// Hooks on failed login
				$action = '';
				$hookmanager->initHooks(array('login'));
				$parameters = array('dol_authmode'=>$dol_authmode, 'dol_loginmesg'=>$_SESSION["dol_loginmesg"]);
				$reshook = $hookmanager->executeHooks('afterLoginFailed', $parameters, $user, $action); // Note that $action and $object may have been modified by some hooks
				if ($reshook < 0) $error++;

				// Note: exit is done in next chapter
			}
		}

		// End test login / passwords
		if (!$login || (in_array('ldap', $authmode) && empty($passwordtotest)))	// With LDAP we refused empty password because some LDAP are "opened" for anonymous access so connexion is a success.
		{
			// No data to test login, so we show the login page.
			dol_syslog("--- Access to ".$_SERVER["PHP_SELF"]." - action=".GETPOST('action', 'aZ09')." - actionlogin=".GETPOST('actionlogin', 'aZ09')." - showing the login form and exit");
			if (defined('NOREDIRECTBYMAINTOLOGIN')) return 'ERROR_NOT_LOGGED';
			else dol_loginfunction($langs, $conf, (!empty($mysoc) ? $mysoc : ''));
			exit;
		}

		$resultFetchUser = $user->fetch('', $login, '', 1, ($entitytotest > 0 ? $entitytotest : -1));
		if ($resultFetchUser <= 0)
		{
			dol_syslog('User not found, connexion refused');
			session_destroy();
			session_name($sessionname);
			session_set_cookie_params(0, '/', null, false, true); // Add tag httponly on session cookie
			session_start();

			if ($resultFetchUser == 0)
			{
				// Load translation files required by page
				$langs->loadLangs(array('main', 'errors'));

				$_SESSION["dol_loginmesg"] = $langs->trans("ErrorCantLoadUserFromDolibarrDatabase", $login);

				$user->trigger_mesg = 'ErrorCantLoadUserFromDolibarrDatabase - login='.$login;
			}
			if ($resultFetchUser < 0)
			{
				$_SESSION["dol_loginmesg"] = $user->error;

				$user->trigger_mesg = $user->error;
			}

			// Call triggers for the "security events" log
			include_once DOL_DOCUMENT_ROOT.'/core/class/interfaces.class.php';
			$interface = new Interfaces($db);
			$result = $interface->run_triggers('USER_LOGIN_FAILED', $user, $user, $langs, $conf);
			if ($result < 0) {
				$error++;
			}
			// End call triggers

			// Hooks on failed login
			$action = '';
			$hookmanager->initHooks(array('login'));
			$parameters = array('dol_authmode'=>$dol_authmode, 'dol_loginmesg'=>$_SESSION["dol_loginmesg"]);
			$reshook = $hookmanager->executeHooks('afterLoginFailed', $parameters, $user, $action); // Note that $action and $object may have been modified by some hooks
			if ($reshook < 0) $error++;

			$paramsurl = array();
			if (GETPOST('textbrowser', 'int')) $paramsurl[] = 'textbrowser='.GETPOST('textbrowser', 'int');
			if (GETPOST('nojs', 'int'))        $paramsurl[] = 'nojs='.GETPOST('nojs', 'int');
			if (GETPOST('lang', 'aZ09'))       $paramsurl[] = 'lang='.GETPOST('lang', 'aZ09');
			header('Location: '.DOL_URL_ROOT.'/index.php'.(count($paramsurl) ? '?'.implode('&', $paramsurl) : ''));
			exit;
		}
	}
	else
	{
		// We are already into an authenticated session
		$login = $_SESSION["dol_login"];
		$entity = $_SESSION["dol_entity"];
		dol_syslog("- This is an already logged session. _SESSION['dol_login']=".$login." _SESSION['dol_entity']=".$entity, LOG_DEBUG);

		$resultFetchUser = $user->fetch('', $login, '', 1, ($entity > 0 ? $entity : -1));
		if ($resultFetchUser <= 0)
		{
			// Account has been removed after login
			dol_syslog("Can't load user even if session logged. _SESSION['dol_login']=".$login, LOG_WARNING);
			session_destroy();
			session_name($sessionname);
			session_set_cookie_params(0, '/', null, false, true); // Add tag httponly on session cookie
			session_start();

			if ($resultFetchUser == 0)
			{
				// Load translation files required by page
				$langs->loadLangs(array('main', 'errors'));

				$_SESSION["dol_loginmesg"] = $langs->trans("ErrorCantLoadUserFromDolibarrDatabase", $login);

				$user->trigger_mesg = 'ErrorCantLoadUserFromDolibarrDatabase - login='.$login;
			}
			if ($resultFetchUser < 0)
			{
				$_SESSION["dol_loginmesg"] = $user->error;

				$user->trigger_mesg = $user->error;
			}

			// Call triggers for the "security events" log
			include_once DOL_DOCUMENT_ROOT.'/core/class/interfaces.class.php';
			$interface = new Interfaces($db);
			$result = $interface->run_triggers('USER_LOGIN_FAILED', $user, $user, $langs, $conf);
			if ($result < 0) {
				$error++;
			}
			// End call triggers

			// Hooks on failed login
			$action = '';
			$hookmanager->initHooks(array('login'));
			$parameters = array('dol_authmode'=>$dol_authmode, 'dol_loginmesg'=>$_SESSION["dol_loginmesg"]);
			$reshook = $hookmanager->executeHooks('afterLoginFailed', $parameters, $user, $action); // Note that $action and $object may have been modified by some hooks
			if ($reshook < 0) $error++;

			$paramsurl = array();
			if (GETPOST('textbrowser', 'int')) $paramsurl[] = 'textbrowser='.GETPOST('textbrowser', 'int');
			if (GETPOST('nojs', 'int'))        $paramsurl[] = 'nojs='.GETPOST('nojs', 'int');
			if (GETPOST('lang', 'aZ09'))       $paramsurl[] = 'lang='.GETPOST('lang', 'aZ09');
			header('Location: '.DOL_URL_ROOT.'/index.php'.(count($paramsurl) ? '?'.implode('&', $paramsurl) : ''));
			exit;
		}
		else
		{
		    // Initialize technical object to manage hooks of page. Note that conf->hooks_modules contains array of hook context
		    $hookmanager->initHooks(array('main'));

		    // Code for search criteria persistence.
		    if (!empty($_GET['save_lastsearch_values']))    // We must use $_GET here
		    {
			    $relativepathstring = preg_replace('/\?.*$/', '', $_SERVER["HTTP_REFERER"]);
			    $relativepathstring = preg_replace('/^https?:\/\/[^\/]*/', '', $relativepathstring); // Get full path except host server
			    // Clean $relativepathstring
   			    if (constant('DOL_URL_ROOT')) $relativepathstring = preg_replace('/^'.preg_quote(constant('DOL_URL_ROOT'), '/').'/', '', $relativepathstring);
			    $relativepathstring = preg_replace('/^\//', '', $relativepathstring);
			    $relativepathstring = preg_replace('/^custom\//', '', $relativepathstring);
			    //var_dump($relativepathstring);

			    // We click on a link that leave a page we have to save search criteria, contextpage, limit and page. We save them from tmp to no tmp
			    if (!empty($_SESSION['lastsearch_values_tmp_'.$relativepathstring]))
			    {
			    	$_SESSION['lastsearch_values_'.$relativepathstring] = $_SESSION['lastsearch_values_tmp_'.$relativepathstring];
				    unset($_SESSION['lastsearch_values_tmp_'.$relativepathstring]);
			    }
			    if (!empty($_SESSION['lastsearch_contextpage_tmp_'.$relativepathstring]))
			    {
			    	$_SESSION['lastsearch_contextpage_'.$relativepathstring] = $_SESSION['lastsearch_contextpage_tmp_'.$relativepathstring];
			    	unset($_SESSION['lastsearch_contextpage_tmp_'.$relativepathstring]);
			    }
			    if (!empty($_SESSION['lastsearch_page_tmp_'.$relativepathstring]) && $_SESSION['lastsearch_page_tmp_'.$relativepathstring] > 0)
			    {
			    	$_SESSION['lastsearch_page_'.$relativepathstring] = $_SESSION['lastsearch_page_tmp_'.$relativepathstring];
			    	unset($_SESSION['lastsearch_page_tmp_'.$relativepathstring]);
			    }
			    if (!empty($_SESSION['lastsearch_limit_tmp_'.$relativepathstring]) && $_SESSION['lastsearch_limit_tmp_'.$relativepathstring] != $conf->liste_limit)
			    {
			    	$_SESSION['lastsearch_limit_'.$relativepathstring] = $_SESSION['lastsearch_limit_tmp_'.$relativepathstring];
			    	unset($_SESSION['lastsearch_limit_tmp_'.$relativepathstring]);
			    }
		    }

		    $action = '';
		    $reshook = $hookmanager->executeHooks('updateSession', array(), $user, $action);
		    if ($reshook < 0) {
			    setEventMessages($hookmanager->error, $hookmanager->errors, 'errors');
		    }
		}
	}

	// Is it a new session that has started ?
	// If we are here, this means authentication was successfull.
	if (!isset($_SESSION["dol_login"]))
	{
		// New session for this login has started.
		$error = 0;

		// Store value into session (values always stored)
		$_SESSION["dol_login"] = $user->login;
		$_SESSION["dol_authmode"] = isset($dol_authmode) ? $dol_authmode : '';
		$_SESSION["dol_tz"] = isset($dol_tz) ? $dol_tz : '';
		$_SESSION["dol_tz_string"] = isset($dol_tz_string) ? $dol_tz_string : '';
		$_SESSION["dol_dst"] = isset($dol_dst) ? $dol_dst : '';
		$_SESSION["dol_dst_observed"] = isset($dol_dst_observed) ? $dol_dst_observed : '';
		$_SESSION["dol_dst_first"] = isset($dol_dst_first) ? $dol_dst_first : '';
		$_SESSION["dol_dst_second"] = isset($dol_dst_second) ? $dol_dst_second : '';
		$_SESSION["dol_screenwidth"] = isset($dol_screenwidth) ? $dol_screenwidth : '';
		$_SESSION["dol_screenheight"] = isset($dol_screenheight) ? $dol_screenheight : '';
		$_SESSION["dol_company"] = $conf->global->MAIN_INFO_SOCIETE_NOM;
		$_SESSION["dol_entity"] = $conf->entity;
		// Store value into session (values stored only if defined)
		if (!empty($dol_hide_topmenu))         $_SESSION['dol_hide_topmenu'] = $dol_hide_topmenu;
		if (!empty($dol_hide_leftmenu))        $_SESSION['dol_hide_leftmenu'] = $dol_hide_leftmenu;
		if (!empty($dol_optimize_smallscreen)) $_SESSION['dol_optimize_smallscreen'] = $dol_optimize_smallscreen;
		if (!empty($dol_no_mouse_hover))       $_SESSION['dol_no_mouse_hover'] = $dol_no_mouse_hover;
		if (!empty($dol_use_jmobile))          $_SESSION['dol_use_jmobile'] = $dol_use_jmobile;

		dol_syslog("This is a new started user session. _SESSION['dol_login']=".$_SESSION["dol_login"]." Session id=".session_id());

		$db->begin();

		$user->update_last_login_date();

		$loginfo = 'TZ='.$_SESSION["dol_tz"].';TZString='.$_SESSION["dol_tz_string"].';Screen='.$_SESSION["dol_screenwidth"].'x'.$_SESSION["dol_screenheight"];

		// Call triggers for the "security events" log
		$user->trigger_mesg = $loginfo;
		// Call triggers
		include_once DOL_DOCUMENT_ROOT.'/core/class/interfaces.class.php';
		$interface = new Interfaces($db);
		$result = $interface->run_triggers('USER_LOGIN', $user, $user, $langs, $conf);
		if ($result < 0) {
			$error++;
		}
		// End call triggers

		// Hooks on successfull login
		$action = '';
		$hookmanager->initHooks(array('login'));
		$parameters = array('dol_authmode'=>$dol_authmode, 'dol_loginfo'=>$loginfo);
		$reshook = $hookmanager->executeHooks('afterLogin', $parameters, $user, $action); // Note that $action and $object may have been modified by some hooks
		if ($reshook < 0) $error++;

		if ($error)
		{
			$db->rollback();
			session_destroy();
			dol_print_error($db, 'Error in some triggers USER_LOGIN or in some hooks afterLogin');
			exit;
		}
		else
		{
			$db->commit();
		}

		// Change landing page if defined.
		$landingpage = (empty($user->conf->MAIN_LANDING_PAGE) ? (empty($conf->global->MAIN_LANDING_PAGE) ? '' : $conf->global->MAIN_LANDING_PAGE) : $user->conf->MAIN_LANDING_PAGE);
		if (!empty($landingpage))    // Example: /index.php
		{
			$newpath = dol_buildpath($landingpage, 1);
			if ($_SERVER["PHP_SELF"] != $newpath)   // not already on landing page (avoid infinite loop)
			{
				header('Location: '.$newpath);
				exit;
			}
		}
	}


	// If user admin, we force the rights-based modules
	if ($user->admin)
	{
		$user->rights->user->user->lire = 1;
		$user->rights->user->user->creer = 1;
		$user->rights->user->user->password = 1;
		$user->rights->user->user->supprimer = 1;
		$user->rights->user->self->creer = 1;
		$user->rights->user->self->password = 1;
	}

	/*
     * Overwrite some configs globals (try to avoid this and have code to use instead $user->conf->xxx)
     */

	// Set liste_limit
	if (isset($user->conf->MAIN_SIZE_LISTE_LIMIT))	$conf->liste_limit = $user->conf->MAIN_SIZE_LISTE_LIMIT; // Can be 0
	if (isset($user->conf->PRODUIT_LIMIT_SIZE))	$conf->product->limit_size = $user->conf->PRODUIT_LIMIT_SIZE; // Can be 0

	// Replace conf->css by personalized value if theme not forced
	if (empty($conf->global->MAIN_FORCETHEME) && !empty($user->conf->MAIN_THEME))
	{
		$conf->theme = $user->conf->MAIN_THEME;
		$conf->css = "/theme/".$conf->theme."/style.css.php";
	}
}

// Case forcing style from url
if (GETPOST('theme', 'alpha'))
{
	$conf->theme = GETPOST('theme', 'alpha', 1);
	$conf->css = "/theme/".$conf->theme."/style.css.php";
}


// Set javascript option
if (!GETPOST('nojs', 'int'))   // If javascript was not disabled on URL
{
	if (!empty($user->conf->MAIN_DISABLE_JAVASCRIPT))
	{
		$conf->use_javascript_ajax = !$user->conf->MAIN_DISABLE_JAVASCRIPT;
	}
}
else $conf->use_javascript_ajax = 0;
// Set MAIN_OPTIMIZEFORTEXTBROWSER
if (GETPOST('textbrowser', 'int') || (!empty($conf->browser->name) && $conf->browser->name == 'lynxlinks') || !empty($user->conf->MAIN_OPTIMIZEFORTEXTBROWSER))   // If we must enable text browser
{
	$conf->global->MAIN_OPTIMIZEFORTEXTBROWSER = 1;
}
elseif (!empty($user->conf->MAIN_OPTIMIZEFORTEXTBROWSER))
{
	$conf->global->MAIN_OPTIMIZEFORTEXTBROWSER = $user->conf->MAIN_OPTIMIZEFORTEXTBROWSER;
}

// set MAIN_OPTIMIZEFORCOLORBLIND
$conf->global->MAIN_OPTIMIZEFORCOLORBLIND = $user->conf->MAIN_OPTIMIZEFORCOLORBLIND;

// Set terminal output option according to conf->browser.
if (GETPOST('dol_hide_leftmenu', 'int') || !empty($_SESSION['dol_hide_leftmenu']))               $conf->dol_hide_leftmenu = 1;
if (GETPOST('dol_hide_topmenu', 'int') || !empty($_SESSION['dol_hide_topmenu']))                 $conf->dol_hide_topmenu = 1;
if (GETPOST('dol_optimize_smallscreen', 'int') || !empty($_SESSION['dol_optimize_smallscreen'])) $conf->dol_optimize_smallscreen = 1;
if (GETPOST('dol_no_mouse_hover', 'int') || !empty($_SESSION['dol_no_mouse_hover']))             $conf->dol_no_mouse_hover = 1;
if (GETPOST('dol_use_jmobile', 'int') || !empty($_SESSION['dol_use_jmobile']))                   $conf->dol_use_jmobile = 1;
if (!empty($conf->browser->layout) && $conf->browser->layout != 'classic') $conf->dol_no_mouse_hover = 1;
if ((!empty($conf->browser->layout) && $conf->browser->layout == 'phone')
	|| (!empty($_SESSION['dol_screenwidth']) && $_SESSION['dol_screenwidth'] < 400)
	|| (!empty($_SESSION['dol_screenheight']) && $_SESSION['dol_screenheight'] < 400)
)
{
	$conf->dol_optimize_smallscreen = 1;
}
// If we force to use jmobile, then we reenable javascript
if (!empty($conf->dol_use_jmobile)) $conf->use_javascript_ajax = 1;
// Replace themes bugged with jmobile with eldy
if (!empty($conf->dol_use_jmobile) && in_array($conf->theme, array('bureau2crea', 'cameleo', 'amarok')))
{
	$conf->theme = 'eldy';
	$conf->css = "/theme/".$conf->theme."/style.css.php";
}

if (!defined('NOREQUIRETRAN'))
{
	if (!GETPOST('lang', 'aZ09'))	// If language was not forced on URL
	{
		// If user has chosen its own language
		if (!empty($user->conf->MAIN_LANG_DEFAULT))
		{
			// If different than current language
			//print ">>>".$langs->getDefaultLang()."-".$user->conf->MAIN_LANG_DEFAULT;
			if ($langs->getDefaultLang() != $user->conf->MAIN_LANG_DEFAULT)
			{
				$langs->setDefaultLang($user->conf->MAIN_LANG_DEFAULT);
			}
		}
	}
}

if (!defined('NOLOGIN'))
{
	// If the login is not recovered, it is identified with an account that does not exist.
	// Hacking attempt?
	if (!$user->login) accessforbidden();

	// Check if user is active
	if ($user->statut < 1)
	{
		// If not active, we refuse the user
		$langs->load("other");
		dol_syslog("Authentication KO as login is disabled", LOG_NOTICE);
		accessforbidden($langs->trans("ErrorLoginDisabled"));
		exit;
	}

	// Load permissions
	$user->getrights();
}


dol_syslog("--- Access to ".$_SERVER["PHP_SELF"].' - action='.GETPOST('action', 'aZ09').', massaction='.GETPOST('massaction', 'aZ09'));
//Another call for easy debugg
//dol_syslog("Access to ".$_SERVER["PHP_SELF"].' GET='.join(',',array_keys($_GET)).'->'.join(',',$_GET).' POST:'.join(',',array_keys($_POST)).'->'.join(',',$_POST));

// Load main languages files
if (!defined('NOREQUIRETRAN'))
{
	// Load translation files required by page
	$langs->loadLangs(array('main', 'dict'));
}

// Define some constants used for style of arrays
$bc = array(0=>'class="impair"', 1=>'class="pair"');
$bcdd = array(0=>'class="drag drop oddeven"', 1=>'class="drag drop oddeven"');
$bcnd = array(0=>'class="nodrag nodrop nohover"', 1=>'class="nodrag nodrop nohoverpair"'); // Used for tr to add new lines
$bctag = array(0=>'class="impair tagtr"', 1=>'class="pair tagtr"');

// Define messages variables
$mesg = ''; $warning = ''; $error = 0;
// deprecated, see setEventMessages() and dol_htmloutput_events()
$mesgs = array(); $warnings = array(); $errors = array();

// Constants used to defined number of lines in textarea
if (empty($conf->browser->firefox))
{
	define('ROWS_1', 1);
	define('ROWS_2', 2);
	define('ROWS_3', 3);
	define('ROWS_4', 4);
	define('ROWS_5', 5);
	define('ROWS_6', 6);
	define('ROWS_7', 7);
	define('ROWS_8', 8);
	define('ROWS_9', 9);
}
else
{
	define('ROWS_1', 0);
	define('ROWS_2', 1);
	define('ROWS_3', 2);
	define('ROWS_4', 3);
	define('ROWS_5', 4);
	define('ROWS_6', 5);
	define('ROWS_7', 6);
	define('ROWS_8', 7);
	define('ROWS_9', 8);
}

$heightforframes = 50;

// Init menu manager
if (!defined('NOREQUIREMENU'))
{
	if (empty($user->socid))    // If internal user or not defined
	{
		$conf->standard_menu = (empty($conf->global->MAIN_MENU_STANDARD_FORCED) ? (empty($conf->global->MAIN_MENU_STANDARD) ? 'eldy_menu.php' : $conf->global->MAIN_MENU_STANDARD) : $conf->global->MAIN_MENU_STANDARD_FORCED);
	}
	else                        // If external user
	{
		$conf->standard_menu = (empty($conf->global->MAIN_MENUFRONT_STANDARD_FORCED) ? (empty($conf->global->MAIN_MENUFRONT_STANDARD) ? 'eldy_menu.php' : $conf->global->MAIN_MENUFRONT_STANDARD) : $conf->global->MAIN_MENUFRONT_STANDARD_FORCED);
	}

	// Load the menu manager (only if not already done)
	$file_menu = $conf->standard_menu;
	if (GETPOST('menu', 'alpha')) $file_menu = GETPOST('menu', 'alpha'); // example: menu=eldy_menu.php
	if (!class_exists('MenuManager'))
	{
		$menufound = 0;
		$dirmenus = array_merge(array("/core/menus/"), (array) $conf->modules_parts['menus']);
		foreach ($dirmenus as $dirmenu)
		{
			$menufound = dol_include_once($dirmenu."standard/".$file_menu);
			if (class_exists('MenuManager')) break;
		}
		if (!class_exists('MenuManager'))	// If failed to include, we try with standard eldy_menu.php
		{
			dol_syslog("You define a menu manager '".$file_menu."' that can not be loaded.", LOG_WARNING);
			$file_menu = 'eldy_menu.php';
			include_once DOL_DOCUMENT_ROOT."/core/menus/standard/".$file_menu;
		}
	}
	$menumanager = new MenuManager($db, empty($user->socid) ? 0 : 1);
	$menumanager->loadMenu();
}



// Functions

if (!function_exists("llxHeader"))
{
	/**
	 *	Show HTML header HTML + BODY + Top menu + left menu + DIV
	 *
	 * @param 	string 	$head				Optionnal head lines
	 * @param 	string 	$title				HTML title
	 * @param	string	$help_url			Url links to help page
	 * 		                            	Syntax is: For a wiki page: EN:EnglishPage|FR:FrenchPage|ES:SpanishPage
	 *                                  	For other external page: http://server/url
	 * @param	string	$target				Target to use on links
	 * @param 	int    	$disablejs			More content into html header
	 * @param 	int    	$disablehead		More content into html header
	 * @param 	array  	$arrayofjs			Array of complementary js files
	 * @param 	array  	$arrayofcss			Array of complementary css files
	 * @param	string	$morequerystring	Query string to add to the link "print" to get same parameters (use only if autodetect fails)
	 * @param   string  $morecssonbody      More CSS on body tag.
	 * @param	string	$replacemainareaby	Replace call to main_area() by a print of this string
	 * @return	void
	 */
	function llxHeader($head = '', $title = '', $help_url = '', $target = '', $disablejs = 0, $disablehead = 0, $arrayofjs = '', $arrayofcss = '', $morequerystring = '', $morecssonbody = '', $replacemainareaby = '')
	{
		global $conf;

		// html header
		top_htmlhead($head, $title, $disablejs, $disablehead, $arrayofjs, $arrayofcss);

		$tmpcsstouse = 'sidebar-collapse'.($morecssonbody ? ' '.$morecssonbody : '');
		// If theme MD and classic layer, we open the menulayer by default.
		if ($conf->theme == 'md' && !in_array($conf->browser->layout, array('phone', 'tablet')) && empty($conf->global->MAIN_OPTIMIZEFORTEXTBROWSER))
		{
		    global $mainmenu;
		    if ($mainmenu != 'website') $tmpcsstouse = $morecssonbody; // We do not use sidebar-collpase by default to have menuhider open by default.
		}

		if (!empty($conf->global->MAIN_OPTIMIZEFORCOLORBLIND)) {
			$tmpcsstouse .= ' colorblind-'.strip_tags($conf->global->MAIN_OPTIMIZEFORCOLORBLIND);
		}

		print '<body id="mainbody" class="'.$tmpcsstouse.'">'."\n";

		// top menu and left menu area
		if (empty($conf->dol_hide_topmenu) || GETPOST('dol_invisible_topmenu', 'int'))
		{
			top_menu($head, $title, $target, $disablejs, $disablehead, $arrayofjs, $arrayofcss, $morequerystring, $help_url);
		}

		if (empty($conf->dol_hide_leftmenu))
		{
			left_menu('', $help_url, '', '', 1, $title, 1); // $menumanager is retreived with a global $menumanager inside this function
		}

		// main area
		if ($replacemainareaby)
		{
			print $replacemainareaby;
			return;
		}
		main_area($title);
	}
}


/**
 *  Show HTTP header
 *
 *  @param  string  $contenttype    Content type. For example, 'text/html'
 *  @param	int		$forcenocache	Force disabling of cache for the page
 *  @return	void
 */
function top_httphead($contenttype = 'text/html', $forcenocache = 0)
{
	global $db, $conf, $hookmanager;

	if ($contenttype == 'text/html') header("Content-Type: text/html; charset=".$conf->file->character_set_client);
	else header("Content-Type: ".$contenttype);

	// Security options
	header("X-Content-Type-Options: nosniff"); // With the nosniff option, if the server says the content is text/html, the browser will render it as text/html (note that most browsers now force this option to on)
	if (!defined('XFRAMEOPTIONS_ALLOWALL')) header("X-Frame-Options: SAMEORIGIN"); // Frames allowed only if on same domain (stop some XSS attacks)
	else header("X-Frame-Options: ALLOWALL");
	//header("X-XSS-Protection: 1");      		// XSS filtering protection of some browsers (note: use of Content-Security-Policy is more efficient). Disabled as deprecated.
	if (!defined('FORCECSP'))
	{
		//if (! isset($conf->global->MAIN_HTTP_CONTENT_SECURITY_POLICY))
		//{
		//	// A default security policy that keep usage of js external component like ckeditor, stripe, google, working
		//	$contentsecuritypolicy = "font-src *; img-src *; style-src * 'unsafe-inline' 'unsafe-eval'; default-src 'self' *.stripe.com 'unsafe-inline' 'unsafe-eval'; script-src 'self' *.stripe.com 'unsafe-inline' 'unsafe-eval'; frame-src 'self' *.stripe.com; connect-src 'self';";
		//}
		//else $contentsecuritypolicy = $conf->global->MAIN_HTTP_CONTENT_SECURITY_POLICY;
		$contentsecuritypolicy = $conf->global->MAIN_HTTP_CONTENT_SECURITY_POLICY;

		if (!is_object($hookmanager)) $hookmanager = new HookManager($db);
		$hookmanager->initHooks(array("main"));

		$parameters = array('contentsecuritypolicy'=>$contentsecuritypolicy);
		$result = $hookmanager->executeHooks('setContentSecurityPolicy', $parameters); // Note that $action and $object may have been modified by some hooks
		if ($result > 0) $contentsecuritypolicy = $hookmanager->resPrint; // Replace CSP
		else $contentsecuritypolicy .= $hookmanager->resPrint; // Concat CSP

		if (!empty($contentsecuritypolicy))
		{
			// For example, to restrict 'script', 'object', 'frames' or 'img' to some domains:
			// script-src https://api.google.com https://anotherhost.com; object-src https://youtube.com; frame-src https://youtube.com; img-src: https://static.example.com
			// For example, to restrict everything to one domain, except 'object', ...:
			// default-src https://cdn.example.net; object-src 'none'
			// For example, to restrict everything to itself except img that can be on other servers:
			// default-src 'self'; img-src *;
			// Pre-existing site that uses too much inline code to fix but wants to ensure resources are loaded only over https and disable plugins:
			// default-src http: https: 'unsafe-eval' 'unsafe-inline'; object-src 'none'
			header("Content-Security-Policy: ".$contentsecuritypolicy);
		}
	}
	elseif (constant('FORCECSP'))
	{
		header("Content-Security-Policy: ".constant('FORCECSP'));
	}
	if ($forcenocache)
	{
		header("Cache-Control: no-cache, no-store, must-revalidate, max-age=0");
	}
}

/**
 * Ouput html header of a page.
 * This code is also duplicated into security2.lib.php::dol_loginfunction
 *
 * @param 	string 	$head			 Optionnal head lines
 * @param 	string 	$title			 HTML title
 * @param 	int    	$disablejs		 Disable js output
 * @param 	int    	$disablehead	 Disable head output
 * @param 	array  	$arrayofjs		 Array of complementary js files
 * @param 	array  	$arrayofcss		 Array of complementary css files
 * @param 	int    	$disablejmobile	 Disable jmobile (No more used)
 * @param   int     $disablenofollow Disable no follow tag
 * @return	void
 */
function top_htmlhead($head, $title = '', $disablejs = 0, $disablehead = 0, $arrayofjs = '', $arrayofcss = '', $disablejmobile = 0, $disablenofollow = 0)
{
	global $db, $conf, $langs, $user, $mysoc, $hookmanager;

	top_httphead();

	if (empty($conf->css)) $conf->css = '/theme/eldy/style.css.php'; // If not defined, eldy by default

	print '<!doctype html>'."\n";

	if (!empty($conf->global->MAIN_USE_CACHE_MANIFEST)) print '<html lang="'.substr($langs->defaultlang, 0, 2).'" manifest="'.DOL_URL_ROOT.'/cache.manifest">'."\n";
	else print '<html lang="'.substr($langs->defaultlang, 0, 2).'">'."\n";
	//print '<html xmlns="http://www.w3.org/1999/xhtml" xml:lang="fr">'."\n";
	if (empty($disablehead))
	{
	    if (!is_object($hookmanager)) $hookmanager = new HookManager($db);
	    $hookmanager->initHooks(array("main"));

	    $ext = 'layout='.$conf->browser->layout.'&amp;version='.urlencode(DOL_VERSION);

		print "<head>\n";

		if (GETPOST('dol_basehref', 'alpha')) print '<base href="'.dol_escape_htmltag(GETPOST('dol_basehref', 'alpha')).'">'."\n";

		// Displays meta
		print '<meta charset="utf-8">'."\n";
		print '<meta name="robots" content="noindex'.($disablenofollow ? '' : ',nofollow').'">'."\n"; // Do not index
		print '<meta name="viewport" content="width=device-width, initial-scale=1.0">'."\n"; // Scale for mobile device
		print '<meta name="author" content="Dolibarr Development Team">'."\n";

		// Favicon
		$favicon = DOL_URL_ROOT.'/theme/dolibarr_logo_256x256.png';
		if (!empty($mysoc->logo_squarred_mini)) $favicon = DOL_URL_ROOT.'/viewimage.php?cache=1&modulepart=mycompany&file='.urlencode('logos/thumbs/'.$mysoc->logo_squarred_mini);
		if (!empty($conf->global->MAIN_FAVICON_URL)) $favicon = $conf->global->MAIN_FAVICON_URL;
		if (empty($conf->dol_use_jmobile)) print '<link rel="shortcut icon" type="image/x-icon" href="'.$favicon.'"/>'."\n"; // Not required into an Android webview

		//if (empty($conf->global->MAIN_OPTIMIZEFORTEXTBROWSER)) print '<link rel="top" title="'.$langs->trans("Home").'" href="'.(DOL_URL_ROOT?DOL_URL_ROOT:'/').'">'."\n";
		//if (empty($conf->global->MAIN_OPTIMIZEFORTEXTBROWSER)) print '<link rel="copyright" title="GNU General Public License" href="https://www.gnu.org/copyleft/gpl.html#SEC1">'."\n";
		//if (empty($conf->global->MAIN_OPTIMIZEFORTEXTBROWSER)) print '<link rel="author" title="Dolibarr Development Team" href="https://www.dolibarr.org">'."\n";

        // Mobile appli like icon
        $manifest = DOL_URL_ROOT.'/theme/'.$conf->theme.'/manifest.json.php';
        if (!empty($manifest)) {
            print '<link rel="manifest" href="'.$manifest.'" />'."\n";
        }

        if (!empty($conf->global->THEME_ELDY_TOPMENU_BACK1)) {
            // TODO: use auto theme color switch
            print '<meta name="theme-color" content="rgb('.$conf->global->THEME_ELDY_TOPMENU_BACK1.')">'."\n";
        }

		// Auto refresh page
		if (GETPOST('autorefresh', 'int') > 0) print '<meta http-equiv="refresh" content="'.GETPOST('autorefresh', 'int').'">';

		// Displays title
		$appli = constant('DOL_APPLICATION_TITLE');
		if (!empty($conf->global->MAIN_APPLICATION_TITLE)) $appli = $conf->global->MAIN_APPLICATION_TITLE;

		print '<title>';
		$titletoshow = '';
		if ($title && !empty($conf->global->MAIN_HTML_TITLE) && preg_match('/noapp/', $conf->global->MAIN_HTML_TITLE)) $titletoshow = dol_htmlentities($title);
		elseif ($title) $titletoshow = dol_htmlentities($appli.' - '.$title);
		else $titletoshow = dol_htmlentities($appli);

		$parameters = array('title'=>$titletoshow);
		$result = $hookmanager->executeHooks('setHtmlTitle', $parameters); // Note that $action and $object may have been modified by some hooks
		if ($result > 0) $titletoshow = $hookmanager->resPrint; // Replace Title to show
		else $titletoshow .= $hookmanager->resPrint; // Concat to Title to show

		print $titletoshow;
		print '</title>';

		print "\n";

		if (GETPOST('version', 'int')) $ext = 'version='.GETPOST('version', 'int'); // usefull to force no cache on css/js

		$themeparam = '?lang='.$langs->defaultlang.'&amp;theme='.$conf->theme.(GETPOST('optioncss', 'aZ09') ? '&amp;optioncss='.GETPOST('optioncss', 'aZ09', 1) : '').'&amp;userid='.$user->id.'&amp;entity='.$conf->entity;
		$themeparam .= ($ext ? '&amp;'.$ext : '').'&amp;revision='.$conf->global->MAIN_IHM_PARAMS_REV;
		if (!empty($_SESSION['dol_resetcache'])) $themeparam .= '&amp;dol_resetcache='.$_SESSION['dol_resetcache'];
		if (GETPOSTISSET('dol_hide_topmenu')) { $themeparam .= '&amp;dol_hide_topmenu='.GETPOST('dol_hide_topmenu', 'int'); }
		if (GETPOSTISSET('dol_hide_leftmenu')) { $themeparam .= '&amp;dol_hide_leftmenu='.GETPOST('dol_hide_leftmenu', 'int'); }
		if (GETPOSTISSET('dol_optimize_smallscreen')) { $themeparam .= '&amp;dol_optimize_smallscreen='.GETPOST('dol_optimize_smallscreen', 'int'); }
		if (GETPOSTISSET('dol_no_mouse_hover')) { $themeparam .= '&amp;dol_no_mouse_hover='.GETPOST('dol_no_mouse_hover', 'int'); }
		if (GETPOSTISSET('dol_use_jmobile')) { $themeparam .= '&amp;dol_use_jmobile='.GETPOST('dol_use_jmobile', 'int'); $conf->dol_use_jmobile = GETPOST('dol_use_jmobile', 'int'); }
		if (GETPOSTISSET('THEME_AGRESSIVENESS_RATIO')) { $themeparam .= '&amp;THEME_AGRESSIVENESS_RATIO='.GETPOST('THEME_AGRESSIVENESS_RATIO', 'int'); }

		if (!defined('DISABLE_JQUERY') && !$disablejs && $conf->use_javascript_ajax)
		{
			print '<!-- Includes CSS for JQuery (Ajax library) -->'."\n";
			$jquerytheme = 'base';
			if (!empty($conf->global->MAIN_USE_JQUERY_THEME)) $jquerytheme = $conf->global->MAIN_USE_JQUERY_THEME;
			if (constant('JS_JQUERY_UI')) print '<link rel="stylesheet" type="text/css" href="'.JS_JQUERY_UI.'css/'.$jquerytheme.'/jquery-ui.min.css'.($ext ? '?'.$ext : '').'">'."\n"; // Forced JQuery
			else print '<link rel="stylesheet" type="text/css" href="'.DOL_URL_ROOT.'/includes/jquery/css/'.$jquerytheme.'/jquery-ui.css'.($ext ? '?'.$ext : '').'">'."\n"; // JQuery
			if (!defined('DISABLE_JQUERY_JNOTIFY')) print '<link rel="stylesheet" type="text/css" href="'.DOL_URL_ROOT.'/includes/jquery/plugins/jnotify/jquery.jnotify-alt.min.css'.($ext ? '?'.$ext : '').'">'."\n"; // JNotify
			if (!defined('DISABLE_SELECT2') && (!empty($conf->global->MAIN_USE_JQUERY_MULTISELECT) || defined('REQUIRE_JQUERY_MULTISELECT')))     // jQuery plugin "mutiselect", "multiple-select", "select2"...
			{
				$tmpplugin = empty($conf->global->MAIN_USE_JQUERY_MULTISELECT) ?constant('REQUIRE_JQUERY_MULTISELECT') : $conf->global->MAIN_USE_JQUERY_MULTISELECT;
				print '<link rel="stylesheet" type="text/css" href="'.DOL_URL_ROOT.'/includes/jquery/plugins/'.$tmpplugin.'/dist/css/'.$tmpplugin.'.css'.($ext ? '?'.$ext : '').'">'."\n";
			}
		}

		if (!defined('DISABLE_FONT_AWSOME'))
		{
			print '<!-- Includes CSS for font awesome -->'."\n";
            print '<link rel="stylesheet" type="text/css" href="'.DOL_URL_ROOT.'/theme/common/fontawesome-5/css/all.min.css'.($ext ? '?'.$ext : '').'">'."\n";
            print '<link rel="stylesheet" type="text/css" href="'.DOL_URL_ROOT.'/theme/common/fontawesome-5/css/v4-shims.min.css'.($ext ? '?'.$ext : '').'">'."\n";
		}

		print '<!-- Includes CSS for Dolibarr theme -->'."\n";
		// Output style sheets (optioncss='print' or ''). Note: $conf->css looks like '/theme/eldy/style.css.php'
		$themepath = dol_buildpath($conf->css, 1);
		$themesubdir = '';
		if (!empty($conf->modules_parts['theme']))	// This slow down
		{
			foreach ($conf->modules_parts['theme'] as $reldir)
			{
				if (file_exists(dol_buildpath($reldir.$conf->css, 0)))
				{
					$themepath = dol_buildpath($reldir.$conf->css, 1);
					$themesubdir = $reldir;
					break;
				}
			}
		}

		//print 'themepath='.$themepath.' themeparam='.$themeparam;exit;
		print '<link rel="stylesheet" type="text/css" href="'.$themepath.$themeparam.'">'."\n";
		if (!empty($conf->global->MAIN_FIX_FLASH_ON_CHROME)) print '<!-- Includes CSS that does not exists as a workaround of flash bug of chrome -->'."\n".'<link rel="stylesheet" type="text/css" href="filethatdoesnotexiststosolvechromeflashbug">'."\n";

		// CSS forced by modules (relative url starting with /)
		if (!empty($conf->modules_parts['css']))
		{
			$arraycss = (array) $conf->modules_parts['css'];
			foreach ($arraycss as $modcss => $filescss)
			{
				$filescss = (array) $filescss; // To be sure filecss is an array
				foreach ($filescss as $cssfile)
				{
					if (empty($cssfile)) dol_syslog("Warning: module ".$modcss." declared a css path file into its descriptor that is empty.", LOG_WARNING);
					// cssfile is a relative path
					print '<!-- Includes CSS added by module '.$modcss.' -->'."\n".'<link rel="stylesheet" type="text/css" href="'.dol_buildpath($cssfile, 1);
					// We add params only if page is not static, because some web server setup does not return content type text/css if url has parameters, so browser cache is not used.
					if (!preg_match('/\.css$/i', $cssfile)) print $themeparam;
					print '">'."\n";
				}
			}
		}
		// CSS forced by page in top_htmlhead call (relative url starting with /)
		if (is_array($arrayofcss))
		{
			foreach ($arrayofcss as $cssfile)
			{
			    if (preg_match('/^(http|\/\/)/i', $cssfile))
			    {
			        $urltofile = $cssfile;
			    }
			    else
			    {
			        $urltofile = dol_buildpath($cssfile, 1);
			    }
				print '<!-- Includes CSS added by page -->'."\n".'<link rel="stylesheet" type="text/css" title="default" href="'.$urltofile;
				// We add params only if page is not static, because some web server setup does not return content type text/css if url has parameters and browser cache is not used.
				if (!preg_match('/\.css$/i', $cssfile)) print $themeparam;
				print '">'."\n";
			}
		}

		// Output standard javascript links
		if (!defined('DISABLE_JQUERY') && !$disablejs && !empty($conf->use_javascript_ajax))
		{
			// JQuery. Must be before other includes
			print '<!-- Includes JS for JQuery -->'."\n";
			if (defined('JS_JQUERY') && constant('JS_JQUERY')) print '<script src="'.JS_JQUERY.'jquery.min.js'.($ext ? '?'.$ext : '').'"></script>'."\n";
			else print '<script src="'.DOL_URL_ROOT.'/includes/jquery/js/jquery.min.js'.($ext ? '?'.$ext : '').'"></script>'."\n";
			/*if (! empty($conf->global->MAIN_FEATURES_LEVEL) && ! defined('JS_JQUERY_MIGRATE_DISABLED'))
			{
				if (defined('JS_JQUERY_MIGRATE') && constant('JS_JQUERY_MIGRATE')) print '<script src="'.JS_JQUERY_MIGRATE.'jquery-migrate.min.js'.($ext?'?'.$ext:'').'"></script>'."\n";
				else print '<script src="'.DOL_URL_ROOT.'/includes/jquery/js/jquery-migrate.min.js'.($ext?'?'.$ext:'').'"></script>'."\n";
			}*/
			if (defined('JS_JQUERY_UI') && constant('JS_JQUERY_UI')) print '<script src="'.JS_JQUERY_UI.'jquery-ui.min.js'.($ext ? '?'.$ext : '').'"></script>'."\n";
			else print '<script src="'.DOL_URL_ROOT.'/includes/jquery/js/jquery-ui.min.js'.($ext ? '?'.$ext : '').'"></script>'."\n";
			if (!defined('DISABLE_JQUERY_TABLEDND')) print '<script src="'.DOL_URL_ROOT.'/includes/jquery/plugins/tablednd/jquery.tablednd.min.js'.($ext ? '?'.$ext : '').'"></script>'."\n";
			// jQuery jnotify
			if (empty($conf->global->MAIN_DISABLE_JQUERY_JNOTIFY) && !defined('DISABLE_JQUERY_JNOTIFY'))
			{
				print '<script src="'.DOL_URL_ROOT.'/includes/jquery/plugins/jnotify/jquery.jnotify.min.js'.($ext ? '?'.$ext : '').'"></script>'."\n";
			}
			// Flot
			if (empty($conf->global->MAIN_DISABLE_JQUERY_FLOT) && !defined('DISABLE_JQUERY_FLOT'))
			{
				if (constant('JS_JQUERY_FLOT'))
				{
					print '<script src="'.JS_JQUERY_FLOT.'jquery.flot.js'.($ext ? '?'.$ext : '').'"></script>'."\n";
					print '<script src="'.JS_JQUERY_FLOT.'jquery.flot.pie.js'.($ext ? '?'.$ext : '').'"></script>'."\n";
					print '<script src="'.JS_JQUERY_FLOT.'jquery.flot.stack.js'.($ext ? '?'.$ext : '').'"></script>'."\n";
				}
				else
				{
					print '<script src="'.DOL_URL_ROOT.'/includes/jquery/plugins/flot/jquery.flot.js'.($ext ? '?'.$ext : '').'"></script>'."\n";
					print '<script src="'.DOL_URL_ROOT.'/includes/jquery/plugins/flot/jquery.flot.pie.js'.($ext ? '?'.$ext : '').'"></script>'."\n";
					print '<script src="'.DOL_URL_ROOT.'/includes/jquery/plugins/flot/jquery.flot.stack.js'.($ext ? '?'.$ext : '').'"></script>'."\n";
					/* Test for jflot 4.2 -> not better than current
					print '<script language="javascript" type="text/javascript" src="'.DOL_URL_ROOT.'/includes/jquery/plugins/flot/jquery.canvaswrapper.js"></script>'."\n";
					print '<script language="javascript" type="text/javascript" src="'.DOL_URL_ROOT.'/includes/jquery/plugins/flot/jquery.colorhelpers.js"></script>'."\n";
					print '<script language="javascript" type="text/javascript" src="'.DOL_URL_ROOT.'/includes/jquery/plugins/flot/jquery.flot.js"></script>'."\n";
					print '<script language="javascript" type="text/javascript" src="'.DOL_URL_ROOT.'/includes/jquery/plugins/flot/jquery.flot.pie.js"></script>'."\n";
					print '<script language="javascript" type="text/javascript" src="'.DOL_URL_ROOT.'/includes/jquery/plugins/flot/jquery.flot.stack.js"></script>'."\n";
					print '<script language="javascript" type="text/javascript" src="'.DOL_URL_ROOT.'/includes/jquery/plugins/flot/jquery.flot.saturated.js"></script>'."\n";
					print '<script language="javascript" type="text/javascript" src="'.DOL_URL_ROOT.'/includes/jquery/plugins/flot/jquery.flot.browser.js"></script>'."\n";
					print '<script language="javascript" type="text/javascript" src="'.DOL_URL_ROOT.'/includes/jquery/plugins/flot/jquery.flot.drawSeries.js"></script>'."\n";
					print '<script language="javascript" type="text/javascript" src="'.DOL_URL_ROOT.'/includes/jquery/plugins/flot/jquery.flot.uiConstants.js"></script>'."\n";
					*/
				}
			}
			// jQuery jeditable
			if (!empty($conf->global->MAIN_USE_JQUERY_JEDITABLE) && !defined('DISABLE_JQUERY_JEDITABLE'))
			{
				print '<!-- JS to manage editInPlace feature -->'."\n";
				print '<script src="'.DOL_URL_ROOT.'/includes/jquery/plugins/jeditable/jquery.jeditable.js'.($ext ? '?'.$ext : '').'"></script>'."\n";
				print '<script src="'.DOL_URL_ROOT.'/includes/jquery/plugins/jeditable/jquery.jeditable.ui-datepicker.js'.($ext ? '?'.$ext : '').'"></script>'."\n";
				print '<script src="'.DOL_URL_ROOT.'/includes/jquery/plugins/jeditable/jquery.jeditable.ui-autocomplete.js'.($ext ? '?'.$ext : '').'"></script>'."\n";
				print '<script>'."\n";
				print 'var urlSaveInPlace = \''.DOL_URL_ROOT.'/core/ajax/saveinplace.php\';'."\n";
				print 'var urlLoadInPlace = \''.DOL_URL_ROOT.'/core/ajax/loadinplace.php\';'."\n";
				print 'var tooltipInPlace = \''.$langs->transnoentities('ClickToEdit').'\';'."\n"; // Added in title attribute of span
				print 'var placeholderInPlace = \'&nbsp;\';'."\n"; // If we put another string than $langs->trans("ClickToEdit") here, nothing is shown. If we put empty string, there is error, Why ?
				print 'var cancelInPlace = \''.$langs->trans('Cancel').'\';'."\n";
				print 'var submitInPlace = \''.$langs->trans('Ok').'\';'."\n";
				print 'var indicatorInPlace = \'<img src="'.DOL_URL_ROOT."/theme/".$conf->theme."/img/working.gif".'">\';'."\n";
				print 'var withInPlace = 300;'; // width in pixel for default string edit
				print '</script>'."\n";
				print '<script src="'.DOL_URL_ROOT.'/core/js/editinplace.js'.($ext ? '?'.$ext : '').'"></script>'."\n";
				print '<script src="'.DOL_URL_ROOT.'/includes/jquery/plugins/jeditable/jquery.jeditable.ckeditor.js'.($ext ? '?'.$ext : '').'"></script>'."\n";
			}
            // jQuery Timepicker
            if (!empty($conf->global->MAIN_USE_JQUERY_TIMEPICKER) || defined('REQUIRE_JQUERY_TIMEPICKER'))
            {
            	print '<script src="'.DOL_URL_ROOT.'/includes/jquery/plugins/timepicker/jquery-ui-timepicker-addon.js'.($ext ? '?'.$ext : '').'"></script>'."\n";
            	print '<script src="'.DOL_URL_ROOT.'/core/js/timepicker.js.php?lang='.$langs->defaultlang.($ext ? '&amp;'.$ext : '').'"></script>'."\n";
            }
            if (!defined('DISABLE_SELECT2') && (!empty($conf->global->MAIN_USE_JQUERY_MULTISELECT) || defined('REQUIRE_JQUERY_MULTISELECT')))     // jQuery plugin "mutiselect", "multiple-select", "select2", ...
            {
            	$tmpplugin = empty($conf->global->MAIN_USE_JQUERY_MULTISELECT) ?constant('REQUIRE_JQUERY_MULTISELECT') : $conf->global->MAIN_USE_JQUERY_MULTISELECT;
            	print '<script src="'.DOL_URL_ROOT.'/includes/jquery/plugins/'.$tmpplugin.'/dist/js/'.$tmpplugin.'.full.min.js'.($ext ? '?'.$ext : '').'"></script>'."\n"; // We include full because we need the support of containerCssClass
            }
		}

        if (!$disablejs && !empty($conf->use_javascript_ajax))
        {
            // CKEditor
        	if ((!empty($conf->fckeditor->enabled) && (empty($conf->global->FCKEDITOR_EDITORNAME) || $conf->global->FCKEDITOR_EDITORNAME == 'ckeditor') && !defined('DISABLE_CKEDITOR')) || defined('FORCE_CKEDITOR'))
            {
                print '<!-- Includes JS for CKEditor -->'."\n";
                $pathckeditor = DOL_URL_ROOT.'/includes/ckeditor/ckeditor/';
                $jsckeditor = 'ckeditor.js';
                if (constant('JS_CKEDITOR'))	// To use external ckeditor 4 js lib
                {
                	$pathckeditor = constant('JS_CKEDITOR');
                }
                print '<script><!-- enable ckeditor by main.inc.php -->';
                print 'var CKEDITOR_BASEPATH = \''.$pathckeditor.'\';'."\n";
                print 'var ckeditorConfig = \''.dol_buildpath($themesubdir.'/theme/'.$conf->theme.'/ckeditor/config.js'.($ext ? '?'.$ext : ''), 1).'\';'."\n"; // $themesubdir='' in standard usage
                print 'var ckeditorFilebrowserBrowseUrl = \''.DOL_URL_ROOT.'/core/filemanagerdol/browser/default/browser.php?Connector='.DOL_URL_ROOT.'/core/filemanagerdol/connectors/php/connector.php\';'."\n";
                print 'var ckeditorFilebrowserImageBrowseUrl = \''.DOL_URL_ROOT.'/core/filemanagerdol/browser/default/browser.php?Type=Image&Connector='.DOL_URL_ROOT.'/core/filemanagerdol/connectors/php/connector.php\';'."\n";
                print '</script>'."\n";
                print '<script src="'.$pathckeditor.$jsckeditor.($ext ? '?'.$ext : '').'"></script>'."\n";
                print '<script>';
                if (GETPOST('mode', 'aZ09') == 'Full_inline')
                {
                	print 'CKEDITOR.disableAutoInline = false;'."\n";
                }
                else
                {
                	print 'CKEDITOR.disableAutoInline = true;'."\n";
                }
                print '</script>'."\n";
            }

            // Browser notifications
            if (!defined('DISABLE_BROWSER_NOTIF'))
            {
                $enablebrowsernotif = false;
                if (!empty($conf->agenda->enabled) && !empty($conf->global->AGENDA_REMINDER_BROWSER)) $enablebrowsernotif = true;
                if ($conf->browser->layout == 'phone') $enablebrowsernotif = false;
                if ($enablebrowsernotif)
                {
                    print '<!-- Includes JS of Dolibarr (browser layout = '.$conf->browser->layout.')-->'."\n";
                    print '<script src="'.DOL_URL_ROOT.'/core/js/lib_notification.js.php'.($ext ? '?'.$ext : '').'"></script>'."\n";
                }
            }

            // Global js function
            print '<!-- Includes JS of Dolibarr -->'."\n";
            print '<script src="'.DOL_URL_ROOT.'/core/js/lib_head.js.php?lang='.$langs->defaultlang.($ext ? '&'.$ext : '').'"></script>'."\n";

            // JS forced by modules (relative url starting with /)
            if (!empty($conf->modules_parts['js']))		// $conf->modules_parts['js'] is array('module'=>array('file1','file2'))
        	{
        		$arrayjs = (array) $conf->modules_parts['js'];
	            foreach ($arrayjs as $modjs => $filesjs)
	            {
        			$filesjs = (array) $filesjs; // To be sure filejs is an array
		            foreach ($filesjs as $jsfile)
		            {
	    	    		// jsfile is a relative path
	        	    	print '<!-- Include JS added by module '.$modjs.'-->'."\n".'<script src="'.dol_buildpath($jsfile, 1).'"></script>'."\n";
		            }
	            }
        	}
            // JS forced by page in top_htmlhead (relative url starting with /)
            if (is_array($arrayofjs))
            {
                print '<!-- Includes JS added by page -->'."\n";
                foreach ($arrayofjs as $jsfile)
                {
                    if (preg_match('/^(http|\/\/)/i', $jsfile))
                    {
                        print '<script src="'.$jsfile.'"></script>'."\n";
                    }
                    else
                    {
                        print '<script src="'.dol_buildpath($jsfile, 1).'"></script>'."\n";
                    }
                }
            }
        }

        if (!empty($head)) print $head."\n";
        if (!empty($conf->global->MAIN_HTML_HEADER)) print $conf->global->MAIN_HTML_HEADER."\n";

        $parameters = array();
        $result = $hookmanager->executeHooks('addHtmlHeader', $parameters); // Note that $action and $object may have been modified by some hooks
        print $hookmanager->resPrint; // Replace Title to show

        print "</head>\n\n";
    }

    $conf->headerdone = 1; // To tell header was output
}


/**
 *  Show an HTML header + a BODY + The top menu bar
 *
 *  @param      string	$head    			Lines in the HEAD
 *  @param      string	$title   			Title of web page
 *  @param      string	$target  			Target to use in menu links (Example: '' or '_top')
 *	@param		int		$disablejs			Do not output links to js (Ex: qd fonction utilisee par sous formulaire Ajax)
 *	@param		int		$disablehead		Do not output head section
 *	@param		array	$arrayofjs			Array of js files to add in header
 *	@param		array	$arrayofcss			Array of css files to add in header
 *  @param		string	$morequerystring	Query string to add to the link "print" to get same parameters (use only if autodetect fails)
 *  @param      string	$helppagename    	Name of wiki page for help ('' by default).
 * 				     		                Syntax is: For a wiki page: EN:EnglishPage|FR:FrenchPage|ES:SpanishPage
 * 						                    For other external page: http://server/url
 *  @return		void
 */
function top_menu($head, $title = '', $target = '', $disablejs = 0, $disablehead = 0, $arrayofjs = '', $arrayofcss = '', $morequerystring = '', $helppagename = '')
{
	global $user, $conf, $langs, $db;
	global $dolibarr_main_authentication, $dolibarr_main_demo;
	global $hookmanager, $menumanager;

	$searchform = '';
	$bookmarks = '';

	// Instantiate hooks of thirdparty module
	$hookmanager->initHooks(array('toprightmenu'));

	$toprightmenu = '';

	// For backward compatibility with old modules
	if (empty($conf->headerdone))
	{
		top_htmlhead($head, $title, $disablejs, $disablehead, $arrayofjs, $arrayofcss);
		print '<body id="mainbody">';
	}

	/*
     * Top menu
     */
	if ((empty($conf->dol_hide_topmenu) || GETPOST('dol_invisible_topmenu', 'int')) && (!defined('NOREQUIREMENU') || !constant('NOREQUIREMENU')))
	{
		print "\n".'<!-- Start top horizontal -->'."\n";

		print '<div class="side-nav-vert'.(GETPOST('dol_invisible_topmenu', 'int') ? ' hidden' : '').'"><div id="id-top">'; // dol_invisible_topmenu differs from dol_hide_topmenu: dol_invisible_topmenu means we output menu but we make it invisible.

		// Show menu entries
		print '<div id="tmenu_tooltip'.(empty($conf->global->MAIN_MENU_INVERT) ? '' : 'invert').'" class="tmenu">'."\n";
		$menumanager->atarget = $target;
		$menumanager->showmenu('top', array('searchform'=>$searchform, 'bookmarks'=>$bookmarks)); // This contains a \n
		print "</div>\n";

		// Define link to login card
		$appli = constant('DOL_APPLICATION_TITLE');
		if (!empty($conf->global->MAIN_APPLICATION_TITLE))
		{
			$appli = $conf->global->MAIN_APPLICATION_TITLE;
			if (preg_match('/\d\.\d/', $appli))
			{
				if (!preg_match('/'.preg_quote(DOL_VERSION).'/', $appli)) $appli .= " (".DOL_VERSION.")"; // If new title contains a version that is different than core
			}
			else $appli .= " ".DOL_VERSION;
		}
		else $appli .= " ".DOL_VERSION;

		if (!empty($conf->global->MAIN_FEATURES_LEVEL)) $appli .= "<br>".$langs->trans("LevelOfFeature").': '.$conf->global->MAIN_FEATURES_LEVEL;

		$logouttext = '';
		if (empty($conf->global->MAIN_OPTIMIZEFORTEXTBROWSER))
		{
			//$logouthtmltext=$appli.'<br>';
			if ($_SESSION["dol_authmode"] != 'forceuser' && $_SESSION["dol_authmode"] != 'http')
			{
				$logouthtmltext .= $langs->trans("Logout").'<br>';

				$logouttext .= '<a accesskey="l" href="'.DOL_URL_ROOT.'/user/logout.php">';
				$logouttext .= img_picto($langs->trans('Logout'), 'sign-out', '', false, 0, 0, '', 'atoplogin');
				$logouttext .= '</a>';
			}
			else
			{
				$logouthtmltext .= $langs->trans("NoLogoutProcessWithAuthMode", $_SESSION["dol_authmode"]);
				$logouttext .= img_picto($langs->trans('Logout'), 'sign-out', '', false, 0, 0, '', 'atoplogin opacitymedium');
			}
		}

		print '<div class="login_block usedropdown">'."\n";

		$toprightmenu .= '<div class="login_block_other">';

		// Execute hook printTopRightMenu (hooks should output string like '<div class="login"><a href="">mylink</a></div>')
		$parameters = array();
		$result = $hookmanager->executeHooks('printTopRightMenu', $parameters); // Note that $action and $object may have been modified by some hooks
		if (is_numeric($result))
		{
			if ($result == 0)
				$toprightmenu .= $hookmanager->resPrint; // add
			else
				$toprightmenu = $hookmanager->resPrint; // replace
		}
		else
		{
			$toprightmenu .= $result; // For backward compatibility
		}

		// Link to module builder
		if (!empty($conf->modulebuilder->enabled))
		{
			$text = '<a href="'.DOL_URL_ROOT.'/modulebuilder/index.php?mainmenu=home&leftmenu=admintools" target="modulebuilder">';
			//$text.= img_picto(":".$langs->trans("ModuleBuilder"), 'printer_top.png', 'class="printer"');
			$text .= '<span class="fa fa-bug atoplogin valignmiddle"></span>';
			$text .= '</a>';
			$toprightmenu .= @Form::textwithtooltip('', $langs->trans("ModuleBuilder"), 2, 1, $text, 'login_block_elem', 2);
		}

		// Link to print main content area
		if (empty($conf->global->MAIN_PRINT_DISABLELINK) && empty($conf->global->MAIN_OPTIMIZEFORTEXTBROWSER) && $conf->browser->layout != 'phone')
		{
			$qs = dol_escape_htmltag($_SERVER["QUERY_STRING"]);

			if (is_array($_POST))
			{
				foreach ($_POST as $key=>$value) {
					if ($key !== 'action' && $key !== 'password' && !is_array($value)) $qs .= '&'.$key.'='.urlencode($value);
				}
			}
			$qs .= (($qs && $morequerystring) ? '&' : '').$morequerystring;
			$text = '<a href="'.dol_escape_htmltag($_SERVER["PHP_SELF"]).'?'.$qs.($qs ? '&' : '').'optioncss=print" target="_blank">';
			//$text.= img_picto(":".$langs->trans("PrintContentArea"), 'printer_top.png', 'class="printer"');
			$text .= '<span class="fa fa-print atoplogin valignmiddle"></span>';
			$text .= '</a>';
			$toprightmenu .= @Form::textwithtooltip('', $langs->trans("PrintContentArea"), 2, 1, $text, 'login_block_elem', 2);
		}

		// Link to Dolibarr wiki pages
		if (empty($conf->global->MAIN_HELP_DISABLELINK) && empty($conf->global->MAIN_OPTIMIZEFORTEXTBROWSER))
		{
			$langs->load("help");

			$helpbaseurl = '';
			$helppage = '';
			$mode = '';

			if (empty($helppagename)) $helppagename = 'EN:User_documentation|FR:Documentation_utilisateur|ES:Documentación_usuarios';

			// Get helpbaseurl, helppage and mode from helppagename and langs
			$arrayres = getHelpParamFor($helppagename, $langs);
			$helpbaseurl = $arrayres['helpbaseurl'];
			$helppage = $arrayres['helppage'];
			$mode = $arrayres['mode'];

			// Link to help pages
			if ($helpbaseurl && $helppage)
			{
				$text = '';
				$title = $langs->trans($mode == 'wiki' ? 'GoToWikiHelpPage' : 'GoToHelpPage');
				if ($mode == 'wiki') $title .= ' - '.$langs->trans("PageWiki").' &quot;'.dol_escape_htmltag(strtr($helppage, '_', ' ')).'&quot;'."";
				$text .= '<a class="help" target="_blank" rel="noopener" href="';
				if ($mode == 'wiki') $text .= sprintf($helpbaseurl, urlencode(html_entity_decode($helppage)));
				else $text .= sprintf($helpbaseurl, $helppage);
				$text .= '">';
				$text .= '<span class="fa fa-question-circle atoplogin valignmiddle"></span>';
				$text .= '</a>';
				$toprightmenu .= @Form::textwithtooltip('', $title, 2, 1, $text, 'login_block_elem', 2);
			}

			// Version
			if (!empty($conf->global->MAIN_SHOWDATABASENAMEINHELPPAGESLINK)) {
				$langs->load('admin');
				$appli .= '<br>'.$langs->trans("Database").': '.$db->database_name;
			}
			$text = '<span href="#" class="aversion"><span class="hideonsmartphone small">'.DOL_VERSION.'</span></span>';
			$toprightmenu .= @Form::textwithtooltip('', $appli, 2, 1, $text, 'login_block_elem', 2);
		}


		// Logout link
		$toprightmenu .= @Form::textwithtooltip('', $logouthtmltext, 2, 1, $logouttext, 'login_block_elem logout-btn', 2);

		$toprightmenu .= '</div>';	// end div class="login_block_other"


		// Add login user link
		$toprightmenu .= '<div class="login_block_user">';

		// Login name with photo and tooltip
		$mode = -1;
		$toprightmenu .= '<div class="inline-block nowrap"><div class="inline-block login_block_elem login_block_elem_name" style="padding: 0px;">';

		if (!empty($conf->global->MAIN_USE_TOP_MENU_SEARCH_DROPDOWN)) {
			// Add search dropdown
			$toprightmenu .= top_menu_search();
		}

		// Add bookmark dropdown
		$toprightmenu .= top_menu_bookmark();

		// Add user dropdown
		$toprightmenu .= top_menu_user();

		$toprightmenu .= '</div></div>';

		$toprightmenu .= '</div>'."\n";


		print $toprightmenu;

		print "</div>\n"; // end div class="login_block"

		print '</div></div>';

		print '<div style="clear: both;"></div>';
		print "<!-- End top horizontal menu -->\n\n";
	}

	if (empty($conf->dol_hide_leftmenu) && empty($conf->dol_use_jmobile)) print '<!-- Begin div id-container --><div id="id-container" class="id-container'.($morecss ? ' '.$morecss : '').'">';
}


/**
 * Build the tooltip on user login
 *
 * @param	int			$hideloginname		Hide login name. Show only the image.
 * @param	string		$urllogout			URL for logout
 * @return  string                  		HTML content
 */
function top_menu_user($hideloginname = 0, $urllogout = '')
{
    global $langs, $conf, $db, $hookmanager, $user;
    global $dolibarr_main_authentication, $dolibarr_main_demo;
    global $menumanager;

    $userImage = $userDropDownImage = '';
    if (!empty($user->photo))
    {
        $userImage          = Form::showphoto('userphoto', $user, 0, 0, 0, 'photouserphoto userphoto', 'small', 0, 1);
        $userDropDownImage  = Form::showphoto('userphoto', $user, 0, 0, 0, 'dropdown-user-image', 'small', 0, 1);
    }
    else {
        $nophoto = '/public/theme/common/user_anonymous.png';
        if ($user->gender == 'man') $nophoto = '/public/theme/common/user_man.png';
        if ($user->gender == 'woman') $nophoto = '/public/theme/common/user_woman.png';

        $userImage = '<img class="photo photouserphoto userphoto" alt="No photo" src="'.DOL_URL_ROOT.$nophoto.'">';
        $userDropDownImage = '<img class="photo dropdown-user-image" alt="No photo" src="'.DOL_URL_ROOT.$nophoto.'">';
    }

    $dropdownBody = '';
    $dropdownBody .= '<span id="topmenuloginmoreinfo-btn"><i class="fa fa-caret-right"></i> '.$langs->trans("ShowMoreInfos").'</span>';
    $dropdownBody .= '<div id="topmenuloginmoreinfo" >';

    // login infos
    if (!empty($user->admin)) {
        $dropdownBody .= '<br><b>'.$langs->trans("Administrator").'</b>: '.yn($user->admin);
    }
    if (!empty($user->socid))	// Add thirdparty for external users
    {
        $thirdpartystatic = new Societe($db);
        $thirdpartystatic->fetch($user->socid);
        $companylink = ' '.$thirdpartystatic->getNomUrl(2); // picto only of company
        $company = ' ('.$langs->trans("Company").': '.$thirdpartystatic->name.')';
    }
    $type = ($user->socid ? $langs->trans("External").$company : $langs->trans("Internal"));
    $dropdownBody .= '<br><b>'.$langs->trans("Type").':</b> '.$type;
    $dropdownBody .= '<br><b>'.$langs->trans("Status").'</b>: '.$user->getLibStatut(0);
    $dropdownBody .= '<br>';

    $dropdownBody .= '<br><u>'.$langs->trans("Session").'</u>';
    $dropdownBody .= '<br><b>'.$langs->trans("IPAddress").'</b>: '.dol_escape_htmltag($_SERVER["REMOTE_ADDR"]);
    if (!empty($conf->global->MAIN_MODULE_MULTICOMPANY)) $dropdownBody .= '<br><b>'.$langs->trans("ConnectedOnMultiCompany").':</b> '.$conf->entity.' (user entity '.$user->entity.')';
    $dropdownBody .= '<br><b>'.$langs->trans("AuthenticationMode").':</b> '.$_SESSION["dol_authmode"].(empty($dolibarr_main_demo) ? '' : ' (demo)');
    $dropdownBody .= '<br><b>'.$langs->trans("ConnectedSince").':</b> '.dol_print_date($user->datelastlogin, "dayhour", 'tzuser');
    $dropdownBody .= '<br><b>'.$langs->trans("PreviousConnexion").':</b> '.dol_print_date($user->datepreviouslogin, "dayhour", 'tzuser');
    $dropdownBody .= '<br><b>'.$langs->trans("CurrentTheme").':</b> '.$conf->theme;
    $dropdownBody .= '<br><b>'.$langs->trans("CurrentMenuManager").':</b> '.$menumanager->name;
    $langFlag = picto_from_langcode($langs->getDefaultLang());
    $dropdownBody .= '<br><b>'.$langs->trans("CurrentUserLanguage").':</b> '.($langFlag ? $langFlag.' ' : '').$langs->getDefaultLang();
    $dropdownBody .= '<br><b>'.$langs->trans("Browser").':</b> '.$conf->browser->name.($conf->browser->version ? ' '.$conf->browser->version : '').' ('.dol_escape_htmltag($_SERVER['HTTP_USER_AGENT']).')';
    $dropdownBody .= '<br><b>'.$langs->trans("Layout").':</b> '.$conf->browser->layout;
    $dropdownBody .= '<br><b>'.$langs->trans("Screen").':</b> '.$_SESSION['dol_screenwidth'].' x '.$_SESSION['dol_screenheight'];
    if ($conf->browser->layout == 'phone') $dropdownBody .= '<br><b>'.$langs->trans("Phone").':</b> '.$langs->trans("Yes");
    if (!empty($_SESSION["disablemodules"])) $dropdownBody .= '<br><b>'.$langs->trans("DisabledModules").':</b> <br>'.join(', ', explode(',', $_SESSION["disablemodules"]));
    $dropdownBody .= '</div>';

    // Execute hook
    $parameters = array('user'=>$user, 'langs' => $langs);
    $result = $hookmanager->executeHooks('printTopRightMenuLoginDropdownBody', $parameters); // Note that $action and $object may have been modified by some hooks
    if (is_numeric($result))
    {
        if ($result == 0) {
            $dropdownBody .= $hookmanager->resPrint; // add
        }
        else {
            $dropdownBody = $hookmanager->resPrint; // replace
        }
    }

    if (empty($urllogout)) {
    	$urllogout = DOL_URL_ROOT.'/user/logout.php';
    }
    $logoutLink = '<a accesskey="l" href="'.$urllogout.'" class="button-top-menu-dropdown" ><i class="fa fa-sign-out-alt"></i> '.$langs->trans("Logout").'</a>';
    $profilLink = '<a accesskey="l" href="'.DOL_URL_ROOT.'/user/card.php?id='.$user->id.'" class="button-top-menu-dropdown" ><i class="fa fa-user"></i>  '.$langs->trans("Card").'</a>';


    $profilName = $user->getFullName($langs).' ('.$user->login.')';

    if (!empty($user->admin)) {
        $profilName = '<i class="far fa-star classfortooltip" title="'.$langs->trans("Administrator").'" ></i> '.$profilName;
    }

    // Define version to show
    $appli = constant('DOL_APPLICATION_TITLE');
    if (!empty($conf->global->MAIN_APPLICATION_TITLE))
    {
    	$appli = $conf->global->MAIN_APPLICATION_TITLE;
    	if (preg_match('/\d\.\d/', $appli))
    	{
    		if (!preg_match('/'.preg_quote(DOL_VERSION).'/', $appli)) $appli .= " (".DOL_VERSION.")"; // If new title contains a version that is different than core
    	}
    	else $appli .= " ".DOL_VERSION;
    }
    else $appli .= " ".DOL_VERSION;

<<<<<<< HEAD
    $btnUser = '<!-- div for user link -->
    <div id="topmenu-login-dropdown" class="userimg atoplogin dropdown user user-menu  inline-block">
        <a href="'.DOL_URL_ROOT.'/user/card.php?id='.$user->id.'" class="dropdown-toggle login-dropdown-a" data-toggle="dropdown">';
    $btnUser .= $userImage;
    if (empty($hideloginname)) {
    	$btnUser .= '<span class="hidden-xs maxwidth200 atoploginusername hideonsmartphone paddingleft">'.dol_trunc($user->firstname ? $user->firstname : $user->login, 10).'</span>';
    }
    $btnUser .= '
        </a>
        <div class="dropdown-menu">
            <!-- User image -->
            <div class="user-header">
                '.$userDropDownImage.'

                <p>
                    '.$profilName.'<br>
					<small class="classfortooltip" title="'.$langs->trans("PreviousConnexion").'" ><i class="fa fa-user-clock"></i> '.dol_print_date($user->datepreviouslogin, "dayhour", 'tzuser').'</small><br>
					<small class="classfortooltip"><i class="fa fa-cog"></i> '.$langs->trans("Version").' '.$appli.'</small>
                </p>
            </div>

            <!-- Menu Body -->
            <div class="user-body">'.$dropdownBody.'</div>

            <!-- Menu Footer-->
            <div class="user-footer">
                <div class="pull-left">
                    '.$profilLink.'
                </div>
                <div class="pull-right">
                    '.$logoutLink.'
                </div>
                <div style="clear:both;"></div>
            </div>

        </div>
    </div>';
=======
    if (empty($conf->global->MAIN_OPTIMIZEFORTEXTBROWSER)) {
	    $btnUser = '<!-- div for user link -->
	    <div id="topmenu-login-dropdown" class="userimg atoplogin dropdown user user-menu  inline-block">
	        <a href="'.DOL_URL_ROOT.'/user/card.php?id='.$user->id.'" class="dropdown-toggle login-dropdown-a" data-toggle="dropdown">
	            '.$userImage.'
	            <span class="hidden-xs maxwidth200 atoploginusername hideonsmartphone">'.dol_trunc($user->firstname ? $user->firstname : $user->login, 10).'</span>
	        </a>
	        <div class="dropdown-menu">
	            <!-- User image -->
	            <div class="user-header">
	                '.$userDropDownImage.'

	                <p>
	                    '.$profilName.'<br>
						<small class="classfortooltip" title="'.$langs->trans("PreviousConnexion").'" ><i class="fa fa-user-clock"></i> '.dol_print_date($user->datepreviouslogin, "dayhour", 'tzuser').'</small><br>
						<small class="classfortooltip"><i class="fa fa-cog"></i> '.$langs->trans("Version").' '.$appli.'</small>
	                </p>
	            </div>

	            <!-- Menu Body -->
	            <div class="user-body">'.$dropdownBody.'</div>

	            <!-- Menu Footer-->
	            <div class="user-footer">
	                <div class="pull-left">
	                    '.$profilLink.'
	                </div>
	                <div class="pull-right">
	                    '.$logoutLink.'
	                </div>
	                <div style="clear:both;"></div>
	            </div>

	        </div>
	    </div>';
    } else {
    	$btnUser = '<!-- div for user link -->
	    <div id="topmenu-login-dropdown" class="userimg atoplogin dropdown user user-menu  inline-block">
	    	<a href="'.DOL_URL_ROOT.'/user/card.php?id='.$user->id.'">
	    	'.$userImage.'
	    		<span class="hidden-xs maxwidth200 atoploginusername hideonsmartphone">'.dol_trunc($user->firstname ? $user->firstname : $user->login, 10).'</span>
	    		</a>
		</div>';
    }
>>>>>>> 51489004

    if (!defined('JS_JQUERY_DISABLE_DROPDOWN') && !empty($conf->use_javascript_ajax))    // This may be set by some pages that use different jquery version to avoid errors
    {
        $btnUser .= '
        <!-- Code to show/hide the user drop-down -->
        <script>
        $( document ).ready(function() {
            $(document).on("click", function(event) {
                if (!$(event.target).closest("#topmenu-login-dropdown").length) {
					//console.log("close login dropdown");
					// Hide the menus.
                    $("#topmenu-login-dropdown").removeClass("open");
                }
            });

            $("#topmenu-login-dropdown .dropdown-toggle").on("click", function(event) {
				console.log("toggle login dropdown");
				event.preventDefault();
                $("#topmenu-login-dropdown").toggleClass("open");
            });

            $("#topmenuloginmoreinfo-btn").on("click", function() {
                $("#topmenuloginmoreinfo").slideToggle();
            });

        });
        </script>
        ';
    }

    return $btnUser;
}


/**
 * Build the tooltip on top menu bookmark
 *
 * @return  string                  HTML content
 */
function top_menu_bookmark()
{
    global $langs, $conf, $db, $user;

	$html = '';

    // Define $bookmarks
	if (empty($conf->bookmark->enabled) || empty($user->rights->bookmark->lire)) return $html;

	if (!defined('JS_JQUERY_DISABLE_DROPDOWN') && !empty($conf->use_javascript_ajax))	    // This may be set by some pages that use different jquery version to avoid errors
    {
        include_once DOL_DOCUMENT_ROOT.'/bookmarks/bookmarks.lib.php';
        $langs->load("bookmarks");

        $html .= '<!-- div for bookmark link -->
        <div id="topmenu-bookmark-dropdown" class="dropdown inline-block">
            <a class="dropdown-toggle login-dropdown-a" data-toggle="dropdown" href="#" title="'.$langs->trans('Bookmarks').' ('.$langs->trans('BookmarksMenuShortCut').')">
                <i class="fa fa-star" ></i>
            </a>
            <div class="dropdown-menu">
                '.printDropdownBookmarksList().'
            </div>
        </div>';

        $html .= '
        <!-- Code to show/hide the user drop-down -->
        <script>
        $( document ).ready(function() {
            $(document).on("click", function(event) {
                if (!$(event.target).closest("#topmenu-bookmark-dropdown").length) {
					//console.log("close bookmark dropdown - we click outside");
                    // Hide the menus.
                    $("#topmenu-bookmark-dropdown").removeClass("open");
                }
            });

            $("#topmenu-bookmark-dropdown .dropdown-toggle").on("click", function(event) {
				console.log("toggle bookmark dropdown");
				openBookMarkDropDown();
            });

            // Key map shortcut
            $(document).keydown(function(e){
                  if( e.which === 77 && e.ctrlKey && e.shiftKey ){
                     console.log(\'control + shift + m : trigger open bookmark dropdown\');
                     openBookMarkDropDown();
                  }
            });


            var openBookMarkDropDown = function() {
                event.preventDefault();
                $("#topmenu-bookmark-dropdown").toggleClass("open");
                $("#top-bookmark-search-input").focus();
            }

        });
        </script>
        ';
    }
    return $html;
}

/**
 * Build the tooltip on top menu tsearch
 *
 * @return  string                  HTML content
 */
function top_menu_search()
{
    global $langs, $conf, $db, $user, $hookmanager;

	$html = '';

    $usedbyinclude = 1;
    $arrayresult = null;
    include DOL_DOCUMENT_ROOT.'/core/ajax/selectsearchbox.php'; // This set $arrayresult

    $defaultAction = '';
    $buttonList = '<div class="dropdown-global-search-button-list" >';
    // Menu with all bookmarks
    foreach ($arrayresult as $keyItem => $item)
    {
        if (empty($defaultAction)) {
            $defaultAction = $item['url'];
        }
        $buttonList .= '<button class="dropdown-item global-search-item" data-target="'.dol_escape_htmltag($item['url']).'" >';
        $buttonList .= $item['text'];
        $buttonList .= '</button>';
    }
    $buttonList .= '</div>';


    $searchInput = '<input name="sall" id="top-global-search-input" class="dropdown-search-input" placeholder="'.$langs->trans('Search').'" autocomplete="off" >';


    $dropDownHtml = '<!-- form with POST method by default, will be replaced with GET for external link by js -->'."\n";
    $dropDownHtml .= '<form id="top-menu-action-bookmark" name="actionbookmark" method="POST" action="'.$defaultAction.'" >';

    $dropDownHtml .= '
        <!-- search input -->
        <div class="dropdown-header search-dropdown-header">
            ' . $searchInput.'
        </div>
    ';

    $dropDownHtml .= '
        <!-- Menu Body -->
        <div class="dropdown-body search-dropdown-body">
        '.$buttonList.'
        </div>
        ';

    $dropDownHtml .= '</form>';


    $html .= '<!-- div for Global Search -->
    <div id="topmenu-global-search-dropdown" class="atoplogin dropdown inline-block">
        <a class="dropdown-toggle login-dropdown-a" data-toggle="dropdown" href="#" title="'.$langs->trans('Search').' ('.$langs->trans('SearchMenuShortCut').')">
            <i class="fa fa-search" ></i>
        </a>
        <div class="dropdown-search">
            '.$dropDownHtml.'
        </div>
    </div>';

    $html .= '
    <!-- Code to show/hide the user drop-down -->
    <script>
    $( document ).ready(function() {

        // prevent submiting form on press ENTER
        $("#top-global-search-input").keydown(function (e) {
            if (e.keyCode == 13) {
                var inputs = $(this).parents("form").eq(0).find(":button");
                if (inputs[inputs.index(this) + 1] != null) {
                    inputs[inputs.index(this) + 1].focus();
                }
                e.preventDefault();
                return false;
            }
        });


        // submit form action
        $(".dropdown-global-search-button-list .global-search-item").on("click", function(event) {
            $("#top-menu-action-bookmark").attr("action", $(this).data("target"));
            $("#top-menu-action-bookmark").submit();
        });

        // close drop down
        $(document).on("click", function(event) {
			if (!$(event.target).closest("#topmenu-global-search-dropdown").length) {
				console.log("click close search - we click outside");
                // Hide the menus.
                $("#topmenu-global-search-dropdown").removeClass("open");
            }
        });

        // Open drop down
        $("#topmenu-global-search-dropdown .dropdown-toggle").on("click", function(event) {
			console.log("toggle search dropdown");
            openGlobalSearchDropDown();
        });

        // Key map shortcut
        $(document).keydown(function(e){
              if( e.which === 70 && e.ctrlKey && e.shiftKey ){
                 console.log(\'control + shift + f : trigger open global-search dropdown\');
                 openGlobalSearchDropDown();
              }
        });


        var openGlobalSearchDropDown = function() {
            event.preventDefault();
            $("#topmenu-global-search-dropdown").toggleClass("open");
            $("#top-global-search-input").focus();
        }

    });
    </script>
    ';

    return $html;
}

/**
 *  Show left menu bar
 *
 *  @param  array	$menu_array_before 	       	Table of menu entries to show before entries of menu handler. This param is deprectaed and must be provided to ''.
 *  @param  string	$helppagename    	       	Name of wiki page for help ('' by default).
 * 				     		                   	Syntax is: For a wiki page: EN:EnglishPage|FR:FrenchPage|ES:SpanishPage
 * 									         	For other external page: http://server/url
 *  @param  string	$notused             		Deprecated. Used in past to add content into left menu. Hooks can be used now.
 *  @param  array	$menu_array_after           Table of menu entries to show after entries of menu handler
 *  @param  int		$leftmenuwithoutmainarea    Must be set to 1. 0 by default for backward compatibility with old modules.
 *  @param  string	$title                      Title of web page
 *  @param  string  $acceptdelayedhtml          1 if caller request to have html delayed content not returned but saved into global $delayedhtmlcontent (so caller can show it at end of page to avoid flash FOUC effect)
 *  @return	void
 */
function left_menu($menu_array_before, $helppagename = '', $notused = '', $menu_array_after = '', $leftmenuwithoutmainarea = 0, $title = '', $acceptdelayedhtml = 0)
{
	global $user, $conf, $langs, $db, $form;
	global $hookmanager, $menumanager;

	$searchform = '';
	$bookmarks = '';

	if (!empty($menu_array_before)) dol_syslog("Deprecated parameter menu_array_before was used when calling main::left_menu function. Menu entries of module should now be defined into module descriptor and not provided when calling left_menu.", LOG_WARNING);

	if (empty($conf->dol_hide_leftmenu) && (!defined('NOREQUIREMENU') || !constant('NOREQUIREMENU')))
	{
		// Instantiate hooks of thirdparty module
		$hookmanager->initHooks(array('searchform', 'leftblock'));

		print "\n".'<!-- Begin side-nav id-left -->'."\n".'<div class="side-nav"><div id="id-left">'."\n";

		if ($conf->browser->layout == 'phone') $conf->global->MAIN_USE_OLD_SEARCH_FORM = 1; // Select into select2 is awfull on smartphone. TODO Is this still true with select2 v4 ?

		print "\n";

		if (!is_object($form)) $form = new Form($db);
		$selected = -1;
        if (empty($conf->global->MAIN_USE_TOP_MENU_SEARCH_DROPDOWN)) {
            $usedbyinclude = 1;
            $arrayresult = null;
            include DOL_DOCUMENT_ROOT.'/core/ajax/selectsearchbox.php'; // This set $arrayresult

            if ($conf->use_javascript_ajax && empty($conf->global->MAIN_USE_OLD_SEARCH_FORM)) {
                $searchform .= $form->selectArrayFilter('searchselectcombo', $arrayresult, $selected, '', 1, 0, (empty($conf->global->MAIN_SEARCHBOX_CONTENT_LOADED_BEFORE_KEY) ? 1 : 0), 'vmenusearchselectcombo', 1, $langs->trans("Search"), 1);
            } else {
                if (is_array($arrayresult)) {
                    foreach ($arrayresult as $key => $val) {
                        $searchform .= printSearchForm($val['url'], $val['url'], $val['label'], 'maxwidth125', 'sall', $val['shortcut'], 'searchleft'.$key, img_picto('', $val['img'], '', false, 1, 1));
                    }
                }
            }

            // Execute hook printSearchForm
            $parameters = array('searchform' => $searchform);
            $reshook = $hookmanager->executeHooks('printSearchForm', $parameters); // Note that $action and $object may have been modified by some hooks
            if (empty($reshook)) {
                $searchform .= $hookmanager->resPrint;
            } else $searchform = $hookmanager->resPrint;

            // Force special value for $searchform
            if (!empty($conf->global->MAIN_OPTIMIZEFORTEXTBROWSER) || empty($conf->use_javascript_ajax)) {
                $urltosearch = DOL_URL_ROOT.'/core/search_page.php?showtitlebefore=1';
                $searchform = '<div class="blockvmenuimpair blockvmenusearchphone"><div id="divsearchforms1"><a href="'.$urltosearch.'" accesskey="s" alt="'.dol_escape_htmltag($langs->trans("ShowSearchFields")).'">'.$langs->trans("Search").'...</a></div></div>';
            } elseif ($conf->use_javascript_ajax && !empty($conf->global->MAIN_USE_OLD_SEARCH_FORM)) {
                $searchform = '<div class="blockvmenuimpair blockvmenusearchphone"><div id="divsearchforms1"><a href="#" alt="'.dol_escape_htmltag($langs->trans("ShowSearchFields")).'">'.$langs->trans("Search").'...</a></div><div id="divsearchforms2" style="display: none">'.$searchform.'</div>';
                $searchform .= '<script>
            	jQuery(document).ready(function () {
            		jQuery("#divsearchforms1").click(function(){
	                   jQuery("#divsearchforms2").toggle();
	               });
            	});
                </script>' . "\n";
                $searchform .= '</div>';
            }
        }

		// Left column
		print '<!-- Begin left menu -->'."\n";

		print '<div class="vmenu"'.(empty($conf->global->MAIN_OPTIMIZEFORTEXTBROWSER) ? '' : ' title="Left menu"').'>'."\n\n";

		// Show left menu with other forms
		$menumanager->menu_array = $menu_array_before;
		$menumanager->menu_array_after = $menu_array_after;
		$menumanager->showmenu('left', array('searchform'=>$searchform, 'bookmarks'=>$bookmarks)); // output menu_array and menu found in database

		// Dolibarr version + help + bug report link
		print "\n";
		print "<!-- Begin Help Block-->\n";
		print '<div id="blockvmenuhelp" class="blockvmenuhelp">'."\n";

		// Version
		if (!empty($conf->global->MAIN_SHOW_VERSION))    // Version is already on help picto and on login page.
		{
			$doliurl = 'https://www.dolibarr.org';
			//local communities
			if (preg_match('/fr/i', $langs->defaultlang)) $doliurl = 'https://www.dolibarr.fr';
			if (preg_match('/es/i', $langs->defaultlang)) $doliurl = 'https://www.dolibarr.es';
			if (preg_match('/de/i', $langs->defaultlang)) $doliurl = 'https://www.dolibarr.de';
			if (preg_match('/it/i', $langs->defaultlang)) $doliurl = 'https://www.dolibarr.it';
			if (preg_match('/gr/i', $langs->defaultlang)) $doliurl = 'https://www.dolibarr.gr';

			$appli = constant('DOL_APPLICATION_TITLE');
			if (!empty($conf->global->MAIN_APPLICATION_TITLE))
			{
				$appli = $conf->global->MAIN_APPLICATION_TITLE; $doliurl = '';
				if (preg_match('/\d\.\d/', $appli))
				{
					if (!preg_match('/'.preg_quote(DOL_VERSION).'/', $appli)) $appli .= " (".DOL_VERSION.")"; // If new title contains a version that is different than core
				}
				else $appli .= " ".DOL_VERSION;
			}
			else $appli .= " ".DOL_VERSION;
			print '<div id="blockvmenuhelpapp" class="blockvmenuhelp">';
			if ($doliurl) print '<a class="help" target="_blank" rel="noopener" href="'.$doliurl.'">';
			else print '<span class="help">';
			print $appli;
			if ($doliurl) print '</a>';
			else print '</span>';
			print '</div>'."\n";
		}

		// Link to bugtrack
		if (!empty($conf->global->MAIN_BUGTRACK_ENABLELINK))
		{
			require_once DOL_DOCUMENT_ROOT.'/core/lib/functions2.lib.php';

            $bugbaseurl = 'https://github.com/Dolibarr/dolibarr/issues/new?labels=Bug';
			$bugbaseurl .= '&title=';
			$bugbaseurl .= urlencode("Bug: ");
            $bugbaseurl .= '&body=';
            $bugbaseurl .= urlencode("# Instructions\n");
            $bugbaseurl .= urlencode("*This is a template to help you report good issues. You may use [Github Markdown](https://help.github.com/articles/getting-started-with-writing-and-formatting-on-github/) syntax to format your issue report.*\n");
            $bugbaseurl .= urlencode("*Please:*\n");
            $bugbaseurl .= urlencode("- *replace the bracket enclosed texts with meaningful information*\n");
            $bugbaseurl .= urlencode("- *remove any unused sub-section*\n");
            $bugbaseurl .= urlencode("\n");
            $bugbaseurl .= urlencode("\n");
            $bugbaseurl .= urlencode("# Bug\n");
            $bugbaseurl .= urlencode("[*Short description*]\n");
            $bugbaseurl .= urlencode("\n");
            $bugbaseurl .= urlencode("## Environment\n");
            $bugbaseurl .= urlencode("- **Version**: ".DOL_VERSION."\n");
            $bugbaseurl .= urlencode("- **OS**: ".php_uname('s')."\n");
            $bugbaseurl .= urlencode("- **Web server**: ".$_SERVER["SERVER_SOFTWARE"]."\n");
            $bugbaseurl .= urlencode("- **PHP**: ".php_sapi_name().' '.phpversion()."\n");
            $bugbaseurl .= urlencode("- **Database**: ".$db::LABEL.' '.$db->getVersion()."\n");
            $bugbaseurl .= urlencode("- **URL(s)**: ".$_SERVER["REQUEST_URI"]."\n");
            $bugbaseurl .= urlencode("\n");
            $bugbaseurl .= urlencode("## Expected and actual behavior\n");
            $bugbaseurl .= urlencode("[*Verbose description*]\n");
            $bugbaseurl .= urlencode("\n");
            $bugbaseurl .= urlencode("## Steps to reproduce the behavior\n");
            $bugbaseurl .= urlencode("[*Verbose description*]\n");
            $bugbaseurl .= urlencode("\n");
            $bugbaseurl .= urlencode("## [Attached files](https://help.github.com/articles/issue-attachments) (Screenshots, screencasts, dolibarr.log, debugging informations…)\n");
            $bugbaseurl .= urlencode("[*Files*]\n");
            $bugbaseurl .= urlencode("\n");


			// Execute hook printBugtrackInfo
			$parameters = array('bugbaseurl'=>$bugbaseurl);
			$reshook = $hookmanager->executeHooks('printBugtrackInfo', $parameters); // Note that $action and $object may have been modified by some hooks
			if (empty($reshook))
			{
				$bugbaseurl .= $hookmanager->resPrint;
			}
			else $bugbaseurl = $hookmanager->resPrint;

			$bugbaseurl .= urlencode("\n");
			$bugbaseurl .= urlencode("## Report\n");
			print '<div id="blockvmenuhelpbugreport" class="blockvmenuhelp">';
			print '<a class="help" target="_blank" rel="noopener" href="'.$bugbaseurl.'">'.$langs->trans("FindBug").'</a>';
			print '</div>';
		}

		print "</div>\n";
		print "<!-- End Help Block-->\n";
		print "\n";

		print "</div>\n";
		print "<!-- End left menu -->\n";
		print "\n";

		// Execute hook printLeftBlock
		$parameters = array();
		$reshook = $hookmanager->executeHooks('printLeftBlock', $parameters); // Note that $action and $object may have been modified by some hooks
		print $hookmanager->resPrint;

		print '</div></div> <!-- End side-nav id-left -->'; // End div id="side-nav" div id="id-left"
	}

	print "\n";
	print '<!-- Begin right area -->'."\n";

	if (empty($leftmenuwithoutmainarea)) main_area($title);
}


/**
 *  Begin main area
 *
 *  @param	string	$title		Title
 *  @return	void
 */
function main_area($title = '')
{
	global $conf, $langs;

	if (empty($conf->dol_hide_leftmenu)) print '<div id="id-right">';

	print "\n";

	print '<!-- Begin div class="fiche" -->'."\n".'<div class="fiche">'."\n";

	if (!empty($conf->global->MAIN_ONLY_LOGIN_ALLOWED)) print info_admin($langs->trans("WarningYouAreInMaintenanceMode", $conf->global->MAIN_ONLY_LOGIN_ALLOWED));
}


/**
 *  Return helpbaseurl, helppage and mode
 *
 *  @param	string		$helppagename		Page name ('EN:xxx,ES:eee,FR:fff...' or 'http://localpage')
 *  @param  Translate	$langs				Language
 *  @return	array		Array of help urls
 */
function getHelpParamFor($helppagename, $langs)
{
	$helpbaseurl = '';
	$helppage = '';
	$mode = '';

	if (preg_match('/^http/i', $helppagename))
	{
		// If complete URL
		$helpbaseurl = '%s';
		$helppage = $helppagename;
		$mode = 'local';
	}
	else
	{
		// If WIKI URL
		$reg = array();
		if (preg_match('/^es/i', $langs->defaultlang))
		{
			$helpbaseurl = 'http://wiki.dolibarr.org/index.php/%s';
			if (preg_match('/ES:([^|]+)/i', $helppagename, $reg)) $helppage = $reg[1];
		}
		if (preg_match('/^fr/i', $langs->defaultlang))
		{
			$helpbaseurl = 'http://wiki.dolibarr.org/index.php/%s';
			if (preg_match('/FR:([^|]+)/i', $helppagename, $reg)) $helppage = $reg[1];
		}
		if (empty($helppage))	// If help page not already found
		{
			$helpbaseurl = 'http://wiki.dolibarr.org/index.php/%s';
			if (preg_match('/EN:([^|]+)/i', $helppagename, $reg)) $helppage = $reg[1];
		}
		$mode = 'wiki';
	}
	return array('helpbaseurl'=>$helpbaseurl, 'helppage'=>$helppage, 'mode'=>$mode);
}


/**
 *  Show a search area.
 *  Used when the javascript quick search is not used.
 *
 *  @param  string	$urlaction          Url post
 *  @param  string	$urlobject          Url of the link under the search box
 *  @param  string	$title              Title search area
 *  @param  string	$htmlmorecss        Add more css
 *  @param  string	$htmlinputname      Field Name input form
 *  @param	string	$accesskey			Accesskey
 *  @param  string  $prefhtmlinputname  Complement for id to avoid multiple same id in the page
 *  @param	string	$img				Image to use
 *  @param	string	$showtitlebefore	Show title before input text instead of into placeholder. This can be set when output is dedicated for text browsers.
 *  @param	string	$autofocus			Set autofocus on field
 *  @return	string
 */
function printSearchForm($urlaction, $urlobject, $title, $htmlmorecss, $htmlinputname, $accesskey = '', $prefhtmlinputname = '', $img = '', $showtitlebefore = 0, $autofocus = 0)
{
	global $conf, $langs, $user;

	$ret = '';
	$ret .= '<form action="'.$urlaction.'" method="post" class="searchform nowraponall tagtr">';
	$ret .= '<input type="hidden" name="token" value="'.newToken().'">';
	$ret .= '<input type="hidden" name="mode" value="search">';
	$ret .= '<input type="hidden" name="savelogin" value="'.dol_escape_htmltag($user->login).'">';
	if ($showtitlebefore) $ret .= '<div class="tagtd left">'.$title.'</div> ';
	$ret .= '<div class="tagtd">';
	$ret .= '<input type="text" class="flat '.$htmlmorecss.'"';
	$ret .= ' style="text-indent: 22px; background-image: url(\''.$img.'\'); background-repeat: no-repeat; background-position: 3px;"';
	$ret .= ($accesskey ? ' accesskey="'.$accesskey.'"' : '');
	$ret .= ' placeholder="'.strip_tags($title).'"';
	$ret .= ($autofocus ? ' autofocus' : '');
	$ret .= ' name="'.$htmlinputname.'" id="'.$prefhtmlinputname.$htmlinputname.'" />';
	//$ret.='<input type="submit" class="button" style="padding-top: 4px; padding-bottom: 4px; padding-left: 6px; padding-right: 6px" value="'.$langs->trans("Go").'">';
	$ret .= '<button type="submit" class="button" style="padding-top: 4px; padding-bottom: 4px; padding-left: 6px; padding-right: 6px">';
	$ret .= '<span class="fa fa-search"></span>';
	$ret .= '</button>';
	$ret .= '</div>';
	$ret .= "</form>\n";
	return $ret;
}


if (!function_exists("llxFooter"))
{
	/**
	 * Show HTML footer
	 * Close div /DIV class=fiche + /DIV id-right + /DIV id-container + /BODY + /HTML.
	 * If global var $delayedhtmlcontent was filled, we output it just before closing the body.
	 *
	 * @param	string	$comment    				A text to add as HTML comment into HTML generated page
	 * @param	string	$zone						'private' (for private pages) or 'public' (for public pages)
	 * @param	int		$disabledoutputofmessages	Clear all messages stored into session without diplaying them
	 * @return	void
	 */
	function llxFooter($comment = '', $zone = 'private', $disabledoutputofmessages = 0)
	{
		global $conf, $db, $langs, $user, $mysoc, $object;
		global $delayedhtmlcontent;
		global $contextpage, $page, $limit;

		$ext = 'layout='.$conf->browser->layout.'&version='.urlencode(DOL_VERSION);

		// Global html output events ($mesgs, $errors, $warnings)
		dol_htmloutput_events($disabledoutputofmessages);

		// Code for search criteria persistence.
		// $user->lastsearch_values was set by the GETPOST when form field search_xxx exists
		if (is_object($user) && !empty($user->lastsearch_values_tmp) && is_array($user->lastsearch_values_tmp))
		{
			// Clean and save data
			foreach ($user->lastsearch_values_tmp as $key => $val)
			{
				unset($_SESSION['lastsearch_values_tmp_'.$key]); // Clean array to rebuild it just after
				if (count($val) && empty($_POST['button_removefilter']))	// If there is search criteria to save and we did not click on 'Clear filter' button
				{
					if (empty($val['sortfield'])) unset($val['sortfield']);
					if (empty($val['sortorder'])) unset($val['sortorder']);
					dol_syslog('Save lastsearch_values_tmp_'.$key.'='.json_encode($val, 0)." (systematic recording of last search criterias)");
					$_SESSION['lastsearch_values_tmp_'.$key] = json_encode($val);
					unset($_SESSION['lastsearch_values_'.$key]);
				}
			}
		}


		$relativepathstring = $_SERVER["PHP_SELF"];
		// Clean $relativepathstring
		if (constant('DOL_URL_ROOT')) $relativepathstring = preg_replace('/^'.preg_quote(constant('DOL_URL_ROOT'), '/').'/', '', $relativepathstring);
		$relativepathstring = preg_replace('/^\//', '', $relativepathstring);
		$relativepathstring = preg_replace('/^custom\//', '', $relativepathstring);
		if (preg_match('/list\.php$/', $relativepathstring))
		{
			unset($_SESSION['lastsearch_contextpage_tmp_'.$relativepathstring]);
			unset($_SESSION['lastsearch_page_tmp_'.$relativepathstring]);
			unset($_SESSION['lastsearch_limit_tmp_'.$relativepathstring]);

			if (!empty($contextpage))                     $_SESSION['lastsearch_contextpage_tmp_'.$relativepathstring] = $contextpage;
			if (!empty($page) && $page > 0)               $_SESSION['lastsearch_page_tmp_'.$relativepathstring] = $page;
			if (!empty($limit) && $limit != $conf->limit) $_SESSION['lastsearch_limit_tmp_'.$relativepathstring] = $limit;

			unset($_SESSION['lastsearch_contextpage_'.$relativepathstring]);
			unset($_SESSION['lastsearch_page_'.$relativepathstring]);
			unset($_SESSION['lastsearch_limit_'.$relativepathstring]);
		}

		// Core error message
		if (!empty($conf->global->MAIN_CORE_ERROR))
		{
			// Ajax version
			if ($conf->use_javascript_ajax)
			{
				$title = img_warning().' '.$langs->trans('CoreErrorTitle');
				print ajax_dialog($title, $langs->trans('CoreErrorMessage'));
			}
			// html version
			else
			{
				$msg = img_warning().' '.$langs->trans('CoreErrorMessage');
				print '<div class="error">'.$msg.'</div>';
			}

			//define("MAIN_CORE_ERROR",0);      // Constant was defined and we can't change value of a constant
		}

		print "\n\n";

		print '</div> <!-- End div class="fiche" -->'."\n"; // End div fiche

		if (empty($conf->dol_hide_leftmenu)) print '</div> <!-- End div id-right -->'."\n"; // End div id-right

		if (empty($conf->dol_hide_leftmenu) && empty($conf->dol_use_jmobile)) print '</div> <!-- End div id-container -->'."\n"; // End div container

		print "\n";
		if ($comment) print '<!-- '.$comment.' -->'."\n";

		printCommonFooter($zone);

		if (!empty($delayedhtmlcontent)) print $delayedhtmlcontent;

		if (!empty($conf->use_javascript_ajax))
		{
			print "\n".'<!-- Includes JS Footer of Dolibarr -->'."\n";
			print '<script src="'.DOL_URL_ROOT.'/core/js/lib_foot.js.php?lang='.$langs->defaultlang.($ext ? '&'.$ext : '').'"></script>'."\n";
		}

		// Wrapper to add log when clicking on download or preview
		if (!empty($conf->blockedlog->enabled) && is_object($object) && $object->id > 0 && $object->statut > 0)
		{
			if (in_array($object->element, array('facture')))       // Restrict for the moment to element 'facture'
			{
				print "\n<!-- JS CODE TO ENABLE log when making a download or a preview of a document -->\n";
				?>
    			<script>
    			jQuery(document).ready(function () {
    				$('a.documentpreview').click(function() {
    					$.post('<?php echo DOL_URL_ROOT."/blockedlog/ajax/block-add.php" ?>'
    							, {
    								id:<?php echo $object->id; ?>
    								, element:'<?php echo $object->element ?>'
    								, action:'DOC_PREVIEW'
    							}
    					);
    				});
    				$('a.documentdownload').click(function() {
    					$.post('<?php echo DOL_URL_ROOT."/blockedlog/ajax/block-add.php" ?>'
    							, {
    								id:<?php echo $object->id; ?>
    								, element:'<?php echo $object->element ?>'
    								, action:'DOC_DOWNLOAD'
    							}
    					);
    				});
    			});
    			</script>
				<?php
			}
	   	}

		// A div for the address popup
		print "\n<!-- A div to allow dialog popup -->\n";
		print '<div id="dialogforpopup" style="display: none;"></div>'."\n";

		// Add code for the asynchronous anonymous first ping (for telemetry)
		// You can use &forceping=1 in parameters to force the ping if the ping was already sent.
		$forceping = GETPOST('forceping', 'alpha');
		if (($_SERVER["PHP_SELF"] == DOL_URL_ROOT.'/index.php') || $forceping)
		{
			//print '<!-- instance_unique_id='.$conf->file->instance_unique_id.' MAIN_FIRST_PING_OK_ID='.$conf->global->MAIN_FIRST_PING_OK_ID.' -->';
			$hash_unique_id = md5('dolibarr'.$conf->file->instance_unique_id);
			if (empty($conf->global->MAIN_FIRST_PING_OK_DATE)
				|| (!empty($conf->file->instance_unique_id) && ($hash_unique_id != $conf->global->MAIN_FIRST_PING_OK_ID) && ($conf->global->MAIN_FIRST_PING_OK_ID != 'disabled'))
			|| $forceping)
			{
				// No ping done if we are into an alpha version
				if (strpos('alpha', DOL_VERSION) > 0 && ! $forceping) {
					print "\n<!-- NO JS CODE TO ENABLE the anonymous Ping. It is an alpha version -->\n";
				}
				elseif (empty($_COOKIE['DOLINSTALLNOPING_'.$hash_unique_id]) || $forceping)	// Cookie is set when we uncheck the checkbox in the installation wizard.
				{
					// MAIN_LAST_PING_KO_DATE
					// Disable ping if MAIN_LAST_PING_KO_DATE is set and is recent
					if (! empty($conf->global->MAIN_LAST_PING_KO_DATE) && substr($conf->global->MAIN_LAST_PING_KO_DATE, 0, 6) == dol_print_date(dol_now(), '%Y%m') && ! $forceping) {
						print "\n<!-- NO JS CODE TO ENABLE the anonymous Ping. An error already occured this month, we will try later. -->\n";
					} else {
						include_once DOL_DOCUMENT_ROOT.'/core/lib/functions2.lib.php';

						print "\n".'<!-- Includes JS for Ping of Dolibarr forceping='.$forceping.' MAIN_FIRST_PING_OK_DATE='.$conf->global->MAIN_FIRST_PING_OK_DATE.' MAIN_FIRST_PING_OK_ID='.$conf->global->MAIN_FIRST_PING_OK_ID.' MAIN_LAST_PING_KO_DATE='.$conf->global->MAIN_LAST_PING_KO_DATE.' -->'."\n";
						print "\n<!-- JS CODE TO ENABLE the anonymous Ping -->\n";
						$url_for_ping = (empty($conf->global->MAIN_URL_FOR_PING) ? "https://ping.dolibarr.org/" : $conf->global->MAIN_URL_FOR_PING);
						// Try to guess the distrib used
						$distrib = 'standard';
						if ($_SERVER["SERVER_ADMIN"] == 'doliwamp@localhost') $distrib = 'doliwamp';
						if (! empty($dolibarr_distrib)) $distrib = $dolibarr_distrib;
						?>
			    			<script>
			    			jQuery(document).ready(function (tmp) {
			    				$.ajax({
			    					  method: "POST",
			    					  url: "<?php echo $url_for_ping ?>",
			    					  timeout: 500,     // timeout milliseconds
			    					  cache: false,
			    					  data: {
				    					  hash_algo: "md5",
				    					  hash_unique_id: "<?php echo dol_escape_js($hash_unique_id); ?>",
				    					  action: "dolibarrping",
				    					  version: "<?php echo (float) DOL_VERSION; ?>",
				    					  entity: "<?php echo (int) $conf->entity; ?>",
				    					  dbtype: "<?php echo dol_escape_js($db->type); ?>",
				    					  country_code: "<?php echo dol_escape_js($mysoc->country_code); ?>",
				    					  php_version: "<?php echo phpversion(); ?>",
				    					  os_version: "<?php echo version_os('smr'); ?>",
				    					  distrib: "<?php echo $distrib ? $distrib : 'unknown'; ?>"
				    				  },
			    					  success: function (data, status, xhr) {   // success callback function (data contains body of response)
			      					    	console.log("Ping ok");
			        	    				$.ajax({
			      	    					  method: "GET",
			      	    					  url: "<?php echo DOL_URL_ROOT.'/core/ajax/pingresult.php'; ?>",
			      	    					  timeout: 500,     // timeout milliseconds
			      	    					  cache: false,
			      	        				  data: { hash_algo: "md5", hash_unique_id: "<?php echo dol_escape_js($hash_unique_id); ?>", action: "firstpingok" },	// to update
			    					  		});
			    					  },
			    					  error: function (data,status,xhr) {   // error callback function
			        					    console.log("Ping ko: " + data);
			        	    				$.ajax({
			        	    					  method: "GET",
			        	    					  url: "<?php echo DOL_URL_ROOT.'/core/ajax/pingresult.php'; ?>",
			        	    					  timeout: 500,     // timeout milliseconds
			        	    					  cache: false,
			        	        				  data: { hash_algo: "md5", hash_unique_id: "<?php echo dol_escape_js($hash_unique_id); ?>", action: "firstpingko" },
			      					  		});
			    					  }
			    				});
			    			});
			    			</script>
						<?php
					}
				}
				else
				{
					$now = dol_now();
					print "\n<!-- NO JS CODE TO ENABLE the anonymous Ping. It was disabled -->\n";
					include_once DOL_DOCUMENT_ROOT.'/core/lib/admin.lib.php';
					dolibarr_set_const($db, 'MAIN_FIRST_PING_OK_DATE', dol_print_date($now, 'dayhourlog', 'gmt'));
					dolibarr_set_const($db, 'MAIN_FIRST_PING_OK_ID', 'disabled');
				}
			}
		}

		print "</body>\n";
		print "</html>\n";
    }
}<|MERGE_RESOLUTION|>--- conflicted
+++ resolved
@@ -1858,57 +1858,17 @@
     }
     else $appli .= " ".DOL_VERSION;
 
-<<<<<<< HEAD
-    $btnUser = '<!-- div for user link -->
-    <div id="topmenu-login-dropdown" class="userimg atoplogin dropdown user user-menu  inline-block">
-        <a href="'.DOL_URL_ROOT.'/user/card.php?id='.$user->id.'" class="dropdown-toggle login-dropdown-a" data-toggle="dropdown">';
-    $btnUser .= $userImage;
-    if (empty($hideloginname)) {
-    	$btnUser .= '<span class="hidden-xs maxwidth200 atoploginusername hideonsmartphone paddingleft">'.dol_trunc($user->firstname ? $user->firstname : $user->login, 10).'</span>';
-    }
-    $btnUser .= '
-        </a>
-        <div class="dropdown-menu">
-            <!-- User image -->
-            <div class="user-header">
-                '.$userDropDownImage.'
-
-                <p>
-                    '.$profilName.'<br>
-					<small class="classfortooltip" title="'.$langs->trans("PreviousConnexion").'" ><i class="fa fa-user-clock"></i> '.dol_print_date($user->datepreviouslogin, "dayhour", 'tzuser').'</small><br>
-					<small class="classfortooltip"><i class="fa fa-cog"></i> '.$langs->trans("Version").' '.$appli.'</small>
-                </p>
-            </div>
-
-            <!-- Menu Body -->
-            <div class="user-body">'.$dropdownBody.'</div>
-
-            <!-- Menu Footer-->
-            <div class="user-footer">
-                <div class="pull-left">
-                    '.$profilLink.'
-                </div>
-                <div class="pull-right">
-                    '.$logoutLink.'
-                </div>
-                <div style="clear:both;"></div>
-            </div>
-
-        </div>
-    </div>';
-=======
     if (empty($conf->global->MAIN_OPTIMIZEFORTEXTBROWSER)) {
 	    $btnUser = '<!-- div for user link -->
-	    <div id="topmenu-login-dropdown" class="userimg atoplogin dropdown user user-menu  inline-block">
+	    <div id="topmenu-login-dropdown" class="userimg atoplogin dropdown user user-menu inline-block">
 	        <a href="'.DOL_URL_ROOT.'/user/card.php?id='.$user->id.'" class="dropdown-toggle login-dropdown-a" data-toggle="dropdown">
 	            '.$userImage.'
-	            <span class="hidden-xs maxwidth200 atoploginusername hideonsmartphone">'.dol_trunc($user->firstname ? $user->firstname : $user->login, 10).'</span>
+	            <span class="hidden-xs maxwidth200 atoploginusername hideonsmartphone paddingleft">'.dol_trunc($user->firstname ? $user->firstname : $user->login, 10).'</span>
 	        </a>
 	        <div class="dropdown-menu">
 	            <!-- User image -->
 	            <div class="user-header">
 	                '.$userDropDownImage.'
-
 	                <p>
 	                    '.$profilName.'<br>
 						<small class="classfortooltip" title="'.$langs->trans("PreviousConnexion").'" ><i class="fa fa-user-clock"></i> '.dol_print_date($user->datepreviouslogin, "dayhour", 'tzuser').'</small><br>
@@ -1941,7 +1901,6 @@
 	    		</a>
 		</div>';
     }
->>>>>>> 51489004
 
     if (!defined('JS_JQUERY_DISABLE_DROPDOWN') && !empty($conf->use_javascript_ajax))    // This may be set by some pages that use different jquery version to avoid errors
     {
