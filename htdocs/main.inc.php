<?php
/* Copyright (C) 2002-2007  Rodolphe Quiedeville    <rodolphe@quiedeville.org>
 * Copyright (C) 2003       Xavier Dutoit           <doli@sydesy.com>
 * Copyright (C) 2004-2015  Laurent Destailleur     <eldy@users.sourceforge.net>
 * Copyright (C) 2004       Sebastien Di Cintio     <sdicintio@ressource-toi.org>
 * Copyright (C) 2004       Benoit Mortier          <benoit.mortier@opensides.be>
 * Copyright (C) 2005-2015  Regis Houssin           <regis.houssin@capnetworks.com>
 * Copyright (C) 2011-2014  Philippe Grand          <philippe.grand@atoo-net.com>
 * Copyright (C) 2008       Matteli
 * Copyright (C) 2011-2016  Juanjo Menent           <jmenent@2byte.es>
 * Copyright (C) 2012       Christophe Battarel     <christophe.battarel@altairis.fr>
 * Copyright (C) 2014-2015  Marcos García           <marcosgdf@gmail.com>
 * Copyright (C) 2015       Raphaël Doursenaud      <rdoursenaud@gpcsolutions.fr>
 *
 * This program is free software; you can redistribute it and/or modify
 * it under the terms of the GNU General Public License as published by
 * the Free Software Foundation; either version 3 of the License, or
 * (at your option) any later version.
 *
 * This program is distributed in the hope that it will be useful,
 * but WITHOUT ANY WARRANTY; without even the implied warranty of
 * MERCHANTABILITY or FITNESS FOR A PARTICULAR PURPOSE.  See the
 * GNU General Public License for more details.
 *
 * You should have received a copy of the GNU General Public License
 * along with this program. If not, see <http://www.gnu.org/licenses/>.
 */

/**
 *	\file       htdocs/main.inc.php
 *	\ingroup	core
 *	\brief      File that defines environment for Dolibarr pages only (variables not required by scripts)
 */

//@ini_set('memory_limit', '64M');	// This may be useless if memory is hard limited by your PHP

// For optional tuning. Enabled if environment variable MAIN_SHOW_TUNING_INFO is defined.
$micro_start_time=0;
if (! empty($_SERVER['MAIN_SHOW_TUNING_INFO']))
{
    list($usec, $sec) = explode(" ", microtime());
    $micro_start_time=((float) $usec + (float) $sec);
    // Add Xdebug code coverage
    //define('XDEBUGCOVERAGE',1);
    if (defined('XDEBUGCOVERAGE')) {
        xdebug_start_code_coverage();
    }
}

// Removed magic_quotes
if (function_exists('get_magic_quotes_gpc'))	// magic_quotes_* removed in PHP6
{
    if (get_magic_quotes_gpc())
    {
        // Forcing parameter setting magic_quotes_gpc and cleaning parameters
        // (Otherwise he would have for each position, condition
        // Reading stripslashes variable according to state get_magic_quotes_gpc).
        // Off mode recommended (just do $db->escape for insert / update).
        function stripslashes_deep($value)
        {
            return (is_array($value) ? array_map('stripslashes_deep', $value) : stripslashes($value));
        }
        $_GET     = array_map('stripslashes_deep', $_GET);
        $_POST    = array_map('stripslashes_deep', $_POST);
        $_FILES   = array_map('stripslashes_deep', $_FILES);
        //$_COOKIE  = array_map('stripslashes_deep', $_COOKIE); // Useless because a cookie should never be outputed on screen nor used into sql
        @set_magic_quotes_runtime(0);
    }
}

/**
 * Security: SQL Injection and XSS Injection (scripts) protection (Filters on GET, POST, PHP_SELF).
 *
 * @param		string		$val		Value
 * @param		string		$type		1=GET, 0=POST, 2=PHP_SELF
 * @return		int						>0 if there is an injection
 */
function test_sql_and_script_inject($val, $type)
{
    $sql_inj = 0;
    // For SQL Injection (only GET and POST are used to be included into bad escaped SQL requests)
    if ($type != 2)
    {
        $sql_inj += preg_match('/delete\s+from/i',	 $val);
        $sql_inj += preg_match('/create\s+table/i',	 $val);
        $sql_inj += preg_match('/update.+set.+=/i',  $val);
        $sql_inj += preg_match('/insert\s+into/i', 	 $val);
        $sql_inj += preg_match('/select.+from/i', 	 $val);
        $sql_inj += preg_match('/union.+select/i', 	 $val);
        $sql_inj += preg_match('/into\s+(outfile|dumpfile)/i',  $val);
        $sql_inj += preg_match('/(\.\.%2f)+/i',		 $val);
        $sql_inj += preg_match('/onerror=/i', 	     $val);
    }
    // For XSS Injection done by adding javascript with script
    // This is all cases a browser consider text is javascript:
    // When it found '<script', 'javascript:', '<style', 'onload\s=' on body tag, '="&' on a tag size with old browsers
    // All examples on page: http://ha.ckers.org/xss.html#XSScalc
    $sql_inj += preg_match('/<script/i', $val);
    if (! defined('NOSTYLECHECK')) $sql_inj += preg_match('/<style/i', $val);
    $sql_inj += preg_match('/base[\s]+href/si', $val);
    $sql_inj += preg_match('/<.*onmouse/si', $val);       // onmouseover can be set on img or any html tag like <img title='>' onmouseover=alert(1)>
    if ($type == 1)
    {
        $sql_inj += preg_match('/javascript:/i', $val);
        $sql_inj += preg_match('/vbscript:/i', $val);
    }
    // For XSS Injection done by adding javascript closing html tags like with onmousemove, etc... (closing a src or href tag with not cleaned param)
    if ($type == 1) $sql_inj += preg_match('/"/i', $val);		// We refused " in GET parameters value
    if ($type == 2) $sql_inj += preg_match('/[;"]/', $val);		// PHP_SELF is a file system path. It can contains spaces.
    return $sql_inj;
}

/**
 * Return true if security check on parameters are OK, false otherwise.
 *
 * @param		string			$var		Variable name
 * @param		string			$type		1=GET, 0=POST, 2=PHP_SELF
 * @return		boolean||null				true if there is an injection. Stop code if injection found.
 */
function analyseVarsForSqlAndScriptsInjection(&$var, $type)
{
    if (is_array($var))
    {
        foreach ($var as $key => $value)
        {
            if (analyseVarsForSqlAndScriptsInjection($value,$type))
            {
                $var[$key] = $value;
            }
            else
			{
                print 'Access refused by SQL/Script injection protection in main.inc.php (type='.htmlentities($type).' key='.htmlentities($key).' value='.htmlentities($value).' page='.htmlentities($_SERVER["REQUEST_URI"]).')';
                exit;
            }
        }
        return true;
    }
    else
    {
        return (test_sql_and_script_inject($var,$type) <= 0);
    }
}


// Check consistency of NOREQUIREXXX DEFINES
if ((defined('NOREQUIREDB') || defined('NOREQUIRETRAN')) && ! defined('NOREQUIREMENU')) dol_print_error('','If define NOREQUIREDB or NOREQUIRETRAN are set, you must also set NOREQUIREMENU or not use them');

// Sanity check on URL
if (! empty($_SERVER["PHP_SELF"]))
{
    $morevaltochecklikepost=array($_SERVER["PHP_SELF"]);
    analyseVarsForSqlAndScriptsInjection($morevaltochecklikepost,2);
}
// Sanity check on GET parameters
if (! defined('NOSCANGETFORINJECTION') && ! empty($_SERVER["QUERY_STRING"]))
{
    $morevaltochecklikeget=array($_SERVER["QUERY_STRING"]);
    analyseVarsForSqlAndScriptsInjection($morevaltochecklikeget,1);
}
// Sanity check on POST
if (! defined('NOSCANPOSTFORINJECTION'))
{
	analyseVarsForSqlAndScriptsInjection($_POST,0);
}

// This is to make Dolibarr working with Plesk
if (! empty($_SERVER['DOCUMENT_ROOT']) && substr($_SERVER['DOCUMENT_ROOT'], -6) !== 'htdocs')
{
	set_include_path($_SERVER['DOCUMENT_ROOT'] . '/htdocs');
}

// Include the conf.php and functions.lib.php
require_once 'filefunc.inc.php';

// If there is a POST parameter to tell to save automatically some POST parameters into a cookies, we do it
if (! empty($_POST["DOL_AUTOSET_COOKIE"]))
{
	$tmpautoset=explode(':',$_POST["DOL_AUTOSET_COOKIE"],2);
	$tmplist=explode(',',$tmpautoset[1]);
	$cookiearrayvalue='';
	foreach ($tmplist as $tmpkey)
	{
		$postkey=$tmpautoset[0].'_'.$tmpkey;
		//var_dump('tmpkey='.$tmpkey.' postkey='.$postkey.' value='.$_POST[$postkey]);
		if (! empty($_POST[$postkey])) $cookiearrayvalue[$tmpkey]=$_POST[$postkey];
	}
	$cookiename=$tmpautoset[0];
	$cookievalue=json_encode($cookiearrayvalue);
	//var_dump('setcookie cookiename='.$cookiename.' cookievalue='.$cookievalue);
	setcookie($cookiename, empty($cookievalue)?'':$cookievalue, empty($cookievalue)?0:(time()+(86400*354)), '/');	// keep cookie 1 year
	if (empty($cookievalue)) unset($_COOKIE[$cookiename]);
}

// Init session. Name of session is specific to Dolibarr instance.
$prefix=dol_getprefix();
$sessionname='DOLSESSID_'.$prefix;
$sessiontimeout='DOLSESSTIMEOUT_'.$prefix;
if (! empty($_COOKIE[$sessiontimeout])) ini_set('session.gc_maxlifetime',$_COOKIE[$sessiontimeout]);
session_name($sessionname);
session_start();
if (ini_get('register_globals'))    // To solve bug in using $_SESSION
{
    foreach ($_SESSION as $key=>$value)
    {
        if (isset($GLOBALS[$key])) unset($GLOBALS[$key]);
    }
}

// Init the 5 global objects
// This include will make the new and set properties for: $conf, $db, $langs, $user, $mysoc objects
require_once 'master.inc.php';

// Activate end of page function
register_shutdown_function('dol_shutdown');

// Detection browser
if (isset($_SERVER["HTTP_USER_AGENT"]))
{
    $tmp=getBrowserInfo($_SERVER["HTTP_USER_AGENT"]);
    $conf->browser->name=$tmp['browsername'];
    $conf->browser->os=$tmp['browseros'];
    $conf->browser->version=$tmp['browserversion'];
    $conf->browser->layout=$tmp['layout'];     // 'classic', 'phone', 'tablet'
    $conf->browser->phone=$tmp['phone'];	   // TODO deprecated, use ->layout
    $conf->browser->tablet=$tmp['tablet'];	   // TODO deprecated, use ->layout
    //var_dump($conf->browser);

    if ($conf->browser->layout == 'phone') $conf->global->MAIN_TESTMENUHIDER=1;
}

// Force HTTPS if required ($conf->file->main_force_https is 0/1 or https dolibarr root url)
// $_SERVER["HTTPS"] is 'on' when link is https, otherwise $_SERVER["HTTPS"] is empty or 'off'
if (! empty($conf->file->main_force_https) && (empty($_SERVER["HTTPS"]) || $_SERVER["HTTPS"] != 'on'))
{
    $newurl='';
    if (is_numeric($conf->file->main_force_https))
    {
        if ($conf->file->main_force_https == '1' && ! empty($_SERVER["SCRIPT_URI"]))	// If SCRIPT_URI supported by server
        {
            if (preg_match('/^http:/i',$_SERVER["SCRIPT_URI"]) && ! preg_match('/^https:/i',$_SERVER["SCRIPT_URI"]))	// If link is http
            {
                $newurl=preg_replace('/^http:/i','https:',$_SERVER["SCRIPT_URI"]);
            }
        }
        else	// Check HTTPS environment variable (Apache/mod_ssl only)
        {
            $newurl=preg_replace('/^http:/i','https:',DOL_MAIN_URL_ROOT).$_SERVER["REQUEST_URI"];
        }
    }
    else
    {
        // Check HTTPS environment variable (Apache/mod_ssl only)
        $newurl=$conf->file->main_force_https.$_SERVER["REQUEST_URI"];
    }
    // Start redirect
    if ($newurl)
    {
        dol_syslog("main.inc: dolibarr_main_force_https is on, we make a redirect to ".$newurl);
        header("Location: ".$newurl);
        exit;
    }
    else
    {
        dol_syslog("main.inc: dolibarr_main_force_https is on but we failed to forge new https url so no redirect is done", LOG_WARNING);
    }
}


// Loading of additional presentation includes
if (! defined('NOREQUIREHTML')) require_once DOL_DOCUMENT_ROOT .'/core/class/html.form.class.php';	    // Need 660ko memory (800ko in 2.2)
if (! defined('NOREQUIREAJAX') && $conf->use_javascript_ajax) require_once DOL_DOCUMENT_ROOT.'/core/lib/ajax.lib.php';	// Need 22ko memory

// If install or upgrade process not done or not completely finished, we call the install page.
if (! empty($conf->global->MAIN_NOT_INSTALLED) || ! empty($conf->global->MAIN_NOT_UPGRADED))
{
    dol_syslog("main.inc: A previous install or upgrade was not complete. Redirect to install page.", LOG_WARNING);
    header("Location: ".DOL_URL_ROOT."/install/index.php");
    exit;
}
// If an upgrade process is required, we call the install page.
if ((! empty($conf->global->MAIN_VERSION_LAST_UPGRADE) && ($conf->global->MAIN_VERSION_LAST_UPGRADE != DOL_VERSION))
|| (empty($conf->global->MAIN_VERSION_LAST_UPGRADE) && ! empty($conf->global->MAIN_VERSION_LAST_INSTALL) && ($conf->global->MAIN_VERSION_LAST_INSTALL != DOL_VERSION)))
{
    $versiontocompare=empty($conf->global->MAIN_VERSION_LAST_UPGRADE)?$conf->global->MAIN_VERSION_LAST_INSTALL:$conf->global->MAIN_VERSION_LAST_UPGRADE;
    require_once DOL_DOCUMENT_ROOT .'/core/lib/admin.lib.php';
    $dolibarrversionlastupgrade=preg_split('/[.-]/',$versiontocompare);
    $dolibarrversionprogram=preg_split('/[.-]/',DOL_VERSION);
    $rescomp=versioncompare($dolibarrversionprogram,$dolibarrversionlastupgrade);
    if ($rescomp > 0)   // Programs have a version higher than database. We did not add "&& $rescomp < 3" because we want upgrade process for build upgrades
    {
        dol_syslog("main.inc: database version ".$versiontocompare." is lower than programs version ".DOL_VERSION.". Redirect to install page.", LOG_WARNING);
        header("Location: ".DOL_URL_ROOT."/install/index.php");
        exit;
    }
}

// Creation of a token against CSRF vulnerabilities
if (! defined('NOTOKENRENEWAL'))
{
    $token = dol_hash(uniqid(mt_rand(),TRUE)); // Generates a hash of a random number
    // roulement des jetons car cree a chaque appel
    if (isset($_SESSION['newtoken'])) $_SESSION['token'] = $_SESSION['newtoken'];
    $_SESSION['newtoken'] = $token;
}
if (! defined('NOCSRFCHECK') && empty($dolibarr_nocsrfcheck) && ! empty($conf->global->MAIN_SECURITY_CSRF_WITH_TOKEN))	// Check validity of token, only if option enabled (this option breaks some features sometimes)
{
    if ($_SERVER['REQUEST_METHOD'] === 'POST')
    {
        if (GETPOST('token') != $_SESSION['token'])
        {
            dol_syslog("Invalid token in ".$_SERVER['HTTP_REFERER'].", action=".GETPOST('action').", _POST['token']=".GETPOST('token').", _SESSION['token']=".$_SESSION['token'], LOG_WARNING);
            //print 'Unset POST by CSRF protection in main.inc.php.';	// Do not output anything because this create problems when using the BACK button on browsers.
            unset($_POST);
        }
    }
}

// Disable modules (this must be after session_start and after conf has been loaded)
if (GETPOST('disablemodules'))  $_SESSION["disablemodules"]=GETPOST('disablemodules');
if (! empty($_SESSION["disablemodules"]))
{
    $disabled_modules=explode(',',$_SESSION["disablemodules"]);
    foreach($disabled_modules as $module)
    {
        if ($module)
        {
        	if (empty($conf->$module)) $conf->$module=new stdClass();
        	$conf->$module->enabled=false;
        	if ($module == 'fournisseur')		// Special case
        	{
        		$conf->supplier_order->enabled=0;
        		$conf->supplier_invoice->enabled=0;
        	}
        }
    }
}


/*
 * Phase authentication / login
 */
$login='';
if (! defined('NOLOGIN'))
{
    // $authmode lists the different means of identification to be tested in order of preference.
    // Example: 'http', 'dolibarr', 'ldap', 'http,forceuser'

    // Authentication mode
    if (empty($dolibarr_main_authentication)) $dolibarr_main_authentication='http,dolibarr';
    // Authentication mode: forceuser
    if ($dolibarr_main_authentication == 'forceuser' && empty($dolibarr_auto_user)) $dolibarr_auto_user='auto';
    // Set authmode
    $authmode=explode(',',$dolibarr_main_authentication);

    // No authentication mode
    if (! count($authmode))
    {
        $langs->load('main');
        dol_print_error('',$langs->trans("ErrorConfigParameterNotDefined",'dolibarr_main_authentication'));
        exit;
    }

    // If login request was already post, we retrieve login from the session
    // Call module if not realized that his request.
    // At the end of this phase, the variable $login is defined.
    $resultFetchUser='';
    $test=true;
    if (! isset($_SESSION["dol_login"]))
    {
        // It is not already authenticated and it requests the login / password
        include_once DOL_DOCUMENT_ROOT.'/core/lib/security2.lib.php';

        $dol_dst_observed=GETPOST("dst_observed",'int',3);
        $dol_dst_first=GETPOST("dst_first",'int',3);
        $dol_dst_second=GETPOST("dst_second",'int',3);
        $dol_screenwidth=GETPOST("screenwidth",'int',3);
        $dol_screenheight=GETPOST("screenheight",'int',3);
        $dol_hide_topmenu=GETPOST('dol_hide_topmenu','int',3);
        $dol_hide_leftmenu=GETPOST('dol_hide_leftmenu','int',3);
        $dol_optimize_smallscreen=GETPOST('dol_optimize_smallscreen','int',3);
        $dol_no_mouse_hover=GETPOST('dol_no_mouse_hover','int',3);
        $dol_use_jmobile=GETPOST('dol_use_jmobile','int',3);
        //dol_syslog("POST key=".join(array_keys($_POST),',').' value='.join($_POST,','));

        // If in demo mode, we check we go to home page through the public/demo/index.php page
        if (! empty($dolibarr_main_demo) && $_SERVER['PHP_SELF'] == DOL_URL_ROOT.'/index.php')  // We ask index page
        {
            if (empty($_SERVER['HTTP_REFERER']) || ! preg_match('/public/',$_SERVER['HTTP_REFERER']))
            {
                dol_syslog("Call index page from another url than demo page");
				$url='';
                $url.=($url?'&':'').($dol_hide_topmenu?'dol_hide_topmenu='.$dol_hide_topmenu:'');
                $url.=($url?'&':'').($dol_hide_leftmenu?'dol_hide_leftmenu='.$dol_hide_leftmenu:'');
                $url.=($url?'&':'').($dol_optimize_smallscreen?'dol_optimize_smallscreen='.$dol_optimize_smallscreen:'');
                $url.=($url?'&':'').($dol_no_mouse_hover?'dol_no_mouse_hover='.$dol_no_mouse_hover:'');
                $url.=($url?'&':'').($dol_use_jmobile?'dol_use_jmobile='.$dol_use_jmobile:'');
                $url=DOL_URL_ROOT.'/public/demo/index.php'.($url?'?'.$url:'');
                header("Location: ".$url);
                exit;
            }
        }

        // Verification security graphic code
        if (GETPOST("username","alpha",2) && ! empty($conf->global->MAIN_SECURITY_ENABLECAPTCHA))
        {
            $sessionkey = 'dol_antispam_value';
            $ok=(array_key_exists($sessionkey, $_SESSION) === TRUE && (strtolower($_SESSION[$sessionkey]) == strtolower($_POST['code'])));

            // Check code
            if (! $ok)
            {
                dol_syslog('Bad value for code, connexion refused');
                $langs->load('main');
                $langs->load('errors');

                $_SESSION["dol_loginmesg"]=$langs->trans("ErrorBadValueForCode");
                $test=false;

                // TODO @deprecated Remove this. Hook must be used, not this trigger.
                $user->trigger_mesg='ErrorBadValueForCode - login='.GETPOST("username","alpha",2);
                // Call of triggers
                include_once DOL_DOCUMENT_ROOT . '/core/class/interfaces.class.php';
                $interface=new Interfaces($db);
                $result=$interface->run_triggers('USER_LOGIN_FAILED',$user,$user,$langs,$conf);
                if ($result < 0) {
                    $error++;
                }
                // End Call of triggers

                // Hooks on failed login
		        $action='';
		        $hookmanager->initHooks(array('login'));
		        $parameters=array('dol_authmode'=>$dol_authmode, 'dol_loginmesg'=>$_SESSION["dol_loginmesg"]);
		        $reshook=$hookmanager->executeHooks('afterLoginFailed',$parameters,$user,$action);    // Note that $action and $object may have been modified by some hooks
		        if ($reshook < 0) $error++;

		        // Note: exit is done later
            }
        }

        $usertotest		= (! empty($_COOKIE['login_dolibarr']) ? $_COOKIE['login_dolibarr'] : GETPOST("username","alpha",2));
        $passwordtotest	= GETPOST('password','',2);
        $entitytotest	= (GETPOST('entity','int') ? GETPOST('entity','int') : (!empty($conf->entity) ? $conf->entity : 1));

        // Validation of login/pass/entity
        // If ok, the variable login will be returned
        // If error, we will put error message in session under the name dol_loginmesg
        $goontestloop=false;
        if (isset($_SERVER["REMOTE_USER"]) && in_array('http',$authmode)) $goontestloop=true;
        if ($dolibarr_main_authentication == 'forceuser' && ! empty($dolibarr_auto_user)) $goontestloop=true;
        if (GETPOST("username","alpha",2) || ! empty($_COOKIE['login_dolibarr']) || GETPOST('openid_mode','alpha',1)) $goontestloop=true;

        if (! is_object($langs)) // This can occurs when calling page with NOREQUIRETRAN defined, however we need langs for error messages.
        {
            include_once DOL_DOCUMENT_ROOT.'/core/class/translate.class.php';
            $langs=new Translate("",$conf);
    		$langcode=(GETPOST('lang')?GETPOST('lang','alpha',1):(empty($conf->global->MAIN_LANG_DEFAULT)?'auto':$conf->global->MAIN_LANG_DEFAULT));
        	$langs->setDefaultLang($langcode);
        }

        if ($test && $goontestloop)
        {
        	$login = checkLoginPassEntity($usertotest,$passwordtotest,$entitytotest,$authmode);
        	if ($login)
            {
                $dol_authmode=$conf->authmode;	// This properties is defined only when logged, to say what mode was successfully used
                $dol_tz=$_POST["tz"];
                $dol_tz_string=$_POST["tz_string"];
                $dol_tz_string=preg_replace('/\s*\(.+\)$/','',$dol_tz_string);
                $dol_tz_string=preg_replace('/,/','/',$dol_tz_string);
                $dol_tz_string=preg_replace('/\s/','_',$dol_tz_string);
                $dol_dst=0;
                if (isset($_POST["dst_first"]) && isset($_POST["dst_second"]))
                {
                    include_once DOL_DOCUMENT_ROOT.'/core/lib/date.lib.php';
                    $datenow=dol_now();
                    $datefirst=dol_stringtotime($_POST["dst_first"]);
                    $datesecond=dol_stringtotime($_POST["dst_second"]);
                    if ($datenow >= $datefirst && $datenow < $datesecond) $dol_dst=1;
                }
                //print $datefirst.'-'.$datesecond.'-'.$datenow.'-'.$dol_tz.'-'.$dol_tzstring.'-'.$dol_dst; exit;
            }

            if (! $login)
            {
                dol_syslog('Bad password, connexion refused',LOG_DEBUG);
                $langs->load('main');
                $langs->load('errors');

                // Bad password. No authmode has found a good password.
                // We set a generic message if not defined inside function checkLoginPassEntity or subfunctions
                if (empty($_SESSION["dol_loginmesg"])) $_SESSION["dol_loginmesg"]=$langs->trans("ErrorBadLoginPassword");

                // TODO @deprecated Remove this. Hook must be used, not this trigger.
                $user->trigger_mesg=$langs->trans("ErrorBadLoginPassword").' - login='.GETPOST("username","alpha",2);
                // Call of triggers
                include_once DOL_DOCUMENT_ROOT.'/core/class/interfaces.class.php';
                $interface=new Interfaces($db);
                $result=$interface->run_triggers('USER_LOGIN_FAILED',$user,$user,$langs,$conf,GETPOST("username","alpha",2));
                if ($result < 0) {
                    $error++;
                }
                // End Call of triggers

                // Hooks on failed login
		        $action='';
		        $hookmanager->initHooks(array('login'));
		        $parameters=array('dol_authmode'=>$dol_authmode, 'dol_loginmesg'=>$_SESSION["dol_loginmesg"]);
		        $reshook=$hookmanager->executeHooks('afterLoginFailed',$parameters,$user,$action);    // Note that $action and $object may have been modified by some hooks
		        if ($reshook < 0) $error++;

		        // Note: exit is done in next chapter
            }
        }

        // End test login / passwords
        if (! $login || (in_array('ldap',$authmode) && empty($passwordtotest)))	// With LDAP we refused empty password because some LDAP are "opened" for anonymous access so connexion is a success.
        {
            // We show login page
			dol_syslog("--- Access to ".$_SERVER["PHP_SELF"]." showing the login form and exit");
        	dol_loginfunction($langs,$conf,(! empty($mysoc)?$mysoc:''));
            exit;
        }

        $resultFetchUser=$user->fetch('', $login, '', 1, ($entitytotest ? $entitytotest : -1));
        if ($resultFetchUser <= 0)
        {
            dol_syslog('User not found, connexion refused');
            session_destroy();
            session_name($sessionname);
            session_start();    // Fixing the bug of register_globals here is useless since session is empty

            if ($resultFetchUser == 0)
            {
                $langs->load('main');
                $langs->load('errors');

                $_SESSION["dol_loginmesg"]=$langs->trans("ErrorCantLoadUserFromDolibarrDatabase",$login);

                // TODO @deprecated Remove this. Hook must be used, not this trigger.
                $user->trigger_mesg='ErrorCantLoadUserFromDolibarrDatabase - login='.$login;
            }
            if ($resultFetchUser < 0)
            {
                $_SESSION["dol_loginmesg"]=$user->error;

                // TODO @deprecated Remove this. Hook must be used, not this trigger.
                $user->trigger_mesg=$user->error;
            }

            // Call triggers
            include_once DOL_DOCUMENT_ROOT . '/core/class/interfaces.class.php';
            $interface=new Interfaces($db);
            $result=$interface->run_triggers('USER_LOGIN_FAILED',$user,$user,$langs,$conf);
            if ($result < 0) {
                $error++;
            }
            // End call triggers

	        // Hooks on failed login
	        $action='';
	        $hookmanager->initHooks(array('login'));
	        $parameters=array('dol_authmode'=>$dol_authmode, 'dol_loginmesg'=>$_SESSION["dol_loginmesg"]);
	        $reshook=$hookmanager->executeHooks('afterLoginFailed',$parameters,$user,$action);    // Note that $action and $object may have been modified by some hooks
	        if ($reshook < 0) $error++;

	        $paramsurl=array();
	        if (GETPOST('textbrowser')) $paramsurl[]='textbrowser='.GETPOST('textbrowser','int');
	        if (GETPOST('nojs')) $paramsurl[]='nojs='.GETPOST('nojs','int');
	        if (GETPOST('lang')) $paramsurl[]='lang='.GETPOST('lang','alpha');
            header('Location: '.DOL_URL_ROOT.'/index.php'.(count($paramsurl)?'?'.implode('&',$paramsurl):''));
            exit;
        }
    }
    else
    {
        // We are already into an authenticated session
        $login=$_SESSION["dol_login"];
        dol_syslog("This is an already logged session. _SESSION['dol_login']=".$login, LOG_DEBUG);

        $resultFetchUser=$user->fetch('',$login);
        if ($resultFetchUser <= 0)
        {
            // Account has been removed after login
            dol_syslog("Can't load user even if session logged. _SESSION['dol_login']=".$login, LOG_WARNING);
            session_destroy();
            session_name($sessionname);
            session_start();    // Fixing the bug of register_globals here is useless since session is empty

            if ($resultFetchUser == 0)
            {
                $langs->load('main');
                $langs->load('errors');

                $_SESSION["dol_loginmesg"]=$langs->trans("ErrorCantLoadUserFromDolibarrDatabase",$login);

                // TODO @deprecated Remove this. Hook must be used, not this trigger.
                $user->trigger_mesg='ErrorCantLoadUserFromDolibarrDatabase - login='.$login;
            }
            if ($resultFetchUser < 0)
            {
                $_SESSION["dol_loginmesg"]=$user->error;

                // TODO @deprecated Remove this. Hook must be used, not this trigger.
                $user->trigger_mesg=$user->error;
            }

            // TODO @deprecated Remove this. Hook must be used, not this trigger.
            // Call triggers
            include_once DOL_DOCUMENT_ROOT . '/core/class/interfaces.class.php';
            $interface=new Interfaces($db);
            $result=$interface->run_triggers('USER_LOGIN_FAILED',$user,$user,$langs,$conf);
            if ($result < 0) {
                $error++;
            }
            // End call triggers

	        // Hooks on failed login
	        $action='';
	        $hookmanager->initHooks(array('login'));
	        $parameters=array('dol_authmode'=>$dol_authmode, 'dol_loginmesg'=>$_SESSION["dol_loginmesg"]);
	        $reshook=$hookmanager->executeHooks('afterLoginFailed',$parameters,$user,$action);    // Note that $action and $object may have been modified by some hooks
	        if ($reshook < 0) $error++;

	        $paramsurl=array();
	        if (GETPOST('textbrowser')) $paramsurl[]='textbrowser='.GETPOST('textbrowser','int');
	        if (GETPOST('nojs')) $paramsurl[]='nojs='.GETPOST('nojs','int');
	        if (GETPOST('lang')) $paramsurl[]='lang='.GETPOST('lang','alpha');
            header('Location: '.DOL_URL_ROOT.'/index.php'.(count($paramsurl)?'?'.implode('&',$paramsurl):''));
            exit;
        }
        else
		{
	       // Initialize technical object to manage hooks of thirdparties. Note that conf->hooks_modules contains array array
	       $hookmanager->initHooks(array('main'));

	       $action = '';
	       $reshook = $hookmanager->executeHooks('updateSession', array(), $user, $action);
	       if ($reshook < 0) {
		       setEventMessages($hookmanager->error, $hookmanager->errors, 'errors');
	       }
        }
    }

    // Is it a new session that has started ?
    // If we are here, this means authentication was successfull.
    if (! isset($_SESSION["dol_login"]))
    {
        // New session for this login has started.
    	$error=0;

    	// Store value into session (values always stored)
        $_SESSION["dol_login"]=$user->login;
        $_SESSION["dol_authmode"]=isset($dol_authmode)?$dol_authmode:'';
        $_SESSION["dol_tz"]=isset($dol_tz)?$dol_tz:'';
        $_SESSION["dol_tz_string"]=isset($dol_tz_string)?$dol_tz_string:'';
        $_SESSION["dol_dst"]=isset($dol_dst)?$dol_dst:'';
        $_SESSION["dol_dst_observed"]=isset($dol_dst_observed)?$dol_dst_observed:'';
        $_SESSION["dol_dst_first"]=isset($dol_dst_first)?$dol_dst_first:'';
        $_SESSION["dol_dst_second"]=isset($dol_dst_second)?$dol_dst_second:'';
        $_SESSION["dol_screenwidth"]=isset($dol_screenwidth)?$dol_screenwidth:'';
        $_SESSION["dol_screenheight"]=isset($dol_screenheight)?$dol_screenheight:'';
        $_SESSION["dol_company"]=$conf->global->MAIN_INFO_SOCIETE_NOM;
        $_SESSION["dol_entity"]=$conf->entity;
    	// Store value into session (values stored only if defined)
        if (! empty($dol_hide_topmenu))         $_SESSION['dol_hide_topmenu']=$dol_hide_topmenu;
        if (! empty($dol_hide_leftmenu))        $_SESSION['dol_hide_leftmenu']=$dol_hide_leftmenu;
        if (! empty($dol_optimize_smallscreen)) $_SESSION['dol_optimize_smallscreen']=$dol_optimize_smallscreen;
        if (! empty($dol_no_mouse_hover))       $_SESSION['dol_no_mouse_hover']=$dol_no_mouse_hover;
        if (! empty($dol_use_jmobile))          $_SESSION['dol_use_jmobile']=$dol_use_jmobile;

        dol_syslog("This is a new started user session. _SESSION['dol_login']=".$_SESSION["dol_login"]." Session id=".session_id());

        $db->begin();

        $user->update_last_login_date();

        $loginfo = 'TZ='.$_SESSION["dol_tz"].';TZString='.$_SESSION["dol_tz_string"].';Screen='.$_SESSION["dol_screenwidth"].'x'.$_SESSION["dol_screenheight"];

        // TODO @deprecated Remove this. Hook must be used, not this trigger.
        $user->trigger_mesg = $loginfo;
        // Call triggers
        include_once DOL_DOCUMENT_ROOT . '/core/class/interfaces.class.php';
        $interface=new Interfaces($db);
        $result=$interface->run_triggers('USER_LOGIN',$user,$user,$langs,$conf);
        if ($result < 0) {
            $error++;
        }
        // End call triggers

        // Hooks on successfull login
        $action='';
        $hookmanager->initHooks(array('login'));
        $parameters=array('dol_authmode'=>$dol_authmode, 'dol_loginfo'=>$loginfo);
        $reshook=$hookmanager->executeHooks('afterLogin',$parameters,$user,$action);    // Note that $action and $object may have been modified by some hooks
        if ($reshook < 0) $error++;

        if ($error)
        {
            $db->rollback();
            session_destroy();
            dol_print_error($db,'Error in some hooks afterLogin (or old trigger USER_LOGIN)');
            exit;
        }
        else
		{
            $db->commit();
        }

        // Change landing page if defined.
        $landingpage=(empty($user->conf->MAIN_LANDING_PAGE)?(empty($conf->global->MAIN_LANDING_PAGE)?'':$conf->global->MAIN_LANDING_PAGE):$user->conf->MAIN_LANDING_PAGE);
        if (! empty($landingpage))    // Example: /index.php
        {
            $newpath=dol_buildpath($landingpage, 1);
            if ($_SERVER["PHP_SELF"] != $newpath)   // not already on landing page (avoid infinite loop)
            {
                header('Location: '.$newpath);
                exit;
            }
        }
    }


    // If user admin, we force the rights-based modules
    if ($user->admin)
    {
        $user->rights->user->user->lire=1;
        $user->rights->user->user->creer=1;
        $user->rights->user->user->password=1;
        $user->rights->user->user->supprimer=1;
        $user->rights->user->self->creer=1;
        $user->rights->user->self->password=1;
    }

    /*
     * Overwrite configs global by personal configs
     */

    // Set liste_limit
    if (isset($user->conf->MAIN_SIZE_LISTE_LIMIT))	$conf->liste_limit = $user->conf->MAIN_SIZE_LISTE_LIMIT;		// Can be 0
    if (isset($user->conf->PRODUIT_LIMIT_SIZE))	$conf->product->limit_size = $user->conf->PRODUIT_LIMIT_SIZE;	// Can be 0

    // Replace conf->css by personalized value if theme not forced
    if (empty($conf->global->MAIN_FORCETHEME) && ! empty($user->conf->MAIN_THEME))
    {
        $conf->theme=$user->conf->MAIN_THEME;
        $conf->css  = "/theme/".$conf->theme."/style.css.php";
    }
}

// Case forcing style from url
if (GETPOST('theme'))
{
	$conf->theme=GETPOST('theme','alpha',1);
	$conf->css  = "/theme/".$conf->theme."/style.css.php";
}


// Set javascript option
if (! GETPOST('nojs'))   // If javascript was not disabled on URL
{
	if (! empty($user->conf->MAIN_DISABLE_JAVASCRIPT))
	{
		$conf->use_javascript_ajax=! $user->conf->MAIN_DISABLE_JAVASCRIPT;
	}
}
else $conf->use_javascript_ajax=0;
// Set MAIN_OPTIMIZEFORTEXTBROWSER
if (GETPOST('textbrowser') || (! empty($conf->browser->name) && $conf->browser->name == 'lynxlinks') || ! empty($user->conf->MAIN_OPTIMIZEFORTEXTBROWSER))   // If we must enable text browser
{
    $conf->global->MAIN_OPTIMIZEFORTEXTBROWSER=1;
}

// Set terminal output option according to conf->browser.
if (GETPOST('dol_hide_leftmenu') || ! empty($_SESSION['dol_hide_leftmenu']))               $conf->dol_hide_leftmenu=1;
if (GETPOST('dol_hide_topmenu') || ! empty($_SESSION['dol_hide_topmenu']))                 $conf->dol_hide_topmenu=1;
if (GETPOST('dol_optimize_smallscreen') || ! empty($_SESSION['dol_optimize_smallscreen'])) $conf->dol_optimize_smallscreen=1;
if (GETPOST('dol_no_mouse_hover') || ! empty($_SESSION['dol_no_mouse_hover']))             $conf->dol_no_mouse_hover=1;
if (GETPOST('dol_use_jmobile') || ! empty($_SESSION['dol_use_jmobile']))                   $conf->dol_use_jmobile=1;
if (! empty($conf->browser->layout) && $conf->browser->layout != 'classic') $conf->dol_no_mouse_hover=1;
if ((! empty($conf->browser->layout) && $conf->browser->layout == 'phone')
	|| (! empty($_SESSION['dol_screenwidth']) && $_SESSION['dol_screenwidth'] < 400)
	|| (! empty($_SESSION['dol_screenheight']) && $_SESSION['dol_screenheight'] < 400)
)
{
	$conf->dol_optimize_smallscreen=1;
}
// If we force to use jmobile, then we reenable javascript
if (! empty($conf->dol_use_jmobile)) $conf->use_javascript_ajax=1;
// Replace themes bugged with jmobile with eldy
if (! empty($conf->dol_use_jmobile) && in_array($conf->theme,array('bureau2crea','cameleo','amarok')))
{
	$conf->theme='eldy';
	$conf->css  =  "/theme/".$conf->theme."/style.css.php";
}
//var_dump($conf->browser->phone);

if (! defined('NOREQUIRETRAN'))
{
    if (! GETPOST('lang'))	// If language was not forced on URL
    {
        // If user has chosen its own language
        if (! empty($user->conf->MAIN_LANG_DEFAULT))
        {
            // If different than current language
            //print ">>>".$langs->getDefaultLang()."-".$user->conf->MAIN_LANG_DEFAULT;
            if ($langs->getDefaultLang() != $user->conf->MAIN_LANG_DEFAULT)
            {
                $langs->setDefaultLang($user->conf->MAIN_LANG_DEFAULT);
            }
        }
    }
}

if (! defined('NOLOGIN'))
{
    // If the login is not recovered, it is identified with an account that does not exist.
    // Hacking attempt?
    if (! $user->login) accessforbidden();

    // Check if user is active
    if ($user->statut < 1)
    {
        // If not active, we refuse the user
        $langs->load("other");
        dol_syslog("Authentification ko as login is disabled");
        accessforbidden($langs->trans("ErrorLoginDisabled"));
        exit;
    }

    // Load permissions
    $user->getrights();
}


dol_syslog("--- Access to ".$_SERVER["PHP_SELF"]);
//Another call for easy debugg
//dol_syslog("Access to ".$_SERVER["PHP_SELF"].' GET='.join(',',array_keys($_GET)).'->'.join(',',$_GET).' POST:'.join(',',array_keys($_POST)).'->'.join(',',$_POST));

// Load main languages files
if (! defined('NOREQUIRETRAN'))
{
    $langs->load("main");
    $langs->load("dict");
}

// Define some constants used for style of arrays
$bc=array(0=>'class="impair"',1=>'class="pair"');
$bcdd=array(0=>'class="impair drag drop"',1=>'class="pair drag drop"');
$bcnd=array(0=>'class="impair nodrag nodrop nohover"',1=>'class="pair nodrag nodrop nohoverpair"');		// Used for tr to add new lines

// Define messages variables
$mesg=''; $warning=''; $error=0;
// deprecated, see setEventMessages() and dol_htmloutput_events()
$mesgs=array(); $warnings=array(); $errors=array();

// Constants used to defined number of lines in textarea
if (empty($conf->browser->firefox))
{
    define('ROWS_1',1);
    define('ROWS_2',2);
    define('ROWS_3',3);
    define('ROWS_4',4);
    define('ROWS_5',5);
    define('ROWS_6',6);
    define('ROWS_7',7);
    define('ROWS_8',8);
    define('ROWS_9',9);
}
else
{
    define('ROWS_1',0);
    define('ROWS_2',1);
    define('ROWS_3',2);
    define('ROWS_4',3);
    define('ROWS_5',4);
    define('ROWS_6',5);
    define('ROWS_7',6);
    define('ROWS_8',7);
    define('ROWS_9',8);
}

$heightforframes=48;

// Init menu manager
if (! defined('NOREQUIREMENU'))
{
	if (empty($user->societe_id))    // If internal user or not defined
	{
		$conf->standard_menu=(empty($conf->global->MAIN_MENU_STANDARD_FORCED)?(empty($conf->global->MAIN_MENU_STANDARD)?'eldy_menu.php':$conf->global->MAIN_MENU_STANDARD):$conf->global->MAIN_MENU_STANDARD_FORCED);
	}
	else                        // If external user
	{
		$conf->standard_menu=(empty($conf->global->MAIN_MENUFRONT_STANDARD_FORCED)?(empty($conf->global->MAIN_MENUFRONT_STANDARD)?'eldy_menu.php':$conf->global->MAIN_MENUFRONT_STANDARD):$conf->global->MAIN_MENUFRONT_STANDARD_FORCED);
	}

	// Load the menu manager (only if not already done)
	$file_menu=$conf->standard_menu;
	if (GETPOST('menu')) $file_menu=GETPOST('menu');     // example: menu=eldy_menu.php
	if (! class_exists('MenuManager'))
	{
		$menufound=0;
		$dirmenus=array_merge(array("/core/menus/"),(array) $conf->modules_parts['menus']);
		foreach($dirmenus as $dirmenu)
		{
			$menufound=dol_include_once($dirmenu."standard/".$file_menu);
			if (class_exists('MenuManager')) break;
		}
		if (! class_exists('MenuManager'))	// If failed to include, we try with standard eldy_menu.php
		{
			dol_syslog("You define a menu manager '".$file_menu."' that can not be loaded.", LOG_WARNING);
			$file_menu='eldy_menu.php';
			include_once DOL_DOCUMENT_ROOT."/core/menus/standard/".$file_menu;
		}
	}
	$menumanager = new MenuManager($db, empty($user->societe_id)?0:1);
	$menumanager->loadMenu();
}



// Functions

if (! function_exists("llxHeader"))
{
    /**
     *	Show HTML header HTML + BODY + Top menu + left menu + DIV
     *
     * @param 	string 	$head				Optionnal head lines
     * @param 	string 	$title				HTML title
     * @param	string	$help_url			Url links to help page
     * 		                            	Syntax is: For a wiki page: EN:EnglishPage|FR:FrenchPage|ES:SpanishPage
     *                                  	For other external page: http://server/url
     * @param	string	$target				Target to use on links
     * @param 	int    	$disablejs			More content into html header
     * @param 	int    	$disablehead		More content into html header
     * @param 	array  	$arrayofjs			Array of complementary js files
     * @param 	array  	$arrayofcss			Array of complementary css files
     * @param	string	$morequerystring	Query string to add to the link "print" to get same parameters (use only if autodetect fails)
     * @return	void
     */
	function llxHeader($head='', $title='', $help_url='', $target='', $disablejs=0, $disablehead=0, $arrayofjs='', $arrayofcss='', $morequerystring='')
	{
	    global $conf;

	    // html header
		top_htmlhead($head, $title, $disablejs, $disablehead, $arrayofjs, $arrayofcss);

		// top menu and left menu area
		if (empty($conf->dol_hide_topmenu))
		{
			top_menu($head, $title, $target, $disablejs, $disablehead, $arrayofjs, $arrayofcss, $morequerystring, $help_url);
		}
		if (empty($conf->dol_hide_leftmenu))
		{
			left_menu('', $help_url, '', '', 1, $title, 1);
		}

		// main area
		main_area($title);
	}
}


/**
 *  Show HTTP header
 *
 *  @return	void
 */
function top_httphead()
{
    global $conf;

    //header("Content-type: text/html; charset=UTF-8");
    header("Content-type: text/html; charset=".$conf->file->character_set_client);

    // On the fly GZIP compression for all pages (if browser support it). Must set the bit 3 of constant to 1.
    if (isset($conf->global->MAIN_OPTIMIZE_SPEED) && ($conf->global->MAIN_OPTIMIZE_SPEED & 0x04)) {
        ob_start("ob_gzhandler");
    }
}

/**
 * Ouput html header of a page.
 * This code is also duplicated into security2.lib.php::dol_loginfunction
 *
 * @param 	string 	$head			Optionnal head lines
 * @param 	string 	$title			HTML title
 * @param 	int    	$disablejs		Disable js output
 * @param 	int    	$disablehead	Disable head output
 * @param 	array  	$arrayofjs		Array of complementary js files
 * @param 	array  	$arrayofcss		Array of complementary css files
 * @param 	int    	$disablejmobile	Disable jmobile
 * @return	void
 */
function top_htmlhead($head, $title='', $disablejs=0, $disablehead=0, $arrayofjs='', $arrayofcss='', $disablejmobile=0)
{
    global $user, $conf, $langs, $db;

    top_httphead();

    if (empty($conf->css)) $conf->css = '/theme/eldy/style.css.php';	// If not defined, eldy by default

    if (empty($conf->global->MAIN_ACTIVATE_HTML5)) {
        $doctype = '<!DOCTYPE HTML PUBLIC "-//W3C//DTD HTML 4.01 Transitional//EN" "http://www.w3.org/TR/html4/loose.dtd">';
    }else {
        $doctype = '<!doctype html>'; // Html5 - Developement - Only available on Eldy template
    }
    print $doctype."\n";
    if (! empty($conf->global->MAIN_USE_CACHE_MANIFEST)) print '<html lang="'.substr($langs->defaultlang,0,2).'" manifest="'.DOL_URL_ROOT.'/cache.manifest">'."\n";
    else print '<html lang="'.substr($langs->defaultlang,0,2).'">'."\n";
    //print '<html xmlns="http://www.w3.org/1999/xhtml" xml:lang="fr">'."\n";
    if (empty($disablehead))
    {
        print "<head>\n";
		if (GETPOST('dol_basehref')) print '<base href="'.dol_escape_htmltag(GETPOST('dol_basehref')).'">'."\n";
        // Displays meta
        print '<meta name="robots" content="noindex,nofollow">'."\n";      				// Do not index
        print '<meta name="viewport" content="width=device-width, initial-scale=1.0">';	// Scale for mobile device
        print '<meta name="author" content="Dolibarr Development Team">'."\n";
		$favicon=dol_buildpath('/theme/'.$conf->theme.'/img/favicon.ico',1);
        if (! empty($conf->global->MAIN_FAVICON_URL)) $favicon=$conf->global->MAIN_FAVICON_URL;
        print '<link rel="shortcut icon" type="image/x-icon" href="'.$favicon.'"/>'."\n";
        if (empty($conf->global->MAIN_OPTIMIZEFORTEXTBROWSER) && ! GETPOST('textbrowser')) print '<link rel="top" title="'.$langs->trans("Home").'" href="'.(DOL_URL_ROOT?DOL_URL_ROOT:'/').'">'."\n";
        if (empty($conf->global->MAIN_OPTIMIZEFORTEXTBROWSER) && ! GETPOST('textbrowser')) print '<link rel="copyright" title="GNU General Public License" href="http://www.gnu.org/copyleft/gpl.html#SEC1">'."\n";
        if (empty($conf->global->MAIN_OPTIMIZEFORTEXTBROWSER) && ! GETPOST('textbrowser')) print '<link rel="author" title="Dolibarr Development Team" href="http://www.dolibarr.org">'."\n";

        // Displays title
        $appli=constant('DOL_APPLICATION_TITLE');
        if (!empty($conf->global->MAIN_APPLICATION_TITLE)) $appli=$conf->global->MAIN_APPLICATION_TITLE;

        if ($title && ! empty($conf->global->MAIN_HTML_TITLE) && preg_match('/noapp/',$conf->global->MAIN_HTML_TITLE)) print '<title>'.dol_htmlentities($title).'</title>';
        else if ($title) print '<title>'.dol_htmlentities($appli.' - '.$title).'</title>';
        else print "<title>".dol_htmlentities($appli)."</title>";
        print "\n";

        //$ext='';
        //if (! empty($conf->dol_use_jmobile)) $ext='version='.urlencode(DOL_VERSION);
        $ext='version='.urlencode(DOL_VERSION);
        if (GETPOST('version')) $ext='version='.GETPOST('version','int');	// usefull to force no cache on css/js
        if (GETPOST('testmenuhider') || ! empty($conf->global->MAIN_TESTMENUHIDER)) $ext='testmenuhider='.GETPOST('testmenuhider','int');

        if (! defined('DISABLE_JQUERY') && ! $disablejs && $conf->use_javascript_ajax)
        {
            print '<!-- Includes CSS for JQuery (Ajax library) -->'."\n";
            $jquerytheme = 'smoothness';
            if (!empty($conf->global->MAIN_USE_JQUERY_THEME)) $jquerytheme = $conf->global->MAIN_USE_JQUERY_THEME;
            if (constant('JS_JQUERY_UI')) print '<link rel="stylesheet" type="text/css" href="'.JS_JQUERY_UI.'css/'.$jquerytheme.'/jquery-ui.min.css'.($ext?'?'.$ext:'').'">'."\n";  // JQuery
            else print '<link rel="stylesheet" type="text/css" href="'.DOL_URL_ROOT.'/includes/jquery/css/'.$jquerytheme.'/jquery-ui.css'.($ext?'?'.$ext:'').'">'."\n";    // JQuery
            print '<link rel="stylesheet" type="text/css" href="'.DOL_URL_ROOT.'/includes/jquery/plugins/tiptip/tipTip.css'.($ext?'?'.$ext:'').'">'."\n";                           // Tooltip
            print '<link rel="stylesheet" type="text/css" href="'.DOL_URL_ROOT.'/includes/jquery/plugins/jnotify/jquery.jnotify-alt.min.css'.($ext?'?'.$ext:'').'">'."\n";          // JNotify
            /* Removed a old hidden problematic feature never used in Dolibarr. If an external module need datatable, the module must provide all lib it needs and manage version problems with other dolibarr components
            if (! empty($conf->global->MAIN_USE_JQUERY_DATATABLES) || (defined('REQUIRE_JQUERY_DATATABLES') && constant('REQUIRE_JQUERY_DATATABLES')))     // jQuery datatables
            {
                print '<link rel="stylesheet" type="text/css" href="'.DOL_URL_ROOT.'/includes/jquery/plugins/datatables/media/css/jquery.dataTables.min.css'.($ext?'?'.$ext:'').'">'."\n";
                print '<link rel="stylesheet" type="text/css" href="'.DOL_URL_ROOT.'/includes/jquery/plugins/datatables/extensions/Buttons/css/buttons.dataTables.min.css'.($ext?'?'.$ext:'').'">'."\n";
                print '<link rel="stylesheet" type="text/css" href="'.DOL_URL_ROOT.'/includes/jquery/plugins/datatables/extensions/ColReorder/css/colReorder.dataTables.min.css'.($ext?'?'.$ext:'').'"></script>'."\n";
            }*/
            if (! empty($conf->global->MAIN_USE_JQUERY_MULTISELECT) || defined('REQUIRE_JQUERY_MULTISELECT'))     // jQuery plugin "mutiselect", "multiple-select", "select2"...
            {
            	$tmpplugin=empty($conf->global->MAIN_USE_JQUERY_MULTISELECT)?constant('REQUIRE_JQUERY_MULTISELECT'):$conf->global->MAIN_USE_JQUERY_MULTISELECT;
            	print '<link rel="stylesheet" type="text/css" href="'.DOL_URL_ROOT.'/includes/jquery/plugins/'.$tmpplugin.'/'.$tmpplugin.'.css'.($ext?'?'.$ext:'').'">'."\n";
            }
            // jQuery Timepicker
            if (! empty($conf->global->MAIN_USE_JQUERY_TIMEPICKER) || defined('REQUIRE_JQUERY_TIMEPICKER'))
            {
            	print '<link rel="stylesheet" type="text/css" href="'.DOL_URL_ROOT.'/includes/jquery/plugins/timepicker/jquery-ui-timepicker-addon.css'.($ext?'?'.$ext:'').'">'."\n";
            }
            // jQuery jMobile
            if (! $disablejmobile && (! empty($conf->global->MAIN_USE_JQUERY_JMOBILE) || defined('REQUIRE_JQUERY_JMOBILE') || ! empty($conf->dol_use_jmobile)))
            {
            	print '<link rel="stylesheet" type="text/css" href="'.DOL_URL_ROOT.'/includes/jquery/plugins/mobile/jquery.mobile-latest.min.css'.($ext?'?'.$ext:'').'">'."\n";
            }
        }

        print '<!-- Includes CSS for Dolibarr theme -->'."\n";
        // Output style sheets (optioncss='print' or ''). Note: $conf->css looks like '/theme/eldy/style.css.php'
        //$themepath=dol_buildpath((empty($conf->global->MAIN_FORCETHEMEDIR)?'':$conf->global->MAIN_FORCETHEMEDIR).$conf->css,1);
        $themepath=dol_buildpath($conf->css,1);
        $themesubdir='';
        if (! empty($conf->modules_parts['theme']))	// This slow down
        {
	        foreach($conf->modules_parts['theme'] as $reldir)
	        {
	        	if (file_exists(dol_buildpath($reldir.$conf->css, 0)))
	        	{
					$themepath=dol_buildpath($reldir.$conf->css, 1);
					$themesubdir=$reldir;
					break;
	        	}
	        }
        }
        $themeparam='?lang='.$langs->defaultlang.'&amp;theme='.$conf->theme.(GETPOST('optioncss')?'&amp;optioncss='.GETPOST('optioncss','alpha',1):'').'&amp;userid='.$user->id.'&amp;entity='.$conf->entity;
        $themeparam.=($ext?'&amp;'.$ext:'');
        if (! empty($_SESSION['dol_resetcache'])) $themeparam.='&amp;dol_resetcache='.$_SESSION['dol_resetcache'];
        if (GETPOST('dol_hide_topmenu'))           { $themeparam.='&amp;dol_hide_topmenu='.GETPOST('dol_hide_topmenu','int'); }
        if (GETPOST('dol_hide_leftmenu'))          { $themeparam.='&amp;dol_hide_leftmenu='.GETPOST('dol_hide_leftmenu','int'); }
        if (GETPOST('dol_optimize_smallscreen'))   { $themeparam.='&amp;dol_optimize_smallscreen='.GETPOST('dol_optimize_smallscreen','int'); }
        if (GETPOST('dol_no_mouse_hover'))         { $themeparam.='&amp;dol_no_mouse_hover='.GETPOST('dol_no_mouse_hover','int'); }
        if (GETPOST('dol_use_jmobile'))            { $themeparam.='&amp;dol_use_jmobile='.GETPOST('dol_use_jmobile','int'); $conf->dol_use_jmobile=GETPOST('dol_use_jmobile','int'); }
        //print 'themepath='.$themepath.' themeparam='.$themeparam;exit;
        print '<link rel="stylesheet" type="text/css" href="'.$themepath.$themeparam.'">'."\n";
	    if (! empty($conf->global->MAIN_FIX_FLASH_ON_CHROME)) print '<!-- Includes CSS that does not exists as workaround of flash bug of chrome -->'."\n".'<link rel="stylesheet" type="text/css" href="filethatdoesnotexiststosolvechromeflashbug">'."\n";

        // CSS forced by modules (relative url starting with /)
        if (! empty($conf->modules_parts['css']))
        {
        	$arraycss=(array) $conf->modules_parts['css'];
        	foreach($arraycss as $modcss => $filescss)
        	{
        		$filescss=(array) $filescss;	// To be sure filecss is an array
        		foreach($filescss as $cssfile)
        		{
        			if (empty($cssfile)) dol_syslog("Warning: module ".$modcss." declared a css path file into its descriptor that is empty.", LOG_WARNING);
        			// cssfile is a relative path
	        		print '<!-- Includes CSS added by module '.$modcss. ' -->'."\n".'<link rel="stylesheet" type="text/css" href="'.dol_buildpath($cssfile,1);
	        		// We add params only if page is not static, because some web server setup does not return content type text/css if url has parameters, so browser cache is not used.
	        		if (!preg_match('/\.css$/i',$cssfile)) print $themeparam;
	        		print '">'."\n";
        		}
        	}
        }
        // CSS forced by page in top_htmlhead call (relative url starting with /)
        if (is_array($arrayofcss))
        {
            foreach($arrayofcss as $cssfile)
            {
            	print '<!-- Includes CSS added by page -->'."\n".'<link rel="stylesheet" type="text/css" title="default" href="'.dol_buildpath($cssfile,1);
                // We add params only if page is not static, because some web server setup does not return content type text/css if url has parameters and browser cache is not used.
                if (!preg_match('/\.css$/i',$cssfile)) print $themeparam;
                print '">'."\n";
            }
        }

        // Output standard javascript links
        if (! defined('DISABLE_JQUERY') && ! $disablejs && ! empty($conf->use_javascript_ajax))
        {
            // JQuery. Must be before other includes
            print '<!-- Includes JS for JQuery -->'."\n";
            if (constant('JS_JQUERY')) print '<script type="text/javascript" src="'.JS_JQUERY.'jquery.min.js'.($ext?'?'.$ext:'').'"></script>'."\n";
            else print '<script type="text/javascript" src="'.DOL_URL_ROOT.'/includes/jquery/js/jquery.min.js'.($ext?'?'.$ext:'').'"></script>'."\n";
            if (constant('JS_JQUERY_UI')) print '<script type="text/javascript" src="'.JS_JQUERY_UI.'jquery-ui.min.js'.($ext?'?'.$ext:'').'"></script>'."\n";
            else print '<script type="text/javascript" src="'.DOL_URL_ROOT.'/includes/jquery/js/jquery-ui.min.js'.($ext?'?'.$ext:'').'"></script>'."\n";
            print '<script type="text/javascript" src="'.DOL_URL_ROOT.'/includes/jquery/plugins/tablednd/jquery.tablednd.0.6.min.js'.($ext?'?'.$ext:'').'"></script>'."\n";
            print '<script type="text/javascript" src="'.DOL_URL_ROOT.'/includes/jquery/plugins/tiptip/jquery.tipTip.min.js'.($ext?'?'.$ext:'').'"></script>'."\n";
            // jQuery Layout (still used by ECM module)
            if (defined('REQUIRE_JQUERY_LAYOUT'))
            {
                print '<script type="text/javascript" src="'.DOL_URL_ROOT.'/includes/jquery/plugins/layout/jquery.layout.min.js'.($ext?'?'.$ext:'').'"></script>'."\n";
            }
            // jQuery jnotify
            if (empty($conf->global->MAIN_DISABLE_JQUERY_JNOTIFY) && ! defined('DISABLE_JQUERY_JNOTIFY'))
            {
                print '<script type="text/javascript" src="'.DOL_URL_ROOT.'/includes/jquery/plugins/jnotify/jquery.jnotify.min.js'.($ext?'?'.$ext:'').'"></script>'."\n";
                print '<script type="text/javascript" src="'.DOL_URL_ROOT.'/core/js/jnotify.js'.($ext?'?'.$ext:'').'"></script>'."\n";
            }
            // jQuery blockUI
            if (! empty($conf->global->MAIN_USE_JQUERY_BLOCKUI) || defined('REQUIRE_JQUERY_BLOCKUI'))
            {
            	print '<script type="text/javascript" src="'.DOL_URL_ROOT.'/includes/jquery/plugins/blockUI/jquery.blockUI.js'.($ext?'?'.$ext:'').'"></script>'."\n";
            	print '<script type="text/javascript">'."\n";
            	print 'var indicatorBlockUI = \''.DOL_URL_ROOT."/theme/".$conf->theme."/img/working2.gif".'\';'."\n";
            	print '</script>'."\n";
            	print '<script type="text/javascript" src="'.DOL_URL_ROOT.'/core/js/blockUI.js'.($ext?'?'.$ext:'').'"></script>'."\n";
            }
            // Flot
            if (empty($conf->global->MAIN_DISABLE_JQUERY_FLOT))
            {
                if (constant('JS_JQUERY_FLOT'))
                {
                    print '<script type="text/javascript" src="'.JS_JQUERY_FLOT.'jquery.flot.js'.($ext?'?'.$ext:'').'"></script>'."\n";
                    print '<script type="text/javascript" src="'.JS_JQUERY_FLOT.'jquery.flot.pie.js'.($ext?'?'.$ext:'').'"></script>'."\n";
                    print '<script type="text/javascript" src="'.JS_JQUERY_FLOT.'jquery.flot.stack.js'.($ext?'?'.$ext:'').'"></script>'."\n";
                }
                else
                {
                    print '<script type="text/javascript" src="'.DOL_URL_ROOT.'/includes/jquery/plugins/flot/jquery.flot.min.js'.($ext?'?'.$ext:'').'"></script>'."\n";
                    print '<script type="text/javascript" src="'.DOL_URL_ROOT.'/includes/jquery/plugins/flot/jquery.flot.pie.min.js'.($ext?'?'.$ext:'').'"></script>'."\n";
                    print '<script type="text/javascript" src="'.DOL_URL_ROOT.'/includes/jquery/plugins/flot/jquery.flot.stack.min.js'.($ext?'?'.$ext:'').'"></script>'."\n";
                }
            }
            // jQuery jeditable
            if (! empty($conf->global->MAIN_USE_JQUERY_JEDITABLE))
            {
            	print '<!-- JS to manage editInPlace feature -->'."\n";
                print '<script type="text/javascript" src="'.DOL_URL_ROOT.'/includes/jquery/plugins/jeditable/jquery.jeditable.min.js'.($ext?'?'.$ext:'').'"></script>'."\n";
                print '<script type="text/javascript" src="'.DOL_URL_ROOT.'/includes/jquery/plugins/jeditable/jquery.jeditable.ui-datepicker.js'.($ext?'?'.$ext:'').'"></script>'."\n";
                print '<script type="text/javascript" src="'.DOL_URL_ROOT.'/includes/jquery/plugins/jeditable/jquery.jeditable.ui-autocomplete.js'.($ext?'?'.$ext:'').'"></script>'."\n";
                print '<script type="text/javascript">'."\n";
                print 'var urlSaveInPlace = \''.DOL_URL_ROOT.'/core/ajax/saveinplace.php\';'."\n";
                print 'var urlLoadInPlace = \''.DOL_URL_ROOT.'/core/ajax/loadinplace.php\';'."\n";
                print 'var tooltipInPlace = \''.$langs->transnoentities('ClickToEdit').'\';'."\n";	// Added in title attribute of span
                print 'var placeholderInPlace = \'&nbsp;\';'."\n";	// If we put another string than $langs->trans("ClickToEdit") here, nothing is shown. If we put empty string, there is error, Why ?
                print 'var cancelInPlace = \''.$langs->trans('Cancel').'\';'."\n";
                print 'var submitInPlace = \''.$langs->trans('Ok').'\';'."\n";
                print 'var indicatorInPlace = \'<img src="'.DOL_URL_ROOT."/theme/".$conf->theme."/img/working.gif".'">\';'."\n";
                print 'var withInPlace = 300;';		// width in pixel for default string edit
                print '</script>'."\n";
                print '<script type="text/javascript" src="'.DOL_URL_ROOT.'/core/js/editinplace.js'.($ext?'?'.$ext:'').'"></script>'."\n";
                print '<script type="text/javascript" src="'.DOL_URL_ROOT.'/includes/jquery/plugins/jeditable/jquery.jeditable.ckeditor.js'.($ext?'?'.$ext:'').'"></script>'."\n";
            }
            // jQuery File Upload
            /*
            if (! empty($conf->global->MAIN_USE_JQUERY_FILEUPLOAD) || (defined('REQUIRE_JQUERY_FILEUPLOAD') && constant('REQUIRE_JQUERY_FILEUPLOAD')))
            {
                print '<script type="text/javascript" src="'.DOL_URL_ROOT.'/includes/jquery/plugins/template/tmpl.min'.$ext.'"></script>'."\n";
                print '<script type="text/javascript" src="'.DOL_URL_ROOT.'/includes/jquery/plugins/fileupload/js/jquery.iframe-transport'.$ext.'"></script>'."\n";
                print '<script type="text/javascript" src="'.DOL_URL_ROOT.'/includes/jquery/plugins/fileupload/js/jquery.fileupload'.$ext.'"></script>'."\n";
                print '<script type="text/javascript" src="'.DOL_URL_ROOT.'/includes/jquery/plugins/fileupload/js/jquery.fileupload-fp'.$ext.'"></script>'."\n";
                print '<script type="text/javascript" src="'.DOL_URL_ROOT.'/includes/jquery/plugins/fileupload/js/jquery.fileupload-ui'.$ext.'"></script>'."\n";
                print '<script type="text/javascript" src="'.DOL_URL_ROOT.'/includes/jquery/plugins/fileupload/js/jquery.fileupload-jui'.$ext.'"></script>'."\n";
                print '<!-- The XDomainRequest Transport is included for cross-domain file deletion for IE8+ -->'."\n";
                print '<!--[if gte IE 8]><script type="text/javascript" src="'.DOL_URL_ROOT.'/includes/jquery/plugins/fileupload/js/cors/jquery.xdr-transport'.$ext.'"></script><![endif]-->'."\n";
            }*/
            // jQuery DataTables
            /* Removed a old hidden problematic feature never used in Dolibarr. If an external module need datatable, the module must provide all lib it needs and manage version problems with other dolibarr components
            if (! empty($conf->global->MAIN_USE_JQUERY_DATATABLES) || (defined('REQUIRE_JQUERY_DATATABLES') && constant('REQUIRE_JQUERY_DATATABLES')))
            {
                print '<script type="text/javascript" src="'.DOL_URL_ROOT.'/includes/jquery/plugins/datatables/media/js/jquery.dataTables.min.js'.($ext?'?'.$ext:'').'"></script>'."\n";
                print '<script type="text/javascript" src="'.DOL_URL_ROOT.'/includes/jquery/plugins/datatables/extensions/Buttons/js/dataTables.buttons.min.js'.($ext?'?'.$ext:'').'"></script>'."\n";
                print '<script type="text/javascript" src="'.DOL_URL_ROOT.'/includes/jquery/plugins/datatables/extensions/Buttons/js/buttons.colVis.min.js'.($ext?'?'.$ext:'').'"></script>'."\n";
                print '<script type="text/javascript" src="'.DOL_URL_ROOT.'/includes/jquery/plugins/datatables/extensions/Buttons/js/buttons.html5.min.js'.($ext?'?'.$ext:'').'"></script>'."\n";
                print '<script type="text/javascript" src="'.DOL_URL_ROOT.'/includes/jquery/plugins/datatables/extensions/Buttons/js/buttons.flash.min.js'.($ext?'?'.$ext:'').'"></script>'."\n";
                print '<script type="text/javascript" src="'.DOL_URL_ROOT.'/includes/jquery/plugins/datatables/extensions/Buttons/js/buttons.print.min.js'.($ext?'?'.$ext:'').'"></script>'."\n";
                print '<script type="text/javascript" src="'.DOL_URL_ROOT.'/includes/jquery/plugins/datatables/extensions/ColReorder/js/dataTables.colReorder.min.js'.($ext?'?'.$ext:'').'"></script>'."\n";
                print '<script type="text/javascript" src="'.DOL_URL_ROOT.'/includes/jszip/jszip.min.js"></script>'."\n";
<<<<<<< HEAD
                print '<script type="text/javascript" src="'.DOL_URL_ROOT.'/includes/pdfmake/pdfmake.min.js"></script>'."\n";
                print '<script type="text/javascript" src="'.DOL_URL_ROOT.'/includes/pdfmake/vfs_fonts.js"></script>'."\n";
            }*/
=======
            }
>>>>>>> b91b8c64
            // jQuery Timepicker
            if (! empty($conf->global->MAIN_USE_JQUERY_TIMEPICKER) || defined('REQUIRE_JQUERY_TIMEPICKER'))
            {
            	print '<script type="text/javascript" src="'.DOL_URL_ROOT.'/includes/jquery/plugins/timepicker/jquery-ui-timepicker-addon.js'.($ext?'?'.$ext:'').'"></script>'."\n";
            	print '<script type="text/javascript" src="'.DOL_URL_ROOT.'/core/js/timepicker.js.php?lang='.$langs->defaultlang.($ext?'&amp;'.$ext:'').'"></script>'."\n";
            }
            if (! empty($conf->global->MAIN_USE_JQUERY_MULTISELECT) || defined('REQUIRE_JQUERY_MULTISELECT'))     // jQuery plugin "mutiselect", "multiple-select", "select2", ...
            {
            	$tmpplugin=empty($conf->global->MAIN_USE_JQUERY_MULTISELECT)?constant('REQUIRE_JQUERY_MULTISELECT'):$conf->global->MAIN_USE_JQUERY_MULTISELECT;
            	print '<script type="text/javascript" src="'.DOL_URL_ROOT.'/includes/jquery/plugins/'.$tmpplugin.'/'.$tmpplugin.'.min.js'.($ext?'?'.$ext:'').'"></script>'."\n";
                print '<script type="text/javascript" src="'.DOL_URL_ROOT.'/core/js/select2_locale.js.php'.($ext?'?'.$ext:'').'"></script>'."\n";
            }
            // jQuery jMobile
            if (! $disablejmobile && (! empty($conf->global->MAIN_USE_JQUERY_JMOBILE) || defined('REQUIRE_JQUERY_JMOBILE') || (! empty($conf->dol_use_jmobile) && $conf->dol_use_jmobile > 0)))
            {
            	// We must force not using ajax because cache of jquery does not load js of other pages.
            	// This also increase seriously speed onto mobile device where complex js code is very slow and memory very low.
            	// Note: dol_use_jmobile=1 use jmobile without ajax, dol_use_jmobile=2 use jmobile with ajax
            	if (empty($conf->dol_use_jmobile) || ($conf->dol_use_jmobile != 2 && $conf->dol_use_jmobile != 3))
            	{
            		print '<script type="text/javascript">
	            		$(document).bind("mobileinit", function() {
            		    ';
            		if ($conf->theme == 'md')
            		{
                		print '
                		    /* Disabled decoration for some css */
                		    $.mobile.keepNative = \'input[type="submit"]\';                        /* jQuery Mobile 1.4 and higher */
                		    $.mobile.page.prototype.options.keepNative = \'input[type="submit"]\'; /* jQuery Mobile 1.4 and lower */
                		   ';
            		}
                    print '
               				$.extend(  $.mobile , {
               					autoInitializePage : true,	/* We need this to run jmobile */
               					/* loadingMessage : \'xxxxx\', */
               					touchOverflowEnabled : true,
               					defaultPageTransition : \'none\',
               					defaultDialogTransition : \'none\',
               					ajaxEnabled : false			/* old param was ajaxFormsEnabled and ajaxLinksEnabled */
               					});
           				});
            			</script>';
            	}
            	if (empty($conf->dol_use_jmobile) || $conf->dol_use_jmobile != 3) print '<script type="text/javascript" src="'.DOL_URL_ROOT.'/includes/jquery/plugins/mobile/jquery.mobile-latest.min.js'.($ext?'?'.$ext:'').'"></script>'."\n";
            }
        }

        if (! $disablejs && ! empty($conf->use_javascript_ajax))
        {
            // CKEditor
            if (! empty($conf->fckeditor->enabled) && (empty($conf->global->FCKEDITOR_EDITORNAME) || $conf->global->FCKEDITOR_EDITORNAME == 'ckeditor'))
            {
                print '<!-- Includes JS for CKEditor -->'."\n";
                $pathckeditor = DOL_URL_ROOT . '/includes/ckeditor/ckeditor/';
                $jsckeditor='ckeditor.js';
                if (constant('JS_CKEDITOR'))	// To use external ckeditor 4 js lib
                {
                	$pathckeditor=constant('JS_CKEDITOR');
                }
                print '<script type="text/javascript">';
                print 'var CKEDITOR_BASEPATH = \''.$pathckeditor.'\';'."\n";
                print 'var ckeditorConfig = \''.dol_buildpath($themesubdir.'/theme/'.$conf->theme.'/ckeditor/config.js'.($ext?'?'.$ext:''),1).'\';'."\n";		// $themesubdir='' in standard usage
                print 'var ckeditorFilebrowserBrowseUrl = \''.DOL_URL_ROOT.'/core/filemanagerdol/browser/default/browser.php?Connector='.DOL_URL_ROOT.'/core/filemanagerdol/connectors/php/connector.php\';'."\n";
                print 'var ckeditorFilebrowserImageBrowseUrl = \''.DOL_URL_ROOT.'/core/filemanagerdol/browser/default/browser.php?Type=Image&Connector='.DOL_URL_ROOT.'/core/filemanagerdol/connectors/php/connector.php\';'."\n";
                print '</script>'."\n";
                print '<script type="text/javascript" src="'.$pathckeditor.$jsckeditor.($ext?'?'.$ext:'').'"></script>'."\n";
            }

            // Global js function
            print '<!-- Includes JS of Dolibarr -->'."\n";
            print '<script type="text/javascript" src="'.DOL_URL_ROOT.'/core/js/lib_head.js.php?version='.urlencode(DOL_VERSION).($ext?'&amp;'.$ext:'').'"></script>'."\n";

            // Add datepicker default options
            print '<script type="text/javascript" src="'.DOL_URL_ROOT.'/core/js/datepicker.js.php?lang='.$langs->defaultlang.($ext?'&amp;'.$ext:'').'"></script>'."\n";

            // JS forced by modules (relative url starting with /)
            if (! empty($conf->modules_parts['js']))		// $conf->modules_parts['js'] is array('module'=>array('file1','file2'))
        	{
        		$arrayjs=(array) $conf->modules_parts['js'];
	            foreach($arrayjs as $modjs => $filesjs)
	            {
        			$filesjs=(array) $filesjs;	// To be sure filejs is an array
		            foreach($filesjs as $jsfile)
		            {
	    	    		// jsfile is a relative path
	        	    	print '<!-- Include JS added by module '.$modjs. '-->'."\n".'<script type="text/javascript" src="'.dol_buildpath($jsfile,1).'"></script>'."\n";
		            }
	            }
        	}
            // JS forced by page in top_htmlhead (relative url starting with /)
            if (is_array($arrayofjs))
            {
                print '<!-- Includes JS added by page -->'."\n";
                foreach($arrayofjs as $jsfile)
                {
                    if (preg_match('/^http/i',$jsfile))
                    {
                        print '<script type="text/javascript" src="'.$jsfile.'"></script>'."\n";
                    }
                    else
                    {
                        if (! preg_match('/^\//',$jsfile)) $jsfile='/'.$jsfile;	// For backward compatibility
                        print '<script type="text/javascript" src="'.dol_buildpath($jsfile,1).'"></script>'."\n";
                    }
                }
            }
        }

        if (! empty($head)) print $head."\n";
        if (! empty($conf->global->MAIN_HTML_HEADER)) print $conf->global->MAIN_HTML_HEADER."\n";

        print "</head>\n\n";
    }

    $conf->headerdone=1;	// To tell header was output
}


/**
 *  Show an HTML header + a BODY + The top menu bar
 *
 *  @param      string	$head    			Lines in the HEAD
 *  @param      string	$title   			Title of web page
 *  @param      string	$target  			Target to use in menu links (Example: '' or '_top')
 *	@param		int		$disablejs			Do not output links to js (Ex: qd fonction utilisee par sous formulaire Ajax)
 *	@param		int		$disablehead		Do not output head section
 *	@param		array	$arrayofjs			Array of js files to add in header
 *	@param		array	$arrayofcss			Array of css files to add in header
 *  @param		string	$morequerystring	Query string to add to the link "print" to get same parameters (use only if autodetect fails)
 *  @param      string	$helppagename    	Name of wiki page for help ('' by default).
 * 				     		                Syntax is: For a wiki page: EN:EnglishPage|FR:FrenchPage|ES:SpanishPage
 * 									                   For other external page: http://server/url
 *  @return		void
 */
function top_menu($head, $title='', $target='', $disablejs=0, $disablehead=0, $arrayofjs='', $arrayofcss='', $morequerystring='', $helppagename='')
{
    global $user, $conf, $langs, $db;
    global $dolibarr_main_authentication, $dolibarr_main_demo;
    global $hookmanager,$menumanager;

    $searchform='';
    $bookmarks='';

    // Instantiate hooks of thirdparty module
    $hookmanager->initHooks(array('toprightmenu'));

    $toprightmenu='';

    // For backward compatibility with old modules
    if (empty($conf->headerdone)) top_htmlhead($head, $title, $disablejs, $disablehead, $arrayofjs, $arrayofcss);

    print '<body id="mainbody">' . "\n";

    /*
     * Top menu
     */
    print "\n".'<!-- Start top horizontal -->'."\n";

    if (empty($conf->dol_hide_topmenu))
    {
    	print '<div class="side-nav-vert"><div id="id-top">';

	    // Show menu entries
    	print '<div id="tmenu_tooltip'.(empty($conf->global->MAIN_MENU_INVERT)?'':'invert').'" class="tmenu">'."\n";
	    $menumanager->atarget=$target;
	    $menumanager->showmenu('top', array('searchform'=>$searchform, 'bookmarks'=>$bookmarks));      // This contains a \n
	    print "</div>\n";

	    //$form=new Form($db);

	    // Define link to login card
        $appli=constant('DOL_APPLICATION_TITLE');
	    if (! empty($conf->global->MAIN_APPLICATION_TITLE))
	    {
	    	$appli=$conf->global->MAIN_APPLICATION_TITLE;
	    	if (preg_match('/\d\.\d/', $appli))
	    	{
				if (! preg_match('/'.preg_quote(DOL_VERSION).'/', $appli)) $appli.=" (".DOL_VERSION.")";	// If new title contains a version that is different than core
	    	}
	    	else $appli.=" ".DOL_VERSION;
	    }
	    else $appli.=" ".DOL_VERSION;

	    if (! empty($conf->global->MAIN_FEATURES_LEVEL)) $appli.="<br>".$langs->trans("LevelOfFeature").': '.$conf->global->MAIN_FEATURES_LEVEL;

	    $logouttext='';
	    if (empty($conf->global->MAIN_OPTIMIZEFORTEXTBROWSER))
	    {
    	    $logouthtmltext=$appli.'<br>';
    	    if ($_SESSION["dol_authmode"] != 'forceuser' && $_SESSION["dol_authmode"] != 'http')
    	    {
    	    	$logouthtmltext.=$langs->trans("Logout").'<br>';

    	    	$logouttext .='<a href="'.DOL_URL_ROOT.'/user/logout.php">';
    	        $logouttext .= img_picto($langs->trans('Logout').":".$langs->trans('Logout'), 'logout_top.png', 'class="login"', 0, 0, 1);
    	        $logouttext .='</a>';
    	    }
    	    else
    	    {
    	    	$logouthtmltext.=$langs->trans("NoLogoutProcessWithAuthMode",$_SESSION["dol_authmode"]);
    	        $logouttext .= img_picto($langs->trans('Logout').":".$langs->trans('Logout'), 'logout_top.png', 'class="login"', 0, 0, 1);
    	    }
	    }

	    print '<div class="login_block">'."\n";

	    // Add login user link
	    $toprightmenu.='<div class="login_block_user">';

	    // Login name with photo and tooltip
		$mode=-1;
	    $toprightmenu.='<div class="inline-block nowrap"><div class="inline-block login_block_elem login_block_elem_name" style="padding: 0px;">';
        $toprightmenu.=$user->getNomUrl($mode, '', true, 0, 11, 0, ($user->firstname ? 'firstname' : -1),'atoplogin');
        $toprightmenu.='</div></div>';

		$toprightmenu.='</div>';

	    $toprightmenu.='<div class="login_block_other">';
		// Execute hook printTopRightMenu (hooks should output string like '<div class="login"><a href="">mylink</a></div>')
	    $parameters=array();
	    $result=$hookmanager->executeHooks('printTopRightMenu',$parameters);    // Note that $action and $object may have been modified by some hooks
		if (is_numeric($result))
		{
			if (empty($result)) $toprightmenu.=$hookmanager->resPrint;		// add
			else  $toprightmenu=$hookmanager->resPrint;						// replace
		}
		else $toprightmenu.=$result;	// For backward compatibility

	    // Link to print main content area
	    if (empty($conf->global->MAIN_PRINT_DISABLELINK) && empty($conf->global->MAIN_OPTIMIZEFORTEXTBROWSER) && empty($conf->browser->phone))
	    {
	        $qs=$_SERVER["QUERY_STRING"];

			foreach($_POST as $key=>$value) {
				if($key!=='action' && !is_array($value))$qs.='&'.$key.'='.urlencode($value);
			}

			$qs.=(($qs && $morequerystring)?'&':'').$morequerystring;
	        $text ='<a href="'.$_SERVER["PHP_SELF"].'?'.$qs.($qs?'&':'').'optioncss=print" target="_blank">';
	        $text.= img_picto(":".$langs->trans("PrintContentArea"), 'printer_top.png', 'class="printer"');
	        $text.='</a>';
	        $toprightmenu.=@Form::textwithtooltip('',$langs->trans("PrintContentArea"),2,1,$text,'login_block_elem',2);
	    }

	    // Link to Dolibarr wiki pages
	    if (empty($conf->global->MAIN_HELP_DISABLELINK) && empty($conf->global->MAIN_OPTIMIZEFORTEXTBROWSER))
	    {
	        $langs->load("help");

	        $helpbaseurl='';
	        $helppage='';
	        $mode='';

	        if (empty($helppagename)) $helppagename='EN:User_documentation|FR:Documentation_utilisateur|ES:Documentación_usuarios';

	        // Get helpbaseurl, helppage and mode from helppagename and langs
	        $arrayres=getHelpParamFor($helppagename,$langs);
	        $helpbaseurl=$arrayres['helpbaseurl'];
	        $helppage=$arrayres['helppage'];
	        $mode=$arrayres['mode'];

	        // Link to help pages
	        if ($helpbaseurl && $helppage)
	        {
	            $text='';
	            $title='';
	            //$text.='<div id="blockvmenuhelpwiki" class="blockvmenuhelp">';
	            $title.=$langs->trans($mode == 'wiki' ? 'GoToWikiHelpPage': 'GoToHelpPage');
	            if ($mode == 'wiki') $title.=' - '.$langs->trans("PageWiki").' &quot;'.dol_escape_htmltag(strtr($helppage,'_',' ')).'&quot;';
	            $text.='<a class="help" target="_blank" href="';
	            if ($mode == 'wiki') $text.=sprintf($helpbaseurl,urlencode(html_entity_decode($helppage)));
	            else $text.=sprintf($helpbaseurl,$helppage);
	            $text.='">';
	            $text.=img_picto('', 'helpdoc_top').' ';
	            //$toprightmenu.=$langs->trans($mode == 'wiki' ? 'OnlineHelp': 'Help');
	            //if ($mode == 'wiki') $text.=' ('.dol_trunc(strtr($helppage,'_',' '),8).')';
	            $text.='</a>';
	            //$toprightmenu.='</div>'."\n";
	            $toprightmenu.=@Form::textwithtooltip('',$title,2,1,$text,'login_block_elem',2);
	        }
	    }

		// Logout link
	    $toprightmenu.=@Form::textwithtooltip('',$logouthtmltext,2,1,$logouttext,'login_block_elem',2);

	    $toprightmenu.='</div>';

	    print $toprightmenu;

	    print "</div>\n";
		print '</div></div>';

	    //unset($form);
    }

	print '<div style="clear: both;"></div>';
    print "<!-- End top horizontal menu -->\n\n";

    if (empty($conf->dol_hide_leftmenu) && empty($conf->dol_use_jmobile)) print '<div id="id-container">';
}


/**
 *  Show left menu bar
 *
 *  @param  array	$menu_array_before 	       	Table of menu entries to show before entries of menu handler. This param is deprectaed and must be provided to ''.
 *  @param  string	$helppagename    	       	Name of wiki page for help ('' by default).
 * 				     		                   	Syntax is: For a wiki page: EN:EnglishPage|FR:FrenchPage|ES:SpanishPage
 * 									         		       For other external page: http://server/url
 *  @param  string	$notused             		Deprecated. Used in past to add content into left menu. Hooks can be used now.
 *  @param  array	$menu_array_after           Table of menu entries to show after entries of menu handler
 *  @param  int		$leftmenuwithoutmainarea    Must be set to 1. 0 by default for backward compatibility with old modules.
 *  @param  string	$title                      Title of web page
 *  @param  string  $acceptdelayedhtml          1 if caller request to have html delayed content not returned but saved into global $delayedhtmlcontent (so caller can show it at end of page to avoid flash FOUC effect)
 *  @return	void
 */
function left_menu($menu_array_before, $helppagename='', $notused='', $menu_array_after='', $leftmenuwithoutmainarea=0, $title='', $acceptdelayedhtml=0)
{
    global $user, $conf, $langs, $db, $form;
    global $hookmanager, $menumanager;

    $searchform='';
    $bookmarks='';

    if (! empty($menu_array_before)) dol_syslog("Deprecated parameter menu_array_before was used when calling main::left_menu function. Menu entries of module should now be defined into module descriptor and not provided when calling left_menu.", LOG_WARNING);

    if (empty($conf->dol_hide_leftmenu))
    {
	    // Instantiate hooks of thirdparty module
	    $hookmanager->initHooks(array('searchform','leftblock'));

		print "\n".'<!-- Begin id-left -->'."\n".'<div class="side-nav"><div id="id-left">'."\n";

	    print "\n";

	    if ($conf->use_javascript_ajax && $conf->browser->layout != 'phone' && empty($conf->global->MAIN_USE_OLD_SEARCH_FORM))
	    {
    	    if (! is_object($form)) $form=new Form($db);
    	    $selected=-1;
            $searchform.=$form->selectArrayAjax('searchselectcombo', DOL_URL_ROOT.'/core/ajax/selectsearchbox.php', $selected, '', '', 0, 1, 'vmenusearchselectcombo', 1, $langs->trans("Search"), 1);
	    }
	    else
	    {
    	    // Define $searchform
    	    if ((( ! empty($conf->societe->enabled) && (empty($conf->global->SOCIETE_DISABLE_PROSPECTS) || empty($conf->global->SOCIETE_DISABLE_CUSTOMERS))) || ! empty($conf->fournisseur->enabled)) && $user->rights->societe->lire)
    	    {
    	        $langs->load("companies");
    	        $searchform.=printSearchForm(DOL_URL_ROOT.'/societe/list.php', DOL_URL_ROOT.'/societe/list.php', $langs->trans("ThirdParties"), 'maxwidth100', 'sall', 'T', 'searchleftt', img_object('','company'));
    	    }

    	    if (! empty($conf->societe->enabled) && $user->rights->societe->lire)
    	    {
    	        $langs->load("companies");
    	        $searchform.=printSearchForm(DOL_URL_ROOT.'/contact/list.php', DOL_URL_ROOT.'/contact/list.php', $langs->trans("Contacts"), 'maxwidth100', 'sall', 'A', 'searchleftc', img_object('','contact'));
    	    }

    	    if (((! empty($conf->product->enabled) && $user->rights->produit->lire) || (! empty($conf->service->enabled) && $user->rights->service->lire))
    	    )
    	    {
    	        $langs->load("products");
    	        $searchform.=printSearchForm(DOL_URL_ROOT.'/product/list.php', DOL_URL_ROOT.'/product/list.php', $langs->trans("Products")."/".$langs->trans("Services"), 'maxwidth100', 'sall', 'P', 'searchleftp', img_object('','product'));
    	    }

            if (! empty($conf->projet->enabled) && $user->rights->projet->lire)
    	    {
    	        $langs->load("projects");
    	        $searchform.=printSearchForm(DOL_URL_ROOT.'/projet/list.php', DOL_URL_ROOT.'/projet/list.php', $langs->trans("Projects"), 'maxwidth100', 'search_all', 'Q', 'searchleftproj', img_object('','projectpub'));
    	    }

    	    if (! empty($conf->adherent->enabled) && $user->rights->adherent->lire)
    	    {
    	        $langs->load("members");
    	        $searchform.=printSearchForm(DOL_URL_ROOT.'/adherents/list.php', DOL_URL_ROOT.'/adherents/list.php', $langs->trans("Members"), 'maxwidth100', 'sall', 'M', 'searchleftm', img_object('','user'));
    	    }

    		if (! empty($conf->user->enabled) && $user->rights->user->user->lire)
    	    {
    	        $langs->load("users");
    	        $searchform.=printSearchForm(DOL_URL_ROOT.'/user/list.php', DOL_URL_ROOT.'/user/list.php', $langs->trans("Users"), 'maxwidth100', 'sall', 'M', 'searchleftuser', img_object('','user'));
    	    }
	    }

	    // Execute hook printSearchForm
	    $parameters=array('searchform'=>$searchform);
	    $reshook=$hookmanager->executeHooks('printSearchForm',$parameters);    // Note that $action and $object may have been modified by some hooks
		if (empty($reshook))
		{
			$searchform.=$hookmanager->resPrint;
		}
		else $searchform=$hookmanager->resPrint;

		if ($conf->use_javascript_ajax && $conf->browser->layout == 'phone')
	    {
	        $searchform='<div class="blockvmenuimpair blockvmenusearchphone"><div id="divsearchforms1"><a href="#" alt="'.dol_escape_htmltag($langs->trans("ShowSearchFields")).'">'.$langs->trans("Search").'...</a></div><div id="divsearchforms2" style="display: none">'.$searchform.'</div>';
	        $searchform.='<script type="text/javascript">
            	jQuery(document).ready(function () {
            		jQuery("#divsearchforms1").click(function(){
	                   jQuery("#divsearchforms2").toggle();
	               });
            	});
                </script>' . "\n";
	        $searchform.='</div>';
	    }

	    // Define $bookmarks
	    if (! empty($conf->bookmark->enabled) && $user->rights->bookmark->lire)
	    {
	        include_once (DOL_DOCUMENT_ROOT.'/bookmarks/bookmarks.lib.php');
	        $langs->load("bookmarks");

	        $bookmarks=printBookmarksList($db, $langs);
	    }

	    // Left column
	    print '<!-- Begin left menu -->'."\n";

	    print '<div class="vmenu"'.(empty($conf->global->MAIN_OPTIMIZEFORTEXTBROWSER)?'':' title="Left menu"').'>'."\n\n";

    	// Show left menu with other forms
	    $menumanager->menu_array = $menu_array_before;
    	$menumanager->menu_array_after = $menu_array_after;
	    $menumanager->showmenu('left', array('searchform'=>$searchform, 'bookmarks'=>$bookmarks)); // output menu_array and menu found in database

        // Dolibarr version + help + bug report link
		print "\n";
	    print "<!-- Begin Help Block-->\n";
        print '<div id="blockvmenuhelp" class="blockvmenuhelp">'."\n";

        // Version
        $doliurl='http://www.dolibarr.org';
		//local communities
		if (preg_match('/fr/i',$langs->defaultlang)) $doliurl='http://www.dolibarr.fr';
		if (preg_match('/es/i',$langs->defaultlang)) $doliurl='http://www.dolibarr.es';
		if (preg_match('/de/i',$langs->defaultlang)) $doliurl='http://www.dolibarr.de';
		if (preg_match('/it/i',$langs->defaultlang)) $doliurl='http://www.dolibarr.it';
		if (preg_match('/gr/i',$langs->defaultlang)) $doliurl='http://www.dolibarr.gr';

        $appli=constant('DOL_APPLICATION_TITLE');
	    if (! empty($conf->global->MAIN_APPLICATION_TITLE))
	    {
	    	$appli=$conf->global->MAIN_APPLICATION_TITLE; $doliurl='';
	    	if (preg_match('/\d\.\d/', $appli))
	    	{
				if (! preg_match('/'.preg_quote(DOL_VERSION).'/', $appli)) $appli.=" (".DOL_VERSION.")";	// If new title contains a version that is different than core
	    	}
	    	else $appli.=" ".DOL_VERSION;
	    }
	    else $appli.=" ".DOL_VERSION;
	    print '<div id="blockvmenuhelpapp" class="blockvmenuhelp">';
	    if ($doliurl) print '<a class="help" target="_blank" href="'.$doliurl.'">';
	    print $appli;
	    if ($doliurl) print '</a>';
	    print '</div>'."\n";

		// Link to bugtrack
		if (! empty($conf->global->MAIN_BUGTRACK_ENABLELINK))
		{
			require_once DOL_DOCUMENT_ROOT.'/core/lib/functions2.lib.php';

			$bugbaseurl = 'https://github.com/Dolibarr/dolibarr/issues/new';
			$bugbaseurl.= '?title=';
			$bugbaseurl.= urlencode("Bug: ");
			$bugbaseurl.= '&body=';
			// FIXME: use .github/ISSUE_TEMPLATE.md to generate?
			$bugbaseurl .= urlencode("# Bug\n");
			$bugbaseurl .= urlencode("\n");
			$bugbaseurl.= urlencode("## Environment\n");
			$bugbaseurl.= urlencode("- **Version**: " . DOL_VERSION . "\n");
			$bugbaseurl.= urlencode("- **OS**: " . php_uname('s') . "\n");
			$bugbaseurl.= urlencode("- **Web server**: " . $_SERVER["SERVER_SOFTWARE"] . "\n");
			$bugbaseurl.= urlencode("- **PHP**: " . php_sapi_name() . ' ' . phpversion() . "\n");
			$bugbaseurl.= urlencode("- **Database**: " . $db::LABEL . ' ' . $db->getVersion() . "\n");
			$bugbaseurl.= urlencode("- **URL**: " . $_SERVER["REQUEST_URI"] . "\n");
			$bugbaseurl.= urlencode("\n");
			$bugbaseurl.= urlencode("## Report\n");
			print '<div id="blockvmenuhelpbugreport" class="blockvmenuhelp">';
			print '<a class="help" target="_blank" href="'.$bugbaseurl.'">'.$langs->trans("FindBug").'</a>';
			print '</div>';
		}

        print "</div>\n";
        print "<!-- End Help Block-->\n";
        print "\n";

        print "</div>\n";
        print "<!-- End left menu -->\n";
        print "\n";

	    // Execute hook printLeftBlock
	    $parameters=array();
	    $reshook=$hookmanager->executeHooks('printLeftBlock',$parameters);    // Note that $action and $object may have been modified by some hooks
	    print $hookmanager->resPrint;

	    print '</div></div> <!-- end id-left -->';	// End div id="id-left"
    }

    print "\n";
    print '<!-- Begin right area -->'."\n";

    if (empty($leftmenuwithoutmainarea)) main_area($title);
}


/**
 *  Begin main area
 *
 *  @param	string	$title		Title
 *  @return	void
 */
function main_area($title='')
{
    global $conf, $langs;

	if (empty($conf->dol_hide_leftmenu)) print '<div id="id-right">';

    print "\n";

    if (! empty($conf->dol_use_jmobile)) print '<div data-role="page">';
    print '<div class="fiche"> <!-- begin div class="fiche" -->'."\n";
    if (! empty($conf->global->MAIN_ONLY_LOGIN_ALLOWED)) print info_admin($langs->trans("WarningYouAreInMaintenanceMode",$conf->global->MAIN_ONLY_LOGIN_ALLOWED));
}


/**
 *  Return helpbaseurl, helppage and mode
 *
 *  @param	string		$helppagename		Page name ('EN:xxx,ES:eee,FR:fff...' or 'http://localpage')
 *  @param  Translate	$langs				Language
 *  @return	array		Array of help urls
 */
function getHelpParamFor($helppagename,$langs)
{
	$helpbaseurl='';
	$helppage='';
	$mode='';

    if (preg_match('/^http/i',$helppagename))
    {
        // If complete URL
        $helpbaseurl='%s';
        $helppage=$helppagename;
        $mode='local';
    }
    else
    {
        // If WIKI URL
        if (preg_match('/^es/i',$langs->defaultlang))
        {
            $helpbaseurl='http://wiki.dolibarr.org/index.php/%s';
            if (preg_match('/ES:([^|]+)/i',$helppagename,$reg)) $helppage=$reg[1];
        }
        if (preg_match('/^fr/i',$langs->defaultlang))
        {
            $helpbaseurl='http://wiki.dolibarr.org/index.php/%s';
            if (preg_match('/FR:([^|]+)/i',$helppagename,$reg)) $helppage=$reg[1];
        }
        if (empty($helppage))	// If help page not already found
        {
            $helpbaseurl='http://wiki.dolibarr.org/index.php/%s';
            if (preg_match('/EN:([^|]+)/i',$helppagename,$reg)) $helppage=$reg[1];
        }
        $mode='wiki';
    }
    return array('helpbaseurl'=>$helpbaseurl,'helppage'=>$helppage,'mode'=>$mode);
}


/**
 *  Show a search area
 *
 *  @param  string	$urlaction          Url post
 *  @param  string	$urlobject          Url of the link under the search box
 *  @param  string	$title              Title search area
 *  @param  string	$htmlmorecss        Add more css
 *  @param  string	$htmlinputname      Field Name input form
 *  @param	string	$accesskey			Accesskey
 *  @param  string  $prefhtmlinputname  Complement for id to avoid multiple same id in the page
 *  @param	string	$img				Image to use
 *  @return	string
 */
function printSearchForm($urlaction, $urlobject, $title, $htmlmorecss, $htmlinputname, $accesskey='', $prefhtmlinputname='',$img='')
{
    global $conf,$langs;

    if (empty($htmlinputid)) {
        $htmlinputid = $htmlinputname;
    }

    $ret='';
    $ret.='<form action="'.$urlaction.'" method="post" class="searchform">';
	if (empty($conf->global->MAIN_HTML5_PLACEHOLDER))
	{
        $ret.='<div class="menu_titre menu_titre_search"';
    	if (! empty($conf->global->MAIN_HTML5_PLACEHOLDER)) $ret.=' style="display: inline-block"';
    	$ret.='>';
    	$ret.='<label for="'.$prefhtmlinputname.$htmlinputname.'">';
    	$ret.='<a class="vsmenu" href="'.$urlobject.'">';
       	if ($img && ! empty($conf->global->MAIN_HTML5_PLACEHOLDER)) $ret.=$img;
       	else if ($img || $title) $ret.=$img.' '.$title;
    	$ret.='</a>';
    	$ret.='</label>';
    	$ret.='</div>';
	}
    $ret.='<input type="hidden" name="token" value="'.$_SESSION['newtoken'].'">';
    $ret.='<input type="hidden" name="mode" value="search">';
    $ret.='<input type="text" class="flat '.$htmlmorecss.'"';
    if (! empty($conf->global->MAIN_HTML5_PLACEHOLDER)) $ret.=' style="text-indent: 22px; background-image: url(\''.$img.'\'); background-repeat: no-repeat; background-position: 3px;"';
    $ret.=($accesskey?' accesskey="'.$accesskey.'"':'');
    if (! empty($conf->global->MAIN_HTML5_PLACEHOLDER)) $ret.=' placeholder="'.strip_tags($title).'"';		// Will work only if MAIN_HTML5_PLACEHOLDER is set to 1
    else $ret.=' title="'.$langs->trans("SearchOf").''.strip_tags($title).'"';
    $ret.=' name="'.$htmlinputname.'" id="'.$prefhtmlinputname.$htmlinputname.'" />';
    $ret.='<input type="submit" class="button" style="padding-top: 4px; padding-bottom: 4px; padding-left: 6px; padding-right: 6px" value="'.$langs->trans("Go").'">';
    $ret.="</form>\n";
    return $ret;
}


if (! function_exists("llxFooter"))
{
    /**
     * Show HTML footer
     * Close div /DIV data-role=page + /DIV class=fiche + /DIV /DIV main layout + /BODY + /HTML.
     * If global var $delayedhtmlcontent was filled, we output it just before closing the body.
     *
     * @param	string	$comment    A text to add as HTML comment into HTML generated page
	 * @param	string	$zone		'private' (for private pages) or 'public' (for public pages)
     * @return	void
     */
    function llxFooter($comment='',$zone='private')
    {
        global $conf, $langs;
        global $delayedhtmlcontent;

        // Global html output events ($mesgs, $errors, $warnings)
        dol_htmloutput_events();

        // Core error message
        if (defined("MAIN_CORE_ERROR") && constant("MAIN_CORE_ERROR") == 1)
        {
            // Ajax version
            if ($conf->use_javascript_ajax)
            {
                $title = img_warning().' '.$langs->trans('CoreErrorTitle');
                print ajax_dialog($title, $langs->trans('CoreErrorMessage'));
            }
            // html version
            else
            {
                $msg = img_warning().' '.$langs->trans('CoreErrorMessage');
                print '<div class="error">'.$msg.'</div>';
            }

            define("MAIN_CORE_ERROR",0);
        }

        print "\n\n";
        print '</div> <!-- End div class="fiche" -->'."\n";
        if (! empty($conf->dol_use_jmobile)) print '</div>';	// end data-role="page"

		if (empty($conf->dol_hide_leftmenu)) print '</div> <!-- End div id-right -->'; // End div id-right

        print "\n";
        if ($comment) print '<!-- '.$comment.' -->'."\n";

        printCommonFooter($zone);
        //var_dump($langs);		// Uncommment to see the property _tab_loaded to see which language file were loaded

        if (empty($conf->dol_hide_leftmenu) && empty($conf->dol_use_jmobile)) print '</div> <!-- End div id-container -->'."\n";	// End div container

        if (! empty($delayedhtmlcontent)) print $delayedhtmlcontent;

		// Wrapper to show tooltips
        if ($conf->use_javascript_ajax)
        {
    		print "\n<!-- JS CODE TO ENABLE tipTip on all object with class classfortooltip -->\n";
    		print '<script type="text/javascript">
            	jQuery(document).ready(function () {
            		jQuery(".classfortooltip").tipTip({maxWidth: "'.dol_size(($conf->browser->layout == 'phone' ? 400 : 700),'width').'px", edgeOffset: 10, delay: 50, fadeIn: 50, fadeOut: 50});
            	});
            </script>' . "\n";
        }
        
        // Wrapper to manage dropdown
        if ($conf->use_javascript_ajax)
        {
            print "\n<!-- JS CODE TO ENABLE dropdown -->\n";
            print '<script type="text/javascript">
                jQuery(document).ready(function () {
                  $(".dropdown dt a").on(\'click\', function () {
                      //console.log($(this).parent().parent().find(\'dd ul\'));
                      $(this).parent().parent().find(\'dd ul\').slideToggle(\'fast\');
                      // Note: Did not find a way to get exact height (value is update at exit) so i calculate a generic from nb of lines
                      heigthofcontent = 21 * $(this).parent().parent().find(\'dd div ul li\').length;
                      if (heigthofcontent > 300) heigthofcontent = 300; // limited by max-height on css .dropdown dd ul
                      posbottom = $(this).parent().parent().find(\'dd\').offset().top + heigthofcontent + 8;
                      //console.log(posbottom);
                      var scrollBottom = $(window).scrollTop() + $(window).height();
                      //console.log(scrollBottom);
                      diffoutsidebottom = (posbottom - scrollBottom);
                      console.log("diffoutsidebottom (positive = outside) = "+diffoutsidebottom);
                      if (diffoutsidebottom > 0)
                      {
                            pix = "-"+diffoutsidebottom+"px";
                            console.log(pix);
                            $(this).parent().parent().find(\'dd\').css("top", pix);
                      }
                      // $(".dropdown dd ul").slideToggle(\'fast\');
                  });
                  $(".dropdowncloseonclick").on(\'click\', function () {
                     console.log("Link has class dropdowncloseonclick, so we close/hide the popup ul");
                     $(this).parent().parent().hide();
                  });
            
                  $(document).bind(\'click\', function (e) {
                      var $clicked = $(e.target);
                      if (!$clicked.parents().hasClass("dropdown")) $(".dropdown dd ul").hide();
                  });
                });
                </script>';
        }
                
		// A div for the address popup
		print "\n<!-- A div to allow dialog popup -->\n";
		print '<div id="dialogforpopup" style="display: none;"></div>'."\n";

        print "</body>\n";
        print "</html>\n";
    }
}
<|MERGE_RESOLUTION|>--- conflicted
+++ resolved
@@ -1224,13 +1224,7 @@
                 print '<script type="text/javascript" src="'.DOL_URL_ROOT.'/includes/jquery/plugins/datatables/extensions/Buttons/js/buttons.print.min.js'.($ext?'?'.$ext:'').'"></script>'."\n";
                 print '<script type="text/javascript" src="'.DOL_URL_ROOT.'/includes/jquery/plugins/datatables/extensions/ColReorder/js/dataTables.colReorder.min.js'.($ext?'?'.$ext:'').'"></script>'."\n";
                 print '<script type="text/javascript" src="'.DOL_URL_ROOT.'/includes/jszip/jszip.min.js"></script>'."\n";
-<<<<<<< HEAD
-                print '<script type="text/javascript" src="'.DOL_URL_ROOT.'/includes/pdfmake/pdfmake.min.js"></script>'."\n";
-                print '<script type="text/javascript" src="'.DOL_URL_ROOT.'/includes/pdfmake/vfs_fonts.js"></script>'."\n";
             }*/
-=======
-            }
->>>>>>> b91b8c64
             // jQuery Timepicker
             if (! empty($conf->global->MAIN_USE_JQUERY_TIMEPICKER) || defined('REQUIRE_JQUERY_TIMEPICKER'))
             {
