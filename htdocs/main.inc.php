<?php
/* Copyright (C) 2002-2007  Rodolphe Quiedeville    <rodolphe@quiedeville.org>
 * Copyright (C) 2003       Xavier Dutoit           <doli@sydesy.com>
 * Copyright (C) 2004-2015  Laurent Destailleur     <eldy@users.sourceforge.net>
 * Copyright (C) 2004       Sebastien Di Cintio     <sdicintio@ressource-toi.org>
 * Copyright (C) 2004       Benoit Mortier          <benoit.mortier@opensides.be>
 * Copyright (C) 2005-2015  Regis Houssin           <regis.houssin@inodbox.com>
 * Copyright (C) 2011-2014  Philippe Grand          <philippe.grand@atoo-net.com>
 * Copyright (C) 2008       Matteli
 * Copyright (C) 2011-2016  Juanjo Menent           <jmenent@2byte.es>
 * Copyright (C) 2012       Christophe Battarel     <christophe.battarel@altairis.fr>
 * Copyright (C) 2014-2015  Marcos García           <marcosgdf@gmail.com>
 * Copyright (C) 2015       Raphaël Doursenaud      <rdoursenaud@gpcsolutions.fr>
 *
 * This program is free software; you can redistribute it and/or modify
 * it under the terms of the GNU General Public License as published by
 * the Free Software Foundation; either version 3 of the License, or
 * (at your option) any later version.
 *
 * This program is distributed in the hope that it will be useful,
 * but WITHOUT ANY WARRANTY; without even the implied warranty of
 * MERCHANTABILITY or FITNESS FOR A PARTICULAR PURPOSE.  See the
 * GNU General Public License for more details.
 *
 * You should have received a copy of the GNU General Public License
 * along with this program. If not, see <http://www.gnu.org/licenses/>.
 */

/**
 *	\file       htdocs/main.inc.php
 *	\ingroup	core
 *	\brief      File that defines environment for Dolibarr GUI pages only (file not required by scripts)
 */

//@ini_set('memory_limit', '128M');	// This may be useless if memory is hard limited by your PHP

// For optional tuning. Enabled if environment variable MAIN_SHOW_TUNING_INFO is defined.
$micro_start_time=0;
if (! empty($_SERVER['MAIN_SHOW_TUNING_INFO']))
{
	list($usec, $sec) = explode(" ", microtime());
	$micro_start_time=((float) $usec + (float) $sec);
	// Add Xdebug code coverage
	//define('XDEBUGCOVERAGE',1);
	if (defined('XDEBUGCOVERAGE')) {
		xdebug_start_code_coverage();
	}
}

// Removed magic_quotes
if (function_exists('get_magic_quotes_gpc'))	// magic_quotes_* deprecated in PHP 5.0 and removed in PHP 5.5
{
	if (get_magic_quotes_gpc())
	{
		// Forcing parameter setting magic_quotes_gpc and cleaning parameters
		// (Otherwise he would have for each position, condition
		// Reading stripslashes variable according to state get_magic_quotes_gpc).
		// Off mode recommended (just do $db->escape for insert / update).
		function stripslashes_deep($value)
		{
			return (is_array($value) ? array_map('stripslashes_deep', $value) : stripslashes($value));
		}
		$_GET     = array_map('stripslashes_deep', $_GET);
		$_POST    = array_map('stripslashes_deep', $_POST);
		$_FILES   = array_map('stripslashes_deep', $_FILES);
		//$_COOKIE  = array_map('stripslashes_deep', $_COOKIE); // Useless because a cookie should never be outputed on screen nor used into sql
		@set_magic_quotes_runtime(0);
	}
}

// phpcs:disable PEAR.NamingConventions.ValidFunctionName.NotCamelCaps
/**
 * Security: SQL Injection and XSS Injection (scripts) protection (Filters on GET, POST, PHP_SELF).
 *
<<<<<<< HEAD
 * @param		string		$val		Value
 * @param		string		$type		1=GET, 0=POST, 2=PHP_SELF, 3=GET without sql reserved keywords (the less tolerant test)
 * @return		int						>0 if there is an injection, 0 if none
 */
function test_sql_and_script_inject($val, $type)
{
=======
 * @param       string      $val        Value
 * @param       string      $type       1=GET, 0=POST, 2=PHP_SELF, 3=GET without sql reserved keywords (the less tolerant test)
 * @return      int                     >0 if there is an injection, 0 if none
 * @deprecated                          use testSqlAndScriptInject
 * @see testSqlAndScriptInject($val, $type)
 */
function test_sql_and_script_inject($val, $type)
{
    // phpcs:enable
    return testSqlAndScriptInject($val, $type);
}

/**
 * Security: SQL Injection and XSS Injection (scripts) protection (Filters on GET, POST, PHP_SELF).
 *
 * @param		string		$val		Value
 * @param		string		$type		1=GET, 0=POST, 2=PHP_SELF, 3=GET without sql reserved keywords (the less tolerant test)
 * @return		int						>0 if there is an injection, 0 if none
 */
function testSqlAndScriptInject($val, $type)
{
>>>>>>> d9b8a8c8
	$inj = 0;
	// For SQL Injection (only GET are used to be included into bad escaped SQL requests)
	if ($type == 1 || $type == 3)
	{
		$inj += preg_match('/delete\s+from/i',	 $val);
		$inj += preg_match('/create\s+table/i',	 $val);
		$inj += preg_match('/insert\s+into/i', 	 $val);
		$inj += preg_match('/select\s+from/i', 	 $val);
		$inj += preg_match('/into\s+(outfile|dumpfile)/i',  $val);
		$inj += preg_match('/user\s*\(/i',  $val);						// avoid to use function user() that return current database login
		$inj += preg_match('/information_schema/i',  $val);				// avoid to use request that read information_schema database
	}
	if ($type == 3)
	{
		$inj += preg_match('/select|update|delete|replace|group\s+by|concat|count|from/i',	 $val);
	}
	if ($type != 2)	// Not common key strings, so we can check them both on GET and POST
	{
		$inj += preg_match('/updatexml\(/i', 	 $val);
		$inj += preg_match('/update.+set.+=/i',  $val);
		$inj += preg_match('/union.+select/i', 	 $val);
		$inj += preg_match('/(\.\.%2f)+/i',		 $val);
	}
	// For XSS Injection done by adding javascript with script
	// This is all cases a browser consider text is javascript:
	// When it found '<script', 'javascript:', '<style', 'onload\s=' on body tag, '="&' on a tag size with old browsers
	// All examples on page: http://ha.ckers.org/xss.html#XSScalc
	// More on https://www.owasp.org/index.php/XSS_Filter_Evasion_Cheat_Sheet
	$inj += preg_match('/<script/i', $val);
	$inj += preg_match('/<iframe/i', $val);
	$inj += preg_match('/<audio/i', $val);
	$inj += preg_match('/Set\.constructor/i', $val);	// ECMA script 6
	if (! defined('NOSTYLECHECK')) $inj += preg_match('/<style/i', $val);
	$inj += preg_match('/base[\s]+href/si', $val);
	$inj += preg_match('/<.*onmouse/si', $val);       // onmousexxx can be set on img or any html tag like <img title='...' onmouseover=alert(1)>
	$inj += preg_match('/onerror\s*=/i', $val);       // onerror can be set on img or any html tag like <img title='...' onerror = alert(1)>
	$inj += preg_match('/onfocus\s*=/i', $val);       // onfocus can be set on input text html tag like <input type='text' value='...' onfocus = alert(1)>
	$inj += preg_match('/onload\s*=/i', $val);        // onload can be set on svg tag <svg/onload=alert(1)> or other tag like body <body onload=alert(1)>
	$inj += preg_match('/onloadstart\s*=/i', $val);   // onload can be set on audio tag <audio onloadstart=alert(1)>
	$inj += preg_match('/onclick\s*=/i', $val);       // onclick can be set on img text html tag like <img onclick = alert(1)>
	$inj += preg_match('/onscroll\s*=/i', $val);      // onscroll can be on textarea
	//$inj += preg_match('/on[A-Z][a-z]+\*=/', $val);   // To lock event handlers onAbort(), ...
	$inj += preg_match('/&#58;|&#0000058|&#x3A/i', $val);		// refused string ':' encoded (no reason to have it encoded) to lock 'javascript:...'
	//if ($type == 1)
	//{
		$inj += preg_match('/javascript:/i', $val);
		$inj += preg_match('/vbscript:/i', $val);
	//}
	// For XSS Injection done by adding javascript closing html tags like with onmousemove, etc... (closing a src or href tag with not cleaned param)
	if ($type == 1) $inj += preg_match('/"/i', $val);		// We refused " in GET parameters value
	if ($type == 2) $inj += preg_match('/[;"]/', $val);		// PHP_SELF is a file system path. It can contains spaces.
	return $inj;
}

/**
 * Return true if security check on parameters are OK, false otherwise.
 *
 * @param		string			$var		Variable name
 * @param		string			$type		1=GET, 0=POST, 2=PHP_SELF
 * @return		boolean|null				true if there is no injection. Stop code if injection found.
 */
function analyseVarsForSqlAndScriptsInjection(&$var, $type)
{
	if (is_array($var))
	{
		foreach ($var as $key => $value)	// Warning, $key may also be used for attacks
		{
			if (analyseVarsForSqlAndScriptsInjection($key, $type) && analyseVarsForSqlAndScriptsInjection($value, $type))
			{
				//$var[$key] = $value;	// This is useless
			}
			else
			{
				print 'Access refused by SQL/Script injection protection in main.inc.php (type='.htmlentities($type).' key='.htmlentities($key).' value='.htmlentities($value).' page='.htmlentities($_SERVER["REQUEST_URI"]).')';
				exit;
			}
		}
		return true;
	}
	else
	{
<<<<<<< HEAD
		return (test_sql_and_script_inject($var, $type) <= 0);
=======
		return (testSqlAndScriptInject($var, $type) <= 0);
>>>>>>> d9b8a8c8
	}
}


// Check consistency of NOREQUIREXXX DEFINES
if ((defined('NOREQUIREDB') || defined('NOREQUIRETRAN')) && ! defined('NOREQUIREMENU'))
{
	print 'If define NOREQUIREDB or NOREQUIRETRAN are set, you must also set NOREQUIREMENU or not set them';
	exit;
}

// Sanity check on URL
if (! empty($_SERVER["PHP_SELF"]))
{
	$morevaltochecklikepost=array($_SERVER["PHP_SELF"]);
	analyseVarsForSqlAndScriptsInjection($morevaltochecklikepost,2);
}
// Sanity check on GET parameters
if (! defined('NOSCANGETFORINJECTION') && ! empty($_SERVER["QUERY_STRING"]))
{
	$morevaltochecklikeget=array($_SERVER["QUERY_STRING"]);
	analyseVarsForSqlAndScriptsInjection($morevaltochecklikeget,1);
}
// Sanity check on POST
if (! defined('NOSCANPOSTFORINJECTION'))
{
	analyseVarsForSqlAndScriptsInjection($_POST,0);
}

// This is to make Dolibarr working with Plesk
if (! empty($_SERVER['DOCUMENT_ROOT']) && substr($_SERVER['DOCUMENT_ROOT'], -6) !== 'htdocs')
{
	set_include_path($_SERVER['DOCUMENT_ROOT'] . '/htdocs');
}

// Include the conf.php and functions.lib.php
require_once 'filefunc.inc.php';

// If there is a POST parameter to tell to save automatically some POST parameters into cookies, we do it.
// This is used for example by form of boxes to save personalization of some options.
// DOL_AUTOSET_COOKIE=cookiename:val1,val2 and  cookiename_val1=aaa cookiename_val2=bbb will set cookie_name with value json_encode(array('val1'=> , ))
if (! empty($_POST["DOL_AUTOSET_COOKIE"]))
{
	$tmpautoset=explode(':',$_POST["DOL_AUTOSET_COOKIE"],2);
	$tmplist=explode(',',$tmpautoset[1]);
	$cookiearrayvalue=array();
	foreach ($tmplist as $tmpkey)
	{
		$postkey=$tmpautoset[0].'_'.$tmpkey;
		//var_dump('tmpkey='.$tmpkey.' postkey='.$postkey.' value='.$_POST[$postkey]);
		if (! empty($_POST[$postkey])) $cookiearrayvalue[$tmpkey]=$_POST[$postkey];
	}
	$cookiename=$tmpautoset[0];
	$cookievalue=json_encode($cookiearrayvalue);
	//var_dump('setcookie cookiename='.$cookiename.' cookievalue='.$cookievalue);
	setcookie($cookiename, empty($cookievalue)?'':$cookievalue, empty($cookievalue)?0:(time()+(86400*354)), '/', null, false, true);	// keep cookie 1 year and add tag httponly
	if (empty($cookievalue)) unset($_COOKIE[$cookiename]);
}


// Init session. Name of session is specific to Dolibarr instance.
// Note: the function dol_getprefix may have been redefined to return a different key to manage another area to protect.
$prefix=dol_getprefix('');

$sessionname='DOLSESSID_'.$prefix;
$sessiontimeout='DOLSESSTIMEOUT_'.$prefix;
if (! empty($_COOKIE[$sessiontimeout])) ini_set('session.gc_maxlifetime',$_COOKIE[$sessiontimeout]);
session_name($sessionname);
session_set_cookie_params(0, '/', null, false, true);   // Add tag httponly on session cookie (same as setting session.cookie_httponly into php.ini). Must be called before the session_start.
// This create lock, released when session_write_close() or end of page.
// We need this lock as long as we read/write $_SESSION ['vars']. We can remove lock when finished.
if (! defined('NOSESSION'))
{
	session_start();
	/*if (ini_get('register_globals'))    // Deprecated in 5.3 and removed in 5.4. To solve bug in using $_SESSION
	{
		foreach ($_SESSION as $key=>$value)
		{
			if (isset($GLOBALS[$key])) unset($GLOBALS[$key]);
		}
	}*/
}

// Init the 5 global objects, this include will make the new and set properties for: $conf, $db, $langs, $user, $mysoc
require_once 'master.inc.php';

// Activate end of page function
register_shutdown_function('dol_shutdown');

// Detection browser
if (isset($_SERVER["HTTP_USER_AGENT"]))
{
	$tmp=getBrowserInfo($_SERVER["HTTP_USER_AGENT"]);
	$conf->browser->name=$tmp['browsername'];
	$conf->browser->os=$tmp['browseros'];
	$conf->browser->version=$tmp['browserversion'];
	$conf->browser->layout=$tmp['layout'];     // 'classic', 'phone', 'tablet'
<<<<<<< HEAD
	$conf->browser->phone=$tmp['phone'];	   // TODO deprecated, use ->layout
	$conf->browser->tablet=$tmp['tablet'];	   // TODO deprecated, use ->layout
=======
>>>>>>> d9b8a8c8
	//var_dump($conf->browser);

	if ($conf->browser->layout == 'phone') $conf->dol_no_mouse_hover=1;
	if ($conf->browser->layout == 'phone') $conf->global->MAIN_TESTMENUHIDER=1;
}

// Force HTTPS if required ($conf->file->main_force_https is 0/1 or https dolibarr root url)
// $_SERVER["HTTPS"] is 'on' when link is https, otherwise $_SERVER["HTTPS"] is empty or 'off'
if (! empty($conf->file->main_force_https) && (empty($_SERVER["HTTPS"]) || $_SERVER["HTTPS"] != 'on'))
{
	$newurl='';
	if (is_numeric($conf->file->main_force_https))
	{
		if ($conf->file->main_force_https == '1' && ! empty($_SERVER["SCRIPT_URI"]))	// If SCRIPT_URI supported by server
		{
			if (preg_match('/^http:/i',$_SERVER["SCRIPT_URI"]) && ! preg_match('/^https:/i',$_SERVER["SCRIPT_URI"]))	// If link is http
			{
				$newurl=preg_replace('/^http:/i','https:',$_SERVER["SCRIPT_URI"]);
			}
		}
		else	// Check HTTPS environment variable (Apache/mod_ssl only)
		{
			$newurl=preg_replace('/^http:/i','https:',DOL_MAIN_URL_ROOT).$_SERVER["REQUEST_URI"];
		}
	}
	else
	{
		// Check HTTPS environment variable (Apache/mod_ssl only)
		$newurl=$conf->file->main_force_https.$_SERVER["REQUEST_URI"];
	}
	// Start redirect
	if ($newurl)
	{
		dol_syslog("main.inc: dolibarr_main_force_https is on, we make a redirect to ".$newurl);
		header("Location: ".$newurl);
		exit;
	}
	else
	{
		dol_syslog("main.inc: dolibarr_main_force_https is on but we failed to forge new https url so no redirect is done", LOG_WARNING);
	}
}

if (! defined('NOLOGIN') && ! defined('NOIPCHECK') && ! empty($dolibarr_main_restrict_ip))
{
	$listofip=explode(',', $dolibarr_main_restrict_ip);
	$found = false;
	foreach($listofip as $ip)
	{
		$ip=trim($ip);
		if ($ip == $_SERVER['REMOTE_ADDR'])
		{
			$found = true;
			break;
		}
	}
	if (! $found)
	{
		print 'Access refused by IP protection';
		exit;
	}
}

// Loading of additional presentation includes
if (! defined('NOREQUIREHTML')) require_once DOL_DOCUMENT_ROOT .'/core/class/html.form.class.php';	    // Need 660ko memory (800ko in 2.2)
if (! defined('NOREQUIREAJAX') && $conf->use_javascript_ajax) require_once DOL_DOCUMENT_ROOT.'/core/lib/ajax.lib.php';	// Need 22ko memory

// If install or upgrade process not done or not completely finished, we call the install page.
if (! empty($conf->global->MAIN_NOT_INSTALLED) || ! empty($conf->global->MAIN_NOT_UPGRADED))
{
	dol_syslog("main.inc: A previous install or upgrade was not complete. Redirect to install page.", LOG_WARNING);
	header("Location: ".DOL_URL_ROOT."/install/index.php");
	exit;
}
// If an upgrade process is required, we call the install page.
if ((! empty($conf->global->MAIN_VERSION_LAST_UPGRADE) && ($conf->global->MAIN_VERSION_LAST_UPGRADE != DOL_VERSION))
|| (empty($conf->global->MAIN_VERSION_LAST_UPGRADE) && ! empty($conf->global->MAIN_VERSION_LAST_INSTALL) && ($conf->global->MAIN_VERSION_LAST_INSTALL != DOL_VERSION)))
{
	$versiontocompare=empty($conf->global->MAIN_VERSION_LAST_UPGRADE)?$conf->global->MAIN_VERSION_LAST_INSTALL:$conf->global->MAIN_VERSION_LAST_UPGRADE;
	require_once DOL_DOCUMENT_ROOT .'/core/lib/admin.lib.php';
	$dolibarrversionlastupgrade=preg_split('/[.-]/',$versiontocompare);
	$dolibarrversionprogram=preg_split('/[.-]/',DOL_VERSION);
	$rescomp=versioncompare($dolibarrversionprogram,$dolibarrversionlastupgrade);
	if ($rescomp > 0)   // Programs have a version higher than database. We did not add "&& $rescomp < 3" because we want upgrade process for build upgrades
	{
		dol_syslog("main.inc: database version ".$versiontocompare." is lower than programs version ".DOL_VERSION.". Redirect to install page.", LOG_WARNING);
		header("Location: ".DOL_URL_ROOT."/install/index.php");
		exit;
	}
}

// Creation of a token against CSRF vulnerabilities
if (! defined('NOTOKENRENEWAL'))
{
	// roulement des jetons car cree a chaque appel
	if (isset($_SESSION['newtoken'])) $_SESSION['token'] = $_SESSION['newtoken'];

	// Save in $_SESSION['newtoken'] what will be next token. Into forms, we will add param token = $_SESSION['newtoken']
	$token = dol_hash(uniqid(mt_rand(), true)); // Generates a hash of a random number
	$_SESSION['newtoken'] = $token;
}
if ((! defined('NOCSRFCHECK') && empty($dolibarr_nocsrfcheck) && ! empty($conf->global->MAIN_SECURITY_CSRF_WITH_TOKEN))
	|| defined('CSRFCHECK_WITH_TOKEN'))	// Check validity of token, only if option MAIN_SECURITY_CSRF_WITH_TOKEN enabled or if constant CSRFCHECK_WITH_TOKEN is set
{
	if ($_SERVER['REQUEST_METHOD'] == 'POST' && ! GETPOST('token','alpha')) // Note, offender can still send request by GET
	{
		print "Access refused by CSRF protection in main.inc.php. Token not provided.\n";
		print "If you access your server behind a proxy using url rewriting, you might check that all HTTP header is propagated (or add the line \$dolibarr_nocsrfcheck=1 into your conf.php file).\n";
		die;
	}
	if ($_SERVER['REQUEST_METHOD'] === 'POST')  // This test must be after loading $_SESSION['token'].
	{
		if (GETPOST('token', 'alpha') != $_SESSION['token'])
		{
			dol_syslog("Invalid token in ".$_SERVER['HTTP_REFERER'].", action=".GETPOST('action','aZ09').", _POST['token']=".GETPOST('token','alpha').", _SESSION['token']=".$_SESSION['token'], LOG_WARNING);
			//print 'Unset POST by CSRF protection in main.inc.php.';	// Do not output anything because this create problems when using the BACK button on browsers.
			unset($_POST);
		}
	}
}

// Disable modules (this must be after session_start and after conf has been loaded)
if (GETPOST('disablemodules','alpha'))  $_SESSION["disablemodules"]=GETPOST('disablemodules','alpha');
if (! empty($_SESSION["disablemodules"]))
{
	$disabled_modules=explode(',',$_SESSION["disablemodules"]);
	foreach($disabled_modules as $module)
	{
		if ($module)
		{
			if (empty($conf->$module)) $conf->$module=new stdClass();
			$conf->$module->enabled=false;
			if ($module == 'fournisseur')		// Special case
			{
				$conf->supplier_order->enabled=0;
				$conf->supplier_invoice->enabled=0;
			}
		}
	}
}

/*
 * Phase authentication / login
 */
$login='';
if (! defined('NOLOGIN'))
{
	// $authmode lists the different means of identification to be tested in order of preference.
	// Example: 'http', 'dolibarr', 'ldap', 'http,forceuser', '...'

	if (defined('MAIN_AUTHENTICATION_MODE'))
	{
		$dolibarr_main_authentication = constant('MAIN_AUTHENTICATION_MODE');
	}
	else
	{
		// Authentication mode
		if (empty($dolibarr_main_authentication)) $dolibarr_main_authentication='http,dolibarr';
		// Authentication mode: forceuser
		if ($dolibarr_main_authentication == 'forceuser' && empty($dolibarr_auto_user)) $dolibarr_auto_user='auto';
	}
	// Set authmode
	$authmode=explode(',',$dolibarr_main_authentication);

	// No authentication mode
	if (! count($authmode))
	{
		$langs->load('main');
		dol_print_error('',$langs->trans("ErrorConfigParameterNotDefined",'dolibarr_main_authentication'));
		exit;
	}

	// If login request was already post, we retrieve login from the session
	// Call module if not realized that his request.
	// At the end of this phase, the variable $login is defined.
	$resultFetchUser='';
	$test=true;
	if (! isset($_SESSION["dol_login"]))
	{
		// It is not already authenticated and it requests the login / password
		include_once DOL_DOCUMENT_ROOT.'/core/lib/security2.lib.php';

		$dol_dst_observed=GETPOST("dst_observed",'int',3);
		$dol_dst_first=GETPOST("dst_first",'int',3);
		$dol_dst_second=GETPOST("dst_second",'int',3);
		$dol_screenwidth=GETPOST("screenwidth",'int',3);
		$dol_screenheight=GETPOST("screenheight",'int',3);
		$dol_hide_topmenu=GETPOST('dol_hide_topmenu','int',3);
		$dol_hide_leftmenu=GETPOST('dol_hide_leftmenu','int',3);
		$dol_optimize_smallscreen=GETPOST('dol_optimize_smallscreen','int',3);
		$dol_no_mouse_hover=GETPOST('dol_no_mouse_hover','int',3);
		$dol_use_jmobile=GETPOST('dol_use_jmobile','int',3);
		//dol_syslog("POST key=".join(array_keys($_POST),',').' value='.join($_POST,','));

		// If in demo mode, we check we go to home page through the public/demo/index.php page
		if (! empty($dolibarr_main_demo) && $_SERVER['PHP_SELF'] == DOL_URL_ROOT.'/index.php')  // We ask index page
		{
			if (empty($_SERVER['HTTP_REFERER']) || ! preg_match('/public/',$_SERVER['HTTP_REFERER']))
			{
				dol_syslog("Call index page from another url than demo page (call is done from page ".$_SERVER['HTTP_REFERER'].")");
				$url='';
				$url.=($url?'&':'').($dol_hide_topmenu?'dol_hide_topmenu='.$dol_hide_topmenu:'');
				$url.=($url?'&':'').($dol_hide_leftmenu?'dol_hide_leftmenu='.$dol_hide_leftmenu:'');
				$url.=($url?'&':'').($dol_optimize_smallscreen?'dol_optimize_smallscreen='.$dol_optimize_smallscreen:'');
				$url.=($url?'&':'').($dol_no_mouse_hover?'dol_no_mouse_hover='.$dol_no_mouse_hover:'');
				$url.=($url?'&':'').($dol_use_jmobile?'dol_use_jmobile='.$dol_use_jmobile:'');
				$url=DOL_URL_ROOT.'/public/demo/index.php'.($url?'?'.$url:'');
				header("Location: ".$url);
				exit;
			}
		}

		// Verification security graphic code
		if (GETPOST("username","alpha",2) && ! empty($conf->global->MAIN_SECURITY_ENABLECAPTCHA))
		{
			$sessionkey = 'dol_antispam_value';
			$ok=(array_key_exists($sessionkey, $_SESSION) === true && (strtolower($_SESSION[$sessionkey]) == strtolower($_POST['code'])));

			// Check code
			if (! $ok)
			{
				dol_syslog('Bad value for code, connexion refused');
				// Load translation files required by page
				$langs->loadLangs(array('main', 'errors'));

				$_SESSION["dol_loginmesg"]=$langs->trans("ErrorBadValueForCode");
				$test=false;

<<<<<<< HEAD
				// TODO @deprecated Remove this. Hook must be used, not this trigger.
=======
				// Call trigger for the "security events" log
>>>>>>> d9b8a8c8
				$user->trigger_mesg='ErrorBadValueForCode - login='.GETPOST("username","alpha",2);
				// Call of triggers
				include_once DOL_DOCUMENT_ROOT . '/core/class/interfaces.class.php';
				$interface=new Interfaces($db);
				$result=$interface->run_triggers('USER_LOGIN_FAILED',$user,$user,$langs,$conf);
				if ($result < 0) {
					$error++;
				}
				// End Call of triggers

				// Hooks on failed login
				$action='';
				$hookmanager->initHooks(array('login'));
				$parameters=array('dol_authmode'=>$dol_authmode, 'dol_loginmesg'=>$_SESSION["dol_loginmesg"]);
				$reshook=$hookmanager->executeHooks('afterLoginFailed',$parameters,$user,$action);    // Note that $action and $object may have been modified by some hooks
				if ($reshook < 0) $error++;

				// Note: exit is done later
			}
		}

		$allowedmethodtopostusername = 2;
		if (defined('MAIN_AUTHENTICATION_POST_METHOD')) $allowedmethodtopostusername = constant('MAIN_AUTHENTICATION_POST_METHOD');
		$usertotest		= (! empty($_COOKIE['login_dolibarr']) ? $_COOKIE['login_dolibarr'] : GETPOST("username","alpha",$allowedmethodtopostusername));
		$passwordtotest	= GETPOST('password','none',$allowedmethodtopostusername);
		$entitytotest	= (GETPOST('entity','int') ? GETPOST('entity','int') : (!empty($conf->entity) ? $conf->entity : 1));

		// Define if we received data to test the login.
		$goontestloop=false;
		if (isset($_SERVER["REMOTE_USER"]) && in_array('http',$authmode)) $goontestloop=true;
		if ($dolibarr_main_authentication == 'forceuser' && ! empty($dolibarr_auto_user)) $goontestloop=true;
		if (GETPOST("username","alpha",$allowedmethodtopostusername) || ! empty($_COOKIE['login_dolibarr']) || GETPOST('openid_mode','alpha',1)) $goontestloop=true;

		if (! is_object($langs)) // This can occurs when calling page with NOREQUIRETRAN defined, however we need langs for error messages.
		{
			include_once DOL_DOCUMENT_ROOT.'/core/class/translate.class.php';
			$langs=new Translate("",$conf);
			$langcode=(GETPOST('lang','aZ09',1)?GETPOST('lang','aZ09',1):(empty($conf->global->MAIN_LANG_DEFAULT)?'auto':$conf->global->MAIN_LANG_DEFAULT));
			if (defined('MAIN_LANG_DEFAULT')) $langcode=constant('MAIN_LANG_DEFAULT');
			$langs->setDefaultLang($langcode);
		}

		// Validation of login/pass/entity
		// If ok, the variable login will be returned
		// If error, we will put error message in session under the name dol_loginmesg
		if ($test && $goontestloop)
		{
			$login = checkLoginPassEntity($usertotest,$passwordtotest,$entitytotest,$authmode);
			if ($login)
			{
				$dol_authmode=$conf->authmode;	// This properties is defined only when logged, to say what mode was successfully used
				$dol_tz=$_POST["tz"];
				$dol_tz_string=$_POST["tz_string"];
				$dol_tz_string=preg_replace('/\s*\(.+\)$/','',$dol_tz_string);
				$dol_tz_string=preg_replace('/,/','/',$dol_tz_string);
				$dol_tz_string=preg_replace('/\s/','_',$dol_tz_string);
				$dol_dst=0;
				if (isset($_POST["dst_first"]) && isset($_POST["dst_second"]))
				{
					include_once DOL_DOCUMENT_ROOT.'/core/lib/date.lib.php';
					$datenow=dol_now();
					$datefirst=dol_stringtotime($_POST["dst_first"]);
					$datesecond=dol_stringtotime($_POST["dst_second"]);
					if ($datenow >= $datefirst && $datenow < $datesecond) $dol_dst=1;
				}
				//print $datefirst.'-'.$datesecond.'-'.$datenow.'-'.$dol_tz.'-'.$dol_tzstring.'-'.$dol_dst; exit;
			}

			if (! $login)
			{
				dol_syslog('Bad password, connexion refused',LOG_DEBUG);
				// Load translation files required by page
				$langs->loadLangs(array('main', 'errors'));

				// Bad password. No authmode has found a good password.
				// We set a generic message if not defined inside function checkLoginPassEntity or subfunctions
				if (empty($_SESSION["dol_loginmesg"])) $_SESSION["dol_loginmesg"]=$langs->trans("ErrorBadLoginPassword");

<<<<<<< HEAD
				// TODO @deprecated Remove this. Hook must be used, not this trigger.
=======
				// Call trigger for the "security events" log
>>>>>>> d9b8a8c8
				$user->trigger_mesg=$langs->trans("ErrorBadLoginPassword").' - login='.GETPOST("username","alpha",2);
				// Call of triggers
				include_once DOL_DOCUMENT_ROOT.'/core/class/interfaces.class.php';
				$interface=new Interfaces($db);
				$result=$interface->run_triggers('USER_LOGIN_FAILED',$user,$user,$langs,$conf,GETPOST("username","alpha",2));
				if ($result < 0) {
					$error++;
				}
				// End Call of triggers

				// Hooks on failed login
				$action='';
				$hookmanager->initHooks(array('login'));
				$parameters=array('dol_authmode'=>$dol_authmode, 'dol_loginmesg'=>$_SESSION["dol_loginmesg"]);
				$reshook=$hookmanager->executeHooks('afterLoginFailed',$parameters,$user,$action);    // Note that $action and $object may have been modified by some hooks
				if ($reshook < 0) $error++;

				// Note: exit is done in next chapter
			}
		}

		// End test login / passwords
		if (! $login || (in_array('ldap',$authmode) && empty($passwordtotest)))	// With LDAP we refused empty password because some LDAP are "opened" for anonymous access so connexion is a success.
		{
			// No data to test login, so we show the login page
			dol_syslog("--- Access to ".$_SERVER["PHP_SELF"]." showing the login form and exit");
			if (defined('NOREDIRECTBYMAINTOLOGIN')) return 'ERROR_NOT_LOGGED';
			else dol_loginfunction($langs,$conf,(! empty($mysoc)?$mysoc:''));
			exit;
		}

		$resultFetchUser=$user->fetch('', $login, '', 1, ($entitytotest > 0 ? $entitytotest : -1));
		if ($resultFetchUser <= 0)
		{
			dol_syslog('User not found, connexion refused');
			session_destroy();
			session_name($sessionname);
			session_set_cookie_params(0, '/', null, false, true);   // Add tag httponly on session cookie
			session_start();    // Fixing the bug of register_globals here is useless since session is empty

			if ($resultFetchUser == 0)
			{
				// Load translation files required by page
				$langs->loadLangs(array('main', 'errors'));

				$_SESSION["dol_loginmesg"]=$langs->trans("ErrorCantLoadUserFromDolibarrDatabase",$login);

<<<<<<< HEAD
				// TODO @deprecated Remove this. Hook must be used, not this trigger.
=======
>>>>>>> d9b8a8c8
				$user->trigger_mesg='ErrorCantLoadUserFromDolibarrDatabase - login='.$login;
			}
			if ($resultFetchUser < 0)
			{
				$_SESSION["dol_loginmesg"]=$user->error;

<<<<<<< HEAD
				// TODO @deprecated Remove this. Hook must be used, not this trigger.
				$user->trigger_mesg=$user->error;
			}

			// Call triggers
=======
				$user->trigger_mesg=$user->error;
			}

			// Call triggers for the "security events" log
>>>>>>> d9b8a8c8
			include_once DOL_DOCUMENT_ROOT . '/core/class/interfaces.class.php';
			$interface=new Interfaces($db);
			$result=$interface->run_triggers('USER_LOGIN_FAILED',$user,$user,$langs,$conf);
			if ($result < 0) {
				$error++;
			}
			// End call triggers

			// Hooks on failed login
			$action='';
			$hookmanager->initHooks(array('login'));
			$parameters=array('dol_authmode'=>$dol_authmode, 'dol_loginmesg'=>$_SESSION["dol_loginmesg"]);
			$reshook=$hookmanager->executeHooks('afterLoginFailed',$parameters,$user,$action);    // Note that $action and $object may have been modified by some hooks
			if ($reshook < 0) $error++;

			$paramsurl=array();
			if (GETPOST('textbrowser','int')) $paramsurl[]='textbrowser='.GETPOST('textbrowser','int');
			if (GETPOST('nojs','int'))        $paramsurl[]='nojs='.GETPOST('nojs','int');
			if (GETPOST('lang','aZ09'))       $paramsurl[]='lang='.GETPOST('lang','aZ09');
			header('Location: '.DOL_URL_ROOT.'/index.php'.(count($paramsurl)?'?'.implode('&',$paramsurl):''));
			exit;
		}
	}
	else
	{
		// We are already into an authenticated session
		$login=$_SESSION["dol_login"];
		$entity=$_SESSION["dol_entity"];
		dol_syslog("- This is an already logged session. _SESSION['dol_login']=".$login." _SESSION['dol_entity']=".$entity, LOG_DEBUG);

		$resultFetchUser=$user->fetch('', $login, '', 1, ($entity > 0 ? $entity : -1));
		if ($resultFetchUser <= 0)
		{
			// Account has been removed after login
			dol_syslog("Can't load user even if session logged. _SESSION['dol_login']=".$login, LOG_WARNING);
			session_destroy();
			session_name($sessionname);
			session_set_cookie_params(0, '/', null, false, true);   // Add tag httponly on session cookie
			session_start();    // Fixing the bug of register_globals here is useless since session is empty

			if ($resultFetchUser == 0)
			{
				// Load translation files required by page
				$langs->loadLangs(array('main', 'errors'));

				$_SESSION["dol_loginmesg"]=$langs->trans("ErrorCantLoadUserFromDolibarrDatabase",$login);

<<<<<<< HEAD
				// TODO @deprecated Remove this. Hook must be used, not this trigger.
=======
>>>>>>> d9b8a8c8
				$user->trigger_mesg='ErrorCantLoadUserFromDolibarrDatabase - login='.$login;
			}
			if ($resultFetchUser < 0)
			{
				$_SESSION["dol_loginmesg"]=$user->error;

<<<<<<< HEAD
				// TODO @deprecated Remove this. Hook must be used, not this trigger.
				$user->trigger_mesg=$user->error;
			}

			// TODO @deprecated Remove this. Hook must be used, not this trigger.
			// Call triggers
=======
				$user->trigger_mesg=$user->error;
			}

			// Call triggers for the "security events" log
>>>>>>> d9b8a8c8
			include_once DOL_DOCUMENT_ROOT . '/core/class/interfaces.class.php';
			$interface=new Interfaces($db);
			$result=$interface->run_triggers('USER_LOGIN_FAILED',$user,$user,$langs,$conf);
			if ($result < 0) {
				$error++;
			}
			// End call triggers

			// Hooks on failed login
			$action='';
			$hookmanager->initHooks(array('login'));
			$parameters=array('dol_authmode'=>$dol_authmode, 'dol_loginmesg'=>$_SESSION["dol_loginmesg"]);
			$reshook=$hookmanager->executeHooks('afterLoginFailed',$parameters,$user,$action);    // Note that $action and $object may have been modified by some hooks
			if ($reshook < 0) $error++;

			$paramsurl=array();
			if (GETPOST('textbrowser','int')) $paramsurl[]='textbrowser='.GETPOST('textbrowser','int');
			if (GETPOST('nojs','int'))        $paramsurl[]='nojs='.GETPOST('nojs','int');
			if (GETPOST('lang','aZ09'))       $paramsurl[]='lang='.GETPOST('lang','aZ09');
			header('Location: '.DOL_URL_ROOT.'/index.php'.(count($paramsurl)?'?'.implode('&',$paramsurl):''));
			exit;
		}
		else
		{
		    // Initialize technical object to manage hooks of page. Note that conf->hooks_modules contains array of hook context
		    $hookmanager->initHooks(array('main'));

		    // Code for search criteria persistence.
		    if (! empty($_GET['save_lastsearch_values']))    // We must use $_GET here
		    {
			    $relativepathstring = preg_replace('/\?.*$/','',$_SERVER["HTTP_REFERER"]);
			    $relativepathstring = preg_replace('/^https?:\/\/[^\/]*/','',$relativepathstring);     // Get full path except host server
			    // Clean $relativepathstring
   			    if (constant('DOL_URL_ROOT')) $relativepathstring = preg_replace('/^'.preg_quote(constant('DOL_URL_ROOT'),'/').'/', '', $relativepathstring);
			    $relativepathstring = preg_replace('/^\//', '', $relativepathstring);
			    $relativepathstring = preg_replace('/^custom\//', '', $relativepathstring);
			    //var_dump($relativepathstring);

<<<<<<< HEAD
			    // We click on a link that leave a page we have to save search criteria. We save them from tmp to no tmp
=======
			    // We click on a link that leave a page we have to save search criteria, contextpage, limit and page. We save them from tmp to no tmp
>>>>>>> d9b8a8c8
			    if (! empty($_SESSION['lastsearch_values_tmp_'.$relativepathstring]))
			    {
			    	$_SESSION['lastsearch_values_'.$relativepathstring]=$_SESSION['lastsearch_values_tmp_'.$relativepathstring];
				    unset($_SESSION['lastsearch_values_tmp_'.$relativepathstring]);
			    }
<<<<<<< HEAD
			    // We also save contextpage
=======
>>>>>>> d9b8a8c8
			    if (! empty($_SESSION['lastsearch_contextpage_tmp_'.$relativepathstring]))
			    {
			    	$_SESSION['lastsearch_contextpage_'.$relativepathstring]=$_SESSION['lastsearch_contextpage_tmp_'.$relativepathstring];
			    	unset($_SESSION['lastsearch_contextpage_tmp_'.$relativepathstring]);
			    }
<<<<<<< HEAD
=======
			    if (! empty($_SESSION['lastsearch_page_tmp_'.$relativepathstring]) && $_SESSION['lastsearch_page_tmp_'.$relativepathstring] > 1)
			    {
			    	$_SESSION['lastsearch_page_'.$relativepathstring]=$_SESSION['lastsearch_page_tmp_'.$relativepathstring];
			    	unset($_SESSION['lastsearch_page_tmp_'.$relativepathstring]);
			    }
			    if (! empty($_SESSION['lastsearch_limit_tmp_'.$relativepathstring]) && $_SESSION['lastsearch_limit_tmp_'.$relativepathstring] != $conf->liste_limit)
			    {
			    	$_SESSION['lastsearch_limit_'.$relativepathstring]=$_SESSION['lastsearch_limit_tmp_'.$relativepathstring];
			    	unset($_SESSION['lastsearch_limit_tmp_'.$relativepathstring]);
			    }
>>>>>>> d9b8a8c8
		    }

		    $action = '';
		    $reshook = $hookmanager->executeHooks('updateSession', array(), $user, $action);
		    if ($reshook < 0) {
			    setEventMessages($hookmanager->error, $hookmanager->errors, 'errors');
		    }
		}
	}

	// Is it a new session that has started ?
	// If we are here, this means authentication was successfull.
	if (! isset($_SESSION["dol_login"]))
	{
		// New session for this login has started.
		$error=0;

		// Store value into session (values always stored)
		$_SESSION["dol_login"]=$user->login;
		$_SESSION["dol_authmode"]=isset($dol_authmode)?$dol_authmode:'';
		$_SESSION["dol_tz"]=isset($dol_tz)?$dol_tz:'';
		$_SESSION["dol_tz_string"]=isset($dol_tz_string)?$dol_tz_string:'';
		$_SESSION["dol_dst"]=isset($dol_dst)?$dol_dst:'';
		$_SESSION["dol_dst_observed"]=isset($dol_dst_observed)?$dol_dst_observed:'';
		$_SESSION["dol_dst_first"]=isset($dol_dst_first)?$dol_dst_first:'';
		$_SESSION["dol_dst_second"]=isset($dol_dst_second)?$dol_dst_second:'';
		$_SESSION["dol_screenwidth"]=isset($dol_screenwidth)?$dol_screenwidth:'';
		$_SESSION["dol_screenheight"]=isset($dol_screenheight)?$dol_screenheight:'';
		$_SESSION["dol_company"]=$conf->global->MAIN_INFO_SOCIETE_NOM;
		$_SESSION["dol_entity"]=$conf->entity;
		// Store value into session (values stored only if defined)
		if (! empty($dol_hide_topmenu))         $_SESSION['dol_hide_topmenu']=$dol_hide_topmenu;
		if (! empty($dol_hide_leftmenu))        $_SESSION['dol_hide_leftmenu']=$dol_hide_leftmenu;
		if (! empty($dol_optimize_smallscreen)) $_SESSION['dol_optimize_smallscreen']=$dol_optimize_smallscreen;
		if (! empty($dol_no_mouse_hover))       $_SESSION['dol_no_mouse_hover']=$dol_no_mouse_hover;
		if (! empty($dol_use_jmobile))          $_SESSION['dol_use_jmobile']=$dol_use_jmobile;

		dol_syslog("This is a new started user session. _SESSION['dol_login']=".$_SESSION["dol_login"]." Session id=".session_id());

		$db->begin();

		$user->update_last_login_date();

		$loginfo = 'TZ='.$_SESSION["dol_tz"].';TZString='.$_SESSION["dol_tz_string"].';Screen='.$_SESSION["dol_screenwidth"].'x'.$_SESSION["dol_screenheight"];

<<<<<<< HEAD
		// TODO @deprecated Remove this. Hook must be used, not this trigger.
=======
		// Call triggers for the "security events" log
>>>>>>> d9b8a8c8
		$user->trigger_mesg = $loginfo;
		// Call triggers
		include_once DOL_DOCUMENT_ROOT . '/core/class/interfaces.class.php';
		$interface=new Interfaces($db);
		$result=$interface->run_triggers('USER_LOGIN',$user,$user,$langs,$conf);
		if ($result < 0) {
			$error++;
		}
		// End call triggers

		// Hooks on successfull login
		$action='';
		$hookmanager->initHooks(array('login'));
		$parameters=array('dol_authmode'=>$dol_authmode, 'dol_loginfo'=>$loginfo);
		$reshook=$hookmanager->executeHooks('afterLogin',$parameters,$user,$action);    // Note that $action and $object may have been modified by some hooks
		if ($reshook < 0) $error++;

		if ($error)
		{
			$db->rollback();
			session_destroy();
<<<<<<< HEAD
			dol_print_error($db,'Error in some hooks afterLogin (or old trigger USER_LOGIN)');
=======
			dol_print_error($db,'Error in some triggers USER_LOGIN or in some hooks afterLogin');
>>>>>>> d9b8a8c8
			exit;
		}
		else
		{
			$db->commit();
		}

		// Change landing page if defined.
		$landingpage=(empty($user->conf->MAIN_LANDING_PAGE)?(empty($conf->global->MAIN_LANDING_PAGE)?'':$conf->global->MAIN_LANDING_PAGE):$user->conf->MAIN_LANDING_PAGE);
		if (! empty($landingpage))    // Example: /index.php
		{
			$newpath=dol_buildpath($landingpage, 1);
			if ($_SERVER["PHP_SELF"] != $newpath)   // not already on landing page (avoid infinite loop)
			{
				header('Location: '.$newpath);
				exit;
			}
		}
	}


	// If user admin, we force the rights-based modules
	if ($user->admin)
	{
		$user->rights->user->user->lire=1;
		$user->rights->user->user->creer=1;
		$user->rights->user->user->password=1;
		$user->rights->user->user->supprimer=1;
		$user->rights->user->self->creer=1;
		$user->rights->user->self->password=1;
	}

	/*
     * Overwrite some configs globals (try to avoid this and have code to use instead $user->conf->xxx)
     */

	// Set liste_limit
	if (isset($user->conf->MAIN_SIZE_LISTE_LIMIT))	$conf->liste_limit = $user->conf->MAIN_SIZE_LISTE_LIMIT;	// Can be 0
	if (isset($user->conf->PRODUIT_LIMIT_SIZE))	$conf->product->limit_size = $user->conf->PRODUIT_LIMIT_SIZE;	// Can be 0

	// Replace conf->css by personalized value if theme not forced
	if (empty($conf->global->MAIN_FORCETHEME) && ! empty($user->conf->MAIN_THEME))
	{
		$conf->theme=$user->conf->MAIN_THEME;
		$conf->css  = "/theme/".$conf->theme."/style.css.php";
	}
}

// Case forcing style from url
if (GETPOST('theme','alpha'))
{
	$conf->theme=GETPOST('theme','alpha',1);
	$conf->css  = "/theme/".$conf->theme."/style.css.php";
}


// Set javascript option
if (! GETPOST('nojs','int'))   // If javascript was not disabled on URL
{
	if (! empty($user->conf->MAIN_DISABLE_JAVASCRIPT))
	{
		$conf->use_javascript_ajax=! $user->conf->MAIN_DISABLE_JAVASCRIPT;
	}
}
else $conf->use_javascript_ajax=0;
// Set MAIN_OPTIMIZEFORTEXTBROWSER
if (GETPOST('textbrowser','int') || (! empty($conf->browser->name) && $conf->browser->name == 'lynxlinks') || ! empty($user->conf->MAIN_OPTIMIZEFORTEXTBROWSER))   // If we must enable text browser
{
	$conf->global->MAIN_OPTIMIZEFORTEXTBROWSER=1;
}
elseif (! empty($user->conf->MAIN_OPTIMIZEFORTEXTBROWSER))
{
	$conf->global->MAIN_OPTIMIZEFORTEXTBROWSER=$user->conf->MAIN_OPTIMIZEFORTEXTBROWSER;
}

// Set terminal output option according to conf->browser.
if (GETPOST('dol_hide_leftmenu','int') || ! empty($_SESSION['dol_hide_leftmenu']))               $conf->dol_hide_leftmenu=1;
if (GETPOST('dol_hide_topmenu','int') || ! empty($_SESSION['dol_hide_topmenu']))                 $conf->dol_hide_topmenu=1;
if (GETPOST('dol_optimize_smallscreen','int') || ! empty($_SESSION['dol_optimize_smallscreen'])) $conf->dol_optimize_smallscreen=1;
if (GETPOST('dol_no_mouse_hover','int') || ! empty($_SESSION['dol_no_mouse_hover']))             $conf->dol_no_mouse_hover=1;
if (GETPOST('dol_use_jmobile','int') || ! empty($_SESSION['dol_use_jmobile']))                   $conf->dol_use_jmobile=1;
if (! empty($conf->browser->layout) && $conf->browser->layout != 'classic') $conf->dol_no_mouse_hover=1;
if ((! empty($conf->browser->layout) && $conf->browser->layout == 'phone')
	|| (! empty($_SESSION['dol_screenwidth']) && $_SESSION['dol_screenwidth'] < 400)
	|| (! empty($_SESSION['dol_screenheight']) && $_SESSION['dol_screenheight'] < 400)
)
{
	$conf->dol_optimize_smallscreen=1;
}
// If we force to use jmobile, then we reenable javascript
if (! empty($conf->dol_use_jmobile)) $conf->use_javascript_ajax=1;
// Replace themes bugged with jmobile with eldy
if (! empty($conf->dol_use_jmobile) && in_array($conf->theme,array('bureau2crea','cameleo','amarok')))
{
	$conf->theme='eldy';
	$conf->css  =  "/theme/".$conf->theme."/style.css.php";
}

if (! defined('NOREQUIRETRAN'))
{
	if (! GETPOST('lang','aZ09'))	// If language was not forced on URL
	{
		// If user has chosen its own language
		if (! empty($user->conf->MAIN_LANG_DEFAULT))
		{
			// If different than current language
			//print ">>>".$langs->getDefaultLang()."-".$user->conf->MAIN_LANG_DEFAULT;
			if ($langs->getDefaultLang() != $user->conf->MAIN_LANG_DEFAULT)
			{
				$langs->setDefaultLang($user->conf->MAIN_LANG_DEFAULT);
			}
		}
	}
}

if (! defined('NOLOGIN'))
{
	// If the login is not recovered, it is identified with an account that does not exist.
	// Hacking attempt?
	if (! $user->login) accessforbidden();

	// Check if user is active
	if ($user->statut < 1)
	{
		// If not active, we refuse the user
		$langs->load("other");
		dol_syslog("Authentification ko as login is disabled");
		accessforbidden($langs->trans("ErrorLoginDisabled"));
		exit;
	}

	// Load permissions
	$user->getrights();
}


dol_syslog("--- Access to ".$_SERVER["PHP_SELF"].' - action='.GETPOST('action','az09').', massaction='.GETPOST('massaction','az09'));
//Another call for easy debugg
//dol_syslog("Access to ".$_SERVER["PHP_SELF"].' GET='.join(',',array_keys($_GET)).'->'.join(',',$_GET).' POST:'.join(',',array_keys($_POST)).'->'.join(',',$_POST));

// Load main languages files
if (! defined('NOREQUIRETRAN'))
{
	// Load translation files required by page
	$langs->loadLangs(array('main', 'dict'));
}

// Define some constants used for style of arrays
$bc=array(0=>'class="impair"',1=>'class="pair"');
$bcdd=array(0=>'class="drag drop oddeven"',1=>'class="drag drop oddeven"');
$bcnd=array(0=>'class="nodrag nodrop nohover"',1=>'class="nodrag nodrop nohoverpair"');		// Used for tr to add new lines
$bctag=array(0=>'class="impair tagtr"',1=>'class="pair tagtr"');

// Define messages variables
$mesg=''; $warning=''; $error=0;
// deprecated, see setEventMessages() and dol_htmloutput_events()
$mesgs=array(); $warnings=array(); $errors=array();

// Constants used to defined number of lines in textarea
if (empty($conf->browser->firefox))
{
	define('ROWS_1',1);
	define('ROWS_2',2);
	define('ROWS_3',3);
	define('ROWS_4',4);
	define('ROWS_5',5);
	define('ROWS_6',6);
	define('ROWS_7',7);
	define('ROWS_8',8);
	define('ROWS_9',9);
}
else
{
	define('ROWS_1',0);
	define('ROWS_2',1);
	define('ROWS_3',2);
	define('ROWS_4',3);
	define('ROWS_5',4);
	define('ROWS_6',5);
	define('ROWS_7',6);
	define('ROWS_8',7);
	define('ROWS_9',8);
}

$heightforframes=50;

// Init menu manager
if (! defined('NOREQUIREMENU'))
{
	if (empty($user->societe_id))    // If internal user or not defined
	{
		$conf->standard_menu=(empty($conf->global->MAIN_MENU_STANDARD_FORCED)?(empty($conf->global->MAIN_MENU_STANDARD)?'eldy_menu.php':$conf->global->MAIN_MENU_STANDARD):$conf->global->MAIN_MENU_STANDARD_FORCED);
	}
	else                        // If external user
	{
		$conf->standard_menu=(empty($conf->global->MAIN_MENUFRONT_STANDARD_FORCED)?(empty($conf->global->MAIN_MENUFRONT_STANDARD)?'eldy_menu.php':$conf->global->MAIN_MENUFRONT_STANDARD):$conf->global->MAIN_MENUFRONT_STANDARD_FORCED);
	}

	// Load the menu manager (only if not already done)
	$file_menu=$conf->standard_menu;
	if (GETPOST('menu','alpha')) $file_menu=GETPOST('menu','alpha');     // example: menu=eldy_menu.php
	if (! class_exists('MenuManager'))
	{
		$menufound=0;
		$dirmenus=array_merge(array("/core/menus/"),(array) $conf->modules_parts['menus']);
		foreach($dirmenus as $dirmenu)
		{
			$menufound=dol_include_once($dirmenu."standard/".$file_menu);
			if (class_exists('MenuManager')) break;
		}
		if (! class_exists('MenuManager'))	// If failed to include, we try with standard eldy_menu.php
		{
			dol_syslog("You define a menu manager '".$file_menu."' that can not be loaded.", LOG_WARNING);
			$file_menu='eldy_menu.php';
			include_once DOL_DOCUMENT_ROOT."/core/menus/standard/".$file_menu;
		}
	}
	$menumanager = new MenuManager($db, empty($user->societe_id)?0:1);
	$menumanager->loadMenu();
}



// Functions

if (! function_exists("llxHeader"))
{
	/**
	 *	Show HTML header HTML + BODY + Top menu + left menu + DIV
	 *
	 * @param 	string 	$head				Optionnal head lines
	 * @param 	string 	$title				HTML title
	 * @param	string	$help_url			Url links to help page
	 * 		                            	Syntax is: For a wiki page: EN:EnglishPage|FR:FrenchPage|ES:SpanishPage
	 *                                  	For other external page: http://server/url
	 * @param	string	$target				Target to use on links
	 * @param 	int    	$disablejs			More content into html header
	 * @param 	int    	$disablehead		More content into html header
	 * @param 	array  	$arrayofjs			Array of complementary js files
	 * @param 	array  	$arrayofcss			Array of complementary css files
	 * @param	string	$morequerystring	Query string to add to the link "print" to get same parameters (use only if autodetect fails)
	 * @param   string  $morecssonbody      More CSS on body tag.
	 * @param	string	$replacemainareaby	Replace call to main_area() by a print of this string
	 * @return	void
	 */
	function llxHeader($head='', $title='', $help_url='', $target='', $disablejs=0, $disablehead=0, $arrayofjs='', $arrayofcss='', $morequerystring='', $morecssonbody='', $replacemainareaby='')
	{
		global $conf;

		// html header
		top_htmlhead($head, $title, $disablejs, $disablehead, $arrayofjs, $arrayofcss);

		print '<body id="mainbody"'.($morecssonbody?' class="'.$morecssonbody.'"':'').'>' . "\n";

		// top menu and left menu area
		if (empty($conf->dol_hide_topmenu) || GETPOST('dol_invisible_topmenu','int'))
		{
			top_menu($head, $title, $target, $disablejs, $disablehead, $arrayofjs, $arrayofcss, $morequerystring, $help_url);
		}

		if (empty($conf->dol_hide_leftmenu))
		{
			left_menu('', $help_url, '', '', 1, $title, 1);		// $menumanager is retreived with a global $menumanager inside this function
		}

		// main area
		if ($replacemainareaby)
		{
			print $replacemainareaby;
			return;
		}
		main_area($title);
	}
}


/**
 *  Show HTTP header
 *
 *  @param  string  $contenttype    Content type. For example, 'text/html'
 *  @param	int		$forcenocache	Force disabling of cache for the page
 *  @return	void
 */
function top_httphead($contenttype='text/html', $forcenocache=0)
{
	global $db, $conf, $hookmanager;

	if ($contenttype == 'text/html' ) header("Content-Type: text/html; charset=".$conf->file->character_set_client);
	else header("Content-Type: ".$contenttype);
	// Security options
	header("X-Content-Type-Options: nosniff");  // With the nosniff option, if the server says the content is text/html, the browser will render it as text/html (note that most browsers now force this option to on)
	header("X-Frame-Options: SAMEORIGIN");      // Frames allowed only if on same domain (stop some XSS attacks)
	//header("X-XSS-Protection: 1");      		// XSS protection of some browsers (note: use of Content-Security-Policy is more efficient). Disabled as deprecated.
	if (! defined('FORCECSP'))
	{
		//if (! isset($conf->global->MAIN_HTTP_CONTENT_SECURITY_POLICY))
		//{
		//	// A default security policy that keep usage of js external component like ckeditor, stripe, google, working
		//	$contentsecuritypolicy = "font-src *; img-src *; style-src * 'unsafe-inline' 'unsafe-eval'; default-src 'self' *.stripe.com 'unsafe-inline' 'unsafe-eval'; script-src 'self' *.stripe.com 'unsafe-inline' 'unsafe-eval'; frame-src 'self' *.stripe.com; connect-src 'self';";
		//}
		//else $contentsecuritypolicy = $conf->global->MAIN_HTTP_CONTENT_SECURITY_POLICY;
		$contentsecuritypolicy = $conf->global->MAIN_HTTP_CONTENT_SECURITY_POLICY;

		if (! is_object($hookmanager)) $hookmanager = new HookManager($db);
		$hookmanager->initHooks("main");

		$parameters=array('contentsecuritypolicy'=>$contentsecuritypolicy);
		$result=$hookmanager->executeHooks('setContentSecurityPolicy',$parameters);    // Note that $action and $object may have been modified by some hooks
		if ($result > 0) $contentsecuritypolicy = $hookmanager->resPrint;	// Replace CSP
		else $contentsecuritypolicy .= $hookmanager->resPrint;				// Concat CSP

		if (! empty($contentsecuritypolicy))
		{
			// For example, to restrict 'script', 'object', 'frames' or 'img' to some domains:
			// script-src https://api.google.com https://anotherhost.com; object-src https://youtube.com; frame-src https://youtube.com; img-src: https://static.example.com
			// For example, to restrict everything to one domain, except 'object', ...:
			// default-src https://cdn.example.net; object-src 'none'
			// For example, to restrict everything to itself except img that can be on other servers:
			// default-src 'self'; img-src *;
			// Pre-existing site that uses too much inline code to fix but wants to ensure resources are loaded only over https and disable plugins:
			// default-src http: https: 'unsafe-eval' 'unsafe-inline'; object-src 'none'
			header("Content-Security-Policy: ".$contentsecuritypolicy);
		}
	}
	elseif (constant('FORCECSP'))
	{
		header("Content-Security-Policy: ".constant('FORCECSP'));
	}
	if ($forcenocache)
	{
		header("Cache-Control: no-cache, no-store, must-revalidate, max-age=0");
	}
}

/**
 * Ouput html header of a page.
 * This code is also duplicated into security2.lib.php::dol_loginfunction
 *
 * @param 	string 	$head			 Optionnal head lines
 * @param 	string 	$title			 HTML title
 * @param 	int    	$disablejs		 Disable js output
 * @param 	int    	$disablehead	 Disable head output
 * @param 	array  	$arrayofjs		 Array of complementary js files
 * @param 	array  	$arrayofcss		 Array of complementary css files
 * @param 	int    	$disablejmobile	 Disable jmobile (No more used)
 * @param   int     $disablenofollow Disable no follow tag
 * @return	void
 */
function top_htmlhead($head, $title='', $disablejs=0, $disablehead=0, $arrayofjs='', $arrayofcss='', $disablejmobile=0, $disablenofollow=0)
{
	global $db, $conf, $langs, $user, $hookmanager;

	top_httphead();

	if (empty($conf->css)) $conf->css = '/theme/eldy/style.css.php';	// If not defined, eldy by default
<<<<<<< HEAD

	print '<!doctype html>'."\n";

	if (! empty($conf->global->MAIN_USE_CACHE_MANIFEST)) print '<html lang="'.substr($langs->defaultlang,0,2).'" manifest="'.DOL_URL_ROOT.'/cache.manifest">'."\n";
	else print '<html lang="'.substr($langs->defaultlang,0,2).'">'."\n";
	//print '<html xmlns="http://www.w3.org/1999/xhtml" xml:lang="fr">'."\n";
	if (empty($disablehead))
	{
		$ext='layout='.$conf->browser->layout.'&version='.urlencode(DOL_VERSION);

		print "<head>\n";
		if (GETPOST('dol_basehref','alpha')) print '<base href="'.dol_escape_htmltag(GETPOST('dol_basehref','alpha')).'">'."\n";
=======

	print '<!doctype html>'."\n";

	if (! empty($conf->global->MAIN_USE_CACHE_MANIFEST)) print '<html lang="'.substr($langs->defaultlang,0,2).'" manifest="'.DOL_URL_ROOT.'/cache.manifest">'."\n";
	else print '<html lang="'.substr($langs->defaultlang,0,2).'">'."\n";
	//print '<html xmlns="http://www.w3.org/1999/xhtml" xml:lang="fr">'."\n";
	if (empty($disablehead))
	{
		$ext='layout='.$conf->browser->layout.'&version='.urlencode(DOL_VERSION);

		print "<head>\n";

		if (GETPOST('dol_basehref','alpha')) print '<base href="'.dol_escape_htmltag(GETPOST('dol_basehref','alpha')).'">'."\n";

>>>>>>> d9b8a8c8
		// Displays meta
		print '<meta charset="UTF-8">'."\n";
		print '<meta name="robots" content="noindex'.($disablenofollow?'':',nofollow').'">'."\n";	// Do not index
		print '<meta name="viewport" content="width=device-width, initial-scale=1.0">'."\n";		// Scale for mobile device
		print '<meta name="author" content="Dolibarr Development Team">'."\n";
<<<<<<< HEAD
=======

>>>>>>> d9b8a8c8
		// Favicon
		$favicon=dol_buildpath('/theme/'.$conf->theme.'/img/favicon.ico',1);
		if (! empty($conf->global->MAIN_FAVICON_URL)) $favicon=$conf->global->MAIN_FAVICON_URL;
		if (empty($conf->dol_use_jmobile)) print '<link rel="shortcut icon" type="image/x-icon" href="'.$favicon.'"/>'."\n";	// Not required into an Android webview
		//if (empty($conf->global->MAIN_OPTIMIZEFORTEXTBROWSER)) print '<link rel="top" title="'.$langs->trans("Home").'" href="'.(DOL_URL_ROOT?DOL_URL_ROOT:'/').'">'."\n";
		//if (empty($conf->global->MAIN_OPTIMIZEFORTEXTBROWSER)) print '<link rel="copyright" title="GNU General Public License" href="http://www.gnu.org/copyleft/gpl.html#SEC1">'."\n";
		//if (empty($conf->global->MAIN_OPTIMIZEFORTEXTBROWSER)) print '<link rel="author" title="Dolibarr Development Team" href="https://www.dolibarr.org">'."\n";

<<<<<<< HEAD
=======
		// Auto refresh page
		if (GETPOST('autorefresh','int') > 0) print '<meta http-equiv="refresh" content="'.GETPOST('autorefresh','int').'">';

>>>>>>> d9b8a8c8
		// Displays title
		$appli=constant('DOL_APPLICATION_TITLE');
		if (!empty($conf->global->MAIN_APPLICATION_TITLE)) $appli=$conf->global->MAIN_APPLICATION_TITLE;

		print '<title>';
		$titletoshow='';
		if ($title && ! empty($conf->global->MAIN_HTML_TITLE) && preg_match('/noapp/',$conf->global->MAIN_HTML_TITLE)) $titletoshow = dol_htmlentities($title);
		else if ($title) $titletoshow = dol_htmlentities($appli.' - '.$title);
		else $titletoshow = dol_htmlentities($appli);

		if (! is_object($hookmanager)) $hookmanager = new HookManager($db);
		$hookmanager->initHooks("main");
		$parameters=array('title'=>$titletoshow);
		$result=$hookmanager->executeHooks('setHtmlTitle',$parameters);		// Note that $action and $object may have been modified by some hooks
		if ($result > 0) $titletoshow = $hookmanager->resPrint;				// Replace Title to show
		else $titletoshow .= $hookmanager->resPrint;						// Concat to Title to show

		print $titletoshow;
		print '</title>';

		print "\n";

		if (GETPOST('version','int')) $ext='version='.GETPOST('version','int');	// usefull to force no cache on css/js
		if (GETPOST('testmenuhider','int') || ! empty($conf->global->MAIN_TESTMENUHIDER)) $ext.='&testmenuhider='.(GETPOST('testmenuhider','int')?GETPOST('testmenuhider','int'):$conf->global->MAIN_TESTMENUHIDER);

		$themeparam='?lang='.$langs->defaultlang.'&amp;theme='.$conf->theme.(GETPOST('optioncss','aZ09')?'&amp;optioncss='.GETPOST('optioncss','aZ09',1):'').'&amp;userid='.$user->id.'&amp;entity='.$conf->entity;
		$themeparam.=($ext?'&amp;'.$ext:'');
		if (! empty($_SESSION['dol_resetcache'])) $themeparam.='&amp;dol_resetcache='.$_SESSION['dol_resetcache'];
		if (GETPOST('dol_hide_topmenu','int'))           { $themeparam.='&amp;dol_hide_topmenu='.GETPOST('dol_hide_topmenu','int'); }
		if (GETPOST('dol_hide_leftmenu','int'))          { $themeparam.='&amp;dol_hide_leftmenu='.GETPOST('dol_hide_leftmenu','int'); }
		if (GETPOST('dol_optimize_smallscreen','int'))   { $themeparam.='&amp;dol_optimize_smallscreen='.GETPOST('dol_optimize_smallscreen','int'); }
		if (GETPOST('dol_no_mouse_hover','int'))         { $themeparam.='&amp;dol_no_mouse_hover='.GETPOST('dol_no_mouse_hover','int'); }
		if (GETPOST('dol_use_jmobile','int'))            { $themeparam.='&amp;dol_use_jmobile='.GETPOST('dol_use_jmobile','int'); $conf->dol_use_jmobile=GETPOST('dol_use_jmobile','int'); }

		if (! defined('DISABLE_JQUERY') && ! $disablejs && $conf->use_javascript_ajax)
		{
			print '<!-- Includes CSS for JQuery (Ajax library) -->'."\n";
			$jquerytheme = 'base';
			if (!empty($conf->global->MAIN_USE_JQUERY_THEME)) $jquerytheme = $conf->global->MAIN_USE_JQUERY_THEME;
			if (constant('JS_JQUERY_UI')) print '<link rel="stylesheet" type="text/css" href="'.JS_JQUERY_UI.'css/'.$jquerytheme.'/jquery-ui.min.css'.($ext?'?'.$ext:'').'">'."\n";  // JQuery
			else print '<link rel="stylesheet" type="text/css" href="'.DOL_URL_ROOT.'/includes/jquery/css/'.$jquerytheme.'/jquery-ui.css'.($ext?'?'.$ext:'').'">'."\n";    // JQuery
			if (! defined('DISABLE_JQUERY_JNOTIFY')) print '<link rel="stylesheet" type="text/css" href="'.DOL_URL_ROOT.'/includes/jquery/plugins/jnotify/jquery.jnotify-alt.min.css'.($ext?'?'.$ext:'').'">'."\n";          // JNotify
			if (! defined('DISABLE_SELECT2') && (! empty($conf->global->MAIN_USE_JQUERY_MULTISELECT) || defined('REQUIRE_JQUERY_MULTISELECT')))     // jQuery plugin "mutiselect", "multiple-select", "select2"...
			{
				$tmpplugin=empty($conf->global->MAIN_USE_JQUERY_MULTISELECT)?constant('REQUIRE_JQUERY_MULTISELECT'):$conf->global->MAIN_USE_JQUERY_MULTISELECT;
				print '<link rel="stylesheet" type="text/css" href="'.DOL_URL_ROOT.'/includes/jquery/plugins/'.$tmpplugin.'/dist/css/'.$tmpplugin.'.css'.($ext?'?'.$ext:'').'">'."\n";
			}
		}

		if (! defined('DISABLE_FONT_AWSOME'))
		{
			print '<!-- Includes CSS for font awesome -->'."\n";
			print '<link rel="stylesheet" type="text/css" href="'.DOL_URL_ROOT.'/theme/common/fontawesome/css/font-awesome.min.css'.($ext?'?'.$ext:'').'">'."\n";
		}

		print '<!-- Includes CSS for Dolibarr theme -->'."\n";
		// Output style sheets (optioncss='print' or ''). Note: $conf->css looks like '/theme/eldy/style.css.php'
		$themepath=dol_buildpath($conf->css,1);
		$themesubdir='';
		if (! empty($conf->modules_parts['theme']))	// This slow down
		{
			foreach($conf->modules_parts['theme'] as $reldir)
			{
				if (file_exists(dol_buildpath($reldir.$conf->css, 0)))
				{
					$themepath=dol_buildpath($reldir.$conf->css, 1);
					$themesubdir=$reldir;
					break;
				}
			}
		}

		//print 'themepath='.$themepath.' themeparam='.$themeparam;exit;
		print '<link rel="stylesheet" type="text/css" href="'.$themepath.$themeparam.'">'."\n";
		if (! empty($conf->global->MAIN_FIX_FLASH_ON_CHROME)) print '<!-- Includes CSS that does not exists as a workaround of flash bug of chrome -->'."\n".'<link rel="stylesheet" type="text/css" href="filethatdoesnotexiststosolvechromeflashbug">'."\n";

		// CSS forced by modules (relative url starting with /)
		if (! empty($conf->modules_parts['css']))
		{
			$arraycss=(array) $conf->modules_parts['css'];
			foreach($arraycss as $modcss => $filescss)
			{
				$filescss=(array) $filescss;	// To be sure filecss is an array
				foreach($filescss as $cssfile)
				{
					if (empty($cssfile)) dol_syslog("Warning: module ".$modcss." declared a css path file into its descriptor that is empty.", LOG_WARNING);
					// cssfile is a relative path
					print '<!-- Includes CSS added by module '.$modcss. ' -->'."\n".'<link rel="stylesheet" type="text/css" href="'.dol_buildpath($cssfile,1);
					// We add params only if page is not static, because some web server setup does not return content type text/css if url has parameters, so browser cache is not used.
					if (!preg_match('/\.css$/i',$cssfile)) print $themeparam;
					print '">'."\n";
				}
			}
		}
		// CSS forced by page in top_htmlhead call (relative url starting with /)
		if (is_array($arrayofcss))
		{
			foreach($arrayofcss as $cssfile)
			{
				print '<!-- Includes CSS added by page -->'."\n".'<link rel="stylesheet" type="text/css" title="default" href="'.dol_buildpath($cssfile,1);
				// We add params only if page is not static, because some web server setup does not return content type text/css if url has parameters and browser cache is not used.
				if (!preg_match('/\.css$/i',$cssfile)) print $themeparam;
				print '">'."\n";
			}
		}

		// Output standard javascript links
		if (! defined('DISABLE_JQUERY') && ! $disablejs && ! empty($conf->use_javascript_ajax))
		{
			// JQuery. Must be before other includes
			print '<!-- Includes JS for JQuery -->'."\n";
			if (defined('JS_JQUERY') && constant('JS_JQUERY')) print '<script type="text/javascript" src="'.JS_JQUERY.'jquery.min.js'.($ext?'?'.$ext:'').'"></script>'."\n";
			else print '<script type="text/javascript" src="'.DOL_URL_ROOT.'/includes/jquery/js/jquery.min.js'.($ext?'?'.$ext:'').'"></script>'."\n";
			if (! empty($conf->global->MAIN_FEATURES_LEVEL) && ! defined('JS_JQUERY_MIGRATE_DISABLED'))
			{
				if (defined('JS_JQUERY_MIGRATE') && constant('JS_JQUERY_MIGRATE')) print '<script type="text/javascript" src="'.JS_JQUERY_MIGRATE.'jquery-migrate.min.js'.($ext?'?'.$ext:'').'"></script>'."\n";
				else print '<script type="text/javascript" src="'.DOL_URL_ROOT.'/includes/jquery/js/jquery-migrate.min.js'.($ext?'?'.$ext:'').'"></script>'."\n";
			}
			if (defined('JS_JQUERY_UI') && constant('JS_JQUERY_UI')) print '<script type="text/javascript" src="'.JS_JQUERY_UI.'jquery-ui.min.js'.($ext?'?'.$ext:'').'"></script>'."\n";
			else print '<script type="text/javascript" src="'.DOL_URL_ROOT.'/includes/jquery/js/jquery-ui.min.js'.($ext?'?'.$ext:'').'"></script>'."\n";
			if (! defined('DISABLE_JQUERY_TABLEDND')) print '<script type="text/javascript" src="'.DOL_URL_ROOT.'/includes/jquery/plugins/tablednd/jquery.tablednd.min.js'.($ext?'?'.$ext:'').'"></script>'."\n";
			// jQuery jnotify
			if (empty($conf->global->MAIN_DISABLE_JQUERY_JNOTIFY) && ! defined('DISABLE_JQUERY_JNOTIFY'))
			{
				print '<script type="text/javascript" src="'.DOL_URL_ROOT.'/includes/jquery/plugins/jnotify/jquery.jnotify.min.js'.($ext?'?'.$ext:'').'"></script>'."\n";
			}
			// Flot
			if (empty($conf->global->MAIN_DISABLE_JQUERY_FLOT) && ! defined('DISABLE_JQUERY_FLOT'))
			{
				if (constant('JS_JQUERY_FLOT'))
				{
					print '<script type="text/javascript" src="'.JS_JQUERY_FLOT.'jquery.flot.js'.($ext?'?'.$ext:'').'"></script>'."\n";
					print '<script type="text/javascript" src="'.JS_JQUERY_FLOT.'jquery.flot.pie.js'.($ext?'?'.$ext:'').'"></script>'."\n";
					print '<script type="text/javascript" src="'.JS_JQUERY_FLOT.'jquery.flot.stack.js'.($ext?'?'.$ext:'').'"></script>'."\n";
				}
				else
				{
					print '<script type="text/javascript" src="'.DOL_URL_ROOT.'/includes/jquery/plugins/flot/jquery.flot.min.js'.($ext?'?'.$ext:'').'"></script>'."\n";
					print '<script type="text/javascript" src="'.DOL_URL_ROOT.'/includes/jquery/plugins/flot/jquery.flot.pie.min.js'.($ext?'?'.$ext:'').'"></script>'."\n";
					print '<script type="text/javascript" src="'.DOL_URL_ROOT.'/includes/jquery/plugins/flot/jquery.flot.stack.min.js'.($ext?'?'.$ext:'').'"></script>'."\n";
				}
			}
			// jQuery jeditable
			if (! empty($conf->global->MAIN_USE_JQUERY_JEDITABLE) && ! defined('DISABLE_JQUERY_JEDITABLE'))
			{
				print '<!-- JS to manage editInPlace feature -->'."\n";
				print '<script type="text/javascript" src="'.DOL_URL_ROOT.'/includes/jquery/plugins/jeditable/jquery.jeditable.js'.($ext?'?'.$ext:'').'"></script>'."\n";
				print '<script type="text/javascript" src="'.DOL_URL_ROOT.'/includes/jquery/plugins/jeditable/jquery.jeditable.ui-datepicker.js'.($ext?'?'.$ext:'').'"></script>'."\n";
				print '<script type="text/javascript" src="'.DOL_URL_ROOT.'/includes/jquery/plugins/jeditable/jquery.jeditable.ui-autocomplete.js'.($ext?'?'.$ext:'').'"></script>'."\n";
				print '<script type="text/javascript">'."\n";
				print 'var urlSaveInPlace = \''.DOL_URL_ROOT.'/core/ajax/saveinplace.php\';'."\n";
				print 'var urlLoadInPlace = \''.DOL_URL_ROOT.'/core/ajax/loadinplace.php\';'."\n";
				print 'var tooltipInPlace = \''.$langs->transnoentities('ClickToEdit').'\';'."\n";	// Added in title attribute of span
				print 'var placeholderInPlace = \'&nbsp;\';'."\n";	// If we put another string than $langs->trans("ClickToEdit") here, nothing is shown. If we put empty string, there is error, Why ?
				print 'var cancelInPlace = \''.$langs->trans('Cancel').'\';'."\n";
				print 'var submitInPlace = \''.$langs->trans('Ok').'\';'."\n";
				print 'var indicatorInPlace = \'<img src="'.DOL_URL_ROOT."/theme/".$conf->theme."/img/working.gif".'">\';'."\n";
				print 'var withInPlace = 300;';		// width in pixel for default string edit
				print '</script>'."\n";
				print '<script type="text/javascript" src="'.DOL_URL_ROOT.'/core/js/editinplace.js'.($ext?'?'.$ext:'').'"></script>'."\n";
				print '<script type="text/javascript" src="'.DOL_URL_ROOT.'/includes/jquery/plugins/jeditable/jquery.jeditable.ckeditor.js'.($ext?'?'.$ext:'').'"></script>'."\n";
			}
            // jQuery Timepicker
            if (! empty($conf->global->MAIN_USE_JQUERY_TIMEPICKER) || defined('REQUIRE_JQUERY_TIMEPICKER'))
            {
            	print '<script type="text/javascript" src="'.DOL_URL_ROOT.'/includes/jquery/plugins/timepicker/jquery-ui-timepicker-addon.js'.($ext?'?'.$ext:'').'"></script>'."\n";
            	print '<script type="text/javascript" src="'.DOL_URL_ROOT.'/core/js/timepicker.js.php?lang='.$langs->defaultlang.($ext?'&amp;'.$ext:'').'"></script>'."\n";
            }
            if (! defined('DISABLE_SELECT2') && (! empty($conf->global->MAIN_USE_JQUERY_MULTISELECT) || defined('REQUIRE_JQUERY_MULTISELECT')))     // jQuery plugin "mutiselect", "multiple-select", "select2", ...
            {
            	$tmpplugin=empty($conf->global->MAIN_USE_JQUERY_MULTISELECT)?constant('REQUIRE_JQUERY_MULTISELECT'):$conf->global->MAIN_USE_JQUERY_MULTISELECT;
            	print '<script type="text/javascript" src="'.DOL_URL_ROOT.'/includes/jquery/plugins/'.$tmpplugin.'/dist/js/'.$tmpplugin.'.full.min.js'.($ext?'?'.$ext:'').'"></script>'."\n";	// We include full because we need the support of containerCssClass
            }
            if (! defined('DISABLE_MULTISELECT'))     // jQuery plugin "mutiselect" to select with checkboxes
            {
            	print '<script type="text/javascript" src="'.DOL_URL_ROOT.'/includes/jquery/plugins/multiselect/jquery.multi-select.js'.($ext?'?'.$ext:'').'"></script>'."\n";
            }
		}

        if (! $disablejs && ! empty($conf->use_javascript_ajax))
        {
            // CKEditor
            if (! empty($conf->fckeditor->enabled) && (empty($conf->global->FCKEDITOR_EDITORNAME) || $conf->global->FCKEDITOR_EDITORNAME == 'ckeditor') && ! defined('DISABLE_CKEDITOR'))
            {
                print '<!-- Includes JS for CKEditor -->'."\n";
                $pathckeditor = DOL_URL_ROOT . '/includes/ckeditor/ckeditor/';
                $jsckeditor='ckeditor.js';
                if (constant('JS_CKEDITOR'))	// To use external ckeditor 4 js lib
                {
                	$pathckeditor=constant('JS_CKEDITOR');
                }
                print '<script type="text/javascript">';
                print 'var CKEDITOR_BASEPATH = \''.$pathckeditor.'\';'."\n";
                print 'var ckeditorConfig = \''.dol_buildpath($themesubdir.'/theme/'.$conf->theme.'/ckeditor/config.js'.($ext?'?'.$ext:''),1).'\';'."\n";		// $themesubdir='' in standard usage
                print 'var ckeditorFilebrowserBrowseUrl = \''.DOL_URL_ROOT.'/core/filemanagerdol/browser/default/browser.php?Connector='.DOL_URL_ROOT.'/core/filemanagerdol/connectors/php/connector.php\';'."\n";
                print 'var ckeditorFilebrowserImageBrowseUrl = \''.DOL_URL_ROOT.'/core/filemanagerdol/browser/default/browser.php?Type=Image&Connector='.DOL_URL_ROOT.'/core/filemanagerdol/connectors/php/connector.php\';'."\n";
                print '</script>'."\n";
                print '<script type="text/javascript" src="'.$pathckeditor.$jsckeditor.($ext?'?'.$ext:'').'"></script>'."\n";
            }

            // Browser notifications
            if (! defined('DISABLE_BROWSER_NOTIF'))
            {
                $enablebrowsernotif=false;
                if (! empty($conf->agenda->enabled) && ! empty($conf->global->AGENDA_REMINDER_BROWSER)) $enablebrowsernotif=true;
                if ($conf->browser->layout == 'phone') $enablebrowsernotif=false;
                if ($enablebrowsernotif)
                {
                    print '<!-- Includes JS of Dolibarr (brwoser layout = '.$conf->browser->layout.')-->'."\n";
                    print '<script type="text/javascript" src="'.DOL_URL_ROOT.'/core/js/lib_notification.js.php'.($ext?'?'.$ext:'').'"></script>'."\n";
                }
            }

            // Global js function
            print '<!-- Includes JS of Dolibarr -->'."\n";
            print '<script type="text/javascript" src="'.DOL_URL_ROOT.'/core/js/lib_head.js.php?lang='.$langs->defaultlang.($ext?'&'.$ext:'').'"></script>'."\n";

            // JS forced by modules (relative url starting with /)
            if (! empty($conf->modules_parts['js']))		// $conf->modules_parts['js'] is array('module'=>array('file1','file2'))
        	{
        		$arrayjs=(array) $conf->modules_parts['js'];
	            foreach($arrayjs as $modjs => $filesjs)
	            {
        			$filesjs=(array) $filesjs;	// To be sure filejs is an array
		            foreach($filesjs as $jsfile)
		            {
	    	    		// jsfile is a relative path
	        	    	print '<!-- Include JS added by module '.$modjs. '-->'."\n".'<script type="text/javascript" src="'.dol_buildpath($jsfile,1).'"></script>'."\n";
		            }
	            }
        	}
            // JS forced by page in top_htmlhead (relative url starting with /)
            if (is_array($arrayofjs))
            {
                print '<!-- Includes JS added by page -->'."\n";
                foreach($arrayofjs as $jsfile)
                {
                    if (preg_match('/^http/i',$jsfile))
                    {
                        print '<script type="text/javascript" src="'.$jsfile.'"></script>'."\n";
                    }
                    else
                    {
                        print '<script type="text/javascript" src="'.dol_buildpath($jsfile,1).'"></script>'."\n";
                    }
                }
            }
        }

        if (! empty($head)) print $head."\n";
        if (! empty($conf->global->MAIN_HTML_HEADER)) print $conf->global->MAIN_HTML_HEADER."\n";

        print "</head>\n\n";
    }

    $conf->headerdone=1;	// To tell header was output
}


/**
 *  Show an HTML header + a BODY + The top menu bar
 *
 *  @param      string	$head    			Lines in the HEAD
 *  @param      string	$title   			Title of web page
 *  @param      string	$target  			Target to use in menu links (Example: '' or '_top')
 *	@param		int		$disablejs			Do not output links to js (Ex: qd fonction utilisee par sous formulaire Ajax)
 *	@param		int		$disablehead		Do not output head section
 *	@param		array	$arrayofjs			Array of js files to add in header
 *	@param		array	$arrayofcss			Array of css files to add in header
 *  @param		string	$morequerystring	Query string to add to the link "print" to get same parameters (use only if autodetect fails)
 *  @param      string	$helppagename    	Name of wiki page for help ('' by default).
 * 				     		                Syntax is: For a wiki page: EN:EnglishPage|FR:FrenchPage|ES:SpanishPage
 * 						                    For other external page: http://server/url
 *  @return		void
 */
function top_menu($head, $title='', $target='', $disablejs=0, $disablehead=0, $arrayofjs='', $arrayofcss='', $morequerystring='', $helppagename='')
{
	global $user, $conf, $langs, $db;
	global $dolibarr_main_authentication, $dolibarr_main_demo;
	global $hookmanager,$menumanager;

	$searchform='';
	$bookmarks='';

	// Instantiate hooks of thirdparty module
	$hookmanager->initHooks(array('toprightmenu'));

	$toprightmenu='';

	// For backward compatibility with old modules
	if (empty($conf->headerdone))
	{
		top_htmlhead($head, $title, $disablejs, $disablehead, $arrayofjs, $arrayofcss);
		print '<body id="mainbody">';
	}

	/*
     * Top menu
     */
	if ((empty($conf->dol_hide_topmenu) || GETPOST('dol_invisible_topmenu','int')) && (! defined('NOREQUIREMENU') || ! constant('NOREQUIREMENU')))
	{
		print "\n".'<!-- Start top horizontal -->'."\n";

		print '<div class="side-nav-vert'.(GETPOST('dol_invisible_topmenu','int')?' hidden':'').'"><div id="id-top">';		// dol_invisible_topmenu differs from dol_hide_topmenu: dol_invisible_topmenu means we output menu but we make it invisible.

		// Show menu entries
		print '<div id="tmenu_tooltip'.(empty($conf->global->MAIN_MENU_INVERT)?'':'invert').'" class="tmenu">'."\n";
		$menumanager->atarget=$target;
		$menumanager->showmenu('top', array('searchform'=>$searchform, 'bookmarks'=>$bookmarks));      // This contains a \n
		print "</div>\n";

		// Define link to login card
		$appli=constant('DOL_APPLICATION_TITLE');
		if (! empty($conf->global->MAIN_APPLICATION_TITLE))
		{
			$appli=$conf->global->MAIN_APPLICATION_TITLE;
			if (preg_match('/\d\.\d/', $appli))
			{
				if (! preg_match('/'.preg_quote(DOL_VERSION).'/', $appli)) $appli.=" (".DOL_VERSION.")";	// If new title contains a version that is different than core
			}
			else $appli.=" ".DOL_VERSION;
		}
		else $appli.=" ".DOL_VERSION;

		if (! empty($conf->global->MAIN_FEATURES_LEVEL)) $appli.="<br>".$langs->trans("LevelOfFeature").': '.$conf->global->MAIN_FEATURES_LEVEL;

		$logouttext='';
		if (empty($conf->global->MAIN_OPTIMIZEFORTEXTBROWSER))
		{
			//$logouthtmltext=$appli.'<br>';
			if ($_SESSION["dol_authmode"] != 'forceuser' && $_SESSION["dol_authmode"] != 'http')
			{
				$logouthtmltext.=$langs->trans("Logout").'<br>';

				$logouttext .='<a href="'.DOL_URL_ROOT.'/user/logout.php">';
				//$logouttext .= img_picto($langs->trans('Logout').":".$langs->trans('Logout'), 'logout_top.png', 'class="login"', 0, 0, 1);
				$logouttext .='<span class="fa fa-sign-out atoplogin"></span>';
				$logouttext .='</a>';
			}
			else
			{
				$logouthtmltext.=$langs->trans("NoLogoutProcessWithAuthMode",$_SESSION["dol_authmode"]);
				$logouttext .= img_picto($langs->trans('Logout').":".$langs->trans('Logout'), 'logout_top.png', 'class="login"', 0, 0, 1);
			}
		}

		print '<div class="login_block">'."\n";

		// Add login user link
		$toprightmenu.='<div class="login_block_user">';

		// Login name with photo and tooltip
		$mode=-1;
		$toprightmenu.='<div class="inline-block nowrap"><div class="inline-block login_block_elem login_block_elem_name" style="padding: 0px;">';
		$toprightmenu.=$user->getNomUrl($mode, '', 1, 0, 11, 0, ($user->firstname ? 'firstname' : -1),'atoplogin');
		$toprightmenu.='</div></div>';

		$toprightmenu.='</div>'."\n";

		$toprightmenu.='<div class="login_block_other">';

		// Execute hook printTopRightMenu (hooks should output string like '<div class="login"><a href="">mylink</a></div>')
		$parameters=array();
		$result=$hookmanager->executeHooks('printTopRightMenu',$parameters);    // Note that $action and $object may have been modified by some hooks
		if (is_numeric($result))
		{
			if ($result == 0)
				$toprightmenu.=$hookmanager->resPrint;		// add
			else
				$toprightmenu=$hookmanager->resPrint;						// replace
		}
		else
		{
			$toprightmenu.=$result;	// For backward compatibility
		}

		// Link to module builder
		if (! empty($conf->modulebuilder->enabled))
		{
			$text ='<a href="'.DOL_URL_ROOT.'/modulebuilder/index.php?mainmenu=home&leftmenu=admintools" target="_modulebuilder">';
			//$text.= img_picto(":".$langs->trans("ModuleBuilder"), 'printer_top.png', 'class="printer"');
			$text.='<span class="fa fa-bug atoplogin"></span>';
			$text.='</a>';
			$toprightmenu.=@Form::textwithtooltip('',$langs->trans("ModuleBuilder"),2,1,$text,'login_block_elem',2);
		}

		// Link to print main content area
<<<<<<< HEAD
		if (empty($conf->global->MAIN_PRINT_DISABLELINK) && empty($conf->global->MAIN_OPTIMIZEFORTEXTBROWSER) && empty($conf->browser->phone))
=======
		if (empty($conf->global->MAIN_PRINT_DISABLELINK) && empty($conf->global->MAIN_OPTIMIZEFORTEXTBROWSER) && $conf->browser->layout != 'phone')
>>>>>>> d9b8a8c8
		{
			$qs=dol_escape_htmltag($_SERVER["QUERY_STRING"]);

			if (is_array($_POST))
			{
				foreach($_POST as $key=>$value) {
					if ($key!=='action' && $key!=='password' && !is_array($value)) $qs.='&'.$key.'='.urlencode($value);
				}
			}
			$qs.=(($qs && $morequerystring)?'&':'').$morequerystring;
			$text ='<a href="'.dol_escape_htmltag($_SERVER["PHP_SELF"]).'?'.$qs.($qs?'&':'').'optioncss=print" target="_blank">';
			//$text.= img_picto(":".$langs->trans("PrintContentArea"), 'printer_top.png', 'class="printer"');
			$text.='<span class="fa fa-print atoplogin"></span>';
			$text.='</a>';
			$toprightmenu.=@Form::textwithtooltip('',$langs->trans("PrintContentArea"),2,1,$text,'login_block_elem',2);
		}

		// Link to Dolibarr wiki pages
		if (empty($conf->global->MAIN_HELP_DISABLELINK) && empty($conf->global->MAIN_OPTIMIZEFORTEXTBROWSER))
		{
			$langs->load("help");

			$helpbaseurl='';
			$helppage='';
			$mode='';

			if (empty($helppagename)) $helppagename='EN:User_documentation|FR:Documentation_utilisateur|ES:Documentación_usuarios';

			// Get helpbaseurl, helppage and mode from helppagename and langs
			$arrayres=getHelpParamFor($helppagename,$langs);
			$helpbaseurl=$arrayres['helpbaseurl'];
			$helppage=$arrayres['helppage'];
			$mode=$arrayres['mode'];

			// Link to help pages
			if ($helpbaseurl && $helppage)
			{
				$text='';
	            if(!empty($conf->global->MAIN_SHOWDATABASENAMEINHELPPAGESLINK)) {
                    $langs->load('admin');
                    $appli .= '<br>' . $langs->trans("Database") . ': ' . $db->database_name;
                }
				$title=$appli.'<br>';
				$title.=$langs->trans($mode == 'wiki' ? 'GoToWikiHelpPage': 'GoToHelpPage');
				if ($mode == 'wiki') $title.=' - '.$langs->trans("PageWiki").' &quot;'.dol_escape_htmltag(strtr($helppage,'_',' ')).'&quot;';
				$text.='<a class="help" target="_blank" rel="noopener" href="';
				if ($mode == 'wiki') $text.=sprintf($helpbaseurl,urlencode(html_entity_decode($helppage)));
				else $text.=sprintf($helpbaseurl,$helppage);
				$text.='">';
				//$text.=img_picto('', 'helpdoc_top').' ';
				$text.='<span class="fa fa-question-circle atoplogin"></span>';
				//$toprightmenu.=$langs->trans($mode == 'wiki' ? 'OnlineHelp': 'Help');
				//if ($mode == 'wiki') $text.=' ('.dol_trunc(strtr($helppage,'_',' '),8).')';
				$text.='</a>';
				//$toprightmenu.='</div>'."\n";
				$toprightmenu.=@Form::textwithtooltip('',$title,2,1,$text,'login_block_elem',2);
			}
		}

		// Logout link
		$toprightmenu.=@Form::textwithtooltip('',$logouthtmltext,2,1,$logouttext,'login_block_elem',2);

		$toprightmenu.='</div>';

		print $toprightmenu;

		print "</div>\n";		// end div class="login_block"

		print '</div></div>';

		print '<div style="clear: both;"></div>';
		print "<!-- End top horizontal menu -->\n\n";
	}

	if (empty($conf->dol_hide_leftmenu) && empty($conf->dol_use_jmobile)) print '<!-- Begin div id-container --><div id="id-container" class="id-container'.($morecss?' '.$morecss:'').'">';
}


/**
 *  Show left menu bar
 *
 *  @param  array	$menu_array_before 	       	Table of menu entries to show before entries of menu handler. This param is deprectaed and must be provided to ''.
 *  @param  string	$helppagename    	       	Name of wiki page for help ('' by default).
 * 				     		                   	Syntax is: For a wiki page: EN:EnglishPage|FR:FrenchPage|ES:SpanishPage
 * 									         	For other external page: http://server/url
 *  @param  string	$notused             		Deprecated. Used in past to add content into left menu. Hooks can be used now.
 *  @param  array	$menu_array_after           Table of menu entries to show after entries of menu handler
 *  @param  int		$leftmenuwithoutmainarea    Must be set to 1. 0 by default for backward compatibility with old modules.
 *  @param  string	$title                      Title of web page
 *  @param  string  $acceptdelayedhtml          1 if caller request to have html delayed content not returned but saved into global $delayedhtmlcontent (so caller can show it at end of page to avoid flash FOUC effect)
 *  @return	void
 */
function left_menu($menu_array_before, $helppagename='', $notused='', $menu_array_after='', $leftmenuwithoutmainarea=0, $title='', $acceptdelayedhtml=0)
{
	global $user, $conf, $langs, $db, $form;
	global $hookmanager, $menumanager;

	$searchform='';
	$bookmarks='';

	if (! empty($menu_array_before)) dol_syslog("Deprecated parameter menu_array_before was used when calling main::left_menu function. Menu entries of module should now be defined into module descriptor and not provided when calling left_menu.", LOG_WARNING);

	if (empty($conf->dol_hide_leftmenu) && (! defined('NOREQUIREMENU') || ! constant('NOREQUIREMENU')))
	{
		// Instantiate hooks of thirdparty module
		$hookmanager->initHooks(array('searchform','leftblock'));

		print "\n".'<!-- Begin side-nav id-left -->'."\n".'<div class="side-nav"><div id="id-left">'."\n";

		if ($conf->browser->layout == 'phone') $conf->global->MAIN_USE_OLD_SEARCH_FORM=1;	// Select into select2 is awfull on smartphone. TODO Is this still true with select2 v4 ?

		print "\n";

		if (! is_object($form)) $form=new Form($db);
		$selected=-1;
		$usedbyinclude=1;
		include_once DOL_DOCUMENT_ROOT.'/core/ajax/selectsearchbox.php';	// This set $arrayresult

		if ($conf->use_javascript_ajax && empty($conf->global->MAIN_USE_OLD_SEARCH_FORM))
		{
			//$searchform.=$form->selectArrayAjax('searchselectcombo', DOL_URL_ROOT.'/core/ajax/selectsearchbox.php', $selected, '', '', 0, 1, 'vmenusearchselectcombo', 1, $langs->trans("Search"), 1);
			$searchform.=$form->selectArrayFilter('searchselectcombo', $arrayresult, $selected, '', 1, 0, (empty($conf->global->MAIN_SEARCHBOX_CONTENT_LOADED_BEFORE_KEY)?1:0), 'vmenusearchselectcombo', 1, $langs->trans("Search"), 1);
		}
		else
		{
			foreach($arrayresult as $key => $val)
			{
				//$searchform.=printSearchForm($val['url'], $val['url'], $val['label'], 'maxwidth100', 'sall', $val['shortcut'], 'searchleft', img_picto('',$val['img']));
				$searchform.=printSearchForm($val['url'], $val['url'], $val['label'], 'maxwidth125', 'sall', $val['shortcut'], 'searchleft', img_picto('', $val['img'], '', false, 1, 1));
			}
		}

		// Execute hook printSearchForm
		$parameters=array('searchform'=>$searchform);
		$reshook=$hookmanager->executeHooks('printSearchForm',$parameters);    // Note that $action and $object may have been modified by some hooks
		if (empty($reshook))
		{
			$searchform.=$hookmanager->resPrint;
		}
		else $searchform=$hookmanager->resPrint;

		// Force special value for $searchform
		if (! empty($conf->global->MAIN_OPTIMIZEFORTEXTBROWSER) || empty($conf->use_javascript_ajax))
		{
			$urltosearch=DOL_URL_ROOT.'/core/search_page.php?showtitlebefore=1';
			$searchform='<div class="blockvmenuimpair blockvmenusearchphone"><div id="divsearchforms1"><a href="'.$urltosearch.'" alt="'.dol_escape_htmltag($langs->trans("ShowSearchFields")).'">'.$langs->trans("Search").'...</a></div></div>';
		}
		elseif ($conf->use_javascript_ajax && ! empty($conf->global->MAIN_USE_OLD_SEARCH_FORM))
		{
			$searchform='<div class="blockvmenuimpair blockvmenusearchphone"><div id="divsearchforms1"><a href="#" alt="'.dol_escape_htmltag($langs->trans("ShowSearchFields")).'">'.$langs->trans("Search").'...</a></div><div id="divsearchforms2" style="display: none">'.$searchform.'</div>';
			$searchform.='<script type="text/javascript">
            	jQuery(document).ready(function () {
            		jQuery("#divsearchforms1").click(function(){
	                   jQuery("#divsearchforms2").toggle();
	               });
            	});
                </script>' . "\n";
			$searchform.='</div>';
		}

		// Define $bookmarks
		if (! empty($conf->bookmark->enabled) && $user->rights->bookmark->lire)
		{
<<<<<<< HEAD
			include_once (DOL_DOCUMENT_ROOT.'/bookmarks/bookmarks.lib.php');
=======
			include_once DOL_DOCUMENT_ROOT.'/bookmarks/bookmarks.lib.php';
>>>>>>> d9b8a8c8
			$langs->load("bookmarks");

			$bookmarks=printBookmarksList($db, $langs);
		}

		// Left column
		print '<!-- Begin left menu -->'."\n";

		print '<div class="vmenu"'.(empty($conf->global->MAIN_OPTIMIZEFORTEXTBROWSER)?'':' title="Left menu"').'>'."\n\n";

		// Show left menu with other forms
		$menumanager->menu_array = $menu_array_before;
		$menumanager->menu_array_after = $menu_array_after;
		$menumanager->showmenu('left', array('searchform'=>$searchform, 'bookmarks'=>$bookmarks)); // output menu_array and menu found in database

		// Dolibarr version + help + bug report link
		print "\n";
		print "<!-- Begin Help Block-->\n";
		print '<div id="blockvmenuhelp" class="blockvmenuhelp">'."\n";

		// Version
		if (empty($conf->global->MAIN_HIDE_VERSION))    // Version is already on help picto and on login page.
		{
			$doliurl='https://www.dolibarr.org';
			//local communities
			if (preg_match('/fr/i',$langs->defaultlang)) $doliurl='https://www.dolibarr.fr';
			if (preg_match('/es/i',$langs->defaultlang)) $doliurl='https://www.dolibarr.es';
			if (preg_match('/de/i',$langs->defaultlang)) $doliurl='https://www.dolibarr.de';
			if (preg_match('/it/i',$langs->defaultlang)) $doliurl='https://www.dolibarr.it';
			if (preg_match('/gr/i',$langs->defaultlang)) $doliurl='https://www.dolibarr.gr';

			$appli=constant('DOL_APPLICATION_TITLE');
			if (! empty($conf->global->MAIN_APPLICATION_TITLE))
			{
				$appli=$conf->global->MAIN_APPLICATION_TITLE; $doliurl='';
				if (preg_match('/\d\.\d/', $appli))
				{
					if (! preg_match('/'.preg_quote(DOL_VERSION).'/', $appli)) $appli.=" (".DOL_VERSION.")";	// If new title contains a version that is different than core
				}
				else $appli.=" ".DOL_VERSION;
			}
			else $appli.=" ".DOL_VERSION;
			print '<div id="blockvmenuhelpapp" class="blockvmenuhelp">';
			if ($doliurl) print '<a class="help" target="_blank" rel="noopener" href="'.$doliurl.'">';
			else print '<span class="help">';
			print $appli;
			if ($doliurl) print '</a>';
			else print '</span>';
			print '</div>'."\n";
		}

		// Link to bugtrack
		if (! empty($conf->global->MAIN_BUGTRACK_ENABLELINK))
		{
			require_once DOL_DOCUMENT_ROOT.'/core/lib/functions2.lib.php';

			$bugbaseurl = 'https://github.com/Dolibarr/dolibarr/issues/new';
			$bugbaseurl.= '?title=';
			$bugbaseurl.= urlencode("Bug: ");
			$bugbaseurl.= '&body=';
			$bugbaseurl.= urlencode("# Bug\n");
			$bugbaseurl.= urlencode("\n");
			$bugbaseurl.= urlencode("## Environment\n");
			$bugbaseurl.= urlencode("- **Version**: " . DOL_VERSION . "\n");
			$bugbaseurl.= urlencode("- **OS**: " . php_uname('s') . "\n");
			$bugbaseurl.= urlencode("- **Web server**: " . $_SERVER["SERVER_SOFTWARE"] . "\n");
			$bugbaseurl.= urlencode("- **PHP**: " . php_sapi_name() . ' ' . phpversion() . "\n");
			$bugbaseurl.= urlencode("- **Database**: " . $db::LABEL . ' ' . $db->getVersion() . "\n");
			$bugbaseurl.= urlencode("- **URL**: " . $_SERVER["REQUEST_URI"] . "\n");
			$bugbaseurl.= urlencode("\n");
			$bugbaseurl.= urlencode("## Report\n");
			print '<div id="blockvmenuhelpbugreport" class="blockvmenuhelp">';
			print '<a class="help" target="_blank" rel="noopener" href="'.$bugbaseurl.'">'.$langs->trans("FindBug").'</a>';
			print '</div>';
		}

		print "</div>\n";
		print "<!-- End Help Block-->\n";
		print "\n";

		print "</div>\n";
		print "<!-- End left menu -->\n";
		print "\n";

		// Execute hook printLeftBlock
		$parameters=array();
		$reshook=$hookmanager->executeHooks('printLeftBlock',$parameters);    // Note that $action and $object may have been modified by some hooks
		print $hookmanager->resPrint;

		print '</div></div> <!-- End side-nav id-left -->';	// End div id="side-nav" div id="id-left"
	}

	print "\n";
	print '<!-- Begin right area -->'."\n";

	if (empty($leftmenuwithoutmainarea)) main_area($title);
}


/**
 *  Begin main area
 *
 *  @param	string	$title		Title
 *  @return	void
 */
function main_area($title='')
{
	global $conf, $langs;

	if (empty($conf->dol_hide_leftmenu)) print '<div id="id-right">';

	print "\n";

	print '<!-- Begin div class="fiche" -->'."\n".'<div class="fiche">'."\n";

	if (! empty($conf->global->MAIN_ONLY_LOGIN_ALLOWED)) print info_admin($langs->trans("WarningYouAreInMaintenanceMode",$conf->global->MAIN_ONLY_LOGIN_ALLOWED));
}


/**
 *  Return helpbaseurl, helppage and mode
 *
 *  @param	string		$helppagename		Page name ('EN:xxx,ES:eee,FR:fff...' or 'http://localpage')
 *  @param  Translate	$langs				Language
 *  @return	array		Array of help urls
 */
function getHelpParamFor($helppagename,$langs)
{
	$helpbaseurl='';
	$helppage='';
	$mode='';

	if (preg_match('/^http/i',$helppagename))
	{
		// If complete URL
		$helpbaseurl='%s';
		$helppage=$helppagename;
		$mode='local';
	}
	else
	{
		// If WIKI URL
		if (preg_match('/^es/i',$langs->defaultlang))
		{
			$helpbaseurl='http://wiki.dolibarr.org/index.php/%s';
			if (preg_match('/ES:([^|]+)/i',$helppagename,$reg)) $helppage=$reg[1];
		}
		if (preg_match('/^fr/i',$langs->defaultlang))
		{
			$helpbaseurl='http://wiki.dolibarr.org/index.php/%s';
			if (preg_match('/FR:([^|]+)/i',$helppagename,$reg)) $helppage=$reg[1];
		}
		if (empty($helppage))	// If help page not already found
		{
			$helpbaseurl='http://wiki.dolibarr.org/index.php/%s';
			if (preg_match('/EN:([^|]+)/i',$helppagename,$reg)) $helppage=$reg[1];
		}
		$mode='wiki';
	}
	return array('helpbaseurl'=>$helpbaseurl,'helppage'=>$helppage,'mode'=>$mode);
}


/**
 *  Show a search area.
 *  Used when the javascript quick search is not used.
 *
 *  @param  string	$urlaction          Url post
 *  @param  string	$urlobject          Url of the link under the search box
 *  @param  string	$title              Title search area
 *  @param  string	$htmlmorecss        Add more css
 *  @param  string	$htmlinputname      Field Name input form
 *  @param	string	$accesskey			Accesskey
 *  @param  string  $prefhtmlinputname  Complement for id to avoid multiple same id in the page
 *  @param	string	$img				Image to use
 *  @param	string	$showtitlebefore	Show title before input text instead of into placeholder. This can be set when output is dedicated for text browsers.
 *  @return	string
 */
function printSearchForm($urlaction, $urlobject, $title, $htmlmorecss, $htmlinputname, $accesskey='', $prefhtmlinputname='',$img='', $showtitlebefore=0)
{
	global $conf,$langs,$user;

	$ret='';
	$ret.='<form action="'.$urlaction.'" method="post" class="searchform">';
	$ret.='<input type="hidden" name="token" value="'.$_SESSION['newtoken'].'">';
	$ret.='<input type="hidden" name="mode" value="search">';
	$ret.='<input type="hidden" name="savelogin" value="'.dol_escape_htmltag($user->login).'">';
	if ($showtitlebefore) $ret.=$title.' ';
	$ret.='<input type="text" class="flat '.$htmlmorecss.'"';
	$ret.=' style="text-indent: 22px; background-image: url(\''.$img.'\'); background-repeat: no-repeat; background-position: 3px;"';
	$ret.=($accesskey?' accesskey="'.$accesskey.'"':'');
	$ret.=' placeholder="'.strip_tags($title).'"';
	$ret.=' name="'.$htmlinputname.'" id="'.$prefhtmlinputname.$htmlinputname.'" />';
	//$ret.='<input type="submit" class="button" style="padding-top: 4px; padding-bottom: 4px; padding-left: 6px; padding-right: 6px" value="'.$langs->trans("Go").'">';
	$ret.='<button type="submit" class="button" style="padding-top: 4px; padding-bottom: 4px; padding-left: 6px; padding-right: 6px">';
	$ret.='<span class="fa fa-search"></span>';
	$ret.='</button>';
	$ret.="</form>\n";
	return $ret;
}


if (! function_exists("llxFooter"))
{
	/**
	 * Show HTML footer
	 * Close div /DIV class=fiche + /DIV id-right + /DIV id-container + /BODY + /HTML.
	 * If global var $delayedhtmlcontent was filled, we output it just before closing the body.
	 *
	 * @param	string	$comment    				A text to add as HTML comment into HTML generated page
	 * @param	string	$zone						'private' (for private pages) or 'public' (for public pages)
	 * @param	int		$disabledoutputofmessages	Clear all messages stored into session without diplaying them
	 * @return	void
	 */
	function llxFooter($comment='',$zone='private', $disabledoutputofmessages=0)
	{
		global $conf, $langs, $user, $object;
<<<<<<< HEAD
		global $delayedhtmlcontent, $contextpage;
=======
		global $delayedhtmlcontent;
		global $contextpage, $page, $limit;
>>>>>>> d9b8a8c8

		$ext='layout='.$conf->browser->layout.'&version='.urlencode(DOL_VERSION);

		// Global html output events ($mesgs, $errors, $warnings)
		dol_htmloutput_events($disabledoutputofmessages);

		// Code for search criteria persistence.
		// $user->lastsearch_values was set by the GETPOST when form field search_xxx exists
		if (is_object($user) && ! empty($user->lastsearch_values_tmp) && is_array($user->lastsearch_values_tmp))
		{
			// Clean and save data
			foreach($user->lastsearch_values_tmp as $key => $val)
			{
				unset($_SESSION['lastsearch_values_tmp_'.$key]);			// Clean array to rebuild it just after
				if (count($val) && empty($_POST['button_removefilter']))	// If there is search criteria to save and we did not click on 'Clear filter' button
				{
					if (empty($val['sortfield'])) unset($val['sortfield']);
					if (empty($val['sortorder'])) unset($val['sortorder']);
					dol_syslog('Save lastsearch_values_tmp_'.$key.'='.json_encode($val, 0)." (systematic recording of last search criterias)");
					$_SESSION['lastsearch_values_tmp_'.$key]=json_encode($val);
					unset($_SESSION['lastsearch_values_'.$key]);
				}
			}
		}


		$relativepathstring = $_SERVER["PHP_SELF"];
		// Clean $relativepathstring
		if (constant('DOL_URL_ROOT')) $relativepathstring = preg_replace('/^'.preg_quote(constant('DOL_URL_ROOT'),'/').'/', '', $relativepathstring);
		$relativepathstring = preg_replace('/^\//', '', $relativepathstring);
		$relativepathstring = preg_replace('/^custom\//', '', $relativepathstring);
		if (preg_match('/list\.php$/', $relativepathstring))
		{
			unset($_SESSION['lastsearch_contextpage_tmp_'.$relativepathstring]);
<<<<<<< HEAD
			if (! empty($contextpage)) $_SESSION['lastsearch_contextpage_tmp_'.$relativepathstring]=$contextpage;
			unset($_SESSION['lastsearch_contextpage_'.$relativepathstring]);
		}

		// Core error message
		if (! empty($conf->global->MAIN_CORE_ERROR))
		{
			// Ajax version
			if ($conf->use_javascript_ajax)
			{
				$title = img_warning().' '.$langs->trans('CoreErrorTitle');
				print ajax_dialog($title, $langs->trans('CoreErrorMessage'));
			}
			// html version
			else
			{
				$msg = img_warning().' '.$langs->trans('CoreErrorMessage');
				print '<div class="error">'.$msg.'</div>';
			}

			//define("MAIN_CORE_ERROR",0);      // Constant was defined and we can't change value of a constant
		}

		print "\n\n";

		print '</div> <!-- End div class="fiche" -->'."\n"; // End div fiche

		if (empty($conf->dol_hide_leftmenu)) print '</div> <!-- End div id-right -->'."\n"; // End div id-right

		if (empty($conf->dol_hide_leftmenu) && empty($conf->dol_use_jmobile)) print '</div> <!-- End div id-container -->'."\n";	// End div container

		print "\n";
		if ($comment) print '<!-- '.$comment.' -->'."\n";

		printCommonFooter($zone);

		if (! empty($delayedhtmlcontent)) print $delayedhtmlcontent;

		if (! empty($conf->use_javascript_ajax))
		{
			print "\n".'<!-- Includes JS Footer of Dolibarr -->'."\n";
			print '<script type="text/javascript" src="'.DOL_URL_ROOT.'/core/js/lib_foot.js.php?lang='.$langs->defaultlang.($ext?'&'.$ext:'').'"></script>'."\n";
		}

=======
			unset($_SESSION['lastsearch_page_tmp_'.$relativepathstring]);
			unset($_SESSION['lastsearch_limit_tmp_'.$relativepathstring]);

			if (! empty($contextpage))                     $_SESSION['lastsearch_contextpage_tmp_'.$relativepathstring]=$contextpage;
			if (! empty($page) && $page > 1)               $_SESSION['lastsearch_page_tmp_'.$relativepathstring]=$page;
			if (! empty($limit) && $limit != $conf->limit) $_SESSION['lastsearch_limit_tmp_'.$relativepathstring]=$limit;

			unset($_SESSION['lastsearch_contextpage_'.$relativepathstring]);
			unset($_SESSION['lastsearch_page_'.$relativepathstring]);
			unset($_SESSION['lastsearch_limit_'.$relativepathstring]);
		}

		// Core error message
		if (! empty($conf->global->MAIN_CORE_ERROR))
		{
			// Ajax version
			if ($conf->use_javascript_ajax)
			{
				$title = img_warning().' '.$langs->trans('CoreErrorTitle');
				print ajax_dialog($title, $langs->trans('CoreErrorMessage'));
			}
			// html version
			else
			{
				$msg = img_warning().' '.$langs->trans('CoreErrorMessage');
				print '<div class="error">'.$msg.'</div>';
			}

			//define("MAIN_CORE_ERROR",0);      // Constant was defined and we can't change value of a constant
		}

		print "\n\n";

		print '</div> <!-- End div class="fiche" -->'."\n"; // End div fiche

		if (empty($conf->dol_hide_leftmenu)) print '</div> <!-- End div id-right -->'."\n"; // End div id-right

		if (empty($conf->dol_hide_leftmenu) && empty($conf->dol_use_jmobile)) print '</div> <!-- End div id-container -->'."\n";	// End div container

		print "\n";
		if ($comment) print '<!-- '.$comment.' -->'."\n";

		printCommonFooter($zone);

		if (! empty($delayedhtmlcontent)) print $delayedhtmlcontent;

		if (! empty($conf->use_javascript_ajax))
		{
			print "\n".'<!-- Includes JS Footer of Dolibarr -->'."\n";
			print '<script type="text/javascript" src="'.DOL_URL_ROOT.'/core/js/lib_foot.js.php?lang='.$langs->defaultlang.($ext?'&'.$ext:'').'"></script>'."\n";
		}

>>>>>>> d9b8a8c8
		// Wrapper to add log when clicking on download or preview
		if (! empty($conf->blockedlog->enabled) && is_object($object) && $object->id > 0 && $object->statut > 0)
		{
			if (in_array($object->element, array('facture')))       // Restrict for the moment to element 'facture'
			{
				print "\n<!-- JS CODE TO ENABLE log when making a download or a preview of a document -->\n";
				?>
    			<script type="text/javascript">
    			jQuery(document).ready(function () {
    				$('a.documentpreview').click(function() {
    					$.post('<?php echo DOL_URL_ROOT."/blockedlog/ajax/block-add.php" ?>'
    							, {
    								id:<?php echo $object->id; ?>
    								, element:'<?php echo $object->element ?>'
    								, action:'DOC_PREVIEW'
    							}
    					);
    				});
    				$('a.documentdownload').click(function() {
    					$.post('<?php echo DOL_URL_ROOT."/blockedlog/ajax/block-add.php" ?>'
    							, {
    								id:<?php echo $object->id; ?>
    								, element:'<?php echo $object->element ?>'
    								, action:'DOC_DOWNLOAD'
    							}
    					);
    				});
    			});
    			</script>
				<?php
			}
	   	}

		// A div for the address popup
		print "\n<!-- A div to allow dialog popup -->\n";
		print '<div id="dialogforpopup" style="display: none;"></div>'."\n";

		print "</body>\n";
		print "</html>\n";
	}
<<<<<<< HEAD
}
=======
}
>>>>>>> d9b8a8c8
<|MERGE_RESOLUTION|>--- conflicted
+++ resolved
@@ -72,14 +72,6 @@
 /**
  * Security: SQL Injection and XSS Injection (scripts) protection (Filters on GET, POST, PHP_SELF).
  *
-<<<<<<< HEAD
- * @param		string		$val		Value
- * @param		string		$type		1=GET, 0=POST, 2=PHP_SELF, 3=GET without sql reserved keywords (the less tolerant test)
- * @return		int						>0 if there is an injection, 0 if none
- */
-function test_sql_and_script_inject($val, $type)
-{
-=======
  * @param       string      $val        Value
  * @param       string      $type       1=GET, 0=POST, 2=PHP_SELF, 3=GET without sql reserved keywords (the less tolerant test)
  * @return      int                     >0 if there is an injection, 0 if none
@@ -101,7 +93,6 @@
  */
 function testSqlAndScriptInject($val, $type)
 {
->>>>>>> d9b8a8c8
 	$inj = 0;
 	// For SQL Injection (only GET are used to be included into bad escaped SQL requests)
 	if ($type == 1 || $type == 3)
@@ -183,11 +174,7 @@
 	}
 	else
 	{
-<<<<<<< HEAD
-		return (test_sql_and_script_inject($var, $type) <= 0);
-=======
 		return (testSqlAndScriptInject($var, $type) <= 0);
->>>>>>> d9b8a8c8
 	}
 }
 
@@ -285,11 +272,6 @@
 	$conf->browser->os=$tmp['browseros'];
 	$conf->browser->version=$tmp['browserversion'];
 	$conf->browser->layout=$tmp['layout'];     // 'classic', 'phone', 'tablet'
-<<<<<<< HEAD
-	$conf->browser->phone=$tmp['phone'];	   // TODO deprecated, use ->layout
-	$conf->browser->tablet=$tmp['tablet'];	   // TODO deprecated, use ->layout
-=======
->>>>>>> d9b8a8c8
 	//var_dump($conf->browser);
 
 	if ($conf->browser->layout == 'phone') $conf->dol_no_mouse_hover=1;
@@ -518,11 +500,7 @@
 				$_SESSION["dol_loginmesg"]=$langs->trans("ErrorBadValueForCode");
 				$test=false;
 
-<<<<<<< HEAD
-				// TODO @deprecated Remove this. Hook must be used, not this trigger.
-=======
 				// Call trigger for the "security events" log
->>>>>>> d9b8a8c8
 				$user->trigger_mesg='ErrorBadValueForCode - login='.GETPOST("username","alpha",2);
 				// Call of triggers
 				include_once DOL_DOCUMENT_ROOT . '/core/class/interfaces.class.php';
@@ -601,11 +579,7 @@
 				// We set a generic message if not defined inside function checkLoginPassEntity or subfunctions
 				if (empty($_SESSION["dol_loginmesg"])) $_SESSION["dol_loginmesg"]=$langs->trans("ErrorBadLoginPassword");
 
-<<<<<<< HEAD
-				// TODO @deprecated Remove this. Hook must be used, not this trigger.
-=======
 				// Call trigger for the "security events" log
->>>>>>> d9b8a8c8
 				$user->trigger_mesg=$langs->trans("ErrorBadLoginPassword").' - login='.GETPOST("username","alpha",2);
 				// Call of triggers
 				include_once DOL_DOCUMENT_ROOT.'/core/class/interfaces.class.php';
@@ -653,28 +627,16 @@
 
 				$_SESSION["dol_loginmesg"]=$langs->trans("ErrorCantLoadUserFromDolibarrDatabase",$login);
 
-<<<<<<< HEAD
-				// TODO @deprecated Remove this. Hook must be used, not this trigger.
-=======
->>>>>>> d9b8a8c8
 				$user->trigger_mesg='ErrorCantLoadUserFromDolibarrDatabase - login='.$login;
 			}
 			if ($resultFetchUser < 0)
 			{
 				$_SESSION["dol_loginmesg"]=$user->error;
 
-<<<<<<< HEAD
-				// TODO @deprecated Remove this. Hook must be used, not this trigger.
 				$user->trigger_mesg=$user->error;
 			}
 
-			// Call triggers
-=======
-				$user->trigger_mesg=$user->error;
-			}
-
 			// Call triggers for the "security events" log
->>>>>>> d9b8a8c8
 			include_once DOL_DOCUMENT_ROOT . '/core/class/interfaces.class.php';
 			$interface=new Interfaces($db);
 			$result=$interface->run_triggers('USER_LOGIN_FAILED',$user,$user,$langs,$conf);
@@ -722,29 +684,16 @@
 
 				$_SESSION["dol_loginmesg"]=$langs->trans("ErrorCantLoadUserFromDolibarrDatabase",$login);
 
-<<<<<<< HEAD
-				// TODO @deprecated Remove this. Hook must be used, not this trigger.
-=======
->>>>>>> d9b8a8c8
 				$user->trigger_mesg='ErrorCantLoadUserFromDolibarrDatabase - login='.$login;
 			}
 			if ($resultFetchUser < 0)
 			{
 				$_SESSION["dol_loginmesg"]=$user->error;
 
-<<<<<<< HEAD
-				// TODO @deprecated Remove this. Hook must be used, not this trigger.
 				$user->trigger_mesg=$user->error;
 			}
 
-			// TODO @deprecated Remove this. Hook must be used, not this trigger.
-			// Call triggers
-=======
-				$user->trigger_mesg=$user->error;
-			}
-
 			// Call triggers for the "security events" log
->>>>>>> d9b8a8c8
 			include_once DOL_DOCUMENT_ROOT . '/core/class/interfaces.class.php';
 			$interface=new Interfaces($db);
 			$result=$interface->run_triggers('USER_LOGIN_FAILED',$user,$user,$langs,$conf);
@@ -783,27 +732,17 @@
 			    $relativepathstring = preg_replace('/^custom\//', '', $relativepathstring);
 			    //var_dump($relativepathstring);
 
-<<<<<<< HEAD
-			    // We click on a link that leave a page we have to save search criteria. We save them from tmp to no tmp
-=======
 			    // We click on a link that leave a page we have to save search criteria, contextpage, limit and page. We save them from tmp to no tmp
->>>>>>> d9b8a8c8
 			    if (! empty($_SESSION['lastsearch_values_tmp_'.$relativepathstring]))
 			    {
 			    	$_SESSION['lastsearch_values_'.$relativepathstring]=$_SESSION['lastsearch_values_tmp_'.$relativepathstring];
 				    unset($_SESSION['lastsearch_values_tmp_'.$relativepathstring]);
 			    }
-<<<<<<< HEAD
-			    // We also save contextpage
-=======
->>>>>>> d9b8a8c8
 			    if (! empty($_SESSION['lastsearch_contextpage_tmp_'.$relativepathstring]))
 			    {
 			    	$_SESSION['lastsearch_contextpage_'.$relativepathstring]=$_SESSION['lastsearch_contextpage_tmp_'.$relativepathstring];
 			    	unset($_SESSION['lastsearch_contextpage_tmp_'.$relativepathstring]);
 			    }
-<<<<<<< HEAD
-=======
 			    if (! empty($_SESSION['lastsearch_page_tmp_'.$relativepathstring]) && $_SESSION['lastsearch_page_tmp_'.$relativepathstring] > 1)
 			    {
 			    	$_SESSION['lastsearch_page_'.$relativepathstring]=$_SESSION['lastsearch_page_tmp_'.$relativepathstring];
@@ -814,7 +753,6 @@
 			    	$_SESSION['lastsearch_limit_'.$relativepathstring]=$_SESSION['lastsearch_limit_tmp_'.$relativepathstring];
 			    	unset($_SESSION['lastsearch_limit_tmp_'.$relativepathstring]);
 			    }
->>>>>>> d9b8a8c8
 		    }
 
 		    $action = '';
@@ -860,11 +798,7 @@
 
 		$loginfo = 'TZ='.$_SESSION["dol_tz"].';TZString='.$_SESSION["dol_tz_string"].';Screen='.$_SESSION["dol_screenwidth"].'x'.$_SESSION["dol_screenheight"];
 
-<<<<<<< HEAD
-		// TODO @deprecated Remove this. Hook must be used, not this trigger.
-=======
 		// Call triggers for the "security events" log
->>>>>>> d9b8a8c8
 		$user->trigger_mesg = $loginfo;
 		// Call triggers
 		include_once DOL_DOCUMENT_ROOT . '/core/class/interfaces.class.php';
@@ -886,11 +820,7 @@
 		{
 			$db->rollback();
 			session_destroy();
-<<<<<<< HEAD
-			dol_print_error($db,'Error in some hooks afterLogin (or old trigger USER_LOGIN)');
-=======
 			dol_print_error($db,'Error in some triggers USER_LOGIN or in some hooks afterLogin');
->>>>>>> d9b8a8c8
 			exit;
 		}
 		else
@@ -1246,7 +1176,6 @@
 	top_httphead();
 
 	if (empty($conf->css)) $conf->css = '/theme/eldy/style.css.php';	// If not defined, eldy by default
-<<<<<<< HEAD
 
 	print '<!doctype html>'."\n";
 
@@ -1258,32 +1187,15 @@
 		$ext='layout='.$conf->browser->layout.'&version='.urlencode(DOL_VERSION);
 
 		print "<head>\n";
+
 		if (GETPOST('dol_basehref','alpha')) print '<base href="'.dol_escape_htmltag(GETPOST('dol_basehref','alpha')).'">'."\n";
-=======
-
-	print '<!doctype html>'."\n";
-
-	if (! empty($conf->global->MAIN_USE_CACHE_MANIFEST)) print '<html lang="'.substr($langs->defaultlang,0,2).'" manifest="'.DOL_URL_ROOT.'/cache.manifest">'."\n";
-	else print '<html lang="'.substr($langs->defaultlang,0,2).'">'."\n";
-	//print '<html xmlns="http://www.w3.org/1999/xhtml" xml:lang="fr">'."\n";
-	if (empty($disablehead))
-	{
-		$ext='layout='.$conf->browser->layout.'&version='.urlencode(DOL_VERSION);
-
-		print "<head>\n";
-
-		if (GETPOST('dol_basehref','alpha')) print '<base href="'.dol_escape_htmltag(GETPOST('dol_basehref','alpha')).'">'."\n";
-
->>>>>>> d9b8a8c8
+
 		// Displays meta
 		print '<meta charset="UTF-8">'."\n";
 		print '<meta name="robots" content="noindex'.($disablenofollow?'':',nofollow').'">'."\n";	// Do not index
 		print '<meta name="viewport" content="width=device-width, initial-scale=1.0">'."\n";		// Scale for mobile device
 		print '<meta name="author" content="Dolibarr Development Team">'."\n";
-<<<<<<< HEAD
-=======
-
->>>>>>> d9b8a8c8
+
 		// Favicon
 		$favicon=dol_buildpath('/theme/'.$conf->theme.'/img/favicon.ico',1);
 		if (! empty($conf->global->MAIN_FAVICON_URL)) $favicon=$conf->global->MAIN_FAVICON_URL;
@@ -1292,12 +1204,9 @@
 		//if (empty($conf->global->MAIN_OPTIMIZEFORTEXTBROWSER)) print '<link rel="copyright" title="GNU General Public License" href="http://www.gnu.org/copyleft/gpl.html#SEC1">'."\n";
 		//if (empty($conf->global->MAIN_OPTIMIZEFORTEXTBROWSER)) print '<link rel="author" title="Dolibarr Development Team" href="https://www.dolibarr.org">'."\n";
 
-<<<<<<< HEAD
-=======
 		// Auto refresh page
 		if (GETPOST('autorefresh','int') > 0) print '<meta http-equiv="refresh" content="'.GETPOST('autorefresh','int').'">';
 
->>>>>>> d9b8a8c8
 		// Displays title
 		$appli=constant('DOL_APPLICATION_TITLE');
 		if (!empty($conf->global->MAIN_APPLICATION_TITLE)) $appli=$conf->global->MAIN_APPLICATION_TITLE;
@@ -1685,11 +1594,7 @@
 		}
 
 		// Link to print main content area
-<<<<<<< HEAD
-		if (empty($conf->global->MAIN_PRINT_DISABLELINK) && empty($conf->global->MAIN_OPTIMIZEFORTEXTBROWSER) && empty($conf->browser->phone))
-=======
 		if (empty($conf->global->MAIN_PRINT_DISABLELINK) && empty($conf->global->MAIN_OPTIMIZEFORTEXTBROWSER) && $conf->browser->layout != 'phone')
->>>>>>> d9b8a8c8
 		{
 			$qs=dol_escape_htmltag($_SERVER["QUERY_STRING"]);
 
@@ -1853,11 +1758,7 @@
 		// Define $bookmarks
 		if (! empty($conf->bookmark->enabled) && $user->rights->bookmark->lire)
 		{
-<<<<<<< HEAD
-			include_once (DOL_DOCUMENT_ROOT.'/bookmarks/bookmarks.lib.php');
-=======
 			include_once DOL_DOCUMENT_ROOT.'/bookmarks/bookmarks.lib.php';
->>>>>>> d9b8a8c8
 			$langs->load("bookmarks");
 
 			$bookmarks=printBookmarksList($db, $langs);
@@ -2075,12 +1976,8 @@
 	function llxFooter($comment='',$zone='private', $disabledoutputofmessages=0)
 	{
 		global $conf, $langs, $user, $object;
-<<<<<<< HEAD
-		global $delayedhtmlcontent, $contextpage;
-=======
 		global $delayedhtmlcontent;
 		global $contextpage, $page, $limit;
->>>>>>> d9b8a8c8
 
 		$ext='layout='.$conf->browser->layout.'&version='.urlencode(DOL_VERSION);
 
@@ -2115,52 +2012,6 @@
 		if (preg_match('/list\.php$/', $relativepathstring))
 		{
 			unset($_SESSION['lastsearch_contextpage_tmp_'.$relativepathstring]);
-<<<<<<< HEAD
-			if (! empty($contextpage)) $_SESSION['lastsearch_contextpage_tmp_'.$relativepathstring]=$contextpage;
-			unset($_SESSION['lastsearch_contextpage_'.$relativepathstring]);
-		}
-
-		// Core error message
-		if (! empty($conf->global->MAIN_CORE_ERROR))
-		{
-			// Ajax version
-			if ($conf->use_javascript_ajax)
-			{
-				$title = img_warning().' '.$langs->trans('CoreErrorTitle');
-				print ajax_dialog($title, $langs->trans('CoreErrorMessage'));
-			}
-			// html version
-			else
-			{
-				$msg = img_warning().' '.$langs->trans('CoreErrorMessage');
-				print '<div class="error">'.$msg.'</div>';
-			}
-
-			//define("MAIN_CORE_ERROR",0);      // Constant was defined and we can't change value of a constant
-		}
-
-		print "\n\n";
-
-		print '</div> <!-- End div class="fiche" -->'."\n"; // End div fiche
-
-		if (empty($conf->dol_hide_leftmenu)) print '</div> <!-- End div id-right -->'."\n"; // End div id-right
-
-		if (empty($conf->dol_hide_leftmenu) && empty($conf->dol_use_jmobile)) print '</div> <!-- End div id-container -->'."\n";	// End div container
-
-		print "\n";
-		if ($comment) print '<!-- '.$comment.' -->'."\n";
-
-		printCommonFooter($zone);
-
-		if (! empty($delayedhtmlcontent)) print $delayedhtmlcontent;
-
-		if (! empty($conf->use_javascript_ajax))
-		{
-			print "\n".'<!-- Includes JS Footer of Dolibarr -->'."\n";
-			print '<script type="text/javascript" src="'.DOL_URL_ROOT.'/core/js/lib_foot.js.php?lang='.$langs->defaultlang.($ext?'&'.$ext:'').'"></script>'."\n";
-		}
-
-=======
 			unset($_SESSION['lastsearch_page_tmp_'.$relativepathstring]);
 			unset($_SESSION['lastsearch_limit_tmp_'.$relativepathstring]);
 
@@ -2213,7 +2064,6 @@
 			print '<script type="text/javascript" src="'.DOL_URL_ROOT.'/core/js/lib_foot.js.php?lang='.$langs->defaultlang.($ext?'&'.$ext:'').'"></script>'."\n";
 		}
 
->>>>>>> d9b8a8c8
 		// Wrapper to add log when clicking on download or preview
 		if (! empty($conf->blockedlog->enabled) && is_object($object) && $object->id > 0 && $object->statut > 0)
 		{
@@ -2254,8 +2104,4 @@
 		print "</body>\n";
 		print "</html>\n";
 	}
-<<<<<<< HEAD
-}
-=======
-}
->>>>>>> d9b8a8c8
+}