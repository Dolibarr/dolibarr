--- conflicted
+++ resolved
@@ -2997,22 +2997,14 @@
 
         // prevent submiting form on press ENTER
         jQuery("#top-global-search-input").keydown(function (e) {
-<<<<<<< HEAD
-            if (e.keyCode == 13 || e.keyCode == 40) { 
-=======
             if (e.keyCode == 13 || e.keyCode == 40) {
->>>>>>> 1e36013e
                 var inputs = $(this).parents("form").eq(0).find(":button");
                 if (inputs[inputs.index(this) + 1] != null) {
                     inputs[inputs.index(this) + 1].focus();
 					 if (e.keyCode == 13){
 						 inputs[inputs.index(this) + 1].trigger("click");
 					 }
-<<<<<<< HEAD
-					 
-=======
-
->>>>>>> 1e36013e
+
                 }
                 e.preventDefault();
                 return false;
