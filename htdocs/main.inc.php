<?php
/* Copyright (C) 2002-2007  Rodolphe Quiedeville    <rodolphe@quiedeville.org>
 * Copyright (C) 2003       Xavier Dutoit           <doli@sydesy.com>
 * Copyright (C) 2004-2021  Laurent Destailleur     <eldy@users.sourceforge.net>
 * Copyright (C) 2004       Sebastien Di Cintio     <sdicintio@ressource-toi.org>
 * Copyright (C) 2004       Benoit Mortier          <benoit.mortier@opensides.be>
 * Copyright (C) 2005-2021  Regis Houssin           <regis.houssin@inodbox.com>
 * Copyright (C) 2011-2014  Philippe Grand          <philippe.grand@atoo-net.com>
 * Copyright (C) 2008       Matteli
 * Copyright (C) 2011-2016  Juanjo Menent           <jmenent@2byte.es>
 * Copyright (C) 2012       Christophe Battarel     <christophe.battarel@altairis.fr>
 * Copyright (C) 2014-2015  Marcos García           <marcosgdf@gmail.com>
 * Copyright (C) 2015       Raphaël Doursenaud      <rdoursenaud@gpcsolutions.fr>
 * Copyright (C) 2020       Demarest Maxime         <maxime@indelog.fr>
 * Copyright (C) 2020       Charlene Benke          <charlie@patas-monkey.com>
 * Copyright (C) 2021       Frédéric France         <frederic.france@netlogic.fr>
 * Copyright (C) 2021       Alexandre Spangaro      <aspangaro@open-dsi.fr>
 *
 * This program is free software; you can redistribute it and/or modify
 * it under the terms of the GNU General Public License as published by
 * the Free Software Foundation; either version 3 of the License, or
 * (at your option) any later version.
 *
 * This program is distributed in the hope that it will be useful,
 * but WITHOUT ANY WARRANTY; without even the implied warranty of
 * MERCHANTABILITY or FITNESS FOR A PARTICULAR PURPOSE.  See the
 * GNU General Public License for more details.
 *
 * You should have received a copy of the GNU General Public License
 * along with this program. If not, see <https://www.gnu.org/licenses/>.
 */

/**
 *	\file       htdocs/main.inc.php
 *	\ingroup	core
 *	\brief      File that defines environment for Dolibarr GUI pages only (file not required by scripts)
 */

//@ini_set('memory_limit', '128M');	// This may be useless if memory is hard limited by your PHP

// For optional tuning. Enabled if environment variable MAIN_SHOW_TUNING_INFO is defined.
$micro_start_time = 0;
if (!empty($_SERVER['MAIN_SHOW_TUNING_INFO'])) {
	list($usec, $sec) = explode(" ", microtime());
	$micro_start_time = ((float) $usec + (float) $sec);
	// Add Xdebug code coverage
	//define('XDEBUGCOVERAGE',1);
	if (defined('XDEBUGCOVERAGE')) {
		xdebug_start_code_coverage();
	}
}


/**
 * Return the real char for a numeric entities.
 * WARNING: This function is required by testSqlAndScriptInject() and the GETPOST 'restricthtml'. Regex calling must be similar.
 *
 * @param	string		$matches			String of numeric entity
 * @return	string							New value
 */
function realCharForNumericEntities($matches)
{
	$newstringnumentity = preg_replace('/;$/', '', $matches[1]);
	//print  ' $newstringnumentity='.$newstringnumentity;

	if (preg_match('/^x/i', $newstringnumentity)) {
		$newstringnumentity = hexdec(preg_replace('/^x/i', '', $newstringnumentity));
	}

	// The numeric value we don't want as entities because they encode ascii char, and why using html entities on ascii except for haking ?
	if (($newstringnumentity >= 65 && $newstringnumentity <= 90) || ($newstringnumentity >= 97 && $newstringnumentity <= 122)) {
		return chr((int) $newstringnumentity);
	}

	return '&#'.$matches[1];	// Value will be unchanged because regex was /&#(  )/
}

/**
 * Security: WAF layer for SQL Injection and XSS Injection (scripts) protection (Filters on GET, POST, PHP_SELF).
 * Warning: Such a protection can't be enough. It is not reliable as it will always be possible to bypass this. Good protection can
 * only be guaranted by escaping data during output.
 *
 * @param		string		$val		Value brut found int $_GET, $_POST or PHP_SELF
 * @param		string		$type		0=POST, 1=GET, 2=PHP_SELF, 3=GET without sql reserved keywords (the less tolerant test)
 * @return		int						>0 if there is an injection, 0 if none
 */
function testSqlAndScriptInject($val, $type)
{
	// Decode string first because a lot of things are obfuscated by encoding or multiple encoding.
	// So <svg o&#110;load='console.log(&quot;123&quot;)' become <svg onload='console.log(&quot;123&quot;)'
	// So "&colon;&apos;" become ":'" (due to ENT_HTML5)
	// Loop to decode until no more thing to decode.
	//print "before decoding $val\n";
	do {
		$oldval = $val;
		$val = html_entity_decode($val, ENT_QUOTES | ENT_HTML5);
		$val = preg_replace_callback('/&#(x?[0-9][0-9a-f]+)/i', 'realCharForNumericEntities', $val);	// Sometimes we have entities without the ; at end so html_entity_decode does not work but entities is still interpreted by browser.
	} while ($oldval != $val);
	//print "after  decoding $val\n";

	// We clean string because some hacks try to obfuscate evil strings by inserting non printable chars. Example: 'java(ascci09)scr(ascii00)ipt' is processed like 'javascript' (whatever is place of evil ascii char)
	// We should use dol_string_nounprintableascii but function is not yet loaded/available
	$val = preg_replace('/[\x00-\x1F\x7F]/u', '', $val); // /u operator makes UTF8 valid characters being ignored so are not included into the replace
	// We clean html comments because some hacks try to obfuscate evil strings by inserting HTML comments. Example: on<!-- -->error=alert(1)
	$val = preg_replace('/<!--[^>]*-->/', '', $val);

	$inj = 0;
	// For SQL Injection (only GET are used to scan for such injection strings)
	if ($type == 1 || $type == 3) {
		$inj += preg_match('/delete\s+from/i', $val);
		$inj += preg_match('/create\s+table/i', $val);
		$inj += preg_match('/insert\s+into/i', $val);
		$inj += preg_match('/select\s+from/i', $val);
		$inj += preg_match('/into\s+(outfile|dumpfile)/i', $val);
		$inj += preg_match('/user\s*\(/i', $val); // avoid to use function user() or mysql_user() that return current database login
		$inj += preg_match('/information_schema/i', $val); // avoid to use request that read information_schema database
		$inj += preg_match('/<svg/i', $val); // <svg can be allowed in POST
		$inj += preg_match('/update.+set.+=/i', $val);
		$inj += preg_match('/union.+select/i', $val);
	}
	if ($type == 3) {
		$inj += preg_match('/select|update|delete|truncate|replace|group\s+by|concat|count|from|union/i', $val);
	}
	if ($type != 2) {	// Not common key strings, so we can check them both on GET and POST
		$inj += preg_match('/updatexml\(/i', $val);
		$inj += preg_match('/(\.\.%2f)+/i', $val);
		$inj += preg_match('/\s@@/', $val);
	}
	// For XSS Injection done by closing textarea to execute content into a textarea field
	$inj += preg_match('/<\/textarea/i', $val);
	// For XSS Injection done by adding javascript with script
	// This is all cases a browser consider text is javascript:
	// When it found '<script', 'javascript:', '<style', 'onload\s=' on body tag, '="&' on a tag size with old browsers
	// All examples on page: http://ha.ckers.org/xss.html#XSScalc
	// More on https://www.owasp.org/index.php/XSS_Filter_Evasion_Cheat_Sheet
	$inj += preg_match('/<audio/i', $val);
	$inj += preg_match('/<embed/i', $val);
	$inj += preg_match('/<iframe/i', $val);
	$inj += preg_match('/<object/i', $val);
	$inj += preg_match('/<script/i', $val);
	$inj += preg_match('/Set\.constructor/i', $val); // ECMA script 6
	if (!defined('NOSTYLECHECK')) {
		$inj += preg_match('/<style/i', $val);
	}
	$inj += preg_match('/base\s+href/si', $val);
	$inj += preg_match('/=data:/si', $val);
	// List of dom events is on https://www.w3schools.com/jsref/dom_obj_event.asp and https://developer.mozilla.org/en-US/docs/Web/API/GlobalEventHandlers
	$inj += preg_match('/on(mouse|drag|key|load|touch|pointer|select|transition)([a-z]*)\s*=/i', $val); // onmousexxx can be set on img or any html tag like <img title='...' onmouseover=alert(1)>
	$inj += preg_match('/on(abort|afterprint|animation|auxclick|beforeprint|beforeunload|blur|cancel|canplay|canplaythrough|change|click|close|contextmenu|cuechange|copy|cut)\s*=/i', $val);
	$inj += preg_match('/on(dblclick|drop|durationchange|emptied|ended|error|focus|focusin|focusout|formdata|gotpointercapture|hashchange|input|invalid)\s*=/i', $val);
	$inj += preg_match('/on(lostpointercapture|offline|online|pagehide|pageshow)\s*=/i', $val);
	$inj += preg_match('/on(paste|pause|play|playing|progress|ratechange|reset|resize|scroll|search|seeked|seeking|show|stalled|start|submit|suspend)\s*=/i', $val);
	$inj += preg_match('/on(timeupdate|toggle|unload|volumechange|waiting|wheel)\s*=/i', $val);

	// We refuse html into html because some hacks try to obfuscate evil strings by inserting HTML into HTML. Example: <img on<a>error=alert(1) to bypass test on onerror
	$tmpval = preg_replace('/<[^<]+>/', '', $val);
	// List of dom events is on https://www.w3schools.com/jsref/dom_obj_event.asp and https://developer.mozilla.org/en-US/docs/Web/API/GlobalEventHandlers
	$inj += preg_match('/on(mouse|drag|key|load|touch|pointer|select|transition)([a-z]*)\s*=/i', $val); // onmousexxx can be set on img or any html tag like <img title='...' onmouseover=alert(1)>
	$inj += preg_match('/on(abort|afterprint|animation|auxclick|beforeprint|beforeunload|blur|cancel|canplay|canplaythrough|change|click|close|contextmenu|cuechange|copy|cut)\s*=/i', $tmpval);
	$inj += preg_match('/on(dblclick|drop|durationchange|emptied|ended|error|focus|focusin|focusout|formdata|gotpointercapture|hashchange|input|invalid)\s*=/i', $tmpval);
	$inj += preg_match('/on(lostpointercapture|offline|online|pagehide|pageshow)\s*=/i', $tmpval);
	$inj += preg_match('/on(paste|pause|play|playing|progress|ratechange|reset|resize|scroll|search|seeked|seeking|show|stalled|start|submit|suspend)\s*=/i', $tmpval);
	$inj += preg_match('/on(timeupdate|toggle|unload|volumechange|waiting|wheel)\s*=/i', $tmpval);

	//$inj += preg_match('/on[A-Z][a-z]+\*=/', $val);   // To lock event handlers onAbort(), ...
	$inj += preg_match('/&#58;|&#0000058|&#x3A/i', $val); // refused string ':' encoded (no reason to have it encoded) to lock 'javascript:...'

	$inj += preg_match('/javascript\s*:/i', $val);
	$inj += preg_match('/vbscript\s*:/i', $val);
	// For XSS Injection done by adding javascript closing html tags like with onmousemove, etc... (closing a src or href tag with not cleaned param)
	if ($type == 1) {
		$val = str_replace('enclosure="', 'enclosure=X', $val); // We accept enclosure=" for the export/import module
		$inj += preg_match('/"/i', $val); // We refused " in GET parameters value.
	}
	if ($type == 2) {
		$inj += preg_match('/[:;"\'<>\?\(\){}\$%]/', $val); // PHP_SELF is a file system (or url path without parameters). It can contains spaces.
	}

	return $inj;
}

/**
 * Return true if security check on parameters are OK, false otherwise.
 *
 * @param		string			$var		Variable name
 * @param		string			$type		1=GET, 0=POST, 2=PHP_SELF
 * @return		boolean|null				true if there is no injection. Stop code if injection found.
 */
function analyseVarsForSqlAndScriptsInjection(&$var, $type)
{
	if (is_array($var)) {
		foreach ($var as $key => $value) {	// Warning, $key may also be used for attacks
			if (analyseVarsForSqlAndScriptsInjection($key, $type) && analyseVarsForSqlAndScriptsInjection($value, $type)) {
				//$var[$key] = $value;	// This is useless
			} else {
				// Get remote IP: PS: We do not use getRemoteIP(), function is not yet loaded and we need a value that can't be spoofed
				$ip = (empty($_SERVER['REMOTE_ADDR']) ? 'unknown' : $_SERVER['REMOTE_ADDR']);
				$errormessage = 'Access refused to '.$ip.' by SQL or Script injection protection in main.inc.php - GETPOST type='.htmlentities($type).' paramkey='.htmlentities($key).' paramvalue='.htmlentities($value).' page='.htmlentities($_SERVER["REQUEST_URI"]);
				print $errormessage;
				// Add entry into error log
				if (function_exists('error_log')) {
					error_log($errormessage);
				}
				// TODO Add entry into security audit table
				exit;
			}
		}
		return true;
	} else {
		return (testSqlAndScriptInject($var, $type) <= 0);
	}
}


// Check consistency of NOREQUIREXXX DEFINES
if ((defined('NOREQUIREDB') || defined('NOREQUIRETRAN')) && !defined('NOREQUIREMENU')) {
	print 'If define NOREQUIREDB or NOREQUIRETRAN are set, you must also set NOREQUIREMENU or not set them.';
	exit;
}
if (defined('NOREQUIREUSER') && !defined('NOREQUIREMENU')) {
	print 'If define NOREQUIREUSER is set, you must also set NOREQUIREMENU or not set it.';
	exit;
}

// Sanity check on URL
if (!empty($_SERVER["PHP_SELF"])) {
	$morevaltochecklikepost = array($_SERVER["PHP_SELF"]);
	analyseVarsForSqlAndScriptsInjection($morevaltochecklikepost, 2);
}
// Sanity check on GET parameters
if (!defined('NOSCANGETFORINJECTION') && !empty($_SERVER["QUERY_STRING"])) {
	// Note: QUERY_STRING is url encoded, but $_GET and $_POST are already decoded
	// Because the analyseVarsForSqlAndScriptsInjection is designed for already url decoded value, we must decode QUERY_STRING
	// Another solution is to provide $_GET as parameter
	$morevaltochecklikeget = array(urldecode($_SERVER["QUERY_STRING"]));
	analyseVarsForSqlAndScriptsInjection($morevaltochecklikeget, 1);
}
// Sanity check on POST
if (!defined('NOSCANPOSTFORINJECTION')) {
	analyseVarsForSqlAndScriptsInjection($_POST, 0);
}

// This is to make Dolibarr working with Plesk
if (!empty($_SERVER['DOCUMENT_ROOT']) && substr($_SERVER['DOCUMENT_ROOT'], -6) !== 'htdocs') {
	set_include_path($_SERVER['DOCUMENT_ROOT'].'/htdocs');
}

// Include the conf.php and functions.lib.php. This defined the constants like DOL_DOCUMENT_ROOT, DOL_DATA_ROOT, DOL_URL_ROOT...
require_once 'filefunc.inc.php';

// If there is a POST parameter to tell to save automatically some POST parameters into cookies, we do it.
// This is used for example by form of boxes to save personalization of some options.
// DOL_AUTOSET_COOKIE=cookiename:val1,val2 and  cookiename_val1=aaa cookiename_val2=bbb will set cookie_name with value json_encode(array('val1'=> , ))
if (!empty($_POST["DOL_AUTOSET_COOKIE"])) {
	$tmpautoset = explode(':', $_POST["DOL_AUTOSET_COOKIE"], 2);
	$tmplist = explode(',', $tmpautoset[1]);
	$cookiearrayvalue = array();
	foreach ($tmplist as $tmpkey) {
		$postkey = $tmpautoset[0].'_'.$tmpkey;
		//var_dump('tmpkey='.$tmpkey.' postkey='.$postkey.' value='.$_POST[$postkey]);
		if (!empty($_POST[$postkey])) {
			$cookiearrayvalue[$tmpkey] = $_POST[$postkey];
		}
	}
	$cookiename = $tmpautoset[0];
	$cookievalue = json_encode($cookiearrayvalue);
	//var_dump('setcookie cookiename='.$cookiename.' cookievalue='.$cookievalue);
	setcookie($cookiename, empty($cookievalue) ? '' : $cookievalue, empty($cookievalue) ? 0 : (time() + (86400 * 354)), '/', null, false, true); // keep cookie 1 year and add tag httponly
	if (empty($cookievalue)) {
		unset($_COOKIE[$cookiename]);
	}
}


// Set the handler of session
if (ini_get('session.save_handler') == 'user') {
	require_once 'core/lib/phpsessionindb.lib.php';
}

// Init session. Name of session is specific to Dolibarr instance.
// Must be done after the include of filefunc.inc.php so global variables of conf file are defined (like $dolibarr_main_instance_unique_id or $dolibarr_main_force_https).
// Note: the function dol_getprefix is defined into functions.lib.php but may have been defined to return a different key to manage another area to protect.
$prefix = dol_getprefix('');
$sessionname = 'DOLSESSID_'.$prefix;
$sessiontimeout = 'DOLSESSTIMEOUT_'.$prefix;
if (!empty($_COOKIE[$sessiontimeout])) {
	ini_set('session.gc_maxlifetime', $_COOKIE[$sessiontimeout]);
}
// This create lock, released by session_write_close() or end of page.
// We need this lock as long as we read/write $_SESSION ['vars']. We can remove lock when finished.
if (!defined('NOSESSION')) {
	session_set_cookie_params(0, '/', null, (empty($dolibarr_main_force_https) ? false : true), true); // Add tag secure and httponly on session cookie (same as setting session.cookie_httponly into php.ini). Must be called before the session_start.
	session_name($sessionname);
	session_start();
}


// Init the 5 global objects, this include will make the 'new Xxx()' and set properties for: $conf, $db, $langs, $user, $mysoc
require_once 'master.inc.php';


// If software has been locked. Only login $conf->global->MAIN_ONLY_LOGIN_ALLOWED is allowed.
if (!empty($conf->global->MAIN_ONLY_LOGIN_ALLOWED)) {
	$ok = 0;
	if ((!session_id() || !isset($_SESSION["dol_login"])) && !isset($_POST["username"]) && !empty($_SERVER["GATEWAY_INTERFACE"])) {
		$ok = 1; // We let working pages if not logged and inside a web browser (login form, to allow login by admin)
	} elseif (isset($_POST["username"]) && $_POST["username"] == $conf->global->MAIN_ONLY_LOGIN_ALLOWED) {
		$ok = 1; // We let working pages that is a login submission (login submit, to allow login by admin)
	} elseif (defined('NOREQUIREDB')) {
		$ok = 1; // We let working pages that don't need database access (xxx.css.php)
	} elseif (defined('EVEN_IF_ONLY_LOGIN_ALLOWED')) {
		$ok = 1; // We let working pages that ask to work even if only login enabled (logout.php)
	} elseif (session_id() && isset($_SESSION["dol_login"]) && $_SESSION["dol_login"] == $conf->global->MAIN_ONLY_LOGIN_ALLOWED) {
		$ok = 1; // We let working if user is allowed admin
	}
	if (!$ok) {
		if (session_id() && isset($_SESSION["dol_login"]) && $_SESSION["dol_login"] != $conf->global->MAIN_ONLY_LOGIN_ALLOWED) {
			print 'Sorry, your application is offline.'."\n";
			print 'You are logged with user "'.$_SESSION["dol_login"].'" and only administrator user "'.$conf->global->MAIN_ONLY_LOGIN_ALLOWED.'" is allowed to connect for the moment.'."\n";
			$nexturl = DOL_URL_ROOT.'/user/logout.php';
			print 'Please try later or <a href="'.$nexturl.'">click here to disconnect and change login user</a>...'."\n";
		} else {
			print 'Sorry, your application is offline. Only administrator user "'.$conf->global->MAIN_ONLY_LOGIN_ALLOWED.'" is allowed to connect for the moment.'."\n";
			$nexturl = DOL_URL_ROOT.'/';
			print 'Please try later or <a href="'.$nexturl.'">click here to change login user</a>...'."\n";
		}
		exit;
	}
}


// Activate end of page function
register_shutdown_function('dol_shutdown');

// Load debugbar
if (!empty($conf->debugbar->enabled) && !GETPOST('dol_use_jmobile') && empty($_SESSION['dol_use_jmobile'])) {
	global $debugbar;
	include_once DOL_DOCUMENT_ROOT.'/debugbar/class/DebugBar.php';
	$debugbar = new DolibarrDebugBar();
	$renderer = $debugbar->getRenderer();
	if (empty($conf->global->MAIN_HTML_HEADER)) {
		$conf->global->MAIN_HTML_HEADER = '';
	}
	$conf->global->MAIN_HTML_HEADER .= $renderer->renderHead();

	$debugbar['time']->startMeasure('pageaftermaster', 'Page generation (after environment init)');
}

// Detection browser
if (isset($_SERVER["HTTP_USER_AGENT"])) {
	$tmp = getBrowserInfo($_SERVER["HTTP_USER_AGENT"]);
	$conf->browser->name = $tmp['browsername'];
	$conf->browser->os = $tmp['browseros'];
	$conf->browser->version = $tmp['browserversion'];
	$conf->browser->layout = $tmp['layout']; // 'classic', 'phone', 'tablet'
	//var_dump($conf->browser);

	if ($conf->browser->layout == 'phone') {
		$conf->dol_no_mouse_hover = 1;
	}
}

// Set global MAIN_OPTIMIZEFORTEXTBROWSER (must be before login part)
if (GETPOST('textbrowser', 'int') || (!empty($conf->browser->name) && $conf->browser->name == 'lynxlinks')) {   // If we must enable text browser
	$conf->global->MAIN_OPTIMIZEFORTEXTBROWSER = 1;
}

// Force HTTPS if required ($conf->file->main_force_https is 0/1 or 'https dolibarr root url')
// $_SERVER["HTTPS"] is 'on' when link is https, otherwise $_SERVER["HTTPS"] is empty or 'off'
if (!empty($conf->file->main_force_https) && (empty($_SERVER["HTTPS"]) || $_SERVER["HTTPS"] != 'on')) {
	$newurl = '';
	if (is_numeric($conf->file->main_force_https)) {
		if ($conf->file->main_force_https == '1' && !empty($_SERVER["SCRIPT_URI"])) {	// If SCRIPT_URI supported by server
			if (preg_match('/^http:/i', $_SERVER["SCRIPT_URI"]) && !preg_match('/^https:/i', $_SERVER["SCRIPT_URI"])) {	// If link is http
				$newurl = preg_replace('/^http:/i', 'https:', $_SERVER["SCRIPT_URI"]);
			}
		} else {
			// Check HTTPS environment variable (Apache/mod_ssl only)
			$newurl = preg_replace('/^http:/i', 'https:', DOL_MAIN_URL_ROOT).$_SERVER["REQUEST_URI"];
		}
	} else {
		// Check HTTPS environment variable (Apache/mod_ssl only)
		$newurl = $conf->file->main_force_https.$_SERVER["REQUEST_URI"];
	}
	// Start redirect
	if ($newurl) {
		header_remove(); // Clean header already set to be sure to remove any header like "Set-Cookie: DOLSESSID_..." from non HTTPS answers
		dol_syslog("main.inc: dolibarr_main_force_https is on, we make a redirect to ".$newurl);
		header("Location: ".$newurl);
		exit;
	} else {
		dol_syslog("main.inc: dolibarr_main_force_https is on but we failed to forge new https url so no redirect is done", LOG_WARNING);
	}
}

if (!defined('NOLOGIN') && !defined('NOIPCHECK') && !empty($dolibarr_main_restrict_ip)) {
	$listofip = explode(',', $dolibarr_main_restrict_ip);
	$found = false;
	foreach ($listofip as $ip) {
		$ip = trim($ip);
		if ($ip == $_SERVER['REMOTE_ADDR']) {
			$found = true;
			break;
		}
	}
	if (!$found) {
		print 'Access refused by IP protection. Your detected IP is '.$_SERVER['REMOTE_ADDR'];
		exit;
	}
}

// Loading of additional presentation includes
if (!defined('NOREQUIREHTML')) {
	require_once DOL_DOCUMENT_ROOT.'/core/class/html.form.class.php'; // Need 660ko memory (800ko in 2.2)
}
if (!defined('NOREQUIREAJAX')) {
	require_once DOL_DOCUMENT_ROOT.'/core/lib/ajax.lib.php'; // Need 22ko memory
}

// If install or upgrade process not done or not completely finished, we call the install page.
if (!empty($conf->global->MAIN_NOT_INSTALLED) || !empty($conf->global->MAIN_NOT_UPGRADED)) {
	dol_syslog("main.inc: A previous install or upgrade was not complete. Redirect to install page.", LOG_WARNING);
	header("Location: ".DOL_URL_ROOT."/install/index.php");
	exit;
}
// If an upgrade process is required, we call the install page.
if ((!empty($conf->global->MAIN_VERSION_LAST_UPGRADE) && ($conf->global->MAIN_VERSION_LAST_UPGRADE != DOL_VERSION))
|| (empty($conf->global->MAIN_VERSION_LAST_UPGRADE) && !empty($conf->global->MAIN_VERSION_LAST_INSTALL) && ($conf->global->MAIN_VERSION_LAST_INSTALL != DOL_VERSION))) {
	$versiontocompare = empty($conf->global->MAIN_VERSION_LAST_UPGRADE) ? $conf->global->MAIN_VERSION_LAST_INSTALL : $conf->global->MAIN_VERSION_LAST_UPGRADE;
	require_once DOL_DOCUMENT_ROOT.'/core/lib/admin.lib.php';
	$dolibarrversionlastupgrade = preg_split('/[.-]/', $versiontocompare);
	$dolibarrversionprogram = preg_split('/[.-]/', DOL_VERSION);
	$rescomp = versioncompare($dolibarrversionprogram, $dolibarrversionlastupgrade);
	if ($rescomp > 0) {   // Programs have a version higher than database. We did not add "&& $rescomp < 3" because we want upgrade process for build upgrades
		dol_syslog("main.inc: database version ".$versiontocompare." is lower than programs version ".DOL_VERSION.". Redirect to install page.", LOG_WARNING);
		header("Location: ".DOL_URL_ROOT."/install/index.php");
		exit;
	}
}

// Creation of a token against CSRF vulnerabilities
if (!defined('NOTOKENRENEWAL')) {
	// No token renewal on .css.php, .js.php and .json.php
	if (!preg_match('/\.(css|js|json)\.php$/', $_SERVER["PHP_SELF"])) {
		// Rolling token at each call ($_SESSION['token'] contains token of previous page)
		if (isset($_SESSION['newtoken'])) {
			$_SESSION['token'] = $_SESSION['newtoken'];
		}

		// Save in $_SESSION['newtoken'] what will be next token. Into forms, we will add param token = $_SESSION['newtoken']
		$token = dol_hash(uniqid(mt_rand(), false), 'md5'); // Generates a hash of a random number. We don't need a secured hash, just a changing random value.
		$_SESSION['newtoken'] = $token;
		dol_syslog("NEW TOKEN generated by : " . $_SERVER['PHP_SELF'], LOG_DEBUG);
	}
}

//dol_syslog("aaaa - ".defined('NOCSRFCHECK')." - ".$dolibarr_nocsrfcheck." - ".$conf->global->MAIN_SECURITY_CSRF_WITH_TOKEN." - ".$_SERVER['REQUEST_METHOD']." - ".GETPOST('token', 'alpha'));

// Check validity of token, only if option MAIN_SECURITY_CSRF_WITH_TOKEN enabled or if constant CSRFCHECK_WITH_TOKEN is set into page
if ((!defined('NOCSRFCHECK') && empty($dolibarr_nocsrfcheck) && !empty($conf->global->MAIN_SECURITY_CSRF_WITH_TOKEN)) || defined('CSRFCHECK_WITH_TOKEN')) {
	// Array of action code where CSRFCHECK with token will be forced (so token must be provided on url request)
	$arrayofactiontoforcetokencheck = array(
<<<<<<< HEAD
	    'activate', 'add', 'addrights', 'addtimespent',
	    'confirm_create_user', 'confirm_create_thirdparty', 'confirm_delete', 'confirm_deletedir', 'confirm_purge', 'confirm_reject_check',
	    'delete', 'deletefilter', 'deleteoperation', 'deleteprof', 'deletepayment', 'delrights',
	    'disable',
	    'doprev', 'donext', 'dvprev', 'dvnext',
	    'enable',
	    'install',
	    'setpricelevel',
	    'update'
=======
        'activate', 'add', 'addrights', 'addtimespent',
        'confirm_create_user', 'confirm_create_thirdparty', 'confirm_purge', 'confirm_reject_check', 'confirm_deletedir', 'confirm_deletefile',
        'delete', 'deletefilter', 'deleteoperation', 'deleteprof', 'deletepayment', 'delrights',
        'disable',
        'doprev', 'donext', 'dvprev', 'dvnext',
        'enable',
        'install',
        'setpricelevel',
        'update'
>>>>>>> e4bb5ed0
	);
	$sensitiveget = false;
	if (in_array(GETPOST('action', 'aZ09'), $arrayofactiontoforcetokencheck)) {
		$sensitiveget = true;
	}
	if (preg_match('/^(disable_|enable_|setremise)/', GETPOST('action', 'aZ09'))) {
		$sensitiveget = true;
	}

	// Check a token is provided for all cases that need a mandatory token
	// (all POST actions + all login, actions and mass actions on pages with CSRFCHECK_WITH_TOKEN set + all sensitive GET actions)
	if (
		$_SERVER['REQUEST_METHOD'] == 'POST' ||
		$sensitiveget ||
		((GETPOSTISSET('actionlogin') || GETPOSTISSET('action') || GETPOSTISSET('massaction')) && defined('CSRFCHECK_WITH_TOKEN'))
	) {
		// If token is not provided or empty, error (we are in case it is mandatory)
		if (!GETPOST('token', 'alpha') || GETPOST('token', 'alpha') == 'notrequired') {
			if (GETPOST('uploadform', 'int')) {
				dol_syslog("--- Access to ".(empty($_SERVER["REQUEST_METHOD"])?'':$_SERVER["REQUEST_METHOD"].' ').$_SERVER["PHP_SELF"]." refused. File size too large.");
				$langs->loadLangs(array("errors", "install"));
				print $langs->trans("ErrorFileSizeTooLarge").' ';
				print $langs->trans("ErrorGoBackAndCorrectParameters");
				die;
			} else {
				dol_syslog("--- Access to ".(empty($_SERVER["REQUEST_METHOD"])?'':$_SERVER["REQUEST_METHOD"].' ').$_SERVER["PHP_SELF"]." refused by CSRFCHECK_WITH_TOKEN protection. Token not provided.", LOG_WARNING);
				if (defined('CSRFCHECK_WITH_TOKEN')) {
					print "Access to a page that needs a token (constant CSRFCHECK_WITH_TOKEN is defined) is refused by CSRF protection in main.inc.php. Token not provided.\n";
				} else {
					print "Access to this page this way (POST method or GET with a sensible value for 'action' parameter) is refused by CSRF protection in main.inc.php. Token not provided.\n";
					print "If you access your server behind a proxy using url rewriting and the parameter is provided by caller, you might check that all HTTP header are propagated (or add the line \$dolibarr_nocsrfcheck=1 into your conf.php file or MAIN_SECURITY_CSRF_WITH_TOKEN to 0 into setup).\n";
				}
				die;
			}
		}
	}

	$sessiontokenforthisurl = (empty($_SESSION['token']) ? '' : $_SESSION['token']);
	// TODO Get the sessiontokenforthisurl into the array of session token
	if (GETPOSTISSET('token') && GETPOST('token') != 'notrequired' && GETPOST('token', 'alpha') != $sessiontokenforthisurl) {
		dol_syslog("--- Access to ".(empty($_SERVER["REQUEST_METHOD"])?'':$_SERVER["REQUEST_METHOD"].' ').$_SERVER["PHP_SELF"]." refused due to invalid token, so we disable POST and some GET parameters - referer=".$_SERVER['HTTP_REFERER'].", action=".GETPOST('action', 'aZ09').", _GET|POST['token']=".GETPOST('token', 'alpha').", _SESSION['token']=".$_SESSION['token'], LOG_WARNING);
		//print 'Unset POST by CSRF protection in main.inc.php.';	// Do not output anything because this create problems when using the BACK button on browsers.
		setEventMessages('SecurityTokenHasExpiredSoActionHasBeenCanceledPleaseRetry', null, 'warnings');
		//if ($conf->global->MAIN_FEATURES_LEVEL >= 1) setEventMessages('Unset POST and GET params by CSRF protection in main.inc.php (Token provided was not generated by the previous page).'."<br>\n".'$_SERVER[REQUEST_URI] = '.$_SERVER['REQUEST_URI'].' $_SERVER[REQUEST_METHOD] = '.$_SERVER['REQUEST_METHOD'].' GETPOST(token) = '.GETPOST('token', 'alpha').' $_SESSION[token] = '.$_SESSION['token'], null, 'warnings');
		if (isset($_POST['id'])) $savid = ((int) $_POST['id']);
		unset($_POST);
		//unset($_POST['action']); unset($_POST['massaction']);
		//unset($_POST['confirm']); unset($_POST['confirmmassaction']);
		unset($_GET['confirm']);
		unset($_GET['action']);
		unset($_GET['confirmmassaction']);
		unset($_GET['massaction']);
		if (isset($savid)) $_POST['id'] = ((int) $savid);
	}

	// Note: There is another CSRF protection into the filefunc.inc.php
}

// Disable modules (this must be after session_start and after conf has been loaded)
if (GETPOSTISSET('disablemodules')) {
	$_SESSION["disablemodules"] = GETPOST('disablemodules', 'alpha');
}
if (!empty($_SESSION["disablemodules"])) {
	$modulepartkeys = array('css', 'js', 'tabs', 'triggers', 'login', 'substitutions', 'menus', 'theme', 'sms', 'tpl', 'barcode', 'models', 'societe', 'hooks', 'dir', 'syslog', 'tpllinkable', 'contactelement', 'moduleforexternal');

	$disabled_modules = explode(',', $_SESSION["disablemodules"]);
	foreach ($disabled_modules as $module) {
		if ($module) {
			if (empty($conf->$module)) {
				$conf->$module = new stdClass(); // To avoid warnings
			}
			$conf->$module->enabled = false;
			foreach ($modulepartkeys as $modulepartkey) {
				unset($conf->modules_parts[$modulepartkey][$module]);
			}
			if ($module == 'fournisseur') {		// Special case
				$conf->supplier_order->enabled = 0;
				$conf->supplier_invoice->enabled = 0;
			}
		}
	}
}

// Set current modulepart
$modulepart = explode("/", $_SERVER["PHP_SELF"]);
if (is_array($modulepart) && count($modulepart) > 0) {
	foreach ($conf->modules as $module) {
		if (in_array($module, $modulepart)) {
			$conf->modulepart = $module;
			break;
		}
	}
}

/*
 * Phase authentication / login
 */
$login = '';
if (!defined('NOLOGIN')) {
	// $authmode lists the different method of identification to be tested in order of preference.
	// Example: 'http', 'dolibarr', 'ldap', 'http,forceuser', '...'

	if (defined('MAIN_AUTHENTICATION_MODE')) {
		$dolibarr_main_authentication = constant('MAIN_AUTHENTICATION_MODE');
	} else {
		// Authentication mode
		if (empty($dolibarr_main_authentication)) {
			$dolibarr_main_authentication = 'http,dolibarr';
		}
		// Authentication mode: forceuser
		if ($dolibarr_main_authentication == 'forceuser' && empty($dolibarr_auto_user)) {
			$dolibarr_auto_user = 'auto';
		}
	}
	// Set authmode
	$authmode = explode(',', $dolibarr_main_authentication);

	// No authentication mode
	if (!count($authmode)) {
		$langs->load('main');
		dol_print_error('', $langs->trans("ErrorConfigParameterNotDefined", 'dolibarr_main_authentication'));
		exit;
	}

	// If login request was already post, we retrieve login from the session
	// Call module if not realized that his request.
	// At the end of this phase, the variable $login is defined.
	$resultFetchUser = '';
	$test = true;
	if (!isset($_SESSION["dol_login"])) {
		// It is not already authenticated and it requests the login / password
		include_once DOL_DOCUMENT_ROOT.'/core/lib/security2.lib.php';

		$dol_dst_observed = GETPOST("dst_observed", 'int', 3);
		$dol_dst_first = GETPOST("dst_first", 'int', 3);
		$dol_dst_second = GETPOST("dst_second", 'int', 3);
		$dol_screenwidth = GETPOST("screenwidth", 'int', 3);
		$dol_screenheight = GETPOST("screenheight", 'int', 3);
		$dol_hide_topmenu = GETPOST('dol_hide_topmenu', 'int', 3);
		$dol_hide_leftmenu = GETPOST('dol_hide_leftmenu', 'int', 3);
		$dol_optimize_smallscreen = GETPOST('dol_optimize_smallscreen', 'int', 3);
		$dol_no_mouse_hover = GETPOST('dol_no_mouse_hover', 'int', 3);
		$dol_use_jmobile = GETPOST('dol_use_jmobile', 'int', 3); // 0=default, 1=to say we use app from a webview app, 2=to say we use app from a webview app and keep ajax
		//dol_syslog("POST key=".join(array_keys($_POST),',').' value='.join($_POST,','));

		// If in demo mode, we check we go to home page through the public/demo/index.php page
		if (!empty($dolibarr_main_demo) && $_SERVER['PHP_SELF'] == DOL_URL_ROOT.'/index.php') {  // We ask index page
			if (empty($_SERVER['HTTP_REFERER']) || !preg_match('/public/', $_SERVER['HTTP_REFERER'])) {
				dol_syslog("Call index page from another url than demo page (call is done from page ".$_SERVER['HTTP_REFERER'].")");
				$url = '';
				$url .= ($url ? '&' : '').($dol_hide_topmenu ? 'dol_hide_topmenu='.$dol_hide_topmenu : '');
				$url .= ($url ? '&' : '').($dol_hide_leftmenu ? 'dol_hide_leftmenu='.$dol_hide_leftmenu : '');
				$url .= ($url ? '&' : '').($dol_optimize_smallscreen ? 'dol_optimize_smallscreen='.$dol_optimize_smallscreen : '');
				$url .= ($url ? '&' : '').($dol_no_mouse_hover ? 'dol_no_mouse_hover='.$dol_no_mouse_hover : '');
				$url .= ($url ? '&' : '').($dol_use_jmobile ? 'dol_use_jmobile='.$dol_use_jmobile : '');
				$url = DOL_URL_ROOT.'/public/demo/index.php'.($url ? '?'.$url : '');
				header("Location: ".$url);
				exit;
			}
		}

		// Hooks for security access
		$action = '';
		$hookmanager->initHooks(array('login'));
		$parameters = array();
		$reshook = $hookmanager->executeHooks('beforeLoginAuthentication', $parameters, $user, $action); // Note that $action and $object may have been modified by some hooks
		if ($reshook < 0) {
			$test = false;
			$error++;
		}

		// Verification security graphic code
		if ($test && GETPOST("username", "alpha", 2) && !empty($conf->global->MAIN_SECURITY_ENABLECAPTCHA) && !isset($_SESSION['dol_bypass_antispam'])) {
			$sessionkey = 'dol_antispam_value';
			$ok = (array_key_exists($sessionkey, $_SESSION) === true && (strtolower($_SESSION[$sessionkey]) === strtolower(GETPOST('code', 'none'))));

			// Check code
			if (!$ok) {
				dol_syslog('Bad value for code, connexion refused');
				// Load translation files required by page
				$langs->loadLangs(array('main', 'errors'));

				$_SESSION["dol_loginmesg"] = $langs->trans("ErrorBadValueForCode");
				$test = false;

				// Call trigger for the "security events" log
				$user->trigger_mesg = 'ErrorBadValueForCode - login='.GETPOST("username", "alpha", 2);

				// Call trigger
				$result = $user->call_trigger('USER_LOGIN_FAILED', $user);
				if ($result < 0) {
					$error++;
				}
				// End call triggers

				// Hooks on failed login
				$action = '';
				$hookmanager->initHooks(array('login'));
				$parameters = array('dol_authmode'=>$authmode, 'dol_loginmesg'=>$_SESSION["dol_loginmesg"]);
				$reshook = $hookmanager->executeHooks('afterLoginFailed', $parameters, $user, $action); // Note that $action and $object may have been modified by some hooks
				if ($reshook < 0) {
					$error++;
				}

				// Note: exit is done later
			}
		}

		$allowedmethodtopostusername = 2;
		if (defined('MAIN_AUTHENTICATION_POST_METHOD')) {
			$allowedmethodtopostusername = constant('MAIN_AUTHENTICATION_POST_METHOD');
		}
		$usertotest = (!empty($_COOKIE['login_dolibarr']) ? preg_replace('/[^a-zA-Z0-9_\-]/', '', $_COOKIE['login_dolibarr']) : GETPOST("username", "alpha", $allowedmethodtopostusername));
		$passwordtotest = GETPOST('password', 'none', $allowedmethodtopostusername);
		$entitytotest = (GETPOST('entity', 'int') ? GETPOST('entity', 'int') : (!empty($conf->entity) ? $conf->entity : 1));

		// Define if we received data to test the login.
		$goontestloop = false;
		if (isset($_SERVER["REMOTE_USER"]) && in_array('http', $authmode)) {
			$goontestloop = true;
		}
		if ($dolibarr_main_authentication == 'forceuser' && !empty($dolibarr_auto_user)) {
			$goontestloop = true;
		}
		if (GETPOST("username", "alpha", $allowedmethodtopostusername) || !empty($_COOKIE['login_dolibarr']) || GETPOST('openid_mode', 'alpha', 1)) {
			$goontestloop = true;
		}

		if (!is_object($langs)) { // This can occurs when calling page with NOREQUIRETRAN defined, however we need langs for error messages.
			include_once DOL_DOCUMENT_ROOT.'/core/class/translate.class.php';
			$langs = new Translate("", $conf);
			$langcode = (GETPOST('lang', 'aZ09', 1) ?GETPOST('lang', 'aZ09', 1) : (empty($conf->global->MAIN_LANG_DEFAULT) ? 'auto' : $conf->global->MAIN_LANG_DEFAULT));
			if (defined('MAIN_LANG_DEFAULT')) {
				$langcode = constant('MAIN_LANG_DEFAULT');
			}
			$langs->setDefaultLang($langcode);
		}

		// Validation of login/pass/entity
		// If ok, the variable login will be returned
		// If error, we will put error message in session under the name dol_loginmesg
		if ($test && $goontestloop && (GETPOST('actionlogin', 'aZ09') == 'login' || $dolibarr_main_authentication != 'dolibarr')) {
			$login = checkLoginPassEntity($usertotest, $passwordtotest, $entitytotest, $authmode);
			if ($login === '--bad-login-validity--') {
				$login = '';
			}

			if ($login) {
				$dol_authmode = $conf->authmode; // This properties is defined only when logged, to say what mode was successfully used
				$dol_tz = $_POST["tz"];
				$dol_tz_string = $_POST["tz_string"];
				$dol_tz_string = preg_replace('/\s*\(.+\)$/', '', $dol_tz_string);
				$dol_tz_string = preg_replace('/,/', '/', $dol_tz_string);
				$dol_tz_string = preg_replace('/\s/', '_', $dol_tz_string);
				$dol_dst = 0;
				// Keep $_POST here. Do not use GETPOSTISSET
				if (isset($_POST["dst_first"]) && isset($_POST["dst_second"])) {
					include_once DOL_DOCUMENT_ROOT.'/core/lib/date.lib.php';
					$datenow = dol_now();
					$datefirst = dol_stringtotime($_POST["dst_first"]);
					$datesecond = dol_stringtotime($_POST["dst_second"]);
					if ($datenow >= $datefirst && $datenow < $datesecond) {
						$dol_dst = 1;
					}
				}
				//print $datefirst.'-'.$datesecond.'-'.$datenow.'-'.$dol_tz.'-'.$dol_tzstring.'-'.$dol_dst; exit;
			}

			if (!$login) {
				dol_syslog('Bad password, connexion refused', LOG_DEBUG);
				// Load translation files required by page
				$langs->loadLangs(array('main', 'errors'));

				// Bad password. No authmode has found a good password.
				// We set a generic message if not defined inside function checkLoginPassEntity or subfunctions
				if (empty($_SESSION["dol_loginmesg"])) {
					$_SESSION["dol_loginmesg"] = $langs->trans("ErrorBadLoginPassword");
				}

				// Call trigger for the "security events" log
				$user->trigger_mesg = $langs->trans("ErrorBadLoginPassword").' - login='.GETPOST("username", "alpha", 2);

				// Call trigger
				$result = $user->call_trigger('USER_LOGIN_FAILED', $user);
				if ($result < 0) {
					$error++;
				}
				// End call triggers

				// Hooks on failed login
				$action = '';
				$hookmanager->initHooks(array('login'));
				$parameters = array('dol_authmode'=>$dol_authmode, 'dol_loginmesg'=>$_SESSION["dol_loginmesg"]);
				$reshook = $hookmanager->executeHooks('afterLoginFailed', $parameters, $user, $action); // Note that $action and $object may have been modified by some hooks
				if ($reshook < 0) {
					$error++;
				}

				// Note: exit is done in next chapter
			}
		}

		// End test login / passwords
		if (!$login || (in_array('ldap', $authmode) && empty($passwordtotest))) {	// With LDAP we refused empty password because some LDAP are "opened" for anonymous access so connexion is a success.
			// No data to test login, so we show the login page.
			dol_syslog("--- Access to ".(empty($_SERVER["REQUEST_METHOD"])?'':$_SERVER["REQUEST_METHOD"].' ').$_SERVER["PHP_SELF"]." - action=".GETPOST('action', 'aZ09')." - actionlogin=".GETPOST('actionlogin', 'aZ09')." - showing the login form and exit", LOG_INFO);
			if (defined('NOREDIRECTBYMAINTOLOGIN')) {
				return 'ERROR_NOT_LOGGED';
			} else {
				if ($_SERVER["HTTP_USER_AGENT"] == 'securitytest') {
					http_response_code(401); // It makes easier to understand if session was broken during security tests
				}
				dol_loginfunction($langs, $conf, (!empty($mysoc) ? $mysoc : ''));
			}
			exit;
		}

		$resultFetchUser = $user->fetch('', $login, '', 1, ($entitytotest > 0 ? $entitytotest : -1)); // login was retrieved previously when checking password.
		if ($resultFetchUser <= 0) {
			dol_syslog('User not found, connexion refused');
			session_destroy();
			session_set_cookie_params(0, '/', null, (empty($dolibarr_main_force_https) ? false : true), true); // Add tag secure and httponly on session cookie
			session_name($sessionname);
			session_start();

			if ($resultFetchUser == 0) {
				// Load translation files required by page
				$langs->loadLangs(array('main', 'errors'));

				$_SESSION["dol_loginmesg"] = $langs->trans("ErrorCantLoadUserFromDolibarrDatabase", $login);

				$user->trigger_mesg = 'ErrorCantLoadUserFromDolibarrDatabase - login='.$login;
			}
			if ($resultFetchUser < 0) {
				$_SESSION["dol_loginmesg"] = $user->error;

				$user->trigger_mesg = $user->error;
			}

			// Call trigger
			$result = $user->call_trigger('USER_LOGIN_FAILED', $user);
			if ($result < 0) {
				$error++;
			}
			// End call triggers


			// Hooks on failed login
			$action = '';
			$hookmanager->initHooks(array('login'));
			$parameters = array('dol_authmode'=>$dol_authmode, 'dol_loginmesg'=>$_SESSION["dol_loginmesg"]);
			$reshook = $hookmanager->executeHooks('afterLoginFailed', $parameters, $user, $action); // Note that $action and $object may have been modified by some hooks
			if ($reshook < 0) {
				$error++;
			}

			$paramsurl = array();
			if (GETPOST('textbrowser', 'int')) {
				$paramsurl[] = 'textbrowser='.GETPOST('textbrowser', 'int');
			}
			if (GETPOST('nojs', 'int')) {
				$paramsurl[] = 'nojs='.GETPOST('nojs', 'int');
			}
			if (GETPOST('lang', 'aZ09')) {
				$paramsurl[] = 'lang='.GETPOST('lang', 'aZ09');
			}
			header('Location: '.DOL_URL_ROOT.'/index.php'.(count($paramsurl) ? '?'.implode('&', $paramsurl) : ''));
			exit;
		} else {
			// User is loaded, we may need to change language for him according to its choice
			if (!empty($user->conf->MAIN_LANG_DEFAULT)) {
				$langs->setDefaultLang($user->conf->MAIN_LANG_DEFAULT);
			}
		}
	} else {
		// We are already into an authenticated session
		$login = $_SESSION["dol_login"];
		$entity = isset($_SESSION["dol_entity"]) ? $_SESSION["dol_entity"] : 0;
		dol_syslog("- This is an already logged session. _SESSION['dol_login']=".$login." _SESSION['dol_entity']=".$entity, LOG_DEBUG);

		$resultFetchUser = $user->fetch('', $login, '', 1, ($entity > 0 ? $entity : -1));
		if ($resultFetchUser <= 0) {
			// Account has been removed after login
			dol_syslog("Can't load user even if session logged. _SESSION['dol_login']=".$login, LOG_WARNING);
			session_destroy();
			session_set_cookie_params(0, '/', null, (empty($dolibarr_main_force_https) ? false : true), true); // Add tag secure and httponly on session cookie
			session_name($sessionname);
			session_start();

			if ($resultFetchUser == 0) {
				// Load translation files required by page
				$langs->loadLangs(array('main', 'errors'));

				$_SESSION["dol_loginmesg"] = $langs->trans("ErrorCantLoadUserFromDolibarrDatabase", $login);

				$user->trigger_mesg = 'ErrorCantLoadUserFromDolibarrDatabase - login='.$login;
			}
			if ($resultFetchUser < 0) {
				$_SESSION["dol_loginmesg"] = $user->error;

				$user->trigger_mesg = $user->error;
			}

			// Call trigger
			$result = $user->call_trigger('USER_LOGIN_FAILED', $user);
			if ($result < 0) {
				$error++;
			}
			// End call triggers

			// Hooks on failed login
			$action = '';
			$hookmanager->initHooks(array('login'));
			$parameters = array('dol_authmode'=>$dol_authmode, 'dol_loginmesg'=>$_SESSION["dol_loginmesg"]);
			$reshook = $hookmanager->executeHooks('afterLoginFailed', $parameters, $user, $action); // Note that $action and $object may have been modified by some hooks
			if ($reshook < 0) {
				$error++;
			}

			$paramsurl = array();
			if (GETPOST('textbrowser', 'int')) {
				$paramsurl[] = 'textbrowser='.GETPOST('textbrowser', 'int');
			}
			if (GETPOST('nojs', 'int')) {
				$paramsurl[] = 'nojs='.GETPOST('nojs', 'int');
			}
			if (GETPOST('lang', 'aZ09')) {
				$paramsurl[] = 'lang='.GETPOST('lang', 'aZ09');
			}
			header('Location: '.DOL_URL_ROOT.'/index.php'.(count($paramsurl) ? '?'.implode('&', $paramsurl) : ''));
			exit;
		} else {
			// Initialize technical object to manage hooks of page. Note that conf->hooks_modules contains array of hook context
			$hookmanager->initHooks(array('main'));

			// Code for search criteria persistence.
			if (!empty($_GET['save_lastsearch_values'])) {    // We must use $_GET here
				$relativepathstring = preg_replace('/\?.*$/', '', $_SERVER["HTTP_REFERER"]);
				$relativepathstring = preg_replace('/^https?:\/\/[^\/]*/', '', $relativepathstring); // Get full path except host server
				// Clean $relativepathstring
				if (constant('DOL_URL_ROOT')) {
					$relativepathstring = preg_replace('/^'.preg_quote(constant('DOL_URL_ROOT'), '/').'/', '', $relativepathstring);
				}
				$relativepathstring = preg_replace('/^\//', '', $relativepathstring);
				$relativepathstring = preg_replace('/^custom\//', '', $relativepathstring);
				//var_dump($relativepathstring);

				// We click on a link that leave a page we have to save search criteria, contextpage, limit and page. We save them from tmp to no tmp
				if (!empty($_SESSION['lastsearch_values_tmp_'.$relativepathstring])) {
					$_SESSION['lastsearch_values_'.$relativepathstring] = $_SESSION['lastsearch_values_tmp_'.$relativepathstring];
					unset($_SESSION['lastsearch_values_tmp_'.$relativepathstring]);
				}
				if (!empty($_SESSION['lastsearch_contextpage_tmp_'.$relativepathstring])) {
					$_SESSION['lastsearch_contextpage_'.$relativepathstring] = $_SESSION['lastsearch_contextpage_tmp_'.$relativepathstring];
					unset($_SESSION['lastsearch_contextpage_tmp_'.$relativepathstring]);
				}
				if (!empty($_SESSION['lastsearch_page_tmp_'.$relativepathstring]) && $_SESSION['lastsearch_page_tmp_'.$relativepathstring] > 0) {
					$_SESSION['lastsearch_page_'.$relativepathstring] = $_SESSION['lastsearch_page_tmp_'.$relativepathstring];
					unset($_SESSION['lastsearch_page_tmp_'.$relativepathstring]);
				}
				if (!empty($_SESSION['lastsearch_limit_tmp_'.$relativepathstring]) && $_SESSION['lastsearch_limit_tmp_'.$relativepathstring] != $conf->liste_limit) {
					$_SESSION['lastsearch_limit_'.$relativepathstring] = $_SESSION['lastsearch_limit_tmp_'.$relativepathstring];
					unset($_SESSION['lastsearch_limit_tmp_'.$relativepathstring]);
				}
			}

			$action = '';
			$reshook = $hookmanager->executeHooks('updateSession', array(), $user, $action);
			if ($reshook < 0) {
				setEventMessages($hookmanager->error, $hookmanager->errors, 'errors');
			}
		}
	}

	// Is it a new session that has started ?
	// If we are here, this means authentication was successfull.
	if (!isset($_SESSION["dol_login"])) {
		// New session for this login has started.
		$error = 0;

		// Store value into session (values always stored)
		$_SESSION["dol_login"] = $user->login;
		$_SESSION["dol_authmode"] = isset($dol_authmode) ? $dol_authmode : '';
		$_SESSION["dol_tz"] = isset($dol_tz) ? $dol_tz : '';
		$_SESSION["dol_tz_string"] = isset($dol_tz_string) ? $dol_tz_string : '';
		$_SESSION["dol_dst"] = isset($dol_dst) ? $dol_dst : '';
		$_SESSION["dol_dst_observed"] = isset($dol_dst_observed) ? $dol_dst_observed : '';
		$_SESSION["dol_dst_first"] = isset($dol_dst_first) ? $dol_dst_first : '';
		$_SESSION["dol_dst_second"] = isset($dol_dst_second) ? $dol_dst_second : '';
		$_SESSION["dol_screenwidth"] = isset($dol_screenwidth) ? $dol_screenwidth : '';
		$_SESSION["dol_screenheight"] = isset($dol_screenheight) ? $dol_screenheight : '';
		$_SESSION["dol_company"] = getDolGlobalString("MAIN_INFO_SOCIETE_NOM");
		$_SESSION["dol_entity"] = $conf->entity;
		// Store value into session (values stored only if defined)
		if (!empty($dol_hide_topmenu)) {
			$_SESSION['dol_hide_topmenu'] = $dol_hide_topmenu;
		}
		if (!empty($dol_hide_leftmenu)) {
			$_SESSION['dol_hide_leftmenu'] = $dol_hide_leftmenu;
		}
		if (!empty($dol_optimize_smallscreen)) {
			$_SESSION['dol_optimize_smallscreen'] = $dol_optimize_smallscreen;
		}
		if (!empty($dol_no_mouse_hover)) {
			$_SESSION['dol_no_mouse_hover'] = $dol_no_mouse_hover;
		}
		if (!empty($dol_use_jmobile)) {
			$_SESSION['dol_use_jmobile'] = $dol_use_jmobile;
		}

		dol_syslog("This is a new started user session. _SESSION['dol_login']=".$_SESSION["dol_login"]." Session id=".session_id());

		$db->begin();

		$user->update_last_login_date();

		$loginfo = 'TZ='.$_SESSION["dol_tz"].';TZString='.$_SESSION["dol_tz_string"].';Screen='.$_SESSION["dol_screenwidth"].'x'.$_SESSION["dol_screenheight"];

		// Call triggers for the "security events" log
		$user->trigger_mesg = $loginfo;

		// Call trigger
		$result = $user->call_trigger('USER_LOGIN', $user);
		if ($result < 0) {
			$error++;
		}
		// End call triggers

		// Hooks on successfull login
		$action = '';
		$hookmanager->initHooks(array('login'));
		$parameters = array('dol_authmode'=>$dol_authmode, 'dol_loginfo'=>$loginfo);
		$reshook = $hookmanager->executeHooks('afterLogin', $parameters, $user, $action); // Note that $action and $object may have been modified by some hooks
		if ($reshook < 0) {
			$error++;
		}

		if ($error) {
			$db->rollback();
			session_destroy();
			dol_print_error($db, 'Error in some triggers USER_LOGIN or in some hooks afterLogin');
			exit;
		} else {
			$db->commit();
		}

		// Change landing page if defined.
		$landingpage = (empty($user->conf->MAIN_LANDING_PAGE) ? (empty($conf->global->MAIN_LANDING_PAGE) ? '' : $conf->global->MAIN_LANDING_PAGE) : $user->conf->MAIN_LANDING_PAGE);
		if (!empty($landingpage)) {    // Example: /index.php
			$newpath = dol_buildpath($landingpage, 1);
			if ($_SERVER["PHP_SELF"] != $newpath) {   // not already on landing page (avoid infinite loop)
				header('Location: '.$newpath);
				exit;
			}
		}
	}


	// If user admin, we force the rights-based modules
	if ($user->admin) {
		$user->rights->user->user->lire = 1;
		$user->rights->user->user->creer = 1;
		$user->rights->user->user->password = 1;
		$user->rights->user->user->supprimer = 1;
		$user->rights->user->self->creer = 1;
		$user->rights->user->self->password = 1;
	}

	/*
	 * Overwrite some configs globals (try to avoid this and have code to use instead $user->conf->xxx)
	 */

	// Set liste_limit
	if (isset($user->conf->MAIN_SIZE_LISTE_LIMIT)) {
		$conf->liste_limit = $user->conf->MAIN_SIZE_LISTE_LIMIT; // Can be 0
	}
	if (isset($user->conf->PRODUIT_LIMIT_SIZE)) {
		$conf->product->limit_size = $user->conf->PRODUIT_LIMIT_SIZE; // Can be 0
	}

	// Replace conf->css by personalized value if theme not forced
	if (empty($conf->global->MAIN_FORCETHEME) && !empty($user->conf->MAIN_THEME)) {
		$conf->theme = $user->conf->MAIN_THEME;
		$conf->css = "/theme/".$conf->theme."/style.css.php";
	}
}

// Case forcing style from url
if (GETPOST('theme', 'alpha')) {
	$conf->theme = GETPOST('theme', 'alpha', 1);
	$conf->css = "/theme/".$conf->theme."/style.css.php";
}

// Set javascript option
if (GETPOST('nojs', 'int')) {  // If javascript was not disabled on URL
	$conf->use_javascript_ajax = 0;
} else {
	if (!empty($user->conf->MAIN_DISABLE_JAVASCRIPT)) {
		$conf->use_javascript_ajax = !$user->conf->MAIN_DISABLE_JAVASCRIPT;
	}
}

// Set MAIN_OPTIMIZEFORTEXTBROWSER for user (must be after login part)
if (empty($conf->global->MAIN_OPTIMIZEFORTEXTBROWSER) && !empty($user->conf->MAIN_OPTIMIZEFORTEXTBROWSER)) {
	$conf->global->MAIN_OPTIMIZEFORTEXTBROWSER = $user->conf->MAIN_OPTIMIZEFORTEXTBROWSER;
}

// set MAIN_OPTIMIZEFORCOLORBLIND for user
$conf->global->MAIN_OPTIMIZEFORCOLORBLIND = empty($user->conf->MAIN_OPTIMIZEFORCOLORBLIND) ? '' : $user->conf->MAIN_OPTIMIZEFORCOLORBLIND;

// Set terminal output option according to conf->browser.
if (GETPOST('dol_hide_leftmenu', 'int') || !empty($_SESSION['dol_hide_leftmenu'])) {
	$conf->dol_hide_leftmenu = 1;
}
if (GETPOST('dol_hide_topmenu', 'int') || !empty($_SESSION['dol_hide_topmenu'])) {
	$conf->dol_hide_topmenu = 1;
}
if (GETPOST('dol_optimize_smallscreen', 'int') || !empty($_SESSION['dol_optimize_smallscreen'])) {
	$conf->dol_optimize_smallscreen = 1;
}
if (GETPOST('dol_no_mouse_hover', 'int') || !empty($_SESSION['dol_no_mouse_hover'])) {
	$conf->dol_no_mouse_hover = 1;
}
if (GETPOST('dol_use_jmobile', 'int') || !empty($_SESSION['dol_use_jmobile'])) {
	$conf->dol_use_jmobile = 1;
}
if (!empty($conf->browser->layout) && $conf->browser->layout != 'classic') {
	$conf->dol_no_mouse_hover = 1;
}
if ((!empty($conf->browser->layout) && $conf->browser->layout == 'phone')
	|| (!empty($_SESSION['dol_screenwidth']) && $_SESSION['dol_screenwidth'] < 400)
	|| (!empty($_SESSION['dol_screenheight']) && $_SESSION['dol_screenheight'] < 400)
) {
	$conf->dol_optimize_smallscreen = 1;
}
// Replace themes bugged with jmobile with eldy
if (!empty($conf->dol_use_jmobile) && in_array($conf->theme, array('bureau2crea', 'cameleo', 'amarok'))) {
	$conf->theme = 'eldy';
	$conf->css = "/theme/".$conf->theme."/style.css.php";
}

if (!defined('NOREQUIRETRAN')) {
	if (!GETPOST('lang', 'aZ09')) {	// If language was not forced on URL
		// If user has chosen its own language
		if (!empty($user->conf->MAIN_LANG_DEFAULT)) {
			// If different than current language
			//print ">>>".$langs->getDefaultLang()."-".$user->conf->MAIN_LANG_DEFAULT;
			if ($langs->getDefaultLang() != $user->conf->MAIN_LANG_DEFAULT) {
				$langs->setDefaultLang($user->conf->MAIN_LANG_DEFAULT);
			}
		}
	}
}

if (!defined('NOLOGIN')) {
	// If the login is not recovered, it is identified with an account that does not exist.
	// Hacking attempt?
	if (!$user->login) {
		accessforbidden();
	}

	// Check if user is active
	if ($user->statut < 1) {
		// If not active, we refuse the user
		$langs->load("other");
		dol_syslog("Authentication KO as login is disabled", LOG_NOTICE);
		accessforbidden($langs->trans("ErrorLoginDisabled"));
		exit;
	}

	// Load permissions
	$user->getrights();
}

dol_syslog("--- Access to ".(empty($_SERVER["REQUEST_METHOD"])?'':$_SERVER["REQUEST_METHOD"].' ').$_SERVER["PHP_SELF"].' - action='.GETPOST('action', 'aZ09').', massaction='.GETPOST('massaction', 'aZ09').(defined('NOTOKENRENEWAL') ? ' NOTOKENRENEWAL='.constant('NOTOKENRENEWAL') : ''), LOG_NOTICE);
//Another call for easy debugg
//dol_syslog("Access to ".$_SERVER["PHP_SELF"].' '.$_SERVER["HTTP_REFERER"].' GET='.join(',',array_keys($_GET)).'->'.join(',',$_GET).' POST:'.join(',',array_keys($_POST)).'->'.join(',',$_POST));

// Load main languages files
if (!defined('NOREQUIRETRAN')) {
	// Load translation files required by page
	$langs->loadLangs(array('main', 'dict'));
}

// Define some constants used for style of arrays
$bc = array(0=>'class="impair"', 1=>'class="pair"');
$bcdd = array(0=>'class="drag drop oddeven"', 1=>'class="drag drop oddeven"');
$bcnd = array(0=>'class="nodrag nodrop nohover"', 1=>'class="nodrag nodrop nohoverpair"'); // Used for tr to add new lines
$bctag = array(0=>'class="impair tagtr"', 1=>'class="pair tagtr"');

// Define messages variables
$mesg = ''; $warning = ''; $error = 0;
// deprecated, see setEventMessages() and dol_htmloutput_events()
$mesgs = array(); $warnings = array(); $errors = array();

// Constants used to defined number of lines in textarea
if (empty($conf->browser->firefox)) {
	define('ROWS_1', 1);
	define('ROWS_2', 2);
	define('ROWS_3', 3);
	define('ROWS_4', 4);
	define('ROWS_5', 5);
	define('ROWS_6', 6);
	define('ROWS_7', 7);
	define('ROWS_8', 8);
	define('ROWS_9', 9);
} else {
	define('ROWS_1', 0);
	define('ROWS_2', 1);
	define('ROWS_3', 2);
	define('ROWS_4', 3);
	define('ROWS_5', 4);
	define('ROWS_6', 5);
	define('ROWS_7', 6);
	define('ROWS_8', 7);
	define('ROWS_9', 8);
}

$heightforframes = 50;

// Init menu manager
if (!defined('NOREQUIREMENU')) {
	if (empty($user->socid)) {    // If internal user or not defined
		$conf->standard_menu = (empty($conf->global->MAIN_MENU_STANDARD_FORCED) ? (empty($conf->global->MAIN_MENU_STANDARD) ? 'eldy_menu.php' : $conf->global->MAIN_MENU_STANDARD) : $conf->global->MAIN_MENU_STANDARD_FORCED);
	} else {
		// If external user
		$conf->standard_menu = (empty($conf->global->MAIN_MENUFRONT_STANDARD_FORCED) ? (empty($conf->global->MAIN_MENUFRONT_STANDARD) ? 'eldy_menu.php' : $conf->global->MAIN_MENUFRONT_STANDARD) : $conf->global->MAIN_MENUFRONT_STANDARD_FORCED);
	}

	// Load the menu manager (only if not already done)
	$file_menu = $conf->standard_menu;
	if (GETPOST('menu', 'alpha')) {
		$file_menu = GETPOST('menu', 'alpha'); // example: menu=eldy_menu.php
	}
	if (!class_exists('MenuManager')) {
		$menufound = 0;
		$dirmenus = array_merge(array("/core/menus/"), (array) $conf->modules_parts['menus']);
		foreach ($dirmenus as $dirmenu) {
			$menufound = dol_include_once($dirmenu."standard/".$file_menu);
			if (class_exists('MenuManager')) {
				break;
			}
		}
		if (!class_exists('MenuManager')) {	// If failed to include, we try with standard eldy_menu.php
			dol_syslog("You define a menu manager '".$file_menu."' that can not be loaded.", LOG_WARNING);
			$file_menu = 'eldy_menu.php';
			include_once DOL_DOCUMENT_ROOT."/core/menus/standard/".$file_menu;
		}
	}
	$menumanager = new MenuManager($db, empty($user->socid) ? 0 : 1);
	$menumanager->loadMenu();
}



// Functions

if (!function_exists("llxHeader")) {
	/**
	 *	Show HTML header HTML + BODY + Top menu + left menu + DIV
	 *
	 * @param 	string 			$head				Optionnal head lines
	 * @param 	string 			$title				HTML title
	 * @param	string			$help_url			Url links to help page
	 * 		                            			Syntax is: For a wiki page: EN:EnglishPage|FR:FrenchPage|ES:SpanishPage
	 *                                  			For other external page: http://server/url
	 * @param	string			$target				Target to use on links
	 * @param 	int    			$disablejs			More content into html header
	 * @param 	int    			$disablehead		More content into html header
	 * @param 	array|string  	$arrayofjs			Array of complementary js files
	 * @param 	array|string  	$arrayofcss			Array of complementary css files
	 * @param	string			$morequerystring	Query string to add to the link "print" to get same parameters (use only if autodetect fails)
	 * @param   string  		$morecssonbody      More CSS on body tag. For example 'classforhorizontalscrolloftabs'.
	 * @param	string			$replacemainareaby	Replace call to main_area() by a print of this string
	 * @param	int				$disablenofollow	Disable the "nofollow" on page
	 * @return	void
	 */
	function llxHeader($head = '', $title = '', $help_url = '', $target = '', $disablejs = 0, $disablehead = 0, $arrayofjs = '', $arrayofcss = '', $morequerystring = '', $morecssonbody = '', $replacemainareaby = '', $disablenofollow = 0)
	{
		global $conf;

		// html header
		top_htmlhead($head, $title, $disablejs, $disablehead, $arrayofjs, $arrayofcss, 0, $disablenofollow);

		$tmpcsstouse = 'sidebar-collapse'.($morecssonbody ? ' '.$morecssonbody : '');
		// If theme MD and classic layer, we open the menulayer by default.
		if ($conf->theme == 'md' && !in_array($conf->browser->layout, array('phone', 'tablet')) && empty($conf->global->MAIN_OPTIMIZEFORTEXTBROWSER)) {
			global $mainmenu;
			if ($mainmenu != 'website') {
				$tmpcsstouse = $morecssonbody; // We do not use sidebar-collpase by default to have menuhider open by default.
			}
		}

		if (!empty($conf->global->MAIN_OPTIMIZEFORCOLORBLIND)) {
			$tmpcsstouse .= ' colorblind-'.strip_tags($conf->global->MAIN_OPTIMIZEFORCOLORBLIND);
		}

		print '<body id="mainbody" class="'.$tmpcsstouse.'">'."\n";

		// top menu and left menu area
		if (empty($conf->dol_hide_topmenu) || GETPOST('dol_invisible_topmenu', 'int')) {
			top_menu($head, $title, $target, $disablejs, $disablehead, $arrayofjs, $arrayofcss, $morequerystring, $help_url);
		}

		if (empty($conf->dol_hide_leftmenu)) {
			left_menu('', $help_url, '', '', 1, $title, 1); // $menumanager is retrieved with a global $menumanager inside this function
		}

		// main area
		if ($replacemainareaby) {
			print $replacemainareaby;
			return;
		}
		main_area($title);
	}
}


/**
 *  Show HTTP header. Called by top_htmlhead().
 *
 *  @param  string  $contenttype    Content type. For example, 'text/html'
 *  @param	int		$forcenocache	Force disabling of cache for the page
 *  @return	void
 */
function top_httphead($contenttype = 'text/html', $forcenocache = 0)
{
	global $db, $conf, $hookmanager;

	if ($contenttype == 'text/html') {
		header("Content-Type: text/html; charset=".$conf->file->character_set_client);
	} else {
		header("Content-Type: ".$contenttype);
	}

	// Security options
	header("X-Content-Type-Options: nosniff"); // With the nosniff option, if the server says the content is text/html, the browser will render it as text/html (note that most browsers now force this option to on)
	if (!defined('XFRAMEOPTIONS_ALLOWALL')) {
		header("X-Frame-Options: SAMEORIGIN"); // Frames allowed only if on same domain (stop some XSS attacks)
	} else {
		header("X-Frame-Options: ALLOWALL");
	}
	//header("X-XSS-Protection: 1");      		// XSS filtering protection of some browsers (note: use of Content-Security-Policy is more efficient). Disabled as deprecated.
	if (!defined('FORCECSP')) {
		//if (! isset($conf->global->MAIN_HTTP_CONTENT_SECURITY_POLICY))
		//{
		//	// A default security policy that keep usage of js external component like ckeditor, stripe, google, working
		//	$contentsecuritypolicy = "font-src *; img-src *; style-src * 'unsafe-inline' 'unsafe-eval'; default-src 'self' *.stripe.com 'unsafe-inline' 'unsafe-eval'; script-src 'self' *.stripe.com 'unsafe-inline' 'unsafe-eval'; frame-src 'self' *.stripe.com; connect-src 'self';";
		//}
		//else
		$contentsecuritypolicy = empty($conf->global->MAIN_HTTP_CONTENT_SECURITY_POLICY) ? '' : $conf->global->MAIN_HTTP_CONTENT_SECURITY_POLICY;

		if (!is_object($hookmanager)) {
			$hookmanager = new HookManager($db);
		}
		$hookmanager->initHooks(array("main"));

		$parameters = array('contentsecuritypolicy'=>$contentsecuritypolicy);
		$result = $hookmanager->executeHooks('setContentSecurityPolicy', $parameters); // Note that $action and $object may have been modified by some hooks
		if ($result > 0) {
			$contentsecuritypolicy = $hookmanager->resPrint; // Replace CSP
		} else {
			$contentsecuritypolicy .= $hookmanager->resPrint; // Concat CSP
		}

		if (!empty($contentsecuritypolicy)) {
			// For example, to restrict 'script', 'object', 'frames' or 'img' to some domains:
			// script-src https://api.google.com https://anotherhost.com; object-src https://youtube.com; frame-src https://youtube.com; img-src: https://static.example.com
			// For example, to restrict everything to one domain, except 'object', ...:
			// default-src https://cdn.example.net; object-src 'none'
			// For example, to restrict everything to itself except img that can be on other servers:
			// default-src 'self'; img-src *;
			// Pre-existing site that uses too much inline code to fix but wants to ensure resources are loaded only over https and disable plugins:
			// default-src http: https: 'unsafe-eval' 'unsafe-inline'; object-src 'none'
			header("Content-Security-Policy: ".$contentsecuritypolicy);
		}
	} elseif (constant('FORCECSP')) {
		header("Content-Security-Policy: ".constant('FORCECSP'));
	}
	if ($forcenocache) {
		header("Cache-Control: no-cache, no-store, must-revalidate, max-age=0");
	}
}

/**
 * Ouput html header of a page. It calls also top_httphead()
 * This code is also duplicated into security2.lib.php::dol_loginfunction
 *
 * @param 	string 	$head			 Optionnal head lines
 * @param 	string 	$title			 HTML title
 * @param 	int    	$disablejs		 Disable js output
 * @param 	int    	$disablehead	 Disable head output
 * @param 	array  	$arrayofjs		 Array of complementary js files
 * @param 	array  	$arrayofcss		 Array of complementary css files
 * @param 	int    	$disablejmobile	 Disable jmobile (No more used)
 * @param   int     $disablenofollow Disable no follow tag
 * @return	void
 */
function top_htmlhead($head, $title = '', $disablejs = 0, $disablehead = 0, $arrayofjs = '', $arrayofcss = '', $disablejmobile = 0, $disablenofollow = 0)
{
	global $db, $conf, $langs, $user, $mysoc, $hookmanager;

	top_httphead();

	if (empty($conf->css)) {
		$conf->css = '/theme/eldy/style.css.php'; // If not defined, eldy by default
	}

	print '<!doctype html>'."\n";

	if (!empty($conf->global->MAIN_USE_CACHE_MANIFEST)) {
		print '<html lang="'.substr($langs->defaultlang, 0, 2).'" manifest="'.DOL_URL_ROOT.'/cache.manifest">'."\n";
	} else {
		print '<html lang="'.substr($langs->defaultlang, 0, 2).'">'."\n";
	}
	//print '<html xmlns="http://www.w3.org/1999/xhtml" xml:lang="fr">'."\n";
	if (empty($disablehead)) {
		if (!is_object($hookmanager)) {
			$hookmanager = new HookManager($db);
		}
		$hookmanager->initHooks(array("main"));

		$ext = 'layout='.$conf->browser->layout.'&amp;version='.urlencode(DOL_VERSION);

		print "<head>\n";

		if (GETPOST('dol_basehref', 'alpha')) {
			print '<base href="'.dol_escape_htmltag(GETPOST('dol_basehref', 'alpha')).'">'."\n";
		}

		// Displays meta
		print '<meta charset="utf-8">'."\n";
		print '<meta name="robots" content="noindex'.($disablenofollow ? '' : ',nofollow').'">'."\n"; // Do not index
		print '<meta name="viewport" content="width=device-width, initial-scale=1.0">'."\n"; // Scale for mobile device
		print '<meta name="author" content="Dolibarr Development Team">'."\n";

		// Favicon
		$favicon = DOL_URL_ROOT.'/theme/dolibarr_256x256_color.png';
		if (!empty($mysoc->logo_squarred_mini)) {
			$favicon = DOL_URL_ROOT.'/viewimage.php?cache=1&modulepart=mycompany&file='.urlencode('logos/thumbs/'.$mysoc->logo_squarred_mini);
		}
		if (!empty($conf->global->MAIN_FAVICON_URL)) {
			$favicon = $conf->global->MAIN_FAVICON_URL;
		}
		if (empty($conf->dol_use_jmobile)) {
			print '<link rel="shortcut icon" type="image/x-icon" href="'.$favicon.'"/>'."\n"; // Not required into an Android webview
		}

		//if (empty($conf->global->MAIN_OPTIMIZEFORTEXTBROWSER)) print '<link rel="top" title="'.$langs->trans("Home").'" href="'.(DOL_URL_ROOT?DOL_URL_ROOT:'/').'">'."\n";
		//if (empty($conf->global->MAIN_OPTIMIZEFORTEXTBROWSER)) print '<link rel="copyright" title="GNU General Public License" href="https://www.gnu.org/copyleft/gpl.html#SEC1">'."\n";
		//if (empty($conf->global->MAIN_OPTIMIZEFORTEXTBROWSER)) print '<link rel="author" title="Dolibarr Development Team" href="https://www.dolibarr.org">'."\n";

		// Mobile appli like icon
		$manifest = DOL_URL_ROOT.'/theme/'.$conf->theme.'/manifest.json.php';
		if (!empty($manifest)) {
			print '<link rel="manifest" href="'.$manifest.'" />'."\n";
		}

		if (!empty($conf->global->THEME_ELDY_TOPMENU_BACK1)) {
			// TODO: use auto theme color switch
			print '<meta name="theme-color" content="rgb('.$conf->global->THEME_ELDY_TOPMENU_BACK1.')">'."\n";
		}

		// Auto refresh page
		if (GETPOST('autorefresh', 'int') > 0) {
			print '<meta http-equiv="refresh" content="'.GETPOST('autorefresh', 'int').'">';
		}

		// Displays title
		$appli = constant('DOL_APPLICATION_TITLE');
		if (!empty($conf->global->MAIN_APPLICATION_TITLE)) {
			$appli = $conf->global->MAIN_APPLICATION_TITLE;
		}

		print '<title>';
		$titletoshow = '';
		if ($title && !empty($conf->global->MAIN_HTML_TITLE) && preg_match('/noapp/', $conf->global->MAIN_HTML_TITLE)) {
			$titletoshow = dol_htmlentities($title);
		} elseif ($title) {
			$titletoshow = dol_htmlentities($appli.' - '.$title);
		} else {
			$titletoshow = dol_htmlentities($appli);
		}

		$parameters = array('title'=>$titletoshow);
		$result = $hookmanager->executeHooks('setHtmlTitle', $parameters); // Note that $action and $object may have been modified by some hooks
		if ($result > 0) {
			$titletoshow = $hookmanager->resPrint; // Replace Title to show
		} else {
			$titletoshow .= $hookmanager->resPrint; // Concat to Title to show
		}

		print $titletoshow;
		print '</title>';

		print "\n";

		if (GETPOST('version', 'int')) {
			$ext = 'version='.GETPOST('version', 'int'); // usefull to force no cache on css/js
		}

		$themeparam = '?lang='.$langs->defaultlang.'&amp;theme='.$conf->theme.(GETPOST('optioncss', 'aZ09') ? '&amp;optioncss='.GETPOST('optioncss', 'aZ09', 1) : '').'&amp;userid='.$user->id.'&amp;entity='.$conf->entity;
		$themeparam .= ($ext ? '&amp;'.$ext : '').'&amp;revision='.getDolGlobalInt("MAIN_IHM_PARAMS_REV");
		if (!empty($_SESSION['dol_resetcache'])) {
			$themeparam .= '&amp;dol_resetcache='.$_SESSION['dol_resetcache'];
		}
		if (GETPOSTISSET('dol_hide_topmenu')) {
			$themeparam .= '&amp;dol_hide_topmenu='.GETPOST('dol_hide_topmenu', 'int');
		}
		if (GETPOSTISSET('dol_hide_leftmenu')) {
			$themeparam .= '&amp;dol_hide_leftmenu='.GETPOST('dol_hide_leftmenu', 'int');
		}
		if (GETPOSTISSET('dol_optimize_smallscreen')) {
			$themeparam .= '&amp;dol_optimize_smallscreen='.GETPOST('dol_optimize_smallscreen', 'int');
		}
		if (GETPOSTISSET('dol_no_mouse_hover')) {
			$themeparam .= '&amp;dol_no_mouse_hover='.GETPOST('dol_no_mouse_hover', 'int');
		}
		if (GETPOSTISSET('dol_use_jmobile')) {
			$themeparam .= '&amp;dol_use_jmobile='.GETPOST('dol_use_jmobile', 'int'); $conf->dol_use_jmobile = GETPOST('dol_use_jmobile', 'int');
		}
		if (GETPOSTISSET('THEME_DARKMODEENABLED')) {
			$themeparam .= '&amp;THEME_DARKMODEENABLED='.GETPOST('THEME_DARKMODEENABLED', 'int');
		}
		if (GETPOSTISSET('THEME_SATURATE_RATIO')) {
			$themeparam .= '&amp;THEME_SATURATE_RATIO='.GETPOST('THEME_SATURATE_RATIO', 'int');
		}

		if (!empty($conf->global->MAIN_ENABLE_FONT_ROBOTO)) {
			print '<link rel="preconnect" href="https://fonts.gstatic.com">'."\n";
			print '<link href="https://fonts.googleapis.com/css2?family=Roboto:wght@200;300;400;500;600&display=swap" rel="stylesheet">'."\n";
		}

		if (!defined('DISABLE_JQUERY') && !$disablejs && $conf->use_javascript_ajax) {
			print '<!-- Includes CSS for JQuery (Ajax library) -->'."\n";
			$jquerytheme = 'base';
			if (!empty($conf->global->MAIN_USE_JQUERY_THEME)) {
				$jquerytheme = $conf->global->MAIN_USE_JQUERY_THEME;
			}
			if (constant('JS_JQUERY_UI')) {
				print '<link rel="stylesheet" type="text/css" href="'.JS_JQUERY_UI.'css/'.$jquerytheme.'/jquery-ui.min.css'.($ext ? '?'.$ext : '').'">'."\n"; // Forced JQuery
			} else {
				print '<link rel="stylesheet" type="text/css" href="'.DOL_URL_ROOT.'/includes/jquery/css/'.$jquerytheme.'/jquery-ui.css'.($ext ? '?'.$ext : '').'">'."\n"; // JQuery
			}
			if (!defined('DISABLE_JQUERY_JNOTIFY')) {
				print '<link rel="stylesheet" type="text/css" href="'.DOL_URL_ROOT.'/includes/jquery/plugins/jnotify/jquery.jnotify-alt.min.css'.($ext ? '?'.$ext : '').'">'."\n"; // JNotify
			}
			if (!defined('DISABLE_SELECT2') && (!empty($conf->global->MAIN_USE_JQUERY_MULTISELECT) || defined('REQUIRE_JQUERY_MULTISELECT'))) {     // jQuery plugin "mutiselect", "multiple-select", "select2"...
				$tmpplugin = empty($conf->global->MAIN_USE_JQUERY_MULTISELECT) ?constant('REQUIRE_JQUERY_MULTISELECT') : $conf->global->MAIN_USE_JQUERY_MULTISELECT;
				print '<link rel="stylesheet" type="text/css" href="'.DOL_URL_ROOT.'/includes/jquery/plugins/'.$tmpplugin.'/dist/css/'.$tmpplugin.'.css'.($ext ? '?'.$ext : '').'">'."\n";
			}
		}

		if (!defined('DISABLE_FONT_AWSOME')) {
			print '<!-- Includes CSS for font awesome -->'."\n";
			print '<link rel="stylesheet" type="text/css" href="'.DOL_URL_ROOT.'/theme/common/fontawesome-5/css/all.min.css'.($ext ? '?'.$ext : '').'">'."\n";
			print '<link rel="stylesheet" type="text/css" href="'.DOL_URL_ROOT.'/theme/common/fontawesome-5/css/v4-shims.min.css'.($ext ? '?'.$ext : '').'">'."\n";
		}

		print '<!-- Includes CSS for Dolibarr theme -->'."\n";
		// Output style sheets (optioncss='print' or ''). Note: $conf->css looks like '/theme/eldy/style.css.php'
		$themepath = dol_buildpath($conf->css, 1);
		$themesubdir = '';
		if (!empty($conf->modules_parts['theme'])) {	// This slow down
			foreach ($conf->modules_parts['theme'] as $reldir) {
				if (file_exists(dol_buildpath($reldir.$conf->css, 0))) {
					$themepath = dol_buildpath($reldir.$conf->css, 1);
					$themesubdir = $reldir;
					break;
				}
			}
		}

		//print 'themepath='.$themepath.' themeparam='.$themeparam;exit;
		print '<link rel="stylesheet" type="text/css" href="'.$themepath.$themeparam.'">'."\n";
		if (!empty($conf->global->MAIN_FIX_FLASH_ON_CHROME)) {
			print '<!-- Includes CSS that does not exists as a workaround of flash bug of chrome -->'."\n".'<link rel="stylesheet" type="text/css" href="filethatdoesnotexiststosolvechromeflashbug">'."\n";
		}

		// CSS forced by modules (relative url starting with /)
		if (!empty($conf->modules_parts['css'])) {
			$arraycss = (array) $conf->modules_parts['css'];
			foreach ($arraycss as $modcss => $filescss) {
				$filescss = (array) $filescss; // To be sure filecss is an array
				foreach ($filescss as $cssfile) {
					if (empty($cssfile)) {
						dol_syslog("Warning: module ".$modcss." declared a css path file into its descriptor that is empty.", LOG_WARNING);
					}
					// cssfile is a relative path
					print '<!-- Includes CSS added by module '.$modcss.' -->'."\n".'<link rel="stylesheet" type="text/css" href="'.dol_buildpath($cssfile, 1);
					// We add params only if page is not static, because some web server setup does not return content type text/css if url has parameters, so browser cache is not used.
					if (!preg_match('/\.css$/i', $cssfile)) {
						print $themeparam;
					}
					print '">'."\n";
				}
			}
		}
		// CSS forced by page in top_htmlhead call (relative url starting with /)
		if (is_array($arrayofcss)) {
			foreach ($arrayofcss as $cssfile) {
				if (preg_match('/^(http|\/\/)/i', $cssfile)) {
					$urltofile = $cssfile;
				} else {
					$urltofile = dol_buildpath($cssfile, 1);
				}
				print '<!-- Includes CSS added by page -->'."\n".'<link rel="stylesheet" type="text/css" title="default" href="'.$urltofile;
				// We add params only if page is not static, because some web server setup does not return content type text/css if url has parameters and browser cache is not used.
				if (!preg_match('/\.css$/i', $cssfile)) {
					print $themeparam;
				}
				print '">'."\n";
			}
		}

		// Output standard javascript links
		if (!defined('DISABLE_JQUERY') && !$disablejs && !empty($conf->use_javascript_ajax)) {
			// JQuery. Must be before other includes
			print '<!-- Includes JS for JQuery -->'."\n";
			if (defined('JS_JQUERY') && constant('JS_JQUERY')) {
				print '<script src="'.JS_JQUERY.'jquery.min.js'.($ext ? '?'.$ext : '').'"></script>'."\n";
			} else {
				print '<script src="'.DOL_URL_ROOT.'/includes/jquery/js/jquery.min.js'.($ext ? '?'.$ext : '').'"></script>'."\n";
			}
			/*if (! empty($conf->global->MAIN_FEATURES_LEVEL) && ! defined('JS_JQUERY_MIGRATE_DISABLED'))
			{
				if (defined('JS_JQUERY_MIGRATE') && constant('JS_JQUERY_MIGRATE')) print '<script src="'.JS_JQUERY_MIGRATE.'jquery-migrate.min.js'.($ext?'?'.$ext:'').'"></script>'."\n";
				else print '<script src="'.DOL_URL_ROOT.'/includes/jquery/js/jquery-migrate.min.js'.($ext?'?'.$ext:'').'"></script>'."\n";
			}*/
			if (defined('JS_JQUERY_UI') && constant('JS_JQUERY_UI')) {
				print '<script src="'.JS_JQUERY_UI.'jquery-ui.min.js'.($ext ? '?'.$ext : '').'"></script>'."\n";
			} else {
				print '<script src="'.DOL_URL_ROOT.'/includes/jquery/js/jquery-ui.min.js'.($ext ? '?'.$ext : '').'"></script>'."\n";
			}
			if (!defined('DISABLE_JQUERY_TABLEDND')) {
				print '<script src="'.DOL_URL_ROOT.'/includes/jquery/plugins/tablednd/jquery.tablednd.min.js'.($ext ? '?'.$ext : '').'"></script>'."\n";
			}
			// jQuery jnotify
			if (empty($conf->global->MAIN_DISABLE_JQUERY_JNOTIFY) && !defined('DISABLE_JQUERY_JNOTIFY')) {
				print '<script src="'.DOL_URL_ROOT.'/includes/jquery/plugins/jnotify/jquery.jnotify.min.js'.($ext ? '?'.$ext : '').'"></script>'."\n";
			}
			// Chart
			if ((empty($conf->global->MAIN_JS_GRAPH) || $conf->global->MAIN_JS_GRAPH == 'chart') && !defined('DISABLE_JS_GRAPH')) {
				print '<script src="'.DOL_URL_ROOT.'/includes/nnnick/chartjs/dist/Chart.min.js'.($ext ? '?'.$ext : '').'"></script>'."\n";
			}

			// jQuery jeditable for Edit In Place features
			if (!empty($conf->global->MAIN_USE_JQUERY_JEDITABLE) && !defined('DISABLE_JQUERY_JEDITABLE')) {
				print '<!-- JS to manage editInPlace feature -->'."\n";
				print '<script src="'.DOL_URL_ROOT.'/includes/jquery/plugins/jeditable/jquery.jeditable.js'.($ext ? '?'.$ext : '').'"></script>'."\n";
				print '<script src="'.DOL_URL_ROOT.'/includes/jquery/plugins/jeditable/jquery.jeditable.ui-datepicker.js'.($ext ? '?'.$ext : '').'"></script>'."\n";
				print '<script src="'.DOL_URL_ROOT.'/includes/jquery/plugins/jeditable/jquery.jeditable.ui-autocomplete.js'.($ext ? '?'.$ext : '').'"></script>'."\n";
				print '<script>'."\n";
				print 'var urlSaveInPlace = \''.DOL_URL_ROOT.'/core/ajax/saveinplace.php\';'."\n";
				print 'var urlLoadInPlace = \''.DOL_URL_ROOT.'/core/ajax/loadinplace.php\';'."\n";
				print 'var tooltipInPlace = \''.$langs->transnoentities('ClickToEdit').'\';'."\n"; // Added in title attribute of span
				print 'var placeholderInPlace = \'&nbsp;\';'."\n"; // If we put another string than $langs->trans("ClickToEdit") here, nothing is shown. If we put empty string, there is error, Why ?
				print 'var cancelInPlace = \''.$langs->trans("Cancel").'\';'."\n";
				print 'var submitInPlace = \''.$langs->trans('Ok').'\';'."\n";
				print 'var indicatorInPlace = \'<img src="'.DOL_URL_ROOT."/theme/".$conf->theme."/img/working.gif".'">\';'."\n";
				print 'var withInPlace = 300;'; // width in pixel for default string edit
				print '</script>'."\n";
				print '<script src="'.DOL_URL_ROOT.'/core/js/editinplace.js'.($ext ? '?'.$ext : '').'"></script>'."\n";
				print '<script src="'.DOL_URL_ROOT.'/includes/jquery/plugins/jeditable/jquery.jeditable.ckeditor.js'.($ext ? '?'.$ext : '').'"></script>'."\n";
			}
			// jQuery Timepicker
			if (!empty($conf->global->MAIN_USE_JQUERY_TIMEPICKER) || defined('REQUIRE_JQUERY_TIMEPICKER')) {
				print '<script src="'.DOL_URL_ROOT.'/includes/jquery/plugins/timepicker/jquery-ui-timepicker-addon.js'.($ext ? '?'.$ext : '').'"></script>'."\n";
				print '<script src="'.DOL_URL_ROOT.'/core/js/timepicker.js.php?lang='.$langs->defaultlang.($ext ? '&amp;'.$ext : '').'"></script>'."\n";
			}
			if (!defined('DISABLE_SELECT2') && (!empty($conf->global->MAIN_USE_JQUERY_MULTISELECT) || defined('REQUIRE_JQUERY_MULTISELECT'))) {
				// jQuery plugin "mutiselect", "multiple-select", "select2", ...
				$tmpplugin = empty($conf->global->MAIN_USE_JQUERY_MULTISELECT) ?constant('REQUIRE_JQUERY_MULTISELECT') : $conf->global->MAIN_USE_JQUERY_MULTISELECT;
				print '<script src="'.DOL_URL_ROOT.'/includes/jquery/plugins/'.$tmpplugin.'/dist/js/'.$tmpplugin.'.full.min.js'.($ext ? '?'.$ext : '').'"></script>'."\n"; // We include full because we need the support of containerCssClass
			}
			if (!defined('DISABLE_MULTISELECT')) {     // jQuery plugin "mutiselect" to select with checkboxes. Can be removed once we have an enhanced search tool
				print '<script src="'.DOL_URL_ROOT.'/includes/jquery/plugins/multiselect/jquery.multi-select.js'.($ext ? '?'.$ext : '').'"></script>'."\n";
			}
		}

		if (!$disablejs && !empty($conf->use_javascript_ajax)) {
			// CKEditor
			if ((!empty($conf->fckeditor->enabled) && (empty($conf->global->FCKEDITOR_EDITORNAME) || $conf->global->FCKEDITOR_EDITORNAME == 'ckeditor') && !defined('DISABLE_CKEDITOR')) || defined('FORCE_CKEDITOR')) {
				print '<!-- Includes JS for CKEditor -->'."\n";
				$pathckeditor = DOL_URL_ROOT.'/includes/ckeditor/ckeditor/';
				$jsckeditor = 'ckeditor.js';
				if (constant('JS_CKEDITOR')) {
					// To use external ckeditor 4 js lib
					$pathckeditor = constant('JS_CKEDITOR');
				}
				print '<script>';
				print '/* enable ckeditor by main.inc.php */';
				print 'var CKEDITOR_BASEPATH = \''.$pathckeditor.'\';'."\n";
				print 'var ckeditorConfig = \''.dol_buildpath($themesubdir.'/theme/'.$conf->theme.'/ckeditor/config.js'.($ext ? '?'.$ext : ''), 1).'\';'."\n"; // $themesubdir='' in standard usage
				print 'var ckeditorFilebrowserBrowseUrl = \''.DOL_URL_ROOT.'/core/filemanagerdol/browser/default/browser.php?Connector='.DOL_URL_ROOT.'/core/filemanagerdol/connectors/php/connector.php\';'."\n";
				print 'var ckeditorFilebrowserImageBrowseUrl = \''.DOL_URL_ROOT.'/core/filemanagerdol/browser/default/browser.php?Type=Image&Connector='.DOL_URL_ROOT.'/core/filemanagerdol/connectors/php/connector.php\';'."\n";
				print '</script>'."\n";
				print '<script src="'.$pathckeditor.$jsckeditor.($ext ? '?'.$ext : '').'"></script>'."\n";
				print '<script>';
				if (GETPOST('mode', 'aZ09') == 'Full_inline') {
					print 'CKEDITOR.disableAutoInline = false;'."\n";
				} else {
					print 'CKEDITOR.disableAutoInline = true;'."\n";
				}
				print '</script>'."\n";
			}

			// Browser notifications (if NOREQUIREMENU is on, it is mostly a page for popup, so we do not enable notif too. We hide also for public pages).
			if (!defined('NOBROWSERNOTIF') && !defined('NOREQUIREMENU') && !defined('NOLOGIN')) {
				$enablebrowsernotif = false;
				if (!empty($conf->agenda->enabled) && !empty($conf->global->AGENDA_REMINDER_BROWSER)) {
					$enablebrowsernotif = true;
				}
				if ($conf->browser->layout == 'phone') {
					$enablebrowsernotif = false;
				}
				if ($enablebrowsernotif) {
					print '<!-- Includes JS of Dolibarr (browser layout = '.$conf->browser->layout.')-->'."\n";
					print '<script src="'.DOL_URL_ROOT.'/core/js/lib_notification.js.php'.($ext ? '?'.$ext : '').'"></script>'."\n";
				}
			}

			// Global js function
			print '<!-- Includes JS of Dolibarr -->'."\n";
			print '<script src="'.DOL_URL_ROOT.'/core/js/lib_head.js.php?lang='.$langs->defaultlang.($ext ? '&amp;'.$ext : '').'"></script>'."\n";

			// JS forced by modules (relative url starting with /)
			if (!empty($conf->modules_parts['js'])) {		// $conf->modules_parts['js'] is array('module'=>array('file1','file2'))
				$arrayjs = (array) $conf->modules_parts['js'];
				foreach ($arrayjs as $modjs => $filesjs) {
					$filesjs = (array) $filesjs; // To be sure filejs is an array
					foreach ($filesjs as $jsfile) {
						// jsfile is a relative path
						print '<!-- Include JS added by module '.$modjs.'-->'."\n".'<script src="'.dol_buildpath($jsfile, 1).((strpos($jsfile, '?') === false) ? '?' : '&amp;').'lang='.$langs->defaultlang.'"></script>'."\n";
					}
				}
			}
			// JS forced by page in top_htmlhead (relative url starting with /)
			if (is_array($arrayofjs)) {
				print '<!-- Includes JS added by page -->'."\n";
				foreach ($arrayofjs as $jsfile) {
					if (preg_match('/^(http|\/\/)/i', $jsfile)) {
						print '<script src="'.$jsfile.((strpos($jsfile, '?') === false) ? '?' : '&amp;').'lang='.$langs->defaultlang.'"></script>'."\n";
					} else {
						print '<script src="'.dol_buildpath($jsfile, 1).((strpos($jsfile, '?') === false) ? '?' : '&amp;').'lang='.$langs->defaultlang.'"></script>'."\n";
					}
				}
			}
		}

		if (!empty($head)) {
			print $head."\n";
		}
		if (!empty($conf->global->MAIN_HTML_HEADER)) {
			print $conf->global->MAIN_HTML_HEADER."\n";
		}

		$parameters = array();
		$result = $hookmanager->executeHooks('addHtmlHeader', $parameters); // Note that $action and $object may have been modified by some hooks
		print $hookmanager->resPrint; // Replace Title to show

		print "</head>\n\n";
	}

	$conf->headerdone = 1; // To tell header was output
}


/**
 *  Show an HTML header + a BODY + The top menu bar
 *
 *  @param      string	$head    			Lines in the HEAD
 *  @param      string	$title   			Title of web page
 *  @param      string	$target  			Target to use in menu links (Example: '' or '_top')
 *	@param		int		$disablejs			Do not output links to js (Ex: qd fonction utilisee par sous formulaire Ajax)
 *	@param		int		$disablehead		Do not output head section
 *	@param		array	$arrayofjs			Array of js files to add in header
 *	@param		array	$arrayofcss			Array of css files to add in header
 *  @param		string	$morequerystring	Query string to add to the link "print" to get same parameters (use only if autodetect fails)
 *  @param      string	$helppagename    	Name of wiki page for help ('' by default).
 * 				     		                Syntax is: For a wiki page: EN:EnglishPage|FR:FrenchPage|ES:SpanishPage
 * 						                    For other external page: http://server/url
 *  @return		void
 */
function top_menu($head, $title = '', $target = '', $disablejs = 0, $disablehead = 0, $arrayofjs = '', $arrayofcss = '', $morequerystring = '', $helppagename = '')
{
	global $user, $conf, $langs, $db;
	global $dolibarr_main_authentication, $dolibarr_main_demo;
	global $hookmanager, $menumanager;

	$searchform = '';
	$bookmarks = '';

	// Instantiate hooks for external modules
	$hookmanager->initHooks(array('toprightmenu'));

	$toprightmenu = '';

	// For backward compatibility with old modules
	if (empty($conf->headerdone)) {
		$disablenofollow = 0;
		top_htmlhead($head, $title, $disablejs, $disablehead, $arrayofjs, $arrayofcss, 0, $disablenofollow);
		print '<body id="mainbody">';
	}

	/*
	 * Top menu
	 */
	if ((empty($conf->dol_hide_topmenu) || GETPOST('dol_invisible_topmenu', 'int')) && (!defined('NOREQUIREMENU') || !constant('NOREQUIREMENU'))) {
		if (!isset($form) || !is_object($form)) {
			include_once DOL_DOCUMENT_ROOT.'/core/class/html.form.class.php';
			$form = new Form($db);
		}

		print "\n".'<!-- Start top horizontal -->'."\n";

		print '<div class="side-nav-vert'.(GETPOST('dol_invisible_topmenu', 'int') ? ' hidden' : '').'"><div id="id-top">'; // dol_invisible_topmenu differs from dol_hide_topmenu: dol_invisible_topmenu means we output menu but we make it invisible.

		// Show menu entries
		print '<div id="tmenu_tooltip'.(empty($conf->global->MAIN_MENU_INVERT) ? '' : 'invert').'" class="tmenu">'."\n";
		$menumanager->atarget = $target;
		$menumanager->showmenu('top', array('searchform'=>$searchform, 'bookmarks'=>$bookmarks)); // This contains a \n
		print "</div>\n";

		// Define link to login card
		$appli = constant('DOL_APPLICATION_TITLE');
		if (!empty($conf->global->MAIN_APPLICATION_TITLE)) {
			$appli = $conf->global->MAIN_APPLICATION_TITLE;
			if (preg_match('/\d\.\d/', $appli)) {
				if (!preg_match('/'.preg_quote(DOL_VERSION).'/', $appli)) {
					$appli .= " (".DOL_VERSION.")"; // If new title contains a version that is different than core
				}
			} else {
				$appli .= " ".DOL_VERSION;
			}
		} else {
			$appli .= " ".DOL_VERSION;
		}

		if (!empty($conf->global->MAIN_FEATURES_LEVEL)) {
			$appli .= "<br>".$langs->trans("LevelOfFeature").': '.$conf->global->MAIN_FEATURES_LEVEL;
		}

		$logouttext = '';
		$logouthtmltext = '';
		if (empty($conf->global->MAIN_OPTIMIZEFORTEXTBROWSER)) {
			//$logouthtmltext=$appli.'<br>';
			if ($_SESSION["dol_authmode"] != 'forceuser' && $_SESSION["dol_authmode"] != 'http') {
				$logouthtmltext .= $langs->trans("Logout").'<br>';

				$logouttext .= '<a accesskey="l" href="'.DOL_URL_ROOT.'/user/logout.php">';
				$logouttext .= img_picto($langs->trans('Logout'), 'sign-out', '', false, 0, 0, '', 'atoplogin');
				$logouttext .= '</a>';
			} else {
				$logouthtmltext .= $langs->trans("NoLogoutProcessWithAuthMode", $_SESSION["dol_authmode"]);
				$logouttext .= img_picto($langs->trans('Logout'), 'sign-out', '', false, 0, 0, '', 'atoplogin opacitymedium');
			}
		}

		print '<div class="login_block usedropdown">'."\n";

		$toprightmenu .= '<div class="login_block_other">';

		// Execute hook printTopRightMenu (hooks should output string like '<div class="login"><a href="">mylink</a></div>')
		$parameters = array();
		$result = $hookmanager->executeHooks('printTopRightMenu', $parameters); // Note that $action and $object may have been modified by some hooks
		if (is_numeric($result)) {
			if ($result == 0) {
				$toprightmenu .= $hookmanager->resPrint; // add
			} else {
				$toprightmenu = $hookmanager->resPrint; // replace
			}
		} else {
			$toprightmenu .= $result; // For backward compatibility
		}

		// Link to module builder
		if (!empty($conf->modulebuilder->enabled)) {
			$text = '<a href="'.DOL_URL_ROOT.'/modulebuilder/index.php?mainmenu=home&leftmenu=admintools" target="modulebuilder">';
			//$text.= img_picto(":".$langs->trans("ModuleBuilder"), 'printer_top.png', 'class="printer"');
			$text .= '<span class="fa fa-bug atoplogin valignmiddle"></span>';
			$text .= '</a>';
			$toprightmenu .= $form->textwithtooltip('', $langs->trans("ModuleBuilder"), 2, 1, $text, 'login_block_elem', 2);
		}

		// Link to print main content area
		if (empty($conf->global->MAIN_PRINT_DISABLELINK) && empty($conf->global->MAIN_OPTIMIZEFORTEXTBROWSER) && $conf->browser->layout != 'phone') {
			$qs = dol_escape_htmltag($_SERVER["QUERY_STRING"]);

			if (isset($_POST) && is_array($_POST)) {
				foreach ($_POST as $key => $value) {
					if ($key !== 'action' && $key !== 'password' && !is_array($value)) {
						$qs .= '&'.$key.'='.urlencode($value);
					}
				}
			}
			$qs .= (($qs && $morequerystring) ? '&' : '').$morequerystring;
			$text = '<a href="'.dol_escape_htmltag($_SERVER["PHP_SELF"]).'?'.$qs.($qs ? '&' : '').'optioncss=print" target="_blank">';
			//$text.= img_picto(":".$langs->trans("PrintContentArea"), 'printer_top.png', 'class="printer"');
			$text .= '<span class="fa fa-print atoplogin valignmiddle"></span>';
			$text .= '</a>';
			$toprightmenu .= $form->textwithtooltip('', $langs->trans("PrintContentArea"), 2, 1, $text, 'login_block_elem', 2);
		}

		// Link to Dolibarr wiki pages
		if (empty($conf->global->MAIN_HELP_DISABLELINK) && empty($conf->global->MAIN_OPTIMIZEFORTEXTBROWSER)) {
			$langs->load("help");

			$helpbaseurl = '';
			$helppage = '';
			$mode = '';
			$helppresent = '';

			if (empty($helppagename)) {
				$helppagename = 'EN:User_documentation|FR:Documentation_utilisateur|ES:Documentación_usuarios';
			} else {
				$helppresent = 'helppresent';
			}

			// Get helpbaseurl, helppage and mode from helppagename and langs
			$arrayres = getHelpParamFor($helppagename, $langs);
			$helpbaseurl = $arrayres['helpbaseurl'];
			$helppage = $arrayres['helppage'];
			$mode = $arrayres['mode'];

			// Link to help pages
			if ($helpbaseurl && $helppage) {
				$text = '';
				$title = $langs->trans($mode == 'wiki' ? 'GoToWikiHelpPage' : 'GoToHelpPage').'...';
				if ($mode == 'wiki') {
					$title .= '<br>'.$langs->trans("PageWiki").' '.dol_escape_htmltag('"'.strtr($helppage, '_', ' ').'"');
					if ($helppresent) {
						$title .= ' <span class="opacitymedium">('.$langs->trans("DedicatedPageAvailable").')</span>';
					} else {
						$title .= ' <span class="opacitymedium">('.$langs->trans("HomePage").')</span>';
					}
				}
				$text .= '<a class="help" target="_blank" rel="noopener" href="';
				if ($mode == 'wiki') {
					$text .= sprintf($helpbaseurl, urlencode(html_entity_decode($helppage)));
				} else {
					$text .= sprintf($helpbaseurl, $helppage);
				}
				$text .= '">';
				$text .= '<span class="fa fa-question-circle atoplogin valignmiddle'.($helppresent ? ' '.$helppresent : '').'"></span>';
				$text .= '<span class="fa fa-circle helppresentcircle'.($helppresent ? '' : ' unvisible').'"></span>';
				$text .= '</a>';
				$toprightmenu .= $form->textwithtooltip('', $title, 2, 1, $text, 'login_block_elem', 2);
			}

			// Version
			if (!empty($conf->global->MAIN_SHOWDATABASENAMEINHELPPAGESLINK)) {
				$langs->load('admin');
				$appli .= '<br>'.$langs->trans("Database").': '.$db->database_name;
			}
		}

		if (empty($conf->global->MAIN_OPTIMIZEFORTEXTBROWSER)) {
			$text = '<span class="aversion"><span class="hideonsmartphone small">'.DOL_VERSION.'</span></span>';
			$toprightmenu .= $form->textwithtooltip('', $appli, 2, 1, $text, 'login_block_elem', 2);
		}

		// Logout link
		$toprightmenu .= $form->textwithtooltip('', $logouthtmltext, 2, 1, $logouttext, 'login_block_elem logout-btn', 2);

		$toprightmenu .= '</div>'; // end div class="login_block_other"


		// Add login user link
		$toprightmenu .= '<div class="login_block_user">';

		// Login name with photo and tooltip
		$mode = -1;
		$toprightmenu .= '<div class="inline-block nowrap"><div class="inline-block login_block_elem login_block_elem_name" style="padding: 0px;">';

		if (!empty($conf->global->MAIN_USE_TOP_MENU_SEARCH_DROPDOWN)) {
			// Add search dropdown
			$toprightmenu .= top_menu_search();
		}

		if (!empty($conf->global->MAIN_USE_TOP_MENU_QUICKADD_DROPDOWN)) {
			// Add search dropdown
			$toprightmenu .= top_menu_quickadd();
		}

		// Add bookmark dropdown
		$toprightmenu .= top_menu_bookmark();

		// Add user dropdown
		$toprightmenu .= top_menu_user();

		$toprightmenu .= '</div></div>';

		$toprightmenu .= '</div>'."\n";


		print $toprightmenu;

		print "</div>\n"; // end div class="login_block"

		print '</div></div>';

		print '<div style="clear: both;"></div>';
		print "<!-- End top horizontal menu -->\n\n";
	}

	if (empty($conf->dol_hide_leftmenu) && empty($conf->dol_use_jmobile)) {
		print '<!-- Begin div id-container --><div id="id-container" class="id-container">';
	}
}


/**
 * Build the tooltip on user login
 *
 * @param	int			$hideloginname		Hide login name. Show only the image.
 * @param	string		$urllogout			URL for logout
 * @return  string                  		HTML content
 */
function top_menu_user($hideloginname = 0, $urllogout = '')
{
	global $langs, $conf, $db, $hookmanager, $user, $mysoc;
	global $dolibarr_main_authentication, $dolibarr_main_demo;
	global $menumanager;

	$userImage = $userDropDownImage = '';
	if (!empty($user->photo)) {
		$userImage          = Form::showphoto('userphoto', $user, 0, 0, 0, 'photouserphoto userphoto', 'small', 0, 1);
		$userDropDownImage  = Form::showphoto('userphoto', $user, 0, 0, 0, 'dropdown-user-image', 'small', 0, 1);
	} else {
		$nophoto = '/public/theme/common/user_anonymous.png';
		if ($user->gender == 'man') {
			$nophoto = '/public/theme/common/user_man.png';
		}
		if ($user->gender == 'woman') {
			$nophoto = '/public/theme/common/user_woman.png';
		}

		$userImage = '<img class="photo photouserphoto userphoto" alt="No photo" src="'.DOL_URL_ROOT.$nophoto.'">';
		$userDropDownImage = '<img class="photo dropdown-user-image" alt="No photo" src="'.DOL_URL_ROOT.$nophoto.'">';
	}

	$dropdownBody = '';
	$dropdownBody .= '<span id="topmenulogincompanyinfo-btn"><i class="fa fa-caret-right"></i> '.$langs->trans("ShowCompanyInfos").'</span>';
	$dropdownBody .= '<div id="topmenulogincompanyinfo" >';

	if (!empty($conf->global->MAIN_INFO_SIREN)) {
		$dropdownBody .= '<br><b>'.$langs->transcountry("ProfId1Short", $mysoc->country_code).'</b>: <span>'.showValueWithClipboardCPButton($conf->global->MAIN_INFO_SIREN).'</span>';
	}
	if (!empty($conf->global->MAIN_INFO_SIRET)) {
		$dropdownBody .= '<br><b>'.$langs->transcountry("ProfId2Short", $mysoc->country_code).'</b>: <span>'.showValueWithClipboardCPButton($conf->global->MAIN_INFO_SIRET).'</span>';
	}
	if (!empty($conf->global->MAIN_INFO_APE)) {
		$dropdownBody .= '<br><b>'.$langs->transcountry("ProfId3Short", $mysoc->country_code).'</b>: <span>'.showValueWithClipboardCPButton($conf->global->MAIN_INFO_APE).'</span>';
	}
	if (!empty($conf->global->MAIN_INFO_RCS)) {
		$dropdownBody .= '<br><b>'.$langs->transcountry("ProfId4Short", $mysoc->country_code).'</b>: <span>'.showValueWithClipboardCPButton($conf->global->MAIN_INFO_RCS).'</span>';
	}
	if (!empty($conf->global->MAIN_INFO_PROFID5)) {
		$dropdownBody .= '<br><b>'.$langs->transcountry("ProfId5Short", $mysoc->country_code).'</b>: <span>'.showValueWithClipboardCPButton($conf->global->MAIN_INFO_PROFID5).'</span>';
	}
	if (!empty($conf->global->MAIN_INFO_PROFID6)) {
		$dropdownBody .= '<br><b>'.$langs->transcountry("ProfId6Short", $mysoc->country_code).'</b>: <span>'.showValueWithClipboardCPButton($conf->global->MAIN_INFO_PROFID6).'</span>';
	}
	if (!empty($conf->global->MAIN_INFO_TVAINTRA)) {
		$dropdownBody .= '<br><b>'.$langs->trans("VATIntraShort").'</b>: <span>'.showValueWithClipboardCPButton($conf->global->MAIN_INFO_TVAINTRA).'</span>';
	}

	$dropdownBody .= '</div>';

	$dropdownBody .= '<br>';
	$dropdownBody .= '<span id="topmenuloginmoreinfo-btn"><i class="fa fa-caret-right"></i> '.$langs->trans("ShowMoreInfos").'</span>';
	$dropdownBody .= '<div id="topmenuloginmoreinfo" >';

	// login infos
	if (!empty($user->admin)) {
		$dropdownBody .= '<br><b>'.$langs->trans("Administrator").'</b>: '.yn($user->admin);
	}
	if (!empty($user->socid)) {	// Add thirdparty for external users
		$thirdpartystatic = new Societe($db);
		$thirdpartystatic->fetch($user->socid);
		$companylink = ' '.$thirdpartystatic->getNomUrl(2); // picto only of company
		$company = ' ('.$langs->trans("Company").': '.$thirdpartystatic->name.')';
	}
	$type = ($user->socid ? $langs->trans("External").$company : $langs->trans("Internal"));
	$dropdownBody .= '<br><b>'.$langs->trans("Type").':</b> '.$type;
	$dropdownBody .= '<br><b>'.$langs->trans("Status").'</b>: '.$user->getLibStatut(0);
	$dropdownBody .= '<br>';

	$dropdownBody .= '<br><u>'.$langs->trans("Session").'</u>';
	$dropdownBody .= '<br><b>'.$langs->trans("IPAddress").'</b>: '.dol_escape_htmltag($_SERVER["REMOTE_ADDR"]);
	if (!empty($conf->global->MAIN_MODULE_MULTICOMPANY)) {
		$dropdownBody .= '<br><b>'.$langs->trans("ConnectedOnMultiCompany").':</b> '.$conf->entity.' (user entity '.$user->entity.')';
	}
	$dropdownBody .= '<br><b>'.$langs->trans("AuthenticationMode").':</b> '.$_SESSION["dol_authmode"].(empty($dolibarr_main_demo) ? '' : ' (demo)');
	$dropdownBody .= '<br><b>'.$langs->trans("ConnectedSince").':</b> '.dol_print_date($user->datelastlogin, "dayhour", 'tzuser');
	$dropdownBody .= '<br><b>'.$langs->trans("PreviousConnexion").':</b> '.dol_print_date($user->datepreviouslogin, "dayhour", 'tzuser');
	$dropdownBody .= '<br><b>'.$langs->trans("CurrentTheme").':</b> '.$conf->theme;
	$dropdownBody .= '<br><b>'.$langs->trans("CurrentMenuManager").':</b> '.(isset($menumanager) ? $menumanager->name : 'unknown');
	$langFlag = picto_from_langcode($langs->getDefaultLang());
	$dropdownBody .= '<br><b>'.$langs->trans("CurrentUserLanguage").':</b> '.($langFlag ? $langFlag.' ' : '').$langs->getDefaultLang();

	$tz = (int) $_SESSION['dol_tz'] + (int) $_SESSION['dol_dst'];
	$dropdownBody .= '<br><b>'.$langs->trans("ClientTZ").':</b> '.($tz ? ($tz >= 0 ? '+' : '').$tz : '');
	$dropdownBody .= ' ('.$_SESSION['dol_tz_string'].')';
	//$dropdownBody .= ' &nbsp; &nbsp; &nbsp; '.$langs->trans("DaylingSavingTime").': ';
	//if ($_SESSION['dol_dst'] > 0) $dropdownBody .= yn(1);
	//else $dropdownBody .= yn(0);

	$dropdownBody .= '<br><b>'.$langs->trans("Browser").':</b> '.$conf->browser->name.($conf->browser->version ? ' '.$conf->browser->version : '').' ('.dol_escape_htmltag($_SERVER['HTTP_USER_AGENT']).')';
	$dropdownBody .= '<br><b>'.$langs->trans("Layout").':</b> '.$conf->browser->layout;
	$dropdownBody .= '<br><b>'.$langs->trans("Screen").':</b> '.$_SESSION['dol_screenwidth'].' x '.$_SESSION['dol_screenheight'];
	if ($conf->browser->layout == 'phone') {
		$dropdownBody .= '<br><b>'.$langs->trans("Phone").':</b> '.$langs->trans("Yes");
	}
	if (!empty($_SESSION["disablemodules"])) {
		$dropdownBody .= '<br><b>'.$langs->trans("DisabledModules").':</b> <br>'.join(', ', explode(',', $_SESSION["disablemodules"]));
	}
	$dropdownBody .= '</div>';

	// Execute hook
	$parameters = array('user'=>$user, 'langs' => $langs);
	$result = $hookmanager->executeHooks('printTopRightMenuLoginDropdownBody', $parameters); // Note that $action and $object may have been modified by some hooks
	if (is_numeric($result)) {
		if ($result == 0) {
			$dropdownBody .= $hookmanager->resPrint; // add
		} else {
			$dropdownBody = $hookmanager->resPrint; // replace
		}
	}

	if (empty($urllogout)) {
		$urllogout = DOL_URL_ROOT.'/user/logout.php';
	}
	$logoutLink = '<a accesskey="l" href="'.$urllogout.'" class="button-top-menu-dropdown" ><i class="fa fa-sign-out-alt"></i> '.$langs->trans("Logout").'</a>';
	$profilLink = '<a accesskey="l" href="'.DOL_URL_ROOT.'/user/card.php?id='.$user->id.'" class="button-top-menu-dropdown" ><i class="fa fa-user"></i>  '.$langs->trans("Card").'</a>';


	$profilName = $user->getFullName($langs).' ('.$user->login.')';

	if (!empty($user->admin)) {
		$profilName = '<i class="far fa-star classfortooltip" title="'.$langs->trans("Administrator").'" ></i> '.$profilName;
	}

	// Define version to show
	$appli = constant('DOL_APPLICATION_TITLE');
	if (!empty($conf->global->MAIN_APPLICATION_TITLE)) {
		$appli = $conf->global->MAIN_APPLICATION_TITLE;
		if (preg_match('/\d\.\d/', $appli)) {
			if (!preg_match('/'.preg_quote(DOL_VERSION).'/', $appli)) {
				$appli .= " (".DOL_VERSION.")"; // If new title contains a version that is different than core
			}
		} else {
			$appli .= " ".DOL_VERSION;
		}
	} else {
		$appli .= " ".DOL_VERSION;
	}

	if (empty($conf->global->MAIN_OPTIMIZEFORTEXTBROWSER)) {
		$btnUser = '<!-- div for user link -->
	    <div id="topmenu-login-dropdown" class="userimg atoplogin dropdown user user-menu inline-block">
	        <a href="'.DOL_URL_ROOT.'/user/card.php?id='.$user->id.'" class="dropdown-toggle login-dropdown-a" data-toggle="dropdown">
	            '.$userImage.'<span class="hidden-xs maxwidth200 atoploginusername hideonsmartphone paddingleft">'.dol_trunc($user->firstname ? $user->firstname : $user->login, 10).'</span>
	        </a>
	        <div class="dropdown-menu">
	            <!-- User image -->
	            <div class="user-header">
	                '.$userDropDownImage.'
	                <p>
	                    '.$profilName.'<br>';
		if ($user->datelastlogin) {
			$title = $langs->trans("ConnectedSince").' : '.dol_print_date($user->datelastlogin, "dayhour", 'tzuser');
			if ($user->datepreviouslogin) {
				$title .= '<br>'.$langs->trans("PreviousConnexion").' : '.dol_print_date($user->datepreviouslogin, "dayhour", 'tzuser');
			}
		}
		$btnUser .= '<small class="classfortooltip" title="'.dol_escape_htmltag($title).'" ><i class="fa fa-user-clock"></i> '.dol_print_date($user->datelastlogin, "dayhour", 'tzuser').'</small><br>';
		if ($user->datepreviouslogin) {
			$btnUser .= '<small class="classfortooltip" title="'.dol_escape_htmltag($title).'" ><i class="fa fa-user-clock opacitymedium"></i> '.dol_print_date($user->datepreviouslogin, "dayhour", 'tzuser').'</small><br>';
		}

		//$btnUser .= '<small class="classfortooltip"><i class="fa fa-cog"></i> '.$langs->trans("Version").' '.$appli.'</small>';
		$btnUser .= '
	                </p>
	            </div>

	            <!-- Menu Body -->
	            <div class="user-body">'.$dropdownBody.'</div>

	            <!-- Menu Footer-->
	            <div class="user-footer">
	                <div class="pull-left">
	                    '.$profilLink.'
	                </div>
	                <div class="pull-right">
	                    '.$logoutLink.'
	                </div>
	                <div style="clear:both;"></div>
	            </div>

	        </div>
	    </div>';
	} else {
		$btnUser = '<!-- div for user link -->
	    <div id="topmenu-login-dropdown" class="userimg atoplogin dropdown user user-menu  inline-block">
	    	<a href="'.DOL_URL_ROOT.'/user/card.php?id='.$user->id.'">
	    	'.$userImage.'
	    		<span class="hidden-xs maxwidth200 atoploginusername hideonsmartphone">'.dol_trunc($user->firstname ? $user->firstname : $user->login, 10).'</span>
	    		</a>
		</div>';
	}

	if (!defined('JS_JQUERY_DISABLE_DROPDOWN') && !empty($conf->use_javascript_ajax)) {    // This may be set by some pages that use different jquery version to avoid errors
		$btnUser .= '
        <!-- Code to show/hide the user drop-down -->
        <script>
        $( document ).ready(function() {
            $(document).on("click", function(event) {
                if (!$(event.target).closest("#topmenu-login-dropdown").length) {
					//console.log("close login dropdown");
					// Hide the menus.
                    $("#topmenu-login-dropdown").removeClass("open");
                }
            });
			';

		if ($conf->theme != 'md') {
			$btnUser .= '
	            $("#topmenu-login-dropdown .dropdown-toggle").on("click", function(event) {
					console.log("toggle login dropdown");
					event.preventDefault();
	                $("#topmenu-login-dropdown").toggleClass("open");
	            });

	            $("#topmenulogincompanyinfo-btn").on("click", function() {
	                $("#topmenulogincompanyinfo").slideToggle();
	            });

	            $("#topmenuloginmoreinfo-btn").on("click", function() {
	                $("#topmenuloginmoreinfo").slideToggle();
	            });';
		}

		$btnUser .= '
        });
        </script>
        ';
	}

	return $btnUser;
}

/**
 * Build the tooltip on top menu quick add
 *
 * @return  string                  HTML content
 */
function top_menu_quickadd()
{
	global $langs, $conf, $db, $hookmanager, $user;
	global $menumanager;

	$html = '';
	// Define $dropDownQuickAddHtml
	$dropDownQuickAddHtml = '<div class="dropdown-header bookmark-header center">';
	$dropDownQuickAddHtml .= $langs->trans('QuickAdd');
	$dropDownQuickAddHtml .= '</div>';

	$dropDownQuickAddHtml .= '<div class="quickadd-body dropdown-body">';
	$dropDownQuickAddHtml .= '<div class="quickadd">';
	if (!empty($conf->societe->enabled) && $user->rights->societe->creer) {
		$langs->load("companies");
		$dropDownQuickAddHtml .= '
                <!-- Thirdparty link -->
                <div class="quickaddblock center">
                    <a class="quickadddropdown-icon-link" href="'.DOL_URL_ROOT.'/societe/card.php?action=create" title="'.$langs->trans("MenuNewThirdParty").'">
                    '. img_picto('', 'object_company') .'<br>'. $langs->trans("ThirdParty") .'</a>
                </div>
                ';
	}

	if (!empty($conf->societe->enabled) && $user->rights->societe->contact->creer) {
		$langs->load("companies");
		$dropDownQuickAddHtml .= '
                <!-- Contact link -->
                <div class="quickaddblock center">
                    <a class="quickadddropdown-icon-link" href="'.DOL_URL_ROOT.'/contact/card.php?action=create" title="'.$langs->trans("NewContactAddress").'">
                    '. img_picto('', 'object_contact') .'<br>'. $langs->trans("Contact") .'</a>
                </div>
                ';
	}

	if (!empty($conf->propal->enabled) && $user->rights->propale->creer) {
		$langs->load("propal");
		$dropDownQuickAddHtml .= '
                <!-- Propal link -->
                <div class="quickaddblock center">
                    <a class="quickadddropdown-icon-link" href="'.DOL_URL_ROOT.'/comm/propal/card.php?action=create" title="'.$langs->trans("NewPropal").'">
                    '. img_picto('', 'object_propal') .'<br>'. $langs->trans("Proposal") .'</a>
                </div>
                ';
	}

	if (!empty($conf->commande->enabled) && $user->rights->commande->creer) {
		$langs->load("orders");
		$dropDownQuickAddHtml .= '
                <!-- Order link -->
                <div class="quickaddblock center">
                    <a class="quickadddropdown-icon-link" href="'.DOL_URL_ROOT.'/commande/card.php?action=create" title="'.$langs->trans("NewOrder").'">
                    '. img_picto('', 'object_order') .'<br>'. $langs->trans("Order") .'</a>
                </div>
                ';
	}

	if (!empty($conf->facture->enabled) && $user->rights->facture->creer) {
		$langs->load("bills");
		$dropDownQuickAddHtml .= '
                <!-- Invoice link -->
                <div class="quickaddblock center">
                    <a class="quickadddropdown-icon-link" href="'.DOL_URL_ROOT.'/compta/facture/card.php?action=create" title="'.$langs->trans("NewBill").'">
                    '. img_picto('', 'object_bill') .'<br>'. $langs->trans("Bill") .'</a>
                </div>
                ';
	}

	if (!empty($conf->contrat->enabled) && $user->rights->contrat->creer) {
		$langs->load("contracts");
		$dropDownQuickAddHtml .= '
                <!-- Contract link -->
                <div class="quickaddblock center">
                    <a class="quickadddropdown-icon-link" href="'.DOL_URL_ROOT.'/compta/facture/card.php?action=create" title="'.$langs->trans("NewContractSubscription").'">
                    '. img_picto('', 'object_contract') .'<br>'. $langs->trans("Contract") .'</a>
                </div>
                ';
	}

	if (!empty($conf->supplier_proposal->enabled) && $user->rights->supplier_proposal->creer) {
		$langs->load("supplier_proposal");
		$dropDownQuickAddHtml .= '
                <!-- Supplier proposal link -->
                <div class="quickaddblock center">
                    <a class="quickadddropdown-icon-link" href="'.DOL_URL_ROOT.'/supplier_proposal/card.php?action=create" title="'.$langs->trans("NewAskPrice").'">
                    '. img_picto('', 'object_propal') .'<br>'. $langs->trans("AskPrice") .'</a>
                </div>
                ';
	}

	if ((!empty($conf->fournisseur->enabled) && empty($conf->global->MAIN_USE_NEW_SUPPLIERMOD) && $user->rights->fournisseur->commande->creer) || (!empty($conf->supplier_order->enabled) && $user->rights->supplier_order->creer)) {
		$langs->load("orders");
		$dropDownQuickAddHtml .= '
                <!-- Supplier order link -->
                <div class="quickaddblock center">
                    <a class="quickadddropdown-icon-link" href="'.DOL_URL_ROOT.'/fourn/commande/card.php?action=create" title="'.$langs->trans("NewSupplierOrderShort").'">
                    '. img_picto('', 'object_order') .'<br>'. $langs->trans("SupplierOrder") .'</a>
                </div>
                ';
	}

	if ((!empty($conf->fournisseur->enabled) && empty($conf->global->MAIN_USE_NEW_SUPPLIERMOD) && $user->rights->fournisseur->facture->creer) || (!empty($conf->supplier_invoice->enabled) && $user->rights->supplier_invoice->creer)) {
		$langs->load("bills");
		$dropDownQuickAddHtml .= '
                <!-- Supplier invoice link -->
                <div class="quickaddblock center">
                    <a class="quickadddropdown-icon-link" href="'.DOL_URL_ROOT.'/fourn/facture/card.php?action=create" title="'.$langs->trans("NewBill").'">
                    '. img_picto('', 'object_bill') .'<br>'. $langs->trans("SupplierBill") .'</a>
                </div>
                ';
	}

	if (!empty($conf->product->enabled) && $user->rights->produit->creer) {
		$langs->load("products");
		$dropDownQuickAddHtml .= '
                <!-- Product link -->
                <div class="quickaddblock center">
                    <a class="quickadddropdown-icon-link" href="'.DOL_URL_ROOT.'/product/card.php?action=create&amp;type=0" title="'.$langs->trans("NewProduct").'">
                    '. img_picto('', 'object_product') .'<br>'. $langs->trans("Product") .'</a>
                </div>
                ';
	}

	if (!empty($conf->service->enabled) && $user->rights->service->creer) {
		$langs->load("products");
		$dropDownQuickAddHtml .= '
                <!-- Service link -->
                <div class="quickaddblock center">
                    <a class="quickadddropdown-icon-link" href="'.DOL_URL_ROOT.'/product/card.php?action=create&amp;type=1" title="'.$langs->trans("NewService").'">
                    '. img_picto('', 'object_service') .'<br>'. $langs->trans("Service") .'</a>
                </div>
                ';
	}

	if (!empty($conf->expensereport->enabled) && $user->rights->expensereport->creer) {
		$langs->load("trips");
		$dropDownQuickAddHtml .= '
                <!-- Expense report link -->
                <div class="quickaddblock center">
                    <a class="quickadddropdown-icon-link" href="'.DOL_URL_ROOT.'/expensereport/card.php?action=create&fk_user_author='.$user->id.'" title="'.$langs->trans("AddTrip").'">
                    '. img_picto('', 'object_trip') .'<br>'. $langs->trans("ExpenseReport") .'</a>
                </div>
                ';
	}

	if (!empty($conf->holiday->enabled) && $user->rights->holiday->write) {
		$langs->load("holiday");
		$dropDownQuickAddHtml .= '
                <!-- Holiday link -->
                <div class="quickaddblock center">
                    <a class="quickadddropdown-icon-link" href="'.DOL_URL_ROOT.'/holiday/card.php?action=create&fuserid='.$user->id.'" title="'.$langs->trans("AddCP").'">
                    '. img_picto('', 'object_holiday') .'<br>'. $langs->trans("Holidays") .'</a>
                </div>
                ';
	}

	// Execute hook printTopRightMenu (hooks should output string like '<div class="login"><a href="">mylink</a></div>')
	$parameters = array();
	$result = $hookmanager->executeHooks('printQuickAddBlock', $parameters); // Note that $action and $object may have been modified by some hooks
	if (is_numeric($result)) {
		if ($result == 0) {
			$dropDownQuickAddHtml .= $hookmanager->resPrint; // add
		} else {
			$dropDownQuickAddHtml = $hookmanager->resPrint; // replace
		}
	} else {
		$dropDownQuickAddHtml .= $result; // For backward compatibility
	}

	$dropDownQuickAddHtml .= '</div>';
	$dropDownQuickAddHtml .= '</div>';

	$html .= '<!-- div for quick add link -->
    <div id="topmenu-quickadd-dropdown" class="atoplogin dropdown inline-block">
        <a class="dropdown-toggle login-dropdown-a" data-toggle="dropdown" href="#" title="'.$langs->trans('QuickAdd').' ('.$langs->trans('QuickAddMenuShortCut').')">
            <i class="fa fa-plus-circle" ></i>
        </a>

        <div class="dropdown-menu">
            '.$dropDownQuickAddHtml.'
        </div>
    </div>';
	$html .= '
        <!-- Code to show/hide the user drop-down -->
        <script>
        $( document ).ready(function() {
            $(document).on("click", function(event) {
                if (!$(event.target).closest("#topmenu-quickadd-dropdown").length) {
                    // Hide the menus.
                    $("#topmenu-quickadd-dropdown").removeClass("open");
                }
            });
            $("#topmenu-quickadd-dropdown .dropdown-toggle").on("click", function(event) {
                openQuickAddDropDown();
            });
            // Key map shortcut
            $(document).keydown(function(e){
                  if( e.which === 76 && e.ctrlKey && e.shiftKey ){
                     console.log(\'control + shift + l : trigger open quick add dropdown\');
                     openQuickAddDropDown();
                  }
            });


            var openQuickAddDropDown = function() {
                event.preventDefault();
                $("#topmenu-quickadd-dropdown").toggleClass("open");
                //$("#top-quickadd-search-input").focus();
            }
        });
        </script>
        ';
	return $html;
}

/**
 * Build the tooltip on top menu bookmark
 *
 * @return  string                  HTML content
 */
function top_menu_bookmark()
{
	global $langs, $conf, $db, $user;

	$html = '';

	// Define $bookmarks
	if (empty($conf->bookmark->enabled) || empty($user->rights->bookmark->lire)) {
		return $html;
	}

	if (!defined('JS_JQUERY_DISABLE_DROPDOWN') && !empty($conf->use_javascript_ajax)) {	    // This may be set by some pages that use different jquery version to avoid errors
		include_once DOL_DOCUMENT_ROOT.'/bookmarks/bookmarks.lib.php';
		$langs->load("bookmarks");

		if (!empty($conf->global->MAIN_OPTIMIZEFORTEXTBROWSER)) {
			$html .= '<div id="topmenu-bookmark-dropdown" class="dropdown inline-block">';
			$html .= printDropdownBookmarksList();
			$html .= '</div>';
		} else {
			$html .= '<!-- div for bookmark link -->
	        <div id="topmenu-bookmark-dropdown" class="dropdown inline-block">
	            <a class="dropdown-toggle login-dropdown-a" data-toggle="dropdown" href="#" title="'.$langs->trans('Bookmarks').' ('.$langs->trans('BookmarksMenuShortCut').')">
	                <i class="fa fa-star" ></i>
	            </a>
	            <div class="dropdown-menu">
	                '.printDropdownBookmarksList().'
	            </div>
	        </div>';

			$html .= '
	        <!-- Code to show/hide the bookmark drop-down -->
	        <script>
	        $( document ).ready(function() {
	            $(document).on("click", function(event) {
	                if (!$(event.target).closest("#topmenu-bookmark-dropdown").length) {
						//console.log("close bookmark dropdown - we click outside");
	                    // Hide the menus.
	                    $("#topmenu-bookmark-dropdown").removeClass("open");
	                }
	            });

	            $("#topmenu-bookmark-dropdown .dropdown-toggle").on("click", function(event) {
					console.log("toggle bookmark dropdown");
					openBookMarkDropDown();
	            });

	            // Key map shortcut
	            $(document).keydown(function(e){
	                  if( e.which === 77 && e.ctrlKey && e.shiftKey ){
	                     console.log(\'control + shift + m : trigger open bookmark dropdown\');
	                     openBookMarkDropDown();
	                  }
	            });


	            var openBookMarkDropDown = function() {
	                event.preventDefault();
	                $("#topmenu-bookmark-dropdown").toggleClass("open");
	                $("#top-bookmark-search-input").focus();
	            }

	        });
	        </script>
	        ';
		}
	}
	return $html;
}

/**
 * Build the tooltip on top menu tsearch
 *
 * @return  string                  HTML content
 */
function top_menu_search()
{
	global $langs, $conf, $db, $user, $hookmanager;

	$html = '';

	$usedbyinclude = 1;
	$arrayresult = null;
	include DOL_DOCUMENT_ROOT.'/core/ajax/selectsearchbox.php'; // This set $arrayresult

	$defaultAction = '';
	$buttonList = '<div class="dropdown-global-search-button-list" >';
	// Menu with all searchable items
	foreach ($arrayresult as $keyItem => $item) {
		if (empty($defaultAction)) {
			$defaultAction = $item['url'];
		}
		$buttonList .= '<button class="dropdown-item global-search-item" data-target="'.dol_escape_htmltag($item['url']).'" >';
		$buttonList .= $item['text'];
		$buttonList .= '</button>';
	}
	$buttonList .= '</div>';


	$searchInput = '<input name="sall" id="top-global-search-input" class="dropdown-search-input" placeholder="'.$langs->trans('Search').'" autocomplete="off" >';

	$dropDownHtml = '<form id="top-menu-action-search" name="actionsearch" method="GET" action="'.$defaultAction.'" >';

	$dropDownHtml .= '
        <!-- search input -->
        <div class="dropdown-header search-dropdown-header">
            ' . $searchInput.'
        </div>
    ';

	$dropDownHtml .= '
        <!-- Menu Body -->
        <div class="dropdown-body search-dropdown-body">
        '.$buttonList.'
        </div>
        ';

	$dropDownHtml .= '</form>';


	$html .= '<!-- div for Global Search -->
    <div id="topmenu-global-search-dropdown" class="atoplogin dropdown inline-block">
        <a class="dropdown-toggle login-dropdown-a" data-toggle="dropdown" href="#" title="'.$langs->trans('Search').' ('.$langs->trans('SearchMenuShortCut').')">
            <i class="fa fa-search" ></i>
        </a>
        <div class="dropdown-menu dropdown-search">
            '.$dropDownHtml.'
        </div>
    </div>';

	$html .= '
    <!-- Code to show/hide the user drop-down -->
    <script>
    $( document ).ready(function() {

        // prevent submiting form on press ENTER
        $("#top-global-search-input").keydown(function (e) {
            if (e.keyCode == 13) {
                var inputs = $(this).parents("form").eq(0).find(":button");
                if (inputs[inputs.index(this) + 1] != null) {
                    inputs[inputs.index(this) + 1].focus();
                }
                e.preventDefault();
                return false;
            }
        });

        // arrow key nav
        $(document).keydown(function(e) {
			// Get the focused element:
			var $focused = $(":focus");
			if($focused.length && $focused.hasClass("global-search-item")){

           		// UP - move to the previous line
				if (e.keyCode == 38) {
				    e.preventDefault();
					$focused.prev().focus();
				}

				// DOWN - move to the next line
				if (e.keyCode == 40) {
				    e.preventDefault();
					$focused.next().focus();
				}
			}
        });


        // submit form action
        $(".dropdown-global-search-button-list .global-search-item").on("click", function(event) {
            $("#top-menu-action-search").attr("action", $(this).data("target"));
            $("#top-menu-action-search").submit();
        });

        // close drop down
        $(document).on("click", function(event) {
			if (!$(event.target).closest("#topmenu-global-search-dropdown").length) {
				console.log("click close search - we click outside");
                // Hide the menus.
                $("#topmenu-global-search-dropdown").removeClass("open");
            }
        });

        // Open drop down
        $("#topmenu-global-search-dropdown .dropdown-toggle").on("click", function(event) {
			console.log("toggle search dropdown");
            openGlobalSearchDropDown();
        });

        // Key map shortcut
        $(document).keydown(function(e){
              if( e.which === 70 && e.ctrlKey && e.shiftKey ){
                 console.log(\'control + shift + f : trigger open global-search dropdown\');
                 openGlobalSearchDropDown();
              }
        });


        var openGlobalSearchDropDown = function() {
            $("#topmenu-global-search-dropdown").toggleClass("open");
            $("#top-global-search-input").focus();
        }

    });
    </script>
    ';

	return $html;
}

/**
 *  Show left menu bar
 *
 *  @param  array	$menu_array_before 	       	Table of menu entries to show before entries of menu handler. This param is deprectaed and must be provided to ''.
 *  @param  string	$helppagename    	       	Name of wiki page for help ('' by default).
 * 				     		                   	Syntax is: For a wiki page: EN:EnglishPage|FR:FrenchPage|ES:SpanishPage
 * 									         	For other external page: http://server/url
 *  @param  string	$notused             		Deprecated. Used in past to add content into left menu. Hooks can be used now.
 *  @param  array	$menu_array_after           Table of menu entries to show after entries of menu handler
 *  @param  int		$leftmenuwithoutmainarea    Must be set to 1. 0 by default for backward compatibility with old modules.
 *  @param  string	$title                      Title of web page
 *  @param  string  $acceptdelayedhtml          1 if caller request to have html delayed content not returned but saved into global $delayedhtmlcontent (so caller can show it at end of page to avoid flash FOUC effect)
 *  @return	void
 */
function left_menu($menu_array_before, $helppagename = '', $notused = '', $menu_array_after = '', $leftmenuwithoutmainarea = 0, $title = '', $acceptdelayedhtml = 0)
{
	global $user, $conf, $langs, $db, $form;
	global $hookmanager, $menumanager;

	$searchform = '';
	$bookmarks = '';

	if (!empty($menu_array_before)) {
		dol_syslog("Deprecated parameter menu_array_before was used when calling main::left_menu function. Menu entries of module should now be defined into module descriptor and not provided when calling left_menu.", LOG_WARNING);
	}

	if (empty($conf->dol_hide_leftmenu) && (!defined('NOREQUIREMENU') || !constant('NOREQUIREMENU'))) {
		// Instantiate hooks for external modules
		$hookmanager->initHooks(array('searchform', 'leftblock'));

		print "\n".'<!-- Begin side-nav id-left -->'."\n".'<div class="side-nav"><div id="id-left">'."\n";

		if ($conf->browser->layout == 'phone') {
			$conf->global->MAIN_USE_OLD_SEARCH_FORM = 1; // Select into select2 is awfull on smartphone. TODO Is this still true with select2 v4 ?
		}

		print "\n";

		if (!is_object($form)) {
			$form = new Form($db);
		}
		$selected = -1;
		if (empty($conf->global->MAIN_USE_TOP_MENU_SEARCH_DROPDOWN)) {
			$usedbyinclude = 1;
			$arrayresult = null;
			include DOL_DOCUMENT_ROOT.'/core/ajax/selectsearchbox.php'; // This set $arrayresult

			if ($conf->use_javascript_ajax && empty($conf->global->MAIN_USE_OLD_SEARCH_FORM)) {
				$searchform .= $form->selectArrayFilter('searchselectcombo', $arrayresult, $selected, '', 1, 0, (empty($conf->global->MAIN_SEARCHBOX_CONTENT_LOADED_BEFORE_KEY) ? 1 : 0), 'vmenusearchselectcombo', 1, $langs->trans("Search"), 1);
			} else {
				if (is_array($arrayresult)) {
					foreach ($arrayresult as $key => $val) {
						$searchform .= printSearchForm($val['url'], $val['url'], $val['label'], 'maxwidth125', 'sall', $val['shortcut'], 'searchleft'.$key, $val['img']);
					}
				}
			}

			// Execute hook printSearchForm
			$parameters = array('searchform' => $searchform);
			$reshook = $hookmanager->executeHooks('printSearchForm', $parameters); // Note that $action and $object may have been modified by some hooks
			if (empty($reshook)) {
				$searchform .= $hookmanager->resPrint;
			} else {
				$searchform = $hookmanager->resPrint;
			}

			// Force special value for $searchform
			if (!empty($conf->global->MAIN_OPTIMIZEFORTEXTBROWSER) || empty($conf->use_javascript_ajax)) {
				$urltosearch = DOL_URL_ROOT.'/core/search_page.php?showtitlebefore=1';
				$searchform = '<div class="blockvmenuimpair blockvmenusearchphone"><div id="divsearchforms1"><a href="'.$urltosearch.'" accesskey="s" alt="'.dol_escape_htmltag($langs->trans("ShowSearchFields")).'">'.$langs->trans("Search").'...</a></div></div>';
			} elseif ($conf->use_javascript_ajax && !empty($conf->global->MAIN_USE_OLD_SEARCH_FORM)) {
				$searchform = '<div class="blockvmenuimpair blockvmenusearchphone"><div id="divsearchforms1"><a href="#" alt="'.dol_escape_htmltag($langs->trans("ShowSearchFields")).'">'.$langs->trans("Search").'...</a></div><div id="divsearchforms2" style="display: none">'.$searchform.'</div>';
				$searchform .= '<script>
            	jQuery(document).ready(function () {
            		jQuery("#divsearchforms1").click(function(){
	                   jQuery("#divsearchforms2").toggle();
	               });
            	});
                </script>' . "\n";
				$searchform .= '</div>';
			}
		}

		// Left column
		print '<!-- Begin left menu -->'."\n";

		print '<div class="vmenu"'.(empty($conf->global->MAIN_OPTIMIZEFORTEXTBROWSER) ? '' : ' title="Left menu"').'>'."\n\n";

		// Show left menu with other forms
		$menumanager->menu_array = $menu_array_before;
		$menumanager->menu_array_after = $menu_array_after;
		$menumanager->showmenu('left', array('searchform'=>$searchform, 'bookmarks'=>$bookmarks)); // output menu_array and menu found in database

		// Dolibarr version + help + bug report link
		print "\n";
		print "<!-- Begin Help Block-->\n";
		print '<div id="blockvmenuhelp" class="blockvmenuhelp">'."\n";

		// Version
		if (!empty($conf->global->MAIN_SHOW_VERSION)) {    // Version is already on help picto and on login page.
			$doliurl = 'https://www.dolibarr.org';
			//local communities
			if (preg_match('/fr/i', $langs->defaultlang)) {
				$doliurl = 'https://www.dolibarr.fr';
			}
			if (preg_match('/es/i', $langs->defaultlang)) {
				$doliurl = 'https://www.dolibarr.es';
			}
			if (preg_match('/de/i', $langs->defaultlang)) {
				$doliurl = 'https://www.dolibarr.de';
			}
			if (preg_match('/it/i', $langs->defaultlang)) {
				$doliurl = 'https://www.dolibarr.it';
			}
			if (preg_match('/gr/i', $langs->defaultlang)) {
				$doliurl = 'https://www.dolibarr.gr';
			}

			$appli = constant('DOL_APPLICATION_TITLE');
			if (!empty($conf->global->MAIN_APPLICATION_TITLE)) {
				$appli = $conf->global->MAIN_APPLICATION_TITLE; $doliurl = '';
				if (preg_match('/\d\.\d/', $appli)) {
					if (!preg_match('/'.preg_quote(DOL_VERSION).'/', $appli)) {
						$appli .= " (".DOL_VERSION.")"; // If new title contains a version that is different than core
					}
				} else {
					$appli .= " ".DOL_VERSION;
				}
			} else {
				$appli .= " ".DOL_VERSION;
			}
			print '<div id="blockvmenuhelpapp" class="blockvmenuhelp">';
			if ($doliurl) {
				print '<a class="help" target="_blank" rel="noopener" href="'.$doliurl.'">';
			} else {
				print '<span class="help">';
			}
			print $appli;
			if ($doliurl) {
				print '</a>';
			} else {
				print '</span>';
			}
			print '</div>'."\n";
		}

		// Link to bugtrack
		if (!empty($conf->global->MAIN_BUGTRACK_ENABLELINK)) {
			require_once DOL_DOCUMENT_ROOT.'/core/lib/functions2.lib.php';

			if ($conf->global->MAIN_BUGTRACK_ENABLELINK == 'github') {
				$bugbaseurl = 'https://github.com/Dolibarr/dolibarr/issues/new?labels=Bug';
				$bugbaseurl .= '&title=';
				$bugbaseurl .= urlencode("Bug: ");
				$bugbaseurl .= '&body=';
				$bugbaseurl .= urlencode("# Instructions\n");
				$bugbaseurl .= urlencode("*This is a template to help you report good issues. You may use [Github Markdown](https://help.github.com/articles/getting-started-with-writing-and-formatting-on-github/) syntax to format your issue report.*\n");
				$bugbaseurl .= urlencode("*Please:*\n");
				$bugbaseurl .= urlencode("- *replace the bracket enclosed texts with meaningful information*\n");
				$bugbaseurl .= urlencode("- *remove any unused sub-section*\n");
				$bugbaseurl .= urlencode("\n");
				$bugbaseurl .= urlencode("\n");
				$bugbaseurl .= urlencode("# Bug\n");
				$bugbaseurl .= urlencode("[*Short description*]\n");
				$bugbaseurl .= urlencode("\n");
				$bugbaseurl .= urlencode("## Environment\n");
				$bugbaseurl .= urlencode("- **Version**: " . DOL_VERSION . "\n");
				$bugbaseurl .= urlencode("- **OS**: " . php_uname('s') . "\n");
				$bugbaseurl .= urlencode("- **Web server**: " . $_SERVER["SERVER_SOFTWARE"] . "\n");
				$bugbaseurl .= urlencode("- **PHP**: " . php_sapi_name() . ' ' . phpversion() . "\n");
				$bugbaseurl .= urlencode("- **Database**: " . $db::LABEL . ' ' . $db->getVersion() . "\n");
				$bugbaseurl .= urlencode("- **URL(s)**: " . $_SERVER["REQUEST_URI"] . "\n");
				$bugbaseurl .= urlencode("\n");
				$bugbaseurl .= urlencode("## Expected and actual behavior\n");
				$bugbaseurl .= urlencode("[*Verbose description*]\n");
				$bugbaseurl .= urlencode("\n");
				$bugbaseurl .= urlencode("## Steps to reproduce the behavior\n");
				$bugbaseurl .= urlencode("[*Verbose description*]\n");
				$bugbaseurl .= urlencode("\n");
				$bugbaseurl .= urlencode("## [Attached files](https://help.github.com/articles/issue-attachments) (Screenshots, screencasts, dolibarr.log, debugging informations…)\n");
				$bugbaseurl .= urlencode("[*Files*]\n");
				$bugbaseurl .= urlencode("\n");

				$bugbaseurl .= urlencode("\n");
				$bugbaseurl .= urlencode("## Report\n");
			} elseif (!empty($conf->global->MAIN_BUGTRACK_ENABLELINK)) {
				$bugbaseurl = $conf->global->MAIN_BUGTRACK_ENABLELINK;
			} else {
				$bugbaseurl = "";
			}

			// Execute hook printBugtrackInfo
			$parameters = array('bugbaseurl' => $bugbaseurl);
			$reshook = $hookmanager->executeHooks('printBugtrackInfo', $parameters); // Note that $action and $object may have been modified by some hooks
			if (empty($reshook)) {
				$bugbaseurl .= $hookmanager->resPrint;
			} else {
				$bugbaseurl = $hookmanager->resPrint;
			}

			print '<div id="blockvmenuhelpbugreport" class="blockvmenuhelp">';
			print '<a class="help" target="_blank" rel="noopener" href="'.$bugbaseurl.'">'.$langs->trans("FindBug").'</a>';
			print '</div>';
		}

		print "</div>\n";
		print "<!-- End Help Block-->\n";
		print "\n";

		print "</div>\n";
		print "<!-- End left menu -->\n";
		print "\n";

		// Execute hook printLeftBlock
		$parameters = array();
		$reshook = $hookmanager->executeHooks('printLeftBlock', $parameters); // Note that $action and $object may have been modified by some hooks
		print $hookmanager->resPrint;

		print '</div></div> <!-- End side-nav id-left -->'; // End div id="side-nav" div id="id-left"
	}

	print "\n";
	print '<!-- Begin right area -->'."\n";

	if (empty($leftmenuwithoutmainarea)) {
		main_area($title);
	}
}


/**
 *  Begin main area
 *
 *  @param	string	$title		Title
 *  @return	void
 */
function main_area($title = '')
{
	global $conf, $langs;

	if (empty($conf->dol_hide_leftmenu)) {
		print '<div id="id-right">';
	}

	print "\n";

	print '<!-- Begin div class="fiche" -->'."\n".'<div class="fiche">'."\n";

	if (!empty($conf->global->MAIN_ONLY_LOGIN_ALLOWED)) {
		print info_admin($langs->trans("WarningYouAreInMaintenanceMode", $conf->global->MAIN_ONLY_LOGIN_ALLOWED), 0, 0, 1, 'warning maintenancemode');
	}

	// Permit to add user company information on each printed document by setting SHOW_SOCINFO_ON_PRINT
	if (!empty($conf->global->SHOW_SOCINFO_ON_PRINT) && GETPOST('optioncss', 'aZ09') == 'print' && empty(GETPOST('disable_show_socinfo_on_print', 'az09'))) {
		global $hookmanager;
		$hookmanager->initHooks(array('main'));
		$parameters = array();
		$reshook = $hookmanager->executeHooks('showSocinfoOnPrint', $parameters);
		if (empty($reshook)) {
			print '<!-- Begin show mysoc info header -->'."\n";
			print '<div id="mysoc-info-header">'."\n";
			print '<table class="centpercent div-table-responsive">'."\n";
			print '<tbody>';
			print '<tr><td rowspan="0" class="width20p">';
			if ($conf->global->MAIN_SHOW_LOGO && empty($conf->global->MAIN_OPTIMIZEFORTEXTBROWSER) && !empty($conf->global->MAIN_INFO_SOCIETE_LOGO)) {
				print '<img id="mysoc-info-header-logo" style="max-width:100%" alt="" src="'.DOL_URL_ROOT.'/viewimage.php?cache=1&amp;modulepart=mycompany&amp;file='.urlencode('logos/'.dol_escape_htmltag($conf->global->MAIN_INFO_SOCIETE_LOGO)).'">';
			}
			print '</td><td  rowspan="0" class="width50p"></td></tr>'."\n";
			print '<tr><td class="titre bold">'.dol_escape_htmltag($conf->global->MAIN_INFO_SOCIETE_NOM).'</td></tr>'."\n";
			print '<tr><td>'.dol_escape_htmltag($conf->global->MAIN_INFO_SOCIETE_ADDRESS).'<br>'.dol_escape_htmltag($conf->global->MAIN_INFO_SOCIETE_ZIP).' '.dol_escape_htmltag($conf->global->MAIN_INFO_SOCIETE_TOWN).'</td></tr>'."\n";
			if (!empty($conf->global->MAIN_INFO_SOCIETE_TEL)) {
				print '<tr><td style="padding-left: 1em" class="small">'.$langs->trans("Phone").' : '.dol_escape_htmltag($conf->global->MAIN_INFO_SOCIETE_TEL).'</td></tr>';
			}
			if (!empty($conf->global->MAIN_INFO_SOCIETE_MAIL)) {
				print '<tr><td style="padding-left: 1em" class="small">'.$langs->trans("Email").' : '.dol_escape_htmltag($conf->global->MAIN_INFO_SOCIETE_MAIL).'</td></tr>';
			}
			if (!empty($conf->global->MAIN_INFO_SOCIETE_WEB)) {
				print '<tr><td style="padding-left: 1em" class="small">'.$langs->trans("Web").' : '.dol_escape_htmltag($conf->global->MAIN_INFO_SOCIETE_WEB).'</td></tr>';
			}
			print '</tbody>';
			print '</table>'."\n";
			print '</div>'."\n";
			print '<!-- End show mysoc info header -->'."\n";
		}
	}
}


/**
 *  Return helpbaseurl, helppage and mode
 *
 *  @param	string		$helppagename		Page name ('EN:xxx,ES:eee,FR:fff...' or 'http://localpage')
 *  @param  Translate	$langs				Language
 *  @return	array		Array of help urls
 */
function getHelpParamFor($helppagename, $langs)
{
	$helpbaseurl = '';
	$helppage = '';
	$mode = '';

	if (preg_match('/^http/i', $helppagename)) {
		// If complete URL
		$helpbaseurl = '%s';
		$helppage = $helppagename;
		$mode = 'local';
	} else {
		// If WIKI URL
		$reg = array();
		if (preg_match('/^es/i', $langs->defaultlang)) {
			$helpbaseurl = 'http://wiki.dolibarr.org/index.php/%s';
			if (preg_match('/ES:([^|]+)/i', $helppagename, $reg)) {
				$helppage = $reg[1];
			}
		}
		if (preg_match('/^fr/i', $langs->defaultlang)) {
			$helpbaseurl = 'http://wiki.dolibarr.org/index.php/%s';
			if (preg_match('/FR:([^|]+)/i', $helppagename, $reg)) {
				$helppage = $reg[1];
			}
		}
		if (empty($helppage)) {	// If help page not already found
			$helpbaseurl = 'http://wiki.dolibarr.org/index.php/%s';
			if (preg_match('/EN:([^|]+)/i', $helppagename, $reg)) {
				$helppage = $reg[1];
			}
		}
		$mode = 'wiki';
	}
	return array('helpbaseurl'=>$helpbaseurl, 'helppage'=>$helppage, 'mode'=>$mode);
}


/**
 *  Show a search area.
 *  Used when the javascript quick search is not used.
 *
 *  @param  string	$urlaction          Url post
 *  @param  string	$urlobject          Url of the link under the search box
 *  @param  string	$title              Title search area
 *  @param  string	$htmlmorecss        Add more css
 *  @param  string	$htmlinputname      Field Name input form
 *  @param	string	$accesskey			Accesskey
 *  @param  string  $prefhtmlinputname  Complement for id to avoid multiple same id in the page
 *  @param	string	$img				Image to use
 *  @param	string	$showtitlebefore	Show title before input text instead of into placeholder. This can be set when output is dedicated for text browsers.
 *  @param	string	$autofocus			Set autofocus on field
 *  @return	string
 */
function printSearchForm($urlaction, $urlobject, $title, $htmlmorecss, $htmlinputname, $accesskey = '', $prefhtmlinputname = '', $img = '', $showtitlebefore = 0, $autofocus = 0)
{
	global $conf, $langs, $user;

	$ret = '';
	$ret .= '<form action="'.$urlaction.'" method="post" class="searchform nowraponall tagtr">';
	$ret .= '<input type="hidden" name="token" value="'.newToken().'">';
	$ret .= '<input type="hidden" name="mode" value="search">';
	$ret .= '<input type="hidden" name="savelogin" value="'.dol_escape_htmltag($user->login).'">';
	if ($showtitlebefore) {
		$ret .= '<div class="tagtd left">'.$title.'</div> ';
	}
	$ret .= '<div class="tagtd">';
	$ret .= img_picto('', $img, '', false, 0, 0, '', 'paddingright width20');
	$ret .= '<input type="text" class="flat '.$htmlmorecss.'"';
	$ret .= ' style="background-repeat: no-repeat; background-position: 3px;"';
	$ret .= ($accesskey ? ' accesskey="'.$accesskey.'"' : '');
	$ret .= ' placeholder="'.strip_tags($title).'"';
	$ret .= ($autofocus ? ' autofocus' : '');
	$ret .= ' name="'.$htmlinputname.'" id="'.$prefhtmlinputname.$htmlinputname.'" />';
	$ret .= '<button type="submit" class="button bordertransp" style="padding-top: 4px; padding-bottom: 4px; padding-left: 6px; padding-right: 6px">';
	$ret .= '<span class="fa fa-search"></span>';
	$ret .= '</button>';
	$ret .= '</div>';
	$ret .= "</form>\n";
	return $ret;
}


if (!function_exists("llxFooter")) {
	/**
	 * Show HTML footer
	 * Close div /DIV class=fiche + /DIV id-right + /DIV id-container + /BODY + /HTML.
	 * If global var $delayedhtmlcontent was filled, we output it just before closing the body.
	 *
	 * @param	string	$comment    				A text to add as HTML comment into HTML generated page
	 * @param	string	$zone						'private' (for private pages) or 'public' (for public pages)
	 * @param	int		$disabledoutputofmessages	Clear all messages stored into session without diplaying them
	 * @return	void
	 */
	function llxFooter($comment = '', $zone = 'private', $disabledoutputofmessages = 0)
	{
		global $conf, $db, $langs, $user, $mysoc, $object;
		global $delayedhtmlcontent;
		global $contextpage, $page, $limit;
		global $dolibarr_distrib;

		$ext = 'layout='.$conf->browser->layout.'&version='.urlencode(DOL_VERSION);

		// Global html output events ($mesgs, $errors, $warnings)
		dol_htmloutput_events($disabledoutputofmessages);

		// Code for search criteria persistence.
		// $user->lastsearch_values was set by the GETPOST when form field search_xxx exists
		if (is_object($user) && !empty($user->lastsearch_values_tmp) && is_array($user->lastsearch_values_tmp)) {
			// Clean and save data
			foreach ($user->lastsearch_values_tmp as $key => $val) {
				unset($_SESSION['lastsearch_values_tmp_'.$key]); // Clean array to rebuild it just after
				if (count($val) && empty($_POST['button_removefilter'])) {	// If there is search criteria to save and we did not click on 'Clear filter' button
					if (empty($val['sortfield'])) {
						unset($val['sortfield']);
					}
					if (empty($val['sortorder'])) {
						unset($val['sortorder']);
					}
					dol_syslog('Save lastsearch_values_tmp_'.$key.'='.json_encode($val, 0)." (systematic recording of last search criterias)");
					$_SESSION['lastsearch_values_tmp_'.$key] = json_encode($val);
					unset($_SESSION['lastsearch_values_'.$key]);
				}
			}
		}


		$relativepathstring = $_SERVER["PHP_SELF"];
		// Clean $relativepathstring
		if (constant('DOL_URL_ROOT')) {
			$relativepathstring = preg_replace('/^'.preg_quote(constant('DOL_URL_ROOT'), '/').'/', '', $relativepathstring);
		}
		$relativepathstring = preg_replace('/^\//', '', $relativepathstring);
		$relativepathstring = preg_replace('/^custom\//', '', $relativepathstring);
		if (preg_match('/list\.php$/', $relativepathstring)) {
			unset($_SESSION['lastsearch_contextpage_tmp_'.$relativepathstring]);
			unset($_SESSION['lastsearch_page_tmp_'.$relativepathstring]);
			unset($_SESSION['lastsearch_limit_tmp_'.$relativepathstring]);

			if (!empty($contextpage)) {
				$_SESSION['lastsearch_contextpage_tmp_'.$relativepathstring] = $contextpage;
			}
			if (!empty($page) && $page > 0) {
				$_SESSION['lastsearch_page_tmp_'.$relativepathstring] = $page;
			}
			if (!empty($limit) && $limit != $conf->liste_limit) {
				$_SESSION['lastsearch_limit_tmp_'.$relativepathstring] = $limit;
			}

			unset($_SESSION['lastsearch_contextpage_'.$relativepathstring]);
			unset($_SESSION['lastsearch_page_'.$relativepathstring]);
			unset($_SESSION['lastsearch_limit_'.$relativepathstring]);
		}

		// Core error message
		if (!empty($conf->global->MAIN_CORE_ERROR)) {
			// Ajax version
			if ($conf->use_javascript_ajax) {
				$title = img_warning().' '.$langs->trans('CoreErrorTitle');
				print ajax_dialog($title, $langs->trans('CoreErrorMessage'));
			} else {
				// html version
				$msg = img_warning().' '.$langs->trans('CoreErrorMessage');
				print '<div class="error">'.$msg.'</div>';
			}

			//define("MAIN_CORE_ERROR",0);      // Constant was defined and we can't change value of a constant
		}

		print "\n\n";

		print '</div> <!-- End div class="fiche" -->'."\n"; // End div fiche

		if (empty($conf->dol_hide_leftmenu)) {
			print '</div> <!-- End div id-right -->'."\n"; // End div id-right
		}

		if (empty($conf->dol_hide_leftmenu) && empty($conf->dol_use_jmobile)) {
			print '</div> <!-- End div id-container -->'."\n"; // End div container
		}

		print "\n";
		if ($comment) {
			print '<!-- '.$comment.' -->'."\n";
		}

		printCommonFooter($zone);

		if (!empty($delayedhtmlcontent)) {
			print $delayedhtmlcontent;
		}

		if (!empty($conf->use_javascript_ajax)) {
			print "\n".'<!-- Includes JS Footer of Dolibarr -->'."\n";
			print '<script src="'.DOL_URL_ROOT.'/core/js/lib_foot.js.php?lang='.$langs->defaultlang.($ext ? '&'.$ext : '').'"></script>'."\n";
		}

		// Wrapper to add log when clicking on download or preview
		if (!empty($conf->blockedlog->enabled) && is_object($object) && !empty($object->id) && $object->id > 0 && $object->statut > 0) {
			if (in_array($object->element, array('facture'))) {       // Restrict for the moment to element 'facture'
				print "\n<!-- JS CODE TO ENABLE log when making a download or a preview of a document -->\n";
				?>
				<script>
				jQuery(document).ready(function () {
					$('a.documentpreview').click(function() {
						$.post('<?php echo DOL_URL_ROOT."/blockedlog/ajax/block-add.php" ?>'
								, {
									id:<?php echo $object->id; ?>
									, element:'<?php echo $object->element ?>'
									, action:'DOC_PREVIEW'
								}
						);
					});
					$('a.documentdownload').click(function() {
						$.post('<?php echo DOL_URL_ROOT."/blockedlog/ajax/block-add.php" ?>'
								, {
									id:<?php echo $object->id; ?>
									, element:'<?php echo $object->element ?>'
									, action:'DOC_DOWNLOAD'
								}
						);
					});
				});
				</script>
				<?php
			}
		}

		// A div for the address popup
		print "\n<!-- A div to allow dialog popup -->\n";
		print '<div id="dialogforpopup" style="display: none;"></div>'."\n";

		// Add code for the asynchronous anonymous first ping (for telemetry)
		// You can use &forceping=1 in parameters to force the ping if the ping was already sent.
		$forceping = GETPOST('forceping', 'alpha');
		if (($_SERVER["PHP_SELF"] == DOL_URL_ROOT.'/index.php') || $forceping) {
			//print '<!-- instance_unique_id='.$conf->file->instance_unique_id.' MAIN_FIRST_PING_OK_ID='.$conf->global->MAIN_FIRST_PING_OK_ID.' -->';
			$hash_unique_id = md5('dolibarr'.$conf->file->instance_unique_id);
			if (empty($conf->global->MAIN_FIRST_PING_OK_DATE)
				|| (!empty($conf->file->instance_unique_id) && ($hash_unique_id != $conf->global->MAIN_FIRST_PING_OK_ID) && ($conf->global->MAIN_FIRST_PING_OK_ID != 'disabled'))
			|| $forceping) {
				// No ping done if we are into an alpha version
				if (strpos('alpha', DOL_VERSION) > 0 && !$forceping) {
					print "\n<!-- NO JS CODE TO ENABLE the anonymous Ping. It is an alpha version -->\n";
				} elseif (empty($_COOKIE['DOLINSTALLNOPING_'.$hash_unique_id]) || $forceping) {	// Cookie is set when we uncheck the checkbox in the installation wizard.
					// MAIN_LAST_PING_KO_DATE
					// Disable ping if MAIN_LAST_PING_KO_DATE is set and is recent
					if (!empty($conf->global->MAIN_LAST_PING_KO_DATE) && substr($conf->global->MAIN_LAST_PING_KO_DATE, 0, 6) == dol_print_date(dol_now(), '%Y%m') && !$forceping) {
						print "\n<!-- NO JS CODE TO ENABLE the anonymous Ping. An error already occured this month, we will try later. -->\n";
					} else {
						include_once DOL_DOCUMENT_ROOT.'/core/lib/functions2.lib.php';

						print "\n".'<!-- Includes JS for Ping of Dolibarr forceping='.$forceping.' MAIN_FIRST_PING_OK_DATE='.getDolGlobalString("MAIN_FIRST_PING_OK_DATE").' MAIN_FIRST_PING_OK_ID='.getDolGlobalString("MAIN_FIRST_PING_OK_ID").' MAIN_LAST_PING_KO_DATE='.getDolGlobalString("MAIN_LAST_PING_KO_DATE").' -->'."\n";
						print "\n<!-- JS CODE TO ENABLE the anonymous Ping -->\n";
						$url_for_ping = (empty($conf->global->MAIN_URL_FOR_PING) ? "https://ping.dolibarr.org/" : $conf->global->MAIN_URL_FOR_PING);
						// Try to guess the distrib used
						$distrib = 'standard';
						if ($_SERVER["SERVER_ADMIN"] == 'doliwamp@localhost') {
							$distrib = 'doliwamp';
						}
						if (!empty($dolibarr_distrib)) {
							$distrib = $dolibarr_distrib;
						}
						?>
							<script>
							jQuery(document).ready(function (tmp) {
								$.ajax({
									  method: "POST",
									  url: "<?php echo $url_for_ping ?>",
									  timeout: 500,     // timeout milliseconds
									  cache: false,
									  data: {
										  hash_algo: 'md5',
										  hash_unique_id: '<?php echo dol_escape_js($hash_unique_id); ?>',
										  action: 'dolibarrping',
										  version: '<?php echo (float) DOL_VERSION; ?>',
										  entity: '<?php echo (int) $conf->entity; ?>',
										  dbtype: '<?php echo dol_escape_js($db->type); ?>',
										  country_code: '<?php echo $mysoc->country_code ? dol_escape_js($mysoc->country_code) : 'unknown'; ?>',
										  php_version: '<?php echo dol_escape_js(phpversion()); ?>',
										  os_version: '<?php echo dol_escape_js(version_os('smr')); ?>',
										  distrib: '<?php echo $distrib ? dol_escape_js($distrib) : 'unknown'; ?>',
										  token: 'notrequired'
									  },
									  success: function (data, status, xhr) {   // success callback function (data contains body of response)
											console.log("Ping ok");
											$.ajax({
												method: 'GET',
												url: '<?php echo DOL_URL_ROOT.'/core/ajax/pingresult.php'; ?>',
												timeout: 500,     // timeout milliseconds
												cache: false,
												data: { hash_algo: 'md5', hash_unique_id: '<?php echo dol_escape_js($hash_unique_id); ?>', action: 'firstpingok', token: 'notrequired' },	// for update
											  });
									  },
									  error: function (data,status,xhr) {   // error callback function
											console.log("Ping ko: " + data);
											$.ajax({
												  method: 'GET',
												  url: '<?php echo DOL_URL_ROOT.'/core/ajax/pingresult.php'; ?>',
												  timeout: 500,     // timeout milliseconds
												  cache: false,
												  data: { hash_algo: 'md5', hash_unique_id: '<?php echo dol_escape_js($hash_unique_id); ?>', action: 'firstpingko', token: 'notrequired' },
												});
									  }
								});
							});
							</script>
						<?php
					}
				} else {
					$now = dol_now();
					print "\n<!-- NO JS CODE TO ENABLE the anonymous Ping. It was disabled -->\n";
					include_once DOL_DOCUMENT_ROOT.'/core/lib/admin.lib.php';
					dolibarr_set_const($db, 'MAIN_FIRST_PING_OK_DATE', dol_print_date($now, 'dayhourlog', 'gmt'), 'chaine', 0, '', $conf->entity);
					dolibarr_set_const($db, 'MAIN_FIRST_PING_OK_ID', 'disabled', 'chaine', 0, '', $conf->entity);
				}
			}
		}

		print "</body>\n";
		print "</html>\n";
	}
}<|MERGE_RESOLUTION|>--- conflicted
+++ resolved
@@ -460,9 +460,8 @@
 if ((!defined('NOCSRFCHECK') && empty($dolibarr_nocsrfcheck) && !empty($conf->global->MAIN_SECURITY_CSRF_WITH_TOKEN)) || defined('CSRFCHECK_WITH_TOKEN')) {
 	// Array of action code where CSRFCHECK with token will be forced (so token must be provided on url request)
 	$arrayofactiontoforcetokencheck = array(
-<<<<<<< HEAD
 	    'activate', 'add', 'addrights', 'addtimespent',
-	    'confirm_create_user', 'confirm_create_thirdparty', 'confirm_delete', 'confirm_deletedir', 'confirm_purge', 'confirm_reject_check',
+	    'confirm_create_user', 'confirm_create_thirdparty', 'confirm_delete', 'confirm_deletedir', 'confirm_deletefile', 'confirm_purge', 'confirm_reject_check',
 	    'delete', 'deletefilter', 'deleteoperation', 'deleteprof', 'deletepayment', 'delrights',
 	    'disable',
 	    'doprev', 'donext', 'dvprev', 'dvnext',
@@ -470,17 +469,6 @@
 	    'install',
 	    'setpricelevel',
 	    'update'
-=======
-        'activate', 'add', 'addrights', 'addtimespent',
-        'confirm_create_user', 'confirm_create_thirdparty', 'confirm_purge', 'confirm_reject_check', 'confirm_deletedir', 'confirm_deletefile',
-        'delete', 'deletefilter', 'deleteoperation', 'deleteprof', 'deletepayment', 'delrights',
-        'disable',
-        'doprev', 'donext', 'dvprev', 'dvnext',
-        'enable',
-        'install',
-        'setpricelevel',
-        'update'
->>>>>>> e4bb5ed0
 	);
 	$sensitiveget = false;
 	if (in_array(GETPOST('action', 'aZ09'), $arrayofactiontoforcetokencheck)) {
