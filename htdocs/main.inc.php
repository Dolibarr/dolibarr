<?php
/* Copyright (C) 2002-2007 Rodolphe Quiedeville <rodolphe@quiedeville.org>
 * Copyright (C) 2003      Xavier Dutoit        <doli@sydesy.com>
 * Copyright (C) 2004-2011 Laurent Destailleur  <eldy@users.sourceforge.net>
 * Copyright (C) 2004      Sebastien Di Cintio  <sdicintio@ressource-toi.org>
 * Copyright (C) 2004      Benoit Mortier       <benoit.mortier@opensides.be>
 * Copyright (C) 2005-2011 Regis Houssin        <regis@dolibarr.fr>
 * Copyright (C) 2011      Philippe Grand       <philippe.grand@atoo-net.com>
 * Copyright (C) 2008      Matteli
 * Copyright (C) 2011      Juanjo Menent		<jmenent@2byte.es>
 *
 * This program is free software; you can redistribute it and/or modify
 * it under the terms of the GNU General Public License as published by
 * the Free Software Foundation; either version 2 of the License, or
 * (at your option) any later version.
 *
 * This program is distributed in the hope that it will be useful,
 * but WITHOUT ANY WARRANTY; without even the implied warranty of
 * MERCHANTABILITY or FITNESS FOR A PARTICULAR PURPOSE.  See the
 * GNU General Public License for more details.
 *
 * You should have received a copy of the GNU General Public License
 * along with this program. If not, see <http://www.gnu.org/licenses/>.
 */

/**
 *	\file       htdocs/main.inc.php
 *	\ingroup	core
 *	\brief      File that defines environment for Dolibarr pages only (variables not required by scripts)
 */

//@ini_set('memory_limit', '64M');	// This may be useless if memory is hard limited by your PHP

// For optionnal tuning. Enabled if environment variable DOL_TUNING is defined.
// A call first. Is the equivalent function dol_microtime_float not yet loaded.
$micro_start_time=0;
if (! empty($_SERVER['DOL_TUNING']))
{
	list($usec, $sec) = explode(" ", microtime());
	$micro_start_time=((float) $usec + (float) $sec);
	// Add Xdebug code coverage
	//define('XDEBUGCOVERAGE',1);
	if (defined('XDEBUGCOVERAGE')) { xdebug_start_code_coverage(); }
}

// Removed magic_quotes
if (function_exists('get_magic_quotes_gpc'))	// magic_quotes_* removed in PHP6
{
	if (get_magic_quotes_gpc())
	{
		// Forcing parameter setting magic_quotes_gpc and cleaning parameters
		// (Otherwise he would have for each position, condition
		// Reading stripslashes variable according to state get_magic_quotes_gpc).
		// Off mode (recommended, you just do $db->escape when an insert / update.
		function stripslashes_deep($value)
		{
			return (is_array($value) ? array_map('stripslashes_deep', $value) : stripslashes($value));
		}
		$_GET     = array_map('stripslashes_deep', $_GET);
		$_POST    = array_map('stripslashes_deep', $_POST);
		$_COOKIE  = array_map('stripslashes_deep', $_COOKIE);
		@set_magic_quotes_runtime(0);
	}
}

/**
 * Security: SQL Injection and XSS Injection (scripts) protection (Filters on GET, POST)
 *
 * @param		string		$val		Value
 * @param		string		$get		1=GET, 0=POST
 * @return		boolean					true if there is an injection
 */
function test_sql_and_script_inject($val, $get)
{
	$sql_inj = 0;
	// For SQL Injection
	$sql_inj += preg_match('/delete[\s]+from/i', $val);
	$sql_inj += preg_match('/create[\s]+table/i', $val);
	$sql_inj += preg_match('/update.+set.+=/i', $val);
	$sql_inj += preg_match('/insert[\s]+into/i', $val);
	$sql_inj += preg_match('/select.+from/i', $val);
	$sql_inj += preg_match('/union.+select/i', $val);
	$sql_inj += preg_match('/(\.\.%2f)+/i', $val);
	// For XSS Injection done by adding javascript with script
<<<<<<< HEAD
    $sql_inj += preg_match('/<script/i', $val);
	if ($get) $sql_inj += preg_match('/javascript:/i', $val);
    // For XSS Injection done by adding javascript with onmousemove, etc... (closing a src or href tag with not cleaned param)
=======
	$sql_inj += preg_match('/<script/i', $val);
	$sql_inj += preg_match('/img[\s]src/i', $val);
	// For XSS Injection done by adding javascript with onmousemove, etc... (closing a src or href tag with not cleaned param)
>>>>>>> 0c8e4b8f
	if ($get) $sql_inj += preg_match('/"/i', $val);	// We refused " in GET parameters value
	return $sql_inj;
}

/**
 * Security: Return true if OK, false otherwise
 *
 * @param		string		&$var		Variable name
 * @param		string		$get		1=GET, 0=POST
 * @return		boolean					true if ther is an injection
 */
function analyse_sql_and_script(&$var, $get)
{
	if (is_array($var))
	{
		foreach ($var as $key => $value)
		{
			if (analyse_sql_and_script($value,$get))
			{
				$var[$key] = $value;
			}
			else
			{
				print 'Access refused by SQL/Script injection protection in main.inc.php';
				exit;
			}
		}
		return true;
	}
	else
	{
		return (test_sql_and_script_inject($var,$get) <= 0);
	}
}

// Sanity check on URL
if (! empty($_SERVER["PHP_SELF"]))
{
    $morevaltochecklikepost=array($_SERVER["PHP_SELF"]);
    analyse_sql_and_script($morevaltochecklikepost,0);
}
// Sanity check on GET parameters
if (! empty($_SERVER["QUERY_STRING"]))
{
    $morevaltochecklikeget=array($_SERVER["QUERY_STRING"]);
    analyse_sql_and_script($morevaltochecklikeget,1);
}
// Sanity check on POST
analyse_sql_and_script($_POST,0);

// This is to make Dolibarr working with Plesk
if (! empty($_SERVER['DOCUMENT_ROOT'])) set_include_path($_SERVER['DOCUMENT_ROOT'].'/htdocs');

// Include the conf.php and functions.lib.php
require_once("filefunc.inc.php");

// Init session. Name of session is specific to Dolibarr instance.
$prefix=dol_getprefix();
$sessionname='DOLSESSID_'.$prefix;
$sessiontimeout='DOLSESSTIMEOUT_'.$prefix;
if (! empty($_COOKIE[$sessiontimeout])) ini_set('session.gc_maxlifetime',$_COOKIE[$sessiontimeout]);
session_name($sessionname);
session_start();

// Init the 5 global objects
// This include will set: $conf, $db, $langs, $user, $mysoc objects
require_once("master.inc.php");

// Activate end of page function
register_shutdown_function('dol_shutdown');

// Detection browser
if (isset($_SERVER["HTTP_USER_AGENT"]))
{
	// If phone/smartphone, we set phone os name.
	if (preg_match('/android/i',$_SERVER["HTTP_USER_AGENT"]))			$conf->browser->phone='android';
	elseif (preg_match('/blackberry/i',$_SERVER["HTTP_USER_AGENT"]))	$conf->browser->phone='blackberry';
	elseif (preg_match('/iphone/i',$_SERVER["HTTP_USER_AGENT"]))		$conf->browser->phone='iphone';
	elseif (preg_match('/ipod/i',$_SERVER["HTTP_USER_AGENT"]))			$conf->browser->phone='iphone';
	elseif (preg_match('/palm/i',$_SERVER["HTTP_USER_AGENT"]))			$conf->browser->phone='palm';
	elseif (preg_match('/symbian/i',$_SERVER["HTTP_USER_AGENT"]))		$conf->browser->phone='symbian';
	elseif (preg_match('/webos/i',$_SERVER["HTTP_USER_AGENT"]))			$conf->browser->phone='webos';
	elseif (preg_match('/maemo/i',$_SERVER["HTTP_USER_AGENT"]))			$conf->browser->phone='maemo';
	// MS products at end
	elseif (preg_match('/iemobile/i',$_SERVER["HTTP_USER_AGENT"]))		$conf->browser->phone='windowsmobile';
	elseif (preg_match('/windows ce/i',$_SERVER["HTTP_USER_AGENT"]))	$conf->browser->phone='windowsmobile';
	// Name
	if (preg_match('/firefox/i',$_SERVER["HTTP_USER_AGENT"]))       $conf->browser->name='firefox';
	elseif (preg_match('/chrome/i',$_SERVER["HTTP_USER_AGENT"]))    $conf->browser->name='chrome';
	elseif (preg_match('/iceweasel/i',$_SERVER["HTTP_USER_AGENT"])) $conf->browser->name='iceweasel';
	elseif ((empty($conf->browser->phone) || preg_match('/iphone/i',$_SERVER["HTTP_USER_AGENT"])) && preg_match('/safari/i',$_SERVER["HTTP_USER_AGENT"]))    $conf->browser->name='safari';	// Safari is often present in string but its not.
	elseif (preg_match('/opera/i',$_SERVER["HTTP_USER_AGENT"]))     $conf->browser->name='opera';
	// MS products at end
	elseif (preg_match('/msie/i',$_SERVER["HTTP_USER_AGENT"]))      $conf->browser->name='ie';
	else $conf->browser->name='unknown';
	// Other
	if (in_array($conf->browser->name,array('firefox','iceweasel'))) $conf->browser->firefox=1;
	//$conf->browser->phone='android';
}


// Force HTTPS if required ($conf->file->main_force_https is 0/1 or https dolibarr root url)
if (! empty($conf->file->main_force_https))
{
	$newurl='';
	if ($conf->file->main_force_https == '1')
	{
		if (! empty($_SERVER["SCRIPT_URI"]))	// If SCRIPT_URI supported by server
		{
			if (preg_match('/^http:/i',$_SERVER["SCRIPT_URI"]) && ! preg_match('/^https:/i',$_SERVER["SCRIPT_URI"]))	// If link is http
			{
				$newurl=preg_replace('/^http:/i','https:',$_SERVER["SCRIPT_URI"]);
			}
		}
		else	// Check HTTPS environment variable (Apache/mod_ssl only)
		{
			// $_SERVER["HTTPS"] is 'on' when link is https, otherwise $_SERVER["HTTPS"] is empty or 'off'
			if (empty($_SERVER["HTTPS"]) || $_SERVER["HTTPS"] != 'on')		// If link is http
			{
				$newurl=preg_replace('/^http:/i','https:',DOL_MAIN_URL_ROOT).$_SERVER["REQUEST_URI"];
			}
		}
	}
	else
	{
		$newurl=$conf->file->main_force_https.$_SERVER["REQUEST_URI"];
	}
	// Start redirect
	if ($newurl)
	{
		dol_syslog("main.inc: dolibarr_main_force_https is on, we make a redirect to ".$newurl);
		header("Location: ".$newurl);
		exit;
	}
	else
	{
		dol_syslog("main.inc: dolibarr_main_force_https is on but we failed to forge new https url so no redirect is done", LOG_WARNING);
	}
}


// Chargement des includes complementaires de presentation
if (! defined('NOREQUIREMENU')) require_once(DOL_DOCUMENT_ROOT ."/core/class/menu.class.php");			// Need 10ko memory (11ko in 2.2)
if (! defined('NOREQUIREHTML')) require_once(DOL_DOCUMENT_ROOT ."/core/class/html.form.class.php");	    // Need 660ko memory (800ko in 2.2)
if (! defined('NOREQUIREAJAX') && $conf->use_javascript_ajax) require_once(DOL_DOCUMENT_ROOT.'/core/lib/ajax.lib.php');	// Need 22ko memory
//dol_stopwithmem();

// If install or upgrade process not done or not completely finished, we call the install page.
if (! empty($conf->global->MAIN_NOT_INSTALLED) || ! empty($conf->global->MAIN_NOT_UPGRADED))
{
	dol_syslog("main.inc: A previous install or upgrade was not complete. Redirect to install page.", LOG_WARNING);
	Header("Location: ".DOL_URL_ROOT."/install/index.php");
	exit;
}
// If an upgrade process is required, we call the install page.
if ((! empty($conf->global->MAIN_VERSION_LAST_UPGRADE) && ($conf->global->MAIN_VERSION_LAST_UPGRADE != DOL_VERSION))
|| (empty($conf->global->MAIN_VERSION_LAST_UPGRADE) && ! empty($conf->global->MAIN_VERSION_LAST_INSTALL) && ($conf->global->MAIN_VERSION_LAST_INSTALL != DOL_VERSION)))
{
    $versiontocompare=empty($conf->global->MAIN_VERSION_LAST_UPGRADE)?$conf->global->MAIN_VERSION_LAST_INSTALL:$conf->global->MAIN_VERSION_LAST_UPGRADE;
    require_once(DOL_DOCUMENT_ROOT ."/core/lib/admin.lib.php");
	$dolibarrversionlastupgrade=preg_split('/[.-]/',$versiontocompare);
	$dolibarrversionprogram=preg_split('/[.-]/',DOL_VERSION);
    $rescomp=versioncompare($dolibarrversionprogram,$dolibarrversionlastupgrade);
    if ($rescomp > 0)   // Programs have a version higher than database. We did not add "&& $rescomp < 3" because we want upgrade process for build upgrades
	{
		dol_syslog("main.inc: database version ".$versiontocompare." is lower than programs version ".DOL_VERSION.". Redirect to install page.", LOG_WARNING);
		Header("Location: ".DOL_URL_ROOT."/install/index.php");
		exit;
	}
}

// Creation of a token against CSRF vulnerabilities
if (! defined('NOTOKENRENEWAL'))
{
	$token = dol_hash(uniqid(mt_rand(),TRUE)); // Genere un hash d'un nombre aleatoire
	// roulement des jetons car cree a chaque appel
	if (isset($_SESSION['newtoken'])) $_SESSION['token'] = $_SESSION['newtoken'];
	$_SESSION['newtoken'] = $token;
}
if (! empty($conf->global->MAIN_SECURITY_CSRF))	// Check validity of token, only if option enabled (this option breaks some features sometimes)
{
	if (isset($_POST['token']) && isset($_SESSION['token']))
	{
		if (($_POST['token'] != $_SESSION['token']))
		{
			dol_syslog("Invalid token in ".$_SERVER['HTTP_REFERER'].", action=".$_POST['action'].", _POST['token']=".$_POST['token'].", _SESSION['token']=".$_SESSION['token'],LOG_WARNING);
			//print 'Unset POST by CSRF protection in main.inc.php.';	// Do not output anything because this create problems when using the BACK button on browsers.
			unset($_POST);
		}
	}
}

// Disable modules (this must be after session_start and after conf has been loaded)
if (GETPOST('disablemodules'))  $_SESSION["disablemodules"]=GETPOST('disablemodules');
if (! empty($_SESSION["disablemodules"]))
{
	$disabled_modules=explode(',',$_SESSION["disablemodules"]);
	foreach($disabled_modules as $module)
	{
		if ($module) $conf->$module->enabled=false;
	}
}


/*
 * Phase authentication / login
 */
$login='';
if (! defined('NOLOGIN'))
{
	// $authmode lists the different means of identification to be tested in order of preference.
	// Example: 'http'
	// Example: 'dolibarr'
	// Example: 'ldap'
	// Example: 'http,forceuser'

	// Authentication mode
	if (empty($dolibarr_main_authentication)) $dolibarr_main_authentication='http,dolibarr';
	// Authentication mode: forceuser
	if ($dolibarr_main_authentication == 'forceuser' && empty($dolibarr_auto_user)) $dolibarr_auto_user='auto';
	// Set authmode
	$authmode=explode(',',$dolibarr_main_authentication);

	// No authentication mode
	if (! count($authmode) && empty($conf->login_method_modules))
	{
		$langs->load('main');
		dol_print_error('',$langs->trans("ErrorConfigParameterNotDefined",'dolibarr_main_authentication'));
		exit;
	}

	// If requested by the login has already occurred, it is retrieved from the session
	// Call module if not realized that his request.
	// At the end of this phase, the variable $login is defined.
	$resultFetchUser='';
	$test=true;
	if (! isset($_SESSION["dol_login"]))
	{
		// It is not already authenticated, it requests the login / password

	    // If in demo mode, we check we go to home page through the public/demo/index.php page
	    if ($dolibarr_main_demo && $_SERVER['PHP_SELF'] == DOL_URL_ROOT.'/index.php')  // We ask index page
        {
            if (! preg_match('/public/',$_SERVER['HTTP_REFERER']))
            {
                dol_syslog("Call index page from another url than demo page");
                header("Location: ".DOL_URL_ROOT.'/public/demo/index.php');
                exit;
            }
        }

		// Verification security graphic code
		if (isset($_POST["username"]) && ! empty($conf->global->MAIN_SECURITY_ENABLECAPTCHA))
		{
			require_once(ARTICHOW_PATH.'Artichow.cfg.php');
			require_once(ARTICHOW.'/AntiSpam.class.php');

			$object = new AntiSpam();

			// Verifie code
			if (! $object->check('dol_antispam_value',$_POST['code'],true))
			{
				dol_syslog('Bad value for code, connexion refused');
				$langs->load('main');
				$langs->load('errors');

				$user->trigger_mesg='ErrorBadValueForCode - login='.$_POST["username"];
				$_SESSION["dol_loginmesg"]=$langs->trans("ErrorBadValueForCode");
				$test=false;

				// Appel des triggers
				include_once(DOL_DOCUMENT_ROOT . "/core/class/interfaces.class.php");
				$interface=new Interfaces($db);
				$result=$interface->run_triggers('USER_LOGIN_FAILED',$user,$user,$langs,$conf,GETPOST('entity'));
				if ($result < 0) { $error++; }
				// Fin appel triggers
			}
		}

		$usertotest		= (! empty($_COOKIE['login_dolibarr']) ? $_COOKIE['login_dolibarr'] : $_POST["username"]);
		$passwordtotest	= (! empty($_COOKIE['password_dolibarr']) ? $_COOKIE['password_dolibarr'] : $_POST["password"]);
		$entitytotest	= (! empty($_POST["entity"]) ? $_POST["entity"] : 1);

		// Validation of login/pass/entity
		// If ok, the variable login will be returned
		// If error, we will put error message in session under the name dol_loginmesg
		$goontestloop=false;
		if (isset($_SERVER["REMOTE_USER"]) && in_array('http',$authmode)) $goontestloop=true;
		if (isset($_POST["username"]) || ! empty($_COOKIE['login_dolibarr']) || GETPOST('openid_mode','alpha',1)) $goontestloop=true;

		if ($test && $goontestloop)
		{
			$login = checkLoginPassEntity($usertotest,$passwordtotest,$entitytotest,$authmode);
			if ($login)
			{
				$dol_authmode=$conf->authmode;	// This properties is defined only when logged to say what mode was successfully used
				$dol_tz=$_POST["tz"];
				$dol_dst=0;
				if (isset($_POST["dst_first"]) && isset($_POST["dst_second"]))
				{
                    $datenow=dol_now();
                    $datefirst=dol_stringtotime($_POST["dst_first"]);
                    $datesecond=dol_stringtotime($_POST["dst_second"]);
                    if ($datenow >= $datefirst && $datenow < $datesecond) $dol_dst=1;
				}
				//print $datefirst.'-'.$datesecond.'-'.$datenow; exit;
				$dol_dst_observed=$_POST["dst_observed"];
				$dol_dst_first=$_POST["dst_first"];
				$dol_dst_second=$_POST["dst_second"];
				$dol_screenwidth=$_POST["screenwidth"];
				$dol_screenheight=$_POST["screenheight"];
			}

			if (! $login)
			{
				dol_syslog('Bad password, connexion refused',LOG_DEBUG);
				$langs->load('main');
				$langs->load('errors');

				// Bad password. No authmode has found a good password.
				$user->trigger_mesg=$langs->trans("ErrorBadLoginPassword").' - login='.$_POST["username"];
				$_SESSION["dol_loginmesg"]=$langs->trans("ErrorBadLoginPassword");

				// Appel des triggers
				include_once(DOL_DOCUMENT_ROOT . "/core/class/interfaces.class.php");
				$interface=new Interfaces($db);
				$result=$interface->run_triggers('USER_LOGIN_FAILED',$user,$user,$langs,$conf,$_POST["entity"]);
				if ($result < 0) { $error++; }
				// Fin appel triggers
			}
		}

		// End test login / passwords
		if (! $login)
		{
			// We show login page
			if (! is_object($langs)) // This can occurs when calling page with NOREQUIRETRAN defined
			{
                include_once(DOL_DOCUMENT_ROOT."/core/class/translate.class.php");
				$langs=new Translate("",$conf);
			}
			dol_loginfunction($langs,$conf,$mysoc);
			exit;
		}

		$resultFetchUser=$user->fetch('',$login);
		if ($resultFetchUser <= 0)
		{
			dol_syslog('User not found, connexion refused');
			session_destroy();
			session_name($sessionname);
			session_start();

			if ($resultFetchUser == 0)
			{
				$langs->load('main');
				$langs->load('errors');

				$user->trigger_mesg='ErrorCantLoadUserFromDolibarrDatabase - login='.$login;
				$_SESSION["dol_loginmesg"]=$langs->trans("ErrorCantLoadUserFromDolibarrDatabase",$login);
			}
			if ($resultFetchUser < 0)
			{
				$user->trigger_mesg=$user->error;
				$_SESSION["dol_loginmesg"]=$user->error;
			}

			// Call triggers
			include_once(DOL_DOCUMENT_ROOT . "/core/class/interfaces.class.php");
			$interface=new Interfaces($db);
			$result=$interface->run_triggers('USER_LOGIN_FAILED',$user,$user,$langs,$conf,$_POST["entity"]);
			if ($result < 0) { $error++; }
			// End call triggers

			header('Location: '.DOL_URL_ROOT.'/index.php');
			exit;
		}
	}
	else
	{
		// We are already into an authenticated session
		$login=$_SESSION["dol_login"];
		dol_syslog("This is an already logged session. _SESSION['dol_login']=".$login);

		$resultFetchUser=$user->fetch('',$login);
		if ($resultFetchUser <= 0)
		{
			// Account has been removed after login
			dol_syslog("Can't load user even if session logged. _SESSION['dol_login']=".$login, LOG_WARNING);
			session_destroy();
			session_name($sessionname);
			session_start();

			if ($resultFetchUser == 0)
			{
				$langs->load('main');
				$langs->load('errors');

				$user->trigger_mesg='ErrorCantLoadUserFromDolibarrDatabase - login='.$login;
				$_SESSION["dol_loginmesg"]=$langs->trans("ErrorCantLoadUserFromDolibarrDatabase",$login);
			}
			if ($resultFetchUser < 0)
			{
				$user->trigger_mesg=$user->error;
				$_SESSION["dol_loginmesg"]=$user->error;
			}

			// Call triggers
			include_once(DOL_DOCUMENT_ROOT . "/core/class/interfaces.class.php");
			$interface=new Interfaces($db);
			$result=$interface->run_triggers('USER_LOGIN_FAILED',$user,$user,$langs,$conf,(isset($_POST["entity"])?$_POST["entity"]:0));
			if ($result < 0) { $error++; }
			// End call triggers

			header('Location: '.DOL_URL_ROOT.'/index.php');
			exit;
		}
		else
		{
		    if (! empty($conf->global->MAIN_ACTIVATE_UPDATESESSIONTRIGGER))	// We do not execute such trigger at each page load by default
		    {
    			// Call triggers
    			include_once(DOL_DOCUMENT_ROOT . "/core/class/interfaces.class.php");
    			$interface=new Interfaces($db);
    			$result=$interface->run_triggers('USER_UPDATE_SESSION',$user,$user,$langs,$conf,$conf->entity);
    			if ($result < 0) { $error++; }
    			// End call triggers
		    }
		}
	}

	// Is it a new session that has started ?
	// If we are here, this means authentication was successfull.
	if (! isset($_SESSION["dol_login"]))
	{
		$error=0;

		// New session for this login
		$_SESSION["dol_login"]=$user->login;
		$_SESSION["dol_authmode"]=isset($dol_authmode)?$dol_authmode:'';
		$_SESSION["dol_tz"]=isset($dol_tz)?$dol_tz:'';
		$_SESSION["dol_dst"]=isset($dol_dst)?$dol_dst:'';
		$_SESSION["dol_dst_observed"]=isset($dol_dst_observed)?$dol_dst_observed:'';
		$_SESSION["dol_dst_first"]=isset($dol_dst_first)?$dol_dst_first:'';
		$_SESSION["dol_dst_second"]=isset($dol_dst_second)?$dol_dst_second:'';
		$_SESSION["dol_screenwidth"]=isset($dol_screenwidth)?$dol_screenwidth:'';
		$_SESSION["dol_screenheight"]=isset($dol_screenheight)?$dol_screenheight:'';
		$_SESSION["dol_company"]=$conf->global->MAIN_INFO_SOCIETE_NOM;
		if (! empty($conf->multicompany->enabled)) $_SESSION["dol_entity"]=$conf->entity;
		dol_syslog("This is a new started user session. _SESSION['dol_login']=".$_SESSION["dol_login"].' Session id='.session_id());

		$db->begin();

		$user->update_last_login_date();

		// Call triggers
		include_once(DOL_DOCUMENT_ROOT . "/core/class/interfaces.class.php");
		$interface=new Interfaces($db);
		$result=$interface->run_triggers('USER_LOGIN',$user,$user,$langs,$conf,$_POST["entity"]);
		if ($result < 0) { $error++; }
		// End call triggers

		if ($error)
		{
			$db->rollback();
			session_destroy();
			dol_print_error($db,'Error in some triggers on action USER_LOGIN',LOG_ERR);
			exit;
		}
		else
		{
			$db->commit();
		}

		// Create entity cookie, just used for login page
		if (!empty($conf->global->MAIN_MODULE_MULTICOMPANY) && !empty($conf->global->MAIN_MULTICOMPANY_COOKIE) && isset($_POST["entity"]))
		{
			include_once(DOL_DOCUMENT_ROOT."/core/class/cookie.class.php");

			$entity = $_SESSION["dol_login"].'|'.$_POST["entity"];

			$prefix=dol_getprefix();
			$entityCookieName = 'DOLENTITYID_'.$prefix;
			// TTL : is defined in the config page multicompany
			$ttl = (! empty($conf->global->MAIN_MULTICOMPANY_COOKIE_TTL) ? $conf->global->MAIN_MULTICOMPANY_COOKIE_TTL : time()+60*60*8 );
			// Cryptkey : will be created randomly in the config page multicompany
			$cryptkey = (! empty($conf->file->cookie_cryptkey) ? $conf->file->cookie_cryptkey : '' );

			$entityCookie = new DolCookie($cryptkey);
			$entityCookie->_setCookie($entityCookieName, $entity, $ttl);
		}

        // Hooks on successfull login
        $action='';
        include_once(DOL_DOCUMENT_ROOT.'/core/class/hookmanager.class.php');
        $hookmanager=new HookManager($db);
        $hookmanager->callHooks(array('login'));
        $parameters=array('dol_authmode'=>$dol_authmode);
        $reshook=$hookmanager->executeHooks('afterLogin',$parameters,$user,$action);    // Note that $action and $object may have been modified by some hooks
		if ($reshook < 0) $error++;
	}


	// If user admin, we force the rights-based modules
	if ($user->admin)
	{
		$user->rights->user->user->lire=1;
		$user->rights->user->user->creer=1;
		$user->rights->user->user->password=1;
		$user->rights->user->user->supprimer=1;
		$user->rights->user->self->creer=1;
		$user->rights->user->self->password=1;
	}

	/*
	 * Overwrite configs global by peronal configs
	 */
	// Set liste_limit
	if (isset($user->conf->MAIN_SIZE_LISTE_LIMIT))	// Can be 0
	{
		$conf->liste_limit = $user->conf->MAIN_SIZE_LISTE_LIMIT;
	}
	if (isset($user->conf->PRODUIT_LIMIT_SIZE))		// Can be 0
	{
		$conf->product->limit_size = $user->conf->PRODUIT_LIMIT_SIZE;
	}
	// Replace conf->css by personalized value
	if (isset($user->conf->MAIN_THEME) && $user->conf->MAIN_THEME)
	{
		$conf->theme=$user->conf->MAIN_THEME;
		$conf->css  = "/theme/".$conf->theme."/style.css.php";
	}

	// If theme support optim like flip-hide left menu and we use a smartphone, we force it
	if (! empty($conf->global->MAIN_SMARTPHONE_OPTIM) && $conf->browser->phone && $conf->theme == 'eldy') $conf->global->MAIN_MENU_USE_JQUERY_LAYOUT='forced';

	// Set javascript option
    if (! GETPOST('nojs'))   // If javascript was not disabled on URL
    {
    	if (! empty($user->conf->MAIN_DISABLE_JAVASCRIPT))
    	{
    		$conf->use_javascript_ajax=! $user->conf->MAIN_DISABLE_JAVASCRIPT;
    	}
    }
    else $conf->use_javascript_ajax=0;
}

if (! defined('NOREQUIRETRAN'))
{
	if (! GETPOST('lang'))	// If language was not forced on URL
	{
		// If user has chosen its own language
		if (! empty($user->conf->MAIN_LANG_DEFAULT))
		{
			// If different than current language
			//print ">>>".$langs->getDefaultLang()."-".$user->conf->MAIN_LANG_DEFAULT;
			if ($langs->getDefaultLang() != $user->conf->MAIN_LANG_DEFAULT)
			{
				$langs->setDefaultLang($user->conf->MAIN_LANG_DEFAULT);
			}
		}
	}
	else	// If language was forced on URL
	{
		$langs->setDefaultLang(GETPOST('lang','alpha',1));
	}
}

// Case forcing style from url
if (GETPOST('theme'))
{
	$conf->theme=GETPOST('theme','alpha',1);
	$conf->css  = "/theme/".$conf->theme."/style.css.php";
}


if (! defined('NOLOGIN'))
{
	// If the login is not recovered, it is identified with an account that does not exist.
	// Hacking attempt?
	if (! $user->login) accessforbidden();

	// Check if user is active
	if ($user->statut < 1)
	{
		// If not active, we refuse the user
		$langs->load("other");
		dol_syslog("Authentification ko as login is disabled");
		accessforbidden($langs->trans("ErrorLoginDisabled"));
		exit;
	}

	// Load permissions
	$user->getrights();
}


dol_syslog("--- Access to ".$_SERVER["PHP_SELF"]);
//Another call for easy debugg
//dol_syslog("Access to ".$_SERVER["PHP_SELF"].' GET='.join(',',array_keys($_GET)).'->'.join(',',$_GET).' POST:'.join(',',array_keys($_POST)).'->'.join(',',$_POST));

// Load main languages files
if (! defined('NOREQUIRETRAN'))
{
	$langs->load("main");
	$langs->load("dict");
}

// Define some constants used for style of arrays
$bc=array(0=>'class="impair"',1=>'class="pair"');
$bcdd=array(0=>'class="impair drag drop"',1=>'class="pair drag drop"');
$bcnd=array(0=>'class="impair nodrag nodrop"',1=>'class="pair nodrag nodrop"');

// Constants used to defined number of lines in textarea
if (empty($conf->browser->firefox))
{
	define('ROWS_1',1);
	define('ROWS_2',2);
	define('ROWS_3',3);
	define('ROWS_4',4);
	define('ROWS_5',5);
	define('ROWS_6',6);
	define('ROWS_7',7);
	define('ROWS_8',8);
	define('ROWS_9',9);
}
else
{
	define('ROWS_1',0);
	define('ROWS_2',1);
	define('ROWS_3',2);
	define('ROWS_4',3);
	define('ROWS_5',4);
	define('ROWS_6',5);
	define('ROWS_7',6);
	define('ROWS_8',7);
	define('ROWS_9',8);
}

$heightforframes=48;

// Switch to another entity
if (!empty($conf->global->MAIN_MODULE_MULTICOMPANY))
{
	if (GETPOST('action') == 'switchentity')
	{
		$res = @dol_include_once("/multicompany/class/actions_multicompany.class.php");

		if ($res)
		{
			$mc = new ActionsMulticompany($db);

			if($mc->switchEntity(GETPOST('entity')) >= 0)
			{
				Header("Location: ".DOL_URL_ROOT.'/');
				exit;
			}
		}
	}
}


// Functions

if (! function_exists("llxHeader"))
{
	/**
	 *	Show HTML header HTML + BODY + Top menu + left menu + DIV
	 *
     * @param 	string 	$head				Optionnal head lines
     * @param 	string 	$title				HTML title
     * @param	string	$help_url			Url links to help page
	 * 		                            	Syntax is: For a wiki page: EN:EnglishPage|FR:FrenchPage|ES:SpanishPage
	 *                                  	For other external page: http://server/url
	 * @param	string	$target				Target to use on links
     * @param 	int    	$disablejs			More content into html header
     * @param 	int    	$disablehead		More content into html header
     * @param 	array  	$arrayofjs			Array of complementary js files
     * @param 	array  	$arrayofcss			Array of complementary css files
	 * @param	string	$morequerystring	Query string to add to the link "print" to get same parameters (use only if autodetect fails)
	 * @return	void
	 */
	function llxHeader($head = '', $title='', $help_url='', $target='', $disablejs=0, $disablehead=0, $arrayofjs='', $arrayofcss='', $morequerystring='')
	{
		top_htmlhead($head, $title, $disablejs, $disablehead, $arrayofjs, $arrayofcss);	// Show html headers
		top_menu($head, $title, $target, $disablejs, $disablehead, $arrayofjs, $arrayofcss, $morequerystring);
		left_menu('', $help_url, '', '', 1, $title);
		main_area($title);
	}
}


/**
 *  Show HTTP header
 *
 *  @return	void
 */
function top_httphead()
{
    global $conf;

    //header("Content-type: text/html; charset=UTF-8");
    header("Content-type: text/html; charset=".$conf->file->character_set_client);

    // On the fly GZIP compression for all pages (if browser support it). Must set the bit 3 of constant to 1.
    if (isset($conf->global->MAIN_OPTIMIZE_SPEED) && ($conf->global->MAIN_OPTIMIZE_SPEED & 0x04)) { ob_start("ob_gzhandler"); }
}

/**
 * Replace the default llxHeader function
 *
 * @param 	string 	$head			Optionnal head lines
 * @param 	string 	$title			HTML title
 * @param 	int    	$disablejs		More content into html header
 * @param 	int    	$disablehead	More content into html header
 * @param 	array  	$arrayofjs		Array of complementary js files
 * @param 	array  	$arrayofcss		Array of complementary css files
 * @return	void
 */
function top_htmlhead($head, $title='', $disablejs=0, $disablehead=0, $arrayofjs='', $arrayofcss='')
{
	global $user, $conf, $langs, $db;

	top_httphead();

	if (empty($conf->css)) $conf->css = '/theme/eldy/style.css.php';	// If not defined, eldy by default

	print '<!DOCTYPE HTML PUBLIC "-//W3C//DTD HTML 4.01 Transitional//EN" "http://www.w3.org/TR/html4/loose.dtd">';
	//print '<!DOCTYPE HTML PUBLIC "-//W3C//DTD HTML 4.01//EN" "http://www.w3.org/TR/1999/REC-html401-19991224/strict.dtd">';
	//print '<!DOCTYPE html PUBLIC "-//W3C//DTD XHTML 1.0 Transitional//EN" "http://www.w3.org/TR/xhtml1/DTD/xhtml1-transitional.dtd">';
	//print '<!DOCTYPE html PUBLIC "-//W3C//DTD XHTML 1.0 Strict//EN" "http://www.w3.org/TR/xhtml1/DTD/xhtml1-strict.dtd">';
	//print '<!DOCTYPE html>';
	print "\n";
	if (! empty($conf->global->MAIN_USE_CACHE_MANIFEST)) print '<html manifest="cache.manifest">'."\n";
	else print '<html>'."\n";
	//print '<html xmlns="http://www.w3.org/1999/xhtml" xml:lang="fr">'."\n";
	if (empty($disablehead))
	{
		print "<head>\n";

		print "<meta http-equiv=\"Content-Type\" content=\"text/html; charset=".$conf->file->character_set_client."\">\n";

		// Displays meta
		print '<meta name="robots" content="noindex,nofollow">'."\n";      // Evite indexation par robots
		print '<meta name="author" content="Dolibarr Development Team">'."\n";
		$favicon=DOL_URL_ROOT.'/theme/'.$conf->theme.'/img/favicon.ico';
		print '<link rel="shortcut icon" type="image/x-icon" href="'.$favicon.'"/>'."\n";
		// Displays title
		$appli='Dolibarr';
		if (!empty($conf->global->MAIN_APPLICATION_TITLE)) $appli=$conf->global->MAIN_APPLICATION_TITLE;

		if ($title) print '<title>'.$appli.' - '.$title.'</title>';
		else print "<title>".$appli."</title>";
		print "\n";

        if (! defined('DISABLE_JQUERY') && ! $disablejs && $conf->use_javascript_ajax)
        {
            print '<!-- Includes for JQuery (Ajax library) -->'."\n";
            $jquerytheme = 'smoothness';
            if (!empty($conf->global->MAIN_USE_JQUERY_THEME)) $jquerytheme = $conf->global->MAIN_USE_JQUERY_THEME;
            print '<link rel="stylesheet" type="text/css" href="'.DOL_URL_ROOT.'/includes/jquery/css/'.$jquerytheme.'/jquery-ui-latest.custom.css" />'."\n";    // JQuery
            print '<link rel="stylesheet" type="text/css" href="'.DOL_URL_ROOT.'/includes/jquery/plugins/tiptip/tipTip.css" />'."\n";                           // Tooltip
            print '<link rel="stylesheet" type="text/css" href="'.DOL_URL_ROOT.'/includes/jquery/plugins/jnotify/jquery.jnotify-alt.min.css" />'."\n";          // JNotify
            //print '<link rel="stylesheet" href="'.DOL_URL_ROOT.'/includes/jquery/plugins/lightbox/css/jquery.lightbox-0.5.css" media="screen" />'."\n";       // Lightbox
            if (! empty($conf->global->MAIN_USE_JQUERY_FILEUPLOAD))     // jQuery fileupload
            {
            	print '<link rel="stylesheet" type="text/css" href="'.DOL_URL_ROOT.'/includes/jquery/plugins/fileupload/jquery.fileupload-ui.css" />'."\n";
            }
        	if (! empty($conf->global->MAIN_USE_JQUERY_DATATABLES))     // jQuery datatables
            {
            	//print '<link rel="stylesheet" type="text/css" href="'.DOL_URL_ROOT.'/includes/jquery/plugins/datatables/css/jquery.dataTables.css" />'."\n";
            	print '<link rel="stylesheet" type="text/css" href="'.DOL_URL_ROOT.'/includes/jquery/plugins/datatables/css/jquery.dataTables_jui.css" />'."\n";
            	print '<link rel="stylesheet" type="text/css" href="'.DOL_URL_ROOT.'/includes/jquery/plugins/datatables/extras/ColReorder/css/ColReorder.css" />'."\n";
            	print '<link rel="stylesheet" type="text/css" href="'.DOL_URL_ROOT.'/includes/jquery/plugins/datatables/extras/ColVis/css/ColVis.css" />'."\n";
            	//print '<link rel="stylesheet" type="text/css" href="'.DOL_URL_ROOT.'/includes/jquery/plugins/datatables/extras/ColVis/css/ColVisAlt.css" />'."\n";
            	print '<link rel="stylesheet" type="text/css" href="'.DOL_URL_ROOT.'/includes/jquery/plugins/datatables/extras/TableTools/css/TableTools.css" />'."\n";
            }
        }

        print '<!-- Includes for Dolibarr, modules or specific pages-->'."\n";
        // Output style sheets (optioncss='print' or '')
        $themepath=dol_buildpath((empty($conf->global->MAIN_FORCETHEMEDIR)?'':$conf->global->MAIN_FORCETHEMEDIR).$conf->css,1);
        //print 'themepath='.$themepath;exit;
		print '<link rel="stylesheet" type="text/css" title="default" href="'.$themepath.'?lang='.$langs->defaultlang.'&theme='.$conf->theme.(GETPOST('optioncss')?'&optioncss='.GETPOST('optioncss','alpha',1):'').'">'."\n";
		// CSS forced by modules (relative url starting with /)
		if (is_array($conf->css_modules))
		{
			foreach($conf->css_modules as $cssfile)
			{	// cssfile is an absolute path
				print '<link rel="stylesheet" type="text/css" title="default" href="'.dol_buildpath($cssfile,1);
                // We add params only if page is not static, because some web server setup does not return content type text/css if url has parameters and browser cache is not used.
				if (!preg_match('/\.css$/i',$cssfile)) print '?lang='.$langs->defaultlang.'&theme='.$conf->theme.(GETPOST('optioncss')?'&optioncss='.GETPOST('optioncss','alpha',1):'');
				print '">'."\n";
			}
		}
		// CSS forced by page in top_htmlhead call (relative url starting with /)
		if (is_array($arrayofcss))
		{
			foreach($arrayofcss as $cssfile)
			{
				print '<link rel="stylesheet" type="text/css" title="default" href="'.dol_buildpath($cssfile,1);
                // We add params only if page is not static, because some web server setup does not return content type text/css if url has parameters and browser cache is not used.
				if (!preg_match('/\.css$/i',$cssfile)) print '?lang='.$langs->defaultlang.'&theme='.$conf->theme.(GETPOST('optioncss')?'&optioncss='.GETPOST('optioncss','alpha',1):'');
				print '">'."\n";
			}
		}

		if (empty($conf->global->MAIN_OPTIMIZEFORTEXTBROWSER)) print '<link rel="top" title="'.$langs->trans("Home").'" href="'.(DOL_URL_ROOT?DOL_URL_ROOT:'/').'">'."\n";
		if (empty($conf->global->MAIN_OPTIMIZEFORTEXTBROWSER)) print '<link rel="copyright" title="GNU General Public License" href="http://www.gnu.org/copyleft/gpl.html#SEC1">'."\n";
		if (empty($conf->global->MAIN_OPTIMIZEFORTEXTBROWSER)) print '<link rel="author" title="Dolibarr Development Team" href="http://www.dolibarr.org">'."\n";

		// Output standard javascript links
		if (! $disablejs && $conf->use_javascript_ajax)
		{
			// Other external js
			require_once DOL_DOCUMENT_ROOT.'/core/lib/ajax.lib.php';

			$ext='.js';
			if (isset($conf->global->MAIN_OPTIMIZE_SPEED) && ($conf->global->MAIN_OPTIMIZE_SPEED & 0x01)) { $ext='.jgz'; }	// mini='_mini', ext='.gz'

			// JQuery. Must be before other includes
			print '<!-- Includes JS for JQuery -->'."\n";
            print '<script type="text/javascript" src="'.DOL_URL_ROOT.'/includes/jquery/js/jquery-latest.min'.$ext.'"></script>'."\n";
			print '<script type="text/javascript" src="'.DOL_URL_ROOT.'/includes/jquery/js/jquery-ui-latest.custom.min'.$ext.'"></script>'."\n";
			print '<script type="text/javascript" src="'.DOL_URL_ROOT.'/includes/jquery/plugins/tablednd/jquery.tablednd_0_5'.$ext.'"></script>'."\n";
            print '<script type="text/javascript" src="'.DOL_URL_ROOT.'/includes/jquery/plugins/tiptip/jquery.tipTip.min'.$ext.'"></script>'."\n";
            //print '<script type="text/javascript" src="'.DOL_URL_ROOT.'/includes/jquery/plugins/lightbox/js/jquery.lightbox-0.5.min'.$ext.'"></script>'."\n";
            // jQuery Layout
			if (! empty($conf->global->MAIN_MENU_USE_JQUERY_LAYOUT) || defined('REQUIRE_JQUERY_LAYOUT'))
			{
                print '<script type="text/javascript" src="'.DOL_URL_ROOT.'/includes/jquery/plugins/layout/jquery.layout-latest'.$ext.'"></script>'."\n";
			}
			// jQuery jnotify
			if (empty($conf->global->MAIN_DISABLE_JQUERY_JNOTIFY))
			{
				print '<script type="text/javascript" src="'.DOL_URL_ROOT.'/includes/jquery/plugins/jnotify/jquery.jnotify.min.js"></script>'."\n";
				print '<script type="text/javascript" src="'.DOL_URL_ROOT.'/core/js/jnotify.js"></script>'."\n";
			}
			// Flot
			if (empty($conf->global->MAIN_DISABLE_JQUERY_FLOT))
			{
				print '<!--[if lte IE 8]><script language="javascript" type="text/javascript" src="'.DOL_URL_ROOT.'/includes/jquery/plugins/flot/excanvas.min.js"></script><![endif]-->'."\n";
				print '<script type="text/javascript" src="'.DOL_URL_ROOT.'/includes/jquery/plugins/flot/jquery.flot.min.js"></script>'."\n";
				print '<script type="text/javascript" src="'.DOL_URL_ROOT.'/includes/jquery/plugins/flot/jquery.flot.pie.min.js"></script>'."\n";
				print '<script type="text/javascript" src="'.DOL_URL_ROOT.'/includes/jquery/plugins/flot/jquery.flot.stack.min.js"></script>'."\n";
			}
            // CKEditor
            if (! empty($conf->fckeditor->enabled) && ! empty($conf->global->FCKEDITOR_EDITORNAME) && $conf->global->FCKEDITOR_EDITORNAME == 'ckeditor')
            {
                print '<!-- Includes JS for CKEditor -->'."\n";
                print '<script type="text/javascript">var CKEDITOR_BASEPATH = \''.DOL_URL_ROOT.'/includes/ckeditor/\';</script>'."\n";
                print '<script type="text/javascript" src="'.DOL_URL_ROOT.'/includes/ckeditor/ckeditor_basic.js"></script>'."\n";
            }
            // jQuery jeditable
            if (! empty($conf->global->MAIN_USE_JQUERY_JEDITABLE))
            {
            	print '<script type="text/javascript" src="'.DOL_URL_ROOT.'/includes/jquery/plugins/jeditable/jquery.jeditable.min'.$ext.'"></script>'."\n";
            	print '<script type="text/javascript" src="'.DOL_URL_ROOT.'/includes/jquery/plugins/jeditable/jquery.jeditable.ui-datepicker.js"></script>'."\n";
            	print '<script type="text/javascript" src="'.DOL_URL_ROOT.'/includes/jquery/plugins/jeditable/jquery.jeditable.ui-autocomplete.js"></script>'."\n";
            	print '<script type="text/javascript">'."\n";
            	print 'var urlSaveInPlace = \''.DOL_URL_ROOT.'/core/ajax/saveinplace.php\';'."\n";
            	print 'var urlLoadInPlace = \''.DOL_URL_ROOT.'/core/ajax/loadinplace.php\';'."\n";
            	print 'var tooltipInPlace = \''.$langs->transnoentities('ClickToEdit').'\';'."\n";
            	print 'var placeholderInPlace = \''.$langs->trans('ClickToEdit').'\';'."\n";
            	print 'var cancelInPlace = \''.$langs->trans('Cancel').'\';'."\n";
            	print 'var submitInPlace = \''.$langs->trans('Ok').'\';'."\n";
            	print 'var indicatorInPlace = \'<img src="'.DOL_URL_ROOT."/theme/".$conf->theme."/img/working.gif".'">\';'."\n";
            	print 'var ckeditorConfig = \''.dol_buildpath('/theme/'.$conf->theme.'/ckeditor/config.js',1).'\';'."\n";
            	print '</script>'."\n";
            	print '<script type="text/javascript" src="'.DOL_URL_ROOT.'/core/js/editinplace.js"></script>'."\n";
            	print '<script type="text/javascript" src="'.DOL_URL_ROOT.'/includes/jquery/plugins/jeditable/jquery.jeditable.ckeditor.js"></script>'."\n";
            }
            // File Upload
            if (! empty($conf->global->MAIN_USE_JQUERY_FILEUPLOAD))
            {
            	print '<script type="text/javascript" src="'.DOL_URL_ROOT.'/includes/jquery/plugins/fileupload/jquery.tmpl.min.js"></script>'."\n";
				print '<script type="text/javascript" src="'.DOL_URL_ROOT.'/includes/jquery/plugins/fileupload/jquery.iframe-transport.js"></script>'."\n";
				print '<script type="text/javascript" src="'.DOL_URL_ROOT.'/includes/jquery/plugins/fileupload/jquery.fileupload.js"></script>'."\n";
				print '<script type="text/javascript" src="'.DOL_URL_ROOT.'/includes/jquery/plugins/fileupload/jquery.fileupload-ui.js"></script>'."\n";
            }
			// DataTables
            if (! empty($conf->global->MAIN_USE_JQUERY_DATATABLES))
            {
            	print '<script type="text/javascript" src="'.DOL_URL_ROOT.'/includes/jquery/plugins/datatables/js/jquery.dataTables.min'.$ext.'"></script>'."\n";
            	print '<script type="text/javascript" src="'.DOL_URL_ROOT.'/includes/jquery/plugins/datatables/extras/ColReorder/js/ColReorder.min'.$ext.'"></script>'."\n";
            	print '<script type="text/javascript" src="'.DOL_URL_ROOT.'/includes/jquery/plugins/datatables/extras/ColVis/js/ColVis.min'.$ext.'"></script>'."\n";
            	print '<script type="text/javascript" src="'.DOL_URL_ROOT.'/includes/jquery/plugins/datatables/extras/TableTools/js/TableTools.min'.$ext.'"></script>'."\n";
            }

            // Global js function
            print '<!-- Includes JS of Dolibarr -->'."\n";
            print '<script type="text/javascript" src="'.DOL_URL_ROOT.'/core/js/lib_head.js"></script>'."\n";

            // Add datepicker default options
            print '<script type="text/javascript" src="'.DOL_URL_ROOT.'/core/js/datepicker.js.php?lang='.$langs->defaultlang.'"></script>'."\n";

            // Output module javascript
            if (is_array($arrayofjs))
            {
            	print '<!-- Includes JS specific to page -->'."\n";
            	foreach($arrayofjs as $jsfile)
            	{
            		if (preg_match('/^http/i',$jsfile))
            		{
            			print '<script type="text/javascript" src="'.$jsfile.'"></script>'."\n";
            		}
            		else
            		{
            			if (! preg_match('/^\//',$jsfile)) $jsfile='/'.$jsfile;	// For backward compatibility
            			print '<script type="text/javascript" src="'.dol_buildpath($jsfile,1).'"></script>'."\n";
            		}
            	}
            }
		}

		if (! empty($head)) print $head."\n";
		if (! empty($conf->global->MAIN_HTML_HEADER)) print $conf->global->MAIN_HTML_HEADER."\n";

		print "</head>\n\n";
	}

	$conf->headerdone=1;	// To tell header was output
}


/**
 *  Show an HTML header + a BODY + The top menu bar
 *
 *  @param      string	$head    			Lines in the HEAD
 *  @param      string	$title   			Title of web page
 *  @param      string	$target  			Target to use in menu links
 *	@param		int		$disablejs			Do not output links to js (Ex: qd fonction utilisee par sous formulaire Ajax)
 *	@param		int		$disablehead		Do not output head section
 *	@param		array	$arrayofjs			Array of js files to add in header
 *	@param		array	$arrayofcss			Array of css files to add in header
 *  @param		string	$morequerystring	Query string to add to the link "print" to get same parameters (use only if autodetect fails)
 *  @return		void
 */
function top_menu($head, $title='', $target='', $disablejs=0, $disablehead=0, $arrayofjs='', $arrayofcss='', $morequerystring='')
{
	global $user, $conf, $langs, $db, $dolibarr_main_authentication;

	$html=new Form($db);

	if (! $conf->top_menu)  $conf->top_menu ='eldy_backoffice.php';

	// For backward compatibility with old modules
	if (empty($conf->headerdone)) top_htmlhead($head, $title, $disablejs, $disablehead, $arrayofjs, $arrayofcss);

	print '<body id="mainbody">';

	if ($conf->use_javascript_ajax)
	{
		if ($conf->global->MAIN_MENU_USE_JQUERY_LAYOUT)
		{
			print '<script type="text/javascript">
				jQuery(document).ready(function () {
					jQuery("body").layout(layoutSettings);
				});
				var layoutSettings = {
					name: "mainlayout",
					defaults: {
						useStateCookie: true,
						size: "auto",
						resizable: false,
						//paneClass: "none",
						//resizerClass: "resizer",
						//togglerClass: "toggler",
						//buttonClass: "button",
						//contentSelector: ".content",
						//contentIgnoreSelector: "span",
						togglerTip_open: "Close This Pane",
						togglerTip_closed: "Open This Pane",
						resizerTip:	"Resize This Pane",
						fxSpeed: "fast"
					},
					west: {
						paneClass: "leftContent",
						//spacing_closed:	14,
						//togglerLength_closed: 14,
						//togglerAlign_closed: "auto",
						//togglerLength_open: 0,
						//	effect defaults - overridden on some panes
						//slideTrigger_open:	"mouseover",
						initClosed:	'.(empty($conf->browser->phone)?'false':'true').',
						fxName:	"drop",
						fxSpeed: "fast",
						fxSettings: { easing: "" }
					},
					north: {
						paneClass: "none",
						resizerClass: "none",
						togglerClass: "none",
						spacing_open: 0,
						togglerLength_open:	0,
						togglerLength_closed: -1,
						slidable: false,
						fxName:	"none",
						fxSpeed: "fast"
					},
					center: {
						paneSelector: "#mainContent"
					}
				}
    		</script>';
		}

		if (! empty($conf->global->MAIN_MENU_USE_JQUERY_ACCORDION))
		{
			print "\n".'<script type="text/javascript">
					jQuery(document).ready(function () {
						jQuery( ".vmenu" ).accordion({
							autoHeight: false,
							event: "mouseover",
							//collapsible: true,
							//active: 2,
							header: "> .blockvmenupair > .menu_titre"
						});
					});
					</script>';
		}

    	// Wrapper to show tooltips
    	print "\n".'<script type="text/javascript">
                    jQuery(document).ready(function () {
                    	jQuery(function() {
                        	jQuery(".classfortooltip").tipTip({maxWidth: "'.dol_size(600,'width').'px", edgeOffset: 10, delay: 50, fadeIn: 50, fadeOut: 50});
                        });
                    });
                </script>';
	}

	/*
	 * Top menu
	 */
    $top_menu=isset($conf->browser->phone)?$conf->smart_menu:$conf->top_menu;
    if (GETPOST('menu')) $top_menu=GETPOST('menu'); // menu=eldy_backoffice.php

	// Load the top menu manager
	$result=dol_include_once("/core/menus/standard/".$top_menu);
	if (! $result)	// If failed to include, we try with standard
	{
		$top_menu='eldy_backoffice.php';
		include_once(DOL_DOCUMENT_ROOT."/core/menus/standard/".$top_menu);
	}


    print "\n".'<!-- Start top horizontal menu '.$top_menu.' -->'."\n";

    if ($conf->use_javascript_ajax && $conf->global->MAIN_MENU_USE_JQUERY_LAYOUT) print '<div class="ui-layout-north"> <!-- Begin top layout -->'."\n";

    print '<div id="tmenu_tooltip" class="tmenu">'."\n";

    // Show menu
    $menutop = new MenuTop($db);
	$menutop->atarget=$target;
	$menutop->showmenu();      // This contains a \n

	print "</div>\n";

	// Link to login card
	$loginhtmltext=''; $logintext='';
	if ($user->societe_id)
	{
		$thirdpartystatic=new Societe($db);
		$thirdpartystatic->fetch($user->societe_id);
		$companylink=' ('.$thirdpartystatic->getNomUrl('','').')';
		$company=' ('.$langs->trans("Company").': '.$thirdpartystatic->name.')';
	}
	$logintext='<div class="login"><a href="'.DOL_URL_ROOT.'/user/fiche.php?id='.$user->id.'"';
	$logintext.=$menutop->atarget?(' target="'.$menutop->atarget.'"'):'';
	$logintext.='>'.$user->login.'</a>';
	if ($user->societe_id) $logintext.=$companylink;
	$logintext.='</div>';
	$loginhtmltext.='<u>'.$langs->trans("User").'</u>';
	$loginhtmltext.='<br><b>'.$langs->trans("Name").'</b>: '.$user->getFullName($langs);
	$loginhtmltext.='<br><b>'.$langs->trans("Login").'</b>: '.$user->login;
	$loginhtmltext.='<br><b>'.$langs->trans("Administrator").'</b>: '.yn($user->admin);
	$type=($user->societe_id?$langs->trans("External").$company:$langs->trans("Internal"));
	$loginhtmltext.='<br><b>'.$langs->trans("Type").'</b>: '.$type;
    $loginhtmltext.='<br><b>'.$langs->trans("IPAddress").'</b>: '.$_SERVER["REMOTE_ADDR"];
	$loginhtmltext.='<br>';
	$loginhtmltext.='<br><u>'.$langs->trans("Connection").'</u>';
	if ($conf->global->MAIN_MODULE_MULTICOMPANY) $loginhtmltext.='<br><b>'.$langs->trans("ConnectedOnMultiCompany").'</b>: '.$conf->entity.' (user entity '.$user->entity.')';
	$loginhtmltext.='<br><b>'.$langs->trans("ConnectedSince").'</b>: '.dol_print_date($user->datelastlogin,"dayhour");
	$loginhtmltext.='<br><b>'.$langs->trans("PreviousConnexion").'</b>: '.dol_print_date($user->datepreviouslogin,"dayhour");
	$loginhtmltext.='<br><b>'.$langs->trans("AuthenticationMode").'</b>: '.$_SESSION["dol_authmode"];
	$loginhtmltext.='<br><b>'.$langs->trans("CurrentTheme").'</b>: '.$conf->theme;
	$s=picto_from_langcode($langs->getDefaultLang());
	$loginhtmltext.='<br><b>'.$langs->trans("CurrentUserLanguage").'</b>: '.($s?$s.' ':'').$langs->getDefaultLang();
	$loginhtmltext.='<br><b>'.$langs->trans("Browser").'</b>: '.$conf->browser->name.' ('.$_SERVER['HTTP_USER_AGENT'].')';
	if (! empty($conf->browser->phone)) $loginhtmltext.='<br><b>'.$langs->trans("Phone").'</b>: '.$conf->browser->phone;
	if (! empty($_SESSION["disablemodules"])) $loginhtmltext.='<br><b>'.$langs->trans("DisabledModules").'</b>: <br>'.join(', ',explode(',',$_SESSION["disablemodules"]));

	$appli='Dolibarr';
	if (!empty($conf->global->MAIN_APPLICATION_TITLE)) $appli=$conf->global->MAIN_APPLICATION_TITLE;

	// Link info
	$logouttext='';
	$logouthtmltext=$appli.' '.DOL_VERSION.'<br>';
	$logouthtmltext.=$langs->trans("Logout").'<br>';
	//$logouthtmltext.="<br>";
	if ($_SESSION["dol_authmode"] != 'forceuser'
	&& $_SESSION["dol_authmode"] != 'http')
	{
		$logouttext.='<a href="'.DOL_URL_ROOT.'/user/logout.php"';
		$logouttext.=$menutop->atarget?(' target="'.$menutop->atarget.'"'):'';
		$logouttext.='>';
		$logouttext.='<img class="login" border="0" width="14" height="14" src="'.DOL_URL_ROOT.'/theme/'.$conf->theme.'/img/logout.png"';
		$logouttext.=' alt="'.dol_escape_htmltag($langs->trans("Logout")).'" title=""';
		$logouttext.='>';
		$logouttext.='</a>';
	}
	else
	{
		$logouttext.='<img class="login" border="0" width="14" height="14" src="'.DOL_URL_ROOT.'/theme/'.$conf->theme.'/img/logout.png"';
		$logouttext.=' alt="'.dol_escape_htmltag($langs->trans("Logout")).'" title=""';
		$logouttext.='>';
	}

	print '<div class="login_block">'."\n";
    print '<table class="nobordernopadding" summary=""><tr>';

	print $html->textwithtooltip('',$loginhtmltext,2,1,$logintext,'',1);

	// Select entity
	if (! empty($conf->global->MAIN_MODULE_MULTICOMPANY))
	{
		$res=@dol_include_once('/multicompany/class/actions_multicompany.class.php');

		if ($res)
		{
			$mc = new ActionsMulticompany($db);
			$mc->showInfo($conf->entity);
		}
	}

	print $html->textwithtooltip('',$logouthtmltext,2,1,$logouttext,'',1);

	// Link to print main content area
	if (empty($conf->global->MAIN_PRINT_DISABLELINK) && empty($conf->browser->phone))
	{
		$qs=$_SERVER["QUERY_STRING"].($_SERVER["QUERY_STRING"]?'&':'').$morequerystring;
		$text ='<a href="'.$_SERVER["PHP_SELF"].'?'.$qs.($qs?'&':'').'optioncss=print" target="_blank">';
		$text.='<img class="printer" border="0" width="14" height="14" src="'.DOL_URL_ROOT.'/theme/'.$conf->theme.'/img/printer.png"';
		$text.=' title="" alt="">';
		$text.='</a>';
		print $html->textwithtooltip('',$langs->trans("PrintContentArea"),2,1,$text,'',1);
	}

	print '</tr></table>'."\n";
	print "</div>\n";

	if ($conf->use_javascript_ajax && $conf->global->MAIN_MENU_USE_JQUERY_LAYOUT) print "</div><!-- End top layout -->\n";

	print "<!-- End top horizontal menu -->\n";

	if (! $conf->use_javascript_ajax || ! $conf->global->MAIN_MENU_USE_JQUERY_LAYOUT) print '<table width="100%" class="notopnoleftnoright" summary="leftmenutable" id="undertopmenu"><tr>';


}


/**
 *  Show left menu bar
 *
 *  @param  array	$menu_array_before 	       	Table of menu entries to show before entries of menu handler
 *  @param  string	$helppagename    	       	Name of wiki page for help ('' by default).
 * 				     		                   	Syntax is: For a wiki page: EN:EnglishPage|FR:FrenchPage|ES:SpanishPage
 * 									         		       For other external page: http://server/url
 *  @param  string	$moresearchform             Search Form Permanent Supplemental
 *  @param  array	$menu_array_after           Table of menu entries to show after entries of menu handler
 *  @param  int		$leftmenuwithoutmainarea    Must be set to 1. 0 by default for backward compatibility with old modules.
 *  @param  string	$title                      Title of web page
 *  @return	void
 */
function left_menu($menu_array_before, $helppagename='', $moresearchform='', $menu_array_after='', $leftmenuwithoutmainarea=0, $title='')
{
	global $user, $conf, $langs, $db;

	$searchform='';
	$bookmarks='';

	if ($conf->use_javascript_ajax && $conf->global->MAIN_MENU_USE_JQUERY_LAYOUT) print "\n".'<div class="ui-layout-west"> <!-- Begin left layout -->'."\n";
	else print '<td class="vmenu" valign="top">';

	print "\n";

	// Instantiate hooks of thirdparty module
    include_once(DOL_DOCUMENT_ROOT.'/core/class/hookmanager.class.php');
    $hookmanager=new HookManager($db);
    $hookmanager->callHooks(array('searchform','leftblock'));

	// Define $searchform
	if ($conf->societe->enabled && $conf->global->MAIN_SEARCHFORM_SOCIETE && $user->rights->societe->lire)
	{
		$langs->load("companies");
		$searchform.=printSearchForm(DOL_URL_ROOT.'/societe/societe.php', DOL_URL_ROOT.'/societe/societe.php', img_object('','company').' '.$langs->trans("ThirdParties"), 'soc', 'socname');
	}

	if ($conf->societe->enabled && $conf->global->MAIN_SEARCHFORM_CONTACT && $user->rights->societe->lire)
	{
		$langs->load("companies");
		$searchform.=printSearchForm(DOL_URL_ROOT.'/contact/list.php', DOL_URL_ROOT.'/contact/list.php', img_object('','contact').' '.$langs->trans("Contacts"), 'contact', 'contactname');
	}

	if ((($conf->product->enabled && $user->rights->produit->lire) || ($conf->service->enabled && $user->rights->service->lire))
	&& $conf->global->MAIN_SEARCHFORM_PRODUITSERVICE)
	{
		$langs->load("products");
		$searchform.=printSearchForm(DOL_URL_ROOT.'/product/liste.php', DOL_URL_ROOT.'/product/liste.php', img_object('','product').' '.$langs->trans("Products")."/".$langs->trans("Services"), 'products', 'sall');
	}

	if ($conf->adherent->enabled && $conf->global->MAIN_SEARCHFORM_ADHERENT && $user->rights->adherent->lire)
	{
		$langs->load("members");
		$searchform.=printSearchForm(DOL_URL_ROOT.'/adherents/liste.php', DOL_URL_ROOT.'/adherents/liste.php', img_object('','user').' '.$langs->trans("Members"), 'member', 'sall');
	}

	// Execute hook printSearchForm
	$parameters=array();
    $searchform.=$hookmanager->executeHooks('printSearchForm',$parameters);    // Note that $action and $object may have been modified by some hooks

	// Define $bookmarks
	if ($conf->bookmark->enabled && $user->rights->bookmark->lire)
	{
		include_once (DOL_DOCUMENT_ROOT.'/bookmarks/bookmarks.lib.php');
		$langs->load("bookmarks");

		$bookmarks=printBookmarksList($db, $langs);
	}

    $left_menu=isset($conf->browser->phone)?$conf->smart_menu:$conf->top_menu;
    if (GETPOST('menu')) $left_menu=GETPOST('menu');     // menu=eldy_backoffice.php

    // Load the left menu manager
	$result=dol_include_once("/core/menus/standard/".$left_menu);
	if (! $result)	// If menu manager removed or not found
	{
		$left_menu='eldy_backoffice.php';
		include_once(DOL_DOCUMENT_ROOT ."/core/menus/standard/".$left_menu);
	}

    // Left column
    print '<!-- Begin left area - menu '.$left_menu.' -->'."\n";

    print '<div class="vmenu">'."\n";

	$menuleft=new MenuLeft($db,$menu_array_before,$menu_array_after);
	$menuleft->showmenu(); // output menu_array and menu found in database


	// Show other forms
	if ($searchform)
	{
		print "\n";
		print "<!-- Begin SearchForm -->\n";
		print '<div id="blockvmenusearch" class="blockvmenusearch">'."\n";
		print $searchform;
		print '</div>'."\n";
		print "<!-- End SearchForm -->\n";
	}

	// More search form
	if ($moresearchform)
	{
		print $moresearchform;
	}

	// Bookmarks
	if ($bookmarks)
	{
		print "\n";
		print "<!-- Begin Bookmarks -->\n";
		print '<div id="blockvmenubookmarks" class="blockvmenubookmarks">'."\n";
		print $bookmarks;
		print '</div>'."\n";
		print "<!-- End Bookmarks -->\n";
	}

	// Link to Dolibarr wiki pages
	if ($helppagename && empty($conf->global->MAIN_HELP_DISABLELINK))
	{
		$langs->load("help");

		$helpbaseurl='';
		$helppage='';
		$mode='';

		// Get helpbaseurl, helppage and mode from helppagename and langs
		$arrayres=getHelpParamFor($helppagename,$langs);
		$helpbaseurl=$arrayres['helpbaseurl'];
		$helppage=$arrayres['helppage'];
		$mode=$arrayres['mode'];

		// Link to help pages
		if ($helpbaseurl && $helppage)
		{
			print '<div id="blockvmenuhelp" class="blockvmenuhelp">';
			print '<a class="help" target="_blank" title="'.$langs->trans($mode == 'wiki' ? 'GoToWikiHelpPage': 'GoToHelpPage');
			if ($mode == 'wiki') print ' - '.$langs->trans("PageWiki").' &quot;'.dol_escape_htmltag(strtr($helppage,'_',' ')).'&quot;';
			print '" href="';
			print sprintf($helpbaseurl,urlencode(html_entity_decode($helppage)));
			print '">';
			print img_picto('',DOL_URL_ROOT.'/theme/common/helpdoc.png','',1).' ';
			print $langs->trans($mode == 'wiki' ? 'OnlineHelp': 'Help');
			//if ($mode == 'wiki') print ' ('.dol_trunc(strtr($helppage,'_',' '),8).')';
			print '</a>';
			print '</div>';
		}
	}

    // Link to bugtrack
	if (! empty($conf->global->MAIN_SHOW_BUGTRACK_LINK))
	{
		$bugbaseurl='http://savannah.nongnu.org/bugs/?';
		$bugbaseurl.='func=additem&group=dolibarr&privacy=1&';
		$bugbaseurl.="&details=";
		$bugbaseurl.=urlencode("\n\n\n\n\n-------------\n");
		$bugbaseurl.=urlencode($langs->trans("Version").": ".DOL_VERSION."\n");
		$bugbaseurl.=urlencode($langs->trans("Server").": ".$_SERVER["SERVER_SOFTWARE"]."\n");
		$bugbaseurl.=urlencode($langs->trans("Url").": ".$_SERVER["REQUEST_URI"]."\n");
		print '<div class="help"><a class="help" target="_blank" href="'.$bugbaseurl.'">'.$langs->trans("FindBug").'</a></div>';
	}
	print "\n";

	print "</div>\n";
	print "<!-- End left vertical menu -->\n";

	print "\n";

	// Execute hook printLeftBlock
	$parameters=array();
    $leftblock=$hookmanager->executeHooks('printLeftBlock',$parameters);    // Note that $action and $object may have been modified by some hooks
    print $leftblock;

	if ($conf->use_javascript_ajax && $conf->global->MAIN_MENU_USE_JQUERY_LAYOUT) print '</div> <!-- End left layout -->'."\n";
	else print '</td>';

	print "\n";
	print '<!-- End of left area -->'."\n";
	print "\n";
    print '<!-- Begin right area -->'."\n";


	if (empty($leftmenuwithoutmainarea)) main_area($title);
}


/**
 *  Begin main area
 *
 *  @param	string	$title		Title
 *  @return	void
 */
function main_area($title='')
{
	global $conf, $langs;

	if ($conf->use_javascript_ajax && $conf->global->MAIN_MENU_USE_JQUERY_LAYOUT)
	{
		print '<div id="mainContent"><div class="ui-layout-center"> <!-- begin main layout -->'."\n";
		print '<table width="100%" class="notopnoleftnoright" summary="centermenutable" id="undertopmenu"><tr>';
	}

	print '<td valign="top">'."\n";

	print "\n";

	print '<div class="fiche"> <!-- begin div class="fiche" -->'."\n";
    if (preg_match('/^smartphone/',$conf->smart_menu) && isset($conf->browser->phone))
    {
        print '<div data-role="page"> <!-- begin div data-role="page" -->';

        print '<div data-role="header" data-nobackbtn="false" data-theme="b">';
        print '<div id="dol-homeheader">'."\n";
        $appli='Dolibarr';
        if (! empty($conf->global->MAIN_APPLICATION_TITLE)) $appli=$conf->global->MAIN_APPLICATION_TITLE;
        print $appli;
        print '</div>'."\n";
        print '</div>'."\n";
        print "\n";

        print '<div data-role="content"> <!-- begin div data-role="content" -->'."\n";
    }
	if (! empty($conf->global->MAIN_ONLY_LOGIN_ALLOWED)) print info_admin($langs->trans("WarningYouAreInMaintenanceMode",$conf->global->MAIN_ONLY_LOGIN_ALLOWED));
}


/**
 *  Return helpbaseurl, helppage and mode
 *
 *  @param	string		$helppagename		Page name (EN:xxx,ES:eee,FR:fff...)
 *  @param  Translate	$langs				Language
 *  @return	array		Array of help urls
 */
function getHelpParamFor($helppagename,$langs)
{
	if (preg_match('/^http/i',$helppagename))
	{
		// If complete URL
		$helpbaseurl='%s';
		$helppage=$helppagename;
		$mode='local';
	}
	else
	{
		// If WIKI URL
		if (preg_match('/^es/i',$langs->defaultlang))
		{
			$helpbaseurl='http://wiki.dolibarr.org/index.php/%s';
			if (preg_match('/ES:([^|]+)/i',$helppagename,$reg)) $helppage=$reg[1];
		}
		if (preg_match('/^fr/i',$langs->defaultlang))
		{
			$helpbaseurl='http://wiki.dolibarr.org/index.php/%s';
			if (preg_match('/FR:([^|]+)/i',$helppagename,$reg)) $helppage=$reg[1];
		}
		if (empty($helppage))	// If help page not already found
		{
			$helpbaseurl='http://wiki.dolibarr.org/index.php/%s';
			if (preg_match('/EN:([^|]+)/i',$helppagename,$reg)) $helppage=$reg[1];
		}
		$mode='wiki';
	}
	return array('helpbaseurl'=>$helpbaseurl,'helppage'=>$helppage,'mode'=>$mode);
}


/**
 *  Show a search area
 *
 *  @param  string	$urlaction          Url post
 *  @param  string	$urlobject          Url of the link under the search box
 *  @param  string	$title              Title search area
 *  @param  string	$htmlmodesearch     Value to set into parameter "mode_search" ('soc','contact','products','member',...)
 *  @param  string	$htmlinputname      Field Name input form
 *  @return	void
 */
function printSearchForm($urlaction,$urlobject,$title,$htmlmodesearch,$htmlinputname)
{
	global $conf,$langs;

	$ret='';
	$ret.='<div class="menu_titre">';
	$ret.='<a class="vsmenu" href="'.$urlobject.'">';
	$ret.=$title.'</a><br>';
	$ret.='</div>';
	$ret.='<form action="'.$urlaction.'" method="post">';
	$ret.='<input type="hidden" name="token" value="'.$_SESSION['newtoken'].'">';
	$ret.='<input type="hidden" name="mode" value="search">';
	$ret.='<input type="hidden" name="mode_search" value="'.$htmlmodesearch.'">';
	$ret.='<input type="text" class="flat" ';
	if (! empty($conf->global->MAIN_HTML5_PLACEHOLDER)) $ret.=' placeholder="'.$langs->trans("SearchOf").''.strip_tags($title).'"';
	else $ret.=' title="'.$langs->trans("SearchOf").''.strip_tags($title).'"';
	$ret.=' name="'.$htmlinputname.'" size="10" />&nbsp;';
	$ret.='<input type="submit" class="button" value="'.$langs->trans("Go").'">';
	$ret.="</form>\n";
	return $ret;
}


if (! function_exists("llxFooter"))
{
    /**
     * Show HTML footer
     * Close div /DIV data-role=page + /DIV class=fiche + /DIV /DIV main layout + /BODY + /HTML
     *
     * @param	string	$foot    		A text to add in HTML generated page
     * @return	void
     */
    function llxFooter($foot='')
	{
		global $conf, $langs, $dolibarr_auto_user, $micro_start_time;

		// Core error message
		if (defined("MAIN_CORE_ERROR") && constant("MAIN_CORE_ERROR") == 1)
		{
			// Ajax version
			if ($conf->use_javascript_ajax)
			{
				$title = img_warning().' '.$langs->trans('CoreErrorTitle');
				print ajax_dialog($title, $langs->trans('CoreErrorMessage'));
			}
			// html version
			else
			{
				$msg = img_warning().' '.$langs->trans('CoreErrorMessage');
				print '<div class="error">'.$msg.'</div>';
			}

			define("MAIN_CORE_ERROR",0);
		}

        print "\n\n";
        if (preg_match('/^smartphone/',$conf->smart_menu) && isset($conf->browser->phone))
        {
            print '</div> <!-- end div data-role="content" -->'."\n";
            print '</div> <!-- end div data-role="page" -->'."\n";
        }
		print '</div> <!-- end div class="fiche" -->'."\n";


		print "\n".'</td></tr></table> <!-- end right area -->'."\n";
		if ($conf->use_javascript_ajax && ! empty($conf->global->MAIN_MENU_USE_JQUERY_LAYOUT)) print '</div></div> <!-- end main layout -->'."\n";

        print "\n";
        if ($foot) print '<!-- '.$foot.' -->'."\n";

        printCommonFooter();

		print "</body>\n";
		print "</html>\n";
	}
}

?><|MERGE_RESOLUTION|>--- conflicted
+++ resolved
@@ -82,15 +82,9 @@
 	$sql_inj += preg_match('/union.+select/i', $val);
 	$sql_inj += preg_match('/(\.\.%2f)+/i', $val);
 	// For XSS Injection done by adding javascript with script
-<<<<<<< HEAD
     $sql_inj += preg_match('/<script/i', $val);
 	if ($get) $sql_inj += preg_match('/javascript:/i', $val);
-    // For XSS Injection done by adding javascript with onmousemove, etc... (closing a src or href tag with not cleaned param)
-=======
-	$sql_inj += preg_match('/<script/i', $val);
-	$sql_inj += preg_match('/img[\s]src/i', $val);
 	// For XSS Injection done by adding javascript with onmousemove, etc... (closing a src or href tag with not cleaned param)
->>>>>>> 0c8e4b8f
 	if ($get) $sql_inj += preg_match('/"/i', $val);	// We refused " in GET parameters value
 	return $sql_inj;
 }
