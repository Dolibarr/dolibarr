--- conflicted
+++ resolved
@@ -1,19 +1,15 @@
 <?php
 /* Copyright (C) 2002-2007 Rodolphe Quiedeville <rodolphe@quiedeville.org>
  * Copyright (C) 2003      Xavier Dutoit        <doli@sydesy.com>
- * Copyright (C) 2004-2013 Laurent Destailleur  <eldy@users.sourceforge.net>
+ * Copyright (C) 2004-2015 Laurent Destailleur  <eldy@users.sourceforge.net>
  * Copyright (C) 2004      Sebastien Di Cintio  <sdicintio@ressource-toi.org>
  * Copyright (C) 2004      Benoit Mortier       <benoit.mortier@opensides.be>
  * Copyright (C) 2005-2012 Regis Houssin        <regis.houssin@capnetworks.com>
  * Copyright (C) 2011-2014 Philippe Grand       <philippe.grand@atoo-net.com>
  * Copyright (C) 2008      Matteli
  * Copyright (C) 2011-2013 Juanjo Menent		<jmenent@2byte.es>
-<<<<<<< HEAD
  * Copyright (C) 2012      Christophe Battarel	<christophe.battarel@altairis.fr>
-=======
- * Copyright (C) 2012      Christophe Battarel   <christophe.battarel@altairis.fr>
  * Copyright (C) 2014      Marcos García        <marcosgdf@gmail.com>
->>>>>>> refs/remotes/origin/3.7
  *
  * This program is free software; you can redistribute it and/or modify
  * it under the terms of the GNU General Public License as published by
@@ -1563,11 +1559,7 @@
 	    && ! empty($conf->global->MAIN_SEARCHFORM_PRODUITSERVICE))
 	    {
 	        $langs->load("products");
-<<<<<<< HEAD
 	        $searchform.=printSearchForm(DOL_URL_ROOT.'/product/list.php', DOL_URL_ROOT.'/product/list.php', img_object('','product').' '.$langs->trans("Products")."/".$langs->trans("Services"), 'products', 'sall', 'P', 'searchleftp');
-=======
-	        $searchform.=printSearchForm(DOL_URL_ROOT.'/product/list.php', DOL_URL_ROOT.'/product/list.php', img_object('','product').' '.$langs->trans("Products")."/".$langs->trans("Services"), 'products', 'sall', 'P', 'sallsearchleftp');
->>>>>>> 9049931f
 	    }
 
 	    if (((! empty($conf->product->enabled) && $user->rights->produit->lire) || (! empty($conf->service->enabled) && $user->rights->service->lire)) && ! empty($conf->fournisseur->enabled)
@@ -1580,11 +1572,7 @@
 	    if (! empty($conf->adherent->enabled) && ! empty($conf->global->MAIN_SEARCHFORM_ADHERENT) && $user->rights->adherent->lire)
 	    {
 	        $langs->load("members");
-<<<<<<< HEAD
 	        $searchform.=printSearchForm(DOL_URL_ROOT.'/adherents/list.php', DOL_URL_ROOT.'/adherents/list.php', img_object('','user').' '.$langs->trans("Members"), 'member', 'sall', 'M', 'searchleftm');
-=======
-	        $searchform.=printSearchForm(DOL_URL_ROOT.'/adherents/list.php', DOL_URL_ROOT.'/adherents/list.php', img_object('','user').' '.$langs->trans("Members"), 'member', 'sall', 'M', 'sallsearchleftm');
->>>>>>> 9049931f
 	    }
 
 	    // Execute hook printSearchForm
