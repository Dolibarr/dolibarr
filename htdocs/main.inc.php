<?php
/* Copyright (C) 2002-2007  Rodolphe Quiedeville    <rodolphe@quiedeville.org>
 * Copyright (C) 2003       Xavier Dutoit           <doli@sydesy.com>
 * Copyright (C) 2004-2015  Laurent Destailleur     <eldy@users.sourceforge.net>
 * Copyright (C) 2004       Sebastien Di Cintio     <sdicintio@ressource-toi.org>
 * Copyright (C) 2004       Benoit Mortier          <benoit.mortier@opensides.be>
 * Copyright (C) 2005-2015  Regis Houssin           <regis.houssin@inodbox.com>
 * Copyright (C) 2011-2014  Philippe Grand          <philippe.grand@atoo-net.com>
 * Copyright (C) 2008       Matteli
 * Copyright (C) 2011-2016  Juanjo Menent           <jmenent@2byte.es>
 * Copyright (C) 2012       Christophe Battarel     <christophe.battarel@altairis.fr>
 * Copyright (C) 2014-2015  Marcos García           <marcosgdf@gmail.com>
 * Copyright (C) 2015       Raphaël Doursenaud      <rdoursenaud@gpcsolutions.fr>
 *
 * This program is free software; you can redistribute it and/or modify
 * it under the terms of the GNU General Public License as published by
 * the Free Software Foundation; either version 3 of the License, or
 * (at your option) any later version.
 *
 * This program is distributed in the hope that it will be useful,
 * but WITHOUT ANY WARRANTY; without even the implied warranty of
 * MERCHANTABILITY or FITNESS FOR A PARTICULAR PURPOSE.  See the
 * GNU General Public License for more details.
 *
 * You should have received a copy of the GNU General Public License
 * along with this program. If not, see <http://www.gnu.org/licenses/>.
 */

/**
 *	\file       htdocs/main.inc.php
 *	\ingroup	core
 *	\brief      File that defines environment for Dolibarr GUI pages only (file not required by scripts)
 */

//@ini_set('memory_limit', '128M');	// This may be useless if memory is hard limited by your PHP

// For optional tuning. Enabled if environment variable MAIN_SHOW_TUNING_INFO is defined.
$micro_start_time=0;
if (! empty($_SERVER['MAIN_SHOW_TUNING_INFO']))
{
	list($usec, $sec) = explode(" ", microtime());
	$micro_start_time=((float) $usec + (float) $sec);
	// Add Xdebug code coverage
	//define('XDEBUGCOVERAGE',1);
	if (defined('XDEBUGCOVERAGE')) {
		xdebug_start_code_coverage();
	}
}

// Removed magic_quotes
if (function_exists('get_magic_quotes_gpc'))	// magic_quotes_* deprecated in PHP 5.0 and removed in PHP 5.5
{
	if (get_magic_quotes_gpc())
	{
		// Forcing parameter setting magic_quotes_gpc and cleaning parameters
		// (Otherwise he would have for each position, condition
		// Reading stripslashes variable according to state get_magic_quotes_gpc).
		// Off mode recommended (just do $db->escape for insert / update).
		function stripslashes_deep($value)
		{
			return (is_array($value) ? array_map('stripslashes_deep', $value) : stripslashes($value));
		}
		$_GET     = array_map('stripslashes_deep', $_GET);
		$_POST    = array_map('stripslashes_deep', $_POST);
		$_FILES   = array_map('stripslashes_deep', $_FILES);
		//$_COOKIE  = array_map('stripslashes_deep', $_COOKIE); // Useless because a cookie should never be outputed on screen nor used into sql
		@set_magic_quotes_runtime(0);
	}
}

// phpcs:disable PEAR.NamingConventions.ValidFunctionName.NotCamelCaps
/**
 * Security: SQL Injection and XSS Injection (scripts) protection (Filters on GET, POST, PHP_SELF).
 *
 * @param       string      $val        Value
 * @param       string      $type       1=GET, 0=POST, 2=PHP_SELF, 3=GET without sql reserved keywords (the less tolerant test)
 * @return      int                     >0 if there is an injection, 0 if none
 * @deprecated                          use testSqlAndScriptInject
 * @see testSqlAndScriptInject($val, $type)
 */
function test_sql_and_script_inject($val, $type)
{
    // phpcs:enable
    return testSqlAndScriptInject($val, $type);
}

/**
 * Security: SQL Injection and XSS Injection (scripts) protection (Filters on GET, POST, PHP_SELF).
 *
 * @param		string		$val		Value
 * @param		string		$type		1=GET, 0=POST, 2=PHP_SELF, 3=GET without sql reserved keywords (the less tolerant test)
 * @return		int						>0 if there is an injection, 0 if none
 */
function testSqlAndScriptInject($val, $type)
{
	$inj = 0;
	// For SQL Injection (only GET are used to be included into bad escaped SQL requests)
	if ($type == 1 || $type == 3)
	{
		$inj += preg_match('/delete\s+from/i',	 $val);
		$inj += preg_match('/create\s+table/i',	 $val);
		$inj += preg_match('/insert\s+into/i', 	 $val);
		$inj += preg_match('/select\s+from/i', 	 $val);
		$inj += preg_match('/into\s+(outfile|dumpfile)/i',  $val);
		$inj += preg_match('/user\s*\(/i',  $val);						// avoid to use function user() that return current database login
		$inj += preg_match('/information_schema/i',  $val);				// avoid to use request that read information_schema database
	}
	if ($type == 3)
	{
		$inj += preg_match('/select|update|delete|replace|group\s+by|concat|count|from/i',	 $val);
	}
	if ($type != 2)	// Not common key strings, so we can check them both on GET and POST
	{
		$inj += preg_match('/updatexml\(/i', 	 $val);
		$inj += preg_match('/update.+set.+=/i',  $val);
		$inj += preg_match('/union.+select/i', 	 $val);
		$inj += preg_match('/(\.\.%2f)+/i',		 $val);
	}
	// For XSS Injection done by adding javascript with script
	// This is all cases a browser consider text is javascript:
	// When it found '<script', 'javascript:', '<style', 'onload\s=' on body tag, '="&' on a tag size with old browsers
	// All examples on page: http://ha.ckers.org/xss.html#XSScalc
	// More on https://www.owasp.org/index.php/XSS_Filter_Evasion_Cheat_Sheet
	$inj += preg_match('/<script/i', $val);
	$inj += preg_match('/<iframe/i', $val);
	$inj += preg_match('/<audio/i', $val);
	$inj += preg_match('/Set\.constructor/i', $val);	// ECMA script 6
	if (! defined('NOSTYLECHECK')) $inj += preg_match('/<style/i', $val);
	$inj += preg_match('/base[\s]+href/si', $val);
	$inj += preg_match('/<.*onmouse/si', $val);       // onmousexxx can be set on img or any html tag like <img title='...' onmouseover=alert(1)>
	$inj += preg_match('/onerror\s*=/i', $val);       // onerror can be set on img or any html tag like <img title='...' onerror = alert(1)>
	$inj += preg_match('/onfocus\s*=/i', $val);       // onfocus can be set on input text html tag like <input type='text' value='...' onfocus = alert(1)>
	$inj += preg_match('/onload\s*=/i', $val);        // onload can be set on svg tag <svg/onload=alert(1)> or other tag like body <body onload=alert(1)>
	$inj += preg_match('/onloadstart\s*=/i', $val);   // onload can be set on audio tag <audio onloadstart=alert(1)>
	$inj += preg_match('/onclick\s*=/i', $val);       // onclick can be set on img text html tag like <img onclick = alert(1)>
	$inj += preg_match('/onscroll\s*=/i', $val);      // onscroll can be on textarea
	//$inj += preg_match('/on[A-Z][a-z]+\*=/', $val);   // To lock event handlers onAbort(), ...
	$inj += preg_match('/&#58;|&#0000058|&#x3A/i', $val);		// refused string ':' encoded (no reason to have it encoded) to lock 'javascript:...'
	//if ($type == 1)
	//{
		$inj += preg_match('/javascript:/i', $val);
		$inj += preg_match('/vbscript:/i', $val);
	//}
	// For XSS Injection done by adding javascript closing html tags like with onmousemove, etc... (closing a src or href tag with not cleaned param)
	if ($type == 1) $inj += preg_match('/"/i', $val);		// We refused " in GET parameters value
	if ($type == 2) $inj += preg_match('/[;"]/', $val);		// PHP_SELF is a file system path. It can contains spaces.
	return $inj;
}

/**
 * Return true if security check on parameters are OK, false otherwise.
 *
 * @param		string			$var		Variable name
 * @param		string			$type		1=GET, 0=POST, 2=PHP_SELF
 * @return		boolean|null				true if there is no injection. Stop code if injection found.
 */
function analyseVarsForSqlAndScriptsInjection(&$var, $type)
{
	if (is_array($var))
	{
		foreach ($var as $key => $value)	// Warning, $key may also be used for attacks
		{
			if (analyseVarsForSqlAndScriptsInjection($key, $type) && analyseVarsForSqlAndScriptsInjection($value, $type))
			{
				//$var[$key] = $value;	// This is useless
			}
			else
			{
				print 'Access refused by SQL/Script injection protection in main.inc.php (type='.htmlentities($type).' key='.htmlentities($key).' value='.htmlentities($value).' page='.htmlentities($_SERVER["REQUEST_URI"]).')';
				exit;
			}
		}
		return true;
	}
	else
	{
		return (testSqlAndScriptInject($var, $type) <= 0);
	}
}


// Check consistency of NOREQUIREXXX DEFINES
if ((defined('NOREQUIREDB') || defined('NOREQUIRETRAN')) && ! defined('NOREQUIREMENU'))
{
	print 'If define NOREQUIREDB or NOREQUIRETRAN are set, you must also set NOREQUIREMENU or not set them';
	exit;
}

// Sanity check on URL
if (! empty($_SERVER["PHP_SELF"]))
{
	$morevaltochecklikepost=array($_SERVER["PHP_SELF"]);
	analyseVarsForSqlAndScriptsInjection($morevaltochecklikepost,2);
}
// Sanity check on GET parameters
if (! defined('NOSCANGETFORINJECTION') && ! empty($_SERVER["QUERY_STRING"]))
{
	$morevaltochecklikeget=array($_SERVER["QUERY_STRING"]);
	analyseVarsForSqlAndScriptsInjection($morevaltochecklikeget,1);
}
// Sanity check on POST
if (! defined('NOSCANPOSTFORINJECTION'))
{
	analyseVarsForSqlAndScriptsInjection($_POST,0);
}

// This is to make Dolibarr working with Plesk
if (! empty($_SERVER['DOCUMENT_ROOT']) && substr($_SERVER['DOCUMENT_ROOT'], -6) !== 'htdocs')
{
	set_include_path($_SERVER['DOCUMENT_ROOT'] . '/htdocs');
}

// Include the conf.php and functions.lib.php
require_once 'filefunc.inc.php';

// If there is a POST parameter to tell to save automatically some POST parameters into cookies, we do it.
// This is used for example by form of boxes to save personalization of some options.
// DOL_AUTOSET_COOKIE=cookiename:val1,val2 and  cookiename_val1=aaa cookiename_val2=bbb will set cookie_name with value json_encode(array('val1'=> , ))
if (! empty($_POST["DOL_AUTOSET_COOKIE"]))
{
	$tmpautoset=explode(':',$_POST["DOL_AUTOSET_COOKIE"],2);
	$tmplist=explode(',',$tmpautoset[1]);
	$cookiearrayvalue=array();
	foreach ($tmplist as $tmpkey)
	{
		$postkey=$tmpautoset[0].'_'.$tmpkey;
		//var_dump('tmpkey='.$tmpkey.' postkey='.$postkey.' value='.$_POST[$postkey]);
		if (! empty($_POST[$postkey])) $cookiearrayvalue[$tmpkey]=$_POST[$postkey];
	}
	$cookiename=$tmpautoset[0];
	$cookievalue=json_encode($cookiearrayvalue);
	//var_dump('setcookie cookiename='.$cookiename.' cookievalue='.$cookievalue);
	setcookie($cookiename, empty($cookievalue)?'':$cookievalue, empty($cookievalue)?0:(time()+(86400*354)), '/', null, false, true);	// keep cookie 1 year and add tag httponly
	if (empty($cookievalue)) unset($_COOKIE[$cookiename]);
}


// Init session. Name of session is specific to Dolibarr instance.
// Note: the function dol_getprefix may have been redefined to return a different key to manage another area to protect.
$prefix=dol_getprefix('');

$sessionname='DOLSESSID_'.$prefix;
$sessiontimeout='DOLSESSTIMEOUT_'.$prefix;
if (! empty($_COOKIE[$sessiontimeout])) ini_set('session.gc_maxlifetime',$_COOKIE[$sessiontimeout]);
session_name($sessionname);
session_set_cookie_params(0, '/', null, false, true);   // Add tag httponly on session cookie (same as setting session.cookie_httponly into php.ini). Must be called before the session_start.
// This create lock, released when session_write_close() or end of page.
// We need this lock as long as we read/write $_SESSION ['vars']. We can remove lock when finished.
if (! defined('NOSESSION'))
{
	session_start();
	/*if (ini_get('register_globals'))    // Deprecated in 5.3 and removed in 5.4. To solve bug in using $_SESSION
	{
		foreach ($_SESSION as $key=>$value)
		{
			if (isset($GLOBALS[$key])) unset($GLOBALS[$key]);
		}
	}*/
}

// Init the 5 global objects, this include will make the new and set properties for: $conf, $db, $langs, $user, $mysoc
require_once 'master.inc.php';

// Activate end of page function
register_shutdown_function('dol_shutdown');

// Detection browser
if (isset($_SERVER["HTTP_USER_AGENT"]))
{
	$tmp=getBrowserInfo($_SERVER["HTTP_USER_AGENT"]);
	$conf->browser->name=$tmp['browsername'];
	$conf->browser->os=$tmp['browseros'];
	$conf->browser->version=$tmp['browserversion'];
	$conf->browser->layout=$tmp['layout'];     // 'classic', 'phone', 'tablet'
	//var_dump($conf->browser);

	if ($conf->browser->layout == 'phone') $conf->dol_no_mouse_hover=1;
	if ($conf->browser->layout == 'phone') $conf->global->MAIN_TESTMENUHIDER=1;
}

// Force HTTPS if required ($conf->file->main_force_https is 0/1 or https dolibarr root url)
// $_SERVER["HTTPS"] is 'on' when link is https, otherwise $_SERVER["HTTPS"] is empty or 'off'
if (! empty($conf->file->main_force_https) && (empty($_SERVER["HTTPS"]) || $_SERVER["HTTPS"] != 'on'))
{
	$newurl='';
	if (is_numeric($conf->file->main_force_https))
	{
		if ($conf->file->main_force_https == '1' && ! empty($_SERVER["SCRIPT_URI"]))	// If SCRIPT_URI supported by server
		{
			if (preg_match('/^http:/i',$_SERVER["SCRIPT_URI"]) && ! preg_match('/^https:/i',$_SERVER["SCRIPT_URI"]))	// If link is http
			{
				$newurl=preg_replace('/^http:/i','https:',$_SERVER["SCRIPT_URI"]);
			}
		}
		else	// Check HTTPS environment variable (Apache/mod_ssl only)
		{
			$newurl=preg_replace('/^http:/i','https:',DOL_MAIN_URL_ROOT).$_SERVER["REQUEST_URI"];
		}
	}
	else
	{
		// Check HTTPS environment variable (Apache/mod_ssl only)
		$newurl=$conf->file->main_force_https.$_SERVER["REQUEST_URI"];
	}
	// Start redirect
	if ($newurl)
	{
		dol_syslog("main.inc: dolibarr_main_force_https is on, we make a redirect to ".$newurl);
		header("Location: ".$newurl);
		exit;
	}
	else
	{
		dol_syslog("main.inc: dolibarr_main_force_https is on but we failed to forge new https url so no redirect is done", LOG_WARNING);
	}
}

if (! defined('NOLOGIN') && ! defined('NOIPCHECK') && ! empty($dolibarr_main_restrict_ip))
{
	$listofip=explode(',', $dolibarr_main_restrict_ip);
	$found = false;
	foreach($listofip as $ip)
	{
		$ip=trim($ip);
		if ($ip == $_SERVER['REMOTE_ADDR'])
		{
			$found = true;
			break;
		}
	}
	if (! $found)
	{
		print 'Access refused by IP protection';
		exit;
	}
}

// Loading of additional presentation includes
if (! defined('NOREQUIREHTML')) require_once DOL_DOCUMENT_ROOT .'/core/class/html.form.class.php';	    // Need 660ko memory (800ko in 2.2)
if (! defined('NOREQUIREAJAX') && $conf->use_javascript_ajax) require_once DOL_DOCUMENT_ROOT.'/core/lib/ajax.lib.php';	// Need 22ko memory

// If install or upgrade process not done or not completely finished, we call the install page.
if (! empty($conf->global->MAIN_NOT_INSTALLED) || ! empty($conf->global->MAIN_NOT_UPGRADED))
{
	dol_syslog("main.inc: A previous install or upgrade was not complete. Redirect to install page.", LOG_WARNING);
	header("Location: ".DOL_URL_ROOT."/install/index.php");
	exit;
}
// If an upgrade process is required, we call the install page.
if ((! empty($conf->global->MAIN_VERSION_LAST_UPGRADE) && ($conf->global->MAIN_VERSION_LAST_UPGRADE != DOL_VERSION))
|| (empty($conf->global->MAIN_VERSION_LAST_UPGRADE) && ! empty($conf->global->MAIN_VERSION_LAST_INSTALL) && ($conf->global->MAIN_VERSION_LAST_INSTALL != DOL_VERSION)))
{
	$versiontocompare=empty($conf->global->MAIN_VERSION_LAST_UPGRADE)?$conf->global->MAIN_VERSION_LAST_INSTALL:$conf->global->MAIN_VERSION_LAST_UPGRADE;
	require_once DOL_DOCUMENT_ROOT .'/core/lib/admin.lib.php';
	$dolibarrversionlastupgrade=preg_split('/[.-]/',$versiontocompare);
	$dolibarrversionprogram=preg_split('/[.-]/',DOL_VERSION);
	$rescomp=versioncompare($dolibarrversionprogram,$dolibarrversionlastupgrade);
	if ($rescomp > 0)   // Programs have a version higher than database. We did not add "&& $rescomp < 3" because we want upgrade process for build upgrades
	{
		dol_syslog("main.inc: database version ".$versiontocompare." is lower than programs version ".DOL_VERSION.". Redirect to install page.", LOG_WARNING);
		header("Location: ".DOL_URL_ROOT."/install/index.php");
		exit;
	}
}

// Creation of a token against CSRF vulnerabilities
if (! defined('NOTOKENRENEWAL'))
{
	// roulement des jetons car cree a chaque appel
	if (isset($_SESSION['newtoken'])) $_SESSION['token'] = $_SESSION['newtoken'];

	// Save in $_SESSION['newtoken'] what will be next token. Into forms, we will add param token = $_SESSION['newtoken']
	$token = dol_hash(uniqid(mt_rand(), true)); // Generates a hash of a random number
	$_SESSION['newtoken'] = $token;
}
if ((! defined('NOCSRFCHECK') && empty($dolibarr_nocsrfcheck) && ! empty($conf->global->MAIN_SECURITY_CSRF_WITH_TOKEN))
	|| defined('CSRFCHECK_WITH_TOKEN'))	// Check validity of token, only if option MAIN_SECURITY_CSRF_WITH_TOKEN enabled or if constant CSRFCHECK_WITH_TOKEN is set
{
	if ($_SERVER['REQUEST_METHOD'] == 'POST' && ! GETPOST('token','alpha')) // Note, offender can still send request by GET
	{
		print "Access refused by CSRF protection in main.inc.php. Token not provided.\n";
		print "If you access your server behind a proxy using url rewriting, you might check that all HTTP header is propagated (or add the line \$dolibarr_nocsrfcheck=1 into your conf.php file).\n";
		die;
	}
	if ($_SERVER['REQUEST_METHOD'] === 'POST')  // This test must be after loading $_SESSION['token'].
	{
		if (GETPOST('token', 'alpha') != $_SESSION['token'])
		{
			dol_syslog("Invalid token in ".$_SERVER['HTTP_REFERER'].", action=".GETPOST('action','aZ09').", _POST['token']=".GETPOST('token','alpha').", _SESSION['token']=".$_SESSION['token'], LOG_WARNING);
			//print 'Unset POST by CSRF protection in main.inc.php.';	// Do not output anything because this create problems when using the BACK button on browsers.
			unset($_POST);
		}
	}
}

// Disable modules (this must be after session_start and after conf has been loaded)
if (GETPOST('disablemodules','alpha'))  $_SESSION["disablemodules"]=GETPOST('disablemodules','alpha');
if (! empty($_SESSION["disablemodules"]))
{
	$disabled_modules=explode(',',$_SESSION["disablemodules"]);
	foreach($disabled_modules as $module)
	{
		if ($module)
		{
			if (empty($conf->$module)) $conf->$module=new stdClass();
			$conf->$module->enabled=false;
			if ($module == 'fournisseur')		// Special case
			{
				$conf->supplier_order->enabled=0;
				$conf->supplier_invoice->enabled=0;
			}
		}
	}
}

/*
 * Phase authentication / login
 */
$login='';
if (! defined('NOLOGIN'))
{
	// $authmode lists the different means of identification to be tested in order of preference.
	// Example: 'http', 'dolibarr', 'ldap', 'http,forceuser', '...'

	if (defined('MAIN_AUTHENTICATION_MODE'))
	{
		$dolibarr_main_authentication = constant('MAIN_AUTHENTICATION_MODE');
	}
	else
	{
		// Authentication mode
		if (empty($dolibarr_main_authentication)) $dolibarr_main_authentication='http,dolibarr';
		// Authentication mode: forceuser
		if ($dolibarr_main_authentication == 'forceuser' && empty($dolibarr_auto_user)) $dolibarr_auto_user='auto';
	}
	// Set authmode
	$authmode=explode(',',$dolibarr_main_authentication);

	// No authentication mode
	if (! count($authmode))
	{
		$langs->load('main');
		dol_print_error('',$langs->trans("ErrorConfigParameterNotDefined",'dolibarr_main_authentication'));
		exit;
	}

	// If login request was already post, we retrieve login from the session
	// Call module if not realized that his request.
	// At the end of this phase, the variable $login is defined.
	$resultFetchUser='';
	$test=true;
	if (! isset($_SESSION["dol_login"]))
	{
		// It is not already authenticated and it requests the login / password
		include_once DOL_DOCUMENT_ROOT.'/core/lib/security2.lib.php';

		$dol_dst_observed=GETPOST("dst_observed",'int',3);
		$dol_dst_first=GETPOST("dst_first",'int',3);
		$dol_dst_second=GETPOST("dst_second",'int',3);
		$dol_screenwidth=GETPOST("screenwidth",'int',3);
		$dol_screenheight=GETPOST("screenheight",'int',3);
		$dol_hide_topmenu=GETPOST('dol_hide_topmenu','int',3);
		$dol_hide_leftmenu=GETPOST('dol_hide_leftmenu','int',3);
		$dol_optimize_smallscreen=GETPOST('dol_optimize_smallscreen','int',3);
		$dol_no_mouse_hover=GETPOST('dol_no_mouse_hover','int',3);
		$dol_use_jmobile=GETPOST('dol_use_jmobile','int',3);
		//dol_syslog("POST key=".join(array_keys($_POST),',').' value='.join($_POST,','));

		// If in demo mode, we check we go to home page through the public/demo/index.php page
		if (! empty($dolibarr_main_demo) && $_SERVER['PHP_SELF'] == DOL_URL_ROOT.'/index.php')  // We ask index page
		{
			if (empty($_SERVER['HTTP_REFERER']) || ! preg_match('/public/',$_SERVER['HTTP_REFERER']))
			{
				dol_syslog("Call index page from another url than demo page (call is done from page ".$_SERVER['HTTP_REFERER'].")");
				$url='';
				$url.=($url?'&':'').($dol_hide_topmenu?'dol_hide_topmenu='.$dol_hide_topmenu:'');
				$url.=($url?'&':'').($dol_hide_leftmenu?'dol_hide_leftmenu='.$dol_hide_leftmenu:'');
				$url.=($url?'&':'').($dol_optimize_smallscreen?'dol_optimize_smallscreen='.$dol_optimize_smallscreen:'');
				$url.=($url?'&':'').($dol_no_mouse_hover?'dol_no_mouse_hover='.$dol_no_mouse_hover:'');
				$url.=($url?'&':'').($dol_use_jmobile?'dol_use_jmobile='.$dol_use_jmobile:'');
				$url=DOL_URL_ROOT.'/public/demo/index.php'.($url?'?'.$url:'');
				header("Location: ".$url);
				exit;
			}
		}

		// Verification security graphic code
		if (GETPOST("username","alpha",2) && ! empty($conf->global->MAIN_SECURITY_ENABLECAPTCHA))
		{
			$sessionkey = 'dol_antispam_value';
			$ok=(array_key_exists($sessionkey, $_SESSION) === true && (strtolower($_SESSION[$sessionkey]) == strtolower($_POST['code'])));

			// Check code
			if (! $ok)
			{
				dol_syslog('Bad value for code, connexion refused');
				// Load translation files required by page
				$langs->loadLangs(array('main', 'errors'));

				$_SESSION["dol_loginmesg"]=$langs->trans("ErrorBadValueForCode");
				$test=false;

<<<<<<< HEAD
=======
				// Call trigger for the "security events" log
				$user->trigger_mesg='ErrorBadValueForCode - login='.GETPOST("username","alpha",2);
				// Call of triggers
				include_once DOL_DOCUMENT_ROOT . '/core/class/interfaces.class.php';
				$interface=new Interfaces($db);
				$result=$interface->run_triggers('USER_LOGIN_FAILED',$user,$user,$langs,$conf);
				if ($result < 0) {
					$error++;
				}
				// End Call of triggers

>>>>>>> 98c14efa
				// Hooks on failed login
				$action='';
				$hookmanager->initHooks(array('login'));
				$parameters=array('dol_authmode'=>$dol_authmode, 'dol_loginmesg'=>$_SESSION["dol_loginmesg"]);
				$reshook=$hookmanager->executeHooks('afterLoginFailed',$parameters,$user,$action);    // Note that $action and $object may have been modified by some hooks
				if ($reshook < 0) $error++;

				// Note: exit is done later
			}
		}

		$allowedmethodtopostusername = 2;
		if (defined('MAIN_AUTHENTICATION_POST_METHOD')) $allowedmethodtopostusername = constant('MAIN_AUTHENTICATION_POST_METHOD');
		$usertotest		= (! empty($_COOKIE['login_dolibarr']) ? $_COOKIE['login_dolibarr'] : GETPOST("username","alpha",$allowedmethodtopostusername));
		$passwordtotest	= GETPOST('password','none',$allowedmethodtopostusername);
		$entitytotest	= (GETPOST('entity','int') ? GETPOST('entity','int') : (!empty($conf->entity) ? $conf->entity : 1));

		// Define if we received data to test the login.
		$goontestloop=false;
		if (isset($_SERVER["REMOTE_USER"]) && in_array('http',$authmode)) $goontestloop=true;
		if ($dolibarr_main_authentication == 'forceuser' && ! empty($dolibarr_auto_user)) $goontestloop=true;
		if (GETPOST("username","alpha",$allowedmethodtopostusername) || ! empty($_COOKIE['login_dolibarr']) || GETPOST('openid_mode','alpha',1)) $goontestloop=true;

		if (! is_object($langs)) // This can occurs when calling page with NOREQUIRETRAN defined, however we need langs for error messages.
		{
			include_once DOL_DOCUMENT_ROOT.'/core/class/translate.class.php';
			$langs=new Translate("",$conf);
			$langcode=(GETPOST('lang','aZ09',1)?GETPOST('lang','aZ09',1):(empty($conf->global->MAIN_LANG_DEFAULT)?'auto':$conf->global->MAIN_LANG_DEFAULT));
			if (defined('MAIN_LANG_DEFAULT')) $langcode=constant('MAIN_LANG_DEFAULT');
			$langs->setDefaultLang($langcode);
		}

		// Validation of login/pass/entity
		// If ok, the variable login will be returned
		// If error, we will put error message in session under the name dol_loginmesg
		if ($test && $goontestloop)
		{
			$login = checkLoginPassEntity($usertotest,$passwordtotest,$entitytotest,$authmode);
			if ($login)
			{
				$dol_authmode=$conf->authmode;	// This properties is defined only when logged, to say what mode was successfully used
				$dol_tz=$_POST["tz"];
				$dol_tz_string=$_POST["tz_string"];
				$dol_tz_string=preg_replace('/\s*\(.+\)$/','',$dol_tz_string);
				$dol_tz_string=preg_replace('/,/','/',$dol_tz_string);
				$dol_tz_string=preg_replace('/\s/','_',$dol_tz_string);
				$dol_dst=0;
				if (isset($_POST["dst_first"]) && isset($_POST["dst_second"]))
				{
					include_once DOL_DOCUMENT_ROOT.'/core/lib/date.lib.php';
					$datenow=dol_now();
					$datefirst=dol_stringtotime($_POST["dst_first"]);
					$datesecond=dol_stringtotime($_POST["dst_second"]);
					if ($datenow >= $datefirst && $datenow < $datesecond) $dol_dst=1;
				}
				//print $datefirst.'-'.$datesecond.'-'.$datenow.'-'.$dol_tz.'-'.$dol_tzstring.'-'.$dol_dst; exit;
			}

			if (! $login)
			{
				dol_syslog('Bad password, connexion refused',LOG_DEBUG);
				// Load translation files required by page
				$langs->loadLangs(array('main', 'errors'));

				// Bad password. No authmode has found a good password.
				// We set a generic message if not defined inside function checkLoginPassEntity or subfunctions
				if (empty($_SESSION["dol_loginmesg"])) $_SESSION["dol_loginmesg"]=$langs->trans("ErrorBadLoginPassword");

<<<<<<< HEAD
=======
				// Call trigger for the "security events" log
				$user->trigger_mesg=$langs->trans("ErrorBadLoginPassword").' - login='.GETPOST("username","alpha",2);
				// Call of triggers
				include_once DOL_DOCUMENT_ROOT.'/core/class/interfaces.class.php';
				$interface=new Interfaces($db);
				$result=$interface->run_triggers('USER_LOGIN_FAILED',$user,$user,$langs,$conf,GETPOST("username","alpha",2));
				if ($result < 0) {
					$error++;
				}
				// End Call of triggers

>>>>>>> 98c14efa
				// Hooks on failed login
				$action='';
				$hookmanager->initHooks(array('login'));
				$parameters=array('dol_authmode'=>$dol_authmode, 'dol_loginmesg'=>$_SESSION["dol_loginmesg"]);
				$reshook=$hookmanager->executeHooks('afterLoginFailed',$parameters,$user,$action);    // Note that $action and $object may have been modified by some hooks
				if ($reshook < 0) $error++;

				// Note: exit is done in next chapter
			}
		}

		// End test login / passwords
		if (! $login || (in_array('ldap',$authmode) && empty($passwordtotest)))	// With LDAP we refused empty password because some LDAP are "opened" for anonymous access so connexion is a success.
		{
			// No data to test login, so we show the login page
			dol_syslog("--- Access to ".$_SERVER["PHP_SELF"]." showing the login form and exit");
			if (defined('NOREDIRECTBYMAINTOLOGIN')) return 'ERROR_NOT_LOGGED';
			else dol_loginfunction($langs,$conf,(! empty($mysoc)?$mysoc:''));
			exit;
		}

		$resultFetchUser=$user->fetch('', $login, '', 1, ($entitytotest > 0 ? $entitytotest : -1));
		if ($resultFetchUser <= 0)
		{
			dol_syslog('User not found, connexion refused');
			session_destroy();
			session_name($sessionname);
			session_set_cookie_params(0, '/', null, false, true);   // Add tag httponly on session cookie
			session_start();    // Fixing the bug of register_globals here is useless since session is empty

			if ($resultFetchUser == 0)
			{
				// Load translation files required by page
				$langs->loadLangs(array('main', 'errors'));

				$_SESSION["dol_loginmesg"]=$langs->trans("ErrorCantLoadUserFromDolibarrDatabase",$login);
<<<<<<< HEAD
=======

				$user->trigger_mesg='ErrorCantLoadUserFromDolibarrDatabase - login='.$login;
>>>>>>> 98c14efa
			}
			if ($resultFetchUser < 0)
			{
				$_SESSION["dol_loginmesg"]=$user->error;
<<<<<<< HEAD
=======

				$user->trigger_mesg=$user->error;
			}

			// Call triggers for the "security events" log
			include_once DOL_DOCUMENT_ROOT . '/core/class/interfaces.class.php';
			$interface=new Interfaces($db);
			$result=$interface->run_triggers('USER_LOGIN_FAILED',$user,$user,$langs,$conf);
			if ($result < 0) {
				$error++;
>>>>>>> 98c14efa
			}

			// Hooks on failed login
			$action='';
			$hookmanager->initHooks(array('login'));
			$parameters=array('dol_authmode'=>$dol_authmode, 'dol_loginmesg'=>$_SESSION["dol_loginmesg"]);
			$reshook=$hookmanager->executeHooks('afterLoginFailed',$parameters,$user,$action);    // Note that $action and $object may have been modified by some hooks
			if ($reshook < 0) $error++;

			$paramsurl=array();
			if (GETPOST('textbrowser','int')) $paramsurl[]='textbrowser='.GETPOST('textbrowser','int');
			if (GETPOST('nojs','int'))        $paramsurl[]='nojs='.GETPOST('nojs','int');
			if (GETPOST('lang','aZ09'))       $paramsurl[]='lang='.GETPOST('lang','aZ09');
			header('Location: '.DOL_URL_ROOT.'/index.php'.(count($paramsurl)?'?'.implode('&',$paramsurl):''));
			exit;
		}
	}
	else
	{
		// We are already into an authenticated session
		$login=$_SESSION["dol_login"];
		$entity=$_SESSION["dol_entity"];
		dol_syslog("- This is an already logged session. _SESSION['dol_login']=".$login." _SESSION['dol_entity']=".$entity, LOG_DEBUG);

		$resultFetchUser=$user->fetch('', $login, '', 1, ($entity > 0 ? $entity : -1));
		if ($resultFetchUser <= 0)
		{
			// Account has been removed after login
			dol_syslog("Can't load user even if session logged. _SESSION['dol_login']=".$login, LOG_WARNING);
			session_destroy();
			session_name($sessionname);
			session_set_cookie_params(0, '/', null, false, true);   // Add tag httponly on session cookie
			session_start();    // Fixing the bug of register_globals here is useless since session is empty

			if ($resultFetchUser == 0)
			{
				// Load translation files required by page
				$langs->loadLangs(array('main', 'errors'));

				$_SESSION["dol_loginmesg"]=$langs->trans("ErrorCantLoadUserFromDolibarrDatabase",$login);
<<<<<<< HEAD
=======

				$user->trigger_mesg='ErrorCantLoadUserFromDolibarrDatabase - login='.$login;
>>>>>>> 98c14efa
			}
			if ($resultFetchUser < 0)
			{
				$_SESSION["dol_loginmesg"]=$user->error;
<<<<<<< HEAD
=======

				$user->trigger_mesg=$user->error;
			}

			// Call triggers for the "security events" log
			include_once DOL_DOCUMENT_ROOT . '/core/class/interfaces.class.php';
			$interface=new Interfaces($db);
			$result=$interface->run_triggers('USER_LOGIN_FAILED',$user,$user,$langs,$conf);
			if ($result < 0) {
				$error++;
>>>>>>> 98c14efa
			}

			// Hooks on failed login
			$action='';
			$hookmanager->initHooks(array('login'));
			$parameters=array('dol_authmode'=>$dol_authmode, 'dol_loginmesg'=>$_SESSION["dol_loginmesg"]);
			$reshook=$hookmanager->executeHooks('afterLoginFailed',$parameters,$user,$action);    // Note that $action and $object may have been modified by some hooks
			if ($reshook < 0) $error++;

			$paramsurl=array();
			if (GETPOST('textbrowser','int')) $paramsurl[]='textbrowser='.GETPOST('textbrowser','int');
			if (GETPOST('nojs','int'))        $paramsurl[]='nojs='.GETPOST('nojs','int');
			if (GETPOST('lang','aZ09'))       $paramsurl[]='lang='.GETPOST('lang','aZ09');
			header('Location: '.DOL_URL_ROOT.'/index.php'.(count($paramsurl)?'?'.implode('&',$paramsurl):''));
			exit;
		}
		else
		{
		    // Initialize technical object to manage hooks of page. Note that conf->hooks_modules contains array of hook context
		    $hookmanager->initHooks(array('main'));

		    // Code for search criteria persistence.
		    if (! empty($_GET['save_lastsearch_values']))    // We must use $_GET here
		    {
			    $relativepathstring = preg_replace('/\?.*$/','',$_SERVER["HTTP_REFERER"]);
			    $relativepathstring = preg_replace('/^https?:\/\/[^\/]*/','',$relativepathstring);     // Get full path except host server
			    // Clean $relativepathstring
   			    if (constant('DOL_URL_ROOT')) $relativepathstring = preg_replace('/^'.preg_quote(constant('DOL_URL_ROOT'),'/').'/', '', $relativepathstring);
			    $relativepathstring = preg_replace('/^\//', '', $relativepathstring);
			    $relativepathstring = preg_replace('/^custom\//', '', $relativepathstring);
			    //var_dump($relativepathstring);

			    // We click on a link that leave a page we have to save search criteria. We save them from tmp to no tmp
			    if (! empty($_SESSION['lastsearch_values_tmp_'.$relativepathstring]))
			    {
			    	$_SESSION['lastsearch_values_'.$relativepathstring]=$_SESSION['lastsearch_values_tmp_'.$relativepathstring];
				    unset($_SESSION['lastsearch_values_tmp_'.$relativepathstring]);
			    }
			    // We also save contextpage
			    if (! empty($_SESSION['lastsearch_contextpage_tmp_'.$relativepathstring]))
			    {
			    	$_SESSION['lastsearch_contextpage_'.$relativepathstring]=$_SESSION['lastsearch_contextpage_tmp_'.$relativepathstring];
			    	unset($_SESSION['lastsearch_contextpage_tmp_'.$relativepathstring]);
			    }
		    }

		    $action = '';
		    $reshook = $hookmanager->executeHooks('updateSession', array(), $user, $action);
		    if ($reshook < 0) {
			    setEventMessages($hookmanager->error, $hookmanager->errors, 'errors');
		    }
		}
	}

	// Is it a new session that has started ?
	// If we are here, this means authentication was successfull.
	if (! isset($_SESSION["dol_login"]))
	{
		// New session for this login has started.
		$error=0;

		// Store value into session (values always stored)
		$_SESSION["dol_login"]=$user->login;
		$_SESSION["dol_authmode"]=isset($dol_authmode)?$dol_authmode:'';
		$_SESSION["dol_tz"]=isset($dol_tz)?$dol_tz:'';
		$_SESSION["dol_tz_string"]=isset($dol_tz_string)?$dol_tz_string:'';
		$_SESSION["dol_dst"]=isset($dol_dst)?$dol_dst:'';
		$_SESSION["dol_dst_observed"]=isset($dol_dst_observed)?$dol_dst_observed:'';
		$_SESSION["dol_dst_first"]=isset($dol_dst_first)?$dol_dst_first:'';
		$_SESSION["dol_dst_second"]=isset($dol_dst_second)?$dol_dst_second:'';
		$_SESSION["dol_screenwidth"]=isset($dol_screenwidth)?$dol_screenwidth:'';
		$_SESSION["dol_screenheight"]=isset($dol_screenheight)?$dol_screenheight:'';
		$_SESSION["dol_company"]=$conf->global->MAIN_INFO_SOCIETE_NOM;
		$_SESSION["dol_entity"]=$conf->entity;
		// Store value into session (values stored only if defined)
		if (! empty($dol_hide_topmenu))         $_SESSION['dol_hide_topmenu']=$dol_hide_topmenu;
		if (! empty($dol_hide_leftmenu))        $_SESSION['dol_hide_leftmenu']=$dol_hide_leftmenu;
		if (! empty($dol_optimize_smallscreen)) $_SESSION['dol_optimize_smallscreen']=$dol_optimize_smallscreen;
		if (! empty($dol_no_mouse_hover))       $_SESSION['dol_no_mouse_hover']=$dol_no_mouse_hover;
		if (! empty($dol_use_jmobile))          $_SESSION['dol_use_jmobile']=$dol_use_jmobile;

		dol_syslog("This is a new started user session. _SESSION['dol_login']=".$_SESSION["dol_login"]." Session id=".session_id());

		$db->begin();

		$user->update_last_login_date();

		$loginfo = 'TZ='.$_SESSION["dol_tz"].';TZString='.$_SESSION["dol_tz_string"].';Screen='.$_SESSION["dol_screenwidth"].'x'.$_SESSION["dol_screenheight"];

<<<<<<< HEAD
=======
		// Call triggers for the "security events" log
		$user->trigger_mesg = $loginfo;
		// Call triggers
		include_once DOL_DOCUMENT_ROOT . '/core/class/interfaces.class.php';
		$interface=new Interfaces($db);
		$result=$interface->run_triggers('USER_LOGIN',$user,$user,$langs,$conf);
		if ($result < 0) {
			$error++;
		}
		// End call triggers

>>>>>>> 98c14efa
		// Hooks on successfull login
		$action='';
		$hookmanager->initHooks(array('login'));
		$parameters=array('dol_authmode'=>$dol_authmode, 'dol_loginfo'=>$loginfo);
		$reshook=$hookmanager->executeHooks('afterLogin',$parameters,$user,$action);    // Note that $action and $object may have been modified by some hooks
		if ($reshook < 0) $error++;

		if ($error)
		{
			$db->rollback();
			session_destroy();
<<<<<<< HEAD
			dol_print_error($db,'Error in some hooks afterLogin');
=======
			dol_print_error($db,'Error in some triggers USER_LOGIN or in some hooks afterLogin');
>>>>>>> 98c14efa
			exit;
		}
		else
		{
			$db->commit();
		}

		// Change landing page if defined.
		$landingpage=(empty($user->conf->MAIN_LANDING_PAGE)?(empty($conf->global->MAIN_LANDING_PAGE)?'':$conf->global->MAIN_LANDING_PAGE):$user->conf->MAIN_LANDING_PAGE);
		if (! empty($landingpage))    // Example: /index.php
		{
			$newpath=dol_buildpath($landingpage, 1);
			if ($_SERVER["PHP_SELF"] != $newpath)   // not already on landing page (avoid infinite loop)
			{
				header('Location: '.$newpath);
				exit;
			}
		}
	}


	// If user admin, we force the rights-based modules
	if ($user->admin)
	{
		$user->rights->user->user->lire=1;
		$user->rights->user->user->creer=1;
		$user->rights->user->user->password=1;
		$user->rights->user->user->supprimer=1;
		$user->rights->user->self->creer=1;
		$user->rights->user->self->password=1;
	}

	/*
     * Overwrite some configs globals (try to avoid this and have code to use instead $user->conf->xxx)
     */

	// Set liste_limit
	if (isset($user->conf->MAIN_SIZE_LISTE_LIMIT))	$conf->liste_limit = $user->conf->MAIN_SIZE_LISTE_LIMIT;	// Can be 0
	if (isset($user->conf->PRODUIT_LIMIT_SIZE))	$conf->product->limit_size = $user->conf->PRODUIT_LIMIT_SIZE;	// Can be 0

	// Replace conf->css by personalized value if theme not forced
	if (empty($conf->global->MAIN_FORCETHEME) && ! empty($user->conf->MAIN_THEME))
	{
		$conf->theme=$user->conf->MAIN_THEME;
		$conf->css  = "/theme/".$conf->theme."/style.css.php";
	}
}

// Case forcing style from url
if (GETPOST('theme','alpha'))
{
	$conf->theme=GETPOST('theme','alpha',1);
	$conf->css  = "/theme/".$conf->theme."/style.css.php";
}


// Set javascript option
if (! GETPOST('nojs','int'))   // If javascript was not disabled on URL
{
	if (! empty($user->conf->MAIN_DISABLE_JAVASCRIPT))
	{
		$conf->use_javascript_ajax=! $user->conf->MAIN_DISABLE_JAVASCRIPT;
	}
}
else $conf->use_javascript_ajax=0;
// Set MAIN_OPTIMIZEFORTEXTBROWSER
if (GETPOST('textbrowser','int') || (! empty($conf->browser->name) && $conf->browser->name == 'lynxlinks') || ! empty($user->conf->MAIN_OPTIMIZEFORTEXTBROWSER))   // If we must enable text browser
{
	$conf->global->MAIN_OPTIMIZEFORTEXTBROWSER=1;
}
elseif (! empty($user->conf->MAIN_OPTIMIZEFORTEXTBROWSER))
{
	$conf->global->MAIN_OPTIMIZEFORTEXTBROWSER=$user->conf->MAIN_OPTIMIZEFORTEXTBROWSER;
}

// Set terminal output option according to conf->browser.
if (GETPOST('dol_hide_leftmenu','int') || ! empty($_SESSION['dol_hide_leftmenu']))               $conf->dol_hide_leftmenu=1;
if (GETPOST('dol_hide_topmenu','int') || ! empty($_SESSION['dol_hide_topmenu']))                 $conf->dol_hide_topmenu=1;
if (GETPOST('dol_optimize_smallscreen','int') || ! empty($_SESSION['dol_optimize_smallscreen'])) $conf->dol_optimize_smallscreen=1;
if (GETPOST('dol_no_mouse_hover','int') || ! empty($_SESSION['dol_no_mouse_hover']))             $conf->dol_no_mouse_hover=1;
if (GETPOST('dol_use_jmobile','int') || ! empty($_SESSION['dol_use_jmobile']))                   $conf->dol_use_jmobile=1;
if (! empty($conf->browser->layout) && $conf->browser->layout != 'classic') $conf->dol_no_mouse_hover=1;
if ((! empty($conf->browser->layout) && $conf->browser->layout == 'phone')
	|| (! empty($_SESSION['dol_screenwidth']) && $_SESSION['dol_screenwidth'] < 400)
	|| (! empty($_SESSION['dol_screenheight']) && $_SESSION['dol_screenheight'] < 400)
)
{
	$conf->dol_optimize_smallscreen=1;
}
// If we force to use jmobile, then we reenable javascript
if (! empty($conf->dol_use_jmobile)) $conf->use_javascript_ajax=1;
// Replace themes bugged with jmobile with eldy
if (! empty($conf->dol_use_jmobile) && in_array($conf->theme,array('bureau2crea','cameleo','amarok')))
{
	$conf->theme='eldy';
	$conf->css  =  "/theme/".$conf->theme."/style.css.php";
}

if (! defined('NOREQUIRETRAN'))
{
	if (! GETPOST('lang','aZ09'))	// If language was not forced on URL
	{
		// If user has chosen its own language
		if (! empty($user->conf->MAIN_LANG_DEFAULT))
		{
			// If different than current language
			//print ">>>".$langs->getDefaultLang()."-".$user->conf->MAIN_LANG_DEFAULT;
			if ($langs->getDefaultLang() != $user->conf->MAIN_LANG_DEFAULT)
			{
				$langs->setDefaultLang($user->conf->MAIN_LANG_DEFAULT);
			}
		}
	}
}

if (! defined('NOLOGIN'))
{
	// If the login is not recovered, it is identified with an account that does not exist.
	// Hacking attempt?
	if (! $user->login) accessforbidden();

	// Check if user is active
	if ($user->statut < 1)
	{
		// If not active, we refuse the user
		$langs->load("other");
		dol_syslog("Authentification ko as login is disabled");
		accessforbidden($langs->trans("ErrorLoginDisabled"));
		exit;
	}

	// Load permissions
	$user->getrights();
}


dol_syslog("--- Access to ".$_SERVER["PHP_SELF"].' - action='.GETPOST('action','az09').', massaction='.GETPOST('massaction','az09'));
//Another call for easy debugg
//dol_syslog("Access to ".$_SERVER["PHP_SELF"].' GET='.join(',',array_keys($_GET)).'->'.join(',',$_GET).' POST:'.join(',',array_keys($_POST)).'->'.join(',',$_POST));

// Load main languages files
if (! defined('NOREQUIRETRAN'))
{
	// Load translation files required by page
	$langs->loadLangs(array('main', 'dict'));
}

// Define some constants used for style of arrays
$bc=array(0=>'class="impair"',1=>'class="pair"');
$bcdd=array(0=>'class="drag drop oddeven"',1=>'class="drag drop oddeven"');
$bcnd=array(0=>'class="nodrag nodrop nohover"',1=>'class="nodrag nodrop nohoverpair"');		// Used for tr to add new lines
$bctag=array(0=>'class="impair tagtr"',1=>'class="pair tagtr"');

// Define messages variables
$mesg=''; $warning=''; $error=0;
// deprecated, see setEventMessages() and dol_htmloutput_events()
$mesgs=array(); $warnings=array(); $errors=array();

// Constants used to defined number of lines in textarea
if (empty($conf->browser->firefox))
{
	define('ROWS_1',1);
	define('ROWS_2',2);
	define('ROWS_3',3);
	define('ROWS_4',4);
	define('ROWS_5',5);
	define('ROWS_6',6);
	define('ROWS_7',7);
	define('ROWS_8',8);
	define('ROWS_9',9);
}
else
{
	define('ROWS_1',0);
	define('ROWS_2',1);
	define('ROWS_3',2);
	define('ROWS_4',3);
	define('ROWS_5',4);
	define('ROWS_6',5);
	define('ROWS_7',6);
	define('ROWS_8',7);
	define('ROWS_9',8);
}

$heightforframes=50;

// Init menu manager
if (! defined('NOREQUIREMENU'))
{
	if (empty($user->societe_id))    // If internal user or not defined
	{
		$conf->standard_menu=(empty($conf->global->MAIN_MENU_STANDARD_FORCED)?(empty($conf->global->MAIN_MENU_STANDARD)?'eldy_menu.php':$conf->global->MAIN_MENU_STANDARD):$conf->global->MAIN_MENU_STANDARD_FORCED);
	}
	else                        // If external user
	{
		$conf->standard_menu=(empty($conf->global->MAIN_MENUFRONT_STANDARD_FORCED)?(empty($conf->global->MAIN_MENUFRONT_STANDARD)?'eldy_menu.php':$conf->global->MAIN_MENUFRONT_STANDARD):$conf->global->MAIN_MENUFRONT_STANDARD_FORCED);
	}

	// Load the menu manager (only if not already done)
	$file_menu=$conf->standard_menu;
	if (GETPOST('menu','alpha')) $file_menu=GETPOST('menu','alpha');     // example: menu=eldy_menu.php
	if (! class_exists('MenuManager'))
	{
		$menufound=0;
		$dirmenus=array_merge(array("/core/menus/"),(array) $conf->modules_parts['menus']);
		foreach($dirmenus as $dirmenu)
		{
			$menufound=dol_include_once($dirmenu."standard/".$file_menu);
			if (class_exists('MenuManager')) break;
		}
		if (! class_exists('MenuManager'))	// If failed to include, we try with standard eldy_menu.php
		{
			dol_syslog("You define a menu manager '".$file_menu."' that can not be loaded.", LOG_WARNING);
			$file_menu='eldy_menu.php';
			include_once DOL_DOCUMENT_ROOT."/core/menus/standard/".$file_menu;
		}
	}
	$menumanager = new MenuManager($db, empty($user->societe_id)?0:1);
	$menumanager->loadMenu();
}



// Functions

if (! function_exists("llxHeader"))
{
	/**
	 *	Show HTML header HTML + BODY + Top menu + left menu + DIV
	 *
	 * @param 	string 	$head				Optionnal head lines
	 * @param 	string 	$title				HTML title
	 * @param	string	$help_url			Url links to help page
	 * 		                            	Syntax is: For a wiki page: EN:EnglishPage|FR:FrenchPage|ES:SpanishPage
	 *                                  	For other external page: http://server/url
	 * @param	string	$target				Target to use on links
	 * @param 	int    	$disablejs			More content into html header
	 * @param 	int    	$disablehead		More content into html header
	 * @param 	array  	$arrayofjs			Array of complementary js files
	 * @param 	array  	$arrayofcss			Array of complementary css files
	 * @param	string	$morequerystring	Query string to add to the link "print" to get same parameters (use only if autodetect fails)
	 * @param   string  $morecssonbody      More CSS on body tag.
	 * @param	string	$replacemainareaby	Replace call to main_area() by a print of this string
	 * @return	void
	 */
	function llxHeader($head='', $title='', $help_url='', $target='', $disablejs=0, $disablehead=0, $arrayofjs='', $arrayofcss='', $morequerystring='', $morecssonbody='', $replacemainareaby='')
	{
		global $conf;

		// html header
		top_htmlhead($head, $title, $disablejs, $disablehead, $arrayofjs, $arrayofcss);

		print '<body id="mainbody"'.($morecssonbody?' class="'.$morecssonbody.'"':'').'>' . "\n";

		// top menu and left menu area
		if (empty($conf->dol_hide_topmenu) || GETPOST('dol_invisible_topmenu','int'))
		{
			top_menu($head, $title, $target, $disablejs, $disablehead, $arrayofjs, $arrayofcss, $morequerystring, $help_url);
		}

		if (empty($conf->dol_hide_leftmenu))
		{
			left_menu('', $help_url, '', '', 1, $title, 1);		// $menumanager is retreived with a global $menumanager inside this function
		}

		// main area
		if ($replacemainareaby)
		{
			print $replacemainareaby;
			return;
		}
		main_area($title);
	}
}


/**
 *  Show HTTP header
 *
 *  @param  string  $contenttype    Content type. For example, 'text/html'
 *  @param	int		$forcenocache	Force disabling of cache for the page
 *  @return	void
 */
function top_httphead($contenttype='text/html', $forcenocache=0)
{
	global $db, $conf, $hookmanager;

	if ($contenttype == 'text/html' ) header("Content-Type: text/html; charset=".$conf->file->character_set_client);
	else header("Content-Type: ".$contenttype);
	// Security options
	header("X-Content-Type-Options: nosniff");  // With the nosniff option, if the server says the content is text/html, the browser will render it as text/html (note that most browsers now force this option to on)
	header("X-Frame-Options: SAMEORIGIN");      // Frames allowed only if on same domain (stop some XSS attacks)
	//header("X-XSS-Protection: 1");      		// XSS protection of some browsers (note: use of Content-Security-Policy is more efficient). Disabled as deprecated.
	if (! defined('FORCECSP'))
	{
		//if (! isset($conf->global->MAIN_HTTP_CONTENT_SECURITY_POLICY))
		//{
		//	// A default security policy that keep usage of js external component like ckeditor, stripe, google, working
		//	$contentsecuritypolicy = "font-src *; img-src *; style-src * 'unsafe-inline' 'unsafe-eval'; default-src 'self' *.stripe.com 'unsafe-inline' 'unsafe-eval'; script-src 'self' *.stripe.com 'unsafe-inline' 'unsafe-eval'; frame-src 'self' *.stripe.com; connect-src 'self';";
		//}
		//else $contentsecuritypolicy = $conf->global->MAIN_HTTP_CONTENT_SECURITY_POLICY;
		$contentsecuritypolicy = $conf->global->MAIN_HTTP_CONTENT_SECURITY_POLICY;

		if (! is_object($hookmanager)) $hookmanager = new HookManager($db);
		$hookmanager->initHooks("main");

		$parameters=array('contentsecuritypolicy'=>$contentsecuritypolicy);
		$result=$hookmanager->executeHooks('setContentSecurityPolicy',$parameters);    // Note that $action and $object may have been modified by some hooks
		if ($result > 0) $contentsecuritypolicy = $hookmanager->resPrint;	// Replace CSP
		else $contentsecuritypolicy .= $hookmanager->resPrint;				// Concat CSP

		if (! empty($contentsecuritypolicy))
		{
			// For example, to restrict 'script', 'object', 'frames' or 'img' to some domains:
			// script-src https://api.google.com https://anotherhost.com; object-src https://youtube.com; frame-src https://youtube.com; img-src: https://static.example.com
			// For example, to restrict everything to one domain, except 'object', ...:
			// default-src https://cdn.example.net; object-src 'none'
			// For example, to restrict everything to itself except img that can be on other servers:
			// default-src 'self'; img-src *;
			// Pre-existing site that uses too much inline code to fix but wants to ensure resources are loaded only over https and disable plugins:
			// default-src http: https: 'unsafe-eval' 'unsafe-inline'; object-src 'none'
			header("Content-Security-Policy: ".$contentsecuritypolicy);
		}
	}
	elseif (constant('FORCECSP'))
	{
		header("Content-Security-Policy: ".constant('FORCECSP'));
	}
	if ($forcenocache)
	{
		header("Cache-Control: no-cache, no-store, must-revalidate, max-age=0");
	}
}

/**
 * Ouput html header of a page.
 * This code is also duplicated into security2.lib.php::dol_loginfunction
 *
 * @param 	string 	$head			 Optionnal head lines
 * @param 	string 	$title			 HTML title
 * @param 	int    	$disablejs		 Disable js output
 * @param 	int    	$disablehead	 Disable head output
 * @param 	array  	$arrayofjs		 Array of complementary js files
 * @param 	array  	$arrayofcss		 Array of complementary css files
 * @param 	int    	$disablejmobile	 Disable jmobile (No more used)
 * @param   int     $disablenofollow Disable no follow tag
 * @return	void
 */
function top_htmlhead($head, $title='', $disablejs=0, $disablehead=0, $arrayofjs='', $arrayofcss='', $disablejmobile=0, $disablenofollow=0)
{
	global $db, $conf, $langs, $user, $hookmanager;

	top_httphead();

	if (empty($conf->css)) $conf->css = '/theme/eldy/style.css.php';	// If not defined, eldy by default

	print '<!doctype html>'."\n";

	if (! empty($conf->global->MAIN_USE_CACHE_MANIFEST)) print '<html lang="'.substr($langs->defaultlang,0,2).'" manifest="'.DOL_URL_ROOT.'/cache.manifest">'."\n";
	else print '<html lang="'.substr($langs->defaultlang,0,2).'">'."\n";
	//print '<html xmlns="http://www.w3.org/1999/xhtml" xml:lang="fr">'."\n";
	if (empty($disablehead))
	{
		$ext='layout='.$conf->browser->layout.'&version='.urlencode(DOL_VERSION);

		print "<head>\n";

		if (GETPOST('dol_basehref','alpha')) print '<base href="'.dol_escape_htmltag(GETPOST('dol_basehref','alpha')).'">'."\n";

		// Displays meta
		print '<meta charset="UTF-8">'."\n";
		print '<meta name="robots" content="noindex'.($disablenofollow?'':',nofollow').'">'."\n";	// Do not index
		print '<meta name="viewport" content="width=device-width, initial-scale=1.0">'."\n";		// Scale for mobile device
		print '<meta name="author" content="Dolibarr Development Team">'."\n";

		// Favicon
		$favicon=dol_buildpath('/theme/'.$conf->theme.'/img/favicon.ico',1);
		if (! empty($conf->global->MAIN_FAVICON_URL)) $favicon=$conf->global->MAIN_FAVICON_URL;
		if (empty($conf->dol_use_jmobile)) print '<link rel="shortcut icon" type="image/x-icon" href="'.$favicon.'"/>'."\n";	// Not required into an Android webview
		//if (empty($conf->global->MAIN_OPTIMIZEFORTEXTBROWSER)) print '<link rel="top" title="'.$langs->trans("Home").'" href="'.(DOL_URL_ROOT?DOL_URL_ROOT:'/').'">'."\n";
		//if (empty($conf->global->MAIN_OPTIMIZEFORTEXTBROWSER)) print '<link rel="copyright" title="GNU General Public License" href="http://www.gnu.org/copyleft/gpl.html#SEC1">'."\n";
		//if (empty($conf->global->MAIN_OPTIMIZEFORTEXTBROWSER)) print '<link rel="author" title="Dolibarr Development Team" href="https://www.dolibarr.org">'."\n";

		// Auto refresh page
		if (GETPOST('autorefresh','int') > 0) print '<meta http-equiv="refresh" content="'.GETPOST('autorefresh','int').'">';

		// Displays title
		$appli=constant('DOL_APPLICATION_TITLE');
		if (!empty($conf->global->MAIN_APPLICATION_TITLE)) $appli=$conf->global->MAIN_APPLICATION_TITLE;

		print '<title>';
		$titletoshow='';
		if ($title && ! empty($conf->global->MAIN_HTML_TITLE) && preg_match('/noapp/',$conf->global->MAIN_HTML_TITLE)) $titletoshow = dol_htmlentities($title);
		else if ($title) $titletoshow = dol_htmlentities($appli.' - '.$title);
		else $titletoshow = dol_htmlentities($appli);

		if (! is_object($hookmanager)) $hookmanager = new HookManager($db);
		$hookmanager->initHooks("main");
		$parameters=array('title'=>$titletoshow);
		$result=$hookmanager->executeHooks('setHtmlTitle',$parameters);		// Note that $action and $object may have been modified by some hooks
		if ($result > 0) $titletoshow = $hookmanager->resPrint;				// Replace Title to show
		else $titletoshow .= $hookmanager->resPrint;						// Concat to Title to show

		print $titletoshow;
		print '</title>';

		print "\n";

		if (GETPOST('version','int')) $ext='version='.GETPOST('version','int');	// usefull to force no cache on css/js
		if (GETPOST('testmenuhider','int') || ! empty($conf->global->MAIN_TESTMENUHIDER)) $ext.='&testmenuhider='.(GETPOST('testmenuhider','int')?GETPOST('testmenuhider','int'):$conf->global->MAIN_TESTMENUHIDER);

		$themeparam='?lang='.$langs->defaultlang.'&amp;theme='.$conf->theme.(GETPOST('optioncss','aZ09')?'&amp;optioncss='.GETPOST('optioncss','aZ09',1):'').'&amp;userid='.$user->id.'&amp;entity='.$conf->entity;
		$themeparam.=($ext?'&amp;'.$ext:'');
		if (! empty($_SESSION['dol_resetcache'])) $themeparam.='&amp;dol_resetcache='.$_SESSION['dol_resetcache'];
		if (GETPOST('dol_hide_topmenu','int'))           { $themeparam.='&amp;dol_hide_topmenu='.GETPOST('dol_hide_topmenu','int'); }
		if (GETPOST('dol_hide_leftmenu','int'))          { $themeparam.='&amp;dol_hide_leftmenu='.GETPOST('dol_hide_leftmenu','int'); }
		if (GETPOST('dol_optimize_smallscreen','int'))   { $themeparam.='&amp;dol_optimize_smallscreen='.GETPOST('dol_optimize_smallscreen','int'); }
		if (GETPOST('dol_no_mouse_hover','int'))         { $themeparam.='&amp;dol_no_mouse_hover='.GETPOST('dol_no_mouse_hover','int'); }
		if (GETPOST('dol_use_jmobile','int'))            { $themeparam.='&amp;dol_use_jmobile='.GETPOST('dol_use_jmobile','int'); $conf->dol_use_jmobile=GETPOST('dol_use_jmobile','int'); }

		if (! defined('DISABLE_JQUERY') && ! $disablejs && $conf->use_javascript_ajax)
		{
			print '<!-- Includes CSS for JQuery (Ajax library) -->'."\n";
			$jquerytheme = 'base';
			if (!empty($conf->global->MAIN_USE_JQUERY_THEME)) $jquerytheme = $conf->global->MAIN_USE_JQUERY_THEME;
			if (constant('JS_JQUERY_UI')) print '<link rel="stylesheet" type="text/css" href="'.JS_JQUERY_UI.'css/'.$jquerytheme.'/jquery-ui.min.css'.($ext?'?'.$ext:'').'">'."\n";  // JQuery
			else print '<link rel="stylesheet" type="text/css" href="'.DOL_URL_ROOT.'/includes/jquery/css/'.$jquerytheme.'/jquery-ui.css'.($ext?'?'.$ext:'').'">'."\n";    // JQuery
			if (! defined('DISABLE_JQUERY_JNOTIFY')) print '<link rel="stylesheet" type="text/css" href="'.DOL_URL_ROOT.'/includes/jquery/plugins/jnotify/jquery.jnotify-alt.min.css'.($ext?'?'.$ext:'').'">'."\n";          // JNotify
			if (! defined('DISABLE_SELECT2') && (! empty($conf->global->MAIN_USE_JQUERY_MULTISELECT) || defined('REQUIRE_JQUERY_MULTISELECT')))     // jQuery plugin "mutiselect", "multiple-select", "select2"...
			{
				$tmpplugin=empty($conf->global->MAIN_USE_JQUERY_MULTISELECT)?constant('REQUIRE_JQUERY_MULTISELECT'):$conf->global->MAIN_USE_JQUERY_MULTISELECT;
				print '<link rel="stylesheet" type="text/css" href="'.DOL_URL_ROOT.'/includes/jquery/plugins/'.$tmpplugin.'/dist/css/'.$tmpplugin.'.css'.($ext?'?'.$ext:'').'">'."\n";
			}
		}

		if (! defined('DISABLE_FONT_AWSOME'))
		{
			print '<!-- Includes CSS for font awesome -->'."\n";
			print '<link rel="stylesheet" type="text/css" href="'.DOL_URL_ROOT.'/theme/common/fontawesome/css/font-awesome.min.css'.($ext?'?'.$ext:'').'">'."\n";
		}

		print '<!-- Includes CSS for Dolibarr theme -->'."\n";
		// Output style sheets (optioncss='print' or ''). Note: $conf->css looks like '/theme/eldy/style.css.php'
		$themepath=dol_buildpath($conf->css,1);
		$themesubdir='';
		if (! empty($conf->modules_parts['theme']))	// This slow down
		{
			foreach($conf->modules_parts['theme'] as $reldir)
			{
				if (file_exists(dol_buildpath($reldir.$conf->css, 0)))
				{
					$themepath=dol_buildpath($reldir.$conf->css, 1);
					$themesubdir=$reldir;
					break;
				}
			}
		}

		//print 'themepath='.$themepath.' themeparam='.$themeparam;exit;
		print '<link rel="stylesheet" type="text/css" href="'.$themepath.$themeparam.'">'."\n";
		if (! empty($conf->global->MAIN_FIX_FLASH_ON_CHROME)) print '<!-- Includes CSS that does not exists as a workaround of flash bug of chrome -->'."\n".'<link rel="stylesheet" type="text/css" href="filethatdoesnotexiststosolvechromeflashbug">'."\n";

		// CSS forced by modules (relative url starting with /)
		if (! empty($conf->modules_parts['css']))
		{
			$arraycss=(array) $conf->modules_parts['css'];
			foreach($arraycss as $modcss => $filescss)
			{
				$filescss=(array) $filescss;	// To be sure filecss is an array
				foreach($filescss as $cssfile)
				{
					if (empty($cssfile)) dol_syslog("Warning: module ".$modcss." declared a css path file into its descriptor that is empty.", LOG_WARNING);
					// cssfile is a relative path
					print '<!-- Includes CSS added by module '.$modcss. ' -->'."\n".'<link rel="stylesheet" type="text/css" href="'.dol_buildpath($cssfile,1);
					// We add params only if page is not static, because some web server setup does not return content type text/css if url has parameters, so browser cache is not used.
					if (!preg_match('/\.css$/i',$cssfile)) print $themeparam;
					print '">'."\n";
				}
			}
		}
		// CSS forced by page in top_htmlhead call (relative url starting with /)
		if (is_array($arrayofcss))
		{
			foreach($arrayofcss as $cssfile)
			{
				print '<!-- Includes CSS added by page -->'."\n".'<link rel="stylesheet" type="text/css" title="default" href="'.dol_buildpath($cssfile,1);
				// We add params only if page is not static, because some web server setup does not return content type text/css if url has parameters and browser cache is not used.
				if (!preg_match('/\.css$/i',$cssfile)) print $themeparam;
				print '">'."\n";
			}
		}

		// Output standard javascript links
		if (! defined('DISABLE_JQUERY') && ! $disablejs && ! empty($conf->use_javascript_ajax))
		{
			// JQuery. Must be before other includes
			print '<!-- Includes JS for JQuery -->'."\n";
			if (defined('JS_JQUERY') && constant('JS_JQUERY')) print '<script type="text/javascript" src="'.JS_JQUERY.'jquery.min.js'.($ext?'?'.$ext:'').'"></script>'."\n";
			else print '<script type="text/javascript" src="'.DOL_URL_ROOT.'/includes/jquery/js/jquery.min.js'.($ext?'?'.$ext:'').'"></script>'."\n";
			if (! empty($conf->global->MAIN_FEATURES_LEVEL) && ! defined('JS_JQUERY_MIGRATE_DISABLED'))
			{
				if (defined('JS_JQUERY_MIGRATE') && constant('JS_JQUERY_MIGRATE')) print '<script type="text/javascript" src="'.JS_JQUERY_MIGRATE.'jquery-migrate.min.js'.($ext?'?'.$ext:'').'"></script>'."\n";
				else print '<script type="text/javascript" src="'.DOL_URL_ROOT.'/includes/jquery/js/jquery-migrate.min.js'.($ext?'?'.$ext:'').'"></script>'."\n";
			}
			if (defined('JS_JQUERY_UI') && constant('JS_JQUERY_UI')) print '<script type="text/javascript" src="'.JS_JQUERY_UI.'jquery-ui.min.js'.($ext?'?'.$ext:'').'"></script>'."\n";
			else print '<script type="text/javascript" src="'.DOL_URL_ROOT.'/includes/jquery/js/jquery-ui.min.js'.($ext?'?'.$ext:'').'"></script>'."\n";
			if (! defined('DISABLE_JQUERY_TABLEDND')) print '<script type="text/javascript" src="'.DOL_URL_ROOT.'/includes/jquery/plugins/tablednd/jquery.tablednd.min.js'.($ext?'?'.$ext:'').'"></script>'."\n";
			// jQuery jnotify
			if (empty($conf->global->MAIN_DISABLE_JQUERY_JNOTIFY) && ! defined('DISABLE_JQUERY_JNOTIFY'))
			{
				print '<script type="text/javascript" src="'.DOL_URL_ROOT.'/includes/jquery/plugins/jnotify/jquery.jnotify.min.js'.($ext?'?'.$ext:'').'"></script>'."\n";
			}
			// Flot
			if (empty($conf->global->MAIN_DISABLE_JQUERY_FLOT) && ! defined('DISABLE_JQUERY_FLOT'))
			{
				if (constant('JS_JQUERY_FLOT'))
				{
					print '<script type="text/javascript" src="'.JS_JQUERY_FLOT.'jquery.flot.js'.($ext?'?'.$ext:'').'"></script>'."\n";
					print '<script type="text/javascript" src="'.JS_JQUERY_FLOT.'jquery.flot.pie.js'.($ext?'?'.$ext:'').'"></script>'."\n";
					print '<script type="text/javascript" src="'.JS_JQUERY_FLOT.'jquery.flot.stack.js'.($ext?'?'.$ext:'').'"></script>'."\n";
				}
				else
				{
					print '<script type="text/javascript" src="'.DOL_URL_ROOT.'/includes/jquery/plugins/flot/jquery.flot.min.js'.($ext?'?'.$ext:'').'"></script>'."\n";
					print '<script type="text/javascript" src="'.DOL_URL_ROOT.'/includes/jquery/plugins/flot/jquery.flot.pie.min.js'.($ext?'?'.$ext:'').'"></script>'."\n";
					print '<script type="text/javascript" src="'.DOL_URL_ROOT.'/includes/jquery/plugins/flot/jquery.flot.stack.min.js'.($ext?'?'.$ext:'').'"></script>'."\n";
				}
			}
			// jQuery jeditable
			if (! empty($conf->global->MAIN_USE_JQUERY_JEDITABLE) && ! defined('DISABLE_JQUERY_JEDITABLE'))
			{
				print '<!-- JS to manage editInPlace feature -->'."\n";
				print '<script type="text/javascript" src="'.DOL_URL_ROOT.'/includes/jquery/plugins/jeditable/jquery.jeditable.js'.($ext?'?'.$ext:'').'"></script>'."\n";
				print '<script type="text/javascript" src="'.DOL_URL_ROOT.'/includes/jquery/plugins/jeditable/jquery.jeditable.ui-datepicker.js'.($ext?'?'.$ext:'').'"></script>'."\n";
				print '<script type="text/javascript" src="'.DOL_URL_ROOT.'/includes/jquery/plugins/jeditable/jquery.jeditable.ui-autocomplete.js'.($ext?'?'.$ext:'').'"></script>'."\n";
				print '<script type="text/javascript">'."\n";
				print 'var urlSaveInPlace = \''.DOL_URL_ROOT.'/core/ajax/saveinplace.php\';'."\n";
				print 'var urlLoadInPlace = \''.DOL_URL_ROOT.'/core/ajax/loadinplace.php\';'."\n";
				print 'var tooltipInPlace = \''.$langs->transnoentities('ClickToEdit').'\';'."\n";	// Added in title attribute of span
				print 'var placeholderInPlace = \'&nbsp;\';'."\n";	// If we put another string than $langs->trans("ClickToEdit") here, nothing is shown. If we put empty string, there is error, Why ?
				print 'var cancelInPlace = \''.$langs->trans('Cancel').'\';'."\n";
				print 'var submitInPlace = \''.$langs->trans('Ok').'\';'."\n";
				print 'var indicatorInPlace = \'<img src="'.DOL_URL_ROOT."/theme/".$conf->theme."/img/working.gif".'">\';'."\n";
				print 'var withInPlace = 300;';		// width in pixel for default string edit
				print '</script>'."\n";
				print '<script type="text/javascript" src="'.DOL_URL_ROOT.'/core/js/editinplace.js'.($ext?'?'.$ext:'').'"></script>'."\n";
				print '<script type="text/javascript" src="'.DOL_URL_ROOT.'/includes/jquery/plugins/jeditable/jquery.jeditable.ckeditor.js'.($ext?'?'.$ext:'').'"></script>'."\n";
			}
            // jQuery Timepicker
            if (! empty($conf->global->MAIN_USE_JQUERY_TIMEPICKER) || defined('REQUIRE_JQUERY_TIMEPICKER'))
            {
            	print '<script type="text/javascript" src="'.DOL_URL_ROOT.'/includes/jquery/plugins/timepicker/jquery-ui-timepicker-addon.js'.($ext?'?'.$ext:'').'"></script>'."\n";
            	print '<script type="text/javascript" src="'.DOL_URL_ROOT.'/core/js/timepicker.js.php?lang='.$langs->defaultlang.($ext?'&amp;'.$ext:'').'"></script>'."\n";
            }
            if (! defined('DISABLE_SELECT2') && (! empty($conf->global->MAIN_USE_JQUERY_MULTISELECT) || defined('REQUIRE_JQUERY_MULTISELECT')))     // jQuery plugin "mutiselect", "multiple-select", "select2", ...
            {
            	$tmpplugin=empty($conf->global->MAIN_USE_JQUERY_MULTISELECT)?constant('REQUIRE_JQUERY_MULTISELECT'):$conf->global->MAIN_USE_JQUERY_MULTISELECT;
            	print '<script type="text/javascript" src="'.DOL_URL_ROOT.'/includes/jquery/plugins/'.$tmpplugin.'/dist/js/'.$tmpplugin.'.full.min.js'.($ext?'?'.$ext:'').'"></script>'."\n";	// We include full because we need the support of containerCssClass
            }
            if (! defined('DISABLE_MULTISELECT'))     // jQuery plugin "mutiselect" to select with checkboxes
            {
            	print '<script type="text/javascript" src="'.DOL_URL_ROOT.'/includes/jquery/plugins/multiselect/jquery.multi-select.js'.($ext?'?'.$ext:'').'"></script>'."\n";
            }
		}

        if (! $disablejs && ! empty($conf->use_javascript_ajax))
        {
            // CKEditor
            if (! empty($conf->fckeditor->enabled) && (empty($conf->global->FCKEDITOR_EDITORNAME) || $conf->global->FCKEDITOR_EDITORNAME == 'ckeditor') && ! defined('DISABLE_CKEDITOR'))
            {
                print '<!-- Includes JS for CKEditor -->'."\n";
                $pathckeditor = DOL_URL_ROOT . '/includes/ckeditor/ckeditor/';
                $jsckeditor='ckeditor.js';
                if (constant('JS_CKEDITOR'))	// To use external ckeditor 4 js lib
                {
                	$pathckeditor=constant('JS_CKEDITOR');
                }
                print '<script type="text/javascript">';
                print 'var CKEDITOR_BASEPATH = \''.$pathckeditor.'\';'."\n";
                print 'var ckeditorConfig = \''.dol_buildpath($themesubdir.'/theme/'.$conf->theme.'/ckeditor/config.js'.($ext?'?'.$ext:''),1).'\';'."\n";		// $themesubdir='' in standard usage
                print 'var ckeditorFilebrowserBrowseUrl = \''.DOL_URL_ROOT.'/core/filemanagerdol/browser/default/browser.php?Connector='.DOL_URL_ROOT.'/core/filemanagerdol/connectors/php/connector.php\';'."\n";
                print 'var ckeditorFilebrowserImageBrowseUrl = \''.DOL_URL_ROOT.'/core/filemanagerdol/browser/default/browser.php?Type=Image&Connector='.DOL_URL_ROOT.'/core/filemanagerdol/connectors/php/connector.php\';'."\n";
                print '</script>'."\n";
                print '<script type="text/javascript" src="'.$pathckeditor.$jsckeditor.($ext?'?'.$ext:'').'"></script>'."\n";
            }

            // Browser notifications
            if (! defined('DISABLE_BROWSER_NOTIF'))
            {
                $enablebrowsernotif=false;
                if (! empty($conf->agenda->enabled) && ! empty($conf->global->AGENDA_REMINDER_BROWSER)) $enablebrowsernotif=true;
                if ($conf->browser->layout == 'phone') $enablebrowsernotif=false;
                if ($enablebrowsernotif)
                {
                    print '<!-- Includes JS of Dolibarr (brwoser layout = '.$conf->browser->layout.')-->'."\n";
                    print '<script type="text/javascript" src="'.DOL_URL_ROOT.'/core/js/lib_notification.js.php'.($ext?'?'.$ext:'').'"></script>'."\n";
                }
            }

            // Global js function
            print '<!-- Includes JS of Dolibarr -->'."\n";
            print '<script type="text/javascript" src="'.DOL_URL_ROOT.'/core/js/lib_head.js.php?lang='.$langs->defaultlang.($ext?'&'.$ext:'').'"></script>'."\n";

            // JS forced by modules (relative url starting with /)
            if (! empty($conf->modules_parts['js']))		// $conf->modules_parts['js'] is array('module'=>array('file1','file2'))
        	{
        		$arrayjs=(array) $conf->modules_parts['js'];
	            foreach($arrayjs as $modjs => $filesjs)
	            {
        			$filesjs=(array) $filesjs;	// To be sure filejs is an array
		            foreach($filesjs as $jsfile)
		            {
	    	    		// jsfile is a relative path
	        	    	print '<!-- Include JS added by module '.$modjs. '-->'."\n".'<script type="text/javascript" src="'.dol_buildpath($jsfile,1).'"></script>'."\n";
		            }
	            }
        	}
            // JS forced by page in top_htmlhead (relative url starting with /)
            if (is_array($arrayofjs))
            {
                print '<!-- Includes JS added by page -->'."\n";
                foreach($arrayofjs as $jsfile)
                {
                    if (preg_match('/^http/i',$jsfile))
                    {
                        print '<script type="text/javascript" src="'.$jsfile.'"></script>'."\n";
                    }
                    else
                    {
                        print '<script type="text/javascript" src="'.dol_buildpath($jsfile,1).'"></script>'."\n";
                    }
                }
            }
        }

        if (! empty($head)) print $head."\n";
        if (! empty($conf->global->MAIN_HTML_HEADER)) print $conf->global->MAIN_HTML_HEADER."\n";

        print "</head>\n\n";
    }

    $conf->headerdone=1;	// To tell header was output
}


/**
 *  Show an HTML header + a BODY + The top menu bar
 *
 *  @param      string	$head    			Lines in the HEAD
 *  @param      string	$title   			Title of web page
 *  @param      string	$target  			Target to use in menu links (Example: '' or '_top')
 *	@param		int		$disablejs			Do not output links to js (Ex: qd fonction utilisee par sous formulaire Ajax)
 *	@param		int		$disablehead		Do not output head section
 *	@param		array	$arrayofjs			Array of js files to add in header
 *	@param		array	$arrayofcss			Array of css files to add in header
 *  @param		string	$morequerystring	Query string to add to the link "print" to get same parameters (use only if autodetect fails)
 *  @param      string	$helppagename    	Name of wiki page for help ('' by default).
 * 				     		                Syntax is: For a wiki page: EN:EnglishPage|FR:FrenchPage|ES:SpanishPage
 * 						                    For other external page: http://server/url
 *  @return		void
 */
function top_menu($head, $title='', $target='', $disablejs=0, $disablehead=0, $arrayofjs='', $arrayofcss='', $morequerystring='', $helppagename='')
{
	global $user, $conf, $langs, $db;
	global $dolibarr_main_authentication, $dolibarr_main_demo;
	global $hookmanager,$menumanager;

	$searchform='';
	$bookmarks='';

	// Instantiate hooks of thirdparty module
	$hookmanager->initHooks(array('toprightmenu'));

	$toprightmenu='';

	// For backward compatibility with old modules
	if (empty($conf->headerdone))
	{
		top_htmlhead($head, $title, $disablejs, $disablehead, $arrayofjs, $arrayofcss);
		print '<body id="mainbody">';
	}

	/*
     * Top menu
     */
	if ((empty($conf->dol_hide_topmenu) || GETPOST('dol_invisible_topmenu','int')) && (! defined('NOREQUIREMENU') || ! constant('NOREQUIREMENU')))
	{
		print "\n".'<!-- Start top horizontal -->'."\n";

		print '<div class="side-nav-vert'.(GETPOST('dol_invisible_topmenu','int')?' hidden':'').'"><div id="id-top">';		// dol_invisible_topmenu differs from dol_hide_topmenu: dol_invisible_topmenu means we output menu but we make it invisible.

		// Show menu entries
		print '<div id="tmenu_tooltip'.(empty($conf->global->MAIN_MENU_INVERT)?'':'invert').'" class="tmenu">'."\n";
		$menumanager->atarget=$target;
		$menumanager->showmenu('top', array('searchform'=>$searchform, 'bookmarks'=>$bookmarks));      // This contains a \n
		print "</div>\n";

		// Define link to login card
		$appli=constant('DOL_APPLICATION_TITLE');
		if (! empty($conf->global->MAIN_APPLICATION_TITLE))
		{
			$appli=$conf->global->MAIN_APPLICATION_TITLE;
			if (preg_match('/\d\.\d/', $appli))
			{
				if (! preg_match('/'.preg_quote(DOL_VERSION).'/', $appli)) $appli.=" (".DOL_VERSION.")";	// If new title contains a version that is different than core
			}
			else $appli.=" ".DOL_VERSION;
		}
		else $appli.=" ".DOL_VERSION;

		if (! empty($conf->global->MAIN_FEATURES_LEVEL)) $appli.="<br>".$langs->trans("LevelOfFeature").': '.$conf->global->MAIN_FEATURES_LEVEL;

		$logouttext='';
		if (empty($conf->global->MAIN_OPTIMIZEFORTEXTBROWSER))
		{
			//$logouthtmltext=$appli.'<br>';
			if ($_SESSION["dol_authmode"] != 'forceuser' && $_SESSION["dol_authmode"] != 'http')
			{
				$logouthtmltext.=$langs->trans("Logout").'<br>';

				$logouttext .='<a href="'.DOL_URL_ROOT.'/user/logout.php">';
				//$logouttext .= img_picto($langs->trans('Logout').":".$langs->trans('Logout'), 'logout_top.png', 'class="login"', 0, 0, 1);
				$logouttext .='<span class="fa fa-sign-out atoplogin"></span>';
				$logouttext .='</a>';
			}
			else
			{
				$logouthtmltext.=$langs->trans("NoLogoutProcessWithAuthMode",$_SESSION["dol_authmode"]);
				$logouttext .= img_picto($langs->trans('Logout').":".$langs->trans('Logout'), 'logout_top.png', 'class="login"', 0, 0, 1);
			}
		}

		print '<div class="login_block">'."\n";

		// Add login user link
		$toprightmenu.='<div class="login_block_user">';

		// Login name with photo and tooltip
		$mode=-1;
		$toprightmenu.='<div class="inline-block nowrap"><div class="inline-block login_block_elem login_block_elem_name" style="padding: 0px;">';
		$toprightmenu.=$user->getNomUrl($mode, '', 1, 0, 11, 0, ($user->firstname ? 'firstname' : -1),'atoplogin');
		$toprightmenu.='</div></div>';

		$toprightmenu.='</div>'."\n";

		$toprightmenu.='<div class="login_block_other">';

		// Execute hook printTopRightMenu (hooks should output string like '<div class="login"><a href="">mylink</a></div>')
		$parameters=array();
		$result=$hookmanager->executeHooks('printTopRightMenu',$parameters);    // Note that $action and $object may have been modified by some hooks
		if (is_numeric($result))
		{
			if ($result == 0)
				$toprightmenu.=$hookmanager->resPrint;		// add
			else
				$toprightmenu=$hookmanager->resPrint;						// replace
		}
		else
		{
			$toprightmenu.=$result;	// For backward compatibility
		}

		// Link to module builder
		if (! empty($conf->modulebuilder->enabled))
		{
			$text ='<a href="'.DOL_URL_ROOT.'/modulebuilder/index.php?mainmenu=home&leftmenu=admintools" target="_modulebuilder">';
			//$text.= img_picto(":".$langs->trans("ModuleBuilder"), 'printer_top.png', 'class="printer"');
			$text.='<span class="fa fa-bug atoplogin"></span>';
			$text.='</a>';
			$toprightmenu.=@Form::textwithtooltip('',$langs->trans("ModuleBuilder"),2,1,$text,'login_block_elem',2);
		}

		// Link to print main content area
		if (empty($conf->global->MAIN_PRINT_DISABLELINK) && empty($conf->global->MAIN_OPTIMIZEFORTEXTBROWSER) && $conf->browser->layout != 'phone')
		{
			$qs=dol_escape_htmltag($_SERVER["QUERY_STRING"]);

			if (is_array($_POST))
			{
				foreach($_POST as $key=>$value) {
					if ($key!=='action' && $key!=='password' && !is_array($value)) $qs.='&'.$key.'='.urlencode($value);
				}
			}
			$qs.=(($qs && $morequerystring)?'&':'').$morequerystring;
			$text ='<a href="'.dol_escape_htmltag($_SERVER["PHP_SELF"]).'?'.$qs.($qs?'&':'').'optioncss=print" target="_blank">';
			//$text.= img_picto(":".$langs->trans("PrintContentArea"), 'printer_top.png', 'class="printer"');
			$text.='<span class="fa fa-print atoplogin"></span>';
			$text.='</a>';
			$toprightmenu.=@Form::textwithtooltip('',$langs->trans("PrintContentArea"),2,1,$text,'login_block_elem',2);
		}

		// Link to Dolibarr wiki pages
		if (empty($conf->global->MAIN_HELP_DISABLELINK) && empty($conf->global->MAIN_OPTIMIZEFORTEXTBROWSER))
		{
			$langs->load("help");

			$helpbaseurl='';
			$helppage='';
			$mode='';

			if (empty($helppagename)) $helppagename='EN:User_documentation|FR:Documentation_utilisateur|ES:Documentación_usuarios';

			// Get helpbaseurl, helppage and mode from helppagename and langs
			$arrayres=getHelpParamFor($helppagename,$langs);
			$helpbaseurl=$arrayres['helpbaseurl'];
			$helppage=$arrayres['helppage'];
			$mode=$arrayres['mode'];

			// Link to help pages
			if ($helpbaseurl && $helppage)
			{
				$text='';
	            if(!empty($conf->global->MAIN_SHOWDATABASENAMEINHELPPAGESLINK)) {
                    $langs->load('admin');
                    $appli .= '<br>' . $langs->trans("Database") . ': ' . $db->database_name;
                }
				$title=$appli.'<br>';
				$title.=$langs->trans($mode == 'wiki' ? 'GoToWikiHelpPage': 'GoToHelpPage');
				if ($mode == 'wiki') $title.=' - '.$langs->trans("PageWiki").' &quot;'.dol_escape_htmltag(strtr($helppage,'_',' ')).'&quot;';
				$text.='<a class="help" target="_blank" rel="noopener" href="';
				if ($mode == 'wiki') $text.=sprintf($helpbaseurl,urlencode(html_entity_decode($helppage)));
				else $text.=sprintf($helpbaseurl,$helppage);
				$text.='">';
				//$text.=img_picto('', 'helpdoc_top').' ';
				$text.='<span class="fa fa-question-circle atoplogin"></span>';
				//$toprightmenu.=$langs->trans($mode == 'wiki' ? 'OnlineHelp': 'Help');
				//if ($mode == 'wiki') $text.=' ('.dol_trunc(strtr($helppage,'_',' '),8).')';
				$text.='</a>';
				//$toprightmenu.='</div>'."\n";
				$toprightmenu.=@Form::textwithtooltip('',$title,2,1,$text,'login_block_elem',2);
			}
		}

		// Logout link
		$toprightmenu.=@Form::textwithtooltip('',$logouthtmltext,2,1,$logouttext,'login_block_elem',2);

		$toprightmenu.='</div>';

		print $toprightmenu;

		print "</div>\n";		// end div class="login_block"

		print '</div></div>';

		print '<div style="clear: both;"></div>';
		print "<!-- End top horizontal menu -->\n\n";
	}

	if (empty($conf->dol_hide_leftmenu) && empty($conf->dol_use_jmobile)) print '<!-- Begin div id-container --><div id="id-container" class="id-container'.($morecss?' '.$morecss:'').'">';
}


/**
 *  Show left menu bar
 *
 *  @param  array	$menu_array_before 	       	Table of menu entries to show before entries of menu handler. This param is deprectaed and must be provided to ''.
 *  @param  string	$helppagename    	       	Name of wiki page for help ('' by default).
 * 				     		                   	Syntax is: For a wiki page: EN:EnglishPage|FR:FrenchPage|ES:SpanishPage
 * 									         	For other external page: http://server/url
 *  @param  string	$notused             		Deprecated. Used in past to add content into left menu. Hooks can be used now.
 *  @param  array	$menu_array_after           Table of menu entries to show after entries of menu handler
 *  @param  int		$leftmenuwithoutmainarea    Must be set to 1. 0 by default for backward compatibility with old modules.
 *  @param  string	$title                      Title of web page
 *  @param  string  $acceptdelayedhtml          1 if caller request to have html delayed content not returned but saved into global $delayedhtmlcontent (so caller can show it at end of page to avoid flash FOUC effect)
 *  @return	void
 */
function left_menu($menu_array_before, $helppagename='', $notused='', $menu_array_after='', $leftmenuwithoutmainarea=0, $title='', $acceptdelayedhtml=0)
{
	global $user, $conf, $langs, $db, $form;
	global $hookmanager, $menumanager;

	$searchform='';
	$bookmarks='';

	if (! empty($menu_array_before)) dol_syslog("Deprecated parameter menu_array_before was used when calling main::left_menu function. Menu entries of module should now be defined into module descriptor and not provided when calling left_menu.", LOG_WARNING);

	if (empty($conf->dol_hide_leftmenu) && (! defined('NOREQUIREMENU') || ! constant('NOREQUIREMENU')))
	{
		// Instantiate hooks of thirdparty module
		$hookmanager->initHooks(array('searchform','leftblock'));

		print "\n".'<!-- Begin side-nav id-left -->'."\n".'<div class="side-nav"><div id="id-left">'."\n";

		if ($conf->browser->layout == 'phone') $conf->global->MAIN_USE_OLD_SEARCH_FORM=1;	// Select into select2 is awfull on smartphone. TODO Is this still true with select2 v4 ?

		print "\n";

		if (! is_object($form)) $form=new Form($db);
		$selected=-1;
		$usedbyinclude=1;
		include_once DOL_DOCUMENT_ROOT.'/core/ajax/selectsearchbox.php';	// This set $arrayresult

		if ($conf->use_javascript_ajax && empty($conf->global->MAIN_USE_OLD_SEARCH_FORM))
		{
			//$searchform.=$form->selectArrayAjax('searchselectcombo', DOL_URL_ROOT.'/core/ajax/selectsearchbox.php', $selected, '', '', 0, 1, 'vmenusearchselectcombo', 1, $langs->trans("Search"), 1);
			$searchform.=$form->selectArrayFilter('searchselectcombo', $arrayresult, $selected, '', 1, 0, (empty($conf->global->MAIN_SEARCHBOX_CONTENT_LOADED_BEFORE_KEY)?1:0), 'vmenusearchselectcombo', 1, $langs->trans("Search"), 1);
		}
		else
		{
			foreach($arrayresult as $key => $val)
			{
				//$searchform.=printSearchForm($val['url'], $val['url'], $val['label'], 'maxwidth100', 'sall', $val['shortcut'], 'searchleft', img_picto('',$val['img']));
				$searchform.=printSearchForm($val['url'], $val['url'], $val['label'], 'maxwidth125', 'sall', $val['shortcut'], 'searchleft', img_picto('', $val['img'], '', false, 1, 1));
			}
		}

		// Execute hook printSearchForm
		$parameters=array('searchform'=>$searchform);
		$reshook=$hookmanager->executeHooks('printSearchForm',$parameters);    // Note that $action and $object may have been modified by some hooks
		if (empty($reshook))
		{
			$searchform.=$hookmanager->resPrint;
		}
		else $searchform=$hookmanager->resPrint;

		// Force special value for $searchform
		if (! empty($conf->global->MAIN_OPTIMIZEFORTEXTBROWSER) || empty($conf->use_javascript_ajax))
		{
			$urltosearch=DOL_URL_ROOT.'/core/search_page.php?showtitlebefore=1';
			$searchform='<div class="blockvmenuimpair blockvmenusearchphone"><div id="divsearchforms1"><a href="'.$urltosearch.'" alt="'.dol_escape_htmltag($langs->trans("ShowSearchFields")).'">'.$langs->trans("Search").'...</a></div></div>';
		}
		elseif ($conf->use_javascript_ajax && ! empty($conf->global->MAIN_USE_OLD_SEARCH_FORM))
		{
			$searchform='<div class="blockvmenuimpair blockvmenusearchphone"><div id="divsearchforms1"><a href="#" alt="'.dol_escape_htmltag($langs->trans("ShowSearchFields")).'">'.$langs->trans("Search").'...</a></div><div id="divsearchforms2" style="display: none">'.$searchform.'</div>';
			$searchform.='<script type="text/javascript">
            	jQuery(document).ready(function () {
            		jQuery("#divsearchforms1").click(function(){
	                   jQuery("#divsearchforms2").toggle();
	               });
            	});
                </script>' . "\n";
			$searchform.='</div>';
		}

		// Define $bookmarks
		if (! empty($conf->bookmark->enabled) && $user->rights->bookmark->lire)
		{
			include_once DOL_DOCUMENT_ROOT.'/bookmarks/bookmarks.lib.php';
			$langs->load("bookmarks");

			$bookmarks=printBookmarksList($db, $langs);
		}

		// Left column
		print '<!-- Begin left menu -->'."\n";

		print '<div class="vmenu"'.(empty($conf->global->MAIN_OPTIMIZEFORTEXTBROWSER)?'':' title="Left menu"').'>'."\n\n";

		// Show left menu with other forms
		$menumanager->menu_array = $menu_array_before;
		$menumanager->menu_array_after = $menu_array_after;
		$menumanager->showmenu('left', array('searchform'=>$searchform, 'bookmarks'=>$bookmarks)); // output menu_array and menu found in database

		// Dolibarr version + help + bug report link
		print "\n";
		print "<!-- Begin Help Block-->\n";
		print '<div id="blockvmenuhelp" class="blockvmenuhelp">'."\n";

		// Version
		if (empty($conf->global->MAIN_HIDE_VERSION))    // Version is already on help picto and on login page.
		{
			$doliurl='https://www.dolibarr.org';
			//local communities
			if (preg_match('/fr/i',$langs->defaultlang)) $doliurl='https://www.dolibarr.fr';
			if (preg_match('/es/i',$langs->defaultlang)) $doliurl='https://www.dolibarr.es';
			if (preg_match('/de/i',$langs->defaultlang)) $doliurl='https://www.dolibarr.de';
			if (preg_match('/it/i',$langs->defaultlang)) $doliurl='https://www.dolibarr.it';
			if (preg_match('/gr/i',$langs->defaultlang)) $doliurl='https://www.dolibarr.gr';

			$appli=constant('DOL_APPLICATION_TITLE');
			if (! empty($conf->global->MAIN_APPLICATION_TITLE))
			{
				$appli=$conf->global->MAIN_APPLICATION_TITLE; $doliurl='';
				if (preg_match('/\d\.\d/', $appli))
				{
					if (! preg_match('/'.preg_quote(DOL_VERSION).'/', $appli)) $appli.=" (".DOL_VERSION.")";	// If new title contains a version that is different than core
				}
				else $appli.=" ".DOL_VERSION;
			}
			else $appli.=" ".DOL_VERSION;
			print '<div id="blockvmenuhelpapp" class="blockvmenuhelp">';
			if ($doliurl) print '<a class="help" target="_blank" rel="noopener" href="'.$doliurl.'">';
			else print '<span class="help">';
			print $appli;
			if ($doliurl) print '</a>';
			else print '</span>';
			print '</div>'."\n";
		}

		// Link to bugtrack
		if (! empty($conf->global->MAIN_BUGTRACK_ENABLELINK))
		{
			require_once DOL_DOCUMENT_ROOT.'/core/lib/functions2.lib.php';

			$bugbaseurl = 'https://github.com/Dolibarr/dolibarr/issues/new';
			$bugbaseurl.= '?title=';
			$bugbaseurl.= urlencode("Bug: ");
			$bugbaseurl.= '&body=';
			$bugbaseurl.= urlencode("# Bug\n");
			$bugbaseurl.= urlencode("\n");
			$bugbaseurl.= urlencode("## Environment\n");
			$bugbaseurl.= urlencode("- **Version**: " . DOL_VERSION . "\n");
			$bugbaseurl.= urlencode("- **OS**: " . php_uname('s') . "\n");
			$bugbaseurl.= urlencode("- **Web server**: " . $_SERVER["SERVER_SOFTWARE"] . "\n");
			$bugbaseurl.= urlencode("- **PHP**: " . php_sapi_name() . ' ' . phpversion() . "\n");
			$bugbaseurl.= urlencode("- **Database**: " . $db::LABEL . ' ' . $db->getVersion() . "\n");
			$bugbaseurl.= urlencode("- **URL**: " . $_SERVER["REQUEST_URI"] . "\n");
			$bugbaseurl.= urlencode("\n");
			$bugbaseurl.= urlencode("## Report\n");
			print '<div id="blockvmenuhelpbugreport" class="blockvmenuhelp">';
			print '<a class="help" target="_blank" rel="noopener" href="'.$bugbaseurl.'">'.$langs->trans("FindBug").'</a>';
			print '</div>';
		}

		print "</div>\n";
		print "<!-- End Help Block-->\n";
		print "\n";

		print "</div>\n";
		print "<!-- End left menu -->\n";
		print "\n";

		// Execute hook printLeftBlock
		$parameters=array();
		$reshook=$hookmanager->executeHooks('printLeftBlock',$parameters);    // Note that $action and $object may have been modified by some hooks
		print $hookmanager->resPrint;

		print '</div></div> <!-- End side-nav id-left -->';	// End div id="side-nav" div id="id-left"
	}

	print "\n";
	print '<!-- Begin right area -->'."\n";

	if (empty($leftmenuwithoutmainarea)) main_area($title);
}


/**
 *  Begin main area
 *
 *  @param	string	$title		Title
 *  @return	void
 */
function main_area($title='')
{
	global $conf, $langs;

	if (empty($conf->dol_hide_leftmenu)) print '<div id="id-right">';

	print "\n";

	print '<!-- Begin div class="fiche" -->'."\n".'<div class="fiche">'."\n";

	if (! empty($conf->global->MAIN_ONLY_LOGIN_ALLOWED)) print info_admin($langs->trans("WarningYouAreInMaintenanceMode",$conf->global->MAIN_ONLY_LOGIN_ALLOWED));
}


/**
 *  Return helpbaseurl, helppage and mode
 *
 *  @param	string		$helppagename		Page name ('EN:xxx,ES:eee,FR:fff...' or 'http://localpage')
 *  @param  Translate	$langs				Language
 *  @return	array		Array of help urls
 */
function getHelpParamFor($helppagename,$langs)
{
	$helpbaseurl='';
	$helppage='';
	$mode='';

	if (preg_match('/^http/i',$helppagename))
	{
		// If complete URL
		$helpbaseurl='%s';
		$helppage=$helppagename;
		$mode='local';
	}
	else
	{
		// If WIKI URL
		if (preg_match('/^es/i',$langs->defaultlang))
		{
			$helpbaseurl='http://wiki.dolibarr.org/index.php/%s';
			if (preg_match('/ES:([^|]+)/i',$helppagename,$reg)) $helppage=$reg[1];
		}
		if (preg_match('/^fr/i',$langs->defaultlang))
		{
			$helpbaseurl='http://wiki.dolibarr.org/index.php/%s';
			if (preg_match('/FR:([^|]+)/i',$helppagename,$reg)) $helppage=$reg[1];
		}
		if (empty($helppage))	// If help page not already found
		{
			$helpbaseurl='http://wiki.dolibarr.org/index.php/%s';
			if (preg_match('/EN:([^|]+)/i',$helppagename,$reg)) $helppage=$reg[1];
		}
		$mode='wiki';
	}
	return array('helpbaseurl'=>$helpbaseurl,'helppage'=>$helppage,'mode'=>$mode);
}


/**
 *  Show a search area.
 *  Used when the javascript quick search is not used.
 *
 *  @param  string	$urlaction          Url post
 *  @param  string	$urlobject          Url of the link under the search box
 *  @param  string	$title              Title search area
 *  @param  string	$htmlmorecss        Add more css
 *  @param  string	$htmlinputname      Field Name input form
 *  @param	string	$accesskey			Accesskey
 *  @param  string  $prefhtmlinputname  Complement for id to avoid multiple same id in the page
 *  @param	string	$img				Image to use
 *  @param	string	$showtitlebefore	Show title before input text instead of into placeholder. This can be set when output is dedicated for text browsers.
 *  @return	string
 */
function printSearchForm($urlaction, $urlobject, $title, $htmlmorecss, $htmlinputname, $accesskey='', $prefhtmlinputname='',$img='', $showtitlebefore=0)
{
	global $conf,$langs,$user;

	$ret='';
	$ret.='<form action="'.$urlaction.'" method="post" class="searchform">';
	$ret.='<input type="hidden" name="token" value="'.$_SESSION['newtoken'].'">';
	$ret.='<input type="hidden" name="mode" value="search">';
	$ret.='<input type="hidden" name="savelogin" value="'.dol_escape_htmltag($user->login).'">';
	if ($showtitlebefore) $ret.=$title.' ';
	$ret.='<input type="text" class="flat '.$htmlmorecss.'"';
	$ret.=' style="text-indent: 22px; background-image: url(\''.$img.'\'); background-repeat: no-repeat; background-position: 3px;"';
	$ret.=($accesskey?' accesskey="'.$accesskey.'"':'');
	$ret.=' placeholder="'.strip_tags($title).'"';
	$ret.=' name="'.$htmlinputname.'" id="'.$prefhtmlinputname.$htmlinputname.'" />';
	//$ret.='<input type="submit" class="button" style="padding-top: 4px; padding-bottom: 4px; padding-left: 6px; padding-right: 6px" value="'.$langs->trans("Go").'">';
	$ret.='<button type="submit" class="button" style="padding-top: 4px; padding-bottom: 4px; padding-left: 6px; padding-right: 6px">';
	$ret.='<span class="fa fa-search"></span>';
	$ret.='</button>';
	$ret.="</form>\n";
	return $ret;
}


if (! function_exists("llxFooter"))
{
	/**
	 * Show HTML footer
	 * Close div /DIV class=fiche + /DIV id-right + /DIV id-container + /BODY + /HTML.
	 * If global var $delayedhtmlcontent was filled, we output it just before closing the body.
	 *
	 * @param	string	$comment    				A text to add as HTML comment into HTML generated page
	 * @param	string	$zone						'private' (for private pages) or 'public' (for public pages)
	 * @param	int		$disabledoutputofmessages	Clear all messages stored into session without diplaying them
	 * @return	void
	 */
	function llxFooter($comment='',$zone='private', $disabledoutputofmessages=0)
	{
		global $conf, $langs, $user, $object;
		global $delayedhtmlcontent, $contextpage;

		$ext='layout='.$conf->browser->layout.'&version='.urlencode(DOL_VERSION);

		// Global html output events ($mesgs, $errors, $warnings)
		dol_htmloutput_events($disabledoutputofmessages);

		// Code for search criteria persistence.
		// $user->lastsearch_values was set by the GETPOST when form field search_xxx exists
		if (is_object($user) && ! empty($user->lastsearch_values_tmp) && is_array($user->lastsearch_values_tmp))
		{
			// Clean and save data
			foreach($user->lastsearch_values_tmp as $key => $val)
			{
				unset($_SESSION['lastsearch_values_tmp_'.$key]);			// Clean array to rebuild it just after
				if (count($val) && empty($_POST['button_removefilter']))	// If there is search criteria to save and we did not click on 'Clear filter' button
				{
					if (empty($val['sortfield'])) unset($val['sortfield']);
					if (empty($val['sortorder'])) unset($val['sortorder']);
					dol_syslog('Save lastsearch_values_tmp_'.$key.'='.json_encode($val, 0)." (systematic recording of last search criterias)");
					$_SESSION['lastsearch_values_tmp_'.$key]=json_encode($val);
					unset($_SESSION['lastsearch_values_'.$key]);
				}
			}
		}


		$relativepathstring = $_SERVER["PHP_SELF"];
		// Clean $relativepathstring
		if (constant('DOL_URL_ROOT')) $relativepathstring = preg_replace('/^'.preg_quote(constant('DOL_URL_ROOT'),'/').'/', '', $relativepathstring);
		$relativepathstring = preg_replace('/^\//', '', $relativepathstring);
		$relativepathstring = preg_replace('/^custom\//', '', $relativepathstring);
		if (preg_match('/list\.php$/', $relativepathstring))
		{
			unset($_SESSION['lastsearch_contextpage_tmp_'.$relativepathstring]);
			if (! empty($contextpage)) $_SESSION['lastsearch_contextpage_tmp_'.$relativepathstring]=$contextpage;
			unset($_SESSION['lastsearch_contextpage_'.$relativepathstring]);
		}

		// Core error message
		if (! empty($conf->global->MAIN_CORE_ERROR))
		{
			// Ajax version
			if ($conf->use_javascript_ajax)
			{
				$title = img_warning().' '.$langs->trans('CoreErrorTitle');
				print ajax_dialog($title, $langs->trans('CoreErrorMessage'));
			}
			// html version
			else
			{
				$msg = img_warning().' '.$langs->trans('CoreErrorMessage');
				print '<div class="error">'.$msg.'</div>';
			}

			//define("MAIN_CORE_ERROR",0);      // Constant was defined and we can't change value of a constant
		}

		print "\n\n";

		print '</div> <!-- End div class="fiche" -->'."\n"; // End div fiche

		if (empty($conf->dol_hide_leftmenu)) print '</div> <!-- End div id-right -->'."\n"; // End div id-right

		if (empty($conf->dol_hide_leftmenu) && empty($conf->dol_use_jmobile)) print '</div> <!-- End div id-container -->'."\n";	// End div container

		print "\n";
		if ($comment) print '<!-- '.$comment.' -->'."\n";

		printCommonFooter($zone);

		if (! empty($delayedhtmlcontent)) print $delayedhtmlcontent;

		if (! empty($conf->use_javascript_ajax))
		{
			print "\n".'<!-- Includes JS Footer of Dolibarr -->'."\n";
			print '<script type="text/javascript" src="'.DOL_URL_ROOT.'/core/js/lib_foot.js.php?lang='.$langs->defaultlang.($ext?'&'.$ext:'').'"></script>'."\n";
		}

		// Wrapper to add log when clicking on download or preview
		if (! empty($conf->blockedlog->enabled) && is_object($object) && $object->id > 0 && $object->statut > 0)
		{
			if (in_array($object->element, array('facture')))       // Restrict for the moment to element 'facture'
			{
				print "\n<!-- JS CODE TO ENABLE log when making a download or a preview of a document -->\n";
				?>
    			<script type="text/javascript">
    			jQuery(document).ready(function () {
    				$('a.documentpreview').click(function() {
    					$.post('<?php echo DOL_URL_ROOT."/blockedlog/ajax/block-add.php" ?>'
    							, {
    								id:<?php echo $object->id; ?>
    								, element:'<?php echo $object->element ?>'
    								, action:'DOC_PREVIEW'
    							}
    					);
    				});
    				$('a.documentdownload').click(function() {
    					$.post('<?php echo DOL_URL_ROOT."/blockedlog/ajax/block-add.php" ?>'
    							, {
    								id:<?php echo $object->id; ?>
    								, element:'<?php echo $object->element ?>'
    								, action:'DOC_DOWNLOAD'
    							}
    					);
    				});
    			});
    			</script>
				<?php
			}
	   	}

		// A div for the address popup
		print "\n<!-- A div to allow dialog popup -->\n";
		print '<div id="dialogforpopup" style="display: none;"></div>'."\n";

		print "</body>\n";
		print "</html>\n";
	}
}<|MERGE_RESOLUTION|>--- conflicted
+++ resolved
@@ -500,8 +500,6 @@
 				$_SESSION["dol_loginmesg"]=$langs->trans("ErrorBadValueForCode");
 				$test=false;
 
-<<<<<<< HEAD
-=======
 				// Call trigger for the "security events" log
 				$user->trigger_mesg='ErrorBadValueForCode - login='.GETPOST("username","alpha",2);
 				// Call of triggers
@@ -513,7 +511,6 @@
 				}
 				// End Call of triggers
 
->>>>>>> 98c14efa
 				// Hooks on failed login
 				$action='';
 				$hookmanager->initHooks(array('login'));
@@ -582,8 +579,6 @@
 				// We set a generic message if not defined inside function checkLoginPassEntity or subfunctions
 				if (empty($_SESSION["dol_loginmesg"])) $_SESSION["dol_loginmesg"]=$langs->trans("ErrorBadLoginPassword");
 
-<<<<<<< HEAD
-=======
 				// Call trigger for the "security events" log
 				$user->trigger_mesg=$langs->trans("ErrorBadLoginPassword").' - login='.GETPOST("username","alpha",2);
 				// Call of triggers
@@ -595,7 +590,6 @@
 				}
 				// End Call of triggers
 
->>>>>>> 98c14efa
 				// Hooks on failed login
 				$action='';
 				$hookmanager->initHooks(array('login'));
@@ -632,17 +626,12 @@
 				$langs->loadLangs(array('main', 'errors'));
 
 				$_SESSION["dol_loginmesg"]=$langs->trans("ErrorCantLoadUserFromDolibarrDatabase",$login);
-<<<<<<< HEAD
-=======
 
 				$user->trigger_mesg='ErrorCantLoadUserFromDolibarrDatabase - login='.$login;
->>>>>>> 98c14efa
 			}
 			if ($resultFetchUser < 0)
 			{
 				$_SESSION["dol_loginmesg"]=$user->error;
-<<<<<<< HEAD
-=======
 
 				$user->trigger_mesg=$user->error;
 			}
@@ -653,8 +642,8 @@
 			$result=$interface->run_triggers('USER_LOGIN_FAILED',$user,$user,$langs,$conf);
 			if ($result < 0) {
 				$error++;
->>>>>>> 98c14efa
-			}
+			}
+			// End call triggers
 
 			// Hooks on failed login
 			$action='';
@@ -694,17 +683,12 @@
 				$langs->loadLangs(array('main', 'errors'));
 
 				$_SESSION["dol_loginmesg"]=$langs->trans("ErrorCantLoadUserFromDolibarrDatabase",$login);
-<<<<<<< HEAD
-=======
 
 				$user->trigger_mesg='ErrorCantLoadUserFromDolibarrDatabase - login='.$login;
->>>>>>> 98c14efa
 			}
 			if ($resultFetchUser < 0)
 			{
 				$_SESSION["dol_loginmesg"]=$user->error;
-<<<<<<< HEAD
-=======
 
 				$user->trigger_mesg=$user->error;
 			}
@@ -715,8 +699,8 @@
 			$result=$interface->run_triggers('USER_LOGIN_FAILED',$user,$user,$langs,$conf);
 			if ($result < 0) {
 				$error++;
->>>>>>> 98c14efa
-			}
+			}
+			// End call triggers
 
 			// Hooks on failed login
 			$action='';
@@ -805,8 +789,6 @@
 
 		$loginfo = 'TZ='.$_SESSION["dol_tz"].';TZString='.$_SESSION["dol_tz_string"].';Screen='.$_SESSION["dol_screenwidth"].'x'.$_SESSION["dol_screenheight"];
 
-<<<<<<< HEAD
-=======
 		// Call triggers for the "security events" log
 		$user->trigger_mesg = $loginfo;
 		// Call triggers
@@ -818,7 +800,6 @@
 		}
 		// End call triggers
 
->>>>>>> 98c14efa
 		// Hooks on successfull login
 		$action='';
 		$hookmanager->initHooks(array('login'));
@@ -830,11 +811,7 @@
 		{
 			$db->rollback();
 			session_destroy();
-<<<<<<< HEAD
-			dol_print_error($db,'Error in some hooks afterLogin');
-=======
 			dol_print_error($db,'Error in some triggers USER_LOGIN or in some hooks afterLogin');
->>>>>>> 98c14efa
 			exit;
 		}
 		else
