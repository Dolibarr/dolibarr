--- conflicted
+++ resolved
@@ -97,24 +97,14 @@
 		//$val = preg_replace_callback('/&#(x?[0-9][0-9a-f]+;?)/i', 'realCharForNumericEntities', $val); // Sometimes we have entities without the ; at end so html_entity_decode does not work but entities is still interpreted by browser.
 		$val = preg_replace_callback('/&#(x?[0-9][0-9a-f]+;?)/i', function ($m) {
 			return realCharForNumericEntities($m); }, $val);
-<<<<<<< HEAD
-
-		// We clean string because some hacks try to obfuscate evil strings by inserting non printable chars. Example: 'java(ascci09)scr(ascii00)ipt' is processed like 'javascript' (whatever is place of evil ascii char)
-		// We should use dol_string_nounprintableascii but function is not yet loaded/available
-		$val = preg_replace('/[\x00-\x1F\x7F]/u', '', $val); // /u operator makes UTF8 valid characters being ignored so are not included into the replace
-		// We clean html comments because some hacks try to obfuscate evil strings by inserting HTML comments. Example: on<!-- -->error=alert(1)
-		$val = preg_replace('/<!--[^>]*-->/', '', $val);
-=======
+
 		// We clean html comments because some hacks try to obfuscate evil strings by inserting HTML comments. Example: on<!-- -->error=alert(1)
 		$val = preg_replace('/<!--[^>]*-->/', '', $val);
 		$val = preg_replace('/[\r\n]/', '', $val);
->>>>>>> d4accb97
 	} while ($oldval != $val);
 	//print "type = ".$type." after decoding: ".$val."\n";
 
 	$inj = 0;
-<<<<<<< HEAD
-=======
 
 	// We check string because some hacks try to obfuscate evil strings by inserting non printable chars. Example: 'java(ascci09)scr(ascii00)ipt' is processed like 'javascript' (whatever is place of evil ascii char)
 	// We should use dol_string_nounprintableascii but function is not yet loaded/available
@@ -130,7 +120,6 @@
 	}
 	//print 'type='.$type.'-val='.$val.'-newval='.$newval."-inj=".$inj."\n";
 
->>>>>>> d4accb97
 	// For SQL Injection (only GET are used to scan for such injection strings)
 	if ($type == 1 || $type == 3) {
 		$inj += preg_match('/delete\s+from/i', $val);
