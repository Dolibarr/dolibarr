<?php
/* Copyright (C) 2002-2007  Rodolphe Quiedeville    <rodolphe@quiedeville.org>
 * Copyright (C) 2003       Xavier Dutoit           <doli@sydesy.com>
 * Copyright (C) 2004-2015  Laurent Destailleur     <eldy@users.sourceforge.net>
 * Copyright (C) 2004       Sebastien Di Cintio     <sdicintio@ressource-toi.org>
 * Copyright (C) 2004       Benoit Mortier          <benoit.mortier@opensides.be>
 * Copyright (C) 2005-2015  Regis Houssin           <regis.houssin@capnetworks.com>
 * Copyright (C) 2011-2014  Philippe Grand          <philippe.grand@atoo-net.com>
 * Copyright (C) 2008       Matteli
 * Copyright (C) 2011-2016  Juanjo Menent           <jmenent@2byte.es>
 * Copyright (C) 2012       Christophe Battarel     <christophe.battarel@altairis.fr>
 * Copyright (C) 2014-2015  Marcos García           <marcosgdf@gmail.com>
 * Copyright (C) 2015       Raphaël Doursenaud      <rdoursenaud@gpcsolutions.fr>
 *
 * This program is free software; you can redistribute it and/or modify
 * it under the terms of the GNU General Public License as published by
 * the Free Software Foundation; either version 3 of the License, or
 * (at your option) any later version.
 *
 * This program is distributed in the hope that it will be useful,
 * but WITHOUT ANY WARRANTY; without even the implied warranty of
 * MERCHANTABILITY or FITNESS FOR A PARTICULAR PURPOSE.  See the
 * GNU General Public License for more details.
 *
 * You should have received a copy of the GNU General Public License
 * along with this program. If not, see <http://www.gnu.org/licenses/>.
 */

/**
 *	\file       htdocs/main.inc.php
 *	\ingroup	core
 *	\brief      File that defines environment for Dolibarr GUI pages only (file not required by scripts)
 */

//@ini_set('memory_limit', '128M');	// This may be useless if memory is hard limited by your PHP

// For optional tuning. Enabled if environment variable MAIN_SHOW_TUNING_INFO is defined.
$micro_start_time=0;
if (! empty($_SERVER['MAIN_SHOW_TUNING_INFO']))
{
    list($usec, $sec) = explode(" ", microtime());
    $micro_start_time=((float) $usec + (float) $sec);
    // Add Xdebug code coverage
    //define('XDEBUGCOVERAGE',1);
    if (defined('XDEBUGCOVERAGE')) {
        xdebug_start_code_coverage();
    }
}

// Removed magic_quotes
if (function_exists('get_magic_quotes_gpc'))	// magic_quotes_* deprecated in PHP 5.0 and removed in PHP 5.5
{
    if (get_magic_quotes_gpc())
    {
        // Forcing parameter setting magic_quotes_gpc and cleaning parameters
        // (Otherwise he would have for each position, condition
        // Reading stripslashes variable according to state get_magic_quotes_gpc).
        // Off mode recommended (just do $db->escape for insert / update).
        function stripslashes_deep($value)
        {
            return (is_array($value) ? array_map('stripslashes_deep', $value) : stripslashes($value));
        }
        $_GET     = array_map('stripslashes_deep', $_GET);
        $_POST    = array_map('stripslashes_deep', $_POST);
        $_FILES   = array_map('stripslashes_deep', $_FILES);
        //$_COOKIE  = array_map('stripslashes_deep', $_COOKIE); // Useless because a cookie should never be outputed on screen nor used into sql
        @set_magic_quotes_runtime(0);
    }
}

/**
 * Security: SQL Injection and XSS Injection (scripts) protection (Filters on GET, POST, PHP_SELF).
 *
 * @param		string		$val		Value
 * @param		string		$type		1=GET, 0=POST, 2=PHP_SELF
 * @return		int						>0 if there is an injection
 */
function test_sql_and_script_inject($val, $type)
{
    $sql_inj = 0;
    // For SQL Injection (only GET and POST are used to be included into bad escaped SQL requests)
    if ($type != 2)
    {
        $sql_inj += preg_match('/delete\s+from/i',	 $val);
        $sql_inj += preg_match('/create\s+table/i',	 $val);
        $sql_inj += preg_match('/update.+set.+=/i',  $val);
        $sql_inj += preg_match('/insert\s+into/i', 	 $val);
        $sql_inj += preg_match('/select.+from/i', 	 $val);
        $sql_inj += preg_match('/union.+select/i', 	 $val);
        $sql_inj += preg_match('/into\s+(outfile|dumpfile)/i',  $val);
        $sql_inj += preg_match('/(\.\.%2f)+/i',		 $val);
    }
    // For XSS Injection done by adding javascript with script
    // This is all cases a browser consider text is javascript:
    // When it found '<script', 'javascript:', '<style', 'onload\s=' on body tag, '="&' on a tag size with old browsers
    // All examples on page: http://ha.ckers.org/xss.html#XSScalc
    $sql_inj += preg_match('/<script/i', $val);
    if (! defined('NOSTYLECHECK')) $sql_inj += preg_match('/<style/i', $val);
    $sql_inj += preg_match('/base[\s]+href/si', $val);
    $sql_inj += preg_match('/<.*onmouse/si', $val);       // onmousexxx can be set on img or any html tag like <img title='...' onmouseover=alert(1)>
    $sql_inj += preg_match('/onerror\s*=/i', $val);       // onerror can be set on img or any html tag like <img title='...' onerror = alert(1)>
//    $sql_inj += preg_match('/onfocus\s*=/i', $val);       // onfocus can be set on input text html tag like <input type='text' value='...' onfocus = alert(1)>
    if ($type == 1)
    {
        $sql_inj += preg_match('/javascript:/i', $val);
        $sql_inj += preg_match('/vbscript:/i', $val);
    }
    // For XSS Injection done by adding javascript closing html tags like with onmousemove, etc... (closing a src or href tag with not cleaned param)
    if ($type == 1) $sql_inj += preg_match('/"/i', $val);		// We refused " in GET parameters value
    if ($type == 2) $sql_inj += preg_match('/[;"]/', $val);		// PHP_SELF is a file system path. It can contains spaces.
    return $sql_inj;
}

/**
 * Return true if security check on parameters are OK, false otherwise.
 *
 * @param		string			$var		Variable name
 * @param		string			$type		1=GET, 0=POST, 2=PHP_SELF
 * @return		boolean||null				true if there is an injection. Stop code if injection found.
 */
function analyseVarsForSqlAndScriptsInjection(&$var, $type)
{
    if (is_array($var))
    {
        foreach ($var as $key => $value)
        {
            if (analyseVarsForSqlAndScriptsInjection($value,$type))
            {
                $var[$key] = $value;
            }
            else
			{
                print 'Access refused by SQL/Script injection protection in main.inc.php (type='.htmlentities($type).' key='.htmlentities($key).' value='.htmlentities($value).' page='.htmlentities($_SERVER["REQUEST_URI"]).')';
                exit;
            }
        }
        return true;
    }
    else
    {
        return (test_sql_and_script_inject($var,$type) <= 0);
    }
}


// Check consistency of NOREQUIREXXX DEFINES
if ((defined('NOREQUIREDB') || defined('NOREQUIRETRAN')) && ! defined('NOREQUIREMENU')) dol_print_error('','If define NOREQUIREDB or NOREQUIRETRAN are set, you must also set NOREQUIREMENU or not use them');

// Sanity check on URL
if (! empty($_SERVER["PHP_SELF"]))
{
    $morevaltochecklikepost=array($_SERVER["PHP_SELF"]);
    analyseVarsForSqlAndScriptsInjection($morevaltochecklikepost,2);
}
// Sanity check on GET parameters
if (! defined('NOSCANGETFORINJECTION') && ! empty($_SERVER["QUERY_STRING"]))
{
    $morevaltochecklikeget=array($_SERVER["QUERY_STRING"]);
    analyseVarsForSqlAndScriptsInjection($morevaltochecklikeget,1);
}
// Sanity check on POST
if (! defined('NOSCANPOSTFORINJECTION'))
{
	analyseVarsForSqlAndScriptsInjection($_POST,0);
}

// This is to make Dolibarr working with Plesk
if (! empty($_SERVER['DOCUMENT_ROOT']) && substr($_SERVER['DOCUMENT_ROOT'], -6) !== 'htdocs')
{
	set_include_path($_SERVER['DOCUMENT_ROOT'] . '/htdocs');
}

// Include the conf.php and functions.lib.php
require_once 'filefunc.inc.php';

// If there is a POST parameter to tell to save automatically some POST parameters into cookies, we do it
if (! empty($_POST["DOL_AUTOSET_COOKIE"]))
{
	$tmpautoset=explode(':',$_POST["DOL_AUTOSET_COOKIE"],2);
	$tmplist=explode(',',$tmpautoset[1]);
	$cookiearrayvalue='';
	foreach ($tmplist as $tmpkey)
	{
		$postkey=$tmpautoset[0].'_'.$tmpkey;
		//var_dump('tmpkey='.$tmpkey.' postkey='.$postkey.' value='.$_POST[$postkey]);
		if (! empty($_POST[$postkey])) $cookiearrayvalue[$tmpkey]=$_POST[$postkey];
	}
	$cookiename=$tmpautoset[0];
	$cookievalue=json_encode($cookiearrayvalue);
	//var_dump('setcookie cookiename='.$cookiename.' cookievalue='.$cookievalue);
	setcookie($cookiename, empty($cookievalue)?'':$cookievalue, empty($cookievalue)?0:(time()+(86400*354)), '/');	// keep cookie 1 year
	if (empty($cookievalue)) unset($_COOKIE[$cookiename]);
}

// Init session. Name of session is specific to Dolibarr instance.
$prefix=dol_getprefix();
$sessionname='DOLSESSID_'.$prefix;
$sessiontimeout='DOLSESSTIMEOUT_'.$prefix;
if (! empty($_COOKIE[$sessiontimeout])) ini_set('session.gc_maxlifetime',$_COOKIE[$sessiontimeout]);
session_name($sessionname);
session_set_cookie_params(0, '/', null, false, true);   // Add tag httponly on session cookie
session_start();
if (ini_get('register_globals'))    // Deprecated in 5.3 and removed in 5.4. To solve bug in using $_SESSION
{
    foreach ($_SESSION as $key=>$value)
    {
        if (isset($GLOBALS[$key])) unset($GLOBALS[$key]);
    }
}

// Init the 5 global objects, this include will make the new and set properties for: $conf, $db, $langs, $user, $mysoc
require_once 'master.inc.php';

// Activate end of page function
register_shutdown_function('dol_shutdown');

// Detection browser
if (isset($_SERVER["HTTP_USER_AGENT"]))
{
    $tmp=getBrowserInfo($_SERVER["HTTP_USER_AGENT"]);
    $conf->browser->name=$tmp['browsername'];
    $conf->browser->os=$tmp['browseros'];
    $conf->browser->version=$tmp['browserversion'];
    $conf->browser->layout=$tmp['layout'];     // 'classic', 'phone', 'tablet'
    $conf->browser->phone=$tmp['phone'];	   // TODO deprecated, use ->layout
    $conf->browser->tablet=$tmp['tablet'];	   // TODO deprecated, use ->layout
    //var_dump($conf->browser);

    if ($conf->browser->layout == 'phone') $conf->dol_no_mouse_hover=1;
    if ($conf->browser->layout == 'phone') $conf->global->MAIN_TESTMENUHIDER=1;
}

// Force HTTPS if required ($conf->file->main_force_https is 0/1 or https dolibarr root url)
// $_SERVER["HTTPS"] is 'on' when link is https, otherwise $_SERVER["HTTPS"] is empty or 'off'
if (! empty($conf->file->main_force_https) && (empty($_SERVER["HTTPS"]) || $_SERVER["HTTPS"] != 'on'))
{
    $newurl='';
    if (is_numeric($conf->file->main_force_https))
    {
        if ($conf->file->main_force_https == '1' && ! empty($_SERVER["SCRIPT_URI"]))	// If SCRIPT_URI supported by server
        {
            if (preg_match('/^http:/i',$_SERVER["SCRIPT_URI"]) && ! preg_match('/^https:/i',$_SERVER["SCRIPT_URI"]))	// If link is http
            {
                $newurl=preg_replace('/^http:/i','https:',$_SERVER["SCRIPT_URI"]);
            }
        }
        else	// Check HTTPS environment variable (Apache/mod_ssl only)
        {
            $newurl=preg_replace('/^http:/i','https:',DOL_MAIN_URL_ROOT).$_SERVER["REQUEST_URI"];
        }
    }
    else
    {
        // Check HTTPS environment variable (Apache/mod_ssl only)
        $newurl=$conf->file->main_force_https.$_SERVER["REQUEST_URI"];
    }
    // Start redirect
    if ($newurl)
    {
        dol_syslog("main.inc: dolibarr_main_force_https is on, we make a redirect to ".$newurl);
        header("Location: ".$newurl);
        exit;
    }
    else
    {
        dol_syslog("main.inc: dolibarr_main_force_https is on but we failed to forge new https url so no redirect is done", LOG_WARNING);
    }
}


// Loading of additional presentation includes
if (! defined('NOREQUIREHTML')) require_once DOL_DOCUMENT_ROOT .'/core/class/html.form.class.php';	    // Need 660ko memory (800ko in 2.2)
if (! defined('NOREQUIREAJAX') && $conf->use_javascript_ajax) require_once DOL_DOCUMENT_ROOT.'/core/lib/ajax.lib.php';	// Need 22ko memory

// If install or upgrade process not done or not completely finished, we call the install page.
if (! empty($conf->global->MAIN_NOT_INSTALLED) || ! empty($conf->global->MAIN_NOT_UPGRADED))
{
    dol_syslog("main.inc: A previous install or upgrade was not complete. Redirect to install page.", LOG_WARNING);
    header("Location: ".DOL_URL_ROOT."/install/index.php");
    exit;
}
// If an upgrade process is required, we call the install page.
if ((! empty($conf->global->MAIN_VERSION_LAST_UPGRADE) && ($conf->global->MAIN_VERSION_LAST_UPGRADE != DOL_VERSION))
|| (empty($conf->global->MAIN_VERSION_LAST_UPGRADE) && ! empty($conf->global->MAIN_VERSION_LAST_INSTALL) && ($conf->global->MAIN_VERSION_LAST_INSTALL != DOL_VERSION)))
{
    $versiontocompare=empty($conf->global->MAIN_VERSION_LAST_UPGRADE)?$conf->global->MAIN_VERSION_LAST_INSTALL:$conf->global->MAIN_VERSION_LAST_UPGRADE;
    require_once DOL_DOCUMENT_ROOT .'/core/lib/admin.lib.php';
    $dolibarrversionlastupgrade=preg_split('/[.-]/',$versiontocompare);
    $dolibarrversionprogram=preg_split('/[.-]/',DOL_VERSION);
    $rescomp=versioncompare($dolibarrversionprogram,$dolibarrversionlastupgrade);
    if ($rescomp > 0)   // Programs have a version higher than database. We did not add "&& $rescomp < 3" because we want upgrade process for build upgrades
    {
        dol_syslog("main.inc: database version ".$versiontocompare." is lower than programs version ".DOL_VERSION.". Redirect to install page.", LOG_WARNING);
        header("Location: ".DOL_URL_ROOT."/install/index.php");
        exit;
    }
}

// Creation of a token against CSRF vulnerabilities
if (! defined('NOTOKENRENEWAL'))
{
    // roulement des jetons car cree a chaque appel
    if (isset($_SESSION['newtoken'])) $_SESSION['token'] = $_SESSION['newtoken'];

    // Save in $_SESSION['newtoken'] what will be next token. Into forms, we will add param token = $_SESSION['newtoken']
    $token = dol_hash(uniqid(mt_rand(),TRUE)); // Generates a hash of a random number
    $_SESSION['newtoken'] = $token;
}
if (! defined('NOCSRFCHECK') && empty($dolibarr_nocsrfcheck) && ! empty($conf->global->MAIN_SECURITY_CSRF_WITH_TOKEN))	// Check validity of token, only if option enabled (this option breaks some features sometimes)
{
    if ($_SERVER['REQUEST_METHOD'] == 'POST' && ! GETPOST('token','alpha')) // Note, offender can still send request by GET
    {
        print "Access refused by CSRF protection in main.inc.php. Token not provided.\n";
        print "If you access your server behind a proxy using url rewriting, you might check that all HTTP header is propagated (or add the line \$dolibarr_nocsrfcheck=1 into your conf.php file).\n";
        die;
    }
    if ($_SERVER['REQUEST_METHOD'] === 'POST')  // This test must be after loading $_SESSION['token'].
    {
        if (GETPOST('token', 'alpha') != $_SESSION['token'])
        {
            dol_syslog("Invalid token in ".$_SERVER['HTTP_REFERER'].", action=".GETPOST('action','aZ09').", _POST['token']=".GETPOST('token','alpha').", _SESSION['token']=".$_SESSION['token'], LOG_WARNING);
            //print 'Unset POST by CSRF protection in main.inc.php.';	// Do not output anything because this create problems when using the BACK button on browsers.
            unset($_POST);
        }
    }
}

// Disable modules (this must be after session_start and after conf has been loaded)
if (GETPOST('disablemodules','alpha'))  $_SESSION["disablemodules"]=GETPOST('disablemodules','alpha');
if (! empty($_SESSION["disablemodules"]))
{
    $disabled_modules=explode(',',$_SESSION["disablemodules"]);
    foreach($disabled_modules as $module)
    {
        if ($module)
        {
        	if (empty($conf->$module)) $conf->$module=new stdClass();
        	$conf->$module->enabled=false;
        	if ($module == 'fournisseur')		// Special case
        	{
        		$conf->supplier_order->enabled=0;
        		$conf->supplier_invoice->enabled=0;
        	}
        }
    }
}


/*
 * Phase authentication / login
 */
$login='';
if (! defined('NOLOGIN'))
{
    // $authmode lists the different means of identification to be tested in order of preference.
    // Example: 'http', 'dolibarr', 'ldap', 'http,forceuser'

    // Authentication mode
    if (empty($dolibarr_main_authentication)) $dolibarr_main_authentication='http,dolibarr';
    // Authentication mode: forceuser
    if ($dolibarr_main_authentication == 'forceuser' && empty($dolibarr_auto_user)) $dolibarr_auto_user='auto';
    // Set authmode
    $authmode=explode(',',$dolibarr_main_authentication);

    // No authentication mode
    if (! count($authmode))
    {
        $langs->load('main');
        dol_print_error('',$langs->trans("ErrorConfigParameterNotDefined",'dolibarr_main_authentication'));
        exit;
    }

    // If login request was already post, we retrieve login from the session
    // Call module if not realized that his request.
    // At the end of this phase, the variable $login is defined.
    $resultFetchUser='';
    $test=true;
    if (! isset($_SESSION["dol_login"]))
    {
        // It is not already authenticated and it requests the login / password
        include_once DOL_DOCUMENT_ROOT.'/core/lib/security2.lib.php';

        $dol_dst_observed=GETPOST("dst_observed",'int',3);
        $dol_dst_first=GETPOST("dst_first",'int',3);
        $dol_dst_second=GETPOST("dst_second",'int',3);
        $dol_screenwidth=GETPOST("screenwidth",'int',3);
        $dol_screenheight=GETPOST("screenheight",'int',3);
        $dol_hide_topmenu=GETPOST('dol_hide_topmenu','int',3);
        $dol_hide_leftmenu=GETPOST('dol_hide_leftmenu','int',3);
        $dol_optimize_smallscreen=GETPOST('dol_optimize_smallscreen','int',3);
        $dol_no_mouse_hover=GETPOST('dol_no_mouse_hover','int',3);
        $dol_use_jmobile=GETPOST('dol_use_jmobile','int',3);
        //dol_syslog("POST key=".join(array_keys($_POST),',').' value='.join($_POST,','));

        // If in demo mode, we check we go to home page through the public/demo/index.php page
        if (! empty($dolibarr_main_demo) && $_SERVER['PHP_SELF'] == DOL_URL_ROOT.'/index.php')  // We ask index page
        {
            if (empty($_SERVER['HTTP_REFERER']) || ! preg_match('/public/',$_SERVER['HTTP_REFERER']))
            {
                dol_syslog("Call index page from another url than demo page (call is done from page ".$_SERVER['HTTP_REFERER'].")");
                $url='';
                $url.=($url?'&':'').($dol_hide_topmenu?'dol_hide_topmenu='.$dol_hide_topmenu:'');
                $url.=($url?'&':'').($dol_hide_leftmenu?'dol_hide_leftmenu='.$dol_hide_leftmenu:'');
                $url.=($url?'&':'').($dol_optimize_smallscreen?'dol_optimize_smallscreen='.$dol_optimize_smallscreen:'');
                $url.=($url?'&':'').($dol_no_mouse_hover?'dol_no_mouse_hover='.$dol_no_mouse_hover:'');
                $url.=($url?'&':'').($dol_use_jmobile?'dol_use_jmobile='.$dol_use_jmobile:'');
                $url=DOL_URL_ROOT.'/public/demo/index.php'.($url?'?'.$url:'');
                header("Location: ".$url);
                exit;
            }
        }

        // Verification security graphic code
        if (GETPOST("username","alpha",2) && ! empty($conf->global->MAIN_SECURITY_ENABLECAPTCHA))
        {
            $sessionkey = 'dol_antispam_value';
            $ok=(array_key_exists($sessionkey, $_SESSION) === TRUE && (strtolower($_SESSION[$sessionkey]) == strtolower($_POST['code'])));

            // Check code
            if (! $ok)
            {
                dol_syslog('Bad value for code, connexion refused');
                $langs->load('main');
                $langs->load('errors');

                $_SESSION["dol_loginmesg"]=$langs->trans("ErrorBadValueForCode");
                $test=false;

                // TODO @deprecated Remove this. Hook must be used, not this trigger.
                $user->trigger_mesg='ErrorBadValueForCode - login='.GETPOST("username","alpha",2);
                // Call of triggers
                include_once DOL_DOCUMENT_ROOT . '/core/class/interfaces.class.php';
                $interface=new Interfaces($db);
                $result=$interface->run_triggers('USER_LOGIN_FAILED',$user,$user,$langs,$conf);
                if ($result < 0) {
                    $error++;
                }
                // End Call of triggers

                // Hooks on failed login
		        $action='';
		        $hookmanager->initHooks(array('login'));
		        $parameters=array('dol_authmode'=>$dol_authmode, 'dol_loginmesg'=>$_SESSION["dol_loginmesg"]);
		        $reshook=$hookmanager->executeHooks('afterLoginFailed',$parameters,$user,$action);    // Note that $action and $object may have been modified by some hooks
		        if ($reshook < 0) $error++;

		        // Note: exit is done later
            }
        }

        $usertotest		= (! empty($_COOKIE['login_dolibarr']) ? $_COOKIE['login_dolibarr'] : GETPOST("username","alpha",2));
        $passwordtotest	= GETPOST('password','none',2);
        $entitytotest	= (GETPOST('entity','int') ? GETPOST('entity','int') : (!empty($conf->entity) ? $conf->entity : 1));

        // Validation of login/pass/entity
        // If ok, the variable login will be returned
        // If error, we will put error message in session under the name dol_loginmesg
        $goontestloop=false;
        if (isset($_SERVER["REMOTE_USER"]) && in_array('http',$authmode)) $goontestloop=true;
        if ($dolibarr_main_authentication == 'forceuser' && ! empty($dolibarr_auto_user)) $goontestloop=true;
        if (GETPOST("username","alpha",2) || ! empty($_COOKIE['login_dolibarr']) || GETPOST('openid_mode','alpha',1)) $goontestloop=true;

        if (! is_object($langs)) // This can occurs when calling page with NOREQUIRETRAN defined, however we need langs for error messages.
        {
            include_once DOL_DOCUMENT_ROOT.'/core/class/translate.class.php';
            $langs=new Translate("",$conf);
    		$langcode=(GETPOST('lang','aZ09',1)?GETPOST('lang','aZ09',1):(empty($conf->global->MAIN_LANG_DEFAULT)?'auto':$conf->global->MAIN_LANG_DEFAULT));
        	$langs->setDefaultLang($langcode);
        }

        if ($test && $goontestloop)
        {
        	$login = checkLoginPassEntity($usertotest,$passwordtotest,$entitytotest,$authmode);
        	if ($login)
            {
                $dol_authmode=$conf->authmode;	// This properties is defined only when logged, to say what mode was successfully used
                $dol_tz=$_POST["tz"];
                $dol_tz_string=$_POST["tz_string"];
                $dol_tz_string=preg_replace('/\s*\(.+\)$/','',$dol_tz_string);
                $dol_tz_string=preg_replace('/,/','/',$dol_tz_string);
                $dol_tz_string=preg_replace('/\s/','_',$dol_tz_string);
                $dol_dst=0;
                if (isset($_POST["dst_first"]) && isset($_POST["dst_second"]))
                {
                    include_once DOL_DOCUMENT_ROOT.'/core/lib/date.lib.php';
                    $datenow=dol_now();
                    $datefirst=dol_stringtotime($_POST["dst_first"]);
                    $datesecond=dol_stringtotime($_POST["dst_second"]);
                    if ($datenow >= $datefirst && $datenow < $datesecond) $dol_dst=1;
                }
                //print $datefirst.'-'.$datesecond.'-'.$datenow.'-'.$dol_tz.'-'.$dol_tzstring.'-'.$dol_dst; exit;
            }

            if (! $login)
            {
                dol_syslog('Bad password, connexion refused',LOG_DEBUG);
                $langs->load('main');
                $langs->load('errors');

                // Bad password. No authmode has found a good password.
                // We set a generic message if not defined inside function checkLoginPassEntity or subfunctions
                if (empty($_SESSION["dol_loginmesg"])) $_SESSION["dol_loginmesg"]=$langs->trans("ErrorBadLoginPassword");

                // TODO @deprecated Remove this. Hook must be used, not this trigger.
                $user->trigger_mesg=$langs->trans("ErrorBadLoginPassword").' - login='.GETPOST("username","alpha",2);
                // Call of triggers
                include_once DOL_DOCUMENT_ROOT.'/core/class/interfaces.class.php';
                $interface=new Interfaces($db);
                $result=$interface->run_triggers('USER_LOGIN_FAILED',$user,$user,$langs,$conf,GETPOST("username","alpha",2));
                if ($result < 0) {
                    $error++;
                }
                // End Call of triggers

                // Hooks on failed login
		        $action='';
		        $hookmanager->initHooks(array('login'));
		        $parameters=array('dol_authmode'=>$dol_authmode, 'dol_loginmesg'=>$_SESSION["dol_loginmesg"]);
		        $reshook=$hookmanager->executeHooks('afterLoginFailed',$parameters,$user,$action);    // Note that $action and $object may have been modified by some hooks
		        if ($reshook < 0) $error++;

		        // Note: exit is done in next chapter
            }
        }

        // End test login / passwords
        if (! $login || (in_array('ldap',$authmode) && empty($passwordtotest)))	// With LDAP we refused empty password because some LDAP are "opened" for anonymous access so connexion is a success.
        {
            // We show login page
			dol_syslog("--- Access to ".$_SERVER["PHP_SELF"]." showing the login form and exit");
        	dol_loginfunction($langs,$conf,(! empty($mysoc)?$mysoc:''));
            exit;
        }

        $resultFetchUser=$user->fetch('', $login, '', 1, ($entitytotest > 0 ? $entitytotest : -1));
        if ($resultFetchUser <= 0)
        {
            dol_syslog('User not found, connexion refused');
            session_destroy();
            session_name($sessionname);
            session_set_cookie_params(0, '/', null, false, true);   // Add tag httponly on session cookie
            session_start();    // Fixing the bug of register_globals here is useless since session is empty

            if ($resultFetchUser == 0)
            {
                $langs->load('main');
                $langs->load('errors');

                $_SESSION["dol_loginmesg"]=$langs->trans("ErrorCantLoadUserFromDolibarrDatabase",$login);

                // TODO @deprecated Remove this. Hook must be used, not this trigger.
                $user->trigger_mesg='ErrorCantLoadUserFromDolibarrDatabase - login='.$login;
            }
            if ($resultFetchUser < 0)
            {
                $_SESSION["dol_loginmesg"]=$user->error;

                // TODO @deprecated Remove this. Hook must be used, not this trigger.
                $user->trigger_mesg=$user->error;
            }

            // Call triggers
            include_once DOL_DOCUMENT_ROOT . '/core/class/interfaces.class.php';
            $interface=new Interfaces($db);
            $result=$interface->run_triggers('USER_LOGIN_FAILED',$user,$user,$langs,$conf);
            if ($result < 0) {
                $error++;
            }
            // End call triggers

	        // Hooks on failed login
	        $action='';
	        $hookmanager->initHooks(array('login'));
	        $parameters=array('dol_authmode'=>$dol_authmode, 'dol_loginmesg'=>$_SESSION["dol_loginmesg"]);
	        $reshook=$hookmanager->executeHooks('afterLoginFailed',$parameters,$user,$action);    // Note that $action and $object may have been modified by some hooks
	        if ($reshook < 0) $error++;

	        $paramsurl=array();
	        if (GETPOST('textbrowser','int')) $paramsurl[]='textbrowser='.GETPOST('textbrowser','int');
	        if (GETPOST('nojs','int'))        $paramsurl[]='nojs='.GETPOST('nojs','int');
	        if (GETPOST('lang','aZ09'))       $paramsurl[]='lang='.GETPOST('lang','aZ09');
            header('Location: '.DOL_URL_ROOT.'/index.php'.(count($paramsurl)?'?'.implode('&',$paramsurl):''));
            exit;
        }
    }
    else
    {
        // We are already into an authenticated session
        $login=$_SESSION["dol_login"];
        $entity=$_SESSION["dol_entity"];
        dol_syslog("- This is an already logged session. _SESSION['dol_login']=".$login." _SESSION['dol_entity']=".$entity, LOG_DEBUG);

        $resultFetchUser=$user->fetch('', $login, '', 1, ($entity > 0 ? $entity : -1));
        if ($resultFetchUser <= 0)
        {
            // Account has been removed after login
            dol_syslog("Can't load user even if session logged. _SESSION['dol_login']=".$login, LOG_WARNING);
            session_destroy();
            session_name($sessionname);
            session_set_cookie_params(0, '/', null, false, true);   // Add tag httponly on session cookie
            session_start();    // Fixing the bug of register_globals here is useless since session is empty

            if ($resultFetchUser == 0)
            {
                $langs->load('main');
                $langs->load('errors');

                $_SESSION["dol_loginmesg"]=$langs->trans("ErrorCantLoadUserFromDolibarrDatabase",$login);

                // TODO @deprecated Remove this. Hook must be used, not this trigger.
                $user->trigger_mesg='ErrorCantLoadUserFromDolibarrDatabase - login='.$login;
            }
            if ($resultFetchUser < 0)
            {
                $_SESSION["dol_loginmesg"]=$user->error;

                // TODO @deprecated Remove this. Hook must be used, not this trigger.
                $user->trigger_mesg=$user->error;
            }

            // TODO @deprecated Remove this. Hook must be used, not this trigger.
            // Call triggers
            include_once DOL_DOCUMENT_ROOT . '/core/class/interfaces.class.php';
            $interface=new Interfaces($db);
            $result=$interface->run_triggers('USER_LOGIN_FAILED',$user,$user,$langs,$conf);
            if ($result < 0) {
                $error++;
            }
            // End call triggers

	        // Hooks on failed login
	        $action='';
	        $hookmanager->initHooks(array('login'));
	        $parameters=array('dol_authmode'=>$dol_authmode, 'dol_loginmesg'=>$_SESSION["dol_loginmesg"]);
	        $reshook=$hookmanager->executeHooks('afterLoginFailed',$parameters,$user,$action);    // Note that $action and $object may have been modified by some hooks
	        if ($reshook < 0) $error++;

	        $paramsurl=array();
	        if (GETPOST('textbrowser','int')) $paramsurl[]='textbrowser='.GETPOST('textbrowser','int');
	        if (GETPOST('nojs','int'))        $paramsurl[]='nojs='.GETPOST('nojs','int');
	        if (GETPOST('lang','aZ09'))       $paramsurl[]='lang='.GETPOST('lang','aZ09');
            header('Location: '.DOL_URL_ROOT.'/index.php'.(count($paramsurl)?'?'.implode('&',$paramsurl):''));
            exit;
        }
        else
		{
	       // Initialize technical object to manage hooks of page. Note that conf->hooks_modules contains array of hook context
	       $hookmanager->initHooks(array('main'));

	       // Code for search criteria persistence.
	       if (! empty($_GET['save_lastsearch_values']))    // Keep $_GET here
	       {
               $relativepathstring = preg_replace('/\?.*$/','',$_SERVER["HTTP_REFERER"]);
	           if (constant('DOL_MAIN_URL_ROOT')) $relativepathstring = preg_replace('/^'.preg_quote(constant('DOL_MAIN_URL_ROOT'),'/').'/', '', $relativepathstring);
	           $relativepathstring = preg_replace('/^custom\//', '', $relativepathstring);
               $relativepathstring = preg_replace('/^\//', '', $relativepathstring);
               if (! empty($_SESSION['lastsearch_values_tmp_'.$relativepathstring]))
               {
                   $_SESSION['lastsearch_values_'.$relativepathstring]=$_SESSION['lastsearch_values_tmp_'.$relativepathstring];
                   unset($_SESSION['lastsearch_values_tmp_'.$relativepathstring]);
               }
	       }

	       $action = '';
	       $reshook = $hookmanager->executeHooks('updateSession', array(), $user, $action);
	       if ($reshook < 0) {
		       setEventMessages($hookmanager->error, $hookmanager->errors, 'errors');
	       }
        }
    }

    // Is it a new session that has started ?
    // If we are here, this means authentication was successfull.
    if (! isset($_SESSION["dol_login"]))
    {
        // New session for this login has started.
    	$error=0;

    	// Store value into session (values always stored)
        $_SESSION["dol_login"]=$user->login;
        $_SESSION["dol_authmode"]=isset($dol_authmode)?$dol_authmode:'';
        $_SESSION["dol_tz"]=isset($dol_tz)?$dol_tz:'';
        $_SESSION["dol_tz_string"]=isset($dol_tz_string)?$dol_tz_string:'';
        $_SESSION["dol_dst"]=isset($dol_dst)?$dol_dst:'';
        $_SESSION["dol_dst_observed"]=isset($dol_dst_observed)?$dol_dst_observed:'';
        $_SESSION["dol_dst_first"]=isset($dol_dst_first)?$dol_dst_first:'';
        $_SESSION["dol_dst_second"]=isset($dol_dst_second)?$dol_dst_second:'';
        $_SESSION["dol_screenwidth"]=isset($dol_screenwidth)?$dol_screenwidth:'';
        $_SESSION["dol_screenheight"]=isset($dol_screenheight)?$dol_screenheight:'';
        $_SESSION["dol_company"]=$conf->global->MAIN_INFO_SOCIETE_NOM;
        $_SESSION["dol_entity"]=$conf->entity;
    	// Store value into session (values stored only if defined)
        if (! empty($dol_hide_topmenu))         $_SESSION['dol_hide_topmenu']=$dol_hide_topmenu;
        if (! empty($dol_hide_leftmenu))        $_SESSION['dol_hide_leftmenu']=$dol_hide_leftmenu;
        if (! empty($dol_optimize_smallscreen)) $_SESSION['dol_optimize_smallscreen']=$dol_optimize_smallscreen;
        if (! empty($dol_no_mouse_hover))       $_SESSION['dol_no_mouse_hover']=$dol_no_mouse_hover;
        if (! empty($dol_use_jmobile))          $_SESSION['dol_use_jmobile']=$dol_use_jmobile;

        dol_syslog("This is a new started user session. _SESSION['dol_login']=".$_SESSION["dol_login"]." Session id=".session_id());

        $db->begin();

        $user->update_last_login_date();

        $loginfo = 'TZ='.$_SESSION["dol_tz"].';TZString='.$_SESSION["dol_tz_string"].';Screen='.$_SESSION["dol_screenwidth"].'x'.$_SESSION["dol_screenheight"];

        // TODO @deprecated Remove this. Hook must be used, not this trigger.
        $user->trigger_mesg = $loginfo;
        // Call triggers
        include_once DOL_DOCUMENT_ROOT . '/core/class/interfaces.class.php';
        $interface=new Interfaces($db);
        $result=$interface->run_triggers('USER_LOGIN',$user,$user,$langs,$conf);
        if ($result < 0) {
            $error++;
        }
        // End call triggers

        // Hooks on successfull login
        $action='';
        $hookmanager->initHooks(array('login'));
        $parameters=array('dol_authmode'=>$dol_authmode, 'dol_loginfo'=>$loginfo);
        $reshook=$hookmanager->executeHooks('afterLogin',$parameters,$user,$action);    // Note that $action and $object may have been modified by some hooks
        if ($reshook < 0) $error++;

        if ($error)
        {
            $db->rollback();
            session_destroy();
            dol_print_error($db,'Error in some hooks afterLogin (or old trigger USER_LOGIN)');
            exit;
        }
        else
		{
            $db->commit();
        }

        // Change landing page if defined.
        $landingpage=(empty($user->conf->MAIN_LANDING_PAGE)?(empty($conf->global->MAIN_LANDING_PAGE)?'':$conf->global->MAIN_LANDING_PAGE):$user->conf->MAIN_LANDING_PAGE);
        if (! empty($landingpage))    // Example: /index.php
        {
            $newpath=dol_buildpath($landingpage, 1);
            if ($_SERVER["PHP_SELF"] != $newpath)   // not already on landing page (avoid infinite loop)
            {
                header('Location: '.$newpath);
                exit;
            }
        }
    }


    // If user admin, we force the rights-based modules
    if ($user->admin)
    {
        $user->rights->user->user->lire=1;
        $user->rights->user->user->creer=1;
        $user->rights->user->user->password=1;
        $user->rights->user->user->supprimer=1;
        $user->rights->user->self->creer=1;
        $user->rights->user->self->password=1;
    }

    /*
     * Overwrite some configs globals (try to avoid this and have code to use instead $user->conf->xxx)
     */

    // Set liste_limit
    if (isset($user->conf->MAIN_SIZE_LISTE_LIMIT))	$conf->liste_limit = $user->conf->MAIN_SIZE_LISTE_LIMIT;	// Can be 0
    if (isset($user->conf->PRODUIT_LIMIT_SIZE))	$conf->product->limit_size = $user->conf->PRODUIT_LIMIT_SIZE;	// Can be 0

    // Replace conf->css by personalized value if theme not forced
    if (empty($conf->global->MAIN_FORCETHEME) && ! empty($user->conf->MAIN_THEME))
    {
        $conf->theme=$user->conf->MAIN_THEME;
        $conf->css  = "/theme/".$conf->theme."/style.css.php";
    }
}

// Case forcing style from url
if (GETPOST('theme','alpha'))
{
	$conf->theme=GETPOST('theme','alpha',1);
	$conf->css  = "/theme/".$conf->theme."/style.css.php";
}


// Set javascript option
if (! GETPOST('nojs','int'))   // If javascript was not disabled on URL
{
	if (! empty($user->conf->MAIN_DISABLE_JAVASCRIPT))
	{
		$conf->use_javascript_ajax=! $user->conf->MAIN_DISABLE_JAVASCRIPT;
	}
}
else $conf->use_javascript_ajax=0;
// Set MAIN_OPTIMIZEFORTEXTBROWSER
if (GETPOST('textbrowser','int') || (! empty($conf->browser->name) && $conf->browser->name == 'lynxlinks') || ! empty($user->conf->MAIN_OPTIMIZEFORTEXTBROWSER))   // If we must enable text browser
{
    $conf->global->MAIN_OPTIMIZEFORTEXTBROWSER=1;
}

// Set terminal output option according to conf->browser.
if (GETPOST('dol_hide_leftmenu','int') || ! empty($_SESSION['dol_hide_leftmenu']))               $conf->dol_hide_leftmenu=1;
if (GETPOST('dol_hide_topmenu','int') || ! empty($_SESSION['dol_hide_topmenu']))                 $conf->dol_hide_topmenu=1;
if (GETPOST('dol_optimize_smallscreen','int') || ! empty($_SESSION['dol_optimize_smallscreen'])) $conf->dol_optimize_smallscreen=1;
if (GETPOST('dol_no_mouse_hover','int') || ! empty($_SESSION['dol_no_mouse_hover']))             $conf->dol_no_mouse_hover=1;
if (GETPOST('dol_use_jmobile','int') || ! empty($_SESSION['dol_use_jmobile']))                   $conf->dol_use_jmobile=1;
if (! empty($conf->browser->layout) && $conf->browser->layout != 'classic') $conf->dol_no_mouse_hover=1;
if ((! empty($conf->browser->layout) && $conf->browser->layout == 'phone')
	|| (! empty($_SESSION['dol_screenwidth']) && $_SESSION['dol_screenwidth'] < 400)
	|| (! empty($_SESSION['dol_screenheight']) && $_SESSION['dol_screenheight'] < 400)
)
{
	$conf->dol_optimize_smallscreen=1;
}
// If we force to use jmobile, then we reenable javascript
if (! empty($conf->dol_use_jmobile)) $conf->use_javascript_ajax=1;
// Replace themes bugged with jmobile with eldy
if (! empty($conf->dol_use_jmobile) && in_array($conf->theme,array('bureau2crea','cameleo','amarok')))
{
	$conf->theme='eldy';
	$conf->css  =  "/theme/".$conf->theme."/style.css.php";
}
//var_dump($conf->browser->phone);

if (! defined('NOREQUIRETRAN'))
{
    if (! GETPOST('lang','aZ09'))	// If language was not forced on URL
    {
        // If user has chosen its own language
        if (! empty($user->conf->MAIN_LANG_DEFAULT))
        {
            // If different than current language
            //print ">>>".$langs->getDefaultLang()."-".$user->conf->MAIN_LANG_DEFAULT;
            if ($langs->getDefaultLang() != $user->conf->MAIN_LANG_DEFAULT)
            {
                $langs->setDefaultLang($user->conf->MAIN_LANG_DEFAULT);
            }
        }
    }
}

if (! defined('NOLOGIN'))
{
    // If the login is not recovered, it is identified with an account that does not exist.
    // Hacking attempt?
    if (! $user->login) accessforbidden();

    // Check if user is active
    if ($user->statut < 1)
    {
        // If not active, we refuse the user
        $langs->load("other");
        dol_syslog("Authentification ko as login is disabled");
        accessforbidden($langs->trans("ErrorLoginDisabled"));
        exit;
    }

    // Load permissions
    $user->getrights();
}


dol_syslog("--- Access to ".$_SERVER["PHP_SELF"].' - action='.GETPOST('action','az09').', massaction='.GETPOST('massaction','az09'));
//Another call for easy debugg
//dol_syslog("Access to ".$_SERVER["PHP_SELF"].' GET='.join(',',array_keys($_GET)).'->'.join(',',$_GET).' POST:'.join(',',array_keys($_POST)).'->'.join(',',$_POST));

// Load main languages files
if (! defined('NOREQUIRETRAN'))
{
    $langs->load("main");
    $langs->load("dict");
}

// Define some constants used for style of arrays
$bc=array(0=>'class="impair"',1=>'class="pair"');
$bcdd=array(0=>'class="drag drop oddeven"',1=>'class="drag drop oddeven"');
$bcnd=array(0=>'class="nodrag nodrop nohover"',1=>'class="nodrag nodrop nohoverpair"');		// Used for tr to add new lines
$bctag=array(0=>'class="impair tagtr"',1=>'class="pair tagtr"');

// Define messages variables
$mesg=''; $warning=''; $error=0;
// deprecated, see setEventMessages() and dol_htmloutput_events()
$mesgs=array(); $warnings=array(); $errors=array();

// Constants used to defined number of lines in textarea
if (empty($conf->browser->firefox))
{
    define('ROWS_1',1);
    define('ROWS_2',2);
    define('ROWS_3',3);
    define('ROWS_4',4);
    define('ROWS_5',5);
    define('ROWS_6',6);
    define('ROWS_7',7);
    define('ROWS_8',8);
    define('ROWS_9',9);
}
else
{
    define('ROWS_1',0);
    define('ROWS_2',1);
    define('ROWS_3',2);
    define('ROWS_4',3);
    define('ROWS_5',4);
    define('ROWS_6',5);
    define('ROWS_7',6);
    define('ROWS_8',7);
    define('ROWS_9',8);
}

$heightforframes=48;

// Init menu manager
if (! defined('NOREQUIREMENU'))
{
	if (empty($user->societe_id))    // If internal user or not defined
	{
		$conf->standard_menu=(empty($conf->global->MAIN_MENU_STANDARD_FORCED)?(empty($conf->global->MAIN_MENU_STANDARD)?'eldy_menu.php':$conf->global->MAIN_MENU_STANDARD):$conf->global->MAIN_MENU_STANDARD_FORCED);
	}
	else                        // If external user
	{
		$conf->standard_menu=(empty($conf->global->MAIN_MENUFRONT_STANDARD_FORCED)?(empty($conf->global->MAIN_MENUFRONT_STANDARD)?'eldy_menu.php':$conf->global->MAIN_MENUFRONT_STANDARD):$conf->global->MAIN_MENUFRONT_STANDARD_FORCED);
	}

	// Load the menu manager (only if not already done)
	$file_menu=$conf->standard_menu;
	if (GETPOST('menu','alpha')) $file_menu=GETPOST('menu','alpha');     // example: menu=eldy_menu.php
	if (! class_exists('MenuManager'))
	{
		$menufound=0;
		$dirmenus=array_merge(array("/core/menus/"),(array) $conf->modules_parts['menus']);
		foreach($dirmenus as $dirmenu)
		{
			$menufound=dol_include_once($dirmenu."standard/".$file_menu);
			if (class_exists('MenuManager')) break;
		}
		if (! class_exists('MenuManager'))	// If failed to include, we try with standard eldy_menu.php
		{
			dol_syslog("You define a menu manager '".$file_menu."' that can not be loaded.", LOG_WARNING);
			$file_menu='eldy_menu.php';
			include_once DOL_DOCUMENT_ROOT."/core/menus/standard/".$file_menu;
		}
	}
	$menumanager = new MenuManager($db, empty($user->societe_id)?0:1);
	$menumanager->loadMenu();
}



// Functions

if (! function_exists("llxHeader"))
{
    /**
     *	Show HTML header HTML + BODY + Top menu + left menu + DIV
     *
     * @param 	string 	$head				Optionnal head lines
     * @param 	string 	$title				HTML title
     * @param	string	$help_url			Url links to help page
     * 		                            	Syntax is: For a wiki page: EN:EnglishPage|FR:FrenchPage|ES:SpanishPage
     *                                  	For other external page: http://server/url
     * @param	string	$target				Target to use on links
     * @param 	int    	$disablejs			More content into html header
     * @param 	int    	$disablehead		More content into html header
     * @param 	array  	$arrayofjs			Array of complementary js files
     * @param 	array  	$arrayofcss			Array of complementary css files
     * @param	string	$morequerystring	Query string to add to the link "print" to get same parameters (use only if autodetect fails)
     * @param   string  $morecssonbody      More CSS on body tag.
     * @return	void
     */
	function llxHeader($head='', $title='', $help_url='', $target='', $disablejs=0, $disablehead=0, $arrayofjs='', $arrayofcss='', $morequerystring='', $morecssonbody='')
	{
	    global $conf;

	    // html header
		top_htmlhead($head, $title, $disablejs, $disablehead, $arrayofjs, $arrayofcss);

        print '<body id="mainbody"'.($morecssonbody?' class="'.$morecssonbody.'"':'').'>' . "\n";

		// top menu and left menu area
		if (empty($conf->dol_hide_topmenu))
		{
			top_menu($head, $title, $target, $disablejs, $disablehead, $arrayofjs, $arrayofcss, $morequerystring, $help_url);
		}

		if (empty($conf->dol_hide_leftmenu))
		{
			left_menu('', $help_url, '', '', 1, $title, 1);
		}

		// main area
		main_area($title);
	}
}


/**
 *  Show HTTP header
 *
 *  @param  string  $contenttype    Content type. For example, 'text/html'
 *  @return	void
 */
function top_httphead($contenttype='text/html')
{
    global $conf;

    if ($contenttype == 'text/html' ) header("Content-Type: text/html; charset=".$conf->file->character_set_client);
    else header("Content-Type: ".$contenttype);
    // Security options
    header("X-Content-Type-Options: nosniff");  // With the nosniff option, if the server says the content is text/html, the browser will render it as text/html (note that most browsers now force this option to on)
    header("X-Frame-Options: SAMEORIGIN");      // Frames allowed only if on same domain (stop some XSS attacks)
    if (! empty($conf->global->MAIN_HTTP_CONTENT_SECURITY_POLICY))
    {
        // For example, to restrict script, object, frames or img to some domains
        // script-src https://api.google.com https://anotherhost.com; object-src https://youtube.com; child-src https://youtube.com; img-src: https://static.example.com
        // For example, to restrict everything to one domain, except object, ...
        // default-src https://cdn.example.net; object-src 'none'
        header("Content-Security-Policy: ".$conf->global->MAIN_HTTP_CONTENT_SECURITY_POLICY);
    }


    // On the fly GZIP compression for all pages (if browser support it). Must set the bit 3 of constant to 1.
    /*if (isset($conf->global->MAIN_OPTIMIZE_SPEED) && ($conf->global->MAIN_OPTIMIZE_SPEED & 0x04)) {
        ob_start("ob_gzhandler");
    }*/
}

/**
 * Ouput html header of a page.
 * This code is also duplicated into security2.lib.php::dol_loginfunction
 *
 * @param 	string 	$head			 Optionnal head lines
 * @param 	string 	$title			 HTML title
 * @param 	int    	$disablejs		 Disable js output
 * @param 	int    	$disablehead	 Disable head output
 * @param 	array  	$arrayofjs		 Array of complementary js files
 * @param 	array  	$arrayofcss		 Array of complementary css files
 * @param 	int    	$disablejmobile	 Disable jmobile (No more used)
 * @param   int     $disablenofollow Disable no follow tag
 * @return	void
 */
function top_htmlhead($head, $title='', $disablejs=0, $disablehead=0, $arrayofjs='', $arrayofcss='', $disablejmobile=0, $disablenofollow=0)
{
    global $user, $conf, $langs, $db;

    top_httphead();

    if (empty($conf->css)) $conf->css = '/theme/eldy/style.css.php';	// If not defined, eldy by default

    if (! empty($conf->global->MAIN_ACTIVATE_HTML4)) {
        $doctype = '<!DOCTYPE HTML PUBLIC "-//W3C//DTD HTML 4.01 Transitional//EN" "http://www.w3.org/TR/html4/loose.dtd">';
    }else {
        $doctype = '<!doctype html>';
    }
    print $doctype."\n";
    if (! empty($conf->global->MAIN_USE_CACHE_MANIFEST)) print '<html lang="'.substr($langs->defaultlang,0,2).'" manifest="'.DOL_URL_ROOT.'/cache.manifest">'."\n";
    else print '<html lang="'.substr($langs->defaultlang,0,2).'">'."\n";
    //print '<html xmlns="http://www.w3.org/1999/xhtml" xml:lang="fr">'."\n";
    if (empty($disablehead))
    {
        print "<head>\n";
		if (GETPOST('dol_basehref','alpha')) print '<base href="'.dol_escape_htmltag(GETPOST('dol_basehref','alpha')).'">'."\n";
        // Displays meta
        print '<meta name="robots" content="noindex'.($disablenofollow?'':',nofollow').'">'."\n";      				// Do not index
        print '<meta name="viewport" content="width=device-width, initial-scale=1.0">';	// Scale for mobile device
        print '<meta name="author" content="Dolibarr Development Team">'."\n";
        // Favicon. Note, even if we remove this meta, the browser and android webview try to find a favicon.ico
		$favicon=dol_buildpath('/theme/'.$conf->theme.'/img/favicon.ico',1);
        if (! empty($conf->global->MAIN_FAVICON_URL)) $favicon=$conf->global->MAIN_FAVICON_URL;
        print '<link rel="shortcut icon" type="image/x-icon" href="'.$favicon.'"/>'."\n";
        //if (empty($conf->global->MAIN_OPTIMIZEFORTEXTBROWSER) && ! GETPOST('textbrowser','int')) print '<link rel="top" title="'.$langs->trans("Home").'" href="'.(DOL_URL_ROOT?DOL_URL_ROOT:'/').'">'."\n";
        if (empty($conf->global->MAIN_OPTIMIZEFORTEXTBROWSER) && ! GETPOST('textbrowser','int')) print '<link rel="copyright" title="GNU General Public License" href="http://www.gnu.org/copyleft/gpl.html#SEC1">'."\n";
        if (empty($conf->global->MAIN_OPTIMIZEFORTEXTBROWSER) && ! GETPOST('textbrowser','int')) print '<link rel="author" title="Dolibarr Development Team" href="https://www.dolibarr.org">'."\n";

        // Displays title
        $appli=constant('DOL_APPLICATION_TITLE');
        if (!empty($conf->global->MAIN_APPLICATION_TITLE)) $appli=$conf->global->MAIN_APPLICATION_TITLE;

        if ($title && ! empty($conf->global->MAIN_HTML_TITLE) && preg_match('/noapp/',$conf->global->MAIN_HTML_TITLE)) print '<title>'.dol_htmlentities($title).'</title>';
        else if ($title) print '<title>'.dol_htmlentities($appli.' - '.$title).'</title>';
        else print "<title>".dol_htmlentities($appli)."</title>";
        print "\n";

        //$ext='';
        //if (! empty($conf->dol_use_jmobile)) $ext='version='.urlencode(DOL_VERSION);
        $ext='version='.urlencode(DOL_VERSION);

        if (GETPOST('version','int')) $ext='version='.GETPOST('version','int');	// usefull to force no cache on css/js
        if (GETPOST('testmenuhider','int') || ! empty($conf->global->MAIN_TESTMENUHIDER)) $ext.='&testmenuhider='.(GETPOST('testmenuhider','int')?GETPOST('testmenuhider','int'):$conf->global->MAIN_TESTMENUHIDER);

        $themeparam='?lang='.$langs->defaultlang.'&amp;theme='.$conf->theme.(GETPOST('optioncss','aZ09')?'&amp;optioncss='.GETPOST('optioncss','aZ09',1):'').'&amp;userid='.$user->id.'&amp;entity='.$conf->entity;
        $themeparam.=($ext?'&amp;'.$ext:'');
        if (! empty($_SESSION['dol_resetcache'])) $themeparam.='&amp;dol_resetcache='.$_SESSION['dol_resetcache'];
        if (GETPOST('dol_hide_topmenu','int'))           { $themeparam.='&amp;dol_hide_topmenu='.GETPOST('dol_hide_topmenu','int'); }
        if (GETPOST('dol_hide_leftmenu','int'))          { $themeparam.='&amp;dol_hide_leftmenu='.GETPOST('dol_hide_leftmenu','int'); }
        if (GETPOST('dol_optimize_smallscreen','int'))   { $themeparam.='&amp;dol_optimize_smallscreen='.GETPOST('dol_optimize_smallscreen','int'); }
        if (GETPOST('dol_no_mouse_hover','int'))         { $themeparam.='&amp;dol_no_mouse_hover='.GETPOST('dol_no_mouse_hover','int'); }
        if (GETPOST('dol_use_jmobile','int'))            { $themeparam.='&amp;dol_use_jmobile='.GETPOST('dol_use_jmobile','int'); $conf->dol_use_jmobile=GETPOST('dol_use_jmobile','int'); }

        if (! defined('DISABLE_JQUERY') && ! $disablejs && $conf->use_javascript_ajax)
        {
            print '<!-- Includes CSS for JQuery (Ajax library) -->'."\n";
            $jquerytheme = 'smoothness';
            if (!empty($conf->global->MAIN_USE_JQUERY_THEME)) $jquerytheme = $conf->global->MAIN_USE_JQUERY_THEME;
            if (constant('JS_JQUERY_UI')) print '<link rel="stylesheet" type="text/css" href="'.JS_JQUERY_UI.'css/'.$jquerytheme.'/jquery-ui.min.css'.($ext?'?'.$ext:'').'">'."\n";  // JQuery
            else print '<link rel="stylesheet" type="text/css" href="'.DOL_URL_ROOT.'/includes/jquery/css/'.$jquerytheme.'/jquery-ui.css'.($ext?'?'.$ext:'').'">'."\n";    // JQuery
            if (! defined('DISABLE_JQUERY_TIPTIP')) print '<link rel="stylesheet" type="text/css" href="'.DOL_URL_ROOT.'/includes/jquery/plugins/tiptip/tipTip.css'.($ext?'?'.$ext:'').'">'."\n";                           // Tooltip
            if (! defined('DISABLE_JQUERY_JNOTIFY')) print '<link rel="stylesheet" type="text/css" href="'.DOL_URL_ROOT.'/includes/jquery/plugins/jnotify/jquery.jnotify-alt.min.css'.($ext?'?'.$ext:'').'">'."\n";          // JNotify
            /* Removed a old hidden problematic feature never used in Dolibarr. If an external module need datatable, the module must provide all lib it needs and manage version problems with other dolibarr components
            if (! empty($conf->global->MAIN_USE_JQUERY_DATATABLES) || (defined('REQUIRE_JQUERY_DATATABLES') && constant('REQUIRE_JQUERY_DATATABLES')))     // jQuery datatables
            {
                print '<link rel="stylesheet" type="text/css" href="'.DOL_URL_ROOT.'/includes/jquery/plugins/datatables/media/css/jquery.dataTables.min.css'.($ext?'?'.$ext:'').'">'."\n";
                print '<link rel="stylesheet" type="text/css" href="'.DOL_URL_ROOT.'/includes/jquery/plugins/datatables/extensions/Buttons/css/buttons.dataTables.min.css'.($ext?'?'.$ext:'').'">'."\n";
                print '<link rel="stylesheet" type="text/css" href="'.DOL_URL_ROOT.'/includes/jquery/plugins/datatables/extensions/ColReorder/css/colReorder.dataTables.min.css'.($ext?'?'.$ext:'').'"></script>'."\n";
            }*/
            if (! defined('DISABLE_SELECT2') && (! empty($conf->global->MAIN_USE_JQUERY_MULTISELECT) || defined('REQUIRE_JQUERY_MULTISELECT')))     // jQuery plugin "mutiselect", "multiple-select", "select2"...
            {
            	$tmpplugin=empty($conf->global->MAIN_USE_JQUERY_MULTISELECT)?constant('REQUIRE_JQUERY_MULTISELECT'):$conf->global->MAIN_USE_JQUERY_MULTISELECT;
            	print '<link rel="stylesheet" type="text/css" href="'.DOL_URL_ROOT.'/includes/jquery/plugins/'.$tmpplugin.'/'.$tmpplugin.'.css'.($ext?'?'.$ext:'').'">'."\n";
            }
            // jQuery Timepicker
            if (! empty($conf->global->MAIN_USE_JQUERY_TIMEPICKER) || defined('REQUIRE_JQUERY_TIMEPICKER'))
            {
            	print '<link rel="stylesheet" type="text/css" href="'.DOL_URL_ROOT.'/includes/jquery/plugins/timepicker/jquery-ui-timepicker-addon.css'.($ext?'?'.$ext:'').'">'."\n";
            }
        }

        if (! defined('DISABLE_FONT_AWSOME'))
        {
            print '<!-- Includes CSS for font awesome -->'."\n";
            print '<link rel="stylesheet" type="text/css" href="'.DOL_URL_ROOT.'/theme/common/fontawesome/css/font-awesome.min.css'.($ext?'?'.$ext:'').'">'."\n";
        }

        print '<!-- Includes CSS for Dolibarr theme -->'."\n";
        // Output style sheets (optioncss='print' or ''). Note: $conf->css looks like '/theme/eldy/style.css.php'
        $themepath=dol_buildpath($conf->css,1);
        $themesubdir='';
        if (! empty($conf->modules_parts['theme']))	// This slow down
        {
	        foreach($conf->modules_parts['theme'] as $reldir)
	        {
	        	if (file_exists(dol_buildpath($reldir.$conf->css, 0)))
	        	{
					$themepath=dol_buildpath($reldir.$conf->css, 1);
					$themesubdir=$reldir;
					break;
	        	}
	        }
        }
        //print 'themepath='.$themepath.' themeparam='.$themeparam;exit;
        print '<link rel="stylesheet" type="text/css" href="'.$themepath.$themeparam.'">'."\n";
	    if (! empty($conf->global->MAIN_FIX_FLASH_ON_CHROME)) print '<!-- Includes CSS that does not exists as a workaround of flash bug of chrome -->'."\n".'<link rel="stylesheet" type="text/css" href="filethatdoesnotexiststosolvechromeflashbug">'."\n";

        // CSS forced by modules (relative url starting with /)
        if (! empty($conf->modules_parts['css']))
        {
        	$arraycss=(array) $conf->modules_parts['css'];
        	foreach($arraycss as $modcss => $filescss)
        	{
        		$filescss=(array) $filescss;	// To be sure filecss is an array
        		foreach($filescss as $cssfile)
        		{
        			if (empty($cssfile)) dol_syslog("Warning: module ".$modcss." declared a css path file into its descriptor that is empty.", LOG_WARNING);
        			// cssfile is a relative path
	        		print '<!-- Includes CSS added by module '.$modcss. ' -->'."\n".'<link rel="stylesheet" type="text/css" href="'.dol_buildpath($cssfile,1);
	        		// We add params only if page is not static, because some web server setup does not return content type text/css if url has parameters, so browser cache is not used.
	        		if (!preg_match('/\.css$/i',$cssfile)) print $themeparam;
	        		print '">'."\n";
        		}
        	}
        }
        // CSS forced by page in top_htmlhead call (relative url starting with /)
        if (is_array($arrayofcss))
        {
            foreach($arrayofcss as $cssfile)
            {
            	print '<!-- Includes CSS added by page -->'."\n".'<link rel="stylesheet" type="text/css" title="default" href="'.dol_buildpath($cssfile,1);
                // We add params only if page is not static, because some web server setup does not return content type text/css if url has parameters and browser cache is not used.
                if (!preg_match('/\.css$/i',$cssfile)) print $themeparam;
                print '">'."\n";
            }
        }

        // Output standard javascript links
        if (! defined('DISABLE_JQUERY') && ! $disablejs && ! empty($conf->use_javascript_ajax))
        {
            // JQuery. Must be before other includes
            print '<!-- Includes JS for JQuery -->'."\n";
            if (defined('JS_JQUERY') && constant('JS_JQUERY')) print '<script type="text/javascript" src="'.JS_JQUERY.'jquery.min.js'.($ext?'?'.$ext:'').'"></script>'."\n";
            else print '<script type="text/javascript" src="'.DOL_URL_ROOT.'/includes/jquery/js/jquery.min.js'.($ext?'?'.$ext:'').'"></script>'."\n";
            if (! empty($conf->global->MAIN_FEATURES_LEVEL))
            {
                if (defined('JS_JQUERY_MIGRATE') && constant('JS_JQUERY_MIGRATE')) print '<script type="text/javascript" src="'.JS_JQUERY_MIGRATE.'jquery-migrate.min.js'.($ext?'?'.$ext:'').'"></script>'."\n";
                else print '<script type="text/javascript" src="'.DOL_URL_ROOT.'/includes/jquery/js/jquery-migrate.min.js'.($ext?'?'.$ext:'').'"></script>'."\n";
            }
            if (defined('JS_JQUERY_UI') && constant('JS_JQUERY_UI')) print '<script type="text/javascript" src="'.JS_JQUERY_UI.'jquery-ui.min.js'.($ext?'?'.$ext:'').'"></script>'."\n";
            else print '<script type="text/javascript" src="'.DOL_URL_ROOT.'/includes/jquery/js/jquery-ui.min.js'.($ext?'?'.$ext:'').'"></script>'."\n";
            if (! defined('DISABLE_JQUERY_TABLEDND')) print '<script type="text/javascript" src="'.DOL_URL_ROOT.'/includes/jquery/plugins/tablednd/jquery.tablednd.0.6.min.js'.($ext?'?'.$ext:'').'"></script>'."\n";
            if (! defined('DISABLE_JQUERY_TIPTIP')) print '<script type="text/javascript" src="'.DOL_URL_ROOT.'/includes/jquery/plugins/tiptip/jquery.tipTip.min.js'.($ext?'?'.$ext:'').'"></script>'."\n";
            // jQuery jnotify
            if (empty($conf->global->MAIN_DISABLE_JQUERY_JNOTIFY) && ! defined('DISABLE_JQUERY_JNOTIFY'))
            {
                print '<script type="text/javascript" src="'.DOL_URL_ROOT.'/includes/jquery/plugins/jnotify/jquery.jnotify.min.js'.($ext?'?'.$ext:'').'"></script>'."\n";
                print '<script type="text/javascript" src="'.DOL_URL_ROOT.'/core/js/jnotify.js'.($ext?'?'.$ext:'').'"></script>'."\n";
            }
            // jQuery blockUI
            if (! empty($conf->global->MAIN_USE_JQUERY_BLOCKUI) || defined('REQUIRE_JQUERY_BLOCKUI'))
            {
            	print '<script type="text/javascript" src="'.DOL_URL_ROOT.'/includes/jquery/plugins/blockUI/jquery.blockUI.js'.($ext?'?'.$ext:'').'"></script>'."\n";
            	print '<script type="text/javascript">'."\n";
            	print 'var indicatorBlockUI = \''.DOL_URL_ROOT."/theme/".$conf->theme."/img/working2.gif".'\';'."\n";
            	print '</script>'."\n";
            	print '<script type="text/javascript" src="'.DOL_URL_ROOT.'/core/js/blockUI.js'.($ext?'?'.$ext:'').'"></script>'."\n";
            }
            // Flot
            if (empty($conf->global->MAIN_DISABLE_JQUERY_FLOT) && ! defined('DISABLE_JQUERY_FLOT'))
            {
                if (constant('JS_JQUERY_FLOT'))
                {
                    print '<script type="text/javascript" src="'.JS_JQUERY_FLOT.'jquery.flot.js'.($ext?'?'.$ext:'').'"></script>'."\n";
                    print '<script type="text/javascript" src="'.JS_JQUERY_FLOT.'jquery.flot.pie.js'.($ext?'?'.$ext:'').'"></script>'."\n";
                    print '<script type="text/javascript" src="'.JS_JQUERY_FLOT.'jquery.flot.stack.js'.($ext?'?'.$ext:'').'"></script>'."\n";
                }
                else
                {
                    print '<script type="text/javascript" src="'.DOL_URL_ROOT.'/includes/jquery/plugins/flot/jquery.flot.min.js'.($ext?'?'.$ext:'').'"></script>'."\n";
                    print '<script type="text/javascript" src="'.DOL_URL_ROOT.'/includes/jquery/plugins/flot/jquery.flot.pie.min.js'.($ext?'?'.$ext:'').'"></script>'."\n";
                    print '<script type="text/javascript" src="'.DOL_URL_ROOT.'/includes/jquery/plugins/flot/jquery.flot.stack.min.js'.($ext?'?'.$ext:'').'"></script>'."\n";
                }
            }
            // jQuery jeditable
            if (! empty($conf->global->MAIN_USE_JQUERY_JEDITABLE) && ! defined('DISABLE_JQUERY_JEDITABLE'))
            {
            	print '<!-- JS to manage editInPlace feature -->'."\n";
                print '<script type="text/javascript" src="'.DOL_URL_ROOT.'/includes/jquery/plugins/jeditable/jquery.jeditable.min.js'.($ext?'?'.$ext:'').'"></script>'."\n";
                print '<script type="text/javascript" src="'.DOL_URL_ROOT.'/includes/jquery/plugins/jeditable/jquery.jeditable.ui-datepicker.js'.($ext?'?'.$ext:'').'"></script>'."\n";
                print '<script type="text/javascript" src="'.DOL_URL_ROOT.'/includes/jquery/plugins/jeditable/jquery.jeditable.ui-autocomplete.js'.($ext?'?'.$ext:'').'"></script>'."\n";
                print '<script type="text/javascript">'."\n";
                print 'var urlSaveInPlace = \''.DOL_URL_ROOT.'/core/ajax/saveinplace.php\';'."\n";
                print 'var urlLoadInPlace = \''.DOL_URL_ROOT.'/core/ajax/loadinplace.php\';'."\n";
                print 'var tooltipInPlace = \''.$langs->transnoentities('ClickToEdit').'\';'."\n";	// Added in title attribute of span
                print 'var placeholderInPlace = \'&nbsp;\';'."\n";	// If we put another string than $langs->trans("ClickToEdit") here, nothing is shown. If we put empty string, there is error, Why ?
                print 'var cancelInPlace = \''.$langs->trans('Cancel').'\';'."\n";
                print 'var submitInPlace = \''.$langs->trans('Ok').'\';'."\n";
                print 'var indicatorInPlace = \'<img src="'.DOL_URL_ROOT."/theme/".$conf->theme."/img/working.gif".'">\';'."\n";
                print 'var withInPlace = 300;';		// width in pixel for default string edit
                print '</script>'."\n";
                print '<script type="text/javascript" src="'.DOL_URL_ROOT.'/core/js/editinplace.js'.($ext?'?'.$ext:'').'"></script>'."\n";
                print '<script type="text/javascript" src="'.DOL_URL_ROOT.'/includes/jquery/plugins/jeditable/jquery.jeditable.ckeditor.js'.($ext?'?'.$ext:'').'"></script>'."\n";
            }
            // jQuery DataTables
            /* Removed a old hidden problematic feature never used in Dolibarr. If an external module need datatable, the module must provide all lib it needs and manage version problems with other dolibarr components
            if (! empty($conf->global->MAIN_USE_JQUERY_DATATABLES) || (defined('REQUIRE_JQUERY_DATATABLES') && constant('REQUIRE_JQUERY_DATATABLES')))
            {
                print '<script type="text/javascript" src="'.DOL_URL_ROOT.'/includes/jquery/plugins/datatables/media/js/jquery.dataTables.min.js'.($ext?'?'.$ext:'').'"></script>'."\n";
                print '<script type="text/javascript" src="'.DOL_URL_ROOT.'/includes/jquery/plugins/datatables/extensions/Buttons/js/dataTables.buttons.min.js'.($ext?'?'.$ext:'').'"></script>'."\n";
                print '<script type="text/javascript" src="'.DOL_URL_ROOT.'/includes/jquery/plugins/datatables/extensions/Buttons/js/buttons.colVis.min.js'.($ext?'?'.$ext:'').'"></script>'."\n";
                print '<script type="text/javascript" src="'.DOL_URL_ROOT.'/includes/jquery/plugins/datatables/extensions/Buttons/js/buttons.html5.min.js'.($ext?'?'.$ext:'').'"></script>'."\n";
                print '<script type="text/javascript" src="'.DOL_URL_ROOT.'/includes/jquery/plugins/datatables/extensions/Buttons/js/buttons.flash.min.js'.($ext?'?'.$ext:'').'"></script>'."\n";
                print '<script type="text/javascript" src="'.DOL_URL_ROOT.'/includes/jquery/plugins/datatables/extensions/Buttons/js/buttons.print.min.js'.($ext?'?'.$ext:'').'"></script>'."\n";
                print '<script type="text/javascript" src="'.DOL_URL_ROOT.'/includes/jquery/plugins/datatables/extensions/ColReorder/js/dataTables.colReorder.min.js'.($ext?'?'.$ext:'').'"></script>'."\n";
                print '<script type="text/javascript" src="'.DOL_URL_ROOT.'/includes/jszip/jszip.min.js"></script>'."\n";
            }*/
            // jQuery Timepicker
            if (! empty($conf->global->MAIN_USE_JQUERY_TIMEPICKER) || defined('REQUIRE_JQUERY_TIMEPICKER'))
            {
            	print '<script type="text/javascript" src="'.DOL_URL_ROOT.'/includes/jquery/plugins/timepicker/jquery-ui-timepicker-addon.js'.($ext?'?'.$ext:'').'"></script>'."\n";
            	print '<script type="text/javascript" src="'.DOL_URL_ROOT.'/core/js/timepicker.js.php?lang='.$langs->defaultlang.($ext?'&amp;'.$ext:'').'"></script>'."\n";
            }
            if (! defined('DISABLE_SELECT2') && (! empty($conf->global->MAIN_USE_JQUERY_MULTISELECT) || defined('REQUIRE_JQUERY_MULTISELECT')))     // jQuery plugin "mutiselect", "multiple-select", "select2", ...
            {
            	$tmpplugin=empty($conf->global->MAIN_USE_JQUERY_MULTISELECT)?constant('REQUIRE_JQUERY_MULTISELECT'):$conf->global->MAIN_USE_JQUERY_MULTISELECT;
            	print '<script type="text/javascript" src="'.DOL_URL_ROOT.'/includes/jquery/plugins/'.$tmpplugin.'/'.$tmpplugin.'.min.js'.($ext?'?'.$ext:'').'"></script>'."\n";
                print '<script type="text/javascript" src="'.DOL_URL_ROOT.'/core/js/select2_locale.js.php?lang='.$langs->defaultlang.($ext?'&amp;'.$ext:'').'"></script>'."\n";
            }
        }

        if (! $disablejs && ! empty($conf->use_javascript_ajax))
        {
            // CKEditor
            if (! empty($conf->fckeditor->enabled) && (empty($conf->global->FCKEDITOR_EDITORNAME) || $conf->global->FCKEDITOR_EDITORNAME == 'ckeditor') && ! defined('DISABLE_CKEDITOR'))
            {
                print '<!-- Includes JS for CKEditor -->'."\n";
                $pathckeditor = DOL_URL_ROOT . '/includes/ckeditor/ckeditor/';
                $jsckeditor='ckeditor.js';
                if (constant('JS_CKEDITOR'))	// To use external ckeditor 4 js lib
                {
                	$pathckeditor=constant('JS_CKEDITOR');
                }
                print '<script type="text/javascript">';
                print 'var CKEDITOR_BASEPATH = \''.$pathckeditor.'\';'."\n";
                print 'var ckeditorConfig = \''.dol_buildpath($themesubdir.'/theme/'.$conf->theme.'/ckeditor/config.js'.($ext?'?'.$ext:''),1).'\';'."\n";		// $themesubdir='' in standard usage
                print 'var ckeditorFilebrowserBrowseUrl = \''.DOL_URL_ROOT.'/core/filemanagerdol/browser/default/browser.php?Connector='.DOL_URL_ROOT.'/core/filemanagerdol/connectors/php/connector.php\';'."\n";
                print 'var ckeditorFilebrowserImageBrowseUrl = \''.DOL_URL_ROOT.'/core/filemanagerdol/browser/default/browser.php?Type=Image&Connector='.DOL_URL_ROOT.'/core/filemanagerdol/connectors/php/connector.php\';'."\n";
                print '</script>'."\n";
                print '<script type="text/javascript" src="'.$pathckeditor.$jsckeditor.($ext?'?'.$ext:'').'"></script>'."\n";
            }

            // Browser notifications
            if (! defined('DISABLE_BROWSER_NOTIF'))
            {
                $enablebrowsernotif=false;
                if (! empty($conf->agenda->enabled) && ! empty($conf->global->AGENDA_NOTIFICATION)) $enablebrowsernotif=true;
                if ($conf->browser->layout == 'phone') $enablebrowsernotif=false;
                if ($enablebrowsernotif)
                {
                    print '<!-- Includes JS of Dolibarr (brwoser layout = '.$conf->browser->layout.')-->'."\n";
                    print '<script type="text/javascript" src="'.DOL_URL_ROOT.'/core/js/lib_notification.js.php'.($ext?'?'.$ext:'').'"></script>'."\n";
                }
            }

            // Global js function
            print '<!-- Includes JS of Dolibarr -->'."\n";
            print '<script type="text/javascript" src="'.DOL_URL_ROOT.'/core/js/lib_head.js.php'.($ext?'?'.$ext:'').'"></script>'."\n";

            // Add datepicker default options
            if (! defined('DISABLE_DATE_PICKER'))
            {
                print '<script type="text/javascript" src="'.DOL_URL_ROOT.'/core/js/datepicker.js.php'.($ext?'?'.$ext:'').'"></script>'."\n";
            }

            // JS forced by modules (relative url starting with /)
            if (! empty($conf->modules_parts['js']))		// $conf->modules_parts['js'] is array('module'=>array('file1','file2'))
        	{
        		$arrayjs=(array) $conf->modules_parts['js'];
	            foreach($arrayjs as $modjs => $filesjs)
	            {
        			$filesjs=(array) $filesjs;	// To be sure filejs is an array
		            foreach($filesjs as $jsfile)
		            {
	    	    		// jsfile is a relative path
	        	    	print '<!-- Include JS added by module '.$modjs. '-->'."\n".'<script type="text/javascript" src="'.dol_buildpath($jsfile,1).'"></script>'."\n";
		            }
	            }
        	}
            // JS forced by page in top_htmlhead (relative url starting with /)
            if (is_array($arrayofjs))
            {
                print '<!-- Includes JS added by page -->'."\n";
                foreach($arrayofjs as $jsfile)
                {
                    if (preg_match('/^http/i',$jsfile))
                    {
                        print '<script type="text/javascript" src="'.$jsfile.'"></script>'."\n";
                    }
                    else
                    {
                        if (! preg_match('/^\//',$jsfile)) $jsfile='/'.$jsfile;	// For backward compatibility
                        print '<script type="text/javascript" src="'.dol_buildpath($jsfile,1).'"></script>'."\n";
                    }
                }
            }
        }

        if (! empty($head)) print $head."\n";
        if (! empty($conf->global->MAIN_HTML_HEADER)) print $conf->global->MAIN_HTML_HEADER."\n";

        print "</head>\n\n";
    }

    $conf->headerdone=1;	// To tell header was output
}


/**
 *  Show an HTML header + a BODY + The top menu bar
 *
 *  @param      string	$head    			Lines in the HEAD
 *  @param      string	$title   			Title of web page
 *  @param      string	$target  			Target to use in menu links (Example: '' or '_top')
 *	@param		int		$disablejs			Do not output links to js (Ex: qd fonction utilisee par sous formulaire Ajax)
 *	@param		int		$disablehead		Do not output head section
 *	@param		array	$arrayofjs			Array of js files to add in header
 *	@param		array	$arrayofcss			Array of css files to add in header
 *  @param		string	$morequerystring	Query string to add to the link "print" to get same parameters (use only if autodetect fails)
 *  @param      string	$helppagename    	Name of wiki page for help ('' by default).
 * 				     		                Syntax is: For a wiki page: EN:EnglishPage|FR:FrenchPage|ES:SpanishPage
 * 									                   For other external page: http://server/url
 *  @return		void
 */
function top_menu($head, $title='', $target='', $disablejs=0, $disablehead=0, $arrayofjs='', $arrayofcss='', $morequerystring='', $helppagename='')
{
    global $user, $conf, $langs, $db;
    global $dolibarr_main_authentication, $dolibarr_main_demo;
    global $hookmanager,$menumanager;

    $searchform='';
    $bookmarks='';

    // Instantiate hooks of thirdparty module
    $hookmanager->initHooks(array('toprightmenu'));

    $toprightmenu='';

    // For backward compatibility with old modules
    if (empty($conf->headerdone))
    {
        top_htmlhead($head, $title, $disablejs, $disablehead, $arrayofjs, $arrayofcss);
        print '<body id="mainbody">';
    }

    /*
     * Top menu
     */
    if (empty($conf->dol_hide_topmenu) && (! defined('NOREQUIREMENU') || ! constant('NOREQUIREMENU')))
    {
        print "\n".'<!-- Start top horizontal -->'."\n";

        print '<div class="side-nav-vert"><div id="id-top">';

	    // Show menu entries
    	print '<div id="tmenu_tooltip'.(empty($conf->global->MAIN_MENU_INVERT)?'':'invert').'" class="tmenu">'."\n";
    	$menumanager->atarget=$target;
	    $menumanager->showmenu('top', array('searchform'=>$searchform, 'bookmarks'=>$bookmarks));      // This contains a \n
	    print "</div>\n";

	    // Define link to login card
        $appli=constant('DOL_APPLICATION_TITLE');
	    if (! empty($conf->global->MAIN_APPLICATION_TITLE))
	    {
	    	$appli=$conf->global->MAIN_APPLICATION_TITLE;
	    	if (preg_match('/\d\.\d/', $appli))
	    	{
				if (! preg_match('/'.preg_quote(DOL_VERSION).'/', $appli)) $appli.=" (".DOL_VERSION.")";	// If new title contains a version that is different than core
	    	}
	    	else $appli.=" ".DOL_VERSION;
	    }
	    else $appli.=" ".DOL_VERSION;

	    if (! empty($conf->global->MAIN_FEATURES_LEVEL)) $appli.="<br>".$langs->trans("LevelOfFeature").': '.$conf->global->MAIN_FEATURES_LEVEL;

	    $logouttext='';
	    if (empty($conf->global->MAIN_OPTIMIZEFORTEXTBROWSER))
	    {
    	    //$logouthtmltext=$appli.'<br>';
    	    if ($_SESSION["dol_authmode"] != 'forceuser' && $_SESSION["dol_authmode"] != 'http')
    	    {
    	    	$logouthtmltext.=$langs->trans("Logout").'<br>';

    	    	$logouttext .='<a href="'.DOL_URL_ROOT.'/user/logout.php">';
    	        //$logouttext .= img_picto($langs->trans('Logout').":".$langs->trans('Logout'), 'logout_top.png', 'class="login"', 0, 0, 1);
    	    	$logouttext .='<span class="fa fa-sign-out atoplogin"></span>';
    	        $logouttext .='</a>';
    	    }
    	    else
    	    {
    	    	$logouthtmltext.=$langs->trans("NoLogoutProcessWithAuthMode",$_SESSION["dol_authmode"]);
    	        $logouttext .= img_picto($langs->trans('Logout').":".$langs->trans('Logout'), 'logout_top.png', 'class="login"', 0, 0, 1);
    	    }
	    }

	    print '<div class="login_block">'."\n";

	    // Add login user link
	    $toprightmenu.='<div class="login_block_user">';

	    // Login name with photo and tooltip
		$mode=-1;
	    $toprightmenu.='<div class="inline-block nowrap"><div class="inline-block login_block_elem login_block_elem_name" style="padding: 0px;">';
        $toprightmenu.=$user->getNomUrl($mode, '', true, 0, 11, 0, ($user->firstname ? 'firstname' : -1),'atoplogin');
        $toprightmenu.='</div></div>';

		$toprightmenu.='</div>';

	    $toprightmenu.='<div class="login_block_other">';

		// Execute hook printTopRightMenu (hooks should output string like '<div class="login"><a href="">mylink</a></div>')
	    $parameters=array();
	    $result=$hookmanager->executeHooks('printTopRightMenu',$parameters);    // Note that $action and $object may have been modified by some hooks
		if (is_numeric($result))
		{
			if (empty($result)) $toprightmenu.=$hookmanager->resPrint;		// add
			else  $toprightmenu=$hookmanager->resPrint;						// replace
		}
		else $toprightmenu.=$result;	// For backward compatibility

    	// Link to module builder
	    if (! empty($conf->modulebuilder->enabled))
	    {
	        $text ='<a href="'.DOL_URL_ROOT.'/modulebuilder/index.php?mainmenu=home&leftmenu=admintools" target="_modulebuilder">';
	        //$text.= img_picto(":".$langs->trans("ModuleBuilder"), 'printer_top.png', 'class="printer"');
	        $text.='<span class="fa fa-bug atoplogin"></span>';
	        $text.='</a>';
	        $toprightmenu.=@Form::textwithtooltip('',$langs->trans("ModuleBuilder"),2,1,$text,'login_block_elem',2);
	    }

		// Link to print main content area
	    if (empty($conf->global->MAIN_PRINT_DISABLELINK) && empty($conf->global->MAIN_OPTIMIZEFORTEXTBROWSER) && empty($conf->browser->phone))
	    {
	        $qs=dol_escape_htmltag($_SERVER["QUERY_STRING"]);

			foreach($_POST as $key=>$value) {
				if ($key!=='action' && !is_array($value)) $qs.='&'.$key.'='.urlencode($value);
			}

			$qs.=(($qs && $morequerystring)?'&':'').$morequerystring;
<<<<<<< HEAD
	        $text ='<a href="'.$_SERVER["PHP_SELF"].'?'.$qs.($qs?'&':'').'optioncss=print" target="_blank">';
	        //$text.= img_picto(":".$langs->trans("PrintContentArea"), 'printer_top.png', 'class="printer"');
	        $text.='<span class="fa fa-print atoplogin"></span>';
=======
	        $text ='<a href="'.dol_escape_htmltag($_SERVER["PHP_SELF"]).'?'.$qs.($qs?'&':'').'optioncss=print" target="_blank">';
	        $text.= img_picto(":".$langs->trans("PrintContentArea"), 'printer_top.png', 'class="printer"');
>>>>>>> abe736c6
	        $text.='</a>';
	        $toprightmenu.=@Form::textwithtooltip('',$langs->trans("PrintContentArea"),2,1,$text,'login_block_elem',2);
	    }

	    // Link to Dolibarr wiki pages
	    if (empty($conf->global->MAIN_HELP_DISABLELINK) && empty($conf->global->MAIN_OPTIMIZEFORTEXTBROWSER))
	    {
	        $langs->load("help");

	        $helpbaseurl='';
	        $helppage='';
	        $mode='';

	        if (empty($helppagename)) $helppagename='EN:User_documentation|FR:Documentation_utilisateur|ES:Documentación_usuarios';

	        // Get helpbaseurl, helppage and mode from helppagename and langs
	        $arrayres=getHelpParamFor($helppagename,$langs);
	        $helpbaseurl=$arrayres['helpbaseurl'];
	        $helppage=$arrayres['helppage'];
	        $mode=$arrayres['mode'];

	        // Link to help pages
	        if ($helpbaseurl && $helppage)
	        {
	            $text='';
	            $title=$appli.'<br>';
	            $title.=$langs->trans($mode == 'wiki' ? 'GoToWikiHelpPage': 'GoToHelpPage');
	            if ($mode == 'wiki') $title.=' - '.$langs->trans("PageWiki").' &quot;'.dol_escape_htmltag(strtr($helppage,'_',' ')).'&quot;';
	            $text.='<a class="help" target="_blank" href="';
	            if ($mode == 'wiki') $text.=sprintf($helpbaseurl,urlencode(html_entity_decode($helppage)));
	            else $text.=sprintf($helpbaseurl,$helppage);
	            $text.='">';
	            //$text.=img_picto('', 'helpdoc_top').' ';
	            $text.='<span class="fa fa-question-circle atoplogin"></span>';
	            //$toprightmenu.=$langs->trans($mode == 'wiki' ? 'OnlineHelp': 'Help');
	            //if ($mode == 'wiki') $text.=' ('.dol_trunc(strtr($helppage,'_',' '),8).')';
	            $text.='</a>';
	            //$toprightmenu.='</div>'."\n";
	            $toprightmenu.=@Form::textwithtooltip('',$title,2,1,$text,'login_block_elem',2);
	        }
	    }

		// Logout link
	    $toprightmenu.=@Form::textwithtooltip('',$logouthtmltext,2,1,$logouttext,'login_block_elem',2);

	    $toprightmenu.='</div>';

	    print $toprightmenu;

	    print "</div>\n";
		print '</div></div>';

	    //unset($form);

		print '<div style="clear: both;"></div>';
        print "<!-- End top horizontal menu -->\n\n";
    }

    if (empty($conf->dol_hide_leftmenu) && empty($conf->dol_use_jmobile)) print '<!-- Begin div id-container --><div id="id-container" class="id-container'.($morecss?' '.$morecss:'').'">';
}


/**
 *  Show left menu bar
 *
 *  @param  array	$menu_array_before 	       	Table of menu entries to show before entries of menu handler. This param is deprectaed and must be provided to ''.
 *  @param  string	$helppagename    	       	Name of wiki page for help ('' by default).
 * 				     		                   	Syntax is: For a wiki page: EN:EnglishPage|FR:FrenchPage|ES:SpanishPage
 * 									         		       For other external page: http://server/url
 *  @param  string	$notused             		Deprecated. Used in past to add content into left menu. Hooks can be used now.
 *  @param  array	$menu_array_after           Table of menu entries to show after entries of menu handler
 *  @param  int		$leftmenuwithoutmainarea    Must be set to 1. 0 by default for backward compatibility with old modules.
 *  @param  string	$title                      Title of web page
 *  @param  string  $acceptdelayedhtml          1 if caller request to have html delayed content not returned but saved into global $delayedhtmlcontent (so caller can show it at end of page to avoid flash FOUC effect)
 *  @return	void
 */
function left_menu($menu_array_before, $helppagename='', $notused='', $menu_array_after='', $leftmenuwithoutmainarea=0, $title='', $acceptdelayedhtml=0)
{
    global $user, $conf, $langs, $db, $form;
    global $hookmanager, $menumanager;

    $searchform='';
    $bookmarks='';

    if (! empty($menu_array_before)) dol_syslog("Deprecated parameter menu_array_before was used when calling main::left_menu function. Menu entries of module should now be defined into module descriptor and not provided when calling left_menu.", LOG_WARNING);

    if (empty($conf->dol_hide_leftmenu) && (! defined('NOREQUIREMENU') || ! constant('NOREQUIREMENU')))
    {
	    // Instantiate hooks of thirdparty module
	    $hookmanager->initHooks(array('searchform','leftblock'));

		print "\n".'<!-- Begin side-nav id-left -->'."\n".'<div class="side-nav"><div id="id-left">'."\n";

	    print "\n";

	    if ($conf->use_javascript_ajax && $conf->browser->layout != 'phone' && empty($conf->global->MAIN_USE_OLD_SEARCH_FORM))
	    {
    	    if (! is_object($form)) $form=new Form($db);
    	    $selected=-1;
            $searchform.=$form->selectArrayAjax('searchselectcombo', DOL_URL_ROOT.'/core/ajax/selectsearchbox.php', $selected, '', '', 0, 1, 'vmenusearchselectcombo', 1, $langs->trans("Search"), 1);
	    }
	    else
	    {
    	    // Define $searchform
    	    if ((( ! empty($conf->societe->enabled) && (empty($conf->global->SOCIETE_DISABLE_PROSPECTS) || empty($conf->global->SOCIETE_DISABLE_CUSTOMERS))) || ! empty($conf->fournisseur->enabled)) && $user->rights->societe->lire)
    	    {
    	        $langs->load("companies");
    	        $searchform.=printSearchForm(DOL_URL_ROOT.'/societe/list.php', DOL_URL_ROOT.'/societe/list.php', $langs->trans("ThirdParties"), 'maxwidth100', 'sall', 'T', 'searchleftt', img_object('','company'));
    	    }

    	    if (! empty($conf->societe->enabled) && $user->rights->societe->lire)
    	    {
    	        $langs->load("companies");
    	        $searchform.=printSearchForm(DOL_URL_ROOT.'/contact/list.php', DOL_URL_ROOT.'/contact/list.php', $langs->trans("Contacts"), 'maxwidth100', 'sall', 'A', 'searchleftc', img_object('','contact'));
    	    }

    	    if (((! empty($conf->product->enabled) && $user->rights->produit->lire) || (! empty($conf->service->enabled) && $user->rights->service->lire))
    	    )
    	    {
    	        $langs->load("products");
    	        $searchform.=printSearchForm(DOL_URL_ROOT.'/product/list.php', DOL_URL_ROOT.'/product/list.php', $langs->trans("Products")."/".$langs->trans("Services"), 'maxwidth100', 'sall', 'P', 'searchleftp', img_object('','product'));
    	    }

            if (! empty($conf->projet->enabled) && $user->rights->projet->lire)
    	    {
    	        $langs->load("projects");
    	        $searchform.=printSearchForm(DOL_URL_ROOT.'/projet/list.php', DOL_URL_ROOT.'/projet/list.php', $langs->trans("Projects"), 'maxwidth100', 'search_all', 'Q', 'searchleftproj', img_object('','projectpub'));
    	    }

    	    if (! empty($conf->adherent->enabled) && $user->rights->adherent->lire)
    	    {
    	        $langs->load("members");
    	        $searchform.=printSearchForm(DOL_URL_ROOT.'/adherents/list.php', DOL_URL_ROOT.'/adherents/list.php', $langs->trans("Members"), 'maxwidth100', 'sall', 'M', 'searchleftm', img_object('','user'));
    	    }

    		if (! empty($conf->user->enabled) && $user->rights->user->user->lire)
    	    {
    	        $langs->load("users");
    	        $searchform.=printSearchForm(DOL_URL_ROOT.'/user/list.php', DOL_URL_ROOT.'/user/list.php', $langs->trans("Users"), 'maxwidth100', 'sall', 'M', 'searchleftuser', img_object('','user'));
    	    }
	    }

	    // Execute hook printSearchForm
	    $parameters=array('searchform'=>$searchform);
	    $reshook=$hookmanager->executeHooks('printSearchForm',$parameters);    // Note that $action and $object may have been modified by some hooks
		if (empty($reshook))
		{
			$searchform.=$hookmanager->resPrint;
		}
		else $searchform=$hookmanager->resPrint;

		if ($conf->use_javascript_ajax && $conf->browser->layout == 'phone')
	    {
	        $searchform='<div class="blockvmenuimpair blockvmenusearchphone"><div id="divsearchforms1"><a href="#" alt="'.dol_escape_htmltag($langs->trans("ShowSearchFields")).'">'.$langs->trans("Search").'...</a></div><div id="divsearchforms2" style="display: none">'.$searchform.'</div>';
	        $searchform.='<script type="text/javascript">
            	jQuery(document).ready(function () {
            		jQuery("#divsearchforms1").click(function(){
	                   jQuery("#divsearchforms2").toggle();
	               });
            	});
                </script>' . "\n";
	        $searchform.='</div>';
	    }

	    // Define $bookmarks
	    if (! empty($conf->bookmark->enabled) && $user->rights->bookmark->lire)
	    {
	        include_once (DOL_DOCUMENT_ROOT.'/bookmarks/bookmarks.lib.php');
	        $langs->load("bookmarks");

	        $bookmarks=printBookmarksList($db, $langs);
	    }

	    // Left column
	    print '<!-- Begin left menu -->'."\n";

	    print '<div class="vmenu"'.(empty($conf->global->MAIN_OPTIMIZEFORTEXTBROWSER)?'':' title="Left menu"').'>'."\n\n";

    	// Show left menu with other forms
	    $menumanager->menu_array = $menu_array_before;
    	$menumanager->menu_array_after = $menu_array_after;
	    $menumanager->showmenu('left', array('searchform'=>$searchform, 'bookmarks'=>$bookmarks)); // output menu_array and menu found in database

        // Dolibarr version + help + bug report link
		print "\n";
	    print "<!-- Begin Help Block-->\n";
        print '<div id="blockvmenuhelp" class="blockvmenuhelp">'."\n";

        // Version
        if (empty($conf->global->MAIN_HIDE_VERSION))    // Version is already on help picto and on login page.
        {
            $doliurl='https://www.dolibarr.org';
    		//local communities
    		if (preg_match('/fr/i',$langs->defaultlang)) $doliurl='https://www.dolibarr.fr';
    		if (preg_match('/es/i',$langs->defaultlang)) $doliurl='https://www.dolibarr.es';
    		if (preg_match('/de/i',$langs->defaultlang)) $doliurl='https://www.dolibarr.de';
    		if (preg_match('/it/i',$langs->defaultlang)) $doliurl='https://www.dolibarr.it';
    		if (preg_match('/gr/i',$langs->defaultlang)) $doliurl='https://www.dolibarr.gr';

            $appli=constant('DOL_APPLICATION_TITLE');
    	    if (! empty($conf->global->MAIN_APPLICATION_TITLE))
    	    {
    	    	$appli=$conf->global->MAIN_APPLICATION_TITLE; $doliurl='';
    	    	if (preg_match('/\d\.\d/', $appli))
    	    	{
    				if (! preg_match('/'.preg_quote(DOL_VERSION).'/', $appli)) $appli.=" (".DOL_VERSION.")";	// If new title contains a version that is different than core
    	    	}
    	    	else $appli.=" ".DOL_VERSION;
    	    }
    	    else $appli.=" ".DOL_VERSION;
    	    print '<div id="blockvmenuhelpapp" class="blockvmenuhelp">';
    	    if ($doliurl) print '<a class="help" target="_blank" href="'.$doliurl.'">';
    	    else print '<span class="help">';
    	    print $appli;
    	    if ($doliurl) print '</a>';
    	    else print '</span>';
    	    print '</div>'."\n";
        }

		// Link to bugtrack
		if (! empty($conf->global->MAIN_BUGTRACK_ENABLELINK))
		{
			require_once DOL_DOCUMENT_ROOT.'/core/lib/functions2.lib.php';

			$bugbaseurl = 'https://github.com/Dolibarr/dolibarr/issues/new';
			$bugbaseurl.= '?title=';
			$bugbaseurl.= urlencode("Bug: ");
			$bugbaseurl.= '&body=';
			// TODO use .github/ISSUE_TEMPLATE.md to generate?
			$bugbaseurl .= urlencode("# Bug\n");
			$bugbaseurl .= urlencode("\n");
			$bugbaseurl.= urlencode("## Environment\n");
			$bugbaseurl.= urlencode("- **Version**: " . DOL_VERSION . "\n");
			$bugbaseurl.= urlencode("- **OS**: " . php_uname('s') . "\n");
			$bugbaseurl.= urlencode("- **Web server**: " . $_SERVER["SERVER_SOFTWARE"] . "\n");
			$bugbaseurl.= urlencode("- **PHP**: " . php_sapi_name() . ' ' . phpversion() . "\n");
			$bugbaseurl.= urlencode("- **Database**: " . $db::LABEL . ' ' . $db->getVersion() . "\n");
			$bugbaseurl.= urlencode("- **URL**: " . $_SERVER["REQUEST_URI"] . "\n");
			$bugbaseurl.= urlencode("\n");
			$bugbaseurl.= urlencode("## Report\n");
			print '<div id="blockvmenuhelpbugreport" class="blockvmenuhelp">';
			print '<a class="help" target="_blank" href="'.$bugbaseurl.'">'.$langs->trans("FindBug").'</a>';
			print '</div>';
		}

        print "</div>\n";
        print "<!-- End Help Block-->\n";
        print "\n";

        print "</div>\n";
        print "<!-- End left menu -->\n";
        print "\n";

	    // Execute hook printLeftBlock
	    $parameters=array();
	    $reshook=$hookmanager->executeHooks('printLeftBlock',$parameters);    // Note that $action and $object may have been modified by some hooks
	    print $hookmanager->resPrint;

	    print '</div></div> <!-- End side-nav id-left -->';	// End div id="side-nav" div id="id-left"
    }

    print "\n";
    print '<!-- Begin right area -->'."\n";

    if (empty($leftmenuwithoutmainarea)) main_area($title);
}


/**
 *  Begin main area
 *
 *  @param	string	$title		Title
 *  @return	void
 */
function main_area($title='')
{
    global $conf, $langs;

	if (empty($conf->dol_hide_leftmenu)) print '<div id="id-right">';

    print "\n";

    print '<!-- Begin div class="fiche" -->'."\n".'<div class="fiche">'."\n";

    if (! empty($conf->global->MAIN_ONLY_LOGIN_ALLOWED)) print info_admin($langs->trans("WarningYouAreInMaintenanceMode",$conf->global->MAIN_ONLY_LOGIN_ALLOWED));
}


/**
 *  Return helpbaseurl, helppage and mode
 *
 *  @param	string		$helppagename		Page name ('EN:xxx,ES:eee,FR:fff...' or 'http://localpage')
 *  @param  Translate	$langs				Language
 *  @return	array		Array of help urls
 */
function getHelpParamFor($helppagename,$langs)
{
	$helpbaseurl='';
	$helppage='';
	$mode='';

    if (preg_match('/^http/i',$helppagename))
    {
        // If complete URL
        $helpbaseurl='%s';
        $helppage=$helppagename;
        $mode='local';
    }
    else
    {
        // If WIKI URL
        if (preg_match('/^es/i',$langs->defaultlang))
        {
            $helpbaseurl='http://wiki.dolibarr.org/index.php/%s';
            if (preg_match('/ES:([^|]+)/i',$helppagename,$reg)) $helppage=$reg[1];
        }
        if (preg_match('/^fr/i',$langs->defaultlang))
        {
            $helpbaseurl='http://wiki.dolibarr.org/index.php/%s';
            if (preg_match('/FR:([^|]+)/i',$helppagename,$reg)) $helppage=$reg[1];
        }
        if (empty($helppage))	// If help page not already found
        {
            $helpbaseurl='http://wiki.dolibarr.org/index.php/%s';
            if (preg_match('/EN:([^|]+)/i',$helppagename,$reg)) $helppage=$reg[1];
        }
        $mode='wiki';
    }
    return array('helpbaseurl'=>$helpbaseurl,'helppage'=>$helppage,'mode'=>$mode);
}


/**
 *  Show a search area
 *
 *  @param  string	$urlaction          Url post
 *  @param  string	$urlobject          Url of the link under the search box
 *  @param  string	$title              Title search area
 *  @param  string	$htmlmorecss        Add more css
 *  @param  string	$htmlinputname      Field Name input form
 *  @param	string	$accesskey			Accesskey
 *  @param  string  $prefhtmlinputname  Complement for id to avoid multiple same id in the page
 *  @param	string	$img				Image to use
 *  @return	string
 */
function printSearchForm($urlaction, $urlobject, $title, $htmlmorecss, $htmlinputname, $accesskey='', $prefhtmlinputname='',$img='')
{
    global $conf,$langs;

    if (empty($htmlinputid)) {
        $htmlinputid = $htmlinputname;
    }

    $ret='';
    $ret.='<form action="'.$urlaction.'" method="post" class="searchform">';
	if (empty($conf->global->MAIN_HTML5_PLACEHOLDER))
	{
        $ret.='<div class="menu_titre menu_titre_search"';
    	if (! empty($conf->global->MAIN_HTML5_PLACEHOLDER)) $ret.=' style="display: inline-block"';
    	$ret.='>';
    	$ret.='<label for="'.$prefhtmlinputname.$htmlinputname.'">';
    	$ret.='<a class="vsmenu" href="'.$urlobject.'">';
       	if ($img && ! empty($conf->global->MAIN_HTML5_PLACEHOLDER)) $ret.=$img;
       	else if ($img || $title) $ret.=$img.' '.$title;
    	$ret.='</a>';
    	$ret.='</label>';
    	$ret.='</div>';
	}
    $ret.='<input type="hidden" name="token" value="'.$_SESSION['newtoken'].'">';
    $ret.='<input type="hidden" name="mode" value="search">';
    $ret.='<input type="text" class="flat '.$htmlmorecss.'"';
    if (! empty($conf->global->MAIN_HTML5_PLACEHOLDER)) $ret.=' style="text-indent: 22px; background-image: url(\''.$img.'\'); background-repeat: no-repeat; background-position: 3px;"';
    $ret.=($accesskey?' accesskey="'.$accesskey.'"':'');
    if (! empty($conf->global->MAIN_HTML5_PLACEHOLDER)) $ret.=' placeholder="'.strip_tags($title).'"';		// Will work only if MAIN_HTML5_PLACEHOLDER is set to 1
    else $ret.=' title="'.$langs->trans("SearchOf").''.strip_tags($title).'"';
    $ret.=' name="'.$htmlinputname.'" id="'.$prefhtmlinputname.$htmlinputname.'" />';
    $ret.='<input type="submit" class="button" style="padding-top: 4px; padding-bottom: 4px; padding-left: 6px; padding-right: 6px" value="'.$langs->trans("Go").'">';
    $ret.="</form>\n";
    return $ret;
}


if (! function_exists("llxFooter"))
{
    /**
     * Show HTML footer
     * Close div /DIV class=fiche + /DIV id-right + /DIV id-container + /BODY + /HTML.
     * If global var $delayedhtmlcontent was filled, we output it just before closing the body.
     *
     * @param	string	$comment    A text to add as HTML comment into HTML generated page
	 * @param	string	$zone		'private' (for private pages) or 'public' (for public pages)
     * @return	void
     */
    function llxFooter($comment='',$zone='private')
    {
        global $conf, $langs, $user, $object;
        global $delayedhtmlcontent;

        // Global html output events ($mesgs, $errors, $warnings)
        dol_htmloutput_events();

        // Code for search criteria persistence.
        // Save $user->lastsearch_values if defined (define on list pages when a form field search_xxx exists)
        if (is_object($user) && ! empty($user->lastsearch_values_tmp) && is_array($user->lastsearch_values_tmp))
        {
            // Clean data
            foreach($user->lastsearch_values_tmp as $key => $val)
            {
                unset($_SESSION['lastsearch_values_tmp_'.$key]);
                if (count($val))
                {
                    if (empty($val['sortfield'])) unset($val['sortfield']);
                    if (empty($val['sortorder'])) unset($val['sortorder']);
                    dol_syslog('Save lastsearch_values_tmp_'.$key.'='.json_encode($val, 0)." (systematic recording of last search criteria)");
                    $_SESSION['lastsearch_values_tmp_'.$key]=json_encode($val);
                    unset($_SESSION['lastsearch_values_'.$key]);
                }
            }
        }

        // Core error message
        if (! empty($conf->global->MAIN_CORE_ERROR))
        {
            // Ajax version
            if ($conf->use_javascript_ajax)
            {
                $title = img_warning().' '.$langs->trans('CoreErrorTitle');
                print ajax_dialog($title, $langs->trans('CoreErrorMessage'));
            }
            // html version
            else
            {
                $msg = img_warning().' '.$langs->trans('CoreErrorMessage');
                print '<div class="error">'.$msg.'</div>';
            }

            //define("MAIN_CORE_ERROR",0);      // Constant was defined and we can't change value of a constant
        }

        print "\n\n";

        print '</div> <!-- End div class="fiche" -->'."\n"; // End div fiche

		if (empty($conf->dol_hide_leftmenu)) print '</div> <!-- End div id-right -->'; // End div id-right

        print "\n";
        if ($comment) print '<!-- '.$comment.' -->'."\n";

        printCommonFooter($zone);

        if (empty($conf->dol_hide_leftmenu) && empty($conf->dol_use_jmobile)) print '</div> <!-- End div id-container -->'."\n";	// End div container

        if (! empty($delayedhtmlcontent)) print $delayedhtmlcontent;

        // TODO Move this in lib_head.js.php

        // Wrapper to show tooltips (html or onclick popup)
        if (! empty($conf->use_javascript_ajax) && empty($conf->dol_no_mouse_hover))
        {
    		print "\n<!-- JS CODE TO ENABLE tipTip on all object with class classfortooltip -->\n";
    		print '<script type="text/javascript">
            	jQuery(document).ready(function () {
            		jQuery(".classfortooltip").tipTip({maxWidth: "'.dol_size(($conf->browser->layout == 'phone' ? 400 : 700),'width').'px", edgeOffset: 10, delay: 50, fadeIn: 50, fadeOut: 50});
            		jQuery(".classfortooltiponclicktext").dialog({ width: 500, autoOpen: false });
            		jQuery(".classfortooltiponclick").click(function () {
            		    console.log("We click on tooltip for element with dolid="+$(this).attr(\'dolid\'));
            		    if ($(this).attr(\'dolid\'))
            		    {
                            obj=$("#idfortooltiponclick_"+$(this).attr(\'dolid\'));
            		        obj.dialog("open");
            		    }
            		});
                });
            </script>' . "\n";
        }

        // Wrapper to manage document_preview
        if (! empty($conf->use_javascript_ajax) && ($conf->browser->layout != 'phone'))
        {
            print "\n<!-- JS CODE TO ENABLE document_preview -->\n";
            print '<script type="text/javascript">
                jQuery(document).ready(function () {
			        jQuery(".documentpreview").click(function () {
            		    console.log("We click on preview for element with href="+$(this).attr(\'href\')+" mime="+$(this).attr(\'mime\'));
            		    document_preview($(this).attr(\'href\'), $(this).attr(\'mime\'), \''.dol_escape_js($langs->transnoentities("Preview")).'\');
                		return false;
        			});
        		});
            </script>' . "\n";
        }

        // Wrapper to manage dropdown
        if ($conf->use_javascript_ajax)
        {
            print "\n<!-- JS CODE TO ENABLE dropdown -->\n";
            print '<script type="text/javascript">
                jQuery(document).ready(function () {
                  $(".dropdown dt a").on(\'click\', function () {
                      //console.log($(this).parent().parent().find(\'dd ul\'));
                      $(this).parent().parent().find(\'dd ul\').slideToggle(\'fast\');
                      // Note: Did not find a way to get exact height (value is update at exit) so i calculate a generic from nb of lines
                      heigthofcontent = 21 * $(this).parent().parent().find(\'dd div ul li\').length;
                      if (heigthofcontent > 300) heigthofcontent = 300; // limited by max-height on css .dropdown dd ul
                      posbottom = $(this).parent().parent().find(\'dd\').offset().top + heigthofcontent + 8;
                      //console.log(posbottom);
                      var scrollBottom = $(window).scrollTop() + $(window).height();
                      //console.log(scrollBottom);
                      diffoutsidebottom = (posbottom - scrollBottom);
                      console.log("heigthofcontent="+heigthofcontent+", diffoutsidebottom (posbottom="+posbottom+" - scrollBottom="+scrollBottom+") = "+diffoutsidebottom);
                      if (diffoutsidebottom > 0)
                      {
                            pix = "-"+(diffoutsidebottom+8)+"px";
                            console.log("We reposition top by "+pix);
                            $(this).parent().parent().find(\'dd\').css("top", pix);
                      }
                      // $(".dropdown dd ul").slideToggle(\'fast\');
                  });
                  $(".dropdowncloseonclick").on(\'click\', function () {
                     console.log("Link has class dropdowncloseonclick, so we close/hide the popup ul");
                     $(this).parent().parent().hide();
                  });

                  $(document).bind(\'click\', function (e) {
                      var $clicked = $(e.target);
                      if (!$clicked.parents().hasClass("dropdown")) $(".dropdown dd ul").hide();
                  });
                });
                </script>';
        }

        // Wrapper to add log when clicking on download or preview
        if (! empty($conf->blockedlog->enabled) && is_object($object) && $object->id > 0 && $object->statut > 0)
        {
            if (in_array($object->element, array('facture')))       // Restrict for the moment to element 'facture'
            {
                print "\n<!-- JS CODE TO ENABLE log when making a download or a preview of a document -->\n";
                ?>
    			<script type="text/javascript">
    			jQuery(document).ready(function () {
    				$('a.documentpreview').click(function() {
    					$.post('<?php echo DOL_URL_ROOT."/blockedlog/ajax/block-add.php" ?>'
    							, {
    								id:<?php echo $object->id; ?>
    								, element:'<?php echo $object->element ?>'
    								, action:'DOC_PREVIEW'
    							}
    					);
    				});
    				$('a.documentdownload').click(function() {
    					$.post('<?php echo DOL_URL_ROOT."/blockedlog/ajax/block-add.php" ?>'
    							, {
    								id:<?php echo $object->id; ?>
    								, element:'<?php echo $object->element ?>'
    								, action:'DOC_DOWNLOAD'
    							}
    					);
    				});
    			});
    			</script>
				<?php
    		}
       	}


		// A div for the address popup
		print "\n<!-- A div to allow dialog popup -->\n";
		print '<div id="dialogforpopup" style="display: none;"></div>'."\n";

        print "</body>\n";
        print "</html>\n";
    }
}
<|MERGE_RESOLUTION|>--- conflicted
+++ resolved
@@ -1494,14 +1494,9 @@
 			}
 
 			$qs.=(($qs && $morequerystring)?'&':'').$morequerystring;
-<<<<<<< HEAD
-	        $text ='<a href="'.$_SERVER["PHP_SELF"].'?'.$qs.($qs?'&':'').'optioncss=print" target="_blank">';
+	        $text ='<a href="'.dol_escape_htmltag($_SERVER["PHP_SELF"]).'?'.$qs.($qs?'&':'').'optioncss=print" target="_blank">';
 	        //$text.= img_picto(":".$langs->trans("PrintContentArea"), 'printer_top.png', 'class="printer"');
 	        $text.='<span class="fa fa-print atoplogin"></span>';
-=======
-	        $text ='<a href="'.dol_escape_htmltag($_SERVER["PHP_SELF"]).'?'.$qs.($qs?'&':'').'optioncss=print" target="_blank">';
-	        $text.= img_picto(":".$langs->trans("PrintContentArea"), 'printer_top.png', 'class="printer"');
->>>>>>> abe736c6
 	        $text.='</a>';
 	        $toprightmenu.=@Form::textwithtooltip('',$langs->trans("PrintContentArea"),2,1,$text,'login_block_elem',2);
 	    }
