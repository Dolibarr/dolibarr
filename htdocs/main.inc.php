<?php
/* Copyright (C) 2002-2007  Rodolphe Quiedeville    <rodolphe@quiedeville.org>
 * Copyright (C) 2003       Xavier Dutoit           <doli@sydesy.com>
 * Copyright (C) 2004-2015  Laurent Destailleur     <eldy@users.sourceforge.net>
 * Copyright (C) 2004       Sebastien Di Cintio     <sdicintio@ressource-toi.org>
 * Copyright (C) 2004       Benoit Mortier          <benoit.mortier@opensides.be>
 * Copyright (C) 2005-2015  Regis Houssin           <regis.houssin@inodbox.com>
 * Copyright (C) 2011-2014  Philippe Grand          <philippe.grand@atoo-net.com>
 * Copyright (C) 2008       Matteli
 * Copyright (C) 2011-2016  Juanjo Menent           <jmenent@2byte.es>
 * Copyright (C) 2012       Christophe Battarel     <christophe.battarel@altairis.fr>
 * Copyright (C) 2014-2015  Marcos García           <marcosgdf@gmail.com>
 * Copyright (C) 2015       Raphaël Doursenaud      <rdoursenaud@gpcsolutions.fr>
 * Copyright (C) 2020       Demarest Maxime         <maxime@indelog.fr>
 * Copyright (C) 2020       Charlene Benke         <charlie@patas-monkey.com>
 *
 * This program is free software; you can redistribute it and/or modify
 * it under the terms of the GNU General Public License as published by
 * the Free Software Foundation; either version 3 of the License, or
 * (at your option) any later version.
 *
 * This program is distributed in the hope that it will be useful,
 * but WITHOUT ANY WARRANTY; without even the implied warranty of
 * MERCHANTABILITY or FITNESS FOR A PARTICULAR PURPOSE.  See the
 * GNU General Public License for more details.
 *
 * You should have received a copy of the GNU General Public License
 * along with this program. If not, see <https://www.gnu.org/licenses/>.
 */

/**
 *	\file       htdocs/main.inc.php
 *	\ingroup	core
 *	\brief      File that defines environment for Dolibarr GUI pages only (file not required by scripts)
 */

//@ini_set('memory_limit', '128M');	// This may be useless if memory is hard limited by your PHP

// For optional tuning. Enabled if environment variable MAIN_SHOW_TUNING_INFO is defined.
$micro_start_time = 0;
if (!empty($_SERVER['MAIN_SHOW_TUNING_INFO']))
{
	list($usec, $sec) = explode(" ", microtime());
	$micro_start_time = ((float) $usec + (float) $sec);
	// Add Xdebug code coverage
	//define('XDEBUGCOVERAGE',1);
	if (defined('XDEBUGCOVERAGE')) {
		xdebug_start_code_coverage();
	}
}

/**
 * Security: WAF layer for SQL Injection and XSS Injection (scripts) protection (Filters on GET, POST, PHP_SELF).
 *
 * @param		string		$val		Value brut found int $_GET, $_POST or PHP_SELF
 * @param		string		$type		1=GET, 0=POST, 2=PHP_SELF, 3=GET without sql reserved keywords (the less tolerant test)
 * @return		int						>0 if there is an injection, 0 if none
 */
function testSqlAndScriptInject($val, $type)
{
	// Decode string first
	// So <svg o&#110;load='console.log(&quot;123&quot;)' become <svg onload='console.log(&quot;123&quot;)'
	// So "&colon;&apos;" become ":'" (due to ENT_HTML5)
	$val = html_entity_decode($val, ENT_QUOTES | ENT_HTML5);

	// TODO loop to decode until no more thing to decode ?

	// We clean string because some hacks try to obfuscate evil strings by inserting non printable chars. Example: 'java(ascci09)scr(ascii00)ipt' is processed like 'javascript' (whatever is place of evil ascii char)
	// We should use dol_string_nounprintableascii but function is not yet loaded/available
	$val = preg_replace('/[\x00-\x1F\x7F]/u', '', $val); // /u operator makes UTF8 valid characters being ignored so are not included into the replace

	$inj = 0;
	// For SQL Injection (only GET are used to be included into bad escaped SQL requests)
	if ($type == 1 || $type == 3)
	{
		$inj += preg_match('/delete\s+from/i', $val);
		$inj += preg_match('/create\s+table/i', $val);
		$inj += preg_match('/insert\s+into/i', $val);
		$inj += preg_match('/select\s+from/i', $val);
		$inj += preg_match('/into\s+(outfile|dumpfile)/i', $val);
		$inj += preg_match('/user\s*\(/i', $val); // avoid to use function user() that return current database login
		$inj += preg_match('/information_schema/i', $val); // avoid to use request that read information_schema database
		$inj += preg_match('/<svg/i', $val); // <svg can be allowed in POST
	}
	if ($type == 3)
	{
		$inj += preg_match('/select|update|delete|truncate|replace|group\s+by|concat|count|from|union/i', $val);
	}
	if ($type != 2)	// Not common key strings, so we can check them both on GET and POST
	{
		$inj += preg_match('/updatexml\(/i', $val);
		$inj += preg_match('/update.+set.+=/i', $val);
		$inj += preg_match('/union.+select/i', $val);
		$inj += preg_match('/(\.\.%2f)+/i', $val);
	}
	// For XSS Injection done by closing textarea to execute content into a textarea field
	$inj += preg_match('/<\/textarea/i', $val);
	// For XSS Injection done by adding javascript with script
	// This is all cases a browser consider text is javascript:
	// When it found '<script', 'javascript:', '<style', 'onload\s=' on body tag, '="&' on a tag size with old browsers
	// All examples on page: http://ha.ckers.org/xss.html#XSScalc
	// More on https://www.owasp.org/index.php/XSS_Filter_Evasion_Cheat_Sheet
	$inj += preg_match('/<audio/i', $val);
	$inj += preg_match('/<embed/i', $val);
	$inj += preg_match('/<iframe/i', $val);
	$inj += preg_match('/<object/i', $val);
	$inj += preg_match('/<script/i', $val);
	$inj += preg_match('/Set\.constructor/i', $val); // ECMA script 6
	if (!defined('NOSTYLECHECK')) $inj += preg_match('/<style/i', $val);
	$inj += preg_match('/base\s+href/si', $val);
	$inj += preg_match('/=data:/si', $val);
	// List of dom events is on https://www.w3schools.com/jsref/dom_obj_event.asp
	$inj += preg_match('/onmouse([a-z]*)\s*=/i', $val); // onmousexxx can be set on img or any html tag like <img title='...' onmouseover=alert(1)>
	$inj += preg_match('/ondrag([a-z]*)\s*=/i', $val); //
	$inj += preg_match('/ontouch([a-z]*)\s*=/i', $val); //
	$inj += preg_match('/on(abort|afterprint|beforeprint|beforeunload|blur|canplay|canplaythrough|change|click|contextmenu|copy|cut)\s*=/i', $val);
	$inj += preg_match('/on(dblclick|drop|durationchange|ended|error|focus|focusin|focusout|hashchange|input|invalid)\s*=/i', $val);
	$inj += preg_match('/on(keydown|keypress|keyup|load|loadeddata|loadedmetadata|loadstart|offline|online|pagehide|pageshow)\s*=/i', $val);
	$inj += preg_match('/on(paste|pause|play|playing|progress|ratechange|resize|reset|scroll|search|seeking|select|show|stalled|start|submit|suspend)\s*=/i', $val);
	$inj += preg_match('/on(timeupdate|toggle|unload|volumechange|waiting)\s*=/i', $val);
	//$inj += preg_match('/on[A-Z][a-z]+\*=/', $val);   // To lock event handlers onAbort(), ...
	$inj += preg_match('/&#58;|&#0000058|&#x3A/i', $val); // refused string ':' encoded (no reason to have it encoded) to lock 'javascript:...'
	$inj += preg_match('/javascript\s*:/i', $val);
	$inj += preg_match('/vbscript\s*:/i', $val);
	// For XSS Injection done by adding javascript closing html tags like with onmousemove, etc... (closing a src or href tag with not cleaned param)
	if ($type == 1) {
		$val = str_replace('enclosure="', 'enclosure=X', $val); // We accept enclosure="
		$inj += preg_match('/"/i', $val); // We refused " in GET parameters value.
	}
	if ($type == 2) $inj += preg_match('/[;"]/', $val); // PHP_SELF is a file system path. It can contains spaces.
	return $inj;
}

/**
 * Return true if security check on parameters are OK, false otherwise.
 *
 * @param		string			$var		Variable name
 * @param		string			$type		1=GET, 0=POST, 2=PHP_SELF
 * @return		boolean|null				true if there is no injection. Stop code if injection found.
 */
function analyseVarsForSqlAndScriptsInjection(&$var, $type)
{
	if (is_array($var))
	{
		foreach ($var as $key => $value)	// Warning, $key may also be used for attacks
		{
			if (analyseVarsForSqlAndScriptsInjection($key, $type) && analyseVarsForSqlAndScriptsInjection($value, $type))
			{
				//$var[$key] = $value;	// This is useless
			} else {
				// Get remote IP: PS: We do not use getRemoteIP(), function is not yet loaded and we need a value that can't be spoofed
				$ip = (empty($_SERVER['REMOTE_ADDR']) ? 'unknown' : $_SERVER['REMOTE_ADDR']);
				$errormessage = 'Access refused to '.$ip.' by SQL or Script injection protection in main.inc.php (type='.htmlentities($type).' key='.htmlentities($key).' value='.htmlentities($value).' page='.htmlentities($_SERVER["REQUEST_URI"]).')';
				print $errormessage;
				// Add entry into error log
				if (function_exists('error_log')) {
					error_log($errormessage);
				}
				// TODO Add entry into security audit table
				exit;
			}
		}
		return true;
	} else {
		return (testSqlAndScriptInject($var, $type) <= 0);
	}
}


// Check consistency of NOREQUIREXXX DEFINES
if ((defined('NOREQUIREDB') || defined('NOREQUIRETRAN')) && !defined('NOREQUIREMENU'))
{
	print 'If define NOREQUIREDB or NOREQUIRETRAN are set, you must also set NOREQUIREMENU or not set them';
	exit;
}

// Sanity check on URL
if (!empty($_SERVER["PHP_SELF"]))
{
	$morevaltochecklikepost = array($_SERVER["PHP_SELF"]);
	analyseVarsForSqlAndScriptsInjection($morevaltochecklikepost, 2);
}
// Sanity check on GET parameters
if (!defined('NOSCANGETFORINJECTION') && !empty($_SERVER["QUERY_STRING"]))
{
	// Note: QUERY_STRING is url encoded, but $_GET and $_POST are already decoded
	// Because the analyseVarsForSqlAndScriptsInjection is designed for already url decoded value, we must decode QUERY_STRING
	// Another solution is to provide $_GET as parameter
	$morevaltochecklikeget = array(urldecode($_SERVER["QUERY_STRING"]));
	analyseVarsForSqlAndScriptsInjection($morevaltochecklikeget, 1);
}
// Sanity check on POST
if (!defined('NOSCANPOSTFORINJECTION'))
{
	analyseVarsForSqlAndScriptsInjection($_POST, 0);
}

// This is to make Dolibarr working with Plesk
if (!empty($_SERVER['DOCUMENT_ROOT']) && substr($_SERVER['DOCUMENT_ROOT'], -6) !== 'htdocs')
{
	set_include_path($_SERVER['DOCUMENT_ROOT'].'/htdocs');
}

// Include the conf.php and functions.lib.php. This defined the constants like DOL_DOCUMENT_ROOT, DOL_DATA_ROOT, DOL_URL_ROOT...
require_once 'filefunc.inc.php';

// If there is a POST parameter to tell to save automatically some POST parameters into cookies, we do it.
// This is used for example by form of boxes to save personalization of some options.
// DOL_AUTOSET_COOKIE=cookiename:val1,val2 and  cookiename_val1=aaa cookiename_val2=bbb will set cookie_name with value json_encode(array('val1'=> , ))
if (!empty($_POST["DOL_AUTOSET_COOKIE"]))
{
	$tmpautoset = explode(':', $_POST["DOL_AUTOSET_COOKIE"], 2);
	$tmplist = explode(',', $tmpautoset[1]);
	$cookiearrayvalue = array();
	foreach ($tmplist as $tmpkey)
	{
		$postkey = $tmpautoset[0].'_'.$tmpkey;
		//var_dump('tmpkey='.$tmpkey.' postkey='.$postkey.' value='.$_POST[$postkey]);
		if (!empty($_POST[$postkey])) $cookiearrayvalue[$tmpkey] = $_POST[$postkey];
	}
	$cookiename = $tmpautoset[0];
	$cookievalue = json_encode($cookiearrayvalue);
	//var_dump('setcookie cookiename='.$cookiename.' cookievalue='.$cookievalue);
	setcookie($cookiename, empty($cookievalue) ? '' : $cookievalue, empty($cookievalue) ? 0 : (time() + (86400 * 354)), '/', null, false, true); // keep cookie 1 year and add tag httponly
	if (empty($cookievalue)) unset($_COOKIE[$cookiename]);
}


// Init the 5 global objects, this include will make the 'new Xxx()' and set properties for: $conf, $db, $langs, $user, $mysoc
require_once 'master.inc.php';

// Init session. Name of session is specific to Dolibarr instance.
// Must be done after the include of master.inc.php so $conf file is loaded and vars like $dolibarr_main_force_https are set.
// Note: the function dol_getprefix may have been redefined to return a different key to manage another area to protect.
$prefix = dol_getprefix(''); // This uses the $conf file
$sessionname = 'DOLSESSID_'.$prefix;
$sessiontimeout = 'DOLSESSTIMEOUT_'.$prefix;
if (!empty($_COOKIE[$sessiontimeout])) ini_set('session.gc_maxlifetime', $_COOKIE[$sessiontimeout]);
session_set_cookie_params(0, '/', null, (empty($dolibarr_main_force_https) ? false : true), true); // Add tag secure and httponly on session cookie (same as setting session.cookie_httponly into php.ini). Must be called before the session_start.
session_name($sessionname);
// This create lock, released by session_write_close() or end of page.
// We need this lock as long as we read/write $_SESSION ['vars']. We can remove lock when finished.
if (!defined('NOSESSION'))
{
	session_start();
}

// Activate end of page function
register_shutdown_function('dol_shutdown');

// Load debugbar
if (!empty($conf->debugbar->enabled) && !GETPOST('dol_use_jmobile') && empty($_SESSION['dol_use_jmobile']))
{
<<<<<<< HEAD
	global $debugbar;
	include_once DOL_DOCUMENT_ROOT.'/debugbar/class/DebugBar.php';
	$debugbar = new DolibarrDebugBar();
	$renderer = $debugbar->getRenderer();
	$conf->global->MAIN_HTML_HEADER .= $renderer->renderHead();
=======
    global $debugbar;
    include_once DOL_DOCUMENT_ROOT.'/debugbar/class/DebugBar.php';
    $debugbar = new DolibarrDebugBar();
    $renderer = $debugbar->getRenderer();
    if (empty($conf->global->MAIN_HTML_HEADER)) $conf->global->MAIN_HTML_HEADER = '';
    $conf->global->MAIN_HTML_HEADER .= $renderer->renderHead();
>>>>>>> 840ca734

	$debugbar['time']->startMeasure('pageaftermaster', 'Page generation (after environment init)');
}

// Detection browser
if (isset($_SERVER["HTTP_USER_AGENT"]))
{
	$tmp = getBrowserInfo($_SERVER["HTTP_USER_AGENT"]);
	$conf->browser->name = $tmp['browsername'];
	$conf->browser->os = $tmp['browseros'];
	$conf->browser->version = $tmp['browserversion'];
	$conf->browser->layout = $tmp['layout']; // 'classic', 'phone', 'tablet'
	//var_dump($conf->browser);

	if ($conf->browser->layout == 'phone') $conf->dol_no_mouse_hover = 1;
}

// Set global MAIN_OPTIMIZEFORTEXTBROWSER (must be before login part)
if (GETPOST('textbrowser', 'int') || (!empty($conf->browser->name) && $conf->browser->name == 'lynxlinks'))   // If we must enable text browser
{
	$conf->global->MAIN_OPTIMIZEFORTEXTBROWSER = 1;
}

// Force HTTPS if required ($conf->file->main_force_https is 0/1 or 'https dolibarr root url')
// $_SERVER["HTTPS"] is 'on' when link is https, otherwise $_SERVER["HTTPS"] is empty or 'off'
if (!empty($conf->file->main_force_https) && (empty($_SERVER["HTTPS"]) || $_SERVER["HTTPS"] != 'on'))
{
	$newurl = '';
	if (is_numeric($conf->file->main_force_https))
	{
		if ($conf->file->main_force_https == '1' && !empty($_SERVER["SCRIPT_URI"]))	// If SCRIPT_URI supported by server
		{
			if (preg_match('/^http:/i', $_SERVER["SCRIPT_URI"]) && !preg_match('/^https:/i', $_SERVER["SCRIPT_URI"]))	// If link is http
			{
				$newurl = preg_replace('/^http:/i', 'https:', $_SERVER["SCRIPT_URI"]);
			}
		} else {
			// Check HTTPS environment variable (Apache/mod_ssl only)
			$newurl = preg_replace('/^http:/i', 'https:', DOL_MAIN_URL_ROOT).$_SERVER["REQUEST_URI"];
		}
	} else {
		// Check HTTPS environment variable (Apache/mod_ssl only)
		$newurl = $conf->file->main_force_https.$_SERVER["REQUEST_URI"];
	}
	// Start redirect
	if ($newurl)
	{
		header_remove(); // Clean header already set to be sure to remove any header like "Set-Cookie: DOLSESSID_..." from non HTTPS answers
		dol_syslog("main.inc: dolibarr_main_force_https is on, we make a redirect to ".$newurl);
		header("Location: ".$newurl);
		exit;
	} else {
		dol_syslog("main.inc: dolibarr_main_force_https is on but we failed to forge new https url so no redirect is done", LOG_WARNING);
	}
}

if (!defined('NOLOGIN') && !defined('NOIPCHECK') && !empty($dolibarr_main_restrict_ip))
{
	$listofip = explode(',', $dolibarr_main_restrict_ip);
	$found = false;
	foreach ($listofip as $ip)
	{
		$ip = trim($ip);
		if ($ip == $_SERVER['REMOTE_ADDR'])
		{
			$found = true;
			break;
		}
	}
	if (!$found)
	{
		print 'Access refused by IP protection. Your detected IP is '.$_SERVER['REMOTE_ADDR'];
		exit;
	}
}

// Loading of additional presentation includes
if (!defined('NOREQUIREHTML')) require_once DOL_DOCUMENT_ROOT.'/core/class/html.form.class.php'; // Need 660ko memory (800ko in 2.2)
require_once DOL_DOCUMENT_ROOT.'/core/lib/ajax.lib.php'; // Need 22ko memory

// If install or upgrade process not done or not completely finished, we call the install page.
if (!empty($conf->global->MAIN_NOT_INSTALLED) || !empty($conf->global->MAIN_NOT_UPGRADED))
{
	dol_syslog("main.inc: A previous install or upgrade was not complete. Redirect to install page.", LOG_WARNING);
	header("Location: ".DOL_URL_ROOT."/install/index.php");
	exit;
}
// If an upgrade process is required, we call the install page.
if ((!empty($conf->global->MAIN_VERSION_LAST_UPGRADE) && ($conf->global->MAIN_VERSION_LAST_UPGRADE != DOL_VERSION))
|| (empty($conf->global->MAIN_VERSION_LAST_UPGRADE) && !empty($conf->global->MAIN_VERSION_LAST_INSTALL) && ($conf->global->MAIN_VERSION_LAST_INSTALL != DOL_VERSION)))
{
	$versiontocompare = empty($conf->global->MAIN_VERSION_LAST_UPGRADE) ? $conf->global->MAIN_VERSION_LAST_INSTALL : $conf->global->MAIN_VERSION_LAST_UPGRADE;
	require_once DOL_DOCUMENT_ROOT.'/core/lib/admin.lib.php';
	$dolibarrversionlastupgrade = preg_split('/[.-]/', $versiontocompare);
	$dolibarrversionprogram = preg_split('/[.-]/', DOL_VERSION);
	$rescomp = versioncompare($dolibarrversionprogram, $dolibarrversionlastupgrade);
	if ($rescomp > 0)   // Programs have a version higher than database. We did not add "&& $rescomp < 3" because we want upgrade process for build upgrades
	{
		dol_syslog("main.inc: database version ".$versiontocompare." is lower than programs version ".DOL_VERSION.". Redirect to install page.", LOG_WARNING);
		header("Location: ".DOL_URL_ROOT."/install/index.php");
		exit;
	}
}

// Creation of a token against CSRF vulnerabilities
if (!defined('NOTOKENRENEWAL'))
{
	// Rolling token at each call ($_SESSION['token'] contains token of previous page)
	if (isset($_SESSION['newtoken'])) $_SESSION['token'] = $_SESSION['newtoken'];

	// Save in $_SESSION['newtoken'] what will be next token. Into forms, we will add param token = $_SESSION['newtoken']
	$token = dol_hash(uniqid(mt_rand(), true)); // Generates a hash of a random number
	$_SESSION['newtoken'] = $token;
}

//dol_syslog("aaaa - ".defined('NOCSRFCHECK')." - ".$dolibarr_nocsrfcheck." - ".$conf->global->MAIN_SECURITY_CSRF_WITH_TOKEN." - ".$_SERVER['REQUEST_METHOD']." - ".GETPOST('token', 'alpha').' '.$_SESSION['token']);
//$dolibarr_nocsrfcheck=1;
// Check token
if ((!defined('NOCSRFCHECK') && empty($dolibarr_nocsrfcheck) && !empty($conf->global->MAIN_SECURITY_CSRF_WITH_TOKEN))
	|| defined('CSRFCHECK_WITH_TOKEN'))	// Check validity of token, only if option MAIN_SECURITY_CSRF_WITH_TOKEN enabled or if constant CSRFCHECK_WITH_TOKEN is set
{
	// Check all cases that need a token (all POST actions, all actions and mass actions on pages with CSRFCHECK_WITH_TOKEN set, all sensitive GET actions)
	if ($_SERVER['REQUEST_METHOD'] == 'POST' ||
		((GETPOSTISSET('action') || GETPOSTISSET('massaction')) && defined('CSRFCHECK_WITH_TOKEN')) ||
		in_array(GETPOST('action', 'aZ09'), array('add', 'addtimespent', 'update', 'install', 'delete', 'deleteprof', 'deletepayment', 'confirm_create_user', 'confirm_create_thirdparty', 'confirm_reject_check')))
	{
		if (!GETPOSTISSET('token')) {
			if (GETPOST('uploadform', 'int')) {
				dol_syslog("--- Access to ".$_SERVER["PHP_SELF"]." refused. File size too large.");
				$langs->loadLangs(array("errors", "install"));
				print $langs->trans("ErrorFileSizeTooLarge").' ';
				print $langs->trans("ErrorGoBackAndCorrectParameters");
				die;
			} else {
				dol_syslog("--- Access to ".$_SERVER["PHP_SELF"]." refused by CSRFCHECK_WITH_TOKEN protection. Token not provided.");
				print "Access to this page this way (POST method or page with CSRFCHECK_WITH_TOKEN on or having a sensible value for action parameter) is refused by CSRF protection in main.inc.php. Token not provided.\n";
				print "If you access your server behind a proxy using url rewriting, you might check that all HTTP header is propagated (or add the line \$dolibarr_nocsrfcheck=1 into your conf.php file or MAIN_SECURITY_CSRF_WITH_TOKEN to 0 into setup).\n";
				die;
			}
		}
	}

	if (GETPOSTISSET('token') && GETPOST('token', 'alpha') != $_SESSION['token'])
	{
		dol_syslog("--- Access to ".$_SERVER["PHP_SELF"]." refused due to invalid token, so we disable POST and some GET parameters - referer=".$_SERVER['HTTP_REFERER'].", action=".GETPOST('action', 'aZ09').", _GET|POST['token']=".GETPOST('token', 'alpha').", _SESSION['token']=".$_SESSION['token'], LOG_WARNING);
		//print 'Unset POST by CSRF protection in main.inc.php.';	// Do not output anything because this create problems when using the BACK button on browsers.
		setEventMessages('SecurityTokenHasExpiredSoActionHasBeenCanceledPleaseRetry', null, 'warnings');
		//if ($conf->global->MAIN_FEATURES_LEVEL >= 1) setEventMessages('Unset POST and GET params by CSRF protection in main.inc.php (Token provided was not generated by the previous page).'."<br>\n".'$_SERVER[REQUEST_URI] = '.$_SERVER['REQUEST_URI'].' $_SERVER[REQUEST_METHOD] = '.$_SERVER['REQUEST_METHOD'].' GETPOST(token) = '.GETPOST('token', 'alpha').' $_SESSION[token] = '.$_SESSION['token'], null, 'warnings');
		$savid = ((int) $_POST['id']);
		unset($_POST);
		//unset($_POST['action']); unset($_POST['massaction']);
		//unset($_POST['confirm']); unset($_POST['confirmmassaction']);
		unset($_GET['confirm']);
		unset($_GET['action']);
		unset($_GET['confirmmassaction']);
		unset($_GET['massaction']);
		$_POST['id'] = ((int) $savid);
	}
}

// Disable modules (this must be after session_start and after conf has been loaded)
if (GETPOSTISSET('disablemodules'))  $_SESSION["disablemodules"] = GETPOST('disablemodules', 'alpha');
if (!empty($_SESSION["disablemodules"]))
{
	$modulepartkeys = array('css', 'js', 'tabs', 'triggers', 'login', 'substitutions', 'menus', 'theme', 'sms', 'tpl', 'barcode', 'models', 'societe', 'hooks', 'dir', 'syslog', 'tpllinkable', 'contactelement', 'moduleforexternal');

	$disabled_modules = explode(',', $_SESSION["disablemodules"]);
	foreach ($disabled_modules as $module)
	{
		if ($module)
		{
			if (empty($conf->$module)) $conf->$module = new stdClass(); // To avoid warnings
			$conf->$module->enabled = false;
			foreach ($modulepartkeys as $modulepartkey)
			{
				unset($conf->modules_parts[$modulepartkey][$module]);
			}
			if ($module == 'fournisseur')		// Special case
			{
				$conf->supplier_order->enabled = 0;
				$conf->supplier_invoice->enabled = 0;
			}
		}
	}
}

// Set current modulepart
$modulepart = explode("/", $_SERVER["PHP_SELF"]);
if (is_array($modulepart) && count($modulepart) > 0)
{
	foreach ($conf->modules as $module)
	{
		if (in_array($module, $modulepart))
		{
			$conf->modulepart = $module;
			break;
		}
	}
}

/*
 * Phase authentication / login
 */
$login = '';
if (!defined('NOLOGIN'))
{
	// $authmode lists the different method of identification to be tested in order of preference.
	// Example: 'http', 'dolibarr', 'ldap', 'http,forceuser', '...'

	if (defined('MAIN_AUTHENTICATION_MODE'))
	{
		$dolibarr_main_authentication = constant('MAIN_AUTHENTICATION_MODE');
	} else {
		// Authentication mode
		if (empty($dolibarr_main_authentication)) $dolibarr_main_authentication = 'http,dolibarr';
		// Authentication mode: forceuser
		if ($dolibarr_main_authentication == 'forceuser' && empty($dolibarr_auto_user)) $dolibarr_auto_user = 'auto';
	}
	// Set authmode
	$authmode = explode(',', $dolibarr_main_authentication);

	// No authentication mode
	if (!count($authmode))
	{
		$langs->load('main');
		dol_print_error('', $langs->trans("ErrorConfigParameterNotDefined", 'dolibarr_main_authentication'));
		exit;
	}

	// If login request was already post, we retrieve login from the session
	// Call module if not realized that his request.
	// At the end of this phase, the variable $login is defined.
	$resultFetchUser = '';
	$test = true;
	if (!isset($_SESSION["dol_login"]))
	{
		// It is not already authenticated and it requests the login / password
		include_once DOL_DOCUMENT_ROOT.'/core/lib/security2.lib.php';

		$dol_dst_observed = GETPOST("dst_observed", 'int', 3);
		$dol_dst_first = GETPOST("dst_first", 'int', 3);
		$dol_dst_second = GETPOST("dst_second", 'int', 3);
		$dol_screenwidth = GETPOST("screenwidth", 'int', 3);
		$dol_screenheight = GETPOST("screenheight", 'int', 3);
		$dol_hide_topmenu = GETPOST('dol_hide_topmenu', 'int', 3);
		$dol_hide_leftmenu = GETPOST('dol_hide_leftmenu', 'int', 3);
		$dol_optimize_smallscreen = GETPOST('dol_optimize_smallscreen', 'int', 3);
		$dol_no_mouse_hover = GETPOST('dol_no_mouse_hover', 'int', 3);
		$dol_use_jmobile = GETPOST('dol_use_jmobile', 'int', 3); // 0=default, 1=to say we use app from a webview app, 2=to say we use app from a webview app and keep ajax
		//dol_syslog("POST key=".join(array_keys($_POST),',').' value='.join($_POST,','));

		// If in demo mode, we check we go to home page through the public/demo/index.php page
		if (!empty($dolibarr_main_demo) && $_SERVER['PHP_SELF'] == DOL_URL_ROOT.'/index.php')  // We ask index page
		{
			if (empty($_SERVER['HTTP_REFERER']) || !preg_match('/public/', $_SERVER['HTTP_REFERER']))
			{
				dol_syslog("Call index page from another url than demo page (call is done from page ".$_SERVER['HTTP_REFERER'].")");
				$url = '';
				$url .= ($url ? '&' : '').($dol_hide_topmenu ? 'dol_hide_topmenu='.$dol_hide_topmenu : '');
				$url .= ($url ? '&' : '').($dol_hide_leftmenu ? 'dol_hide_leftmenu='.$dol_hide_leftmenu : '');
				$url .= ($url ? '&' : '').($dol_optimize_smallscreen ? 'dol_optimize_smallscreen='.$dol_optimize_smallscreen : '');
				$url .= ($url ? '&' : '').($dol_no_mouse_hover ? 'dol_no_mouse_hover='.$dol_no_mouse_hover : '');
				$url .= ($url ? '&' : '').($dol_use_jmobile ? 'dol_use_jmobile='.$dol_use_jmobile : '');
				$url = DOL_URL_ROOT.'/public/demo/index.php'.($url ? '?'.$url : '');
				header("Location: ".$url);
				exit;
			}
		}

		// Verification security graphic code
		if (GETPOST("username", "alpha", 2) && !empty($conf->global->MAIN_SECURITY_ENABLECAPTCHA) && !isset($_SESSION['dol_bypass_antispam']))
		{
			$sessionkey = 'dol_antispam_value';
			$ok = (array_key_exists($sessionkey, $_SESSION) === true && (strtolower($_SESSION[$sessionkey]) == strtolower($_POST['code'])));

			// Check code
			if (!$ok)
			{
				dol_syslog('Bad value for code, connexion refused');
				// Load translation files required by page
				$langs->loadLangs(array('main', 'errors'));

				$_SESSION["dol_loginmesg"] = $langs->trans("ErrorBadValueForCode");
				$test = false;

				// Call trigger for the "security events" log
				$user->trigger_mesg = 'ErrorBadValueForCode - login='.GETPOST("username", "alpha", 2);

				// Call trigger
				$result = $user->call_trigger('USER_LOGIN_FAILED', $user);
				if ($result < 0) $error++;
				// End call triggers

				// Hooks on failed login
				$action = '';
				$hookmanager->initHooks(array('login'));
				$parameters = array('dol_authmode'=>$dol_authmode, 'dol_loginmesg'=>$_SESSION["dol_loginmesg"]);
				$reshook = $hookmanager->executeHooks('afterLoginFailed', $parameters, $user, $action); // Note that $action and $object may have been modified by some hooks
				if ($reshook < 0) $error++;

				// Note: exit is done later
			}
		}

		$allowedmethodtopostusername = 2;
		if (defined('MAIN_AUTHENTICATION_POST_METHOD')) $allowedmethodtopostusername = constant('MAIN_AUTHENTICATION_POST_METHOD');
		$usertotest = (!empty($_COOKIE['login_dolibarr']) ? preg_replace('/[^a-zA-Z0-9_\-]/', '', $_COOKIE['login_dolibarr']) : GETPOST("username", "alpha", $allowedmethodtopostusername));
		$passwordtotest = GETPOST('password', 'none', $allowedmethodtopostusername);
		$entitytotest = (GETPOST('entity', 'int') ? GETPOST('entity', 'int') : (!empty($conf->entity) ? $conf->entity : 1));

		// Define if we received data to test the login.
		$goontestloop = false;
		if (isset($_SERVER["REMOTE_USER"]) && in_array('http', $authmode)) $goontestloop = true;
		if ($dolibarr_main_authentication == 'forceuser' && !empty($dolibarr_auto_user)) $goontestloop = true;
		if (GETPOST("username", "alpha", $allowedmethodtopostusername) || !empty($_COOKIE['login_dolibarr']) || GETPOST('openid_mode', 'alpha', 1)) $goontestloop = true;

		if (!is_object($langs)) // This can occurs when calling page with NOREQUIRETRAN defined, however we need langs for error messages.
		{
			include_once DOL_DOCUMENT_ROOT.'/core/class/translate.class.php';
			$langs = new Translate("", $conf);
			$langcode = (GETPOST('lang', 'aZ09', 1) ?GETPOST('lang', 'aZ09', 1) : (empty($conf->global->MAIN_LANG_DEFAULT) ? 'auto' : $conf->global->MAIN_LANG_DEFAULT));
			if (defined('MAIN_LANG_DEFAULT')) $langcode = constant('MAIN_LANG_DEFAULT');
			$langs->setDefaultLang($langcode);
		}

		// Validation of login/pass/entity
		// If ok, the variable login will be returned
		// If error, we will put error message in session under the name dol_loginmesg
		if ($test && $goontestloop && (GETPOST('actionlogin', 'aZ09') == 'login' || $dolibarr_main_authentication != 'dolibarr'))
		{
			$login = checkLoginPassEntity($usertotest, $passwordtotest, $entitytotest, $authmode);
			if ($login === '--bad-login-validity--') {
				$login = '';
			}

			if ($login)
			{
				$dol_authmode = $conf->authmode; // This properties is defined only when logged, to say what mode was successfully used
				$dol_tz = $_POST["tz"];
				$dol_tz_string = $_POST["tz_string"];
				$dol_tz_string = preg_replace('/\s*\(.+\)$/', '', $dol_tz_string);
				$dol_tz_string = preg_replace('/,/', '/', $dol_tz_string);
				$dol_tz_string = preg_replace('/\s/', '_', $dol_tz_string);
				$dol_dst = 0;
				// Keep $_POST here. Do not use GETPOSTISSET
				if (isset($_POST["dst_first"]) && isset($_POST["dst_second"]))
				{
					include_once DOL_DOCUMENT_ROOT.'/core/lib/date.lib.php';
					$datenow = dol_now();
					$datefirst = dol_stringtotime($_POST["dst_first"]);
					$datesecond = dol_stringtotime($_POST["dst_second"]);
					if ($datenow >= $datefirst && $datenow < $datesecond) $dol_dst = 1;
				}
				//print $datefirst.'-'.$datesecond.'-'.$datenow.'-'.$dol_tz.'-'.$dol_tzstring.'-'.$dol_dst; exit;
			}

			if (!$login)
			{
				dol_syslog('Bad password, connexion refused', LOG_DEBUG);
				// Load translation files required by page
				$langs->loadLangs(array('main', 'errors'));

				// Bad password. No authmode has found a good password.
				// We set a generic message if not defined inside function checkLoginPassEntity or subfunctions
				if (empty($_SESSION["dol_loginmesg"])) $_SESSION["dol_loginmesg"] = $langs->trans("ErrorBadLoginPassword");

				// Call trigger for the "security events" log
				$user->trigger_mesg = $langs->trans("ErrorBadLoginPassword").' - login='.GETPOST("username", "alpha", 2);

				// Call trigger
				$result = $user->call_trigger('USER_LOGIN_FAILED', $user);
				if ($result < 0) $error++;
				// End call triggers

				// Hooks on failed login
				$action = '';
				$hookmanager->initHooks(array('login'));
				$parameters = array('dol_authmode'=>$dol_authmode, 'dol_loginmesg'=>$_SESSION["dol_loginmesg"]);
				$reshook = $hookmanager->executeHooks('afterLoginFailed', $parameters, $user, $action); // Note that $action and $object may have been modified by some hooks
				if ($reshook < 0) $error++;

				// Note: exit is done in next chapter
			}
		}

		// End test login / passwords
		if (!$login || (in_array('ldap', $authmode) && empty($passwordtotest)))	// With LDAP we refused empty password because some LDAP are "opened" for anonymous access so connexion is a success.
		{
			// No data to test login, so we show the login page.
			dol_syslog("--- Access to ".$_SERVER["PHP_SELF"]." - action=".GETPOST('action', 'aZ09')." - actionlogin=".GETPOST('actionlogin', 'aZ09')." - showing the login form and exit");
			if (defined('NOREDIRECTBYMAINTOLOGIN')) return 'ERROR_NOT_LOGGED';
			else {
				if ($_SERVER["HTTP_USER_AGENT"] == 'securitytest') {
					http_response_code(401); // It makes easier to understand if session was broken during security tests
				}
				dol_loginfunction($langs, $conf, (!empty($mysoc) ? $mysoc : ''));
			}
			exit;
		}

		$resultFetchUser = $user->fetch('', $login, '', 1, ($entitytotest > 0 ? $entitytotest : -1)); // login was retrieved previously when checking password.
		if ($resultFetchUser <= 0)
		{
			dol_syslog('User not found, connexion refused');
			session_destroy();
			session_set_cookie_params(0, '/', null, (empty($dolibarr_main_force_https) ? false : true), true); // Add tag secure and httponly on session cookie
			session_name($sessionname);
			session_start();

			if ($resultFetchUser == 0)
			{
				// Load translation files required by page
				$langs->loadLangs(array('main', 'errors'));

				$_SESSION["dol_loginmesg"] = $langs->trans("ErrorCantLoadUserFromDolibarrDatabase", $login);

				$user->trigger_mesg = 'ErrorCantLoadUserFromDolibarrDatabase - login='.$login;
			}
			if ($resultFetchUser < 0)
			{
				$_SESSION["dol_loginmesg"] = $user->error;

				$user->trigger_mesg = $user->error;
			}

			// Call trigger
			$result = $user->call_trigger('USER_LOGIN_FAILED', $user);
			if ($result < 0) $error++;
			// End call triggers


			// Hooks on failed login
			$action = '';
			$hookmanager->initHooks(array('login'));
			$parameters = array('dol_authmode'=>$dol_authmode, 'dol_loginmesg'=>$_SESSION["dol_loginmesg"]);
			$reshook = $hookmanager->executeHooks('afterLoginFailed', $parameters, $user, $action); // Note that $action and $object may have been modified by some hooks
			if ($reshook < 0) $error++;

			$paramsurl = array();
			if (GETPOST('textbrowser', 'int')) $paramsurl[] = 'textbrowser='.GETPOST('textbrowser', 'int');
			if (GETPOST('nojs', 'int'))        $paramsurl[] = 'nojs='.GETPOST('nojs', 'int');
			if (GETPOST('lang', 'aZ09'))       $paramsurl[] = 'lang='.GETPOST('lang', 'aZ09');
			header('Location: '.DOL_URL_ROOT.'/index.php'.(count($paramsurl) ? '?'.implode('&', $paramsurl) : ''));
			exit;
		} else {
			// User is loaded, we may need to change language for him according to its choice
			if (!empty($user->conf->MAIN_LANG_DEFAULT)) {
				$langs->setDefaultLang($user->conf->MAIN_LANG_DEFAULT);
			}
		}
	} else {
		// We are already into an authenticated session
		$login = $_SESSION["dol_login"];
		$entity = $_SESSION["dol_entity"];
		dol_syslog("- This is an already logged session. _SESSION['dol_login']=".$login." _SESSION['dol_entity']=".$entity, LOG_DEBUG);

		$resultFetchUser = $user->fetch('', $login, '', 1, ($entity > 0 ? $entity : -1));
		if ($resultFetchUser <= 0)
		{
			// Account has been removed after login
			dol_syslog("Can't load user even if session logged. _SESSION['dol_login']=".$login, LOG_WARNING);
			session_destroy();
			session_set_cookie_params(0, '/', null, (empty($dolibarr_main_force_https) ? false : true), true); // Add tag secure and httponly on session cookie
			session_name($sessionname);
			session_start();

			if ($resultFetchUser == 0)
			{
				// Load translation files required by page
				$langs->loadLangs(array('main', 'errors'));

				$_SESSION["dol_loginmesg"] = $langs->trans("ErrorCantLoadUserFromDolibarrDatabase", $login);

				$user->trigger_mesg = 'ErrorCantLoadUserFromDolibarrDatabase - login='.$login;
			}
			if ($resultFetchUser < 0)
			{
				$_SESSION["dol_loginmesg"] = $user->error;

				$user->trigger_mesg = $user->error;
			}

			// Call trigger
			$result = $user->call_trigger('USER_LOGIN_FAILED', $user);
			if ($result < 0) $error++;
			// End call triggers

			// Hooks on failed login
			$action = '';
			$hookmanager->initHooks(array('login'));
			$parameters = array('dol_authmode'=>$dol_authmode, 'dol_loginmesg'=>$_SESSION["dol_loginmesg"]);
			$reshook = $hookmanager->executeHooks('afterLoginFailed', $parameters, $user, $action); // Note that $action and $object may have been modified by some hooks
			if ($reshook < 0) $error++;

			$paramsurl = array();
			if (GETPOST('textbrowser', 'int')) $paramsurl[] = 'textbrowser='.GETPOST('textbrowser', 'int');
			if (GETPOST('nojs', 'int'))        $paramsurl[] = 'nojs='.GETPOST('nojs', 'int');
			if (GETPOST('lang', 'aZ09'))       $paramsurl[] = 'lang='.GETPOST('lang', 'aZ09');
			header('Location: '.DOL_URL_ROOT.'/index.php'.(count($paramsurl) ? '?'.implode('&', $paramsurl) : ''));
			exit;
		} else {
			// Initialize technical object to manage hooks of page. Note that conf->hooks_modules contains array of hook context
			$hookmanager->initHooks(array('main'));

			// Code for search criteria persistence.
			if (!empty($_GET['save_lastsearch_values']))    // We must use $_GET here
			{
				$relativepathstring = preg_replace('/\?.*$/', '', $_SERVER["HTTP_REFERER"]);
				$relativepathstring = preg_replace('/^https?:\/\/[^\/]*/', '', $relativepathstring); // Get full path except host server
				// Clean $relativepathstring
   				if (constant('DOL_URL_ROOT')) $relativepathstring = preg_replace('/^'.preg_quote(constant('DOL_URL_ROOT'), '/').'/', '', $relativepathstring);
				$relativepathstring = preg_replace('/^\//', '', $relativepathstring);
				$relativepathstring = preg_replace('/^custom\//', '', $relativepathstring);
				//var_dump($relativepathstring);

				// We click on a link that leave a page we have to save search criteria, contextpage, limit and page. We save them from tmp to no tmp
				if (!empty($_SESSION['lastsearch_values_tmp_'.$relativepathstring]))
				{
					$_SESSION['lastsearch_values_'.$relativepathstring] = $_SESSION['lastsearch_values_tmp_'.$relativepathstring];
					unset($_SESSION['lastsearch_values_tmp_'.$relativepathstring]);
				}
				if (!empty($_SESSION['lastsearch_contextpage_tmp_'.$relativepathstring]))
				{
					$_SESSION['lastsearch_contextpage_'.$relativepathstring] = $_SESSION['lastsearch_contextpage_tmp_'.$relativepathstring];
					unset($_SESSION['lastsearch_contextpage_tmp_'.$relativepathstring]);
				}
				if (!empty($_SESSION['lastsearch_page_tmp_'.$relativepathstring]) && $_SESSION['lastsearch_page_tmp_'.$relativepathstring] > 0)
				{
					$_SESSION['lastsearch_page_'.$relativepathstring] = $_SESSION['lastsearch_page_tmp_'.$relativepathstring];
					unset($_SESSION['lastsearch_page_tmp_'.$relativepathstring]);
				}
				if (!empty($_SESSION['lastsearch_limit_tmp_'.$relativepathstring]) && $_SESSION['lastsearch_limit_tmp_'.$relativepathstring] != $conf->liste_limit)
				{
					$_SESSION['lastsearch_limit_'.$relativepathstring] = $_SESSION['lastsearch_limit_tmp_'.$relativepathstring];
					unset($_SESSION['lastsearch_limit_tmp_'.$relativepathstring]);
				}
			}

			$action = '';
			$reshook = $hookmanager->executeHooks('updateSession', array(), $user, $action);
			if ($reshook < 0) {
				setEventMessages($hookmanager->error, $hookmanager->errors, 'errors');
			}
		}
	}

	// Is it a new session that has started ?
	// If we are here, this means authentication was successfull.
	if (!isset($_SESSION["dol_login"]))
	{
		// New session for this login has started.
		$error = 0;

		// Store value into session (values always stored)
		$_SESSION["dol_login"] = $user->login;
		$_SESSION["dol_authmode"] = isset($dol_authmode) ? $dol_authmode : '';
		$_SESSION["dol_tz"] = isset($dol_tz) ? $dol_tz : '';
		$_SESSION["dol_tz_string"] = isset($dol_tz_string) ? $dol_tz_string : '';
		$_SESSION["dol_dst"] = isset($dol_dst) ? $dol_dst : '';
		$_SESSION["dol_dst_observed"] = isset($dol_dst_observed) ? $dol_dst_observed : '';
		$_SESSION["dol_dst_first"] = isset($dol_dst_first) ? $dol_dst_first : '';
		$_SESSION["dol_dst_second"] = isset($dol_dst_second) ? $dol_dst_second : '';
		$_SESSION["dol_screenwidth"] = isset($dol_screenwidth) ? $dol_screenwidth : '';
		$_SESSION["dol_screenheight"] = isset($dol_screenheight) ? $dol_screenheight : '';
		$_SESSION["dol_company"] = $conf->global->MAIN_INFO_SOCIETE_NOM;
		$_SESSION["dol_entity"] = $conf->entity;
		// Store value into session (values stored only if defined)
		if (!empty($dol_hide_topmenu))         $_SESSION['dol_hide_topmenu'] = $dol_hide_topmenu;
		if (!empty($dol_hide_leftmenu))        $_SESSION['dol_hide_leftmenu'] = $dol_hide_leftmenu;
		if (!empty($dol_optimize_smallscreen)) $_SESSION['dol_optimize_smallscreen'] = $dol_optimize_smallscreen;
		if (!empty($dol_no_mouse_hover))       $_SESSION['dol_no_mouse_hover'] = $dol_no_mouse_hover;
		if (!empty($dol_use_jmobile))          $_SESSION['dol_use_jmobile'] = $dol_use_jmobile;

		dol_syslog("This is a new started user session. _SESSION['dol_login']=".$_SESSION["dol_login"]." Session id=".session_id());

		$db->begin();

		$user->update_last_login_date();

		$loginfo = 'TZ='.$_SESSION["dol_tz"].';TZString='.$_SESSION["dol_tz_string"].';Screen='.$_SESSION["dol_screenwidth"].'x'.$_SESSION["dol_screenheight"];

		// Call triggers for the "security events" log
		$user->trigger_mesg = $loginfo;

		// Call trigger
		$result = $user->call_trigger('USER_LOGIN', $user);
		if ($result < 0) $error++;
		// End call triggers

		// Hooks on successfull login
		$action = '';
		$hookmanager->initHooks(array('login'));
		$parameters = array('dol_authmode'=>$dol_authmode, 'dol_loginfo'=>$loginfo);
		$reshook = $hookmanager->executeHooks('afterLogin', $parameters, $user, $action); // Note that $action and $object may have been modified by some hooks
		if ($reshook < 0) $error++;

		if ($error)
		{
			$db->rollback();
			session_destroy();
			dol_print_error($db, 'Error in some triggers USER_LOGIN or in some hooks afterLogin');
			exit;
		} else {
			$db->commit();
		}

		// Change landing page if defined.
		$landingpage = (empty($user->conf->MAIN_LANDING_PAGE) ? (empty($conf->global->MAIN_LANDING_PAGE) ? '' : $conf->global->MAIN_LANDING_PAGE) : $user->conf->MAIN_LANDING_PAGE);
		if (!empty($landingpage))    // Example: /index.php
		{
			$newpath = dol_buildpath($landingpage, 1);
			if ($_SERVER["PHP_SELF"] != $newpath)   // not already on landing page (avoid infinite loop)
			{
				header('Location: '.$newpath);
				exit;
			}
		}
	}


	// If user admin, we force the rights-based modules
	if ($user->admin)
	{
		$user->rights->user->user->lire = 1;
		$user->rights->user->user->creer = 1;
		$user->rights->user->user->password = 1;
		$user->rights->user->user->supprimer = 1;
		$user->rights->user->self->creer = 1;
		$user->rights->user->self->password = 1;
	}

	/*
     * Overwrite some configs globals (try to avoid this and have code to use instead $user->conf->xxx)
     */

	// Set liste_limit
	if (isset($user->conf->MAIN_SIZE_LISTE_LIMIT))	$conf->liste_limit = $user->conf->MAIN_SIZE_LISTE_LIMIT; // Can be 0
	if (isset($user->conf->PRODUIT_LIMIT_SIZE))	$conf->product->limit_size = $user->conf->PRODUIT_LIMIT_SIZE; // Can be 0

	// Replace conf->css by personalized value if theme not forced
	if (empty($conf->global->MAIN_FORCETHEME) && !empty($user->conf->MAIN_THEME))
	{
		$conf->theme = $user->conf->MAIN_THEME;
		$conf->css = "/theme/".$conf->theme."/style.css.php";
	}
}

// Case forcing style from url
if (GETPOST('theme', 'alpha'))
{
	$conf->theme = GETPOST('theme', 'alpha', 1);
	$conf->css = "/theme/".$conf->theme."/style.css.php";
}

// Set javascript option
if (GETPOST('nojs', 'int')) {  // If javascript was not disabled on URL
	$conf->use_javascript_ajax = 0;
} else {
	if (!empty($user->conf->MAIN_DISABLE_JAVASCRIPT)) {
		$conf->use_javascript_ajax = !$user->conf->MAIN_DISABLE_JAVASCRIPT;
	}
}

// Set MAIN_OPTIMIZEFORTEXTBROWSER for user (must be after login part)
if (empty($conf->global->MAIN_OPTIMIZEFORTEXTBROWSER) && !empty($user->conf->MAIN_OPTIMIZEFORTEXTBROWSER)) {
	$conf->global->MAIN_OPTIMIZEFORTEXTBROWSER = $user->conf->MAIN_OPTIMIZEFORTEXTBROWSER;
}

// set MAIN_OPTIMIZEFORCOLORBLIND for user
$conf->global->MAIN_OPTIMIZEFORCOLORBLIND = empty($user->conf->MAIN_OPTIMIZEFORCOLORBLIND) ? '' : $user->conf->MAIN_OPTIMIZEFORCOLORBLIND;

// Set terminal output option according to conf->browser.
if (GETPOST('dol_hide_leftmenu', 'int') || !empty($_SESSION['dol_hide_leftmenu']))               $conf->dol_hide_leftmenu = 1;
if (GETPOST('dol_hide_topmenu', 'int') || !empty($_SESSION['dol_hide_topmenu']))                 $conf->dol_hide_topmenu = 1;
if (GETPOST('dol_optimize_smallscreen', 'int') || !empty($_SESSION['dol_optimize_smallscreen'])) $conf->dol_optimize_smallscreen = 1;
if (GETPOST('dol_no_mouse_hover', 'int') || !empty($_SESSION['dol_no_mouse_hover']))             $conf->dol_no_mouse_hover = 1;
if (GETPOST('dol_use_jmobile', 'int') || !empty($_SESSION['dol_use_jmobile']))                   $conf->dol_use_jmobile = 1;
if (!empty($conf->browser->layout) && $conf->browser->layout != 'classic') $conf->dol_no_mouse_hover = 1;
if ((!empty($conf->browser->layout) && $conf->browser->layout == 'phone')
	|| (!empty($_SESSION['dol_screenwidth']) && $_SESSION['dol_screenwidth'] < 400)
	|| (!empty($_SESSION['dol_screenheight']) && $_SESSION['dol_screenheight'] < 400)
)
{
	$conf->dol_optimize_smallscreen = 1;
}
// If we force to use jmobile, then we reenable javascript
if (!empty($conf->dol_use_jmobile)) $conf->use_javascript_ajax = 1;
// Replace themes bugged with jmobile with eldy
if (!empty($conf->dol_use_jmobile) && in_array($conf->theme, array('bureau2crea', 'cameleo', 'amarok')))
{
	$conf->theme = 'eldy';
	$conf->css = "/theme/".$conf->theme."/style.css.php";
}

if (!defined('NOREQUIRETRAN'))
{
	if (!GETPOST('lang', 'aZ09'))	// If language was not forced on URL
	{
		// If user has chosen its own language
		if (!empty($user->conf->MAIN_LANG_DEFAULT))
		{
			// If different than current language
			//print ">>>".$langs->getDefaultLang()."-".$user->conf->MAIN_LANG_DEFAULT;
			if ($langs->getDefaultLang() != $user->conf->MAIN_LANG_DEFAULT)
			{
				$langs->setDefaultLang($user->conf->MAIN_LANG_DEFAULT);
			}
		}
	}
}

if (!defined('NOLOGIN'))
{
	// If the login is not recovered, it is identified with an account that does not exist.
	// Hacking attempt?
	if (!$user->login) accessforbidden();

	// Check if user is active
	if ($user->statut < 1)
	{
		// If not active, we refuse the user
		$langs->load("other");
		dol_syslog("Authentication KO as login is disabled", LOG_NOTICE);
		accessforbidden($langs->trans("ErrorLoginDisabled"));
		exit;
	}

	// Load permissions
	$user->getrights();
}

dol_syslog("--- Access to ".$_SERVER["REQUEST_METHOD"].' '.$_SERVER["PHP_SELF"].' - action='.GETPOST('action', 'aZ09').', massaction='.GETPOST('massaction', 'aZ09'));
//Another call for easy debugg
//dol_syslog("Access to ".$_SERVER["PHP_SELF"].' GET='.join(',',array_keys($_GET)).'->'.join(',',$_GET).' POST:'.join(',',array_keys($_POST)).'->'.join(',',$_POST));

// Load main languages files
if (!defined('NOREQUIRETRAN'))
{
	// Load translation files required by page
	$langs->loadLangs(array('main', 'dict'));
}

// Define some constants used for style of arrays
$bc = array(0=>'class="impair"', 1=>'class="pair"');
$bcdd = array(0=>'class="drag drop oddeven"', 1=>'class="drag drop oddeven"');
$bcnd = array(0=>'class="nodrag nodrop nohover"', 1=>'class="nodrag nodrop nohoverpair"'); // Used for tr to add new lines
$bctag = array(0=>'class="impair tagtr"', 1=>'class="pair tagtr"');

// Define messages variables
$mesg = ''; $warning = ''; $error = 0;
// deprecated, see setEventMessages() and dol_htmloutput_events()
$mesgs = array(); $warnings = array(); $errors = array();

// Constants used to defined number of lines in textarea
if (empty($conf->browser->firefox))
{
	define('ROWS_1', 1);
	define('ROWS_2', 2);
	define('ROWS_3', 3);
	define('ROWS_4', 4);
	define('ROWS_5', 5);
	define('ROWS_6', 6);
	define('ROWS_7', 7);
	define('ROWS_8', 8);
	define('ROWS_9', 9);
} else {
	define('ROWS_1', 0);
	define('ROWS_2', 1);
	define('ROWS_3', 2);
	define('ROWS_4', 3);
	define('ROWS_5', 4);
	define('ROWS_6', 5);
	define('ROWS_7', 6);
	define('ROWS_8', 7);
	define('ROWS_9', 8);
}

$heightforframes = 50;

// Init menu manager
if (!defined('NOREQUIREMENU'))
{
	if (empty($user->socid))    // If internal user or not defined
	{
		$conf->standard_menu = (empty($conf->global->MAIN_MENU_STANDARD_FORCED) ? (empty($conf->global->MAIN_MENU_STANDARD) ? 'eldy_menu.php' : $conf->global->MAIN_MENU_STANDARD) : $conf->global->MAIN_MENU_STANDARD_FORCED);
	} else {
		// If external user
		$conf->standard_menu = (empty($conf->global->MAIN_MENUFRONT_STANDARD_FORCED) ? (empty($conf->global->MAIN_MENUFRONT_STANDARD) ? 'eldy_menu.php' : $conf->global->MAIN_MENUFRONT_STANDARD) : $conf->global->MAIN_MENUFRONT_STANDARD_FORCED);
	}

	// Load the menu manager (only if not already done)
	$file_menu = $conf->standard_menu;
	if (GETPOST('menu', 'alpha')) $file_menu = GETPOST('menu', 'alpha'); // example: menu=eldy_menu.php
	if (!class_exists('MenuManager'))
	{
		$menufound = 0;
		$dirmenus = array_merge(array("/core/menus/"), (array) $conf->modules_parts['menus']);
		foreach ($dirmenus as $dirmenu)
		{
			$menufound = dol_include_once($dirmenu."standard/".$file_menu);
			if (class_exists('MenuManager')) break;
		}
		if (!class_exists('MenuManager'))	// If failed to include, we try with standard eldy_menu.php
		{
			dol_syslog("You define a menu manager '".$file_menu."' that can not be loaded.", LOG_WARNING);
			$file_menu = 'eldy_menu.php';
			include_once DOL_DOCUMENT_ROOT."/core/menus/standard/".$file_menu;
		}
	}
	$menumanager = new MenuManager($db, empty($user->socid) ? 0 : 1);
	$menumanager->loadMenu();
}



// Functions

if (!function_exists("llxHeader"))
{
	/**
	 *	Show HTML header HTML + BODY + Top menu + left menu + DIV
	 *
	 * @param 	string 	$head				Optionnal head lines
	 * @param 	string 	$title				HTML title
	 * @param	string	$help_url			Url links to help page
	 * 		                            	Syntax is: For a wiki page: EN:EnglishPage|FR:FrenchPage|ES:SpanishPage
	 *                                  	For other external page: http://server/url
	 * @param	string	$target				Target to use on links
	 * @param 	int    	$disablejs			More content into html header
	 * @param 	int    	$disablehead		More content into html header
	 * @param 	array  	$arrayofjs			Array of complementary js files
	 * @param 	array  	$arrayofcss			Array of complementary css files
	 * @param	string	$morequerystring	Query string to add to the link "print" to get same parameters (use only if autodetect fails)
	 * @param   string  $morecssonbody      More CSS on body tag.
	 * @param	string	$replacemainareaby	Replace call to main_area() by a print of this string
	 * @return	void
	 */
	function llxHeader($head = '', $title = '', $help_url = '', $target = '', $disablejs = 0, $disablehead = 0, $arrayofjs = '', $arrayofcss = '', $morequerystring = '', $morecssonbody = '', $replacemainareaby = '')
	{
		global $conf;

		// html header
		top_htmlhead($head, $title, $disablejs, $disablehead, $arrayofjs, $arrayofcss);

		$tmpcsstouse = 'sidebar-collapse'.($morecssonbody ? ' '.$morecssonbody : '');
		// If theme MD and classic layer, we open the menulayer by default.
		if ($conf->theme == 'md' && !in_array($conf->browser->layout, array('phone', 'tablet')) && empty($conf->global->MAIN_OPTIMIZEFORTEXTBROWSER))
		{
			global $mainmenu;
			if ($mainmenu != 'website') $tmpcsstouse = $morecssonbody; // We do not use sidebar-collpase by default to have menuhider open by default.
		}

		if (!empty($conf->global->MAIN_OPTIMIZEFORCOLORBLIND)) {
			$tmpcsstouse .= ' colorblind-'.strip_tags($conf->global->MAIN_OPTIMIZEFORCOLORBLIND);
		}

		print '<body id="mainbody" class="'.$tmpcsstouse.'">'."\n";

		// top menu and left menu area
		if (empty($conf->dol_hide_topmenu) || GETPOST('dol_invisible_topmenu', 'int'))
		{
			top_menu($head, $title, $target, $disablejs, $disablehead, $arrayofjs, $arrayofcss, $morequerystring, $help_url);
		}

		if (empty($conf->dol_hide_leftmenu))
		{
			left_menu('', $help_url, '', '', 1, $title, 1); // $menumanager is retrieved with a global $menumanager inside this function
		}

		// main area
		if ($replacemainareaby)
		{
			print $replacemainareaby;
			return;
		}
		main_area($title);
	}
}


/**
 *  Show HTTP header
 *
 *  @param  string  $contenttype    Content type. For example, 'text/html'
 *  @param	int		$forcenocache	Force disabling of cache for the page
 *  @return	void
 */
function top_httphead($contenttype = 'text/html', $forcenocache = 0)
{
	global $db, $conf, $hookmanager;

	if ($contenttype == 'text/html') header("Content-Type: text/html; charset=".$conf->file->character_set_client);
	else header("Content-Type: ".$contenttype);

	// Security options
	header("X-Content-Type-Options: nosniff"); // With the nosniff option, if the server says the content is text/html, the browser will render it as text/html (note that most browsers now force this option to on)
	if (!defined('XFRAMEOPTIONS_ALLOWALL')) header("X-Frame-Options: SAMEORIGIN"); // Frames allowed only if on same domain (stop some XSS attacks)
	else header("X-Frame-Options: ALLOWALL");
	//header("X-XSS-Protection: 1");      		// XSS filtering protection of some browsers (note: use of Content-Security-Policy is more efficient). Disabled as deprecated.
	if (!defined('FORCECSP'))
	{
		//if (! isset($conf->global->MAIN_HTTP_CONTENT_SECURITY_POLICY))
		//{
		//	// A default security policy that keep usage of js external component like ckeditor, stripe, google, working
		//	$contentsecuritypolicy = "font-src *; img-src *; style-src * 'unsafe-inline' 'unsafe-eval'; default-src 'self' *.stripe.com 'unsafe-inline' 'unsafe-eval'; script-src 'self' *.stripe.com 'unsafe-inline' 'unsafe-eval'; frame-src 'self' *.stripe.com; connect-src 'self';";
		//}
		//else
		$contentsecuritypolicy = empty($conf->global->MAIN_HTTP_CONTENT_SECURITY_POLICY) ? '': $conf->global->MAIN_HTTP_CONTENT_SECURITY_POLICY;

		if (!is_object($hookmanager)) $hookmanager = new HookManager($db);
		$hookmanager->initHooks(array("main"));

		$parameters = array('contentsecuritypolicy'=>$contentsecuritypolicy);
		$result = $hookmanager->executeHooks('setContentSecurityPolicy', $parameters); // Note that $action and $object may have been modified by some hooks
		if ($result > 0) $contentsecuritypolicy = $hookmanager->resPrint; // Replace CSP
		else $contentsecuritypolicy .= $hookmanager->resPrint; // Concat CSP

		if (!empty($contentsecuritypolicy))
		{
			// For example, to restrict 'script', 'object', 'frames' or 'img' to some domains:
			// script-src https://api.google.com https://anotherhost.com; object-src https://youtube.com; frame-src https://youtube.com; img-src: https://static.example.com
			// For example, to restrict everything to one domain, except 'object', ...:
			// default-src https://cdn.example.net; object-src 'none'
			// For example, to restrict everything to itself except img that can be on other servers:
			// default-src 'self'; img-src *;
			// Pre-existing site that uses too much inline code to fix but wants to ensure resources are loaded only over https and disable plugins:
			// default-src http: https: 'unsafe-eval' 'unsafe-inline'; object-src 'none'
			header("Content-Security-Policy: ".$contentsecuritypolicy);
		}
	} elseif (constant('FORCECSP'))
	{
		header("Content-Security-Policy: ".constant('FORCECSP'));
	}
	if ($forcenocache)
	{
		header("Cache-Control: no-cache, no-store, must-revalidate, max-age=0");
	}
}

/**
 * Ouput html header of a page.
 * This code is also duplicated into security2.lib.php::dol_loginfunction
 *
 * @param 	string 	$head			 Optionnal head lines
 * @param 	string 	$title			 HTML title
 * @param 	int    	$disablejs		 Disable js output
 * @param 	int    	$disablehead	 Disable head output
 * @param 	array  	$arrayofjs		 Array of complementary js files
 * @param 	array  	$arrayofcss		 Array of complementary css files
 * @param 	int    	$disablejmobile	 Disable jmobile (No more used)
 * @param   int     $disablenofollow Disable no follow tag
 * @return	void
 */
function top_htmlhead($head, $title = '', $disablejs = 0, $disablehead = 0, $arrayofjs = '', $arrayofcss = '', $disablejmobile = 0, $disablenofollow = 0)
{
	global $db, $conf, $langs, $user, $mysoc, $hookmanager;

	top_httphead();

	if (empty($conf->css)) $conf->css = '/theme/eldy/style.css.php'; // If not defined, eldy by default

	print '<!doctype html>'."\n";

	if (!empty($conf->global->MAIN_USE_CACHE_MANIFEST)) print '<html lang="'.substr($langs->defaultlang, 0, 2).'" manifest="'.DOL_URL_ROOT.'/cache.manifest">'."\n";
	else print '<html lang="'.substr($langs->defaultlang, 0, 2).'">'."\n";
	//print '<html xmlns="http://www.w3.org/1999/xhtml" xml:lang="fr">'."\n";
	if (empty($disablehead))
	{
		if (!is_object($hookmanager)) $hookmanager = new HookManager($db);
		$hookmanager->initHooks(array("main"));

		$ext = 'layout='.$conf->browser->layout.'&amp;version='.urlencode(DOL_VERSION);

		print "<head>\n";

		if (GETPOST('dol_basehref', 'alpha')) print '<base href="'.dol_escape_htmltag(GETPOST('dol_basehref', 'alpha')).'">'."\n";

		// Displays meta
		print '<meta charset="utf-8">'."\n";
		print '<meta name="robots" content="noindex'.($disablenofollow ? '' : ',nofollow').'">'."\n"; // Do not index
		print '<meta name="viewport" content="width=device-width, initial-scale=1.0">'."\n"; // Scale for mobile device
		print '<meta name="author" content="Dolibarr Development Team">'."\n";

		// Favicon
		$favicon = DOL_URL_ROOT.'/theme/dolibarr_256x256_color.png';
		if (!empty($mysoc->logo_squarred_mini)) $favicon = DOL_URL_ROOT.'/viewimage.php?cache=1&modulepart=mycompany&file='.urlencode('logos/thumbs/'.$mysoc->logo_squarred_mini);
		if (!empty($conf->global->MAIN_FAVICON_URL)) $favicon = $conf->global->MAIN_FAVICON_URL;
		if (empty($conf->dol_use_jmobile)) print '<link rel="shortcut icon" type="image/x-icon" href="'.$favicon.'"/>'."\n"; // Not required into an Android webview

		//if (empty($conf->global->MAIN_OPTIMIZEFORTEXTBROWSER)) print '<link rel="top" title="'.$langs->trans("Home").'" href="'.(DOL_URL_ROOT?DOL_URL_ROOT:'/').'">'."\n";
		//if (empty($conf->global->MAIN_OPTIMIZEFORTEXTBROWSER)) print '<link rel="copyright" title="GNU General Public License" href="https://www.gnu.org/copyleft/gpl.html#SEC1">'."\n";
		//if (empty($conf->global->MAIN_OPTIMIZEFORTEXTBROWSER)) print '<link rel="author" title="Dolibarr Development Team" href="https://www.dolibarr.org">'."\n";

		// Mobile appli like icon
		$manifest = DOL_URL_ROOT.'/theme/'.$conf->theme.'/manifest.json.php';
		if (!empty($manifest)) {
			print '<link rel="manifest" href="'.$manifest.'" />'."\n";
		}

		if (!empty($conf->global->THEME_ELDY_TOPMENU_BACK1)) {
			// TODO: use auto theme color switch
			print '<meta name="theme-color" content="rgb('.$conf->global->THEME_ELDY_TOPMENU_BACK1.')">'."\n";
		}

		// Auto refresh page
		if (GETPOST('autorefresh', 'int') > 0) print '<meta http-equiv="refresh" content="'.GETPOST('autorefresh', 'int').'">';

		// Displays title
		$appli = constant('DOL_APPLICATION_TITLE');
		if (!empty($conf->global->MAIN_APPLICATION_TITLE)) $appli = $conf->global->MAIN_APPLICATION_TITLE;

		print '<title>';
		$titletoshow = '';
		if ($title && !empty($conf->global->MAIN_HTML_TITLE) && preg_match('/noapp/', $conf->global->MAIN_HTML_TITLE)) $titletoshow = dol_htmlentities($title);
		elseif ($title) $titletoshow = dol_htmlentities($appli.' - '.$title);
		else $titletoshow = dol_htmlentities($appli);

		$parameters = array('title'=>$titletoshow);
		$result = $hookmanager->executeHooks('setHtmlTitle', $parameters); // Note that $action and $object may have been modified by some hooks
		if ($result > 0) $titletoshow = $hookmanager->resPrint; // Replace Title to show
		else $titletoshow .= $hookmanager->resPrint; // Concat to Title to show

		print $titletoshow;
		print '</title>';

		print "\n";

		if (GETPOST('version', 'int')) $ext = 'version='.GETPOST('version', 'int'); // usefull to force no cache on css/js

		$themeparam = '?lang='.$langs->defaultlang.'&amp;theme='.$conf->theme.(GETPOST('optioncss', 'aZ09') ? '&amp;optioncss='.GETPOST('optioncss', 'aZ09', 1) : '').'&amp;userid='.$user->id.'&amp;entity='.$conf->entity;
		$themeparam .= ($ext ? '&amp;'.$ext : '').'&amp;revision='.$conf->global->MAIN_IHM_PARAMS_REV;
		if (!empty($_SESSION['dol_resetcache'])) $themeparam .= '&amp;dol_resetcache='.$_SESSION['dol_resetcache'];
		if (GETPOSTISSET('dol_hide_topmenu')) { $themeparam .= '&amp;dol_hide_topmenu='.GETPOST('dol_hide_topmenu', 'int'); }
		if (GETPOSTISSET('dol_hide_leftmenu')) { $themeparam .= '&amp;dol_hide_leftmenu='.GETPOST('dol_hide_leftmenu', 'int'); }
		if (GETPOSTISSET('dol_optimize_smallscreen')) { $themeparam .= '&amp;dol_optimize_smallscreen='.GETPOST('dol_optimize_smallscreen', 'int'); }
		if (GETPOSTISSET('dol_no_mouse_hover')) { $themeparam .= '&amp;dol_no_mouse_hover='.GETPOST('dol_no_mouse_hover', 'int'); }
		if (GETPOSTISSET('dol_use_jmobile')) { $themeparam .= '&amp;dol_use_jmobile='.GETPOST('dol_use_jmobile', 'int'); $conf->dol_use_jmobile = GETPOST('dol_use_jmobile', 'int'); }
		if (GETPOSTISSET('THEME_DARKMODEENABLED')) { $themeparam .= '&amp;THEME_DARKMODEENABLED='.GETPOST('THEME_DARKMODEENABLED', 'int'); }
		if (GETPOSTISSET('THEME_SATURATE_RATIO')) { $themeparam .= '&amp;THEME_SATURATE_RATIO='.GETPOST('THEME_SATURATE_RATIO', 'int'); }

		if (!defined('DISABLE_JQUERY') && !$disablejs && $conf->use_javascript_ajax)
		{
			print '<!-- Includes CSS for JQuery (Ajax library) -->'."\n";
			$jquerytheme = 'base';
			if (!empty($conf->global->MAIN_USE_JQUERY_THEME)) $jquerytheme = $conf->global->MAIN_USE_JQUERY_THEME;
			if (constant('JS_JQUERY_UI')) print '<link rel="stylesheet" type="text/css" href="'.JS_JQUERY_UI.'css/'.$jquerytheme.'/jquery-ui.min.css'.($ext ? '?'.$ext : '').'">'."\n"; // Forced JQuery
			else print '<link rel="stylesheet" type="text/css" href="'.DOL_URL_ROOT.'/includes/jquery/css/'.$jquerytheme.'/jquery-ui.css'.($ext ? '?'.$ext : '').'">'."\n"; // JQuery
			if (!defined('DISABLE_JQUERY_JNOTIFY')) print '<link rel="stylesheet" type="text/css" href="'.DOL_URL_ROOT.'/includes/jquery/plugins/jnotify/jquery.jnotify-alt.min.css'.($ext ? '?'.$ext : '').'">'."\n"; // JNotify
			if (!defined('DISABLE_SELECT2') && (!empty($conf->global->MAIN_USE_JQUERY_MULTISELECT) || defined('REQUIRE_JQUERY_MULTISELECT')))     // jQuery plugin "mutiselect", "multiple-select", "select2"...
			{
				$tmpplugin = empty($conf->global->MAIN_USE_JQUERY_MULTISELECT) ?constant('REQUIRE_JQUERY_MULTISELECT') : $conf->global->MAIN_USE_JQUERY_MULTISELECT;
				print '<link rel="stylesheet" type="text/css" href="'.DOL_URL_ROOT.'/includes/jquery/plugins/'.$tmpplugin.'/dist/css/'.$tmpplugin.'.css'.($ext ? '?'.$ext : '').'">'."\n";
			}
		}

		if (!defined('DISABLE_FONT_AWSOME'))
		{
			print '<!-- Includes CSS for font awesome -->'."\n";
			print '<link rel="stylesheet" type="text/css" href="'.DOL_URL_ROOT.'/theme/common/fontawesome-5/css/all.min.css'.($ext ? '?'.$ext : '').'">'."\n";
			print '<link rel="stylesheet" type="text/css" href="'.DOL_URL_ROOT.'/theme/common/fontawesome-5/css/v4-shims.min.css'.($ext ? '?'.$ext : '').'">'."\n";
		}

		print '<!-- Includes CSS for Dolibarr theme -->'."\n";
		// Output style sheets (optioncss='print' or ''). Note: $conf->css looks like '/theme/eldy/style.css.php'
		$themepath = dol_buildpath($conf->css, 1);
		$themesubdir = '';
		if (!empty($conf->modules_parts['theme']))	// This slow down
		{
			foreach ($conf->modules_parts['theme'] as $reldir)
			{
				if (file_exists(dol_buildpath($reldir.$conf->css, 0)))
				{
					$themepath = dol_buildpath($reldir.$conf->css, 1);
					$themesubdir = $reldir;
					break;
				}
			}
		}

		//print 'themepath='.$themepath.' themeparam='.$themeparam;exit;
		print '<link rel="stylesheet" type="text/css" href="'.$themepath.$themeparam.'">'."\n";
		if (!empty($conf->global->MAIN_FIX_FLASH_ON_CHROME)) print '<!-- Includes CSS that does not exists as a workaround of flash bug of chrome -->'."\n".'<link rel="stylesheet" type="text/css" href="filethatdoesnotexiststosolvechromeflashbug">'."\n";

		// CSS forced by modules (relative url starting with /)
		if (!empty($conf->modules_parts['css']))
		{
			$arraycss = (array) $conf->modules_parts['css'];
			foreach ($arraycss as $modcss => $filescss)
			{
				$filescss = (array) $filescss; // To be sure filecss is an array
				foreach ($filescss as $cssfile)
				{
					if (empty($cssfile)) dol_syslog("Warning: module ".$modcss." declared a css path file into its descriptor that is empty.", LOG_WARNING);
					// cssfile is a relative path
					print '<!-- Includes CSS added by module '.$modcss.' -->'."\n".'<link rel="stylesheet" type="text/css" href="'.dol_buildpath($cssfile, 1);
					// We add params only if page is not static, because some web server setup does not return content type text/css if url has parameters, so browser cache is not used.
					if (!preg_match('/\.css$/i', $cssfile)) print $themeparam;
					print '">'."\n";
				}
			}
		}
		// CSS forced by page in top_htmlhead call (relative url starting with /)
		if (is_array($arrayofcss))
		{
			foreach ($arrayofcss as $cssfile)
			{
				if (preg_match('/^(http|\/\/)/i', $cssfile))
				{
					$urltofile = $cssfile;
				} else {
					$urltofile = dol_buildpath($cssfile, 1);
				}
				print '<!-- Includes CSS added by page -->'."\n".'<link rel="stylesheet" type="text/css" title="default" href="'.$urltofile;
				// We add params only if page is not static, because some web server setup does not return content type text/css if url has parameters and browser cache is not used.
				if (!preg_match('/\.css$/i', $cssfile)) print $themeparam;
				print '">'."\n";
			}
		}

		// Output standard javascript links
		if (!defined('DISABLE_JQUERY') && !$disablejs && !empty($conf->use_javascript_ajax))
		{
			// JQuery. Must be before other includes
			print '<!-- Includes JS for JQuery -->'."\n";
			if (defined('JS_JQUERY') && constant('JS_JQUERY')) print '<script src="'.JS_JQUERY.'jquery.min.js'.($ext ? '?'.$ext : '').'"></script>'."\n";
			else print '<script src="'.DOL_URL_ROOT.'/includes/jquery/js/jquery.min.js'.($ext ? '?'.$ext : '').'"></script>'."\n";
			/*if (! empty($conf->global->MAIN_FEATURES_LEVEL) && ! defined('JS_JQUERY_MIGRATE_DISABLED'))
			{
				if (defined('JS_JQUERY_MIGRATE') && constant('JS_JQUERY_MIGRATE')) print '<script src="'.JS_JQUERY_MIGRATE.'jquery-migrate.min.js'.($ext?'?'.$ext:'').'"></script>'."\n";
				else print '<script src="'.DOL_URL_ROOT.'/includes/jquery/js/jquery-migrate.min.js'.($ext?'?'.$ext:'').'"></script>'."\n";
			}*/
			if (defined('JS_JQUERY_UI') && constant('JS_JQUERY_UI')) print '<script src="'.JS_JQUERY_UI.'jquery-ui.min.js'.($ext ? '?'.$ext : '').'"></script>'."\n";
			else print '<script src="'.DOL_URL_ROOT.'/includes/jquery/js/jquery-ui.min.js'.($ext ? '?'.$ext : '').'"></script>'."\n";
			if (!defined('DISABLE_JQUERY_TABLEDND')) print '<script src="'.DOL_URL_ROOT.'/includes/jquery/plugins/tablednd/jquery.tablednd.min.js'.($ext ? '?'.$ext : '').'"></script>'."\n";
			// jQuery jnotify
			if (empty($conf->global->MAIN_DISABLE_JQUERY_JNOTIFY) && !defined('DISABLE_JQUERY_JNOTIFY')) {
				print '<script src="'.DOL_URL_ROOT.'/includes/jquery/plugins/jnotify/jquery.jnotify.min.js'.($ext ? '?'.$ext : '').'"></script>'."\n";
			}
			// Chart
			if (empty($conf->global->MAIN_JS_GRAPH) || $conf->global->MAIN_JS_GRAPH == 'chart') {
				print '<script src="'.DOL_URL_ROOT.'/includes/nnnick/chartjs/dist/Chart.min.js'.($ext ? '?'.$ext : '').'"></script>'."\n";
			}

			// jQuery jeditable for Edit In Place features
			if (!empty($conf->global->MAIN_USE_JQUERY_JEDITABLE) && !defined('DISABLE_JQUERY_JEDITABLE')) {
				print '<!-- JS to manage editInPlace feature -->'."\n";
				print '<script src="'.DOL_URL_ROOT.'/includes/jquery/plugins/jeditable/jquery.jeditable.js'.($ext ? '?'.$ext : '').'"></script>'."\n";
				print '<script src="'.DOL_URL_ROOT.'/includes/jquery/plugins/jeditable/jquery.jeditable.ui-datepicker.js'.($ext ? '?'.$ext : '').'"></script>'."\n";
				print '<script src="'.DOL_URL_ROOT.'/includes/jquery/plugins/jeditable/jquery.jeditable.ui-autocomplete.js'.($ext ? '?'.$ext : '').'"></script>'."\n";
				print '<script>'."\n";
				print 'var urlSaveInPlace = \''.DOL_URL_ROOT.'/core/ajax/saveinplace.php\';'."\n";
				print 'var urlLoadInPlace = \''.DOL_URL_ROOT.'/core/ajax/loadinplace.php\';'."\n";
				print 'var tooltipInPlace = \''.$langs->transnoentities('ClickToEdit').'\';'."\n"; // Added in title attribute of span
				print 'var placeholderInPlace = \'&nbsp;\';'."\n"; // If we put another string than $langs->trans("ClickToEdit") here, nothing is shown. If we put empty string, there is error, Why ?
				print 'var cancelInPlace = \''.$langs->trans('Cancel').'\';'."\n";
				print 'var submitInPlace = \''.$langs->trans('Ok').'\';'."\n";
				print 'var indicatorInPlace = \'<img src="'.DOL_URL_ROOT."/theme/".$conf->theme."/img/working.gif".'">\';'."\n";
				print 'var withInPlace = 300;'; // width in pixel for default string edit
				print '</script>'."\n";
				print '<script src="'.DOL_URL_ROOT.'/core/js/editinplace.js'.($ext ? '?'.$ext : '').'"></script>'."\n";
				print '<script src="'.DOL_URL_ROOT.'/includes/jquery/plugins/jeditable/jquery.jeditable.ckeditor.js'.($ext ? '?'.$ext : '').'"></script>'."\n";
			}
			// jQuery Timepicker
			if (!empty($conf->global->MAIN_USE_JQUERY_TIMEPICKER) || defined('REQUIRE_JQUERY_TIMEPICKER')) {
				print '<script src="'.DOL_URL_ROOT.'/includes/jquery/plugins/timepicker/jquery-ui-timepicker-addon.js'.($ext ? '?'.$ext : '').'"></script>'."\n";
				print '<script src="'.DOL_URL_ROOT.'/core/js/timepicker.js.php?lang='.$langs->defaultlang.($ext ? '&amp;'.$ext : '').'"></script>'."\n";
			}
			if (!defined('DISABLE_SELECT2') && (!empty($conf->global->MAIN_USE_JQUERY_MULTISELECT) || defined('REQUIRE_JQUERY_MULTISELECT'))) {
				// jQuery plugin "mutiselect", "multiple-select", "select2", ...
				$tmpplugin = empty($conf->global->MAIN_USE_JQUERY_MULTISELECT) ?constant('REQUIRE_JQUERY_MULTISELECT') : $conf->global->MAIN_USE_JQUERY_MULTISELECT;
				print '<script src="'.DOL_URL_ROOT.'/includes/jquery/plugins/'.$tmpplugin.'/dist/js/'.$tmpplugin.'.full.min.js'.($ext ? '?'.$ext : '').'"></script>'."\n"; // We include full because we need the support of containerCssClass
			}
			if (! defined('DISABLE_MULTISELECT'))     // jQuery plugin "mutiselect" to select with checkboxes. Can be removed once we have an enhanced search tool
			{
				print '<script src="'.DOL_URL_ROOT.'/includes/jquery/plugins/multiselect/jquery.multi-select.js'.($ext?'?'.$ext:'').'"></script>'."\n";
			}
		}

		if (!$disablejs && !empty($conf->use_javascript_ajax)) {
			// CKEditor
			if ((!empty($conf->fckeditor->enabled) && (empty($conf->global->FCKEDITOR_EDITORNAME) || $conf->global->FCKEDITOR_EDITORNAME == 'ckeditor') && !defined('DISABLE_CKEDITOR')) || defined('FORCE_CKEDITOR'))
			{
				print '<!-- Includes JS for CKEditor -->'."\n";
				$pathckeditor = DOL_URL_ROOT.'/includes/ckeditor/ckeditor/';
				$jsckeditor = 'ckeditor.js';
				if (constant('JS_CKEDITOR')) {
					// To use external ckeditor 4 js lib
					$pathckeditor = constant('JS_CKEDITOR');
				}
				print '<script><!-- enable ckeditor by main.inc.php -->';
				print 'var CKEDITOR_BASEPATH = \''.$pathckeditor.'\';'."\n";
				print 'var ckeditorConfig = \''.dol_buildpath($themesubdir.'/theme/'.$conf->theme.'/ckeditor/config.js'.($ext ? '?'.$ext : ''), 1).'\';'."\n"; // $themesubdir='' in standard usage
				print 'var ckeditorFilebrowserBrowseUrl = \''.DOL_URL_ROOT.'/core/filemanagerdol/browser/default/browser.php?Connector='.DOL_URL_ROOT.'/core/filemanagerdol/connectors/php/connector.php\';'."\n";
				print 'var ckeditorFilebrowserImageBrowseUrl = \''.DOL_URL_ROOT.'/core/filemanagerdol/browser/default/browser.php?Type=Image&Connector='.DOL_URL_ROOT.'/core/filemanagerdol/connectors/php/connector.php\';'."\n";
				print '</script>'."\n";
				print '<script src="'.$pathckeditor.$jsckeditor.($ext ? '?'.$ext : '').'"></script>'."\n";
				print '<script>';
				if (GETPOST('mode', 'aZ09') == 'Full_inline')
				{
					print 'CKEDITOR.disableAutoInline = false;'."\n";
				} else {
					print 'CKEDITOR.disableAutoInline = true;'."\n";
				}
				print '</script>'."\n";
			}

			// Browser notifications (if NOREQUIREMENU is on, it is mostly a page for popup, so we do not enable notif too. We hide also for public pages).
			if (!defined('NOBROWSERNOTIF') && !defined('NOREQUIREMENU') && !defined('NOLOGIN'))
			{
				$enablebrowsernotif = false;
				if (!empty($conf->agenda->enabled) && !empty($conf->global->AGENDA_REMINDER_BROWSER)) $enablebrowsernotif = true;
				if ($conf->browser->layout == 'phone') $enablebrowsernotif = false;
				if ($enablebrowsernotif)
				{
					print '<!-- Includes JS of Dolibarr (browser layout = '.$conf->browser->layout.')-->'."\n";
					print '<script src="'.DOL_URL_ROOT.'/core/js/lib_notification.js.php'.($ext ? '?'.$ext : '').'"></script>'."\n";
				}
			}

			// Global js function
			print '<!-- Includes JS of Dolibarr -->'."\n";
			print '<script src="'.DOL_URL_ROOT.'/core/js/lib_head.js.php?lang='.$langs->defaultlang.($ext ? '&'.$ext : '').'"></script>'."\n";

			// JS forced by modules (relative url starting with /)
			if (!empty($conf->modules_parts['js']))		// $conf->modules_parts['js'] is array('module'=>array('file1','file2'))
			{
				$arrayjs = (array) $conf->modules_parts['js'];
				foreach ($arrayjs as $modjs => $filesjs)
				{
					$filesjs = (array) $filesjs; // To be sure filejs is an array
					foreach ($filesjs as $jsfile)
					{
						// jsfile is a relative path
						print '<!-- Include JS added by module '.$modjs.'-->'."\n".'<script src="'.dol_buildpath($jsfile, 1).'"></script>'."\n";
					}
				}
			}
			// JS forced by page in top_htmlhead (relative url starting with /)
			if (is_array($arrayofjs))
			{
				print '<!-- Includes JS added by page -->'."\n";
				foreach ($arrayofjs as $jsfile)
				{
					if (preg_match('/^(http|\/\/)/i', $jsfile))
					{
						print '<script src="'.$jsfile.'"></script>'."\n";
					} else {
						print '<script src="'.dol_buildpath($jsfile, 1).'"></script>'."\n";
					}
				}
			}
		}

		if (!empty($head)) print $head."\n";
		if (!empty($conf->global->MAIN_HTML_HEADER)) print $conf->global->MAIN_HTML_HEADER."\n";

		$parameters = array();
		$result = $hookmanager->executeHooks('addHtmlHeader', $parameters); // Note that $action and $object may have been modified by some hooks
		print $hookmanager->resPrint; // Replace Title to show

		print "</head>\n\n";
	}

	$conf->headerdone = 1; // To tell header was output
}


/**
 *  Show an HTML header + a BODY + The top menu bar
 *
 *  @param      string	$head    			Lines in the HEAD
 *  @param      string	$title   			Title of web page
 *  @param      string	$target  			Target to use in menu links (Example: '' or '_top')
 *	@param		int		$disablejs			Do not output links to js (Ex: qd fonction utilisee par sous formulaire Ajax)
 *	@param		int		$disablehead		Do not output head section
 *	@param		array	$arrayofjs			Array of js files to add in header
 *	@param		array	$arrayofcss			Array of css files to add in header
 *  @param		string	$morequerystring	Query string to add to the link "print" to get same parameters (use only if autodetect fails)
 *  @param      string	$helppagename    	Name of wiki page for help ('' by default).
 * 				     		                Syntax is: For a wiki page: EN:EnglishPage|FR:FrenchPage|ES:SpanishPage
 * 						                    For other external page: http://server/url
 *  @return		void
 */
function top_menu($head, $title = '', $target = '', $disablejs = 0, $disablehead = 0, $arrayofjs = '', $arrayofcss = '', $morequerystring = '', $helppagename = '')
{
	global $user, $conf, $langs, $db;
	global $dolibarr_main_authentication, $dolibarr_main_demo;
	global $hookmanager, $menumanager;

	$searchform = '';
	$bookmarks = '';

	// Instantiate hooks of thirdparty module
	$hookmanager->initHooks(array('toprightmenu'));

	$toprightmenu = '';

	// For backward compatibility with old modules
	if (empty($conf->headerdone))
	{
		top_htmlhead($head, $title, $disablejs, $disablehead, $arrayofjs, $arrayofcss);
		print '<body id="mainbody">';
	}

	/*
     * Top menu
     */
	if ((empty($conf->dol_hide_topmenu) || GETPOST('dol_invisible_topmenu', 'int')) && (!defined('NOREQUIREMENU') || !constant('NOREQUIREMENU')))
	{
		print "\n".'<!-- Start top horizontal -->'."\n";

		print '<div class="side-nav-vert'.(GETPOST('dol_invisible_topmenu', 'int') ? ' hidden' : '').'"><div id="id-top">'; // dol_invisible_topmenu differs from dol_hide_topmenu: dol_invisible_topmenu means we output menu but we make it invisible.

		// Show menu entries
		print '<div id="tmenu_tooltip'.(empty($conf->global->MAIN_MENU_INVERT) ? '' : 'invert').'" class="tmenu">'."\n";
		$menumanager->atarget = $target;
		$menumanager->showmenu('top', array('searchform'=>$searchform, 'bookmarks'=>$bookmarks)); // This contains a \n
		print "</div>\n";

		// Define link to login card
		$appli = constant('DOL_APPLICATION_TITLE');
		if (!empty($conf->global->MAIN_APPLICATION_TITLE))
		{
			$appli = $conf->global->MAIN_APPLICATION_TITLE;
			if (preg_match('/\d\.\d/', $appli))
			{
				if (!preg_match('/'.preg_quote(DOL_VERSION).'/', $appli)) $appli .= " (".DOL_VERSION.")"; // If new title contains a version that is different than core
			} else $appli .= " ".DOL_VERSION;
		} else $appli .= " ".DOL_VERSION;

		if (!empty($conf->global->MAIN_FEATURES_LEVEL)) $appli .= "<br>".$langs->trans("LevelOfFeature").': '.$conf->global->MAIN_FEATURES_LEVEL;

		$logouttext = '';
		$logouthtmltext = '';
		if (empty($conf->global->MAIN_OPTIMIZEFORTEXTBROWSER))
		{
			//$logouthtmltext=$appli.'<br>';
			if ($_SESSION["dol_authmode"] != 'forceuser' && $_SESSION["dol_authmode"] != 'http')
			{
				$logouthtmltext .= $langs->trans("Logout").'<br>';

				$logouttext .= '<a accesskey="l" href="'.DOL_URL_ROOT.'/user/logout.php">';
				$logouttext .= img_picto($langs->trans('Logout'), 'sign-out', '', false, 0, 0, '', 'atoplogin');
				$logouttext .= '</a>';
			} else {
				$logouthtmltext .= $langs->trans("NoLogoutProcessWithAuthMode", $_SESSION["dol_authmode"]);
				$logouttext .= img_picto($langs->trans('Logout'), 'sign-out', '', false, 0, 0, '', 'atoplogin opacitymedium');
			}
		}

		print '<div class="login_block usedropdown">'."\n";

		$toprightmenu .= '<div class="login_block_other">';

		// Execute hook printTopRightMenu (hooks should output string like '<div class="login"><a href="">mylink</a></div>')
		$parameters = array();
		$result = $hookmanager->executeHooks('printTopRightMenu', $parameters); // Note that $action and $object may have been modified by some hooks
		if (is_numeric($result))
		{
			if ($result == 0)
				$toprightmenu .= $hookmanager->resPrint; // add
			else {
				$toprightmenu = $hookmanager->resPrint; // replace
			}
		} else {
			$toprightmenu .= $result; // For backward compatibility
		}

		// Link to module builder
		if (!empty($conf->modulebuilder->enabled))
		{
			$text = '<a href="'.DOL_URL_ROOT.'/modulebuilder/index.php?mainmenu=home&leftmenu=admintools" target="modulebuilder">';
			//$text.= img_picto(":".$langs->trans("ModuleBuilder"), 'printer_top.png', 'class="printer"');
			$text .= '<span class="fa fa-bug atoplogin valignmiddle"></span>';
			$text .= '</a>';
			$toprightmenu .= @Form::textwithtooltip('', $langs->trans("ModuleBuilder"), 2, 1, $text, 'login_block_elem', 2);
		}

		// Link to print main content area
		if (empty($conf->global->MAIN_PRINT_DISABLELINK) && empty($conf->global->MAIN_OPTIMIZEFORTEXTBROWSER) && $conf->browser->layout != 'phone')
		{
			$qs = dol_escape_htmltag($_SERVER["QUERY_STRING"]);

			if (is_array($_POST))
			{
				foreach ($_POST as $key=>$value) {
					if ($key !== 'action' && $key !== 'password' && !is_array($value)) $qs .= '&'.$key.'='.urlencode($value);
				}
			}
			$qs .= (($qs && $morequerystring) ? '&' : '').$morequerystring;
			$text = '<a href="'.dol_escape_htmltag($_SERVER["PHP_SELF"]).'?'.$qs.($qs ? '&' : '').'optioncss=print" target="_blank">';
			//$text.= img_picto(":".$langs->trans("PrintContentArea"), 'printer_top.png', 'class="printer"');
			$text .= '<span class="fa fa-print atoplogin valignmiddle"></span>';
			$text .= '</a>';
			$toprightmenu .= @Form::textwithtooltip('', $langs->trans("PrintContentArea"), 2, 1, $text, 'login_block_elem', 2);
		}

		// Link to Dolibarr wiki pages
		if (empty($conf->global->MAIN_HELP_DISABLELINK) && empty($conf->global->MAIN_OPTIMIZEFORTEXTBROWSER))
		{
			$langs->load("help");

			$helpbaseurl = '';
			$helppage = '';
			$mode = '';
			$helppresent = '';

			if (empty($helppagename)) {
				$helppagename = 'EN:User_documentation|FR:Documentation_utilisateur|ES:Documentación_usuarios';
			} else {
				$helppresent = 'helppresent';
			}

			// Get helpbaseurl, helppage and mode from helppagename and langs
			$arrayres = getHelpParamFor($helppagename, $langs);
			$helpbaseurl = $arrayres['helpbaseurl'];
			$helppage = $arrayres['helppage'];
			$mode = $arrayres['mode'];

			// Link to help pages
			if ($helpbaseurl && $helppage)
			{
				$text = '';
				$title = $langs->trans($mode == 'wiki' ? 'GoToWikiHelpPage' : 'GoToHelpPage');
				if ($mode == 'wiki') $title .= ' - '.$langs->trans("PageWiki").' &quot;'.dol_escape_htmltag(strtr($helppage, '_', ' ')).'&quot;'."";
				$text .= '<a class="help" target="_blank" rel="noopener" href="';
				if ($mode == 'wiki') $text .= sprintf($helpbaseurl, urlencode(html_entity_decode($helppage)));
				else $text .= sprintf($helpbaseurl, $helppage);
				$text .= '">';
				$text .= '<span class="fa fa-question-circle atoplogin valignmiddle'.($helppresent ? ' '.$helppresent : '').'"></span>';
				$text .= '</a>';
				$toprightmenu .= @Form::textwithtooltip('', $title, 2, 1, $text, 'login_block_elem', 2);
			}

			// Version
			if (!empty($conf->global->MAIN_SHOWDATABASENAMEINHELPPAGESLINK)) {
				$langs->load('admin');
				$appli .= '<br>'.$langs->trans("Database").': '.$db->database_name;
			}
		}

		if (empty($conf->global->MAIN_OPTIMIZEFORTEXTBROWSER)) {
			$text = '<span href="#" class="aversion"><span class="hideonsmartphone small">'.DOL_VERSION.'</span></span>';
			$toprightmenu .= @Form::textwithtooltip('', $appli, 2, 1, $text, 'login_block_elem', 2);
		}

		// Logout link
		$toprightmenu .= @Form::textwithtooltip('', $logouthtmltext, 2, 1, $logouttext, 'login_block_elem logout-btn', 2);

		$toprightmenu .= '</div>'; // end div class="login_block_other"


		// Add login user link
		$toprightmenu .= '<div class="login_block_user">';

		// Login name with photo and tooltip
		$mode = -1;
		$toprightmenu .= '<div class="inline-block nowrap"><div class="inline-block login_block_elem login_block_elem_name" style="padding: 0px;">';

		if (!empty($conf->global->MAIN_USE_TOP_MENU_SEARCH_DROPDOWN)) {
			// Add search dropdown
			$toprightmenu .= top_menu_search();
		}

		if (!empty($conf->global->MAIN_USE_TOP_MENU_QUICKADD_DROPDOWN)) {
			// Add search dropdown
			$toprightmenu .= top_menu_quickadd();
		}

		// Add bookmark dropdown
		$toprightmenu .= top_menu_bookmark();

		// Add user dropdown
		$toprightmenu .= top_menu_user();

		$toprightmenu .= '</div></div>';

		$toprightmenu .= '</div>'."\n";


		print $toprightmenu;

		print "</div>\n"; // end div class="login_block"

		print '</div></div>';

		print '<div style="clear: both;"></div>';
		print "<!-- End top horizontal menu -->\n\n";
	}

	if (empty($conf->dol_hide_leftmenu) && empty($conf->dol_use_jmobile)) print '<!-- Begin div id-container --><div id="id-container" class="id-container'.($morecss ? ' '.$morecss : '').'">';
}


/**
 * Build the tooltip on user login
 *
 * @param	int			$hideloginname		Hide login name. Show only the image.
 * @param	string		$urllogout			URL for logout
 * @return  string                  		HTML content
 */
function top_menu_user($hideloginname = 0, $urllogout = '')
{
	global $langs, $conf, $db, $hookmanager, $user;
	global $dolibarr_main_authentication, $dolibarr_main_demo;
	global $menumanager;

	$userImage = $userDropDownImage = '';
	if (!empty($user->photo))
	{
		$userImage          = Form::showphoto('userphoto', $user, 0, 0, 0, 'photouserphoto userphoto', 'small', 0, 1);
		$userDropDownImage  = Form::showphoto('userphoto', $user, 0, 0, 0, 'dropdown-user-image', 'small', 0, 1);
	} else {
		$nophoto = '/public/theme/common/user_anonymous.png';
		if ($user->gender == 'man') $nophoto = '/public/theme/common/user_man.png';
		if ($user->gender == 'woman') $nophoto = '/public/theme/common/user_woman.png';

		$userImage = '<img class="photo photouserphoto userphoto" alt="No photo" src="'.DOL_URL_ROOT.$nophoto.'">';
		$userDropDownImage = '<img class="photo dropdown-user-image" alt="No photo" src="'.DOL_URL_ROOT.$nophoto.'">';
	}

	$dropdownBody = '';
	$dropdownBody .= '<span id="topmenuloginmoreinfo-btn"><i class="fa fa-caret-right"></i> '.$langs->trans("ShowMoreInfos").'</span>';
	$dropdownBody .= '<div id="topmenuloginmoreinfo" >';

	// login infos
	if (!empty($user->admin)) {
		$dropdownBody .= '<br><b>'.$langs->trans("Administrator").'</b>: '.yn($user->admin);
	}
	if (!empty($user->socid))	// Add thirdparty for external users
	{
		$thirdpartystatic = new Societe($db);
		$thirdpartystatic->fetch($user->socid);
		$companylink = ' '.$thirdpartystatic->getNomUrl(2); // picto only of company
		$company = ' ('.$langs->trans("Company").': '.$thirdpartystatic->name.')';
	}
	$type = ($user->socid ? $langs->trans("External").$company : $langs->trans("Internal"));
	$dropdownBody .= '<br><b>'.$langs->trans("Type").':</b> '.$type;
	$dropdownBody .= '<br><b>'.$langs->trans("Status").'</b>: '.$user->getLibStatut(0);
	$dropdownBody .= '<br>';

	$dropdownBody .= '<br><u>'.$langs->trans("Session").'</u>';
	$dropdownBody .= '<br><b>'.$langs->trans("IPAddress").'</b>: '.dol_escape_htmltag($_SERVER["REMOTE_ADDR"]);
	if (!empty($conf->global->MAIN_MODULE_MULTICOMPANY)) $dropdownBody .= '<br><b>'.$langs->trans("ConnectedOnMultiCompany").':</b> '.$conf->entity.' (user entity '.$user->entity.')';
	$dropdownBody .= '<br><b>'.$langs->trans("AuthenticationMode").':</b> '.$_SESSION["dol_authmode"].(empty($dolibarr_main_demo) ? '' : ' (demo)');
	$dropdownBody .= '<br><b>'.$langs->trans("ConnectedSince").':</b> '.dol_print_date($user->datelastlogin, "dayhour", 'tzuser');
	$dropdownBody .= '<br><b>'.$langs->trans("PreviousConnexion").':</b> '.dol_print_date($user->datepreviouslogin, "dayhour", 'tzuser');
	$dropdownBody .= '<br><b>'.$langs->trans("CurrentTheme").':</b> '.$conf->theme;
	$dropdownBody .= '<br><b>'.$langs->trans("CurrentMenuManager").':</b> '.$menumanager->name;
	$langFlag = picto_from_langcode($langs->getDefaultLang());
	$dropdownBody .= '<br><b>'.$langs->trans("CurrentUserLanguage").':</b> '.($langFlag ? $langFlag.' ' : '').$langs->getDefaultLang();
	$dropdownBody .= '<br><b>'.$langs->trans("Browser").':</b> '.$conf->browser->name.($conf->browser->version ? ' '.$conf->browser->version : '').' ('.dol_escape_htmltag($_SERVER['HTTP_USER_AGENT']).')';
	$dropdownBody .= '<br><b>'.$langs->trans("Layout").':</b> '.$conf->browser->layout;
	$dropdownBody .= '<br><b>'.$langs->trans("Screen").':</b> '.$_SESSION['dol_screenwidth'].' x '.$_SESSION['dol_screenheight'];
	if ($conf->browser->layout == 'phone') $dropdownBody .= '<br><b>'.$langs->trans("Phone").':</b> '.$langs->trans("Yes");
	if (!empty($_SESSION["disablemodules"])) $dropdownBody .= '<br><b>'.$langs->trans("DisabledModules").':</b> <br>'.join(', ', explode(',', $_SESSION["disablemodules"]));
	$dropdownBody .= '</div>';

	// Execute hook
	$parameters = array('user'=>$user, 'langs' => $langs);
	$result = $hookmanager->executeHooks('printTopRightMenuLoginDropdownBody', $parameters); // Note that $action and $object may have been modified by some hooks
	if (is_numeric($result))
	{
		if ($result == 0) {
			$dropdownBody .= $hookmanager->resPrint; // add
		} else {
			$dropdownBody = $hookmanager->resPrint; // replace
		}
	}

	if (empty($urllogout)) {
		$urllogout = DOL_URL_ROOT.'/user/logout.php';
	}
	$logoutLink = '<a accesskey="l" href="'.$urllogout.'" class="button-top-menu-dropdown" ><i class="fa fa-sign-out-alt"></i> '.$langs->trans("Logout").'</a>';
	$profilLink = '<a accesskey="l" href="'.DOL_URL_ROOT.'/user/card.php?id='.$user->id.'" class="button-top-menu-dropdown" ><i class="fa fa-user"></i>  '.$langs->trans("Card").'</a>';


	$profilName = $user->getFullName($langs).' ('.$user->login.')';

	if (!empty($user->admin)) {
		$profilName = '<i class="far fa-star classfortooltip" title="'.$langs->trans("Administrator").'" ></i> '.$profilName;
	}

	// Define version to show
	$appli = constant('DOL_APPLICATION_TITLE');
	if (!empty($conf->global->MAIN_APPLICATION_TITLE))
	{
		$appli = $conf->global->MAIN_APPLICATION_TITLE;
		if (preg_match('/\d\.\d/', $appli))
		{
			if (!preg_match('/'.preg_quote(DOL_VERSION).'/', $appli)) $appli .= " (".DOL_VERSION.")"; // If new title contains a version that is different than core
		} else $appli .= " ".DOL_VERSION;
	} else $appli .= " ".DOL_VERSION;

	if (empty($conf->global->MAIN_OPTIMIZEFORTEXTBROWSER)) {
		$btnUser = '<!-- div for user link -->
	    <div id="topmenu-login-dropdown" class="userimg atoplogin dropdown user user-menu inline-block">
	        <a href="'.DOL_URL_ROOT.'/user/card.php?id='.$user->id.'" class="dropdown-toggle login-dropdown-a" data-toggle="dropdown">
	            '.$userImage.'
	            <span class="hidden-xs maxwidth200 atoploginusername hideonsmartphone paddingleft">'.dol_trunc($user->firstname ? $user->firstname : $user->login, 10).'</span>
	        </a>
	        <div class="dropdown-menu">
	            <!-- User image -->
	            <div class="user-header">
	                '.$userDropDownImage.'
	                <p>
	                    '.$profilName.'<br>';
		if ($user->datepreviouslogin) {
			$btnUser .= '<small class="classfortooltip" title="'.$langs->trans("PreviousConnexion").'" ><i class="fa fa-user-clock"></i> '.dol_print_date($user->datepreviouslogin, "dayhour", 'tzuser').'</small><br>';
		}
		//$btnUser .= '<small class="classfortooltip"><i class="fa fa-cog"></i> '.$langs->trans("Version").' '.$appli.'</small>';
		$btnUser .= '
	                </p>
	            </div>

	            <!-- Menu Body -->
	            <div class="user-body">'.$dropdownBody.'</div>

	            <!-- Menu Footer-->
	            <div class="user-footer">
	                <div class="pull-left">
	                    '.$profilLink.'
	                </div>
	                <div class="pull-right">
	                    '.$logoutLink.'
	                </div>
	                <div style="clear:both;"></div>
	            </div>

	        </div>
	    </div>';
	} else {
		$btnUser = '<!-- div for user link -->
	    <div id="topmenu-login-dropdown" class="userimg atoplogin dropdown user user-menu  inline-block">
	    	<a href="'.DOL_URL_ROOT.'/user/card.php?id='.$user->id.'">
	    	'.$userImage.'
	    		<span class="hidden-xs maxwidth200 atoploginusername hideonsmartphone">'.dol_trunc($user->firstname ? $user->firstname : $user->login, 10).'</span>
	    		</a>
		</div>';
	}

	if (!defined('JS_JQUERY_DISABLE_DROPDOWN') && !empty($conf->use_javascript_ajax))    // This may be set by some pages that use different jquery version to avoid errors
	{
		$btnUser .= '
        <!-- Code to show/hide the user drop-down -->
        <script>
        $( document ).ready(function() {
            $(document).on("click", function(event) {
                if (!$(event.target).closest("#topmenu-login-dropdown").length) {
					//console.log("close login dropdown");
					// Hide the menus.
                    $("#topmenu-login-dropdown").removeClass("open");
                }
            });
			';

		if ($conf->theme != 'md') {
			$btnUser .= '
	            $("#topmenu-login-dropdown .dropdown-toggle").on("click", function(event) {
					console.log("toggle login dropdown");
					event.preventDefault();
	                $("#topmenu-login-dropdown").toggleClass("open");
	            });

	            $("#topmenuloginmoreinfo-btn").on("click", function() {
	                $("#topmenuloginmoreinfo").slideToggle();
	            });';
		}

		$btnUser .= '
        });
        </script>
        ';
	}

	return $btnUser;
}

/**
 * Build the tooltip on top menu quick add
 *
 * @return  string                  HTML content
 */
function top_menu_quickadd()
{
	global $langs, $conf, $db, $hookmanager, $user;
	global $menumanager;
	$html = '';
	// Define $dropDownQuickAddHtml
	$dropDownQuickAddHtml = '<div class="dropdown-header bookmark-header center">';
	$dropDownQuickAddHtml .= $langs->trans('QuickAdd');
	$dropDownQuickAddHtml .= '</div>';

	$dropDownQuickAddHtml .= '<div class="quickadd-body dropdown-body">';
	$dropDownQuickAddHtml .= '<div class="quickadd">';
	if (!empty($conf->societe->enabled) && $user->rights->societe->creer) {
		$langs->load("companies");
		$dropDownQuickAddHtml .= '
                <!-- Thirdparty link -->
                <div class="quickaddblock center">
                    <a class="quickadddropdown-icon-link" href="'.DOL_URL_ROOT.'/societe/card.php?action=create" title="'.$langs->trans("MenuNewThirdParty").'">
                        <i class="fa fa-building"></i><br>
                        '.$langs->trans("ThirdParty").'
                    </a>
                </div>
                ';
	}

	if (!empty($conf->societe->enabled) && $user->rights->societe->contact->creer) {
		$langs->load("companies");
		$dropDownQuickAddHtml .= '
                <!-- Contact link -->
                <div class="quickaddblock center">
                    <a class="quickadddropdown-icon-link" href="'.DOL_URL_ROOT.'/contact/card.php?action=create" title="'.$langs->trans("NewContactAddress").'">
                        <i class="fa fa-address-book"></i><br>
                        '.$langs->trans("Contact").'
                    </a>
                </div>
                ';
	}

	if (!empty($conf->propal->enabled) && $user->rights->propale->creer) {
		$langs->load("propal");
		$dropDownQuickAddHtml .= '
                <!-- Propal link -->
                <div class="quickaddblock center">
                    <a class="quickadddropdown-icon-link" href="'.DOL_URL_ROOT.'/comm/propal/card.php?action=create" title="'.$langs->trans("NewPropal").'">
                        <i class="fa fa-suitcase"></i><br>
                        '.$langs->trans("Proposal").'
                    </a>
                </div>
                ';
	}

	if (!empty($conf->commande->enabled) && $user->rights->commande->creer) {
		$langs->load("orders");
		$dropDownQuickAddHtml .= '
                <!-- Order link -->
                <div class="quickaddblock center">
                    <a class="quickadddropdown-icon-link" href="'.DOL_URL_ROOT.'/commande/card.php?action=create" title="'.$langs->trans("NewOrder").'">
                        <i class="fa fa-file-alt"></i><br>
                        '.$langs->trans("Order").'
                    </a>
                </div>
                ';
	}

	if (!empty($conf->facture->enabled) && $user->rights->facture->creer) {
		$langs->load("bills");
		$dropDownQuickAddHtml .= '
                <!-- Invoice link -->
                <div class="quickaddblock center">
                    <a class="quickadddropdown-icon-link" href="'.DOL_URL_ROOT.'/compta/facture/card.php?action=create" title="'.$langs->trans("NewBill").'">
                        <i class="fa fa-coins"></i><br>
                        '.$langs->trans("Bill").'
                    </a>
                </div>
                ';
	}

	if (!empty($conf->contrat->enabled) && $user->rights->contrat->creer) {
		$langs->load("contracts");
		$dropDownQuickAddHtml .= '
                <!-- Contract link -->
                <div class="quickaddblock center">
                    <a class="quickadddropdown-icon-link" href="'.DOL_URL_ROOT.'/compta/facture/card.php?action=create" title="'.$langs->trans("NewContractSubscription").'">
                        <i class="fa fa-file-contract"></i><br>
                        '.$langs->trans("Contract").'
                    </a>
                </div>
                ';
	}

	if (!empty($conf->supplier_proposal->enabled) && $user->rights->supplier_proposal->creer) {
		$langs->load("supplier_proposal");
		$dropDownQuickAddHtml .= '
                <!-- Supplier proposal link -->
                <div class="quickaddblock center">
                    <a class="quickadddropdown-icon-link" href="'.DOL_URL_ROOT.'/supplier_proposal/card.php?action=create" title="'.$langs->trans("NewAskPrice").'">
                        <i class="fa fa-suitcase"></i><br>
                        '.$langs->trans("AskPrice").'
                    </a>
                </div>
                ';
	}

	if (!empty($conf->fournisseur->enabled) && $user->rights->fournisseur->commande->creer) {
		$langs->load("orders");
		$dropDownQuickAddHtml .= '
                <!-- Supplier order link -->
                <div class="quickaddblock center">
                    <a class="quickadddropdown-icon-link" href="'.DOL_URL_ROOT.'/fourn/commande/card.php?action=create" title="'.$langs->trans("NewOrder").'">
                        <i class="fa fa-file-alt"></i><br>
                        '.$langs->trans("SupplierOrder").'
                    </a>
                </div>
                ';
	}

	if (!empty($conf->fournisseur->enabled) && $user->rights->fournisseur->facture->creer) {
		$langs->load("bills");
		$dropDownQuickAddHtml .= '
                <!-- Supplier invoice link -->
                <div class="quickaddblock center">
                    <a class="quickadddropdown-icon-link" href="'.DOL_URL_ROOT.'/fourn/facture/card.php?action=create" title="'.$langs->trans("NewBill").'">
                        <i class="fa fa-coins"></i><br>
                        '.$langs->trans("SupplierBill").'
                    </a>
                </div>
                ';
	}

	if (!empty($conf->product->enabled) && $user->rights->produit->creer) {
		$langs->load("products");
		$dropDownQuickAddHtml .= '
                <!-- Product link -->
                <div class="quickaddblock center">
                    <a class="quickadddropdown-icon-link" href="'.DOL_URL_ROOT.'/product/card.php?action=create&amp;type=0" title="'.$langs->trans("NewProduct").'">
                        <i class="fa fa-cube"></i><br>
                        '.$langs->trans("Product").'
                    </a>
                </div>
                ';
	}

	if (!empty($conf->service->enabled) && $user->rights->service->creer) {
		$langs->load("products");
		$dropDownQuickAddHtml .= '
                <!-- Service link -->
                <div class="quickaddblock center">
                    <a class="quickadddropdown-icon-link" href="'.DOL_URL_ROOT.'/product/card.php?action=create&amp;type=1" title="'.$langs->trans("NewService").'">
                        <i class="fa fa-concierge-bell"></i><br>
                        '.$langs->trans("Service").'
                    </a>
                </div>
                ';
	}

	// Execute hook printTopRightMenu (hooks should output string like '<div class="login"><a href="">mylink</a></div>')
	$parameters = array();
	$result = $hookmanager->executeHooks('printQuickAddBlock', $parameters); // Note that $action and $object may have been modified by some hooks
	if (is_numeric($result)) {
		if ($result == 0) {
			$dropDownQuickAddHtml .= $hookmanager->resPrint; // add
		} else {
			$dropDownQuickAddHtml = $hookmanager->resPrint; // replace
		}
	} else {
		$dropDownQuickAddHtml .= $result; // For backward compatibility
	}

	$dropDownQuickAddHtml .= '</div>';
	$dropDownQuickAddHtml .= '</div>';

	$html .= '<!-- div for quick add link -->
    <div id="topmenu-quickadd-dropdown" class="atoplogin dropdown inline-block">
        <a class="dropdown-toggle login-dropdown-a" data-toggle="dropdown" href="#" title="'.$langs->trans('QuickAdd').' ('.$langs->trans('QuickAddMenuShortCut').')">
            <i class="fa fa-plus-circle" ></i>
        </a>

        <div class="dropdown-menu">
            '.$dropDownQuickAddHtml.'
        </div>
    </div>';
	$html .= '
        <!-- Code to show/hide the user drop-down -->
        <script>
        $( document ).ready(function() {
            $(document).on("click", function(event) {
                if (!$(event.target).closest("#topmenu-quickadd-dropdown").length) {
                    // Hide the menus.
                    $("#topmenu-quickadd-dropdown").removeClass("open");
                }
            });
            $("#topmenu-quickadd-dropdown .dropdown-toggle").on("click", function(event) {
                openQuickAddDropDown();
            });
            // Key map shortcut
            $(document).keydown(function(e){
                  if( e.which === 76 && e.ctrlKey && e.shiftKey ){
                     console.log(\'control + shift + l : trigger open quick add dropdown\');
                     openQuickAddDropDown();
                  }
            });


            var openQuickAddDropDown = function() {
                event.preventDefault();
                $("#topmenu-quickadd-dropdown").toggleClass("open");
                //$("#top-quickadd-search-input").focus();
            }
        });
        </script>
        ';
	return $html;
}

/**
 * Build the tooltip on top menu bookmark
 *
 * @return  string                  HTML content
 */
function top_menu_bookmark()
{
	global $langs, $conf, $db, $user;

	$html = '';

	// Define $bookmarks
	if (empty($conf->bookmark->enabled) || empty($user->rights->bookmark->lire)) return $html;

	if (!defined('JS_JQUERY_DISABLE_DROPDOWN') && !empty($conf->use_javascript_ajax))	    // This may be set by some pages that use different jquery version to avoid errors
	{
		include_once DOL_DOCUMENT_ROOT.'/bookmarks/bookmarks.lib.php';
		$langs->load("bookmarks");

		if (!empty($conf->global->MAIN_OPTIMIZEFORTEXTBROWSER)) {
			$html .= '<div id="topmenu-bookmark-dropdown" class="dropdown inline-block">';
			$html .= printDropdownBookmarksList();
			$html .= '</div>';
		} else {
			$html .= '<!-- div for bookmark link -->
	        <div id="topmenu-bookmark-dropdown" class="dropdown inline-block">
	            <a class="dropdown-toggle login-dropdown-a" data-toggle="dropdown" href="#" title="'.$langs->trans('Bookmarks').' ('.$langs->trans('BookmarksMenuShortCut').')">
	                <i class="fa fa-star" ></i>
	            </a>
	            <div class="dropdown-menu">
	                '.printDropdownBookmarksList().'
	            </div>
	        </div>';

			$html .= '
	        <!-- Code to show/hide the bookmark drop-down -->
	        <script>
	        $( document ).ready(function() {
	            $(document).on("click", function(event) {
	                if (!$(event.target).closest("#topmenu-bookmark-dropdown").length) {
						//console.log("close bookmark dropdown - we click outside");
	                    // Hide the menus.
	                    $("#topmenu-bookmark-dropdown").removeClass("open");
	                }
	            });

	            $("#topmenu-bookmark-dropdown .dropdown-toggle").on("click", function(event) {
					console.log("toggle bookmark dropdown");
					openBookMarkDropDown();
	            });

	            // Key map shortcut
	            $(document).keydown(function(e){
	                  if( e.which === 77 && e.ctrlKey && e.shiftKey ){
	                     console.log(\'control + shift + m : trigger open bookmark dropdown\');
	                     openBookMarkDropDown();
	                  }
	            });


	            var openBookMarkDropDown = function() {
	                event.preventDefault();
	                $("#topmenu-bookmark-dropdown").toggleClass("open");
	                $("#top-bookmark-search-input").focus();
	            }

	        });
	        </script>
	        ';
		}
	}
	return $html;
}

/**
 * Build the tooltip on top menu tsearch
 *
 * @return  string                  HTML content
 */
function top_menu_search()
{
	global $langs, $conf, $db, $user, $hookmanager;

	$html = '';

	$usedbyinclude = 1;
	$arrayresult = null;
	include DOL_DOCUMENT_ROOT.'/core/ajax/selectsearchbox.php'; // This set $arrayresult

	$defaultAction = '';
	$buttonList = '<div class="dropdown-global-search-button-list" >';
	// Menu with all searchable items
	foreach ($arrayresult as $keyItem => $item)
	{
		if (empty($defaultAction)) {
			$defaultAction = $item['url'];
		}
		$buttonList .= '<button class="dropdown-item global-search-item" data-target="'.dol_escape_htmltag($item['url']).'" >';
		$buttonList .= $item['text'];
		$buttonList .= '</button>';
	}
	$buttonList .= '</div>';


	$searchInput = '<input name="sall" id="top-global-search-input" class="dropdown-search-input" placeholder="'.$langs->trans('Search').'" autocomplete="off" >';

	$dropDownHtml = '<form id="top-menu-action-search" name="actionsearch" method="GET" action="'.$defaultAction.'" >';

	$dropDownHtml .= '
        <!-- search input -->
        <div class="dropdown-header search-dropdown-header">
            ' . $searchInput.'
        </div>
    ';

	$dropDownHtml .= '
        <!-- Menu Body -->
        <div class="dropdown-body search-dropdown-body">
        '.$buttonList.'
        </div>
        ';

	$dropDownHtml .= '</form>';


	$html .= '<!-- div for Global Search -->
    <div id="topmenu-global-search-dropdown" class="atoplogin dropdown inline-block">
        <a class="dropdown-toggle login-dropdown-a" data-toggle="dropdown" href="#" title="'.$langs->trans('Search').' ('.$langs->trans('SearchMenuShortCut').')">
            <i class="fa fa-search" ></i>
        </a>
        <div class="dropdown-search">
            '.$dropDownHtml.'
        </div>
    </div>';

	$html .= '
    <!-- Code to show/hide the user drop-down -->
    <script>
    $( document ).ready(function() {

        // prevent submiting form on press ENTER
        $("#top-global-search-input").keydown(function (e) {
            if (e.keyCode == 13) {
                var inputs = $(this).parents("form").eq(0).find(":button");
                if (inputs[inputs.index(this) + 1] != null) {
                    inputs[inputs.index(this) + 1].focus();
                }
                e.preventDefault();
                return false;
            }
        });


        // submit form action
        $(".dropdown-global-search-button-list .global-search-item").on("click", function(event) {
            $("#top-menu-action-search").attr("action", $(this).data("target"));
            $("#top-menu-action-search").submit();
        });

        // close drop down
        $(document).on("click", function(event) {
			if (!$(event.target).closest("#topmenu-global-search-dropdown").length) {
				console.log("click close search - we click outside");
                // Hide the menus.
                $("#topmenu-global-search-dropdown").removeClass("open");
            }
        });

        // Open drop down
        $("#topmenu-global-search-dropdown .dropdown-toggle").on("click", function(event) {
			console.log("toggle search dropdown");
            openGlobalSearchDropDown();
        });

        // Key map shortcut
        $(document).keydown(function(e){
              if( e.which === 70 && e.ctrlKey && e.shiftKey ){
                 console.log(\'control + shift + f : trigger open global-search dropdown\');
                 openGlobalSearchDropDown();
              }
        });


        var openGlobalSearchDropDown = function() {
            event.preventDefault();
            $("#topmenu-global-search-dropdown").toggleClass("open");
            $("#top-global-search-input").focus();
        }

    });
    </script>
    ';

	return $html;
}

/**
 *  Show left menu bar
 *
 *  @param  array	$menu_array_before 	       	Table of menu entries to show before entries of menu handler. This param is deprectaed and must be provided to ''.
 *  @param  string	$helppagename    	       	Name of wiki page for help ('' by default).
 * 				     		                   	Syntax is: For a wiki page: EN:EnglishPage|FR:FrenchPage|ES:SpanishPage
 * 									         	For other external page: http://server/url
 *  @param  string	$notused             		Deprecated. Used in past to add content into left menu. Hooks can be used now.
 *  @param  array	$menu_array_after           Table of menu entries to show after entries of menu handler
 *  @param  int		$leftmenuwithoutmainarea    Must be set to 1. 0 by default for backward compatibility with old modules.
 *  @param  string	$title                      Title of web page
 *  @param  string  $acceptdelayedhtml          1 if caller request to have html delayed content not returned but saved into global $delayedhtmlcontent (so caller can show it at end of page to avoid flash FOUC effect)
 *  @return	void
 */
function left_menu($menu_array_before, $helppagename = '', $notused = '', $menu_array_after = '', $leftmenuwithoutmainarea = 0, $title = '', $acceptdelayedhtml = 0)
{
	global $user, $conf, $langs, $db, $form;
	global $hookmanager, $menumanager;

	$searchform = '';
	$bookmarks = '';

	if (!empty($menu_array_before)) dol_syslog("Deprecated parameter menu_array_before was used when calling main::left_menu function. Menu entries of module should now be defined into module descriptor and not provided when calling left_menu.", LOG_WARNING);

	if (empty($conf->dol_hide_leftmenu) && (!defined('NOREQUIREMENU') || !constant('NOREQUIREMENU')))
	{
		// Instantiate hooks of thirdparty module
		$hookmanager->initHooks(array('searchform', 'leftblock'));

		print "\n".'<!-- Begin side-nav id-left -->'."\n".'<div class="side-nav"><div id="id-left">'."\n";

		if ($conf->browser->layout == 'phone') $conf->global->MAIN_USE_OLD_SEARCH_FORM = 1; // Select into select2 is awfull on smartphone. TODO Is this still true with select2 v4 ?

		print "\n";

		if (!is_object($form)) $form = new Form($db);
		$selected = -1;
		if (empty($conf->global->MAIN_USE_TOP_MENU_SEARCH_DROPDOWN)) {
			$usedbyinclude = 1;
			$arrayresult = null;
			include DOL_DOCUMENT_ROOT.'/core/ajax/selectsearchbox.php'; // This set $arrayresult

			if ($conf->use_javascript_ajax && empty($conf->global->MAIN_USE_OLD_SEARCH_FORM)) {
				$searchform .= $form->selectArrayFilter('searchselectcombo', $arrayresult, $selected, '', 1, 0, (empty($conf->global->MAIN_SEARCHBOX_CONTENT_LOADED_BEFORE_KEY) ? 1 : 0), 'vmenusearchselectcombo', 1, $langs->trans("Search"), 1);
			} else {
				if (is_array($arrayresult)) {
					foreach ($arrayresult as $key => $val) {
						$searchform .= printSearchForm($val['url'], $val['url'], $val['label'], 'maxwidth125', 'sall', $val['shortcut'], 'searchleft'.$key, $val['img']);
					}
				}
			}

			// Execute hook printSearchForm
			$parameters = array('searchform' => $searchform);
			$reshook = $hookmanager->executeHooks('printSearchForm', $parameters); // Note that $action and $object may have been modified by some hooks
			if (empty($reshook)) {
				$searchform .= $hookmanager->resPrint;
			} else $searchform = $hookmanager->resPrint;

			// Force special value for $searchform
			if (!empty($conf->global->MAIN_OPTIMIZEFORTEXTBROWSER) || empty($conf->use_javascript_ajax)) {
				$urltosearch = DOL_URL_ROOT.'/core/search_page.php?showtitlebefore=1';
				$searchform = '<div class="blockvmenuimpair blockvmenusearchphone"><div id="divsearchforms1"><a href="'.$urltosearch.'" accesskey="s" alt="'.dol_escape_htmltag($langs->trans("ShowSearchFields")).'">'.$langs->trans("Search").'...</a></div></div>';
			} elseif ($conf->use_javascript_ajax && !empty($conf->global->MAIN_USE_OLD_SEARCH_FORM)) {
				$searchform = '<div class="blockvmenuimpair blockvmenusearchphone"><div id="divsearchforms1"><a href="#" alt="'.dol_escape_htmltag($langs->trans("ShowSearchFields")).'">'.$langs->trans("Search").'...</a></div><div id="divsearchforms2" style="display: none">'.$searchform.'</div>';
				$searchform .= '<script>
            	jQuery(document).ready(function () {
            		jQuery("#divsearchforms1").click(function(){
	                   jQuery("#divsearchforms2").toggle();
	               });
            	});
                </script>' . "\n";
				$searchform .= '</div>';
			}
		}

		// Left column
		print '<!-- Begin left menu -->'."\n";

		print '<div class="vmenu"'.(empty($conf->global->MAIN_OPTIMIZEFORTEXTBROWSER) ? '' : ' title="Left menu"').'>'."\n\n";

		// Show left menu with other forms
		$menumanager->menu_array = $menu_array_before;
		$menumanager->menu_array_after = $menu_array_after;
		$menumanager->showmenu('left', array('searchform'=>$searchform, 'bookmarks'=>$bookmarks)); // output menu_array and menu found in database

		// Dolibarr version + help + bug report link
		print "\n";
		print "<!-- Begin Help Block-->\n";
		print '<div id="blockvmenuhelp" class="blockvmenuhelp">'."\n";

		// Version
		if (!empty($conf->global->MAIN_SHOW_VERSION))    // Version is already on help picto and on login page.
		{
			$doliurl = 'https://www.dolibarr.org';
			//local communities
			if (preg_match('/fr/i', $langs->defaultlang)) $doliurl = 'https://www.dolibarr.fr';
			if (preg_match('/es/i', $langs->defaultlang)) $doliurl = 'https://www.dolibarr.es';
			if (preg_match('/de/i', $langs->defaultlang)) $doliurl = 'https://www.dolibarr.de';
			if (preg_match('/it/i', $langs->defaultlang)) $doliurl = 'https://www.dolibarr.it';
			if (preg_match('/gr/i', $langs->defaultlang)) $doliurl = 'https://www.dolibarr.gr';

			$appli = constant('DOL_APPLICATION_TITLE');
			if (!empty($conf->global->MAIN_APPLICATION_TITLE))
			{
				$appli = $conf->global->MAIN_APPLICATION_TITLE; $doliurl = '';
				if (preg_match('/\d\.\d/', $appli))
				{
					if (!preg_match('/'.preg_quote(DOL_VERSION).'/', $appli)) $appli .= " (".DOL_VERSION.")"; // If new title contains a version that is different than core
				} else $appli .= " ".DOL_VERSION;
			} else $appli .= " ".DOL_VERSION;
			print '<div id="blockvmenuhelpapp" class="blockvmenuhelp">';
			if ($doliurl) print '<a class="help" target="_blank" rel="noopener" href="'.$doliurl.'">';
			else print '<span class="help">';
			print $appli;
			if ($doliurl) print '</a>';
			else print '</span>';
			print '</div>'."\n";
		}

		// Link to bugtrack
		if (!empty($conf->global->MAIN_BUGTRACK_ENABLELINK))
		{
			require_once DOL_DOCUMENT_ROOT.'/core/lib/functions2.lib.php';

			$bugbaseurl = 'https://github.com/Dolibarr/dolibarr/issues/new?labels=Bug';
			$bugbaseurl .= '&title=';
			$bugbaseurl .= urlencode("Bug: ");
			$bugbaseurl .= '&body=';
			$bugbaseurl .= urlencode("# Instructions\n");
			$bugbaseurl .= urlencode("*This is a template to help you report good issues. You may use [Github Markdown](https://help.github.com/articles/getting-started-with-writing-and-formatting-on-github/) syntax to format your issue report.*\n");
			$bugbaseurl .= urlencode("*Please:*\n");
			$bugbaseurl .= urlencode("- *replace the bracket enclosed texts with meaningful information*\n");
			$bugbaseurl .= urlencode("- *remove any unused sub-section*\n");
			$bugbaseurl .= urlencode("\n");
			$bugbaseurl .= urlencode("\n");
			$bugbaseurl .= urlencode("# Bug\n");
			$bugbaseurl .= urlencode("[*Short description*]\n");
			$bugbaseurl .= urlencode("\n");
			$bugbaseurl .= urlencode("## Environment\n");
			$bugbaseurl .= urlencode("- **Version**: ".DOL_VERSION."\n");
			$bugbaseurl .= urlencode("- **OS**: ".php_uname('s')."\n");
			$bugbaseurl .= urlencode("- **Web server**: ".$_SERVER["SERVER_SOFTWARE"]."\n");
			$bugbaseurl .= urlencode("- **PHP**: ".php_sapi_name().' '.phpversion()."\n");
			$bugbaseurl .= urlencode("- **Database**: ".$db::LABEL.' '.$db->getVersion()."\n");
			$bugbaseurl .= urlencode("- **URL(s)**: ".$_SERVER["REQUEST_URI"]."\n");
			$bugbaseurl .= urlencode("\n");
			$bugbaseurl .= urlencode("## Expected and actual behavior\n");
			$bugbaseurl .= urlencode("[*Verbose description*]\n");
			$bugbaseurl .= urlencode("\n");
			$bugbaseurl .= urlencode("## Steps to reproduce the behavior\n");
			$bugbaseurl .= urlencode("[*Verbose description*]\n");
			$bugbaseurl .= urlencode("\n");
			$bugbaseurl .= urlencode("## [Attached files](https://help.github.com/articles/issue-attachments) (Screenshots, screencasts, dolibarr.log, debugging informations…)\n");
			$bugbaseurl .= urlencode("[*Files*]\n");
			$bugbaseurl .= urlencode("\n");


			// Execute hook printBugtrackInfo
			$parameters = array('bugbaseurl'=>$bugbaseurl);
			$reshook = $hookmanager->executeHooks('printBugtrackInfo', $parameters); // Note that $action and $object may have been modified by some hooks
			if (empty($reshook))
			{
				$bugbaseurl .= $hookmanager->resPrint;
			} else $bugbaseurl = $hookmanager->resPrint;

			$bugbaseurl .= urlencode("\n");
			$bugbaseurl .= urlencode("## Report\n");
			print '<div id="blockvmenuhelpbugreport" class="blockvmenuhelp">';
			print '<a class="help" target="_blank" rel="noopener" href="'.$bugbaseurl.'">'.$langs->trans("FindBug").'</a>';
			print '</div>';
		}

		print "</div>\n";
		print "<!-- End Help Block-->\n";
		print "\n";

		print "</div>\n";
		print "<!-- End left menu -->\n";
		print "\n";

		// Execute hook printLeftBlock
		$parameters = array();
		$reshook = $hookmanager->executeHooks('printLeftBlock', $parameters); // Note that $action and $object may have been modified by some hooks
		print $hookmanager->resPrint;

		print '</div></div> <!-- End side-nav id-left -->'; // End div id="side-nav" div id="id-left"
	}

	print "\n";
	print '<!-- Begin right area -->'."\n";

	if (empty($leftmenuwithoutmainarea)) main_area($title);
}


/**
 *  Begin main area
 *
 *  @param	string	$title		Title
 *  @return	void
 */
function main_area($title = '')
{
	global $conf, $langs;

	if (empty($conf->dol_hide_leftmenu)) print '<div id="id-right">';

	print "\n";

	print '<!-- Begin div class="fiche" -->'."\n".'<div class="fiche">'."\n";

	if (!empty($conf->global->MAIN_ONLY_LOGIN_ALLOWED)) print info_admin($langs->trans("WarningYouAreInMaintenanceMode", $conf->global->MAIN_ONLY_LOGIN_ALLOWED));

	// Permit to add user company information on each printed document by set SHOW_SOCINFO_ON_PRINT
	if (!empty($conf->global->SHOW_SOCINFO_ON_PRINT) && GETPOST('optioncss', 'aZ09') == 'print' && empty(GETPOST('disable_show_socinfo_on_print', 'az09')))
	{
		global $hookmanager;
		$hookmanager->initHooks(array('showsocinfoonprint'));
		$parameters = array();
		$reshook = $hookmanager->executeHooks('showSocinfoOnPrint', $parameters);
		if (empty($reshook))
		{
			print '<!-- Begin show mysoc info header -->'."\n";
			print '<div id="mysoc-info-header">'."\n";
			print '<table class="centpercent div-table-responsive">'."\n";
			print '<tbody>';
			print '<tr><td rowspan="0" class="width20p">';
			if ($conf->global->MAIN_SHOW_LOGO && empty($conf->global->MAIN_OPTIMIZEFORTEXTBROWSER) && !empty($conf->global->MAIN_INFO_SOCIETE_LOGO)) {
				print '<img id="mysoc-info-header-logo" style="max-width:100%" alt="" src="'.DOL_URL_ROOT.'/viewimage.php?cache=1&amp;modulepart=mycompany&amp;file='.urlencode('logos/'.dol_escape_htmltag($conf->global->MAIN_INFO_SOCIETE_LOGO)).'">';
			}
			print '</td><td  rowspan="0" class="width50p"></td></tr>'."\n";
			print '<tr><td class="titre bold">'.dol_escape_htmltag($conf->global->MAIN_INFO_SOCIETE_NOM).'</td></tr>'."\n";
			print '<tr><td>'.dol_escape_htmltag($conf->global->MAIN_INFO_SOCIETE_ADDRESS).'<br>'.dol_escape_htmltag($conf->global->MAIN_INFO_SOCIETE_ZIP).' '.dol_escape_htmltag($conf->global->MAIN_INFO_SOCIETE_TOWN).'</td></tr>'."\n";
			if (!empty($conf->global->MAIN_INFO_SOCIETE_TEL)) print '<tr><td style="padding-left: 1em" class="small">'.$langs->trans("Phone").' : '.dol_escape_htmltag($conf->global->MAIN_INFO_SOCIETE_TEL).'</td></tr>';
			if (!empty($conf->global->MAIN_INFO_SOCIETE_MAIL)) print '<tr><td style="padding-left: 1em" class="small">'.$langs->trans("Email").' : '.dol_escape_htmltag($conf->global->MAIN_INFO_SOCIETE_MAIL).'</td></tr>';
			if (!empty($conf->global->MAIN_INFO_SOCIETE_WEB)) print '<tr><td style="padding-left: 1em" class="small">'.$langs->trans("Web").' : '.dol_escape_htmltag($conf->global->MAIN_INFO_SOCIETE_WEB).'</td></tr>';
			print '</tbody>';
			print '</table>'."\n";
			print '</div>'."\n";
			print '<!-- End show mysoc info header -->'."\n";
		}
	}
}


/**
 *  Return helpbaseurl, helppage and mode
 *
 *  @param	string		$helppagename		Page name ('EN:xxx,ES:eee,FR:fff...' or 'http://localpage')
 *  @param  Translate	$langs				Language
 *  @return	array		Array of help urls
 */
function getHelpParamFor($helppagename, $langs)
{
	$helpbaseurl = '';
	$helppage = '';
	$mode = '';

	if (preg_match('/^http/i', $helppagename))
	{
		// If complete URL
		$helpbaseurl = '%s';
		$helppage = $helppagename;
		$mode = 'local';
	} else {
		// If WIKI URL
		$reg = array();
		if (preg_match('/^es/i', $langs->defaultlang))
		{
			$helpbaseurl = 'http://wiki.dolibarr.org/index.php/%s';
			if (preg_match('/ES:([^|]+)/i', $helppagename, $reg)) $helppage = $reg[1];
		}
		if (preg_match('/^fr/i', $langs->defaultlang))
		{
			$helpbaseurl = 'http://wiki.dolibarr.org/index.php/%s';
			if (preg_match('/FR:([^|]+)/i', $helppagename, $reg)) $helppage = $reg[1];
		}
		if (empty($helppage))	// If help page not already found
		{
			$helpbaseurl = 'http://wiki.dolibarr.org/index.php/%s';
			if (preg_match('/EN:([^|]+)/i', $helppagename, $reg)) $helppage = $reg[1];
		}
		$mode = 'wiki';
	}
	return array('helpbaseurl'=>$helpbaseurl, 'helppage'=>$helppage, 'mode'=>$mode);
}


/**
 *  Show a search area.
 *  Used when the javascript quick search is not used.
 *
 *  @param  string	$urlaction          Url post
 *  @param  string	$urlobject          Url of the link under the search box
 *  @param  string	$title              Title search area
 *  @param  string	$htmlmorecss        Add more css
 *  @param  string	$htmlinputname      Field Name input form
 *  @param	string	$accesskey			Accesskey
 *  @param  string  $prefhtmlinputname  Complement for id to avoid multiple same id in the page
 *  @param	string	$img				Image to use
 *  @param	string	$showtitlebefore	Show title before input text instead of into placeholder. This can be set when output is dedicated for text browsers.
 *  @param	string	$autofocus			Set autofocus on field
 *  @return	string
 */
function printSearchForm($urlaction, $urlobject, $title, $htmlmorecss, $htmlinputname, $accesskey = '', $prefhtmlinputname = '', $img = '', $showtitlebefore = 0, $autofocus = 0)
{
	global $conf, $langs, $user;

	$ret = '';
	$ret .= '<form action="'.$urlaction.'" method="post" class="searchform nowraponall tagtr">';
	$ret .= '<input type="hidden" name="token" value="'.newToken().'">';
	$ret .= '<input type="hidden" name="mode" value="search">';
	$ret .= '<input type="hidden" name="savelogin" value="'.dol_escape_htmltag($user->login).'">';
	if ($showtitlebefore) $ret .= '<div class="tagtd left">'.$title.'</div> ';
	$ret .= '<div class="tagtd">';
	$ret .= img_picto('', $img, '', false, 0, 0, '', 'paddingright width20');
	$ret .= '<input type="text" class="flat '.$htmlmorecss.'"';
	$ret .= ' style="background-repeat: no-repeat; background-position: 3px;"';
	$ret .= ($accesskey ? ' accesskey="'.$accesskey.'"' : '');
	$ret .= ' placeholder="'.strip_tags($title).'"';
	$ret .= ($autofocus ? ' autofocus' : '');
	$ret .= ' name="'.$htmlinputname.'" id="'.$prefhtmlinputname.$htmlinputname.'" />';
	$ret .= '<button type="submit" class="button bordertransp" style="padding-top: 4px; padding-bottom: 4px; padding-left: 6px; padding-right: 6px">';
	$ret .= '<span class="fa fa-search"></span>';
	$ret .= '</button>';
	$ret .= '</div>';
	$ret .= "</form>\n";
	return $ret;
}


if (!function_exists("llxFooter"))
{
	/**
	 * Show HTML footer
	 * Close div /DIV class=fiche + /DIV id-right + /DIV id-container + /BODY + /HTML.
	 * If global var $delayedhtmlcontent was filled, we output it just before closing the body.
	 *
	 * @param	string	$comment    				A text to add as HTML comment into HTML generated page
	 * @param	string	$zone						'private' (for private pages) or 'public' (for public pages)
	 * @param	int		$disabledoutputofmessages	Clear all messages stored into session without diplaying them
	 * @return	void
	 */
	function llxFooter($comment = '', $zone = 'private', $disabledoutputofmessages = 0)
	{
		global $conf, $db, $langs, $user, $mysoc, $object;
		global $delayedhtmlcontent;
		global $contextpage, $page, $limit;

		$ext = 'layout='.$conf->browser->layout.'&version='.urlencode(DOL_VERSION);

		// Global html output events ($mesgs, $errors, $warnings)
		dol_htmloutput_events($disabledoutputofmessages);

		// Code for search criteria persistence.
		// $user->lastsearch_values was set by the GETPOST when form field search_xxx exists
		if (is_object($user) && !empty($user->lastsearch_values_tmp) && is_array($user->lastsearch_values_tmp))
		{
			// Clean and save data
			foreach ($user->lastsearch_values_tmp as $key => $val)
			{
				unset($_SESSION['lastsearch_values_tmp_'.$key]); // Clean array to rebuild it just after
				if (count($val) && empty($_POST['button_removefilter']))	// If there is search criteria to save and we did not click on 'Clear filter' button
				{
					if (empty($val['sortfield'])) unset($val['sortfield']);
					if (empty($val['sortorder'])) unset($val['sortorder']);
					dol_syslog('Save lastsearch_values_tmp_'.$key.'='.json_encode($val, 0)." (systematic recording of last search criterias)");
					$_SESSION['lastsearch_values_tmp_'.$key] = json_encode($val);
					unset($_SESSION['lastsearch_values_'.$key]);
				}
			}
		}


		$relativepathstring = $_SERVER["PHP_SELF"];
		// Clean $relativepathstring
		if (constant('DOL_URL_ROOT')) $relativepathstring = preg_replace('/^'.preg_quote(constant('DOL_URL_ROOT'), '/').'/', '', $relativepathstring);
		$relativepathstring = preg_replace('/^\//', '', $relativepathstring);
		$relativepathstring = preg_replace('/^custom\//', '', $relativepathstring);
		if (preg_match('/list\.php$/', $relativepathstring))
		{
			unset($_SESSION['lastsearch_contextpage_tmp_'.$relativepathstring]);
			unset($_SESSION['lastsearch_page_tmp_'.$relativepathstring]);
			unset($_SESSION['lastsearch_limit_tmp_'.$relativepathstring]);

			if (!empty($contextpage))                     $_SESSION['lastsearch_contextpage_tmp_'.$relativepathstring] = $contextpage;
			if (!empty($page) && $page > 0)               $_SESSION['lastsearch_page_tmp_'.$relativepathstring] = $page;
			if (!empty($limit) && $limit != $conf->limit) $_SESSION['lastsearch_limit_tmp_'.$relativepathstring] = $limit;

			unset($_SESSION['lastsearch_contextpage_'.$relativepathstring]);
			unset($_SESSION['lastsearch_page_'.$relativepathstring]);
			unset($_SESSION['lastsearch_limit_'.$relativepathstring]);
		}

		// Core error message
		if (!empty($conf->global->MAIN_CORE_ERROR))
		{
			// Ajax version
			if ($conf->use_javascript_ajax)
			{
				$title = img_warning().' '.$langs->trans('CoreErrorTitle');
				print ajax_dialog($title, $langs->trans('CoreErrorMessage'));
			} else {
				// html version
				$msg = img_warning().' '.$langs->trans('CoreErrorMessage');
				print '<div class="error">'.$msg.'</div>';
			}

			//define("MAIN_CORE_ERROR",0);      // Constant was defined and we can't change value of a constant
		}

		print "\n\n";

		print '</div> <!-- End div class="fiche" -->'."\n"; // End div fiche

		if (empty($conf->dol_hide_leftmenu)) print '</div> <!-- End div id-right -->'."\n"; // End div id-right

		if (empty($conf->dol_hide_leftmenu) && empty($conf->dol_use_jmobile)) print '</div> <!-- End div id-container -->'."\n"; // End div container

		print "\n";
		if ($comment) print '<!-- '.$comment.' -->'."\n";

		printCommonFooter($zone);

		if (!empty($delayedhtmlcontent)) print $delayedhtmlcontent;

		if (!empty($conf->use_javascript_ajax))
		{
			print "\n".'<!-- Includes JS Footer of Dolibarr -->'."\n";
			print '<script src="'.DOL_URL_ROOT.'/core/js/lib_foot.js.php?lang='.$langs->defaultlang.($ext ? '&'.$ext : '').'"></script>'."\n";
		}

		// Wrapper to add log when clicking on download or preview
		if (!empty($conf->blockedlog->enabled) && is_object($object) && $object->id > 0 && $object->statut > 0)
		{
			if (in_array($object->element, array('facture')))       // Restrict for the moment to element 'facture'
			{
				print "\n<!-- JS CODE TO ENABLE log when making a download or a preview of a document -->\n";
				?>
    			<script>
    			jQuery(document).ready(function () {
    				$('a.documentpreview').click(function() {
    					$.post('<?php echo DOL_URL_ROOT."/blockedlog/ajax/block-add.php" ?>'
    							, {
    								id:<?php echo $object->id; ?>
    								, element:'<?php echo $object->element ?>'
    								, action:'DOC_PREVIEW'
    							}
    					);
    				});
    				$('a.documentdownload').click(function() {
    					$.post('<?php echo DOL_URL_ROOT."/blockedlog/ajax/block-add.php" ?>'
    							, {
    								id:<?php echo $object->id; ?>
    								, element:'<?php echo $object->element ?>'
    								, action:'DOC_DOWNLOAD'
    							}
    					);
    				});
    			});
    			</script>
				<?php
			}
	   	}

		// A div for the address popup
		print "\n<!-- A div to allow dialog popup -->\n";
		print '<div id="dialogforpopup" style="display: none;"></div>'."\n";

		// Add code for the asynchronous anonymous first ping (for telemetry)
		// You can use &forceping=1 in parameters to force the ping if the ping was already sent.
		$forceping = GETPOST('forceping', 'alpha');
		if (($_SERVER["PHP_SELF"] == DOL_URL_ROOT.'/index.php') || $forceping)
		{
			//print '<!-- instance_unique_id='.$conf->file->instance_unique_id.' MAIN_FIRST_PING_OK_ID='.$conf->global->MAIN_FIRST_PING_OK_ID.' -->';
			$hash_unique_id = md5('dolibarr'.$conf->file->instance_unique_id);
			if (empty($conf->global->MAIN_FIRST_PING_OK_DATE)
				|| (!empty($conf->file->instance_unique_id) && ($hash_unique_id != $conf->global->MAIN_FIRST_PING_OK_ID) && ($conf->global->MAIN_FIRST_PING_OK_ID != 'disabled'))
			|| $forceping)
			{
				// No ping done if we are into an alpha version
				if (strpos('alpha', DOL_VERSION) > 0 && !$forceping) {
					print "\n<!-- NO JS CODE TO ENABLE the anonymous Ping. It is an alpha version -->\n";
				} elseif (empty($_COOKIE['DOLINSTALLNOPING_'.$hash_unique_id]) || $forceping)	// Cookie is set when we uncheck the checkbox in the installation wizard.
				{
					// MAIN_LAST_PING_KO_DATE
					// Disable ping if MAIN_LAST_PING_KO_DATE is set and is recent
					if (!empty($conf->global->MAIN_LAST_PING_KO_DATE) && substr($conf->global->MAIN_LAST_PING_KO_DATE, 0, 6) == dol_print_date(dol_now(), '%Y%m') && !$forceping) {
						print "\n<!-- NO JS CODE TO ENABLE the anonymous Ping. An error already occured this month, we will try later. -->\n";
					} else {
						include_once DOL_DOCUMENT_ROOT.'/core/lib/functions2.lib.php';

						print "\n".'<!-- Includes JS for Ping of Dolibarr forceping='.$forceping.' MAIN_FIRST_PING_OK_DATE='.$conf->global->MAIN_FIRST_PING_OK_DATE.' MAIN_FIRST_PING_OK_ID='.$conf->global->MAIN_FIRST_PING_OK_ID.' MAIN_LAST_PING_KO_DATE='.$conf->global->MAIN_LAST_PING_KO_DATE.' -->'."\n";
						print "\n<!-- JS CODE TO ENABLE the anonymous Ping -->\n";
						$url_for_ping = (empty($conf->global->MAIN_URL_FOR_PING) ? "https://ping.dolibarr.org/" : $conf->global->MAIN_URL_FOR_PING);
						// Try to guess the distrib used
						$distrib = 'standard';
						if ($_SERVER["SERVER_ADMIN"] == 'doliwamp@localhost') $distrib = 'doliwamp';
						if (!empty($dolibarr_distrib)) $distrib = $dolibarr_distrib;
						?>
			    			<script>
			    			jQuery(document).ready(function (tmp) {
			    				$.ajax({
			    					  method: "POST",
			    					  url: "<?php echo $url_for_ping ?>",
			    					  timeout: 500,     // timeout milliseconds
			    					  cache: false,
			    					  data: {
				    					  hash_algo: "md5",
				    					  hash_unique_id: "<?php echo dol_escape_js($hash_unique_id); ?>",
				    					  action: "dolibarrping",
				    					  version: "<?php echo (float) DOL_VERSION; ?>",
				    					  entity: "<?php echo (int) $conf->entity; ?>",
				    					  dbtype: "<?php echo dol_escape_js($db->type); ?>",
				    					  country_code: "<?php echo dol_escape_js($mysoc->country_code); ?>",
				    					  php_version: "<?php echo phpversion(); ?>",
				    					  os_version: "<?php echo version_os('smr'); ?>",
				    					  distrib: "<?php echo $distrib ? $distrib : 'unknown'; ?>"
				    				  },
			    					  success: function (data, status, xhr) {   // success callback function (data contains body of response)
			      					    	console.log("Ping ok");
			        	    				$.ajax({
			      	    					  method: "GET",
			      	    					  url: "<?php echo DOL_URL_ROOT.'/core/ajax/pingresult.php'; ?>",
			      	    					  timeout: 500,     // timeout milliseconds
			      	    					  cache: false,
			      	        				  data: { hash_algo: "md5", hash_unique_id: "<?php echo dol_escape_js($hash_unique_id); ?>", action: "firstpingok" },	// to update
			    					  		});
			    					  },
			    					  error: function (data,status,xhr) {   // error callback function
			        					    console.log("Ping ko: " + data);
			        	    				$.ajax({
			        	    					  method: "GET",
			        	    					  url: "<?php echo DOL_URL_ROOT.'/core/ajax/pingresult.php'; ?>",
			        	    					  timeout: 500,     // timeout milliseconds
			        	    					  cache: false,
			        	        				  data: { hash_algo: "md5", hash_unique_id: "<?php echo dol_escape_js($hash_unique_id); ?>", action: "firstpingko" },
			      					  		});
			    					  }
			    				});
			    			});
			    			</script>
						<?php
					}
				} else {
					$now = dol_now();
					print "\n<!-- NO JS CODE TO ENABLE the anonymous Ping. It was disabled -->\n";
					include_once DOL_DOCUMENT_ROOT.'/core/lib/admin.lib.php';
					dolibarr_set_const($db, 'MAIN_FIRST_PING_OK_DATE', dol_print_date($now, 'dayhourlog', 'gmt'));
					dolibarr_set_const($db, 'MAIN_FIRST_PING_OK_ID', 'disabled');
				}
			}
		}

		print "</body>\n";
		print "</html>\n";
	}
}<|MERGE_RESOLUTION|>--- conflicted
+++ resolved
@@ -251,20 +251,12 @@
 // Load debugbar
 if (!empty($conf->debugbar->enabled) && !GETPOST('dol_use_jmobile') && empty($_SESSION['dol_use_jmobile']))
 {
-<<<<<<< HEAD
 	global $debugbar;
 	include_once DOL_DOCUMENT_ROOT.'/debugbar/class/DebugBar.php';
 	$debugbar = new DolibarrDebugBar();
 	$renderer = $debugbar->getRenderer();
+	if (empty($conf->global->MAIN_HTML_HEADER)) $conf->global->MAIN_HTML_HEADER = '';
 	$conf->global->MAIN_HTML_HEADER .= $renderer->renderHead();
-=======
-    global $debugbar;
-    include_once DOL_DOCUMENT_ROOT.'/debugbar/class/DebugBar.php';
-    $debugbar = new DolibarrDebugBar();
-    $renderer = $debugbar->getRenderer();
-    if (empty($conf->global->MAIN_HTML_HEADER)) $conf->global->MAIN_HTML_HEADER = '';
-    $conf->global->MAIN_HTML_HEADER .= $renderer->renderHead();
->>>>>>> 840ca734
 
 	$debugbar['time']->startMeasure('pageaftermaster', 'Page generation (after environment init)');
 }
