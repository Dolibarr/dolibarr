<?php
/* Copyright (C) 2002-2007  Rodolphe Quiedeville    <rodolphe@quiedeville.org>
 * Copyright (C) 2003       Xavier Dutoit           <doli@sydesy.com>
 * Copyright (C) 2004-2015  Laurent Destailleur     <eldy@users.sourceforge.net>
 * Copyright (C) 2004       Sebastien Di Cintio     <sdicintio@ressource-toi.org>
 * Copyright (C) 2004       Benoit Mortier          <benoit.mortier@opensides.be>
 * Copyright (C) 2005-2015  Regis Houssin           <regis.houssin@inodbox.com>
 * Copyright (C) 2011-2014  Philippe Grand          <philippe.grand@atoo-net.com>
 * Copyright (C) 2008       Matteli
 * Copyright (C) 2011-2016  Juanjo Menent           <jmenent@2byte.es>
 * Copyright (C) 2012       Christophe Battarel     <christophe.battarel@altairis.fr>
 * Copyright (C) 2014-2015  Marcos García           <marcosgdf@gmail.com>
 * Copyright (C) 2015       Raphaël Doursenaud      <rdoursenaud@gpcsolutions.fr>
 * Copyright (C) 2020       Demarest Maxime         <maxime@indelog.fr>
 * Copyright (C) 2020       Charlene Benke         <charlie@patas-monkey.com>
 *
 * This program is free software; you can redistribute it and/or modify
 * it under the terms of the GNU General Public License as published by
 * the Free Software Foundation; either version 3 of the License, or
 * (at your option) any later version.
 *
 * This program is distributed in the hope that it will be useful,
 * but WITHOUT ANY WARRANTY; without even the implied warranty of
 * MERCHANTABILITY or FITNESS FOR A PARTICULAR PURPOSE.  See the
 * GNU General Public License for more details.
 *
 * You should have received a copy of the GNU General Public License
 * along with this program. If not, see <https://www.gnu.org/licenses/>.
 */

/**
 *	\file       htdocs/main.inc.php
 *	\ingroup	core
 *	\brief      File that defines environment for Dolibarr GUI pages only (file not required by scripts)
 */

//@ini_set('memory_limit', '128M');	// This may be useless if memory is hard limited by your PHP

// For optional tuning. Enabled if environment variable MAIN_SHOW_TUNING_INFO is defined.
$micro_start_time = 0;
if (!empty($_SERVER['MAIN_SHOW_TUNING_INFO']))
{
	list($usec, $sec) = explode(" ", microtime());
	$micro_start_time = ((float) $usec + (float) $sec);
	// Add Xdebug code coverage
	//define('XDEBUGCOVERAGE',1);
	if (defined('XDEBUGCOVERAGE')) {
		xdebug_start_code_coverage();
	}
}

/**
 * Security: WAF layer for SQL Injection and XSS Injection (scripts) protection (Filters on GET, POST, PHP_SELF).
 * Warning: Such a protection can't be enough. It is not reliable as it will alwyas be possible to bypass this. Good protection can
 * only be guaranted by escaping data during output.
 *
 * @param		string		$val		Value brut found int $_GET, $_POST or PHP_SELF
 * @param		string		$type		1=GET, 0=POST, 2=PHP_SELF, 3=GET without sql reserved keywords (the less tolerant test)
 * @return		int						>0 if there is an injection, 0 if none
 */
function testSqlAndScriptInject($val, $type)
{
	// Decode string first
	// So <svg o&#110;load='console.log(&quot;123&quot;)' become <svg onload='console.log(&quot;123&quot;)'
	// So "&colon;&apos;" become ":'" (due to ENT_HTML5)
	$val = html_entity_decode($val, ENT_QUOTES | ENT_HTML5);

	// TODO loop to decode until no more thing to decode ?

	// We clean string because some hacks try to obfuscate evil strings by inserting non printable chars. Example: 'java(ascci09)scr(ascii00)ipt' is processed like 'javascript' (whatever is place of evil ascii char)
	// We should use dol_string_nounprintableascii but function is not yet loaded/available
	$val = preg_replace('/[\x00-\x1F\x7F]/u', '', $val); // /u operator makes UTF8 valid characters being ignored so are not included into the replace
	// We clean html comments because some hacks try to obfuscate evil strings by inserting HTML comments. Example: on<!-- -->error=alert(1)
	$val = preg_replace('/<!--[^>]*-->/', '', $val);

	$inj = 0;
	// For SQL Injection (only GET are used to be included into bad escaped SQL requests)
	if ($type == 1 || $type == 3)
	{
		$inj += preg_match('/delete\s+from/i', $val);
		$inj += preg_match('/create\s+table/i', $val);
		$inj += preg_match('/insert\s+into/i', $val);
		$inj += preg_match('/select\s+from/i', $val);
		$inj += preg_match('/into\s+(outfile|dumpfile)/i', $val);
		$inj += preg_match('/user\s*\(/i', $val); // avoid to use function user() that return current database login
		$inj += preg_match('/information_schema/i', $val); // avoid to use request that read information_schema database
		$inj += preg_match('/<svg/i', $val); // <svg can be allowed in POST
	}
	if ($type == 3)
	{
		$inj += preg_match('/select|update|delete|truncate|replace|group\s+by|concat|count|from|union/i', $val);
	}
	if ($type != 2)	// Not common key strings, so we can check them both on GET and POST
	{
		$inj += preg_match('/updatexml\(/i', $val);
		$inj += preg_match('/update.+set.+=/i', $val);
		$inj += preg_match('/union.+select/i', $val);
		$inj += preg_match('/(\.\.%2f)+/i', $val);
	}
	// For XSS Injection done by closing textarea to execute content into a textarea field
	$inj += preg_match('/<\/textarea/i', $val);
	// For XSS Injection done by adding javascript with script
	// This is all cases a browser consider text is javascript:
	// When it found '<script', 'javascript:', '<style', 'onload\s=' on body tag, '="&' on a tag size with old browsers
	// All examples on page: http://ha.ckers.org/xss.html#XSScalc
	// More on https://www.owasp.org/index.php/XSS_Filter_Evasion_Cheat_Sheet
	$inj += preg_match('/<audio/i', $val);
	$inj += preg_match('/<embed/i', $val);
	$inj += preg_match('/<iframe/i', $val);
	$inj += preg_match('/<object/i', $val);
	$inj += preg_match('/<script/i', $val);
	$inj += preg_match('/Set\.constructor/i', $val); // ECMA script 6
	if (!defined('NOSTYLECHECK')) $inj += preg_match('/<style/i', $val);
	$inj += preg_match('/base\s+href/si', $val);
	$inj += preg_match('/=data:/si', $val);
	// List of dom events is on https://www.w3schools.com/jsref/dom_obj_event.asp
	$inj += preg_match('/onmouse([a-z]*)\s*=/i', $val); // onmousexxx can be set on img or any html tag like <img title='...' onmouseover=alert(1)>
	$inj += preg_match('/ondrag([a-z]*)\s*=/i', $val); //
	$inj += preg_match('/ontouch([a-z]*)\s*=/i', $val); //
	$inj += preg_match('/on(abort|afterprint|beforeprint|beforeunload|blur|canplay|canplaythrough|change|click|contextmenu|copy|cut)\s*=/i', $val);
	$inj += preg_match('/on(dblclick|drop|durationchange|ended|error|focus|focusin|focusout|hashchange|input|invalid)\s*=/i', $val);
	$inj += preg_match('/on(keydown|keypress|keyup|load|loadeddata|loadedmetadata|loadstart|offline|online|pagehide|pageshow)\s*=/i', $val);
	$inj += preg_match('/on(paste|pause|play|playing|progress|ratechange|resize|reset|scroll|search|seeking|select|show|stalled|start|submit|suspend)\s*=/i', $val);
	$inj += preg_match('/on(timeupdate|toggle|unload|volumechange|waiting)\s*=/i', $val);

	// We refuse html into html because some hacks try to obfuscate evil strings by inserting HTML into HTML. Example: <img on<a>error=alert(1) to bypass test on onerror
	$tmpval = preg_replace('/<[^<]+>/', '', $val);
	// List of dom events is on https://www.w3schools.com/jsref/dom_obj_event.asp
	$inj += preg_match('/onmouse([a-z]*)\s*=/i', $tmpval); // onmousexxx can be set on img or any html tag like <img title='...' onmouseover=alert(1)>
	$inj += preg_match('/ondrag([a-z]*)\s*=/i', $tmpval); //
	$inj += preg_match('/ontouch([a-z]*)\s*=/i', $tmpval); //
	$inj += preg_match('/on(abort|afterprint|beforeprint|beforeunload|blur|canplay|canplaythrough|change|click|contextmenu|copy|cut)\s*=/i', $tmpval);
	$inj += preg_match('/on(dblclick|drop|durationchange|ended|error|focus|focusin|focusout|hashchange|input|invalid)\s*=/i', $tmpval);
	$inj += preg_match('/on(keydown|keypress|keyup|load|loadeddata|loadedmetadata|loadstart|offline|online|pagehide|pageshow)\s*=/i', $tmpval);
	$inj += preg_match('/on(paste|pause|play|playing|progress|ratechange|resize|reset|scroll|search|seeking|select|show|stalled|start|submit|suspend)\s*=/i', $tmpval);
	$inj += preg_match('/on(timeupdate|toggle|unload|volumechange|waiting)\s*=/i', $tmpval);

	//$inj += preg_match('/on[A-Z][a-z]+\*=/', $val);   // To lock event handlers onAbort(), ...
	$inj += preg_match('/&#58;|&#0000058|&#x3A/i', $val); // refused string ':' encoded (no reason to have it encoded) to lock 'javascript:...'
	$inj += preg_match('/javascript\s*:/i', $val);
	$inj += preg_match('/vbscript\s*:/i', $val);
	// For XSS Injection done by adding javascript closing html tags like with onmousemove, etc... (closing a src or href tag with not cleaned param)
	if ($type == 1) {
		$val = str_replace('enclosure="', 'enclosure=X', $val); // We accept enclosure="
		$inj += preg_match('/"/i', $val); // We refused " in GET parameters value.
	}
	if ($type == 2) $inj += preg_match('/[;"]/', $val); // PHP_SELF is a file system path. It can contains spaces.
	return $inj;
}

/**
 * Return true if security check on parameters are OK, false otherwise.
 *
 * @param		string			$var		Variable name
 * @param		string			$type		1=GET, 0=POST, 2=PHP_SELF
 * @return		boolean|null				true if there is no injection. Stop code if injection found.
 */
function analyseVarsForSqlAndScriptsInjection(&$var, $type)
{
	if (is_array($var))
	{
		foreach ($var as $key => $value)	// Warning, $key may also be used for attacks
		{
			if (analyseVarsForSqlAndScriptsInjection($key, $type) && analyseVarsForSqlAndScriptsInjection($value, $type))
			{
				//$var[$key] = $value;	// This is useless
			} else {
				// Get remote IP: PS: We do not use getRemoteIP(), function is not yet loaded and we need a value that can't be spoofed
				$ip = (empty($_SERVER['REMOTE_ADDR']) ? 'unknown' : $_SERVER['REMOTE_ADDR']);
				$errormessage = 'Access refused to '.$ip.' by SQL or Script injection protection in main.inc.php (type='.htmlentities($type).' key='.htmlentities($key).' value='.htmlentities($value).' page='.htmlentities($_SERVER["REQUEST_URI"]).')';
				print $errormessage;
				// Add entry into error log
				if (function_exists('error_log')) {
					error_log($errormessage);
				}
				// TODO Add entry into security audit table
				exit;
			}
		}
		return true;
	} else {
		return (testSqlAndScriptInject($var, $type) <= 0);
	}
}


// Check consistency of NOREQUIREXXX DEFINES
if ((defined('NOREQUIREDB') || defined('NOREQUIRETRAN')) && !defined('NOREQUIREMENU'))
{
	print 'If define NOREQUIREDB or NOREQUIRETRAN are set, you must also set NOREQUIREMENU or not set them';
	exit;
}

// Sanity check on URL
if (!empty($_SERVER["PHP_SELF"]))
{
	$morevaltochecklikepost = array($_SERVER["PHP_SELF"]);
	analyseVarsForSqlAndScriptsInjection($morevaltochecklikepost, 2);
}
// Sanity check on GET parameters
if (!defined('NOSCANGETFORINJECTION') && !empty($_SERVER["QUERY_STRING"]))
{
	// Note: QUERY_STRING is url encoded, but $_GET and $_POST are already decoded
	// Because the analyseVarsForSqlAndScriptsInjection is designed for already url decoded value, we must decode QUERY_STRING
	// Another solution is to provide $_GET as parameter
	$morevaltochecklikeget = array(urldecode($_SERVER["QUERY_STRING"]));
	analyseVarsForSqlAndScriptsInjection($morevaltochecklikeget, 1);
}
// Sanity check on POST
if (!defined('NOSCANPOSTFORINJECTION'))
{
	analyseVarsForSqlAndScriptsInjection($_POST, 0);
}

// This is to make Dolibarr working with Plesk
if (!empty($_SERVER['DOCUMENT_ROOT']) && substr($_SERVER['DOCUMENT_ROOT'], -6) !== 'htdocs')
{
	set_include_path($_SERVER['DOCUMENT_ROOT'].'/htdocs');
}

// Include the conf.php and functions.lib.php. This defined the constants like DOL_DOCUMENT_ROOT, DOL_DATA_ROOT, DOL_URL_ROOT...
require_once 'filefunc.inc.php';

// If there is a POST parameter to tell to save automatically some POST parameters into cookies, we do it.
// This is used for example by form of boxes to save personalization of some options.
// DOL_AUTOSET_COOKIE=cookiename:val1,val2 and  cookiename_val1=aaa cookiename_val2=bbb will set cookie_name with value json_encode(array('val1'=> , ))
if (!empty($_POST["DOL_AUTOSET_COOKIE"]))
{
	$tmpautoset = explode(':', $_POST["DOL_AUTOSET_COOKIE"], 2);
	$tmplist = explode(',', $tmpautoset[1]);
	$cookiearrayvalue = array();
	foreach ($tmplist as $tmpkey)
	{
		$postkey = $tmpautoset[0].'_'.$tmpkey;
		//var_dump('tmpkey='.$tmpkey.' postkey='.$postkey.' value='.$_POST[$postkey]);
		if (!empty($_POST[$postkey])) $cookiearrayvalue[$tmpkey] = $_POST[$postkey];
	}
	$cookiename = $tmpautoset[0];
	$cookievalue = json_encode($cookiearrayvalue);
	//var_dump('setcookie cookiename='.$cookiename.' cookievalue='.$cookievalue);
	setcookie($cookiename, empty($cookievalue) ? '' : $cookievalue, empty($cookievalue) ? 0 : (time() + (86400 * 354)), '/', null, false, true); // keep cookie 1 year and add tag httponly
	if (empty($cookievalue)) unset($_COOKIE[$cookiename]);
}


// Set the handler of session
if (ini_get('session.save_handler') == 'user') {
	require_once 'core/lib/phpsessionindb.lib.php';
}

// Init session. Name of session is specific to Dolibarr instance.
// Must be done after the include of filefunc.inc.php so global variables of conf file are defined (like $dolibarr_main_instance_unique_id or $dolibarr_main_force_https).
// Note: the function dol_getprefix is defined into functions.lib.php but may have been defined to return a different key to manage another area to protect.
$prefix = dol_getprefix('');
$sessionname = 'DOLSESSID_'.$prefix;
$sessiontimeout = 'DOLSESSTIMEOUT_'.$prefix;
if (!empty($_COOKIE[$sessiontimeout])) ini_set('session.gc_maxlifetime', $_COOKIE[$sessiontimeout]);
// This create lock, released by session_write_close() or end of page.
// We need this lock as long as we read/write $_SESSION ['vars']. We can remove lock when finished.
if (!defined('NOSESSION'))
{
	session_set_cookie_params(0, '/', null, (empty($dolibarr_main_force_https) ? false : true), true); // Add tag secure and httponly on session cookie (same as setting session.cookie_httponly into php.ini). Must be called before the session_start.
	session_name($sessionname);
	session_start();
}


// Init the 5 global objects, this include will make the 'new Xxx()' and set properties for: $conf, $db, $langs, $user, $mysoc
require_once 'master.inc.php';


// If software has been locked. Only login $conf->global->MAIN_ONLY_LOGIN_ALLOWED is allowed.
if (!empty($conf->global->MAIN_ONLY_LOGIN_ALLOWED))
{
	$ok = 0;
	if ((!session_id() || !isset($_SESSION["dol_login"])) && !isset($_POST["username"]) && !empty($_SERVER["GATEWAY_INTERFACE"])) $ok = 1; // We let working pages if not logged and inside a web browser (login form, to allow login by admin)
	elseif (isset($_POST["username"]) && $_POST["username"] == $conf->global->MAIN_ONLY_LOGIN_ALLOWED) $ok = 1; // We let working pages that is a login submission (login submit, to allow login by admin)
	elseif (defined('NOREQUIREDB'))   $ok = 1; // We let working pages that don't need database access (xxx.css.php)
	elseif (defined('EVEN_IF_ONLY_LOGIN_ALLOWED')) $ok = 1; // We let working pages that ask to work even if only login enabled (logout.php)
	elseif (session_id() && isset($_SESSION["dol_login"]) && $_SESSION["dol_login"] == $conf->global->MAIN_ONLY_LOGIN_ALLOWED) $ok = 1; // We let working if user is allowed admin
	if (!$ok)
	{
		if (session_id() && isset($_SESSION["dol_login"]) && $_SESSION["dol_login"] != $conf->global->MAIN_ONLY_LOGIN_ALLOWED)
		{
			print 'Sorry, your application is offline.'."\n";
			print 'You are logged with user "'.$_SESSION["dol_login"].'" and only administrator user "'.$conf->global->MAIN_ONLY_LOGIN_ALLOWED.'" is allowed to connect for the moment.'."\n";
			$nexturl = DOL_URL_ROOT.'/user/logout.php';
			print 'Please try later or <a href="'.$nexturl.'">click here to disconnect and change login user</a>...'."\n";
		} else {
			print 'Sorry, your application is offline. Only administrator user "'.$conf->global->MAIN_ONLY_LOGIN_ALLOWED.'" is allowed to connect for the moment.'."\n";
			$nexturl = DOL_URL_ROOT.'/';
			print 'Please try later or <a href="'.$nexturl.'">click here to change login user</a>...'."\n";
		}
		exit;
	}
}


// Activate end of page function
register_shutdown_function('dol_shutdown');

// Load debugbar
if (!empty($conf->debugbar->enabled) && !GETPOST('dol_use_jmobile') && empty($_SESSION['dol_use_jmobile']))
{
	global $debugbar;
	include_once DOL_DOCUMENT_ROOT.'/debugbar/class/DebugBar.php';
	$debugbar = new DolibarrDebugBar();
	$renderer = $debugbar->getRenderer();
	if (empty($conf->global->MAIN_HTML_HEADER)) $conf->global->MAIN_HTML_HEADER = '';
	$conf->global->MAIN_HTML_HEADER .= $renderer->renderHead();

	$debugbar['time']->startMeasure('pageaftermaster', 'Page generation (after environment init)');
}

// Detection browser
if (isset($_SERVER["HTTP_USER_AGENT"]))
{
	$tmp = getBrowserInfo($_SERVER["HTTP_USER_AGENT"]);
	$conf->browser->name = $tmp['browsername'];
	$conf->browser->os = $tmp['browseros'];
	$conf->browser->version = $tmp['browserversion'];
	$conf->browser->layout = $tmp['layout']; // 'classic', 'phone', 'tablet'
	//var_dump($conf->browser);

	if ($conf->browser->layout == 'phone') $conf->dol_no_mouse_hover = 1;
}

// Set global MAIN_OPTIMIZEFORTEXTBROWSER (must be before login part)
if (GETPOST('textbrowser', 'int') || (!empty($conf->browser->name) && $conf->browser->name == 'lynxlinks'))   // If we must enable text browser
{
	$conf->global->MAIN_OPTIMIZEFORTEXTBROWSER = 1;
}

// Force HTTPS if required ($conf->file->main_force_https is 0/1 or 'https dolibarr root url')
// $_SERVER["HTTPS"] is 'on' when link is https, otherwise $_SERVER["HTTPS"] is empty or 'off'
if (!empty($conf->file->main_force_https) && (empty($_SERVER["HTTPS"]) || $_SERVER["HTTPS"] != 'on'))
{
	$newurl = '';
	if (is_numeric($conf->file->main_force_https))
	{
		if ($conf->file->main_force_https == '1' && !empty($_SERVER["SCRIPT_URI"]))	// If SCRIPT_URI supported by server
		{
			if (preg_match('/^http:/i', $_SERVER["SCRIPT_URI"]) && !preg_match('/^https:/i', $_SERVER["SCRIPT_URI"]))	// If link is http
			{
				$newurl = preg_replace('/^http:/i', 'https:', $_SERVER["SCRIPT_URI"]);
			}
		} else {
			// Check HTTPS environment variable (Apache/mod_ssl only)
			$newurl = preg_replace('/^http:/i', 'https:', DOL_MAIN_URL_ROOT).$_SERVER["REQUEST_URI"];
		}
	} else {
		// Check HTTPS environment variable (Apache/mod_ssl only)
		$newurl = $conf->file->main_force_https.$_SERVER["REQUEST_URI"];
	}
	// Start redirect
	if ($newurl)
	{
		header_remove(); // Clean header already set to be sure to remove any header like "Set-Cookie: DOLSESSID_..." from non HTTPS answers
		dol_syslog("main.inc: dolibarr_main_force_https is on, we make a redirect to ".$newurl);
		header("Location: ".$newurl);
		exit;
	} else {
		dol_syslog("main.inc: dolibarr_main_force_https is on but we failed to forge new https url so no redirect is done", LOG_WARNING);
	}
}

if (!defined('NOLOGIN') && !defined('NOIPCHECK') && !empty($dolibarr_main_restrict_ip))
{
	$listofip = explode(',', $dolibarr_main_restrict_ip);
	$found = false;
	foreach ($listofip as $ip)
	{
		$ip = trim($ip);
		if ($ip == $_SERVER['REMOTE_ADDR'])
		{
			$found = true;
			break;
		}
	}
	if (!$found)
	{
		print 'Access refused by IP protection. Your detected IP is '.$_SERVER['REMOTE_ADDR'];
		exit;
	}
}

// Loading of additional presentation includes
if (!defined('NOREQUIREHTML')) require_once DOL_DOCUMENT_ROOT.'/core/class/html.form.class.php'; // Need 660ko memory (800ko in 2.2)
require_once DOL_DOCUMENT_ROOT.'/core/lib/ajax.lib.php'; // Need 22ko memory

// If install or upgrade process not done or not completely finished, we call the install page.
if (!empty($conf->global->MAIN_NOT_INSTALLED) || !empty($conf->global->MAIN_NOT_UPGRADED))
{
	dol_syslog("main.inc: A previous install or upgrade was not complete. Redirect to install page.", LOG_WARNING);
	header("Location: ".DOL_URL_ROOT."/install/index.php");
	exit;
}
// If an upgrade process is required, we call the install page.
if ((!empty($conf->global->MAIN_VERSION_LAST_UPGRADE) && ($conf->global->MAIN_VERSION_LAST_UPGRADE != DOL_VERSION))
|| (empty($conf->global->MAIN_VERSION_LAST_UPGRADE) && !empty($conf->global->MAIN_VERSION_LAST_INSTALL) && ($conf->global->MAIN_VERSION_LAST_INSTALL != DOL_VERSION)))
{
	$versiontocompare = empty($conf->global->MAIN_VERSION_LAST_UPGRADE) ? $conf->global->MAIN_VERSION_LAST_INSTALL : $conf->global->MAIN_VERSION_LAST_UPGRADE;
	require_once DOL_DOCUMENT_ROOT.'/core/lib/admin.lib.php';
	$dolibarrversionlastupgrade = preg_split('/[.-]/', $versiontocompare);
	$dolibarrversionprogram = preg_split('/[.-]/', DOL_VERSION);
	$rescomp = versioncompare($dolibarrversionprogram, $dolibarrversionlastupgrade);
	if ($rescomp > 0)   // Programs have a version higher than database. We did not add "&& $rescomp < 3" because we want upgrade process for build upgrades
	{
		dol_syslog("main.inc: database version ".$versiontocompare." is lower than programs version ".DOL_VERSION.". Redirect to install page.", LOG_WARNING);
		header("Location: ".DOL_URL_ROOT."/install/index.php");
		exit;
	}
}

// Creation of a token against CSRF vulnerabilities
if (!defined('NOTOKENRENEWAL')) {
	// No token renewal on .css.php, .js.php and .json.php
	if (!preg_match('/\.(css|js|json)\.php$/', $_SERVER["PHP_SELF"])) {
		// Rolling token at each call ($_SESSION['token'] contains token of previous page)
		if (isset($_SESSION['newtoken'])) $_SESSION['token'] = $_SESSION['newtoken'];

		// Save in $_SESSION['newtoken'] what will be next token. Into forms, we will add param token = $_SESSION['newtoken']
		$token = dol_hash(uniqid(mt_rand(), false), 'md5'); // Generates a hash of a random number. We don't need a secured hash, just a changing random value.
		$_SESSION['newtoken'] = $token;
		dol_syslog("NEW TOKEN generated by : " . $_SERVER['PHP_SELF'], LOG_DEBUG);
	}
}

//dol_syslog("aaaa - ".defined('NOCSRFCHECK')." - ".$dolibarr_nocsrfcheck." - ".$conf->global->MAIN_SECURITY_CSRF_WITH_TOKEN." - ".$_SERVER['REQUEST_METHOD']." - ".GETPOST('token', 'alpha').' '.$_SESSION['token']);
//$dolibarr_nocsrfcheck=1;
// Check token
if ((!defined('NOCSRFCHECK') && empty($dolibarr_nocsrfcheck) && !empty($conf->global->MAIN_SECURITY_CSRF_WITH_TOKEN))
	|| defined('CSRFCHECK_WITH_TOKEN'))	// Check validity of token, only if option MAIN_SECURITY_CSRF_WITH_TOKEN enabled or if constant CSRFCHECK_WITH_TOKEN is set into page
{
	// Check all cases that need a token (all POST actions, all actions and mass actions on pages with CSRFCHECK_WITH_TOKEN set, all sensitive GET actions)
	if ($_SERVER['REQUEST_METHOD'] == 'POST' ||
		((GETPOSTISSET('action') || GETPOSTISSET('massaction')) && defined('CSRFCHECK_WITH_TOKEN')) ||
		in_array(GETPOST('action', 'aZ09'), array('add', 'addtimespent', 'update', 'install', 'delete', 'deletefilter', 'deleteoperation', 'deleteprof', 'deletepayment', 'confirm_create_user', 'confirm_create_thirdparty', 'confirm_reject_check')))
	{
		if (!GETPOSTISSET('token')) {
			if (GETPOST('uploadform', 'int')) {
				dol_syslog("--- Access to ".$_SERVER["PHP_SELF"]." refused. File size too large.");
				$langs->loadLangs(array("errors", "install"));
				print $langs->trans("ErrorFileSizeTooLarge").' ';
				print $langs->trans("ErrorGoBackAndCorrectParameters");
				die;
			} else {
				dol_syslog("--- Access to ".$_SERVER["PHP_SELF"]." refused by CSRFCHECK_WITH_TOKEN protection. Token not provided.");
				if (defined('CSRFCHECK_WITH_TOKEN')) {
					print "Access to a page that needs a token (constant CSRFCHECK_WITH_TOKEN is defined) is refused by CSRF protection in main.inc.php. Token not provided.\n";
				} else {
					print "Access to this page this way (POST method or GET with a sensible value for 'action' parameter) is refused by CSRF protection in main.inc.php. Token not provided.\n";
					print "If you access your server behind a proxy using url rewriting and the parameter is provided by caller, you might check that all HTTP header are propagated (or add the line \$dolibarr_nocsrfcheck=1 into your conf.php file or MAIN_SECURITY_CSRF_WITH_TOKEN to 0 into setup).\n";
				}
				die;
			}
		}
	}

	if (GETPOSTISSET('token') && GETPOST('token', 'alpha') != $_SESSION['token'])
	{
		dol_syslog("--- Access to ".$_SERVER["PHP_SELF"]." refused due to invalid token, so we disable POST and some GET parameters - referer=".$_SERVER['HTTP_REFERER'].", action=".GETPOST('action', 'aZ09').", _GET|POST['token']=".GETPOST('token', 'alpha').", _SESSION['token']=".$_SESSION['token'], LOG_WARNING);
		//print 'Unset POST by CSRF protection in main.inc.php.';	// Do not output anything because this create problems when using the BACK button on browsers.
		setEventMessages('SecurityTokenHasExpiredSoActionHasBeenCanceledPleaseRetry', null, 'warnings');
		//if ($conf->global->MAIN_FEATURES_LEVEL >= 1) setEventMessages('Unset POST and GET params by CSRF protection in main.inc.php (Token provided was not generated by the previous page).'."<br>\n".'$_SERVER[REQUEST_URI] = '.$_SERVER['REQUEST_URI'].' $_SERVER[REQUEST_METHOD] = '.$_SERVER['REQUEST_METHOD'].' GETPOST(token) = '.GETPOST('token', 'alpha').' $_SESSION[token] = '.$_SESSION['token'], null, 'warnings');
		$savid = ((int) $_POST['id']);
		unset($_POST);
		//unset($_POST['action']); unset($_POST['massaction']);
		//unset($_POST['confirm']); unset($_POST['confirmmassaction']);
		unset($_GET['confirm']);
		unset($_GET['action']);
		unset($_GET['confirmmassaction']);
		unset($_GET['massaction']);
		$_POST['id'] = ((int) $savid);
	}
}

// Disable modules (this must be after session_start and after conf has been loaded)
if (GETPOSTISSET('disablemodules'))  $_SESSION["disablemodules"] = GETPOST('disablemodules', 'alpha');
if (!empty($_SESSION["disablemodules"]))
{
	$modulepartkeys = array('css', 'js', 'tabs', 'triggers', 'login', 'substitutions', 'menus', 'theme', 'sms', 'tpl', 'barcode', 'models', 'societe', 'hooks', 'dir', 'syslog', 'tpllinkable', 'contactelement', 'moduleforexternal');

	$disabled_modules = explode(',', $_SESSION["disablemodules"]);
	foreach ($disabled_modules as $module)
	{
		if ($module)
		{
			if (empty($conf->$module)) $conf->$module = new stdClass(); // To avoid warnings
			$conf->$module->enabled = false;
			foreach ($modulepartkeys as $modulepartkey)
			{
				unset($conf->modules_parts[$modulepartkey][$module]);
			}
			if ($module == 'fournisseur')		// Special case
			{
				$conf->supplier_order->enabled = 0;
				$conf->supplier_invoice->enabled = 0;
			}
		}
	}
}

// Set current modulepart
$modulepart = explode("/", $_SERVER["PHP_SELF"]);
if (is_array($modulepart) && count($modulepart) > 0)
{
	foreach ($conf->modules as $module)
	{
		if (in_array($module, $modulepart))
		{
			$conf->modulepart = $module;
			break;
		}
	}
}

/*
 * Phase authentication / login
 */
$login = '';
if (!defined('NOLOGIN'))
{
	// $authmode lists the different method of identification to be tested in order of preference.
	// Example: 'http', 'dolibarr', 'ldap', 'http,forceuser', '...'

	if (defined('MAIN_AUTHENTICATION_MODE'))
	{
		$dolibarr_main_authentication = constant('MAIN_AUTHENTICATION_MODE');
	} else {
		// Authentication mode
		if (empty($dolibarr_main_authentication)) $dolibarr_main_authentication = 'http,dolibarr';
		// Authentication mode: forceuser
		if ($dolibarr_main_authentication == 'forceuser' && empty($dolibarr_auto_user)) $dolibarr_auto_user = 'auto';
	}
	// Set authmode
	$authmode = explode(',', $dolibarr_main_authentication);

	// No authentication mode
	if (!count($authmode))
	{
		$langs->load('main');
		dol_print_error('', $langs->trans("ErrorConfigParameterNotDefined", 'dolibarr_main_authentication'));
		exit;
	}

	// If login request was already post, we retrieve login from the session
	// Call module if not realized that his request.
	// At the end of this phase, the variable $login is defined.
	$resultFetchUser = '';
	$test = true;
	if (!isset($_SESSION["dol_login"]))
	{
		// It is not already authenticated and it requests the login / password
		include_once DOL_DOCUMENT_ROOT.'/core/lib/security2.lib.php';

		$dol_dst_observed = GETPOST("dst_observed", 'int', 3);
		$dol_dst_first = GETPOST("dst_first", 'int', 3);
		$dol_dst_second = GETPOST("dst_second", 'int', 3);
		$dol_screenwidth = GETPOST("screenwidth", 'int', 3);
		$dol_screenheight = GETPOST("screenheight", 'int', 3);
		$dol_hide_topmenu = GETPOST('dol_hide_topmenu', 'int', 3);
		$dol_hide_leftmenu = GETPOST('dol_hide_leftmenu', 'int', 3);
		$dol_optimize_smallscreen = GETPOST('dol_optimize_smallscreen', 'int', 3);
		$dol_no_mouse_hover = GETPOST('dol_no_mouse_hover', 'int', 3);
		$dol_use_jmobile = GETPOST('dol_use_jmobile', 'int', 3); // 0=default, 1=to say we use app from a webview app, 2=to say we use app from a webview app and keep ajax
		//dol_syslog("POST key=".join(array_keys($_POST),',').' value='.join($_POST,','));

		// If in demo mode, we check we go to home page through the public/demo/index.php page
		if (!empty($dolibarr_main_demo) && $_SERVER['PHP_SELF'] == DOL_URL_ROOT.'/index.php')  // We ask index page
		{
			if (empty($_SERVER['HTTP_REFERER']) || !preg_match('/public/', $_SERVER['HTTP_REFERER']))
			{
				dol_syslog("Call index page from another url than demo page (call is done from page ".$_SERVER['HTTP_REFERER'].")");
				$url = '';
				$url .= ($url ? '&' : '').($dol_hide_topmenu ? 'dol_hide_topmenu='.$dol_hide_topmenu : '');
				$url .= ($url ? '&' : '').($dol_hide_leftmenu ? 'dol_hide_leftmenu='.$dol_hide_leftmenu : '');
				$url .= ($url ? '&' : '').($dol_optimize_smallscreen ? 'dol_optimize_smallscreen='.$dol_optimize_smallscreen : '');
				$url .= ($url ? '&' : '').($dol_no_mouse_hover ? 'dol_no_mouse_hover='.$dol_no_mouse_hover : '');
				$url .= ($url ? '&' : '').($dol_use_jmobile ? 'dol_use_jmobile='.$dol_use_jmobile : '');
				$url = DOL_URL_ROOT.'/public/demo/index.php'.($url ? '?'.$url : '');
				header("Location: ".$url);
				exit;
			}
		}

		// Hooks for security access
		$action = '';
		$hookmanager->initHooks(array('login'));
		$parameters = array();
		$reshook = $hookmanager->executeHooks('beforeLoginAuthentication', $parameters, $user, $action); // Note that $action and $object may have been modified by some hooks
		if ($reshook < 0) {
		    $test = false;
		    $error++;
		}

		// Verification security graphic code
		if ($test && GETPOST("username", "alpha", 2) && !empty($conf->global->MAIN_SECURITY_ENABLECAPTCHA) && !isset($_SESSION['dol_bypass_antispam']))
		{
			$sessionkey = 'dol_antispam_value';
			$ok = (array_key_exists($sessionkey, $_SESSION) === true && (strtolower($_SESSION[$sessionkey]) == strtolower($_POST['code'])));

			// Check code
			if (!$ok)
			{
				dol_syslog('Bad value for code, connexion refused');
				// Load translation files required by page
				$langs->loadLangs(array('main', 'errors'));

				$_SESSION["dol_loginmesg"] = $langs->trans("ErrorBadValueForCode");
				$test = false;

				// Call trigger for the "security events" log
				$user->trigger_mesg = 'ErrorBadValueForCode - login='.GETPOST("username", "alpha", 2);

				// Call trigger
				$result = $user->call_trigger('USER_LOGIN_FAILED', $user);
				if ($result < 0) $error++;
				// End call triggers

				// Hooks on failed login
				$action = '';
				$hookmanager->initHooks(array('login'));
				$parameters = array('dol_authmode'=>$dol_authmode, 'dol_loginmesg'=>$_SESSION["dol_loginmesg"]);
				$reshook = $hookmanager->executeHooks('afterLoginFailed', $parameters, $user, $action); // Note that $action and $object may have been modified by some hooks
				if ($reshook < 0) $error++;

				// Note: exit is done later
			}
		}

		$allowedmethodtopostusername = 2;
		if (defined('MAIN_AUTHENTICATION_POST_METHOD')) $allowedmethodtopostusername = constant('MAIN_AUTHENTICATION_POST_METHOD');
		$usertotest = (!empty($_COOKIE['login_dolibarr']) ? preg_replace('/[^a-zA-Z0-9_\-]/', '', $_COOKIE['login_dolibarr']) : GETPOST("username", "alpha", $allowedmethodtopostusername));
		$passwordtotest = GETPOST('password', 'none', $allowedmethodtopostusername);
		$entitytotest = (GETPOST('entity', 'int') ? GETPOST('entity', 'int') : (!empty($conf->entity) ? $conf->entity : 1));

		// Define if we received data to test the login.
		$goontestloop = false;
		if (isset($_SERVER["REMOTE_USER"]) && in_array('http', $authmode)) $goontestloop = true;
		if ($dolibarr_main_authentication == 'forceuser' && !empty($dolibarr_auto_user)) $goontestloop = true;
		if (GETPOST("username", "alpha", $allowedmethodtopostusername) || !empty($_COOKIE['login_dolibarr']) || GETPOST('openid_mode', 'alpha', 1)) $goontestloop = true;

		if (!is_object($langs)) // This can occurs when calling page with NOREQUIRETRAN defined, however we need langs for error messages.
		{
			include_once DOL_DOCUMENT_ROOT.'/core/class/translate.class.php';
			$langs = new Translate("", $conf);
			$langcode = (GETPOST('lang', 'aZ09', 1) ?GETPOST('lang', 'aZ09', 1) : (empty($conf->global->MAIN_LANG_DEFAULT) ? 'auto' : $conf->global->MAIN_LANG_DEFAULT));
			if (defined('MAIN_LANG_DEFAULT')) $langcode = constant('MAIN_LANG_DEFAULT');
			$langs->setDefaultLang($langcode);
		}

		// Validation of login/pass/entity
		// If ok, the variable login will be returned
		// If error, we will put error message in session under the name dol_loginmesg
		if ($test && $goontestloop && (GETPOST('actionlogin', 'aZ09') == 'login' || $dolibarr_main_authentication != 'dolibarr'))
		{
			$login = checkLoginPassEntity($usertotest, $passwordtotest, $entitytotest, $authmode);
			if ($login === '--bad-login-validity--') {
				$login = '';
			}

			if ($login)
			{
				$dol_authmode = $conf->authmode; // This properties is defined only when logged, to say what mode was successfully used
				$dol_tz = $_POST["tz"];
				$dol_tz_string = $_POST["tz_string"];
				$dol_tz_string = preg_replace('/\s*\(.+\)$/', '', $dol_tz_string);
				$dol_tz_string = preg_replace('/,/', '/', $dol_tz_string);
				$dol_tz_string = preg_replace('/\s/', '_', $dol_tz_string);
				$dol_dst = 0;
				// Keep $_POST here. Do not use GETPOSTISSET
				if (isset($_POST["dst_first"]) && isset($_POST["dst_second"]))
				{
					include_once DOL_DOCUMENT_ROOT.'/core/lib/date.lib.php';
					$datenow = dol_now();
					$datefirst = dol_stringtotime($_POST["dst_first"]);
					$datesecond = dol_stringtotime($_POST["dst_second"]);
					if ($datenow >= $datefirst && $datenow < $datesecond) $dol_dst = 1;
				}
				//print $datefirst.'-'.$datesecond.'-'.$datenow.'-'.$dol_tz.'-'.$dol_tzstring.'-'.$dol_dst; exit;
			}

			if (!$login)
			{
				dol_syslog('Bad password, connexion refused', LOG_DEBUG);
				// Load translation files required by page
				$langs->loadLangs(array('main', 'errors'));

				// Bad password. No authmode has found a good password.
				// We set a generic message if not defined inside function checkLoginPassEntity or subfunctions
				if (empty($_SESSION["dol_loginmesg"])) $_SESSION["dol_loginmesg"] = $langs->trans("ErrorBadLoginPassword");

				// Call trigger for the "security events" log
				$user->trigger_mesg = $langs->trans("ErrorBadLoginPassword").' - login='.GETPOST("username", "alpha", 2);

				// Call trigger
				$result = $user->call_trigger('USER_LOGIN_FAILED', $user);
				if ($result < 0) $error++;
				// End call triggers

				// Hooks on failed login
				$action = '';
				$hookmanager->initHooks(array('login'));
				$parameters = array('dol_authmode'=>$dol_authmode, 'dol_loginmesg'=>$_SESSION["dol_loginmesg"]);
				$reshook = $hookmanager->executeHooks('afterLoginFailed', $parameters, $user, $action); // Note that $action and $object may have been modified by some hooks
				if ($reshook < 0) $error++;

				// Note: exit is done in next chapter
			}
		}

		// End test login / passwords
		if (!$login || (in_array('ldap', $authmode) && empty($passwordtotest)))	// With LDAP we refused empty password because some LDAP are "opened" for anonymous access so connexion is a success.
		{
			// No data to test login, so we show the login page.
			dol_syslog("--- Access to ".$_SERVER["PHP_SELF"]." - action=".GETPOST('action', 'aZ09')." - actionlogin=".GETPOST('actionlogin', 'aZ09')." - showing the login form and exit");
			if (defined('NOREDIRECTBYMAINTOLOGIN')) return 'ERROR_NOT_LOGGED';
			else {
				if ($_SERVER["HTTP_USER_AGENT"] == 'securitytest') {
					http_response_code(401); // It makes easier to understand if session was broken during security tests
				}
				dol_loginfunction($langs, $conf, (!empty($mysoc) ? $mysoc : ''));
			}
			exit;
		}

		$resultFetchUser = $user->fetch('', $login, '', 1, ($entitytotest > 0 ? $entitytotest : -1)); // login was retrieved previously when checking password.
		if ($resultFetchUser <= 0)
		{
			dol_syslog('User not found, connexion refused');
			session_destroy();
			session_set_cookie_params(0, '/', null, (empty($dolibarr_main_force_https) ? false : true), true); // Add tag secure and httponly on session cookie
			session_name($sessionname);
			session_start();

			if ($resultFetchUser == 0)
			{
				// Load translation files required by page
				$langs->loadLangs(array('main', 'errors'));

				$_SESSION["dol_loginmesg"] = $langs->trans("ErrorCantLoadUserFromDolibarrDatabase", $login);

				$user->trigger_mesg = 'ErrorCantLoadUserFromDolibarrDatabase - login='.$login;
			}
			if ($resultFetchUser < 0)
			{
				$_SESSION["dol_loginmesg"] = $user->error;

				$user->trigger_mesg = $user->error;
			}

			// Call trigger
			$result = $user->call_trigger('USER_LOGIN_FAILED', $user);
			if ($result < 0) $error++;
			// End call triggers


			// Hooks on failed login
			$action = '';
			$hookmanager->initHooks(array('login'));
			$parameters = array('dol_authmode'=>$dol_authmode, 'dol_loginmesg'=>$_SESSION["dol_loginmesg"]);
			$reshook = $hookmanager->executeHooks('afterLoginFailed', $parameters, $user, $action); // Note that $action and $object may have been modified by some hooks
			if ($reshook < 0) $error++;

			$paramsurl = array();
			if (GETPOST('textbrowser', 'int')) $paramsurl[] = 'textbrowser='.GETPOST('textbrowser', 'int');
			if (GETPOST('nojs', 'int'))        $paramsurl[] = 'nojs='.GETPOST('nojs', 'int');
			if (GETPOST('lang', 'aZ09'))       $paramsurl[] = 'lang='.GETPOST('lang', 'aZ09');
			header('Location: '.DOL_URL_ROOT.'/index.php'.(count($paramsurl) ? '?'.implode('&', $paramsurl) : ''));
			exit;
		} else {
			// User is loaded, we may need to change language for him according to its choice
			if (!empty($user->conf->MAIN_LANG_DEFAULT)) {
				$langs->setDefaultLang($user->conf->MAIN_LANG_DEFAULT);
			}
		}
	} else {
		// We are already into an authenticated session
		$login = $_SESSION["dol_login"];
		$entity = $_SESSION["dol_entity"];
		dol_syslog("- This is an already logged session. _SESSION['dol_login']=".$login." _SESSION['dol_entity']=".$entity, LOG_DEBUG);

		$resultFetchUser = $user->fetch('', $login, '', 1, ($entity > 0 ? $entity : -1));
		if ($resultFetchUser <= 0)
		{
			// Account has been removed after login
			dol_syslog("Can't load user even if session logged. _SESSION['dol_login']=".$login, LOG_WARNING);
			session_destroy();
			session_set_cookie_params(0, '/', null, (empty($dolibarr_main_force_https) ? false : true), true); // Add tag secure and httponly on session cookie
			session_name($sessionname);
			session_start();

			if ($resultFetchUser == 0)
			{
				// Load translation files required by page
				$langs->loadLangs(array('main', 'errors'));

				$_SESSION["dol_loginmesg"] = $langs->trans("ErrorCantLoadUserFromDolibarrDatabase", $login);

				$user->trigger_mesg = 'ErrorCantLoadUserFromDolibarrDatabase - login='.$login;
			}
			if ($resultFetchUser < 0)
			{
				$_SESSION["dol_loginmesg"] = $user->error;

				$user->trigger_mesg = $user->error;
			}

			// Call trigger
			$result = $user->call_trigger('USER_LOGIN_FAILED', $user);
			if ($result < 0) $error++;
			// End call triggers

			// Hooks on failed login
			$action = '';
			$hookmanager->initHooks(array('login'));
			$parameters = array('dol_authmode'=>$dol_authmode, 'dol_loginmesg'=>$_SESSION["dol_loginmesg"]);
			$reshook = $hookmanager->executeHooks('afterLoginFailed', $parameters, $user, $action); // Note that $action and $object may have been modified by some hooks
			if ($reshook < 0) $error++;

			$paramsurl = array();
			if (GETPOST('textbrowser', 'int')) $paramsurl[] = 'textbrowser='.GETPOST('textbrowser', 'int');
			if (GETPOST('nojs', 'int'))        $paramsurl[] = 'nojs='.GETPOST('nojs', 'int');
			if (GETPOST('lang', 'aZ09'))       $paramsurl[] = 'lang='.GETPOST('lang', 'aZ09');
			header('Location: '.DOL_URL_ROOT.'/index.php'.(count($paramsurl) ? '?'.implode('&', $paramsurl) : ''));
			exit;
		} else {
			// Initialize technical object to manage hooks of page. Note that conf->hooks_modules contains array of hook context
			$hookmanager->initHooks(array('main'));

			// Code for search criteria persistence.
			if (!empty($_GET['save_lastsearch_values']))    // We must use $_GET here
			{
				$relativepathstring = preg_replace('/\?.*$/', '', $_SERVER["HTTP_REFERER"]);
				$relativepathstring = preg_replace('/^https?:\/\/[^\/]*/', '', $relativepathstring); // Get full path except host server
				// Clean $relativepathstring
   				if (constant('DOL_URL_ROOT')) $relativepathstring = preg_replace('/^'.preg_quote(constant('DOL_URL_ROOT'), '/').'/', '', $relativepathstring);
				$relativepathstring = preg_replace('/^\//', '', $relativepathstring);
				$relativepathstring = preg_replace('/^custom\//', '', $relativepathstring);
				//var_dump($relativepathstring);

				// We click on a link that leave a page we have to save search criteria, contextpage, limit and page. We save them from tmp to no tmp
				if (!empty($_SESSION['lastsearch_values_tmp_'.$relativepathstring]))
				{
					$_SESSION['lastsearch_values_'.$relativepathstring] = $_SESSION['lastsearch_values_tmp_'.$relativepathstring];
					unset($_SESSION['lastsearch_values_tmp_'.$relativepathstring]);
				}
				if (!empty($_SESSION['lastsearch_contextpage_tmp_'.$relativepathstring]))
				{
					$_SESSION['lastsearch_contextpage_'.$relativepathstring] = $_SESSION['lastsearch_contextpage_tmp_'.$relativepathstring];
					unset($_SESSION['lastsearch_contextpage_tmp_'.$relativepathstring]);
				}
				if (!empty($_SESSION['lastsearch_page_tmp_'.$relativepathstring]) && $_SESSION['lastsearch_page_tmp_'.$relativepathstring] > 0)
				{
					$_SESSION['lastsearch_page_'.$relativepathstring] = $_SESSION['lastsearch_page_tmp_'.$relativepathstring];
					unset($_SESSION['lastsearch_page_tmp_'.$relativepathstring]);
				}
				if (!empty($_SESSION['lastsearch_limit_tmp_'.$relativepathstring]) && $_SESSION['lastsearch_limit_tmp_'.$relativepathstring] != $conf->liste_limit)
				{
					$_SESSION['lastsearch_limit_'.$relativepathstring] = $_SESSION['lastsearch_limit_tmp_'.$relativepathstring];
					unset($_SESSION['lastsearch_limit_tmp_'.$relativepathstring]);
				}
			}

			$action = '';
			$reshook = $hookmanager->executeHooks('updateSession', array(), $user, $action);
			if ($reshook < 0) {
				setEventMessages($hookmanager->error, $hookmanager->errors, 'errors');
			}
		}
	}

	// Is it a new session that has started ?
	// If we are here, this means authentication was successfull.
	if (!isset($_SESSION["dol_login"]))
	{
		// New session for this login has started.
		$error = 0;

		// Store value into session (values always stored)
		$_SESSION["dol_login"] = $user->login;
		$_SESSION["dol_authmode"] = isset($dol_authmode) ? $dol_authmode : '';
		$_SESSION["dol_tz"] = isset($dol_tz) ? $dol_tz : '';
		$_SESSION["dol_tz_string"] = isset($dol_tz_string) ? $dol_tz_string : '';
		$_SESSION["dol_dst"] = isset($dol_dst) ? $dol_dst : '';
		$_SESSION["dol_dst_observed"] = isset($dol_dst_observed) ? $dol_dst_observed : '';
		$_SESSION["dol_dst_first"] = isset($dol_dst_first) ? $dol_dst_first : '';
		$_SESSION["dol_dst_second"] = isset($dol_dst_second) ? $dol_dst_second : '';
		$_SESSION["dol_screenwidth"] = isset($dol_screenwidth) ? $dol_screenwidth : '';
		$_SESSION["dol_screenheight"] = isset($dol_screenheight) ? $dol_screenheight : '';
		$_SESSION["dol_company"] = $conf->global->MAIN_INFO_SOCIETE_NOM;
		$_SESSION["dol_entity"] = $conf->entity;
		// Store value into session (values stored only if defined)
		if (!empty($dol_hide_topmenu))         $_SESSION['dol_hide_topmenu'] = $dol_hide_topmenu;
		if (!empty($dol_hide_leftmenu))        $_SESSION['dol_hide_leftmenu'] = $dol_hide_leftmenu;
		if (!empty($dol_optimize_smallscreen)) $_SESSION['dol_optimize_smallscreen'] = $dol_optimize_smallscreen;
		if (!empty($dol_no_mouse_hover))       $_SESSION['dol_no_mouse_hover'] = $dol_no_mouse_hover;
		if (!empty($dol_use_jmobile))          $_SESSION['dol_use_jmobile'] = $dol_use_jmobile;

		dol_syslog("This is a new started user session. _SESSION['dol_login']=".$_SESSION["dol_login"]." Session id=".session_id());

		$db->begin();

		$user->update_last_login_date();

		$loginfo = 'TZ='.$_SESSION["dol_tz"].';TZString='.$_SESSION["dol_tz_string"].';Screen='.$_SESSION["dol_screenwidth"].'x'.$_SESSION["dol_screenheight"];

		// Call triggers for the "security events" log
		$user->trigger_mesg = $loginfo;

		// Call trigger
		$result = $user->call_trigger('USER_LOGIN', $user);
		if ($result < 0) $error++;
		// End call triggers

		// Hooks on successfull login
		$action = '';
		$hookmanager->initHooks(array('login'));
		$parameters = array('dol_authmode'=>$dol_authmode, 'dol_loginfo'=>$loginfo);
		$reshook = $hookmanager->executeHooks('afterLogin', $parameters, $user, $action); // Note that $action and $object may have been modified by some hooks
		if ($reshook < 0) $error++;

		if ($error)
		{
			$db->rollback();
			session_destroy();
			dol_print_error($db, 'Error in some triggers USER_LOGIN or in some hooks afterLogin');
			exit;
		} else {
			$db->commit();
		}

		// Change landing page if defined.
		$landingpage = (empty($user->conf->MAIN_LANDING_PAGE) ? (empty($conf->global->MAIN_LANDING_PAGE) ? '' : $conf->global->MAIN_LANDING_PAGE) : $user->conf->MAIN_LANDING_PAGE);
		if (!empty($landingpage))    // Example: /index.php
		{
			$newpath = dol_buildpath($landingpage, 1);
			if ($_SERVER["PHP_SELF"] != $newpath)   // not already on landing page (avoid infinite loop)
			{
				header('Location: '.$newpath);
				exit;
			}
		}
	}


	// If user admin, we force the rights-based modules
	if ($user->admin)
	{
		$user->rights->user->user->lire = 1;
		$user->rights->user->user->creer = 1;
		$user->rights->user->user->password = 1;
		$user->rights->user->user->supprimer = 1;
		$user->rights->user->self->creer = 1;
		$user->rights->user->self->password = 1;
	}

	/*
     * Overwrite some configs globals (try to avoid this and have code to use instead $user->conf->xxx)
     */

	// Set liste_limit
	if (isset($user->conf->MAIN_SIZE_LISTE_LIMIT))	$conf->liste_limit = $user->conf->MAIN_SIZE_LISTE_LIMIT; // Can be 0
	if (isset($user->conf->PRODUIT_LIMIT_SIZE))	$conf->product->limit_size = $user->conf->PRODUIT_LIMIT_SIZE; // Can be 0

	// Replace conf->css by personalized value if theme not forced
	if (empty($conf->global->MAIN_FORCETHEME) && !empty($user->conf->MAIN_THEME))
	{
		$conf->theme = $user->conf->MAIN_THEME;
		$conf->css = "/theme/".$conf->theme."/style.css.php";
	}
}

// Case forcing style from url
if (GETPOST('theme', 'alpha'))
{
	$conf->theme = GETPOST('theme', 'alpha', 1);
	$conf->css = "/theme/".$conf->theme."/style.css.php";
}

// Set javascript option
if (GETPOST('nojs', 'int')) {  // If javascript was not disabled on URL
	$conf->use_javascript_ajax = 0;
} else {
	if (!empty($user->conf->MAIN_DISABLE_JAVASCRIPT)) {
		$conf->use_javascript_ajax = !$user->conf->MAIN_DISABLE_JAVASCRIPT;
	}
}

// Set MAIN_OPTIMIZEFORTEXTBROWSER for user (must be after login part)
if (empty($conf->global->MAIN_OPTIMIZEFORTEXTBROWSER) && !empty($user->conf->MAIN_OPTIMIZEFORTEXTBROWSER)) {
	$conf->global->MAIN_OPTIMIZEFORTEXTBROWSER = $user->conf->MAIN_OPTIMIZEFORTEXTBROWSER;
}

// set MAIN_OPTIMIZEFORCOLORBLIND for user
$conf->global->MAIN_OPTIMIZEFORCOLORBLIND = empty($user->conf->MAIN_OPTIMIZEFORCOLORBLIND) ? '' : $user->conf->MAIN_OPTIMIZEFORCOLORBLIND;

// Set terminal output option according to conf->browser.
if (GETPOST('dol_hide_leftmenu', 'int') || !empty($_SESSION['dol_hide_leftmenu']))               $conf->dol_hide_leftmenu = 1;
if (GETPOST('dol_hide_topmenu', 'int') || !empty($_SESSION['dol_hide_topmenu']))                 $conf->dol_hide_topmenu = 1;
if (GETPOST('dol_optimize_smallscreen', 'int') || !empty($_SESSION['dol_optimize_smallscreen'])) $conf->dol_optimize_smallscreen = 1;
if (GETPOST('dol_no_mouse_hover', 'int') || !empty($_SESSION['dol_no_mouse_hover']))             $conf->dol_no_mouse_hover = 1;
if (GETPOST('dol_use_jmobile', 'int') || !empty($_SESSION['dol_use_jmobile']))                   $conf->dol_use_jmobile = 1;
if (!empty($conf->browser->layout) && $conf->browser->layout != 'classic') $conf->dol_no_mouse_hover = 1;
if ((!empty($conf->browser->layout) && $conf->browser->layout == 'phone')
	|| (!empty($_SESSION['dol_screenwidth']) && $_SESSION['dol_screenwidth'] < 400)
	|| (!empty($_SESSION['dol_screenheight']) && $_SESSION['dol_screenheight'] < 400)
)
{
	$conf->dol_optimize_smallscreen = 1;
}
// If we force to use jmobile, then we reenable javascript
if (!empty($conf->dol_use_jmobile)) $conf->use_javascript_ajax = 1;
// Replace themes bugged with jmobile with eldy
if (!empty($conf->dol_use_jmobile) && in_array($conf->theme, array('bureau2crea', 'cameleo', 'amarok')))
{
	$conf->theme = 'eldy';
	$conf->css = "/theme/".$conf->theme."/style.css.php";
}

if (!defined('NOREQUIRETRAN'))
{
	if (!GETPOST('lang', 'aZ09'))	// If language was not forced on URL
	{
		// If user has chosen its own language
		if (!empty($user->conf->MAIN_LANG_DEFAULT))
		{
			// If different than current language
			//print ">>>".$langs->getDefaultLang()."-".$user->conf->MAIN_LANG_DEFAULT;
			if ($langs->getDefaultLang() != $user->conf->MAIN_LANG_DEFAULT)
			{
				$langs->setDefaultLang($user->conf->MAIN_LANG_DEFAULT);
			}
		}
	}
}

if (!defined('NOLOGIN'))
{
	// If the login is not recovered, it is identified with an account that does not exist.
	// Hacking attempt?
	if (!$user->login) accessforbidden();

	// Check if user is active
	if ($user->statut < 1)
	{
		// If not active, we refuse the user
		$langs->load("other");
		dol_syslog("Authentication KO as login is disabled", LOG_NOTICE);
		accessforbidden($langs->trans("ErrorLoginDisabled"));
		exit;
	}

	// Load permissions
	$user->getrights();
}

dol_syslog("--- Access to ".(empty($_SERVER["REQUEST_METHOD"])?'':$_SERVER["REQUEST_METHOD"].' ').$_SERVER["PHP_SELF"].' - action='.GETPOST('action', 'aZ09').', massaction='.GETPOST('massaction', 'aZ09').' NOTOKENRENEWAL='.(defined('NOTOKENRENEWAL') ?constant('NOTOKENRENEWAL') : ''));
//Another call for easy debugg
//dol_syslog("Access to ".$_SERVER["PHP_SELF"].' GET='.join(',',array_keys($_GET)).'->'.join(',',$_GET).' POST:'.join(',',array_keys($_POST)).'->'.join(',',$_POST));

// Load main languages files
if (!defined('NOREQUIRETRAN'))
{
	// Load translation files required by page
	$langs->loadLangs(array('main', 'dict'));
}

// Define some constants used for style of arrays
$bc = array(0=>'class="impair"', 1=>'class="pair"');
$bcdd = array(0=>'class="drag drop oddeven"', 1=>'class="drag drop oddeven"');
$bcnd = array(0=>'class="nodrag nodrop nohover"', 1=>'class="nodrag nodrop nohoverpair"'); // Used for tr to add new lines
$bctag = array(0=>'class="impair tagtr"', 1=>'class="pair tagtr"');

// Define messages variables
$mesg = ''; $warning = ''; $error = 0;
// deprecated, see setEventMessages() and dol_htmloutput_events()
$mesgs = array(); $warnings = array(); $errors = array();

// Constants used to defined number of lines in textarea
if (empty($conf->browser->firefox))
{
	define('ROWS_1', 1);
	define('ROWS_2', 2);
	define('ROWS_3', 3);
	define('ROWS_4', 4);
	define('ROWS_5', 5);
	define('ROWS_6', 6);
	define('ROWS_7', 7);
	define('ROWS_8', 8);
	define('ROWS_9', 9);
} else {
	define('ROWS_1', 0);
	define('ROWS_2', 1);
	define('ROWS_3', 2);
	define('ROWS_4', 3);
	define('ROWS_5', 4);
	define('ROWS_6', 5);
	define('ROWS_7', 6);
	define('ROWS_8', 7);
	define('ROWS_9', 8);
}

$heightforframes = 50;

// Init menu manager
if (!defined('NOREQUIREMENU'))
{
	if (empty($user->socid))    // If internal user or not defined
	{
		$conf->standard_menu = (empty($conf->global->MAIN_MENU_STANDARD_FORCED) ? (empty($conf->global->MAIN_MENU_STANDARD) ? 'eldy_menu.php' : $conf->global->MAIN_MENU_STANDARD) : $conf->global->MAIN_MENU_STANDARD_FORCED);
	} else {
		// If external user
		$conf->standard_menu = (empty($conf->global->MAIN_MENUFRONT_STANDARD_FORCED) ? (empty($conf->global->MAIN_MENUFRONT_STANDARD) ? 'eldy_menu.php' : $conf->global->MAIN_MENUFRONT_STANDARD) : $conf->global->MAIN_MENUFRONT_STANDARD_FORCED);
	}

	// Load the menu manager (only if not already done)
	$file_menu = $conf->standard_menu;
	if (GETPOST('menu', 'alpha')) $file_menu = GETPOST('menu', 'alpha'); // example: menu=eldy_menu.php
	if (!class_exists('MenuManager'))
	{
		$menufound = 0;
		$dirmenus = array_merge(array("/core/menus/"), (array) $conf->modules_parts['menus']);
		foreach ($dirmenus as $dirmenu)
		{
			$menufound = dol_include_once($dirmenu."standard/".$file_menu);
			if (class_exists('MenuManager')) break;
		}
		if (!class_exists('MenuManager'))	// If failed to include, we try with standard eldy_menu.php
		{
			dol_syslog("You define a menu manager '".$file_menu."' that can not be loaded.", LOG_WARNING);
			$file_menu = 'eldy_menu.php';
			include_once DOL_DOCUMENT_ROOT."/core/menus/standard/".$file_menu;
		}
	}
	$menumanager = new MenuManager($db, empty($user->socid) ? 0 : 1);
	$menumanager->loadMenu();
}



// Functions

if (!function_exists("llxHeader"))
{
	/**
	 *	Show HTML header HTML + BODY + Top menu + left menu + DIV
	 *
	 * @param 	string 			$head				Optionnal head lines
	 * @param 	string 			$title				HTML title
	 * @param	string			$help_url			Url links to help page
	 * 		                            			Syntax is: For a wiki page: EN:EnglishPage|FR:FrenchPage|ES:SpanishPage
	 *                                  			For other external page: http://server/url
	 * @param	string			$target				Target to use on links
	 * @param 	int    			$disablejs			More content into html header
	 * @param 	int    			$disablehead		More content into html header
	 * @param 	array|string  	$arrayofjs			Array of complementary js files
	 * @param 	array|string  	$arrayofcss			Array of complementary css files
	 * @param	string			$morequerystring	Query string to add to the link "print" to get same parameters (use only if autodetect fails)
	 * @param   string  		$morecssonbody      More CSS on body tag. For example 'classforhorizontalscrolloftabs'.
	 * @param	string			$replacemainareaby	Replace call to main_area() by a print of this string
	 * @param	int				$disablenofollow	Disable the "nofollow" on page
	 * @return	void
	 */
	function llxHeader($head = '', $title = '', $help_url = '', $target = '', $disablejs = 0, $disablehead = 0, $arrayofjs = '', $arrayofcss = '', $morequerystring = '', $morecssonbody = '', $replacemainareaby = '', $disablenofollow = 0)
	{
		global $conf;

		// html header
		top_htmlhead($head, $title, $disablejs, $disablehead, $arrayofjs, $arrayofcss, 0, $disablenofollow);

		$tmpcsstouse = 'sidebar-collapse'.($morecssonbody ? ' '.$morecssonbody : '');
		// If theme MD and classic layer, we open the menulayer by default.
		if ($conf->theme == 'md' && !in_array($conf->browser->layout, array('phone', 'tablet')) && empty($conf->global->MAIN_OPTIMIZEFORTEXTBROWSER))
		{
			global $mainmenu;
			if ($mainmenu != 'website') $tmpcsstouse = $morecssonbody; // We do not use sidebar-collpase by default to have menuhider open by default.
		}

		if (!empty($conf->global->MAIN_OPTIMIZEFORCOLORBLIND)) {
			$tmpcsstouse .= ' colorblind-'.strip_tags($conf->global->MAIN_OPTIMIZEFORCOLORBLIND);
		}

		print '<body id="mainbody" class="'.$tmpcsstouse.'">'."\n";

		// top menu and left menu area
		if (empty($conf->dol_hide_topmenu) || GETPOST('dol_invisible_topmenu', 'int'))
		{
			top_menu($head, $title, $target, $disablejs, $disablehead, $arrayofjs, $arrayofcss, $morequerystring, $help_url);
		}

		if (empty($conf->dol_hide_leftmenu))
		{
			left_menu('', $help_url, '', '', 1, $title, 1); // $menumanager is retrieved with a global $menumanager inside this function
		}

		// main area
		if ($replacemainareaby)
		{
			print $replacemainareaby;
			return;
		}
		main_area($title);
	}
}


/**
 *  Show HTTP header
 *
 *  @param  string  $contenttype    Content type. For example, 'text/html'
 *  @param	int		$forcenocache	Force disabling of cache for the page
 *  @return	void
 */
function top_httphead($contenttype = 'text/html', $forcenocache = 0)
{
	global $db, $conf, $hookmanager;

	if ($contenttype == 'text/html') header("Content-Type: text/html; charset=".$conf->file->character_set_client);
	else header("Content-Type: ".$contenttype);

	// Security options
	header("X-Content-Type-Options: nosniff"); // With the nosniff option, if the server says the content is text/html, the browser will render it as text/html (note that most browsers now force this option to on)
	if (!defined('XFRAMEOPTIONS_ALLOWALL')) header("X-Frame-Options: SAMEORIGIN"); // Frames allowed only if on same domain (stop some XSS attacks)
	else header("X-Frame-Options: ALLOWALL");
	//header("X-XSS-Protection: 1");      		// XSS filtering protection of some browsers (note: use of Content-Security-Policy is more efficient). Disabled as deprecated.
	if (!defined('FORCECSP'))
	{
		//if (! isset($conf->global->MAIN_HTTP_CONTENT_SECURITY_POLICY))
		//{
		//	// A default security policy that keep usage of js external component like ckeditor, stripe, google, working
		//	$contentsecuritypolicy = "font-src *; img-src *; style-src * 'unsafe-inline' 'unsafe-eval'; default-src 'self' *.stripe.com 'unsafe-inline' 'unsafe-eval'; script-src 'self' *.stripe.com 'unsafe-inline' 'unsafe-eval'; frame-src 'self' *.stripe.com; connect-src 'self';";
		//}
		//else
		$contentsecuritypolicy = empty($conf->global->MAIN_HTTP_CONTENT_SECURITY_POLICY) ? '' : $conf->global->MAIN_HTTP_CONTENT_SECURITY_POLICY;

		if (!is_object($hookmanager)) $hookmanager = new HookManager($db);
		$hookmanager->initHooks(array("main"));

		$parameters = array('contentsecuritypolicy'=>$contentsecuritypolicy);
		$result = $hookmanager->executeHooks('setContentSecurityPolicy', $parameters); // Note that $action and $object may have been modified by some hooks
		if ($result > 0) $contentsecuritypolicy = $hookmanager->resPrint; // Replace CSP
		else $contentsecuritypolicy .= $hookmanager->resPrint; // Concat CSP

		if (!empty($contentsecuritypolicy))
		{
			// For example, to restrict 'script', 'object', 'frames' or 'img' to some domains:
			// script-src https://api.google.com https://anotherhost.com; object-src https://youtube.com; frame-src https://youtube.com; img-src: https://static.example.com
			// For example, to restrict everything to one domain, except 'object', ...:
			// default-src https://cdn.example.net; object-src 'none'
			// For example, to restrict everything to itself except img that can be on other servers:
			// default-src 'self'; img-src *;
			// Pre-existing site that uses too much inline code to fix but wants to ensure resources are loaded only over https and disable plugins:
			// default-src http: https: 'unsafe-eval' 'unsafe-inline'; object-src 'none'
			header("Content-Security-Policy: ".$contentsecuritypolicy);
		}
	} elseif (constant('FORCECSP'))
	{
		header("Content-Security-Policy: ".constant('FORCECSP'));
	}
	if ($forcenocache)
	{
		header("Cache-Control: no-cache, no-store, must-revalidate, max-age=0");
	}
}

/**
 * Ouput html header of a page.
 * This code is also duplicated into security2.lib.php::dol_loginfunction
 *
 * @param 	string 	$head			 Optionnal head lines
 * @param 	string 	$title			 HTML title
 * @param 	int    	$disablejs		 Disable js output
 * @param 	int    	$disablehead	 Disable head output
 * @param 	array  	$arrayofjs		 Array of complementary js files
 * @param 	array  	$arrayofcss		 Array of complementary css files
 * @param 	int    	$disablejmobile	 Disable jmobile (No more used)
 * @param   int     $disablenofollow Disable no follow tag
 * @return	void
 */
function top_htmlhead($head, $title = '', $disablejs = 0, $disablehead = 0, $arrayofjs = '', $arrayofcss = '', $disablejmobile = 0, $disablenofollow = 0)
{
	global $db, $conf, $langs, $user, $mysoc, $hookmanager;

	top_httphead();

	if (empty($conf->css)) $conf->css = '/theme/eldy/style.css.php'; // If not defined, eldy by default

	print '<!doctype html>'."\n";

	if (!empty($conf->global->MAIN_USE_CACHE_MANIFEST)) print '<html lang="'.substr($langs->defaultlang, 0, 2).'" manifest="'.DOL_URL_ROOT.'/cache.manifest">'."\n";
	else print '<html lang="'.substr($langs->defaultlang, 0, 2).'">'."\n";
	//print '<html xmlns="http://www.w3.org/1999/xhtml" xml:lang="fr">'."\n";
	if (empty($disablehead))
	{
		if (!is_object($hookmanager)) $hookmanager = new HookManager($db);
		$hookmanager->initHooks(array("main"));

		$ext = 'layout='.$conf->browser->layout.'&amp;version='.urlencode(DOL_VERSION);

		print "<head>\n";

		if (GETPOST('dol_basehref', 'alpha')) print '<base href="'.dol_escape_htmltag(GETPOST('dol_basehref', 'alpha')).'">'."\n";

		// Displays meta
		print '<meta charset="utf-8">'."\n";
		print '<meta name="robots" content="noindex'.($disablenofollow ? '' : ',nofollow').'">'."\n"; // Do not index
		print '<meta name="viewport" content="width=device-width, initial-scale=1.0">'."\n"; // Scale for mobile device
		print '<meta name="author" content="Dolibarr Development Team">'."\n";

		// Favicon
		$favicon = DOL_URL_ROOT.'/theme/dolibarr_256x256_color.png';
		if (!empty($mysoc->logo_squarred_mini)) $favicon = DOL_URL_ROOT.'/viewimage.php?cache=1&modulepart=mycompany&file='.urlencode('logos/thumbs/'.$mysoc->logo_squarred_mini);
		if (!empty($conf->global->MAIN_FAVICON_URL)) $favicon = $conf->global->MAIN_FAVICON_URL;
		if (empty($conf->dol_use_jmobile)) print '<link rel="shortcut icon" type="image/x-icon" href="'.$favicon.'"/>'."\n"; // Not required into an Android webview

		//if (empty($conf->global->MAIN_OPTIMIZEFORTEXTBROWSER)) print '<link rel="top" title="'.$langs->trans("Home").'" href="'.(DOL_URL_ROOT?DOL_URL_ROOT:'/').'">'."\n";
		//if (empty($conf->global->MAIN_OPTIMIZEFORTEXTBROWSER)) print '<link rel="copyright" title="GNU General Public License" href="https://www.gnu.org/copyleft/gpl.html#SEC1">'."\n";
		//if (empty($conf->global->MAIN_OPTIMIZEFORTEXTBROWSER)) print '<link rel="author" title="Dolibarr Development Team" href="https://www.dolibarr.org">'."\n";

		// Mobile appli like icon
		$manifest = DOL_URL_ROOT.'/theme/'.$conf->theme.'/manifest.json.php';
		if (!empty($manifest)) {
			print '<link rel="manifest" href="'.$manifest.'" />'."\n";
		}

		if (!empty($conf->global->THEME_ELDY_TOPMENU_BACK1)) {
			// TODO: use auto theme color switch
			print '<meta name="theme-color" content="rgb('.$conf->global->THEME_ELDY_TOPMENU_BACK1.')">'."\n";
		}

		// Auto refresh page
		if (GETPOST('autorefresh', 'int') > 0) print '<meta http-equiv="refresh" content="'.GETPOST('autorefresh', 'int').'">';

		// Displays title
		$appli = constant('DOL_APPLICATION_TITLE');
		if (!empty($conf->global->MAIN_APPLICATION_TITLE)) $appli = $conf->global->MAIN_APPLICATION_TITLE;

		print '<title>';
		$titletoshow = '';
		if ($title && !empty($conf->global->MAIN_HTML_TITLE) && preg_match('/noapp/', $conf->global->MAIN_HTML_TITLE)) $titletoshow = dol_htmlentities($title);
		elseif ($title) $titletoshow = dol_htmlentities($appli.' - '.$title);
		else $titletoshow = dol_htmlentities($appli);

		$parameters = array('title'=>$titletoshow);
		$result = $hookmanager->executeHooks('setHtmlTitle', $parameters); // Note that $action and $object may have been modified by some hooks
		if ($result > 0) $titletoshow = $hookmanager->resPrint; // Replace Title to show
		else $titletoshow .= $hookmanager->resPrint; // Concat to Title to show

		print $titletoshow;
		print '</title>';

		print "\n";

		if (GETPOST('version', 'int')) $ext = 'version='.GETPOST('version', 'int'); // usefull to force no cache on css/js

		$themeparam = '?lang='.$langs->defaultlang.'&amp;theme='.$conf->theme.(GETPOST('optioncss', 'aZ09') ? '&amp;optioncss='.GETPOST('optioncss', 'aZ09', 1) : '').'&amp;userid='.$user->id.'&amp;entity='.$conf->entity;
		$themeparam .= ($ext ? '&amp;'.$ext : '').'&amp;revision='.$conf->global->MAIN_IHM_PARAMS_REV;
		if (!empty($_SESSION['dol_resetcache'])) $themeparam .= '&amp;dol_resetcache='.$_SESSION['dol_resetcache'];
		if (GETPOSTISSET('dol_hide_topmenu')) { $themeparam .= '&amp;dol_hide_topmenu='.GETPOST('dol_hide_topmenu', 'int'); }
		if (GETPOSTISSET('dol_hide_leftmenu')) { $themeparam .= '&amp;dol_hide_leftmenu='.GETPOST('dol_hide_leftmenu', 'int'); }
		if (GETPOSTISSET('dol_optimize_smallscreen')) { $themeparam .= '&amp;dol_optimize_smallscreen='.GETPOST('dol_optimize_smallscreen', 'int'); }
		if (GETPOSTISSET('dol_no_mouse_hover')) { $themeparam .= '&amp;dol_no_mouse_hover='.GETPOST('dol_no_mouse_hover', 'int'); }
		if (GETPOSTISSET('dol_use_jmobile')) { $themeparam .= '&amp;dol_use_jmobile='.GETPOST('dol_use_jmobile', 'int'); $conf->dol_use_jmobile = GETPOST('dol_use_jmobile', 'int'); }
		if (GETPOSTISSET('THEME_DARKMODEENABLED')) { $themeparam .= '&amp;THEME_DARKMODEENABLED='.GETPOST('THEME_DARKMODEENABLED', 'int'); }
		if (GETPOSTISSET('THEME_SATURATE_RATIO')) { $themeparam .= '&amp;THEME_SATURATE_RATIO='.GETPOST('THEME_SATURATE_RATIO', 'int'); }

		if (!empty($conf->global->MAIN_ENABLE_FONT_ROBOTO)) {
			print '<link rel="preconnect" href="https://fonts.gstatic.com">'."\n";
			print '<link href="https://fonts.googleapis.com/css2?family=Roboto:wght@200;300;400;500;600&display=swap" rel="stylesheet">'."\n";
		}

		if (!defined('DISABLE_JQUERY') && !$disablejs && $conf->use_javascript_ajax)
		{
			print '<!-- Includes CSS for JQuery (Ajax library) -->'."\n";
			$jquerytheme = 'base';
			if (!empty($conf->global->MAIN_USE_JQUERY_THEME)) $jquerytheme = $conf->global->MAIN_USE_JQUERY_THEME;
			if (constant('JS_JQUERY_UI')) print '<link rel="stylesheet" type="text/css" href="'.JS_JQUERY_UI.'css/'.$jquerytheme.'/jquery-ui.min.css'.($ext ? '?'.$ext : '').'">'."\n"; // Forced JQuery
			else print '<link rel="stylesheet" type="text/css" href="'.DOL_URL_ROOT.'/includes/jquery/css/'.$jquerytheme.'/jquery-ui.css'.($ext ? '?'.$ext : '').'">'."\n"; // JQuery
			if (!defined('DISABLE_JQUERY_JNOTIFY')) print '<link rel="stylesheet" type="text/css" href="'.DOL_URL_ROOT.'/includes/jquery/plugins/jnotify/jquery.jnotify-alt.min.css'.($ext ? '?'.$ext : '').'">'."\n"; // JNotify
			if (!defined('DISABLE_SELECT2') && (!empty($conf->global->MAIN_USE_JQUERY_MULTISELECT) || defined('REQUIRE_JQUERY_MULTISELECT')))     // jQuery plugin "mutiselect", "multiple-select", "select2"...
			{
				$tmpplugin = empty($conf->global->MAIN_USE_JQUERY_MULTISELECT) ?constant('REQUIRE_JQUERY_MULTISELECT') : $conf->global->MAIN_USE_JQUERY_MULTISELECT;
				print '<link rel="stylesheet" type="text/css" href="'.DOL_URL_ROOT.'/includes/jquery/plugins/'.$tmpplugin.'/dist/css/'.$tmpplugin.'.css'.($ext ? '?'.$ext : '').'">'."\n";
			}
		}

		if (!defined('DISABLE_FONT_AWSOME'))
		{
			print '<!-- Includes CSS for font awesome -->'."\n";
			print '<link rel="stylesheet" type="text/css" href="'.DOL_URL_ROOT.'/theme/common/fontawesome-5/css/all.min.css'.($ext ? '?'.$ext : '').'">'."\n";
			print '<link rel="stylesheet" type="text/css" href="'.DOL_URL_ROOT.'/theme/common/fontawesome-5/css/v4-shims.min.css'.($ext ? '?'.$ext : '').'">'."\n";
		}

		print '<!-- Includes CSS for Dolibarr theme -->'."\n";
		// Output style sheets (optioncss='print' or ''). Note: $conf->css looks like '/theme/eldy/style.css.php'
		$themepath = dol_buildpath($conf->css, 1);
		$themesubdir = '';
		if (!empty($conf->modules_parts['theme']))	// This slow down
		{
			foreach ($conf->modules_parts['theme'] as $reldir)
			{
				if (file_exists(dol_buildpath($reldir.$conf->css, 0)))
				{
					$themepath = dol_buildpath($reldir.$conf->css, 1);
					$themesubdir = $reldir;
					break;
				}
			}
		}

		//print 'themepath='.$themepath.' themeparam='.$themeparam;exit;
		print '<link rel="stylesheet" type="text/css" href="'.$themepath.$themeparam.'">'."\n";
		if (!empty($conf->global->MAIN_FIX_FLASH_ON_CHROME)) print '<!-- Includes CSS that does not exists as a workaround of flash bug of chrome -->'."\n".'<link rel="stylesheet" type="text/css" href="filethatdoesnotexiststosolvechromeflashbug">'."\n";

		// CSS forced by modules (relative url starting with /)
		if (!empty($conf->modules_parts['css']))
		{
			$arraycss = (array) $conf->modules_parts['css'];
			foreach ($arraycss as $modcss => $filescss)
			{
				$filescss = (array) $filescss; // To be sure filecss is an array
				foreach ($filescss as $cssfile)
				{
					if (empty($cssfile)) dol_syslog("Warning: module ".$modcss." declared a css path file into its descriptor that is empty.", LOG_WARNING);
					// cssfile is a relative path
					print '<!-- Includes CSS added by module '.$modcss.' -->'."\n".'<link rel="stylesheet" type="text/css" href="'.dol_buildpath($cssfile, 1);
					// We add params only if page is not static, because some web server setup does not return content type text/css if url has parameters, so browser cache is not used.
					if (!preg_match('/\.css$/i', $cssfile)) print $themeparam;
					print '">'."\n";
				}
			}
		}
		// CSS forced by page in top_htmlhead call (relative url starting with /)
		if (is_array($arrayofcss))
		{
			foreach ($arrayofcss as $cssfile)
			{
				if (preg_match('/^(http|\/\/)/i', $cssfile))
				{
					$urltofile = $cssfile;
				} else {
					$urltofile = dol_buildpath($cssfile, 1);
				}
				print '<!-- Includes CSS added by page -->'."\n".'<link rel="stylesheet" type="text/css" title="default" href="'.$urltofile;
				// We add params only if page is not static, because some web server setup does not return content type text/css if url has parameters and browser cache is not used.
				if (!preg_match('/\.css$/i', $cssfile)) print $themeparam;
				print '">'."\n";
			}
		}

		// Output standard javascript links
		if (!defined('DISABLE_JQUERY') && !$disablejs && !empty($conf->use_javascript_ajax))
		{
			// JQuery. Must be before other includes
			print '<!-- Includes JS for JQuery -->'."\n";
			if (defined('JS_JQUERY') && constant('JS_JQUERY')) print '<script src="'.JS_JQUERY.'jquery.min.js'.($ext ? '?'.$ext : '').'"></script>'."\n";
			else print '<script src="'.DOL_URL_ROOT.'/includes/jquery/js/jquery.min.js'.($ext ? '?'.$ext : '').'"></script>'."\n";
			/*if (! empty($conf->global->MAIN_FEATURES_LEVEL) && ! defined('JS_JQUERY_MIGRATE_DISABLED'))
			{
				if (defined('JS_JQUERY_MIGRATE') && constant('JS_JQUERY_MIGRATE')) print '<script src="'.JS_JQUERY_MIGRATE.'jquery-migrate.min.js'.($ext?'?'.$ext:'').'"></script>'."\n";
				else print '<script src="'.DOL_URL_ROOT.'/includes/jquery/js/jquery-migrate.min.js'.($ext?'?'.$ext:'').'"></script>'."\n";
			}*/
			if (defined('JS_JQUERY_UI') && constant('JS_JQUERY_UI')) print '<script src="'.JS_JQUERY_UI.'jquery-ui.min.js'.($ext ? '?'.$ext : '').'"></script>'."\n";
			else print '<script src="'.DOL_URL_ROOT.'/includes/jquery/js/jquery-ui.min.js'.($ext ? '?'.$ext : '').'"></script>'."\n";
			if (!defined('DISABLE_JQUERY_TABLEDND')) print '<script src="'.DOL_URL_ROOT.'/includes/jquery/plugins/tablednd/jquery.tablednd.min.js'.($ext ? '?'.$ext : '').'"></script>'."\n";
			// jQuery jnotify
			if (empty($conf->global->MAIN_DISABLE_JQUERY_JNOTIFY) && !defined('DISABLE_JQUERY_JNOTIFY')) {
				print '<script src="'.DOL_URL_ROOT.'/includes/jquery/plugins/jnotify/jquery.jnotify.min.js'.($ext ? '?'.$ext : '').'"></script>'."\n";
			}
			// Chart
			if (empty($conf->global->MAIN_JS_GRAPH) || $conf->global->MAIN_JS_GRAPH == 'chart') {
				print '<script src="'.DOL_URL_ROOT.'/includes/nnnick/chartjs/dist/Chart.min.js'.($ext ? '?'.$ext : '').'"></script>'."\n";
			}

			// jQuery jeditable for Edit In Place features
			if (!empty($conf->global->MAIN_USE_JQUERY_JEDITABLE) && !defined('DISABLE_JQUERY_JEDITABLE')) {
				print '<!-- JS to manage editInPlace feature -->'."\n";
				print '<script src="'.DOL_URL_ROOT.'/includes/jquery/plugins/jeditable/jquery.jeditable.js'.($ext ? '?'.$ext : '').'"></script>'."\n";
				print '<script src="'.DOL_URL_ROOT.'/includes/jquery/plugins/jeditable/jquery.jeditable.ui-datepicker.js'.($ext ? '?'.$ext : '').'"></script>'."\n";
				print '<script src="'.DOL_URL_ROOT.'/includes/jquery/plugins/jeditable/jquery.jeditable.ui-autocomplete.js'.($ext ? '?'.$ext : '').'"></script>'."\n";
				print '<script>'."\n";
				print 'var urlSaveInPlace = \''.DOL_URL_ROOT.'/core/ajax/saveinplace.php\';'."\n";
				print 'var urlLoadInPlace = \''.DOL_URL_ROOT.'/core/ajax/loadinplace.php\';'."\n";
				print 'var tooltipInPlace = \''.$langs->transnoentities('ClickToEdit').'\';'."\n"; // Added in title attribute of span
				print 'var placeholderInPlace = \'&nbsp;\';'."\n"; // If we put another string than $langs->trans("ClickToEdit") here, nothing is shown. If we put empty string, there is error, Why ?
				print 'var cancelInPlace = \''.$langs->trans("Cancel").'\';'."\n";
				print 'var submitInPlace = \''.$langs->trans('Ok').'\';'."\n";
				print 'var indicatorInPlace = \'<img src="'.DOL_URL_ROOT."/theme/".$conf->theme."/img/working.gif".'">\';'."\n";
				print 'var withInPlace = 300;'; // width in pixel for default string edit
				print '</script>'."\n";
				print '<script src="'.DOL_URL_ROOT.'/core/js/editinplace.js'.($ext ? '?'.$ext : '').'"></script>'."\n";
				print '<script src="'.DOL_URL_ROOT.'/includes/jquery/plugins/jeditable/jquery.jeditable.ckeditor.js'.($ext ? '?'.$ext : '').'"></script>'."\n";
			}
			// jQuery Timepicker
			if (!empty($conf->global->MAIN_USE_JQUERY_TIMEPICKER) || defined('REQUIRE_JQUERY_TIMEPICKER')) {
				print '<script src="'.DOL_URL_ROOT.'/includes/jquery/plugins/timepicker/jquery-ui-timepicker-addon.js'.($ext ? '?'.$ext : '').'"></script>'."\n";
				print '<script src="'.DOL_URL_ROOT.'/core/js/timepicker.js.php?lang='.$langs->defaultlang.($ext ? '&amp;'.$ext : '').'"></script>'."\n";
			}
			if (!defined('DISABLE_SELECT2') && (!empty($conf->global->MAIN_USE_JQUERY_MULTISELECT) || defined('REQUIRE_JQUERY_MULTISELECT'))) {
				// jQuery plugin "mutiselect", "multiple-select", "select2", ...
				$tmpplugin = empty($conf->global->MAIN_USE_JQUERY_MULTISELECT) ?constant('REQUIRE_JQUERY_MULTISELECT') : $conf->global->MAIN_USE_JQUERY_MULTISELECT;
				print '<script src="'.DOL_URL_ROOT.'/includes/jquery/plugins/'.$tmpplugin.'/dist/js/'.$tmpplugin.'.full.min.js'.($ext ? '?'.$ext : '').'"></script>'."\n"; // We include full because we need the support of containerCssClass
			}
			if (!defined('DISABLE_MULTISELECT'))     // jQuery plugin "mutiselect" to select with checkboxes. Can be removed once we have an enhanced search tool
			{
				print '<script src="'.DOL_URL_ROOT.'/includes/jquery/plugins/multiselect/jquery.multi-select.js'.($ext ? '?'.$ext : '').'"></script>'."\n";
			}
		}

		if (!$disablejs && !empty($conf->use_javascript_ajax)) {
			// CKEditor
			if ((!empty($conf->fckeditor->enabled) && (empty($conf->global->FCKEDITOR_EDITORNAME) || $conf->global->FCKEDITOR_EDITORNAME == 'ckeditor') && !defined('DISABLE_CKEDITOR')) || defined('FORCE_CKEDITOR'))
			{
				print '<!-- Includes JS for CKEditor -->'."\n";
				$pathckeditor = DOL_URL_ROOT.'/includes/ckeditor/ckeditor/';
				$jsckeditor = 'ckeditor.js';
				if (constant('JS_CKEDITOR')) {
					// To use external ckeditor 4 js lib
					$pathckeditor = constant('JS_CKEDITOR');
				}
				print '<script>';
                print '/* enable ckeditor by main.inc.php */';
				print 'var CKEDITOR_BASEPATH = \''.$pathckeditor.'\';'."\n";
				print 'var ckeditorConfig = \''.dol_buildpath($themesubdir.'/theme/'.$conf->theme.'/ckeditor/config.js'.($ext ? '?'.$ext : ''), 1).'\';'."\n"; // $themesubdir='' in standard usage
				print 'var ckeditorFilebrowserBrowseUrl = \''.DOL_URL_ROOT.'/core/filemanagerdol/browser/default/browser.php?Connector='.DOL_URL_ROOT.'/core/filemanagerdol/connectors/php/connector.php\';'."\n";
				print 'var ckeditorFilebrowserImageBrowseUrl = \''.DOL_URL_ROOT.'/core/filemanagerdol/browser/default/browser.php?Type=Image&Connector='.DOL_URL_ROOT.'/core/filemanagerdol/connectors/php/connector.php\';'."\n";
				print '</script>'."\n";
				print '<script src="'.$pathckeditor.$jsckeditor.($ext ? '?'.$ext : '').'"></script>'."\n";
				print '<script>';
				if (GETPOST('mode', 'aZ09') == 'Full_inline') {
					print 'CKEDITOR.disableAutoInline = false;'."\n";
				} else {
					print 'CKEDITOR.disableAutoInline = true;'."\n";
				}
				print '</script>'."\n";
			}

			// Browser notifications (if NOREQUIREMENU is on, it is mostly a page for popup, so we do not enable notif too. We hide also for public pages).
			if (!defined('NOBROWSERNOTIF') && !defined('NOREQUIREMENU') && !defined('NOLOGIN'))
			{
				$enablebrowsernotif = false;
				if (!empty($conf->agenda->enabled) && !empty($conf->global->AGENDA_REMINDER_BROWSER)) $enablebrowsernotif = true;
				if ($conf->browser->layout == 'phone') $enablebrowsernotif = false;
				if ($enablebrowsernotif)
				{
					print '<!-- Includes JS of Dolibarr (browser layout = '.$conf->browser->layout.')-->'."\n";
					print '<script src="'.DOL_URL_ROOT.'/core/js/lib_notification.js.php'.($ext ? '?'.$ext : '').'"></script>'."\n";
				}
			}

			// Global js function
			print '<!-- Includes JS of Dolibarr -->'."\n";
			print '<script src="'.DOL_URL_ROOT.'/core/js/lib_head.js.php?lang='.$langs->defaultlang.($ext ? '&'.$ext : '').'"></script>'."\n";

			// JS forced by modules (relative url starting with /)
			if (!empty($conf->modules_parts['js']))		// $conf->modules_parts['js'] is array('module'=>array('file1','file2'))
			{
				$arrayjs = (array) $conf->modules_parts['js'];
				foreach ($arrayjs as $modjs => $filesjs)
				{
					$filesjs = (array) $filesjs; // To be sure filejs is an array
					foreach ($filesjs as $jsfile)
					{
						// jsfile is a relative path
						print '<!-- Include JS added by module '.$modjs.'-->'."\n".'<script src="'.dol_buildpath($jsfile, 1).'"></script>'."\n";
					}
				}
			}
			// JS forced by page in top_htmlhead (relative url starting with /)
			if (is_array($arrayofjs))
			{
				print '<!-- Includes JS added by page -->'."\n";
				foreach ($arrayofjs as $jsfile)
				{
					if (preg_match('/^(http|\/\/)/i', $jsfile))
					{
						print '<script src="'.$jsfile.'"></script>'."\n";
					} else {
						print '<script src="'.dol_buildpath($jsfile, 1).'"></script>'."\n";
					}
				}
			}
		}

		if (!empty($head)) print $head."\n";
		if (!empty($conf->global->MAIN_HTML_HEADER)) print $conf->global->MAIN_HTML_HEADER."\n";

		$parameters = array();
		$result = $hookmanager->executeHooks('addHtmlHeader', $parameters); // Note that $action and $object may have been modified by some hooks
		print $hookmanager->resPrint; // Replace Title to show

		print "</head>\n\n";
	}

	$conf->headerdone = 1; // To tell header was output
}


/**
 *  Show an HTML header + a BODY + The top menu bar
 *
 *  @param      string	$head    			Lines in the HEAD
 *  @param      string	$title   			Title of web page
 *  @param      string	$target  			Target to use in menu links (Example: '' or '_top')
 *	@param		int		$disablejs			Do not output links to js (Ex: qd fonction utilisee par sous formulaire Ajax)
 *	@param		int		$disablehead		Do not output head section
 *	@param		array	$arrayofjs			Array of js files to add in header
 *	@param		array	$arrayofcss			Array of css files to add in header
 *  @param		string	$morequerystring	Query string to add to the link "print" to get same parameters (use only if autodetect fails)
 *  @param      string	$helppagename    	Name of wiki page for help ('' by default).
 * 				     		                Syntax is: For a wiki page: EN:EnglishPage|FR:FrenchPage|ES:SpanishPage
 * 						                    For other external page: http://server/url
 *  @return		void
 */
function top_menu($head, $title = '', $target = '', $disablejs = 0, $disablehead = 0, $arrayofjs = '', $arrayofcss = '', $morequerystring = '', $helppagename = '')
{
	global $user, $conf, $langs, $db;
	global $dolibarr_main_authentication, $dolibarr_main_demo;
	global $hookmanager, $menumanager;

	$searchform = '';
	$bookmarks = '';

	// Instantiate hooks for external modules
	$hookmanager->initHooks(array('toprightmenu'));

	$toprightmenu = '';

	// For backward compatibility with old modules
	if (empty($conf->headerdone))
	{
		$disablenofollow = 0;
		top_htmlhead($head, $title, $disablejs, $disablehead, $arrayofjs, $arrayofcss, 0, $disablenofollow);
		print '<body id="mainbody">';
	}

	/*
     * Top menu
     */
	if ((empty($conf->dol_hide_topmenu) || GETPOST('dol_invisible_topmenu', 'int')) && (!defined('NOREQUIREMENU') || !constant('NOREQUIREMENU')))
	{
		if (!isset($form) || !is_object($form)) {
			include_once DOL_DOCUMENT_ROOT.'/core/class/html.form.class.php';
			$form = new Form($db);
		}

		print "\n".'<!-- Start top horizontal -->'."\n";

		print '<div class="side-nav-vert'.(GETPOST('dol_invisible_topmenu', 'int') ? ' hidden' : '').'"><div id="id-top">'; // dol_invisible_topmenu differs from dol_hide_topmenu: dol_invisible_topmenu means we output menu but we make it invisible.

		// Show menu entries
		print '<div id="tmenu_tooltip'.(empty($conf->global->MAIN_MENU_INVERT) ? '' : 'invert').'" class="tmenu">'."\n";
		$menumanager->atarget = $target;
		$menumanager->showmenu('top', array('searchform'=>$searchform, 'bookmarks'=>$bookmarks)); // This contains a \n
		print "</div>\n";

		// Define link to login card
		$appli = constant('DOL_APPLICATION_TITLE');
		if (!empty($conf->global->MAIN_APPLICATION_TITLE))
		{
			$appli = $conf->global->MAIN_APPLICATION_TITLE;
			if (preg_match('/\d\.\d/', $appli))
			{
				if (!preg_match('/'.preg_quote(DOL_VERSION).'/', $appli)) $appli .= " (".DOL_VERSION.")"; // If new title contains a version that is different than core
			} else $appli .= " ".DOL_VERSION;
		} else $appli .= " ".DOL_VERSION;

		if (!empty($conf->global->MAIN_FEATURES_LEVEL)) $appli .= "<br>".$langs->trans("LevelOfFeature").': '.$conf->global->MAIN_FEATURES_LEVEL;

		$logouttext = '';
		$logouthtmltext = '';
		if (empty($conf->global->MAIN_OPTIMIZEFORTEXTBROWSER))
		{
			//$logouthtmltext=$appli.'<br>';
			if ($_SESSION["dol_authmode"] != 'forceuser' && $_SESSION["dol_authmode"] != 'http')
			{
				$logouthtmltext .= $langs->trans("Logout").'<br>';

				$logouttext .= '<a accesskey="l" href="'.DOL_URL_ROOT.'/user/logout.php">';
				$logouttext .= img_picto($langs->trans('Logout'), 'sign-out', '', false, 0, 0, '', 'atoplogin');
				$logouttext .= '</a>';
			} else {
				$logouthtmltext .= $langs->trans("NoLogoutProcessWithAuthMode", $_SESSION["dol_authmode"]);
				$logouttext .= img_picto($langs->trans('Logout'), 'sign-out', '', false, 0, 0, '', 'atoplogin opacitymedium');
			}
		}

		print '<div class="login_block usedropdown">'."\n";

		$toprightmenu .= '<div class="login_block_other">';

		// Execute hook printTopRightMenu (hooks should output string like '<div class="login"><a href="">mylink</a></div>')
		$parameters = array();
		$result = $hookmanager->executeHooks('printTopRightMenu', $parameters); // Note that $action and $object may have been modified by some hooks
		if (is_numeric($result))
		{
			if ($result == 0)
				$toprightmenu .= $hookmanager->resPrint; // add
			else {
				$toprightmenu = $hookmanager->resPrint; // replace
			}
		} else {
			$toprightmenu .= $result; // For backward compatibility
		}

		// Link to module builder
		if (!empty($conf->modulebuilder->enabled))
		{
			$text = '<a href="'.DOL_URL_ROOT.'/modulebuilder/index.php?mainmenu=home&leftmenu=admintools" target="modulebuilder">';
			//$text.= img_picto(":".$langs->trans("ModuleBuilder"), 'printer_top.png', 'class="printer"');
			$text .= '<span class="fa fa-bug atoplogin valignmiddle"></span>';
			$text .= '</a>';
			$toprightmenu .= $form->textwithtooltip('', $langs->trans("ModuleBuilder"), 2, 1, $text, 'login_block_elem', 2);
		}

		// Link to print main content area
		if (empty($conf->global->MAIN_PRINT_DISABLELINK) && empty($conf->global->MAIN_OPTIMIZEFORTEXTBROWSER) && $conf->browser->layout != 'phone')
		{
			$qs = dol_escape_htmltag($_SERVER["QUERY_STRING"]);

			if (is_array($_POST))
			{
				foreach ($_POST as $key=>$value) {
					if ($key !== 'action' && $key !== 'password' && !is_array($value)) $qs .= '&'.$key.'='.urlencode($value);
				}
			}
			$qs .= (($qs && $morequerystring) ? '&' : '').$morequerystring;
			$text = '<a href="'.dol_escape_htmltag($_SERVER["PHP_SELF"]).'?'.$qs.($qs ? '&' : '').'optioncss=print" target="_blank">';
			//$text.= img_picto(":".$langs->trans("PrintContentArea"), 'printer_top.png', 'class="printer"');
			$text .= '<span class="fa fa-print atoplogin valignmiddle"></span>';
			$text .= '</a>';
			$toprightmenu .= $form->textwithtooltip('', $langs->trans("PrintContentArea"), 2, 1, $text, 'login_block_elem', 2);
		}

		// Link to Dolibarr wiki pages
		if (empty($conf->global->MAIN_HELP_DISABLELINK) && empty($conf->global->MAIN_OPTIMIZEFORTEXTBROWSER))
		{
			$langs->load("help");

			$helpbaseurl = '';
			$helppage = '';
			$mode = '';
			$helppresent = '';

			if (empty($helppagename)) {
				$helppagename = 'EN:User_documentation|FR:Documentation_utilisateur|ES:Documentación_usuarios';
			} else {
				$helppresent = 'helppresent';
			}

			// Get helpbaseurl, helppage and mode from helppagename and langs
			$arrayres = getHelpParamFor($helppagename, $langs);
			$helpbaseurl = $arrayres['helpbaseurl'];
			$helppage = $arrayres['helppage'];
			$mode = $arrayres['mode'];

			// Link to help pages
			if ($helpbaseurl && $helppage)
			{
				$text = '';
				$title = $langs->trans($mode == 'wiki' ? 'GoToWikiHelpPage' : 'GoToHelpPage').'...';
				if ($mode == 'wiki') {
					$title .= '<br>'.$langs->trans("PageWiki").' '.dol_escape_htmltag('"'.strtr($helppage, '_', ' ').'"');
					if ($helppresent) $title .= ' <span class="opacitymedium">('.$langs->trans("DedicatedPageAvailable").')</span>';
					else $title .= ' <span class="opacitymedium">('.$langs->trans("HomePage").')</span>';
				}
				$text .= '<a class="help" target="_blank" rel="noopener" href="';
				if ($mode == 'wiki') $text .= sprintf($helpbaseurl, urlencode(html_entity_decode($helppage)));
				else $text .= sprintf($helpbaseurl, $helppage);
				$text .= '">';
				$text .= '<span class="fa fa-question-circle atoplogin valignmiddle'.($helppresent ? ' '.$helppresent : '').'"></span>';
				if ($helppresent) $text .= '<span class="fa fa-circle helppresentcircle"></span>';
				$text .= '</a>';
				$toprightmenu .= $form->textwithtooltip('', $title, 2, 1, $text, 'login_block_elem', 2);
			}

			// Version
			if (!empty($conf->global->MAIN_SHOWDATABASENAMEINHELPPAGESLINK)) {
				$langs->load('admin');
				$appli .= '<br>'.$langs->trans("Database").': '.$db->database_name;
			}
		}

		if (empty($conf->global->MAIN_OPTIMIZEFORTEXTBROWSER)) {
			$text = '<span class="aversion"><span class="hideonsmartphone small">'.DOL_VERSION.'</span></span>';
			$toprightmenu .= $form->textwithtooltip('', $appli, 2, 1, $text, 'login_block_elem', 2);
		}

		// Logout link
		$toprightmenu .= $form->textwithtooltip('', $logouthtmltext, 2, 1, $logouttext, 'login_block_elem logout-btn', 2);

		$toprightmenu .= '</div>'; // end div class="login_block_other"


		// Add login user link
		$toprightmenu .= '<div class="login_block_user">';

		// Login name with photo and tooltip
		$mode = -1;
		$toprightmenu .= '<div class="inline-block nowrap"><div class="inline-block login_block_elem login_block_elem_name" style="padding: 0px;">';

		if (!empty($conf->global->MAIN_USE_TOP_MENU_SEARCH_DROPDOWN)) {
			// Add search dropdown
			$toprightmenu .= top_menu_search();
		}

		if (!empty($conf->global->MAIN_USE_TOP_MENU_QUICKADD_DROPDOWN)) {
			// Add search dropdown
			$toprightmenu .= top_menu_quickadd();
		}

		// Add bookmark dropdown
		$toprightmenu .= top_menu_bookmark();

		// Add user dropdown
		$toprightmenu .= top_menu_user();

		$toprightmenu .= '</div></div>';

		$toprightmenu .= '</div>'."\n";


		print $toprightmenu;

		print "</div>\n"; // end div class="login_block"

		print '</div></div>';

		print '<div style="clear: both;"></div>';
		print "<!-- End top horizontal menu -->\n\n";
	}

	if (empty($conf->dol_hide_leftmenu) && empty($conf->dol_use_jmobile)) print '<!-- Begin div id-container --><div id="id-container" class="id-container">';
}


/**
 * Build the tooltip on user login
 *
 * @param	int			$hideloginname		Hide login name. Show only the image.
 * @param	string		$urllogout			URL for logout
 * @return  string                  		HTML content
 */
function top_menu_user($hideloginname = 0, $urllogout = '')
{
<<<<<<< HEAD
	global $langs, $conf, $db, $hookmanager, $user;
	global $dolibarr_main_authentication, $dolibarr_main_demo;
	global $menumanager;

	$userImage = $userDropDownImage = '';
	if (!empty($user->photo))
	{
		$userImage          = Form::showphoto('userphoto', $user, 0, 0, 0, 'photouserphoto userphoto', 'small', 0, 1);
		$userDropDownImage  = Form::showphoto('userphoto', $user, 0, 0, 0, 'dropdown-user-image', 'small', 0, 1);
	} else {
		$nophoto = '/public/theme/common/user_anonymous.png';
		if ($user->gender == 'man') $nophoto = '/public/theme/common/user_man.png';
		if ($user->gender == 'woman') $nophoto = '/public/theme/common/user_woman.png';

		$userImage = '<img class="photo photouserphoto userphoto" alt="No photo" src="'.DOL_URL_ROOT.$nophoto.'">';
		$userDropDownImage = '<img class="photo dropdown-user-image" alt="No photo" src="'.DOL_URL_ROOT.$nophoto.'">';
	}

	$dropdownBody = '';
	$dropdownBody .= '<span id="topmenuloginmoreinfo-btn"><i class="fa fa-caret-right"></i> '.$langs->trans("ShowMoreInfos").'</span>';
	$dropdownBody .= '<div id="topmenuloginmoreinfo" >';

	// login infos
	if (!empty($user->admin)) {
		$dropdownBody .= '<br><b>'.$langs->trans("Administrator").'</b>: '.yn($user->admin);
	}
	if (!empty($user->socid))	// Add thirdparty for external users
	{
		$thirdpartystatic = new Societe($db);
		$thirdpartystatic->fetch($user->socid);
		$companylink = ' '.$thirdpartystatic->getNomUrl(2); // picto only of company
		$company = ' ('.$langs->trans("Company").': '.$thirdpartystatic->name.')';
	}
	$type = ($user->socid ? $langs->trans("External").$company : $langs->trans("Internal"));
	$dropdownBody .= '<br><b>'.$langs->trans("Type").':</b> '.$type;
	$dropdownBody .= '<br><b>'.$langs->trans("Status").'</b>: '.$user->getLibStatut(0);
	$dropdownBody .= '<br>';

	$dropdownBody .= '<br><u>'.$langs->trans("Session").'</u>';
	$dropdownBody .= '<br><b>'.$langs->trans("IPAddress").'</b>: '.dol_escape_htmltag($_SERVER["REMOTE_ADDR"]);
	if (!empty($conf->global->MAIN_MODULE_MULTICOMPANY)) $dropdownBody .= '<br><b>'.$langs->trans("ConnectedOnMultiCompany").':</b> '.$conf->entity.' (user entity '.$user->entity.')';
	$dropdownBody .= '<br><b>'.$langs->trans("AuthenticationMode").':</b> '.$_SESSION["dol_authmode"].(empty($dolibarr_main_demo) ? '' : ' (demo)');
	$dropdownBody .= '<br><b>'.$langs->trans("ConnectedSince").':</b> '.dol_print_date($user->datelastlogin, "dayhour", 'tzuser');
	$dropdownBody .= '<br><b>'.$langs->trans("PreviousConnexion").':</b> '.dol_print_date($user->datepreviouslogin, "dayhour", 'tzuser');
	$dropdownBody .= '<br><b>'.$langs->trans("CurrentTheme").':</b> '.$conf->theme;
	$dropdownBody .= '<br><b>'.$langs->trans("CurrentMenuManager").':</b> '.$menumanager->name;
	$langFlag = picto_from_langcode($langs->getDefaultLang());
	$dropdownBody .= '<br><b>'.$langs->trans("CurrentUserLanguage").':</b> '.($langFlag ? $langFlag.' ' : '').$langs->getDefaultLang();

	$tz = (int) $_SESSION['dol_tz'] + (int) $_SESSION['dol_dst'];
	$dropdownBody .= '<br><b>'.$langs->trans("ClientTZ").':</b> '.($tz ? ($tz >= 0 ? '+' : '').$tz : '');
	$dropdownBody .= ' ('.$_SESSION['dol_tz_string'].')';
	//$dropdownBody .= ' &nbsp; &nbsp; &nbsp; '.$langs->trans("DaylingSavingTime").': ';
	//if ($_SESSION['dol_dst'] > 0) $dropdownBody .= yn(1);
	//else $dropdownBody .= yn(0);

	$dropdownBody .= '<br><b>'.$langs->trans("Browser").':</b> '.$conf->browser->name.($conf->browser->version ? ' '.$conf->browser->version : '').' ('.dol_escape_htmltag($_SERVER['HTTP_USER_AGENT']).')';
	$dropdownBody .= '<br><b>'.$langs->trans("Layout").':</b> '.$conf->browser->layout;
	$dropdownBody .= '<br><b>'.$langs->trans("Screen").':</b> '.$_SESSION['dol_screenwidth'].' x '.$_SESSION['dol_screenheight'];
	if ($conf->browser->layout == 'phone') $dropdownBody .= '<br><b>'.$langs->trans("Phone").':</b> '.$langs->trans("Yes");
	if (!empty($_SESSION["disablemodules"])) $dropdownBody .= '<br><b>'.$langs->trans("DisabledModules").':</b> <br>'.join(', ', explode(',', $_SESSION["disablemodules"]));
	$dropdownBody .= '</div>';

	// Execute hook
	$parameters = array('user'=>$user, 'langs' => $langs);
	$result = $hookmanager->executeHooks('printTopRightMenuLoginDropdownBody', $parameters); // Note that $action and $object may have been modified by some hooks
	if (is_numeric($result))
	{
		if ($result == 0) {
			$dropdownBody .= $hookmanager->resPrint; // add
		} else {
			$dropdownBody = $hookmanager->resPrint; // replace
		}
	}

	if (empty($urllogout)) {
		$urllogout = DOL_URL_ROOT.'/user/logout.php';
	}
	$logoutLink = '<a accesskey="l" href="'.$urllogout.'" class="button-top-menu-dropdown" ><i class="fa fa-sign-out-alt"></i> '.$langs->trans("Logout").'</a>';
	$profilLink = '<a accesskey="l" href="'.DOL_URL_ROOT.'/user/card.php?id='.$user->id.'" class="button-top-menu-dropdown" ><i class="fa fa-user"></i>  '.$langs->trans("Card").'</a>';


	$profilName = $user->getFullName($langs).' ('.$user->login.')';

	if (!empty($user->admin)) {
		$profilName = '<i class="far fa-star classfortooltip" title="'.$langs->trans("Administrator").'" ></i> '.$profilName;
	}

	// Define version to show
	$appli = constant('DOL_APPLICATION_TITLE');
	if (!empty($conf->global->MAIN_APPLICATION_TITLE))
	{
		$appli = $conf->global->MAIN_APPLICATION_TITLE;
		if (preg_match('/\d\.\d/', $appli))
		{
			if (!preg_match('/'.preg_quote(DOL_VERSION).'/', $appli)) $appli .= " (".DOL_VERSION.")"; // If new title contains a version that is different than core
		} else $appli .= " ".DOL_VERSION;
	} else $appli .= " ".DOL_VERSION;

	if (empty($conf->global->MAIN_OPTIMIZEFORTEXTBROWSER)) {
		$btnUser = '<!-- div for user link -->
=======
    global $langs, $conf, $db, $hookmanager, $user;
    global $dolibarr_main_authentication, $dolibarr_main_demo;
    global $menumanager;

	$langs->load('companies');
    $userImage = $userDropDownImage = '';
    if (!empty($user->photo))
    {
        $userImage          = Form::showphoto('userphoto', $user, 0, 0, 0, 'photouserphoto userphoto', 'small', 0, 1);
        $userDropDownImage  = Form::showphoto('userphoto', $user, 0, 0, 0, 'dropdown-user-image', 'small', 0, 1);
    }
    else {
        $nophoto = '/public/theme/common/user_anonymous.png';
        if ($user->gender == 'man') $nophoto = '/public/theme/common/user_man.png';
        if ($user->gender == 'woman') $nophoto = '/public/theme/common/user_woman.png';

        $userImage = '<img class="photo photouserphoto userphoto" alt="No photo" src="'.DOL_URL_ROOT.$nophoto.'">';
        $userDropDownImage = '<img class="photo dropdown-user-image" alt="No photo" src="'.DOL_URL_ROOT.$nophoto.'">';
    }

    $dropdownBody = '';
    $dropdownBody .= '<span id="topmenuloginmoreinfo-btn"><i class="fa fa-caret-right"></i> '.$langs->trans("ShowMoreInfos").'</span>';
    $dropdownBody .= '<div id="topmenuloginmoreinfo" >';

    // login infos
    if (!empty($user->admin)) {
        $dropdownBody .= '<br><b>'.$langs->trans("Administrator").'</b>: '.yn($user->admin);
    }
    if (!empty($user->socid))	// Add thirdparty for external users
    {
        $thirdpartystatic = new Societe($db);
        $thirdpartystatic->fetch($user->socid);
        $companylink = ' '.$thirdpartystatic->getNomUrl(2); // picto only of company
        $company = ' ('.$langs->trans("Company").': '.$thirdpartystatic->name.')';
    }
    $type = ($user->socid ? $langs->trans("External").$company : $langs->trans("Internal"));
    $dropdownBody .= '<br><b>'.$langs->trans("Type").':</b> '.$type;
    $dropdownBody .= '<br><b>'.$langs->trans("Status").'</b>: '.$user->getLibStatut(0);
    $dropdownBody .= '<br>';

    $dropdownBody .= '<br><u>'.$langs->trans("Session").'</u>';
    $dropdownBody .= '<br><b>'.$langs->trans("IPAddress").'</b>: '.dol_escape_htmltag($_SERVER["REMOTE_ADDR"]);
    if (!empty($conf->global->MAIN_MODULE_MULTICOMPANY)) $dropdownBody .= '<br><b>'.$langs->trans("ConnectedOnMultiCompany").':</b> '.$conf->entity.' (user entity '.$user->entity.')';
    $dropdownBody .= '<br><b>'.$langs->trans("AuthenticationMode").':</b> '.$_SESSION["dol_authmode"].(empty($dolibarr_main_demo) ? '' : ' (demo)');
    $dropdownBody .= '<br><b>'.$langs->trans("ConnectedSince").':</b> '.dol_print_date($user->datelastlogin, "dayhour", 'tzuser');
    $dropdownBody .= '<br><b>'.$langs->trans("PreviousConnexion").':</b> '.dol_print_date($user->datepreviouslogin, "dayhour", 'tzuser');
    $dropdownBody .= '<br><b>'.$langs->trans("CurrentTheme").':</b> '.$conf->theme;
    $dropdownBody .= '<br><b>'.$langs->trans("CurrentMenuManager").':</b> '.$menumanager->name;
    $langFlag = picto_from_langcode($langs->getDefaultLang());
    $dropdownBody .= '<br><b>'.$langs->trans("CurrentUserLanguage").':</b> '.($langFlag ? $langFlag.' ' : '').$langs->getDefaultLang();
    $dropdownBody .= '<br><b>'.$langs->trans("Browser").':</b> '.$conf->browser->name.($conf->browser->version ? ' '.$conf->browser->version : '').' ('.dol_escape_htmltag($_SERVER['HTTP_USER_AGENT']).')';
    $dropdownBody .= '<br><b>'.$langs->trans("Layout").':</b> '.$conf->browser->layout;
    $dropdownBody .= '<br><b>'.$langs->trans("Screen").':</b> '.$_SESSION['dol_screenwidth'].' x '.$_SESSION['dol_screenheight'];
    if ($conf->browser->layout == 'phone') $dropdownBody .= '<br><b>'.$langs->trans("Phone").':</b> '.$langs->trans("Yes");
    if (!empty($_SESSION["disablemodules"])) $dropdownBody .= '<br><b>'.$langs->trans("DisabledModules").':</b> <br>'.join(', ', explode(',', $_SESSION["disablemodules"]));
    $dropdownBody .= '</div>';

    // Execute hook
    $parameters = array('user'=>$user, 'langs' => $langs);
    $result = $hookmanager->executeHooks('printTopRightMenuLoginDropdownBody', $parameters); // Note that $action and $object may have been modified by some hooks
    if (is_numeric($result))
    {
        if ($result == 0) {
            $dropdownBody .= $hookmanager->resPrint; // add
        }
        else {
            $dropdownBody = $hookmanager->resPrint; // replace
        }
    }

    if (empty($urllogout)) {
    	$urllogout = DOL_URL_ROOT.'/user/logout.php';
    }
    $logoutLink = '<a accesskey="l" href="'.$urllogout.'" class="button-top-menu-dropdown" ><i class="fa fa-sign-out-alt"></i> '.$langs->trans("Logout").'</a>';
    $profilLink = '<a accesskey="l" href="'.DOL_URL_ROOT.'/user/card.php?id='.$user->id.'" class="button-top-menu-dropdown" ><i class="fa fa-user"></i>  '.$langs->trans("Card").'</a>';


    $profilName = $user->getFullName($langs).' ('.$user->login.')';

    if (!empty($user->admin)) {
        $profilName = '<i class="far fa-star classfortooltip" title="'.$langs->trans("Administrator").'" ></i> '.$profilName;
    }

    // Define version to show
    $appli = constant('DOL_APPLICATION_TITLE');
    if (!empty($conf->global->MAIN_APPLICATION_TITLE))
    {
    	$appli = $conf->global->MAIN_APPLICATION_TITLE;
    	if (preg_match('/\d\.\d/', $appli))
    	{
    		if (!preg_match('/'.preg_quote(DOL_VERSION).'/', $appli)) $appli .= " (".DOL_VERSION.")"; // If new title contains a version that is different than core
    	}
    	else $appli .= " ".DOL_VERSION;
    }
    else $appli .= " ".DOL_VERSION;

    if (empty($conf->global->MAIN_OPTIMIZEFORTEXTBROWSER)) {
	    $btnUser = '<!-- div for user link -->
>>>>>>> 68bc8512
	    <div id="topmenu-login-dropdown" class="userimg atoplogin dropdown user user-menu inline-block">
	        <a href="'.DOL_URL_ROOT.'/user/card.php?id='.$user->id.'" class="dropdown-toggle login-dropdown-a" data-toggle="dropdown">
	            '.$userImage.'
	            <span class="hidden-xs maxwidth200 atoploginusername hideonsmartphone paddingleft">'.dol_trunc($user->firstname ? $user->firstname : $user->login, 10).'</span>
	        </a>
	        <div class="dropdown-menu">
	            <!-- User image -->
	            <div class="user-header">
	                '.$userDropDownImage.'
	                <p>
	                    '.$profilName.'<br>';
		if ($user->datepreviouslogin) {
			$btnUser .= '<small class="classfortooltip" title="'.$langs->trans("PreviousConnexion").'" ><i class="fa fa-user-clock"></i> '.dol_print_date($user->datepreviouslogin, "dayhour", 'tzuser').'</small><br>';
		}
		//$btnUser .= '<small class="classfortooltip"><i class="fa fa-cog"></i> '.$langs->trans("Version").' '.$appli.'</small>';
		$btnUser .= '
	                </p>
	            </div>

	            <!-- Menu Body -->
	            <div class="user-body">'.$dropdownBody.'</div>

	            <!-- Menu Footer-->
	            <div class="user-footer">
	                <div class="pull-left">
	                    '.$profilLink.'
	                </div>
	                <div class="pull-right">
	                    '.$logoutLink.'
	                </div>
	                <div style="clear:both;"></div>
	            </div>

	        </div>
	    </div>';
	} else {
		$btnUser = '<!-- div for user link -->
	    <div id="topmenu-login-dropdown" class="userimg atoplogin dropdown user user-menu  inline-block">
	    	<a href="'.DOL_URL_ROOT.'/user/card.php?id='.$user->id.'">
	    	'.$userImage.'
	    		<span class="hidden-xs maxwidth200 atoploginusername hideonsmartphone">'.dol_trunc($user->firstname ? $user->firstname : $user->login, 10).'</span>
	    		</a>
		</div>';
	}

	if (!defined('JS_JQUERY_DISABLE_DROPDOWN') && !empty($conf->use_javascript_ajax))    // This may be set by some pages that use different jquery version to avoid errors
	{
		$btnUser .= '
        <!-- Code to show/hide the user drop-down -->
        <script>
        $( document ).ready(function() {
            $(document).on("click", function(event) {
                if (!$(event.target).closest("#topmenu-login-dropdown").length) {
					//console.log("close login dropdown");
					// Hide the menus.
                    $("#topmenu-login-dropdown").removeClass("open");
                }
            });
			';

		if ($conf->theme != 'md') {
			$btnUser .= '
	            $("#topmenu-login-dropdown .dropdown-toggle").on("click", function(event) {
					console.log("toggle login dropdown");
					event.preventDefault();
	                $("#topmenu-login-dropdown").toggleClass("open");
	            });

	            $("#topmenuloginmoreinfo-btn").on("click", function() {
	                $("#topmenuloginmoreinfo").slideToggle();
	            });';
		}

		$btnUser .= '
        });
        </script>
        ';
	}

	return $btnUser;
}

/**
 * Build the tooltip on top menu quick add
 *
 * @return  string                  HTML content
 */
function top_menu_quickadd()
{
	global $langs, $conf, $db, $hookmanager, $user;
	global $menumanager;
	$html = '';
	// Define $dropDownQuickAddHtml
	$dropDownQuickAddHtml = '<div class="dropdown-header bookmark-header center">';
	$dropDownQuickAddHtml .= $langs->trans('QuickAdd');
	$dropDownQuickAddHtml .= '</div>';

	$dropDownQuickAddHtml .= '<div class="quickadd-body dropdown-body">';
	$dropDownQuickAddHtml .= '<div class="quickadd">';
	if (!empty($conf->societe->enabled) && $user->rights->societe->creer) {
		$langs->load("companies");
		$dropDownQuickAddHtml .= '
                <!-- Thirdparty link -->
                <div class="quickaddblock center">
                    <a class="quickadddropdown-icon-link" href="'.DOL_URL_ROOT.'/societe/card.php?action=create" title="'.$langs->trans("MenuNewThirdParty").'">
                        <i class="fa fa-building"></i><br>
                        '.$langs->trans("ThirdParty").'
                    </a>
                </div>
                ';
	}

	if (!empty($conf->societe->enabled) && $user->rights->societe->contact->creer) {
		$langs->load("companies");
		$dropDownQuickAddHtml .= '
                <!-- Contact link -->
                <div class="quickaddblock center">
                    <a class="quickadddropdown-icon-link" href="'.DOL_URL_ROOT.'/contact/card.php?action=create" title="'.$langs->trans("NewContactAddress").'">
                        <i class="fa fa-address-book"></i><br>
                        '.$langs->trans("Contact").'
                    </a>
                </div>
                ';
	}

	if (!empty($conf->propal->enabled) && $user->rights->propale->creer) {
		$langs->load("propal");
		$dropDownQuickAddHtml .= '
                <!-- Propal link -->
                <div class="quickaddblock center">
                    <a class="quickadddropdown-icon-link" href="'.DOL_URL_ROOT.'/comm/propal/card.php?action=create" title="'.$langs->trans("NewPropal").'">
                        <i class="fa fa-suitcase"></i><br>
                        '.$langs->trans("Proposal").'
                    </a>
                </div>
                ';
	}

	if (!empty($conf->commande->enabled) && $user->rights->commande->creer) {
		$langs->load("orders");
		$dropDownQuickAddHtml .= '
                <!-- Order link -->
                <div class="quickaddblock center">
                    <a class="quickadddropdown-icon-link" href="'.DOL_URL_ROOT.'/commande/card.php?action=create" title="'.$langs->trans("NewOrder").'">
                        <i class="fa fa-file-alt"></i><br>
                        '.$langs->trans("Order").'
                    </a>
                </div>
                ';
	}

	if (!empty($conf->facture->enabled) && $user->rights->facture->creer) {
		$langs->load("bills");
		$dropDownQuickAddHtml .= '
                <!-- Invoice link -->
                <div class="quickaddblock center">
                    <a class="quickadddropdown-icon-link" href="'.DOL_URL_ROOT.'/compta/facture/card.php?action=create" title="'.$langs->trans("NewBill").'">
                        <i class="fa fa-coins"></i><br>
                        '.$langs->trans("Bill").'
                    </a>
                </div>
                ';
	}

	if (!empty($conf->contrat->enabled) && $user->rights->contrat->creer) {
		$langs->load("contracts");
		$dropDownQuickAddHtml .= '
                <!-- Contract link -->
                <div class="quickaddblock center">
                    <a class="quickadddropdown-icon-link" href="'.DOL_URL_ROOT.'/compta/facture/card.php?action=create" title="'.$langs->trans("NewContractSubscription").'">
                        <i class="fa fa-file-contract"></i><br>
                        '.$langs->trans("Contract").'
                    </a>
                </div>
                ';
	}

	if (!empty($conf->supplier_proposal->enabled) && $user->rights->supplier_proposal->creer) {
		$langs->load("supplier_proposal");
		$dropDownQuickAddHtml .= '
                <!-- Supplier proposal link -->
                <div class="quickaddblock center">
                    <a class="quickadddropdown-icon-link" href="'.DOL_URL_ROOT.'/supplier_proposal/card.php?action=create" title="'.$langs->trans("NewAskPrice").'">
                        <i class="fa fa-suitcase"></i><br>
                        '.$langs->trans("AskPrice").'
                    </a>
                </div>
                ';
	}

	if (!empty($conf->fournisseur->enabled) && $user->rights->fournisseur->commande->creer) {
		$langs->load("orders");
		$dropDownQuickAddHtml .= '
                <!-- Supplier order link -->
                <div class="quickaddblock center">
                    <a class="quickadddropdown-icon-link" href="'.DOL_URL_ROOT.'/fourn/commande/card.php?action=create" title="'.$langs->trans("NewOrder").'">
                        <i class="fa fa-file-alt"></i><br>
                        '.$langs->trans("SupplierOrder").'
                    </a>
                </div>
                ';
	}

	if (!empty($conf->fournisseur->enabled) && $user->rights->fournisseur->facture->creer) {
		$langs->load("bills");
		$dropDownQuickAddHtml .= '
                <!-- Supplier invoice link -->
                <div class="quickaddblock center">
                    <a class="quickadddropdown-icon-link" href="'.DOL_URL_ROOT.'/fourn/facture/card.php?action=create" title="'.$langs->trans("NewBill").'">
                        <i class="fa fa-coins"></i><br>
                        '.$langs->trans("SupplierBill").'
                    </a>
                </div>
                ';
	}

	if (!empty($conf->product->enabled) && $user->rights->produit->creer) {
		$langs->load("products");
		$dropDownQuickAddHtml .= '
                <!-- Product link -->
                <div class="quickaddblock center">
                    <a class="quickadddropdown-icon-link" href="'.DOL_URL_ROOT.'/product/card.php?action=create&amp;type=0" title="'.$langs->trans("NewProduct").'">
                        <i class="fa fa-cube"></i><br>
                        '.$langs->trans("Product").'
                    </a>
                </div>
                ';
	}

	if (!empty($conf->service->enabled) && $user->rights->service->creer) {
		$langs->load("products");
		$dropDownQuickAddHtml .= '
                <!-- Service link -->
                <div class="quickaddblock center">
                    <a class="quickadddropdown-icon-link" href="'.DOL_URL_ROOT.'/product/card.php?action=create&amp;type=1" title="'.$langs->trans("NewService").'">
                        <i class="fa fa-concierge-bell"></i><br>
                        '.$langs->trans("Service").'
                    </a>
                </div>
                ';
	}

	// Execute hook printTopRightMenu (hooks should output string like '<div class="login"><a href="">mylink</a></div>')
	$parameters = array();
	$result = $hookmanager->executeHooks('printQuickAddBlock', $parameters); // Note that $action and $object may have been modified by some hooks
	if (is_numeric($result)) {
		if ($result == 0) {
			$dropDownQuickAddHtml .= $hookmanager->resPrint; // add
		} else {
			$dropDownQuickAddHtml = $hookmanager->resPrint; // replace
		}
	} else {
		$dropDownQuickAddHtml .= $result; // For backward compatibility
	}

	$dropDownQuickAddHtml .= '</div>';
	$dropDownQuickAddHtml .= '</div>';

	$html .= '<!-- div for quick add link -->
    <div id="topmenu-quickadd-dropdown" class="atoplogin dropdown inline-block">
        <a class="dropdown-toggle login-dropdown-a" data-toggle="dropdown" href="#" title="'.$langs->trans('QuickAdd').' ('.$langs->trans('QuickAddMenuShortCut').')">
            <i class="fa fa-plus-circle" ></i>
        </a>

        <div class="dropdown-menu">
            '.$dropDownQuickAddHtml.'
        </div>
    </div>';
	$html .= '
        <!-- Code to show/hide the user drop-down -->
        <script>
        $( document ).ready(function() {
            $(document).on("click", function(event) {
                if (!$(event.target).closest("#topmenu-quickadd-dropdown").length) {
                    // Hide the menus.
                    $("#topmenu-quickadd-dropdown").removeClass("open");
                }
            });
            $("#topmenu-quickadd-dropdown .dropdown-toggle").on("click", function(event) {
                openQuickAddDropDown();
            });
            // Key map shortcut
            $(document).keydown(function(e){
                  if( e.which === 76 && e.ctrlKey && e.shiftKey ){
                     console.log(\'control + shift + l : trigger open quick add dropdown\');
                     openQuickAddDropDown();
                  }
            });


            var openQuickAddDropDown = function() {
                event.preventDefault();
                $("#topmenu-quickadd-dropdown").toggleClass("open");
                //$("#top-quickadd-search-input").focus();
            }
        });
        </script>
        ';
	return $html;
}

/**
 * Build the tooltip on top menu bookmark
 *
 * @return  string                  HTML content
 */
function top_menu_bookmark()
{
	global $langs, $conf, $db, $user;

	$html = '';

	// Define $bookmarks
	if (empty($conf->bookmark->enabled) || empty($user->rights->bookmark->lire)) return $html;

	if (!defined('JS_JQUERY_DISABLE_DROPDOWN') && !empty($conf->use_javascript_ajax))	    // This may be set by some pages that use different jquery version to avoid errors
	{
		include_once DOL_DOCUMENT_ROOT.'/bookmarks/bookmarks.lib.php';
		$langs->load("bookmarks");

		if (!empty($conf->global->MAIN_OPTIMIZEFORTEXTBROWSER)) {
			$html .= '<div id="topmenu-bookmark-dropdown" class="dropdown inline-block">';
			$html .= printDropdownBookmarksList();
			$html .= '</div>';
		} else {
			$html .= '<!-- div for bookmark link -->
	        <div id="topmenu-bookmark-dropdown" class="dropdown inline-block">
	            <a class="dropdown-toggle login-dropdown-a" data-toggle="dropdown" href="#" title="'.$langs->trans('Bookmarks').' ('.$langs->trans('BookmarksMenuShortCut').')">
	                <i class="fa fa-star" ></i>
	            </a>
	            <div class="dropdown-menu">
	                '.printDropdownBookmarksList().'
	            </div>
	        </div>';

			$html .= '
	        <!-- Code to show/hide the bookmark drop-down -->
	        <script>
	        $( document ).ready(function() {
	            $(document).on("click", function(event) {
	                if (!$(event.target).closest("#topmenu-bookmark-dropdown").length) {
						//console.log("close bookmark dropdown - we click outside");
	                    // Hide the menus.
	                    $("#topmenu-bookmark-dropdown").removeClass("open");
	                }
	            });

	            $("#topmenu-bookmark-dropdown .dropdown-toggle").on("click", function(event) {
					console.log("toggle bookmark dropdown");
					openBookMarkDropDown();
	            });

	            // Key map shortcut
	            $(document).keydown(function(e){
	                  if( e.which === 77 && e.ctrlKey && e.shiftKey ){
	                     console.log(\'control + shift + m : trigger open bookmark dropdown\');
	                     openBookMarkDropDown();
	                  }
	            });


	            var openBookMarkDropDown = function() {
	                event.preventDefault();
	                $("#topmenu-bookmark-dropdown").toggleClass("open");
	                $("#top-bookmark-search-input").focus();
	            }

	        });
	        </script>
	        ';
		}
	}
	return $html;
}

/**
 * Build the tooltip on top menu tsearch
 *
 * @return  string                  HTML content
 */
function top_menu_search()
{
	global $langs, $conf, $db, $user, $hookmanager;

	$html = '';

	$usedbyinclude = 1;
	$arrayresult = null;
	include DOL_DOCUMENT_ROOT.'/core/ajax/selectsearchbox.php'; // This set $arrayresult

	$defaultAction = '';
	$buttonList = '<div class="dropdown-global-search-button-list" >';
	// Menu with all searchable items
	foreach ($arrayresult as $keyItem => $item)
	{
		if (empty($defaultAction)) {
			$defaultAction = $item['url'];
		}
		$buttonList .= '<button class="dropdown-item global-search-item" data-target="'.dol_escape_htmltag($item['url']).'" >';
		$buttonList .= $item['text'];
		$buttonList .= '</button>';
	}
	$buttonList .= '</div>';


	$searchInput = '<input name="sall" id="top-global-search-input" class="dropdown-search-input" placeholder="'.$langs->trans('Search').'" autocomplete="off" >';

	$dropDownHtml = '<form id="top-menu-action-search" name="actionsearch" method="GET" action="'.$defaultAction.'" >';

	$dropDownHtml .= '
        <!-- search input -->
        <div class="dropdown-header search-dropdown-header">
            ' . $searchInput.'
        </div>
    ';

	$dropDownHtml .= '
        <!-- Menu Body -->
        <div class="dropdown-body search-dropdown-body">
        '.$buttonList.'
        </div>
        ';

	$dropDownHtml .= '</form>';


	$html .= '<!-- div for Global Search -->
    <div id="topmenu-global-search-dropdown" class="atoplogin dropdown inline-block">
        <a class="dropdown-toggle login-dropdown-a" data-toggle="dropdown" href="#" title="'.$langs->trans('Search').' ('.$langs->trans('SearchMenuShortCut').')">
            <i class="fa fa-search" ></i>
        </a>
        <div class="dropdown-search">
            '.$dropDownHtml.'
        </div>
    </div>';

	$html .= '
    <!-- Code to show/hide the user drop-down -->
    <script>
    $( document ).ready(function() {

        // prevent submiting form on press ENTER
        $("#top-global-search-input").keydown(function (e) {
            if (e.keyCode == 13) {
                var inputs = $(this).parents("form").eq(0).find(":button");
                if (inputs[inputs.index(this) + 1] != null) {
                    inputs[inputs.index(this) + 1].focus();
                }
                e.preventDefault();
                return false;
            }
        });


        // submit form action
        $(".dropdown-global-search-button-list .global-search-item").on("click", function(event) {
            $("#top-menu-action-search").attr("action", $(this).data("target"));
            $("#top-menu-action-search").submit();
        });

        // close drop down
        $(document).on("click", function(event) {
			if (!$(event.target).closest("#topmenu-global-search-dropdown").length) {
				console.log("click close search - we click outside");
                // Hide the menus.
                $("#topmenu-global-search-dropdown").removeClass("open");
            }
        });

        // Open drop down
        $("#topmenu-global-search-dropdown .dropdown-toggle").on("click", function(event) {
			console.log("toggle search dropdown");
            openGlobalSearchDropDown();
        });

        // Key map shortcut
        $(document).keydown(function(e){
              if( e.which === 70 && e.ctrlKey && e.shiftKey ){
                 console.log(\'control + shift + f : trigger open global-search dropdown\');
                 openGlobalSearchDropDown();
              }
        });


        var openGlobalSearchDropDown = function() {
            event.preventDefault();
            $("#topmenu-global-search-dropdown").toggleClass("open");
            $("#top-global-search-input").focus();
        }

    });
    </script>
    ';

	return $html;
}

/**
 *  Show left menu bar
 *
 *  @param  array	$menu_array_before 	       	Table of menu entries to show before entries of menu handler. This param is deprectaed and must be provided to ''.
 *  @param  string	$helppagename    	       	Name of wiki page for help ('' by default).
 * 				     		                   	Syntax is: For a wiki page: EN:EnglishPage|FR:FrenchPage|ES:SpanishPage
 * 									         	For other external page: http://server/url
 *  @param  string	$notused             		Deprecated. Used in past to add content into left menu. Hooks can be used now.
 *  @param  array	$menu_array_after           Table of menu entries to show after entries of menu handler
 *  @param  int		$leftmenuwithoutmainarea    Must be set to 1. 0 by default for backward compatibility with old modules.
 *  @param  string	$title                      Title of web page
 *  @param  string  $acceptdelayedhtml          1 if caller request to have html delayed content not returned but saved into global $delayedhtmlcontent (so caller can show it at end of page to avoid flash FOUC effect)
 *  @return	void
 */
function left_menu($menu_array_before, $helppagename = '', $notused = '', $menu_array_after = '', $leftmenuwithoutmainarea = 0, $title = '', $acceptdelayedhtml = 0)
{
	global $user, $conf, $langs, $db, $form;
	global $hookmanager, $menumanager;

	$searchform = '';
	$bookmarks = '';

	if (!empty($menu_array_before)) dol_syslog("Deprecated parameter menu_array_before was used when calling main::left_menu function. Menu entries of module should now be defined into module descriptor and not provided when calling left_menu.", LOG_WARNING);

	if (empty($conf->dol_hide_leftmenu) && (!defined('NOREQUIREMENU') || !constant('NOREQUIREMENU')))
	{
		// Instantiate hooks for external modules
		$hookmanager->initHooks(array('searchform', 'leftblock'));

		print "\n".'<!-- Begin side-nav id-left -->'."\n".'<div class="side-nav"><div id="id-left">'."\n";

		if ($conf->browser->layout == 'phone') $conf->global->MAIN_USE_OLD_SEARCH_FORM = 1; // Select into select2 is awfull on smartphone. TODO Is this still true with select2 v4 ?

		print "\n";

		if (!is_object($form)) $form = new Form($db);
		$selected = -1;
		if (empty($conf->global->MAIN_USE_TOP_MENU_SEARCH_DROPDOWN)) {
			$usedbyinclude = 1;
			$arrayresult = null;
			include DOL_DOCUMENT_ROOT.'/core/ajax/selectsearchbox.php'; // This set $arrayresult

			if ($conf->use_javascript_ajax && empty($conf->global->MAIN_USE_OLD_SEARCH_FORM)) {
				$searchform .= $form->selectArrayFilter('searchselectcombo', $arrayresult, $selected, '', 1, 0, (empty($conf->global->MAIN_SEARCHBOX_CONTENT_LOADED_BEFORE_KEY) ? 1 : 0), 'vmenusearchselectcombo', 1, $langs->trans("Search"), 1);
			} else {
				if (is_array($arrayresult)) {
					foreach ($arrayresult as $key => $val) {
						$searchform .= printSearchForm($val['url'], $val['url'], $val['label'], 'maxwidth125', 'sall', $val['shortcut'], 'searchleft'.$key, $val['img']);
					}
				}
			}

			// Execute hook printSearchForm
			$parameters = array('searchform' => $searchform);
			$reshook = $hookmanager->executeHooks('printSearchForm', $parameters); // Note that $action and $object may have been modified by some hooks
			if (empty($reshook)) {
				$searchform .= $hookmanager->resPrint;
			} else $searchform = $hookmanager->resPrint;

			// Force special value for $searchform
			if (!empty($conf->global->MAIN_OPTIMIZEFORTEXTBROWSER) || empty($conf->use_javascript_ajax)) {
				$urltosearch = DOL_URL_ROOT.'/core/search_page.php?showtitlebefore=1';
				$searchform = '<div class="blockvmenuimpair blockvmenusearchphone"><div id="divsearchforms1"><a href="'.$urltosearch.'" accesskey="s" alt="'.dol_escape_htmltag($langs->trans("ShowSearchFields")).'">'.$langs->trans("Search").'...</a></div></div>';
			} elseif ($conf->use_javascript_ajax && !empty($conf->global->MAIN_USE_OLD_SEARCH_FORM)) {
				$searchform = '<div class="blockvmenuimpair blockvmenusearchphone"><div id="divsearchforms1"><a href="#" alt="'.dol_escape_htmltag($langs->trans("ShowSearchFields")).'">'.$langs->trans("Search").'...</a></div><div id="divsearchforms2" style="display: none">'.$searchform.'</div>';
				$searchform .= '<script>
            	jQuery(document).ready(function () {
            		jQuery("#divsearchforms1").click(function(){
	                   jQuery("#divsearchforms2").toggle();
	               });
            	});
                </script>' . "\n";
				$searchform .= '</div>';
			}
		}

		// Left column
		print '<!-- Begin left menu -->'."\n";

		print '<div class="vmenu"'.(empty($conf->global->MAIN_OPTIMIZEFORTEXTBROWSER) ? '' : ' title="Left menu"').'>'."\n\n";

		// Show left menu with other forms
		$menumanager->menu_array = $menu_array_before;
		$menumanager->menu_array_after = $menu_array_after;
		$menumanager->showmenu('left', array('searchform'=>$searchform, 'bookmarks'=>$bookmarks)); // output menu_array and menu found in database

		// Dolibarr version + help + bug report link
		print "\n";
		print "<!-- Begin Help Block-->\n";
		print '<div id="blockvmenuhelp" class="blockvmenuhelp">'."\n";

		// Version
		if (!empty($conf->global->MAIN_SHOW_VERSION))    // Version is already on help picto and on login page.
		{
			$doliurl = 'https://www.dolibarr.org';
			//local communities
			if (preg_match('/fr/i', $langs->defaultlang)) $doliurl = 'https://www.dolibarr.fr';
			if (preg_match('/es/i', $langs->defaultlang)) $doliurl = 'https://www.dolibarr.es';
			if (preg_match('/de/i', $langs->defaultlang)) $doliurl = 'https://www.dolibarr.de';
			if (preg_match('/it/i', $langs->defaultlang)) $doliurl = 'https://www.dolibarr.it';
			if (preg_match('/gr/i', $langs->defaultlang)) $doliurl = 'https://www.dolibarr.gr';

			$appli = constant('DOL_APPLICATION_TITLE');
			if (!empty($conf->global->MAIN_APPLICATION_TITLE))
			{
				$appli = $conf->global->MAIN_APPLICATION_TITLE; $doliurl = '';
				if (preg_match('/\d\.\d/', $appli))
				{
					if (!preg_match('/'.preg_quote(DOL_VERSION).'/', $appli)) $appli .= " (".DOL_VERSION.")"; // If new title contains a version that is different than core
				} else $appli .= " ".DOL_VERSION;
			} else $appli .= " ".DOL_VERSION;
			print '<div id="blockvmenuhelpapp" class="blockvmenuhelp">';
			if ($doliurl) print '<a class="help" target="_blank" rel="noopener" href="'.$doliurl.'">';
			else print '<span class="help">';
			print $appli;
			if ($doliurl) print '</a>';
			else print '</span>';
			print '</div>'."\n";
		}

		// Link to bugtrack
		if (!empty($conf->global->MAIN_BUGTRACK_ENABLELINK))
		{
			require_once DOL_DOCUMENT_ROOT.'/core/lib/functions2.lib.php';

			$bugbaseurl = 'https://github.com/Dolibarr/dolibarr/issues/new?labels=Bug';
			$bugbaseurl .= '&title=';
			$bugbaseurl .= urlencode("Bug: ");
			$bugbaseurl .= '&body=';
			$bugbaseurl .= urlencode("# Instructions\n");
			$bugbaseurl .= urlencode("*This is a template to help you report good issues. You may use [Github Markdown](https://help.github.com/articles/getting-started-with-writing-and-formatting-on-github/) syntax to format your issue report.*\n");
			$bugbaseurl .= urlencode("*Please:*\n");
			$bugbaseurl .= urlencode("- *replace the bracket enclosed texts with meaningful information*\n");
			$bugbaseurl .= urlencode("- *remove any unused sub-section*\n");
			$bugbaseurl .= urlencode("\n");
			$bugbaseurl .= urlencode("\n");
			$bugbaseurl .= urlencode("# Bug\n");
			$bugbaseurl .= urlencode("[*Short description*]\n");
			$bugbaseurl .= urlencode("\n");
			$bugbaseurl .= urlencode("## Environment\n");
			$bugbaseurl .= urlencode("- **Version**: ".DOL_VERSION."\n");
			$bugbaseurl .= urlencode("- **OS**: ".php_uname('s')."\n");
			$bugbaseurl .= urlencode("- **Web server**: ".$_SERVER["SERVER_SOFTWARE"]."\n");
			$bugbaseurl .= urlencode("- **PHP**: ".php_sapi_name().' '.phpversion()."\n");
			$bugbaseurl .= urlencode("- **Database**: ".$db::LABEL.' '.$db->getVersion()."\n");
			$bugbaseurl .= urlencode("- **URL(s)**: ".$_SERVER["REQUEST_URI"]."\n");
			$bugbaseurl .= urlencode("\n");
			$bugbaseurl .= urlencode("## Expected and actual behavior\n");
			$bugbaseurl .= urlencode("[*Verbose description*]\n");
			$bugbaseurl .= urlencode("\n");
			$bugbaseurl .= urlencode("## Steps to reproduce the behavior\n");
			$bugbaseurl .= urlencode("[*Verbose description*]\n");
			$bugbaseurl .= urlencode("\n");
			$bugbaseurl .= urlencode("## [Attached files](https://help.github.com/articles/issue-attachments) (Screenshots, screencasts, dolibarr.log, debugging informations…)\n");
			$bugbaseurl .= urlencode("[*Files*]\n");
			$bugbaseurl .= urlencode("\n");


			// Execute hook printBugtrackInfo
			$parameters = array('bugbaseurl'=>$bugbaseurl);
			$reshook = $hookmanager->executeHooks('printBugtrackInfo', $parameters); // Note that $action and $object may have been modified by some hooks
			if (empty($reshook))
			{
				$bugbaseurl .= $hookmanager->resPrint;
			} else $bugbaseurl = $hookmanager->resPrint;

			$bugbaseurl .= urlencode("\n");
			$bugbaseurl .= urlencode("## Report\n");
			print '<div id="blockvmenuhelpbugreport" class="blockvmenuhelp">';
			print '<a class="help" target="_blank" rel="noopener" href="'.$bugbaseurl.'">'.$langs->trans("FindBug").'</a>';
			print '</div>';
		}

		print "</div>\n";
		print "<!-- End Help Block-->\n";
		print "\n";

		print "</div>\n";
		print "<!-- End left menu -->\n";
		print "\n";

		// Execute hook printLeftBlock
		$parameters = array();
		$reshook = $hookmanager->executeHooks('printLeftBlock', $parameters); // Note that $action and $object may have been modified by some hooks
		print $hookmanager->resPrint;

		print '</div></div> <!-- End side-nav id-left -->'; // End div id="side-nav" div id="id-left"
	}

	print "\n";
	print '<!-- Begin right area -->'."\n";

	if (empty($leftmenuwithoutmainarea)) main_area($title);
}


/**
 *  Begin main area
 *
 *  @param	string	$title		Title
 *  @return	void
 */
function main_area($title = '')
{
	global $conf, $langs;

	if (empty($conf->dol_hide_leftmenu)) print '<div id="id-right">';

	print "\n";

	print '<!-- Begin div class="fiche" -->'."\n".'<div class="fiche">'."\n";

	if (!empty($conf->global->MAIN_ONLY_LOGIN_ALLOWED)) print info_admin($langs->trans("WarningYouAreInMaintenanceMode", $conf->global->MAIN_ONLY_LOGIN_ALLOWED), 0, 0, 1, 'warning maintenancemode');

	// Permit to add user company information on each printed document by setting SHOW_SOCINFO_ON_PRINT
	if (!empty($conf->global->SHOW_SOCINFO_ON_PRINT) && GETPOST('optioncss', 'aZ09') == 'print' && empty(GETPOST('disable_show_socinfo_on_print', 'az09')))
	{
		global $hookmanager;
		$hookmanager->initHooks(array('main'));
		$parameters = array();
		$reshook = $hookmanager->executeHooks('showSocinfoOnPrint', $parameters);
		if (empty($reshook))
		{
			print '<!-- Begin show mysoc info header -->'."\n";
			print '<div id="mysoc-info-header">'."\n";
			print '<table class="centpercent div-table-responsive">'."\n";
			print '<tbody>';
			print '<tr><td rowspan="0" class="width20p">';
			if ($conf->global->MAIN_SHOW_LOGO && empty($conf->global->MAIN_OPTIMIZEFORTEXTBROWSER) && !empty($conf->global->MAIN_INFO_SOCIETE_LOGO)) {
				print '<img id="mysoc-info-header-logo" style="max-width:100%" alt="" src="'.DOL_URL_ROOT.'/viewimage.php?cache=1&amp;modulepart=mycompany&amp;file='.urlencode('logos/'.dol_escape_htmltag($conf->global->MAIN_INFO_SOCIETE_LOGO)).'">';
			}
			print '</td><td  rowspan="0" class="width50p"></td></tr>'."\n";
			print '<tr><td class="titre bold">'.dol_escape_htmltag($conf->global->MAIN_INFO_SOCIETE_NOM).'</td></tr>'."\n";
			print '<tr><td>'.dol_escape_htmltag($conf->global->MAIN_INFO_SOCIETE_ADDRESS).'<br>'.dol_escape_htmltag($conf->global->MAIN_INFO_SOCIETE_ZIP).' '.dol_escape_htmltag($conf->global->MAIN_INFO_SOCIETE_TOWN).'</td></tr>'."\n";
			if (!empty($conf->global->MAIN_INFO_SOCIETE_TEL)) print '<tr><td style="padding-left: 1em" class="small">'.$langs->trans("Phone").' : '.dol_escape_htmltag($conf->global->MAIN_INFO_SOCIETE_TEL).'</td></tr>';
			if (!empty($conf->global->MAIN_INFO_SOCIETE_MAIL)) print '<tr><td style="padding-left: 1em" class="small">'.$langs->trans("Email").' : '.dol_escape_htmltag($conf->global->MAIN_INFO_SOCIETE_MAIL).'</td></tr>';
			if (!empty($conf->global->MAIN_INFO_SOCIETE_WEB)) print '<tr><td style="padding-left: 1em" class="small">'.$langs->trans("Web").' : '.dol_escape_htmltag($conf->global->MAIN_INFO_SOCIETE_WEB).'</td></tr>';
			print '</tbody>';
			print '</table>'."\n";
			print '</div>'."\n";
			print '<!-- End show mysoc info header -->'."\n";
		}
	}
}


/**
 *  Return helpbaseurl, helppage and mode
 *
 *  @param	string		$helppagename		Page name ('EN:xxx,ES:eee,FR:fff...' or 'http://localpage')
 *  @param  Translate	$langs				Language
 *  @return	array		Array of help urls
 */
function getHelpParamFor($helppagename, $langs)
{
	$helpbaseurl = '';
	$helppage = '';
	$mode = '';

	if (preg_match('/^http/i', $helppagename))
	{
		// If complete URL
		$helpbaseurl = '%s';
		$helppage = $helppagename;
		$mode = 'local';
	} else {
		// If WIKI URL
		$reg = array();
		if (preg_match('/^es/i', $langs->defaultlang))
		{
			$helpbaseurl = 'http://wiki.dolibarr.org/index.php/%s';
			if (preg_match('/ES:([^|]+)/i', $helppagename, $reg)) $helppage = $reg[1];
		}
		if (preg_match('/^fr/i', $langs->defaultlang))
		{
			$helpbaseurl = 'http://wiki.dolibarr.org/index.php/%s';
			if (preg_match('/FR:([^|]+)/i', $helppagename, $reg)) $helppage = $reg[1];
		}
		if (empty($helppage))	// If help page not already found
		{
			$helpbaseurl = 'http://wiki.dolibarr.org/index.php/%s';
			if (preg_match('/EN:([^|]+)/i', $helppagename, $reg)) $helppage = $reg[1];
		}
		$mode = 'wiki';
	}
	return array('helpbaseurl'=>$helpbaseurl, 'helppage'=>$helppage, 'mode'=>$mode);
}


/**
 *  Show a search area.
 *  Used when the javascript quick search is not used.
 *
 *  @param  string	$urlaction          Url post
 *  @param  string	$urlobject          Url of the link under the search box
 *  @param  string	$title              Title search area
 *  @param  string	$htmlmorecss        Add more css
 *  @param  string	$htmlinputname      Field Name input form
 *  @param	string	$accesskey			Accesskey
 *  @param  string  $prefhtmlinputname  Complement for id to avoid multiple same id in the page
 *  @param	string	$img				Image to use
 *  @param	string	$showtitlebefore	Show title before input text instead of into placeholder. This can be set when output is dedicated for text browsers.
 *  @param	string	$autofocus			Set autofocus on field
 *  @return	string
 */
function printSearchForm($urlaction, $urlobject, $title, $htmlmorecss, $htmlinputname, $accesskey = '', $prefhtmlinputname = '', $img = '', $showtitlebefore = 0, $autofocus = 0)
{
	global $conf, $langs, $user;

	$ret = '';
	$ret .= '<form action="'.$urlaction.'" method="post" class="searchform nowraponall tagtr">';
	$ret .= '<input type="hidden" name="token" value="'.newToken().'">';
	$ret .= '<input type="hidden" name="mode" value="search">';
	$ret .= '<input type="hidden" name="savelogin" value="'.dol_escape_htmltag($user->login).'">';
	if ($showtitlebefore) $ret .= '<div class="tagtd left">'.$title.'</div> ';
	$ret .= '<div class="tagtd">';
	$ret .= img_picto('', $img, '', false, 0, 0, '', 'paddingright width20');
	$ret .= '<input type="text" class="flat '.$htmlmorecss.'"';
	$ret .= ' style="background-repeat: no-repeat; background-position: 3px;"';
	$ret .= ($accesskey ? ' accesskey="'.$accesskey.'"' : '');
	$ret .= ' placeholder="'.strip_tags($title).'"';
	$ret .= ($autofocus ? ' autofocus' : '');
	$ret .= ' name="'.$htmlinputname.'" id="'.$prefhtmlinputname.$htmlinputname.'" />';
	$ret .= '<button type="submit" class="button bordertransp" style="padding-top: 4px; padding-bottom: 4px; padding-left: 6px; padding-right: 6px">';
	$ret .= '<span class="fa fa-search"></span>';
	$ret .= '</button>';
	$ret .= '</div>';
	$ret .= "</form>\n";
	return $ret;
}


if (!function_exists("llxFooter"))
{
	/**
	 * Show HTML footer
	 * Close div /DIV class=fiche + /DIV id-right + /DIV id-container + /BODY + /HTML.
	 * If global var $delayedhtmlcontent was filled, we output it just before closing the body.
	 *
	 * @param	string	$comment    				A text to add as HTML comment into HTML generated page
	 * @param	string	$zone						'private' (for private pages) or 'public' (for public pages)
	 * @param	int		$disabledoutputofmessages	Clear all messages stored into session without diplaying them
	 * @return	void
	 */
	function llxFooter($comment = '', $zone = 'private', $disabledoutputofmessages = 0)
	{
		global $conf, $db, $langs, $user, $mysoc, $object;
		global $delayedhtmlcontent;
		global $contextpage, $page, $limit;
		global $dolibarr_distrib;

		$ext = 'layout='.$conf->browser->layout.'&version='.urlencode(DOL_VERSION);

		// Global html output events ($mesgs, $errors, $warnings)
		dol_htmloutput_events($disabledoutputofmessages);

		// Code for search criteria persistence.
		// $user->lastsearch_values was set by the GETPOST when form field search_xxx exists
		if (is_object($user) && !empty($user->lastsearch_values_tmp) && is_array($user->lastsearch_values_tmp))
		{
			// Clean and save data
			foreach ($user->lastsearch_values_tmp as $key => $val)
			{
				unset($_SESSION['lastsearch_values_tmp_'.$key]); // Clean array to rebuild it just after
				if (count($val) && empty($_POST['button_removefilter']))	// If there is search criteria to save and we did not click on 'Clear filter' button
				{
					if (empty($val['sortfield'])) unset($val['sortfield']);
					if (empty($val['sortorder'])) unset($val['sortorder']);
					dol_syslog('Save lastsearch_values_tmp_'.$key.'='.json_encode($val, 0)." (systematic recording of last search criterias)");
					$_SESSION['lastsearch_values_tmp_'.$key] = json_encode($val);
					unset($_SESSION['lastsearch_values_'.$key]);
				}
			}
		}


		$relativepathstring = $_SERVER["PHP_SELF"];
		// Clean $relativepathstring
		if (constant('DOL_URL_ROOT')) $relativepathstring = preg_replace('/^'.preg_quote(constant('DOL_URL_ROOT'), '/').'/', '', $relativepathstring);
		$relativepathstring = preg_replace('/^\//', '', $relativepathstring);
		$relativepathstring = preg_replace('/^custom\//', '', $relativepathstring);
		if (preg_match('/list\.php$/', $relativepathstring))
		{
			unset($_SESSION['lastsearch_contextpage_tmp_'.$relativepathstring]);
			unset($_SESSION['lastsearch_page_tmp_'.$relativepathstring]);
			unset($_SESSION['lastsearch_limit_tmp_'.$relativepathstring]);

			if (!empty($contextpage))                     $_SESSION['lastsearch_contextpage_tmp_'.$relativepathstring] = $contextpage;
			if (!empty($page) && $page > 0)               $_SESSION['lastsearch_page_tmp_'.$relativepathstring] = $page;
			if (!empty($limit) && $limit != $conf->liste_limit) $_SESSION['lastsearch_limit_tmp_'.$relativepathstring] = $limit;

			unset($_SESSION['lastsearch_contextpage_'.$relativepathstring]);
			unset($_SESSION['lastsearch_page_'.$relativepathstring]);
			unset($_SESSION['lastsearch_limit_'.$relativepathstring]);
		}

		// Core error message
		if (!empty($conf->global->MAIN_CORE_ERROR))
		{
			// Ajax version
			if ($conf->use_javascript_ajax)
			{
				$title = img_warning().' '.$langs->trans('CoreErrorTitle');
				print ajax_dialog($title, $langs->trans('CoreErrorMessage'));
			} else {
				// html version
				$msg = img_warning().' '.$langs->trans('CoreErrorMessage');
				print '<div class="error">'.$msg.'</div>';
			}

			//define("MAIN_CORE_ERROR",0);      // Constant was defined and we can't change value of a constant
		}

		print "\n\n";

		print '</div> <!-- End div class="fiche" -->'."\n"; // End div fiche

		if (empty($conf->dol_hide_leftmenu)) print '</div> <!-- End div id-right -->'."\n"; // End div id-right

		if (empty($conf->dol_hide_leftmenu) && empty($conf->dol_use_jmobile)) print '</div> <!-- End div id-container -->'."\n"; // End div container

		print "\n";
		if ($comment) print '<!-- '.$comment.' -->'."\n";

		printCommonFooter($zone);

		if (!empty($delayedhtmlcontent)) print $delayedhtmlcontent;

		if (!empty($conf->use_javascript_ajax))
		{
			print "\n".'<!-- Includes JS Footer of Dolibarr -->'."\n";
			print '<script src="'.DOL_URL_ROOT.'/core/js/lib_foot.js.php?lang='.$langs->defaultlang.($ext ? '&'.$ext : '').'"></script>'."\n";
		}

		// Wrapper to add log when clicking on download or preview
		if (!empty($conf->blockedlog->enabled) && is_object($object) && $object->id > 0 && $object->statut > 0)
		{
			if (in_array($object->element, array('facture')))       // Restrict for the moment to element 'facture'
			{
				print "\n<!-- JS CODE TO ENABLE log when making a download or a preview of a document -->\n";
				?>
    			<script>
    			jQuery(document).ready(function () {
    				$('a.documentpreview').click(function() {
    					$.post('<?php echo DOL_URL_ROOT."/blockedlog/ajax/block-add.php" ?>'
    							, {
    								id:<?php echo $object->id; ?>
    								, element:'<?php echo $object->element ?>'
    								, action:'DOC_PREVIEW'
    							}
    					);
    				});
    				$('a.documentdownload').click(function() {
    					$.post('<?php echo DOL_URL_ROOT."/blockedlog/ajax/block-add.php" ?>'
    							, {
    								id:<?php echo $object->id; ?>
    								, element:'<?php echo $object->element ?>'
    								, action:'DOC_DOWNLOAD'
    							}
    					);
    				});
    			});
    			</script>
				<?php
			}
	   	}

		// A div for the address popup
		print "\n<!-- A div to allow dialog popup -->\n";
		print '<div id="dialogforpopup" style="display: none;"></div>'."\n";

		// Add code for the asynchronous anonymous first ping (for telemetry)
		// You can use &forceping=1 in parameters to force the ping if the ping was already sent.
		$forceping = GETPOST('forceping', 'alpha');
		if (($_SERVER["PHP_SELF"] == DOL_URL_ROOT.'/index.php') || $forceping)
		{
			//print '<!-- instance_unique_id='.$conf->file->instance_unique_id.' MAIN_FIRST_PING_OK_ID='.$conf->global->MAIN_FIRST_PING_OK_ID.' -->';
			$hash_unique_id = md5('dolibarr'.$conf->file->instance_unique_id);
			if (empty($conf->global->MAIN_FIRST_PING_OK_DATE)
				|| (!empty($conf->file->instance_unique_id) && ($hash_unique_id != $conf->global->MAIN_FIRST_PING_OK_ID) && ($conf->global->MAIN_FIRST_PING_OK_ID != 'disabled'))
			|| $forceping)
			{
				// No ping done if we are into an alpha version
				if (strpos('alpha', DOL_VERSION) > 0 && !$forceping) {
					print "\n<!-- NO JS CODE TO ENABLE the anonymous Ping. It is an alpha version -->\n";
				} elseif (empty($_COOKIE['DOLINSTALLNOPING_'.$hash_unique_id]) || $forceping)	// Cookie is set when we uncheck the checkbox in the installation wizard.
				{
					// MAIN_LAST_PING_KO_DATE
					// Disable ping if MAIN_LAST_PING_KO_DATE is set and is recent
					if (!empty($conf->global->MAIN_LAST_PING_KO_DATE) && substr($conf->global->MAIN_LAST_PING_KO_DATE, 0, 6) == dol_print_date(dol_now(), '%Y%m') && !$forceping) {
						print "\n<!-- NO JS CODE TO ENABLE the anonymous Ping. An error already occured this month, we will try later. -->\n";
					} else {
						include_once DOL_DOCUMENT_ROOT.'/core/lib/functions2.lib.php';

						print "\n".'<!-- Includes JS for Ping of Dolibarr forceping='.$forceping.' MAIN_FIRST_PING_OK_DATE='.$conf->global->MAIN_FIRST_PING_OK_DATE.' MAIN_FIRST_PING_OK_ID='.$conf->global->MAIN_FIRST_PING_OK_ID.' MAIN_LAST_PING_KO_DATE='.$conf->global->MAIN_LAST_PING_KO_DATE.' -->'."\n";
						print "\n<!-- JS CODE TO ENABLE the anonymous Ping -->\n";
						$url_for_ping = (empty($conf->global->MAIN_URL_FOR_PING) ? "https://ping.dolibarr.org/" : $conf->global->MAIN_URL_FOR_PING);
						// Try to guess the distrib used
						$distrib = 'standard';
						if ($_SERVER["SERVER_ADMIN"] == 'doliwamp@localhost') $distrib = 'doliwamp';
						if (!empty($dolibarr_distrib)) $distrib = $dolibarr_distrib;
						?>
			    			<script>
			    			jQuery(document).ready(function (tmp) {
			    				$.ajax({
			    					  method: "POST",
			    					  url: "<?php echo $url_for_ping ?>",
			    					  timeout: 500,     // timeout milliseconds
			    					  cache: false,
			    					  data: {
				    					  hash_algo: 'md5',
				    					  hash_unique_id: '<?php echo dol_escape_js($hash_unique_id); ?>',
				    					  action: 'dolibarrping',
				    					  version: '<?php echo (float) DOL_VERSION; ?>',
				    					  entity: '<?php echo (int) $conf->entity; ?>',
				    					  dbtype: '<?php echo dol_escape_js($db->type); ?>',
				    					  country_code: '<?php echo $mysoc->country_code ? dol_escape_js($mysoc->country_code) : 'unknown'; ?>',
				    					  php_version: '<?php echo dol_escape_js(phpversion()); ?>',
				    					  os_version: '<?php echo dol_escape_js(version_os('smr')); ?>',
				    					  distrib: '<?php echo $distrib ? dol_escape_js($distrib) : 'unknown'; ?>'
				    				  },
			    					  success: function (data, status, xhr) {   // success callback function (data contains body of response)
			      					    	console.log("Ping ok");
			        	    				$.ajax({
			      	    					  method: 'GET',
			      	    					  url: '<?php echo DOL_URL_ROOT.'/core/ajax/pingresult.php'; ?>',
			      	    					  timeout: 500,     // timeout milliseconds
			      	    					  cache: false,
			      	        				  data: { hash_algo: 'md5', hash_unique_id: '<?php echo dol_escape_js($hash_unique_id); ?>', action: 'firstpingok' },	// for update
			    					  		});
			    					  },
			    					  error: function (data,status,xhr) {   // error callback function
			        					    console.log("Ping ko: " + data);
			        	    				$.ajax({
			        	    					  method: 'GET',
			        	    					  url: '<?php echo DOL_URL_ROOT.'/core/ajax/pingresult.php'; ?>',
			        	    					  timeout: 500,     // timeout milliseconds
			        	    					  cache: false,
			        	        				  data: { hash_algo: 'md5', hash_unique_id: '<?php echo dol_escape_js($hash_unique_id); ?>', action: 'firstpingko' },
			      					  		});
			    					  }
			    				});
			    			});
			    			</script>
						<?php
					}
				} else {
					$now = dol_now();
					print "\n<!-- NO JS CODE TO ENABLE the anonymous Ping. It was disabled -->\n";
					include_once DOL_DOCUMENT_ROOT.'/core/lib/admin.lib.php';
					dolibarr_set_const($db, 'MAIN_FIRST_PING_OK_DATE', dol_print_date($now, 'dayhourlog', 'gmt'));
					dolibarr_set_const($db, 'MAIN_FIRST_PING_OK_ID', 'disabled');
				}
			}
		}

		print "</body>\n";
		print "</html>\n";
	}
}<|MERGE_RESOLUTION|>--- conflicted
+++ resolved
@@ -1845,20 +1845,20 @@
  */
 function top_menu_user($hideloginname = 0, $urllogout = '')
 {
-<<<<<<< HEAD
 	global $langs, $conf, $db, $hookmanager, $user;
 	global $dolibarr_main_authentication, $dolibarr_main_demo;
 	global $menumanager;
 
-	$userImage = $userDropDownImage = '';
-	if (!empty($user->photo))
-	{
-		$userImage          = Form::showphoto('userphoto', $user, 0, 0, 0, 'photouserphoto userphoto', 'small', 0, 1);
-		$userDropDownImage  = Form::showphoto('userphoto', $user, 0, 0, 0, 'dropdown-user-image', 'small', 0, 1);
-	} else {
-		$nophoto = '/public/theme/common/user_anonymous.png';
-		if ($user->gender == 'man') $nophoto = '/public/theme/common/user_man.png';
-		if ($user->gender == 'woman') $nophoto = '/public/theme/common/user_woman.png';
+	$langs->load('companies');
+
+    $userImage = $userDropDownImage = '';
+    if (!empty($user->photo)) {
+        $userImage          = Form::showphoto('userphoto', $user, 0, 0, 0, 'photouserphoto userphoto', 'small', 0, 1);
+        $userDropDownImage  = Form::showphoto('userphoto', $user, 0, 0, 0, 'dropdown-user-image', 'small', 0, 1);
+    } else {
+        $nophoto = '/public/theme/common/user_anonymous.png';
+        if ($user->gender == 'man') $nophoto = '/public/theme/common/user_man.png';
+        if ($user->gender == 'woman') $nophoto = '/public/theme/common/user_woman.png';
 
 		$userImage = '<img class="photo photouserphoto userphoto" alt="No photo" src="'.DOL_URL_ROOT.$nophoto.'">';
 		$userDropDownImage = '<img class="photo dropdown-user-image" alt="No photo" src="'.DOL_URL_ROOT.$nophoto.'">';
@@ -1947,106 +1947,6 @@
 
 	if (empty($conf->global->MAIN_OPTIMIZEFORTEXTBROWSER)) {
 		$btnUser = '<!-- div for user link -->
-=======
-    global $langs, $conf, $db, $hookmanager, $user;
-    global $dolibarr_main_authentication, $dolibarr_main_demo;
-    global $menumanager;
-
-	$langs->load('companies');
-    $userImage = $userDropDownImage = '';
-    if (!empty($user->photo))
-    {
-        $userImage          = Form::showphoto('userphoto', $user, 0, 0, 0, 'photouserphoto userphoto', 'small', 0, 1);
-        $userDropDownImage  = Form::showphoto('userphoto', $user, 0, 0, 0, 'dropdown-user-image', 'small', 0, 1);
-    }
-    else {
-        $nophoto = '/public/theme/common/user_anonymous.png';
-        if ($user->gender == 'man') $nophoto = '/public/theme/common/user_man.png';
-        if ($user->gender == 'woman') $nophoto = '/public/theme/common/user_woman.png';
-
-        $userImage = '<img class="photo photouserphoto userphoto" alt="No photo" src="'.DOL_URL_ROOT.$nophoto.'">';
-        $userDropDownImage = '<img class="photo dropdown-user-image" alt="No photo" src="'.DOL_URL_ROOT.$nophoto.'">';
-    }
-
-    $dropdownBody = '';
-    $dropdownBody .= '<span id="topmenuloginmoreinfo-btn"><i class="fa fa-caret-right"></i> '.$langs->trans("ShowMoreInfos").'</span>';
-    $dropdownBody .= '<div id="topmenuloginmoreinfo" >';
-
-    // login infos
-    if (!empty($user->admin)) {
-        $dropdownBody .= '<br><b>'.$langs->trans("Administrator").'</b>: '.yn($user->admin);
-    }
-    if (!empty($user->socid))	// Add thirdparty for external users
-    {
-        $thirdpartystatic = new Societe($db);
-        $thirdpartystatic->fetch($user->socid);
-        $companylink = ' '.$thirdpartystatic->getNomUrl(2); // picto only of company
-        $company = ' ('.$langs->trans("Company").': '.$thirdpartystatic->name.')';
-    }
-    $type = ($user->socid ? $langs->trans("External").$company : $langs->trans("Internal"));
-    $dropdownBody .= '<br><b>'.$langs->trans("Type").':</b> '.$type;
-    $dropdownBody .= '<br><b>'.$langs->trans("Status").'</b>: '.$user->getLibStatut(0);
-    $dropdownBody .= '<br>';
-
-    $dropdownBody .= '<br><u>'.$langs->trans("Session").'</u>';
-    $dropdownBody .= '<br><b>'.$langs->trans("IPAddress").'</b>: '.dol_escape_htmltag($_SERVER["REMOTE_ADDR"]);
-    if (!empty($conf->global->MAIN_MODULE_MULTICOMPANY)) $dropdownBody .= '<br><b>'.$langs->trans("ConnectedOnMultiCompany").':</b> '.$conf->entity.' (user entity '.$user->entity.')';
-    $dropdownBody .= '<br><b>'.$langs->trans("AuthenticationMode").':</b> '.$_SESSION["dol_authmode"].(empty($dolibarr_main_demo) ? '' : ' (demo)');
-    $dropdownBody .= '<br><b>'.$langs->trans("ConnectedSince").':</b> '.dol_print_date($user->datelastlogin, "dayhour", 'tzuser');
-    $dropdownBody .= '<br><b>'.$langs->trans("PreviousConnexion").':</b> '.dol_print_date($user->datepreviouslogin, "dayhour", 'tzuser');
-    $dropdownBody .= '<br><b>'.$langs->trans("CurrentTheme").':</b> '.$conf->theme;
-    $dropdownBody .= '<br><b>'.$langs->trans("CurrentMenuManager").':</b> '.$menumanager->name;
-    $langFlag = picto_from_langcode($langs->getDefaultLang());
-    $dropdownBody .= '<br><b>'.$langs->trans("CurrentUserLanguage").':</b> '.($langFlag ? $langFlag.' ' : '').$langs->getDefaultLang();
-    $dropdownBody .= '<br><b>'.$langs->trans("Browser").':</b> '.$conf->browser->name.($conf->browser->version ? ' '.$conf->browser->version : '').' ('.dol_escape_htmltag($_SERVER['HTTP_USER_AGENT']).')';
-    $dropdownBody .= '<br><b>'.$langs->trans("Layout").':</b> '.$conf->browser->layout;
-    $dropdownBody .= '<br><b>'.$langs->trans("Screen").':</b> '.$_SESSION['dol_screenwidth'].' x '.$_SESSION['dol_screenheight'];
-    if ($conf->browser->layout == 'phone') $dropdownBody .= '<br><b>'.$langs->trans("Phone").':</b> '.$langs->trans("Yes");
-    if (!empty($_SESSION["disablemodules"])) $dropdownBody .= '<br><b>'.$langs->trans("DisabledModules").':</b> <br>'.join(', ', explode(',', $_SESSION["disablemodules"]));
-    $dropdownBody .= '</div>';
-
-    // Execute hook
-    $parameters = array('user'=>$user, 'langs' => $langs);
-    $result = $hookmanager->executeHooks('printTopRightMenuLoginDropdownBody', $parameters); // Note that $action and $object may have been modified by some hooks
-    if (is_numeric($result))
-    {
-        if ($result == 0) {
-            $dropdownBody .= $hookmanager->resPrint; // add
-        }
-        else {
-            $dropdownBody = $hookmanager->resPrint; // replace
-        }
-    }
-
-    if (empty($urllogout)) {
-    	$urllogout = DOL_URL_ROOT.'/user/logout.php';
-    }
-    $logoutLink = '<a accesskey="l" href="'.$urllogout.'" class="button-top-menu-dropdown" ><i class="fa fa-sign-out-alt"></i> '.$langs->trans("Logout").'</a>';
-    $profilLink = '<a accesskey="l" href="'.DOL_URL_ROOT.'/user/card.php?id='.$user->id.'" class="button-top-menu-dropdown" ><i class="fa fa-user"></i>  '.$langs->trans("Card").'</a>';
-
-
-    $profilName = $user->getFullName($langs).' ('.$user->login.')';
-
-    if (!empty($user->admin)) {
-        $profilName = '<i class="far fa-star classfortooltip" title="'.$langs->trans("Administrator").'" ></i> '.$profilName;
-    }
-
-    // Define version to show
-    $appli = constant('DOL_APPLICATION_TITLE');
-    if (!empty($conf->global->MAIN_APPLICATION_TITLE))
-    {
-    	$appli = $conf->global->MAIN_APPLICATION_TITLE;
-    	if (preg_match('/\d\.\d/', $appli))
-    	{
-    		if (!preg_match('/'.preg_quote(DOL_VERSION).'/', $appli)) $appli .= " (".DOL_VERSION.")"; // If new title contains a version that is different than core
-    	}
-    	else $appli .= " ".DOL_VERSION;
-    }
-    else $appli .= " ".DOL_VERSION;
-
-    if (empty($conf->global->MAIN_OPTIMIZEFORTEXTBROWSER)) {
-	    $btnUser = '<!-- div for user link -->
->>>>>>> 68bc8512
 	    <div id="topmenu-login-dropdown" class="userimg atoplogin dropdown user user-menu inline-block">
 	        <a href="'.DOL_URL_ROOT.'/user/card.php?id='.$user->id.'" class="dropdown-toggle login-dropdown-a" data-toggle="dropdown">
 	            '.$userImage.'
