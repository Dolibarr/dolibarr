<?php
/* Copyright (C) 2002-2007  Rodolphe Quiedeville    <rodolphe@quiedeville.org>
 * Copyright (C) 2003       Xavier Dutoit           <doli@sydesy.com>
 * Copyright (C) 2004-2021  Laurent Destailleur     <eldy@users.sourceforge.net>
 * Copyright (C) 2004       Sebastien Di Cintio     <sdicintio@ressource-toi.org>
 * Copyright (C) 2004       Benoit Mortier          <benoit.mortier@opensides.be>
 * Copyright (C) 2005-2021  Regis Houssin           <regis.houssin@inodbox.com>
 * Copyright (C) 2011-2014  Philippe Grand          <philippe.grand@atoo-net.com>
 * Copyright (C) 2008       Matteli
 * Copyright (C) 2011-2016  Juanjo Menent           <jmenent@2byte.es>
 * Copyright (C) 2012       Christophe Battarel     <christophe.battarel@altairis.fr>
 * Copyright (C) 2014-2015  Marcos García           <marcosgdf@gmail.com>
 * Copyright (C) 2015       Raphaël Doursenaud      <rdoursenaud@gpcsolutions.fr>
 * Copyright (C) 2020       Demarest Maxime         <maxime@indelog.fr>
 * Copyright (C) 2020       Charlene Benke          <charlie@patas-monkey.com>
 * Copyright (C) 2021       Frédéric France         <frederic.france@netlogic.fr>
 * Copyright (C) 2021       Alexandre Spangaro      <aspangaro@open-dsi.fr>
 * Copyright (C) 2023       Joachim Küter      		<git-jk@bloxera.com>
 * Copyright (C) 2023       Eric Seigne      		<eric.seigne@cap-rel.fr>
 *
 * This program is free software; you can redistribute it and/or modify
 * it under the terms of the GNU General Public License as published by
 * the Free Software Foundation; either version 3 of the License, or
 * (at your option) any later version.
 *
 * This program is distributed in the hope that it will be useful,
 * but WITHOUT ANY WARRANTY; without even the implied warranty of
 * MERCHANTABILITY or FITNESS FOR A PARTICULAR PURPOSE.  See the
 * GNU General Public License for more details.
 *
 * You should have received a copy of the GNU General Public License
 * along with this program. If not, see <https://www.gnu.org/licenses/>.
 */

/**
 *	\file       htdocs/main.inc.php
 *	\ingroup	core
 *	\brief      File that defines environment for Dolibarr GUI pages only (file not required by scripts)
 */

//@ini_set('memory_limit', '128M');	// This may be useless if memory is hard limited by your PHP

// For optional tuning. Enabled if environment variable MAIN_SHOW_TUNING_INFO is defined.
$micro_start_time = 0;
if (!empty($_SERVER['MAIN_SHOW_TUNING_INFO'])) {
	list($usec, $sec) = explode(" ", microtime());
	$micro_start_time = ((float) $usec + (float) $sec);
	// Add Xdebug code coverage
	//define('XDEBUGCOVERAGE',1);
	if (defined('XDEBUGCOVERAGE')) {
		xdebug_start_code_coverage();
	}
}


/**
 * Return the real char for a numeric entities.
 * WARNING: This function is required by testSqlAndScriptInject() and the GETPOST 'restricthtml'. Regex calling must be similar.
 *
 * @param	string		$matches			String of numeric entity
 * @return	string							New value
 */
function realCharForNumericEntities($matches)
{
	$newstringnumentity = preg_replace('/;$/', '', $matches[1]);
	//print  ' $newstringnumentity='.$newstringnumentity;

	if (preg_match('/^x/i', $newstringnumentity)) {
		$newstringnumentity = hexdec(preg_replace('/^x/i', '', $newstringnumentity));
	}

	// The numeric value we don't want as entities because they encode ascii char, and why using html entities on ascii except for haking ?
	if (($newstringnumentity >= 65 && $newstringnumentity <= 90) || ($newstringnumentity >= 97 && $newstringnumentity <= 122)) {
		return chr((int) $newstringnumentity);
	}

	return '&#'.$matches[1]; // Value will be unchanged because regex was /&#(  )/
}

/**
 * Security: WAF layer for SQL Injection and XSS Injection (scripts) protection (Filters on GET, POST, PHP_SELF).
 * Warning: Such a protection can't be enough. It is not reliable as it will always be possible to bypass this. Good protection can
 * only be guaranted by escaping data during output.
 *
 * @param		string		$val		Brute value found into $_GET, $_POST or PHP_SELF
 * @param		string		$type		0=POST, 1=GET, 2=PHP_SELF, 3=GET without sql reserved keywords (the less tolerant test)
 * @return		int						>0 if there is an injection, 0 if none
 */
function testSqlAndScriptInject($val, $type)
{
	// Decode string first because a lot of things are obfuscated by encoding or multiple encoding.
	// So <svg o&#110;load='console.log(&quot;123&quot;)' become <svg onload='console.log(&quot;123&quot;)'
	// So "&colon;&apos;" become ":'" (due to ENT_HTML5)
	// So "&Tab;&NewLine;" become ""
	// So "&lpar;&rpar;" become "()"

	// Loop to decode until no more things to decode.
	//print "before decoding $val\n";
	do {
		$oldval = $val;
		$val = html_entity_decode($val, ENT_QUOTES | ENT_HTML5);	// Decode '&colon;', '&apos;', '&Tab;', '&NewLine', ...
		// Sometimes we have entities without the ; at end so html_entity_decode does not work but entities is still interpreted by browser.
		$val = preg_replace_callback('/&#(x?[0-9][0-9a-f]+;?)/i', function ($m) {
			// Decode '&#110;', ...
			return realCharForNumericEntities($m); }, $val);

			// We clean html comments because some hacks try to obfuscate evil strings by inserting HTML comments. Example: on<!-- -->error=alert(1)
			$val = preg_replace('/<!--[^>]*-->/', '', $val);
			$val = preg_replace('/[\r\n\t]/', '', $val);
	} while ($oldval != $val);
	//print "type = ".$type." after decoding: ".$val."\n";

	$inj = 0;

	// We check string because some hacks try to obfuscate evil strings by inserting non printable chars. Example: 'java(ascci09)scr(ascii00)ipt' is processed like 'javascript' (whatever is place of evil ascii char)
	// We should use dol_string_nounprintableascii but function is not yet loaded/available
	// Example of valid UTF8 chars:
	// utf8=utf8mb3:    '\x09', '\x0A', '\x0D', '\x7E'
	// utf8=utf8mb3: 	'\xE0\xA0\x80'
	// utf8mb4: 		'\xF0\x9D\x84\x9E'   (but this may be refused by the database insert if pagecode is utf8=utf8mb3)
	$newval = preg_replace('/[\x00-\x08\x0B-\x0C\x0E-\x1F\x7F]/u', '', $val); // /u operator makes UTF8 valid characters being ignored so are not included into the replace

	// Note that $newval may also be completely empty '' when non valid UTF8 are found.
	if ($newval != $val) {
		// If $val has changed after removing non valid UTF8 chars, it means we have an evil string.
		$inj += 1;
	}
	//print 'type='.$type.'-val='.$val.'-newval='.$newval."-inj=".$inj."\n";

	// For SQL Injection (only GET are used to scan for such injection strings)
	if ($type == 1 || $type == 3) {
		// Note the \s+ is replaced into \s* because some spaces may have been modified in previous loop
		$inj += preg_match('/delete\s*from/i', $val);
		$inj += preg_match('/create\s*table/i', $val);
		$inj += preg_match('/insert\s*into/i', $val);
		$inj += preg_match('/select\s*from/i', $val);
		$inj += preg_match('/into\s*(outfile|dumpfile)/i', $val);
		$inj += preg_match('/user\s*\(/i', $val); // avoid to use function user() or mysql_user() that return current database login
		$inj += preg_match('/information_schema/i', $val); // avoid to use request that read information_schema database
		$inj += preg_match('/<svg/i', $val); // <svg can be allowed in POST
		$inj += preg_match('/update[^&=\w].*set.+=/i', $val);	// the [^&=\w] test is to avoid error when request is like action=update&...set... or &updatemodule=...set...
		$inj += preg_match('/union.+select/i', $val);
	}
	if ($type == 3) {
		// Note the \s+ is replaced into \s* because some spaces may have been modified in previous loop
		$inj += preg_match('/select|update|delete|truncate|replace|group\s*by|concat|count|from|union/i', $val);
	}
	if ($type != 2) {	// Not common key strings, so we can check them both on GET and POST
		$inj += preg_match('/updatexml\(/i', $val);
		$inj += preg_match('/(\.\.%2f)+/i', $val);
		$inj += preg_match('/\s@@/', $val);
	}
	// For XSS Injection done by closing textarea to execute content into a textarea field
	$inj += preg_match('/<\/textarea/i', $val);
	// For XSS Injection done by adding javascript with script
	// This is all cases a browser consider text is javascript:
	// When it found '<script', 'javascript:', '<style', 'onload\s=' on body tag, '="&' on a tag size with old browsers
	// All examples on page: http://ha.ckers.org/xss.html#XSScalc
	// More on https://www.owasp.org/index.php/XSS_Filter_Evasion_Cheat_Sheet
	$inj += preg_match('/<audio/i', $val);
	$inj += preg_match('/<embed/i', $val);
	$inj += preg_match('/<iframe/i', $val);
	$inj += preg_match('/<object/i', $val);
	$inj += preg_match('/<script/i', $val);
	$inj += preg_match('/Set\.constructor/i', $val); // ECMA script 6
	if (!defined('NOSTYLECHECK')) {
		$inj += preg_match('/<style/i', $val);
	}
	$inj += preg_match('/base\s+href/si', $val);
	$inj += preg_match('/=data:/si', $val);
	// List of dom events is on https://www.w3schools.com/jsref/dom_obj_event.asp and https://developer.mozilla.org/en-US/docs/Web/Events
	$inj += preg_match('/on(mouse|drag|key|load|touch|pointer|select|transition)[a-z]*\s*=/i', $val); // onmousexxx can be set on img or any html tag like <img title='...' onmouseover=alert(1)>
	$inj += preg_match('/on(abort|after|animation|auxclick|before|blur|cancel|canplay|canplaythrough|change|click|close|contextmenu|cuechange|copy|cut)[a-z]*\s*=/i', $val);
	$inj += preg_match('/on(dblclick|drop|durationchange|emptied|end|ended|error|focus|focusin|focusout|formdata|gotpointercapture|hashchange|input|invalid)[a-z]*\s*=/i', $val);
	$inj += preg_match('/on(lostpointercapture|offline|online|pagehide|pageshow)[a-z]*\s*=/i', $val);
	$inj += preg_match('/on(paste|pause|play|playing|progress|ratechange|reset|resize|scroll|search|seeked|seeking|show|stalled|start|submit|suspend)[a-z]*\s*=/i', $val);
	$inj += preg_match('/on(timeupdate|toggle|unload|volumechange|waiting|wheel)[a-z]*\s*=/i', $val);
	// More not into the previous list
	$inj += preg_match('/on(repeat|begin|finish|beforeinput)[a-z]*\s*=/i', $val);

	// We refuse html into html because some hacks try to obfuscate evil strings by inserting HTML into HTML. Example: <img on<a>error=alert(1) to bypass test on onerror
	$tmpval = preg_replace('/<[^<]+>/', '', $val);
	// List of dom events is on https://www.w3schools.com/jsref/dom_obj_event.asp and https://developer.mozilla.org/en-US/docs/Web/Events
	$inj += preg_match('/on(mouse|drag|key|load|touch|pointer|select|transition)[a-z]*\s*=/i', $tmpval); // onmousexxx can be set on img or any html tag like <img title='...' onmouseover=alert(1)>
	$inj += preg_match('/on(abort|after|animation|auxclick|before|blur|cancel|canplay|canplaythrough|change|click|close|contextmenu|cuechange|copy|cut)[a-z]*\s*=/i', $tmpval);
	$inj += preg_match('/on(dblclick|drop|durationchange|emptied|end|ended|error|focus|focusin|focusout|formdata|gotpointercapture|hashchange|input|invalid)[a-z]*\s*=/i', $tmpval);
	$inj += preg_match('/on(lostpointercapture|offline|online|pagehide|pageshow)[a-z]*\s*=/i', $tmpval);
	$inj += preg_match('/on(paste|pause|play|playing|progress|ratechange|reset|resize|scroll|search|seeked|seeking|show|stalled|start|submit|suspend)[a-z]*\s*=/i', $tmpval);
	$inj += preg_match('/on(timeupdate|toggle|unload|volumechange|waiting|wheel)[a-z]*\s*=/i', $tmpval);
	// More not into the previous list
	$inj += preg_match('/on(repeat|begin|finish|beforeinput)[a-z]*\s*=/i', $tmpval);

	//$inj += preg_match('/on[A-Z][a-z]+\*=/', $val);   // To lock event handlers onAbort(), ...
	$inj += preg_match('/&#58;|&#0000058|&#x3A/i', $val); // refused string ':' encoded (no reason to have it encoded) to lock 'javascript:...'
	$inj += preg_match('/j\s*a\s*v\s*a\s*s\s*c\s*r\s*i\s*p\s*t\s*:/i', $val);
	$inj += preg_match('/vbscript\s*:/i', $val);
	// For XSS Injection done by adding javascript closing html tags like with onmousemove, etc... (closing a src or href tag with not cleaned param)
	if ($type == 1 || $type == 3) {
		$val = str_replace('enclosure="', 'enclosure=X', $val); // We accept enclosure=" for the export/import module
		$inj += preg_match('/"/i', $val); // We refused " in GET parameters value.
	}
	if ($type == 2) {
		$inj += preg_match('/[:;"\'<>\?\(\){}\$%]/', $val); // PHP_SELF is a file system (or url path without parameters). It can contains spaces.
	}

	return $inj;
}

/**
 * Return true if security check on parameters are OK, false otherwise.
 *
 * @param		string|array	$var		Variable name
 * @param		string			$type		1=GET, 0=POST, 2=PHP_SELF
 * @return		boolean|null				true if there is no injection. Stop code if injection found.
 */
function analyseVarsForSqlAndScriptsInjection(&$var, $type)
{
	if (is_array($var)) {
		foreach ($var as $key => $value) {	// Warning, $key may also be used for attacks
			if (analyseVarsForSqlAndScriptsInjection($key, $type) && analyseVarsForSqlAndScriptsInjection($value, $type)) {
				//$var[$key] = $value;	// This is useless
			} else {
				// Get remote IP: PS: We do not use getRemoteIP(), function is not yet loaded and we need a value that can't be spoofed
				$ip = (empty($_SERVER['REMOTE_ADDR']) ? 'unknown' : $_SERVER['REMOTE_ADDR']);
				$errormessage = 'Access refused to '.htmlentities($ip, ENT_COMPAT, 'UTF-8').' by SQL or Script injection protection in main.inc.php - GETPOST type='.htmlentities($type, ENT_COMPAT, 'UTF-8').' paramkey='.htmlentities($key, ENT_COMPAT, 'UTF-8').' paramvalue='.htmlentities($value, ENT_COMPAT, 'UTF-8').' page='.htmlentities($_SERVER["REQUEST_URI"], ENT_COMPAT, 'UTF-8');
				print $errormessage;
				// Add entry into error log
				if (function_exists('error_log')) {
					error_log($errormessage);
				}
				// TODO Add entry into security audit table
				exit;
			}
		}
		return true;
	} else {
		return (testSqlAndScriptInject($var, $type) <= 0);
	}
}

// To disable the WAF for GET and POST and PHP_SELF, uncomment this
//define('NOSCANPHPSELFFORINJECTION', 1);
//define('NOSCANGETFORINJECTION', 1);
//define('NOSCANPOSTFORINJECTION', 1);

// Check consistency of NOREQUIREXXX DEFINES
if ((defined('NOREQUIREDB') || defined('NOREQUIRETRAN')) && !defined('NOREQUIREMENU')) {
	print 'If define NOREQUIREDB or NOREQUIRETRAN are set, you must also set NOREQUIREMENU or not set them.';
	exit;
}
if (defined('NOREQUIREUSER') && !defined('NOREQUIREMENU')) {
	print 'If define NOREQUIREUSER is set, you must also set NOREQUIREMENU or not set it.';
	exit;
}

// Sanity check on URL
if (!defined('NOSCANPHPSELFFORINJECTION') && !empty($_SERVER["PHP_SELF"])) {
	$morevaltochecklikepost = array($_SERVER["PHP_SELF"]);
	analyseVarsForSqlAndScriptsInjection($morevaltochecklikepost, 2);
}
// Sanity check on GET parameters
if (!defined('NOSCANGETFORINJECTION') && !empty($_SERVER["QUERY_STRING"])) {
	// Note: QUERY_STRING is url encoded, but $_GET and $_POST are already decoded
	// Because the analyseVarsForSqlAndScriptsInjection is designed for already url decoded value, we must decode QUERY_STRING
	// Another solution is to provide $_GET as parameter
	$morevaltochecklikeget = array(urldecode($_SERVER["QUERY_STRING"]));
	analyseVarsForSqlAndScriptsInjection($morevaltochecklikeget, 1);
}
// Sanity check on POST
if (!defined('NOSCANPOSTFORINJECTION')) {
	analyseVarsForSqlAndScriptsInjection($_POST, 0);
}

// This is to make Dolibarr working with Plesk
if (!empty($_SERVER['DOCUMENT_ROOT']) && substr($_SERVER['DOCUMENT_ROOT'], -6) !== 'htdocs') {
	set_include_path($_SERVER['DOCUMENT_ROOT'].'/htdocs');
}

// Include the conf.php and functions.lib.php and security.lib.php. This defined the constants like DOL_DOCUMENT_ROOT, DOL_DATA_ROOT, DOL_URL_ROOT...
require_once 'filefunc.inc.php';

// If there is a POST parameter to tell to save automatically some POST parameters into cookies, we do it.
// This is used for example by form of boxes to save personalization of some options.
// DOL_AUTOSET_COOKIE=cookiename:val1,val2 and  cookiename_val1=aaa cookiename_val2=bbb will set cookie_name with value json_encode(array('val1'=> , ))
if (!empty($_POST["DOL_AUTOSET_COOKIE"])) {
	$tmpautoset = explode(':', $_POST["DOL_AUTOSET_COOKIE"], 2);
	$tmplist = explode(',', $tmpautoset[1]);
	$cookiearrayvalue = array();
	foreach ($tmplist as $tmpkey) {
		$postkey = $tmpautoset[0].'_'.$tmpkey;
		//var_dump('tmpkey='.$tmpkey.' postkey='.$postkey.' value='.$_POST[$postkey]);
		if (!empty($_POST[$postkey])) {
			$cookiearrayvalue[$tmpkey] = $_POST[$postkey];
		}
	}
	$cookiename = $tmpautoset[0];
	$cookievalue = json_encode($cookiearrayvalue);
	//var_dump('setcookie cookiename='.$cookiename.' cookievalue='.$cookievalue);
	if (PHP_VERSION_ID < 70300) {
		setcookie($cookiename, empty($cookievalue) ? '' : $cookievalue, empty($cookievalue) ? 0 : (time() + (86400 * 354)), '/', null, ((empty($dolibarr_main_force_https) && isHTTPS() === false) ? false : true), true); // keep cookie 1 year and add tag httponly
	} else {
		// Only available for php >= 7.3
		$cookieparams = array(
			'expires' => empty($cookievalue) ? 0 : (time() + (86400 * 354)),
			'path' => '/',
			//'domain' => '.mywebsite.com', // the dot at the beginning allows compatibility with subdomains
			'secure' => ((empty($dolibarr_main_force_https) && isHTTPS() === false) ? false : true),
			'httponly' => true,
			'samesite' => 'Lax'	// None || Lax  || Strict
		);
		setcookie($cookiename, empty($cookievalue) ? '' : $cookievalue, $cookieparams);
	}
	if (empty($cookievalue)) {
		unset($_COOKIE[$cookiename]);
	}
}

// Set the handler of session
// if (ini_get('session.save_handler') == 'user')
if (!empty($php_session_save_handler) && $php_session_save_handler == 'db') {
	require_once 'core/lib/phpsessionin'.$php_session_save_handler.'.lib.php';
}

// Init session. Name of session is specific to Dolibarr instance.
// Must be done after the include of filefunc.inc.php so global variables of conf file are defined (like $dolibarr_main_instance_unique_id or $dolibarr_main_force_https).
// Note: the function dol_getprefix() is defined into functions.lib.php but may have been defined to return a different key to manage another area to protect.
$prefix = dol_getprefix('');
$sessionname = 'DOLSESSID_'.$prefix;
$sessiontimeout = 'DOLSESSTIMEOUT_'.$prefix;
if (!empty($_COOKIE[$sessiontimeout])) {
	ini_set('session.gc_maxlifetime', $_COOKIE[$sessiontimeout]);
}

// This create lock, released by session_write_close() or end of page.
// We need this lock as long as we read/write $_SESSION ['vars']. We can remove lock when finished.
if (!defined('NOSESSION')) {
	if (PHP_VERSION_ID < 70300) {
		session_set_cookie_params(0, '/', null, ((empty($dolibarr_main_force_https) && isHTTPS() === false) ? false : true), true); // Add tag secure and httponly on session cookie (same as setting session.cookie_httponly into php.ini). Must be called before the session_start.
	} else {
		// Only available for php >= 7.3
		$sessioncookieparams = array(
			'lifetime' => 0,
			'path' => '/',
			//'domain' => '.mywebsite.com', // the dot at the beginning allows compatibility with subdomains
			'secure' => ((empty($dolibarr_main_force_https) && isHTTPS() === false) ? false : true),
			'httponly' => true,
			'samesite' => 'Lax'	// None || Lax  || Strict
		);
		session_set_cookie_params($sessioncookieparams);
	}
	session_name($sessionname);
	session_start();	// This call the open and read of session handler
	//exit;	// this exist generates a call to write and close
}


// Init the 6 global objects, this include will make the 'new Xxx()' and set properties for: $conf, $db, $langs, $user, $mysoc, $hookmanager
require_once 'master.inc.php';

// Uncomment this and set session.save_handler = user to use local session storing
// include DOL_DOCUMENT_ROOT.'/core/lib/phpsessionindb.inc.php

// If software has been locked. Only login $conf->global->MAIN_ONLY_LOGIN_ALLOWED is allowed.
if (getDolGlobalString('MAIN_ONLY_LOGIN_ALLOWED')) {
	$ok = 0;
	if ((!session_id() || !isset($_SESSION["dol_login"])) && !isset($_POST["username"]) && !empty($_SERVER["GATEWAY_INTERFACE"])) {
		$ok = 1; // We let working pages if not logged and inside a web browser (login form, to allow login by admin)
	} elseif (isset($_POST["username"]) && $_POST["username"] == $conf->global->MAIN_ONLY_LOGIN_ALLOWED) {
		$ok = 1; // We let working pages that is a login submission (login submit, to allow login by admin)
	} elseif (defined('NOREQUIREDB')) {
		$ok = 1; // We let working pages that don't need database access (xxx.css.php)
	} elseif (defined('EVEN_IF_ONLY_LOGIN_ALLOWED')) {
		$ok = 1; // We let working pages that ask to work even if only login enabled (logout.php)
	} elseif (session_id() && isset($_SESSION["dol_login"]) && $_SESSION["dol_login"] == $conf->global->MAIN_ONLY_LOGIN_ALLOWED) {
		$ok = 1; // We let working if user is allowed admin
	}
	if (!$ok) {
		if (session_id() && isset($_SESSION["dol_login"]) && $_SESSION["dol_login"] != $conf->global->MAIN_ONLY_LOGIN_ALLOWED) {
			print 'Sorry, your application is offline.'."\n";
			print 'You are logged with user "'.$_SESSION["dol_login"].'" and only administrator user "' . getDolGlobalString('MAIN_ONLY_LOGIN_ALLOWED').'" is allowed to connect for the moment.'."\n";
			$nexturl = DOL_URL_ROOT.'/user/logout.php?token='.newToken();
			print 'Please try later or <a href="'.$nexturl.'">click here to disconnect and change login user</a>...'."\n";
		} else {
			print 'Sorry, your application is offline. Only administrator user "' . getDolGlobalString('MAIN_ONLY_LOGIN_ALLOWED').'" is allowed to connect for the moment.'."\n";
			$nexturl = DOL_URL_ROOT.'/';
			print 'Please try later or <a href="'.$nexturl.'">click here to change login user</a>...'."\n";
		}
		exit;
	}
}


// Activate end of page function
register_shutdown_function('dol_shutdown');

// Load debugbar
if (isModEnabled('debugbar') && !GETPOST('dol_use_jmobile') && empty($_SESSION['dol_use_jmobile'])) {
	global $debugbar;
	include_once DOL_DOCUMENT_ROOT.'/debugbar/class/DebugBar.php';
	$debugbar = new DolibarrDebugBar();
	$renderer = $debugbar->getRenderer();
	if (!getDolGlobalString('MAIN_HTML_HEADER')) {
		$conf->global->MAIN_HTML_HEADER = '';
	}
	$conf->global->MAIN_HTML_HEADER .= $renderer->renderHead();

	$debugbar['time']->startMeasure('pageaftermaster', 'Page generation (after environment init)');
}

// Detection browser
if (isset($_SERVER["HTTP_USER_AGENT"])) {
	$tmp = getBrowserInfo($_SERVER["HTTP_USER_AGENT"]);
	$conf->browser->name = $tmp['browsername'];
	$conf->browser->os = $tmp['browseros'];
	$conf->browser->version = $tmp['browserversion'];
	$conf->browser->ua = $tmp['browserua'];
	$conf->browser->layout = $tmp['layout']; // 'classic', 'phone', 'tablet'
	//var_dump($conf->browser);

	if ($conf->browser->layout == 'phone') {
		$conf->dol_no_mouse_hover = 1;
	}
}

// If theme is forced
if (GETPOST('theme', 'aZ09')) {
	$conf->theme = GETPOST('theme', 'aZ09');
	$conf->css = "/theme/".$conf->theme."/style.css.php";
}

// Set global MAIN_OPTIMIZEFORTEXTBROWSER (must be before login part)
if (GETPOST('textbrowser', 'int') || (!empty($conf->browser->name) && $conf->browser->name == 'lynxlinks')) {   // If we must enable text browser
	$conf->global->MAIN_OPTIMIZEFORTEXTBROWSER = 1;
}

// Force HTTPS if required ($conf->file->main_force_https is 0/1 or 'https dolibarr root url')
// $_SERVER["HTTPS"] is 'on' when link is https, otherwise $_SERVER["HTTPS"] is empty or 'off'
if (!empty($conf->file->main_force_https) && (empty($_SERVER["HTTPS"]) || $_SERVER["HTTPS"] != 'on') && !defined('NOHTTPSREDIRECT')) {
	$newurl = '';
	if (is_numeric($conf->file->main_force_https)) {
		if ($conf->file->main_force_https == '1' && !empty($_SERVER["SCRIPT_URI"])) {	// If SCRIPT_URI supported by server
			if (preg_match('/^http:/i', $_SERVER["SCRIPT_URI"]) && !preg_match('/^https:/i', $_SERVER["SCRIPT_URI"])) {	// If link is http
				$newurl = preg_replace('/^http:/i', 'https:', $_SERVER["SCRIPT_URI"]);
			}
		} else {
			// Check HTTPS environment variable (Apache/mod_ssl only)
			$newurl = preg_replace('/^http:/i', 'https:', DOL_MAIN_URL_ROOT).$_SERVER["REQUEST_URI"];
		}
	} else {
		// Check HTTPS environment variable (Apache/mod_ssl only)
		$newurl = $conf->file->main_force_https.$_SERVER["REQUEST_URI"];
	}
	// Start redirect
	if ($newurl) {
		header_remove(); // Clean header already set to be sure to remove any header like "Set-Cookie: DOLSESSID_..." from non HTTPS answers
		dol_syslog("main.inc: dolibarr_main_force_https is on, we make a redirect to ".$newurl);
		header("Location: ".$newurl);
		exit;
	} else {
		dol_syslog("main.inc: dolibarr_main_force_https is on but we failed to forge new https url so no redirect is done", LOG_WARNING);
	}
}

if (!defined('NOLOGIN') && !defined('NOIPCHECK') && !empty($dolibarr_main_restrict_ip)) {
	$listofip = explode(',', $dolibarr_main_restrict_ip);
	$found = false;
	foreach ($listofip as $ip) {
		$ip = trim($ip);
		if ($ip == $_SERVER['REMOTE_ADDR']) {
			$found = true;
			break;
		}
	}
	if (!$found) {
		print 'Access refused by IP protection. Your detected IP is '.$_SERVER['REMOTE_ADDR'];
		exit;
	}
}

// Loading of additional presentation includes
if (!defined('NOREQUIREHTML')) {
	require_once DOL_DOCUMENT_ROOT.'/core/class/html.form.class.php'; // Need 660ko memory (800ko in 2.2)
}
if (!defined('NOREQUIREAJAX')) {
	require_once DOL_DOCUMENT_ROOT.'/core/lib/ajax.lib.php'; // Need 22ko memory
}

// If install or upgrade process not done or not completely finished, we call the install page.
if (getDolGlobalString('MAIN_NOT_INSTALLED') || getDolGlobalString('MAIN_NOT_UPGRADED')) {
	dol_syslog("main.inc: A previous install or upgrade was not complete. Redirect to install page.", LOG_WARNING);
	header("Location: ".DOL_URL_ROOT."/install/index.php");
	exit;
}
// If an upgrade process is required, we call the install page.
if ((getDolGlobalString('MAIN_VERSION_LAST_UPGRADE') && ($conf->global->MAIN_VERSION_LAST_UPGRADE != DOL_VERSION))
		|| (!getDolGlobalString('MAIN_VERSION_LAST_UPGRADE') && getDolGlobalString('MAIN_VERSION_LAST_INSTALL') && ($conf->global->MAIN_VERSION_LAST_INSTALL != DOL_VERSION))) {
		$versiontocompare = !getDolGlobalString('MAIN_VERSION_LAST_UPGRADE') ? $conf->global->MAIN_VERSION_LAST_INSTALL : $conf->global->MAIN_VERSION_LAST_UPGRADE;
		require_once DOL_DOCUMENT_ROOT.'/core/lib/admin.lib.php';
		$dolibarrversionlastupgrade = preg_split('/[.-]/', $versiontocompare);
		$dolibarrversionprogram = preg_split('/[.-]/', DOL_VERSION);
		$rescomp = versioncompare($dolibarrversionprogram, $dolibarrversionlastupgrade);
	if ($rescomp > 0) {   // Programs have a version higher than database.
		if (!getDolGlobalString('MAIN_NO_UPGRADE_REDIRECT_ON_LEVEL_3_CHANGE') || $rescomp < 3) {
			// We did not add "&& $rescomp < 3" because we want upgrade process for build upgrades
			dol_syslog("main.inc: database version ".$versiontocompare." is lower than programs version ".DOL_VERSION.". Redirect to install/upgrade page.", LOG_WARNING);
			header("Location: ".DOL_URL_ROOT."/install/index.php");
			exit;
		}
	}
}

// Creation of a token against CSRF vulnerabilities
if (!defined('NOTOKENRENEWAL') && !defined('NOSESSION')) {
	// No token renewal on .css.php, .js.php and .json.php (even if the NOTOKENRENEWAL was not provided)
	if (!preg_match('/\.(css|js|json)\.php$/', $_SERVER["PHP_SELF"])) {
		// Rolling token at each call ($_SESSION['token'] contains token of previous page)
		if (isset($_SESSION['newtoken'])) {
			$_SESSION['token'] = $_SESSION['newtoken'];
		}

		if (!isset($_SESSION['newtoken']) || getDolGlobalInt('MAIN_SECURITY_CSRF_TOKEN_RENEWAL_ON_EACH_CALL')) {
			// Note: Using MAIN_SECURITY_CSRF_TOKEN_RENEWAL_ON_EACH_CALL is not recommended: if a user succeed in entering a data from
			// a public page with a link that make a token regeneration, it can make use of the backoffice no more possible !
			// Save in $_SESSION['newtoken'] what will be next token. Into forms, we will add param token = $_SESSION['newtoken']
			$token = dol_hash(uniqid(mt_rand(), false), 'md5'); // Generates a hash of a random number. We don't need a secured hash, just a changing random value.
			$_SESSION['newtoken'] = $token;
			dol_syslog("NEW TOKEN generated by : ".$_SERVER['PHP_SELF'], LOG_DEBUG);
		}
	}
}

//dol_syslog("CSRF info: ".defined('NOCSRFCHECK')." - ".$dolibarr_nocsrfcheck." - ".$conf->global->MAIN_SECURITY_CSRF_WITH_TOKEN." - ".$_SERVER['REQUEST_METHOD']." - ".GETPOST('token', 'alpha'));

// Check validity of token, only if option MAIN_SECURITY_CSRF_WITH_TOKEN enabled or if constant CSRFCHECK_WITH_TOKEN is set into page
if ((!defined('NOCSRFCHECK') && empty($dolibarr_nocsrfcheck) && getDolGlobalInt('MAIN_SECURITY_CSRF_WITH_TOKEN')) || defined('CSRFCHECK_WITH_TOKEN')) {
	// Array of action code where CSRFCHECK with token will be forced (so token must be provided on url request)
	$sensitiveget = false;
	if ((GETPOSTISSET('massaction') || GETPOST('action', 'aZ09')) && getDolGlobalInt('MAIN_SECURITY_CSRF_WITH_TOKEN') >= 3) {
		// All GET actions (except the listed exception) and mass actions are processed as sensitive.
		if (GETPOSTISSET('massaction') || !in_array(GETPOST('action', 'aZ09'), array('create', 'createsite', 'createcard', 'edit', 'editvalidator', 'file_manager', 'presend', 'presend_addmessage', 'preview', 'specimen'))) {	// We exclude some action that are legitimate
			$sensitiveget = true;
		}
	} elseif (getDolGlobalInt('MAIN_SECURITY_CSRF_WITH_TOKEN') >= 2) {
		// Few GET actions coded with a &token into url are also processed as sensitive.
		$arrayofactiontoforcetokencheck = array(
			'activate',
			'doprev', 'donext', 'dvprev', 'dvnext',
			'freezone', 'install',
			'reopen'
		);
		if (in_array(GETPOST('action', 'aZ09'), $arrayofactiontoforcetokencheck)) {
			$sensitiveget = true;
		}
		// We also need a valid token for actions matching one of these values
		if (preg_match('/^(confirm_)?(add|classify|close|confirm|copy|del|disable|enable|remove|set|unset|update|save)/', GETPOST('action', 'aZ09'))) {
			$sensitiveget = true;
		}
	}

	// Check a token is provided for all cases that need a mandatory token
	// (all POST actions + all sensitive GET actions + all mass actions + all login/actions/logout on pages with CSRFCHECK_WITH_TOKEN set)
	if (
		(!empty($_SERVER['REQUEST_METHOD']) && $_SERVER['REQUEST_METHOD'] == 'POST') ||
		$sensitiveget ||
		GETPOSTISSET('massaction') ||
		((GETPOSTISSET('actionlogin') || GETPOSTISSET('action')) && defined('CSRFCHECK_WITH_TOKEN'))
		) {
			// If token is not provided or empty, error (we are in case it is mandatory)
		if (!GETPOST('token', 'alpha') || GETPOST('token', 'alpha') == 'notrequired') {
				top_httphead();
			if (GETPOST('uploadform', 'int')) {
				dol_syslog("--- Access to ".(empty($_SERVER["REQUEST_METHOD"]) ? '' : $_SERVER["REQUEST_METHOD"].' ').$_SERVER["PHP_SELF"]." refused. File size too large or not provided.");
				$langs->loadLangs(array("errors", "install"));
				print $langs->trans("ErrorFileSizeTooLarge").' ';
				print $langs->trans("ErrorGoBackAndCorrectParameters");
			} else {
				http_response_code(403);
				if (defined('CSRFCHECK_WITH_TOKEN')) {
					dol_syslog("--- Access to ".(empty($_SERVER["REQUEST_METHOD"]) ? '' : $_SERVER["REQUEST_METHOD"].' ').$_SERVER["PHP_SELF"]." refused by CSRF protection (CSRFCHECK_WITH_TOKEN protection) in main.inc.php. Token not provided.", LOG_WARNING);
					print "Access to a page that needs a token (constant CSRFCHECK_WITH_TOKEN is defined) is refused by CSRF protection in main.inc.php. Token not provided.\n";
				} else {
					dol_syslog("--- Access to ".(empty($_SERVER["REQUEST_METHOD"]) ? '' : $_SERVER["REQUEST_METHOD"].' ').$_SERVER["PHP_SELF"]." refused by CSRF protection (POST method or GET with a sensible value for 'action' parameter) in main.inc.php. Token not provided.", LOG_WARNING);
					print "Access to this page this way (POST method or GET with a sensible value for 'action' parameter) is refused by CSRF protection in main.inc.php. Token not provided.\n";
					print "If you access your server behind a proxy using url rewriting and the parameter is provided by caller, you might check that all HTTP header are propagated (or add the line \$dolibarr_nocsrfcheck=1 into your conf.php file or MAIN_SECURITY_CSRF_WITH_TOKEN to 0";
					if (getDolGlobalString('MAIN_SECURITY_CSRF_WITH_TOKEN')) {
						print " instead of " . getDolGlobalString('MAIN_SECURITY_CSRF_WITH_TOKEN');
					}
					print " into setup).\n";
				}
			}
			die;
		}
	}

	$sessiontokenforthisurl = (empty($_SESSION['token']) ? '' : $_SESSION['token']);
	// TODO Get the sessiontokenforthisurl into an array of session token (one array per base URL so we can use the CSRF per page and we keep ability for several tabs per url in a browser)
	if (GETPOSTISSET('token') && GETPOST('token') != 'notrequired' && GETPOST('token', 'alpha') != $sessiontokenforthisurl) {
			dol_syslog("--- Access to ".(empty($_SERVER["REQUEST_METHOD"]) ? '' : $_SERVER["REQUEST_METHOD"].' ').$_SERVER["PHP_SELF"]." refused by CSRF protection (invalid token), so we disable POST and some GET parameters - referer=".(empty($_SERVER['HTTP_REFERER'])?'':$_SERVER['HTTP_REFERER']).", action=".GETPOST('action', 'aZ09').", _GET|POST['token']=".GETPOST('token', 'alpha'), LOG_WARNING);
			//dol_syslog("_SESSION['token']=".$sessiontokenforthisurl, LOG_DEBUG);
			// Do not output anything on standard output because this create problems when using the BACK button on browsers. So we just set a message into session.
		if (!defined('NOTOKENRENEWAL')) {
			// If the page is not a page that disable the token renewal, we report a warning message to explain token has epired.
			setEventMessages('SecurityTokenHasExpiredSoActionHasBeenCanceledPleaseRetry', null, 'warnings', '', 1);
		}
			$savid = null;
		if (isset($_POST['id'])) {
			$savid = ((int) $_POST['id']);
		}
			unset($_POST);
			unset($_GET['confirm']);
			unset($_GET['action']);
			unset($_GET['confirmmassaction']);
			unset($_GET['massaction']);
			unset($_GET['token']);			// TODO Make a redirect if we have a token in url to remove it ?
		if (isset($savid)) {
			$_POST['id'] = ((int) $savid);
		}
			// So rest of code can know something was wrong here
			$_GET['errorcode'] = 'InvalidToken';
	}

		// Note: There is another CSRF protection into the filefunc.inc.php
}

// Disable modules (this must be after session_start and after conf has been loaded)
if (GETPOSTISSET('disablemodules')) {
	$_SESSION["disablemodules"] = GETPOST('disablemodules', 'alpha');
}
if (!empty($_SESSION["disablemodules"])) {
	$modulepartkeys = array('css', 'js', 'tabs', 'triggers', 'login', 'substitutions', 'menus', 'theme', 'sms', 'tpl', 'barcode', 'models', 'societe', 'hooks', 'dir', 'syslog', 'tpllinkable', 'contactelement', 'moduleforexternal');

	$disabled_modules = explode(',', $_SESSION["disablemodules"]);
	foreach ($disabled_modules as $module) {
		if ($module) {
			if (empty($conf->$module)) {
				$conf->$module = new stdClass(); // To avoid warnings
			}
			$conf->$module->enabled = false;
			foreach ($modulepartkeys as $modulepartkey) {
				unset($conf->modules_parts[$modulepartkey][$module]);
			}
			if ($module == 'fournisseur') {		// Special case
				$conf->supplier_order->enabled = 0;
				$conf->supplier_invoice->enabled = 0;
			}
		}
	}
}

// Set current modulepart
$modulepart = explode("/", $_SERVER["PHP_SELF"]);
if (is_array($modulepart) && count($modulepart) > 0) {
	foreach ($conf->modules as $module) {
		if (in_array($module, $modulepart)) {
			$modulepart = $module;
			break;
		}
	}
}
if (is_array($modulepart)) {
	$modulepart = '';
}


/*
 * Phase authentication / login
 */
$login = '';
if (!defined('NOLOGIN')) {
	// $authmode lists the different method of identification to be tested in order of preference.
	// Example: 'http', 'dolibarr', 'ldap', 'http,forceuser', '...'

	if (defined('MAIN_AUTHENTICATION_MODE')) {
		$dolibarr_main_authentication = constant('MAIN_AUTHENTICATION_MODE');
	} else {
		// Authentication mode
		if (empty($dolibarr_main_authentication)) {
			$dolibarr_main_authentication = 'dolibarr';
		}
		// Authentication mode: forceuser
		if ($dolibarr_main_authentication == 'forceuser' && empty($dolibarr_auto_user)) {
			$dolibarr_auto_user = 'auto';
		}
	}
	// Set authmode
	$authmode = explode(',', $dolibarr_main_authentication);

	// No authentication mode
	if (!count($authmode)) {
		$langs->load('main');
		dol_print_error('', $langs->trans("ErrorConfigParameterNotDefined", 'dolibarr_main_authentication'));
		exit;
	}

	// If login request was already post, we retrieve login from the session
	// Call module if not realized that his request.
	// At the end of this phase, the variable $login is defined.
	$resultFetchUser = '';
	$test = true;
	if (!isset($_SESSION["dol_login"])) {
		// It is not already authenticated and it requests the login / password
		include_once DOL_DOCUMENT_ROOT.'/core/lib/security2.lib.php';

		$dol_dst_observed = GETPOST("dst_observed", 'int', 3);
		$dol_dst_first = GETPOST("dst_first", 'int', 3);
		$dol_dst_second = GETPOST("dst_second", 'int', 3);
		$dol_screenwidth = GETPOST("screenwidth", 'int', 3);
		$dol_screenheight = GETPOST("screenheight", 'int', 3);
		$dol_hide_topmenu = GETPOST('dol_hide_topmenu', 'int', 3);
		$dol_hide_leftmenu = GETPOST('dol_hide_leftmenu', 'int', 3);
		$dol_optimize_smallscreen = GETPOST('dol_optimize_smallscreen', 'int', 3);
		$dol_no_mouse_hover = GETPOST('dol_no_mouse_hover', 'int', 3);
		$dol_use_jmobile = GETPOST('dol_use_jmobile', 'int', 3); // 0=default, 1=to say we use app from a webview app, 2=to say we use app from a webview app and keep ajax
		//dol_syslog("POST key=".join(array_keys($_POST),',').' value='.join($_POST,','));

		// If in demo mode, we check we go to home page through the public/demo/index.php page
		if (!empty($dolibarr_main_demo) && $_SERVER['PHP_SELF'] == DOL_URL_ROOT.'/index.php') {  // We ask index page
			if (empty($_SERVER['HTTP_REFERER']) || !preg_match('/public/', $_SERVER['HTTP_REFERER'])) {
				dol_syslog("Call index page from another url than demo page (call is done from page ".$_SERVER['HTTP_REFERER'].")");
				$url = '';
				$url .= ($url ? '&' : '').($dol_hide_topmenu ? 'dol_hide_topmenu='.$dol_hide_topmenu : '');
				$url .= ($url ? '&' : '').($dol_hide_leftmenu ? 'dol_hide_leftmenu='.$dol_hide_leftmenu : '');
				$url .= ($url ? '&' : '').($dol_optimize_smallscreen ? 'dol_optimize_smallscreen='.$dol_optimize_smallscreen : '');
				$url .= ($url ? '&' : '').($dol_no_mouse_hover ? 'dol_no_mouse_hover='.$dol_no_mouse_hover : '');
				$url .= ($url ? '&' : '').($dol_use_jmobile ? 'dol_use_jmobile='.$dol_use_jmobile : '');
				$url = DOL_URL_ROOT.'/public/demo/index.php'.($url ? '?'.$url : '');
				header("Location: ".$url);
				exit;
			}
		}

		// Hooks for security access
		$action = '';
		$hookmanager->initHooks(array('login'));
		$parameters = array();
		$reshook = $hookmanager->executeHooks('beforeLoginAuthentication', $parameters, $user, $action); // Note that $action and $object may have been modified by some hooks
		if ($reshook < 0) {
			$test = false;
			$error++;
		}

		// Verification security graphic code
		if ($test && GETPOST("username", "alpha", 2) && getDolGlobalString('MAIN_SECURITY_ENABLECAPTCHA') && !isset($_SESSION['dol_bypass_antispam'])) {
			$sessionkey = 'dol_antispam_value';
			$ok = (array_key_exists($sessionkey, $_SESSION) === true && (strtolower($_SESSION[$sessionkey]) === strtolower(GETPOST('code', 'restricthtml'))));

			// Check code
			if (!$ok) {
				dol_syslog('Bad value for code, connexion refused', LOG_NOTICE);
				// Load translation files required by page
				$langs->loadLangs(array('main', 'errors'));

				$_SESSION["dol_loginmesg"] = $langs->transnoentitiesnoconv("ErrorBadValueForCode");
				$test = false;

				// Call trigger for the "security events" log
				$user->context['audit'] = 'ErrorBadValueForCode - login='.GETPOST("username", "alpha", 2);

				// Call trigger
				$result = $user->call_trigger('USER_LOGIN_FAILED', $user);
				if ($result < 0) {
					$error++;
				}
				// End call triggers

				// Hooks on failed login
				$action = '';
				$hookmanager->initHooks(array('login'));
				$parameters = array('dol_authmode'=>$authmode, 'dol_loginmesg'=>$_SESSION["dol_loginmesg"]);
				$reshook = $hookmanager->executeHooks('afterLoginFailed', $parameters, $user, $action); // Note that $action and $object may have been modified by some hooks
				if ($reshook < 0) {
					$error++;
				}

				// Note: exit is done later
			}
		}

		$allowedmethodtopostusername = 3;
		if (defined('MAIN_AUTHENTICATION_POST_METHOD')) {
			$allowedmethodtopostusername = constant('MAIN_AUTHENTICATION_POST_METHOD');	// Note a value of 2 is not compatible with some authentication methods that put username as GET parameter
		}
		// TODO Remove use of $_COOKIE['login_dolibarr'] ? Replace $usertotest = with $usertotest = GETPOST("username", "alpha", $allowedmethodtopostusername);
		$usertotest = (!empty($_COOKIE['login_dolibarr']) ? preg_replace('/[^a-zA-Z0-9_@\-\.]/', '', $_COOKIE['login_dolibarr']) : GETPOST("username", "alpha", $allowedmethodtopostusername));
		$passwordtotest = GETPOST('password', 'none', $allowedmethodtopostusername);
		$entitytotest = (GETPOST('entity', 'int') ? GETPOST('entity', 'int') : (!empty($conf->entity) ? $conf->entity : 1));

		// Define if we received the correct data to go into the test of the login with the checkLoginPassEntity().
		$goontestloop = false;
		if (isset($_SERVER["REMOTE_USER"]) && in_array('http', $authmode)) {	// For http basic login test
			$goontestloop = true;
		}
		if ($dolibarr_main_authentication == 'forceuser' && !empty($dolibarr_auto_user)) {	// For automatic login with a forced user
			$goontestloop = true;
		}
		if (GETPOST("username", "alpha", $allowedmethodtopostusername)) {	// For posting the login form
			$goontestloop = true;
		}
		if (GETPOST('openid_mode', 'alpha', 1)) {	// For openid_connect ?
			$goontestloop = true;
		}
		if (GETPOST('beforeoauthloginredirect', 'int') || GETPOST('afteroauthloginreturn')) {	// For oauth login
			$goontestloop = true;
		}
		if (!empty($_COOKIE['login_dolibarr'])) {	// TODO For ? Remove this ?
			$goontestloop = true;
		}

		if (!is_object($langs)) { // This can occurs when calling page with NOREQUIRETRAN defined, however we need langs for error messages.
			include_once DOL_DOCUMENT_ROOT.'/core/class/translate.class.php';
			$langs = new Translate("", $conf);
			$langcode = (GETPOST('lang', 'aZ09', 1) ?GETPOST('lang', 'aZ09', 1) : (!getDolGlobalString('MAIN_LANG_DEFAULT') ? 'auto' : $conf->global->MAIN_LANG_DEFAULT));
			if (defined('MAIN_LANG_DEFAULT')) {
				$langcode = constant('MAIN_LANG_DEFAULT');
			}
			$langs->setDefaultLang($langcode);
		}

		// Validation of login/pass/entity
		// If ok, the variable login will be returned
		// If error, we will put error message in session under the name dol_loginmesg
		// Note authmode is an array for example: array('0'=>'dolibarr', '1'=>'googleoauth');
		if ($test && $goontestloop && (GETPOST('actionlogin', 'aZ09') == 'login' || $dolibarr_main_authentication != 'dolibarr')) {
			$login = checkLoginPassEntity($usertotest, $passwordtotest, $entitytotest, $authmode);
			if ($login === '--bad-login-validity--') {
				$login = '';
			}

			$dol_authmode = '';

			if ($login) {
				$dol_authmode = $conf->authmode; // This properties is defined only when logged, to say what mode was successfully used
				$dol_tz = empty($_POST["tz"]) ? (empty($_SESSION["tz"]) ? '' : $_SESSION["tz"]) : $_POST["tz"];
				$dol_tz_string = empty($_POST["tz_string"]) ? (empty($_SESSION["tz_string"]) ? '' : $_SESSION["tz_string"]) : $_POST["tz_string"];
				$dol_tz_string = preg_replace('/\s*\(.+\)$/', '', $dol_tz_string);
				$dol_tz_string = preg_replace('/,/', '/', $dol_tz_string);
				$dol_tz_string = preg_replace('/\s/', '_', $dol_tz_string);
				$dol_dst = 0;
				// Keep $_POST here. Do not use GETPOSTISSET
				$dol_dst_first = empty($_POST["dst_first"]) ? (empty($_SESSION["dst_first"]) ? '' : $_SESSION["dst_first"]) : $_POST["dst_first"];
				$dol_dst_second = empty($_POST["dst_second"]) ? (empty($_SESSION["dst_second"]) ? '' : $_SESSION["dst_second"]) : $_POST["dst_second"];
				if ($dol_dst_first && $dol_dst_second) {
					include_once DOL_DOCUMENT_ROOT.'/core/lib/date.lib.php';
					$datenow = dol_now();
					$datefirst = dol_stringtotime($dol_dst_first);
					$datesecond = dol_stringtotime($dol_dst_second);
					if ($datenow >= $datefirst && $datenow < $datesecond) {
						$dol_dst = 1;
					}
				}
				$dol_screenheight = empty($_POST["screenheight"]) ? (empty($_SESSION["dol_screenheight"]) ? '' : $_SESSION["dol_screenheight"]) : $_POST["screenheight"];
				$dol_screenwidth = empty($_POST["screenwidth"]) ? (empty($_SESSION["dol_screenwidth"]) ? '' : $_SESSION["dol_screenwidth"]) : $_POST["screenwidth"];
				//print $datefirst.'-'.$datesecond.'-'.$datenow.'-'.$dol_tz.'-'.$dol_tzstring.'-'.$dol_dst.'-'.sdol_screenheight.'-'.sdol_screenwidth; exit;
			}

			if (!$login) {
				dol_syslog('Bad password, connexion refused (see a previous notice message for more info)', LOG_NOTICE);
				// Load translation files required by page
				$langs->loadLangs(array('main', 'errors'));

				// Bad password. No authmode has found a good password.
				// We set a generic message if not defined inside function checkLoginPassEntity or subfunctions
				if (empty($_SESSION["dol_loginmesg"])) {
					$_SESSION["dol_loginmesg"] = $langs->transnoentitiesnoconv("ErrorBadLoginPassword");
				}

				// Call trigger for the "security events" log
				$user->context['audit'] = $langs->trans("ErrorBadLoginPassword").' - login='.GETPOST("username", "alpha", 2);

				// Call trigger
				$result = $user->call_trigger('USER_LOGIN_FAILED', $user);
				if ($result < 0) {
					$error++;
				}
				// End call triggers

				// Hooks on failed login
				$action = '';
				$hookmanager->initHooks(array('login'));
				$parameters = array('dol_authmode'=>$dol_authmode, 'dol_loginmesg'=>$_SESSION["dol_loginmesg"]);
				$reshook = $hookmanager->executeHooks('afterLoginFailed', $parameters, $user, $action); // Note that $action and $object may have been modified by some hooks
				if ($reshook < 0) {
					$error++;
				}

				// Note: exit is done in next chapter
			}
		}

		// End test login / passwords
		if (!$login || (in_array('ldap', $authmode) && empty($passwordtotest))) {	// With LDAP we refused empty password because some LDAP are "opened" for anonymous access so connexion is a success.
			// No data to test login, so we show the login page.
			dol_syslog("--- Access to ".(empty($_SERVER["REQUEST_METHOD"]) ? '' : $_SERVER["REQUEST_METHOD"].' ').$_SERVER["PHP_SELF"]." - action=".GETPOST('action', 'aZ09')." - actionlogin=".GETPOST('actionlogin', 'aZ09')." - showing the login form and exit", LOG_NOTICE);
			if (defined('NOREDIRECTBYMAINTOLOGIN')) {
				// When used with NOREDIRECTBYMAINTOLOGIN set, the http header must already be set when including the main.
				// See example with selectsearchbox.php. This case is reserverd for the selectesearchbox.php so we can
				// report a message to ask to login when search ajax component is used after a timeout.
				//top_httphead();
				return 'ERROR_NOT_LOGGED';
			} else {
				if (!empty($_SERVER["HTTP_USER_AGENT"]) && $_SERVER["HTTP_USER_AGENT"] == 'securitytest') {
					http_response_code(401); // It makes easier to understand if session was broken during security tests
				}
				dol_loginfunction($langs, $conf, (!empty($mysoc) ? $mysoc : ''));	// This include http headers
			}
			exit;
		}

		$resultFetchUser = $user->fetch('', $login, '', 1, ($entitytotest > 0 ? $entitytotest : -1)); // value for $login was retrieved previously when checking password.
		if ($resultFetchUser <= 0 || $user->isNotIntoValidityDateRange()) {
			dol_syslog('User not found or not valid, connexion refused');
			session_destroy();
			session_set_cookie_params(0, '/', null, (empty($dolibarr_main_force_https) ? false : true), true); // Add tag secure and httponly on session cookie
			session_name($sessionname);
			session_start();

			if ($resultFetchUser == 0) {
				// Load translation files required by page
				$langs->loadLangs(array('main', 'errors'));

				$_SESSION["dol_loginmesg"] = $langs->transnoentitiesnoconv("ErrorCantLoadUserFromDolibarrDatabase", $login);

				$user->context['audit'] = 'ErrorCantLoadUserFromDolibarrDatabase - login='.$login;
			} elseif ($resultFetchUser < 0) {
				$_SESSION["dol_loginmesg"] = $user->error;

				$user->context['audit'] = $user->error;
			} else {
				// Load translation files required by the page
				$langs->loadLangs(array('main', 'errors'));

				$_SESSION["dol_loginmesg"] = $langs->transnoentitiesnoconv("ErrorLoginDateValidity");

				$user->context['audit'] = $langs->trans("ErrorLoginDateValidity").' - login='.$login;
			}

			// Call trigger
			$result = $user->call_trigger('USER_LOGIN_FAILED', $user);
			if ($result < 0) {
				$error++;
			}
			// End call triggers


			// Hooks on failed login
			$action = '';
			$hookmanager->initHooks(array('login'));
			$parameters = array('dol_authmode'=>$dol_authmode, 'dol_loginmesg'=>$_SESSION["dol_loginmesg"]);
			$reshook = $hookmanager->executeHooks('afterLoginFailed', $parameters, $user, $action); // Note that $action and $object may have been modified by some hooks
			if ($reshook < 0) {
				$error++;
			}

			$paramsurl = array();
			if (GETPOST('textbrowser', 'int')) {
				$paramsurl[] = 'textbrowser='.GETPOST('textbrowser', 'int');
			}
			if (GETPOST('nojs', 'int')) {
				$paramsurl[] = 'nojs='.GETPOST('nojs', 'int');
			}
			if (GETPOST('lang', 'aZ09')) {
				$paramsurl[] = 'lang='.GETPOST('lang', 'aZ09');
			}
			header('Location: '.DOL_URL_ROOT.'/index.php'.(count($paramsurl) ? '?'.implode('&', $paramsurl) : ''));
			exit;
		} else {
			// User is loaded, we may need to change language for him according to its choice
			if (!empty($user->conf->MAIN_LANG_DEFAULT)) {
				$langs->setDefaultLang($user->conf->MAIN_LANG_DEFAULT);
			}
		}
	} else {
		// We are already into an authenticated session
		$login = $_SESSION["dol_login"];
		$entity = isset($_SESSION["dol_entity"]) ? $_SESSION["dol_entity"] : 0;
		dol_syslog("- This is an already logged session. _SESSION['dol_login']=".$login." _SESSION['dol_entity']=".$entity, LOG_DEBUG);

		$resultFetchUser = $user->fetch('', $login, '', 1, ($entity > 0 ? $entity : -1));

		//var_dump(dol_print_date($user->flagdelsessionsbefore, 'dayhour', 'gmt')." ".dol_print_date($_SESSION["dol_logindate"], 'dayhour', 'gmt'));

		if ($resultFetchUser <= 0
			|| ($user->flagdelsessionsbefore && !empty($_SESSION["dol_logindate"]) && $user->flagdelsessionsbefore > $_SESSION["dol_logindate"])
			|| ($user->status != $user::STATUS_ENABLED)
			|| ($user->isNotIntoValidityDateRange())) {
			if ($resultFetchUser <= 0) {
					// Account has been removed after login
					dol_syslog("Can't load user even if session logged. _SESSION['dol_login']=".$login, LOG_WARNING);
			} elseif ($user->flagdelsessionsbefore && !empty($_SESSION["dol_logindate"]) && $user->flagdelsessionsbefore > $_SESSION["dol_logindate"]) {
					// Session is no more valid
					dol_syslog("The user has a date for session invalidation = ".$user->flagdelsessionsbefore." and a session date = ".$_SESSION["dol_logindate"].". We must invalidate its sessions.");
			} elseif ($user->status != $user::STATUS_ENABLED) {
				// User is not enabled
				dol_syslog("The user login is disabled");
			} else {
				// User validity dates are no more valid
				dol_syslog("The user login has a validity between [".$user->datestartvalidity." and ".$user->dateendvalidity."], curren date is ".dol_now());
			}
			session_destroy();
			session_set_cookie_params(0, '/', null, (empty($dolibarr_main_force_https) ? false : true), true); // Add tag secure and httponly on session cookie
			session_name($sessionname);
			session_start();

			if ($resultFetchUser == 0) {
				$langs->loadLangs(array('main', 'errors'));

				$_SESSION["dol_loginmesg"] = $langs->transnoentitiesnoconv("ErrorCantLoadUserFromDolibarrDatabase", $login);

				$user->context['audit'] = 'ErrorCantLoadUserFromDolibarrDatabase - login='.$login;
			} elseif ($resultFetchUser < 0) {
				$_SESSION["dol_loginmesg"] = $user->error;

				$user->context['audit'] = $user->error;
			} else {
				$langs->loadLangs(array('main', 'errors'));

				$_SESSION["dol_loginmesg"] = $langs->transnoentitiesnoconv("ErrorSessionInvalidatedAfterPasswordChange");

				$user->context['audit'] = 'ErrorUserSessionWasInvalidated - login='.$login;
			}

			// Call trigger
			$result = $user->call_trigger('USER_LOGIN_FAILED', $user);
			if ($result < 0) {
				$error++;
			}
			// End call triggers

			// Hooks on failed login
			$action = '';
			$hookmanager->initHooks(array('login'));
			$parameters = array('dol_authmode' => (isset($dol_authmode) ? $dol_authmode : ''), 'dol_loginmesg' => $_SESSION["dol_loginmesg"]);
			$reshook = $hookmanager->executeHooks('afterLoginFailed', $parameters, $user, $action); // Note that $action and $object may have been modified by some hooks
			if ($reshook < 0) {
				$error++;
			}

			$paramsurl = array();
			if (GETPOST('textbrowser', 'int')) {
				$paramsurl[] = 'textbrowser='.GETPOST('textbrowser', 'int');
			}
			if (GETPOST('nojs', 'int')) {
				$paramsurl[] = 'nojs='.GETPOST('nojs', 'int');
			}
			if (GETPOST('lang', 'aZ09')) {
				$paramsurl[] = 'lang='.GETPOST('lang', 'aZ09');
			}

			header('Location: '.DOL_URL_ROOT.'/index.php'.(count($paramsurl) ? '?'.implode('&', $paramsurl) : ''));
			exit;
		} else {
			// Initialize technical object to manage hooks of page. Note that conf->hooks_modules contains array of hook context
			$hookmanager->initHooks(array('main'));

			// Code for search criteria persistence.
			if (!empty($_GET['save_lastsearch_values']) && !empty($_SERVER["HTTP_REFERER"])) {    // We must use $_GET here
				$relativepathstring = preg_replace('/\?.*$/', '', $_SERVER["HTTP_REFERER"]);
				$relativepathstring = preg_replace('/^https?:\/\/[^\/]*/', '', $relativepathstring); // Get full path except host server
				// Clean $relativepathstring
				if (constant('DOL_URL_ROOT')) {
					$relativepathstring = preg_replace('/^'.preg_quote(constant('DOL_URL_ROOT'), '/').'/', '', $relativepathstring);
				}
				$relativepathstring = preg_replace('/^\//', '', $relativepathstring);
				$relativepathstring = preg_replace('/^custom\//', '', $relativepathstring);
				//var_dump($relativepathstring);

				// We click on a link that leave a page we have to save search criteria, contextpage, limit and page and mode. We save them from tmp to no tmp
				if (!empty($_SESSION['lastsearch_values_tmp_'.$relativepathstring])) {
					$_SESSION['lastsearch_values_'.$relativepathstring] = $_SESSION['lastsearch_values_tmp_'.$relativepathstring];
					unset($_SESSION['lastsearch_values_tmp_'.$relativepathstring]);
				}
				if (!empty($_SESSION['lastsearch_contextpage_tmp_'.$relativepathstring])) {
					$_SESSION['lastsearch_contextpage_'.$relativepathstring] = $_SESSION['lastsearch_contextpage_tmp_'.$relativepathstring];
					unset($_SESSION['lastsearch_contextpage_tmp_'.$relativepathstring]);
				}
				if (!empty($_SESSION['lastsearch_limit_tmp_'.$relativepathstring]) && $_SESSION['lastsearch_limit_tmp_'.$relativepathstring] != $conf->liste_limit) {
					$_SESSION['lastsearch_limit_'.$relativepathstring] = $_SESSION['lastsearch_limit_tmp_'.$relativepathstring];
					unset($_SESSION['lastsearch_limit_tmp_'.$relativepathstring]);
				}
				if (!empty($_SESSION['lastsearch_page_tmp_'.$relativepathstring]) && $_SESSION['lastsearch_page_tmp_'.$relativepathstring] > 0) {
					$_SESSION['lastsearch_page_'.$relativepathstring] = $_SESSION['lastsearch_page_tmp_'.$relativepathstring];
					unset($_SESSION['lastsearch_page_tmp_'.$relativepathstring]);
				}
				if (!empty($_SESSION['lastsearch_mode_tmp_'.$relativepathstring])) {
					$_SESSION['lastsearch_mode_'.$relativepathstring] = $_SESSION['lastsearch_mode_tmp_'.$relativepathstring];
					unset($_SESSION['lastsearch_mode_tmp_'.$relativepathstring]);
				}
			}
			if (!empty($_GET['save_pageforbacktolist']) && !empty($_SERVER["HTTP_REFERER"])) {    // We must use $_GET here
				if (empty($_SESSION['pageforbacktolist'])) {
					$pageforbacktolistarray = array();
				} else {
					$pageforbacktolistarray = $_SESSION['pageforbacktolist'];
				}
				$tmparray = explode(':', $_GET['save_pageforbacktolist'], 2);
				if (!empty($tmparray[0]) && !empty($tmparray[1])) {
					$pageforbacktolistarray[$tmparray[0]] = $tmparray[1];
					$_SESSION['pageforbacktolist'] = $pageforbacktolistarray;
				}
			}

			$action = '';
			$parameters = array();
			$reshook = $hookmanager->executeHooks('updateSession', $parameters, $user, $action);
			if ($reshook < 0) {
				setEventMessages($hookmanager->error, $hookmanager->errors, 'errors');
			}
		}
	}

	// Is it a new session that has started ?
	// If we are here, this means authentication was successfull.
	if (!isset($_SESSION["dol_login"])) {
		// New session for this login has started.
		$error = 0;

		// Store value into session (values always stored)
		$_SESSION["dol_login"] = $user->login;
		$_SESSION["dol_logindate"] = dol_now('gmt');
		$_SESSION["dol_authmode"] = isset($dol_authmode) ? $dol_authmode : '';
		$_SESSION["dol_tz"] = isset($dol_tz) ? $dol_tz : '';
		$_SESSION["dol_tz_string"] = isset($dol_tz_string) ? $dol_tz_string : '';
		$_SESSION["dol_dst"] = isset($dol_dst) ? $dol_dst : '';
		$_SESSION["dol_dst_observed"] = isset($dol_dst_observed) ? $dol_dst_observed : '';
		$_SESSION["dol_dst_first"] = isset($dol_dst_first) ? $dol_dst_first : '';
		$_SESSION["dol_dst_second"] = isset($dol_dst_second) ? $dol_dst_second : '';
		$_SESSION["dol_screenwidth"] = isset($dol_screenwidth) ? $dol_screenwidth : '';
		$_SESSION["dol_screenheight"] = isset($dol_screenheight) ? $dol_screenheight : '';
		$_SESSION["dol_company"] = getDolGlobalString("MAIN_INFO_SOCIETE_NOM");
		$_SESSION["dol_entity"] = $conf->entity;
		// Store value into session (values stored only if defined)
		if (!empty($dol_hide_topmenu)) {
			$_SESSION['dol_hide_topmenu'] = $dol_hide_topmenu;
		}
		if (!empty($dol_hide_leftmenu)) {
			$_SESSION['dol_hide_leftmenu'] = $dol_hide_leftmenu;
		}
		if (!empty($dol_optimize_smallscreen)) {
			$_SESSION['dol_optimize_smallscreen'] = $dol_optimize_smallscreen;
		}
		if (!empty($dol_no_mouse_hover)) {
			$_SESSION['dol_no_mouse_hover'] = $dol_no_mouse_hover;
		}
		if (!empty($dol_use_jmobile)) {
			$_SESSION['dol_use_jmobile'] = $dol_use_jmobile;
		}

		dol_syslog("This is a new started user session. _SESSION['dol_login']=".$_SESSION["dol_login"]." Session id=".session_id());

		$db->begin();

		$user->update_last_login_date();

		$loginfo = 'TZ='.$_SESSION["dol_tz"].';TZString='.$_SESSION["dol_tz_string"].';Screen='.$_SESSION["dol_screenwidth"].'x'.$_SESSION["dol_screenheight"];
		$loginfo .= ' - authmode='.$dol_authmode.' - entity='.$conf->entity;

		// Call triggers for the "security events" log
		$user->context['audit'] = $loginfo;
		$user->context['authentication_method'] = $dol_authmode;

		// Call trigger
		$result = $user->call_trigger('USER_LOGIN', $user);
		if ($result < 0) {
			$error++;
		}
		// End call triggers

		// Hooks on successfull login
		$action = '';
		$hookmanager->initHooks(array('login'));
		$parameters = array('dol_authmode'=>$dol_authmode, 'dol_loginfo'=>$loginfo);
		$reshook = $hookmanager->executeHooks('afterLogin', $parameters, $user, $action); // Note that $action and $object may have been modified by some hooks
		if ($reshook < 0) {
			$error++;
		}

		if ($error) {
			$db->rollback();
			session_destroy();
			dol_print_error($db, 'Error in some triggers USER_LOGIN or in some hooks afterLogin');
			exit;
		} else {
			$db->commit();
		}

		// Change landing page if defined.
		$landingpage = (empty($user->conf->MAIN_LANDING_PAGE) ? (!getDolGlobalString('MAIN_LANDING_PAGE') ? '' : $conf->global->MAIN_LANDING_PAGE) : $user->conf->MAIN_LANDING_PAGE);
		if (!empty($landingpage)) {    // Example: /index.php
			$newpath = dol_buildpath($landingpage, 1);
			if ($_SERVER["PHP_SELF"] != $newpath) {   // not already on landing page (avoid infinite loop)
				header('Location: '.$newpath);
				exit;
			}
		}
	}


	// If user admin, we force the rights-based modules
	if ($user->admin) {
		$user->rights->user->user->lire = 1;
		$user->rights->user->user->creer = 1;
		$user->rights->user->user->password = 1;
		$user->rights->user->user->supprimer = 1;
		$user->rights->user->self->creer = 1;
		$user->rights->user->self->password = 1;

		//Required if advanced permissions are used with MAIN_USE_ADVANCED_PERMS
		if (getDolGlobalString('MAIN_USE_ADVANCED_PERMS')) {
			if (!$user->hasRight('user', 'user_advance')) {
				$user->rights->user->user_advance = new stdClass(); // To avoid warnings
			}
			if (!$user->hasRight('user', 'self_advance')) {
				$user->rights->user->self_advance = new stdClass(); // To avoid warnings
			}
			if (!$user->hasRight('user', 'group_advance')) {
				$user->rights->user->group_advance = new stdClass(); // To avoid warnings
			}

			$user->rights->user->user_advance->readperms = 1;
			$user->rights->user->user_advance->write = 1;
			$user->rights->user->self_advance->readperms = 1;
			$user->rights->user->self_advance->writeperms = 1;
			$user->rights->user->group_advance->read = 1;
			$user->rights->user->group_advance->readperms = 1;
			$user->rights->user->group_advance->write = 1;
			$user->rights->user->group_advance->delete = 1;
		}
	}

	/*
	 * Overwrite some configs globals (try to avoid this and have code to use instead $user->conf->xxx)
	 */

	// Set liste_limit
	if (isset($user->conf->MAIN_SIZE_LISTE_LIMIT)) {
		$conf->liste_limit = $user->conf->MAIN_SIZE_LISTE_LIMIT; // Can be 0
	}
	if (isset($user->conf->PRODUIT_LIMIT_SIZE)) {
		$conf->product->limit_size = $user->conf->PRODUIT_LIMIT_SIZE; // Can be 0
	}

	// Replace conf->css by personalized value if theme not forced
	if (!getDolGlobalString('MAIN_FORCETHEME') && !empty($user->conf->MAIN_THEME)) {
		$conf->theme = $user->conf->MAIN_THEME;
		$conf->css = "/theme/".$conf->theme."/style.css.php";
	}
} else {
	// We may have NOLOGIN set, but NOREQUIREUSER not
	if (!empty($user) && method_exists($user, 'loadDefaultValues') && !defined('NODEFAULTVALUES')) {
		$user->loadDefaultValues();		// Load default values for everybody (works even if $user->id = 0
	}
}


// Case forcing style from url
if (GETPOST('theme', 'aZ09')) {
	$conf->theme = GETPOST('theme', 'aZ09', 1);
	$conf->css = "/theme/".$conf->theme."/style.css.php";
}

// Set javascript option
if (GETPOST('nojs', 'int')) {  // If javascript was not disabled on URL
	$conf->use_javascript_ajax = 0;
} else {
	if (!empty($user->conf->MAIN_DISABLE_JAVASCRIPT)) {
		$conf->use_javascript_ajax = !$user->conf->MAIN_DISABLE_JAVASCRIPT;
	}
}

// Set MAIN_OPTIMIZEFORTEXTBROWSER for user (must be after login part)
if (!getDolGlobalString('MAIN_OPTIMIZEFORTEXTBROWSER') && !empty($user->conf->MAIN_OPTIMIZEFORTEXTBROWSER)) {
	$conf->global->MAIN_OPTIMIZEFORTEXTBROWSER = $user->conf->MAIN_OPTIMIZEFORTEXTBROWSER;
}

// set MAIN_OPTIMIZEFORCOLORBLIND for user
$conf->global->MAIN_OPTIMIZEFORCOLORBLIND = empty($user->conf->MAIN_OPTIMIZEFORCOLORBLIND) ? '' : $user->conf->MAIN_OPTIMIZEFORCOLORBLIND;

// Set terminal output option according to conf->browser.
if (GETPOST('dol_hide_leftmenu', 'int') || !empty($_SESSION['dol_hide_leftmenu'])) {
	$conf->dol_hide_leftmenu = 1;
}
if (GETPOST('dol_hide_topmenu', 'int') || !empty($_SESSION['dol_hide_topmenu'])) {
	$conf->dol_hide_topmenu = 1;
}
if (GETPOST('dol_optimize_smallscreen', 'int') || !empty($_SESSION['dol_optimize_smallscreen'])) {
	$conf->dol_optimize_smallscreen = 1;
}
if (GETPOST('dol_no_mouse_hover', 'int') || !empty($_SESSION['dol_no_mouse_hover'])) {
	$conf->dol_no_mouse_hover = 1;
}
if (GETPOST('dol_use_jmobile', 'int') || !empty($_SESSION['dol_use_jmobile'])) {
	$conf->dol_use_jmobile = 1;
}
// If not on Desktop
if (!empty($conf->browser->layout) && $conf->browser->layout != 'classic') {
	$conf->dol_no_mouse_hover = 1;
}

// If on smartphone or optmized for small screen
if ((!empty($conf->browser->layout) && $conf->browser->layout == 'phone')
			|| (!empty($_SESSION['dol_screenwidth']) && $_SESSION['dol_screenwidth'] < 400)
			|| (!empty($_SESSION['dol_screenheight']) && $_SESSION['dol_screenheight'] < 400
				|| getDolGlobalString('MAIN_OPTIMIZEFORTEXTBROWSER'))
			) {
		$conf->dol_optimize_smallscreen = 1;

	if (getDolGlobalInt('PRODUIT_DESC_IN_FORM') == 1) {
			$conf->global->PRODUIT_DESC_IN_FORM_ACCORDING_TO_DEVICE = 0;
	}
}
// Replace themes bugged with jmobile with eldy
if (!empty($conf->dol_use_jmobile) && in_array($conf->theme, array('bureau2crea', 'cameleo', 'amarok'))) {
	$conf->theme = 'eldy';
	$conf->css = "/theme/".$conf->theme."/style.css.php";
}

if (!defined('NOREQUIRETRAN')) {
	if (!GETPOST('lang', 'aZ09')) {	// If language was not forced on URL
		// If user has chosen its own language
		if (!empty($user->conf->MAIN_LANG_DEFAULT)) {
			// If different than current language
			//print ">>>".$langs->getDefaultLang()."-".$user->conf->MAIN_LANG_DEFAULT;
			if ($langs->getDefaultLang() != $user->conf->MAIN_LANG_DEFAULT) {
				$langs->setDefaultLang($user->conf->MAIN_LANG_DEFAULT);
			}
		}
	}
}

if (!defined('NOLOGIN')) {
	// If the login is not recovered, it is identified with an account that does not exist.
	// Hacking attempt?
	if (!$user->login) {
		accessforbidden();
	}

	// Check if user is active
	if ($user->statut < 1) {
		// If not active, we refuse the user
		$langs->loadLangs(array("errors", "other"));
		dol_syslog("Authentication KO as login is disabled", LOG_NOTICE);
		accessforbidden("ErrorLoginDisabled");
	}

	// Load permissions
	$user->getrights();
}

dol_syslog("--- Access to ".(empty($_SERVER["REQUEST_METHOD"]) ? '' : $_SERVER["REQUEST_METHOD"].' ').$_SERVER["PHP_SELF"].' - action='.GETPOST('action', 'aZ09').', massaction='.GETPOST('massaction', 'aZ09').(defined('NOTOKENRENEWAL') ? ' NOTOKENRENEWAL='.constant('NOTOKENRENEWAL') : ''), LOG_NOTICE);
//Another call for easy debugg
//dol_syslog("Access to ".$_SERVER["PHP_SELF"].' '.$_SERVER["HTTP_REFERER"].' GET='.join(',',array_keys($_GET)).'->'.join(',',$_GET).' POST:'.join(',',array_keys($_POST)).'->'.join(',',$_POST));

// Load main languages files
if (!defined('NOREQUIRETRAN')) {
	// Load translation files required by page
	$langs->loadLangs(array('main', 'dict'));
}

// Define some constants used for style of arrays
$bc = array(0=>'class="impair"', 1=>'class="pair"');
$bcdd = array(0=>'class="drag drop oddeven"', 1=>'class="drag drop oddeven"');
$bcnd = array(0=>'class="nodrag nodrop nohover"', 1=>'class="nodrag nodrop nohoverpair"'); // Used for tr to add new lines
$bctag = array(0=>'class="impair tagtr"', 1=>'class="pair tagtr"');

// Define messages variables
$mesg = ''; $warning = ''; $error = 0;
// deprecated, see setEventMessages() and dol_htmloutput_events()
$mesgs = array(); $warnings = array(); $errors = array();

// Constants used to defined number of lines in textarea
if (empty($conf->browser->firefox)) {
	define('ROWS_1', 1);
	define('ROWS_2', 2);
	define('ROWS_3', 3);
	define('ROWS_4', 4);
	define('ROWS_5', 5);
	define('ROWS_6', 6);
	define('ROWS_7', 7);
	define('ROWS_8', 8);
	define('ROWS_9', 9);
} else {
	define('ROWS_1', 0);
	define('ROWS_2', 1);
	define('ROWS_3', 2);
	define('ROWS_4', 3);
	define('ROWS_5', 4);
	define('ROWS_6', 5);
	define('ROWS_7', 6);
	define('ROWS_8', 7);
	define('ROWS_9', 8);
}

$heightforframes = 50;

// Init menu manager
if (!defined('NOREQUIREMENU')) {
	if (empty($user->socid)) {    // If internal user or not defined
		$conf->standard_menu = (!getDolGlobalString('MAIN_MENU_STANDARD_FORCED') ? (!getDolGlobalString('MAIN_MENU_STANDARD') ? 'eldy_menu.php' : $conf->global->MAIN_MENU_STANDARD) : $conf->global->MAIN_MENU_STANDARD_FORCED);
	} else {
		// If external user
		$conf->standard_menu = (!getDolGlobalString('MAIN_MENUFRONT_STANDARD_FORCED') ? (!getDolGlobalString('MAIN_MENUFRONT_STANDARD') ? 'eldy_menu.php' : $conf->global->MAIN_MENUFRONT_STANDARD) : $conf->global->MAIN_MENUFRONT_STANDARD_FORCED);
	}

	// Load the menu manager (only if not already done)
	$file_menu = $conf->standard_menu;
	if (GETPOST('menu', 'alpha')) {
		$file_menu = GETPOST('menu', 'alpha'); // example: menu=eldy_menu.php
	}
	if (!class_exists('MenuManager')) {
		$menufound = 0;
		$dirmenus = array_merge(array("/core/menus/"), (array) $conf->modules_parts['menus']);
		foreach ($dirmenus as $dirmenu) {
			$menufound = dol_include_once($dirmenu."standard/".$file_menu);
			if (class_exists('MenuManager')) {
				break;
			}
		}
		if (!class_exists('MenuManager')) {	// If failed to include, we try with standard eldy_menu.php
			dol_syslog("You define a menu manager '".$file_menu."' that can not be loaded.", LOG_WARNING);
			$file_menu = 'eldy_menu.php';
			include_once DOL_DOCUMENT_ROOT."/core/menus/standard/".$file_menu;
		}
	}
	$menumanager = new MenuManager($db, empty($user->socid) ? 0 : 1);
	$menumanager->loadMenu();
}

if (!empty(GETPOST('seteventmessages', 'alpha'))) {
	$message = GETPOST('seteventmessages', 'alpha');
	$messages  = explode(',', $message);
	foreach ($messages as $key => $msg) {
		$tmp = explode(':', $msg);
		setEventMessages($tmp[0], null, !empty($tmp[1]) ? $tmp[1] : 'mesgs');
	}
}

// Functions

if (!function_exists("llxHeader")) {
	/**
	 *	Show HTML header HTML + BODY + Top menu + left menu + DIV
	 *
	 * @param 	string 			$head				Optionnal head lines
	 * @param 	string 			$title				HTML title
	 * @param	string			$help_url			Url links to help page
	 * 		                            			Syntax is: For a wiki page: EN:EnglishPage|FR:FrenchPage|ES:SpanishPage|DE:GermanPage
	 *                                  			For other external page: http://server/url
	 * @param	string			$target				Target to use on links
	 * @param 	int    			$disablejs			More content into html header
	 * @param 	int    			$disablehead		More content into html header
	 * @param 	array|string  	$arrayofjs			Array of complementary js files
	 * @param 	array|string  	$arrayofcss			Array of complementary css files
	 * @param	string			$morequerystring	Query string to add to the link "print" to get same parameters (use only if autodetect fails)
	 * @param   string  		$morecssonbody      More CSS on body tag. For example 'classforhorizontalscrolloftabs'.
	 * @param	string			$replacemainareaby	Replace call to main_area() by a print of this string
	 * @param	int				$disablenofollow	Disable the "nofollow" on meta robot header
	 * @param	int				$disablenoindex		Disable the "noindex" on meta robot header
	 * @return	void
	 */
	function llxHeader($head = '', $title = '', $help_url = '', $target = '', $disablejs = 0, $disablehead = 0, $arrayofjs = '', $arrayofcss = '', $morequerystring = '', $morecssonbody = '', $replacemainareaby = '', $disablenofollow = 0, $disablenoindex = 0)
	{
		global $conf, $hookmanager;

		$parameters = array(
			'head' =>& $head,
			'title' =>& $title,
			'help_url' =>& $help_url,
			'target' =>& $target,
			'disablejs' =>& $disablejs,
			'disablehead' =>& $disablehead,
			'arrayofjs' =>& $arrayofjs,
			'arrayofcss' =>& $arrayofcss,
			'morequerystring' =>& $morequerystring,
			'morecssonbody' =>& $morecssonbody,
			'replacemainareaby' =>& $replacemainareaby,
			'disablenofollow' =>& $disablenofollow,
			'disablenoindex' =>& $disablenoindex

		);
		$reshook = $hookmanager->executeHooks('llxHeader', $parameters);
		if ($reshook > 0) {
			print $hookmanager->resPrint;
			return;
		}

		// html header
		top_htmlhead($head, $title, $disablejs, $disablehead, $arrayofjs, $arrayofcss, 0, $disablenofollow, $disablenoindex);

		$tmpcsstouse = 'sidebar-collapse'.($morecssonbody ? ' '.$morecssonbody : '');
		// If theme MD and classic layer, we open the menulayer by default.
		if ($conf->theme == 'md' && !in_array($conf->browser->layout, array('phone', 'tablet')) && !getDolGlobalString('MAIN_OPTIMIZEFORTEXTBROWSER')) {
			global $mainmenu;
			if ($mainmenu != 'website') {
				$tmpcsstouse = $morecssonbody; // We do not use sidebar-collpase by default to have menuhider open by default.
			}
		}

		if (getDolGlobalString('MAIN_OPTIMIZEFORCOLORBLIND')) {
			$tmpcsstouse .= ' colorblind-'.strip_tags($conf->global->MAIN_OPTIMIZEFORCOLORBLIND);
		}

		print '<body id="mainbody" class="'.$tmpcsstouse.'">'."\n";

		// top menu and left menu area
		if ((empty($conf->dol_hide_topmenu) || GETPOST('dol_invisible_topmenu', 'int')) && !GETPOST('dol_openinpopup', 'aZ09')) {
			top_menu($head, $title, $target, $disablejs, $disablehead, $arrayofjs, $arrayofcss, $morequerystring, $help_url);
		}

		if (empty($conf->dol_hide_leftmenu) && !GETPOST('dol_openinpopup', 'aZ09')) {
			left_menu(array(), $help_url, '', '', 1, $title, 1); // $menumanager is retrieved with a global $menumanager inside this function
		}

		// main area
		if ($replacemainareaby) {
			print $replacemainareaby;
			return;
		}
		main_area($title);
	}
}


/**
 *  Show HTTP header. Called by top_htmlhead().
 *
 *  @param  string  $contenttype    Content type. For example, 'text/html'
 *  @param	int		$forcenocache	Force disabling of cache for the page
 *  @return	void
 */
function top_httphead($contenttype = 'text/html', $forcenocache = 0)
{
	global $db, $conf, $hookmanager;

	if ($contenttype == 'text/html') {
		header("Content-Type: text/html; charset=".$conf->file->character_set_client);
	} else {
		header("Content-Type: ".$contenttype);
	}

	// Security options

	// X-Content-Type-Options
	header("X-Content-Type-Options: nosniff"); // With the nosniff option, if the server says the content is text/html, the browser will render it as text/html (note that most browsers now force this option to on)

	// X-Frame-Options
	if (!defined('XFRAMEOPTIONS_ALLOWALL')) {
		header("X-Frame-Options: SAMEORIGIN"); // By default, frames allowed only if on same domain (stop some XSS attacks)
	} else {
		header("X-Frame-Options: ALLOWALL");
	}

	if (getDolGlobalString('MAIN_SECURITY_FORCE_ACCESS_CONTROL_ALLOW_ORIGIN')) {
		$tmpurl = constant('DOL_MAIN_URL_ROOT');
		$tmpurl = preg_replace('/^(https?:\/\/[^\/]+)\/.*$/', '\1', $tmpurl);
		header('Access-Control-Allow-Origin: '.$tmpurl);
		header('Vary: Origin');
	}

	// X-XSS-Protection
	//header("X-XSS-Protection: 1");      		// XSS filtering protection of some browsers (note: use of Content-Security-Policy is more efficient). Disabled as deprecated.

	// Content-Security-Policy-Report-Only
	if (!defined('MAIN_SECURITY_FORCECSPRO')) {
		// If CSP not forced from the page

		// A default security policy that keep usage of js external component like ckeditor, stripe, google, working
		// For example: to restrict to only local resources, except for css (cloudflare+google), and js (transifex + google tags) and object/iframe (youtube)
		// default-src 'self'; style-src: https://cdnjs.cloudflare.com https://fonts.googleapis.com; script-src: https://cdn.transifex.com https://www.googletagmanager.com; object-src https://youtube.com; frame-src https://youtube.com; img-src: *;
		// For example, to restrict everything to itself except img that can be on other servers:
		// default-src 'self'; img-src *;
		// Pre-existing site that uses too much js code to fix but wants to ensure resources are loaded only over https and disable plugins:
		// default-src https: 'unsafe-inline' 'unsafe-eval'; object-src 'none'
		//
		// $contentsecuritypolicy = "frame-ancestors 'self'; img-src * data:; font-src *; default-src 'self' 'unsafe-inline' 'unsafe-eval' *.paypal.com *.stripe.com *.google.com *.googleapis.com *.google-analytics.com *.googletagmanager.com;";
		// $contentsecuritypolicy = "frame-ancestors 'self'; img-src * data:; font-src *; default-src *; script-src 'self' 'unsafe-inline' *.paypal.com *.stripe.com *.google.com *.googleapis.com *.google-analytics.com *.googletagmanager.com; style-src 'self' 'unsafe-inline'; connect-src 'self';";
		$contentsecuritypolicy = getDolGlobalString('MAIN_SECURITY_FORCECSPRO');

		if (!is_object($hookmanager)) {
			include_once DOL_DOCUMENT_ROOT.'/core/class/hookmanager.class.php';
			$hookmanager = new HookManager($db);
		}
		$hookmanager->initHooks(array("main"));

		$parameters = array('contentsecuritypolicy'=>$contentsecuritypolicy, 'mode'=>'reportonly');
		$result = $hookmanager->executeHooks('setContentSecurityPolicy', $parameters); // Note that $action and $object may have been modified by some hooks
		if ($result > 0) {
			$contentsecuritypolicy = $hookmanager->resPrint; // Replace CSP
		} else {
			$contentsecuritypolicy .= $hookmanager->resPrint; // Concat CSP
		}

		if (!empty($contentsecuritypolicy)) {
			header("Content-Security-Policy-Report-Only: ".$contentsecuritypolicy);
		}
	} else {
		header("Content-Security-Policy: ".constant('MAIN_SECURITY_FORCECSPRO'));
	}

	// Content-Security-Policy
	if (!defined('MAIN_SECURITY_FORCECSP')) {
		// If CSP not forced from the page

		// A default security policy that keep usage of js external component like ckeditor, stripe, google, working
		// For example: to restrict to only local resources, except for css (cloudflare+google), and js (transifex + google tags) and object/iframe (youtube)
		// default-src 'self'; style-src: https://cdnjs.cloudflare.com https://fonts.googleapis.com; script-src: https://cdn.transifex.com https://www.googletagmanager.com; object-src https://youtube.com; frame-src https://youtube.com; img-src: *;
		// For example, to restrict everything to itself except img that can be on other servers:
		// default-src 'self'; img-src *;
		// Pre-existing site that uses too much js code to fix but wants to ensure resources are loaded only over https and disable plugins:
		// default-src https: 'unsafe-inline' 'unsafe-eval'; object-src 'none'
		//
		// $contentsecuritypolicy = "frame-ancestors 'self'; img-src * data:; font-src *; default-src 'self' 'unsafe-inline' 'unsafe-eval' *.paypal.com *.stripe.com *.google.com *.googleapis.com *.google-analytics.com *.googletagmanager.com;";
		// $contentsecuritypolicy = "frame-ancestors 'self'; img-src * data:; font-src *; default-src *; script-src 'self' 'unsafe-inline' *.paypal.com *.stripe.com *.google.com *.googleapis.com *.google-analytics.com *.googletagmanager.com; style-src 'self' 'unsafe-inline'; connect-src 'self';";
		$contentsecuritypolicy = getDolGlobalString('MAIN_SECURITY_FORCECSP');

		if (!is_object($hookmanager)) {
			include_once DOL_DOCUMENT_ROOT.'/core/class/hookmanager.class.php';
			$hookmanager = new HookManager($db);
		}
		$hookmanager->initHooks(array("main"));

		$parameters = array('contentsecuritypolicy'=>$contentsecuritypolicy, 'mode'=>'active');
		$result = $hookmanager->executeHooks('setContentSecurityPolicy', $parameters); // Note that $action and $object may have been modified by some hooks
		if ($result > 0) {
			$contentsecuritypolicy = $hookmanager->resPrint; // Replace CSP
		} else {
			$contentsecuritypolicy .= $hookmanager->resPrint; // Concat CSP
		}

		if (!empty($contentsecuritypolicy)) {
			header("Content-Security-Policy: ".$contentsecuritypolicy);
		}
	} else {
		header("Content-Security-Policy: ".constant('MAIN_SECURITY_FORCECSP'));
	}

	// Referrer-Policy
	// Say if we must provide the referrer when we jump onto another web page.
	// Default browser are 'strict-origin-when-cross-origin' (only domain is sent on other domain switching), we want more so we use 'same-origin' so browser doesn't send any referrer when going into another web site domain.
	if (!defined('MAIN_SECURITY_FORCERP')) {
		$referrerpolicy = getDolGlobalString('MAIN_SECURITY_FORCERP', "same-origin");

		header("Referrer-Policy: ".$referrerpolicy);
	}

	if ($forcenocache) {
		header("Cache-Control: no-cache, no-store, must-revalidate, max-age=0");
	}

	// No need to add this token in header, we use instead the one into the forms.
	//header("anti-csrf-token: ".newToken());
}

/**
 * Ouput html header of a page. It calls also top_httphead()
 * This code is also duplicated into security2.lib.php::dol_loginfunction
 *
 * @param 	string 	$head			 Optionnal head lines
 * @param 	string 	$title			 HTML title
 * @param 	int    	$disablejs		 Disable js output
 * @param 	int    	$disablehead	 Disable head output
 * @param 	array  	$arrayofjs		 Array of complementary js files
 * @param 	array  	$arrayofcss		 Array of complementary css files
 * @param 	int    	$disableforlogin Do not load heavy js and css for login pages
 * @param   int     $disablenofollow Disable nofollow tag for meta robots
 * @param   int     $disablenoindex  Disable noindex tag for meta robots
 * @return	void
 */
function top_htmlhead($head, $title = '', $disablejs = 0, $disablehead = 0, $arrayofjs = array(), $arrayofcss = array(), $disableforlogin = 0, $disablenofollow = 0, $disablenoindex = 0)
{
	global $db, $conf, $langs, $user, $mysoc, $hookmanager;

	top_httphead();

	if (empty($conf->css)) {
		$conf->css = '/theme/eldy/style.css.php'; // If not defined, eldy by default
	}

	print '<!doctype html>'."\n";

	print '<html lang="'.substr($langs->defaultlang, 0, 2).'">'."\n";

	//print '<html xmlns="http://www.w3.org/1999/xhtml" xml:lang="fr">'."\n";
	if (empty($disablehead)) {
		if (!is_object($hookmanager)) {
			include_once DOL_DOCUMENT_ROOT.'/core/class/hookmanager.class.php';
			$hookmanager = new HookManager($db);
		}
		$hookmanager->initHooks(array("main"));

		$ext = 'layout='.(empty($conf->browser->layout) ? '' : $conf->browser->layout).'&amp;version='.urlencode(DOL_VERSION);

		print "<head>\n";

		if (GETPOST('dol_basehref', 'alpha')) {
			print '<base href="'.dol_escape_htmltag(GETPOST('dol_basehref', 'alpha')).'">'."\n";
		}

		// Displays meta
		print '<meta charset="utf-8">'."\n";
		print '<meta name="robots" content="'.($disablenoindex ? 'index' : 'noindex').($disablenofollow ? ',follow' : ',nofollow').'">'."\n"; // Do not index
		print '<meta name="viewport" content="width=device-width, initial-scale=1.0">'."\n"; // Scale for mobile device
		print '<meta name="author" content="Dolibarr Development Team">'."\n";
		print '<meta name="anti-csrf-newtoken" content="'.newToken().'">'."\n";
		print '<meta name="anti-csrf-currenttoken" content="'.currentToken().'">'."\n";
		if (getDolGlobalInt('MAIN_FEATURES_LEVEL')) {
			print '<meta name="MAIN_FEATURES_LEVEL" content="'.getDolGlobalInt('MAIN_FEATURES_LEVEL').'">'."\n";
		}
		// Favicon
		$favicon = DOL_URL_ROOT.'/theme/dolibarr_256x256_color.png';
		if (!empty($mysoc->logo_squarred_mini)) {
			$favicon = DOL_URL_ROOT.'/viewimage.php?cache=1&modulepart=mycompany&file='.urlencode('logos/thumbs/'.$mysoc->logo_squarred_mini);
		}
		if (getDolGlobalString('MAIN_FAVICON_URL')) {
			$favicon = getDolGlobalString('MAIN_FAVICON_URL');
		}
		if (empty($conf->dol_use_jmobile)) {
			print '<link rel="shortcut icon" type="image/x-icon" href="'.$favicon.'"/>'."\n"; // Not required into an Android webview
		}

		//if (empty($conf->global->MAIN_OPTIMIZEFORTEXTBROWSER)) print '<link rel="top" title="'.$langs->trans("Home").'" href="'.(DOL_URL_ROOT?DOL_URL_ROOT:'/').'">'."\n";
		//if (empty($conf->global->MAIN_OPTIMIZEFORTEXTBROWSER)) print '<link rel="copyright" title="GNU General Public License" href="https://www.gnu.org/copyleft/gpl.html#SEC1">'."\n";
		//if (empty($conf->global->MAIN_OPTIMIZEFORTEXTBROWSER)) print '<link rel="author" title="Dolibarr Development Team" href="https://www.dolibarr.org">'."\n";

		// Mobile appli like icon
		$manifest = DOL_URL_ROOT.'/theme/'.$conf->theme.'/manifest.json.php';
		if (!empty($manifest)) {
			print '<link rel="manifest" href="'.$manifest.'" />'."\n";
		}

		if (getDolGlobalString('THEME_ELDY_TOPMENU_BACK1')) {
			// TODO: use auto theme color switch
			print '<meta name="theme-color" content="rgb(' . getDolGlobalString('THEME_ELDY_TOPMENU_BACK1').')">'."\n";
		}

		// Auto refresh page
		if (GETPOST('autorefresh', 'int') > 0) {
			print '<meta http-equiv="refresh" content="'.GETPOST('autorefresh', 'int').'">';
		}

		// Displays title
		$appli = constant('DOL_APPLICATION_TITLE');
		if (getDolGlobalString('MAIN_APPLICATION_TITLE')) {
			$appli = $conf->global->MAIN_APPLICATION_TITLE;
		}

		print '<title>';
		$titletoshow = '';
		if ($title && getDolGlobalString('MAIN_HTML_TITLE') && preg_match('/noapp/', $conf->global->MAIN_HTML_TITLE)) {
			$titletoshow = dol_htmlentities($title);
		} elseif ($title) {
			$titletoshow = dol_htmlentities($appli.' - '.$title);
		} else {
			$titletoshow = dol_htmlentities($appli);
		}

		$parameters = array('title'=>$titletoshow);
		$result = $hookmanager->executeHooks('setHtmlTitle', $parameters); // Note that $action and $object may have been modified by some hooks
		if ($result > 0) {
			$titletoshow = $hookmanager->resPrint; // Replace Title to show
		} else {
			$titletoshow .= $hookmanager->resPrint; // Concat to Title to show
		}

		print $titletoshow;
		print '</title>';

		print "\n";

		if (GETPOST('version', 'int')) {
			$ext = 'version='.GETPOST('version', 'int'); // usefull to force no cache on css/js
		}
		// Refresh value of MAIN_IHM_PARAMS_REV before forging the parameter line.
		if (GETPOST('dol_resetcache')) {
			dolibarr_set_const($db, "MAIN_IHM_PARAMS_REV", getDolGlobalInt('MAIN_IHM_PARAMS_REV') + 1, 'chaine', 0, '', $conf->entity);
		}

		$themeparam = '?lang='.$langs->defaultlang.'&amp;theme='.$conf->theme.(GETPOST('optioncss', 'aZ09') ? '&amp;optioncss='.GETPOST('optioncss', 'aZ09', 1) : '').(empty($user->id) ? '' : ('&amp;userid='.$user->id)).'&amp;entity='.$conf->entity;

		$themeparam .= ($ext ? '&amp;'.$ext : '').'&amp;revision='.getDolGlobalInt("MAIN_IHM_PARAMS_REV");
		if (GETPOSTISSET('dol_hide_topmenu')) {
			$themeparam .= '&amp;dol_hide_topmenu='.GETPOST('dol_hide_topmenu', 'int');
		}
		if (GETPOSTISSET('dol_hide_leftmenu')) {
			$themeparam .= '&amp;dol_hide_leftmenu='.GETPOST('dol_hide_leftmenu', 'int');
		}
		if (GETPOSTISSET('dol_optimize_smallscreen')) {
			$themeparam .= '&amp;dol_optimize_smallscreen='.GETPOST('dol_optimize_smallscreen', 'int');
		}
		if (GETPOSTISSET('dol_no_mouse_hover')) {
			$themeparam .= '&amp;dol_no_mouse_hover='.GETPOST('dol_no_mouse_hover', 'int');
		}
		if (GETPOSTISSET('dol_use_jmobile')) {
			$themeparam .= '&amp;dol_use_jmobile='.GETPOST('dol_use_jmobile', 'int'); $conf->dol_use_jmobile = GETPOST('dol_use_jmobile', 'int');
		}
		if (GETPOSTISSET('THEME_DARKMODEENABLED')) {
			$themeparam .= '&amp;THEME_DARKMODEENABLED='.GETPOST('THEME_DARKMODEENABLED', 'int');
		}
		if (GETPOSTISSET('THEME_SATURATE_RATIO')) {
			$themeparam .= '&amp;THEME_SATURATE_RATIO='.GETPOST('THEME_SATURATE_RATIO', 'int');
		}

		if (getDolGlobalString('MAIN_ENABLE_FONT_ROBOTO')) {
			print '<link rel="preconnect" href="https://fonts.gstatic.com">'."\n";
			print '<link href="https://fonts.googleapis.com/css2?family=Roboto:wght@200;300;400;500;600&display=swap" rel="stylesheet">'."\n";
		}

		if (!defined('DISABLE_JQUERY') && !$disablejs && $conf->use_javascript_ajax) {
			print '<!-- Includes CSS for JQuery (Ajax library) -->'."\n";
			$jquerytheme = 'base';
			if (getDolGlobalString('MAIN_USE_JQUERY_THEME')) {
				$jquerytheme = $conf->global->MAIN_USE_JQUERY_THEME;
			}
			if (constant('JS_JQUERY_UI')) {
				print '<link rel="stylesheet" type="text/css" href="'.JS_JQUERY_UI.'css/'.$jquerytheme.'/jquery-ui.min.css'.($ext ? '?'.$ext : '').'">'."\n"; // Forced JQuery
			} else {
				print '<link rel="stylesheet" type="text/css" href="'.DOL_URL_ROOT.'/includes/jquery/css/'.$jquerytheme.'/jquery-ui.css'.($ext ? '?'.$ext : '').'">'."\n"; // JQuery
			}
			if (!defined('DISABLE_JQUERY_JNOTIFY')) {
				print '<link rel="stylesheet" type="text/css" href="'.DOL_URL_ROOT.'/includes/jquery/plugins/jnotify/jquery.jnotify-alt.min.css'.($ext ? '?'.$ext : '').'">'."\n"; // JNotify
			}
			if (!defined('DISABLE_SELECT2') && (getDolGlobalString('MAIN_USE_JQUERY_MULTISELECT') || defined('REQUIRE_JQUERY_MULTISELECT'))) {     // jQuery plugin "mutiselect", "multiple-select", "select2"...
				$tmpplugin = !getDolGlobalString('MAIN_USE_JQUERY_MULTISELECT') ?constant('REQUIRE_JQUERY_MULTISELECT') : $conf->global->MAIN_USE_JQUERY_MULTISELECT;
				print '<link rel="stylesheet" type="text/css" href="'.DOL_URL_ROOT.'/includes/jquery/plugins/'.$tmpplugin.'/dist/css/'.$tmpplugin.'.css'.($ext ? '?'.$ext : '').'">'."\n";
			}
		}

		if (!defined('DISABLE_FONT_AWSOME')) {
			print '<!-- Includes CSS for font awesome -->'."\n";
			$fontawesome_directory = getDolGlobalString('MAIN_FONTAWESOME_DIRECTORY', '/theme/common/fontawesome-5');
			print '<link rel="stylesheet" type="text/css" href="'.DOL_URL_ROOT.$fontawesome_directory.'/css/all.min.css'.($ext ? '?'.$ext : '').'">'."\n";
		}

		print '<!-- Includes CSS for Dolibarr theme -->'."\n";
		// Output style sheets (optioncss='print' or ''). Note: $conf->css looks like '/theme/eldy/style.css.php'
		$themepath = dol_buildpath($conf->css, 1);
		$themesubdir = '';
		if (!empty($conf->modules_parts['theme'])) {	// This slow down
			foreach ($conf->modules_parts['theme'] as $reldir) {
				if (file_exists(dol_buildpath($reldir.$conf->css, 0))) {
					$themepath = dol_buildpath($reldir.$conf->css, 1);
					$themesubdir = $reldir;
					break;
				}
			}
		}

		//print 'themepath='.$themepath.' themeparam='.$themeparam;exit;
		print '<link rel="stylesheet" type="text/css" href="'.$themepath.$themeparam.'">'."\n";
		if (getDolGlobalString('MAIN_FIX_FLASH_ON_CHROME')) {
			print '<!-- Includes CSS that does not exists as a workaround of flash bug of chrome -->'."\n".'<link rel="stylesheet" type="text/css" href="filethatdoesnotexiststosolvechromeflashbug">'."\n";
		}

		// CSS forced by modules (relative url starting with /)
		if (!empty($conf->modules_parts['css'])) {
			$arraycss = (array) $conf->modules_parts['css'];
			foreach ($arraycss as $modcss => $filescss) {
				$filescss = (array) $filescss; // To be sure filecss is an array
				foreach ($filescss as $cssfile) {
					if (empty($cssfile)) {
						dol_syslog("Warning: module ".$modcss." declared a css path file into its descriptor that is empty.", LOG_WARNING);
					}
					// cssfile is a relative path
					$urlforcss = dol_buildpath($cssfile, 1);
					if ($urlforcss && $urlforcss != '/') {
						print '<!-- Includes CSS added by module '.$modcss.' -->'."\n".'<link rel="stylesheet" type="text/css" href="'.$urlforcss;
						// We add params only if page is not static, because some web server setup does not return content type text/css if url has parameters, so browser cache is not used.
						if (!preg_match('/\.css$/i', $cssfile)) {
							print $themeparam;
						}
						print '">'."\n";
					} else {
						dol_syslog("Warning: module ".$modcss." declared a css path file for a file we can't find.", LOG_WARNING);
					}
				}
			}
		}
		// CSS forced by page in top_htmlhead call (relative url starting with /)
		if (is_array($arrayofcss)) {
			foreach ($arrayofcss as $cssfile) {
				if (preg_match('/^(http|\/\/)/i', $cssfile)) {
					$urltofile = $cssfile;
				} else {
					$urltofile = dol_buildpath($cssfile, 1);
				}
				print '<!-- Includes CSS added by page -->'."\n".'<link rel="stylesheet" type="text/css" title="default" href="'.$urltofile;
				// We add params only if page is not static, because some web server setup does not return content type text/css if url has parameters and browser cache is not used.
				if (!preg_match('/\.css$/i', $cssfile)) {
					print $themeparam;
				}
				print '">'."\n";
			}
		}

		// Custom CSS
		if (getDolGlobalString('MAIN_IHM_CUSTOM_CSS')) {
			// If a custom CSS was set, we add link to the custom css php file
			print '<link rel="stylesheet" type="text/css" href="'.DOL_URL_ROOT.'/theme/custom.css.php'.($ext ? '?'.$ext : '').'&amp;revision='.getDolGlobalInt("MAIN_IHM_PARAMS_REV").'">'."\n";
		}

		// Output standard javascript links
		if (!defined('DISABLE_JQUERY') && !$disablejs && !empty($conf->use_javascript_ajax)) {
			// JQuery. Must be before other includes
			print '<!-- Includes JS for JQuery -->'."\n";
			if (defined('JS_JQUERY') && constant('JS_JQUERY')) {
				print '<script nonce="'.getNonce().'" src="'.JS_JQUERY.'jquery.min.js'.($ext ? '?'.$ext : '').'"></script>'."\n";
			} else {
				print '<script nonce="'.getNonce().'" src="'.DOL_URL_ROOT.'/includes/jquery/js/jquery.min.js'.($ext ? '?'.$ext : '').'"></script>'."\n";
			}
			if (defined('JS_JQUERY_UI') && constant('JS_JQUERY_UI')) {
				print '<script nonce="'.getNonce().'" src="'.JS_JQUERY_UI.'jquery-ui.min.js'.($ext ? '?'.$ext : '').'"></script>'."\n";
			} else {
				print '<script nonce="'.getNonce().'" src="'.DOL_URL_ROOT.'/includes/jquery/js/jquery-ui.min.js'.($ext ? '?'.$ext : '').'"></script>'."\n";
			}
			// jQuery jnotify
			if (!getDolGlobalString('MAIN_DISABLE_JQUERY_JNOTIFY') && !defined('DISABLE_JQUERY_JNOTIFY')) {
				print '<script nonce="'.getNonce().'" src="'.DOL_URL_ROOT.'/includes/jquery/plugins/jnotify/jquery.jnotify.min.js'.($ext ? '?'.$ext : '').'"></script>'."\n";
			}
			// Table drag and drop lines
			if (empty($disableforlogin) && !defined('DISABLE_JQUERY_TABLEDND')) {
				print '<script nonce="'.getNonce().'" src="'.DOL_URL_ROOT.'/includes/jquery/plugins/tablednd/jquery.tablednd.min.js'.($ext ? '?'.$ext : '').'"></script>'."\n";
			}
			// Chart
			if (empty($disableforlogin) && (!getDolGlobalString('MAIN_JS_GRAPH') || getDolGlobalString('MAIN_JS_GRAPH') == 'chart') && !defined('DISABLE_JS_GRAPH')) {
				print '<script nonce="'.getNonce().'" src="'.DOL_URL_ROOT.'/includes/nnnick/chartjs/dist/chart.min.js'.($ext ? '?'.$ext : '').'"></script>'."\n";
			}

			// jQuery jeditable for Edit In Place features
			if (getDolGlobalString('MAIN_USE_JQUERY_JEDITABLE') && !defined('DISABLE_JQUERY_JEDITABLE')) {
				print '<!-- JS to manage editInPlace feature -->'."\n";
				print '<script nonce="'.getNonce().'" src="'.DOL_URL_ROOT.'/includes/jquery/plugins/jeditable/jquery.jeditable.js'.($ext ? '?'.$ext : '').'"></script>'."\n";
				print '<script nonce="'.getNonce().'" src="'.DOL_URL_ROOT.'/includes/jquery/plugins/jeditable/jquery.jeditable.ui-datepicker.js'.($ext ? '?'.$ext : '').'"></script>'."\n";
				print '<script nonce="'.getNonce().'" src="'.DOL_URL_ROOT.'/includes/jquery/plugins/jeditable/jquery.jeditable.ui-autocomplete.js'.($ext ? '?'.$ext : '').'"></script>'."\n";
				print '<script>'."\n";
				print 'var urlSaveInPlace = \''.DOL_URL_ROOT.'/core/ajax/saveinplace.php\';'."\n";
				print 'var urlLoadInPlace = \''.DOL_URL_ROOT.'/core/ajax/loadinplace.php\';'."\n";
				print 'var tooltipInPlace = \''.$langs->transnoentities('ClickToEdit').'\';'."\n"; // Added in title attribute of span
				print 'var placeholderInPlace = \'&nbsp;\';'."\n"; // If we put another string than $langs->trans("ClickToEdit") here, nothing is shown. If we put empty string, there is error, Why ?
				print 'var cancelInPlace = \''.$langs->trans("Cancel").'\';'."\n";
				print 'var submitInPlace = \''.$langs->trans('Ok').'\';'."\n";
				print 'var indicatorInPlace = \'<img src="'.DOL_URL_ROOT."/theme/".$conf->theme."/img/working.gif".'">\';'."\n";
				print 'var withInPlace = 300;'; // width in pixel for default string edit
				print '</script>'."\n";
				print '<script nonce="'.getNonce().'" src="'.DOL_URL_ROOT.'/core/js/editinplace.js'.($ext ? '?'.$ext : '').'"></script>'."\n";
				print '<script nonce="'.getNonce().'" src="'.DOL_URL_ROOT.'/includes/jquery/plugins/jeditable/jquery.jeditable.ckeditor.js'.($ext ? '?'.$ext : '').'"></script>'."\n";
			}
			// jQuery Timepicker
			if (getDolGlobalString('MAIN_USE_JQUERY_TIMEPICKER') || defined('REQUIRE_JQUERY_TIMEPICKER')) {
				print '<script nonce="'.getNonce().'" src="'.DOL_URL_ROOT.'/includes/jquery/plugins/timepicker/jquery-ui-timepicker-addon.js'.($ext ? '?'.$ext : '').'"></script>'."\n";
				print '<script nonce="'.getNonce().'" src="'.DOL_URL_ROOT.'/core/js/timepicker.js.php?lang='.$langs->defaultlang.($ext ? '&amp;'.$ext : '').'"></script>'."\n";
			}
			if (!defined('DISABLE_SELECT2') && (getDolGlobalString('MAIN_USE_JQUERY_MULTISELECT') || defined('REQUIRE_JQUERY_MULTISELECT'))) {
				// jQuery plugin "mutiselect", "multiple-select", "select2", ...
				$tmpplugin = !getDolGlobalString('MAIN_USE_JQUERY_MULTISELECT') ?constant('REQUIRE_JQUERY_MULTISELECT') : $conf->global->MAIN_USE_JQUERY_MULTISELECT;
				print '<script nonce="'.getNonce().'" src="'.DOL_URL_ROOT.'/includes/jquery/plugins/'.$tmpplugin.'/dist/js/'.$tmpplugin.'.full.min.js'.($ext ? '?'.$ext : '').'"></script>'."\n"; // We include full because we need the support of containerCssClass
			}
			if (!defined('DISABLE_MULTISELECT')) {     // jQuery plugin "mutiselect" to select with checkboxes. Can be removed once we have an enhanced search tool
				print '<script nonce="'.getNonce().'" src="'.DOL_URL_ROOT.'/includes/jquery/plugins/multiselect/jquery.multi-select.js'.($ext ? '?'.$ext : '').'"></script>'."\n";
			}
		}

		if (!$disablejs && !empty($conf->use_javascript_ajax)) {
			// CKEditor
			if (empty($disableforlogin) && (isModEnabled('fckeditor') && (!getDolGlobalString('FCKEDITOR_EDITORNAME') || getDolGlobalString('FCKEDITOR_EDITORNAME') == 'ckeditor') && !defined('DISABLE_CKEDITOR')) || defined('FORCE_CKEDITOR')) {
				print '<!-- Includes JS for CKEditor -->'."\n";
				$pathckeditor = DOL_URL_ROOT.'/includes/ckeditor/ckeditor/';
				$jsckeditor = 'ckeditor.js';
				if (constant('JS_CKEDITOR')) {
					// To use external ckeditor 4 js lib
					$pathckeditor = constant('JS_CKEDITOR');
				}
				print '<script nonce="'.getNonce().'">';
				print '/* enable ckeditor by main.inc.php */';
				print 'var CKEDITOR_BASEPATH = \''.dol_escape_js($pathckeditor).'\';'."\n";
				print 'var ckeditorConfig = \''.dol_escape_js(dol_buildpath($themesubdir.'/theme/'.$conf->theme.'/ckeditor/config.js'.($ext ? '?'.$ext : ''), 1)).'\';'."\n"; // $themesubdir='' in standard usage
				print 'var ckeditorFilebrowserBrowseUrl = \''.DOL_URL_ROOT.'/core/filemanagerdol/browser/default/browser.php?Connector='.DOL_URL_ROOT.'/core/filemanagerdol/connectors/php/connector.php\';'."\n";
				print 'var ckeditorFilebrowserImageBrowseUrl = \''.DOL_URL_ROOT.'/core/filemanagerdol/browser/default/browser.php?Type=Image&Connector='.DOL_URL_ROOT.'/core/filemanagerdol/connectors/php/connector.php\';'."\n";
				print '</script>'."\n";
				print '<script src="'.$pathckeditor.$jsckeditor.($ext ? '?'.$ext : '').'"></script>'."\n";
				print '<script>';
				if (GETPOST('mode', 'aZ09') == 'Full_inline') {
					print 'CKEDITOR.disableAutoInline = false;'."\n";
				} else {
					print 'CKEDITOR.disableAutoInline = true;'."\n";
				}
				print '</script>'."\n";
			}

			// Browser notifications (if NOREQUIREMENU is on, it is mostly a page for popup, so we do not enable notif too. We hide also for public pages).
			if (!defined('NOBROWSERNOTIF') && !defined('NOREQUIREMENU') && !defined('NOLOGIN')) {
				$enablebrowsernotif = false;
				if (isModEnabled('agenda') && getDolGlobalString('AGENDA_REMINDER_BROWSER')) {
					$enablebrowsernotif = true;
				}
				if ($conf->browser->layout == 'phone') {
					$enablebrowsernotif = false;
				}
				if ($enablebrowsernotif) {
					print '<!-- Includes JS of Dolibarr (browser layout = '.$conf->browser->layout.')-->'."\n";
					print '<script nonce="'.getNonce().'" src="'.DOL_URL_ROOT.'/core/js/lib_notification.js.php'.($ext ? '?'.$ext : '').'"></script>'."\n";
				}
			}

			// Global js function
			print '<!-- Includes JS of Dolibarr -->'."\n";
			print '<script nonce="'.getNonce().'" src="'.DOL_URL_ROOT.'/core/js/lib_head.js.php?lang='.$langs->defaultlang.($ext ? '&amp;'.$ext : '').'"></script>'."\n";

			// JS forced by modules (relative url starting with /)
			if (!empty($conf->modules_parts['js'])) {		// $conf->modules_parts['js'] is array('module'=>array('file1','file2'))
				$arrayjs = (array) $conf->modules_parts['js'];
				foreach ($arrayjs as $modjs => $filesjs) {
					$filesjs = (array) $filesjs; // To be sure filejs is an array
					foreach ($filesjs as $jsfile) {
						// jsfile is a relative path
						$urlforjs = dol_buildpath($jsfile, 1);
						if ($urlforjs && $urlforjs != '/') {
							print '<!-- Include JS added by module '.$modjs.'-->'."\n";
							print '<script nonce="'.getNonce().'" src="'.$urlforjs.((strpos($jsfile, '?') === false) ? '?' : '&amp;').'lang='.$langs->defaultlang.'"></script>'."\n";
						} else {
							dol_syslog("Warning: module ".$modjs." declared a js path file for a file we can't find.", LOG_WARNING);
						}
					}
				}
			}
			// JS forced by page in top_htmlhead (relative url starting with /)
			if (is_array($arrayofjs)) {
				print '<!-- Includes JS added by page -->'."\n";
				foreach ($arrayofjs as $jsfile) {
					if (preg_match('/^(http|\/\/)/i', $jsfile)) {
						print '<script nonce="'.getNonce().'" src="'.$jsfile.((strpos($jsfile, '?') === false) ? '?' : '&amp;').'lang='.$langs->defaultlang.'"></script>'."\n";
					} else {
						print '<script nonce="'.getNonce().'" src="'.dol_buildpath($jsfile, 1).((strpos($jsfile, '?') === false) ? '?' : '&amp;').'lang='.$langs->defaultlang.'"></script>'."\n";
					}
				}
			}
		}

		//If you want to load custom javascript file from your selected theme directory
		if (getDolGlobalString('ALLOW_THEME_JS')) {
			$theme_js = dol_buildpath('/theme/'.$conf->theme.'/'.$conf->theme.'.js', 0);
			if (file_exists($theme_js)) {
				print '<script nonce="'.getNonce().'" src="'.DOL_URL_ROOT.'/theme/'.$conf->theme.'/'.$conf->theme.'.js'.($ext ? '?'.$ext : '').'"></script>'."\n";
			}
		}

		if (!empty($head)) {
			print $head."\n";
		}
		if (getDolGlobalString('MAIN_HTML_HEADER')) {
			print getDolGlobalString('MAIN_HTML_HEADER') . "\n";
		}

		$parameters = array();
		$result = $hookmanager->executeHooks('addHtmlHeader', $parameters); // Note that $action and $object may have been modified by some hooks
		print $hookmanager->resPrint; // Replace Title to show

		print "</head>\n\n";
	}

	$conf->headerdone = 1; // To tell header was output
}


/**
 *  Show an HTML header + a BODY + The top menu bar
 *
 *  @param      string			$head    			Lines in the HEAD
 *  @param      string			$title   			Title of web page
 *  @param      string			$target  			Target to use in menu links (Example: '' or '_top')
 *	@param		int				$disablejs			Do not output links to js (Ex: qd fonction utilisee par sous formulaire Ajax)
 *	@param		int				$disablehead		Do not output head section
 *	@param		array			$arrayofjs			Array of js files to add in header
 *	@param		array			$arrayofcss			Array of css files to add in header
 *  @param		string			$morequerystring	Query string to add to the link "print" to get same parameters (use only if autodetect fails)
 *  @param      string			$helppagename    	Name of wiki page for help ('' by default).
 * 				     		    		            Syntax is: For a wiki page: EN:EnglishPage|FR:FrenchPage|ES:SpanishPage|DE:GermanPage
 * 						                		    For other external page: http://server/url
 *  @return		void
 */
function top_menu($head, $title = '', $target = '', $disablejs = 0, $disablehead = 0, $arrayofjs = array(), $arrayofcss = array(), $morequerystring = '', $helppagename = '')
{
	global $user, $conf, $langs, $db, $form;
	global $dolibarr_main_authentication, $dolibarr_main_demo;
	global $hookmanager, $menumanager;

	$searchform = '';

	// Instantiate hooks for external modules
	$hookmanager->initHooks(array('toprightmenu'));

	$toprightmenu = '';

	// For backward compatibility with old modules
	if (empty($conf->headerdone)) {
		$disablenofollow = 0;
		top_htmlhead($head, $title, $disablejs, $disablehead, $arrayofjs, $arrayofcss, 0, $disablenofollow);
		print '<body id="mainbody">';
	}

	/*
	 * Top menu
	 */
	if ((empty($conf->dol_hide_topmenu) || GETPOST('dol_invisible_topmenu', 'int')) && (!defined('NOREQUIREMENU') || !constant('NOREQUIREMENU'))) {
		if (!isset($form) || !is_object($form)) {
			include_once DOL_DOCUMENT_ROOT.'/core/class/html.form.class.php';
			$form = new Form($db);
		}

		print "\n".'<!-- Start top horizontal -->'."\n";

		print '<header id="id-top" class="side-nav-vert'.(GETPOST('dol_invisible_topmenu', 'int') ? ' hidden' : '').'">'; // dol_invisible_topmenu differs from dol_hide_topmenu: dol_invisible_topmenu means we output menu but we make it invisible.

		// Show menu entries
		print '<div id="tmenu_tooltip'.(!getDolGlobalString('MAIN_MENU_INVERT') ? '' : 'invert').'" class="tmenu">'."\n";
		$menumanager->atarget = $target;
		$menumanager->showmenu('top', array('searchform'=>$searchform)); // This contains a \n
		print "</div>\n";

		// Define link to login card
		$appli = constant('DOL_APPLICATION_TITLE');
		if (getDolGlobalString('MAIN_APPLICATION_TITLE')) {
			$appli = $conf->global->MAIN_APPLICATION_TITLE;
			if (preg_match('/\d\.\d/', $appli)) {
				if (!preg_match('/'.preg_quote(DOL_VERSION).'/', $appli)) {
					$appli .= " (".DOL_VERSION.")"; // If new title contains a version that is different than core
				}
			} else {
				$appli .= " ".DOL_VERSION;
			}
		} else {
			$appli .= " ".DOL_VERSION;
		}

		if (getDolGlobalInt('MAIN_FEATURES_LEVEL')) {
			$appli .= "<br>".$langs->trans("LevelOfFeature").': '.getDolGlobalInt('MAIN_FEATURES_LEVEL');
		}

		$logouttext = '';
		$logouthtmltext = '';
		if (!getDolGlobalString('MAIN_OPTIMIZEFORTEXTBROWSER')) {
			//$logouthtmltext=$appli.'<br>';
			$stringforfirstkey = $langs->trans("KeyboardShortcut");
			if ($conf->browser->name == 'chrome') {
				$stringforfirstkey .= ' ALT +';
			} elseif ($conf->browser->name == 'firefox') {
				$stringforfirstkey .= ' ALT + SHIFT +';
			} else {
				$stringforfirstkey .= ' CTL +';
			}
			if ($_SESSION["dol_authmode"] != 'forceuser' && $_SESSION["dol_authmode"] != 'http') {
				$logouthtmltext .= $langs->trans("Logout").'<br>';
				$logouttext .= '<a accesskey="l" href="'.DOL_URL_ROOT.'/user/logout.php?token='.newToken().'">';
				$logouttext .= img_picto($langs->trans('Logout').' ('.$stringforfirstkey.' l)', 'sign-out', '', false, 0, 0, '', 'atoplogin valignmiddle');
				$logouttext .= '</a>';
			} else {
				$logouthtmltext .= $langs->trans("NoLogoutProcessWithAuthMode", $_SESSION["dol_authmode"]);
				$logouttext .= img_picto($langs->trans('Logout').' ('.$stringforfirstkey.' l)', 'sign-out', '', false, 0, 0, '', 'atoplogin valignmiddle opacitymedium');
			}
		}

		print '<div class="login_block usedropdown">'."\n";

		$toprightmenu .= '<div class="login_block_other">';

		// Execute hook printTopRightMenu (hooks should output string like '<div class="login"><a href="">mylink</a></div>')
		$parameters = array();
		$result = $hookmanager->executeHooks('printTopRightMenu', $parameters); // Note that $action and $object may have been modified by some hooks
		if (is_numeric($result)) {
			if ($result == 0) {
				$toprightmenu .= $hookmanager->resPrint; // add
			} else {
				$toprightmenu = $hookmanager->resPrint; // replace
			}
		} else {
			$toprightmenu .= $result; // For backward compatibility
		}

		// Link to module builder
		if (isModEnabled('modulebuilder')) {
			$text = '<a href="'.DOL_URL_ROOT.'/modulebuilder/index.php?mainmenu=home&leftmenu=admintools" target="modulebuilder">';
			//$text.= img_picto(":".$langs->trans("ModuleBuilder"), 'printer_top.png', 'class="printer"');
			$text .= '<span class="fa fa-bug atoplogin valignmiddle"></span>';
			$text .= '</a>';
			$toprightmenu .= $form->textwithtooltip('', $langs->trans("ModuleBuilder"), 2, 1, $text, 'login_block_elem', 2);
		}

<<<<<<< HEAD
		// Link to print main content area
		if (!getDolGlobalString('MAIN_PRINT_DISABLELINK') && !getDolGlobalString('MAIN_OPTIMIZEFORTEXTBROWSER')) {
=======
		// Link to print main content area (optioncss=print)
		if (empty($conf->global->MAIN_PRINT_DISABLELINK) && empty($conf->global->MAIN_OPTIMIZEFORTEXTBROWSER)) {
>>>>>>> b053b55e
			$qs = dol_escape_htmltag($_SERVER["QUERY_STRING"]);

			if (isset($_POST) && is_array($_POST)) {
				foreach ($_POST as $key => $value) {
					if (in_array($key, array('action', 'massaction', 'password'))) {
						continue;
					}
					if (!is_array($value)) {
						if ($value !== '') {
							$qs .= '&'.$key.'='.urlencode($value);
						}
					} else {
						foreach ($value as $value2) {
							if ($value2 !== '') {
								$qs .= '&'.$key.'[]='.urlencode($value2);
							}
						}
					}
				}
			}
			$qs .= (($qs && $morequerystring) ? '&' : '').$morequerystring;
			$text = '<a href="'.dol_escape_htmltag($_SERVER["PHP_SELF"]).'?'.$qs.($qs ? '&' : '').'optioncss=print" target="_blank" rel="noopener noreferrer">';
			//$text.= img_picto(":".$langs->trans("PrintContentArea"), 'printer_top.png', 'class="printer"');
			$text .= '<span class="fa fa-print atoplogin valignmiddle"></span>';
			$text .= '</a>';
			$toprightmenu .= $form->textwithtooltip('', $langs->trans("PrintContentArea"), 2, 1, $text, 'login_block_elem', 2);
		}

		// Link to Dolibarr wiki pages
		if (!getDolGlobalString('MAIN_HELP_DISABLELINK') && !getDolGlobalString('MAIN_OPTIMIZEFORTEXTBROWSER')) {
			$langs->load("help");

			$helpbaseurl = '';
			$helppage = '';
			$mode = '';
			$helppresent = '';

			if (empty($helppagename)) {
				$helppagename = 'EN:User_documentation|FR:Documentation_utilisateur|ES:Documentación_usuarios|DE:Benutzerdokumentation';
			} else {
				$helppresent = 'helppresent';
			}

			// Get helpbaseurl, helppage and mode from helppagename and langs
			$arrayres = getHelpParamFor($helppagename, $langs);
			$helpbaseurl = $arrayres['helpbaseurl'];
			$helppage = $arrayres['helppage'];
			$mode = $arrayres['mode'];

			// Link to help pages
			if ($helpbaseurl && $helppage) {
				$text = '';
				$title = $langs->trans($mode == 'wiki' ? 'GoToWikiHelpPage' : 'GoToHelpPage').', ';
				if ($mode == 'wiki') {
					$title .= '<br>'.img_picto('', 'globe', 'class="pictofixedwidth"').$langs->trans("PageWiki").' '.dol_escape_htmltag('"'.strtr($helppage, '_', ' ').'"');
					if ($helppresent) {
						$title .= ' <span class="opacitymedium">('.$langs->trans("DedicatedPageAvailable").')</span>';
					} else {
						$title .= ' <span class="opacitymedium">('.$langs->trans("HomePage").')</span>';
					}
				}
				$text .= '<a class="help" target="_blank" rel="noopener noreferrer" href="';
				if ($mode == 'wiki') {
					$text .= sprintf($helpbaseurl, urlencode(html_entity_decode($helppage)));
				} else {
					$text .= sprintf($helpbaseurl, $helppage);
				}
				$text .= '">';
				$text .= '<span class="fa fa-question-circle atoplogin valignmiddle'.($helppresent ? ' '.$helppresent : '').'"></span>';
				$text .= '<span class="fa fa-long-arrow-alt-up helppresentcircle'.($helppresent ? '' : ' unvisible').'"></span>';
				$text .= '</a>';
				$toprightmenu .= $form->textwithtooltip('', $title, 2, 1, $text, 'login_block_elem', 2);
			}

			// Version
			if (getDolGlobalString('MAIN_SHOWDATABASENAMEINHELPPAGESLINK')) {
				$langs->load('admin');
				$appli .= '<br>'.$langs->trans("Database").': '.$db->database_name;
			}
		}

		if (!getDolGlobalString('MAIN_OPTIMIZEFORTEXTBROWSER')) {
			$text = '<span class="aversion"><span class="hideonsmartphone small">'.DOL_VERSION.'</span></span>';
			$toprightmenu .= $form->textwithtooltip('', $appli, 2, 1, $text, 'login_block_elem', 2);
		}

		// Logout link
		$toprightmenu .= $form->textwithtooltip('', $logouthtmltext, 2, 1, $logouttext, 'login_block_elem logout-btn', 2);

		$toprightmenu .= '</div>'; // end div class="login_block_other"


		// Add login user link
		$toprightmenu .= '<div class="login_block_user">';

		// Login name with photo and tooltip
		$mode = -1;
		$toprightmenu .= '<div class="inline-block login_block_elem login_block_elem_name nowrap centpercent" style="padding: 0px;">';

		if (getDolGlobalString('MAIN_USE_TOP_MENU_SEARCH_DROPDOWN')) {
			// Add search dropdown
			$toprightmenu .= top_menu_search();
		}

		if (getDolGlobalString('MAIN_USE_TOP_MENU_QUICKADD_DROPDOWN')) {
			// Add search dropdown
			$toprightmenu .= top_menu_quickadd();
		}

		// Add bookmark dropdown
		$toprightmenu .= top_menu_bookmark();

		// Add user dropdown
		$toprightmenu .= top_menu_user();

		$toprightmenu .= '</div>';

		$toprightmenu .= '</div>'."\n";


		print $toprightmenu;

		print "</div>\n"; // end div class="login_block"

		print '</header>';
		//print '<header class="header2">&nbsp;</header>';

		print '<div style="clear: both;"></div>';
		print "<!-- End top horizontal menu -->\n\n";
	}

	if (empty($conf->dol_hide_leftmenu) && empty($conf->dol_use_jmobile)) {
		print '<!-- Begin div id-container --><div id="id-container" class="id-container">';
	}
}


/**
 * Build the tooltip on user login
 *
 * @param	int			$hideloginname		Hide login name. Show only the image.
 * @param	string		$urllogout			URL for logout (Will use DOL_URL_ROOT.'/user/logout.php?token=...' if empty)
 * @return  string                  		HTML content
 */
function top_menu_user($hideloginname = 0, $urllogout = '')
{
	global $langs, $conf, $db, $hookmanager, $user, $mysoc;
	global $dolibarr_main_authentication, $dolibarr_main_demo;
	global $menumanager;

	$langs->load('companies');

	$userImage = $userDropDownImage = '';
	if (!empty($user->photo)) {
		$userImage          = Form::showphoto('userphoto', $user, 0, 0, 0, 'photouserphoto userphoto', 'small', 0, 1);
		$userDropDownImage  = Form::showphoto('userphoto', $user, 0, 0, 0, 'dropdown-user-image', 'small', 0, 1);
	} else {
		$nophoto = '/public/theme/common/user_anonymous.png';
		if ($user->gender == 'man') {
			$nophoto = '/public/theme/common/user_man.png';
		}
		if ($user->gender == 'woman') {
			$nophoto = '/public/theme/common/user_woman.png';
		}

		$userImage = '<img class="photo photouserphoto userphoto" alt="No photo" src="'.DOL_URL_ROOT.$nophoto.'">';
		$userDropDownImage = '<img class="photo dropdown-user-image" alt="No photo" src="'.DOL_URL_ROOT.$nophoto.'">';
	}

	$dropdownBody = '';
	$dropdownBody .= '<span id="topmenulogincompanyinfo-btn"><i class="fa fa-caret-right"></i> '.$langs->trans("ShowCompanyInfos").'</span>';
	$dropdownBody .= '<div id="topmenulogincompanyinfo" >';

	$dropdownBody .= '<br><b>'.$langs->trans("Company").'</b>: <span>'.dol_escape_htmltag($mysoc->name).'</span>';
	if ($langs->transcountry("ProfId1", $mysoc->country_code) != '-') {
		$dropdownBody .= '<br><b>'.$langs->transcountry("ProfId1", $mysoc->country_code).'</b>: <span>'.dol_print_profids(getDolGlobalString("MAIN_INFO_SIREN"), 1).'</span>';
	}
	if ($langs->transcountry("ProfId2", $mysoc->country_code) != '-') {
		$dropdownBody .= '<br><b>'.$langs->transcountry("ProfId2", $mysoc->country_code).'</b>: <span>'.dol_print_profids(getDolGlobalString("MAIN_INFO_SIRET"), 2).'</span>';
	}
	if ($langs->transcountry("ProfId3", $mysoc->country_code) != '-') {
		$dropdownBody .= '<br><b>'.$langs->transcountry("ProfId3", $mysoc->country_code).'</b>: <span>'.dol_print_profids(getDolGlobalString("MAIN_INFO_APE"), 3).'</span>';
	}
	if ($langs->transcountry("ProfId4", $mysoc->country_code) != '-') {
		$dropdownBody .= '<br><b>'.$langs->transcountry("ProfId4", $mysoc->country_code).'</b>: <span>'.dol_print_profids(getDolGlobalString("MAIN_INFO_RCS"), 4).'</span>';
	}
	if ($langs->transcountry("ProfId5", $mysoc->country_code) != '-') {
		$dropdownBody .= '<br><b>'.$langs->transcountry("ProfId5", $mysoc->country_code).'</b>: <span>'.dol_print_profids(getDolGlobalString("MAIN_INFO_PROFID5"), 5).'</span>';
	}
	if ($langs->transcountry("ProfId6", $mysoc->country_code) != '-') {
		$dropdownBody .= '<br><b>'.$langs->transcountry("ProfId6", $mysoc->country_code).'</b>: <span>'.dol_print_profids(getDolGlobalString("MAIN_INFO_PROFID6"), 6).'</span>';
	}
	$dropdownBody .= '<br><b>'.$langs->trans("VATIntraShort").'</b>: <span>'.dol_print_profids(getDolGlobalString("MAIN_INFO_TVAINTRA"), 'VAT').'</span>';
	$dropdownBody .= '<br><b>'.$langs->trans("Country").'</b>: <span>'.($mysoc->country_code ? $langs->trans("Country".$mysoc->country_code) : '').'</span>';
	if (isModEnabled('multicurrency')) {
		$dropdownBody .= '<br><b>'.$langs->trans("Currency").'</b>: <span>'.$conf->currency.'</span>';
	}
	$dropdownBody .= '</div>';

	$dropdownBody .= '<br>';
	$dropdownBody .= '<span id="topmenuloginmoreinfo-btn"><i class="fa fa-caret-right"></i> '.$langs->trans("ShowMoreInfos").'</span>';
	$dropdownBody .= '<div id="topmenuloginmoreinfo" >';

	// login infos
	if (!empty($user->admin)) {
		$dropdownBody .= '<br><b>'.$langs->trans("Administrator").'</b>: '.yn($user->admin);
	}
	if (!empty($user->socid)) {	// Add thirdparty for external users
		$thirdpartystatic = new Societe($db);
		$thirdpartystatic->fetch($user->socid);
		$companylink = ' '.$thirdpartystatic->getNomUrl(2); // picto only of company
		$company = ' ('.$langs->trans("Company").': '.$thirdpartystatic->name.')';
	}
	$type = ($user->socid ? $langs->trans("External").$company : $langs->trans("Internal"));
	$dropdownBody .= '<br><b>'.$langs->trans("Type").':</b> '.$type;
	$dropdownBody .= '<br><b>'.$langs->trans("Status").'</b>: '.$user->getLibStatut(0);
	$dropdownBody .= '<br>';

	$dropdownBody .= '<br><u>'.$langs->trans("Session").'</u>';
	$dropdownBody .= '<br><b>'.$langs->trans("IPAddress").'</b>: '.dol_escape_htmltag($_SERVER["REMOTE_ADDR"]);
	if (getDolGlobalString('MAIN_MODULE_MULTICOMPANY')) {
		$dropdownBody .= '<br><b>'.$langs->trans("ConnectedOnMultiCompany").':</b> '.$conf->entity.' (user entity '.$user->entity.')';
	}
	$dropdownBody .= '<br><b>'.$langs->trans("AuthenticationMode").':</b> '.$_SESSION["dol_authmode"].(empty($dolibarr_main_demo) ? '' : ' (demo)');
	$dropdownBody .= '<br><b>'.$langs->trans("ConnectedSince").':</b> '.dol_print_date($user->datelastlogin, "dayhour", 'tzuser');
	$dropdownBody .= '<br><b>'.$langs->trans("PreviousConnexion").':</b> '.dol_print_date($user->datepreviouslogin, "dayhour", 'tzuser');
	$dropdownBody .= '<br><b>'.$langs->trans("CurrentTheme").':</b> '.$conf->theme;
	$dropdownBody .= '<br><b>'.$langs->trans("CurrentMenuManager").':</b> '.(isset($menumanager) ? $menumanager->name : 'unknown');
	$langFlag = picto_from_langcode($langs->getDefaultLang());
	$dropdownBody .= '<br><b>'.$langs->trans("CurrentUserLanguage").':</b> '.($langFlag ? $langFlag.' ' : '').$langs->getDefaultLang();

	$tz = (int) $_SESSION['dol_tz'] + (int) $_SESSION['dol_dst'];
	$dropdownBody .= '<br><b>'.$langs->trans("ClientTZ").':</b> '.($tz ? ($tz >= 0 ? '+' : '').$tz : '');
	$dropdownBody .= ' ('.$_SESSION['dol_tz_string'].')';
	//$dropdownBody .= ' &nbsp; &nbsp; &nbsp; '.$langs->trans("DaylingSavingTime").': ';
	//if ($_SESSION['dol_dst'] > 0) $dropdownBody .= yn(1);
	//else $dropdownBody .= yn(0);

	$dropdownBody .= '<br><b>'.$langs->trans("Browser").':</b> '.$conf->browser->name.($conf->browser->version ? ' '.$conf->browser->version : '').' <small class="opacitymedium">('.dol_escape_htmltag($_SERVER['HTTP_USER_AGENT']).')</small>';
	$dropdownBody .= '<br><b>'.$langs->trans("Layout").':</b> '.$conf->browser->layout;
	$dropdownBody .= '<br><b>'.$langs->trans("Screen").':</b> '.$_SESSION['dol_screenwidth'].' x '.$_SESSION['dol_screenheight'];
	if ($conf->browser->layout == 'phone') {
		$dropdownBody .= '<br><b>'.$langs->trans("Phone").':</b> '.$langs->trans("Yes");
	}
	if (!empty($_SESSION["disablemodules"])) {
		$dropdownBody .= '<br><b>'.$langs->trans("DisabledModules").':</b> <br>'.join(', ', explode(',', $_SESSION["disablemodules"]));
	}
	$dropdownBody .= '</div>';

	// Execute hook
	$parameters = array('user'=>$user, 'langs' => $langs);
	$result = $hookmanager->executeHooks('printTopRightMenuLoginDropdownBody', $parameters); // Note that $action and $object may have been modified by some hooks
	if (is_numeric($result)) {
		if ($result == 0) {
			$dropdownBody .= $hookmanager->resPrint; // add
		} else {
			$dropdownBody = $hookmanager->resPrint; // replace
		}
	}

	if (empty($urllogout)) {
		$urllogout = DOL_URL_ROOT.'/user/logout.php?token='.newToken();
	}

	// accesskey is for Windows or Linux:  ALT + key for chrome, ALT + SHIFT + KEY for firefox
	// accesskey is for Mac:               CTRL + key for all browsers
	$stringforfirstkey = $langs->trans("KeyboardShortcut");
	if ($conf->browser->name == 'chrome') {
		$stringforfirstkey .= ' ALT +';
	} elseif ($conf->browser->name == 'firefox') {
		$stringforfirstkey .= ' ALT + SHIFT +';
	} else {
		$stringforfirstkey .= ' CTL +';
	}

	// Defined the links for bottom of card
	$profilLink = '<a accesskey="u" href="'.DOL_URL_ROOT.'/user/card.php?id='.$user->id.'" class="button-top-menu-dropdown" title="'.dol_escape_htmltag($langs->trans("YourUserFile").' ('.$stringforfirstkey.' u)').'"><i class="fa fa-user"></i>  '.$langs->trans("Card").'</a>';
	$urltovirtualcard = '/user/virtualcard.php?id='.((int) $user->id);
	$virtuelcardLink = dolButtonToOpenUrlInDialogPopup('publicvirtualcardmenu', $langs->transnoentitiesnoconv("PublicVirtualCardUrl").(is_object($user) ? ' - '.$user->getFullName($langs) : '').' ('.$stringforfirstkey.' v)', img_picto($langs->trans("PublicVirtualCardUrl").' ('.$stringforfirstkey.' v)', 'card', ''), $urltovirtualcard, '', 'button-top-menu-dropdown marginleftonly nohover', "closeTopMenuLoginDropdown()", '', 'v');
	$logoutLink = '<a accesskey="l" href="'.$urllogout.'" class="button-top-menu-dropdown" title="'.dol_escape_htmltag($langs->trans("Logout").' ('.$stringforfirstkey.' l)').'"><i class="fa fa-sign-out-alt padingright"></i><span class="hideonsmartphone">'.$langs->trans("Logout").'</span></a>';

	$profilName = $user->getFullName($langs).' ('.$user->login.')';
	if (!empty($user->admin)) {
		$profilName = '<i class="far fa-star classfortooltip" title="'.$langs->trans("Administrator").'" ></i> '.$profilName;
	}

	// Define version to show
	$appli = constant('DOL_APPLICATION_TITLE');
	if (getDolGlobalString('MAIN_APPLICATION_TITLE')) {
		$appli = $conf->global->MAIN_APPLICATION_TITLE;
		if (preg_match('/\d\.\d/', $appli)) {
			if (!preg_match('/'.preg_quote(DOL_VERSION).'/', $appli)) {
				$appli .= " (".DOL_VERSION.")"; // If new title contains a version that is different than core
			}
		} else {
			$appli .= " ".DOL_VERSION;
		}
	} else {
		$appli .= " ".DOL_VERSION;
	}

	if (!getDolGlobalString('MAIN_OPTIMIZEFORTEXTBROWSER')) {
		$btnUser = '<!-- div for user link -->
	    <div id="topmenu-login-dropdown" class="userimg atoplogin dropdown user user-menu inline-block">
	        <a href="'.DOL_URL_ROOT.'/user/card.php?id='.$user->id.'" class="dropdown-toggle login-dropdown-a" data-toggle="dropdown">
	            '.$userImage.(empty($user->photo) ? '<span class="hidden-xs maxwidth200 atoploginusername hideonsmartphone paddingleft">'.dol_trunc($user->firstname ? $user->firstname : $user->login, 10).'</span>' : '').'
	        </a>
	        <div class="dropdown-menu">
	            <!-- User image -->
	            <div class="user-header">
	                '.$userDropDownImage.'
	                <p>
	                    '.$profilName.'<br>';
		if ($user->datelastlogin) {
			$title = $langs->trans("ConnectedSince").' : '.dol_print_date($user->datelastlogin, "dayhour", 'tzuser');
			if ($user->datepreviouslogin) {
				$title .= '<br>'.$langs->trans("PreviousConnexion").' : '.dol_print_date($user->datepreviouslogin, "dayhour", 'tzuser');
			}
		}
		$btnUser .= '<small class="classfortooltip" title="'.dol_escape_htmltag($title).'" ><i class="fa fa-user-clock"></i> '.dol_print_date($user->datelastlogin, "dayhour", 'tzuser').'</small><br>';
		if ($user->datepreviouslogin) {
			$btnUser .= '<small class="classfortooltip" title="'.dol_escape_htmltag($title).'" ><i class="fa fa-user-clock opacitymedium"></i> '.dol_print_date($user->datepreviouslogin, "dayhour", 'tzuser').'</small><br>';
		}

		//$btnUser .= '<small class="classfortooltip"><i class="fa fa-cog"></i> '.$langs->trans("Version").' '.$appli.'</small>';
		$btnUser .= '
	                </p>
	            </div>

	            <!-- Menu Body user-->
	            <div class="user-body">'.$dropdownBody.'</div>

	            <!-- Menu Footer-->
	            <div class="user-footer">
	                <div class="pull-left">
	                    '.$profilLink.'
	                </div>
	                <div class="pull-left">
	                    '.$virtuelcardLink.'
	                </div>
	                <div class="pull-right">
	                    '.$logoutLink.'
	                </div>
	                <div class="clearboth"></div>
	            </div>

	        </div>
	    </div>';
	} else {
		$btnUser = '<!-- div for user link -->
	    <div id="topmenu-login-dropdown" class="userimg atoplogin dropdown user user-menu inline-block">
	    	<a href="'.DOL_URL_ROOT.'/user/card.php?id='.$user->id.'">
	    	'.$userImage.'
	    		<span class="hidden-xs maxwidth200 atoploginusername hideonsmartphone">'.dol_trunc($user->firstname ? $user->firstname : $user->login, 10).'</span>
	    		</a>
		</div>';
	}

	if (!defined('JS_JQUERY_DISABLE_DROPDOWN') && !empty($conf->use_javascript_ajax)) {    // This may be set by some pages that use different jquery version to avoid errors
		$btnUser .= '
        <!-- Code to show/hide the user drop-down -->
        <script>
		function closeTopMenuLoginDropdown() {
			//console.log("close login dropdown");	// This is call at each click on page, so we disable the log
			// Hide the menus.
            jQuery("#topmenu-login-dropdown").removeClass("open");
		}
        jQuery(document).ready(function() {
            jQuery(document).on("click", function(event) {
				// console.log("Click somewhere on screen");
                if (!$(event.target).closest("#topmenu-login-dropdown").length) {
					closeTopMenuLoginDropdown();
                }
            });
		';


		if ($conf->theme != 'md') {
			$btnUser .= '
	            jQuery("#topmenu-login-dropdown .dropdown-toggle").on("click", function(event) {
					console.log("Click on #topmenu-login-dropdown .dropdown-toggle");
					event.preventDefault();
	                jQuery("#topmenu-login-dropdown").toggleClass("open");
	            });

	            jQuery("#topmenulogincompanyinfo-btn").on("click", function() {
					console.log("Clik on #topmenulogincompanyinfo-btn");
	                jQuery("#topmenulogincompanyinfo").slideToggle();
	            });

	            jQuery("#topmenuloginmoreinfo-btn").on("click", function() {
					console.log("Clik on #topmenuloginmoreinfo-btn");
	                jQuery("#topmenuloginmoreinfo").slideToggle();
	            });';
		}

		$btnUser .= '
        });
        </script>
        ';
	}

	return $btnUser;
}

/**
 * Build the tooltip on top menu quick add
 *
 * @return  string                  HTML content
 */
function top_menu_quickadd()
{
	global $conf, $langs;

	$html = '';

	// accesskey is for Windows or Linux:  ALT + key for chrome, ALT + SHIFT + KEY for firefox
	// accesskey is for Mac:               CTRL + key for all browsers
	$stringforfirstkey = $langs->trans("KeyboardShortcut");
	if ($conf->browser->name == 'chrome') {
		$stringforfirstkey .= ' ALT +';
	} elseif ($conf->browser->name == 'firefox') {
		$stringforfirstkey .= ' ALT + SHIFT +';
	} else {
		$stringforfirstkey .= ' CTL +';
	}

	$html .= '<!-- div for quick add link -->
    <div id="topmenu-quickadd-dropdown" class="atoplogin dropdown inline-block">
        <a accesskey="a" class="dropdown-toggle login-dropdown-a nofocusvisible" data-toggle="dropdown" href="#" title="'.$langs->trans('QuickAdd').' ('.$stringforfirstkey.' a)"><i class="fa fa-plus-circle"></i></a>
        <div class="dropdown-menu">'.printDropdownQuickadd().'</div>
    </div>';
	$html .= '
        <!-- Code to show/hide the user drop-down -->
        <script>
        jQuery(document).ready(function() {
            jQuery(document).on("click", function(event) {
                if (!$(event.target).closest("#topmenu-quickadd-dropdown").length) {
                    // Hide the menus.
                    $("#topmenu-quickadd-dropdown").removeClass("open");
                }
            });
            $("#topmenu-quickadd-dropdown .dropdown-toggle").on("click", function(event) {
				console.log("Click on #topmenu-quickadd-dropdown .dropdown-toggle");
                openQuickAddDropDown(event);
            });

            // Key map shortcut
            $(document).keydown(function(event){
                  if ( event.which === 76 && event.ctrlKey && event.shiftKey ){
                     console.log(\'control + shift + l : trigger open quick add dropdown\');
                     openQuickAddDropDown(event);
                  }
            });

            var openQuickAddDropDown = function(event) {
                event.preventDefault();
                $("#topmenu-quickadd-dropdown").toggleClass("open");
                //$("#top-quickadd-search-input").focus();
            }
        });
        </script>
        ';
	return $html;
}

/**
 * Generate list of quickadd items
 *
 * @return string HTML output
 */
function printDropdownQuickadd()
{
	global $conf, $user, $langs, $hookmanager;

	$items = array(
		'items' => array(
			array(
				"url" => "/adherents/card.php?action=create&amp;mainmenu=members",
				"title" => "MenuNewMember@members",
				"name" => "Adherent@members",
				"picto" => "object_member",
				"activation" => isModEnabled('adherent') && $user->hasRight("adherent", "write"), // vs hooking
				"position" => 5,
			),
			array(
				"url" => "/societe/card.php?action=create&amp;mainmenu=companies",
				"title" => "MenuNewThirdParty@companies",
				"name" => "ThirdParty@companies",
				"picto" => "object_company",
				"activation" => isModEnabled("societe") && $user->hasRight("societe", "write"), // vs hooking
				"position" => 10,
			),
			array(
				"url" => "/contact/card.php?action=create&amp;mainmenu=companies",
				"title" => "NewContactAddress@companies",
				"name" => "Contact@companies",
				"picto" => "object_contact",
				"activation" => isModEnabled("societe") && $user->hasRight("societe", "contact", "write"), // vs hooking
				"position" => 20,
			),
			array(
				"url" => "/comm/propal/card.php?action=create&amp;mainmenu=commercial",
				"title" => "NewPropal@propal",
				"name" => "Proposal@propal",
				"picto" => "object_propal",
				"activation" => isModEnabled("propal") && $user->hasRight("propal", "write"), // vs hooking
				"position" => 30,
			),

			array(
				"url" => "/commande/card.php?action=create&amp;mainmenu=commercial",
				"title" => "NewOrder@orders",
				"name" => "Order@orders",
				"picto" => "object_order",
				"activation" => isModEnabled('commande') && $user->hasRight("commande", "write"), // vs hooking
				"position" => 40,
			),
			array(
				"url" => "/compta/facture/card.php?action=create&amp;mainmenu=billing",
				"title" => "NewBill@bills",
				"name" => "Bill@bills",
				"picto" => "object_bill",
				"activation" => isModEnabled('facture') && $user->hasRight("facture", "write"), // vs hooking
				"position" => 50,
			),
			array(
				"url" => "/contrat/card.php?action=create&amp;mainmenu=commercial",
				"title" => "NewContractSubscription@contracts",
				"name" => "Contract@contracts",
				"picto" => "object_contract",
				"activation" => isModEnabled('contrat') && $user->hasRight("contrat", "write"), // vs hooking
				"position" => 60,
			),
			array(
				"url" => "/supplier_proposal/card.php?action=create&amp;mainmenu=commercial",
				"title" => "SupplierProposalNew@supplier_proposal",
				"name" => "SupplierProposal@supplier_proposal",
				"picto" => "supplier_proposal",
				"activation" => isModEnabled('supplier_proposal') && $user->hasRight("supplier_invoice", "write"), // vs hooking
				"position" => 70,
			),
			array(
				"url" => "/fourn/commande/card.php?action=create&amp;mainmenu=commercial",
				"title" => "NewSupplierOrderShort@orders",
				"name" => "SupplierOrder@orders",
				"picto" => "supplier_order",
				"activation" => (isModEnabled("fournisseur") && !getDolGlobalString('MAIN_USE_NEW_SUPPLIERMOD') && $user->hasRight("fournisseur", "commande", "write")) || (isModEnabled("supplier_order") && $user->hasRight("supplier_invoice", "write")), // vs hooking
				"position" => 80,
			),
			array(
				"url" => "/fourn/facture/card.php?action=create&amp;mainmenu=billing",
				"title" => "NewBill@bills",
				"name" => "SupplierBill@bills",
				"picto" => "supplier_invoice",
				"activation" => (isModEnabled("fournisseur") && !getDolGlobalString('MAIN_USE_NEW_SUPPLIERMOD') && $user->hasRight("fournisseur", "facture", "write")) || (isModEnabled("supplier_invoice") && $user->hasRight("supplier_invoice", "write")), // vs hooking
				"position" => 90,
			),
			array(
				"url" => "/ticket/card.php?action=create&amp;mainmenu=ticket",
				"title" => "NewTicket@ticket",
				"name" => "Ticket@ticket",
				"picto" => "ticket",
				"activation" => isModEnabled('ticket') && $user->hasRight("ticket", "write"), // vs hooking
				"position" => 100,
			),
			array(
				"url" => "/fichinter/card.php?action=create&mainmenu=commercial",
				"title" => "NewIntervention@interventions",
				"name" => "Intervention@interventions",
				"picto" => "intervention",
				"activation" => isModEnabled('ficheinter') && $user->hasRight("ficheinter", "creer"), // vs hooking
				"position" => 110,
			),
			array(
				"url" => "/product/card.php?action=create&amp;type=0&amp;mainmenu=products",
				"title" => "NewProduct@products",
				"name" => "Product@products",
				"picto" => "object_product",
				"activation" => isModEnabled("product") && $user->hasRight("produit", "write"), // vs hooking
				"position" => 400,
			),
			array(
				"url" => "/product/card.php?action=create&amp;type=1&amp;mainmenu=products",
				"title" => "NewService@products",
				"name" => "Service@products",
				"picto" => "object_service",
				"activation" => isModEnabled("service") && $user->hasRight("service", "write"), // vs hooking
				"position" => 410,
			),
			array(
				"url" => "/user/card.php?action=create&amp;type=1&amp;mainmenu=home",
				"title" => "AddUser@users",
				"name" => "User@users",
				"picto" => "user",
				"activation" => $user->hasRight("user", "user", "write"), // vs hooking
				"position" => 500,
			),
		),
	);

	$dropDownQuickAddHtml = '';

	// Define $dropDownQuickAddHtml
	$dropDownQuickAddHtml .= '<div class="quickadd-body dropdown-body">';
	$dropDownQuickAddHtml .= '<div class="dropdown-quickadd-list">';

	// Allow the $items of the menu to be manipulated by modules
	$parameters = array();
	$hook_items = $items;
	$reshook = $hookmanager->executeHooks('menuDropdownQuickaddItems', $parameters, $hook_items); // Note that $action and $object may have been modified by some hooks
	if (is_numeric($reshook) && !empty($hookmanager->resArray) && is_array($hookmanager->resArray)) {
		if ($reshook == 0) {
			$items['items'] = array_merge($items['items'], $hookmanager->resArray); // add
		} else {
			$items = $hookmanager->resArray; // replace
		}

		// Sort menu items by 'position' value
		$position = array();
		foreach ($items['items'] as $key => $row) {
			$position[$key] = $row['position'];
		}
		$array1_sort_order = SORT_ASC;
		array_multisort($position, $array1_sort_order, $items['items']);
	}

	foreach ($items['items'] as $item) {
		if (!$item['activation']) {
			continue;
		}
		$langs->load(explode('@', $item['title'])[1]);
		$langs->load(explode('@', $item['name'])[1]);
		$dropDownQuickAddHtml .= '
			<a class="dropdown-item quickadd-item" href="'.DOL_URL_ROOT.$item['url'].'" title="'.$langs->trans(explode('@', $item['title'])[0]).'">
			'. img_picto('', $item['picto'], 'style="width:18px;"') . ' ' . $langs->trans(explode('@', $item['name'])[0]) . '</a>
		';
	}

	$dropDownQuickAddHtml .= '</div>';
	$dropDownQuickAddHtml .= '</div>';

	return $dropDownQuickAddHtml;
}

/**
 * Build the tooltip on top menu bookmark
 *
 * @return  string                  HTML content
 */
function top_menu_bookmark()
{
	global $langs, $conf, $db, $user;

	$html = '';

	// Define $bookmarks
	if (!isModEnabled('bookmark') || !$user->hasRight('bookmark', 'lire')) {
		return $html;
	}

	// accesskey is for Windows or Linux:  ALT + key for chrome, ALT + SHIFT + KEY for firefox
	// accesskey is for Mac:               CTRL + key for all browsers
	$stringforfirstkey = $langs->trans("KeyboardShortcut");
	if ($conf->browser->name == 'chrome') {
		$stringforfirstkey .= ' ALT +';
	} elseif ($conf->browser->name == 'firefox') {
		$stringforfirstkey .= ' ALT + SHIFT +';
	} else {
		$stringforfirstkey .= ' CTL +';
	}

	if (!defined('JS_JQUERY_DISABLE_DROPDOWN') && !empty($conf->use_javascript_ajax)) {	    // This may be set by some pages that use different jquery version to avoid errors
		include_once DOL_DOCUMENT_ROOT.'/bookmarks/bookmarks.lib.php';
		$langs->load("bookmarks");

		if (getDolGlobalString('MAIN_OPTIMIZEFORTEXTBROWSER')) {
			$html .= '<div id="topmenu-bookmark-dropdown" class="dropdown inline-block">';
			$html .= printDropdownBookmarksList();
			$html .= '</div>';
		} else {
			$html .= '<!-- div for bookmark link -->
	        <div id="topmenu-bookmark-dropdown" class="dropdown inline-block">
	            <a accesskey="b" class="dropdown-toggle login-dropdown-a nofocusvisible" data-toggle="dropdown" href="#" title="'.$langs->trans('Bookmarks').' ('.$stringforfirstkey.' b)"><i class="fa fa-star"></i></a>
	            <div class="dropdown-menu">
	                '.printDropdownBookmarksList().'
	            </div>
	        </div>';

			$html .= '
	        <!-- Code to show/hide the bookmark drop-down -->
	        <script>
	        jQuery(document).ready(function() {
	            jQuery(document).on("click", function(event) {
	                if (!$(event.target).closest("#topmenu-bookmark-dropdown").length) {
						//console.log("close bookmark dropdown - we click outside");
	                    // Hide the menus.
	                    $("#topmenu-bookmark-dropdown").removeClass("open");
	                }
	            });

	            jQuery("#topmenu-bookmark-dropdown .dropdown-toggle").on("click", function(event) {
					console.log("Click on #topmenu-bookmark-dropdown .dropdown-toggle");
					openBookMarkDropDown(event);
	            });

	            // Key map shortcut
	            jQuery(document).keydown(function(event){
	                  if( event.which === 77 && event.ctrlKey && event.shiftKey ){
	                     console.log("Click on control + shift + m : trigger open bookmark dropdown");
	                     openBookMarkDropDown(event);
	                  }
	            });

	            var openBookMarkDropDown = function(event) {
	                event.preventDefault();
	                jQuery("#topmenu-bookmark-dropdown").toggleClass("open");
	                jQuery("#top-bookmark-search-input").focus();
	            }

	        });
	        </script>
	        ';
		}
	}
	return $html;
}

/**
 * Build the tooltip on top menu tsearch
 *
 * @return  string                  HTML content
 */
function top_menu_search()
{
	global $langs, $conf, $db, $user, $hookmanager;

	$html = '';

	$usedbyinclude = 1;
	$arrayresult = array();
	include DOL_DOCUMENT_ROOT.'/core/ajax/selectsearchbox.php'; // This sets $arrayresult

	// accesskey is for Windows or Linux:  ALT + key for chrome, ALT + SHIFT + KEY for firefox
	// accesskey is for Mac:               CTRL + key for all browsers
	$stringforfirstkey = $langs->trans("KeyboardShortcut");
	if ($conf->browser->name == 'chrome') {
		$stringforfirstkey .= ' ALT +';
	} elseif ($conf->browser->name == 'firefox') {
		$stringforfirstkey .= ' ALT + SHIFT +';
	} else {
		$stringforfirstkey .= ' CTL +';
	}

	$searchInput = '<input type="search" name="search_all"'.($stringforfirstkey ? ' title="'.dol_escape_htmltag($stringforfirstkey.' s').'"' : '').' id="top-global-search-input" class="dropdown-search-input search_component_input" placeholder="'.$langs->trans('Search').'" autocomplete="off">';

	$defaultAction = '';
	$buttonList = '<div class="dropdown-global-search-button-list" >';
	// Menu with all searchable items
	foreach ($arrayresult as $keyItem => $item) {
		if (empty($defaultAction)) {
			$defaultAction = $item['url'];
		}
		$buttonList .= '<button class="dropdown-item global-search-item tdoverflowmax300" data-target="'.dol_escape_htmltag($item['url']).'" >';
		$buttonList .= $item['text'];
		$buttonList .= '</button>';
	}
	$buttonList .= '</div>';

	$dropDownHtml = '<form role="search" id="top-menu-action-search" name="actionsearch" method="GET" action="'.$defaultAction.'">';

	$dropDownHtml .= '
        <!-- search input -->
        <div class="dropdown-header search-dropdown-header">
            ' . $searchInput.'
        </div>
    ';

	$dropDownHtml .= '
        <!-- Menu Body search -->
        <div class="dropdown-body search-dropdown-body">
        '.$buttonList.'
        </div>
        ';

	$dropDownHtml .= '</form>';

	// accesskey is for Windows or Linux:  ALT + key for chrome, ALT + SHIFT + KEY for firefox
	// accesskey is for Mac:               CTRL + key for all browsers
	$stringforfirstkey = $langs->trans("KeyboardShortcut");
	if ($conf->browser->name == 'chrome') {
		$stringforfirstkey .= ' ALT +';
	} elseif ($conf->browser->name == 'firefox') {
		$stringforfirstkey .= ' ALT + SHIFT +';
	} else {
		$stringforfirstkey .= ' CTL +';
	}

	$html .= '<!-- div for Global Search -->
    <div id="topmenu-global-search-dropdown" class="atoplogin dropdown inline-block">
        <a accesskey="s" class="dropdown-toggle login-dropdown-a nofocusvisible" data-toggle="dropdown" href="#" title="'.$langs->trans('Search').' ('.$stringforfirstkey.' s)">
            <i class="fa fa-search" aria-hidden="true" ></i>
        </a>
        <div class="dropdown-menu dropdown-search">
            '.$dropDownHtml.'
        </div>
    </div>';

	$html .= '
    <!-- Code to show/hide the user drop-down -->
    <script>
    jQuery(document).ready(function() {

        // prevent submiting form on press ENTER
        jQuery("#top-global-search-input").keydown(function (e) {
            if (e.keyCode == 13 || e.keyCode == 40) {
                var inputs = $(this).parents("form").eq(0).find(":button");
                if (inputs[inputs.index(this) + 1] != null) {
                    inputs[inputs.index(this) + 1].focus();
					 if (e.keyCode == 13){
						 inputs[inputs.index(this) + 1].trigger("click");
					 }

                }
                e.preventDefault();
                return false;
            }
        });

        // arrow key nav
        jQuery(document).keydown(function(e) {
			// Get the focused element:
			var $focused = $(":focus");
			if($focused.length && $focused.hasClass("global-search-item")){

           		// UP - move to the previous line
				if (e.keyCode == 38) {
				    e.preventDefault();
					$focused.prev().focus();
				}

				// DOWN - move to the next line
				if (e.keyCode == 40) {
				    e.preventDefault();
					$focused.next().focus();
				}
			}
        });


        // submit form action
        jQuery(".dropdown-global-search-button-list .global-search-item").on("click", function(event) {
            jQuery("#top-menu-action-search").attr("action", $(this).data("target"));
            jQuery("#top-menu-action-search").submit();
        });

        // close drop down
        jQuery(document).on("click", function(event) {
			if (!$(event.target).closest("#topmenu-global-search-dropdown").length) {
				console.log("click close search - we click outside");
                // Hide the menus.
                jQuery("#topmenu-global-search-dropdown").removeClass("open");
            }
        });

        // Open drop down
        jQuery("#topmenu-global-search-dropdown .dropdown-toggle").on("click", function(event) {
			console.log("click on toggle #topmenu-global-search-dropdown .dropdown-toggle");
            openGlobalSearchDropDown();
        });

        // Key map shortcut
        jQuery(document).keydown(function(e){
              if ( e.which === 70 && e.ctrlKey && e.shiftKey ) {
                 console.log(\'control + shift + f : trigger open global-search dropdown\');
                 openGlobalSearchDropDown();
              }
              if ( e.which === 70 && e.alKey ) {
                 console.log(\'alt + f : trigger open global-search dropdown\');
                 openGlobalSearchDropDown();
              }
        });

        var openGlobalSearchDropDown = function() {
            jQuery("#topmenu-global-search-dropdown").toggleClass("open");
            jQuery("#top-global-search-input").focus();
        }

    });
    </script>
    ';

	return $html;
}

/**
 *  Show left menu bar
 *
 *  @param  array	$menu_array_before 	       	Table of menu entries to show before entries of menu handler. This param is deprectaed and must be provided to ''.
 *  @param  string	$helppagename    	       	Name of wiki page for help ('' by default).
 * 				     		                   	Syntax is: For a wiki page: EN:EnglishPage|FR:FrenchPage|ES:SpanishPage|DE:GermanPage
 * 									         	For other external page: http://server/url
 *  @param  string	$notused             		Deprecated. Used in past to add content into left menu. Hooks can be used now.
 *  @param  array	$menu_array_after           Table of menu entries to show after entries of menu handler
 *  @param  int		$leftmenuwithoutmainarea    Must be set to 1. 0 by default for backward compatibility with old modules.
 *  @param  string	$title                      Title of web page
 *  @param  int  	$acceptdelayedhtml          1 if caller request to have html delayed content not returned but saved into global $delayedhtmlcontent (so caller can show it at end of page to avoid flash FOUC effect)
 *  @return	void
 */
function left_menu($menu_array_before, $helppagename = '', $notused = '', $menu_array_after = array(), $leftmenuwithoutmainarea = 0, $title = '', $acceptdelayedhtml = 0)
{
	global $user, $conf, $langs, $db, $form;
	global $hookmanager, $menumanager;

	$searchform = '';

	if (!empty($menu_array_before)) {
		dol_syslog("Deprecated parameter menu_array_before was used when calling main::left_menu function. Menu entries of module should now be defined into module descriptor and not provided when calling left_menu.", LOG_WARNING);
	}

	if (empty($conf->dol_hide_leftmenu) && (!defined('NOREQUIREMENU') || !constant('NOREQUIREMENU'))) {
		// Instantiate hooks for external modules
		$hookmanager->initHooks(array('leftblock'));

		print "\n".'<!-- Begin side-nav id-left -->'."\n".'<div class="side-nav"><div id="id-left">'."\n";
		print "\n";

		if (!is_object($form)) {
			$form = new Form($db);
		}
		$selected = -1;
		if (!getDolGlobalString('MAIN_USE_TOP_MENU_SEARCH_DROPDOWN')) {
			// Select into select2 is awfull on smartphone. TODO Is this still true with select2 v4 ?
			if ($conf->browser->layout == 'phone') {
				$conf->global->MAIN_USE_OLD_SEARCH_FORM = 1;
			}

			$usedbyinclude = 1;
			$arrayresult = array();
			include DOL_DOCUMENT_ROOT.'/core/ajax/selectsearchbox.php'; // This make initHooks('searchform') then set $arrayresult

			if ($conf->use_javascript_ajax && !getDolGlobalString('MAIN_USE_OLD_SEARCH_FORM')) {
				// accesskey is for Windows or Linux:  ALT + key for chrome, ALT + SHIFT + KEY for firefox
				// accesskey is for Mac:               CTRL + key for all browsers
				$stringforfirstkey = $langs->trans("KeyboardShortcut");
				if ($conf->browser->name == 'chrome') {
					$stringforfirstkey .= ' ALT +';
				} elseif ($conf->browser->name == 'firefox') {
					$stringforfirstkey .= ' ALT + SHIFT +';
				} else {
					$stringforfirstkey .= ' CTL +';
				}

				$searchform .= $form->selectArrayFilter('searchselectcombo', $arrayresult, $selected, 'accesskey="s"', 1, 0, (!getDolGlobalString('MAIN_SEARCHBOX_CONTENT_LOADED_BEFORE_KEY') ? 1 : 0), 'vmenusearchselectcombo', 1, $langs->trans("Search"), 1, $stringforfirstkey.' s');
			} else {
				if (is_array($arrayresult)) {
					foreach ($arrayresult as $key => $val) {
						$searchform .= printSearchForm($val['url'], $val['url'], $val['label'], 'maxwidth125', 'search_all', (empty($val['shortcut']) ? '' : $val['shortcut']), 'searchleft'.$key, $val['img']);
					}
				}
			}

			// Execute hook printSearchForm
			$parameters = array('searchform' => $searchform);
			$reshook = $hookmanager->executeHooks('printSearchForm', $parameters); // Note that $action and $object may have been modified by some hooks
			if (empty($reshook)) {
				$searchform .= $hookmanager->resPrint;
			} else {
				$searchform = $hookmanager->resPrint;
			}

			// Force special value for $searchform for text browsers or very old search form
			if (getDolGlobalString('MAIN_OPTIMIZEFORTEXTBROWSER') || empty($conf->use_javascript_ajax)) {
				$urltosearch = DOL_URL_ROOT.'/core/search_page.php?showtitlebefore=1';
				$searchform = '<div class="blockvmenuimpair blockvmenusearchphone"><div id="divsearchforms1"><a href="'.$urltosearch.'" accesskey="s" alt="'.dol_escape_htmltag($langs->trans("ShowSearchFields")).'">'.$langs->trans("Search").'...</a></div></div>';
			} elseif ($conf->use_javascript_ajax && getDolGlobalString('MAIN_USE_OLD_SEARCH_FORM')) {
				$searchform = '<div class="blockvmenuimpair blockvmenusearchphone"><div id="divsearchforms1"><a href="#" alt="'.dol_escape_htmltag($langs->trans("ShowSearchFields")).'">'.$langs->trans("Search").'...</a></div><div id="divsearchforms2" style="display: none">'.$searchform.'</div>';
				$searchform .= '<script>
            	jQuery(document).ready(function () {
            		jQuery("#divsearchforms1").click(function(){
	                   jQuery("#divsearchforms2").toggle();
	               });
            	});
                </script>' . "\n";
				$searchform .= '</div>';
			}

			// Key map shortcut
			$searchform .= '<script>
				jQuery(document).keydown(function(e){
					if( e.which === 70 && e.ctrlKey && e.shiftKey ){
						console.log(\'control + shift + f : trigger open global-search dropdown\');
		                openGlobalSearchDropDown();
		            }
		            if( (e.which === 83 || e.which === 115) && e.altKey ){
		                console.log(\'alt + s : trigger open global-search dropdown\');
		                openGlobalSearchDropDown();
		            }
		        });

		        var openGlobalSearchDropDown = function() {
		            jQuery("#searchselectcombo").select2(\'open\');
		        }
			</script>';
		}

		// Left column
		print '<!-- Begin left menu -->'."\n";

		print '<div class="vmenu"'.(!getDolGlobalString('MAIN_OPTIMIZEFORTEXTBROWSER') ? '' : ' title="Left menu"').'>'."\n\n";

		// Show left menu with other forms
		$menumanager->menu_array = $menu_array_before;
		$menumanager->menu_array_after = $menu_array_after;
		$menumanager->showmenu('left', array('searchform'=>$searchform)); // output menu_array and menu found in database

		// Dolibarr version + help + bug report link
		print "\n";
		print "<!-- Begin Help Block-->\n";
		print '<div id="blockvmenuhelp" class="blockvmenuhelp">'."\n";

		// Version
		if (getDolGlobalString('MAIN_SHOW_VERSION')) {    // Version is already on help picto and on login page.
			$doliurl = 'https://www.dolibarr.org';
			//local communities
			if (preg_match('/fr/i', $langs->defaultlang)) {
				$doliurl = 'https://www.dolibarr.fr';
			}
			if (preg_match('/es/i', $langs->defaultlang)) {
				$doliurl = 'https://www.dolibarr.es';
			}
			if (preg_match('/de/i', $langs->defaultlang)) {
				$doliurl = 'https://www.dolibarr.de';
			}
			if (preg_match('/it/i', $langs->defaultlang)) {
				$doliurl = 'https://www.dolibarr.it';
			}
			if (preg_match('/gr/i', $langs->defaultlang)) {
				$doliurl = 'https://www.dolibarr.gr';
			}

			$appli = constant('DOL_APPLICATION_TITLE');
			if (getDolGlobalString('MAIN_APPLICATION_TITLE')) {
				$appli = $conf->global->MAIN_APPLICATION_TITLE; $doliurl = '';
				if (preg_match('/\d\.\d/', $appli)) {
					if (!preg_match('/'.preg_quote(DOL_VERSION).'/', $appli)) {
						$appli .= " (".DOL_VERSION.")"; // If new title contains a version that is different than core
					}
				} else {
					$appli .= " ".DOL_VERSION;
				}
			} else {
				$appli .= " ".DOL_VERSION;
			}
			print '<div id="blockvmenuhelpapp" class="blockvmenuhelp">';
			if ($doliurl) {
				print '<a class="help" target="_blank" rel="noopener noreferrer" href="'.$doliurl.'">';
			} else {
				print '<span class="help">';
			}
			print $appli;
			if ($doliurl) {
				print '</a>';
			} else {
				print '</span>';
			}
			print '</div>'."\n";
		}

		// Link to bugtrack
		if (getDolGlobalString('MAIN_BUGTRACK_ENABLELINK')) {
			require_once DOL_DOCUMENT_ROOT.'/core/lib/functions2.lib.php';

			if (getDolGlobalString('MAIN_BUGTRACK_ENABLELINK') == 'github') {
				$bugbaseurl = 'https://github.com/Dolibarr/dolibarr/issues/new?labels=Bug';
				$bugbaseurl .= '&title=';
				$bugbaseurl .= urlencode("Bug: ");
				$bugbaseurl .= '&body=';
				$bugbaseurl .= urlencode("# Instructions\n");
				$bugbaseurl .= urlencode("*This is a template to help you report good issues. You may use [Github Markdown](https://help.github.com/articles/getting-started-with-writing-and-formatting-on-github/) syntax to format your issue report.*\n");
				$bugbaseurl .= urlencode("*Please:*\n");
				$bugbaseurl .= urlencode("- *replace the bracket enclosed texts with meaningful information*\n");
				$bugbaseurl .= urlencode("- *remove any unused sub-section*\n");
				$bugbaseurl .= urlencode("\n");
				$bugbaseurl .= urlencode("\n");
				$bugbaseurl .= urlencode("# Bug\n");
				$bugbaseurl .= urlencode("[*Short description*]\n");
				$bugbaseurl .= urlencode("\n");
				$bugbaseurl .= urlencode("## Environment\n");
				$bugbaseurl .= urlencode("- **Version**: ".DOL_VERSION."\n");
				$bugbaseurl .= urlencode("- **OS**: ".php_uname('s')."\n");
				$bugbaseurl .= urlencode("- **Web server**: ".$_SERVER["SERVER_SOFTWARE"]."\n");
				$bugbaseurl .= urlencode("- **PHP**: ".php_sapi_name().' '.phpversion()."\n");
				$bugbaseurl .= urlencode("- **Database**: ".$db::LABEL.' '.$db->getVersion()."\n");
				$bugbaseurl .= urlencode("- **URL(s)**: ".$_SERVER["REQUEST_URI"]."\n");
				$bugbaseurl .= urlencode("\n");
				$bugbaseurl .= urlencode("## Expected and actual behavior\n");
				$bugbaseurl .= urlencode("[*Verbose description*]\n");
				$bugbaseurl .= urlencode("\n");
				$bugbaseurl .= urlencode("## Steps to reproduce the behavior\n");
				$bugbaseurl .= urlencode("[*Verbose description*]\n");
				$bugbaseurl .= urlencode("\n");
				$bugbaseurl .= urlencode("## [Attached files](https://help.github.com/articles/issue-attachments) (Screenshots, screencasts, dolibarr.log, debugging informations…)\n");
				$bugbaseurl .= urlencode("[*Files*]\n");
				$bugbaseurl .= urlencode("\n");

				$bugbaseurl .= urlencode("\n");
				$bugbaseurl .= urlencode("## Report\n");
			} elseif (getDolGlobalString('MAIN_BUGTRACK_ENABLELINK')) {
				$bugbaseurl = $conf->global->MAIN_BUGTRACK_ENABLELINK;
			} else {
				$bugbaseurl = "";
			}

			// Execute hook printBugtrackInfo
			$parameters = array('bugbaseurl' => $bugbaseurl);
			$reshook = $hookmanager->executeHooks('printBugtrackInfo', $parameters); // Note that $action and $object may have been modified by some hooks
			if (empty($reshook)) {
				$bugbaseurl .= $hookmanager->resPrint;
			} else {
				$bugbaseurl = $hookmanager->resPrint;
			}

			print '<div id="blockvmenuhelpbugreport" class="blockvmenuhelp">';
			print '<a class="help" target="_blank" rel="noopener noreferrer" href="'.$bugbaseurl.'"><i class="fas fa-bug"></i> '.$langs->trans("FindBug").'</a>';
			print '</div>';
		}

		print "</div>\n";
		print "<!-- End Help Block-->\n";
		print "\n";

		print "</div>\n";
		print "<!-- End left menu -->\n";
		print "\n";

		// Execute hook printLeftBlock
		$parameters = array();
		$reshook = $hookmanager->executeHooks('printLeftBlock', $parameters); // Note that $action and $object may have been modified by some hooks
		print $hookmanager->resPrint;

		print '</div></div> <!-- End side-nav id-left -->'; // End div id="side-nav" div id="id-left"
	}

	print "\n";
	print '<!-- Begin right area -->'."\n";

	if (empty($leftmenuwithoutmainarea)) {
		main_area($title);
	}
}


/**
 *  Begin main area
 *
 *  @param	string	$title		Title
 *  @return	void
 */
function main_area($title = '')
{
	global $conf, $langs, $hookmanager;

	if (empty($conf->dol_hide_leftmenu) && !GETPOST('dol_openinpopup')) {
		print '<div id="id-right">';
	}

	print "\n";

	print '<!-- Begin div class="fiche" -->'."\n".'<div class="fiche">'."\n";

	$hookmanager->initHooks(array('main'));
	$parameters = array();
	$reshook = $hookmanager->executeHooks('printMainArea', $parameters); // Note that $action and $object may have been modified by some hooks
	print $hookmanager->resPrint;

	if (getDolGlobalString('MAIN_ONLY_LOGIN_ALLOWED')) {
		print info_admin($langs->trans("WarningYouAreInMaintenanceMode", $conf->global->MAIN_ONLY_LOGIN_ALLOWED), 0, 0, 1, 'warning maintenancemode');
	}

	// Permit to add user company information on each printed document by setting SHOW_SOCINFO_ON_PRINT
	if (getDolGlobalString('SHOW_SOCINFO_ON_PRINT') && GETPOST('optioncss', 'aZ09') == 'print' && empty(GETPOST('disable_show_socinfo_on_print', 'az09'))) {
		$parameters = array();
		$reshook = $hookmanager->executeHooks('showSocinfoOnPrint', $parameters);
		if (empty($reshook)) {
			print '<!-- Begin show mysoc info header -->'."\n";
			print '<div id="mysoc-info-header">'."\n";
			print '<table class="centpercent div-table-responsive">'."\n";
			print '<tbody>';
			print '<tr><td rowspan="0" class="width20p">';
			if ($conf->global->MAIN_SHOW_LOGO && !getDolGlobalString('MAIN_OPTIMIZEFORTEXTBROWSER') && getDolGlobalString('MAIN_INFO_SOCIETE_LOGO')) {
				print '<img id="mysoc-info-header-logo" style="max-width:100%" alt="" src="'.DOL_URL_ROOT.'/viewimage.php?cache=1&modulepart=mycompany&file='.urlencode('logos/'.dol_escape_htmltag(getDolGlobalString('MAIN_INFO_SOCIETE_LOGO'))).'">';
			}
			print '</td><td  rowspan="0" class="width50p"></td></tr>'."\n";
			print '<tr><td class="titre bold">'.dol_escape_htmltag(getDolGlobalString('MAIN_INFO_SOCIETE_NOM')).'</td></tr>'."\n";
			print '<tr><td>'.dol_escape_htmltag(getDolGlobalString('MAIN_INFO_SOCIETE_ADDRESS')).'<br>'.dol_escape_htmltag(getDolGlobalString('MAIN_INFO_SOCIETE_ZIP')).' '.dol_escape_htmltag(getDolGlobalString('MAIN_INFO_SOCIETE_TOWN')).'</td></tr>'."\n";
			if (getDolGlobalString('MAIN_INFO_SOCIETE_TEL')) {
				print '<tr><td style="padding-left: 1em" class="small">'.$langs->trans("Phone").' : '.dol_escape_htmltag(getDolGlobalString('MAIN_INFO_SOCIETE_TEL')).'</td></tr>';
			}
			if (getDolGlobalString('MAIN_INFO_SOCIETE_MAIL')) {
				print '<tr><td style="padding-left: 1em" class="small">'.$langs->trans("Email").' : '.dol_escape_htmltag(getDolGlobalString('MAIN_INFO_SOCIETE_MAIL')).'</td></tr>';
			}
			if (getDolGlobalString('MAIN_INFO_SOCIETE_WEB')) {
				print '<tr><td style="padding-left: 1em" class="small">'.$langs->trans("Web").' : '.dol_escape_htmltag(getDolGlobalString('MAIN_INFO_SOCIETE_WEB')).'</td></tr>';
			}
			print '</tbody>';
			print '</table>'."\n";
			print '</div>'."\n";
			print '<!-- End show mysoc info header -->'."\n";
		}
	}
}


/**
 *  Return helpbaseurl, helppage and mode
 *
 *  @param	string		$helppagename		Page name ('EN:xxx,ES:eee,FR:fff,DE:ddd...' or 'http://localpage')
 *  @param  Translate	$langs				Language
 *  @return	array		Array of help urls
 */
function getHelpParamFor($helppagename, $langs)
{
	$helpbaseurl = '';
	$helppage = '';
	$mode = '';

	if (preg_match('/^http/i', $helppagename)) {
		// If complete URL
		$helpbaseurl = '%s';
		$helppage = $helppagename;
		$mode = 'local';
	} else {
		// If WIKI URL
		$reg = array();
		if (preg_match('/^es/i', $langs->defaultlang)) {
			$helpbaseurl = 'http://wiki.dolibarr.org/index.php/%s';
			if (preg_match('/ES:([^|]+)/i', $helppagename, $reg)) {
				$helppage = $reg[1];
			}
		}
		if (preg_match('/^fr/i', $langs->defaultlang)) {
			$helpbaseurl = 'http://wiki.dolibarr.org/index.php/%s';
			if (preg_match('/FR:([^|]+)/i', $helppagename, $reg)) {
				$helppage = $reg[1];
			}
		}
		if (preg_match('/^de/i', $langs->defaultlang)) {
			$helpbaseurl = 'http://wiki.dolibarr.org/index.php/%s';
			if (preg_match('/DE:([^|]+)/i', $helppagename, $reg)) {
				$helppage = $reg[1];
			}
		}
		if (empty($helppage)) {	// If help page not already found
			$helpbaseurl = 'http://wiki.dolibarr.org/index.php/%s';
			if (preg_match('/EN:([^|]+)/i', $helppagename, $reg)) {
				$helppage = $reg[1];
			}
		}
		$mode = 'wiki';
	}
	return array('helpbaseurl'=>$helpbaseurl, 'helppage'=>$helppage, 'mode'=>$mode);
}


/**
 *  Show a search area.
 *  Used when the javascript quick search is not used.
 *
 *  @param  string	$urlaction          Url post
 *  @param  string	$urlobject          Url of the link under the search box
 *  @param  string	$title              Title search area
 *  @param  string	$htmlmorecss        Add more css
 *  @param  string	$htmlinputname      Field Name input form
 *  @param	string	$accesskey			Accesskey
 *  @param  string  $prefhtmlinputname  Complement for id to avoid multiple same id in the page
 *  @param	string	$img				Image to use
 *  @param	int		$showtitlebefore	Show title before input text instead of into placeholder. This can be set when output is dedicated for text browsers.
 *  @param	int		$autofocus			Set autofocus on field
 *  @return	string
 */
function printSearchForm($urlaction, $urlobject, $title, $htmlmorecss, $htmlinputname, $accesskey = '', $prefhtmlinputname = '', $img = '', $showtitlebefore = 0, $autofocus = 0)
{
	global $langs, $user;

	$ret = '';
	$ret .= '<form action="'.$urlaction.'" method="post" class="searchform nowraponall tagtr">';
	$ret .= '<input type="hidden" name="token" value="'.newToken().'">';
	$ret .= '<input type="hidden" name="savelogin" value="'.dol_escape_htmltag($user->login).'">';
	if ($showtitlebefore) {
		$ret .= '<div class="tagtd left">'.$title.'</div> ';
	}
	$ret .= '<div class="tagtd">';
	$ret .= img_picto('', $img, '', false, 0, 0, '', 'paddingright width20');
	$ret .= '<input type="text" class="flat '.$htmlmorecss.'"';
	$ret .= ' style="background-repeat: no-repeat; background-position: 3px;"';
	$ret .= ($accesskey ? ' accesskey="'.$accesskey.'"' : '');
	$ret .= ' placeholder="'.strip_tags($title).'"';
	$ret .= ($autofocus ? ' autofocus' : '');
	$ret .= ' name="'.$htmlinputname.'" id="'.$prefhtmlinputname.$htmlinputname.'" />';
	$ret .= '<button type="submit" class="button bordertransp" style="padding-top: 4px; padding-bottom: 4px; padding-left: 6px; padding-right: 6px">';
	$ret .= '<span class="fa fa-search"></span>';
	$ret .= '</button>';
	$ret .= '</div>';
	$ret .= "</form>\n";
	return $ret;
}


if (!function_exists("llxFooter")) {
	/**
	 * Show HTML footer
	 * Close div /DIV class=fiche + /DIV id-right + /DIV id-container + /BODY + /HTML.
	 * If global var $delayedhtmlcontent was filled, we output it just before closing the body.
	 *
	 * @param	string	$comment    				A text to add as HTML comment into HTML generated page
	 * @param	string	$zone						'private' (for private pages) or 'public' (for public pages)
	 * @param	int		$disabledoutputofmessages	Clear all messages stored into session without diplaying them
	 * @return	void
	 */
	function llxFooter($comment = '', $zone = 'private', $disabledoutputofmessages = 0)
	{
		global $conf, $db, $langs, $user, $mysoc, $object, $hookmanager, $action;
		global $delayedhtmlcontent;
		global $contextpage, $page, $limit, $mode;
		global $dolibarr_distrib;

		$ext = 'layout='.urlencode($conf->browser->layout).'&version='.urlencode(DOL_VERSION);

		// Hook to add more things on all pages within fiche DIV
		$llxfooter = '';
		$parameters = array();
		$reshook = $hookmanager->executeHooks('llxFooter', $parameters, $object, $action); // Note that $action and $object may have been modified by hook
		if (empty($reshook)) {
			$llxfooter .= $hookmanager->resPrint;
		} elseif ($reshook > 0) {
			$llxfooter = $hookmanager->resPrint;
		}
		if ($llxfooter) {
			print $llxfooter;
		}

		// Global html output events ($mesgs, $errors, $warnings)
		dol_htmloutput_events($disabledoutputofmessages);

		// Code for search criteria persistence.
		// $user->lastsearch_values was set by the GETPOST when form field search_xxx exists
		if (is_object($user) && !empty($user->lastsearch_values_tmp) && is_array($user->lastsearch_values_tmp)) {
			// Clean and save data
			foreach ($user->lastsearch_values_tmp as $key => $val) {
				unset($_SESSION['lastsearch_values_tmp_'.$key]); // Clean array to rebuild it just after
				if (count($val) && empty($_POST['button_removefilter']) && empty($_POST['button_removefilter_x'])) {
					if (empty($val['sortfield'])) {
						unset($val['sortfield']);
					}
					if (empty($val['sortorder'])) {
						unset($val['sortorder']);
					}
					dol_syslog('Save lastsearch_values_tmp_'.$key.'='.json_encode($val, 0)." (systematic recording of last search criterias)");
					$_SESSION['lastsearch_values_tmp_'.$key] = json_encode($val);
					unset($_SESSION['lastsearch_values_'.$key]);
				}
			}
		}


		$relativepathstring = $_SERVER["PHP_SELF"];
		// Clean $relativepathstring
		if (constant('DOL_URL_ROOT')) {
			$relativepathstring = preg_replace('/^'.preg_quote(constant('DOL_URL_ROOT'), '/').'/', '', $relativepathstring);
		}
		$relativepathstring = preg_replace('/^\//', '', $relativepathstring);
		$relativepathstring = preg_replace('/^custom\//', '', $relativepathstring);
		if (preg_match('/list\.php$/', $relativepathstring)) {
			unset($_SESSION['lastsearch_contextpage_tmp_'.$relativepathstring]);
			unset($_SESSION['lastsearch_page_tmp_'.$relativepathstring]);
			unset($_SESSION['lastsearch_limit_tmp_'.$relativepathstring]);
			unset($_SESSION['lastsearch_mode_tmp_'.$relativepathstring]);

			if (!empty($contextpage)) {
				$_SESSION['lastsearch_contextpage_tmp_'.$relativepathstring] = $contextpage;
			}
			if (!empty($page) && $page > 0) {
				$_SESSION['lastsearch_page_tmp_'.$relativepathstring] = $page;
			}
			if (!empty($limit) && $limit != $conf->liste_limit) {
				$_SESSION['lastsearch_limit_tmp_'.$relativepathstring] = $limit;
			}
			if (!empty($mode)) {
				$_SESSION['lastsearch_mode_tmp_'.$relativepathstring] = $mode;
			}

			unset($_SESSION['lastsearch_contextpage_'.$relativepathstring]);
			unset($_SESSION['lastsearch_page_'.$relativepathstring]);
			unset($_SESSION['lastsearch_limit_'.$relativepathstring]);
			unset($_SESSION['lastsearch_mode_'.$relativepathstring]);
		}

		// Core error message
		if (getDolGlobalString('MAIN_CORE_ERROR')) {
			// Ajax version
			if ($conf->use_javascript_ajax) {
				$title = img_warning().' '.$langs->trans('CoreErrorTitle');
				print ajax_dialog($title, $langs->trans('CoreErrorMessage'));
			} else {
				// html version
				$msg = img_warning().' '.$langs->trans('CoreErrorMessage');
				print '<div class="error">'.$msg.'</div>';
			}

			//define("MAIN_CORE_ERROR",0);      // Constant was defined and we can't change value of a constant
		}

		print "\n\n";

		print '</div> <!-- End div class="fiche" -->'."\n"; // End div fiche

		if (empty($conf->dol_hide_leftmenu) && !GETPOST('dol_openinpopup')) {
			print '</div> <!-- End div id-right -->'."\n"; // End div id-right
		}

		if (empty($conf->dol_hide_leftmenu) && empty($conf->dol_use_jmobile)) {
			print '</div> <!-- End div id-container -->'."\n"; // End div container
		}

		print "\n";
		if ($comment) {
			print '<!-- '.$comment.' -->'."\n";
		}

		printCommonFooter($zone);

		if (!empty($delayedhtmlcontent)) {
			print $delayedhtmlcontent;
		}

		if (!empty($conf->use_javascript_ajax)) {
			print "\n".'<!-- Includes JS Footer of Dolibarr -->'."\n";
			print '<script src="'.DOL_URL_ROOT.'/core/js/lib_foot.js.php?lang='.$langs->defaultlang.($ext ? '&'.$ext : '').'"></script>'."\n";
		}

		// Wrapper to add log when clicking on download or preview
		if (isModEnabled('blockedlog') && is_object($object) && !empty($object->id) && $object->id > 0) {
			if (in_array($object->element, array('facture')) && $object->statut > 0) {       // Restrict for the moment to element 'facture'
				print "\n<!-- JS CODE TO ENABLE log when making a download or a preview of a document -->\n";
				?>
				<script>
				jQuery(document).ready(function () {
					$('a.documentpreview').click(function() {
						$.post('<?php echo DOL_URL_ROOT."/blockedlog/ajax/block-add.php" ?>'
								, {
									id:<?php echo $object->id; ?>
									, element:'<?php echo $object->element ?>'
									, action:'DOC_PREVIEW'
									, token: '<?php echo currentToken(); ?>'
								}
						);
					});
					$('a.documentdownload').click(function() {
						$.post('<?php echo DOL_URL_ROOT."/blockedlog/ajax/block-add.php" ?>'
								, {
									id:<?php echo $object->id; ?>
									, element:'<?php echo $object->element ?>'
									, action:'DOC_DOWNLOAD'
									, token: '<?php echo currentToken(); ?>'
								}
						);
					});
				});
				</script>
				<?php
			}
		}

		// A div for the address popup
		print "\n<!-- A div to allow dialog popup by jQuery('#dialogforpopup').dialog() -->\n";
		print '<div id="dialogforpopup" style="display: none;"></div>'."\n";

		// Add code for the asynchronous anonymous first ping (for telemetry)
		// You can use &forceping=1 in parameters to force the ping if the ping was already sent.
		$forceping = GETPOST('forceping', 'alpha');
		if (($_SERVER["PHP_SELF"] == DOL_URL_ROOT.'/index.php') || $forceping) {
			//print '<!-- instance_unique_id='.$conf->file->instance_unique_id.' MAIN_FIRST_PING_OK_ID='.$conf->global->MAIN_FIRST_PING_OK_ID.' -->';
			$hash_unique_id = dol_hash('dolibarr'.$conf->file->instance_unique_id, 'sha256');	// Note: if the global salt changes, this hash changes too so ping may be counted twice. We don't mind. It is for statistics purpose only.

			if (!getDolGlobalString('MAIN_FIRST_PING_OK_DATE')
				|| (!empty($conf->file->instance_unique_id) && ($hash_unique_id != $conf->global->MAIN_FIRST_PING_OK_ID) && (getDolGlobalString('MAIN_FIRST_PING_OK_ID') != 'disabled'))
			|| $forceping) {
				// No ping done if we are into an alpha version
				if (strpos('alpha', DOL_VERSION) > 0 && !$forceping) {
					print "\n<!-- NO JS CODE TO ENABLE the anonymous Ping. It is an alpha version -->\n";
				} elseif (empty($_COOKIE['DOLINSTALLNOPING_'.$hash_unique_id]) || $forceping) {	// Cookie is set when we uncheck the checkbox in the installation wizard.
					// MAIN_LAST_PING_KO_DATE
					// Disable ping if MAIN_LAST_PING_KO_DATE is set and is recent (this month)
					if (getDolGlobalString('MAIN_LAST_PING_KO_DATE') && substr($conf->global->MAIN_LAST_PING_KO_DATE, 0, 6) == dol_print_date(dol_now(), '%Y%m') && !$forceping) {
						print "\n<!-- NO JS CODE TO ENABLE the anonymous Ping. An error already occured this month, we will try later. -->\n";
					} else {
						include_once DOL_DOCUMENT_ROOT.'/core/lib/functions2.lib.php';

						print "\n".'<!-- Includes JS for Ping of Dolibarr forceping='.$forceping.' MAIN_FIRST_PING_OK_DATE='.getDolGlobalString("MAIN_FIRST_PING_OK_DATE").' MAIN_FIRST_PING_OK_ID='.getDolGlobalString("MAIN_FIRST_PING_OK_ID").' MAIN_LAST_PING_KO_DATE='.getDolGlobalString("MAIN_LAST_PING_KO_DATE").' -->'."\n";
						print "\n<!-- JS CODE TO ENABLE the anonymous Ping -->\n";
						$url_for_ping = (!getDolGlobalString('MAIN_URL_FOR_PING') ? "https://ping.dolibarr.org/" : $conf->global->MAIN_URL_FOR_PING);
						// Try to guess the distrib used
						$distrib = 'standard';
						if ($_SERVER["SERVER_ADMIN"] == 'doliwamp@localhost') {
							$distrib = 'doliwamp';
						}
						if (!empty($dolibarr_distrib)) {
							$distrib = $dolibarr_distrib;
						}
						?>
							<script>
							jQuery(document).ready(function (tmp) {
								console.log("Try Ping with hash_unique_id is dol_hash('dolibarr'+instance_unique_id, 'sha256')");
								$.ajax({
									  method: "POST",
									  url: "<?php echo $url_for_ping ?>",
									  timeout: 500,     // timeout milliseconds
									  cache: false,
									  data: {
										  hash_algo: 'dol_hash-sha256',
										  hash_unique_id: '<?php echo dol_escape_js($hash_unique_id); ?>',
										  action: 'dolibarrping',
										  version: '<?php echo (float) DOL_VERSION; ?>',
										  entity: '<?php echo (int) $conf->entity; ?>',
										  dbtype: '<?php echo dol_escape_js($db->type); ?>',
										  country_code: '<?php echo $mysoc->country_code ? dol_escape_js($mysoc->country_code) : 'unknown'; ?>',
										  php_version: '<?php echo dol_escape_js(phpversion()); ?>',
										  os_version: '<?php echo dol_escape_js(version_os('smr')); ?>',
										  db_version: '<?php echo dol_escape_js(version_db()); ?>',
										  distrib: '<?php echo $distrib ? dol_escape_js($distrib) : 'unknown'; ?>',
										  token: 'notrequired'
									  },
									  success: function (data, status, xhr) {   // success callback function (data contains body of response)
											console.log("Ping ok");
											$.ajax({
												method: 'GET',
												url: '<?php echo DOL_URL_ROOT.'/core/ajax/pingresult.php'; ?>',
												timeout: 500,     // timeout milliseconds
												cache: false,
												data: { hash_algo: 'dol_hash-sha256', hash_unique_id: '<?php echo dol_escape_js($hash_unique_id); ?>', action: 'firstpingok', token: '<?php echo currentToken(); ?>' },	// for update
											  });
									  },
									  error: function (data,status,xhr) {   // error callback function
											console.log("Ping ko: " + data);
											$.ajax({
												  method: 'GET',
												  url: '<?php echo DOL_URL_ROOT.'/core/ajax/pingresult.php'; ?>',
												  timeout: 500,     // timeout milliseconds
												  cache: false,
												  data: { hash_algo: 'dol_hash-sha256', hash_unique_id: '<?php echo dol_escape_js($hash_unique_id); ?>', action: 'firstpingko', token: '<?php echo currentToken(); ?>' },
												});
									  }
								});
							});
							</script>
						<?php
					}
				} else {
					$now = dol_now();
					print "\n<!-- NO JS CODE TO ENABLE the anonymous Ping. It was disabled -->\n";
					include_once DOL_DOCUMENT_ROOT.'/core/lib/admin.lib.php';
					dolibarr_set_const($db, 'MAIN_FIRST_PING_OK_DATE', dol_print_date($now, 'dayhourlog', 'gmt'), 'chaine', 0, '', $conf->entity);
					dolibarr_set_const($db, 'MAIN_FIRST_PING_OK_ID', 'disabled', 'chaine', 0, '', $conf->entity);
				}
			}
		}

		$parameters = array();
		$reshook = $hookmanager->executeHooks('beforeBodyClose', $parameters); // Note that $action and $object may have been modified by some hooks
		if ($reshook > 0) {
			print $hookmanager->resPrint;
		}

		print "</body>\n";
		print "</html>\n";
	}
}<|MERGE_RESOLUTION|>--- conflicted
+++ resolved
@@ -2183,13 +2183,8 @@
 			$toprightmenu .= $form->textwithtooltip('', $langs->trans("ModuleBuilder"), 2, 1, $text, 'login_block_elem', 2);
 		}
 
-<<<<<<< HEAD
-		// Link to print main content area
+		// Link to print main content area (optioncss=print)
 		if (!getDolGlobalString('MAIN_PRINT_DISABLELINK') && !getDolGlobalString('MAIN_OPTIMIZEFORTEXTBROWSER')) {
-=======
-		// Link to print main content area (optioncss=print)
-		if (empty($conf->global->MAIN_PRINT_DISABLELINK) && empty($conf->global->MAIN_OPTIMIZEFORTEXTBROWSER)) {
->>>>>>> b053b55e
 			$qs = dol_escape_htmltag($_SERVER["QUERY_STRING"]);
 
 			if (isset($_POST) && is_array($_POST)) {
