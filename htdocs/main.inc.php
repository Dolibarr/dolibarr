--- conflicted
+++ resolved
@@ -1632,11 +1632,6 @@
         print "\n";
         print "<!-- Begin Help Block-->\n";
         print '<div id="blockvmenuhelp" class="blockvmenuhelp">'."\n";
-<<<<<<< HEAD
-        //Dolibarr version
-        $doliurl='http://www.dolibarr.org';
-=======
->>>>>>> df9a6dae
 
         //Dolibarr version
         $doliurl='http://www.dolibarr.org';
@@ -1658,11 +1653,7 @@
 	    	else $appli.=" ".DOL_VERSION;
 	    }
 	    else $appli.=" ".DOL_VERSION;
-<<<<<<< HEAD
-	    print '<div class="blockvmenuhelp">';
-=======
 	    print '<div id="blockvmenuhelpapp" class="blockvmenuhelp">';
->>>>>>> df9a6dae
 	    if ($doliurl) print '<a class="help" target="_blank" href="'.$doliurl.'">';
 	    print $appli;
 	    if ($doliurl) print '</a>';
@@ -1686,11 +1677,7 @@
 	        // Link to help pages
 	        if ($helpbaseurl && $helppage)
 	        {
-<<<<<<< HEAD
-	            print '<div class="blockvmenuhelp">';
-=======
 	            print '<div id="blockvmenuhelpwiki" class="blockvmenuhelp">';
->>>>>>> df9a6dae
 	            print '<a class="help" target="_blank" title="'.$langs->trans($mode == 'wiki' ? 'GoToWikiHelpPage': 'GoToHelpPage');
 	            if ($mode == 'wiki') print ' - '.$langs->trans("PageWiki").' &quot;'.dol_escape_htmltag(strtr($helppage,'_',' ')).'&quot;';
 	            print '" href="';
@@ -1718,11 +1705,7 @@
 	        $bugbaseurl.=urlencode($langs->trans("Server").": ".$_SERVER["SERVER_SOFTWARE"]."\n");
 	        $bugbaseurl.=urlencode($langs->trans("PHP").": ".version_php()."\n");
 	        $bugbaseurl.=urlencode($langs->trans("Url").": ".$_SERVER["REQUEST_URI"]."\n");
-<<<<<<< HEAD
-	        print '<div class="blockvmenuhelp"><a class="help" target="_blank" href="'.$bugbaseurl.'">'.$langs->trans("FindBug").'</a></div>';
-=======
 	        print '<div id="blockvmenuhelpbugreport" class="blockvmenuhelp"><a class="help" target="_blank" href="'.$bugbaseurl.'">'.$langs->trans("FindBug").'</a></div>';
->>>>>>> df9a6dae
 	    }
 
         print "</div>\n";
