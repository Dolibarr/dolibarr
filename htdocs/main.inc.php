--- conflicted
+++ resolved
@@ -460,15 +460,8 @@
 if ((!defined('NOCSRFCHECK') && empty($dolibarr_nocsrfcheck) && !empty($conf->global->MAIN_SECURITY_CSRF_WITH_TOKEN)) || defined('CSRFCHECK_WITH_TOKEN')) {
 	// Array of action code where CSRFCHECK with token will be forced (so token must be provided on url request)
 	$arrayofactiontoforcetokencheck = array(
-<<<<<<< HEAD
-		'activate', 'add', 'addtimespent', 'update', 'install',
-		'confirm_create_user', 'confirm_create_thirdparty', 'confirm_purge', 'confirm_reject_check', 'confirm_delete', 'confirm_deletedir',
-		'delete', 'deletefilter', 'deleteoperation', 'deleteprof', 'deletepayment', 'disable',
-		'doprev', 'donext', 'dvprev', 'dvnext',
-		'enable', 'setpricelevel'
-=======
 	    'activate', 'add', 'addrights', 'addtimespent',
-	    'confirm_create_user', 'confirm_create_thirdparty', 'confirm_purge', 'confirm_reject_check', 'confirm_deletedir',
+	    'confirm_create_user', 'confirm_create_thirdparty', 'confirm_delete', 'confirm_deletedir', 'confirm_purge', 'confirm_reject_check',
 	    'delete', 'deletefilter', 'deleteoperation', 'deleteprof', 'deletepayment', 'delrights',
 	    'disable',
 	    'doprev', 'donext', 'dvprev', 'dvnext',
@@ -476,7 +469,6 @@
 	    'install',
 	    'setpricelevel',
 	    'update'
->>>>>>> dc7ff075
 	);
 	$sensitiveget = false;
 	if (in_array(GETPOST('action', 'aZ09'), $arrayofactiontoforcetokencheck)) {
