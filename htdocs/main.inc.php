<?php
/* Copyright (C) 2002-2007  Rodolphe Quiedeville    <rodolphe@quiedeville.org>
 * Copyright (C) 2003       Xavier Dutoit           <doli@sydesy.com>
 * Copyright (C) 2004-2021  Laurent Destailleur     <eldy@users.sourceforge.net>
 * Copyright (C) 2004       Sebastien Di Cintio     <sdicintio@ressource-toi.org>
 * Copyright (C) 2004       Benoit Mortier          <benoit.mortier@opensides.be>
 * Copyright (C) 2005-2021  Regis Houssin           <regis.houssin@inodbox.com>
 * Copyright (C) 2011-2014  Philippe Grand          <philippe.grand@atoo-net.com>
 * Copyright (C) 2008       Matteli
 * Copyright (C) 2011-2016  Juanjo Menent           <jmenent@2byte.es>
 * Copyright (C) 2012       Christophe Battarel     <christophe.battarel@altairis.fr>
 * Copyright (C) 2014-2015  Marcos García           <marcosgdf@gmail.com>
 * Copyright (C) 2015       Raphaël Doursenaud      <rdoursenaud@gpcsolutions.fr>
 * Copyright (C) 2020       Demarest Maxime         <maxime@indelog.fr>
 * Copyright (C) 2020       Charlene Benke          <charlie@patas-monkey.com>
 * Copyright (C) 2021       Frédéric France         <frederic.france@netlogic.fr>
 * Copyright (C) 2021       Alexandre Spangaro      <aspangaro@open-dsi.fr>
 * Copyright (C) 2023       Joachim Küter      		<git-jk@bloxera.com>
 * Copyright (C) 2023       Eric Seigne      		<eric.seigne@cap-rel.fr>
 *
 * This program is free software; you can redistribute it and/or modify
 * it under the terms of the GNU General Public License as published by
 * the Free Software Foundation; either version 3 of the License, or
 * (at your option) any later version.
 *
 * This program is distributed in the hope that it will be useful,
 * but WITHOUT ANY WARRANTY; without even the implied warranty of
 * MERCHANTABILITY or FITNESS FOR A PARTICULAR PURPOSE.  See the
 * GNU General Public License for more details.
 *
 * You should have received a copy of the GNU General Public License
 * along with this program. If not, see <https://www.gnu.org/licenses/>.
 */

/**
 *	\file       htdocs/main.inc.php
 *	\ingroup	core
 *	\brief      File that defines environment for Dolibarr GUI pages only (file not required by scripts)
 */

//@ini_set('memory_limit', '128M');	// This may be useless if memory is hard limited by your PHP

// For optional tuning. Enabled if environment variable MAIN_SHOW_TUNING_INFO is defined.
$micro_start_time = 0;
if (!empty($_SERVER['MAIN_SHOW_TUNING_INFO'])) {
	list($usec, $sec) = explode(" ", microtime());
	$micro_start_time = ((float) $usec + (float) $sec);
	// Add Xdebug code coverage
	//define('XDEBUGCOVERAGE',1);
	if (defined('XDEBUGCOVERAGE')) {
		xdebug_start_code_coverage();
	}
}


/**
 * Return the real char for a numeric entities.
 * WARNING: This function is required by testSqlAndScriptInject() and the GETPOST 'restricthtml'. Regex calling must be similar.
 *
 * @param	string		$matches			String of numeric entity
 * @return	string							New value
 */
function realCharForNumericEntities($matches)
{
	$newstringnumentity = preg_replace('/;$/', '', $matches[1]);
	//print  ' $newstringnumentity='.$newstringnumentity;

	if (preg_match('/^x/i', $newstringnumentity)) {
		$newstringnumentity = hexdec(preg_replace('/^x/i', '', $newstringnumentity));
	}

	// The numeric value we don't want as entities because they encode ascii char, and why using html entities on ascii except for haking ?
	if (($newstringnumentity >= 65 && $newstringnumentity <= 90) || ($newstringnumentity >= 97 && $newstringnumentity <= 122)) {
		return chr((int) $newstringnumentity);
	}

	return '&#'.$matches[1]; // Value will be unchanged because regex was /&#(  )/
}

/**
 * Security: WAF layer for SQL Injection and XSS Injection (scripts) protection (Filters on GET, POST, PHP_SELF).
 * Warning: Such a protection can't be enough. It is not reliable as it will always be possible to bypass this. Good protection can
 * only be guaranted by escaping data during output.
 *
 * @param		string		$val		Brute value found into $_GET, $_POST or PHP_SELF
 * @param		string		$type		0=POST, 1=GET, 2=PHP_SELF, 3=GET without sql reserved keywords (the less tolerant test)
 * @return		int						>0 if there is an injection, 0 if none
 */
function testSqlAndScriptInject($val, $type)
{
	// Decode string first because a lot of things are obfuscated by encoding or multiple encoding.
	// So <svg o&#110;load='console.log(&quot;123&quot;)' become <svg onload='console.log(&quot;123&quot;)'
	// So "&colon;&apos;" become ":'" (due to ENT_HTML5)
	// So "&Tab;&NewLine;" become ""
	// So "&lpar;&rpar;" become "()"

	// Loop to decode until no more things to decode.
	//print "before decoding $val\n";
	do {
		$oldval = $val;
		$val = html_entity_decode($val, ENT_QUOTES | ENT_HTML5);	// Decode '&colon;', '&apos;', '&Tab;', '&NewLine', ...
		// Sometimes we have entities without the ; at end so html_entity_decode does not work but entities is still interpreted by browser.
		$val = preg_replace_callback('/&#(x?[0-9][0-9a-f]+;?)/i', function ($m) {
			// Decode '&#110;', ...
			return realCharForNumericEntities($m); }, $val);

			// We clean html comments because some hacks try to obfuscate evil strings by inserting HTML comments. Example: on<!-- -->error=alert(1)
			$val = preg_replace('/<!--[^>]*-->/', '', $val);
			$val = preg_replace('/[\r\n\t]/', '', $val);
	} while ($oldval != $val);
	//print "type = ".$type." after decoding: ".$val."\n";

	$inj = 0;

	// We check string because some hacks try to obfuscate evil strings by inserting non printable chars. Example: 'java(ascci09)scr(ascii00)ipt' is processed like 'javascript' (whatever is place of evil ascii char)
	// We should use dol_string_nounprintableascii but function is not yet loaded/available
	// Example of valid UTF8 chars:
	// utf8=utf8mb3:    '\x09', '\x0A', '\x0D', '\x7E'
	// utf8=utf8mb3: 	'\xE0\xA0\x80'
	// utf8mb4: 		'\xF0\x9D\x84\x9E'   (but this may be refused by the database insert if pagecode is utf8=utf8mb3)
	$newval = preg_replace('/[\x00-\x08\x0B-\x0C\x0E-\x1F\x7F]/u', '', $val); // /u operator makes UTF8 valid characters being ignored so are not included into the replace

	// Note that $newval may also be completely empty '' when non valid UTF8 are found.
	if ($newval != $val) {
		// If $val has changed after removing non valid UTF8 chars, it means we have an evil string.
		$inj += 1;
	}
	//print 'type='.$type.'-val='.$val.'-newval='.$newval."-inj=".$inj."\n";

	// For SQL Injection (only GET are used to scan for such injection strings)
	if ($type == 1 || $type == 3) {
		// Note the \s+ is replaced into \s* because some spaces may have been modified in previous loop
		$inj += preg_match('/delete\s*from/i', $val);
		$inj += preg_match('/create\s*table/i', $val);
		$inj += preg_match('/insert\s*into/i', $val);
		$inj += preg_match('/select\s*from/i', $val);
		$inj += preg_match('/into\s*(outfile|dumpfile)/i', $val);
		$inj += preg_match('/user\s*\(/i', $val); // avoid to use function user() or mysql_user() that return current database login
		$inj += preg_match('/information_schema/i', $val); // avoid to use request that read information_schema database
		$inj += preg_match('/<svg/i', $val); // <svg can be allowed in POST
		$inj += preg_match('/update[^&=\w].*set.+=/i', $val);	// the [^&=\w] test is to avoid error when request is like action=update&...set... or &updatemodule=...set...
		$inj += preg_match('/union.+select/i', $val);
	}
	if ($type == 3) {
		// Note the \s+ is replaced into \s* because some spaces may have been modified in previous loop
		$inj += preg_match('/select|update|delete|truncate|replace|group\s*by|concat|count|from|union/i', $val);
	}
	if ($type != 2) {	// Not common key strings, so we can check them both on GET and POST
		$inj += preg_match('/updatexml\(/i', $val);
		$inj += preg_match('/(\.\.%2f)+/i', $val);
		$inj += preg_match('/\s@@/', $val);
	}
	// For XSS Injection done by closing textarea to execute content into a textarea field
	$inj += preg_match('/<\/textarea/i', $val);
	// For XSS Injection done by adding javascript with script
	// This is all cases a browser consider text is javascript:
	// When it found '<script', 'javascript:', '<style', 'onload\s=' on body tag, '="&' on a tag size with old browsers
	// All examples on page: http://ha.ckers.org/xss.html#XSScalc
	// More on https://www.owasp.org/index.php/XSS_Filter_Evasion_Cheat_Sheet
	$inj += preg_match('/<audio/i', $val);
	$inj += preg_match('/<embed/i', $val);
	$inj += preg_match('/<iframe/i', $val);
	$inj += preg_match('/<object/i', $val);
	$inj += preg_match('/<script/i', $val);
	$inj += preg_match('/Set\.constructor/i', $val); // ECMA script 6
	if (!defined('NOSTYLECHECK')) {
		$inj += preg_match('/<style/i', $val);
	}
	$inj += preg_match('/base\s+href/si', $val);
	$inj += preg_match('/=data:/si', $val);
	// List of dom events is on https://www.w3schools.com/jsref/dom_obj_event.asp and https://developer.mozilla.org/en-US/docs/Web/Events
	$inj += preg_match('/on(mouse|drag|key|load|touch|pointer|select|transition)[a-z]*\s*=/i', $val); // onmousexxx can be set on img or any html tag like <img title='...' onmouseover=alert(1)>
	$inj += preg_match('/on(abort|after|animation|auxclick|before|blur|cancel|canplay|canplaythrough|change|click|close|contextmenu|cuechange|copy|cut)[a-z]*\s*=/i', $val);
	$inj += preg_match('/on(dblclick|drop|durationchange|emptied|end|ended|error|focus|focusin|focusout|formdata|gotpointercapture|hashchange|input|invalid)[a-z]*\s*=/i', $val);
	$inj += preg_match('/on(lostpointercapture|offline|online|pagehide|pageshow)[a-z]*\s*=/i', $val);
	$inj += preg_match('/on(paste|pause|play|playing|progress|ratechange|reset|resize|scroll|search|seeked|seeking|show|stalled|start|submit|suspend)[a-z]*\s*=/i', $val);
	$inj += preg_match('/on(timeupdate|toggle|unload|volumechange|waiting|wheel)[a-z]*\s*=/i', $val);
	// More not into the previous list
	$inj += preg_match('/on(repeat|begin|finish|beforeinput)[a-z]*\s*=/i', $val);

	// We refuse html into html because some hacks try to obfuscate evil strings by inserting HTML into HTML. Example: <img on<a>error=alert(1) to bypass test on onerror
	$tmpval = preg_replace('/<[^<]+>/', '', $val);
	// List of dom events is on https://www.w3schools.com/jsref/dom_obj_event.asp and https://developer.mozilla.org/en-US/docs/Web/Events
	$inj += preg_match('/on(mouse|drag|key|load|touch|pointer|select|transition)[a-z]*\s*=/i', $tmpval); // onmousexxx can be set on img or any html tag like <img title='...' onmouseover=alert(1)>
	$inj += preg_match('/on(abort|after|animation|auxclick|before|blur|cancel|canplay|canplaythrough|change|click|close|contextmenu|cuechange|copy|cut)[a-z]*\s*=/i', $tmpval);
	$inj += preg_match('/on(dblclick|drop|durationchange|emptied|end|ended|error|focus|focusin|focusout|formdata|gotpointercapture|hashchange|input|invalid)[a-z]*\s*=/i', $tmpval);
	$inj += preg_match('/on(lostpointercapture|offline|online|pagehide|pageshow)[a-z]*\s*=/i', $tmpval);
	$inj += preg_match('/on(paste|pause|play|playing|progress|ratechange|reset|resize|scroll|search|seeked|seeking|show|stalled|start|submit|suspend)[a-z]*\s*=/i', $tmpval);
	$inj += preg_match('/on(timeupdate|toggle|unload|volumechange|waiting|wheel)[a-z]*\s*=/i', $tmpval);
	// More not into the previous list
	$inj += preg_match('/on(repeat|begin|finish|beforeinput)[a-z]*\s*=/i', $tmpval);

	//$inj += preg_match('/on[A-Z][a-z]+\*=/', $val);   // To lock event handlers onAbort(), ...
	$inj += preg_match('/&#58;|&#0000058|&#x3A/i', $val); // refused string ':' encoded (no reason to have it encoded) to lock 'javascript:...'
	$inj += preg_match('/j\s*a\s*v\s*a\s*s\s*c\s*r\s*i\s*p\s*t\s*:/i', $val);
	$inj += preg_match('/vbscript\s*:/i', $val);
	// For XSS Injection done by adding javascript closing html tags like with onmousemove, etc... (closing a src or href tag with not cleaned param)
	if ($type == 1 || $type == 3) {
		$val = str_replace('enclosure="', 'enclosure=X', $val); // We accept enclosure=" for the export/import module
		$inj += preg_match('/"/i', $val); // We refused " in GET parameters value.
	}
	if ($type == 2) {
		$inj += preg_match('/[:;"\'<>\?\(\){}\$%]/', $val); // PHP_SELF is a file system (or url path without parameters). It can contains spaces.
	}

	return $inj;
}

/**
 * Return true if security check on parameters are OK, false otherwise.
 *
 * @param		string|array	$var		Variable name
 * @param		string			$type		1=GET, 0=POST, 2=PHP_SELF
 * @return		boolean|null				true if there is no injection. Stop code if injection found.
 */
function analyseVarsForSqlAndScriptsInjection(&$var, $type)
{
	if (is_array($var)) {
		foreach ($var as $key => $value) {	// Warning, $key may also be used for attacks
			if (analyseVarsForSqlAndScriptsInjection($key, $type) && analyseVarsForSqlAndScriptsInjection($value, $type)) {
				//$var[$key] = $value;	// This is useless
			} else {
				// Get remote IP: PS: We do not use getRemoteIP(), function is not yet loaded and we need a value that can't be spoofed
				$ip = (empty($_SERVER['REMOTE_ADDR']) ? 'unknown' : $_SERVER['REMOTE_ADDR']);
				$errormessage = 'Access refused to '.htmlentities($ip, ENT_COMPAT, 'UTF-8').' by SQL or Script injection protection in main.inc.php - GETPOST type='.htmlentities($type, ENT_COMPAT, 'UTF-8').' paramkey='.htmlentities($key, ENT_COMPAT, 'UTF-8').' paramvalue='.htmlentities($value, ENT_COMPAT, 'UTF-8').' page='.htmlentities($_SERVER["REQUEST_URI"], ENT_COMPAT, 'UTF-8');
				print $errormessage;
				// Add entry into error log
				if (function_exists('error_log')) {
					error_log($errormessage);
				}
				// TODO Add entry into security audit table
				exit;
			}
		}
		return true;
	} else {
		return (testSqlAndScriptInject($var, $type) <= 0);
	}
}

// To disable the WAF for GET and POST and PHP_SELF, uncomment this
//define('NOSCANPHPSELFFORINJECTION', 1);
//define('NOSCANGETFORINJECTION', 1);
//define('NOSCANPOSTFORINJECTION', 1);

// Check consistency of NOREQUIREXXX DEFINES
if ((defined('NOREQUIREDB') || defined('NOREQUIRETRAN')) && !defined('NOREQUIREMENU')) {
	print 'If define NOREQUIREDB or NOREQUIRETRAN are set, you must also set NOREQUIREMENU or not set them.';
	exit;
}
if (defined('NOREQUIREUSER') && !defined('NOREQUIREMENU')) {
	print 'If define NOREQUIREUSER is set, you must also set NOREQUIREMENU or not set it.';
	exit;
}

// Sanity check on URL
if (!defined('NOSCANPHPSELFFORINJECTION') && !empty($_SERVER["PHP_SELF"])) {
	$morevaltochecklikepost = array($_SERVER["PHP_SELF"]);
	analyseVarsForSqlAndScriptsInjection($morevaltochecklikepost, 2);
}
// Sanity check on GET parameters
if (!defined('NOSCANGETFORINJECTION') && !empty($_SERVER["QUERY_STRING"])) {
	// Note: QUERY_STRING is url encoded, but $_GET and $_POST are already decoded
	// Because the analyseVarsForSqlAndScriptsInjection is designed for already url decoded value, we must decode QUERY_STRING
	// Another solution is to provide $_GET as parameter
	$morevaltochecklikeget = array(urldecode($_SERVER["QUERY_STRING"]));
	analyseVarsForSqlAndScriptsInjection($morevaltochecklikeget, 1);
}
// Sanity check on POST
if (!defined('NOSCANPOSTFORINJECTION')) {
	analyseVarsForSqlAndScriptsInjection($_POST, 0);
}

// This is to make Dolibarr working with Plesk
if (!empty($_SERVER['DOCUMENT_ROOT']) && substr($_SERVER['DOCUMENT_ROOT'], -6) !== 'htdocs') {
	set_include_path($_SERVER['DOCUMENT_ROOT'].'/htdocs');
}

// Include the conf.php and functions.lib.php and security.lib.php. This defined the constants like DOL_DOCUMENT_ROOT, DOL_DATA_ROOT, DOL_URL_ROOT...
require_once 'filefunc.inc.php';

// If there is a POST parameter to tell to save automatically some POST parameters into cookies, we do it.
// This is used for example by form of boxes to save personalization of some options.
// DOL_AUTOSET_COOKIE=cookiename:val1,val2 and  cookiename_val1=aaa cookiename_val2=bbb will set cookie_name with value json_encode(array('val1'=> , ))
if (!empty($_POST["DOL_AUTOSET_COOKIE"])) {
	$tmpautoset = explode(':', $_POST["DOL_AUTOSET_COOKIE"], 2);
	$tmplist = explode(',', $tmpautoset[1]);
	$cookiearrayvalue = array();
	foreach ($tmplist as $tmpkey) {
		$postkey = $tmpautoset[0].'_'.$tmpkey;
		//var_dump('tmpkey='.$tmpkey.' postkey='.$postkey.' value='.$_POST[$postkey]);
		if (!empty($_POST[$postkey])) {
			$cookiearrayvalue[$tmpkey] = $_POST[$postkey];
		}
	}
	$cookiename = $tmpautoset[0];
	$cookievalue = json_encode($cookiearrayvalue);
	//var_dump('setcookie cookiename='.$cookiename.' cookievalue='.$cookievalue);
	if (PHP_VERSION_ID < 70300) {
		setcookie($cookiename, empty($cookievalue) ? '' : $cookievalue, empty($cookievalue) ? 0 : (time() + (86400 * 354)), '/', null, ((empty($dolibarr_main_force_https) && isHTTPS() === false) ? false : true), true); // keep cookie 1 year and add tag httponly
	} else {
		// Only available for php >= 7.3
		$cookieparams = array(
			'expires' => empty($cookievalue) ? 0 : (time() + (86400 * 354)),
			'path' => '/',
			//'domain' => '.mywebsite.com', // the dot at the beginning allows compatibility with subdomains
			'secure' => ((empty($dolibarr_main_force_https) && isHTTPS() === false) ? false : true),
			'httponly' => true,
			'samesite' => 'Lax'	// None || Lax  || Strict
		);
		setcookie($cookiename, empty($cookievalue) ? '' : $cookievalue, $cookieparams);
	}
	if (empty($cookievalue)) {
		unset($_COOKIE[$cookiename]);
	}
}

// Set the handler of session
// if (ini_get('session.save_handler') == 'user')
if (!empty($php_session_save_handler) && $php_session_save_handler == 'db') {
	require_once 'core/lib/phpsessionin'.$php_session_save_handler.'.lib.php';
}

// Init session. Name of session is specific to Dolibarr instance.
// Must be done after the include of filefunc.inc.php so global variables of conf file are defined (like $dolibarr_main_instance_unique_id or $dolibarr_main_force_https).
// Note: the function dol_getprefix() is defined into functions.lib.php but may have been defined to return a different key to manage another area to protect.
$prefix = dol_getprefix('');
$sessionname = 'DOLSESSID_'.$prefix;
$sessiontimeout = 'DOLSESSTIMEOUT_'.$prefix;
if (!empty($_COOKIE[$sessiontimeout])) {
	ini_set('session.gc_maxlifetime', $_COOKIE[$sessiontimeout]);
}

// This create lock, released by session_write_close() or end of page.
// We need this lock as long as we read/write $_SESSION ['vars']. We can remove lock when finished.
if (!defined('NOSESSION')) {
	if (PHP_VERSION_ID < 70300) {
		session_set_cookie_params(0, '/', null, ((empty($dolibarr_main_force_https) && isHTTPS() === false) ? false : true), true); // Add tag secure and httponly on session cookie (same as setting session.cookie_httponly into php.ini). Must be called before the session_start.
	} else {
		// Only available for php >= 7.3
		$sessioncookieparams = array(
			'lifetime' => 0,
			'path' => '/',
			//'domain' => '.mywebsite.com', // the dot at the beginning allows compatibility with subdomains
			'secure' => ((empty($dolibarr_main_force_https) && isHTTPS() === false) ? false : true),
			'httponly' => true,
			'samesite' => 'Lax'	// None || Lax  || Strict
		);
		session_set_cookie_params($sessioncookieparams);
	}
	session_name($sessionname);
	session_start();	// This call the open and read of session handler
	//exit;	// this exist generates a call to write and close
}


// Init the 6 global objects, this include will make the 'new Xxx()' and set properties for: $conf, $db, $langs, $user, $mysoc, $hookmanager
require_once 'master.inc.php';

// Uncomment this and set session.save_handler = user to use local session storing
// include DOL_DOCUMENT_ROOT.'/core/lib/phpsessionindb.inc.php

// If software has been locked. Only login $conf->global->MAIN_ONLY_LOGIN_ALLOWED is allowed.
if (getDolGlobalString('MAIN_ONLY_LOGIN_ALLOWED')) {
	$ok = 0;
	if ((!session_id() || !isset($_SESSION["dol_login"])) && !isset($_POST["username"]) && !empty($_SERVER["GATEWAY_INTERFACE"])) {
		$ok = 1; // We let working pages if not logged and inside a web browser (login form, to allow login by admin)
	} elseif (isset($_POST["username"]) && $_POST["username"] == $conf->global->MAIN_ONLY_LOGIN_ALLOWED) {
		$ok = 1; // We let working pages that is a login submission (login submit, to allow login by admin)
	} elseif (defined('NOREQUIREDB')) {
		$ok = 1; // We let working pages that don't need database access (xxx.css.php)
	} elseif (defined('EVEN_IF_ONLY_LOGIN_ALLOWED')) {
		$ok = 1; // We let working pages that ask to work even if only login enabled (logout.php)
	} elseif (session_id() && isset($_SESSION["dol_login"]) && $_SESSION["dol_login"] == $conf->global->MAIN_ONLY_LOGIN_ALLOWED) {
		$ok = 1; // We let working if user is allowed admin
	}
	if (!$ok) {
		if (session_id() && isset($_SESSION["dol_login"]) && $_SESSION["dol_login"] != $conf->global->MAIN_ONLY_LOGIN_ALLOWED) {
			print 'Sorry, your application is offline.'."\n";
			print 'You are logged with user "'.$_SESSION["dol_login"].'" and only administrator user "' . getDolGlobalString('MAIN_ONLY_LOGIN_ALLOWED').'" is allowed to connect for the moment.'."\n";
			$nexturl = DOL_URL_ROOT.'/user/logout.php?token='.newToken();
			print 'Please try later or <a href="'.$nexturl.'">click here to disconnect and change login user</a>...'."\n";
		} else {
			print 'Sorry, your application is offline. Only administrator user "' . getDolGlobalString('MAIN_ONLY_LOGIN_ALLOWED').'" is allowed to connect for the moment.'."\n";
			$nexturl = DOL_URL_ROOT.'/';
			print 'Please try later or <a href="'.$nexturl.'">click here to change login user</a>...'."\n";
		}
		exit;
	}
}


// Activate end of page function
register_shutdown_function('dol_shutdown');

// Load debugbar
if (isModEnabled('debugbar') && !GETPOST('dol_use_jmobile') && empty($_SESSION['dol_use_jmobile'])) {
	global $debugbar;
	include_once DOL_DOCUMENT_ROOT.'/debugbar/class/DebugBar.php';
	$debugbar = new DolibarrDebugBar();
	$renderer = $debugbar->getRenderer();
	if (!getDolGlobalString('MAIN_HTML_HEADER')) {
		$conf->global->MAIN_HTML_HEADER = '';
	}
	$conf->global->MAIN_HTML_HEADER .= $renderer->renderHead();

	$debugbar['time']->startMeasure('pageaftermaster', 'Page generation (after environment init)');
}

// Detection browser
if (isset($_SERVER["HTTP_USER_AGENT"])) {
	$tmp = getBrowserInfo($_SERVER["HTTP_USER_AGENT"]);
	$conf->browser->name = $tmp['browsername'];
	$conf->browser->os = $tmp['browseros'];
	$conf->browser->version = $tmp['browserversion'];
	$conf->browser->ua = $tmp['browserua'];
	$conf->browser->layout = $tmp['layout']; // 'classic', 'phone', 'tablet'
	//var_dump($conf->browser);

	if ($conf->browser->layout == 'phone') {
		$conf->dol_no_mouse_hover = 1;
	}
}

// If theme is forced
if (GETPOST('theme', 'aZ09')) {
	$conf->theme = GETPOST('theme', 'aZ09');
	$conf->css = "/theme/".$conf->theme."/style.css.php";
}

// Set global MAIN_OPTIMIZEFORTEXTBROWSER (must be before login part)
if (GETPOST('textbrowser', 'int') || (!empty($conf->browser->name) && $conf->browser->name == 'lynxlinks')) {   // If we must enable text browser
	$conf->global->MAIN_OPTIMIZEFORTEXTBROWSER = 1;
}

// Force HTTPS if required ($conf->file->main_force_https is 0/1 or 'https dolibarr root url')
// $_SERVER["HTTPS"] is 'on' when link is https, otherwise $_SERVER["HTTPS"] is empty or 'off'
if (!empty($conf->file->main_force_https) && (empty($_SERVER["HTTPS"]) || $_SERVER["HTTPS"] != 'on') && !defined('NOHTTPSREDIRECT')) {
	$newurl = '';
	if (is_numeric($conf->file->main_force_https)) {
		if ($conf->file->main_force_https == '1' && !empty($_SERVER["SCRIPT_URI"])) {	// If SCRIPT_URI supported by server
			if (preg_match('/^http:/i', $_SERVER["SCRIPT_URI"]) && !preg_match('/^https:/i', $_SERVER["SCRIPT_URI"])) {	// If link is http
				$newurl = preg_replace('/^http:/i', 'https:', $_SERVER["SCRIPT_URI"]);
			}
		} else {
			// Check HTTPS environment variable (Apache/mod_ssl only)
			$newurl = preg_replace('/^http:/i', 'https:', DOL_MAIN_URL_ROOT).$_SERVER["REQUEST_URI"];
		}
	} else {
		// Check HTTPS environment variable (Apache/mod_ssl only)
		$newurl = $conf->file->main_force_https.$_SERVER["REQUEST_URI"];
	}
	// Start redirect
	if ($newurl) {
		header_remove(); // Clean header already set to be sure to remove any header like "Set-Cookie: DOLSESSID_..." from non HTTPS answers
		dol_syslog("main.inc: dolibarr_main_force_https is on, we make a redirect to ".$newurl);
		header("Location: ".$newurl);
		exit;
	} else {
		dol_syslog("main.inc: dolibarr_main_force_https is on but we failed to forge new https url so no redirect is done", LOG_WARNING);
	}
}

if (!defined('NOLOGIN') && !defined('NOIPCHECK') && !empty($dolibarr_main_restrict_ip)) {
	$listofip = explode(',', $dolibarr_main_restrict_ip);
	$found = false;
	foreach ($listofip as $ip) {
		$ip = trim($ip);
		if ($ip == $_SERVER['REMOTE_ADDR']) {
			$found = true;
			break;
		}
	}
	if (!$found) {
		print 'Access refused by IP protection. Your detected IP is '.$_SERVER['REMOTE_ADDR'];
		exit;
	}
}

// Loading of additional presentation includes
if (!defined('NOREQUIREHTML')) {
	require_once DOL_DOCUMENT_ROOT.'/core/class/html.form.class.php'; // Need 660ko memory (800ko in 2.2)
}
if (!defined('NOREQUIREAJAX')) {
	require_once DOL_DOCUMENT_ROOT.'/core/lib/ajax.lib.php'; // Need 22ko memory
}

// If install or upgrade process not done or not completely finished, we call the install page.
if (getDolGlobalString('MAIN_NOT_INSTALLED') || getDolGlobalString('MAIN_NOT_UPGRADED')) {
	dol_syslog("main.inc: A previous install or upgrade was not complete. Redirect to install page.", LOG_WARNING);
	header("Location: ".DOL_URL_ROOT."/install/index.php");
	exit;
}
// If an upgrade process is required, we call the install page.
if ((getDolGlobalString('MAIN_VERSION_LAST_UPGRADE') && ($conf->global->MAIN_VERSION_LAST_UPGRADE != DOL_VERSION))
		|| (!getDolGlobalString('MAIN_VERSION_LAST_UPGRADE') && getDolGlobalString('MAIN_VERSION_LAST_INSTALL') && ($conf->global->MAIN_VERSION_LAST_INSTALL != DOL_VERSION))) {
		$versiontocompare = !getDolGlobalString('MAIN_VERSION_LAST_UPGRADE') ? $conf->global->MAIN_VERSION_LAST_INSTALL : $conf->global->MAIN_VERSION_LAST_UPGRADE;
		require_once DOL_DOCUMENT_ROOT.'/core/lib/admin.lib.php';
		$dolibarrversionlastupgrade = preg_split('/[.-]/', $versiontocompare);
		$dolibarrversionprogram = preg_split('/[.-]/', DOL_VERSION);
		$rescomp = versioncompare($dolibarrversionprogram, $dolibarrversionlastupgrade);
	if ($rescomp > 0) {   // Programs have a version higher than database.
		if (!getDolGlobalString('MAIN_NO_UPGRADE_REDIRECT_ON_LEVEL_3_CHANGE') || $rescomp < 3) {
			// We did not add "&& $rescomp < 3" because we want upgrade process for build upgrades
			dol_syslog("main.inc: database version ".$versiontocompare." is lower than programs version ".DOL_VERSION.". Redirect to install/upgrade page.", LOG_WARNING);
			header("Location: ".DOL_URL_ROOT."/install/index.php");
			exit;
		}
	}
}

// Creation of a token against CSRF vulnerabilities
if (!defined('NOTOKENRENEWAL') && !defined('NOSESSION')) {
	// No token renewal on .css.php, .js.php and .json.php (even if the NOTOKENRENEWAL was not provided)
	if (!preg_match('/\.(css|js|json)\.php$/', $_SERVER["PHP_SELF"])) {
		// Rolling token at each call ($_SESSION['token'] contains token of previous page)
		if (isset($_SESSION['newtoken'])) {
			$_SESSION['token'] = $_SESSION['newtoken'];
		}

		if (!isset($_SESSION['newtoken']) || getDolGlobalInt('MAIN_SECURITY_CSRF_TOKEN_RENEWAL_ON_EACH_CALL')) {
			// Note: Using MAIN_SECURITY_CSRF_TOKEN_RENEWAL_ON_EACH_CALL is not recommended: if a user succeed in entering a data from
			// a public page with a link that make a token regeneration, it can make use of the backoffice no more possible !
			// Save in $_SESSION['newtoken'] what will be next token. Into forms, we will add param token = $_SESSION['newtoken']
			$token = dol_hash(uniqid(mt_rand(), false), 'md5'); // Generates a hash of a random number. We don't need a secured hash, just a changing random value.
			$_SESSION['newtoken'] = $token;
			dol_syslog("NEW TOKEN generated by : ".$_SERVER['PHP_SELF'], LOG_DEBUG);
		}
	}
}

//dol_syslog("CSRF info: ".defined('NOCSRFCHECK')." - ".$dolibarr_nocsrfcheck." - ".$conf->global->MAIN_SECURITY_CSRF_WITH_TOKEN." - ".$_SERVER['REQUEST_METHOD']." - ".GETPOST('token', 'alpha'));

// Check validity of token, only if option MAIN_SECURITY_CSRF_WITH_TOKEN enabled or if constant CSRFCHECK_WITH_TOKEN is set into page
if ((!defined('NOCSRFCHECK') && empty($dolibarr_nocsrfcheck) && getDolGlobalInt('MAIN_SECURITY_CSRF_WITH_TOKEN')) || defined('CSRFCHECK_WITH_TOKEN')) {
	// Array of action code where CSRFCHECK with token will be forced (so token must be provided on url request)
	$sensitiveget = false;
	if ((GETPOSTISSET('massaction') || GETPOST('action', 'aZ09')) && getDolGlobalInt('MAIN_SECURITY_CSRF_WITH_TOKEN') >= 3) {
		// All GET actions (except the listed exception) and mass actions are processed as sensitive.
		if (GETPOSTISSET('massaction') || !in_array(GETPOST('action', 'aZ09'), array('create', 'createsite', 'createcard', 'edit', 'editvalidator', 'file_manager', 'presend', 'presend_addmessage', 'preview', 'specimen'))) {	// We exclude some action that are legitimate
			$sensitiveget = true;
		}
	} elseif (getDolGlobalInt('MAIN_SECURITY_CSRF_WITH_TOKEN') >= 2) {
		// Few GET actions coded with a &token into url are also processed as sensitive.
		$arrayofactiontoforcetokencheck = array(
			'activate',
			'doprev', 'donext', 'dvprev', 'dvnext',
			'freezone', 'install',
			'reopen'
		);
		if (in_array(GETPOST('action', 'aZ09'), $arrayofactiontoforcetokencheck)) {
			$sensitiveget = true;
		}
		// We also need a valid token for actions matching one of these values
		if (preg_match('/^(confirm_)?(add|classify|close|confirm|copy|del|disable|enable|remove|set|unset|update|save)/', GETPOST('action', 'aZ09'))) {
			$sensitiveget = true;
		}
	}

	// Check a token is provided for all cases that need a mandatory token
	// (all POST actions + all sensitive GET actions + all mass actions + all login/actions/logout on pages with CSRFCHECK_WITH_TOKEN set)
	if (
		(!empty($_SERVER['REQUEST_METHOD']) && $_SERVER['REQUEST_METHOD'] == 'POST') ||
		$sensitiveget ||
		GETPOSTISSET('massaction') ||
		((GETPOSTISSET('actionlogin') || GETPOSTISSET('action')) && defined('CSRFCHECK_WITH_TOKEN'))
		) {
			// If token is not provided or empty, error (we are in case it is mandatory)
		if (!GETPOST('token', 'alpha') || GETPOST('token', 'alpha') == 'notrequired') {
				top_httphead();
			if (GETPOST('uploadform', 'int')) {
				dol_syslog("--- Access to ".(empty($_SERVER["REQUEST_METHOD"]) ? '' : $_SERVER["REQUEST_METHOD"].' ').$_SERVER["PHP_SELF"]." refused. File size too large or not provided.");
				$langs->loadLangs(array("errors", "install"));
				print $langs->trans("ErrorFileSizeTooLarge").' ';
				print $langs->trans("ErrorGoBackAndCorrectParameters");
			} else {
				http_response_code(403);
				if (defined('CSRFCHECK_WITH_TOKEN')) {
					dol_syslog("--- Access to ".(empty($_SERVER["REQUEST_METHOD"]) ? '' : $_SERVER["REQUEST_METHOD"].' ').$_SERVER["PHP_SELF"]." refused by CSRF protection (CSRFCHECK_WITH_TOKEN protection) in main.inc.php. Token not provided.", LOG_WARNING);
					print "Access to a page that needs a token (constant CSRFCHECK_WITH_TOKEN is defined) is refused by CSRF protection in main.inc.php. Token not provided.\n";
				} else {
					dol_syslog("--- Access to ".(empty($_SERVER["REQUEST_METHOD"]) ? '' : $_SERVER["REQUEST_METHOD"].' ').$_SERVER["PHP_SELF"]." refused by CSRF protection (POST method or GET with a sensible value for 'action' parameter) in main.inc.php. Token not provided.", LOG_WARNING);
					print "Access to this page this way (POST method or GET with a sensible value for 'action' parameter) is refused by CSRF protection in main.inc.php. Token not provided.\n";
					print "If you access your server behind a proxy using url rewriting and the parameter is provided by caller, you might check that all HTTP header are propagated (or add the line \$dolibarr_nocsrfcheck=1 into your conf.php file or MAIN_SECURITY_CSRF_WITH_TOKEN to 0";
					if (getDolGlobalString('MAIN_SECURITY_CSRF_WITH_TOKEN')) {
						print " instead of " . getDolGlobalString('MAIN_SECURITY_CSRF_WITH_TOKEN');
					}
					print " into setup).\n";
				}
			}
			die;
		}
	}

	$sessiontokenforthisurl = (empty($_SESSION['token']) ? '' : $_SESSION['token']);
	// TODO Get the sessiontokenforthisurl into an array of session token (one array per base URL so we can use the CSRF per page and we keep ability for several tabs per url in a browser)
	if (GETPOSTISSET('token') && GETPOST('token') != 'notrequired' && GETPOST('token', 'alpha') != $sessiontokenforthisurl) {
			dol_syslog("--- Access to ".(empty($_SERVER["REQUEST_METHOD"]) ? '' : $_SERVER["REQUEST_METHOD"].' ').$_SERVER["PHP_SELF"]." refused by CSRF protection (invalid token), so we disable POST and some GET parameters - referer=".(empty($_SERVER['HTTP_REFERER'])?'':$_SERVER['HTTP_REFERER']).", action=".GETPOST('action', 'aZ09').", _GET|POST['token']=".GETPOST('token', 'alpha'), LOG_WARNING);
			//dol_syslog("_SESSION['token']=".$sessiontokenforthisurl, LOG_DEBUG);
			// Do not output anything on standard output because this create problems when using the BACK button on browsers. So we just set a message into session.
		if (!defined('NOTOKENRENEWAL')) {
			// If the page is not a page that disable the token renewal, we report a warning message to explain token has epired.
			setEventMessages('SecurityTokenHasExpiredSoActionHasBeenCanceledPleaseRetry', null, 'warnings', '', 1);
		}
			$savid = null;
		if (isset($_POST['id'])) {
			$savid = ((int) $_POST['id']);
		}
			unset($_POST);
			unset($_GET['confirm']);
			unset($_GET['action']);
			unset($_GET['confirmmassaction']);
			unset($_GET['massaction']);
			unset($_GET['token']);			// TODO Make a redirect if we have a token in url to remove it ?
		if (isset($savid)) {
			$_POST['id'] = ((int) $savid);
		}
			// So rest of code can know something was wrong here
			$_GET['errorcode'] = 'InvalidToken';
	}

		// Note: There is another CSRF protection into the filefunc.inc.php
}

// Disable modules (this must be after session_start and after conf has been loaded)
if (GETPOSTISSET('disablemodules')) {
	$_SESSION["disablemodules"] = GETPOST('disablemodules', 'alpha');
}
if (!empty($_SESSION["disablemodules"])) {
	$modulepartkeys = array('css', 'js', 'tabs', 'triggers', 'login', 'substitutions', 'menus', 'theme', 'sms', 'tpl', 'barcode', 'models', 'societe', 'hooks', 'dir', 'syslog', 'tpllinkable', 'contactelement', 'moduleforexternal');

	$disabled_modules = explode(',', $_SESSION["disablemodules"]);
	foreach ($disabled_modules as $module) {
		if ($module) {
			if (empty($conf->$module)) {
				$conf->$module = new stdClass(); // To avoid warnings
			}
			$conf->$module->enabled = false;
			foreach ($modulepartkeys as $modulepartkey) {
				unset($conf->modules_parts[$modulepartkey][$module]);
			}
			if ($module == 'fournisseur') {		// Special case
				$conf->supplier_order->enabled = 0;
				$conf->supplier_invoice->enabled = 0;
			}
		}
	}
}

// Set current modulepart
$modulepart = explode("/", $_SERVER["PHP_SELF"]);
if (is_array($modulepart) && count($modulepart) > 0) {
	foreach ($conf->modules as $module) {
		if (in_array($module, $modulepart)) {
			$modulepart = $module;
			break;
		}
	}
}
if (is_array($modulepart)) {
	$modulepart = '';
}


/*
 * Phase authentication / login
 */
$login = '';
if (!defined('NOLOGIN')) {
	// $authmode lists the different method of identification to be tested in order of preference.
	// Example: 'http', 'dolibarr', 'ldap', 'http,forceuser', '...'

	if (defined('MAIN_AUTHENTICATION_MODE')) {
		$dolibarr_main_authentication = constant('MAIN_AUTHENTICATION_MODE');
	} else {
		// Authentication mode
		if (empty($dolibarr_main_authentication)) {
			$dolibarr_main_authentication = 'dolibarr';
		}
		// Authentication mode: forceuser
		if ($dolibarr_main_authentication == 'forceuser' && empty($dolibarr_auto_user)) {
			$dolibarr_auto_user = 'auto';
		}
	}
	// Set authmode
	$authmode = explode(',', $dolibarr_main_authentication);

	// No authentication mode
	if (!count($authmode)) {
		$langs->load('main');
		dol_print_error('', $langs->trans("ErrorConfigParameterNotDefined", 'dolibarr_main_authentication'));
		exit;
	}

	// If login request was already post, we retrieve login from the session
	// Call module if not realized that his request.
	// At the end of this phase, the variable $login is defined.
	$resultFetchUser = '';
	$test = true;
	if (!isset($_SESSION["dol_login"])) {
		// It is not already authenticated and it requests the login / password
		include_once DOL_DOCUMENT_ROOT.'/core/lib/security2.lib.php';

		$dol_dst_observed = GETPOST("dst_observed", 'int', 3);
		$dol_dst_first = GETPOST("dst_first", 'int', 3);
		$dol_dst_second = GETPOST("dst_second", 'int', 3);
		$dol_screenwidth = GETPOST("screenwidth", 'int', 3);
		$dol_screenheight = GETPOST("screenheight", 'int', 3);
		$dol_hide_topmenu = GETPOST('dol_hide_topmenu', 'int', 3);
		$dol_hide_leftmenu = GETPOST('dol_hide_leftmenu', 'int', 3);
		$dol_optimize_smallscreen = GETPOST('dol_optimize_smallscreen', 'int', 3);
		$dol_no_mouse_hover = GETPOST('dol_no_mouse_hover', 'int', 3);
		$dol_use_jmobile = GETPOST('dol_use_jmobile', 'int', 3); // 0=default, 1=to say we use app from a webview app, 2=to say we use app from a webview app and keep ajax
		//dol_syslog("POST key=".join(array_keys($_POST),',').' value='.join($_POST,','));

		// If in demo mode, we check we go to home page through the public/demo/index.php page
		if (!empty($dolibarr_main_demo) && $_SERVER['PHP_SELF'] == DOL_URL_ROOT.'/index.php') {  // We ask index page
			if (empty($_SERVER['HTTP_REFERER']) || !preg_match('/public/', $_SERVER['HTTP_REFERER'])) {
				dol_syslog("Call index page from another url than demo page (call is done from page ".$_SERVER['HTTP_REFERER'].")");
				$url = '';
				$url .= ($url ? '&' : '').($dol_hide_topmenu ? 'dol_hide_topmenu='.$dol_hide_topmenu : '');
				$url .= ($url ? '&' : '').($dol_hide_leftmenu ? 'dol_hide_leftmenu='.$dol_hide_leftmenu : '');
				$url .= ($url ? '&' : '').($dol_optimize_smallscreen ? 'dol_optimize_smallscreen='.$dol_optimize_smallscreen : '');
				$url .= ($url ? '&' : '').($dol_no_mouse_hover ? 'dol_no_mouse_hover='.$dol_no_mouse_hover : '');
				$url .= ($url ? '&' : '').($dol_use_jmobile ? 'dol_use_jmobile='.$dol_use_jmobile : '');
				$url = DOL_URL_ROOT.'/public/demo/index.php'.($url ? '?'.$url : '');
				header("Location: ".$url);
				exit;
			}
		}

		// Hooks for security access
		$action = '';
		$hookmanager->initHooks(array('login'));
		$parameters = array();
		$reshook = $hookmanager->executeHooks('beforeLoginAuthentication', $parameters, $user, $action); // Note that $action and $object may have been modified by some hooks
		if ($reshook < 0) {
			$test = false;
			$error++;
		}

		// Verification security graphic code
		if ($test && GETPOST("username", "alpha", 2) && getDolGlobalString('MAIN_SECURITY_ENABLECAPTCHA') && !isset($_SESSION['dol_bypass_antispam'])) {
			$sessionkey = 'dol_antispam_value';
			$ok = (array_key_exists($sessionkey, $_SESSION) === true && (strtolower($_SESSION[$sessionkey]) === strtolower(GETPOST('code', 'restricthtml'))));

			// Check code
			if (!$ok) {
				dol_syslog('Bad value for code, connexion refused');
				// Load translation files required by page
				$langs->loadLangs(array('main', 'errors'));

				$_SESSION["dol_loginmesg"] = $langs->transnoentitiesnoconv("ErrorBadValueForCode");
				$test = false;

				// Call trigger for the "security events" log
				$user->context['audit'] = 'ErrorBadValueForCode - login='.GETPOST("username", "alpha", 2);

				// Call trigger
				$result = $user->call_trigger('USER_LOGIN_FAILED', $user);
				if ($result < 0) {
					$error++;
				}
				// End call triggers

				// Hooks on failed login
				$action = '';
				$hookmanager->initHooks(array('login'));
				$parameters = array('dol_authmode'=>$authmode, 'dol_loginmesg'=>$_SESSION["dol_loginmesg"]);
				$reshook = $hookmanager->executeHooks('afterLoginFailed', $parameters, $user, $action); // Note that $action and $object may have been modified by some hooks
				if ($reshook < 0) {
					$error++;
				}

				// Note: exit is done later
			}
		}

		$allowedmethodtopostusername = 3;
		if (defined('MAIN_AUTHENTICATION_POST_METHOD')) {
			$allowedmethodtopostusername = constant('MAIN_AUTHENTICATION_POST_METHOD');	// Note a value of 2 is not compatible with some authentication methods that put username as GET parameter
		}
		// TODO Remove use of $_COOKIE['login_dolibarr'] ? Replace $usertotest = with $usertotest = GETPOST("username", "alpha", $allowedmethodtopostusername);
		$usertotest = (!empty($_COOKIE['login_dolibarr']) ? preg_replace('/[^a-zA-Z0-9_@\-\.]/', '', $_COOKIE['login_dolibarr']) : GETPOST("username", "alpha", $allowedmethodtopostusername));
		$passwordtotest = GETPOST('password', 'none', $allowedmethodtopostusername);
		$entitytotest = (GETPOST('entity', 'int') ? GETPOST('entity', 'int') : (!empty($conf->entity) ? $conf->entity : 1));

		// Define if we received the correct data to go into the test of the login with the checkLoginPassEntity().
		$goontestloop = false;
		if (isset($_SERVER["REMOTE_USER"]) && in_array('http', $authmode)) {	// For http basic login test
			$goontestloop = true;
		}
		if ($dolibarr_main_authentication == 'forceuser' && !empty($dolibarr_auto_user)) {	// For automatic login with a forced user
			$goontestloop = true;
		}
		if (GETPOST("username", "alpha", $allowedmethodtopostusername)) {	// For posting the login form
			$goontestloop = true;
		}
		if (GETPOST('openid_mode', 'alpha', 1)) {	// For openid_connect ?
			$goontestloop = true;
		}
		if (GETPOST('beforeoauthloginredirect', 'int') || GETPOST('afteroauthloginreturn')) {	// For oauth login
			$goontestloop = true;
		}
		if (!empty($_COOKIE['login_dolibarr'])) {	// TODO For ? Remove this ?
			$goontestloop = true;
		}

		if (!is_object($langs)) { // This can occurs when calling page with NOREQUIRETRAN defined, however we need langs for error messages.
			include_once DOL_DOCUMENT_ROOT.'/core/class/translate.class.php';
			$langs = new Translate("", $conf);
			$langcode = (GETPOST('lang', 'aZ09', 1) ?GETPOST('lang', 'aZ09', 1) : (!getDolGlobalString('MAIN_LANG_DEFAULT') ? 'auto' : $conf->global->MAIN_LANG_DEFAULT));
			if (defined('MAIN_LANG_DEFAULT')) {
				$langcode = constant('MAIN_LANG_DEFAULT');
			}
			$langs->setDefaultLang($langcode);
		}

		// Validation of login/pass/entity
		// If ok, the variable login will be returned
		// If error, we will put error message in session under the name dol_loginmesg
		// Note authmode is an array for example: array('0'=>'dolibarr', '1'=>'googleoauth');
		if ($test && $goontestloop && (GETPOST('actionlogin', 'aZ09') == 'login' || $dolibarr_main_authentication != 'dolibarr')) {
			$login = checkLoginPassEntity($usertotest, $passwordtotest, $entitytotest, $authmode);
			if ($login === '--bad-login-validity--') {
				$login = '';
			}

			$dol_authmode = '';

			if ($login) {
				$dol_authmode = $conf->authmode; // This properties is defined only when logged, to say what mode was successfully used
				$dol_tz = empty($_POST["tz"]) ? (empty($_SESSION["tz"]) ? '' : $_SESSION["tz"]) : $_POST["tz"];
				$dol_tz_string = empty($_POST["tz_string"]) ? (empty($_SESSION["tz_string"]) ? '' : $_SESSION["tz_string"]) : $_POST["tz_string"];
				$dol_tz_string = preg_replace('/\s*\(.+\)$/', '', $dol_tz_string);
				$dol_tz_string = preg_replace('/,/', '/', $dol_tz_string);
				$dol_tz_string = preg_replace('/\s/', '_', $dol_tz_string);
				$dol_dst = 0;
				// Keep $_POST here. Do not use GETPOSTISSET
				$dol_dst_first = empty($_POST["dst_first"]) ? (empty($_SESSION["dst_first"]) ? '' : $_SESSION["dst_first"]) : $_POST["dst_first"];
				$dol_dst_second = empty($_POST["dst_second"]) ? (empty($_SESSION["dst_second"]) ? '' : $_SESSION["dst_second"]) : $_POST["dst_second"];
				if ($dol_dst_first && $dol_dst_second) {
					include_once DOL_DOCUMENT_ROOT.'/core/lib/date.lib.php';
					$datenow = dol_now();
					$datefirst = dol_stringtotime($dol_dst_first);
					$datesecond = dol_stringtotime($dol_dst_second);
					if ($datenow >= $datefirst && $datenow < $datesecond) {
						$dol_dst = 1;
					}
				}
				$dol_screenheight = empty($_POST["screenheight"]) ? (empty($_SESSION["dol_screenheight"]) ? '' : $_SESSION["dol_screenheight"]) : $_POST["screenheight"];
				$dol_screenwidth = empty($_POST["screenwidth"]) ? (empty($_SESSION["dol_screenwidth"]) ? '' : $_SESSION["dol_screenwidth"]) : $_POST["screenwidth"];
				//print $datefirst.'-'.$datesecond.'-'.$datenow.'-'.$dol_tz.'-'.$dol_tzstring.'-'.$dol_dst.'-'.sdol_screenheight.'-'.sdol_screenwidth; exit;
			}

			if (!$login) {
				dol_syslog('Bad password, connexion refused', LOG_DEBUG);
				// Load translation files required by page
				$langs->loadLangs(array('main', 'errors'));

				// Bad password. No authmode has found a good password.
				// We set a generic message if not defined inside function checkLoginPassEntity or subfunctions
				if (empty($_SESSION["dol_loginmesg"])) {
					$_SESSION["dol_loginmesg"] = $langs->transnoentitiesnoconv("ErrorBadLoginPassword");
				}

				// Call trigger for the "security events" log
				$user->context['audit'] = $langs->trans("ErrorBadLoginPassword").' - login='.GETPOST("username", "alpha", 2);

				// Call trigger
				$result = $user->call_trigger('USER_LOGIN_FAILED', $user);
				if ($result < 0) {
					$error++;
				}
				// End call triggers

				// Hooks on failed login
				$action = '';
				$hookmanager->initHooks(array('login'));
				$parameters = array('dol_authmode'=>$dol_authmode, 'dol_loginmesg'=>$_SESSION["dol_loginmesg"]);
				$reshook = $hookmanager->executeHooks('afterLoginFailed', $parameters, $user, $action); // Note that $action and $object may have been modified by some hooks
				if ($reshook < 0) {
					$error++;
				}

				// Note: exit is done in next chapter
			}
		}

		// End test login / passwords
		if (!$login || (in_array('ldap', $authmode) && empty($passwordtotest))) {	// With LDAP we refused empty password because some LDAP are "opened" for anonymous access so connexion is a success.
			// No data to test login, so we show the login page.
			dol_syslog("--- Access to ".(empty($_SERVER["REQUEST_METHOD"]) ? '' : $_SERVER["REQUEST_METHOD"].' ').$_SERVER["PHP_SELF"]." - action=".GETPOST('action', 'aZ09')." - actionlogin=".GETPOST('actionlogin', 'aZ09')." - showing the login form and exit", LOG_NOTICE);
			if (defined('NOREDIRECTBYMAINTOLOGIN')) {
				// When used with NOREDIRECTBYMAINTOLOGIN set, the http header must already be set when including the main.
				// See example with selectsearchbox.php. This case is reserverd for the selectesearchbox.php so we can
				// report a message to ask to login when search ajax component is used after a timeout.
				//top_httphead();
				return 'ERROR_NOT_LOGGED';
			} else {
				if (!empty($_SERVER["HTTP_USER_AGENT"]) && $_SERVER["HTTP_USER_AGENT"] == 'securitytest') {
					http_response_code(401); // It makes easier to understand if session was broken during security tests
				}
				dol_loginfunction($langs, $conf, (!empty($mysoc) ? $mysoc : ''));	// This include http headers
			}
			exit;
		}

		$resultFetchUser = $user->fetch('', $login, '', 1, ($entitytotest > 0 ? $entitytotest : -1)); // value for $login was retrieved previously when checking password.
		if ($resultFetchUser <= 0 || $user->isNotIntoValidityDateRange()) {
			dol_syslog('User not found or not valid, connexion refused');
			session_destroy();
			session_set_cookie_params(0, '/', null, (empty($dolibarr_main_force_https) ? false : true), true); // Add tag secure and httponly on session cookie
			session_name($sessionname);
			session_start();

			if ($resultFetchUser == 0) {
				// Load translation files required by page
				$langs->loadLangs(array('main', 'errors'));

				$_SESSION["dol_loginmesg"] = $langs->transnoentitiesnoconv("ErrorCantLoadUserFromDolibarrDatabase", $login);

				$user->context['audit'] = 'ErrorCantLoadUserFromDolibarrDatabase - login='.$login;
			} elseif ($resultFetchUser < 0) {
				$_SESSION["dol_loginmesg"] = $user->error;

				$user->context['audit'] = $user->error;
			} else {
				// Load translation files required by the page
				$langs->loadLangs(array('main', 'errors'));

				$_SESSION["dol_loginmesg"] = $langs->transnoentitiesnoconv("ErrorLoginDateValidity");

				$user->context['audit'] = $langs->trans("ErrorLoginDateValidity").' - login='.$login;
			}

			// Call trigger
			$result = $user->call_trigger('USER_LOGIN_FAILED', $user);
			if ($result < 0) {
				$error++;
			}
			// End call triggers


			// Hooks on failed login
			$action = '';
			$hookmanager->initHooks(array('login'));
			$parameters = array('dol_authmode'=>$dol_authmode, 'dol_loginmesg'=>$_SESSION["dol_loginmesg"]);
			$reshook = $hookmanager->executeHooks('afterLoginFailed', $parameters, $user, $action); // Note that $action and $object may have been modified by some hooks
			if ($reshook < 0) {
				$error++;
			}

			$paramsurl = array();
			if (GETPOST('textbrowser', 'int')) {
				$paramsurl[] = 'textbrowser='.GETPOST('textbrowser', 'int');
			}
			if (GETPOST('nojs', 'int')) {
				$paramsurl[] = 'nojs='.GETPOST('nojs', 'int');
			}
			if (GETPOST('lang', 'aZ09')) {
				$paramsurl[] = 'lang='.GETPOST('lang', 'aZ09');
			}
			header('Location: '.DOL_URL_ROOT.'/index.php'.(count($paramsurl) ? '?'.implode('&', $paramsurl) : ''));
			exit;
		} else {
			// User is loaded, we may need to change language for him according to its choice
			if (!empty($user->conf->MAIN_LANG_DEFAULT)) {
				$langs->setDefaultLang($user->conf->MAIN_LANG_DEFAULT);
			}
		}
	} else {
		// We are already into an authenticated session
		$login = $_SESSION["dol_login"];
		$entity = isset($_SESSION["dol_entity"]) ? $_SESSION["dol_entity"] : 0;
		dol_syslog("- This is an already logged session. _SESSION['dol_login']=".$login." _SESSION['dol_entity']=".$entity, LOG_DEBUG);

		$resultFetchUser = $user->fetch('', $login, '', 1, ($entity > 0 ? $entity : -1));

		//var_dump(dol_print_date($user->flagdelsessionsbefore, 'dayhour', 'gmt')." ".dol_print_date($_SESSION["dol_logindate"], 'dayhour', 'gmt'));

		if ($resultFetchUser <= 0
			|| ($user->flagdelsessionsbefore && !empty($_SESSION["dol_logindate"]) && $user->flagdelsessionsbefore > $_SESSION["dol_logindate"])
			|| ($user->status != $user::STATUS_ENABLED)
			|| ($user->isNotIntoValidityDateRange())) {
			if ($resultFetchUser <= 0) {
					// Account has been removed after login
					dol_syslog("Can't load user even if session logged. _SESSION['dol_login']=".$login, LOG_WARNING);
			} elseif ($user->flagdelsessionsbefore && !empty($_SESSION["dol_logindate"]) && $user->flagdelsessionsbefore > $_SESSION["dol_logindate"]) {
						// Session is no more valid
							dol_syslog("The user has a date for session invalidation = ".$user->flagdelsessionsbefore." and a session date = ".$_SESSION["dol_logindate"].". We must invalidate its sessions.");
			} elseif ($user->status != $user::STATUS_ENABLED) {
				// User is not enabled
				dol_syslog("The user login is disabled");
			} else {
				// User validity dates are no more valid
				dol_syslog("The user login has a validity between [".$user->datestartvalidity." and ".$user->dateendvalidity."], curren date is ".dol_now());
			}
							session_destroy();
							session_set_cookie_params(0, '/', null, (empty($dolibarr_main_force_https) ? false : true), true); // Add tag secure and httponly on session cookie
							session_name($sessionname);
							session_start();

			if ($resultFetchUser == 0) {
				$langs->loadLangs(array('main', 'errors'));

				$_SESSION["dol_loginmesg"] = $langs->transnoentitiesnoconv("ErrorCantLoadUserFromDolibarrDatabase", $login);

				$user->context['audit'] = 'ErrorCantLoadUserFromDolibarrDatabase - login='.$login;
			} elseif ($resultFetchUser < 0) {
				$_SESSION["dol_loginmesg"] = $user->error;

				$user->context['audit'] = $user->error;
			} else {
				$langs->loadLangs(array('main', 'errors'));

				$_SESSION["dol_loginmesg"] = $langs->transnoentitiesnoconv("ErrorSessionInvalidatedAfterPasswordChange");

				$user->context['audit'] = 'ErrorUserSessionWasInvalidated - login='.$login;
			}

							// Call trigger
							$result = $user->call_trigger('USER_LOGIN_FAILED', $user);
			if ($result < 0) {
				$error++;
			}
							// End call triggers

							// Hooks on failed login
							$action = '';
							$hookmanager->initHooks(array('login'));
							$parameters = array('dol_authmode' => (isset($dol_authmode) ? $dol_authmode : ''), 'dol_loginmesg' => $_SESSION["dol_loginmesg"]);
							$reshook = $hookmanager->executeHooks('afterLoginFailed', $parameters, $user, $action); // Note that $action and $object may have been modified by some hooks
			if ($reshook < 0) {
				$error++;
			}

							$paramsurl = array();
			if (GETPOST('textbrowser', 'int')) {
				$paramsurl[] = 'textbrowser='.GETPOST('textbrowser', 'int');
			}
			if (GETPOST('nojs', 'int')) {
				$paramsurl[] = 'nojs='.GETPOST('nojs', 'int');
			}
			if (GETPOST('lang', 'aZ09')) {
				$paramsurl[] = 'lang='.GETPOST('lang', 'aZ09');
			}
							header('Location: '.DOL_URL_ROOT.'/index.php'.(count($paramsurl) ? '?'.implode('&', $paramsurl) : ''));
							exit;
		} else {
			// Initialize technical object to manage hooks of page. Note that conf->hooks_modules contains array of hook context
			$hookmanager->initHooks(array('main'));

			// Code for search criteria persistence.
			if (!empty($_GET['save_lastsearch_values']) && !empty($_SERVER["HTTP_REFERER"])) {    // We must use $_GET here
				$relativepathstring = preg_replace('/\?.*$/', '', $_SERVER["HTTP_REFERER"]);
				$relativepathstring = preg_replace('/^https?:\/\/[^\/]*/', '', $relativepathstring); // Get full path except host server
				// Clean $relativepathstring
				if (constant('DOL_URL_ROOT')) {
					$relativepathstring = preg_replace('/^'.preg_quote(constant('DOL_URL_ROOT'), '/').'/', '', $relativepathstring);
				}
				$relativepathstring = preg_replace('/^\//', '', $relativepathstring);
				$relativepathstring = preg_replace('/^custom\//', '', $relativepathstring);
				//var_dump($relativepathstring);

				// We click on a link that leave a page we have to save search criteria, contextpage, limit and page and mode. We save them from tmp to no tmp
				if (!empty($_SESSION['lastsearch_values_tmp_'.$relativepathstring])) {
					$_SESSION['lastsearch_values_'.$relativepathstring] = $_SESSION['lastsearch_values_tmp_'.$relativepathstring];
					unset($_SESSION['lastsearch_values_tmp_'.$relativepathstring]);
				}
				if (!empty($_SESSION['lastsearch_contextpage_tmp_'.$relativepathstring])) {
					$_SESSION['lastsearch_contextpage_'.$relativepathstring] = $_SESSION['lastsearch_contextpage_tmp_'.$relativepathstring];
					unset($_SESSION['lastsearch_contextpage_tmp_'.$relativepathstring]);
				}
				if (!empty($_SESSION['lastsearch_limit_tmp_'.$relativepathstring]) && $_SESSION['lastsearch_limit_tmp_'.$relativepathstring] != $conf->liste_limit) {
					$_SESSION['lastsearch_limit_'.$relativepathstring] = $_SESSION['lastsearch_limit_tmp_'.$relativepathstring];
					unset($_SESSION['lastsearch_limit_tmp_'.$relativepathstring]);
				}
				if (!empty($_SESSION['lastsearch_page_tmp_'.$relativepathstring]) && $_SESSION['lastsearch_page_tmp_'.$relativepathstring] > 0) {
					$_SESSION['lastsearch_page_'.$relativepathstring] = $_SESSION['lastsearch_page_tmp_'.$relativepathstring];
					unset($_SESSION['lastsearch_page_tmp_'.$relativepathstring]);
				}
				if (!empty($_SESSION['lastsearch_mode_tmp_'.$relativepathstring])) {
					$_SESSION['lastsearch_mode_'.$relativepathstring] = $_SESSION['lastsearch_mode_tmp_'.$relativepathstring];
					unset($_SESSION['lastsearch_mode_tmp_'.$relativepathstring]);
				}
			}
			if (!empty($_GET['save_pageforbacktolist']) && !empty($_SERVER["HTTP_REFERER"])) {    // We must use $_GET here
				if (empty($_SESSION['pageforbacktolist'])) {
					$pageforbacktolistarray = array();
				} else {
					$pageforbacktolistarray = $_SESSION['pageforbacktolist'];
				}
				$tmparray = explode(':', $_GET['save_pageforbacktolist'], 2);
				if (!empty($tmparray[0]) && !empty($tmparray[1])) {
					$pageforbacktolistarray[$tmparray[0]] = $tmparray[1];
					$_SESSION['pageforbacktolist'] = $pageforbacktolistarray;
				}
			}

			$action = '';
			$parameters = array();
			$reshook = $hookmanager->executeHooks('updateSession', $parameters, $user, $action);
			if ($reshook < 0) {
				setEventMessages($hookmanager->error, $hookmanager->errors, 'errors');
			}
		}
	}

	// Is it a new session that has started ?
	// If we are here, this means authentication was successfull.
	if (!isset($_SESSION["dol_login"])) {
		// New session for this login has started.
		$error = 0;

		// Store value into session (values always stored)
		$_SESSION["dol_login"] = $user->login;
		$_SESSION["dol_logindate"] = dol_now('gmt');
		$_SESSION["dol_authmode"] = isset($dol_authmode) ? $dol_authmode : '';
		$_SESSION["dol_tz"] = isset($dol_tz) ? $dol_tz : '';
		$_SESSION["dol_tz_string"] = isset($dol_tz_string) ? $dol_tz_string : '';
		$_SESSION["dol_dst"] = isset($dol_dst) ? $dol_dst : '';
		$_SESSION["dol_dst_observed"] = isset($dol_dst_observed) ? $dol_dst_observed : '';
		$_SESSION["dol_dst_first"] = isset($dol_dst_first) ? $dol_dst_first : '';
		$_SESSION["dol_dst_second"] = isset($dol_dst_second) ? $dol_dst_second : '';
		$_SESSION["dol_screenwidth"] = isset($dol_screenwidth) ? $dol_screenwidth : '';
		$_SESSION["dol_screenheight"] = isset($dol_screenheight) ? $dol_screenheight : '';
		$_SESSION["dol_company"] = getDolGlobalString("MAIN_INFO_SOCIETE_NOM");
		$_SESSION["dol_entity"] = $conf->entity;
		// Store value into session (values stored only if defined)
		if (!empty($dol_hide_topmenu)) {
			$_SESSION['dol_hide_topmenu'] = $dol_hide_topmenu;
		}
		if (!empty($dol_hide_leftmenu)) {
			$_SESSION['dol_hide_leftmenu'] = $dol_hide_leftmenu;
		}
		if (!empty($dol_optimize_smallscreen)) {
			$_SESSION['dol_optimize_smallscreen'] = $dol_optimize_smallscreen;
		}
		if (!empty($dol_no_mouse_hover)) {
			$_SESSION['dol_no_mouse_hover'] = $dol_no_mouse_hover;
		}
		if (!empty($dol_use_jmobile)) {
			$_SESSION['dol_use_jmobile'] = $dol_use_jmobile;
		}

		dol_syslog("This is a new started user session. _SESSION['dol_login']=".$_SESSION["dol_login"]." Session id=".session_id());

		$db->begin();

		$user->update_last_login_date();

		$loginfo = 'TZ='.$_SESSION["dol_tz"].';TZString='.$_SESSION["dol_tz_string"].';Screen='.$_SESSION["dol_screenwidth"].'x'.$_SESSION["dol_screenheight"];
		$loginfo .= ' - authmode='.$dol_authmode.' - entity='.$conf->entity;

		// Call triggers for the "security events" log
		$user->context['audit'] = $loginfo;
		$user->context['authentication_method'] = $dol_authmode;

		// Call trigger
		$result = $user->call_trigger('USER_LOGIN', $user);
		if ($result < 0) {
			$error++;
		}
		// End call triggers

		// Hooks on successfull login
		$action = '';
		$hookmanager->initHooks(array('login'));
		$parameters = array('dol_authmode'=>$dol_authmode, 'dol_loginfo'=>$loginfo);
		$reshook = $hookmanager->executeHooks('afterLogin', $parameters, $user, $action); // Note that $action and $object may have been modified by some hooks
		if ($reshook < 0) {
			$error++;
		}

		if ($error) {
			$db->rollback();
			session_destroy();
			dol_print_error($db, 'Error in some triggers USER_LOGIN or in some hooks afterLogin');
			exit;
		} else {
			$db->commit();
		}

		// Change landing page if defined.
		$landingpage = (empty($user->conf->MAIN_LANDING_PAGE) ? (!getDolGlobalString('MAIN_LANDING_PAGE') ? '' : $conf->global->MAIN_LANDING_PAGE) : $user->conf->MAIN_LANDING_PAGE);
		if (!empty($landingpage)) {    // Example: /index.php
			$newpath = dol_buildpath($landingpage, 1);
			if ($_SERVER["PHP_SELF"] != $newpath) {   // not already on landing page (avoid infinite loop)
				header('Location: '.$newpath);
				exit;
			}
		}
	}


	// If user admin, we force the rights-based modules
	if ($user->admin) {
		$user->rights->user->user->lire = 1;
		$user->rights->user->user->creer = 1;
		$user->rights->user->user->password = 1;
		$user->rights->user->user->supprimer = 1;
		$user->rights->user->self->creer = 1;
		$user->rights->user->self->password = 1;

		//Required if advanced permissions are used with MAIN_USE_ADVANCED_PERMS
		if (getDolGlobalString('MAIN_USE_ADVANCED_PERMS')) {
			if (!$user->hasRight('user', 'user_advance')) {
				$user->rights->user->user_advance = new stdClass(); // To avoid warnings
			}
			if (!$user->hasRight('user', 'self_advance')) {
				$user->rights->user->self_advance = new stdClass(); // To avoid warnings
			}
			if (!$user->hasRight('user', 'group_advance')) {
				$user->rights->user->group_advance = new stdClass(); // To avoid warnings
			}

			$user->rights->user->user_advance->readperms = 1;
			$user->rights->user->user_advance->write = 1;
			$user->rights->user->self_advance->readperms = 1;
			$user->rights->user->self_advance->writeperms = 1;
			$user->rights->user->group_advance->read = 1;
			$user->rights->user->group_advance->readperms = 1;
			$user->rights->user->group_advance->write = 1;
			$user->rights->user->group_advance->delete = 1;
		}
	}

	/*
	 * Overwrite some configs globals (try to avoid this and have code to use instead $user->conf->xxx)
	 */

	// Set liste_limit
	if (isset($user->conf->MAIN_SIZE_LISTE_LIMIT)) {
		$conf->liste_limit = $user->conf->MAIN_SIZE_LISTE_LIMIT; // Can be 0
	}
	if (isset($user->conf->PRODUIT_LIMIT_SIZE)) {
		$conf->product->limit_size = $user->conf->PRODUIT_LIMIT_SIZE; // Can be 0
	}

	// Replace conf->css by personalized value if theme not forced
	if (!getDolGlobalString('MAIN_FORCETHEME') && !empty($user->conf->MAIN_THEME)) {
		$conf->theme = $user->conf->MAIN_THEME;
		$conf->css = "/theme/".$conf->theme."/style.css.php";
	}
} else {
	// We may have NOLOGIN set, but NOREQUIREUSER not
	if (!empty($user) && method_exists($user, 'loadDefaultValues') && !defined('NODEFAULTVALUES')) {
		$user->loadDefaultValues();		// Load default values for everybody (works even if $user->id = 0
	}
}


// Case forcing style from url
if (GETPOST('theme', 'aZ09')) {
	$conf->theme = GETPOST('theme', 'aZ09', 1);
	$conf->css = "/theme/".$conf->theme."/style.css.php";
}

// Set javascript option
if (GETPOST('nojs', 'int')) {  // If javascript was not disabled on URL
	$conf->use_javascript_ajax = 0;
} else {
	if (!empty($user->conf->MAIN_DISABLE_JAVASCRIPT)) {
		$conf->use_javascript_ajax = !$user->conf->MAIN_DISABLE_JAVASCRIPT;
	}
}

// Set MAIN_OPTIMIZEFORTEXTBROWSER for user (must be after login part)
if (!getDolGlobalString('MAIN_OPTIMIZEFORTEXTBROWSER') && !empty($user->conf->MAIN_OPTIMIZEFORTEXTBROWSER)) {
	$conf->global->MAIN_OPTIMIZEFORTEXTBROWSER = $user->conf->MAIN_OPTIMIZEFORTEXTBROWSER;
}

// set MAIN_OPTIMIZEFORCOLORBLIND for user
$conf->global->MAIN_OPTIMIZEFORCOLORBLIND = empty($user->conf->MAIN_OPTIMIZEFORCOLORBLIND) ? '' : $user->conf->MAIN_OPTIMIZEFORCOLORBLIND;

// Set terminal output option according to conf->browser.
if (GETPOST('dol_hide_leftmenu', 'int') || !empty($_SESSION['dol_hide_leftmenu'])) {
	$conf->dol_hide_leftmenu = 1;
}
if (GETPOST('dol_hide_topmenu', 'int') || !empty($_SESSION['dol_hide_topmenu'])) {
	$conf->dol_hide_topmenu = 1;
}
if (GETPOST('dol_optimize_smallscreen', 'int') || !empty($_SESSION['dol_optimize_smallscreen'])) {
	$conf->dol_optimize_smallscreen = 1;
}
if (GETPOST('dol_no_mouse_hover', 'int') || !empty($_SESSION['dol_no_mouse_hover'])) {
	$conf->dol_no_mouse_hover = 1;
}
if (GETPOST('dol_use_jmobile', 'int') || !empty($_SESSION['dol_use_jmobile'])) {
	$conf->dol_use_jmobile = 1;
}
// If not on Desktop
if (!empty($conf->browser->layout) && $conf->browser->layout != 'classic') {
	$conf->dol_no_mouse_hover = 1;
}

// If on smartphone or optmized for small screen
if ((!empty($conf->browser->layout) && $conf->browser->layout == 'phone')
			|| (!empty($_SESSION['dol_screenwidth']) && $_SESSION['dol_screenwidth'] < 400)
			|| (!empty($_SESSION['dol_screenheight']) && $_SESSION['dol_screenheight'] < 400
				|| getDolGlobalString('MAIN_OPTIMIZEFORTEXTBROWSER'))
			) {
		$conf->dol_optimize_smallscreen = 1;

	if (getDolGlobalInt('PRODUIT_DESC_IN_FORM') == 1) {
			$conf->global->PRODUIT_DESC_IN_FORM_ACCORDING_TO_DEVICE = 0;
	}
}
// Replace themes bugged with jmobile with eldy
if (!empty($conf->dol_use_jmobile) && in_array($conf->theme, array('bureau2crea', 'cameleo', 'amarok'))) {
	$conf->theme = 'eldy';
	$conf->css = "/theme/".$conf->theme."/style.css.php";
}

if (!defined('NOREQUIRETRAN')) {
	if (!GETPOST('lang', 'aZ09')) {	// If language was not forced on URL
		// If user has chosen its own language
		if (!empty($user->conf->MAIN_LANG_DEFAULT)) {
			// If different than current language
			//print ">>>".$langs->getDefaultLang()."-".$user->conf->MAIN_LANG_DEFAULT;
			if ($langs->getDefaultLang() != $user->conf->MAIN_LANG_DEFAULT) {
				$langs->setDefaultLang($user->conf->MAIN_LANG_DEFAULT);
			}
		}
	}
}

if (!defined('NOLOGIN')) {
	// If the login is not recovered, it is identified with an account that does not exist.
	// Hacking attempt?
	if (!$user->login) {
		accessforbidden();
	}

	// Check if user is active
	if ($user->statut < 1) {
		// If not active, we refuse the user
		$langs->loadLangs(array("errors", "other"));
		dol_syslog("Authentication KO as login is disabled", LOG_NOTICE);
		accessforbidden("ErrorLoginDisabled");
	}

	// Load permissions
	$user->getrights();
}

dol_syslog("--- Access to ".(empty($_SERVER["REQUEST_METHOD"]) ? '' : $_SERVER["REQUEST_METHOD"].' ').$_SERVER["PHP_SELF"].' - action='.GETPOST('action', 'aZ09').', massaction='.GETPOST('massaction', 'aZ09').(defined('NOTOKENRENEWAL') ? ' NOTOKENRENEWAL='.constant('NOTOKENRENEWAL') : ''), LOG_NOTICE);
//Another call for easy debugg
//dol_syslog("Access to ".$_SERVER["PHP_SELF"].' '.$_SERVER["HTTP_REFERER"].' GET='.join(',',array_keys($_GET)).'->'.join(',',$_GET).' POST:'.join(',',array_keys($_POST)).'->'.join(',',$_POST));

// Load main languages files
if (!defined('NOREQUIRETRAN')) {
	// Load translation files required by page
	$langs->loadLangs(array('main', 'dict'));
}

// Define some constants used for style of arrays
$bc = array(0=>'class="impair"', 1=>'class="pair"');
$bcdd = array(0=>'class="drag drop oddeven"', 1=>'class="drag drop oddeven"');
$bcnd = array(0=>'class="nodrag nodrop nohover"', 1=>'class="nodrag nodrop nohoverpair"'); // Used for tr to add new lines
$bctag = array(0=>'class="impair tagtr"', 1=>'class="pair tagtr"');

// Define messages variables
$mesg = ''; $warning = ''; $error = 0;
// deprecated, see setEventMessages() and dol_htmloutput_events()
$mesgs = array(); $warnings = array(); $errors = array();

// Constants used to defined number of lines in textarea
if (empty($conf->browser->firefox)) {
	define('ROWS_1', 1);
	define('ROWS_2', 2);
	define('ROWS_3', 3);
	define('ROWS_4', 4);
	define('ROWS_5', 5);
	define('ROWS_6', 6);
	define('ROWS_7', 7);
	define('ROWS_8', 8);
	define('ROWS_9', 9);
} else {
	define('ROWS_1', 0);
	define('ROWS_2', 1);
	define('ROWS_3', 2);
	define('ROWS_4', 3);
	define('ROWS_5', 4);
	define('ROWS_6', 5);
	define('ROWS_7', 6);
	define('ROWS_8', 7);
	define('ROWS_9', 8);
}

$heightforframes = 50;

// Init menu manager
if (!defined('NOREQUIREMENU')) {
	if (empty($user->socid)) {    // If internal user or not defined
		$conf->standard_menu = (!getDolGlobalString('MAIN_MENU_STANDARD_FORCED') ? (!getDolGlobalString('MAIN_MENU_STANDARD') ? 'eldy_menu.php' : $conf->global->MAIN_MENU_STANDARD) : $conf->global->MAIN_MENU_STANDARD_FORCED);
	} else {
		// If external user
		$conf->standard_menu = (!getDolGlobalString('MAIN_MENUFRONT_STANDARD_FORCED') ? (!getDolGlobalString('MAIN_MENUFRONT_STANDARD') ? 'eldy_menu.php' : $conf->global->MAIN_MENUFRONT_STANDARD) : $conf->global->MAIN_MENUFRONT_STANDARD_FORCED);
	}

	// Load the menu manager (only if not already done)
	$file_menu = $conf->standard_menu;
	if (GETPOST('menu', 'alpha')) {
		$file_menu = GETPOST('menu', 'alpha'); // example: menu=eldy_menu.php
	}
	if (!class_exists('MenuManager')) {
		$menufound = 0;
		$dirmenus = array_merge(array("/core/menus/"), (array) $conf->modules_parts['menus']);
		foreach ($dirmenus as $dirmenu) {
			$menufound = dol_include_once($dirmenu."standard/".$file_menu);
			if (class_exists('MenuManager')) {
				break;
			}
		}
		if (!class_exists('MenuManager')) {	// If failed to include, we try with standard eldy_menu.php
			dol_syslog("You define a menu manager '".$file_menu."' that can not be loaded.", LOG_WARNING);
			$file_menu = 'eldy_menu.php';
			include_once DOL_DOCUMENT_ROOT."/core/menus/standard/".$file_menu;
		}
	}
	$menumanager = new MenuManager($db, empty($user->socid) ? 0 : 1);
	$menumanager->loadMenu();
}

if (!empty(GETPOST('seteventmessages', 'alpha'))) {
	$message = GETPOST('seteventmessages', 'alpha');
	$messages  = explode(',', $message);
	foreach ($messages as $key => $msg) {
		$tmp = explode(':', $msg);
		setEventMessages($tmp[0], null, !empty($tmp[1]) ? $tmp[1] : 'mesgs');
	}
}

// Functions

if (!function_exists("llxHeader")) {
	/**
	 *	Show HTML header HTML + BODY + Top menu + left menu + DIV
	 *
	 * @param 	string 			$head				Optionnal head lines
	 * @param 	string 			$title				HTML title
	 * @param	string			$help_url			Url links to help page
	 * 		                            			Syntax is: For a wiki page: EN:EnglishPage|FR:FrenchPage|ES:SpanishPage|DE:GermanPage
	 *                                  			For other external page: http://server/url
	 * @param	string			$target				Target to use on links
	 * @param 	int    			$disablejs			More content into html header
	 * @param 	int    			$disablehead		More content into html header
	 * @param 	array|string  	$arrayofjs			Array of complementary js files
	 * @param 	array|string  	$arrayofcss			Array of complementary css files
	 * @param	string			$morequerystring	Query string to add to the link "print" to get same parameters (use only if autodetect fails)
	 * @param   string  		$morecssonbody      More CSS on body tag. For example 'classforhorizontalscrolloftabs'.
	 * @param	string			$replacemainareaby	Replace call to main_area() by a print of this string
	 * @param	int				$disablenofollow	Disable the "nofollow" on meta robot header
	 * @param	int				$disablenoindex		Disable the "noindex" on meta robot header
	 * @return	void
	 */
	function llxHeader($head = '', $title = '', $help_url = '', $target = '', $disablejs = 0, $disablehead = 0, $arrayofjs = '', $arrayofcss = '', $morequerystring = '', $morecssonbody = '', $replacemainareaby = '', $disablenofollow = 0, $disablenoindex = 0)
	{
		global $conf, $hookmanager;

		$parameters = array(
			'head' =>& $head,
			'title' =>& $title,
			'help_url' =>& $help_url,
			'target' =>& $target,
			'disablejs' =>& $disablejs,
			'disablehead' =>& $disablehead,
			'arrayofjs' =>& $arrayofjs,
			'arrayofcss' =>& $arrayofcss,
			'morequerystring' =>& $morequerystring,
			'morecssonbody' =>& $morecssonbody,
			'replacemainareaby' =>& $replacemainareaby,
			'disablenofollow' =>& $disablenofollow,
			'disablenoindex' =>& $disablenoindex

		);
		$reshook = $hookmanager->executeHooks('llxHeader', $parameters);
		if ($reshook > 0) {
			print $hookmanager->resPrint;
			return;
		}

		// html header
		top_htmlhead($head, $title, $disablejs, $disablehead, $arrayofjs, $arrayofcss, 0, $disablenofollow, $disablenoindex);

		$tmpcsstouse = 'sidebar-collapse'.($morecssonbody ? ' '.$morecssonbody : '');
		// If theme MD and classic layer, we open the menulayer by default.
		if ($conf->theme == 'md' && !in_array($conf->browser->layout, array('phone', 'tablet')) && !getDolGlobalString('MAIN_OPTIMIZEFORTEXTBROWSER')) {
			global $mainmenu;
			if ($mainmenu != 'website') {
				$tmpcsstouse = $morecssonbody; // We do not use sidebar-collpase by default to have menuhider open by default.
			}
		}

		if (getDolGlobalString('MAIN_OPTIMIZEFORCOLORBLIND')) {
			$tmpcsstouse .= ' colorblind-'.strip_tags($conf->global->MAIN_OPTIMIZEFORCOLORBLIND);
		}

		print '<body id="mainbody" class="'.$tmpcsstouse.'">'."\n";

		// top menu and left menu area
		if ((empty($conf->dol_hide_topmenu) || GETPOST('dol_invisible_topmenu', 'int')) && !GETPOST('dol_openinpopup', 'aZ09')) {
			top_menu($head, $title, $target, $disablejs, $disablehead, $arrayofjs, $arrayofcss, $morequerystring, $help_url);
		}

		if (empty($conf->dol_hide_leftmenu) && !GETPOST('dol_openinpopup', 'aZ09')) {
			left_menu(array(), $help_url, '', '', 1, $title, 1); // $menumanager is retrieved with a global $menumanager inside this function
		}

		// main area
		if ($replacemainareaby) {
			print $replacemainareaby;
			return;
		}
		main_area($title);
	}
}


/**
 *  Show HTTP header. Called by top_htmlhead().
 *
 *  @param  string  $contenttype    Content type. For example, 'text/html'
 *  @param	int		$forcenocache	Force disabling of cache for the page
 *  @return	void
 */
function top_httphead($contenttype = 'text/html', $forcenocache = 0)
{
	global $db, $conf, $hookmanager;

	if ($contenttype == 'text/html') {
		header("Content-Type: text/html; charset=".$conf->file->character_set_client);
	} else {
		header("Content-Type: ".$contenttype);
	}

	// Security options

	// X-Content-Type-Options
	header("X-Content-Type-Options: nosniff"); // With the nosniff option, if the server says the content is text/html, the browser will render it as text/html (note that most browsers now force this option to on)

	// X-Frame-Options
	if (!defined('XFRAMEOPTIONS_ALLOWALL')) {
		header("X-Frame-Options: SAMEORIGIN"); // Frames allowed only if on same domain (stop some XSS attacks)
	} else {
		header("X-Frame-Options: ALLOWALL");
	}

	// X-XSS-Protection
	//header("X-XSS-Protection: 1");      		// XSS filtering protection of some browsers (note: use of Content-Security-Policy is more efficient). Disabled as deprecated.

	// Content-Security-Policy-Report-Only
	if (!defined('MAIN_SECURITY_FORCECSPRO')) {
		// If CSP not forced from the page

		// A default security policy that keep usage of js external component like ckeditor, stripe, google, working
		// For example: to restrict to only local resources, except for css (cloudflare+google), and js (transifex + google tags) and object/iframe (youtube)
		// default-src 'self'; style-src: https://cdnjs.cloudflare.com https://fonts.googleapis.com; script-src: https://cdn.transifex.com https://www.googletagmanager.com; object-src https://youtube.com; frame-src https://youtube.com; img-src: *;
		// For example, to restrict everything to itself except img that can be on other servers:
		// default-src 'self'; img-src *;
		// Pre-existing site that uses too much js code to fix but wants to ensure resources are loaded only over https and disable plugins:
		// default-src https: 'unsafe-inline' 'unsafe-eval'; object-src 'none'
		//
		// $contentsecuritypolicy = "frame-ancestors 'self'; img-src * data:; font-src *; default-src 'self' 'unsafe-inline' 'unsafe-eval' *.paypal.com *.stripe.com *.google.com *.googleapis.com *.google-analytics.com *.googletagmanager.com;";
		// $contentsecuritypolicy = "frame-ancestors 'self'; img-src * data:; font-src *; default-src *; script-src 'self' 'unsafe-inline' *.paypal.com *.stripe.com *.google.com *.googleapis.com *.google-analytics.com *.googletagmanager.com; style-src 'self' 'unsafe-inline'; connect-src 'self';";
		$contentsecuritypolicy = getDolGlobalString('MAIN_SECURITY_FORCECSPRO');

		if (!is_object($hookmanager)) {
			include_once DOL_DOCUMENT_ROOT.'/core/class/hookmanager.class.php';
			$hookmanager = new HookManager($db);
		}
		$hookmanager->initHooks(array("main"));

		$parameters = array('contentsecuritypolicy'=>$contentsecuritypolicy, 'mode'=>'reportonly');
		$result = $hookmanager->executeHooks('setContentSecurityPolicy', $parameters); // Note that $action and $object may have been modified by some hooks
		if ($result > 0) {
			$contentsecuritypolicy = $hookmanager->resPrint; // Replace CSP
		} else {
			$contentsecuritypolicy .= $hookmanager->resPrint; // Concat CSP
		}

		if (!empty($contentsecuritypolicy)) {
			header("Content-Security-Policy-Report-Only: ".$contentsecuritypolicy);
		}
	} else {
		header("Content-Security-Policy: ".constant('MAIN_SECURITY_FORCECSPRO'));
	}

	// Content-Security-Policy
	if (!defined('MAIN_SECURITY_FORCECSP')) {
		// If CSP not forced from the page

		// A default security policy that keep usage of js external component like ckeditor, stripe, google, working
		// For example: to restrict to only local resources, except for css (cloudflare+google), and js (transifex + google tags) and object/iframe (youtube)
		// default-src 'self'; style-src: https://cdnjs.cloudflare.com https://fonts.googleapis.com; script-src: https://cdn.transifex.com https://www.googletagmanager.com; object-src https://youtube.com; frame-src https://youtube.com; img-src: *;
		// For example, to restrict everything to itself except img that can be on other servers:
		// default-src 'self'; img-src *;
		// Pre-existing site that uses too much js code to fix but wants to ensure resources are loaded only over https and disable plugins:
		// default-src https: 'unsafe-inline' 'unsafe-eval'; object-src 'none'
		//
		// $contentsecuritypolicy = "frame-ancestors 'self'; img-src * data:; font-src *; default-src 'self' 'unsafe-inline' 'unsafe-eval' *.paypal.com *.stripe.com *.google.com *.googleapis.com *.google-analytics.com *.googletagmanager.com;";
		// $contentsecuritypolicy = "frame-ancestors 'self'; img-src * data:; font-src *; default-src *; script-src 'self' 'unsafe-inline' *.paypal.com *.stripe.com *.google.com *.googleapis.com *.google-analytics.com *.googletagmanager.com; style-src 'self' 'unsafe-inline'; connect-src 'self';";
		$contentsecuritypolicy = getDolGlobalString('MAIN_SECURITY_FORCECSP');

		if (!is_object($hookmanager)) {
			include_once DOL_DOCUMENT_ROOT.'/core/class/hookmanager.class.php';
			$hookmanager = new HookManager($db);
		}
		$hookmanager->initHooks(array("main"));

		$parameters = array('contentsecuritypolicy'=>$contentsecuritypolicy, 'mode'=>'active');
		$result = $hookmanager->executeHooks('setContentSecurityPolicy', $parameters); // Note that $action and $object may have been modified by some hooks
		if ($result > 0) {
			$contentsecuritypolicy = $hookmanager->resPrint; // Replace CSP
		} else {
			$contentsecuritypolicy .= $hookmanager->resPrint; // Concat CSP
		}

		if (!empty($contentsecuritypolicy)) {
			header("Content-Security-Policy: ".$contentsecuritypolicy);
		}
	} else {
		header("Content-Security-Policy: ".constant('MAIN_SECURITY_FORCECSP'));
	}

	// Referrer-Policy
	// Say if we must provide the referrer when we jump onto another web page.
	// Default browser are 'strict-origin-when-cross-origin' (only domain is sent on other domain switching), we want more so we use 'same-origin' so browser doesn't send any referrer when going into another web site domain.
	if (!defined('MAIN_SECURITY_FORCERP')) {
		$referrerpolicy = getDolGlobalString('MAIN_SECURITY_FORCERP', "same-origin");

		header("Referrer-Policy: ".$referrerpolicy);
	}

	if ($forcenocache) {
		header("Cache-Control: no-cache, no-store, must-revalidate, max-age=0");
	}

	// No need to add this token in header, we use instead the one into the forms.
	//header("anti-csrf-token: ".newToken());
}

/**
 * Ouput html header of a page. It calls also top_httphead()
 * This code is also duplicated into security2.lib.php::dol_loginfunction
 *
 * @param 	string 	$head			 Optionnal head lines
 * @param 	string 	$title			 HTML title
 * @param 	int    	$disablejs		 Disable js output
 * @param 	int    	$disablehead	 Disable head output
 * @param 	array  	$arrayofjs		 Array of complementary js files
 * @param 	array  	$arrayofcss		 Array of complementary css files
 * @param 	int    	$disableforlogin Do not load heavy js and css for login pages
 * @param   int     $disablenofollow Disable nofollow tag for meta robots
 * @param   int     $disablenoindex  Disable noindex tag for meta robots
 * @return	void
 */
function top_htmlhead($head, $title = '', $disablejs = 0, $disablehead = 0, $arrayofjs = '', $arrayofcss = '', $disableforlogin = 0, $disablenofollow = 0, $disablenoindex = 0)
{
	global $db, $conf, $langs, $user, $mysoc, $hookmanager;

	top_httphead();

	if (empty($conf->css)) {
		$conf->css = '/theme/eldy/style.css.php'; // If not defined, eldy by default
	}

	print '<!doctype html>'."\n";

	print '<html lang="'.substr($langs->defaultlang, 0, 2).'">'."\n";

	//print '<html xmlns="http://www.w3.org/1999/xhtml" xml:lang="fr">'."\n";
	if (empty($disablehead)) {
		if (!is_object($hookmanager)) {
			include_once DOL_DOCUMENT_ROOT.'/core/class/hookmanager.class.php';
			$hookmanager = new HookManager($db);
		}
		$hookmanager->initHooks(array("main"));

		$ext = 'layout='.(empty($conf->browser->layout) ? '' : $conf->browser->layout).'&amp;version='.urlencode(DOL_VERSION);

		print "<head>\n";

		if (GETPOST('dol_basehref', 'alpha')) {
			print '<base href="'.dol_escape_htmltag(GETPOST('dol_basehref', 'alpha')).'">'."\n";
		}

		// Displays meta
		print '<meta charset="utf-8">'."\n";
		print '<meta name="robots" content="'.($disablenoindex ? 'index' : 'noindex').($disablenofollow ? ',follow' : ',nofollow').'">'."\n"; // Do not index
		print '<meta name="viewport" content="width=device-width, initial-scale=1.0">'."\n"; // Scale for mobile device
		print '<meta name="author" content="Dolibarr Development Team">'."\n";
		print '<meta name="anti-csrf-newtoken" content="'.newToken().'">'."\n";
		print '<meta name="anti-csrf-currenttoken" content="'.currentToken().'">'."\n";
		if (getDolGlobalInt('MAIN_FEATURES_LEVEL')) {
			print '<meta name="MAIN_FEATURES_LEVEL" content="'.getDolGlobalInt('MAIN_FEATURES_LEVEL').'">'."\n";
		}
		// Favicon
		$favicon = DOL_URL_ROOT.'/theme/dolibarr_256x256_color.png';
		if (!empty($mysoc->logo_squarred_mini)) {
			$favicon = DOL_URL_ROOT.'/viewimage.php?cache=1&modulepart=mycompany&file='.urlencode('logos/thumbs/'.$mysoc->logo_squarred_mini);
		}
		if (getDolGlobalString('MAIN_FAVICON_URL')) {
			$favicon = getDolGlobalString('MAIN_FAVICON_URL');
		}
		if (empty($conf->dol_use_jmobile)) {
			print '<link rel="shortcut icon" type="image/x-icon" href="'.$favicon.'"/>'."\n"; // Not required into an Android webview
		}

		//if (empty($conf->global->MAIN_OPTIMIZEFORTEXTBROWSER)) print '<link rel="top" title="'.$langs->trans("Home").'" href="'.(DOL_URL_ROOT?DOL_URL_ROOT:'/').'">'."\n";
		//if (empty($conf->global->MAIN_OPTIMIZEFORTEXTBROWSER)) print '<link rel="copyright" title="GNU General Public License" href="https://www.gnu.org/copyleft/gpl.html#SEC1">'."\n";
		//if (empty($conf->global->MAIN_OPTIMIZEFORTEXTBROWSER)) print '<link rel="author" title="Dolibarr Development Team" href="https://www.dolibarr.org">'."\n";

		// Mobile appli like icon
		$manifest = DOL_URL_ROOT.'/theme/'.$conf->theme.'/manifest.json.php';
		if (!empty($manifest)) {
			print '<link rel="manifest" href="'.$manifest.'" />'."\n";
		}

		if (getDolGlobalString('THEME_ELDY_TOPMENU_BACK1')) {
			// TODO: use auto theme color switch
			print '<meta name="theme-color" content="rgb(' . getDolGlobalString('THEME_ELDY_TOPMENU_BACK1').')">'."\n";
		}

		// Auto refresh page
		if (GETPOST('autorefresh', 'int') > 0) {
			print '<meta http-equiv="refresh" content="'.GETPOST('autorefresh', 'int').'">';
		}

		// Displays title
		$appli = constant('DOL_APPLICATION_TITLE');
		if (getDolGlobalString('MAIN_APPLICATION_TITLE')) {
			$appli = $conf->global->MAIN_APPLICATION_TITLE;
		}

		print '<title>';
		$titletoshow = '';
		if ($title && getDolGlobalString('MAIN_HTML_TITLE') && preg_match('/noapp/', $conf->global->MAIN_HTML_TITLE)) {
			$titletoshow = dol_htmlentities($title);
		} elseif ($title) {
			$titletoshow = dol_htmlentities($appli.' - '.$title);
		} else {
			$titletoshow = dol_htmlentities($appli);
		}

		$parameters = array('title'=>$titletoshow);
		$result = $hookmanager->executeHooks('setHtmlTitle', $parameters); // Note that $action and $object may have been modified by some hooks
		if ($result > 0) {
			$titletoshow = $hookmanager->resPrint; // Replace Title to show
		} else {
			$titletoshow .= $hookmanager->resPrint; // Concat to Title to show
		}

		print $titletoshow;
		print '</title>';

		print "\n";

		if (GETPOST('version', 'int')) {
			$ext = 'version='.GETPOST('version', 'int'); // usefull to force no cache on css/js
		}
		// Refresh value of MAIN_IHM_PARAMS_REV before forging the parameter line.
		if (GETPOST('dol_resetcache')) {
			dolibarr_set_const($db, "MAIN_IHM_PARAMS_REV", getDolGlobalInt('MAIN_IHM_PARAMS_REV') + 1, 'chaine', 0, '', $conf->entity);
		}

		$themeparam = '?lang='.$langs->defaultlang.'&amp;theme='.$conf->theme.(GETPOST('optioncss', 'aZ09') ? '&amp;optioncss='.GETPOST('optioncss', 'aZ09', 1) : '').(empty($user->id) ? '' : ('&amp;userid='.$user->id)).'&amp;entity='.$conf->entity;

		$themeparam .= ($ext ? '&amp;'.$ext : '').'&amp;revision='.getDolGlobalInt("MAIN_IHM_PARAMS_REV");
		if (GETPOSTISSET('dol_hide_topmenu')) {
			$themeparam .= '&amp;dol_hide_topmenu='.GETPOST('dol_hide_topmenu', 'int');
		}
		if (GETPOSTISSET('dol_hide_leftmenu')) {
			$themeparam .= '&amp;dol_hide_leftmenu='.GETPOST('dol_hide_leftmenu', 'int');
		}
		if (GETPOSTISSET('dol_optimize_smallscreen')) {
			$themeparam .= '&amp;dol_optimize_smallscreen='.GETPOST('dol_optimize_smallscreen', 'int');
		}
		if (GETPOSTISSET('dol_no_mouse_hover')) {
			$themeparam .= '&amp;dol_no_mouse_hover='.GETPOST('dol_no_mouse_hover', 'int');
		}
		if (GETPOSTISSET('dol_use_jmobile')) {
			$themeparam .= '&amp;dol_use_jmobile='.GETPOST('dol_use_jmobile', 'int'); $conf->dol_use_jmobile = GETPOST('dol_use_jmobile', 'int');
		}
		if (GETPOSTISSET('THEME_DARKMODEENABLED')) {
			$themeparam .= '&amp;THEME_DARKMODEENABLED='.GETPOST('THEME_DARKMODEENABLED', 'int');
		}
		if (GETPOSTISSET('THEME_SATURATE_RATIO')) {
			$themeparam .= '&amp;THEME_SATURATE_RATIO='.GETPOST('THEME_SATURATE_RATIO', 'int');
		}

		if (getDolGlobalString('MAIN_ENABLE_FONT_ROBOTO')) {
			print '<link rel="preconnect" href="https://fonts.gstatic.com">'."\n";
			print '<link href="https://fonts.googleapis.com/css2?family=Roboto:wght@200;300;400;500;600&display=swap" rel="stylesheet">'."\n";
		}

		if (!defined('DISABLE_JQUERY') && !$disablejs && $conf->use_javascript_ajax) {
			print '<!-- Includes CSS for JQuery (Ajax library) -->'."\n";
			$jquerytheme = 'base';
			if (getDolGlobalString('MAIN_USE_JQUERY_THEME')) {
				$jquerytheme = $conf->global->MAIN_USE_JQUERY_THEME;
			}
			if (constant('JS_JQUERY_UI')) {
				print '<link rel="stylesheet" type="text/css" href="'.JS_JQUERY_UI.'css/'.$jquerytheme.'/jquery-ui.min.css'.($ext ? '?'.$ext : '').'">'."\n"; // Forced JQuery
			} else {
				print '<link rel="stylesheet" type="text/css" href="'.DOL_URL_ROOT.'/includes/jquery/css/'.$jquerytheme.'/jquery-ui.css'.($ext ? '?'.$ext : '').'">'."\n"; // JQuery
			}
			if (!defined('DISABLE_JQUERY_JNOTIFY')) {
				print '<link rel="stylesheet" type="text/css" href="'.DOL_URL_ROOT.'/includes/jquery/plugins/jnotify/jquery.jnotify-alt.min.css'.($ext ? '?'.$ext : '').'">'."\n"; // JNotify
			}
			if (!defined('DISABLE_SELECT2') && (getDolGlobalString('MAIN_USE_JQUERY_MULTISELECT') || defined('REQUIRE_JQUERY_MULTISELECT'))) {     // jQuery plugin "mutiselect", "multiple-select", "select2"...
				$tmpplugin = !getDolGlobalString('MAIN_USE_JQUERY_MULTISELECT') ?constant('REQUIRE_JQUERY_MULTISELECT') : $conf->global->MAIN_USE_JQUERY_MULTISELECT;
				print '<link rel="stylesheet" type="text/css" href="'.DOL_URL_ROOT.'/includes/jquery/plugins/'.$tmpplugin.'/dist/css/'.$tmpplugin.'.css'.($ext ? '?'.$ext : '').'">'."\n";
			}
		}

		if (!defined('DISABLE_FONT_AWSOME')) {
			print '<!-- Includes CSS for font awesome -->'."\n";
			$fontawesome_directory = getDolGlobalString('MAIN_FONTAWESOME_DIRECTORY', '/theme/common/fontawesome-5');
			print '<link rel="stylesheet" type="text/css" href="'.DOL_URL_ROOT.$fontawesome_directory.'/css/all.min.css'.($ext ? '?'.$ext : '').'">'."\n";
		}

		print '<!-- Includes CSS for Dolibarr theme -->'."\n";
		// Output style sheets (optioncss='print' or ''). Note: $conf->css looks like '/theme/eldy/style.css.php'
		$themepath = dol_buildpath($conf->css, 1);
		$themesubdir = '';
		if (!empty($conf->modules_parts['theme'])) {	// This slow down
			foreach ($conf->modules_parts['theme'] as $reldir) {
				if (file_exists(dol_buildpath($reldir.$conf->css, 0))) {
					$themepath = dol_buildpath($reldir.$conf->css, 1);
					$themesubdir = $reldir;
					break;
				}
			}
		}

		//print 'themepath='.$themepath.' themeparam='.$themeparam;exit;
		print '<link rel="stylesheet" type="text/css" href="'.$themepath.$themeparam.'">'."\n";
		if (getDolGlobalString('MAIN_FIX_FLASH_ON_CHROME')) {
			print '<!-- Includes CSS that does not exists as a workaround of flash bug of chrome -->'."\n".'<link rel="stylesheet" type="text/css" href="filethatdoesnotexiststosolvechromeflashbug">'."\n";
		}

		// CSS forced by modules (relative url starting with /)
		if (!empty($conf->modules_parts['css'])) {
			$arraycss = (array) $conf->modules_parts['css'];
			foreach ($arraycss as $modcss => $filescss) {
				$filescss = (array) $filescss; // To be sure filecss is an array
				foreach ($filescss as $cssfile) {
					if (empty($cssfile)) {
						dol_syslog("Warning: module ".$modcss." declared a css path file into its descriptor that is empty.", LOG_WARNING);
					}
					// cssfile is a relative path
					$urlforcss = dol_buildpath($cssfile, 1);
					if ($urlforcss && $urlforcss != '/') {
						print '<!-- Includes CSS added by module '.$modcss.' -->'."\n".'<link rel="stylesheet" type="text/css" href="'.$urlforcss;
						// We add params only if page is not static, because some web server setup does not return content type text/css if url has parameters, so browser cache is not used.
						if (!preg_match('/\.css$/i', $cssfile)) {
							print $themeparam;
						}
						print '">'."\n";
					} else {
						dol_syslog("Warning: module ".$modcss." declared a css path file for a file we can't find.", LOG_WARNING);
					}
				}
			}
		}
		// CSS forced by page in top_htmlhead call (relative url starting with /)
		if (is_array($arrayofcss)) {
			foreach ($arrayofcss as $cssfile) {
				if (preg_match('/^(http|\/\/)/i', $cssfile)) {
					$urltofile = $cssfile;
				} else {
					$urltofile = dol_buildpath($cssfile, 1);
				}
				print '<!-- Includes CSS added by page -->'."\n".'<link rel="stylesheet" type="text/css" title="default" href="'.$urltofile;
				// We add params only if page is not static, because some web server setup does not return content type text/css if url has parameters and browser cache is not used.
				if (!preg_match('/\.css$/i', $cssfile)) {
					print $themeparam;
				}
				print '">'."\n";
			}
		}

		// Custom CSS
		if (getDolGlobalString('MAIN_IHM_CUSTOM_CSS')) {
			// If a custom CSS was set, we add link to the custom css php file
			print '<link rel="stylesheet" type="text/css" href="'.DOL_URL_ROOT.'/theme/custom.css.php'.($ext ? '?'.$ext : '').'&amp;revision='.getDolGlobalInt("MAIN_IHM_PARAMS_REV").'">'."\n";
		}

		// Output standard javascript links
		if (!defined('DISABLE_JQUERY') && !$disablejs && !empty($conf->use_javascript_ajax)) {
			// JQuery. Must be before other includes
			print '<!-- Includes JS for JQuery -->'."\n";
			if (defined('JS_JQUERY') && constant('JS_JQUERY')) {
				print '<script nonce="'.getNonce().'" src="'.JS_JQUERY.'jquery.min.js'.($ext ? '?'.$ext : '').'"></script>'."\n";
			} else {
				print '<script nonce="'.getNonce().'" src="'.DOL_URL_ROOT.'/includes/jquery/js/jquery.min.js'.($ext ? '?'.$ext : '').'"></script>'."\n";
			}
			if (defined('JS_JQUERY_UI') && constant('JS_JQUERY_UI')) {
				print '<script nonce="'.getNonce().'" src="'.JS_JQUERY_UI.'jquery-ui.min.js'.($ext ? '?'.$ext : '').'"></script>'."\n";
			} else {
				print '<script nonce="'.getNonce().'" src="'.DOL_URL_ROOT.'/includes/jquery/js/jquery-ui.min.js'.($ext ? '?'.$ext : '').'"></script>'."\n";
			}
			// jQuery jnotify
			if (!getDolGlobalString('MAIN_DISABLE_JQUERY_JNOTIFY') && !defined('DISABLE_JQUERY_JNOTIFY')) {
				print '<script nonce="'.getNonce().'" src="'.DOL_URL_ROOT.'/includes/jquery/plugins/jnotify/jquery.jnotify.min.js'.($ext ? '?'.$ext : '').'"></script>'."\n";
			}
			// Table drag and drop lines
			if (empty($disableforlogin) && !defined('DISABLE_JQUERY_TABLEDND')) {
				print '<script nonce="'.getNonce().'" src="'.DOL_URL_ROOT.'/includes/jquery/plugins/tablednd/jquery.tablednd.min.js'.($ext ? '?'.$ext : '').'"></script>'."\n";
			}
			// Chart
<<<<<<< HEAD
			if (empty($disableforlogin) && (empty($conf->global->MAIN_JS_GRAPH) || getDolGlobalString('MAIN_JS_GRAPH') == 'chart') && !defined('DISABLE_JS_GRAPH')) {
=======
			if (empty($disableforlogin) && (!getDolGlobalString('MAIN_JS_GRAPH') || getDolGlobalString('MAIN_JS_GRAPH') == 'chart') && !defined('DISABLE_JS_GRAPH')) {
>>>>>>> 729451fa
				print '<script nonce="'.getNonce().'" src="'.DOL_URL_ROOT.'/includes/nnnick/chartjs/dist/chart.min.js'.($ext ? '?'.$ext : '').'"></script>'."\n";
			}

			// jQuery jeditable for Edit In Place features
			if (getDolGlobalString('MAIN_USE_JQUERY_JEDITABLE') && !defined('DISABLE_JQUERY_JEDITABLE')) {
				print '<!-- JS to manage editInPlace feature -->'."\n";
				print '<script nonce="'.getNonce().'" src="'.DOL_URL_ROOT.'/includes/jquery/plugins/jeditable/jquery.jeditable.js'.($ext ? '?'.$ext : '').'"></script>'."\n";
				print '<script nonce="'.getNonce().'" src="'.DOL_URL_ROOT.'/includes/jquery/plugins/jeditable/jquery.jeditable.ui-datepicker.js'.($ext ? '?'.$ext : '').'"></script>'."\n";
				print '<script nonce="'.getNonce().'" src="'.DOL_URL_ROOT.'/includes/jquery/plugins/jeditable/jquery.jeditable.ui-autocomplete.js'.($ext ? '?'.$ext : '').'"></script>'."\n";
				print '<script>'."\n";
				print 'var urlSaveInPlace = \''.DOL_URL_ROOT.'/core/ajax/saveinplace.php\';'."\n";
				print 'var urlLoadInPlace = \''.DOL_URL_ROOT.'/core/ajax/loadinplace.php\';'."\n";
				print 'var tooltipInPlace = \''.$langs->transnoentities('ClickToEdit').'\';'."\n"; // Added in title attribute of span
				print 'var placeholderInPlace = \'&nbsp;\';'."\n"; // If we put another string than $langs->trans("ClickToEdit") here, nothing is shown. If we put empty string, there is error, Why ?
				print 'var cancelInPlace = \''.$langs->trans("Cancel").'\';'."\n";
				print 'var submitInPlace = \''.$langs->trans('Ok').'\';'."\n";
				print 'var indicatorInPlace = \'<img src="'.DOL_URL_ROOT."/theme/".$conf->theme."/img/working.gif".'">\';'."\n";
				print 'var withInPlace = 300;'; // width in pixel for default string edit
				print '</script>'."\n";
				print '<script nonce="'.getNonce().'" src="'.DOL_URL_ROOT.'/core/js/editinplace.js'.($ext ? '?'.$ext : '').'"></script>'."\n";
				print '<script nonce="'.getNonce().'" src="'.DOL_URL_ROOT.'/includes/jquery/plugins/jeditable/jquery.jeditable.ckeditor.js'.($ext ? '?'.$ext : '').'"></script>'."\n";
			}
			// jQuery Timepicker
			if (getDolGlobalString('MAIN_USE_JQUERY_TIMEPICKER') || defined('REQUIRE_JQUERY_TIMEPICKER')) {
				print '<script nonce="'.getNonce().'" src="'.DOL_URL_ROOT.'/includes/jquery/plugins/timepicker/jquery-ui-timepicker-addon.js'.($ext ? '?'.$ext : '').'"></script>'."\n";
				print '<script nonce="'.getNonce().'" src="'.DOL_URL_ROOT.'/core/js/timepicker.js.php?lang='.$langs->defaultlang.($ext ? '&amp;'.$ext : '').'"></script>'."\n";
			}
			if (!defined('DISABLE_SELECT2') && (getDolGlobalString('MAIN_USE_JQUERY_MULTISELECT') || defined('REQUIRE_JQUERY_MULTISELECT'))) {
				// jQuery plugin "mutiselect", "multiple-select", "select2", ...
				$tmpplugin = !getDolGlobalString('MAIN_USE_JQUERY_MULTISELECT') ?constant('REQUIRE_JQUERY_MULTISELECT') : $conf->global->MAIN_USE_JQUERY_MULTISELECT;
				print '<script nonce="'.getNonce().'" src="'.DOL_URL_ROOT.'/includes/jquery/plugins/'.$tmpplugin.'/dist/js/'.$tmpplugin.'.full.min.js'.($ext ? '?'.$ext : '').'"></script>'."\n"; // We include full because we need the support of containerCssClass
			}
			if (!defined('DISABLE_MULTISELECT')) {     // jQuery plugin "mutiselect" to select with checkboxes. Can be removed once we have an enhanced search tool
				print '<script nonce="'.getNonce().'" src="'.DOL_URL_ROOT.'/includes/jquery/plugins/multiselect/jquery.multi-select.js'.($ext ? '?'.$ext : '').'"></script>'."\n";
			}
		}

		if (!$disablejs && !empty($conf->use_javascript_ajax)) {
			// CKEditor
<<<<<<< HEAD
			if (empty($disableforlogin) && (isModEnabled('fckeditor') && (empty($conf->global->FCKEDITOR_EDITORNAME) || getDolGlobalString('FCKEDITOR_EDITORNAME') == 'ckeditor') && !defined('DISABLE_CKEDITOR')) || defined('FORCE_CKEDITOR')) {
=======
			if (empty($disableforlogin) && (isModEnabled('fckeditor') && (!getDolGlobalString('FCKEDITOR_EDITORNAME') || getDolGlobalString('FCKEDITOR_EDITORNAME') == 'ckeditor') && !defined('DISABLE_CKEDITOR')) || defined('FORCE_CKEDITOR')) {
>>>>>>> 729451fa
				print '<!-- Includes JS for CKEditor -->'."\n";
				$pathckeditor = DOL_URL_ROOT.'/includes/ckeditor/ckeditor/';
				$jsckeditor = 'ckeditor.js';
				if (constant('JS_CKEDITOR')) {
					// To use external ckeditor 4 js lib
					$pathckeditor = constant('JS_CKEDITOR');
				}
				print '<script nonce="'.getNonce().'">';
				print '/* enable ckeditor by main.inc.php */';
				print 'var CKEDITOR_BASEPATH = \''.dol_escape_js($pathckeditor).'\';'."\n";
				print 'var ckeditorConfig = \''.dol_escape_js(dol_buildpath($themesubdir.'/theme/'.$conf->theme.'/ckeditor/config.js'.($ext ? '?'.$ext : ''), 1)).'\';'."\n"; // $themesubdir='' in standard usage
				print 'var ckeditorFilebrowserBrowseUrl = \''.DOL_URL_ROOT.'/core/filemanagerdol/browser/default/browser.php?Connector='.DOL_URL_ROOT.'/core/filemanagerdol/connectors/php/connector.php\';'."\n";
				print 'var ckeditorFilebrowserImageBrowseUrl = \''.DOL_URL_ROOT.'/core/filemanagerdol/browser/default/browser.php?Type=Image&Connector='.DOL_URL_ROOT.'/core/filemanagerdol/connectors/php/connector.php\';'."\n";
				print '</script>'."\n";
				print '<script src="'.$pathckeditor.$jsckeditor.($ext ? '?'.$ext : '').'"></script>'."\n";
				print '<script>';
				if (GETPOST('mode', 'aZ09') == 'Full_inline') {
					print 'CKEDITOR.disableAutoInline = false;'."\n";
				} else {
					print 'CKEDITOR.disableAutoInline = true;'."\n";
				}
				print '</script>'."\n";
			}

			// Browser notifications (if NOREQUIREMENU is on, it is mostly a page for popup, so we do not enable notif too. We hide also for public pages).
			if (!defined('NOBROWSERNOTIF') && !defined('NOREQUIREMENU') && !defined('NOLOGIN')) {
				$enablebrowsernotif = false;
				if (isModEnabled('agenda') && getDolGlobalString('AGENDA_REMINDER_BROWSER')) {
					$enablebrowsernotif = true;
				}
				if ($conf->browser->layout == 'phone') {
					$enablebrowsernotif = false;
				}
				if ($enablebrowsernotif) {
					print '<!-- Includes JS of Dolibarr (browser layout = '.$conf->browser->layout.')-->'."\n";
					print '<script nonce="'.getNonce().'" src="'.DOL_URL_ROOT.'/core/js/lib_notification.js.php'.($ext ? '?'.$ext : '').'"></script>'."\n";
				}
			}

			// Global js function
			print '<!-- Includes JS of Dolibarr -->'."\n";
			print '<script nonce="'.getNonce().'" src="'.DOL_URL_ROOT.'/core/js/lib_head.js.php?lang='.$langs->defaultlang.($ext ? '&amp;'.$ext : '').'"></script>'."\n";

			// JS forced by modules (relative url starting with /)
			if (!empty($conf->modules_parts['js'])) {		// $conf->modules_parts['js'] is array('module'=>array('file1','file2'))
				$arrayjs = (array) $conf->modules_parts['js'];
				foreach ($arrayjs as $modjs => $filesjs) {
					$filesjs = (array) $filesjs; // To be sure filejs is an array
					foreach ($filesjs as $jsfile) {
						// jsfile is a relative path
						$urlforjs = dol_buildpath($jsfile, 1);
						if ($urlforjs && $urlforjs != '/') {
							print '<!-- Include JS added by module '.$modjs.'-->'."\n";
							print '<script nonce="'.getNonce().'" src="'.$urlforjs.((strpos($jsfile, '?') === false) ? '?' : '&amp;').'lang='.$langs->defaultlang.'"></script>'."\n";
						} else {
							dol_syslog("Warning: module ".$modjs." declared a js path file for a file we can't find.", LOG_WARNING);
						}
					}
				}
			}
			// JS forced by page in top_htmlhead (relative url starting with /)
			if (is_array($arrayofjs)) {
				print '<!-- Includes JS added by page -->'."\n";
				foreach ($arrayofjs as $jsfile) {
					if (preg_match('/^(http|\/\/)/i', $jsfile)) {
						print '<script nonce="'.getNonce().'" src="'.$jsfile.((strpos($jsfile, '?') === false) ? '?' : '&amp;').'lang='.$langs->defaultlang.'"></script>'."\n";
					} else {
						print '<script nonce="'.getNonce().'" src="'.dol_buildpath($jsfile, 1).((strpos($jsfile, '?') === false) ? '?' : '&amp;').'lang='.$langs->defaultlang.'"></script>'."\n";
					}
				}
			}
		}

		//If you want to load custom javascript file from your selected theme directory
		if (getDolGlobalString('ALLOW_THEME_JS')) {
			$theme_js = dol_buildpath('/theme/'.$conf->theme.'/'.$conf->theme.'.js', 0);
			if (file_exists($theme_js)) {
				print '<script nonce="'.getNonce().'" src="'.DOL_URL_ROOT.'/theme/'.$conf->theme.'/'.$conf->theme.'.js'.($ext ? '?'.$ext : '').'"></script>'."\n";
			}
		}

		if (!empty($head)) {
			print $head."\n";
		}
		if (getDolGlobalString('MAIN_HTML_HEADER')) {
			print getDolGlobalString('MAIN_HTML_HEADER') . "\n";
		}

		$parameters = array();
		$result = $hookmanager->executeHooks('addHtmlHeader', $parameters); // Note that $action and $object may have been modified by some hooks
		print $hookmanager->resPrint; // Replace Title to show

		print "</head>\n\n";
	}

	$conf->headerdone = 1; // To tell header was output
}


/**
 *  Show an HTML header + a BODY + The top menu bar
 *
 *  @param      string	$head    			Lines in the HEAD
 *  @param      string	$title   			Title of web page
 *  @param      string	$target  			Target to use in menu links (Example: '' or '_top')
 *	@param		int		$disablejs			Do not output links to js (Ex: qd fonction utilisee par sous formulaire Ajax)
 *	@param		int		$disablehead		Do not output head section
 *	@param		array	$arrayofjs			Array of js files to add in header
 *	@param		array	$arrayofcss			Array of css files to add in header
 *  @param		string	$morequerystring	Query string to add to the link "print" to get same parameters (use only if autodetect fails)
 *  @param      string	$helppagename    	Name of wiki page for help ('' by default).
 * 				     		                Syntax is: For a wiki page: EN:EnglishPage|FR:FrenchPage|ES:SpanishPage|DE:GermanPage
 * 						                    For other external page: http://server/url
 *  @return		void
 */
function top_menu($head, $title = '', $target = '', $disablejs = 0, $disablehead = 0, $arrayofjs = '', $arrayofcss = '', $morequerystring = '', $helppagename = '')
{
	global $user, $conf, $langs, $db, $form;
	global $dolibarr_main_authentication, $dolibarr_main_demo;
	global $hookmanager, $menumanager;

	$searchform = '';

	// Instantiate hooks for external modules
	$hookmanager->initHooks(array('toprightmenu'));

	$toprightmenu = '';

	// For backward compatibility with old modules
	if (empty($conf->headerdone)) {
		$disablenofollow = 0;
		top_htmlhead($head, $title, $disablejs, $disablehead, $arrayofjs, $arrayofcss, 0, $disablenofollow);
		print '<body id="mainbody">';
	}

	/*
	 * Top menu
	 */
	if ((empty($conf->dol_hide_topmenu) || GETPOST('dol_invisible_topmenu', 'int')) && (!defined('NOREQUIREMENU') || !constant('NOREQUIREMENU'))) {
		if (!isset($form) || !is_object($form)) {
			include_once DOL_DOCUMENT_ROOT.'/core/class/html.form.class.php';
			$form = new Form($db);
		}

		print "\n".'<!-- Start top horizontal -->'."\n";

		print '<header id="id-top" class="side-nav-vert'.(GETPOST('dol_invisible_topmenu', 'int') ? ' hidden' : '').'">'; // dol_invisible_topmenu differs from dol_hide_topmenu: dol_invisible_topmenu means we output menu but we make it invisible.

		// Show menu entries
		print '<div id="tmenu_tooltip'.(!getDolGlobalString('MAIN_MENU_INVERT') ? '' : 'invert').'" class="tmenu">'."\n";
		$menumanager->atarget = $target;
		$menumanager->showmenu('top', array('searchform'=>$searchform)); // This contains a \n
		print "</div>\n";

		// Define link to login card
		$appli = constant('DOL_APPLICATION_TITLE');
		if (getDolGlobalString('MAIN_APPLICATION_TITLE')) {
			$appli = $conf->global->MAIN_APPLICATION_TITLE;
			if (preg_match('/\d\.\d/', $appli)) {
				if (!preg_match('/'.preg_quote(DOL_VERSION).'/', $appli)) {
					$appli .= " (".DOL_VERSION.")"; // If new title contains a version that is different than core
				}
			} else {
				$appli .= " ".DOL_VERSION;
			}
		} else {
			$appli .= " ".DOL_VERSION;
		}

		if (getDolGlobalInt('MAIN_FEATURES_LEVEL')) {
			$appli .= "<br>".$langs->trans("LevelOfFeature").': '.getDolGlobalInt('MAIN_FEATURES_LEVEL');
		}

		$logouttext = '';
		$logouthtmltext = '';
		if (!getDolGlobalString('MAIN_OPTIMIZEFORTEXTBROWSER')) {
			//$logouthtmltext=$appli.'<br>';
			$stringforfirstkey = $langs->trans("KeyboardShortcut");
			if ($conf->browser->name == 'chrome') {
				$stringforfirstkey .= ' ALT +';
			} elseif ($conf->browser->name == 'firefox') {
				$stringforfirstkey .= ' ALT + SHIFT +';
			} else {
				$stringforfirstkey .= ' CTL +';
			}
			if ($_SESSION["dol_authmode"] != 'forceuser' && $_SESSION["dol_authmode"] != 'http') {
				$logouthtmltext .= $langs->trans("Logout").'<br>';
				$logouttext .= '<a accesskey="l" href="'.DOL_URL_ROOT.'/user/logout.php?token='.newToken().'">';
				$logouttext .= img_picto($langs->trans('Logout').' ('.$stringforfirstkey.' l)', 'sign-out', '', false, 0, 0, '', 'atoplogin valignmiddle');
				$logouttext .= '</a>';
			} else {
				$logouthtmltext .= $langs->trans("NoLogoutProcessWithAuthMode", $_SESSION["dol_authmode"]);
				$logouttext .= img_picto($langs->trans('Logout').' ('.$stringforfirstkey.' l)', 'sign-out', '', false, 0, 0, '', 'atoplogin valignmiddle opacitymedium');
			}
		}

		print '<div class="login_block usedropdown">'."\n";

		$toprightmenu .= '<div class="login_block_other">';

		// Execute hook printTopRightMenu (hooks should output string like '<div class="login"><a href="">mylink</a></div>')
		$parameters = array();
		$result = $hookmanager->executeHooks('printTopRightMenu', $parameters); // Note that $action and $object may have been modified by some hooks
		if (is_numeric($result)) {
			if ($result == 0) {
				$toprightmenu .= $hookmanager->resPrint; // add
			} else {
				$toprightmenu = $hookmanager->resPrint; // replace
			}
		} else {
			$toprightmenu .= $result; // For backward compatibility
		}

		// Link to module builder
		if (isModEnabled('modulebuilder')) {
			$text = '<a href="'.DOL_URL_ROOT.'/modulebuilder/index.php?mainmenu=home&leftmenu=admintools" target="modulebuilder">';
			//$text.= img_picto(":".$langs->trans("ModuleBuilder"), 'printer_top.png', 'class="printer"');
			$text .= '<span class="fa fa-bug atoplogin valignmiddle"></span>';
			$text .= '</a>';
			$toprightmenu .= $form->textwithtooltip('', $langs->trans("ModuleBuilder"), 2, 1, $text, 'login_block_elem', 2);
		}

		// Link to print main content area
		if (!getDolGlobalString('MAIN_PRINT_DISABLELINK') && !getDolGlobalString('MAIN_OPTIMIZEFORTEXTBROWSER')) {
			$qs = dol_escape_htmltag($_SERVER["QUERY_STRING"]);

			if (isset($_POST) && is_array($_POST)) {
				foreach ($_POST as $key => $value) {
					if ($key !== 'action' && $key !== 'password' && !is_array($value)) {
						$qs .= '&'.$key.'='.urlencode($value);
					}
				}
			}
			$qs .= (($qs && $morequerystring) ? '&' : '').$morequerystring;
			$text = '<a href="'.dol_escape_htmltag($_SERVER["PHP_SELF"]).'?'.$qs.($qs ? '&' : '').'optioncss=print" target="_blank" rel="noopener noreferrer">';
			//$text.= img_picto(":".$langs->trans("PrintContentArea"), 'printer_top.png', 'class="printer"');
			$text .= '<span class="fa fa-print atoplogin valignmiddle"></span>';
			$text .= '</a>';
			$toprightmenu .= $form->textwithtooltip('', $langs->trans("PrintContentArea"), 2, 1, $text, 'login_block_elem', 2);
		}

		// Link to Dolibarr wiki pages
		if (!getDolGlobalString('MAIN_HELP_DISABLELINK') && !getDolGlobalString('MAIN_OPTIMIZEFORTEXTBROWSER')) {
			$langs->load("help");

			$helpbaseurl = '';
			$helppage = '';
			$mode = '';
			$helppresent = '';

			if (empty($helppagename)) {
				$helppagename = 'EN:User_documentation|FR:Documentation_utilisateur|ES:Documentación_usuarios|DE:Benutzerdokumentation';
			} else {
				$helppresent = 'helppresent';
			}

			// Get helpbaseurl, helppage and mode from helppagename and langs
			$arrayres = getHelpParamFor($helppagename, $langs);
			$helpbaseurl = $arrayres['helpbaseurl'];
			$helppage = $arrayres['helppage'];
			$mode = $arrayres['mode'];

			// Link to help pages
			if ($helpbaseurl && $helppage) {
				$text = '';
				$title = $langs->trans($mode == 'wiki' ? 'GoToWikiHelpPage' : 'GoToHelpPage').', ';
				if ($mode == 'wiki') {
					$title .= '<br>'.img_picto('', 'globe', 'class="pictofixedwidth"').$langs->trans("PageWiki").' '.dol_escape_htmltag('"'.strtr($helppage, '_', ' ').'"');
					if ($helppresent) {
						$title .= ' <span class="opacitymedium">('.$langs->trans("DedicatedPageAvailable").')</span>';
					} else {
						$title .= ' <span class="opacitymedium">('.$langs->trans("HomePage").')</span>';
					}
				}
				$text .= '<a class="help" target="_blank" rel="noopener noreferrer" href="';
				if ($mode == 'wiki') {
					$text .= sprintf($helpbaseurl, urlencode(html_entity_decode($helppage)));
				} else {
					$text .= sprintf($helpbaseurl, $helppage);
				}
				$text .= '">';
				$text .= '<span class="fa fa-question-circle atoplogin valignmiddle'.($helppresent ? ' '.$helppresent : '').'"></span>';
				$text .= '<span class="fa fa-long-arrow-alt-up helppresentcircle'.($helppresent ? '' : ' unvisible').'"></span>';
				$text .= '</a>';
				$toprightmenu .= $form->textwithtooltip('', $title, 2, 1, $text, 'login_block_elem', 2);
			}

			// Version
			if (getDolGlobalString('MAIN_SHOWDATABASENAMEINHELPPAGESLINK')) {
				$langs->load('admin');
				$appli .= '<br>'.$langs->trans("Database").': '.$db->database_name;
			}
		}

		if (!getDolGlobalString('MAIN_OPTIMIZEFORTEXTBROWSER')) {
			$text = '<span class="aversion"><span class="hideonsmartphone small">'.DOL_VERSION.'</span></span>';
			$toprightmenu .= $form->textwithtooltip('', $appli, 2, 1, $text, 'login_block_elem', 2);
		}

		// Logout link
		$toprightmenu .= $form->textwithtooltip('', $logouthtmltext, 2, 1, $logouttext, 'login_block_elem logout-btn', 2);

		$toprightmenu .= '</div>'; // end div class="login_block_other"


		// Add login user link
		$toprightmenu .= '<div class="login_block_user">';

		// Login name with photo and tooltip
		$mode = -1;
		$toprightmenu .= '<div class="inline-block login_block_elem login_block_elem_name nowrap centpercent" style="padding: 0px;">';

		if (getDolGlobalString('MAIN_USE_TOP_MENU_SEARCH_DROPDOWN')) {
			// Add search dropdown
			$toprightmenu .= top_menu_search();
		}

		if (getDolGlobalString('MAIN_USE_TOP_MENU_QUICKADD_DROPDOWN')) {
			// Add search dropdown
			$toprightmenu .= top_menu_quickadd();
		}

		// Add bookmark dropdown
		$toprightmenu .= top_menu_bookmark();

		// Add user dropdown
		$toprightmenu .= top_menu_user();

		$toprightmenu .= '</div>';

		$toprightmenu .= '</div>'."\n";


		print $toprightmenu;

		print "</div>\n"; // end div class="login_block"

		print '</header>';
		//print '<header class="header2">&nbsp;</header>';

		print '<div style="clear: both;"></div>';
		print "<!-- End top horizontal menu -->\n\n";
	}

	if (empty($conf->dol_hide_leftmenu) && empty($conf->dol_use_jmobile)) {
		print '<!-- Begin div id-container --><div id="id-container" class="id-container">';
	}
}


/**
 * Build the tooltip on user login
 *
 * @param	int			$hideloginname		Hide login name. Show only the image.
 * @param	string		$urllogout			URL for logout (Will use DOL_URL_ROOT.'/user/logout.php?token=...' if empty)
 * @return  string                  		HTML content
 */
function top_menu_user($hideloginname = 0, $urllogout = '')
{
	global $langs, $conf, $db, $hookmanager, $user, $mysoc;
	global $dolibarr_main_authentication, $dolibarr_main_demo;
	global $menumanager;

	$langs->load('companies');

	$userImage = $userDropDownImage = '';
	if (!empty($user->photo)) {
		$userImage          = Form::showphoto('userphoto', $user, 0, 0, 0, 'photouserphoto userphoto', 'small', 0, 1);
		$userDropDownImage  = Form::showphoto('userphoto', $user, 0, 0, 0, 'dropdown-user-image', 'small', 0, 1);
	} else {
		$nophoto = '/public/theme/common/user_anonymous.png';
		if ($user->gender == 'man') {
			$nophoto = '/public/theme/common/user_man.png';
		}
		if ($user->gender == 'woman') {
			$nophoto = '/public/theme/common/user_woman.png';
		}

		$userImage = '<img class="photo photouserphoto userphoto" alt="No photo" src="'.DOL_URL_ROOT.$nophoto.'">';
		$userDropDownImage = '<img class="photo dropdown-user-image" alt="No photo" src="'.DOL_URL_ROOT.$nophoto.'">';
	}

	$dropdownBody = '';
	$dropdownBody .= '<span id="topmenulogincompanyinfo-btn"><i class="fa fa-caret-right"></i> '.$langs->trans("ShowCompanyInfos").'</span>';
	$dropdownBody .= '<div id="topmenulogincompanyinfo" >';

	$dropdownBody .= '<br><b>'.$langs->trans("Company").'</b>: <span>'.dol_escape_htmltag($mysoc->name).'</span>';
	if ($langs->transcountry("ProfId1", $mysoc->country_code) != '-') {
		$dropdownBody .= '<br><b>'.$langs->transcountry("ProfId1", $mysoc->country_code).'</b>: <span>'.dol_print_profids(getDolGlobalString("MAIN_INFO_SIREN"), 1).'</span>';
	}
	if ($langs->transcountry("ProfId2", $mysoc->country_code) != '-') {
		$dropdownBody .= '<br><b>'.$langs->transcountry("ProfId2", $mysoc->country_code).'</b>: <span>'.dol_print_profids(getDolGlobalString("MAIN_INFO_SIRET"), 2).'</span>';
	}
	if ($langs->transcountry("ProfId3", $mysoc->country_code) != '-') {
		$dropdownBody .= '<br><b>'.$langs->transcountry("ProfId3", $mysoc->country_code).'</b>: <span>'.dol_print_profids(getDolGlobalString("MAIN_INFO_APE"), 3).'</span>';
	}
	if ($langs->transcountry("ProfId4", $mysoc->country_code) != '-') {
		$dropdownBody .= '<br><b>'.$langs->transcountry("ProfId4", $mysoc->country_code).'</b>: <span>'.dol_print_profids(getDolGlobalString("MAIN_INFO_RCS"), 4).'</span>';
	}
	if ($langs->transcountry("ProfId5", $mysoc->country_code) != '-') {
		$dropdownBody .= '<br><b>'.$langs->transcountry("ProfId5", $mysoc->country_code).'</b>: <span>'.dol_print_profids(getDolGlobalString("MAIN_INFO_PROFID5"), 5).'</span>';
	}
	if ($langs->transcountry("ProfId6", $mysoc->country_code) != '-') {
		$dropdownBody .= '<br><b>'.$langs->transcountry("ProfId6", $mysoc->country_code).'</b>: <span>'.dol_print_profids(getDolGlobalString("MAIN_INFO_PROFID6"), 6).'</span>';
	}
	$dropdownBody .= '<br><b>'.$langs->trans("VATIntraShort").'</b>: <span>'.dol_print_profids(getDolGlobalString("MAIN_INFO_TVAINTRA"), 'VAT').'</span>';
	$dropdownBody .= '<br><b>'.$langs->trans("Country").'</b>: <span>'.($mysoc->country_code ? $langs->trans("Country".$mysoc->country_code) : '').'</span>';
	if (isModEnabled('multicurrency')) {
		$dropdownBody .= '<br><b>'.$langs->trans("Currency").'</b>: <span>'.$conf->currency.'</span>';
	}
	$dropdownBody .= '</div>';

	$dropdownBody .= '<br>';
	$dropdownBody .= '<span id="topmenuloginmoreinfo-btn"><i class="fa fa-caret-right"></i> '.$langs->trans("ShowMoreInfos").'</span>';
	$dropdownBody .= '<div id="topmenuloginmoreinfo" >';

	// login infos
	if (!empty($user->admin)) {
		$dropdownBody .= '<br><b>'.$langs->trans("Administrator").'</b>: '.yn($user->admin);
	}
	if (!empty($user->socid)) {	// Add thirdparty for external users
		$thirdpartystatic = new Societe($db);
		$thirdpartystatic->fetch($user->socid);
		$companylink = ' '.$thirdpartystatic->getNomUrl(2); // picto only of company
		$company = ' ('.$langs->trans("Company").': '.$thirdpartystatic->name.')';
	}
	$type = ($user->socid ? $langs->trans("External").$company : $langs->trans("Internal"));
	$dropdownBody .= '<br><b>'.$langs->trans("Type").':</b> '.$type;
	$dropdownBody .= '<br><b>'.$langs->trans("Status").'</b>: '.$user->getLibStatut(0);
	$dropdownBody .= '<br>';

	$dropdownBody .= '<br><u>'.$langs->trans("Session").'</u>';
	$dropdownBody .= '<br><b>'.$langs->trans("IPAddress").'</b>: '.dol_escape_htmltag($_SERVER["REMOTE_ADDR"]);
	if (getDolGlobalString('MAIN_MODULE_MULTICOMPANY')) {
		$dropdownBody .= '<br><b>'.$langs->trans("ConnectedOnMultiCompany").':</b> '.$conf->entity.' (user entity '.$user->entity.')';
	}
	$dropdownBody .= '<br><b>'.$langs->trans("AuthenticationMode").':</b> '.$_SESSION["dol_authmode"].(empty($dolibarr_main_demo) ? '' : ' (demo)');
	$dropdownBody .= '<br><b>'.$langs->trans("ConnectedSince").':</b> '.dol_print_date($user->datelastlogin, "dayhour", 'tzuser');
	$dropdownBody .= '<br><b>'.$langs->trans("PreviousConnexion").':</b> '.dol_print_date($user->datepreviouslogin, "dayhour", 'tzuser');
	$dropdownBody .= '<br><b>'.$langs->trans("CurrentTheme").':</b> '.$conf->theme;
	$dropdownBody .= '<br><b>'.$langs->trans("CurrentMenuManager").':</b> '.(isset($menumanager) ? $menumanager->name : 'unknown');
	$langFlag = picto_from_langcode($langs->getDefaultLang());
	$dropdownBody .= '<br><b>'.$langs->trans("CurrentUserLanguage").':</b> '.($langFlag ? $langFlag.' ' : '').$langs->getDefaultLang();

	$tz = (int) $_SESSION['dol_tz'] + (int) $_SESSION['dol_dst'];
	$dropdownBody .= '<br><b>'.$langs->trans("ClientTZ").':</b> '.($tz ? ($tz >= 0 ? '+' : '').$tz : '');
	$dropdownBody .= ' ('.$_SESSION['dol_tz_string'].')';
	//$dropdownBody .= ' &nbsp; &nbsp; &nbsp; '.$langs->trans("DaylingSavingTime").': ';
	//if ($_SESSION['dol_dst'] > 0) $dropdownBody .= yn(1);
	//else $dropdownBody .= yn(0);

	$dropdownBody .= '<br><b>'.$langs->trans("Browser").':</b> '.$conf->browser->name.($conf->browser->version ? ' '.$conf->browser->version : '').' ('.dol_escape_htmltag($_SERVER['HTTP_USER_AGENT']).')';
	$dropdownBody .= '<br><b>'.$langs->trans("Layout").':</b> '.$conf->browser->layout;
	$dropdownBody .= '<br><b>'.$langs->trans("Screen").':</b> '.$_SESSION['dol_screenwidth'].' x '.$_SESSION['dol_screenheight'];
	if ($conf->browser->layout == 'phone') {
		$dropdownBody .= '<br><b>'.$langs->trans("Phone").':</b> '.$langs->trans("Yes");
	}
	if (!empty($_SESSION["disablemodules"])) {
		$dropdownBody .= '<br><b>'.$langs->trans("DisabledModules").':</b> <br>'.join(', ', explode(',', $_SESSION["disablemodules"]));
	}
	$dropdownBody .= '</div>';

	// Execute hook
	$parameters = array('user'=>$user, 'langs' => $langs);
	$result = $hookmanager->executeHooks('printTopRightMenuLoginDropdownBody', $parameters); // Note that $action and $object may have been modified by some hooks
	if (is_numeric($result)) {
		if ($result == 0) {
			$dropdownBody .= $hookmanager->resPrint; // add
		} else {
			$dropdownBody = $hookmanager->resPrint; // replace
		}
	}

	if (empty($urllogout)) {
		$urllogout = DOL_URL_ROOT.'/user/logout.php?token='.newToken();
	}

	// accesskey is for Windows or Linux:  ALT + key for chrome, ALT + SHIFT + KEY for firefox
	// accesskey is for Mac:               CTRL + key for all browsers
	$stringforfirstkey = $langs->trans("KeyboardShortcut");
	if ($conf->browser->name == 'chrome') {
		$stringforfirstkey .= ' ALT +';
	} elseif ($conf->browser->name == 'firefox') {
		$stringforfirstkey .= ' ALT + SHIFT +';
	} else {
		$stringforfirstkey .= ' CTL +';
	}

	// Defined the links for bottom of card
	$profilLink = '<a accesskey="u" href="'.DOL_URL_ROOT.'/user/card.php?id='.$user->id.'" class="button-top-menu-dropdown" title="'.dol_escape_htmltag($langs->trans("YourUserFile").' ('.$stringforfirstkey.' u)').'"><i class="fa fa-user"></i>  '.$langs->trans("Card").'</a>';
	$urltovirtualcard = '/user/virtualcard.php?id='.((int) $user->id);
	$virtuelcardLink = dolButtonToOpenUrlInDialogPopup('publicvirtualcardmenu', $langs->transnoentitiesnoconv("PublicVirtualCardUrl").(is_object($user) ? ' - '.$user->getFullName($langs) : '').' ('.$stringforfirstkey.' v)', img_picto($langs->trans("PublicVirtualCardUrl").' ('.$stringforfirstkey.' v)', 'card', ''), $urltovirtualcard, '', 'button-top-menu-dropdown marginleftonly nohover', "closeTopMenuLoginDropdown()", '', 'v');
	$logoutLink = '<a accesskey="l" href="'.$urllogout.'" class="button-top-menu-dropdown" title="'.dol_escape_htmltag($langs->trans("Logout").' ('.$stringforfirstkey.' l)').'"><i class="fa fa-sign-out-alt padingright"></i><span class="hideonsmartphone">'.$langs->trans("Logout").'</span></a>';

	$profilName = $user->getFullName($langs).' ('.$user->login.')';
	if (!empty($user->admin)) {
		$profilName = '<i class="far fa-star classfortooltip" title="'.$langs->trans("Administrator").'" ></i> '.$profilName;
	}

	// Define version to show
	$appli = constant('DOL_APPLICATION_TITLE');
	if (getDolGlobalString('MAIN_APPLICATION_TITLE')) {
		$appli = $conf->global->MAIN_APPLICATION_TITLE;
		if (preg_match('/\d\.\d/', $appli)) {
			if (!preg_match('/'.preg_quote(DOL_VERSION).'/', $appli)) {
				$appli .= " (".DOL_VERSION.")"; // If new title contains a version that is different than core
			}
		} else {
			$appli .= " ".DOL_VERSION;
		}
	} else {
		$appli .= " ".DOL_VERSION;
	}

	if (!getDolGlobalString('MAIN_OPTIMIZEFORTEXTBROWSER')) {
		$btnUser = '<!-- div for user link -->
	    <div id="topmenu-login-dropdown" class="userimg atoplogin dropdown user user-menu inline-block">
	        <a href="'.DOL_URL_ROOT.'/user/card.php?id='.$user->id.'" class="dropdown-toggle login-dropdown-a" data-toggle="dropdown">
	            '.$userImage.(empty($user->photo) ? '<span class="hidden-xs maxwidth200 atoploginusername hideonsmartphone paddingleft">'.dol_trunc($user->firstname ? $user->firstname : $user->login, 10).'</span>' : '').'
	        </a>
	        <div class="dropdown-menu">
	            <!-- User image -->
	            <div class="user-header">
	                '.$userDropDownImage.'
	                <p>
	                    '.$profilName.'<br>';
		if ($user->datelastlogin) {
			$title = $langs->trans("ConnectedSince").' : '.dol_print_date($user->datelastlogin, "dayhour", 'tzuser');
			if ($user->datepreviouslogin) {
				$title .= '<br>'.$langs->trans("PreviousConnexion").' : '.dol_print_date($user->datepreviouslogin, "dayhour", 'tzuser');
			}
		}
		$btnUser .= '<small class="classfortooltip" title="'.dol_escape_htmltag($title).'" ><i class="fa fa-user-clock"></i> '.dol_print_date($user->datelastlogin, "dayhour", 'tzuser').'</small><br>';
		if ($user->datepreviouslogin) {
			$btnUser .= '<small class="classfortooltip" title="'.dol_escape_htmltag($title).'" ><i class="fa fa-user-clock opacitymedium"></i> '.dol_print_date($user->datepreviouslogin, "dayhour", 'tzuser').'</small><br>';
		}

		//$btnUser .= '<small class="classfortooltip"><i class="fa fa-cog"></i> '.$langs->trans("Version").' '.$appli.'</small>';
		$btnUser .= '
	                </p>
	            </div>

	            <!-- Menu Body user-->
	            <div class="user-body">'.$dropdownBody.'</div>

	            <!-- Menu Footer-->
	            <div class="user-footer">
	                <div class="pull-left">
	                    '.$profilLink.'
	                </div>
	                <div class="pull-left">
	                    '.$virtuelcardLink.'
	                </div>
	                <div class="pull-right">
	                    '.$logoutLink.'
	                </div>
	                <div class="clearboth"></div>
	            </div>

	        </div>
	    </div>';
	} else {
		$btnUser = '<!-- div for user link -->
	    <div id="topmenu-login-dropdown" class="userimg atoplogin dropdown user user-menu inline-block">
	    	<a href="'.DOL_URL_ROOT.'/user/card.php?id='.$user->id.'">
	    	'.$userImage.'
	    		<span class="hidden-xs maxwidth200 atoploginusername hideonsmartphone">'.dol_trunc($user->firstname ? $user->firstname : $user->login, 10).'</span>
	    		</a>
		</div>';
	}

	if (!defined('JS_JQUERY_DISABLE_DROPDOWN') && !empty($conf->use_javascript_ajax)) {    // This may be set by some pages that use different jquery version to avoid errors
		$btnUser .= '
        <!-- Code to show/hide the user drop-down -->
        <script>
		function closeTopMenuLoginDropdown() {
			//console.log("close login dropdown");	// This is call at each click on page, so we disable the log
			// Hide the menus.
            jQuery("#topmenu-login-dropdown").removeClass("open");
		}
        jQuery(document).ready(function() {
            jQuery(document).on("click", function(event) {
				// console.log("Click somewhere on screen");
                if (!$(event.target).closest("#topmenu-login-dropdown").length) {
					closeTopMenuLoginDropdown();
                }
            });

	        jQuery(".butAction.dropdown-toggle").on("click", function(event) {
				console.log("Click on .butAction.dropdown-toggle");
				var parentholder = jQuery(".butAction.dropdown-toggle").closest(".dropdown");
            	var offset = parentholder.offset();
				var widthdocument = $(document).width();
				var left = offset.left;
				var right = widthdocument - offset.left - parentholder.width();
				var widthpopup = parentholder.children(".dropdown-content").width();
				console.log("left="+left+" right="+right+" width="+widthpopup+" widthdocument="+widthdocument);
				if (widthpopup + right >= widthdocument) {
					right = 10;
				}
	            parentholder.toggleClass("open");
	            parentholder.children(".dropdown-content").css({"right": right+"px", "left": "auto"});
	        });
		';


		if ($conf->theme != 'md') {
			$btnUser .= '
	            jQuery("#topmenu-login-dropdown .dropdown-toggle").on("click", function(event) {
					console.log("Click on #topmenu-login-dropdown .dropdown-toggle");
					event.preventDefault();
	                jQuery("#topmenu-login-dropdown").toggleClass("open");
	            });

	            jQuery("#topmenulogincompanyinfo-btn").on("click", function() {
					console.log("Clik on #topmenulogincompanyinfo-btn");
	                jQuery("#topmenulogincompanyinfo").slideToggle();
	            });

	            jQuery("#topmenuloginmoreinfo-btn").on("click", function() {
					console.log("Clik on #topmenuloginmoreinfo-btn");
	                jQuery("#topmenuloginmoreinfo").slideToggle();
	            });';
		}

		$btnUser .= '
        });
        </script>
        ';
	}

	return $btnUser;
}

/**
 * Build the tooltip on top menu quick add
 *
 * @return  string                  HTML content
 */
function top_menu_quickadd()
{
	global $conf, $langs;

	$html = '';

	// accesskey is for Windows or Linux:  ALT + key for chrome, ALT + SHIFT + KEY for firefox
	// accesskey is for Mac:               CTRL + key for all browsers
	$stringforfirstkey = $langs->trans("KeyboardShortcut");
	if ($conf->browser->name == 'chrome') {
		$stringforfirstkey .= ' ALT +';
	} elseif ($conf->browser->name == 'firefox') {
		$stringforfirstkey .= ' ALT + SHIFT +';
	} else {
		$stringforfirstkey .= ' CTL +';
	}

	$html .= '<!-- div for quick add link -->
    <div id="topmenu-quickadd-dropdown" class="atoplogin dropdown inline-block">
        <a accesskey="a" class="dropdown-toggle login-dropdown-a nofocusvisible" data-toggle="dropdown" href="#" title="'.$langs->trans('QuickAdd').' ('.$stringforfirstkey.' a)"><i class="fa fa-plus-circle"></i></a>
        <div class="dropdown-menu">'.printDropdownQuickadd().'</div>
    </div>';
	$html .= '
        <!-- Code to show/hide the user drop-down -->
        <script>
        jQuery(document).ready(function() {
            jQuery(document).on("click", function(event) {
                if (!$(event.target).closest("#topmenu-quickadd-dropdown").length) {
                    // Hide the menus.
                    $("#topmenu-quickadd-dropdown").removeClass("open");
                }
            });
            $("#topmenu-quickadd-dropdown .dropdown-toggle").on("click", function(event) {
				console.log("Click on #topmenu-quickadd-dropdown .dropdown-toggle");
                openQuickAddDropDown(event);
            });

            // Key map shortcut
            $(document).keydown(function(event){
                  if ( event.which === 76 && event.ctrlKey && event.shiftKey ){
                     console.log(\'control + shift + l : trigger open quick add dropdown\');
                     openQuickAddDropDown(event);
                  }
            });

            var openQuickAddDropDown = function(event) {
                event.preventDefault();
                $("#topmenu-quickadd-dropdown").toggleClass("open");
                //$("#top-quickadd-search-input").focus();
            }
        });
        </script>
        ';
	return $html;
}

/**
 * Generate list of quickadd items
 *
 * @return string HTML output
 */
function printDropdownQuickadd()
{
	global $conf, $user, $langs, $hookmanager;

	$items = array(
		'items' => array(
			array(
				"url" => "/adherents/card.php?action=create&amp;mainmenu=members",
				"title" => "MenuNewMember@members",
				"name" => "Adherent@members",
				"picto" => "object_member",
				"activation" => isModEnabled('adherent') && $user->hasRight("adherent", "write"), // vs hooking
				"position" => 5,
			),
			array(
				"url" => "/societe/card.php?action=create&amp;mainmenu=companies",
				"title" => "MenuNewThirdParty@companies",
				"name" => "ThirdParty@companies",
				"picto" => "object_company",
				"activation" => isModEnabled("societe") && $user->hasRight("societe", "write"), // vs hooking
				"position" => 10,
			),
			array(
				"url" => "/contact/card.php?action=create&amp;mainmenu=companies",
				"title" => "NewContactAddress@companies",
				"name" => "Contact@companies",
				"picto" => "object_contact",
				"activation" => isModEnabled("societe") && $user->hasRight("societe", "contact", "write"), // vs hooking
				"position" => 20,
			),
			array(
				"url" => "/comm/propal/card.php?action=create&amp;mainmenu=commercial",
				"title" => "NewPropal@propal",
				"name" => "Proposal@propal",
				"picto" => "object_propal",
				"activation" => isModEnabled("propal") && $user->hasRight("propal", "write"), // vs hooking
				"position" => 30,
			),

			array(
				"url" => "/commande/card.php?action=create&amp;mainmenu=commercial",
				"title" => "NewOrder@orders",
				"name" => "Order@orders",
				"picto" => "object_order",
				"activation" => isModEnabled('commande') && $user->hasRight("commande", "write"), // vs hooking
				"position" => 40,
			),
			array(
				"url" => "/compta/facture/card.php?action=create&amp;mainmenu=billing",
				"title" => "NewBill@bills",
				"name" => "Bill@bills",
				"picto" => "object_bill",
				"activation" => isModEnabled('facture') && $user->hasRight("facture", "write"), // vs hooking
				"position" => 50,
			),
			array(
				"url" => "/contrat/card.php?action=create&amp;mainmenu=commercial",
				"title" => "NewContractSubscription@contracts",
				"name" => "Contract@contracts",
				"picto" => "object_contract",
				"activation" => isModEnabled('contrat') && $user->hasRight("contrat", "write"), // vs hooking
				"position" => 60,
			),
			array(
				"url" => "/supplier_proposal/card.php?action=create&amp;mainmenu=commercial",
				"title" => "SupplierProposalNew@supplier_proposal",
				"name" => "SupplierProposal@supplier_proposal",
				"picto" => "supplier_proposal",
				"activation" => isModEnabled('supplier_proposal') && $user->hasRight("supplier_invoice", "write"), // vs hooking
				"position" => 70,
			),
			array(
				"url" => "/fourn/commande/card.php?action=create&amp;mainmenu=commercial",
				"title" => "NewSupplierOrderShort@orders",
				"name" => "SupplierOrder@orders",
				"picto" => "supplier_order",
				"activation" => (isModEnabled("fournisseur") && !getDolGlobalString('MAIN_USE_NEW_SUPPLIERMOD') && $user->hasRight("fournisseur", "commande", "write")) || (isModEnabled("supplier_order") && $user->hasRight("supplier_invoice", "write")), // vs hooking
				"position" => 80,
			),
			array(
				"url" => "/fourn/facture/card.php?action=create&amp;mainmenu=billing",
				"title" => "NewBill@bills",
				"name" => "SupplierBill@bills",
				"picto" => "supplier_invoice",
				"activation" => (isModEnabled("fournisseur") && !getDolGlobalString('MAIN_USE_NEW_SUPPLIERMOD') && $user->hasRight("fournisseur", "facture", "write")) || (isModEnabled("supplier_invoice") && $user->hasRight("supplier_invoice", "write")), // vs hooking
				"position" => 90,
			),
			array(
				"url" => "/ticket/card.php?action=create&amp;mainmenu=ticket",
				"title" => "NewTicket@ticket",
				"name" => "Ticket@ticket",
				"picto" => "ticket",
				"activation" => isModEnabled('ticket') && $user->hasRight("ticket", "write"), // vs hooking
				"position" => 100,
			),
			array(
				"url" => "/fichinter/card.php?action=create&mainmenu=commercial",
				"title" => "NewIntervention@interventions",
				"name" => "Intervention@interventions",
				"picto" => "intervention",
				"activation" => isModEnabled('ficheinter') && $user->hasRight("ficheinter", "creer"), // vs hooking
				"position" => 110,
			),
			array(
				"url" => "/product/card.php?action=create&amp;type=0&amp;mainmenu=products",
				"title" => "NewProduct@products",
				"name" => "Product@products",
				"picto" => "object_product",
				"activation" => isModEnabled("product") && $user->hasRight("produit", "write"), // vs hooking
				"position" => 400,
			),
			array(
				"url" => "/product/card.php?action=create&amp;type=1&amp;mainmenu=products",
				"title" => "NewService@products",
				"name" => "Service@products",
				"picto" => "object_service",
				"activation" => isModEnabled("service") && $user->hasRight("service", "write"), // vs hooking
				"position" => 410,
			),
			array(
				"url" => "/user/card.php?action=create&amp;type=1&amp;mainmenu=home",
				"title" => "AddUser@users",
				"name" => "User@users",
				"picto" => "user",
				"activation" => $user->hasRight("user", "user", "write"), // vs hooking
				"position" => 500,
			),
		),
	);

	$dropDownQuickAddHtml = '';

	// Define $dropDownQuickAddHtml
	$dropDownQuickAddHtml .= '<div class="quickadd-body dropdown-body">';
	$dropDownQuickAddHtml .= '<div class="dropdown-quickadd-list">';

	// Allow the $items of the menu to be manipulated by modules
	$parameters = array();
	$hook_items = $items;
	$reshook = $hookmanager->executeHooks('menuDropdownQuickaddItems', $parameters, $hook_items); // Note that $action and $object may have been modified by some hooks
	if (is_numeric($reshook) && !empty($hookmanager->resArray) && is_array($hookmanager->resArray)) {
		if ($reshook == 0) {
			$items['items'] = array_merge($items['items'], $hookmanager->resArray); // add
		} else {
			$items = $hookmanager->resArray; // replace
		}

		// Sort menu items by 'position' value
		$position = array();
		foreach ($items['items'] as $key => $row) {
			$position[$key] = $row['position'];
		}
		$array1_sort_order = SORT_ASC;
		array_multisort($position, $array1_sort_order, $items['items']);
	}

	foreach ($items['items'] as $item) {
		if (!$item['activation']) {
			continue;
		}
		$langs->load(explode('@', $item['title'])[1]);
		$langs->load(explode('@', $item['name'])[1]);
		$dropDownQuickAddHtml .= '
			<a class="dropdown-item quickadd-item" href="'.DOL_URL_ROOT.$item['url'].'" title="'.$langs->trans(explode('@', $item['title'])[0]).'">
			'. img_picto('', $item['picto'], 'style="width:18px;"') . ' ' . $langs->trans(explode('@', $item['name'])[0]) . '</a>
		';
	}

	$dropDownQuickAddHtml .= '</div>';
	$dropDownQuickAddHtml .= '</div>';

	return $dropDownQuickAddHtml;
}

/**
 * Build the tooltip on top menu bookmark
 *
 * @return  string                  HTML content
 */
function top_menu_bookmark()
{
	global $langs, $conf, $db, $user;

	$html = '';

	// Define $bookmarks
	if (!isModEnabled('bookmark') || !$user->hasRight('bookmark', 'lire')) {
		return $html;
	}

	// accesskey is for Windows or Linux:  ALT + key for chrome, ALT + SHIFT + KEY for firefox
	// accesskey is for Mac:               CTRL + key for all browsers
	$stringforfirstkey = $langs->trans("KeyboardShortcut");
	if ($conf->browser->name == 'chrome') {
		$stringforfirstkey .= ' ALT +';
	} elseif ($conf->browser->name == 'firefox') {
		$stringforfirstkey .= ' ALT + SHIFT +';
	} else {
		$stringforfirstkey .= ' CTL +';
	}

	if (!defined('JS_JQUERY_DISABLE_DROPDOWN') && !empty($conf->use_javascript_ajax)) {	    // This may be set by some pages that use different jquery version to avoid errors
		include_once DOL_DOCUMENT_ROOT.'/bookmarks/bookmarks.lib.php';
		$langs->load("bookmarks");

		if (getDolGlobalString('MAIN_OPTIMIZEFORTEXTBROWSER')) {
			$html .= '<div id="topmenu-bookmark-dropdown" class="dropdown inline-block">';
			$html .= printDropdownBookmarksList();
			$html .= '</div>';
		} else {
			$html .= '<!-- div for bookmark link -->
	        <div id="topmenu-bookmark-dropdown" class="dropdown inline-block">
	            <a accesskey="b" class="dropdown-toggle login-dropdown-a nofocusvisible" data-toggle="dropdown" href="#" title="'.$langs->trans('Bookmarks').' ('.$stringforfirstkey.' b)"><i class="fa fa-star"></i></a>
	            <div class="dropdown-menu">
	                '.printDropdownBookmarksList().'
	            </div>
	        </div>';

			$html .= '
	        <!-- Code to show/hide the bookmark drop-down -->
	        <script>
	        jQuery(document).ready(function() {
	            jQuery(document).on("click", function(event) {
	                if (!$(event.target).closest("#topmenu-bookmark-dropdown").length) {
						//console.log("close bookmark dropdown - we click outside");
	                    // Hide the menus.
	                    $("#topmenu-bookmark-dropdown").removeClass("open");
	                }
	            });

	            jQuery("#topmenu-bookmark-dropdown .dropdown-toggle").on("click", function(event) {
					console.log("Click on #topmenu-bookmark-dropdown .dropdown-toggle");
					openBookMarkDropDown(event);
	            });

	            // Key map shortcut
	            jQuery(document).keydown(function(event){
	                  if( event.which === 77 && event.ctrlKey && event.shiftKey ){
	                     console.log("Click on control + shift + m : trigger open bookmark dropdown");
	                     openBookMarkDropDown(event);
	                  }
	            });

	            var openBookMarkDropDown = function(event) {
	                event.preventDefault();
	                jQuery("#topmenu-bookmark-dropdown").toggleClass("open");
	                jQuery("#top-bookmark-search-input").focus();
	            }

	        });
	        </script>
	        ';
		}
	}
	return $html;
}

/**
 * Build the tooltip on top menu tsearch
 *
 * @return  string                  HTML content
 */
function top_menu_search()
{
	global $langs, $conf, $db, $user, $hookmanager;

	$html = '';

	$usedbyinclude = 1;
	$arrayresult = array();
	include DOL_DOCUMENT_ROOT.'/core/ajax/selectsearchbox.php'; // This sets $arrayresult

	// accesskey is for Windows or Linux:  ALT + key for chrome, ALT + SHIFT + KEY for firefox
	// accesskey is for Mac:               CTRL + key for all browsers
	$stringforfirstkey = $langs->trans("KeyboardShortcut");
	if ($conf->browser->name == 'chrome') {
		$stringforfirstkey .= ' ALT +';
	} elseif ($conf->browser->name == 'firefox') {
		$stringforfirstkey .= ' ALT + SHIFT +';
	} else {
		$stringforfirstkey .= ' CTL +';
	}

	$searchInput = '<input type="search" name="search_all"'.($stringforfirstkey ? ' title="'.dol_escape_htmltag($stringforfirstkey.' s').'"' : '').' id="top-global-search-input" class="dropdown-search-input search_component_input" placeholder="'.$langs->trans('Search').'" autocomplete="off">';

	$defaultAction = '';
	$buttonList = '<div class="dropdown-global-search-button-list" >';
	// Menu with all searchable items
	foreach ($arrayresult as $keyItem => $item) {
		if (empty($defaultAction)) {
			$defaultAction = $item['url'];
		}
		$buttonList .= '<button class="dropdown-item global-search-item tdoverflowmax300" data-target="'.dol_escape_htmltag($item['url']).'" >';
		$buttonList .= $item['text'];
		$buttonList .= '</button>';
	}
	$buttonList .= '</div>';

	$dropDownHtml = '<form role="search" id="top-menu-action-search" name="actionsearch" method="GET" action="'.$defaultAction.'">';

	$dropDownHtml .= '
        <!-- search input -->
        <div class="dropdown-header search-dropdown-header">
            ' . $searchInput.'
        </div>
    ';

	$dropDownHtml .= '
        <!-- Menu Body search -->
        <div class="dropdown-body search-dropdown-body">
        '.$buttonList.'
        </div>
        ';

	$dropDownHtml .= '</form>';

	// accesskey is for Windows or Linux:  ALT + key for chrome, ALT + SHIFT + KEY for firefox
	// accesskey is for Mac:               CTRL + key for all browsers
	$stringforfirstkey = $langs->trans("KeyboardShortcut");
	if ($conf->browser->name == 'chrome') {
		$stringforfirstkey .= ' ALT +';
	} elseif ($conf->browser->name == 'firefox') {
		$stringforfirstkey .= ' ALT + SHIFT +';
	} else {
		$stringforfirstkey .= ' CTL +';
	}

	$html .= '<!-- div for Global Search -->
    <div id="topmenu-global-search-dropdown" class="atoplogin dropdown inline-block">
        <a accesskey="s" class="dropdown-toggle login-dropdown-a nofocusvisible" data-toggle="dropdown" href="#" title="'.$langs->trans('Search').' ('.$stringforfirstkey.' s)">
            <i class="fa fa-search" aria-hidden="true" ></i>
        </a>
        <div class="dropdown-menu dropdown-search">
            '.$dropDownHtml.'
        </div>
    </div>';

	$html .= '
    <!-- Code to show/hide the user drop-down -->
    <script>
    jQuery(document).ready(function() {

        // prevent submiting form on press ENTER
        jQuery("#top-global-search-input").keydown(function (e) {
            if (e.keyCode == 13 || e.keyCode == 40) {
                var inputs = $(this).parents("form").eq(0).find(":button");
                if (inputs[inputs.index(this) + 1] != null) {
                    inputs[inputs.index(this) + 1].focus();
					 if (e.keyCode == 13){
						 inputs[inputs.index(this) + 1].trigger("click");
					 }

                }
                e.preventDefault();
                return false;
            }
        });

        // arrow key nav
        jQuery(document).keydown(function(e) {
			// Get the focused element:
			var $focused = $(":focus");
			if($focused.length && $focused.hasClass("global-search-item")){

           		// UP - move to the previous line
				if (e.keyCode == 38) {
				    e.preventDefault();
					$focused.prev().focus();
				}

				// DOWN - move to the next line
				if (e.keyCode == 40) {
				    e.preventDefault();
					$focused.next().focus();
				}
			}
        });


        // submit form action
        jQuery(".dropdown-global-search-button-list .global-search-item").on("click", function(event) {
            jQuery("#top-menu-action-search").attr("action", $(this).data("target"));
            jQuery("#top-menu-action-search").submit();
        });

        // close drop down
        jQuery(document).on("click", function(event) {
			if (!$(event.target).closest("#topmenu-global-search-dropdown").length) {
				console.log("click close search - we click outside");
                // Hide the menus.
                jQuery("#topmenu-global-search-dropdown").removeClass("open");
            }
        });

        // Open drop down
        jQuery("#topmenu-global-search-dropdown .dropdown-toggle").on("click", function(event) {
			console.log("click on toggle #topmenu-global-search-dropdown .dropdown-toggle");
            openGlobalSearchDropDown();
        });

        // Key map shortcut
        jQuery(document).keydown(function(e){
              if ( e.which === 70 && e.ctrlKey && e.shiftKey ) {
                 console.log(\'control + shift + f : trigger open global-search dropdown\');
                 openGlobalSearchDropDown();
              }
              if ( e.which === 70 && e.alKey ) {
                 console.log(\'alt + f : trigger open global-search dropdown\');
                 openGlobalSearchDropDown();
              }
        });

        var openGlobalSearchDropDown = function() {
            jQuery("#topmenu-global-search-dropdown").toggleClass("open");
            jQuery("#top-global-search-input").focus();
        }

    });
    </script>
    ';

	return $html;
}

/**
 *  Show left menu bar
 *
 *  @param  array	$menu_array_before 	       	Table of menu entries to show before entries of menu handler. This param is deprectaed and must be provided to ''.
 *  @param  string	$helppagename    	       	Name of wiki page for help ('' by default).
 * 				     		                   	Syntax is: For a wiki page: EN:EnglishPage|FR:FrenchPage|ES:SpanishPage|DE:GermanPage
 * 									         	For other external page: http://server/url
 *  @param  string	$notused             		Deprecated. Used in past to add content into left menu. Hooks can be used now.
 *  @param  array	$menu_array_after           Table of menu entries to show after entries of menu handler
 *  @param  int		$leftmenuwithoutmainarea    Must be set to 1. 0 by default for backward compatibility with old modules.
 *  @param  string	$title                      Title of web page
 *  @param  string  $acceptdelayedhtml          1 if caller request to have html delayed content not returned but saved into global $delayedhtmlcontent (so caller can show it at end of page to avoid flash FOUC effect)
 *  @return	void
 */
function left_menu($menu_array_before, $helppagename = '', $notused = '', $menu_array_after = '', $leftmenuwithoutmainarea = 0, $title = '', $acceptdelayedhtml = 0)
{
	global $user, $conf, $langs, $db, $form;
	global $hookmanager, $menumanager;

	$searchform = '';

	if (!empty($menu_array_before)) {
		dol_syslog("Deprecated parameter menu_array_before was used when calling main::left_menu function. Menu entries of module should now be defined into module descriptor and not provided when calling left_menu.", LOG_WARNING);
	}

	if (empty($conf->dol_hide_leftmenu) && (!defined('NOREQUIREMENU') || !constant('NOREQUIREMENU'))) {
		// Instantiate hooks for external modules
		$hookmanager->initHooks(array('leftblock'));

		print "\n".'<!-- Begin side-nav id-left -->'."\n".'<div class="side-nav"><div id="id-left">'."\n";
		print "\n";

		if (!is_object($form)) {
			$form = new Form($db);
		}
		$selected = -1;
		if (!getDolGlobalString('MAIN_USE_TOP_MENU_SEARCH_DROPDOWN')) {
			// Select into select2 is awfull on smartphone. TODO Is this still true with select2 v4 ?
			if ($conf->browser->layout == 'phone') {
				$conf->global->MAIN_USE_OLD_SEARCH_FORM = 1;
			}

			$usedbyinclude = 1;
			$arrayresult = array();
			include DOL_DOCUMENT_ROOT.'/core/ajax/selectsearchbox.php'; // This make initHooks('searchform') then set $arrayresult

			if ($conf->use_javascript_ajax && !getDolGlobalString('MAIN_USE_OLD_SEARCH_FORM')) {
				// accesskey is for Windows or Linux:  ALT + key for chrome, ALT + SHIFT + KEY for firefox
				// accesskey is for Mac:               CTRL + key for all browsers
				$stringforfirstkey = $langs->trans("KeyboardShortcut");
				if ($conf->browser->name == 'chrome') {
					$stringforfirstkey .= ' ALT +';
				} elseif ($conf->browser->name == 'firefox') {
					$stringforfirstkey .= ' ALT + SHIFT +';
				} else {
					$stringforfirstkey .= ' CTL +';
				}

				$searchform .= $form->selectArrayFilter('searchselectcombo', $arrayresult, $selected, 'accesskey="s"', 1, 0, (!getDolGlobalString('MAIN_SEARCHBOX_CONTENT_LOADED_BEFORE_KEY') ? 1 : 0), 'vmenusearchselectcombo', 1, $langs->trans("Search"), 1, $stringforfirstkey.' s');
			} else {
				if (is_array($arrayresult)) {
					foreach ($arrayresult as $key => $val) {
						$searchform .= printSearchForm($val['url'], $val['url'], $val['label'], 'maxwidth125', 'search_all', (empty($val['shortcut']) ? '' : $val['shortcut']), 'searchleft'.$key, $val['img']);
					}
				}
			}

			// Execute hook printSearchForm
			$parameters = array('searchform' => $searchform);
			$reshook = $hookmanager->executeHooks('printSearchForm', $parameters); // Note that $action and $object may have been modified by some hooks
			if (empty($reshook)) {
				$searchform .= $hookmanager->resPrint;
			} else {
				$searchform = $hookmanager->resPrint;
			}

			// Force special value for $searchform for text browsers or very old search form
			if (getDolGlobalString('MAIN_OPTIMIZEFORTEXTBROWSER') || empty($conf->use_javascript_ajax)) {
				$urltosearch = DOL_URL_ROOT.'/core/search_page.php?showtitlebefore=1';
				$searchform = '<div class="blockvmenuimpair blockvmenusearchphone"><div id="divsearchforms1"><a href="'.$urltosearch.'" accesskey="s" alt="'.dol_escape_htmltag($langs->trans("ShowSearchFields")).'">'.$langs->trans("Search").'...</a></div></div>';
			} elseif ($conf->use_javascript_ajax && getDolGlobalString('MAIN_USE_OLD_SEARCH_FORM')) {
				$searchform = '<div class="blockvmenuimpair blockvmenusearchphone"><div id="divsearchforms1"><a href="#" alt="'.dol_escape_htmltag($langs->trans("ShowSearchFields")).'">'.$langs->trans("Search").'...</a></div><div id="divsearchforms2" style="display: none">'.$searchform.'</div>';
				$searchform .= '<script>
            	jQuery(document).ready(function () {
            		jQuery("#divsearchforms1").click(function(){
	                   jQuery("#divsearchforms2").toggle();
	               });
            	});
                </script>' . "\n";
				$searchform .= '</div>';
			}

			// Key map shortcut
			$searchform .= '<script>
				jQuery(document).keydown(function(e){
					if( e.which === 70 && e.ctrlKey && e.shiftKey ){
						console.log(\'control + shift + f : trigger open global-search dropdown\');
		                openGlobalSearchDropDown();
		            }
		            if( (e.which === 83 || e.which === 115) && e.altKey ){
		                console.log(\'alt + s : trigger open global-search dropdown\');
		                openGlobalSearchDropDown();
		            }
		        });

		        var openGlobalSearchDropDown = function() {
		            jQuery("#searchselectcombo").select2(\'open\');
		        }
			</script>';
		}

		// Left column
		print '<!-- Begin left menu -->'."\n";

		print '<div class="vmenu"'.(!getDolGlobalString('MAIN_OPTIMIZEFORTEXTBROWSER') ? '' : ' title="Left menu"').'>'."\n\n";

		// Show left menu with other forms
		$menumanager->menu_array = $menu_array_before;
		$menumanager->menu_array_after = $menu_array_after;
		$menumanager->showmenu('left', array('searchform'=>$searchform)); // output menu_array and menu found in database

		// Dolibarr version + help + bug report link
		print "\n";
		print "<!-- Begin Help Block-->\n";
		print '<div id="blockvmenuhelp" class="blockvmenuhelp">'."\n";

		// Version
		if (getDolGlobalString('MAIN_SHOW_VERSION')) {    // Version is already on help picto and on login page.
			$doliurl = 'https://www.dolibarr.org';
			//local communities
			if (preg_match('/fr/i', $langs->defaultlang)) {
				$doliurl = 'https://www.dolibarr.fr';
			}
			if (preg_match('/es/i', $langs->defaultlang)) {
				$doliurl = 'https://www.dolibarr.es';
			}
			if (preg_match('/de/i', $langs->defaultlang)) {
				$doliurl = 'https://www.dolibarr.de';
			}
			if (preg_match('/it/i', $langs->defaultlang)) {
				$doliurl = 'https://www.dolibarr.it';
			}
			if (preg_match('/gr/i', $langs->defaultlang)) {
				$doliurl = 'https://www.dolibarr.gr';
			}

			$appli = constant('DOL_APPLICATION_TITLE');
			if (getDolGlobalString('MAIN_APPLICATION_TITLE')) {
				$appli = $conf->global->MAIN_APPLICATION_TITLE; $doliurl = '';
				if (preg_match('/\d\.\d/', $appli)) {
					if (!preg_match('/'.preg_quote(DOL_VERSION).'/', $appli)) {
						$appli .= " (".DOL_VERSION.")"; // If new title contains a version that is different than core
					}
				} else {
					$appli .= " ".DOL_VERSION;
				}
			} else {
				$appli .= " ".DOL_VERSION;
			}
			print '<div id="blockvmenuhelpapp" class="blockvmenuhelp">';
			if ($doliurl) {
				print '<a class="help" target="_blank" rel="noopener noreferrer" href="'.$doliurl.'">';
			} else {
				print '<span class="help">';
			}
			print $appli;
			if ($doliurl) {
				print '</a>';
			} else {
				print '</span>';
			}
			print '</div>'."\n";
		}

		// Link to bugtrack
		if (getDolGlobalString('MAIN_BUGTRACK_ENABLELINK')) {
			require_once DOL_DOCUMENT_ROOT.'/core/lib/functions2.lib.php';

			if (getDolGlobalString('MAIN_BUGTRACK_ENABLELINK') == 'github') {
				$bugbaseurl = 'https://github.com/Dolibarr/dolibarr/issues/new?labels=Bug';
				$bugbaseurl .= '&title=';
				$bugbaseurl .= urlencode("Bug: ");
				$bugbaseurl .= '&body=';
				$bugbaseurl .= urlencode("# Instructions\n");
				$bugbaseurl .= urlencode("*This is a template to help you report good issues. You may use [Github Markdown](https://help.github.com/articles/getting-started-with-writing-and-formatting-on-github/) syntax to format your issue report.*\n");
				$bugbaseurl .= urlencode("*Please:*\n");
				$bugbaseurl .= urlencode("- *replace the bracket enclosed texts with meaningful information*\n");
				$bugbaseurl .= urlencode("- *remove any unused sub-section*\n");
				$bugbaseurl .= urlencode("\n");
				$bugbaseurl .= urlencode("\n");
				$bugbaseurl .= urlencode("# Bug\n");
				$bugbaseurl .= urlencode("[*Short description*]\n");
				$bugbaseurl .= urlencode("\n");
				$bugbaseurl .= urlencode("## Environment\n");
				$bugbaseurl .= urlencode("- **Version**: ".DOL_VERSION."\n");
				$bugbaseurl .= urlencode("- **OS**: ".php_uname('s')."\n");
				$bugbaseurl .= urlencode("- **Web server**: ".$_SERVER["SERVER_SOFTWARE"]."\n");
				$bugbaseurl .= urlencode("- **PHP**: ".php_sapi_name().' '.phpversion()."\n");
				$bugbaseurl .= urlencode("- **Database**: ".$db::LABEL.' '.$db->getVersion()."\n");
				$bugbaseurl .= urlencode("- **URL(s)**: ".$_SERVER["REQUEST_URI"]."\n");
				$bugbaseurl .= urlencode("\n");
				$bugbaseurl .= urlencode("## Expected and actual behavior\n");
				$bugbaseurl .= urlencode("[*Verbose description*]\n");
				$bugbaseurl .= urlencode("\n");
				$bugbaseurl .= urlencode("## Steps to reproduce the behavior\n");
				$bugbaseurl .= urlencode("[*Verbose description*]\n");
				$bugbaseurl .= urlencode("\n");
				$bugbaseurl .= urlencode("## [Attached files](https://help.github.com/articles/issue-attachments) (Screenshots, screencasts, dolibarr.log, debugging informations…)\n");
				$bugbaseurl .= urlencode("[*Files*]\n");
				$bugbaseurl .= urlencode("\n");

				$bugbaseurl .= urlencode("\n");
				$bugbaseurl .= urlencode("## Report\n");
			} elseif (getDolGlobalString('MAIN_BUGTRACK_ENABLELINK')) {
				$bugbaseurl = $conf->global->MAIN_BUGTRACK_ENABLELINK;
			} else {
				$bugbaseurl = "";
			}

			// Execute hook printBugtrackInfo
			$parameters = array('bugbaseurl' => $bugbaseurl);
			$reshook = $hookmanager->executeHooks('printBugtrackInfo', $parameters); // Note that $action and $object may have been modified by some hooks
			if (empty($reshook)) {
				$bugbaseurl .= $hookmanager->resPrint;
			} else {
				$bugbaseurl = $hookmanager->resPrint;
			}

			print '<div id="blockvmenuhelpbugreport" class="blockvmenuhelp">';
			print '<a class="help" target="_blank" rel="noopener noreferrer" href="'.$bugbaseurl.'"><i class="fas fa-bug"></i> '.$langs->trans("FindBug").'</a>';
			print '</div>';
		}

		print "</div>\n";
		print "<!-- End Help Block-->\n";
		print "\n";

		print "</div>\n";
		print "<!-- End left menu -->\n";
		print "\n";

		// Execute hook printLeftBlock
		$parameters = array();
		$reshook = $hookmanager->executeHooks('printLeftBlock', $parameters); // Note that $action and $object may have been modified by some hooks
		print $hookmanager->resPrint;

		print '</div></div> <!-- End side-nav id-left -->'; // End div id="side-nav" div id="id-left"
	}

	print "\n";
	print '<!-- Begin right area -->'."\n";

	if (empty($leftmenuwithoutmainarea)) {
		main_area($title);
	}
}


/**
 *  Begin main area
 *
 *  @param	string	$title		Title
 *  @return	void
 */
function main_area($title = '')
{
	global $conf, $langs, $hookmanager;

	if (empty($conf->dol_hide_leftmenu) && !GETPOST('dol_openinpopup')) {
		print '<div id="id-right">';
	}

	print "\n";

	print '<!-- Begin div class="fiche" -->'."\n".'<div class="fiche">'."\n";

	$hookmanager->initHooks(array('main'));
	$parameters = array();
	$reshook = $hookmanager->executeHooks('printMainArea', $parameters); // Note that $action and $object may have been modified by some hooks
	print $hookmanager->resPrint;

	if (getDolGlobalString('MAIN_ONLY_LOGIN_ALLOWED')) {
		print info_admin($langs->trans("WarningYouAreInMaintenanceMode", $conf->global->MAIN_ONLY_LOGIN_ALLOWED), 0, 0, 1, 'warning maintenancemode');
	}

	// Permit to add user company information on each printed document by setting SHOW_SOCINFO_ON_PRINT
	if (getDolGlobalString('SHOW_SOCINFO_ON_PRINT') && GETPOST('optioncss', 'aZ09') == 'print' && empty(GETPOST('disable_show_socinfo_on_print', 'az09'))) {
		$parameters = array();
		$reshook = $hookmanager->executeHooks('showSocinfoOnPrint', $parameters);
		if (empty($reshook)) {
			print '<!-- Begin show mysoc info header -->'."\n";
			print '<div id="mysoc-info-header">'."\n";
			print '<table class="centpercent div-table-responsive">'."\n";
			print '<tbody>';
			print '<tr><td rowspan="0" class="width20p">';
			if ($conf->global->MAIN_SHOW_LOGO && !getDolGlobalString('MAIN_OPTIMIZEFORTEXTBROWSER') && getDolGlobalString('MAIN_INFO_SOCIETE_LOGO')) {
				print '<img id="mysoc-info-header-logo" style="max-width:100%" alt="" src="'.DOL_URL_ROOT.'/viewimage.php?cache=1&modulepart=mycompany&file='.urlencode('logos/'.dol_escape_htmltag($conf->global->MAIN_INFO_SOCIETE_LOGO)).'">';
			}
			print '</td><td  rowspan="0" class="width50p"></td></tr>'."\n";
			print '<tr><td class="titre bold">'.dol_escape_htmltag($conf->global->MAIN_INFO_SOCIETE_NOM).'</td></tr>'."\n";
			print '<tr><td>'.dol_escape_htmltag($conf->global->MAIN_INFO_SOCIETE_ADDRESS).'<br>'.dol_escape_htmltag($conf->global->MAIN_INFO_SOCIETE_ZIP).' '.dol_escape_htmltag($conf->global->MAIN_INFO_SOCIETE_TOWN).'</td></tr>'."\n";
			if (getDolGlobalString('MAIN_INFO_SOCIETE_TEL')) {
				print '<tr><td style="padding-left: 1em" class="small">'.$langs->trans("Phone").' : '.dol_escape_htmltag($conf->global->MAIN_INFO_SOCIETE_TEL).'</td></tr>';
			}
			if (getDolGlobalString('MAIN_INFO_SOCIETE_MAIL')) {
				print '<tr><td style="padding-left: 1em" class="small">'.$langs->trans("Email").' : '.dol_escape_htmltag($conf->global->MAIN_INFO_SOCIETE_MAIL).'</td></tr>';
			}
			if (getDolGlobalString('MAIN_INFO_SOCIETE_WEB')) {
				print '<tr><td style="padding-left: 1em" class="small">'.$langs->trans("Web").' : '.dol_escape_htmltag($conf->global->MAIN_INFO_SOCIETE_WEB).'</td></tr>';
			}
			print '</tbody>';
			print '</table>'."\n";
			print '</div>'."\n";
			print '<!-- End show mysoc info header -->'."\n";
		}
	}
}


/**
 *  Return helpbaseurl, helppage and mode
 *
 *  @param	string		$helppagename		Page name ('EN:xxx,ES:eee,FR:fff,DE:ddd...' or 'http://localpage')
 *  @param  Translate	$langs				Language
 *  @return	array		Array of help urls
 */
function getHelpParamFor($helppagename, $langs)
{
	$helpbaseurl = '';
	$helppage = '';
	$mode = '';

	if (preg_match('/^http/i', $helppagename)) {
		// If complete URL
		$helpbaseurl = '%s';
		$helppage = $helppagename;
		$mode = 'local';
	} else {
		// If WIKI URL
		$reg = array();
		if (preg_match('/^es/i', $langs->defaultlang)) {
			$helpbaseurl = 'http://wiki.dolibarr.org/index.php/%s';
			if (preg_match('/ES:([^|]+)/i', $helppagename, $reg)) {
				$helppage = $reg[1];
			}
		}
		if (preg_match('/^fr/i', $langs->defaultlang)) {
			$helpbaseurl = 'http://wiki.dolibarr.org/index.php/%s';
			if (preg_match('/FR:([^|]+)/i', $helppagename, $reg)) {
				$helppage = $reg[1];
			}
		}
		if (preg_match('/^de/i', $langs->defaultlang)) {
			$helpbaseurl = 'http://wiki.dolibarr.org/index.php/%s';
			if (preg_match('/DE:([^|]+)/i', $helppagename, $reg)) {
				$helppage = $reg[1];
			}
		}
		if (empty($helppage)) {	// If help page not already found
			$helpbaseurl = 'http://wiki.dolibarr.org/index.php/%s';
			if (preg_match('/EN:([^|]+)/i', $helppagename, $reg)) {
				$helppage = $reg[1];
			}
		}
		$mode = 'wiki';
	}
	return array('helpbaseurl'=>$helpbaseurl, 'helppage'=>$helppage, 'mode'=>$mode);
}


/**
 *  Show a search area.
 *  Used when the javascript quick search is not used.
 *
 *  @param  string	$urlaction          Url post
 *  @param  string	$urlobject          Url of the link under the search box
 *  @param  string	$title              Title search area
 *  @param  string	$htmlmorecss        Add more css
 *  @param  string	$htmlinputname      Field Name input form
 *  @param	string	$accesskey			Accesskey
 *  @param  string  $prefhtmlinputname  Complement for id to avoid multiple same id in the page
 *  @param	string	$img				Image to use
 *  @param	string	$showtitlebefore	Show title before input text instead of into placeholder. This can be set when output is dedicated for text browsers.
 *  @param	string	$autofocus			Set autofocus on field
 *  @return	string
 */
function printSearchForm($urlaction, $urlobject, $title, $htmlmorecss, $htmlinputname, $accesskey = '', $prefhtmlinputname = '', $img = '', $showtitlebefore = 0, $autofocus = 0)
{
	global $langs, $user;

	$ret = '';
	$ret .= '<form action="'.$urlaction.'" method="post" class="searchform nowraponall tagtr">';
	$ret .= '<input type="hidden" name="token" value="'.newToken().'">';
	$ret .= '<input type="hidden" name="savelogin" value="'.dol_escape_htmltag($user->login).'">';
	if ($showtitlebefore) {
		$ret .= '<div class="tagtd left">'.$title.'</div> ';
	}
	$ret .= '<div class="tagtd">';
	$ret .= img_picto('', $img, '', false, 0, 0, '', 'paddingright width20');
	$ret .= '<input type="text" class="flat '.$htmlmorecss.'"';
	$ret .= ' style="background-repeat: no-repeat; background-position: 3px;"';
	$ret .= ($accesskey ? ' accesskey="'.$accesskey.'"' : '');
	$ret .= ' placeholder="'.strip_tags($title).'"';
	$ret .= ($autofocus ? ' autofocus' : '');
	$ret .= ' name="'.$htmlinputname.'" id="'.$prefhtmlinputname.$htmlinputname.'" />';
	$ret .= '<button type="submit" class="button bordertransp" style="padding-top: 4px; padding-bottom: 4px; padding-left: 6px; padding-right: 6px">';
	$ret .= '<span class="fa fa-search"></span>';
	$ret .= '</button>';
	$ret .= '</div>';
	$ret .= "</form>\n";
	return $ret;
}


if (!function_exists("llxFooter")) {
	/**
	 * Show HTML footer
	 * Close div /DIV class=fiche + /DIV id-right + /DIV id-container + /BODY + /HTML.
	 * If global var $delayedhtmlcontent was filled, we output it just before closing the body.
	 *
	 * @param	string	$comment    				A text to add as HTML comment into HTML generated page
	 * @param	string	$zone						'private' (for private pages) or 'public' (for public pages)
	 * @param	int		$disabledoutputofmessages	Clear all messages stored into session without diplaying them
	 * @return	void
	 */
	function llxFooter($comment = '', $zone = 'private', $disabledoutputofmessages = 0)
	{
		global $conf, $db, $langs, $user, $mysoc, $object, $hookmanager, $action;
		global $delayedhtmlcontent;
		global $contextpage, $page, $limit, $mode;
		global $dolibarr_distrib;

		$ext = 'layout='.urlencode($conf->browser->layout).'&version='.urlencode(DOL_VERSION);

		// Hook to add more things on all pages within fiche DIV
		$llxfooter = '';
		$parameters = array();
		$reshook = $hookmanager->executeHooks('llxFooter', $parameters, $object, $action); // Note that $action and $object may have been modified by hook
		if (empty($reshook)) {
			$llxfooter .= $hookmanager->resPrint;
		} elseif ($reshook > 0) {
			$llxfooter = $hookmanager->resPrint;
		}
		if ($llxfooter) {
			print $llxfooter;
		}

		// Global html output events ($mesgs, $errors, $warnings)
		dol_htmloutput_events($disabledoutputofmessages);

		// Code for search criteria persistence.
		// $user->lastsearch_values was set by the GETPOST when form field search_xxx exists
		if (is_object($user) && !empty($user->lastsearch_values_tmp) && is_array($user->lastsearch_values_tmp)) {
			// Clean and save data
			foreach ($user->lastsearch_values_tmp as $key => $val) {
				unset($_SESSION['lastsearch_values_tmp_'.$key]); // Clean array to rebuild it just after
				if (count($val) && empty($_POST['button_removefilter']) && empty($_POST['button_removefilter_x'])) {
					if (empty($val['sortfield'])) {
						unset($val['sortfield']);
					}
					if (empty($val['sortorder'])) {
						unset($val['sortorder']);
					}
					dol_syslog('Save lastsearch_values_tmp_'.$key.'='.json_encode($val, 0)." (systematic recording of last search criterias)");
					$_SESSION['lastsearch_values_tmp_'.$key] = json_encode($val);
					unset($_SESSION['lastsearch_values_'.$key]);
				}
			}
		}


		$relativepathstring = $_SERVER["PHP_SELF"];
		// Clean $relativepathstring
		if (constant('DOL_URL_ROOT')) {
			$relativepathstring = preg_replace('/^'.preg_quote(constant('DOL_URL_ROOT'), '/').'/', '', $relativepathstring);
		}
		$relativepathstring = preg_replace('/^\//', '', $relativepathstring);
		$relativepathstring = preg_replace('/^custom\//', '', $relativepathstring);
		if (preg_match('/list\.php$/', $relativepathstring)) {
			unset($_SESSION['lastsearch_contextpage_tmp_'.$relativepathstring]);
			unset($_SESSION['lastsearch_page_tmp_'.$relativepathstring]);
			unset($_SESSION['lastsearch_limit_tmp_'.$relativepathstring]);
			unset($_SESSION['lastsearch_mode_tmp_'.$relativepathstring]);

			if (!empty($contextpage)) {
				$_SESSION['lastsearch_contextpage_tmp_'.$relativepathstring] = $contextpage;
			}
			if (!empty($page) && $page > 0) {
				$_SESSION['lastsearch_page_tmp_'.$relativepathstring] = $page;
			}
			if (!empty($limit) && $limit != $conf->liste_limit) {
				$_SESSION['lastsearch_limit_tmp_'.$relativepathstring] = $limit;
			}
			if (!empty($mode)) {
				$_SESSION['lastsearch_mode_tmp_'.$relativepathstring] = $mode;
			}

			unset($_SESSION['lastsearch_contextpage_'.$relativepathstring]);
			unset($_SESSION['lastsearch_page_'.$relativepathstring]);
			unset($_SESSION['lastsearch_limit_'.$relativepathstring]);
			unset($_SESSION['lastsearch_mode_'.$relativepathstring]);
		}

		// Core error message
		if (getDolGlobalString('MAIN_CORE_ERROR')) {
			// Ajax version
			if ($conf->use_javascript_ajax) {
				$title = img_warning().' '.$langs->trans('CoreErrorTitle');
				print ajax_dialog($title, $langs->trans('CoreErrorMessage'));
			} else {
				// html version
				$msg = img_warning().' '.$langs->trans('CoreErrorMessage');
				print '<div class="error">'.$msg.'</div>';
			}

			//define("MAIN_CORE_ERROR",0);      // Constant was defined and we can't change value of a constant
		}

		print "\n\n";

		print '</div> <!-- End div class="fiche" -->'."\n"; // End div fiche

		if (empty($conf->dol_hide_leftmenu) && !GETPOST('dol_openinpopup')) {
			print '</div> <!-- End div id-right -->'."\n"; // End div id-right
		}

		if (empty($conf->dol_hide_leftmenu) && empty($conf->dol_use_jmobile)) {
			print '</div> <!-- End div id-container -->'."\n"; // End div container
		}

		print "\n";
		if ($comment) {
			print '<!-- '.$comment.' -->'."\n";
		}

		printCommonFooter($zone);

		if (!empty($delayedhtmlcontent)) {
			print $delayedhtmlcontent;
		}

		if (!empty($conf->use_javascript_ajax)) {
			print "\n".'<!-- Includes JS Footer of Dolibarr -->'."\n";
			print '<script src="'.DOL_URL_ROOT.'/core/js/lib_foot.js.php?lang='.$langs->defaultlang.($ext ? '&'.$ext : '').'"></script>'."\n";
		}

		// Wrapper to add log when clicking on download or preview
		if (isModEnabled('blockedlog') && is_object($object) && !empty($object->id) && $object->id > 0) {
			if (in_array($object->element, array('facture')) && $object->statut > 0) {       // Restrict for the moment to element 'facture'
				print "\n<!-- JS CODE TO ENABLE log when making a download or a preview of a document -->\n";
				?>
				<script>
				jQuery(document).ready(function () {
					$('a.documentpreview').click(function() {
						$.post('<?php echo DOL_URL_ROOT."/blockedlog/ajax/block-add.php" ?>'
								, {
									id:<?php echo $object->id; ?>
									, element:'<?php echo $object->element ?>'
									, action:'DOC_PREVIEW'
									, token: '<?php echo currentToken(); ?>'
								}
						);
					});
					$('a.documentdownload').click(function() {
						$.post('<?php echo DOL_URL_ROOT."/blockedlog/ajax/block-add.php" ?>'
								, {
									id:<?php echo $object->id; ?>
									, element:'<?php echo $object->element ?>'
									, action:'DOC_DOWNLOAD'
									, token: '<?php echo currentToken(); ?>'
								}
						);
					});
				});
				</script>
				<?php
			}
		}

		// A div for the address popup
		print "\n<!-- A div to allow dialog popup by jQuery('#dialogforpopup').dialog() -->\n";
		print '<div id="dialogforpopup" style="display: none;"></div>'."\n";

		// Add code for the asynchronous anonymous first ping (for telemetry)
		// You can use &forceping=1 in parameters to force the ping if the ping was already sent.
		$forceping = GETPOST('forceping', 'alpha');
		if (($_SERVER["PHP_SELF"] == DOL_URL_ROOT.'/index.php') || $forceping) {
			//print '<!-- instance_unique_id='.$conf->file->instance_unique_id.' MAIN_FIRST_PING_OK_ID='.$conf->global->MAIN_FIRST_PING_OK_ID.' -->';
			$hash_unique_id = md5('dolibarr'.$conf->file->instance_unique_id);	// Do not use dol_hash(), must not change if salt changes.

			if (!getDolGlobalString('MAIN_FIRST_PING_OK_DATE')
				|| (!empty($conf->file->instance_unique_id) && ($hash_unique_id != $conf->global->MAIN_FIRST_PING_OK_ID) && ($conf->global->MAIN_FIRST_PING_OK_ID != 'disabled'))
			|| $forceping) {
				// No ping done if we are into an alpha version
				if (strpos('alpha', DOL_VERSION) > 0 && !$forceping) {
					print "\n<!-- NO JS CODE TO ENABLE the anonymous Ping. It is an alpha version -->\n";
				} elseif (empty($_COOKIE['DOLINSTALLNOPING_'.$hash_unique_id]) || $forceping) {	// Cookie is set when we uncheck the checkbox in the installation wizard.
					// MAIN_LAST_PING_KO_DATE
					// Disable ping if MAIN_LAST_PING_KO_DATE is set and is recent (this month)
					if (getDolGlobalString('MAIN_LAST_PING_KO_DATE') && substr($conf->global->MAIN_LAST_PING_KO_DATE, 0, 6) == dol_print_date(dol_now(), '%Y%m') && !$forceping) {
						print "\n<!-- NO JS CODE TO ENABLE the anonymous Ping. An error already occured this month, we will try later. -->\n";
					} else {
						include_once DOL_DOCUMENT_ROOT.'/core/lib/functions2.lib.php';

						print "\n".'<!-- Includes JS for Ping of Dolibarr forceping='.$forceping.' MAIN_FIRST_PING_OK_DATE='.getDolGlobalString("MAIN_FIRST_PING_OK_DATE").' MAIN_FIRST_PING_OK_ID='.getDolGlobalString("MAIN_FIRST_PING_OK_ID").' MAIN_LAST_PING_KO_DATE='.getDolGlobalString("MAIN_LAST_PING_KO_DATE").' -->'."\n";
						print "\n<!-- JS CODE TO ENABLE the anonymous Ping -->\n";
						$url_for_ping = (!getDolGlobalString('MAIN_URL_FOR_PING') ? "https://ping.dolibarr.org/" : $conf->global->MAIN_URL_FOR_PING);
						// Try to guess the distrib used
						$distrib = 'standard';
						if ($_SERVER["SERVER_ADMIN"] == 'doliwamp@localhost') {
							$distrib = 'doliwamp';
						}
						if (!empty($dolibarr_distrib)) {
							$distrib = $dolibarr_distrib;
						}
						?>
							<script>
							jQuery(document).ready(function (tmp) {
								console.log("Try Ping with hash_unique_id is md5('dolibarr'+instance_unique_id)");
								$.ajax({
									  method: "POST",
									  url: "<?php echo $url_for_ping ?>",
									  timeout: 500,     // timeout milliseconds
									  cache: false,
									  data: {
										  hash_algo: 'md5',
										  hash_unique_id: '<?php echo dol_escape_js($hash_unique_id); ?>',
										  action: 'dolibarrping',
										  version: '<?php echo (float) DOL_VERSION; ?>',
										  entity: '<?php echo (int) $conf->entity; ?>',
										  dbtype: '<?php echo dol_escape_js($db->type); ?>',
										  country_code: '<?php echo $mysoc->country_code ? dol_escape_js($mysoc->country_code) : 'unknown'; ?>',
										  php_version: '<?php echo dol_escape_js(phpversion()); ?>',
										  os_version: '<?php echo dol_escape_js(version_os('smr')); ?>',
										  db_version: '<?php echo dol_escape_js(version_db()); ?>',
										  distrib: '<?php echo $distrib ? dol_escape_js($distrib) : 'unknown'; ?>',
										  token: 'notrequired'
									  },
									  success: function (data, status, xhr) {   // success callback function (data contains body of response)
											console.log("Ping ok");
											$.ajax({
												method: 'GET',
												url: '<?php echo DOL_URL_ROOT.'/core/ajax/pingresult.php'; ?>',
												timeout: 500,     // timeout milliseconds
												cache: false,
												data: { hash_algo: 'md5', hash_unique_id: '<?php echo dol_escape_js($hash_unique_id); ?>', action: 'firstpingok', token: '<?php echo currentToken(); ?>' },	// for update
											  });
									  },
									  error: function (data,status,xhr) {   // error callback function
											console.log("Ping ko: " + data);
											$.ajax({
												  method: 'GET',
												  url: '<?php echo DOL_URL_ROOT.'/core/ajax/pingresult.php'; ?>',
												  timeout: 500,     // timeout milliseconds
												  cache: false,
												  data: { hash_algo: 'md5', hash_unique_id: '<?php echo dol_escape_js($hash_unique_id); ?>', action: 'firstpingko', token: '<?php echo currentToken(); ?>' },
												});
									  }
								});
							});
							</script>
						<?php
					}
				} else {
					$now = dol_now();
					print "\n<!-- NO JS CODE TO ENABLE the anonymous Ping. It was disabled -->\n";
					include_once DOL_DOCUMENT_ROOT.'/core/lib/admin.lib.php';
					dolibarr_set_const($db, 'MAIN_FIRST_PING_OK_DATE', dol_print_date($now, 'dayhourlog', 'gmt'), 'chaine', 0, '', $conf->entity);
					dolibarr_set_const($db, 'MAIN_FIRST_PING_OK_ID', 'disabled', 'chaine', 0, '', $conf->entity);
				}
			}
		}

		$parameters = array();
		$reshook = $hookmanager->executeHooks('beforeBodyClose', $parameters); // Note that $action and $object may have been modified by some hooks
		if ($reshook > 0) {
			print $hookmanager->resPrint;
		}

		print "</body>\n";
		print "</html>\n";
	}
}<|MERGE_RESOLUTION|>--- conflicted
+++ resolved
@@ -1912,11 +1912,7 @@
 				print '<script nonce="'.getNonce().'" src="'.DOL_URL_ROOT.'/includes/jquery/plugins/tablednd/jquery.tablednd.min.js'.($ext ? '?'.$ext : '').'"></script>'."\n";
 			}
 			// Chart
-<<<<<<< HEAD
-			if (empty($disableforlogin) && (empty($conf->global->MAIN_JS_GRAPH) || getDolGlobalString('MAIN_JS_GRAPH') == 'chart') && !defined('DISABLE_JS_GRAPH')) {
-=======
 			if (empty($disableforlogin) && (!getDolGlobalString('MAIN_JS_GRAPH') || getDolGlobalString('MAIN_JS_GRAPH') == 'chart') && !defined('DISABLE_JS_GRAPH')) {
->>>>>>> 729451fa
 				print '<script nonce="'.getNonce().'" src="'.DOL_URL_ROOT.'/includes/nnnick/chartjs/dist/chart.min.js'.($ext ? '?'.$ext : '').'"></script>'."\n";
 			}
 
@@ -1956,11 +1952,7 @@
 
 		if (!$disablejs && !empty($conf->use_javascript_ajax)) {
 			// CKEditor
-<<<<<<< HEAD
-			if (empty($disableforlogin) && (isModEnabled('fckeditor') && (empty($conf->global->FCKEDITOR_EDITORNAME) || getDolGlobalString('FCKEDITOR_EDITORNAME') == 'ckeditor') && !defined('DISABLE_CKEDITOR')) || defined('FORCE_CKEDITOR')) {
-=======
 			if (empty($disableforlogin) && (isModEnabled('fckeditor') && (!getDolGlobalString('FCKEDITOR_EDITORNAME') || getDolGlobalString('FCKEDITOR_EDITORNAME') == 'ckeditor') && !defined('DISABLE_CKEDITOR')) || defined('FORCE_CKEDITOR')) {
->>>>>>> 729451fa
 				print '<!-- Includes JS for CKEditor -->'."\n";
 				$pathckeditor = DOL_URL_ROOT.'/includes/ckeditor/ckeditor/';
 				$jsckeditor = 'ckeditor.js';
