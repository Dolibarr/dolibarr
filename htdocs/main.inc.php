<?php
/* Copyright (C) 2002-2007  Rodolphe Quiedeville    <rodolphe@quiedeville.org>
 * Copyright (C) 2003       Xavier Dutoit           <doli@sydesy.com>
 * Copyright (C) 2004-2021  Laurent Destailleur     <eldy@users.sourceforge.net>
 * Copyright (C) 2004       Sebastien Di Cintio     <sdicintio@ressource-toi.org>
 * Copyright (C) 2004       Benoit Mortier          <benoit.mortier@opensides.be>
 * Copyright (C) 2005-2021  Regis Houssin           <regis.houssin@inodbox.com>
 * Copyright (C) 2011-2014  Philippe Grand          <philippe.grand@atoo-net.com>
 * Copyright (C) 2008       Matteli
 * Copyright (C) 2011-2016  Juanjo Menent           <jmenent@2byte.es>
 * Copyright (C) 2012       Christophe Battarel     <christophe.battarel@altairis.fr>
 * Copyright (C) 2014-2015  Marcos García           <marcosgdf@gmail.com>
 * Copyright (C) 2015       Raphaël Doursenaud      <rdoursenaud@gpcsolutions.fr>
 * Copyright (C) 2020       Demarest Maxime         <maxime@indelog.fr>
 * Copyright (C) 2020       Charlene Benke          <charlie@patas-monkey.com>
 * Copyright (C) 2021       Frédéric France         <frederic.france@netlogic.fr>
 * Copyright (C) 2021       Alexandre Spangaro      <aspangaro@open-dsi.fr>
 * Copyright (C) 2023       Joachim Küter      		<git-jk@bloxera.com>
 * Copyright (C) 2023       Eric Seigne      		<eric.seigne@cap-rel.fr>
 * Copyright (C) 2024		MDW							<mdeweerd@users.noreply.github.com>
 *
 * This program is free software; you can redistribute it and/or modify
 * it under the terms of the GNU General Public License as published by
 * the Free Software Foundation; either version 3 of the License, or
 * (at your option) any later version.
 *
 * This program is distributed in the hope that it will be useful,
 * but WITHOUT ANY WARRANTY; without even the implied warranty of
 * MERCHANTABILITY or FITNESS FOR A PARTICULAR PURPOSE.  See the
 * GNU General Public License for more details.
 *
 * You should have received a copy of the GNU General Public License
 * along with this program. If not, see <https://www.gnu.org/licenses/>.
 */

/**
 *	\file       htdocs/main.inc.php
 *	\ingroup	core
 *	\brief      File that defines environment for Dolibarr GUI pages only (file not required by scripts)
 */

//@ini_set('memory_limit', '128M');	// This may be useless if memory is hard limited by your PHP

// For optional tuning. Enabled if environment variable MAIN_SHOW_TUNING_INFO is defined.
$micro_start_time = 0;
if (!empty($_SERVER['MAIN_SHOW_TUNING_INFO'])) {
	list($usec, $sec) = explode(" ", microtime());
	$micro_start_time = ((float) $usec + (float) $sec);
	// Add Xdebug code coverage
	//define('XDEBUGCOVERAGE',1);
	if (defined('XDEBUGCOVERAGE')) {
		xdebug_start_code_coverage();
	}
}


/**
 * Return the real char for a numeric entities.
 * WARNING: This function is required by testSqlAndScriptInject() and the GETPOST 'restricthtml'. Regex calling must be similar.
 *
 * @param	string		$matches			String of numeric entity
 * @return	string							New value
 */
function realCharForNumericEntities($matches)
{
	$newstringnumentity = preg_replace('/;$/', '', $matches[1]);
	//print  ' $newstringnumentity='.$newstringnumentity;

	if (preg_match('/^x/i', $newstringnumentity)) {
		$newstringnumentity = hexdec(preg_replace('/^x/i', '', $newstringnumentity));
	}

	// The numeric value we don't want as entities because they encode ascii char, and why using html entities on ascii except for haking ?
	if (($newstringnumentity >= 65 && $newstringnumentity <= 90) || ($newstringnumentity >= 97 && $newstringnumentity <= 122)) {
		return chr((int) $newstringnumentity);
	}

	return '&#'.$matches[1]; // Value will be unchanged because regex was /&#(  )/
}

/**
 * Security: WAF layer for SQL Injection and XSS Injection (scripts) protection (Filters on GET, POST, PHP_SELF).
 * Warning: Such a protection can't be enough. It is not reliable as it will always be possible to bypass this. Good protection can
 * only be guaranteed by escaping data during output.
 *
 * @param		string		$val		Brute value found into $_GET, $_POST or PHP_SELF
 * @param		string		$type		0=POST, 1=GET, 2=PHP_SELF, 3=GET without sql reserved keywords (the less tolerant test)
 * @return		int						>0 if there is an injection, 0 if none
 */
function testSqlAndScriptInject($val, $type)
{
	// Decode string first because a lot of things are obfuscated by encoding or multiple encoding.
	// So <svg o&#110;load='console.log(&quot;123&quot;)' become <svg onload='console.log(&quot;123&quot;)'
	// So "&colon;&apos;" become ":'" (due to ENT_HTML5)
	// So "&Tab;&NewLine;" become ""
	// So "&lpar;&rpar;" become "()"

	// Loop to decode until no more things to decode.
	//print "before decoding $val\n";
	do {
		$oldval = $val;
		$val = html_entity_decode($val, ENT_QUOTES | ENT_HTML5);	// Decode '&colon;', '&apos;', '&Tab;', '&NewLine', ...
		// Sometimes we have entities without the ; at end so html_entity_decode does not work but entities is still interpreted by browser.
		$val = preg_replace_callback(
			'/&#(x?[0-9][0-9a-f]+;?)/i',
			/**
			 * @param string[] $m
			 * @return string
			 */
			static function ($m) {
				// Decode '&#110;', ...
				return realCharForNumericEntities($m);
			},
			$val
		);

		// We clean html comments because some hacks try to obfuscate evil strings by inserting HTML comments. Example: on<!-- -->error=alert(1)
		$val = preg_replace('/<!--[^>]*-->/', '', $val);
		$val = preg_replace('/[\r\n\t]/', '', $val);
	} while ($oldval != $val);
	//print "type = ".$type." after decoding: ".$val."\n";

	$inj = 0;

	// We check string because some hacks try to obfuscate evil strings by inserting non printable chars. Example: 'java(ascci09)scr(ascii00)ipt' is processed like 'javascript' (whatever is place of evil ascii char)
	// We should use dol_string_nounprintableascii but function is not yet loaded/available
	// Example of valid UTF8 chars:
	// utf8=utf8mb3:    '\x09', '\x0A', '\x0D', '\x7E'
	// utf8=utf8mb3: 	'\xE0\xA0\x80'
	// utf8mb4: 		'\xF0\x9D\x84\x9E'   (but this may be refused by the database insert if pagecode is utf8=utf8mb3)
	$newval = preg_replace('/[\x00-\x08\x0B-\x0C\x0E-\x1F\x7F]/u', '', $val); // /u operator makes UTF8 valid characters being ignored so are not included into the replace

	// Note that $newval may also be completely empty '' when non valid UTF8 are found.
	if ($newval != $val) {
		// If $val has changed after removing non valid UTF8 chars, it means we have an evil string.
		$inj += 1;
	}
	//print 'inj='.$inj.'-type='.$type.'-val='.$val.'-newval='.$newval."\n";

	// For SQL Injection (only GET are used to scan for such injection strings)
	if ($type == 1 || $type == 3) {
		// Note the \s+ is replaced into \s* because some spaces may have been modified in previous loop
		$inj += preg_match('/delete\s*from/i', $val);
		$inj += preg_match('/create\s*table/i', $val);
		$inj += preg_match('/insert\s*into/i', $val);
		$inj += preg_match('/select\s*from/i', $val);
		$inj += preg_match('/into\s*(outfile|dumpfile)/i', $val);
		$inj += preg_match('/user\s*\(/i', $val); // avoid to use function user() or mysql_user() that return current database login
		$inj += preg_match('/information_schema/i', $val); // avoid to use request that read information_schema database
		$inj += preg_match('/<svg/i', $val); // <svg can be allowed in POST
		$inj += preg_match('/update[^&=\w].*set.+=/i', $val);	// the [^&=\w] test is to avoid error when request is like action=update&...set... or &updatemodule=...set...
		$inj += preg_match('/union.+select/i', $val);
	}
	if ($type == 3) {
		// Note the \s+ is replaced into \s* because some spaces may have been modified in previous loop
		$inj += preg_match('/select|update|delete|truncate|replace|group\s*by|concat|count|from|union/i', $val);
	}
	if ($type != 2) {	// Not common key strings, so we can check them both on GET and POST
		$inj += preg_match('/updatexml\(/i', $val);
		$inj += preg_match('/(\.\.%2f)+/i', $val);
		$inj += preg_match('/\s@@/', $val);
	}
	// For XSS Injection done by closing textarea to execute content into a textarea field
	$inj += preg_match('/<\/textarea/i', $val);
	// For XSS Injection done by adding javascript with script
	// This is all cases a browser consider text is javascript:
	// When it found '<script', 'javascript:', '<style', 'onload\s=' on body tag, '="&' on a tag size with old browsers
	// All examples on page: http://ha.ckers.org/xss.html#XSScalc
	// More on https://www.owasp.org/index.php/XSS_Filter_Evasion_Cheat_Sheet
	$inj += preg_match('/<audio/i', $val);
	$inj += preg_match('/<embed/i', $val);
	$inj += preg_match('/<iframe/i', $val);
	$inj += preg_match('/<object/i', $val);
	$inj += preg_match('/<script/i', $val);
	$inj += preg_match('/Set\.constructor/i', $val); // ECMA script 6
	if (!defined('NOSTYLECHECK')) {
		$inj += preg_match('/<style/i', $val);
	}
	$inj += preg_match('/base\s+href/si', $val);
	$inj += preg_match('/=data:/si', $val);
	// List of dom events is on https://www.w3schools.com/jsref/dom_obj_event.asp and https://developer.mozilla.org/en-US/docs/Web/Events
	$inj += preg_match('/on(mouse|drag|key|load|touch|pointer|select|transition)[a-z]*\s*=/i', $val); // onmousexxx can be set on img or any html tag like <img title='...' onmouseover=alert(1)>
	$inj += preg_match('/on(abort|after|animation|auxclick|before|blur|cancel|canplay|canplaythrough|change|click|close|contextmenu|cuechange|copy|cut)[a-z]*\s*=/i', $val);
	$inj += preg_match('/on(dblclick|drop|durationchange|emptied|end|ended|error|focus|focusin|focusout|formdata|gotpointercapture|hashchange|input|invalid)[a-z]*\s*=/i', $val);
	$inj += preg_match('/on(lostpointercapture|offline|online|pagehide|pageshow)[a-z]*\s*=/i', $val);
	$inj += preg_match('/on(paste|pause|play|playing|progress|ratechange|reset|resize|scroll|search|seeked|seeking|show|stalled|start|submit|suspend)[a-z]*\s*=/i', $val);
	$inj += preg_match('/on(timeupdate|toggle|unload|volumechange|waiting|wheel)[a-z]*\s*=/i', $val);
	// More not into the previous list

	$inj += preg_match('/on(repeat|begin|finish|beforeinput)[a-z]*\s*=/i', $val);

	// We refuse html into html because some hacks try to obfuscate evil strings by inserting HTML into HTML. Example: <img on<a>error=alert(1) to bypass test on onerror
	$tmpval = preg_replace('/<[^<]+>/', '', $val);
	// List of dom events is on https://www.w3schools.com/jsref/dom_obj_event.asp and https://developer.mozilla.org/en-US/docs/Web/Events
	$inj += preg_match('/on(mouse|drag|key|load|touch|pointer|select|transition)[a-z]*\s*=/i', $tmpval); // onmousexxx can be set on img or any html tag like <img title='...' onmouseover=alert(1)>
	$inj += preg_match('/on(abort|after|animation|auxclick|before|blur|cancel|canplay|canplaythrough|change|click|close|contextmenu|cuechange|copy|cut)[a-z]*\s*=/i', $tmpval);
	$inj += preg_match('/on(dblclick|drop|durationchange|emptied|end|ended|error|focus|focusin|focusout|formdata|gotpointercapture|hashchange|input|invalid)[a-z]*\s*=/i', $tmpval);
	$inj += preg_match('/on(lostpointercapture|offline|online|pagehide|pageshow)[a-z]*\s*=/i', $tmpval);
	$inj += preg_match('/on(paste|pause|play|playing|progress|ratechange|reset|resize|scroll|search|seeked|seeking|show|stalled|start|submit|suspend)[a-z]*\s*=/i', $tmpval);
	$inj += preg_match('/on(timeupdate|toggle|unload|volumechange|waiting|wheel)[a-z]*\s*=/i', $tmpval);
	// More not into the previous list
	$inj += preg_match('/on(repeat|begin|finish|beforeinput)[a-z]*\s*=/i', $tmpval);

	//$inj += preg_match('/on[A-Z][a-z]+\*=/', $val);   // To lock event handlers onAbort(), ...
	$inj += preg_match('/&#58;|&#0000058|&#x3A/i', $val); // refused string ':' encoded (no reason to have it encoded) to lock 'javascript:...'
	$inj += preg_match('/j\s*a\s*v\s*a\s*s\s*c\s*r\s*i\s*p\s*t\s*:/i', $val);
	$inj += preg_match('/vbscript\s*:/i', $val);
	// For XSS Injection done by adding javascript closing html tags like with onmousemove, etc... (closing a src or href tag with not cleaned param)
	if ($type == 1 || $type == 3) {
		$val = str_replace('enclosure="', 'enclosure=X', $val); // We accept enclosure=" for the export/import module
		$inj += preg_match('/"/i', $val); // We refused " in GET parameters value.
	}
	if ($type == 2) {
		$inj += preg_match('/[:;"\'<>\?\(\){}\$%]/', $val); // PHP_SELF is a file system (or url path without parameters). It can contains spaces.
	}

	return $inj;
}

/**
 * Return true if security check on parameters are OK, false otherwise.
 *
 * @param		string|array<string,string>	$var		Variable name
 * @param		int<0,2>		$type		1=GET, 0=POST, 2=PHP_SELF
 * @param		int<0,1>		$stopcode	0=No stop code, 1=Stop code (default) if injection found
 * @return		boolean						True if there is no injection.
 */
function analyseVarsForSqlAndScriptsInjection(&$var, $type, $stopcode = 1)
{
	if (is_array($var)) {
		foreach ($var as $key => $value) {	// Warning, $key may also be used for attacks
			// Exclude check for some variable keys
			if ($type === 0 && defined('NOSCANPOSTFORINJECTION') && is_array(constant('NOSCANPOSTFORINJECTION')) && in_array($key, constant('NOSCANPOSTFORINJECTION'))) {
				continue;
			}

			if (analyseVarsForSqlAndScriptsInjection($key, $type, $stopcode) && analyseVarsForSqlAndScriptsInjection($value, $type, $stopcode)) {
				//$var[$key] = $value;	// This is useless
			} else {
				http_response_code(403);

				// Get remote IP: PS: We do not use getRemoteIP(), function is not yet loaded and we need a value that can't be spoofed
				$ip = (empty($_SERVER['REMOTE_ADDR']) ? 'unknown' : $_SERVER['REMOTE_ADDR']);

				if ($stopcode) {
					$errormessage = 'Access refused to '.htmlentities($ip, ENT_COMPAT, 'UTF-8').' by SQL or Script injection protection in main.inc.php:analyseVarsForSqlAndScriptsInjection type='.htmlentities((string) $type, ENT_COMPAT, 'UTF-8');
					//$errormessage .= ' paramkey='.htmlentities($key, ENT_COMPAT, 'UTF-8');	// Disabled to avoid text injection

					$errormessage2 = 'page='.htmlentities((empty($_SERVER["REQUEST_URI"]) ? '' : $_SERVER["REQUEST_URI"]), ENT_COMPAT, 'UTF-8');
					$errormessage2 .= ' paramkey='.htmlentities($key, ENT_COMPAT, 'UTF-8');
					$errormessage2 .= ' paramvalue='.htmlentities($value, ENT_COMPAT, 'UTF-8');

					print $errormessage;
					print "<br>\n";
					print 'Try to go back, fix data of your form and resubmit it. You can contact also your technical support.';

					print "\n".'<!--'."\n";
					print $errormessage2;
					print "\n".'-->';

					// Add entry into the PHP server error log
					if (function_exists('error_log')) {
						error_log($errormessage.' '.substr($errormessage2, 2000));
					}

					// Note: No addition into security audit table is done because we don't want to execute code in such a case.
					// Detection of too many such requests can be done with a fail2ban rule on 403 error code or into the PHP server error log.


					if (class_exists('PHPUnit\Framework\TestSuite')) {
						$message = $errormessage.' '.substr($errormessage2, 2000);
						throw new Exception("Security injection exception: $message");
					}
					exit;
				} else {
					return false;
				}
			}
		}
		return true;
	} else {
		return (testSqlAndScriptInject($var, $type) <= 0);
	}
}

// To disable the WAF for GET and POST and PHP_SELF, uncomment this
//define('NOSCANPHPSELFFORINJECTION', 1);
//define('NOSCANGETFORINJECTION', 1);
//define('NOSCANPOSTFORINJECTION', 1 or 2);

// Check consistency of NOREQUIREXXX DEFINES
if ((defined('NOREQUIREDB') || defined('NOREQUIRETRAN')) && !defined('NOREQUIREMENU')) {
	print 'If define NOREQUIREDB or NOREQUIRETRAN are set, you must also set NOREQUIREMENU or not set them.';
	exit;
}
if (defined('NOREQUIREUSER') && !defined('NOREQUIREMENU')) {
	print 'If define NOREQUIREUSER is set, you must also set NOREQUIREMENU or not set it.';
	exit;
}

// Sanity check on URL
if (!defined('NOSCANPHPSELFFORINJECTION') && !empty($_SERVER["PHP_SELF"])) {
	$morevaltochecklikepost = array($_SERVER["PHP_SELF"]);
	analyseVarsForSqlAndScriptsInjection($morevaltochecklikepost, 2);
}
// Sanity check on GET parameters
if (!defined('NOSCANGETFORINJECTION') && !empty($_SERVER["QUERY_STRING"])) {
	// Note: QUERY_STRING is url encoded, but $_GET and $_POST are already decoded
	// Because the analyseVarsForSqlAndScriptsInjection is designed for already url decoded value, we must decode QUERY_STRING
	// Another solution is to provide $_GET as parameter with analyseVarsForSqlAndScriptsInjection($_GET, 1);
	$morevaltochecklikeget = array(urldecode($_SERVER["QUERY_STRING"]));
	analyseVarsForSqlAndScriptsInjection($morevaltochecklikeget, 1);
}
// Sanity check on POST
if (!defined('NOSCANPOSTFORINJECTION') || is_array(constant('NOSCANPOSTFORINJECTION'))) {
	analyseVarsForSqlAndScriptsInjection($_POST, 0);
}

// This is to make Dolibarr working with Plesk
if (!empty($_SERVER['DOCUMENT_ROOT']) && substr($_SERVER['DOCUMENT_ROOT'], -6) !== 'htdocs') {
	set_include_path($_SERVER['DOCUMENT_ROOT'].'/htdocs');
}

// Include the conf.php and functions.lib.php and security.lib.php. This defined the constants like DOL_DOCUMENT_ROOT, DOL_DATA_ROOT, DOL_URL_ROOT...
require_once 'filefunc.inc.php';

// If there is a POST parameter to tell to save automatically some POST parameters into cookies, we do it.
// This is used for example by form of boxes to save personalization of some options.
// DOL_AUTOSET_COOKIE=cookiename:val1,val2 and  cookiename_val1=aaa cookiename_val2=bbb will set cookie_name with value json_encode(array('val1'=> , ))
if (GETPOST("DOL_AUTOSET_COOKIE")) {
	$tmpautoset = explode(':', GETPOST("DOL_AUTOSET_COOKIE"), 2);
	$tmplist = explode(',', $tmpautoset[1]);
	$cookiearrayvalue = array();
	foreach ($tmplist as $tmpkey) {
		$postkey = $tmpautoset[0].'_'.$tmpkey;
		//var_dump('tmpkey='.$tmpkey.' postkey='.$postkey.' value='.GETPOST($postkey);
		if (GETPOST($postkey)) {
			$cookiearrayvalue[$tmpkey] = GETPOST($postkey);
		}
	}
	$cookiename = $tmpautoset[0];
	$cookievalue = json_encode($cookiearrayvalue);
	//var_dump('setcookie cookiename='.$cookiename.' cookievalue='.$cookievalue);
	if (PHP_VERSION_ID < 70300) {
		setcookie($cookiename, empty($cookievalue) ? '' : $cookievalue, empty($cookievalue) ? 0 : (time() + (86400 * 354)), '/', '', ((empty($dolibarr_main_force_https) && isHTTPS() === false) ? false : true), true); // keep cookie 1 year and add tag httponly
	} else {
		// Only available for php >= 7.3
		$cookieparams = array(
			'expires' => empty($cookievalue) ? 0 : (time() + (86400 * 354)),
			'path' => '/',
			//'domain' => '.mywebsite.com', // the dot at the beginning allows compatibility with subdomains
			'secure' => ((empty($dolibarr_main_force_https) && isHTTPS() === false) ? false : true),
			'httponly' => true,
			'samesite' => 'Lax'	// None || Lax  || Strict
		);
		setcookie($cookiename, empty($cookievalue) ? '' : $cookievalue, $cookieparams);
	}
	if (empty($cookievalue)) {
		unset($_COOKIE[$cookiename]);
	}
}

// Set the handler of session
// if (ini_get('session.save_handler') == 'user')
if (!empty($php_session_save_handler) && $php_session_save_handler == 'db') {
	require_once 'core/lib/phpsessionin'.$php_session_save_handler.'.lib.php';
}

// Init session. Name of session is specific to Dolibarr instance.
// Must be done after the include of filefunc.inc.php so global variables of conf file are defined (like $dolibarr_main_instance_unique_id or $dolibarr_main_force_https).
// Note: the function dol_getprefix() is defined into functions.lib.php but may have been defined to return a different key to manage another area to protect.
$prefix = dol_getprefix('');
$sessionname = 'DOLSESSID_'.$prefix;
$sessiontimeout = 'DOLSESSTIMEOUT_'.$prefix;
if (!empty($_COOKIE[$sessiontimeout])) {
	ini_set('session.gc_maxlifetime', $_COOKIE[$sessiontimeout]);
}

// This create lock, released by session_write_close() or end of page.
// We need this lock as long as we read/write $_SESSION ['vars']. We can remove lock when finished.
if (!defined('NOSESSION')) {
	if (PHP_VERSION_ID < 70300) {
		session_set_cookie_params(0, '/', null, ((empty($dolibarr_main_force_https) && isHTTPS() === false) ? false : true), true); // Add tag secure and httponly on session cookie (same as setting session.cookie_httponly into php.ini). Must be called before the session_start.
	} else {
		// Only available for php >= 7.3
		$sessioncookieparams = array(
			'lifetime' => 0,
			'path' => '/',
			//'domain' => '.mywebsite.com', // the dot at the beginning allows compatibility with subdomains
			'secure' => ((empty($dolibarr_main_force_https) && isHTTPS() === false) ? false : true),
			'httponly' => true,
			'samesite' => 'Lax'	// None || Lax  || Strict
		);
		session_set_cookie_params($sessioncookieparams);
	}
	session_name($sessionname);
	dol_session_start();	// This call the open and read of session handler
	//exit;	// this exist generates a call to write and close
}


// Init the 6 global objects, this include will make the 'new Xxx()' and set properties for: $conf, $db, $langs, $user, $mysoc, $hookmanager
require_once 'master.inc.php';

// Uncomment this and set session.save_handler = user to use local session storing
// include DOL_DOCUMENT_ROOT.'/core/lib/phpsessionindb.inc.php

// If software has been locked. Only login $conf->global->MAIN_ONLY_LOGIN_ALLOWED is allowed.
if (getDolGlobalString('MAIN_ONLY_LOGIN_ALLOWED')) {
	$ok = 0;
	if ((!session_id() || !isset($_SESSION["dol_login"])) && !isset($_POST["username"]) && !empty($_SERVER["GATEWAY_INTERFACE"])) {
		$ok = 1; // We let working pages if not logged and inside a web browser (login form, to allow login by admin)
	} elseif (isset($_POST["username"]) && $_POST["username"] == $conf->global->MAIN_ONLY_LOGIN_ALLOWED) {
		$ok = 1; // We let working pages that is a login submission (login submit, to allow login by admin)
	} elseif (defined('NOREQUIREDB')) {
		$ok = 1; // We let working pages that don't need database access (xxx.css.php)
	} elseif (defined('EVEN_IF_ONLY_LOGIN_ALLOWED')) {
		$ok = 1; // We let working pages that ask to work even if only login enabled (logout.php)
	} elseif (session_id() && isset($_SESSION["dol_login"]) && $_SESSION["dol_login"] == $conf->global->MAIN_ONLY_LOGIN_ALLOWED) {
		$ok = 1; // We let working if user is allowed admin
	}
	if (!$ok) {
		if (session_id() && isset($_SESSION["dol_login"]) && $_SESSION["dol_login"] != $conf->global->MAIN_ONLY_LOGIN_ALLOWED) {
			print 'Sorry, your application is offline.'."\n";
			print 'You are logged with user "'.$_SESSION["dol_login"].'" and only administrator user "' . getDolGlobalString('MAIN_ONLY_LOGIN_ALLOWED').'" is allowed to connect for the moment.'."\n";
			$nexturl = DOL_URL_ROOT.'/user/logout.php?token='.newToken();
			print 'Please try later or <a href="'.$nexturl.'">click here to disconnect and change login user</a>...'."\n";
		} else {
			print 'Sorry, your application is offline. Only administrator user "' . getDolGlobalString('MAIN_ONLY_LOGIN_ALLOWED').'" is allowed to connect for the moment.'."\n";
			$nexturl = DOL_URL_ROOT.'/';
			print 'Please try later or <a href="'.$nexturl.'">click here to change login user</a>...'."\n";
		}
		exit;
	}
}


// Activate end of page function
register_shutdown_function('dol_shutdown');

// Load debugbar
if (isModEnabled('debugbar') && !GETPOST('dol_use_jmobile') && empty($_SESSION['dol_use_jmobile'])) {
	global $debugbar;
	include_once DOL_DOCUMENT_ROOT.'/debugbar/class/DebugBar.php';
	$debugbar = new DolibarrDebugBar();
	$renderer = $debugbar->getRenderer();
	if (!getDolGlobalString('MAIN_HTML_HEADER')) {
		$conf->global->MAIN_HTML_HEADER = '';
	}
	$conf->global->MAIN_HTML_HEADER .= $renderer->renderHead();

	$debugbar['time']->startMeasure('pageaftermaster', 'Page generation (after environment init)');
}

// Detection browser
if (isset($_SERVER["HTTP_USER_AGENT"])) {
	$tmp = getBrowserInfo($_SERVER["HTTP_USER_AGENT"]);
	$conf->browser->name = $tmp['browsername'];
	$conf->browser->os = $tmp['browseros'];
	$conf->browser->version = $tmp['browserversion'];
	$conf->browser->ua = $tmp['browserua'];
	$conf->browser->layout = $tmp['layout']; // 'classic', 'phone', 'tablet'
	//var_dump($conf->browser);

	if ($conf->browser->layout == 'phone') {
		$conf->dol_no_mouse_hover = 1;
	}
}

// If theme is forced
if (GETPOST('theme', 'aZ09')) {
	$conf->theme = GETPOST('theme', 'aZ09');
	$conf->css = "/theme/".$conf->theme."/style.css.php";
}

// Set global MAIN_OPTIMIZEFORTEXTBROWSER (must be before login part)
if (GETPOSTINT('textbrowser') || (!empty($conf->browser->name) && $conf->browser->name == 'lynxlinks')) {   // If we must enable text browser
	$conf->global->MAIN_OPTIMIZEFORTEXTBROWSER = 2;
}

// Force HTTPS if required ($conf->file->main_force_https is 0/1 or 'https dolibarr root url')
// $_SERVER["HTTPS"] is 'on' when link is https, otherwise $_SERVER["HTTPS"] is empty or 'off'
if (!empty($conf->file->main_force_https) && !isHTTPS() && !defined('NOHTTPSREDIRECT')) {
	$newurl = '';
	if (is_numeric($conf->file->main_force_https)) {
		if ($conf->file->main_force_https == '1' && !empty($_SERVER["SCRIPT_URI"])) {	// If SCRIPT_URI supported by server
			if (preg_match('/^http:/i', $_SERVER["SCRIPT_URI"]) && !preg_match('/^https:/i', $_SERVER["SCRIPT_URI"])) {	// If link is http
				$newurl = preg_replace('/^http:/i', 'https:', $_SERVER["SCRIPT_URI"]);
			}
		} else {
			// Check HTTPS environment variable (Apache/mod_ssl only)
			$newurl = preg_replace('/^http:/i', 'https:', DOL_MAIN_URL_ROOT).$_SERVER["REQUEST_URI"];
		}
	} else {
		// Check HTTPS environment variable (Apache/mod_ssl only)
		$newurl = $conf->file->main_force_https.$_SERVER["REQUEST_URI"];
	}
	// Start redirect
	if ($newurl) {
		header_remove(); // Clean header already set to be sure to remove any header like "Set-Cookie: DOLSESSID_..." from non HTTPS answers
		dol_syslog("main.inc: dolibarr_main_force_https is on, we make a redirect to ".$newurl);
		header("Location: ".$newurl);
		exit;
	} else {
		dol_syslog("main.inc: dolibarr_main_force_https is on but we failed to forge new https url so no redirect is done", LOG_WARNING);
	}
}

if (!defined('NOLOGIN') && !defined('NOIPCHECK') && !empty($dolibarr_main_restrict_ip)) {
	$listofip = explode(',', $dolibarr_main_restrict_ip);
	$found = false;
	foreach ($listofip as $ip) {
		$ip = trim($ip);
		if ($ip == $_SERVER['REMOTE_ADDR']) {
			$found = true;
			break;
		}
	}
	if (!$found) {
		print 'Access refused by IP protection. Your detected IP is '.$_SERVER['REMOTE_ADDR'];
		exit;
	}
}

// Loading of additional presentation includes
if (!defined('NOREQUIREHTML')) {
	require_once DOL_DOCUMENT_ROOT.'/core/class/html.form.class.php'; // Need 660ko memory (800ko in 2.2)
}
if (!defined('NOREQUIREAJAX')) {
	require_once DOL_DOCUMENT_ROOT.'/core/lib/ajax.lib.php'; // Need 22ko memory
}

// If install or upgrade process not done or not completely finished, we call the install page.
if (getDolGlobalString('MAIN_NOT_INSTALLED') || getDolGlobalString('MAIN_NOT_UPGRADED')) {
	dol_syslog("main.inc: A previous install or upgrade was not complete. Redirect to install page.", LOG_WARNING);
	header("Location: ".DOL_URL_ROOT."/install/index.php");
	exit;
}
// If an upgrade process is required, we call the install page.
$checkifupgraderequired = false;
if (getDolGlobalString('MAIN_VERSION_LAST_UPGRADE') && getDolGlobalString('MAIN_VERSION_LAST_UPGRADE') != DOL_VERSION) {
	$checkifupgraderequired = true;
}
if (!getDolGlobalString('MAIN_VERSION_LAST_UPGRADE') && getDolGlobalString('MAIN_VERSION_LAST_INSTALL') && getDolGlobalString('MAIN_VERSION_LAST_INSTALL') != DOL_VERSION) {
	$checkifupgraderequired = true;
}
if ($checkifupgraderequired) {
	$versiontocompare = getDolGlobalString('MAIN_VERSION_LAST_UPGRADE', getDolGlobalString('MAIN_VERSION_LAST_INSTALL'));
	require_once DOL_DOCUMENT_ROOT.'/core/lib/admin.lib.php';
	$dolibarrversionlastupgrade = preg_split('/[.-]/', $versiontocompare);
	$dolibarrversionprogram = preg_split('/[.-]/', DOL_VERSION);
	$rescomp = versioncompare($dolibarrversionprogram, $dolibarrversionlastupgrade);
	if ($rescomp > 0) {   // Programs have a version higher than database.
		if (!getDolGlobalString('MAIN_NO_UPGRADE_REDIRECT_ON_LEVEL_3_CHANGE') || $rescomp < 3) {
			// We did not add "&& $rescomp < 3" because we want upgrade process for build upgrades
			dol_syslog("main.inc: database version ".$versiontocompare." is lower than programs version ".DOL_VERSION.". Redirect to install/upgrade page.", LOG_WARNING);
			header("Location: ".DOL_URL_ROOT."/install/index.php");
			exit;
		}
	}
}

// Creation of a token against CSRF vulnerabilities
if (!defined('NOTOKENRENEWAL') && !defined('NOSESSION')) {
	// No token renewal on .css.php, .js.php and .json.php (even if the NOTOKENRENEWAL was not provided)
	if (!preg_match('/\.(css|js|json)\.php$/', $_SERVER["PHP_SELF"])) {
		// Rolling token at each call ($_SESSION['token'] contains token of previous page)
		if (isset($_SESSION['newtoken'])) {
			$_SESSION['token'] = $_SESSION['newtoken'];
		}

		if (!isset($_SESSION['newtoken']) || getDolGlobalInt('MAIN_SECURITY_CSRF_TOKEN_RENEWAL_ON_EACH_CALL')) {
			// Note: Using MAIN_SECURITY_CSRF_TOKEN_RENEWAL_ON_EACH_CALL is not recommended: if a user succeed in entering a data from
			// a public page with a link that make a token regeneration, it can make use of the backoffice no more possible !
			// Save in $_SESSION['newtoken'] what will be next token. Into forms, we will add param token = $_SESSION['newtoken']
			$token = dol_hash(uniqid((string) mt_rand(), false), 'md5'); // Generates a hash of a random number. We don't need a secured hash, just a changing random value.
			$_SESSION['newtoken'] = $token;
			dol_syslog("NEW TOKEN generated by : ".$_SERVER['PHP_SELF'], LOG_DEBUG);
		}
	}
}

//dol_syslog("CSRF info: ".defined('NOCSRFCHECK')." - ".$dolibarr_nocsrfcheck." - ".$conf->global->MAIN_SECURITY_CSRF_WITH_TOKEN." - ".$_SERVER['REQUEST_METHOD']." - ".GETPOST('token', 'alpha'));

// Check validity of token, only if option MAIN_SECURITY_CSRF_WITH_TOKEN enabled or if constant CSRFCHECK_WITH_TOKEN is set into page
if ((!defined('NOCSRFCHECK') && empty($dolibarr_nocsrfcheck) && getDolGlobalInt('MAIN_SECURITY_CSRF_WITH_TOKEN')) || defined('CSRFCHECK_WITH_TOKEN')) {
	// Array of action code where CSRFCHECK with token will be forced (so token must be provided on url request)
	$sensitiveget = false;
	if ((GETPOSTISSET('massaction') || GETPOST('action', 'aZ09')) && getDolGlobalInt('MAIN_SECURITY_CSRF_WITH_TOKEN') >= 3) {
		// All GET actions (except the listed exception that are post actions) and mass actions are processed as sensitive.
		if (GETPOSTISSET('massaction') || !in_array(GETPOST('action', 'aZ09'), array('create', 'createsite', 'createcard', 'edit', 'editvalidator', 'file_manager', 'presend', 'presend_addmessage', 'preview', 'specimen'))) {	// We exclude some action that are not sensitive so legitimate
			$sensitiveget = true;
		}
	} elseif (getDolGlobalInt('MAIN_SECURITY_CSRF_WITH_TOKEN') >= 2) {
		// Few GET actions coded with a &token into url are also processed as sensitive.
		$arrayofactiontoforcetokencheck = array(
			'activate',
			'doprev', 'donext', 'dvprev', 'dvnext',
			'freezone', 'install',
			'reopen'
		);
		if (in_array(GETPOST('action', 'aZ09'), $arrayofactiontoforcetokencheck)) {
			$sensitiveget = true;
		}
		// We also need a valid token for actions matching one of these values
		if (preg_match('/^(confirm_)?(add|classify|close|confirm|copy|del|disable|enable|remove|set|unset|update|save)/', GETPOST('action', 'aZ09'))) {
			$sensitiveget = true;
		}
	}

	// Check a token is provided for all cases that need a mandatory token
	// (all POST actions + all sensitive GET actions + all mass actions + all login/actions/logout on pages with CSRFCHECK_WITH_TOKEN set)
	if (
		(!empty($_SERVER['REQUEST_METHOD']) && $_SERVER['REQUEST_METHOD'] == 'POST') ||
		$sensitiveget ||
		GETPOSTISSET('massaction') ||
		((GETPOSTISSET('actionlogin') || GETPOSTISSET('action')) && defined('CSRFCHECK_WITH_TOKEN'))
	) {
		// If token is not provided or empty, error (we are in case it is mandatory)
		if (!GETPOST('token', 'alpha') || GETPOST('token', 'alpha') == 'notrequired') {
			top_httphead();
			if (GETPOSTINT('uploadform')) {
				dol_syslog("--- Access to ".(empty($_SERVER["REQUEST_METHOD"]) ? '' : $_SERVER["REQUEST_METHOD"].' ').$_SERVER["PHP_SELF"]." refused. File size too large or not provided.");
				$langs->loadLangs(array("errors", "install"));
				print $langs->trans("ErrorFileSizeTooLarge").' ';
				print $langs->trans("ErrorGoBackAndCorrectParameters");
			} else {
				http_response_code(403);
				if (defined('CSRFCHECK_WITH_TOKEN')) {
					dol_syslog("--- Access to ".(empty($_SERVER["REQUEST_METHOD"]) ? '' : $_SERVER["REQUEST_METHOD"].' ').$_SERVER["PHP_SELF"]." refused by CSRF protection (CSRFCHECK_WITH_TOKEN protection) in main.inc.php. Token not provided.", LOG_WARNING);
					print "Access to a page that needs a token (constant CSRFCHECK_WITH_TOKEN is defined) is refused by CSRF protection in main.inc.php. Token not provided.\n";
				} else {
					dol_syslog("--- Access to ".(empty($_SERVER["REQUEST_METHOD"]) ? '' : $_SERVER["REQUEST_METHOD"].' ').$_SERVER["PHP_SELF"]." refused by CSRF protection (POST method or GET with a sensible value for 'action' parameter) in main.inc.php. Token not provided.", LOG_WARNING);
					print "Access to this page this way (POST method or GET with a sensible value for 'action' parameter) is refused by CSRF protection in main.inc.php. Token not provided.\n";
					print "If you access your server behind a proxy using url rewriting and the parameter is provided by caller, you might check that all HTTP header are propagated (or add the line \$dolibarr_nocsrfcheck=1 into your conf.php file or MAIN_SECURITY_CSRF_WITH_TOKEN to 0";
					if (getDolGlobalString('MAIN_SECURITY_CSRF_WITH_TOKEN')) {
						print " instead of " . getDolGlobalString('MAIN_SECURITY_CSRF_WITH_TOKEN');
					}
					print " into setup).\n";
				}
			}
			die;
		}
	}

	$sessiontokenforthisurl = (empty($_SESSION['token']) ? '' : $_SESSION['token']);
	// TODO Get the sessiontokenforthisurl into an array of session token (one array per base URL so we can use the CSRF per page and we keep ability for several tabs per url in a browser)
	if (GETPOSTISSET('token') && GETPOST('token') != 'notrequired' && GETPOST('token', 'alpha') != $sessiontokenforthisurl) {
		dol_syslog("--- Access to ".(empty($_SERVER["REQUEST_METHOD"]) ? '' : $_SERVER["REQUEST_METHOD"].' ').$_SERVER["PHP_SELF"]." refused by CSRF protection (invalid token), so we disable POST and some GET parameters - referrer=".(empty($_SERVER['HTTP_REFERER']) ? '' : $_SERVER['HTTP_REFERER']).", action=".GETPOST('action', 'aZ09').", _GET|POST['token']=".GETPOST('token', 'alpha'), LOG_WARNING);
		//dol_syslog("_SESSION['token']=".$sessiontokenforthisurl, LOG_DEBUG);
		// Do not output anything on standard output because this create problems when using the BACK button on browsers. So we just set a message into session.
		if (!defined('NOTOKENRENEWAL')) {
			// If the page is not a page that disable the token renewal, we report a warning message to explain token has epired.
			setEventMessages('SecurityTokenHasExpiredSoActionHasBeenCanceledPleaseRetry', null, 'warnings', '', 1);
		}
		$savid = null;
		if (isset($_POST['id'])) {
			$savid = ((int) $_POST['id']);
		}
		unset($_POST);
		unset($_GET['confirm']);
		unset($_GET['action']);
		unset($_GET['confirmmassaction']);
		unset($_GET['massaction']);
		unset($_GET['token']);			// TODO Make a redirect if we have a token in url to remove it ?
		if (isset($savid)) {
			$_POST['id'] = ((int) $savid);
		}
		// So rest of code can know something was wrong here
		$_GET['errorcode'] = 'InvalidToken';
	}

	// Note: There is another CSRF protection into the filefunc.inc.php
}

// Disable modules (this must be after session_start and after conf has been loaded)
if (GETPOSTISSET('disablemodules')) {
	$_SESSION["disablemodules"] = GETPOST('disablemodules', 'alpha');
}
if (!empty($_SESSION["disablemodules"])) {
	$modulepartkeys = array('css', 'js', 'tabs', 'triggers', 'login', 'substitutions', 'menus', 'theme', 'sms', 'tpl', 'barcode', 'models', 'societe', 'hooks', 'dir', 'syslog', 'tpllinkable', 'contactelement', 'moduleforexternal', 'websitetemplates');

	$disabled_modules = explode(',', $_SESSION["disablemodules"]);
	foreach ($disabled_modules as $module) {
		if ($module) {
			if (empty($conf->$module)) {
				$conf->$module = new stdClass(); // To avoid warnings
			}
			$conf->$module->enabled = false;
			foreach ($modulepartkeys as $modulepartkey) {
				unset($conf->modules_parts[$modulepartkey][$module]);
			}
			if ($module == 'fournisseur') {		// Special case
				$conf->supplier_order->enabled = 0;
				$conf->supplier_invoice->enabled = 0;
			}
		}
	}
}

// Set current modulepart
$modulepart = explode("/", $_SERVER["PHP_SELF"]);
if (is_array($modulepart) && count($modulepart) > 0) {
	foreach ($conf->modules as $module) {
		if (in_array($module, $modulepart)) {
			$modulepart = $module;
			break;
		}
	}
}
if (is_array($modulepart)) {
	$modulepart = '';
}


/*
 * Phase authentication / login
 */

$login = '';
$error = 0;
if (!defined('NOLOGIN')) {
	// $authmode lists the different method of identification to be tested in order of preference.
	// Example: 'http', 'dolibarr', 'ldap', 'http,forceuser', '...'

	if (defined('MAIN_AUTHENTICATION_MODE')) {
		$dolibarr_main_authentication = constant('MAIN_AUTHENTICATION_MODE');
	} else {
		// Authentication mode
		if (empty($dolibarr_main_authentication)) {
			$dolibarr_main_authentication = 'dolibarr';
		}
		// Authentication mode: forceuser
		if ($dolibarr_main_authentication == 'forceuser' && empty($dolibarr_auto_user)) {
			$dolibarr_auto_user = 'auto';
		}
	}
	// Set authmode
	$authmode = explode(',', $dolibarr_main_authentication);

	// No authentication mode
	if (!count($authmode)) {
		$langs->load('main');
		dol_print_error(null, $langs->trans("ErrorConfigParameterNotDefined", 'dolibarr_main_authentication'));
		exit;
	}

	// If login request was already post, we retrieve login from the session
	// Call module if not realized that his request.
	// At the end of this phase, the variable $login is defined.
	$resultFetchUser = '';
	$test = true;
	if (!isset($_SESSION["dol_login"])) {
		// It is not already authenticated and it requests the login / password
		include_once DOL_DOCUMENT_ROOT.'/core/lib/security2.lib.php';

		$dol_dst_observed = GETPOSTINT("dst_observed", 3);
		$dol_dst_first = GETPOSTINT("dst_first", 3);
		$dol_dst_second = GETPOSTINT("dst_second", 3);
		$dol_screenwidth = GETPOSTINT("screenwidth", 3);
		$dol_screenheight = GETPOSTINT("screenheight", 3);
		$dol_hide_topmenu = GETPOSTINT('dol_hide_topmenu', 3);
		$dol_hide_leftmenu = GETPOSTINT('dol_hide_leftmenu', 3);
		$dol_optimize_smallscreen = GETPOSTINT('dol_optimize_smallscreen', 3);
		$dol_no_mouse_hover = GETPOSTINT('dol_no_mouse_hover', 3);
		$dol_use_jmobile = GETPOSTINT('dol_use_jmobile', 3); // 0=default, 1=to say we use app from a webview app, 2=to say we use app from a webview app and keep ajax

		// If in demo mode, we check we go to home page through the public/demo/index.php page
		if (!empty($dolibarr_main_demo) && $_SERVER['PHP_SELF'] == DOL_URL_ROOT.'/index.php') {  // We ask index page
			if (empty($_SERVER['HTTP_REFERER']) || !preg_match('/public/', $_SERVER['HTTP_REFERER'])) {
				dol_syslog("Call index page from another url than demo page (call is done from page ".(empty($_SERVER['HTTP_REFERER']) ? '' : $_SERVER['HTTP_REFER']).")");
				$url = '';
				$url .= ($url ? '&' : '').($dol_hide_topmenu ? 'dol_hide_topmenu='.$dol_hide_topmenu : '');
				$url .= ($url ? '&' : '').($dol_hide_leftmenu ? 'dol_hide_leftmenu='.$dol_hide_leftmenu : '');
				$url .= ($url ? '&' : '').($dol_optimize_smallscreen ? 'dol_optimize_smallscreen='.$dol_optimize_smallscreen : '');
				$url .= ($url ? '&' : '').($dol_no_mouse_hover ? 'dol_no_mouse_hover='.$dol_no_mouse_hover : '');
				$url .= ($url ? '&' : '').($dol_use_jmobile ? 'dol_use_jmobile='.$dol_use_jmobile : '');
				$url = DOL_URL_ROOT.'/public/demo/index.php'.($url ? '?'.$url : '');
				header("Location: ".$url);
				exit;
			}
		}

		// Hooks for security access
		$action = '';
		$hookmanager->initHooks(array('login'));
		$parameters = array();
		$reshook = $hookmanager->executeHooks('beforeLoginAuthentication', $parameters, $user, $action); // Note that $action and $object may have been modified by some hooks
		if ($reshook < 0) {
			$test = false;
			$error++;
		}

		// Verification security graphic code
		if ($test && GETPOST("username", "alpha", 2) && getDolGlobalString('MAIN_SECURITY_ENABLECAPTCHA') && !isset($_SESSION['dol_bypass_antispam'])) {
			$sessionkey = 'dol_antispam_value';
			$ok = (array_key_exists($sessionkey, $_SESSION) === true && (strtolower($_SESSION[$sessionkey]) === strtolower(GETPOST('code', 'restricthtml'))));

			// Check code
			if (!$ok) {
				dol_syslog('Bad value for code, connection refused', LOG_NOTICE);
				// Load translation files required by page
				$langs->loadLangs(array('main', 'errors'));

				$_SESSION["dol_loginmesg"] = $langs->transnoentitiesnoconv("ErrorBadValueForCode");
				$test = false;

				// Call trigger for the "security events" log
				$user->context['audit'] = 'ErrorBadValueForCode - login='.GETPOST("username", "alpha", 2);

				// Call trigger
				$result = $user->call_trigger('USER_LOGIN_FAILED', $user);
				if ($result < 0) {
					$error++;
				}
				// End call triggers

				// Hooks on failed login
				$action = '';
				$hookmanager->initHooks(array('login'));
				$parameters = array('dol_authmode' => $authmode, 'dol_loginmesg' => $_SESSION["dol_loginmesg"]);
				$reshook = $hookmanager->executeHooks('afterLoginFailed', $parameters, $user, $action); // Note that $action and $object may have been modified by some hooks
				if ($reshook < 0) {
					$error++;
				}

				// Note: exit is done later
			}
		}

		$allowedmethodtopostusername = 3;
		if (defined('MAIN_AUTHENTICATION_POST_METHOD')) {
			$allowedmethodtopostusername = constant('MAIN_AUTHENTICATION_POST_METHOD');	// Note a value of 2 is not compatible with some authentication methods that put username as GET parameter
		}
		// TODO Remove use of $_COOKIE['login_dolibarr'] ? Replace $usertotest = with $usertotest = GETPOST("username", "alpha", $allowedmethodtopostusername);
		$usertotest = (!empty($_COOKIE['login_dolibarr']) ? preg_replace('/[^a-zA-Z0-9_@\-\.]/', '', $_COOKIE['login_dolibarr']) : GETPOST("username", "alpha", $allowedmethodtopostusername));
		$passwordtotest = GETPOST('password', 'none', $allowedmethodtopostusername);
		$entitytotest = (GETPOSTINT('entity') ? GETPOSTINT('entity') : (!empty($conf->entity) ? $conf->entity : 1));

		// Define if we received the correct data to go into the test of the login with the checkLoginPassEntity().
		$goontestloop = false;
		if (isset($_SERVER["REMOTE_USER"]) && in_array('http', $authmode)) {	// For http basic login test
			$goontestloop = true;
		}
		if ($dolibarr_main_authentication == 'forceuser' && !empty($dolibarr_auto_user)) {	// For automatic login with a forced user
			$goontestloop = true;
		}
		if (GETPOST("username", "alpha", $allowedmethodtopostusername)) {	// For posting the login form
			$goontestloop = true;
		}
		if (GETPOST('openid_mode', 'alpha', 1)) {	// For openid_connect ?
			$goontestloop = true;
		}
		if (GETPOST('beforeoauthloginredirect') || GETPOST('afteroauthloginreturn')) {	// For oauth login
			$goontestloop = true;
		}
		if (!empty($_COOKIE['login_dolibarr'])) {	// TODO For ? Remove this ?
			$goontestloop = true;
		}

		if (!is_object($langs)) { // This can occurs when calling page with NOREQUIRETRAN defined, however we need langs for error messages.
			include_once DOL_DOCUMENT_ROOT.'/core/class/translate.class.php';
			$langs = new Translate("", $conf);
			$langcode = (GETPOST('lang', 'aZ09', 1) ? GETPOST('lang', 'aZ09', 1) : getDolGlobalString('MAIN_LANG_DEFAULT', 'auto'));
			if (defined('MAIN_LANG_DEFAULT')) {
				$langcode = constant('MAIN_LANG_DEFAULT');
			}
			$langs->setDefaultLang($langcode);
		}

		// Validation of login/pass/entity
		// If ok, the variable login will be returned
		// If error, we will put error message in session under the name dol_loginmesg
		if ($test && $goontestloop && (GETPOST('actionlogin', 'aZ09') == 'login' || $dolibarr_main_authentication != 'dolibarr')) {
			// Loop on each test mode defined into $authmode
			// $authmode is an array for example: array('0'=>'dolibarr', '1'=>'googleoauth');
			$oauthmodetotestarray = array('google');
			foreach ($oauthmodetotestarray as $oauthmodetotest) {
				if (in_array($oauthmodetotest.'oauth', $authmode) && GETPOST('beforeoauthloginredirect') != $oauthmodetotest) {
					// If we did not click on the link to use OAuth authentication, we do not try it.
					dol_syslog("User did not click on link for OAuth so we disable check using googleoauth");
					foreach ($authmode as $tmpkey => $tmpval) {
						if ($tmpval == $oauthmodetotest.'oauth') {
							unset($authmode[$tmpkey]);
							break;
						}
					}
				}
			}

			$login = checkLoginPassEntity($usertotest, $passwordtotest, $entitytotest, $authmode);
			if ($login === '--bad-login-validity--') {
				$login = '';
			}

			$dol_authmode = '';

			if ($login) {
				$dol_authmode = $conf->authmode; // This properties is defined only when logged, to say what mode was successfully used
				$dol_tz = empty($_POST["tz"]) ? (empty($_SESSION["tz"]) ? '' : $_SESSION["tz"]) : $_POST["tz"];
				$dol_tz_string = empty($_POST["tz_string"]) ? (empty($_SESSION["tz_string"]) ? '' : $_SESSION["tz_string"]) : $_POST["tz_string"];
				$dol_tz_string = preg_replace('/\s*\(.+\)$/', '', $dol_tz_string);
				$dol_tz_string = preg_replace('/,/', '/', $dol_tz_string);
				$dol_tz_string = preg_replace('/\s/', '_', $dol_tz_string);
				$dol_dst = 0;
				// Keep $_POST here. Do not use GETPOSTISSET
				$dol_dst_first = empty($_POST["dst_first"]) ? (empty($_SESSION["dst_first"]) ? '' : $_SESSION["dst_first"]) : $_POST["dst_first"];
				$dol_dst_second = empty($_POST["dst_second"]) ? (empty($_SESSION["dst_second"]) ? '' : $_SESSION["dst_second"]) : $_POST["dst_second"];
				if ($dol_dst_first && $dol_dst_second) {
					include_once DOL_DOCUMENT_ROOT.'/core/lib/date.lib.php';
					$datenow = dol_now();
					$datefirst = dol_stringtotime($dol_dst_first);
					$datesecond = dol_stringtotime($dol_dst_second);
					if ($datenow >= $datefirst && $datenow < $datesecond) {
						$dol_dst = 1;
					}
				}
				$dol_screenheight = empty($_POST["screenheight"]) ? (empty($_SESSION["dol_screenheight"]) ? '' : $_SESSION["dol_screenheight"]) : $_POST["screenheight"];
				$dol_screenwidth = empty($_POST["screenwidth"]) ? (empty($_SESSION["dol_screenwidth"]) ? '' : $_SESSION["dol_screenwidth"]) : $_POST["screenwidth"];
				//print $datefirst.'-'.$datesecond.'-'.$datenow.'-'.$dol_tz.'-'.$dol_tzstring.'-'.$dol_dst.'-'.sdol_screenheight.'-'.sdol_screenwidth; exit;
			}

			if (!$login) {
				dol_syslog('Bad password, connection refused (see a previous notice message for more info)', LOG_NOTICE);
				// Load translation files required by page
				$langs->loadLangs(array('main', 'errors'));

				// Bad password. No authmode has found a good password.
				// We set a generic message if not defined inside function checkLoginPassEntity or subfunctions
				if (empty($_SESSION["dol_loginmesg"])) {
					$_SESSION["dol_loginmesg"] = $langs->transnoentitiesnoconv("ErrorBadLoginPassword");
				}

				// Call trigger for the "security events" log
				$user->context['audit'] = $langs->trans("ErrorBadLoginPassword").' - login='.GETPOST("username", "alpha", 2);

				// Call trigger
				$result = $user->call_trigger('USER_LOGIN_FAILED', $user);
				if ($result < 0) {
					$error++;
				}
				// End call triggers

				// Hooks on failed login
				$action = '';
				$hookmanager->initHooks(array('login'));
				$parameters = array('dol_authmode' => $dol_authmode, 'dol_loginmesg' => $_SESSION["dol_loginmesg"]);
				$reshook = $hookmanager->executeHooks('afterLoginFailed', $parameters, $user, $action); // Note that $action and $object may have been modified by some hooks
				if ($reshook < 0) {
					$error++;
				}

				// Note: exit is done in next chapter
			}
		}

		// End test login / passwords
		if (!$login || (in_array('ldap', $authmode) && empty($passwordtotest))) {	// With LDAP we refused empty password because some LDAP are "opened" for anonymous access so connection is a success.
			// No data to test login, so we show the login page.
			dol_syslog("--- Access to ".(empty($_SERVER["REQUEST_METHOD"]) ? '' : $_SERVER["REQUEST_METHOD"].' ').$_SERVER["PHP_SELF"]." - action=".GETPOST('action', 'aZ09')." - actionlogin=".GETPOST('actionlogin', 'aZ09')." - showing the login form and exit", LOG_NOTICE);
			if (defined('NOREDIRECTBYMAINTOLOGIN')) {
				// When used with NOREDIRECTBYMAINTOLOGIN set, the http header must already be set when including the main.
				// See example with selectsearchbox.php. This case is reserved for the selectesearchbox.php so we can
				// report a message to ask to login when search ajax component is used after a timeout.
				//top_httphead();
				return 'ERROR_NOT_LOGGED';
			} else {
				if (!empty($_SERVER["HTTP_USER_AGENT"]) && $_SERVER["HTTP_USER_AGENT"] == 'securitytest') {
					http_response_code(401); // It makes easier to understand if session was broken during security tests
				}
				dol_loginfunction($langs, $conf, (!empty($mysoc) ? $mysoc : ''));	// This include http headers
			}
			exit;
		}

		$resultFetchUser = $user->fetch('', $login, '', 1, ($entitytotest > 0 ? $entitytotest : -1)); // value for $login was retrieved previously when checking password.
		if ($resultFetchUser <= 0 || $user->isNotIntoValidityDateRange()) {
			dol_syslog('User not found or not valid, connection refused');
			session_destroy();
			session_set_cookie_params(0, '/', null, (empty($dolibarr_main_force_https) ? false : true), true); // Add tag secure and httponly on session cookie
			session_name($sessionname);
			dol_session_start();

			if ($resultFetchUser == 0) {
				// Load translation files required by page
				$langs->loadLangs(array('main', 'errors'));

				$_SESSION["dol_loginmesg"] = $langs->transnoentitiesnoconv("ErrorCantLoadUserFromDolibarrDatabase", $login);

				$user->context['audit'] = 'ErrorCantLoadUserFromDolibarrDatabase - login='.$login;
			} elseif ($resultFetchUser < 0) {
				$_SESSION["dol_loginmesg"] = $user->error;

				$user->context['audit'] = $user->error;
			} else {
				// Load translation files required by the page
				$langs->loadLangs(array('main', 'errors'));

				$_SESSION["dol_loginmesg"] = $langs->transnoentitiesnoconv("ErrorLoginDateValidity");

				$user->context['audit'] = $langs->trans("ErrorLoginDateValidity").' - login='.$login;
			}

			// Call trigger
			$result = $user->call_trigger('USER_LOGIN_FAILED', $user);
			if ($result < 0) {
				$error++;
			}
			// End call triggers


			// Hooks on failed login
			$action = '';
			$hookmanager->initHooks(array('login'));
			$parameters = array('dol_authmode' => $dol_authmode, 'dol_loginmesg' => $_SESSION["dol_loginmesg"]);
			$reshook = $hookmanager->executeHooks('afterLoginFailed', $parameters, $user, $action); // Note that $action and $object may have been modified by some hooks
			if ($reshook < 0) {
				$error++;
			}

			$paramsurl = array();
			if (GETPOSTINT('textbrowser')) {
				$paramsurl[] = 'textbrowser='.GETPOSTINT('textbrowser');
			}
			if (GETPOSTINT('nojs')) {
				$paramsurl[] = 'nojs='.GETPOSTINT('nojs');
			}
			if (GETPOST('lang', 'aZ09')) {
				$paramsurl[] = 'lang='.GETPOST('lang', 'aZ09');
			}
			header('Location: '.DOL_URL_ROOT.'/index.php'.(count($paramsurl) ? '?'.implode('&', $paramsurl) : ''));
			exit;
		} else {
			// User is loaded, we may need to change language for him according to its choice
			if (!empty($user->conf->MAIN_LANG_DEFAULT)) {
				$langs->setDefaultLang($user->conf->MAIN_LANG_DEFAULT);
			}
		}
	} else {
		// We are already into an authenticated session
		$login = $_SESSION["dol_login"];
		$entity = isset($_SESSION["dol_entity"]) ? $_SESSION["dol_entity"] : 0;
		dol_syslog("- This is an already logged session. _SESSION['dol_login']=".$login." _SESSION['dol_entity']=".$entity, LOG_DEBUG);

		$resultFetchUser = $user->fetch('', $login, '', 1, ($entity > 0 ? $entity : -1));

		//var_dump(dol_print_date($user->flagdelsessionsbefore, 'dayhour', 'gmt')." ".dol_print_date($_SESSION["dol_logindate"], 'dayhour', 'gmt'));

		if ($resultFetchUser <= 0
			|| ($user->flagdelsessionsbefore && !empty($_SESSION["dol_logindate"]) && $user->flagdelsessionsbefore > $_SESSION["dol_logindate"])
			|| ($user->status != $user::STATUS_ENABLED)
			|| ($user->isNotIntoValidityDateRange())) {
			if ($resultFetchUser <= 0) {
				// Account has been removed after login
				dol_syslog("Can't load user even if session logged. _SESSION['dol_login']=".$login, LOG_WARNING);
			} elseif ($user->flagdelsessionsbefore && !empty($_SESSION["dol_logindate"]) && $user->flagdelsessionsbefore > $_SESSION["dol_logindate"]) {
				// Session is no more valid
				dol_syslog("The user has a date for session invalidation = ".$user->flagdelsessionsbefore." and a session date = ".$_SESSION["dol_logindate"].". We must invalidate its sessions.");
			} elseif ($user->status != $user::STATUS_ENABLED) {
				// User is not enabled
				dol_syslog("The user login is disabled");
			} else {
				// User validity dates are no more valid
				dol_syslog("The user login has a validity between [".$user->datestartvalidity." and ".$user->dateendvalidity."], current date is ".dol_now());
			}
			session_destroy();
			session_set_cookie_params(0, '/', null, (empty($dolibarr_main_force_https) ? false : true), true); // Add tag secure and httponly on session cookie
			session_name($sessionname);
			dol_session_start();

			if ($resultFetchUser == 0) {
				$langs->loadLangs(array('main', 'errors'));

				$_SESSION["dol_loginmesg"] = $langs->transnoentitiesnoconv("ErrorCantLoadUserFromDolibarrDatabase", $login);

				$user->context['audit'] = 'ErrorCantLoadUserFromDolibarrDatabase - login='.$login;
			} elseif ($resultFetchUser < 0) {
				$_SESSION["dol_loginmesg"] = $user->error;

				$user->context['audit'] = $user->error;
			} else {
				$langs->loadLangs(array('main', 'errors'));

				$_SESSION["dol_loginmesg"] = $langs->transnoentitiesnoconv("ErrorSessionInvalidatedAfterPasswordChange");

				$user->context['audit'] = 'ErrorUserSessionWasInvalidated - login='.$login;
			}

			// Call trigger
			$result = $user->call_trigger('USER_LOGIN_FAILED', $user);
			if ($result < 0) {
				$error++;
			}
			// End call triggers

			// Hooks on failed login
			$action = '';
			$hookmanager->initHooks(array('login'));
			$parameters = array('dol_authmode' => (isset($dol_authmode) ? $dol_authmode : ''), 'dol_loginmesg' => $_SESSION["dol_loginmesg"]);
			$reshook = $hookmanager->executeHooks('afterLoginFailed', $parameters, $user, $action); // Note that $action and $object may have been modified by some hooks
			if ($reshook < 0) {
				$error++;
			}

			$paramsurl = array();
			if (GETPOSTINT('textbrowser')) {
				$paramsurl[] = 'textbrowser='.GETPOSTINT('textbrowser');
			}
			if (GETPOSTINT('nojs')) {
				$paramsurl[] = 'nojs='.GETPOSTINT('nojs');
			}
			if (GETPOST('lang', 'aZ09')) {
				$paramsurl[] = 'lang='.GETPOST('lang', 'aZ09');
			}

			header('Location: '.DOL_URL_ROOT.'/index.php'.(count($paramsurl) ? '?'.implode('&', $paramsurl) : ''));
			exit;
		} else {
			// Initialize technical object to manage hooks of page. Note that conf->hooks_modules contains array of hook context
			$hookmanager->initHooks(array('main'));

			// Code for search criteria persistence.
			if (!empty($_GET['save_lastsearch_values']) && !empty($_SERVER["HTTP_REFERER"])) {    // We must use $_GET here
				$relativepathstring = preg_replace('/\?.*$/', '', $_SERVER["HTTP_REFERER"]);
				$relativepathstring = preg_replace('/^https?:\/\/[^\/]*/', '', $relativepathstring); // Get full path except host server
				// Clean $relativepathstring
				if (constant('DOL_URL_ROOT')) {
					$relativepathstring = preg_replace('/^'.preg_quote(constant('DOL_URL_ROOT'), '/').'/', '', $relativepathstring);
				}
				$relativepathstring = preg_replace('/^\//', '', $relativepathstring);
				$relativepathstring = preg_replace('/^custom\//', '', $relativepathstring);
				//var_dump($relativepathstring);

				// We click on a link that leave a page we have to save search criteria, contextpage, limit and page and mode. We save them from tmp to no tmp
				if (!empty($_SESSION['lastsearch_values_tmp_'.$relativepathstring])) {
					$_SESSION['lastsearch_values_'.$relativepathstring] = $_SESSION['lastsearch_values_tmp_'.$relativepathstring];
					unset($_SESSION['lastsearch_values_tmp_'.$relativepathstring]);
				}
				if (!empty($_SESSION['lastsearch_contextpage_tmp_'.$relativepathstring])) {
					$_SESSION['lastsearch_contextpage_'.$relativepathstring] = $_SESSION['lastsearch_contextpage_tmp_'.$relativepathstring];
					unset($_SESSION['lastsearch_contextpage_tmp_'.$relativepathstring]);
				}
				if (!empty($_SESSION['lastsearch_limit_tmp_'.$relativepathstring]) && $_SESSION['lastsearch_limit_tmp_'.$relativepathstring] != $conf->liste_limit) {
					$_SESSION['lastsearch_limit_'.$relativepathstring] = $_SESSION['lastsearch_limit_tmp_'.$relativepathstring];
					unset($_SESSION['lastsearch_limit_tmp_'.$relativepathstring]);
				}
				if (!empty($_SESSION['lastsearch_page_tmp_'.$relativepathstring]) && $_SESSION['lastsearch_page_tmp_'.$relativepathstring] > 0) {
					$_SESSION['lastsearch_page_'.$relativepathstring] = $_SESSION['lastsearch_page_tmp_'.$relativepathstring];
					unset($_SESSION['lastsearch_page_tmp_'.$relativepathstring]);
				}
				if (!empty($_SESSION['lastsearch_mode_tmp_'.$relativepathstring])) {
					$_SESSION['lastsearch_mode_'.$relativepathstring] = $_SESSION['lastsearch_mode_tmp_'.$relativepathstring];
					unset($_SESSION['lastsearch_mode_tmp_'.$relativepathstring]);
				}
			}
			if (!empty($_GET['save_pageforbacktolist']) && !empty($_SERVER["HTTP_REFERER"])) {    // We must use $_GET here
				if (empty($_SESSION['pageforbacktolist'])) {
					$pageforbacktolistarray = array();
				} else {
					$pageforbacktolistarray = $_SESSION['pageforbacktolist'];
				}
				$tmparray = explode(':', $_GET['save_pageforbacktolist'], 2);
				if (!empty($tmparray[0]) && !empty($tmparray[1])) {
					$pageforbacktolistarray[$tmparray[0]] = $tmparray[1];
					$_SESSION['pageforbacktolist'] = $pageforbacktolistarray;
				}
			}

			$action = '';
			$parameters = array();
			$reshook = $hookmanager->executeHooks('updateSession', $parameters, $user, $action);
			if ($reshook < 0) {
				setEventMessages($hookmanager->error, $hookmanager->errors, 'errors');
			}
		}
	}

	// Is it a new session that has started ?
	// If we are here, this means authentication was successful.
	if (!isset($_SESSION["dol_login"])) {
		// New session for this login has started.
		$error = 0;

		// Store value into session (values always stored)
		$_SESSION["dol_login"] = $user->login;
		$_SESSION["dol_logindate"] = dol_now('gmt');
		$_SESSION["dol_authmode"] = isset($dol_authmode) ? $dol_authmode : '';
		$_SESSION["dol_tz"] = isset($dol_tz) ? $dol_tz : '';
		$_SESSION["dol_tz_string"] = isset($dol_tz_string) ? $dol_tz_string : '';
		$_SESSION["dol_dst"] = isset($dol_dst) ? $dol_dst : '';
		$_SESSION["dol_dst_observed"] = isset($dol_dst_observed) ? $dol_dst_observed : '';
		$_SESSION["dol_dst_first"] = isset($dol_dst_first) ? $dol_dst_first : '';
		$_SESSION["dol_dst_second"] = isset($dol_dst_second) ? $dol_dst_second : '';
		$_SESSION["dol_screenwidth"] = isset($dol_screenwidth) ? $dol_screenwidth : '';
		$_SESSION["dol_screenheight"] = isset($dol_screenheight) ? $dol_screenheight : '';
		$_SESSION["dol_company"] = getDolGlobalString("MAIN_INFO_SOCIETE_NOM");
		$_SESSION["dol_entity"] = $conf->entity;
		// Store value into session (values stored only if defined)
		if (!empty($dol_hide_topmenu)) {
			$_SESSION['dol_hide_topmenu'] = $dol_hide_topmenu;
		}
		if (!empty($dol_hide_leftmenu)) {
			$_SESSION['dol_hide_leftmenu'] = $dol_hide_leftmenu;
		}
		if (!empty($dol_optimize_smallscreen)) {
			$_SESSION['dol_optimize_smallscreen'] = $dol_optimize_smallscreen;
		}
		if (!empty($dol_no_mouse_hover)) {
			$_SESSION['dol_no_mouse_hover'] = $dol_no_mouse_hover;
		}
		if (!empty($dol_use_jmobile)) {
			$_SESSION['dol_use_jmobile'] = $dol_use_jmobile;
		}

		dol_syslog("This is a new started user session. _SESSION['dol_login']=".$_SESSION["dol_login"]." Session id=".session_id());

		$db->begin();

		$user->update_last_login_date();

		$loginfo = 'TZ='.$_SESSION["dol_tz"].';TZString='.$_SESSION["dol_tz_string"].';Screen='.$_SESSION["dol_screenwidth"].'x'.$_SESSION["dol_screenheight"];
		$loginfo .= ' - authmode='.$dol_authmode.' - entity='.$conf->entity;

		// Call triggers for the "security events" log
		$user->context['audit'] = $loginfo;
		$user->context['authentication_method'] = $dol_authmode;

		// Call trigger
		$result = $user->call_trigger('USER_LOGIN', $user);
		if ($result < 0) {
			$error++;
		}
		// End call triggers

		// Hooks on successful login
		$action = '';
		$hookmanager->initHooks(array('login'));
		$parameters = array('dol_authmode' => $dol_authmode, 'dol_loginfo' => $loginfo);
		$reshook = $hookmanager->executeHooks('afterLogin', $parameters, $user, $action); // Note that $action and $object may have been modified by some hooks
		if ($reshook < 0) {
			$error++;
		}

		if ($error) {
			$db->rollback();
			session_destroy();
			dol_print_error($db, 'Error in some triggers USER_LOGIN or in some hooks afterLogin');
			exit;
		} else {
			$db->commit();
		}

		// Change landing page if defined.
		$landingpage = (empty($user->conf->MAIN_LANDING_PAGE) ? (!getDolGlobalString('MAIN_LANDING_PAGE') ? '' : $conf->global->MAIN_LANDING_PAGE) : $user->conf->MAIN_LANDING_PAGE);
		if (!empty($landingpage)) {    // Example: /index.php
			$newpath = dol_buildpath($landingpage, 1);
			if ($_SERVER["PHP_SELF"] != $newpath) {   // not already on landing page (avoid infinite loop)
				header('Location: '.$newpath);
				exit;
			}
		}
	}


	// If user admin, we force the rights-based modules
	if ($user->admin) {
		$user->rights->user->user->lire = 1;
		$user->rights->user->user->creer = 1;
		$user->rights->user->user->password = 1;
		$user->rights->user->user->supprimer = 1;
		$user->rights->user->self->creer = 1;
		$user->rights->user->self->password = 1;

		//Required if advanced permissions are used with MAIN_USE_ADVANCED_PERMS
		if (getDolGlobalString('MAIN_USE_ADVANCED_PERMS')) {
			if (!$user->hasRight('user', 'user_advance')) {
				$user->rights->user->user_advance = new stdClass(); // To avoid warnings
			}
			if (!$user->hasRight('user', 'self_advance')) {
				$user->rights->user->self_advance = new stdClass(); // To avoid warnings
			}
			if (!$user->hasRight('user', 'group_advance')) {
				$user->rights->user->group_advance = new stdClass(); // To avoid warnings
			}

			$user->rights->user->user_advance->readperms = 1;
			$user->rights->user->user_advance->write = 1;
			$user->rights->user->self_advance->readperms = 1;
			$user->rights->user->self_advance->writeperms = 1;
			$user->rights->user->group_advance->read = 1;
			$user->rights->user->group_advance->readperms = 1;
			$user->rights->user->group_advance->write = 1;
			$user->rights->user->group_advance->delete = 1;
		}
	}

	/*
	 * Overwrite some configs globals (try to avoid this and have code to use instead $user->conf->xxx)
	 */

	// Set liste_limit
	if (isset($user->conf->MAIN_SIZE_LISTE_LIMIT)) {
		$conf->liste_limit = $user->conf->MAIN_SIZE_LISTE_LIMIT; // Can be 0
	}
	if (isset($user->conf->PRODUIT_LIMIT_SIZE)) {
		$conf->product->limit_size = $user->conf->PRODUIT_LIMIT_SIZE; // Can be 0
	}

	// Replace conf->css by personalized value if theme not forced
	if (!getDolGlobalString('MAIN_FORCETHEME') && !empty($user->conf->MAIN_THEME)) {
		$conf->theme = $user->conf->MAIN_THEME;
		$conf->css = "/theme/".$conf->theme."/style.css.php";
	}
} else {
	// We may have NOLOGIN set, but NOREQUIREUSER not
	if (!empty($user) && method_exists($user, 'loadDefaultValues') && !defined('NODEFAULTVALUES')) {
		$user->loadDefaultValues();		// Load default values for everybody (works even if $user->id = 0
	}
}


// Case forcing style from url
if (GETPOST('theme', 'aZ09')) {
	$conf->theme = GETPOST('theme', 'aZ09', 1);
	$conf->css = "/theme/".$conf->theme."/style.css.php";
}

// Set javascript option
if (GETPOSTINT('nojs')) {  // If javascript was not disabled on URL
	$conf->use_javascript_ajax = 0;
} else {
	if (!empty($user->conf->MAIN_DISABLE_JAVASCRIPT)) {
		$conf->use_javascript_ajax = !$user->conf->MAIN_DISABLE_JAVASCRIPT;
	}
}

// Set MAIN_OPTIMIZEFORTEXTBROWSER for user (must be after login part)
if (!getDolGlobalString('MAIN_OPTIMIZEFORTEXTBROWSER') && !empty($user->conf->MAIN_OPTIMIZEFORTEXTBROWSER)) {
	$conf->global->MAIN_OPTIMIZEFORTEXTBROWSER = $user->conf->MAIN_OPTIMIZEFORTEXTBROWSER;
	if (getDolGlobalString('MAIN_OPTIMIZEFORTEXTBROWSER') == 1) {
		$conf->global->THEME_TOPMENU_DISABLE_IMAGE = 1;
	}
}
//var_dump($conf->global->THEME_TOPMENU_DISABLE_IMAGE);
//var_dump($user->conf->THEME_TOPMENU_DISABLE_IMAGE);

// set MAIN_OPTIMIZEFORCOLORBLIND for user
$conf->global->MAIN_OPTIMIZEFORCOLORBLIND = empty($user->conf->MAIN_OPTIMIZEFORCOLORBLIND) ? '' : $user->conf->MAIN_OPTIMIZEFORCOLORBLIND;

// Set terminal output option according to conf->browser.
if (GETPOSTINT('dol_hide_leftmenu') || !empty($_SESSION['dol_hide_leftmenu'])) {
	$conf->dol_hide_leftmenu = 1;
}
if (GETPOSTINT('dol_hide_topmenu') || !empty($_SESSION['dol_hide_topmenu'])) {
	$conf->dol_hide_topmenu = 1;
}
if (GETPOSTINT('dol_optimize_smallscreen') || !empty($_SESSION['dol_optimize_smallscreen'])) {
	$conf->dol_optimize_smallscreen = 1;
}
if (GETPOSTINT('dol_no_mouse_hover') || !empty($_SESSION['dol_no_mouse_hover'])) {
	$conf->dol_no_mouse_hover = 1;
}
if (GETPOSTINT('dol_use_jmobile') || !empty($_SESSION['dol_use_jmobile'])) {
	$conf->dol_use_jmobile = 1;
}
// If not on Desktop
if (!empty($conf->browser->layout) && $conf->browser->layout != 'classic') {
	$conf->dol_no_mouse_hover = 1;
}

// If on smartphone or optimized for small screen
if ((!empty($conf->browser->layout) && $conf->browser->layout == 'phone')
			|| (!empty($_SESSION['dol_screenwidth']) && $_SESSION['dol_screenwidth'] < 400)
			|| (!empty($_SESSION['dol_screenheight']) && $_SESSION['dol_screenheight'] < 400
				|| getDolGlobalString('MAIN_OPTIMIZEFORTEXTBROWSER'))
) {
	$conf->dol_optimize_smallscreen = 1;

	if (getDolGlobalInt('PRODUIT_DESC_IN_FORM') == 1) {
		$conf->global->PRODUIT_DESC_IN_FORM_ACCORDING_TO_DEVICE = 0;
	}
}
// Replace themes bugged with jmobile with eldy
if (!empty($conf->dol_use_jmobile) && in_array($conf->theme, array('bureau2crea', 'cameleo', 'amarok'))) {
	$conf->theme = 'eldy';
	$conf->css = "/theme/".$conf->theme."/style.css.php";
}

if (!defined('NOREQUIRETRAN')) {
	if (!GETPOST('lang', 'aZ09')) {	// If language was not forced on URL
		// If user has chosen its own language
		if (!empty($user->conf->MAIN_LANG_DEFAULT)) {
			// If different than current language
			//print ">>>".$langs->getDefaultLang()."-".$user->conf->MAIN_LANG_DEFAULT;
			if ($langs->getDefaultLang() != $user->conf->MAIN_LANG_DEFAULT) {
				$langs->setDefaultLang($user->conf->MAIN_LANG_DEFAULT);
			}
		}
	}
}

if (!defined('NOLOGIN')) {
	// If the login is not recovered, it is identified with an account that does not exist.
	// Hacking attempt?
	if (!$user->login) {
		accessforbidden();
	}

	// Check if user is active
	if ($user->statut < 1) {
		// If not active, we refuse the user
		$langs->loadLangs(array("errors", "other"));
		dol_syslog("Authentication KO as login is disabled", LOG_NOTICE);
		accessforbidden("ErrorLoginDisabled");
	}

	// Load permissions
	$user->getrights();
}

dol_syslog("--- Access to ".(empty($_SERVER["REQUEST_METHOD"]) ? '' : $_SERVER["REQUEST_METHOD"].' ').$_SERVER["PHP_SELF"].' - action='.GETPOST('action', 'aZ09').', massaction='.GETPOST('massaction', 'aZ09').(defined('NOTOKENRENEWAL') ? ' NOTOKENRENEWAL='.constant('NOTOKENRENEWAL') : ''), LOG_NOTICE);
//Another call for easy debug
//dol_syslog("Access to ".$_SERVER["PHP_SELF"].' '.$_SERVER["HTTP_REFERER"].' GET='.join(',',array_keys($_GET)).'->'.join(',',$_GET).' POST:'.join(',',array_keys($_POST)).'->'.join(',',$_POST));

// Load main languages files
if (!defined('NOREQUIRETRAN')) {
	// Load translation files required by page
	$langs->loadLangs(array('main', 'dict'));
}

// Define some constants used for style of arrays
$bc = array(0 => 'class="impair"', 1 => 'class="pair"');
$bcdd = array(0 => 'class="drag drop oddeven"', 1 => 'class="drag drop oddeven"');
$bcnd = array(0 => 'class="nodrag nodrop nohover"', 1 => 'class="nodrag nodrop nohoverpair"'); // Used for tr to add new lines
$bctag = array(0 => 'class="impair tagtr"', 1 => 'class="pair tagtr"');

// Define messages variables
$mesg = '';
$warning = '';
$error = 0;
// deprecated, see setEventMessages() and dol_htmloutput_events()
$mesgs = array();
$warnings = array();
$errors = array();

// Constants used to defined number of lines in textarea
if (empty($conf->browser->firefox)) {
	define('ROWS_1', 1);
	define('ROWS_2', 2);
	define('ROWS_3', 3);
	define('ROWS_4', 4);
	define('ROWS_5', 5);
	define('ROWS_6', 6);
	define('ROWS_7', 7);
	define('ROWS_8', 8);
	define('ROWS_9', 9);
} else {
	define('ROWS_1', 0);
	define('ROWS_2', 1);
	define('ROWS_3', 2);
	define('ROWS_4', 3);
	define('ROWS_5', 4);
	define('ROWS_6', 5);
	define('ROWS_7', 6);
	define('ROWS_8', 7);
	define('ROWS_9', 8);
}

$heightforframes = 50;

// Init menu manager
if (!defined('NOREQUIREMENU')) {
	if (empty($user->socid)) {    // If internal user or not defined
		$conf->standard_menu = (!getDolGlobalString('MAIN_MENU_STANDARD_FORCED') ? (!getDolGlobalString('MAIN_MENU_STANDARD') ? 'eldy_menu.php' : $conf->global->MAIN_MENU_STANDARD) : $conf->global->MAIN_MENU_STANDARD_FORCED);
	} else {
		// If external user
		$conf->standard_menu = (!getDolGlobalString('MAIN_MENUFRONT_STANDARD_FORCED') ? (!getDolGlobalString('MAIN_MENUFRONT_STANDARD') ? 'eldy_menu.php' : $conf->global->MAIN_MENUFRONT_STANDARD) : $conf->global->MAIN_MENUFRONT_STANDARD_FORCED);
	}

	// Load the menu manager (only if not already done)
	$file_menu = $conf->standard_menu;
	if (GETPOST('menu', 'alpha')) {
		$file_menu = GETPOST('menu', 'alpha'); // example: menu=eldy_menu.php
	}
	if (!class_exists('MenuManager')) {
		$menufound = 0;
		$dirmenus = array_merge(array("/core/menus/"), (array) $conf->modules_parts['menus']);
		foreach ($dirmenus as $dirmenu) {
			$menufound = dol_include_once($dirmenu."standard/".$file_menu);
			if (class_exists('MenuManager')) {
				break;
			}
		}
		if (!class_exists('MenuManager')) {	// If failed to include, we try with standard eldy_menu.php
			dol_syslog("You define a menu manager '".$file_menu."' that can not be loaded.", LOG_WARNING);
			$file_menu = 'eldy_menu.php';
			include_once DOL_DOCUMENT_ROOT."/core/menus/standard/".$file_menu;
		}
	}
	$menumanager = new MenuManager($db, empty($user->socid) ? 0 : 1);
	$menumanager->loadMenu();
}

if (!empty(GETPOST('seteventmessages', 'alpha'))) {
	$message = GETPOST('seteventmessages', 'alpha');
	$messages  = explode(',', $message);
	foreach ($messages as $key => $msg) {
		$tmp = explode(':', $msg);
		setEventMessages($tmp[0], null, !empty($tmp[1]) ? $tmp[1] : 'mesgs');
	}
}

// Functions

if (!function_exists("llxHeader")) {
	/**
	 *	Show HTML header HTML + BODY + Top menu + left menu + DIV
	 *
	 * @param 	string 			$head				Optional head lines
	 * @param 	string 			$title				HTML title
	 * @param	string			$help_url			Url links to help page
	 * 		                            			Syntax is: For a wiki page: EN:EnglishPage|FR:FrenchPage|ES:SpanishPage|DE:GermanPage
	 *                                  			For other external page: http://server/url
	 * @param	string			$target				Target to use on links
	 * @param 	int    			$disablejs			More content into html header
	 * @param 	int    			$disablehead		More content into html header
	 * @param 	array|string  	$arrayofjs			Array of complementary js files
	 * @param 	array|string  	$arrayofcss			Array of complementary css files
	 * @param	string			$morequerystring	Query string to add to the link "print" to get same parameters (use only if autodetect fails)
	 * @param   string  		$morecssonbody      More CSS on body tag. For example 'classforhorizontalscrolloftabs'.
	 * @param	string			$replacemainareaby	Replace call to main_area() by a print of this string
	 * @param	int				$disablenofollow	Disable the "nofollow" on meta robot header
	 * @param	int				$disablenoindex		Disable the "noindex" on meta robot header
	 * @return	void
	 */
	function llxHeader($head = '', $title = '', $help_url = '', $target = '', $disablejs = 0, $disablehead = 0, $arrayofjs = '', $arrayofcss = '', $morequerystring = '', $morecssonbody = '', $replacemainareaby = '', $disablenofollow = 0, $disablenoindex = 0)
	{
		global $conf, $hookmanager;

		$parameters = array(
			'head' => & $head,
			'title' => & $title,
			'help_url' => & $help_url,
			'target' => & $target,
			'disablejs' => & $disablejs,
			'disablehead' => & $disablehead,
			'arrayofjs' => & $arrayofjs,
			'arrayofcss' => & $arrayofcss,
			'morequerystring' => & $morequerystring,
			'morecssonbody' => & $morecssonbody,
			'replacemainareaby' => & $replacemainareaby,
			'disablenofollow' => & $disablenofollow,
			'disablenoindex' => & $disablenoindex

		);
		$reshook = $hookmanager->executeHooks('llxHeader', $parameters);
		if ($reshook > 0) {
			print $hookmanager->resPrint;
			return;
		}

		// html header
		top_htmlhead($head, $title, $disablejs, $disablehead, $arrayofjs, $arrayofcss, 0, $disablenofollow, $disablenoindex);

		$tmpcsstouse = 'sidebar-collapse'.($morecssonbody ? ' '.$morecssonbody : '');
		// If theme MD and classic layer, we open the menulayer by default.
		if ($conf->theme == 'md' && !in_array($conf->browser->layout, array('phone', 'tablet')) && !getDolGlobalString('MAIN_OPTIMIZEFORTEXTBROWSER')) {
			global $mainmenu;
			if ($mainmenu != 'website') {
				$tmpcsstouse = $morecssonbody; // We do not use sidebar-collpase by default to have menuhider open by default.
			}
		}

		if (getDolGlobalString('MAIN_OPTIMIZEFORCOLORBLIND')) {
			$tmpcsstouse .= ' colorblind-'.strip_tags($conf->global->MAIN_OPTIMIZEFORCOLORBLIND);
		}

		print '<body id="mainbody" class="'.$tmpcsstouse.'">'."\n";

		// top menu and left menu area
		if ((empty($conf->dol_hide_topmenu) || GETPOSTINT('dol_invisible_topmenu')) && !GETPOSTINT('dol_openinpopup')) {
			top_menu($head, $title, $target, $disablejs, $disablehead, $arrayofjs, $arrayofcss, $morequerystring, $help_url);
		}

		if (empty($conf->dol_hide_leftmenu) && !GETPOST('dol_openinpopup', 'aZ09')) {
			left_menu(array(), $help_url, '', '', 1, $title, 1); // $menumanager is retrieved with a global $menumanager inside this function
		}

		// main area
		if ($replacemainareaby) {
			print $replacemainareaby;
			return;
		}
		main_area($title);
	}
}


/**
 *  Show HTTP header. Called by top_htmlhead().
 *
 *  @param  string  	$contenttype    Content type. For example, 'text/html'
 *  @param	int<0,1>	$forcenocache	Force disabling of cache for the page
 *  @return	void
 */
function top_httphead($contenttype = 'text/html', $forcenocache = 0)
{
	global $db, $conf, $hookmanager;

	if ($contenttype == 'text/html') {
		header("Content-Type: text/html; charset=".$conf->file->character_set_client);
	} else {
		header("Content-Type: ".$contenttype);
	}

	// Security options

	// X-Content-Type-Options
	header("X-Content-Type-Options: nosniff"); // With the nosniff option, if the server says the content is text/html, the browser will render it as text/html (note that most browsers now force this option to on)

	// X-Frame-Options
	if (!defined('XFRAMEOPTIONS_ALLOWALL')) {
		header("X-Frame-Options: SAMEORIGIN"); // By default, frames allowed only if on same domain (stop some XSS attacks)
	} else {
		header("X-Frame-Options: ALLOWALL");
	}

	if (getDolGlobalString('MAIN_SECURITY_FORCE_ACCESS_CONTROL_ALLOW_ORIGIN')) {
		$tmpurl = constant('DOL_MAIN_URL_ROOT');
		$tmpurl = preg_replace('/^(https?:\/\/[^\/]+)\/.*$/', '\1', $tmpurl);
		header('Access-Control-Allow-Origin: '.$tmpurl);
		header('Vary: Origin');
	}

	// X-XSS-Protection
	//header("X-XSS-Protection: 1");      		// XSS filtering protection of some browsers (note: use of Content-Security-Policy is more efficient). Disabled as deprecated.

	// Content-Security-Policy-Report-Only
	if (!defined('MAIN_SECURITY_FORCECSPRO')) {
		// If CSP not forced from the page

		// A default security policy that keep usage of js external component like ckeditor, stripe, google, working
		// For example: to restrict to only local resources, except for css (cloudflare+google), and js (transifex + google tags) and object/iframe (youtube)
		// default-src 'self'; style-src: https://cdnjs.cloudflare.com https://fonts.googleapis.com; script-src: https://cdn.transifex.com https://www.googletagmanager.com; object-src https://youtube.com; frame-src https://youtube.com; img-src: *;
		// For example, to restrict everything to itself except img that can be on other servers:
		// default-src 'self'; img-src *;
		// Pre-existing site that uses too much js code to fix but wants to ensure resources are loaded only over https and disable plugins:
		// default-src https: 'unsafe-inline' 'unsafe-eval'; object-src 'none'
		//
		// $contentsecuritypolicy = "frame-ancestors 'self'; img-src * data:; font-src *; default-src 'self' 'unsafe-inline' 'unsafe-eval' *.paypal.com *.stripe.com *.google.com *.googleapis.com *.google-analytics.com *.googletagmanager.com;";
		// $contentsecuritypolicy = "frame-ancestors 'self'; img-src * data:; font-src *; default-src *; script-src 'self' 'unsafe-inline' *.paypal.com *.stripe.com *.google.com *.googleapis.com *.google-analytics.com *.googletagmanager.com; style-src 'self' 'unsafe-inline'; connect-src 'self';";
		$contentsecuritypolicy = getDolGlobalString('MAIN_SECURITY_FORCECSPRO');

		if (!is_object($hookmanager)) {
			include_once DOL_DOCUMENT_ROOT.'/core/class/hookmanager.class.php';
			$hookmanager = new HookManager($db);
		}
		$hookmanager->initHooks(array("main"));

		$parameters = array('contentsecuritypolicy' => $contentsecuritypolicy, 'mode' => 'reportonly');
		$result = $hookmanager->executeHooks('setContentSecurityPolicy', $parameters); // Note that $action and $object may have been modified by some hooks
		if ($result > 0) {
			$contentsecuritypolicy = $hookmanager->resPrint; // Replace CSP
		} else {
			$contentsecuritypolicy .= $hookmanager->resPrint; // Concat CSP
		}

		if (!empty($contentsecuritypolicy)) {
			header("Content-Security-Policy-Report-Only: ".$contentsecuritypolicy);
		}
	} else {
		header("Content-Security-Policy: ".constant('MAIN_SECURITY_FORCECSPRO'));
	}

	// Content-Security-Policy
	if (!defined('MAIN_SECURITY_FORCECSP')) {
		// If CSP not forced from the page

		// A default security policy that keep usage of js external component like ckeditor, stripe, google, working
		// For example: to restrict to only local resources, except for css (cloudflare+google), and js (transifex + google tags) and object/iframe (youtube)
		// default-src 'self'; style-src: https://cdnjs.cloudflare.com https://fonts.googleapis.com; script-src: https://cdn.transifex.com https://www.googletagmanager.com; object-src https://youtube.com; frame-src https://youtube.com; img-src: *;
		// For example, to restrict everything to itself except img that can be on other servers:
		// default-src 'self'; img-src *;
		// Pre-existing site that uses too much js code to fix but wants to ensure resources are loaded only over https and disable plugins:
		// default-src https: 'unsafe-inline' 'unsafe-eval'; object-src 'none'
		//
		// $contentsecuritypolicy = "frame-ancestors 'self'; img-src * data:; font-src *; default-src 'self' 'unsafe-inline' 'unsafe-eval' *.paypal.com *.stripe.com *.google.com *.googleapis.com *.google-analytics.com *.googletagmanager.com;";
		// $contentsecuritypolicy = "frame-ancestors 'self'; img-src * data:; font-src *; default-src *; script-src 'self' 'unsafe-inline' *.paypal.com *.stripe.com *.google.com *.googleapis.com *.google-analytics.com *.googletagmanager.com; style-src 'self' 'unsafe-inline'; connect-src 'self';";
		$contentsecuritypolicy = getDolGlobalString('MAIN_SECURITY_FORCECSP');

		if (!is_object($hookmanager)) {
			include_once DOL_DOCUMENT_ROOT.'/core/class/hookmanager.class.php';
			$hookmanager = new HookManager($db);
		}
		$hookmanager->initHooks(array("main"));

		$parameters = array('contentsecuritypolicy' => $contentsecuritypolicy, 'mode' => 'active');
		$result = $hookmanager->executeHooks('setContentSecurityPolicy', $parameters); // Note that $action and $object may have been modified by some hooks
		if ($result > 0) {
			$contentsecuritypolicy = $hookmanager->resPrint; // Replace CSP
		} else {
			$contentsecuritypolicy .= $hookmanager->resPrint; // Concat CSP
		}

		if (!empty($contentsecuritypolicy)) {
			header("Content-Security-Policy: ".$contentsecuritypolicy);
		}
	} else {
		header("Content-Security-Policy: ".constant('MAIN_SECURITY_FORCECSP'));
	}

	// Referrer-Policy
	// Say if we must provide the referrer when we jump onto another web page.
	// Default browser are 'strict-origin-when-cross-origin' (only domain is sent on other domain switching), we want more so we use 'strict-origin' so browser doesn't send any referrer when going into another web site domain.
	if (!defined('MAIN_SECURITY_FORCERP')) {
		$referrerpolicy = getDolGlobalString('MAIN_SECURITY_FORCERP', "strict-origin");

		header("Referrer-Policy: ".$referrerpolicy);
	}

	if ($forcenocache) {
		header("Cache-Control: no-cache, no-store, must-revalidate, max-age=0");
	}

	// No need to add this token in header, we use instead the one into the forms.
	//header("anti-csrf-token: ".newToken());
}

/**
 * Output html header of a page. It calls also top_httphead()
 * This code is also duplicated into security2.lib.php::dol_loginfunction
 *
 * @param 	string		$head			 Optional head lines
 * @param 	string		$title			 HTML title
 * @param 	int<0,1>   	$disablejs		 Disable js output
 * @param 	int<0,1>   	$disablehead	 Disable head output
 * @param 	string[]	$arrayofjs		 Array of complementary js files
 * @param 	string[]	$arrayofcss		 Array of complementary css files
 * @param 	int<0,1>	$disableforlogin Do not load heavy js and css for login pages
 * @param   int<0,1>	$disablenofollow Disable nofollow tag for meta robots
 * @param   int<0,1>	$disablenoindex  Disable noindex tag for meta robots
 * @return	void
 */
function top_htmlhead($head, $title = '', $disablejs = 0, $disablehead = 0, $arrayofjs = array(), $arrayofcss = array(), $disableforlogin = 0, $disablenofollow = 0, $disablenoindex = 0)
{
	global $db, $conf, $langs, $user, $mysoc, $hookmanager;

	top_httphead();

	if (empty($conf->css)) {
		$conf->css = '/theme/eldy/style.css.php'; // If not defined, eldy by default
	}

	print '<!doctype html>'."\n";

	print '<html lang="'.substr($langs->defaultlang, 0, 2).'">'."\n";

	//print '<html xmlns="http://www.w3.org/1999/xhtml" xml:lang="fr">'."\n";
	if (empty($disablehead)) {
		if (!is_object($hookmanager)) {
			include_once DOL_DOCUMENT_ROOT.'/core/class/hookmanager.class.php';
			$hookmanager = new HookManager($db);
		}
		$hookmanager->initHooks(array("main"));

		$ext = 'layout='.(empty($conf->browser->layout) ? '' : $conf->browser->layout).'&amp;version='.urlencode(DOL_VERSION);

		print "<head>\n";

		if (GETPOST('dol_basehref', 'alpha')) {
			print '<base href="'.dol_escape_htmltag(GETPOST('dol_basehref', 'alpha')).'">'."\n";
		}

		// Displays meta
		print '<meta charset="utf-8">'."\n";
		print '<meta name="robots" content="'.($disablenoindex ? 'index' : 'noindex').($disablenofollow ? ',follow' : ',nofollow').'">'."\n"; // Do not index
		print '<meta name="viewport" content="width=device-width, initial-scale=1.0">'."\n"; // Scale for mobile device
		print '<meta name="author" content="Dolibarr Development Team">'."\n";
		print '<meta name="anti-csrf-newtoken" content="'.newToken().'">'."\n";
		print '<meta name="anti-csrf-currenttoken" content="'.currentToken().'">'."\n";
		if (getDolGlobalInt('MAIN_FEATURES_LEVEL')) {
			print '<meta name="MAIN_FEATURES_LEVEL" content="'.getDolGlobalInt('MAIN_FEATURES_LEVEL').'">'."\n";
		}
		// Favicon
		$favicon = DOL_URL_ROOT.'/theme/dolibarr_256x256_color.png';
		if (!empty($mysoc->logo_squarred_mini)) {
			$favicon = DOL_URL_ROOT.'/viewimage.php?cache=1&modulepart=mycompany&file='.urlencode('logos/thumbs/'.$mysoc->logo_squarred_mini);
		}
		if (getDolGlobalString('MAIN_FAVICON_URL')) {
			$favicon = getDolGlobalString('MAIN_FAVICON_URL');
		}
		if (empty($conf->dol_use_jmobile)) {
			print '<link rel="shortcut icon" type="image/x-icon" href="'.$favicon.'"/>'."\n"; // Not required into an Android webview
		}

		// Mobile appli like icon
		$manifest = DOL_URL_ROOT.'/theme/'.$conf->theme.'/manifest.json.php';
		$parameters = array('manifest' => $manifest);
		$resHook = $hookmanager->executeHooks('hookSetManifest', $parameters); // Note that $action and $object may have been modified by some hooks
		if ($resHook > 0) {
			$manifest = $hookmanager->resPrint; // Replace manifest.json
		} else {
			$manifest .= $hookmanager->resPrint; // Concat to actual manifest declaration
		}
		if (!empty($manifest)) {
			print '<link rel="manifest" href="'.$manifest.'" />'."\n";
		}

		if (getDolGlobalString('THEME_ELDY_TOPMENU_BACK1')) {
			// TODO: use auto theme color switch
			print '<meta name="theme-color" content="rgb(' . getDolGlobalString('THEME_ELDY_TOPMENU_BACK1').')">'."\n";
		}

		// Auto refresh page
		if (GETPOSTINT('autorefresh') > 0) {
			print '<meta http-equiv="refresh" content="'.GETPOSTINT('autorefresh').'">';
		}

		// Displays title
		$appli = constant('DOL_APPLICATION_TITLE');
		if (getDolGlobalString('MAIN_APPLICATION_TITLE')) {
			$appli = getDolGlobalString('MAIN_APPLICATION_TITLE');
		}

		print '<title>';
		$titletoshow = '';
		if ($title && preg_match('/showapp/', getDolGlobalString('MAIN_HTML_TITLE'))) {
			$titletoshow = dol_htmlentities($appli.' - '.$title);
		} elseif ($title) {
			$titletoshow = dol_htmlentities($title);
		} else {
			$titletoshow = dol_htmlentities($appli);
		}

		$parameters = array('title' => $titletoshow);
		$result = $hookmanager->executeHooks('setHtmlTitle', $parameters); // Note that $action and $object may have been modified by some hooks
		if ($result > 0) {
			$titletoshow = $hookmanager->resPrint; // Replace Title to show
		} else {
			$titletoshow .= $hookmanager->resPrint; // Concat to Title to show
		}

		print $titletoshow;
		print '</title>';

		print "\n";

		if (GETPOSTINT('version')) {
			$ext = 'version='.GETPOSTINT('version'); // useful to force no cache on css/js
		}
		// Refresh value of MAIN_IHM_PARAMS_REV before forging the parameter line.
		if (GETPOST('dol_resetcache')) {
			dolibarr_set_const($db, "MAIN_IHM_PARAMS_REV", getDolGlobalInt('MAIN_IHM_PARAMS_REV') + 1, 'chaine', 0, '', $conf->entity);
		}

		$themeparam = '?lang='.$langs->defaultlang.'&amp;theme='.$conf->theme.(GETPOST('optioncss', 'aZ09') ? '&amp;optioncss='.GETPOST('optioncss', 'aZ09', 1) : '').(empty($user->id) ? '' : ('&amp;userid='.$user->id)).'&amp;entity='.$conf->entity;

		$themeparam .= ($ext ? '&amp;'.$ext : '').'&amp;revision='.getDolGlobalInt("MAIN_IHM_PARAMS_REV");
		if (GETPOSTISSET('dol_hide_topmenu')) {
			$themeparam .= '&amp;dol_hide_topmenu='.GETPOSTINT('dol_hide_topmenu');
		}
		if (GETPOSTISSET('dol_hide_leftmenu')) {
			$themeparam .= '&amp;dol_hide_leftmenu='.GETPOSTINT('dol_hide_leftmenu');
		}
		if (GETPOSTISSET('dol_optimize_smallscreen')) {
			$themeparam .= '&amp;dol_optimize_smallscreen='.GETPOSTINT('dol_optimize_smallscreen');
		}
		if (GETPOSTISSET('dol_no_mouse_hover')) {
			$themeparam .= '&amp;dol_no_mouse_hover='.GETPOSTINT('dol_no_mouse_hover');
		}
		if (GETPOSTISSET('dol_use_jmobile')) {
			$themeparam .= '&amp;dol_use_jmobile='.GETPOSTINT('dol_use_jmobile');
			$conf->dol_use_jmobile = GETPOSTINT('dol_use_jmobile');
		}
		if (GETPOSTISSET('THEME_DARKMODEENABLED')) {
			$themeparam .= '&amp;THEME_DARKMODEENABLED='.GETPOSTINT('THEME_DARKMODEENABLED');
		}
		if (GETPOSTISSET('THEME_SATURATE_RATIO')) {
			$themeparam .= '&amp;THEME_SATURATE_RATIO='.GETPOSTINT('THEME_SATURATE_RATIO');
		}

		if (getDolGlobalString('MAIN_ENABLE_FONT_ROBOTO')) {
			print '<link rel="preconnect" href="https://fonts.gstatic.com">'."\n";
			print '<link href="https://fonts.googleapis.com/css2?family=Roboto:wght@200;300;400;500;600&display=swap" rel="stylesheet">'."\n";
		}

		if (!defined('DISABLE_JQUERY') && !$disablejs && $conf->use_javascript_ajax) {
			print '<!-- Includes CSS for JQuery (Ajax library) -->'."\n";
			$jquerytheme = 'base';
			if (getDolGlobalString('MAIN_USE_JQUERY_THEME')) {
				$jquerytheme = getDolGlobalString('MAIN_USE_JQUERY_THEME');
			}
			if (constant('JS_JQUERY_UI')) {
				print '<link rel="stylesheet" type="text/css" href="'.JS_JQUERY_UI.'css/'.$jquerytheme.'/jquery-ui.min.css'.($ext ? '?'.$ext : '').'">'."\n"; // Forced JQuery
			} else {
				print '<link rel="stylesheet" type="text/css" href="'.DOL_URL_ROOT.'/includes/jquery/css/'.$jquerytheme.'/jquery-ui.css'.($ext ? '?'.$ext : '').'">'."\n"; // JQuery
			}
			if (!defined('DISABLE_JQUERY_JNOTIFY')) {
				print '<link rel="stylesheet" type="text/css" href="'.DOL_URL_ROOT.'/includes/jquery/plugins/jnotify/jquery.jnotify-alt.min.css'.($ext ? '?'.$ext : '').'">'."\n"; // JNotify
			}
			if (!defined('DISABLE_SELECT2') && (getDolGlobalString('MAIN_USE_JQUERY_MULTISELECT') || defined('REQUIRE_JQUERY_MULTISELECT'))) {     // jQuery plugin "mutiselect", "multiple-select", "select2"...
				$tmpplugin = !getDolGlobalString('MAIN_USE_JQUERY_MULTISELECT') ? constant('REQUIRE_JQUERY_MULTISELECT') : $conf->global->MAIN_USE_JQUERY_MULTISELECT;
				print '<link rel="stylesheet" type="text/css" href="'.DOL_URL_ROOT.'/includes/jquery/plugins/'.$tmpplugin.'/dist/css/'.$tmpplugin.'.css'.($ext ? '?'.$ext : '').'">'."\n";
			}
		}

		if (!defined('DISABLE_FONT_AWSOME')) {
			print '<!-- Includes CSS for font awesome -->'."\n";
			$fontawesome_directory = getDolGlobalString('MAIN_FONTAWESOME_DIRECTORY', '/theme/common/fontawesome-5');
			print '<link rel="stylesheet" type="text/css" href="'.DOL_URL_ROOT.$fontawesome_directory.'/css/all.min.css'.($ext ? '?'.$ext : '').'">'."\n";
		}

		print '<!-- Includes CSS for Dolibarr theme -->'."\n";
		// Output style sheets (optioncss='print' or ''). Note: $conf->css looks like '/theme/eldy/style.css.php'
		$themepath = dol_buildpath($conf->css, 1);
		$themesubdir = '';
		if (!empty($conf->modules_parts['theme'])) {	// This slow down
			foreach ($conf->modules_parts['theme'] as $reldir) {
				if (file_exists(dol_buildpath($reldir.$conf->css, 0))) {
					$themepath = dol_buildpath($reldir.$conf->css, 1);
					$themesubdir = $reldir;
					break;
				}
			}
		}

		//print 'themepath='.$themepath.' themeparam='.$themeparam;exit;
		print '<link rel="stylesheet" type="text/css" href="'.$themepath.$themeparam.'">'."\n";
		if (getDolGlobalString('MAIN_FIX_FLASH_ON_CHROME')) {
			print '<!-- Includes CSS that does not exists as a workaround of flash bug of chrome -->'."\n".'<link rel="stylesheet" type="text/css" href="filethatdoesnotexiststosolvechromeflashbug">'."\n";
		}

		// CSS forced by modules (relative url starting with /)
		if (!empty($conf->modules_parts['css'])) {
			$arraycss = (array) $conf->modules_parts['css'];
			foreach ($arraycss as $modcss => $filescss) {
				$filescss = (array) $filescss; // To be sure filecss is an array
				foreach ($filescss as $cssfile) {
					if (empty($cssfile)) {
						dol_syslog("Warning: module ".$modcss." declared a css path file into its descriptor that is empty.", LOG_WARNING);
					}
					// cssfile is a relative path
					$urlforcss = dol_buildpath($cssfile, 1);
					if ($urlforcss && $urlforcss != '/') {
						print '<!-- Includes CSS added by module '.$modcss.' -->'."\n".'<link rel="stylesheet" type="text/css" href="'.$urlforcss;
						// We add params only if page is not static, because some web server setup does not return content type text/css if url has parameters, so browser cache is not used.
						if (!preg_match('/\.css$/i', $cssfile)) {
							print $themeparam;
						}
						print '">'."\n";
					} else {
						dol_syslog("Warning: module ".$modcss." declared a css path file for a file we can't find.", LOG_WARNING);
					}
				}
			}
		}
		// CSS forced by page in top_htmlhead call (relative url starting with /)
		if (is_array($arrayofcss)) {
			foreach ($arrayofcss as $cssfile) {
				if (preg_match('/^(http|\/\/)/i', $cssfile)) {
					$urltofile = $cssfile;
				} else {
					$urltofile = dol_buildpath($cssfile, 1);
				}
				print '<!-- Includes CSS added by page -->'."\n".'<link rel="stylesheet" type="text/css" title="default" href="'.$urltofile;
				// We add params only if page is not static, because some web server setup does not return content type text/css if url has parameters and browser cache is not used.
				if (!preg_match('/\.css$/i', $cssfile)) {
					print $themeparam;
				}
				print '">'."\n";
			}
		}

		// Custom CSS
		if (getDolGlobalString('MAIN_IHM_CUSTOM_CSS')) {
			// If a custom CSS was set, we add link to the custom css php file
			print '<link rel="stylesheet" type="text/css" href="'.DOL_URL_ROOT.'/theme/custom.css.php'.($ext ? '?'.$ext : '').'&amp;revision='.getDolGlobalInt("MAIN_IHM_PARAMS_REV").'">'."\n";
		}

		// Output standard javascript links
		if (!defined('DISABLE_JQUERY') && !$disablejs && !empty($conf->use_javascript_ajax)) {
			// JQuery. Must be before other includes
			print '<!-- Includes JS for JQuery -->'."\n";
			if (defined('JS_JQUERY') && constant('JS_JQUERY')) {
				print '<script nonce="'.getNonce().'" src="'.JS_JQUERY.'jquery.min.js'.($ext ? '?'.$ext : '').'"></script>'."\n";
			} else {
				print '<script nonce="'.getNonce().'" src="'.DOL_URL_ROOT.'/includes/jquery/js/jquery.min.js'.($ext ? '?'.$ext : '').'"></script>'."\n";
			}
			if (defined('JS_JQUERY_UI') && constant('JS_JQUERY_UI')) {
				print '<script nonce="'.getNonce().'" src="'.JS_JQUERY_UI.'jquery-ui.min.js'.($ext ? '?'.$ext : '').'"></script>'."\n";
			} else {
				print '<script nonce="'.getNonce().'" src="'.DOL_URL_ROOT.'/includes/jquery/js/jquery-ui.min.js'.($ext ? '?'.$ext : '').'"></script>'."\n";
			}
			// jQuery jnotify
			if (!getDolGlobalString('MAIN_DISABLE_JQUERY_JNOTIFY') && !defined('DISABLE_JQUERY_JNOTIFY')) {
				print '<script nonce="'.getNonce().'" src="'.DOL_URL_ROOT.'/includes/jquery/plugins/jnotify/jquery.jnotify.min.js'.($ext ? '?'.$ext : '').'"></script>'."\n";
			}
			// Table drag and drop lines
			if (empty($disableforlogin) && !defined('DISABLE_JQUERY_TABLEDND')) {
				print '<script nonce="'.getNonce().'" src="'.DOL_URL_ROOT.'/includes/jquery/plugins/tablednd/jquery.tablednd.min.js'.($ext ? '?'.$ext : '').'"></script>'."\n";
			}
			// Chart
			if (empty($disableforlogin) && (!getDolGlobalString('MAIN_JS_GRAPH') || getDolGlobalString('MAIN_JS_GRAPH') == 'chart') && !defined('DISABLE_JS_GRAPH')) {
				print '<script nonce="'.getNonce().'" src="'.DOL_URL_ROOT.'/includes/nnnick/chartjs/dist/chart.min.js'.($ext ? '?'.$ext : '').'"></script>'."\n";
			}

			// jQuery jeditable for Edit In Place features
			if (getDolGlobalString('MAIN_USE_JQUERY_JEDITABLE') && !defined('DISABLE_JQUERY_JEDITABLE')) {
				print '<!-- JS to manage editInPlace feature -->'."\n";
				print '<script nonce="'.getNonce().'" src="'.DOL_URL_ROOT.'/includes/jquery/plugins/jeditable/jquery.jeditable.js'.($ext ? '?'.$ext : '').'"></script>'."\n";
				print '<script nonce="'.getNonce().'" src="'.DOL_URL_ROOT.'/includes/jquery/plugins/jeditable/jquery.jeditable.ui-datepicker.js'.($ext ? '?'.$ext : '').'"></script>'."\n";
				print '<script nonce="'.getNonce().'" src="'.DOL_URL_ROOT.'/includes/jquery/plugins/jeditable/jquery.jeditable.ui-autocomplete.js'.($ext ? '?'.$ext : '').'"></script>'."\n";
				print '<script>'."\n";
				print 'var urlSaveInPlace = \''.DOL_URL_ROOT.'/core/ajax/saveinplace.php\';'."\n";
				print 'var urlLoadInPlace = \''.DOL_URL_ROOT.'/core/ajax/loadinplace.php\';'."\n";
				print 'var tooltipInPlace = \''.$langs->transnoentities('ClickToEdit').'\';'."\n"; // Added in title attribute of span
				print 'var placeholderInPlace = \'&nbsp;\';'."\n"; // If we put another string than $langs->trans("ClickToEdit") here, nothing is shown. If we put empty string, there is error, Why ?
				print 'var cancelInPlace = \''.$langs->trans("Cancel").'\';'."\n";
				print 'var submitInPlace = \''.$langs->trans('Ok').'\';'."\n";
				print 'var indicatorInPlace = \'<img src="'.DOL_URL_ROOT."/theme/".$conf->theme."/img/working.gif".'">\';'."\n";
				print 'var withInPlace = 300;'; // width in pixel for default string edit
				print '</script>'."\n";
				print '<script nonce="'.getNonce().'" src="'.DOL_URL_ROOT.'/core/js/editinplace.js'.($ext ? '?'.$ext : '').'"></script>'."\n";
				print '<script nonce="'.getNonce().'" src="'.DOL_URL_ROOT.'/includes/jquery/plugins/jeditable/jquery.jeditable.ckeditor.js'.($ext ? '?'.$ext : '').'"></script>'."\n";
			}
			// jQuery Timepicker
			if (getDolGlobalString('MAIN_USE_JQUERY_TIMEPICKER') || defined('REQUIRE_JQUERY_TIMEPICKER')) {
				print '<script nonce="'.getNonce().'" src="'.DOL_URL_ROOT.'/includes/jquery/plugins/timepicker/jquery-ui-timepicker-addon.js'.($ext ? '?'.$ext : '').'"></script>'."\n";
				print '<script nonce="'.getNonce().'" src="'.DOL_URL_ROOT.'/core/js/timepicker.js.php?lang='.$langs->defaultlang.($ext ? '&amp;'.$ext : '').'"></script>'."\n";
			}
			if (!defined('DISABLE_SELECT2') && (getDolGlobalString('MAIN_USE_JQUERY_MULTISELECT') || defined('REQUIRE_JQUERY_MULTISELECT'))) {
				// jQuery plugin "mutiselect", "multiple-select", "select2", ...
				$tmpplugin = !getDolGlobalString('MAIN_USE_JQUERY_MULTISELECT') ? constant('REQUIRE_JQUERY_MULTISELECT') : $conf->global->MAIN_USE_JQUERY_MULTISELECT;
				print '<script nonce="'.getNonce().'" src="'.DOL_URL_ROOT.'/includes/jquery/plugins/'.$tmpplugin.'/dist/js/'.$tmpplugin.'.full.min.js'.($ext ? '?'.$ext : '').'"></script>'."\n"; // We include full because we need the support of containerCssClass
			}
			if (!defined('DISABLE_MULTISELECT')) {     // jQuery plugin "mutiselect" to select with checkboxes. Can be removed once we have an enhanced search tool
				print '<script nonce="'.getNonce().'" src="'.DOL_URL_ROOT.'/includes/jquery/plugins/multiselect/jquery.multi-select.js'.($ext ? '?'.$ext : '').'"></script>'."\n";
			}
		}

		if (!$disablejs && !empty($conf->use_javascript_ajax)) {
			// CKEditor
			if (empty($disableforlogin) && (isModEnabled('fckeditor') && (!getDolGlobalString('FCKEDITOR_EDITORNAME') || getDolGlobalString('FCKEDITOR_EDITORNAME') == 'ckeditor') && !defined('DISABLE_CKEDITOR')) || defined('FORCE_CKEDITOR')) {
				print '<!-- Includes JS for CKEditor -->'."\n";
				$pathckeditor = DOL_URL_ROOT.'/includes/ckeditor/ckeditor/';
				$jsckeditor = 'ckeditor.js';
				if (constant('JS_CKEDITOR')) {
					// To use external ckeditor 4 js lib
					$pathckeditor = constant('JS_CKEDITOR');
				}
				print '<script nonce="'.getNonce().'">';
				print '/* enable ckeditor by main.inc.php */';
				print 'var CKEDITOR_BASEPATH = \''.dol_escape_js($pathckeditor).'\';'."\n";
				print 'var ckeditorConfig = \''.dol_escape_js(dol_buildpath($themesubdir.'/theme/'.$conf->theme.'/ckeditor/config.js'.($ext ? '?'.$ext : ''), 1)).'\';'."\n"; // $themesubdir='' in standard usage
				print 'var ckeditorFilebrowserBrowseUrl = \''.DOL_URL_ROOT.'/core/filemanagerdol/browser/default/browser.php?Connector='.DOL_URL_ROOT.'/core/filemanagerdol/connectors/php/connector.php\';'."\n";
				print 'var ckeditorFilebrowserImageBrowseUrl = \''.DOL_URL_ROOT.'/core/filemanagerdol/browser/default/browser.php?Type=Image&Connector='.DOL_URL_ROOT.'/core/filemanagerdol/connectors/php/connector.php\';'."\n";
				print '</script>'."\n";
				print '<script src="'.$pathckeditor.$jsckeditor.($ext ? '?'.$ext : '').'"></script>'."\n";
				print '<script>';
				if (GETPOST('mode', 'aZ09') == 'Full_inline') {
					print 'CKEDITOR.disableAutoInline = false;'."\n";
				} else {
					print 'CKEDITOR.disableAutoInline = true;'."\n";
				}
				print '</script>'."\n";
			}

			// Browser notifications (if NOREQUIREMENU is on, it is mostly a page for popup, so we do not enable notif too. We hide also for public pages).
			if (!defined('NOBROWSERNOTIF') && !defined('NOREQUIREMENU') && !defined('NOLOGIN')) {
				$enablebrowsernotif = false;
				if (isModEnabled('agenda') && getDolGlobalString('AGENDA_REMINDER_BROWSER')) {
					$enablebrowsernotif = true;
				}
				if ($conf->browser->layout == 'phone') {
					$enablebrowsernotif = false;
				}
				if ($enablebrowsernotif) {
					print '<!-- Includes JS of Dolibarr (browser layout = '.$conf->browser->layout.')-->'."\n";
					print '<script nonce="'.getNonce().'" src="'.DOL_URL_ROOT.'/core/js/lib_notification.js.php'.($ext ? '?'.$ext : '').'"></script>'."\n";
				}
			}

			// Global js function
			print '<!-- Includes JS of Dolibarr -->'."\n";
			print '<script nonce="'.getNonce().'" src="'.DOL_URL_ROOT.'/core/js/lib_head.js.php?lang='.$langs->defaultlang.($ext ? '&amp;'.$ext : '').'"></script>'."\n";

			// JS forced by modules (relative url starting with /)
			if (!empty($conf->modules_parts['js'])) {		// $conf->modules_parts['js'] is array('module'=>array('file1','file2'))
				$arrayjs = (array) $conf->modules_parts['js'];
				foreach ($arrayjs as $modjs => $filesjs) {
					$filesjs = (array) $filesjs; // To be sure filejs is an array
					foreach ($filesjs as $jsfile) {
						// jsfile is a relative path
						$urlforjs = dol_buildpath($jsfile, 1);
						if ($urlforjs && $urlforjs != '/') {
							print '<!-- Include JS added by module '.$modjs.'-->'."\n";
							print '<script nonce="'.getNonce().'" src="'.$urlforjs.((strpos($jsfile, '?') === false) ? '?' : '&amp;').'lang='.$langs->defaultlang.'"></script>'."\n";
						} else {
							dol_syslog("Warning: module ".$modjs." declared a js path file for a file we can't find.", LOG_WARNING);
						}
					}
				}
			}
			// JS forced by page in top_htmlhead (relative url starting with /)
			if (is_array($arrayofjs)) {
				print '<!-- Includes JS added by page -->'."\n";
				foreach ($arrayofjs as $jsfile) {
					if (preg_match('/^(http|\/\/)/i', $jsfile)) {
						print '<script nonce="'.getNonce().'" src="'.$jsfile.((strpos($jsfile, '?') === false) ? '?' : '&amp;').'lang='.$langs->defaultlang.'"></script>'."\n";
					} else {
						print '<script nonce="'.getNonce().'" src="'.dol_buildpath($jsfile, 1).((strpos($jsfile, '?') === false) ? '?' : '&amp;').'lang='.$langs->defaultlang.'"></script>'."\n";
					}
				}
			}
		}

		//If you want to load custom javascript file from your selected theme directory
		if (getDolGlobalString('ALLOW_THEME_JS')) {
			$theme_js = dol_buildpath('/theme/'.$conf->theme.'/'.$conf->theme.'.js', 0);
			if (file_exists($theme_js)) {
				print '<script nonce="'.getNonce().'" src="'.DOL_URL_ROOT.'/theme/'.$conf->theme.'/'.$conf->theme.'.js'.($ext ? '?'.$ext : '').'"></script>'."\n";
			}
		}

		if (!empty($head)) {
			print $head."\n";
		}
		if (getDolGlobalString('MAIN_HTML_HEADER')) {
			print getDolGlobalString('MAIN_HTML_HEADER') . "\n";
		}

		$parameters = array();
		$result = $hookmanager->executeHooks('addHtmlHeader', $parameters); // Note that $action and $object may have been modified by some hooks
		print $hookmanager->resPrint; // Replace Title to show

		print "</head>\n\n";
	}

	$conf->headerdone = 1; // To tell header was output
}


/**
 *  Show an HTML header + a BODY + The top menu bar
 *
 *  @param      string			$head    			Lines in the HEAD
 *  @param      string			$title   			Title of web page
 *  @param      string			$target  			Target to use in menu links (Example: '' or '_top')
 *	@param		int<0,1>		$disablejs			Do not output links to js (Ex: qd fonction utilisee par sous formulaire Ajax)
 *	@param		int<0,1>		$disablehead		Do not output head section
 *	@param		string[]		$arrayofjs			Array of js files to add in header
 *	@param		string[]		$arrayofcss			Array of css files to add in header
 *  @param		string			$morequerystring	Query string to add to the link "print" to get same parameters (use only if autodetect fails)
 *  @param      string			$helppagename    	Name of wiki page for help ('' by default).
 * 				     		    		            Syntax is: For a wiki page: EN:EnglishPage|FR:FrenchPage|ES:SpanishPage|DE:GermanPage
 * 						                		    For other external page: http://server/url
 *  @return		void
 */
function top_menu($head, $title = '', $target = '', $disablejs = 0, $disablehead = 0, $arrayofjs = array(), $arrayofcss = array(), $morequerystring = '', $helppagename = '')
{
	global $user, $conf, $langs, $db, $form;
	global $dolibarr_main_authentication, $dolibarr_main_demo;
	global $hookmanager, $menumanager;

	$searchform = '';

	// Instantiate hooks for external modules
	$hookmanager->initHooks(array('toprightmenu'));

	$toprightmenu = '';

	// For backward compatibility with old modules
	if (empty($conf->headerdone)) {
		$disablenofollow = 0;
		top_htmlhead($head, $title, $disablejs, $disablehead, $arrayofjs, $arrayofcss, 0, $disablenofollow);
		print '<body id="mainbody">';
	}

	/*
	 * Top menu
	 */
	if ((empty($conf->dol_hide_topmenu) || GETPOSTINT('dol_invisible_topmenu')) && (!defined('NOREQUIREMENU') || !constant('NOREQUIREMENU'))) {
		if (!isset($form) || !is_object($form)) {
			include_once DOL_DOCUMENT_ROOT.'/core/class/html.form.class.php';
			$form = new Form($db);
		}

		print "\n".'<!-- Start top horizontal -->'."\n";

		print '<header id="id-top" class="side-nav-vert'.(GETPOSTINT('dol_invisible_topmenu') ? ' hidden' : '').'">'; // dol_invisible_topmenu differs from dol_hide_topmenu: dol_invisible_topmenu means we output menu but we make it invisible.

		// Show menu entries
		print '<div id="tmenu_tooltip'.(!getDolGlobalString('MAIN_MENU_INVERT') ? '' : 'invert').'" class="tmenu">'."\n";
		$menumanager->atarget = $target;
		$menumanager->showmenu('top', array('searchform' => $searchform)); // This contains a \n
		print "</div>\n";

		// Define link to login card
		$appli = constant('DOL_APPLICATION_TITLE');
		if (getDolGlobalString('MAIN_APPLICATION_TITLE')) {
			$appli = getDolGlobalString('MAIN_APPLICATION_TITLE');
			if (preg_match('/\d\.\d/', $appli)) {
				if (!preg_match('/'.preg_quote(DOL_VERSION).'/', $appli)) {
					$appli .= " (".DOL_VERSION.")"; // If new title contains a version that is different than core
				}
			} else {
				$appli .= " ".DOL_VERSION;
			}
		} else {
			$appli .= " ".DOL_VERSION;
		}

		if (getDolGlobalInt('MAIN_FEATURES_LEVEL')) {
			$appli .= "<br>".$langs->trans("LevelOfFeature").': '.getDolGlobalInt('MAIN_FEATURES_LEVEL');
		}

		$logouttext = '';
		$logouthtmltext = '';
		if (!getDolGlobalString('MAIN_OPTIMIZEFORTEXTBROWSER')) {
			//$logouthtmltext=$appli.'<br>';
			$stringforfirstkey = $langs->trans("KeyboardShortcut");
			if ($conf->browser->name == 'chrome') {
				$stringforfirstkey .= ' ALT +';
			} elseif ($conf->browser->name == 'firefox') {
				$stringforfirstkey .= ' ALT + SHIFT +';
			} else {
				$stringforfirstkey .= ' CTL +';
			}
			if ($_SESSION["dol_authmode"] != 'forceuser' && $_SESSION["dol_authmode"] != 'http') {
				$logouthtmltext .= $langs->trans("Logout").'<br>';
				$logouttext .= '<a accesskey="l" href="'.DOL_URL_ROOT.'/user/logout.php?token='.newToken().'">';
				$logouttext .= img_picto($langs->trans('Logout').' ('.$stringforfirstkey.' l)', 'sign-out', '', false, 0, 0, '', 'atoplogin valignmiddle');
				$logouttext .= '</a>';
			} else {
				$logouthtmltext .= $langs->trans("NoLogoutProcessWithAuthMode", $_SESSION["dol_authmode"]);
				$logouttext .= img_picto($langs->trans('Logout').' ('.$stringforfirstkey.' l)', 'sign-out', '', false, 0, 0, '', 'atoplogin valignmiddle opacitymedium');
			}
		}

		print '<div class="login_block usedropdown">'."\n";

		$toprightmenu .= '<div class="login_block_other">';

		// Execute hook printTopRightMenu (hooks should output string like '<div class="login"><a href="">mylink</a></div>')
		$parameters = array();
		$result = $hookmanager->executeHooks('printTopRightMenu', $parameters); // Note that $action and $object may have been modified by some hooks
		if (is_numeric($result)) {
			if ($result == 0) {
				$toprightmenu .= $hookmanager->resPrint; // add
			} else {
				$toprightmenu = $hookmanager->resPrint; // replace
			}
		} else {
			$toprightmenu .= $result; // For backward compatibility
		}

		// Link to module builder
		if (isModEnabled('modulebuilder')) {
			$text = '<a href="'.DOL_URL_ROOT.'/modulebuilder/index.php?mainmenu=home&leftmenu=admintools" target="modulebuilder">';
			//$text.= img_picto(":".$langs->trans("ModuleBuilder"), 'printer_top.png', 'class="printer"');
			$text .= '<span class="fa fa-bug atoplogin valignmiddle"></span>';
			$text .= '</a>';
			// @phan-suppress-next-line PhanPluginSuspiciousParamPosition
			$toprightmenu .= $form->textwithtooltip('', $langs->trans("ModuleBuilder"), 2, 1, $text, 'login_block_elem', 2);
		}

		// Link to print main content area (optioncss=print)
		if (!getDolGlobalString('MAIN_PRINT_DISABLELINK') && !getDolGlobalString('MAIN_OPTIMIZEFORTEXTBROWSER')) {
			$qs = dol_escape_htmltag($_SERVER["QUERY_STRING"]);

			if (isset($_POST) && is_array($_POST)) {
				foreach ($_POST as $key => $value) {
					$key = preg_replace('/[^a-z0-9_\.\-\[\]]/i', '', $key);
					if (in_array($key, array('action', 'massaction', 'password'))) {
						continue;
					}
					if (!is_array($value)) {
						if ($value !== '') {
							$qs .= '&'.urlencode($key).'='.urlencode($value);
						}
					} else {
						foreach ($value as $value2) {
							if (($value2 !== '') && (!is_array($value2))) {
								$qs .= '&'.urlencode($key).'[]='.urlencode($value2);
							}
						}
					}
				}
			}
			$qs .= (($qs && $morequerystring) ? '&' : '').$morequerystring;
			$text = '<a href="'.dol_escape_htmltag($_SERVER["PHP_SELF"]).'?'.$qs.($qs ? '&' : '').'optioncss=print" target="_blank" rel="noopener noreferrer">';
			//$text.= img_picto(":".$langs->trans("PrintContentArea"), 'printer_top.png', 'class="printer"');
			$text .= '<span class="fa fa-print atoplogin valignmiddle"></span>';
			$text .= '</a>';
			// @phan-suppress-next-line PhanPluginSuspiciousParamPosition
			$toprightmenu .= $form->textwithtooltip('', $langs->trans("PrintContentArea"), 2, 1, $text, 'login_block_elem', 2);
		}

		// Link to Dolibarr wiki pages
		if (!getDolGlobalString('MAIN_HELP_DISABLELINK') && !getDolGlobalString('MAIN_OPTIMIZEFORTEXTBROWSER')) {
			$langs->load("help");

			$helpbaseurl = '';
			$helppage = '';
			$mode = '';
			$helppresent = '';

			if (empty($helppagename)) {
				$helppagename = 'EN:User_documentation|FR:Documentation_utilisateur|ES:Documentación_usuarios|DE:Benutzerdokumentation';
			} else {
				$helppresent = 'helppresent';
			}

			// Get helpbaseurl, helppage and mode from helppagename and langs
			$arrayres = getHelpParamFor($helppagename, $langs);
			$helpbaseurl = $arrayres['helpbaseurl'];
			$helppage = $arrayres['helppage'];
			$mode = $arrayres['mode'];

			// Link to help pages
			if ($helpbaseurl && $helppage) {
				$text = '';
				$title = $langs->trans($mode == 'wiki' ? 'GoToWikiHelpPage' : 'GoToHelpPage').', ';
				if ($mode == 'wiki') {
					$title .= '<br>'.img_picto('', 'globe', 'class="pictofixedwidth"').$langs->trans("PageWiki").' '.dol_escape_htmltag('"'.strtr($helppage, '_', ' ').'"');
					if ($helppresent) {
						$title .= ' <span class="opacitymedium">('.$langs->trans("DedicatedPageAvailable").')</span>';
					} else {
						$title .= ' <span class="opacitymedium">('.$langs->trans("HomePage").')</span>';
					}
				}
				$text .= '<a class="help" target="_blank" rel="noopener noreferrer" href="';
				if ($mode == 'wiki') {
					// @phan-suppress-next-line PhanPluginPrintfVariableFormatString
					$text .= sprintf($helpbaseurl, urlencode(html_entity_decode($helppage)));
				} else {
					// @phan-suppress-next-line PhanPluginPrintfVariableFormatString
					$text .= sprintf($helpbaseurl, $helppage);
				}
				$text .= '">';
				$text .= '<span class="fa fa-question-circle atoplogin valignmiddle'.($helppresent ? ' '.$helppresent : '').'"></span>';
				$text .= '<span class="fa fa-long-arrow-alt-up helppresentcircle'.($helppresent ? '' : ' unvisible').'"></span>';
				$text .= '</a>';
				// @phan-suppress-next-line PhanPluginSuspiciousParamPosition
				$toprightmenu .= $form->textwithtooltip('', $title, 2, 1, $text, 'login_block_elem', 2);
			}

			// Version
			if (getDolGlobalString('MAIN_SHOWDATABASENAMEINHELPPAGESLINK')) {
				$langs->load('admin');
				$appli .= '<br>'.$langs->trans("Database").': '.$db->database_name;
			}
		}

		if (!getDolGlobalString('MAIN_OPTIMIZEFORTEXTBROWSER')) {
			$text = '<span class="aversion"><span class="hideonsmartphone small">'.DOL_VERSION.'</span></span>';
			// @phan-suppress-next-line PhanPluginSuspiciousParamPosition
			$toprightmenu .= $form->textwithtooltip('', $appli, 2, 1, $text, 'login_block_elem', 2);
		}

		// Logout link
		$toprightmenu .= $form->textwithtooltip('', $logouthtmltext, 2, 1, $logouttext, 'login_block_elem logout-btn', 2);

		$toprightmenu .= '</div>'; // end div class="login_block_other"


		// Add login user link
		$toprightmenu .= '<div class="login_block_user">';

		// Login name with photo and tooltip
		$mode = -1;
		$toprightmenu .= '<div class="inline-block login_block_elem login_block_elem_name nowrap centpercent" style="padding: 0px;">';

		if (getDolGlobalString('MAIN_USE_TOP_MENU_SEARCH_DROPDOWN')) {
			// Add search dropdown
			$toprightmenu .= top_menu_search();
		}

		if (getDolGlobalString('MAIN_USE_TOP_MENU_QUICKADD_DROPDOWN')) {
			// Add search dropdown
			$toprightmenu .= top_menu_quickadd();
		}

		// Add bookmark dropdown
		$toprightmenu .= top_menu_bookmark();

		// Add user dropdown
		$toprightmenu .= top_menu_user();

		$toprightmenu .= '</div>';

		$toprightmenu .= '</div>'."\n";


		print $toprightmenu;

		print "</div>\n"; // end div class="login_block"

		print '</header>';
		//print '<header class="header2">&nbsp;</header>';

		print '<div style="clear: both;"></div>';
		print "<!-- End top horizontal menu -->\n\n";
	}

	if (empty($conf->dol_hide_leftmenu) && empty($conf->dol_use_jmobile)) {
		print '<!-- Begin div id-container --><div id="id-container" class="id-container">';
	}
}


/**
 * Build the tooltip on user login
 *
 * @param	int<0,1>	$hideloginname		Hide login name. Show only the image.
 * @param	string		$urllogout			URL for logout (Will use DOL_URL_ROOT.'/user/logout.php?token=...' if empty)
 * @return  string                  		HTML content
 */
function top_menu_user($hideloginname = 0, $urllogout = '')
{
	global $langs, $conf, $db, $hookmanager, $user, $mysoc;
	global $dolibarr_main_authentication, $dolibarr_main_demo;
	global $menumanager;

	$langs->load('companies');

	$userImage = $userDropDownImage = '';
	if (!empty($user->photo)) {
		$userImage          = Form::showphoto('userphoto', $user, 0, 0, 0, 'photouserphoto userphoto', 'small', 0, 1);
		$userDropDownImage  = Form::showphoto('userphoto', $user, 0, 0, 0, 'dropdown-user-image', 'small', 0, 1);
	} else {
		$nophoto = '/public/theme/common/user_anonymous.png';
		if ($user->gender == 'man') {
			$nophoto = '/public/theme/common/user_man.png';
		}
		if ($user->gender == 'woman') {
			$nophoto = '/public/theme/common/user_woman.png';
		}

		$userImage = '<img class="photo photouserphoto userphoto" alt="" src="'.DOL_URL_ROOT.$nophoto.'">';
		$userDropDownImage = '<img class="photo dropdown-user-image" alt="" src="'.DOL_URL_ROOT.$nophoto.'">';
	}

	$dropdownBody = '';
	$dropdownBody .= '<span id="topmenulogincompanyinfo-btn"><i class="fa fa-caret-right"></i> '.$langs->trans("ShowCompanyInfos").'</span>';
	$dropdownBody .= '<div id="topmenulogincompanyinfo" >';

	$dropdownBody .= '<br><b>'.$langs->trans("Company").'</b>: <span>'.dol_escape_htmltag($mysoc->name).'</span>';
	if ($langs->transcountry("ProfId1", $mysoc->country_code) != '-') {
		$dropdownBody .= '<br><b>'.$langs->transcountry("ProfId1", $mysoc->country_code).'</b>: <span>'.dol_print_profids(getDolGlobalString("MAIN_INFO_SIREN"), 1).'</span>';
	}
	if ($langs->transcountry("ProfId2", $mysoc->country_code) != '-') {
		$dropdownBody .= '<br><b>'.$langs->transcountry("ProfId2", $mysoc->country_code).'</b>: <span>'.dol_print_profids(getDolGlobalString("MAIN_INFO_SIRET"), 2).'</span>';
	}
	if ($langs->transcountry("ProfId3", $mysoc->country_code) != '-') {
		$dropdownBody .= '<br><b>'.$langs->transcountry("ProfId3", $mysoc->country_code).'</b>: <span>'.dol_print_profids(getDolGlobalString("MAIN_INFO_APE"), 3).'</span>';
	}
	if ($langs->transcountry("ProfId4", $mysoc->country_code) != '-') {
		$dropdownBody .= '<br><b>'.$langs->transcountry("ProfId4", $mysoc->country_code).'</b>: <span>'.dol_print_profids(getDolGlobalString("MAIN_INFO_RCS"), 4).'</span>';
	}
	if ($langs->transcountry("ProfId5", $mysoc->country_code) != '-') {
		$dropdownBody .= '<br><b>'.$langs->transcountry("ProfId5", $mysoc->country_code).'</b>: <span>'.dol_print_profids(getDolGlobalString("MAIN_INFO_PROFID5"), 5).'</span>';
	}
	if ($langs->transcountry("ProfId6", $mysoc->country_code) != '-') {
		$dropdownBody .= '<br><b>'.$langs->transcountry("ProfId6", $mysoc->country_code).'</b>: <span>'.dol_print_profids(getDolGlobalString("MAIN_INFO_PROFID6"), 6).'</span>';
	}
	$dropdownBody .= '<br><b>'.$langs->trans("VATIntraShort").'</b>: <span>'.dol_print_profids(getDolGlobalString("MAIN_INFO_TVAINTRA"), 'VAT').'</span>';
	$dropdownBody .= '<br><b>'.$langs->trans("Country").'</b>: <span>'.($mysoc->country_code ? $langs->trans("Country".$mysoc->country_code) : '').'</span>';
	if (isModEnabled('multicurrency')) {
		$dropdownBody .= '<br><b>'.$langs->trans("Currency").'</b>: <span>'.$conf->currency.'</span>';
	}
	$dropdownBody .= '</div>';

	$dropdownBody .= '<br>';
	$dropdownBody .= '<span id="topmenuloginmoreinfo-btn"><i class="fa fa-caret-right"></i> '.$langs->trans("ShowMoreInfos").'</span>';
	$dropdownBody .= '<div id="topmenuloginmoreinfo" >';

	// login infos
	if (!empty($user->admin)) {
		$dropdownBody .= '<br><b>'.$langs->trans("Administrator").'</b>: '.yn($user->admin);
	}
	if (!empty($user->socid)) {	// Add thirdparty for external users
		$thirdpartystatic = new Societe($db);
		$thirdpartystatic->fetch($user->socid);
		$companylink = ' '.$thirdpartystatic->getNomUrl(2); // picto only of company
		$company = ' ('.$langs->trans("Company").': '.$thirdpartystatic->name.')';
	}
	$type = ($user->socid ? $langs->trans("External").$company : $langs->trans("Internal"));
	$dropdownBody .= '<br><b>'.$langs->trans("Type").':</b> '.$type;
	$dropdownBody .= '<br><b>'.$langs->trans("Status").'</b>: '.$user->getLibStatut(0);
	$dropdownBody .= '<br>';

	$dropdownBody .= '<br><u>'.$langs->trans("Session").'</u>';
	$dropdownBody .= '<br><b>'.$langs->trans("IPAddress").'</b>: '.dol_escape_htmltag($_SERVER["REMOTE_ADDR"]);
	if (getDolGlobalString('MAIN_MODULE_MULTICOMPANY')) {
		$dropdownBody .= '<br><b>'.$langs->trans("ConnectedOnMultiCompany").':</b> '.$conf->entity.' (user entity '.$user->entity.')';
	}
	$dropdownBody .= '<br><b>'.$langs->trans("AuthenticationMode").':</b> '.$_SESSION["dol_authmode"].(empty($dolibarr_main_demo) ? '' : ' (demo)');
	$dropdownBody .= '<br><b>'.$langs->trans("ConnectedSince").':</b> '.dol_print_date($user->datelastlogin, "dayhour", 'tzuser');
	$dropdownBody .= '<br><b>'.$langs->trans("PreviousConnexion").':</b> '.dol_print_date($user->datepreviouslogin, "dayhour", 'tzuser');
	$dropdownBody .= '<br><b>'.$langs->trans("CurrentTheme").':</b> '.$conf->theme;
	$dropdownBody .= '<br><b>'.$langs->trans("CurrentMenuManager").':</b> '.(isset($menumanager) ? $menumanager->name : 'unknown');
	$langFlag = picto_from_langcode($langs->getDefaultLang());
	$dropdownBody .= '<br><b>'.$langs->trans("CurrentUserLanguage").':</b> '.($langFlag ? $langFlag.' ' : '').$langs->getDefaultLang();

	$tz = (int) $_SESSION['dol_tz'] + (int) $_SESSION['dol_dst'];
	$dropdownBody .= '<br><b>'.$langs->trans("ClientTZ").':</b> '.($tz ? ($tz >= 0 ? '+' : '').$tz : '');
	$dropdownBody .= ' ('.$_SESSION['dol_tz_string'].')';
	//$dropdownBody .= ' &nbsp; &nbsp; &nbsp; '.$langs->trans("DaylingSavingTime").': ';
	//if ($_SESSION['dol_dst'] > 0) $dropdownBody .= yn(1);
	//else $dropdownBody .= yn(0);

	$dropdownBody .= '<br><b>'.$langs->trans("Browser").':</b> '.$conf->browser->name.($conf->browser->version ? ' '.$conf->browser->version : '').' <small class="opacitymedium">('.dol_escape_htmltag($_SERVER['HTTP_USER_AGENT']).')</small>';
	$dropdownBody .= '<br><b>'.$langs->trans("Layout").':</b> '.$conf->browser->layout;
	$dropdownBody .= '<br><b>'.$langs->trans("Screen").':</b> '.$_SESSION['dol_screenwidth'].' x '.$_SESSION['dol_screenheight'];
	if ($conf->browser->layout == 'phone') {
		$dropdownBody .= '<br><b>'.$langs->trans("Phone").':</b> '.$langs->trans("Yes");
	}
	if (!empty($_SESSION["disablemodules"])) {
		$dropdownBody .= '<br><b>'.$langs->trans("DisabledModules").':</b> <br>'.implode(', ', explode(',', $_SESSION["disablemodules"]));
	}
	$dropdownBody .= '</div>';

	// Execute hook
	$parameters = array('user' => $user, 'langs' => $langs);
	$result = $hookmanager->executeHooks('printTopRightMenuLoginDropdownBody', $parameters); // Note that $action and $object may have been modified by some hooks
	if (is_numeric($result)) {
		if ($result == 0) {
			$dropdownBody .= $hookmanager->resPrint; // add
		} else {
			$dropdownBody = $hookmanager->resPrint; // replace
		}
	}

	if (empty($urllogout)) {
		$urllogout = DOL_URL_ROOT.'/user/logout.php?token='.newToken();
	}

	// accesskey is for Windows or Linux:  ALT + key for chrome, ALT + SHIFT + KEY for firefox
	// accesskey is for Mac:               CTRL + key for all browsers
	$stringforfirstkey = $langs->trans("KeyboardShortcut");
	if ($conf->browser->name == 'chrome') {
		$stringforfirstkey .= ' ALT +';
	} elseif ($conf->browser->name == 'firefox') {
		$stringforfirstkey .= ' ALT + SHIFT +';
	} else {
		$stringforfirstkey .= ' CTL +';
	}

	// Defined the links for bottom of card
	$profilLink = '<a accesskey="u" href="'.DOL_URL_ROOT.'/user/card.php?id='.$user->id.'" class="button-top-menu-dropdown" title="'.dol_escape_htmltag($langs->trans("YourUserFile").' ('.$stringforfirstkey.' u)').'"><i class="fa fa-user"></i>  '.$langs->trans("Card").'</a>';
	$urltovirtualcard = '/user/virtualcard.php?id='.((int) $user->id);
	$virtuelcardLink = dolButtonToOpenUrlInDialogPopup('publicvirtualcardmenu', $langs->transnoentitiesnoconv("PublicVirtualCardUrl").(is_object($user) ? ' - '.$user->getFullName($langs) : '').' ('.$stringforfirstkey.' v)', img_picto($langs->trans("PublicVirtualCardUrl").' ('.$stringforfirstkey.' v)', 'card', ''), $urltovirtualcard, '', 'button-top-menu-dropdown marginleftonly nohover', "closeTopMenuLoginDropdown()", '', 'v');
	$logoutLink = '<a accesskey="l" href="'.$urllogout.'" class="button-top-menu-dropdown" title="'.dol_escape_htmltag($langs->trans("Logout").' ('.$stringforfirstkey.' l)').'"><i class="fa fa-sign-out-alt padingright"></i><span class="hideonsmartphone">'.$langs->trans("Logout").'</span></a>';

	$profilName = $user->getFullName($langs).' ('.$user->login.')';
	if (!empty($user->admin)) {
		$profilName = '<i class="far fa-star classfortooltip" title="'.$langs->trans("Administrator").'" ></i> '.$profilName;
	}

	// Define version to show
	$appli = constant('DOL_APPLICATION_TITLE');
	if (getDolGlobalString('MAIN_APPLICATION_TITLE')) {
		$appli = getDolGlobalString('MAIN_APPLICATION_TITLE');
		if (preg_match('/\d\.\d/', $appli)) {
			if (!preg_match('/'.preg_quote(DOL_VERSION).'/', $appli)) {
				$appli .= " (".DOL_VERSION.")"; // If new title contains a version that is different than core
			}
		} else {
			$appli .= " ".DOL_VERSION;
		}
	} else {
		$appli .= " ".DOL_VERSION;
	}

	if (!getDolGlobalString('MAIN_OPTIMIZEFORTEXTBROWSER')) {
		$btnUser = '<!-- div for user link -->
	    <div id="topmenu-login-dropdown" class="userimg atoplogin dropdown user user-menu inline-block">
	        <a href="'.DOL_URL_ROOT.'/user/card.php?id='.$user->id.'" class="dropdown-toggle login-dropdown-a valignmiddle" data-toggle="dropdown">
	            '.$userImage.(empty($user->photo) ? '<span class="hidden-xs maxwidth200 atoploginusername hideonsmartphone paddingleft valignmiddle small">'.dol_trunc($user->firstname ? $user->firstname : $user->login, 10).'</span>' : '').'
	        </a>
	        <div class="dropdown-menu">
	            <!-- User image -->
	            <div class="user-header">
	                '.$userDropDownImage.'
	                <p>
	                    '.$profilName.'<br>';
		if ($user->datelastlogin) {
			$title = $langs->trans("ConnectedSince").' : '.dol_print_date($user->datelastlogin, "dayhour", 'tzuser');
			if ($user->datepreviouslogin) {
				$title .= '<br>'.$langs->trans("PreviousConnexion").' : '.dol_print_date($user->datepreviouslogin, "dayhour", 'tzuser');
			}
		}
		$btnUser .= '<small class="classfortooltip" title="'.dol_escape_htmltag($title).'" ><i class="fa fa-user-clock"></i> '.dol_print_date($user->datelastlogin, "dayhour", 'tzuser').'</small><br>';
		if ($user->datepreviouslogin) {
			$btnUser .= '<small class="classfortooltip" title="'.dol_escape_htmltag($title).'" ><i class="fa fa-user-clock opacitymedium"></i> '.dol_print_date($user->datepreviouslogin, "dayhour", 'tzuser').'</small><br>';
		}

		//$btnUser .= '<small class="classfortooltip"><i class="fa fa-cog"></i> '.$langs->trans("Version").' '.$appli.'</small>';
		$btnUser .= '
	                </p>
	            </div>

	            <!-- Menu Body user-->
	            <div class="user-body">'.$dropdownBody.'</div>

	            <!-- Menu Footer-->
	            <div class="user-footer">
	                <div class="pull-left">
	                    '.$profilLink.'
	                </div>
	                <div class="pull-left">
	                    '.$virtuelcardLink.'
	                </div>
	                <div class="pull-right">
	                    '.$logoutLink.'
	                </div>
	                <div class="clearboth"></div>
	            </div>

	        </div>
	    </div>';
	} else {
		$btnUser = '<!-- div for user link -->
	    <div id="topmenu-login-dropdown" class="userimg atoplogin dropdown user user-menu inline-block">
<<<<<<< HEAD
	    	<a href="'.DOL_URL_ROOT.'/user/card.php?id='.$user->id.'" alt="'.$langs->trans("MyUserCard").'">
	    	'.$userImage.'
	    		<span class="hidden-xs maxwidth200 atoploginusername hideonsmartphone">'.dol_trunc($user->firstname ? $user->firstname : $user->login, 10).'</span>
	    		</a>
=======
	    	<a href="'.DOL_URL_ROOT.'/user/card.php?id='.$user->id.'" class="valignmiddle">
	    	'.$userImage.(empty($user->photo) ? '<span class="hidden-xs maxwidth200 atoploginusername hideonsmartphone paddingleft small">'.dol_trunc($user->firstname ? $user->firstname : $user->login, 10).'</span>' : '').'
	    	</a>
>>>>>>> 40815ec2
		</div>';
	}

	if (!defined('JS_JQUERY_DISABLE_DROPDOWN') && !empty($conf->use_javascript_ajax)) {    // This may be set by some pages that use different jquery version to avoid errors
		$btnUser .= '
        <!-- Code to show/hide the user drop-down -->
        <script>
		function closeTopMenuLoginDropdown() {
			//console.log("close login dropdown");	// This is call at each click on page, so we disable the log
			// Hide the menus.
            jQuery("#topmenu-login-dropdown").removeClass("open");
		}
        jQuery(document).ready(function() {
            jQuery(document).on("click", function(event) {
				// console.log("Click somewhere on screen");
                if (!$(event.target).closest("#topmenu-login-dropdown").length) {
					closeTopMenuLoginDropdown();
                }
            });
		';


		//if ($conf->theme != 'md') {
			$btnUser .= '
	            jQuery("#topmenu-login-dropdown .dropdown-toggle").on("click", function(event) {
					console.log("Click on #topmenu-login-dropdown .dropdown-toggle");
					event.preventDefault();
	                jQuery("#topmenu-login-dropdown").toggleClass("open");
	            });

	            jQuery("#topmenulogincompanyinfo-btn").on("click", function() {
					console.log("Click on #topmenulogincompanyinfo-btn");
	                jQuery("#topmenulogincompanyinfo").slideToggle();
	            });

	            jQuery("#topmenuloginmoreinfo-btn").on("click", function() {
					console.log("Click on #topmenuloginmoreinfo-btn");
	                jQuery("#topmenuloginmoreinfo").slideToggle();
	            });';
		//}

		$btnUser .= '
        });
        </script>
        ';
	}

	return $btnUser;
}

/**
 * Build the tooltip on top menu quick add
 *
 * @return  string                  HTML content
 */
function top_menu_quickadd()
{
	global $conf, $langs;

	// Button disabled on text browser
	if (getDolGlobalString('MAIN_OPTIMIZEFORTEXTBROWSER')) {
		return '';
	}

	$html = '';

	// accesskey is for Windows or Linux:  ALT + key for chrome, ALT + SHIFT + KEY for firefox
	// accesskey is for Mac:               CTRL + key for all browsers
	$stringforfirstkey = $langs->trans("KeyboardShortcut");
	if ($conf->browser->os === 'macintosh') {
		$stringforfirstkey .= ' CTL +';
	} else {
		if ($conf->browser->name == 'chrome') {
			$stringforfirstkey .= ' ALT +';
		} elseif ($conf->browser->name == 'firefox') {
			$stringforfirstkey .= ' ALT + SHIFT +';
		} else {
			$stringforfirstkey .= ' CTL +';
		}
	}

	$html .= '<!-- div for quick add link -->
    <div id="topmenu-quickadd-dropdown" class="atoplogin dropdown inline-block">
        <a accesskey="a" class="dropdown-toggle login-dropdown-a nofocusvisible" data-toggle="dropdown" href="#" title="'.$langs->trans('QuickAdd').' ('.$stringforfirstkey.' a)"><i class="fa fa-plus-circle"></i></a>
        <div class="dropdown-menu">'.printDropdownQuickadd().'</div>
    </div>';
	if (!defined('JS_JQUERY_DISABLE_DROPDOWN') && !empty($conf->use_javascript_ajax)) {    // This may be set by some pages that use different jquery version to avoid errors
		$html .= '
        <!-- Code to show/hide the user drop-down for the quick add -->
        <script>
        jQuery(document).ready(function() {
            jQuery(document).on("click", function(event) {
                if (!$(event.target).closest("#topmenu-quickadd-dropdown").length) {
                    // Hide the menus.
                    $("#topmenu-quickadd-dropdown").removeClass("open");
                }
            });
            $("#topmenu-quickadd-dropdown .dropdown-toggle").on("click", function(event) {
				console.log("Click on #topmenu-quickadd-dropdown .dropdown-toggle");
                openQuickAddDropDown(event);
            });

            // Key map shortcut
            $(document).keydown(function(event){
				var ostype = \''.dol_escape_js($conf->browser->os).'\';
				if (ostype === "macintosh") {
					if ( event.which === 65 && event.ctrlKey ) {
						console.log(\'control + a : trigger open quick add dropdown\');
						openQuickAddDropDown(event);
					}
				} else {
					if ( event.which === 65 && event.ctrlKey && event.shiftKey ) {
						console.log(\'control + shift + a : trigger open quick add dropdown\');
						openQuickAddDropDown(event);
					}
				}
            });

            var openQuickAddDropDown = function(event) {
                event.preventDefault();
                $("#topmenu-quickadd-dropdown").toggleClass("open");
                //$("#top-quickadd-search-input").focus();
            }
        });
        </script>
        ';
	}
	return $html;
}

/**
 * Generate list of quickadd items
 *
 * @return string HTML output
 */
function printDropdownQuickadd()
{
	global $user, $langs, $hookmanager;

	$items = array(
		'items' => array(
			array(
				"url" => "/adherents/card.php?action=create&amp;mainmenu=members",
				"title" => "MenuNewMember@members",
				"name" => "Adherent@members",
				"picto" => "object_member",
				"activation" => isModEnabled('member') && $user->hasRight("adherent", "write"), // vs hooking
				"position" => 5,
			),
			array(
				"url" => "/societe/card.php?action=create&amp;mainmenu=companies",
				"title" => "MenuNewThirdParty@companies",
				"name" => "ThirdParty@companies",
				"picto" => "object_company",
				"activation" => isModEnabled("societe") && $user->hasRight("societe", "write"), // vs hooking
				"position" => 10,
			),
			array(
				"url" => "/contact/card.php?action=create&amp;mainmenu=companies",
				"title" => "NewContactAddress@companies",
				"name" => "Contact@companies",
				"picto" => "object_contact",
				"activation" => isModEnabled("societe") && $user->hasRight("societe", "contact", "write"), // vs hooking
				"position" => 20,
			),
			array(
				"url" => "/comm/propal/card.php?action=create&amp;mainmenu=commercial",
				"title" => "NewPropal@propal",
				"name" => "Proposal@propal",
				"picto" => "object_propal",
				"activation" => isModEnabled("propal") && $user->hasRight("propal", "write"), // vs hooking
				"position" => 30,
			),

			array(
				"url" => "/commande/card.php?action=create&amp;mainmenu=commercial",
				"title" => "NewOrder@orders",
				"name" => "Order@orders",
				"picto" => "object_order",
				"activation" => isModEnabled('order') && $user->hasRight("commande", "write"), // vs hooking
				"position" => 40,
			),
			array(
				"url" => "/compta/facture/card.php?action=create&amp;mainmenu=billing",
				"title" => "NewBill@bills",
				"name" => "Bill@bills",
				"picto" => "object_bill",
				"activation" => isModEnabled('invoice') && $user->hasRight("facture", "write"), // vs hooking
				"position" => 50,
			),
			array(
				"url" => "/contrat/card.php?action=create&amp;mainmenu=commercial",
				"title" => "NewContractSubscription@contracts",
				"name" => "Contract@contracts",
				"picto" => "object_contract",
				"activation" => isModEnabled('contract') && $user->hasRight("contrat", "write"), // vs hooking
				"position" => 60,
			),
			array(
				"url" => "/supplier_proposal/card.php?action=create&amp;mainmenu=commercial",
				"title" => "SupplierProposalNew@supplier_proposal",
				"name" => "SupplierProposal@supplier_proposal",
				"picto" => "supplier_proposal",
				"activation" => isModEnabled('supplier_proposal') && $user->hasRight("supplier_invoice", "write"), // vs hooking
				"position" => 70,
			),
			array(
				"url" => "/fourn/commande/card.php?action=create&amp;mainmenu=commercial",
				"title" => "NewSupplierOrderShort@orders",
				"name" => "SupplierOrder@orders",
				"picto" => "supplier_order",
				"activation" => (isModEnabled("fournisseur") && !getDolGlobalString('MAIN_USE_NEW_SUPPLIERMOD') && $user->hasRight("fournisseur", "commande", "write")) || (isModEnabled("supplier_order") && $user->hasRight("supplier_invoice", "write")), // vs hooking
				"position" => 80,
			),
			array(
				"url" => "/fourn/facture/card.php?action=create&amp;mainmenu=billing",
				"title" => "NewBill@bills",
				"name" => "SupplierBill@bills",
				"picto" => "supplier_invoice",
				"activation" => (isModEnabled("fournisseur") && !getDolGlobalString('MAIN_USE_NEW_SUPPLIERMOD') && $user->hasRight("fournisseur", "facture", "write")) || (isModEnabled("supplier_invoice") && $user->hasRight("supplier_invoice", "write")), // vs hooking
				"position" => 90,
			),
			array(
				"url" => "/ticket/card.php?action=create&amp;mainmenu=ticket",
				"title" => "NewTicket@ticket",
				"name" => "Ticket@ticket",
				"picto" => "ticket",
				"activation" => isModEnabled('ticket') && $user->hasRight("ticket", "write"), // vs hooking
				"position" => 100,
			),
			array(
				"url" => "/fichinter/card.php?action=create&mainmenu=commercial",
				"title" => "NewIntervention@interventions",
				"name" => "Intervention@interventions",
				"picto" => "intervention",
				"activation" => isModEnabled('intervention') && $user->hasRight("ficheinter", "creer"), // vs hooking
				"position" => 110,
			),
			array(
				"url" => "/product/card.php?action=create&amp;type=0&amp;mainmenu=products",
				"title" => "NewProduct@products",
				"name" => "Product@products",
				"picto" => "object_product",
				"activation" => isModEnabled("product") && $user->hasRight("produit", "write"), // vs hooking
				"position" => 400,
			),
			array(
				"url" => "/product/card.php?action=create&amp;type=1&amp;mainmenu=products",
				"title" => "NewService@products",
				"name" => "Service@products",
				"picto" => "object_service",
				"activation" => isModEnabled("service") && $user->hasRight("service", "write"), // vs hooking
				"position" => 410,
			),
			array(
				"url" => "/user/card.php?action=create&amp;type=1&amp;mainmenu=home",
				"title" => "AddUser@users",
				"name" => "User@users",
				"picto" => "user",
				"activation" => $user->hasRight("user", "user", "write"), // vs hooking
				"position" => 500,
			),
		),
	);

	$dropDownQuickAddHtml = '';

	// Define $dropDownQuickAddHtml
	$dropDownQuickAddHtml .= '<div class="quickadd-body dropdown-body">';
	$dropDownQuickAddHtml .= '<div class="dropdown-quickadd-list">';

	// Allow the $items of the menu to be manipulated by modules
	$parameters = array();
	$hook_items = $items;
	$reshook = $hookmanager->executeHooks('menuDropdownQuickaddItems', $parameters, $hook_items); // Note that $action and $object may have been modified by some hooks
	if (is_numeric($reshook) && !empty($hookmanager->resArray) && is_array($hookmanager->resArray)) {
		if ($reshook == 0) {
			$items['items'] = array_merge($items['items'], $hookmanager->resArray); // add
		} else {
			$items = $hookmanager->resArray; // replace
		}

		// Sort menu items by 'position' value
		$position = array();
		foreach ($items['items'] as $key => $row) {
			$position[$key] = $row['position'];
		}
		$array1_sort_order = SORT_ASC;
		array_multisort($position, $array1_sort_order, $items['items']);
	}

	foreach ($items['items'] as $item) {
		if (!$item['activation']) {
			continue;
		}
		$langs->load(explode('@', $item['title'])[1]);
		$langs->load(explode('@', $item['name'])[1]);
		$dropDownQuickAddHtml .= '
			<a class="dropdown-item quickadd-item" href="'.DOL_URL_ROOT.$item['url'].'" title="'.$langs->trans(explode('@', $item['title'])[0]).'">
			'. img_picto('', $item['picto'], 'style="width:18px;"') . ' ' . $langs->trans(explode('@', $item['name'])[0]) . '</a>
		';
	}

	$dropDownQuickAddHtml .= '</div>';
	$dropDownQuickAddHtml .= '</div>';

	return $dropDownQuickAddHtml;
}

/**
 * Build the tooltip on top menu bookmark
 *
 * @return  string                  HTML content
 */
function top_menu_bookmark()
{
	global $langs, $conf, $db, $user;

	$html = '';

	// Define $bookmarks
	if (!isModEnabled('bookmark') || !$user->hasRight('bookmark', 'lire')) {
		return $html;
	}

	// accesskey is for Windows or Linux:  ALT + key for chrome, ALT + SHIFT + KEY for firefox
	// accesskey is for Mac:               CTRL + key for all browsers
	$stringforfirstkey = $langs->trans("KeyboardShortcut");
	if ($conf->browser->os === 'macintosh') {
		$stringforfirstkey .= ' CTL +';
	} else {
		if ($conf->browser->name == 'chrome') {
			$stringforfirstkey .= ' ALT +';
		} elseif ($conf->browser->name == 'firefox') {
			$stringforfirstkey .= ' ALT + SHIFT +';
		} else {
			$stringforfirstkey .= ' CTL +';
		}
	}

	if (!defined('JS_JQUERY_DISABLE_DROPDOWN') && !empty($conf->use_javascript_ajax)) {	    // This may be set by some pages that use different jquery version to avoid errors
		include_once DOL_DOCUMENT_ROOT.'/bookmarks/bookmarks.lib.php';
		$langs->load("bookmarks");

		if (getDolGlobalString('MAIN_OPTIMIZEFORTEXTBROWSER')) {
			$html .= '<div id="topmenu-bookmark-dropdown" class="dropdown inline-block">';
			$html .= printDropdownBookmarksList();
			$html .= '</div>';
		} else {
			$html .= '<!-- div for bookmark link -->
	        <div id="topmenu-bookmark-dropdown" class="dropdown inline-block">
	            <a accesskey="b" class="dropdown-toggle login-dropdown-a nofocusvisible" data-toggle="dropdown" href="#" title="'.$langs->trans('Bookmarks').' ('.$stringforfirstkey.' b)"><i class="fa fa-star"></i></a>
	            <div class="dropdown-menu">
	                '.printDropdownBookmarksList().'
	            </div>
	        </div>';

			$html .= '
	        <!-- Code to show/hide the bookmark drop-down -->
	        <script>
	        jQuery(document).ready(function() {
	            jQuery(document).on("click", function(event) {
	                if (!$(event.target).closest("#topmenu-bookmark-dropdown").length) {
						//console.log("close bookmark dropdown - we click outside");
	                    // Hide the menus.
	                    $("#topmenu-bookmark-dropdown").removeClass("open");
	                }
	            });

	            jQuery("#topmenu-bookmark-dropdown .dropdown-toggle").on("click", function(event) {
					console.log("Click on #topmenu-bookmark-dropdown .dropdown-toggle");
					openBookMarkDropDown(event);
	            });

	            // Key map shortcut
	            jQuery(document).keydown(function(event) {
					var ostype = \''.dol_escape_js($conf->browser->os).'\';
					if (ostype === "macintosh") {
						if ( event.which === 66 && event.ctrlKey ) {
							console.log("Click on control + b : trigger open bookmark dropdown");
							openBookMarkDropDown(event);
						}
					} else {
						if ( event.which === 66 && event.ctrlKey && event.shiftKey ) {
							console.log("Click on control + shift + b : trigger open bookmark dropdown");
							openBookMarkDropDown(event);
						}
					}
	            });

	            var openBookMarkDropDown = function(event) {
	                event.preventDefault();
	                jQuery("#topmenu-bookmark-dropdown").toggleClass("open");
	                jQuery("#top-bookmark-search-input").focus();
	            }

	        });
	        </script>
	        ';
		}
	}
	return $html;
}

/**
 * Build the tooltip on top menu tsearch
 *
 * @return  string                  HTML content
 */
function top_menu_search()
{
	global $langs, $conf, $db, $user, $hookmanager;

	$html = '';

	$usedbyinclude = 1;
	$arrayresult = array();
	include DOL_DOCUMENT_ROOT.'/core/ajax/selectsearchbox.php'; // This sets $arrayresult

	// accesskey is for Windows or Linux:  ALT + key for chrome, ALT + SHIFT + KEY for firefox
	// accesskey is for Mac:               CTRL + key for all browsers
	$stringforfirstkey = $langs->trans("KeyboardShortcut");
	if ($conf->browser->name == 'chrome') {
		$stringforfirstkey .= ' ALT +';
	} elseif ($conf->browser->name == 'firefox') {
		$stringforfirstkey .= ' ALT + SHIFT +';
	} else {
		$stringforfirstkey .= ' CTL +';
	}

	$searchInput = '<input type="search" name="search_all"'.($stringforfirstkey ? ' title="'.dol_escape_htmltag($stringforfirstkey.' s').'"' : '').' id="top-global-search-input" class="dropdown-search-input search_component_input" placeholder="'.$langs->trans('Search').'" autocomplete="off">';

	$defaultAction = '';
	$buttonList = '<div class="dropdown-global-search-button-list" >';
	// Menu with all searchable items
	foreach ($arrayresult as $keyItem => $item) {
		if (empty($defaultAction)) {
			$defaultAction = $item['url'];
		}
		$buttonList .= '<button class="dropdown-item global-search-item tdoverflowmax300" data-target="'.dol_escape_htmltag($item['url']).'" >';
		$buttonList .= $item['text'];
		$buttonList .= '</button>';
	}
	$buttonList .= '</div>';

	$dropDownHtml = '<form role="search" id="top-menu-action-search" name="actionsearch" method="GET" action="'.$defaultAction.'">';

	$dropDownHtml .= '
        <!-- search input -->
        <div class="dropdown-header search-dropdown-header">
            ' . $searchInput.'
        </div>
    ';

	$dropDownHtml .= '
        <!-- Menu Body search -->
        <div class="dropdown-body search-dropdown-body">
        '.$buttonList.'
        </div>
        ';

	$dropDownHtml .= '</form>';

	// accesskey is for Windows or Linux:  ALT + key for chrome, ALT + SHIFT + KEY for firefox
	// accesskey is for Mac:               CTRL + key for all browsers
	$stringforfirstkey = $langs->trans("KeyboardShortcut");
	if ($conf->browser->name == 'chrome') {
		$stringforfirstkey .= ' ALT +';
	} elseif ($conf->browser->name == 'firefox') {
		$stringforfirstkey .= ' ALT + SHIFT +';
	} else {
		$stringforfirstkey .= ' CTL +';
	}

	$html .= '<!-- div for Global Search -->
    <div id="topmenu-global-search-dropdown" class="atoplogin dropdown inline-block">
        <a accesskey="s" class="dropdown-toggle login-dropdown-a nofocusvisible" data-toggle="dropdown" href="#" title="'.$langs->trans('Search').' ('.$stringforfirstkey.' s)">
            <i class="fa fa-search" aria-hidden="true" ></i>
        </a>
        <div class="dropdown-menu dropdown-search">
            '.$dropDownHtml.'
        </div>
    </div>';

	$html .= '
    <!-- Code to show/hide the user drop-down -->
    <script>
    jQuery(document).ready(function() {

        // prevent submitting form on press ENTER
        jQuery("#top-global-search-input").keydown(function (e) {
            if (e.keyCode == 13 || e.keyCode == 40) {
                var inputs = $(this).parents("form").eq(0).find(":button");
                if (inputs[inputs.index(this) + 1] != null) {
                    inputs[inputs.index(this) + 1].focus();
					 if (e.keyCode == 13){
						 inputs[inputs.index(this) + 1].trigger("click");
					 }

                }
                e.preventDefault();
                return false;
            }
        });

        // arrow key nav
        jQuery(document).keydown(function(e) {
			// Get the focused element:
			var $focused = $(":focus");
			if($focused.length && $focused.hasClass("global-search-item")){

           		// UP - move to the previous line
				if (e.keyCode == 38) {
				    e.preventDefault();
					$focused.prev().focus();
				}

				// DOWN - move to the next line
				if (e.keyCode == 40) {
				    e.preventDefault();
					$focused.next().focus();
				}
			}
        });


        // submit form action
        jQuery(".dropdown-global-search-button-list .global-search-item").on("click", function(event) {
            jQuery("#top-menu-action-search").attr("action", $(this).data("target"));
            jQuery("#top-menu-action-search").submit();
        });

        // close drop down
        jQuery(document).on("click", function(event) {
			if (!$(event.target).closest("#topmenu-global-search-dropdown").length) {
				console.log("click close search - we click outside");
                // Hide the menus.
                jQuery("#topmenu-global-search-dropdown").removeClass("open");
            }
        });

        // Open drop down
        jQuery("#topmenu-global-search-dropdown .dropdown-toggle").on("click", function(event) {
			console.log("click on toggle #topmenu-global-search-dropdown .dropdown-toggle");
            openGlobalSearchDropDown();
        });

        // Key map shortcut
        jQuery(document).keydown(function(e){
              if ( e.which === 70 && e.ctrlKey && e.shiftKey ) {
                 console.log(\'control + shift + f : trigger open global-search dropdown\');
                 openGlobalSearchDropDown();
              }
              if ( e.which === 70 && e.alKey ) {
                 console.log(\'alt + f : trigger open global-search dropdown\');
                 openGlobalSearchDropDown();
              }
        });

        var openGlobalSearchDropDown = function() {
            jQuery("#topmenu-global-search-dropdown").toggleClass("open");
            jQuery("#top-global-search-input").focus();
        }

    });
    </script>
    ';

	return $html;
}

/**
 *  Show left menu bar
 *
 *  @param  string		$menu_array_before 	       	Table of menu entries to show before entries of menu handler. This param is deprecated and must be provided to ''.
 *  @param  string		$helppagename    	       	Name of wiki page for help ('' by default).
 *                                                  Syntax is: For a wiki page: EN:EnglishPage|FR:FrenchPage|ES:SpanishPage|DE:GermanPage
 *                                                  For other external page: http://server/url
 *  @param  string		$notused             		Deprecated. Used in past to add content into left menu. Hooks can be used now.
 *  @param  array		$menu_array_after           Table of menu entries to show after entries of menu handler
 *  @param  int			$leftmenuwithoutmainarea    Must be set to 1. 0 by default for backward compatibility with old modules.
 *  @param  string		$title                      Title of web page
 *  @param  int<0,1>	$acceptdelayedhtml          1 if caller request to have html delayed content not returned but saved into global $delayedhtmlcontent (so caller can show it at end of page to avoid flash FOUC effect)
 *  @return	void
 */
function left_menu($menu_array_before, $helppagename = '', $notused = '', $menu_array_after = array(), $leftmenuwithoutmainarea = 0, $title = '', $acceptdelayedhtml = 0)
{
	global $user, $conf, $langs, $db, $form;
	global $hookmanager, $menumanager;

	$searchform = '';

	if (!empty($menu_array_before)) {
		dol_syslog("Deprecated parameter menu_array_before was used when calling main::left_menu function. Menu entries of module should now be defined into module descriptor and not provided when calling left_menu.", LOG_WARNING);
	}

	if (empty($conf->dol_hide_leftmenu) && (!defined('NOREQUIREMENU') || !constant('NOREQUIREMENU'))) {
		// Instantiate hooks for external modules
		$hookmanager->initHooks(array('leftblock'));

		print "\n".'<!-- Begin side-nav id-left -->'."\n".'<div class="side-nav"><div id="id-left">'."\n";
		print "\n";

		if (!is_object($form)) {
			$form = new Form($db);
		}
		$selected = -1;
		if (!getDolGlobalString('MAIN_USE_TOP_MENU_SEARCH_DROPDOWN')) {
			// Select with select2 is awful on smartphone. TODO Is this still true with select2 v4 ?
			if ($conf->browser->layout == 'phone') {
				$conf->global->MAIN_USE_OLD_SEARCH_FORM = 1;
			}

			$usedbyinclude = 1;
			$arrayresult = array();
			include DOL_DOCUMENT_ROOT.'/core/ajax/selectsearchbox.php'; // This make initHooks('searchform') then set $arrayresult

			if ($conf->use_javascript_ajax && !getDolGlobalString('MAIN_USE_OLD_SEARCH_FORM')) {
				// accesskey is for Windows or Linux:  ALT + key for chrome, ALT + SHIFT + KEY for firefox
				// accesskey is for Mac:               CTRL + key for all browsers
				$stringforfirstkey = $langs->trans("KeyboardShortcut");
				if ($conf->browser->name == 'chrome') {
					$stringforfirstkey .= ' ALT +';
				} elseif ($conf->browser->name == 'firefox') {
					$stringforfirstkey .= ' ALT + SHIFT +';
				} else {
					$stringforfirstkey .= ' CTL +';
				}

				$searchform .= $form->selectArrayFilter('searchselectcombo', $arrayresult, $selected, 'accesskey="s"', 1, 0, (!getDolGlobalString('MAIN_SEARCHBOX_CONTENT_LOADED_BEFORE_KEY') ? 1 : 0), 'vmenusearchselectcombo', 1, $langs->trans("Search"), 1, $stringforfirstkey.' s');
			} else {
				if (is_array($arrayresult)) {
					foreach ($arrayresult as $key => $val) {
						$searchform .= printSearchForm($val['url'], $val['url'], $val['label'], 'maxwidth125', 'search_all', (empty($val['shortcut']) ? '' : $val['shortcut']), 'searchleft'.$key, $val['img']);
					}
				}
			}

			// Execute hook printSearchForm
			$parameters = array('searchform' => $searchform);
			$reshook = $hookmanager->executeHooks('printSearchForm', $parameters); // Note that $action and $object may have been modified by some hooks
			if (empty($reshook)) {
				$searchform .= $hookmanager->resPrint;
			} else {
				$searchform = $hookmanager->resPrint;
			}

			// Force special value for $searchform for text browsers or very old search form
			if (getDolGlobalString('MAIN_OPTIMIZEFORTEXTBROWSER') || empty($conf->use_javascript_ajax)) {
				$urltosearch = DOL_URL_ROOT.'/core/search_page.php?showtitlebefore=1';
				$searchform = '<div class="blockvmenuimpair blockvmenusearchphone"><div id="divsearchforms1"><a href="'.$urltosearch.'" accesskey="s" alt="'.dol_escape_htmltag($langs->trans("ShowSearchFields")).'">'.$langs->trans("Search").'...</a></div></div>';
			} elseif ($conf->use_javascript_ajax && getDolGlobalString('MAIN_USE_OLD_SEARCH_FORM')) {
				$searchform = '<div class="blockvmenuimpair blockvmenusearchphone"><div id="divsearchforms1"><a href="#" alt="'.dol_escape_htmltag($langs->trans("ShowSearchFields")).'">'.$langs->trans("Search").'...</a></div><div id="divsearchforms2" style="display: none">'.$searchform.'</div>';
				$searchform .= '<script>
            	jQuery(document).ready(function () {
            		jQuery("#divsearchforms1").click(function(){
	                   jQuery("#divsearchforms2").toggle();
	               });
            	});
                </script>' . "\n";
				$searchform .= '</div>';
			}

			// Key map shortcut
			$searchform .= '<script>
				jQuery(document).keydown(function(e){
					if( e.which === 70 && e.ctrlKey && e.shiftKey ){
						console.log(\'control + shift + f : trigger open global-search dropdown\');
		                openGlobalSearchDropDown();
		            }
		            if( (e.which === 83 || e.which === 115) && e.altKey ){
		                console.log(\'alt + s : trigger open global-search dropdown\');
		                openGlobalSearchDropDown();
		            }
		        });

		        var openGlobalSearchDropDown = function() {
		            jQuery("#searchselectcombo").select2(\'open\');
		        }
			</script>';
		}

		// Left column
		print '<!-- Begin left menu -->'."\n";

		print '<div class="vmenu"'.(getDolGlobalString('MAIN_OPTIMIZEFORTEXTBROWSER') ? ' alt="Left menu"' : '').'>'."\n\n";

		// Show left menu with other forms
		$menumanager->menu_array = $menu_array_before;
		$menumanager->menu_array_after = $menu_array_after;
		$menumanager->showmenu('left', array('searchform' => $searchform)); // output menu_array and menu found in database

		// Dolibarr version + help + bug report link
		print "\n";
		print "<!-- Begin Help Block-->\n";
		print '<div id="blockvmenuhelp" class="blockvmenuhelp">'."\n";

		// Version
		if (getDolGlobalString('MAIN_SHOW_VERSION')) {    // Version is already on help picto and on login page.
			$doliurl = 'https://www.dolibarr.org';
			//local communities
			if (preg_match('/fr/i', $langs->defaultlang)) {
				$doliurl = 'https://www.dolibarr.fr';
			}
			if (preg_match('/es/i', $langs->defaultlang)) {
				$doliurl = 'https://www.dolibarr.es';
			}
			if (preg_match('/de/i', $langs->defaultlang)) {
				$doliurl = 'https://www.dolibarr.de';
			}
			if (preg_match('/it/i', $langs->defaultlang)) {
				$doliurl = 'https://www.dolibarr.it';
			}
			if (preg_match('/gr/i', $langs->defaultlang)) {
				$doliurl = 'https://www.dolibarr.gr';
			}

			$appli = constant('DOL_APPLICATION_TITLE');
			if (getDolGlobalString('MAIN_APPLICATION_TITLE')) {
				$appli = getDolGlobalString('MAIN_APPLICATION_TITLE');
				$doliurl = '';
				if (preg_match('/\d\.\d/', $appli)) {
					if (!preg_match('/'.preg_quote(DOL_VERSION).'/', $appli)) {
						$appli .= " (".DOL_VERSION.")"; // If new title contains a version that is different than core
					}
				} else {
					$appli .= " ".DOL_VERSION;
				}
			} else {
				$appli .= " ".DOL_VERSION;
			}
			print '<div id="blockvmenuhelpapp" class="blockvmenuhelp">';
			if ($doliurl) {
				print '<a class="help" target="_blank" rel="noopener noreferrer" href="'.$doliurl.'">';
			} else {
				print '<span class="help">';
			}
			print $appli;
			if ($doliurl) {
				print '</a>';
			} else {
				print '</span>';
			}
			print '</div>'."\n";
		}

		// Link to bugtrack
		if (getDolGlobalString('MAIN_BUGTRACK_ENABLELINK')) {
			require_once DOL_DOCUMENT_ROOT.'/core/lib/functions2.lib.php';

			if (getDolGlobalString('MAIN_BUGTRACK_ENABLELINK') == 'github') {
				$bugbaseurl = 'https://github.com/Dolibarr/dolibarr/issues/new?labels=Bug';
				$bugbaseurl .= '&title=';
				$bugbaseurl .= urlencode("Bug: ");
				$bugbaseurl .= '&body=';
				$bugbaseurl .= urlencode("# Instructions\n");
				$bugbaseurl .= urlencode("*This is a template to help you report good issues. You may use [Github Markdown](https://help.github.com/articles/getting-started-with-writing-and-formatting-on-github/) syntax to format your issue report.*\n");
				$bugbaseurl .= urlencode("*Please:*\n");
				$bugbaseurl .= urlencode("- *replace the bracket enclosed texts with meaningful information*\n");
				$bugbaseurl .= urlencode("- *remove any unused sub-section*\n");
				$bugbaseurl .= urlencode("\n");
				$bugbaseurl .= urlencode("\n");
				$bugbaseurl .= urlencode("# Bug\n");
				$bugbaseurl .= urlencode("[*Short description*]\n");
				$bugbaseurl .= urlencode("\n");
				$bugbaseurl .= urlencode("## Environment\n");
				$bugbaseurl .= urlencode("- **Version**: ".DOL_VERSION."\n");
				$bugbaseurl .= urlencode("- **OS**: ".php_uname('s')."\n");
				$bugbaseurl .= urlencode("- **Web server**: ".$_SERVER["SERVER_SOFTWARE"]."\n");
				$bugbaseurl .= urlencode("- **PHP**: ".php_sapi_name().' '.phpversion()."\n");
				$bugbaseurl .= urlencode("- **Database**: ".$db::LABEL.' '.$db->getVersion()."\n");
				$bugbaseurl .= urlencode("- **URL(s)**: ".$_SERVER["REQUEST_URI"]."\n");
				$bugbaseurl .= urlencode("\n");
				$bugbaseurl .= urlencode("## Expected and actual behavior\n");
				$bugbaseurl .= urlencode("[*Verbose description*]\n");
				$bugbaseurl .= urlencode("\n");
				$bugbaseurl .= urlencode("## Steps to reproduce the behavior\n");
				$bugbaseurl .= urlencode("[*Verbose description*]\n");
				$bugbaseurl .= urlencode("\n");
				$bugbaseurl .= urlencode("## [Attached files](https://help.github.com/articles/issue-attachments) (Screenshots, screencasts, dolibarr.log, debugging information…)\n");
				$bugbaseurl .= urlencode("[*Files*]\n");
				$bugbaseurl .= urlencode("\n");

				$bugbaseurl .= urlencode("\n");
				$bugbaseurl .= urlencode("## Report\n");
			} elseif (getDolGlobalString('MAIN_BUGTRACK_ENABLELINK')) {
				$bugbaseurl = getDolGlobalString('MAIN_BUGTRACK_ENABLELINK');
			} else {
				$bugbaseurl = "";
			}

			// Execute hook printBugtrackInfo
			$parameters = array('bugbaseurl' => $bugbaseurl);
			$reshook = $hookmanager->executeHooks('printBugtrackInfo', $parameters); // Note that $action and $object may have been modified by some hooks
			if (empty($reshook)) {
				$bugbaseurl .= $hookmanager->resPrint;
			} else {
				$bugbaseurl = $hookmanager->resPrint;
			}

			print '<div id="blockvmenuhelpbugreport" class="blockvmenuhelp">';
			print '<a class="help" target="_blank" rel="noopener noreferrer" href="'.$bugbaseurl.'"><i class="fas fa-bug"></i> '.$langs->trans("FindBug").'</a>';
			print '</div>';
		}

		print "</div>\n";
		print "<!-- End Help Block-->\n";
		print "\n";

		print "</div>\n";
		print "<!-- End left menu -->\n";
		print "\n";

		// Execute hook printLeftBlock
		$parameters = array();
		$reshook = $hookmanager->executeHooks('printLeftBlock', $parameters); // Note that $action and $object may have been modified by some hooks
		print $hookmanager->resPrint;

		print '</div></div> <!-- End side-nav id-left -->'; // End div id="side-nav" div id="id-left"
	}

	print "\n";
	print '<!-- Begin right area -->'."\n";

	if (empty($leftmenuwithoutmainarea)) {
		main_area($title);
	}
}


/**
 *  Begin main area
 *
 *  @param	string	$title		Title
 *  @return	void
 */
function main_area($title = '')
{
	global $conf, $langs, $hookmanager;

	if (empty($conf->dol_hide_leftmenu) && !GETPOST('dol_openinpopup')) {
		print '<div id="id-right">';
	}

	print "\n";

	print '<!-- Begin div class="fiche" -->'."\n".'<div class="fiche">'."\n";

	$hookmanager->initHooks(array('main'));
	$parameters = array();
	$reshook = $hookmanager->executeHooks('printMainArea', $parameters); // Note that $action and $object may have been modified by some hooks
	print $hookmanager->resPrint;

	if (getDolGlobalString('MAIN_ONLY_LOGIN_ALLOWED')) {
		print info_admin($langs->trans("WarningYouAreInMaintenanceMode", getDolGlobalString('MAIN_ONLY_LOGIN_ALLOWED')), 0, 0, 1, 'warning maintenancemode');
	}

	// Permit to add user company information on each printed document by setting SHOW_SOCINFO_ON_PRINT
	if (getDolGlobalString('SHOW_SOCINFO_ON_PRINT') && GETPOST('optioncss', 'aZ09') == 'print' && empty(GETPOST('disable_show_socinfo_on_print', 'aZ09'))) {
		$parameters = array();  // @phan-suppress-current-line PhanPluginRedundantAssignment
		$reshook = $hookmanager->executeHooks('showSocinfoOnPrint', $parameters);
		if (empty($reshook)) {
			print '<!-- Begin show mysoc info header -->'."\n";
			print '<div id="mysoc-info-header">'."\n";
			print '<table class="centpercent div-table-responsive">'."\n";
			print '<tbody>';
			print '<tr><td rowspan="0" class="width20p">';
			if (getDolGlobalString('MAIN_SHOW_LOGO') && !getDolGlobalString('MAIN_OPTIMIZEFORTEXTBROWSER') && getDolGlobalString('MAIN_INFO_SOCIETE_LOGO')) {
				print '<img id="mysoc-info-header-logo" style="max-width:100%" alt="" src="'.DOL_URL_ROOT.'/viewimage.php?cache=1&modulepart=mycompany&file='.urlencode('logos/'.dol_escape_htmltag(getDolGlobalString('MAIN_INFO_SOCIETE_LOGO'))).'">';
			}
			print '</td><td  rowspan="0" class="width50p"></td></tr>'."\n";
			print '<tr><td class="titre bold">'.dol_escape_htmltag(getDolGlobalString('MAIN_INFO_SOCIETE_NOM')).'</td></tr>'."\n";
			print '<tr><td>'.dol_escape_htmltag(getDolGlobalString('MAIN_INFO_SOCIETE_ADDRESS')).'<br>'.dol_escape_htmltag(getDolGlobalString('MAIN_INFO_SOCIETE_ZIP')).' '.dol_escape_htmltag(getDolGlobalString('MAIN_INFO_SOCIETE_TOWN')).'</td></tr>'."\n";
			if (getDolGlobalString('MAIN_INFO_SOCIETE_TEL')) {
				print '<tr><td style="padding-left: 1em" class="small">'.$langs->trans("Phone").' : '.dol_escape_htmltag(getDolGlobalString('MAIN_INFO_SOCIETE_TEL')).'</td></tr>';
			}
			if (getDolGlobalString('MAIN_INFO_SOCIETE_MAIL')) {
				print '<tr><td style="padding-left: 1em" class="small">'.$langs->trans("Email").' : '.dol_escape_htmltag(getDolGlobalString('MAIN_INFO_SOCIETE_MAIL')).'</td></tr>';
			}
			if (getDolGlobalString('MAIN_INFO_SOCIETE_WEB')) {
				print '<tr><td style="padding-left: 1em" class="small">'.$langs->trans("Web").' : '.dol_escape_htmltag(getDolGlobalString('MAIN_INFO_SOCIETE_WEB')).'</td></tr>';
			}
			print '</tbody>';
			print '</table>'."\n";
			print '</div>'."\n";
			print '<!-- End show mysoc info header -->'."\n";
		}
	}
}


/**
 *  Return helpbaseurl, helppage and mode
 *
 *  @param	string		$helppagename		Page name ('EN:xxx,ES:eee,FR:fff,DE:ddd...' or 'http://localpage')
 *  @param  Translate	$langs				Language
 *  @return	array{helpbaseurl:string,helppage:string,mode:string}	Array of help urls
 */
function getHelpParamFor($helppagename, $langs)
{
	$helpbaseurl = '';
	$helppage = '';
	$mode = '';

	if (preg_match('/^http/i', $helppagename)) {
		// If complete URL
		$helpbaseurl = '%s';
		$helppage = $helppagename;
		$mode = 'local';
	} else {
		// If WIKI URL
		$reg = array();
		if (preg_match('/^es/i', $langs->defaultlang)) {
			$helpbaseurl = 'http://wiki.dolibarr.org/index.php/%s';
			if (preg_match('/ES:([^|]+)/i', $helppagename, $reg)) {
				$helppage = $reg[1];
			}
		}
		if (preg_match('/^fr/i', $langs->defaultlang)) {
			$helpbaseurl = 'http://wiki.dolibarr.org/index.php/%s';
			if (preg_match('/FR:([^|]+)/i', $helppagename, $reg)) {
				$helppage = $reg[1];
			}
		}
		if (preg_match('/^de/i', $langs->defaultlang)) {
			$helpbaseurl = 'http://wiki.dolibarr.org/index.php/%s';
			if (preg_match('/DE:([^|]+)/i', $helppagename, $reg)) {
				$helppage = $reg[1];
			}
		}
		if (empty($helppage)) {	// If help page not already found
			$helpbaseurl = 'http://wiki.dolibarr.org/index.php/%s';
			if (preg_match('/EN:([^|]+)/i', $helppagename, $reg)) {
				$helppage = $reg[1];
			}
		}
		$mode = 'wiki';
	}
	return array('helpbaseurl' => $helpbaseurl, 'helppage' => $helppage, 'mode' => $mode);
}


/**
 *  Show a search area.
 *  Used when the javascript quick search is not used.
 *
 *  @param  string	$urlaction          Url post
 *  @param  string	$urlobject          Url of the link under the search box
 *  @param  string	$title              Title search area
 *  @param  string	$htmlmorecss        Add more css
 *  @param  string	$htmlinputname      Field Name input form
 *  @param	string	$accesskey			Accesskey
 *  @param  string  $prefhtmlinputname  Complement for id to avoid multiple same id in the page
 *  @param	string	$img				Image to use
 *  @param	int		$showtitlebefore	Show title before input text instead of into placeholder. This can be set when output is dedicated for text browsers.
 *  @param	int		$autofocus			Set autofocus on field
 *  @return	string
 */
function printSearchForm($urlaction, $urlobject, $title, $htmlmorecss, $htmlinputname, $accesskey = '', $prefhtmlinputname = '', $img = '', $showtitlebefore = 0, $autofocus = 0)
{
	global $langs, $user;

	$ret = '';
	$ret .= '<form action="'.$urlaction.'" method="post" class="searchform nowraponall tagtr">';
	$ret .= '<input type="hidden" name="token" value="'.newToken().'">';
	$ret .= '<input type="hidden" name="savelogin" value="'.dol_escape_htmltag($user->login).'">';
	if ($showtitlebefore) {
		$ret .= '<div class="tagtd left">'.$title.'</div> ';
	}
	$ret .= '<div class="tagtd">';
	$ret .= img_picto('', $img, '', false, 0, 0, '', 'paddingright width20');
	$ret .= '<input type="text" class="flat '.$htmlmorecss.'"';
	$ret .= ' style="background-repeat: no-repeat; background-position: 3px;"';
	$ret .= ($accesskey ? ' accesskey="'.$accesskey.'"' : '');
	$ret .= ' placeholder="'.strip_tags($title).'"';
	$ret .= ($autofocus ? ' autofocus' : '');
	$ret .= ' name="'.$htmlinputname.'" id="'.$prefhtmlinputname.$htmlinputname.'" />';
	$ret .= '<button type="submit" class="button bordertransp" style="padding-top: 4px; padding-bottom: 4px; padding-left: 6px; padding-right: 6px">';
	$ret .= '<span class="fa fa-search"></span>';
	$ret .= '</button>';
	$ret .= '</div>';
	$ret .= "</form>\n";
	return $ret;
}


if (!function_exists("llxFooter")) {
	/**
	 * Show HTML footer
	 * Close div /DIV class=fiche + /DIV id-right + /DIV id-container + /BODY + /HTML.
	 * If global var $delayedhtmlcontent was filled, we output it just before closing the body.
	 *
	 * @param	string	$comment    				A text to add as HTML comment into HTML generated page
	 * @param	string	$zone						'private' (for private pages) or 'public' (for public pages)
	 * @param	int		$disabledoutputofmessages	Clear all messages stored into session without displaying them
	 * @return	void
	 */
	function llxFooter($comment = '', $zone = 'private', $disabledoutputofmessages = 0)
	{
		global $conf, $db, $langs, $user, $mysoc, $object, $hookmanager, $action;
		global $delayedhtmlcontent;
		global $contextpage, $page, $limit, $mode;
		global $dolibarr_distrib;

		$ext = 'layout='.urlencode($conf->browser->layout).'&version='.urlencode(DOL_VERSION);

		// Hook to add more things on all pages within fiche DIV
		$llxfooter = '';
		$parameters = array();
		$reshook = $hookmanager->executeHooks('llxFooter', $parameters, $object, $action); // Note that $action and $object may have been modified by hook
		if (empty($reshook)) {
			$llxfooter .= $hookmanager->resPrint;
		} elseif ($reshook > 0) {
			$llxfooter = $hookmanager->resPrint;
		}
		if ($llxfooter) {
			print $llxfooter;
		}

		// Global html output events ($mesgs, $errors, $warnings)
		dol_htmloutput_events($disabledoutputofmessages);

		// Code for search criteria persistence.
		// $user->lastsearch_values was set by the GETPOST when form field search_xxx exists
		if (is_object($user) && !empty($user->lastsearch_values_tmp) && is_array($user->lastsearch_values_tmp)) {
			// Clean and save data
			foreach ($user->lastsearch_values_tmp as $key => $val) {
				unset($_SESSION['lastsearch_values_tmp_'.$key]); // Clean array to rebuild it just after
				if (count($val) && empty($_POST['button_removefilter']) && empty($_POST['button_removefilter_x'])) {
					if (empty($val['sortfield'])) {
						unset($val['sortfield']);
					}
					if (empty($val['sortorder'])) {
						unset($val['sortorder']);
					}
					dol_syslog('Save lastsearch_values_tmp_'.$key.'='.json_encode($val, 0)." (systematic recording of last search criteria)");
					$_SESSION['lastsearch_values_tmp_'.$key] = json_encode($val);
					unset($_SESSION['lastsearch_values_'.$key]);
				}
			}
		}


		$relativepathstring = $_SERVER["PHP_SELF"];
		// Clean $relativepathstring
		if (constant('DOL_URL_ROOT')) {
			$relativepathstring = preg_replace('/^'.preg_quote(constant('DOL_URL_ROOT'), '/').'/', '', $relativepathstring);
		}
		$relativepathstring = preg_replace('/^\//', '', $relativepathstring);
		$relativepathstring = preg_replace('/^custom\//', '', $relativepathstring);
		if (preg_match('/list\.php$/', $relativepathstring)) {
			unset($_SESSION['lastsearch_contextpage_tmp_'.$relativepathstring]);
			unset($_SESSION['lastsearch_page_tmp_'.$relativepathstring]);
			unset($_SESSION['lastsearch_limit_tmp_'.$relativepathstring]);
			unset($_SESSION['lastsearch_mode_tmp_'.$relativepathstring]);

			if (!empty($contextpage)) {
				$_SESSION['lastsearch_contextpage_tmp_'.$relativepathstring] = $contextpage;
			}
			if (!empty($page) && $page > 0) {
				$_SESSION['lastsearch_page_tmp_'.$relativepathstring] = $page;
			}
			if (!empty($limit) && $limit != $conf->liste_limit) {
				$_SESSION['lastsearch_limit_tmp_'.$relativepathstring] = $limit;
			}
			if (!empty($mode)) {
				$_SESSION['lastsearch_mode_tmp_'.$relativepathstring] = $mode;
			}

			unset($_SESSION['lastsearch_contextpage_'.$relativepathstring]);
			unset($_SESSION['lastsearch_page_'.$relativepathstring]);
			unset($_SESSION['lastsearch_limit_'.$relativepathstring]);
			unset($_SESSION['lastsearch_mode_'.$relativepathstring]);
		}

		// Core error message
		if (getDolGlobalString('MAIN_CORE_ERROR')) {
			// Ajax version
			if ($conf->use_javascript_ajax) {
				$title = img_warning().' '.$langs->trans('CoreErrorTitle');
				print ajax_dialog($title, $langs->trans('CoreErrorMessage'));
			} else {
				// html version
				$msg = img_warning().' '.$langs->trans('CoreErrorMessage');
				print '<div class="error">'.$msg.'</div>';
			}

			//define("MAIN_CORE_ERROR",0);      // Constant was defined and we can't change value of a constant
		}

		print "\n\n";

		print '</div> <!-- End div class="fiche" -->'."\n"; // End div fiche

		if (empty($conf->dol_hide_leftmenu) && !GETPOST('dol_openinpopup')) {
			print '</div> <!-- End div id-right -->'."\n"; // End div id-right
		}

		if (empty($conf->dol_hide_leftmenu) && empty($conf->dol_use_jmobile)) {
			print '</div> <!-- End div id-container -->'."\n"; // End div container
		}

		print "\n";
		if ($comment) {
			print '<!-- '.$comment.' -->'."\n";
		}

		printCommonFooter($zone);

		if (!empty($delayedhtmlcontent)) {
			print $delayedhtmlcontent;
		}

		if (!empty($conf->use_javascript_ajax)) {
			print "\n".'<!-- Includes JS Footer of Dolibarr -->'."\n";
			print '<script src="'.DOL_URL_ROOT.'/core/js/lib_foot.js.php?lang='.$langs->defaultlang.($ext ? '&'.$ext : '').'"></script>'."\n";
		}

		// Wrapper to add log when clicking on download or preview
		if (isModEnabled('blockedlog') && is_object($object) && !empty($object->id) && $object->id > 0) {
			if (in_array($object->element, array('facture')) && $object->statut > 0) {       // Restrict for the moment to element 'facture'
				print "\n<!-- JS CODE TO ENABLE log when making a download or a preview of a document -->\n";
				?>
				<script>
				jQuery(document).ready(function () {
					$('a.documentpreview').click(function() {
						$.post('<?php echo DOL_URL_ROOT."/blockedlog/ajax/block-add.php" ?>'
								, {
									id:<?php echo $object->id; ?>
									, element:'<?php echo $object->element ?>'
									, action:'DOC_PREVIEW'
									, token: '<?php echo currentToken(); ?>'
								}
						);
					});
					$('a.documentdownload').click(function() {
						$.post('<?php echo DOL_URL_ROOT."/blockedlog/ajax/block-add.php" ?>'
								, {
									id:<?php echo $object->id; ?>
									, element:'<?php echo $object->element ?>'
									, action:'DOC_DOWNLOAD'
									, token: '<?php echo currentToken(); ?>'
								}
						);
					});
				});
				</script>
				<?php
			}
		}

		// A div for the address popup
		print "\n<!-- A div to allow dialog popup by jQuery('#dialogforpopup').dialog() -->\n";
		print '<div id="dialogforpopup" style="display: none;"></div>'."\n";

		// Add code for the asynchronous anonymous first ping (for telemetry)
		// You can use &forceping=1 in parameters to force the ping if the ping was already sent.
		$forceping = GETPOST('forceping', 'alpha');
		if (($_SERVER["PHP_SELF"] == DOL_URL_ROOT.'/index.php') || $forceping) {
			//print '<!-- instance_unique_id='.$conf->file->instance_unique_id.' MAIN_FIRST_PING_OK_ID='.$conf->global->MAIN_FIRST_PING_OK_ID.' -->';
			$hash_unique_id = dol_hash('dolibarr'.$conf->file->instance_unique_id, 'sha256');	// Note: if the global salt changes, this hash changes too so ping may be counted twice. We don't mind. It is for statistics purpose only.

			if (!getDolGlobalString('MAIN_FIRST_PING_OK_DATE')
				|| (!empty($conf->file->instance_unique_id) && ($hash_unique_id != $conf->global->MAIN_FIRST_PING_OK_ID) && (getDolGlobalString('MAIN_FIRST_PING_OK_ID') != 'disabled'))
			|| $forceping) {
				// No ping done if we are into an alpha version
				if (strpos('alpha', DOL_VERSION) > 0 && !$forceping) {
					print "\n<!-- NO JS CODE TO ENABLE the anonymous Ping. It is an alpha version -->\n";
				} elseif (empty($_COOKIE['DOLINSTALLNOPING_'.$hash_unique_id]) || $forceping) {	// Cookie is set when we uncheck the checkbox in the installation wizard.
					// MAIN_LAST_PING_KO_DATE
					// Disable ping if MAIN_LAST_PING_KO_DATE is set and is recent (this month)
					if (getDolGlobalString('MAIN_LAST_PING_KO_DATE') && substr($conf->global->MAIN_LAST_PING_KO_DATE, 0, 6) == dol_print_date(dol_now(), '%Y%m') && !$forceping) {
						print "\n<!-- NO JS CODE TO ENABLE the anonymous Ping. An error already occurred this month, we will try later. -->\n";
					} else {
						include_once DOL_DOCUMENT_ROOT.'/core/lib/functions2.lib.php';

						print "\n".'<!-- Includes JS for Ping of Dolibarr forceping='.$forceping.' MAIN_FIRST_PING_OK_DATE='.getDolGlobalString("MAIN_FIRST_PING_OK_DATE").' MAIN_FIRST_PING_OK_ID='.getDolGlobalString("MAIN_FIRST_PING_OK_ID").' MAIN_LAST_PING_KO_DATE='.getDolGlobalString("MAIN_LAST_PING_KO_DATE").' -->'."\n";
						print "\n<!-- JS CODE TO ENABLE the anonymous Ping -->\n";
						$url_for_ping = getDolGlobalString('MAIN_URL_FOR_PING', "https://ping.dolibarr.org/");
						// Try to guess the distrib used
						$distrib = 'standard';
						if ($_SERVER["SERVER_ADMIN"] == 'doliwamp@localhost') {
							$distrib = 'doliwamp';
						}
						if (!empty($dolibarr_distrib)) {
							$distrib = $dolibarr_distrib;
						}
						?>
							<script>
							jQuery(document).ready(function (tmp) {
								console.log("Try Ping with hash_unique_id is dol_hash('dolibarr'+instance_unique_id, 'sha256')");
								$.ajax({
									  method: "POST",
									  url: "<?php echo $url_for_ping ?>",
									  timeout: 500,     // timeout milliseconds
									  cache: false,
									  data: {
										  hash_algo: 'dol_hash-sha256',
										  hash_unique_id: '<?php echo dol_escape_js($hash_unique_id); ?>',
										  action: 'dolibarrping',
										  version: '<?php echo (float) DOL_VERSION; ?>',
										  entity: '<?php echo (int) $conf->entity; ?>',
										  dbtype: '<?php echo dol_escape_js($db->type); ?>',
										  country_code: '<?php echo $mysoc->country_code ? dol_escape_js($mysoc->country_code) : 'unknown'; ?>',
										  php_version: '<?php echo dol_escape_js(phpversion()); ?>',
										  os_version: '<?php echo dol_escape_js(version_os('smr')); ?>',
										  db_version: '<?php echo dol_escape_js(version_db()); ?>',
										  distrib: '<?php echo $distrib ? dol_escape_js($distrib) : 'unknown'; ?>',
										  token: 'notrequired'
									  },
									  success: function (data, status, xhr) {   // success callback function (data contains body of response)
											console.log("Ping ok");
											$.ajax({
												method: 'GET',
												url: '<?php echo DOL_URL_ROOT.'/core/ajax/pingresult.php'; ?>',
												timeout: 500,     // timeout milliseconds
												cache: false,
												data: { hash_algo: 'dol_hash-sha256', hash_unique_id: '<?php echo dol_escape_js($hash_unique_id); ?>', action: 'firstpingok', token: '<?php echo currentToken(); ?>' },	// for update
											  });
									  },
									  error: function (data,status,xhr) {   // error callback function
											console.log("Ping ko: " + data);
											$.ajax({
												  method: 'GET',
												  url: '<?php echo DOL_URL_ROOT.'/core/ajax/pingresult.php'; ?>',
												  timeout: 500,     // timeout milliseconds
												  cache: false,
												  data: { hash_algo: 'dol_hash-sha256', hash_unique_id: '<?php echo dol_escape_js($hash_unique_id); ?>', action: 'firstpingko', token: '<?php echo currentToken(); ?>' },
												});
									  }
								});
							});
							</script>
						<?php
					}
				} else {
					$now = dol_now();
					print "\n<!-- NO JS CODE TO ENABLE the anonymous Ping. It was disabled -->\n";
					include_once DOL_DOCUMENT_ROOT.'/core/lib/admin.lib.php';
					dolibarr_set_const($db, 'MAIN_FIRST_PING_OK_DATE', dol_print_date($now, 'dayhourlog', 'gmt'), 'chaine', 0, '', $conf->entity);
					dolibarr_set_const($db, 'MAIN_FIRST_PING_OK_ID', 'disabled', 'chaine', 0, '', $conf->entity);
				}
			}
		}

		$parameters = array();  // @phan-suppress-current-line PhanPluginRedundantAssignment
		$reshook = $hookmanager->executeHooks('beforeBodyClose', $parameters); // Note that $action and $object may have been modified by some hooks
		if ($reshook > 0) {
			print $hookmanager->resPrint;
		}

		print "</body>\n";
		print "</html>\n";
	}
}<|MERGE_RESOLUTION|>--- conflicted
+++ resolved
@@ -2623,16 +2623,9 @@
 	} else {
 		$btnUser = '<!-- div for user link -->
 	    <div id="topmenu-login-dropdown" class="userimg atoplogin dropdown user user-menu inline-block">
-<<<<<<< HEAD
-	    	<a href="'.DOL_URL_ROOT.'/user/card.php?id='.$user->id.'" alt="'.$langs->trans("MyUserCard").'">
-	    	'.$userImage.'
-	    		<span class="hidden-xs maxwidth200 atoploginusername hideonsmartphone">'.dol_trunc($user->firstname ? $user->firstname : $user->login, 10).'</span>
-	    		</a>
-=======
-	    	<a href="'.DOL_URL_ROOT.'/user/card.php?id='.$user->id.'" class="valignmiddle">
+	    	<a href="'.DOL_URL_ROOT.'/user/card.php?id='.$user->id.'" class="valignmiddle" alt="'.$langs->trans("MyUserCard").'">
 	    	'.$userImage.(empty($user->photo) ? '<span class="hidden-xs maxwidth200 atoploginusername hideonsmartphone paddingleft small">'.dol_trunc($user->firstname ? $user->firstname : $user->login, 10).'</span>' : '').'
 	    	</a>
->>>>>>> 40815ec2
 		</div>';
 	}
 
