<?php
/* Copyright (C) 2002-2007 Rodolphe Quiedeville <rodolphe@quiedeville.org>
 * Copyright (C) 2003      Xavier Dutoit        <doli@sydesy.com>
 * Copyright (C) 2004-2015 Laurent Destailleur  <eldy@users.sourceforge.net>
 * Copyright (C) 2004      Sebastien Di Cintio  <sdicintio@ressource-toi.org>
 * Copyright (C) 2004      Benoit Mortier       <benoit.mortier@opensides.be>
 * Copyright (C) 2005-2012 Regis Houssin        <regis.houssin@capnetworks.com>
 * Copyright (C) 2011-2014 Philippe Grand       <philippe.grand@atoo-net.com>
 * Copyright (C) 2008      Matteli
 * Copyright (C) 2011-2013 Juanjo Menent        <jmenent@2byte.es>
 * Copyright (C) 2012      Christophe Battarel  <christophe.battarel@altairis.fr>
 * Copyright (C) 2014      Marcos García        <marcosgdf@gmail.com>
 *
 * This program is free software; you can redistribute it and/or modify
 * it under the terms of the GNU General Public License as published by
 * the Free Software Foundation; either version 3 of the License, or
 * (at your option) any later version.
 *
 * This program is distributed in the hope that it will be useful,
 * but WITHOUT ANY WARRANTY; without even the implied warranty of
 * MERCHANTABILITY or FITNESS FOR A PARTICULAR PURPOSE.  See the
 * GNU General Public License for more details.
 *
 * You should have received a copy of the GNU General Public License
 * along with this program. If not, see <http://www.gnu.org/licenses/>.
 */

/**
 *  \file       htdocs/main.inc.php
 *  \ingroup    core
 *  \brief      File that defines environment for Dolibarr pages only (variables not required by scripts)
 */

//@ini_set('memory_limit', '64M');  // This may be useless if memory is hard limited by your PHP

// For optional tuning. Enabled if environment variable DOL_TUNING is defined.
// A call first. Is the equivalent function dol_microtime_float not yet loaded.
$micro_start_time=0;
if (! empty($_SERVER['DOL_TUNING'])) {
    list($usec, $sec) = explode(" ", microtime());
    $micro_start_time=((float) $usec + (float) $sec);
    // Add Xdebug code coverage
    //define('XDEBUGCOVERAGE',1);
    if (defined('XDEBUGCOVERAGE')) {
        xdebug_start_code_coverage();
    }
}

// Removed magic_quotes
if (function_exists('get_magic_quotes_gpc')) {  // magic_quotes_* removed in PHP6
    if (get_magic_quotes_gpc()) {
        // Forcing parameter setting magic_quotes_gpc and cleaning parameters
        // (Otherwise he would have for each position, condition
        // Reading stripslashes variable according to state get_magic_quotes_gpc).
        // Off mode recommended (just do $db->escape for insert / update).
        function stripslashes_deep($value)
        {
            return (is_array($value) ? array_map('stripslashes_deep', $value) : stripslashes($value));
        }
        $_GET     = array_map('stripslashes_deep', $_GET);
        $_POST    = array_map('stripslashes_deep', $_POST);
        $_FILES   = array_map('stripslashes_deep', $_FILES);
        //$_COOKIE  = array_map('stripslashes_deep', $_COOKIE); // Useless because a cookie should never be outputed on screen nor used into sql
        @set_magic_quotes_runtime(0);
    }
}

/**
 * Security: SQL Injection and XSS Injection (scripts) protection (Filters on GET, POST, PHP_SELF).
 *
 * @param   string      $val        Value
 * @param   string      $type       1=GET, 0=POST, 2=PHP_SELF
 * @return  int                     >0 if there is an injection
 */
function test_sql_and_script_inject($val, $type)
{
    $sql_inj = 0;
    // For SQL Injection (only GET and POST are used to be included into bad escaped SQL requests)
    if ($type != 2) {
        $sql_inj += preg_match('/delete\s+from/i', $val);
        $sql_inj += preg_match('/create\s+table/i', $val);
        $sql_inj += preg_match('/update.+set.+=/i', $val);
        $sql_inj += preg_match('/insert\s+into/i', $val);
        $sql_inj += preg_match('/select.+from/i', $val);
        $sql_inj += preg_match('/union.+select/i', $val);
        $sql_inj += preg_match('/into\s+(outfile|dumpfile)/i', $val);
        $sql_inj += preg_match('/(\.\.%2f)+/i', $val);
    }
    // For XSS Injection done by adding javascript with script
    // This is all cases a browser consider text is javascript:
    // When it found '<script', 'javascript:', '<style', 'onload\s=' on body tag, '="&' on a tag size with old browsers
    // All examples on page: http://ha.ckers.org/xss.html#XSScalc
    $sql_inj += preg_match('/<script/i', $val);
    if (! defined('NOSTYLECHECK')) $sql_inj += preg_match('/<style/i', $val);
    $sql_inj += preg_match('/base[\s]+href/i', $val);
    if ($type == 1)
    {
        $sql_inj += preg_match('/javascript:/i', $val);
        $sql_inj += preg_match('/vbscript:/i', $val);
    }
    // For XSS Injection done by adding javascript closing html tags like with onmousemove, etc... (closing a src or href tag with not cleaned param)
    if ($type == 1) $sql_inj += preg_match('/"/i', $val);       // We refused " in GET parameters value
    if ($type == 2) $sql_inj += preg_match('/[;"]/', $val);     // PHP_SELF is a file system path. It can contains spaces.
    return $sql_inj;
}

/**
 * Security: Return true if OK, false otherwise.
 *
 * @param   string      $var        Variable name
 * @param   string      $type       1=GET, 0=POST, 2=PHP_SELF
 * @return  boolean                 true if there is an injection
 */
function analyse_sql_and_script(&$var, $type)
{
    if (is_array($var)) {
        foreach ($var as $key => $value) {
            if (analyse_sql_and_script($value,$type)) {
                $var[$key] = $value;
            } else {
                print 'Access refused by SQL/Script injection protection in main.inc.php (type='.htmlentities($type).' key='.htmlentities($key).' value='.htmlentities($value).' page='.htmlentities($_SERVER["REQUEST_URI"]).')';
                exit;
            }
        }
        return true;
    } else {
        return (test_sql_and_script_inject($var,$type) <= 0);
    }
}


// Check consistency of NOREQUIREXXX DEFINES
if ((defined('NOREQUIREDB') || defined('NOREQUIRETRAN')) && ! defined('NOREQUIREMENU'))
    dol_print_error('','If define NOREQUIREDB or NOREQUIRETRAN are set, you must also set NOREQUIREMENU or not use them');

// Sanity check on URL
if (! empty($_SERVER["PHP_SELF"])) {
    $morevaltochecklikepost=array($_SERVER["PHP_SELF"]);
    analyse_sql_and_script($morevaltochecklikepost,2);
}
// Sanity check on GET parameters
if (! empty($_SERVER["QUERY_STRING"])) {
    $morevaltochecklikeget=array($_SERVER["QUERY_STRING"]);
    analyse_sql_and_script($morevaltochecklikeget,1);
}
// Sanity check on POST
analyse_sql_and_script($_POST,0);

// This is to make Dolibarr working with Plesk
if (! empty($_SERVER['DOCUMENT_ROOT'])) set_include_path($_SERVER['DOCUMENT_ROOT'].'/htdocs');

// Include the conf.php and functions.lib.php
require_once 'filefunc.inc.php';

// If there is a POST parameter to tell to save automatically some POST parameters into a cookies, we do it
if (! empty($_POST["DOL_AUTOSET_COOKIE"])) {
    $tmpautoset=explode(':',$_POST["DOL_AUTOSET_COOKIE"],2);
    $tmplist=explode(',',$tmpautoset[1]);
    $cookiearrayvalue='';
    foreach ($tmplist as $tmpkey) {
        $postkey=$tmpautoset[0].'_'.$tmpkey;
        //var_dump('tmpkey='.$tmpkey.' postkey='.$postkey.' value='.$_POST[$postkey]);
        if (! empty($_POST[$postkey])) $cookiearrayvalue[$tmpkey]=$_POST[$postkey];
    }
    $cookiename=$tmpautoset[0];
    $cookievalue=json_encode($cookiearrayvalue);
    //var_dump('setcookie cookiename='.$cookiename.' cookievalue='.$cookievalue);
    setcookie($cookiename, empty($cookievalue)?'':$cookievalue, empty($cookievalue)?0:(time()+(86400*354)), '/');   // keep cookie 1 year
    if (empty($cookievalue)) unset($_COOKIE[$cookiename]);
}

// Init session. Name of session is specific to Dolibarr instance.
$prefix=dol_getprefix();
$sessionname='DOLSESSID_'.$prefix;
$sessiontimeout='DOLSESSTIMEOUT_'.$prefix;
if (! empty($_COOKIE[$sessiontimeout])) ini_set('session.gc_maxlifetime',$_COOKIE[$sessiontimeout]);
session_name($sessionname);
session_start();
if (ini_get('register_globals')) {   // To solve bug in using $_SESSION
    foreach ($_SESSION as $key=>$value) {
        if (isset($GLOBALS[$key])) unset($GLOBALS[$key]);
    }
}

// Init the 5 global objects
// This include will set: $conf, $db, $langs, $user, $mysoc objects
require_once 'master.inc.php';

// Activate end of page function
register_shutdown_function('dol_shutdown');

// Detection browser
if (isset($_SERVER["HTTP_USER_AGENT"])) {
    $tmp=getBrowserInfo();
    $conf->browser->name=$tmp['browsername'];
    $conf->browser->os=$tmp['browseros'];
    $conf->browser->version=$tmp['browserversion'];
    $conf->browser->layout=$tmp['layout'];
    $conf->browser->phone=$tmp['phone'];    // deprecated, use layout
    $conf->browser->tablet=$tmp['tablet'];  // deprecated, use layout
    //var_dump($conf->browser);
}


// Force HTTPS if required ($conf->file->main_force_https is 0/1 or https dolibarr root url)
if (! empty($conf->file->main_force_https)) {
    $newurl='';
    if (is_numeric($conf->file->main_force_https)) {
        if ($conf->file->main_force_https == '1' && ! empty($_SERVER["SCRIPT_URI"])) {  // If SCRIPT_URI supported by server
            if (preg_match('/^http:/i',$_SERVER["SCRIPT_URI"]) && ! preg_match('/^https:/i',$_SERVER["SCRIPT_URI"])) {  // If link is http
                $newurl=preg_replace('/^http:/i','https:',$_SERVER["SCRIPT_URI"]);
            }
        } else { // Check HTTPS environment variable (Apache/mod_ssl only)
            // $_SERVER["HTTPS"] is 'on' when link is https, otherwise $_SERVER["HTTPS"] is empty or 'off'
            if (empty($_SERVER["HTTPS"]) || $_SERVER["HTTPS"] != 'on') {    // If link is http
                $newurl=preg_replace('/^http:/i','https:',DOL_MAIN_URL_ROOT).$_SERVER["REQUEST_URI"];
            }
        }
    } else {
        // Check HTTPS environment variable (Apache/mod_ssl only)
        // $_SERVER["HTTPS"] is 'on' when link is https, otherwise $_SERVER["HTTPS"] is empty or 'off'
        if (empty($_SERVER["HTTPS"]) || $_SERVER["HTTPS"] != 'on') { // If link is http
            $newurl=$conf->file->main_force_https.$_SERVER["REQUEST_URI"];
        }
    }
    // Start redirect
    if ($newurl) {
        dol_syslog("main.inc: dolibarr_main_force_https is on, we make a redirect to ".$newurl);
        header("Location: ".$newurl);
        exit;
    } else {
        dol_syslog("main.inc: dolibarr_main_force_https is on but we failed to forge new https url so no redirect is done", LOG_WARNING);
    }
}


// Loading of additional presentation includes
if (! defined('NOREQUIREHTML')) require_once DOL_DOCUMENT_ROOT .'/core/class/html.form.class.php';    // Need 660ko memory (800ko in 2.2)
if (! defined('NOREQUIREAJAX') && $conf->use_javascript_ajax) require_once DOL_DOCUMENT_ROOT.'/core/lib/ajax.lib.php';  // Need 22ko memory

// If install or upgrade process not done or not completely finished, we call the install page.
if (! empty($conf->global->MAIN_NOT_INSTALLED) || ! empty($conf->global->MAIN_NOT_UPGRADED)) {
    dol_syslog("main.inc: A previous install or upgrade was not complete. Redirect to install page.", LOG_WARNING);
    header("Location: ".DOL_URL_ROOT."/install/index.php");
    exit;
}
// If an upgrade process is required, we call the install page.
if ((! empty($conf->global->MAIN_VERSION_LAST_UPGRADE) && ($conf->global->MAIN_VERSION_LAST_UPGRADE != DOL_VERSION))
|| (empty($conf->global->MAIN_VERSION_LAST_UPGRADE) && ! empty($conf->global->MAIN_VERSION_LAST_INSTALL) && ($conf->global->MAIN_VERSION_LAST_INSTALL != DOL_VERSION)))
{
    $versiontocompare=empty($conf->global->MAIN_VERSION_LAST_UPGRADE)?$conf->global->MAIN_VERSION_LAST_INSTALL:$conf->global->MAIN_VERSION_LAST_UPGRADE;
    require_once DOL_DOCUMENT_ROOT .'/core/lib/admin.lib.php';
    $dolibarrversionlastupgrade=preg_split('/[.-]/',$versiontocompare);
    $dolibarrversionprogram=preg_split('/[.-]/',DOL_VERSION);
    $rescomp=versioncompare($dolibarrversionprogram,$dolibarrversionlastupgrade);
    if ($rescomp > 0) {  // Programs have a version higher than database. We did not add "&& $rescomp < 3" because we want upgrade process for build upgrades
        dol_syslog("main.inc: database version ".$versiontocompare." is lower than programs version ".DOL_VERSION.". Redirect to install page.", LOG_WARNING);
        header("Location: ".DOL_URL_ROOT."/install/index.php");
        exit;
    }
}

// Creation of a token against CSRF vulnerabilities
if (! defined('NOTOKENRENEWAL')) {
    $token = dol_hash(uniqid(mt_rand(),TRUE)); // Generates a hash of a random number
    // roulement des jetons car cree a chaque appel
    if (isset($_SESSION['newtoken'])) $_SESSION['token'] = $_SESSION['newtoken'];
    $_SESSION['newtoken'] = $token;
}
if (! empty($conf->global->MAIN_SECURITY_CSRF)) { // Check validity of token, only if option enabled (this option breaks some features sometimes)
    if (isset($_POST['token']) && isset($_SESSION['token'])) {
        if (($_POST['token'] != $_SESSION['token'])) {
            dol_syslog("Invalid token in ".$_SERVER['HTTP_REFERER'].", action=".GETPOST('action').", _POST['token']=".GETPOST('token').", _SESSION['token']=".$_SESSION['token'],LOG_WARNING);
            //print 'Unset POST by CSRF protection in main.inc.php.';   // Do not output anything because this create problems when using the BACK button on browsers.
            unset($_POST);
        }
    }
}

// Disable modules (this must be after session_start and after conf has been loaded)
if (GETPOST('disablemodules'))
    $_SESSION["disablemodules"]=GETPOST('disablemodules');
if (! empty($_SESSION["disablemodules"])) {
    $disabled_modules=explode(',',$_SESSION["disablemodules"]);
    foreach($disabled_modules as $module) {
        if ($module) {
            if (empty($conf->$module))
                $conf->$module=new stdClass();
            $conf->$module->enabled=false;
        }
    }
}


/*
 * Phase authentication / login
 */
$login='';
if (! defined('NOLOGIN')) {
    // $authmode lists the different means of identification to be tested in order of preference.
    // Example: 'http', 'dolibarr', 'ldap', 'http,forceuser'

    // Authentication mode
    if (empty($dolibarr_main_authentication)) $dolibarr_main_authentication='http,dolibarr';
    // Authentication mode: forceuser
    if ($dolibarr_main_authentication == 'forceuser' && empty($dolibarr_auto_user)) $dolibarr_auto_user='auto';
    // Set authmode
    $authmode=explode(',',$dolibarr_main_authentication);

    // No authentication mode
    if (! count($authmode)) {
        $langs->load('main');
        dol_print_error('',$langs->trans("ErrorConfigParameterNotDefined",'dolibarr_main_authentication'));
        exit;
    }

    // If requested by the login has already occurred, it is retrieved from the session
    // Call module if not realized that his request.
    // At the end of this phase, the variable $login is defined.
    $resultFetchUser='';
    $test=true;
    if (! isset($_SESSION["dol_login"])) {
        // It is not already authenticated and it requests the login / password
        include_once DOL_DOCUMENT_ROOT.'/core/lib/security2.lib.php';

        $dol_dst_observed=GETPOST("dst_observed",'int',3);
        $dol_dst_first=GETPOST("dst_first",'int',3);
        $dol_dst_second=GETPOST("dst_second",'int',3);
        $dol_screenwidth=GETPOST("screenwidth",'int',3);
        $dol_screenheight=GETPOST("screenheight",'int',3);
        $dol_hide_topmenu=GETPOST('dol_hide_topmenu','int',3);
        $dol_hide_leftmenu=GETPOST('dol_hide_leftmenu','int',3);
        $dol_optimize_smallscreen=GETPOST('dol_optimize_smallscreen','int',3);
        $dol_no_mouse_hover=GETPOST('dol_no_mouse_hover','int',3);
        $dol_use_jmobile=GETPOST('dol_use_jmobile','int',3);
        //dol_syslog("POST key=".join(array_keys($_POST),',').' value='.join($_POST,','));

        // If in demo mode, we check we go to home page through the public/demo/index.php page
        if (! empty($dolibarr_main_demo) && $_SERVER['PHP_SELF'] == DOL_URL_ROOT.'/index.php')  // We ask index page
        {
            if (empty($_SERVER['HTTP_REFERER']) || ! preg_match('/public/',$_SERVER['HTTP_REFERER'])) {
                dol_syslog("Call index page from another url than demo page");
                $url='';
                $url.=($url?'&':'').($dol_hide_topmenu?'dol_hide_topmenu='.$dol_hide_topmenu:'');
                $url.=($url?'&':'').($dol_hide_leftmenu?'dol_hide_leftmenu='.$dol_hide_leftmenu:'');
                $url.=($url?'&':'').($dol_optimize_smallscreen?'dol_optimize_smallscreen='.$dol_optimize_smallscreen:'');
                $url.=($url?'&':'').($dol_no_mouse_hover?'dol_no_mouse_hover='.$dol_no_mouse_hover:'');
                $url.=($url?'&':'').($dol_use_jmobile?'dol_use_jmobile='.$dol_use_jmobile:'');
                $url=DOL_URL_ROOT.'/public/demo/index.php'.($url?'?'.$url:'');
                header("Location: ".$url);
                exit;
            }
        }

        // Verification security graphic code
        if (GETPOST("username","alpha",2) && ! empty($conf->global->MAIN_SECURITY_ENABLECAPTCHA)) {
            $sessionkey = 'dol_antispam_value';
            $ok=(array_key_exists($sessionkey, $_SESSION) === TRUE && (strtolower($_SESSION[$sessionkey]) == strtolower($_POST['code'])));

            // Check code
            if (! $ok) {
                dol_syslog('Bad value for code, connexion refused');
                $langs->load('main');
                $langs->load('errors');

                $user->trigger_mesg='ErrorBadValueForCode - login='.GETPOST("username","alpha",2);
                $_SESSION["dol_loginmesg"]=$langs->trans("ErrorBadValueForCode");
                $test=false;

                // Call of triggers
                include_once DOL_DOCUMENT_ROOT . '/core/class/interfaces.class.php';
                $interface=new Interfaces($db);
                $result=$interface->run_triggers('USER_LOGIN_FAILED',$user,$user,$langs,$conf);
                if ($result < 0) {
                    $error++;
                }
                // End Call of triggers
            }
        }

        $usertotest = (! empty($_COOKIE['login_dolibarr']) ? $_COOKIE['login_dolibarr'] : GETPOST("username","alpha",2));
        $passwordtotest = (! empty($_COOKIE['password_dolibarr']) ? $_COOKIE['password_dolibarr'] : GETPOST('password'));
        $entitytotest = (GETPOST('entity','int') ? GETPOST('entity','int') : (!empty($conf->entity) ? $conf->entity : 1));

        // Validation of login/pass/entity
        // If ok, the variable login will be returned
        // If error, we will put error message in session under the name dol_loginmesg
        $goontestloop=false;
        if (isset($_SERVER["REMOTE_USER"]) && in_array('http',$authmode)) $goontestloop=true;
        if ($dolibarr_main_authentication == 'forceuser' && ! empty($dolibarr_auto_user)) $goontestloop=true;
        if (GETPOST("username","alpha",2) || ! empty($_COOKIE['login_dolibarr']) || GETPOST('openid_mode','alpha',1)) $goontestloop=true;

        if (! is_object($langs)) // This can occurs when calling page with NOREQUIRETRAN defined, however we need langs for error messages.
        {
            include_once DOL_DOCUMENT_ROOT.'/core/class/translate.class.php';
            $langs=new Translate("",$conf);
            $langcode=(GETPOST('lang')?GETPOST('lang','alpha',1):(empty($conf->global->MAIN_LANG_DEFAULT)?'auto':$conf->global->MAIN_LANG_DEFAULT));
            $langs->setDefaultLang($langcode);
        }

        if ($test && $goontestloop)
        {
            $login = checkLoginPassEntity($usertotest,$passwordtotest,$entitytotest,$authmode);
            if ($login) {
                $dol_authmode=$conf->authmode; // This properties is defined only when logged, to say what mode was successfully used
                $dol_tz=$_POST["tz"];
                $dol_tz_string=$_POST["tz_string"];
                $dol_tz_string=preg_replace('/\s*\(.+\)$/','',$dol_tz_string);
                $dol_tz_string=preg_replace('/,/','/',$dol_tz_string);
                $dol_tz_string=preg_replace('/\s/','_',$dol_tz_string);
                $dol_dst=0;
                if (isset($_POST["dst_first"]) && isset($_POST["dst_second"]))
                {
                    include_once DOL_DOCUMENT_ROOT.'/core/lib/date.lib.php';
                    $datenow=dol_now();
                    $datefirst=dol_stringtotime($_POST["dst_first"]);
                    $datesecond=dol_stringtotime($_POST["dst_second"]);
                    if ($datenow >= $datefirst && $datenow < $datesecond) $dol_dst=1;
                }
                //print $datefirst.'-'.$datesecond.'-'.$datenow.'-'.$dol_tz.'-'.$dol_tzstring.'-'.$dol_dst; exit;
            }

            if (! $login) {
                dol_syslog('Bad password, connexion refused',LOG_DEBUG);
                $langs->load('main');
                $langs->load('errors');

                // Bad password. No authmode has found a good password.
                $user->trigger_mesg=$langs->trans("ErrorBadLoginPassword").' - login='.GETPOST("username","alpha",2);
                // We set a generic message if not defined inside function checkLoginPassEntity or subfunctions
                if (empty($_SESSION["dol_loginmesg"])) $_SESSION["dol_loginmesg"]=$langs->trans("ErrorBadLoginPassword");

                // Call of triggers
                include_once DOL_DOCUMENT_ROOT.'/core/class/interfaces.class.php';
                $interface=new Interfaces($db);
                $result=$interface->run_triggers('USER_LOGIN_FAILED',$user,$user,$langs,$conf,GETPOST("username","alpha",2));
                if ($result < 0) {
                    $error++;
                }
                // End Call of triggers
            }
        }

        // End test login / passwords
        if (! $login || (in_array('ldap',$authmode) && empty($passwordtotest))) // With LDAP we refused empty password because some LDAP are "opened" for anonymous access so connexion is a success.
        {
            // We show login page
            dol_loginfunction($langs,$conf,(! empty($mysoc)?$mysoc:''));
            exit;
        }

        $resultFetchUser=$user->fetch('',$login);
        if ($resultFetchUser <= 0)
        {
            dol_syslog('User not found, connexion refused');
            session_destroy();
            session_name($sessionname);
            session_start();    // Fixing the bug of register_globals here is useless since session is empty

            if ($resultFetchUser == 0)
            {
                $langs->load('main');
                $langs->load('errors');

                $user->trigger_mesg='ErrorCantLoadUserFromDolibarrDatabase - login='.$login;
                $_SESSION["dol_loginmesg"]=$langs->trans("ErrorCantLoadUserFromDolibarrDatabase",$login);
            }
            if ($resultFetchUser < 0)
            {
                $user->trigger_mesg=$user->error;
                $_SESSION["dol_loginmesg"]=$user->error;
            }

            // TODO We should use a hook here, not a trigger.
            // Call triggers
            include_once DOL_DOCUMENT_ROOT . '/core/class/interfaces.class.php';
            $interface=new Interfaces($db);
            $result=$interface->run_triggers('USER_LOGIN_FAILED',$user,$user,$langs,$conf);
            if ($result < 0) {
                $error++;
            }
            // End call triggers

            header('Location: '.DOL_URL_ROOT.'/index.php');
            exit;
        }
    }
    else
    {
        // We are already into an authenticated session
        $login=$_SESSION["dol_login"];
        dol_syslog("This is an already logged session. _SESSION['dol_login']=".$login);

        $resultFetchUser=$user->fetch('',$login);
        if ($resultFetchUser <= 0)
        {
            // Account has been removed after login
            dol_syslog("Can't load user even if session logged. _SESSION['dol_login']=".$login, LOG_WARNING);
            session_destroy();
            session_name($sessionname);
            session_start();    // Fixing the bug of register_globals here is useless since session is empty

            if ($resultFetchUser == 0)
            {
                $langs->load('main');
                $langs->load('errors');

                $user->trigger_mesg='ErrorCantLoadUserFromDolibarrDatabase - login='.$login;
                $_SESSION["dol_loginmesg"]=$langs->trans("ErrorCantLoadUserFromDolibarrDatabase",$login);
            }
            if ($resultFetchUser < 0)
            {
                $user->trigger_mesg=$user->error;
                $_SESSION["dol_loginmesg"]=$user->error;
            }

            // TODO We should use a hook here, not a trigger.
            // Call triggers
            include_once DOL_DOCUMENT_ROOT . '/core/class/interfaces.class.php';
            $interface=new Interfaces($db);
            $result=$interface->run_triggers('USER_LOGIN_FAILED',$user,$user,$langs,$conf);
            if ($result < 0) {
                $error++;
            }
            // End call triggers

            header('Location: '.DOL_URL_ROOT.'/index.php');
            exit;
        }
        else
       {
            if (! empty($conf->global->MAIN_ACTIVATE_UPDATESESSIONTRIGGER)) // We do not execute such trigger at each page load by default (triggers are time consuming)
            {
                // TODO We should use a hook here, not a trigger.
                // Call triggers
                include_once DOL_DOCUMENT_ROOT . '/core/class/interfaces.class.php';
                $interface=new Interfaces($db);
                $result=$interface->run_triggers('USER_UPDATE_SESSION',$user,$user,$langs,$conf);
                if ($result < 0) {
                    $error++;
                }
                // End call triggers
            }
        }
    }

    // Is it a new session that has started ?
    // If we are here, this means authentication was successfull.
    if (! isset($_SESSION["dol_login"]))
    {
        // New session for this login has started.
        $error=0;

        // Store value into session (values always stored)
        $_SESSION["dol_login"]=$user->login;
        $_SESSION["dol_authmode"]=isset($dol_authmode)?$dol_authmode:'';
        $_SESSION["dol_tz"]=isset($dol_tz)?$dol_tz:'';
        $_SESSION["dol_tz_string"]=isset($dol_tz_string)?$dol_tz_string:'';
        $_SESSION["dol_dst"]=isset($dol_dst)?$dol_dst:'';
        $_SESSION["dol_dst_observed"]=isset($dol_dst_observed)?$dol_dst_observed:'';
        $_SESSION["dol_dst_first"]=isset($dol_dst_first)?$dol_dst_first:'';
        $_SESSION["dol_dst_second"]=isset($dol_dst_second)?$dol_dst_second:'';
        $_SESSION["dol_screenwidth"]=isset($dol_screenwidth)?$dol_screenwidth:'';
        $_SESSION["dol_screenheight"]=isset($dol_screenheight)?$dol_screenheight:'';
        $_SESSION["dol_company"]=$conf->global->MAIN_INFO_SOCIETE_NOM;
        $_SESSION["dol_entity"]=$conf->entity;
        // Store value into session (values stored only if defined)
        if (! empty($dol_hide_topmenu))         $_SESSION['dol_hide_topmenu']=$dol_hide_topmenu;
        if (! empty($dol_hide_leftmenu))        $_SESSION['dol_hide_leftmenu']=$dol_hide_leftmenu;
        if (! empty($dol_optimize_smallscreen)) $_SESSION['dol_optimize_smallscreen']=$dol_optimize_smallscreen;
        if (! empty($dol_no_mouse_hover))       $_SESSION['dol_no_mouse_hover']=$dol_no_mouse_hover;
        if (! empty($dol_use_jmobile))          $_SESSION['dol_use_jmobile']=$dol_use_jmobile;

        dol_syslog("This is a new started user session. _SESSION['dol_login']=".$_SESSION["dol_login"]." Session id=".session_id());

        $db->begin();

        $user->update_last_login_date();

        $user->trigger_mesg = 'TZ='.$_SESSION["dol_tz"].';TZString='.$_SESSION["dol_tz_string"].';Screen='.$_SESSION["dol_screenwidth"].'x'.$_SESSION["dol_screenheight"];

        // TODO We should use a hook here, not a trigger
        // Call triggers
        include_once DOL_DOCUMENT_ROOT . '/core/class/interfaces.class.php';
        $interface=new Interfaces($db);
        $result=$interface->run_triggers('USER_LOGIN',$user,$user,$langs,$conf);
        if ($result < 0) {
            $error++;
        }
        // End call triggers

        if ($error)
        {
            $db->rollback();
            session_destroy();
            dol_print_error($db,'Error in some triggers on action USER_LOGIN');
            exit;
        }
        else
        {
            $db->commit();
        }

        // Create entity cookie, just used for login page
        // TODO Multicompany Move this into hook
        if (! empty($conf->multicompany->enabled) && ! empty($conf->global->MULTICOMPANY_COOKIE_ENABLED) && isset($_POST["entity"]))
        {
            include_once DOL_DOCUMENT_ROOT.'/core/class/cookie.class.php';

            $entity = $_SESSION["dol_login"].'|'.$_POST["entity"];

            $prefix=dol_getprefix();
            $entityCookieName = 'DOLENTITYID_'.$prefix;
            // TTL : is defined in the config page multicompany
            $ttl = (! empty($conf->global->MULTICOMPANY_COOKIE_TTL) ? dol_now()+$conf->global->MULTICOMPANY_COOKIE_TTL : dol_now()+60*60*8 );
            // Cryptkey : will be created randomly in the config page multicompany
            $cryptkey = (! empty($conf->file->cookie_cryptkey) ? $conf->file->cookie_cryptkey : '' );

            $entityCookie = new DolCookie($cryptkey);
            $entityCookie->_setCookie($entityCookieName, $entity, $ttl);
        }

        // Hooks on successfull login
        $action='';
        $hookmanager->initHooks(array('login'));
        $parameters=array('dol_authmode'=>$dol_authmode);
        $reshook=$hookmanager->executeHooks('afterLogin',$parameters,$user,$action);    // Note that $action and $object may have been modified by some hooks
        if ($reshook < 0) $error++;
    }


    // If user admin, we force the rights-based modules
    if ($user->admin)
    {
        $user->rights->user->user->lire=1;
        $user->rights->user->user->creer=1;
        $user->rights->user->user->password=1;
        $user->rights->user->user->supprimer=1;
        $user->rights->user->self->creer=1;
        $user->rights->user->self->password=1;
    }

    /*
     * Overwrite configs global by personal configs
     */

    // Set liste_limit
    if (isset($user->conf->MAIN_SIZE_LISTE_LIMIT))  $conf->liste_limit = $user->conf->MAIN_SIZE_LISTE_LIMIT;    // Can be 0
    if (isset($user->conf->PRODUIT_LIMIT_SIZE)) $conf->product->limit_size = $user->conf->PRODUIT_LIMIT_SIZE;   // Can be 0

    // Replace conf->css by personalized value if theme not forced
    if (empty($conf->global->MAIN_FORCETHEME) && ! empty($user->conf->MAIN_THEME))
    {
        $conf->theme=$user->conf->MAIN_THEME;
        $conf->css  = "/theme/".$conf->theme."/style.css.php";
    }
}

// Case forcing style from url
if (GETPOST('theme')) {
    $conf->theme=GETPOST('theme','alpha',1);
    $conf->css  = "/theme/".$conf->theme."/style.css.php";
}


// Set javascript option
if (! GETPOST('nojs'))   // If javascript was not disabled on URL
{
    if (! empty($user->conf->MAIN_DISABLE_JAVASCRIPT)) {
        $conf->use_javascript_ajax=! $user->conf->MAIN_DISABLE_JAVASCRIPT;
    }
}
else $conf->use_javascript_ajax=0;

// Set terminal output option according to conf->browser.
if (GETPOST('dol_hide_leftmenu') || ! empty($_SESSION['dol_hide_leftmenu']))               $conf->dol_hide_leftmenu=1;
if (GETPOST('dol_hide_topmenu') || ! empty($_SESSION['dol_hide_topmenu']))                 $conf->dol_hide_topmenu=1;
if (GETPOST('dol_optimize_smallscreen') || ! empty($_SESSION['dol_optimize_smallscreen'])) $conf->dol_optimize_smallscreen=1;
if (GETPOST('dol_no_mouse_hover') || ! empty($_SESSION['dol_no_mouse_hover']))             $conf->dol_no_mouse_hover=1;
if (GETPOST('dol_use_jmobile') || ! empty($_SESSION['dol_use_jmobile']))                   $conf->dol_use_jmobile=1;
if (! empty($conf->browser->layout) && $conf->browser->layout != 'classic') $conf->dol_no_mouse_hover=1;
if ((! empty($conf->browser->layout) && $conf->browser->layout == 'phone')
    || (! empty($_SESSION['dol_screenwidth']) && $_SESSION['dol_screenwidth'] < 400)
    || (! empty($_SESSION['dol_screenheight']) && $_SESSION['dol_screenheight'] < 400)) {
    $conf->dol_optimize_smallscreen=1;
}
// If we force to use jmobile, then we reenable javascript
if (! empty($conf->dol_use_jmobile)) $conf->use_javascript_ajax=1;
// Replace themes bugged with jmobile with eldy
<<<<<<< HEAD
if (! empty($conf->dol_use_jmobile) && in_array($conf->theme,array('bureau2crea','cameleo'))) {
    $conf->theme='eldy';
    $conf->css  = "/theme/".$conf->theme."/style.css.php";
=======
if (! empty($conf->dol_use_jmobile) && in_array($conf->theme,array('bureau2crea','cameleo','amarok')))
{
	$conf->theme='eldy';
	$conf->css  =  "/theme/".$conf->theme."/style.css.php";
>>>>>>> 67debbe3
}
//var_dump($conf->browser->phone);

if (! defined('NOREQUIRETRAN')) {
    if (! GETPOST('lang'))  // If language was not forced on URL
    {
        // If user has chosen its own language
        if (! empty($user->conf->MAIN_LANG_DEFAULT))
        {
            // If different than current language
            //print ">>>".$langs->getDefaultLang()."-".$user->conf->MAIN_LANG_DEFAULT;
            if ($langs->getDefaultLang() != $user->conf->MAIN_LANG_DEFAULT)
            {
                $langs->setDefaultLang($user->conf->MAIN_LANG_DEFAULT);
            }
        }
    }
}

if (! defined('NOLOGIN'))
{
    // If the login is not recovered, it is identified with an account that does not exist.
    // Hacking attempt?
    if (! $user->login) accessforbidden();

    // Check if user is active
    if ($user->statut < 1)
    {
        // If not active, we refuse the user
        $langs->load("other");
        dol_syslog("Authentification ko as login is disabled");
        accessforbidden($langs->trans("ErrorLoginDisabled"));
        exit;
    }

    // Load permissions
    $user->getrights();
}


dol_syslog("--- Access to ".$_SERVER["PHP_SELF"]);
//Another call for easy debugg
//dol_syslog("Access to ".$_SERVER["PHP_SELF"].' GET='.join(',',array_keys($_GET)).'->'.join(',',$_GET).' POST:'.join(',',array_keys($_POST)).'->'.join(',',$_POST));

// Load main languages files
if (! defined('NOREQUIRETRAN'))
{
    $langs->load("main");
    $langs->load("dict");
}

// Define some constants used for style of arrays
$bc=array(0=>'class="impair"',1=>'class="pair"');
$bcdd=array(0=>'class="impair drag drop"',1=>'class="pair drag drop"');
$bcnd=array(0=>'class="impair nodrag nodrop"',1=>'class="pair nodrag nodrop"');

// Define messages variables
$mesg=''; $warning=''; $error=0;
// deprecated, see setEventMessage() and dol_htmloutput_events()
$mesgs=array(); $warnings=array(); $errors=array();

// Constants used to defined number of lines in textarea
if (empty($conf->browser->firefox))
{
    define('ROWS_1',1);
    define('ROWS_2',2);
    define('ROWS_3',3);
    define('ROWS_4',4);
    define('ROWS_5',5);
    define('ROWS_6',6);
    define('ROWS_7',7);
    define('ROWS_8',8);
    define('ROWS_9',9);
}
else
{
    define('ROWS_1',0);
    define('ROWS_2',1);
    define('ROWS_3',2);
    define('ROWS_4',3);
    define('ROWS_5',4);
    define('ROWS_6',5);
    define('ROWS_7',6);
    define('ROWS_8',7);
    define('ROWS_9',8);
}

$heightforframes=52;

// Switch to another entity
// TODO Multicompany Remove this
if (! empty($conf->multicompany->enabled) && GETPOST('action') == 'switchentity')
{
    if ($mc->switchEntity(GETPOST('entity','int')) > 0)
    {
        header("Location: ".DOL_URL_ROOT.'/');
        exit;
    }
}


// Init menu manager
if (! defined('NOREQUIREMENU'))
{
    if (empty($user->societe_id))    // If internal user or not defined
    {
        $conf->standard_menu=(empty($conf->global->MAIN_MENU_STANDARD_FORCED)?(empty($conf->global->MAIN_MENU_STANDARD)?'eldy_menu.php':$conf->global->MAIN_MENU_STANDARD):$conf->global->MAIN_MENU_STANDARD_FORCED);
    }
    else                        // If external user
    {
        $conf->standard_menu=(empty($conf->global->MAIN_MENUFRONT_STANDARD_FORCED)?(empty($conf->global->MAIN_MENUFRONT_STANDARD)?'eldy_menu.php':$conf->global->MAIN_MENUFRONT_STANDARD):$conf->global->MAIN_MENUFRONT_STANDARD_FORCED);
    }

    // Load the menu manager (only if not already done)
    $file_menu=$conf->standard_menu;
    if (GETPOST('menu')) $file_menu=GETPOST('menu');     // example: menu=eldy_menu.php
    if (! class_exists('MenuManager'))
    {
        $menufound=0;
        $dirmenus=array_merge(array("/core/menus/"),(array) $conf->modules_parts['menus']);
        foreach($dirmenus as $dirmenu)
        {
            $menufound=dol_include_once($dirmenu."standard/".$file_menu);
            if (class_exists('MenuManager')) break;
        }
        if (! class_exists('MenuManager'))  // If failed to include, we try with standard eldy_menu.php
        {
            dol_syslog("You define a menu manager '".$file_menu."' that can not be loaded.", LOG_WARNING);
            $file_menu='eldy_menu.php';
            include_once DOL_DOCUMENT_ROOT."/core/menus/standard/".$file_menu;
        }
    }
    $menumanager = new MenuManager($db, empty($user->societe_id)?0:1);
    $menumanager->loadMenu();
}



// Functions

if (! function_exists("llxHeader"))
{
    /**
     *  Show HTML header HTML + BODY + Top menu + left menu + DIV
     *
     * @param   string  $head               Optionnal head lines
     * @param   string  $title              HTML title
     * @param   string  $help_url           Url links to help page
     *                                      Syntax is: For a wiki page: EN:EnglishPage|FR:FrenchPage|ES:SpanishPage
     *                                      For other external page: http://server/url
     * @param   string  $target             Target to use on links
     * @param   int     $disablejs          More content into html header
     * @param   int     $disablehead        More content into html header
     * @param   array   $arrayofjs          Array of complementary js files
     * @param   array   $arrayofcss         Array of complementary css files
     * @param   string  $morequerystring    Query string to add to the link "print" to get same parameters (use only if autodetect fails)
     * @return  void
     */
    function llxHeader($head = '', $title='', $help_url='', $target='', $disablejs=0, $disablehead=0, $arrayofjs='', $arrayofcss='', $morequerystring='')
    {
        global $conf;

        // html header
        top_htmlhead($head, $title, $disablejs, $disablehead, $arrayofjs, $arrayofcss);

        // top menu and left menu area
        if (empty($conf->dol_hide_topmenu))
        {
            top_menu($head, $title, $target, $disablejs, $disablehead, $arrayofjs, $arrayofcss, $morequerystring);
        }
        if (empty($conf->dol_hide_leftmenu))
        {
            left_menu('', $help_url, '', '', 1, $title);
        }

        // main area
        main_area($title);
    }
}


/**
 *  Show HTTP header
 *
 *  @return void
 */
function top_httphead()
{
    global $conf;

    //header("Content-type: text/html; charset=UTF-8");
    header("Content-type: text/html; charset=".$conf->file->character_set_client);

    // On the fly GZIP compression for all pages (if browser support it). Must set the bit 3 of constant to 1.
    if (isset($conf->global->MAIN_OPTIMIZE_SPEED) && ($conf->global->MAIN_OPTIMIZE_SPEED & 0x04)) {
        ob_start("ob_gzhandler");
    }
}

/**
 * Ouput html header of a page.
 * This code is also duplicated into security2.lib.php::dol_loginfunction
 *
 * @param   string  $head           Optionnal head lines
 * @param   string  $title          HTML title
 * @param   int     $disablejs      More content into html header
 * @param   int     $disablehead    More content into html header
 * @param   array   $arrayofjs      Array of complementary js files
 * @param   array   $arrayofcss     Array of complementary css files
 * @return  void
 */
function top_htmlhead($head, $title='', $disablejs=0, $disablehead=0, $arrayofjs='', $arrayofcss='')
{
    global $user, $conf, $langs, $db;

    top_httphead();

    if (empty($conf->css)) $conf->css = '/theme/eldy/style.css.php';    // If not defined, eldy by default

    if (empty($conf->global->MAIN_ACTIVATE_HTML5)) {
        $doctype = '<!DOCTYPE HTML PUBLIC "-//W3C//DTD HTML 4.01 Transitional//EN" "http://www.w3.org/TR/html4/loose.dtd">';
    } else {
        $doctype = '<!doctype html>'; // Html5 - Developement - Only available on Eldy template
    }
    print $doctype."\n";
    if (! empty($conf->global->MAIN_USE_CACHE_MANIFEST)) print '<html lang="'.substr($langs->defaultlang,0,2).'" manifest="'.DOL_URL_ROOT.'/cache.manifest">'."\n";
    else print '<html lang="'.substr($langs->defaultlang,0,2).'">'."\n";
    //print '<html xmlns="http://www.w3.org/1999/xhtml" xml:lang="fr">'."\n";
    if (empty($disablehead))
    {
        print "<head>\n";
        if (GETPOST('dol_basehref')) print '<base href="'.dol_escape_htmltag(GETPOST('dol_basehref')).'">'."\n";
        // Displays meta
        print '<meta name="robots" content="noindex,nofollow">'."\n";      // Evite indexation par robots
        print '<meta name="author" content="Dolibarr Development Team">'."\n";
<<<<<<< HEAD
        if ($conf->global->MAIN_FEATURES_LEVEL == 2 || ! empty($conf->global->MAIN_ACTIVATE_HTML5)) print '<meta name="viewport" content="width=device-width, initial-scale=1.0">'."\n";    // Needed for Responsive Web Design
=======
		if (! empty($conf->global->MAIN_ACTIVATE_HTML5)) print '<meta name="viewport" content="width=device-width, initial-scale=1.0">'."\n";	// Needed for Responsive Web Design
>>>>>>> 67debbe3
        $favicon=dol_buildpath('/theme/'.$conf->theme.'/img/favicon.ico',1);
        if (! empty($conf->global->MAIN_FAVICON_URL)) $favicon=$conf->global->MAIN_FAVICON_URL;
        print '<link rel="shortcut icon" type="image/x-icon" href="'.$favicon.'"/>'."\n";
        if (empty($conf->global->MAIN_OPTIMIZEFORTEXTBROWSER)) print '<link rel="top" title="'.$langs->trans("Home").'" href="'.(DOL_URL_ROOT?DOL_URL_ROOT:'/').'">'."\n";
        if (empty($conf->global->MAIN_OPTIMIZEFORTEXTBROWSER)) print '<link rel="copyright" title="GNU General Public License" href="http://www.gnu.org/copyleft/gpl.html#SEC1">'."\n";
        if (empty($conf->global->MAIN_OPTIMIZEFORTEXTBROWSER)) print '<link rel="author" title="Dolibarr Development Team" href="http://www.dolibarr.org">'."\n";

        // Displays title
        $appli='Dolibarr';
        if (!empty($conf->global->MAIN_APPLICATION_TITLE)) $appli=$conf->global->MAIN_APPLICATION_TITLE;

        if ($title && ! empty($conf->global->MAIN_HTML_TITLE) && preg_match('/noapp/',$conf->global->MAIN_HTML_TITLE)) print '<title>'.dol_htmlentities($title).'</title>';
        if ($title) print '<title>'.dol_htmlentities($appli.' - '.$title).'</title>';
        else print "<title>".dol_htmlentities($appli)."</title>";
        print "\n";

        $ext='';
        if (! empty($conf->dol_use_jmobile)) $ext='version='.urlencode(DOL_VERSION);
        if (GETPOST('version')) $ext='version='.GETPOST('version','int');   // usefull to force no cache on css/js

        if (! defined('DISABLE_JQUERY') && ! $disablejs && $conf->use_javascript_ajax)
        {
            print '<!-- Includes CSS for JQuery (Ajax library) -->'."\n";
            $jquerytheme = 'smoothness';
            if (!empty($conf->global->MAIN_USE_JQUERY_THEME)) $jquerytheme = $conf->global->MAIN_USE_JQUERY_THEME;
            if (constant('JS_JQUERY_UI')) print '<link rel="stylesheet" type="text/css" href="'.JS_JQUERY_UI.'css/'.$jquerytheme.'/jquery-ui.min.css'.($ext?'?'.$ext:'').'" />'."\n";  // JQuery
            else print '<link rel="stylesheet" type="text/css" href="'.DOL_URL_ROOT.'/includes/jquery/css/'.$jquerytheme.'/jquery-ui-latest.custom.css'.($ext?'?'.$ext:'').'" />'."\n";    // JQuery
            print '<link rel="stylesheet" type="text/css" href="'.DOL_URL_ROOT.'/includes/jquery/plugins/tiptip/tipTip.css'.($ext?'?'.$ext:'').'" />'."\n";                           // Tooltip
            print '<link rel="stylesheet" type="text/css" href="'.DOL_URL_ROOT.'/includes/jquery/plugins/jnotify/jquery.jnotify-alt.min.css'.($ext?'?'.$ext:'').'" />'."\n";          // JNotify
            /*if (! empty($conf->global->MAIN_USE_JQUERY_FILEUPLOAD) || (defined('REQUIRE_JQUERY_FILEUPLOAD') && constant('REQUIRE_JQUERY_FILEUPLOAD')))     // jQuery fileupload
            {
                print '<link rel="stylesheet" type="text/css" href="'.DOL_URL_ROOT.'/includes/jquery/plugins/fileupload/css/jquery.fileupload-ui.css'.($ext?'?'.$ext:'').'" />'."\n";
            }*/
            if (! empty($conf->global->MAIN_USE_JQUERY_DATATABLES) || (defined('REQUIRE_JQUERY_DATATABLES') && constant('REQUIRE_JQUERY_DATATABLES')))     // jQuery datatables
            {
                //print '<link rel="stylesheet" type="text/css" href="'.DOL_URL_ROOT.'/includes/jquery/plugins/datatables/css/jquery.dataTables.css'.($ext?'?'.$ext:'').'" />'."\n";
                print '<link rel="stylesheet" type="text/css" href="'.DOL_URL_ROOT.'/includes/jquery/plugins/datatables/css/jquery.dataTables_jui.css'.($ext?'?'.$ext:'').'" />'."\n";
                print '<link rel="stylesheet" type="text/css" href="'.DOL_URL_ROOT.'/includes/jquery/plugins/datatables/extras/ColReorder/css/ColReorder.css'.($ext?'?'.$ext:'').'" />'."\n";
                print '<link rel="stylesheet" type="text/css" href="'.DOL_URL_ROOT.'/includes/jquery/plugins/datatables/extras/ColVis/css/ColVis.css'.($ext?'?'.$ext:'').'" />'."\n";
                //print '<link rel="stylesheet" type="text/css" href="'.DOL_URL_ROOT.'/includes/jquery/plugins/datatables/extras/ColVis/css/ColVisAlt.css'.($ext?'?'.$ext:'').'" />'."\n";
                print '<link rel="stylesheet" type="text/css" href="'.DOL_URL_ROOT.'/includes/jquery/plugins/datatables/extras/TableTools/css/TableTools.css'.($ext?'?'.$ext:'').'" />'."\n";
            }
            if (! empty($conf->global->MAIN_USE_JQUERY_MULTISELECT) || defined('REQUIRE_JQUERY_MULTISELECT'))     // jQuery plugin "mutiselect", "multiple-select", "select2"...
            {
                $tmpplugin=empty($conf->global->MAIN_USE_JQUERY_MULTISELECT)?constant('REQUIRE_JQUERY_MULTISELECT'):$conf->global->MAIN_USE_JQUERY_MULTISELECT;
                print '<link rel="stylesheet" type="text/css" href="'.DOL_URL_ROOT.'/includes/jquery/plugins/'.$tmpplugin.'/'.$tmpplugin.'.css'.($ext?'?'.$ext:'').'" />'."\n";
            }
            // jQuery Timepicker
            if (! empty($conf->global->MAIN_USE_JQUERY_TIMEPICKER) || defined('REQUIRE_JQUERY_TIMEPICKER'))
            {
                print '<link rel="stylesheet" type="text/css" href="'.DOL_URL_ROOT.'/includes/jquery/plugins/timepicker/jquery-ui-timepicker-addon.css'.($ext?'?'.$ext:'').'" />'."\n";
            }
            // jQuery jMobile
            if (! empty($conf->global->MAIN_USE_JQUERY_JMOBILE) || defined('REQUIRE_JQUERY_JMOBILE') || ! empty($conf->dol_use_jmobile))
            {
                print '<link rel="stylesheet" type="text/css" href="'.DOL_URL_ROOT.'/includes/jquery/plugins/mobile/jquery.mobile-latest.min.css'.($ext?'?'.$ext:'').'" />'."\n";
            }

        }

        print '<!-- Includes CSS for Dolibarr theme -->'."\n";
        // Output style sheets (optioncss='print' or ''). Note: $conf->css looks like '/theme/eldy/style.css.php'
        //$themepath=dol_buildpath((empty($conf->global->MAIN_FORCETHEMEDIR)?'':$conf->global->MAIN_FORCETHEMEDIR).$conf->css,1);
        $themepath=dol_buildpath($conf->css,1);
        $themesubdir='';
        if (! empty($conf->modules_parts['theme'])) // This slow down
        {
            foreach($conf->modules_parts['theme'] as $reldir)
            {
                if (file_exists(dol_buildpath($reldir.$conf->css, 0)))
                {
                    $themepath=dol_buildpath($reldir.$conf->css, 1);
                    $themesubdir=$reldir;
                    break;
                }
            }
        }
        $themeparam='?lang='.$langs->defaultlang.'&theme='.$conf->theme.(GETPOST('optioncss')?'&optioncss='.GETPOST('optioncss','alpha',1):'').'&userid='.$user->id.'&entity='.$conf->entity;
        $themeparam.=($ext?'&'.$ext:'');
        if (! empty($_SESSION['dol_resetcache'])) $themeparam.='&dol_resetcache='.$_SESSION['dol_resetcache'];
        if (GETPOST('dol_hide_topmenu'))           { $themeparam.='&dol_hide_topmenu='.GETPOST('dol_hide_topmenu','int'); }
        if (GETPOST('dol_hide_leftmenu'))          { $themeparam.='&dol_hide_leftmenu='.GETPOST('dol_hide_leftmenu','int'); }
        if (GETPOST('dol_optimize_smallscreen'))   { $themeparam.='&dol_optimize_smallscreen='.GETPOST('dol_optimize_smallscreen','int'); }
        if (GETPOST('dol_no_mouse_hover'))         { $themeparam.='&dol_no_mouse_hover='.GETPOST('dol_no_mouse_hover','int'); }
        if (GETPOST('dol_use_jmobile'))            { $themeparam.='&dol_use_jmobile='.GETPOST('dol_use_jmobile','int'); $conf->dol_use_jmobile=GETPOST('dol_use_jmobile','int'); }
        //print 'themepath='.$themepath.' themeparam='.$themeparam;exit;
        print '<link rel="stylesheet" type="text/css" title="default" href="'.$themepath.$themeparam.'">'."\n";

        // CSS forced by modules (relative url starting with /)
        if (! empty($conf->modules_parts['css']))
        {
            $arraycss=(array) $conf->modules_parts['css'];
            foreach($arraycss as $modcss => $filescss)
            {
                $filescss=(array) $filescss;    // To be sure filecss is an array
                foreach($filescss as $cssfile)
                {
                    if (empty($cssfile)) dol_syslog("Warning: module ".$modcss." declared a css path file into its descriptor that is empty.", LOG_WARNING);
                    // cssfile is a relative path
                    print '<!-- Includes CSS added by module '.$modcss. ' -->'."\n".'<link rel="stylesheet" type="text/css" title="default" href="'.dol_buildpath($cssfile,1);
                    // We add params only if page is not static, because some web server setup does not return content type text/css if url has parameters, so browser cache is not used.
                    if (!preg_match('/\.css$/i',$cssfile)) print $themeparam;
                    print '">'."\n";
                }
            }
        }
        // CSS forced by page in top_htmlhead call (relative url starting with /)
        if (is_array($arrayofcss))
        {
            foreach($arrayofcss as $cssfile)
            {
                print '<!-- Includes CSS added by page -->'."\n".'<link rel="stylesheet" type="text/css" title="default" href="'.dol_buildpath($cssfile,1);
                // We add params only if page is not static, because some web server setup does not return content type text/css if url has parameters and browser cache is not used.
                if (!preg_match('/\.css$/i',$cssfile)) print $themeparam;
                print '">'."\n";
            }
        }

        // Output standard javascript links
        if (! defined('DISABLE_JQUERY') && ! $disablejs && ! empty($conf->use_javascript_ajax))
        {
            // JQuery. Must be before other includes
            print '<!-- Includes JS for JQuery -->'."\n";
            if (constant('JS_JQUERY')) print '<script type="text/javascript" src="'.JS_JQUERY.'jquery.min.js'.($ext?'?'.$ext:'').'"></script>'."\n";
            else print '<script type="text/javascript" src="'.DOL_URL_ROOT.'/includes/jquery/js/jquery-latest.min.js'.($ext?'?'.$ext:'').'"></script>'."\n";
            if (constant('JS_JQUERY_UI')) print '<script type="text/javascript" src="'.JS_JQUERY_UI.'jquery-ui.min.js'.($ext?'?'.$ext:'').'"></script>'."\n";
            else print '<script type="text/javascript" src="'.DOL_URL_ROOT.'/includes/jquery/js/jquery-ui-latest.custom.min.js'.($ext?'?'.$ext:'').'"></script>'."\n";
            print '<script type="text/javascript" src="'.DOL_URL_ROOT.'/includes/jquery/plugins/tablednd/jquery.tablednd.0.6.min.js'.($ext?'?'.$ext:'').'"></script>'."\n";
            print '<script type="text/javascript" src="'.DOL_URL_ROOT.'/includes/jquery/plugins/tiptip/jquery.tipTip.min.js'.($ext?'?'.$ext:'').'"></script>'."\n";
            // jQuery Layout
            if (empty($conf->dol_use_jmobile) && ! empty($conf->global->MAIN_MENU_USE_JQUERY_LAYOUT) || defined('REQUIRE_JQUERY_LAYOUT'))
            {
                print '<script type="text/javascript" src="'.DOL_URL_ROOT.'/includes/jquery/plugins/layout/jquery.layout-latest.js'.($ext?'?'.$ext:'').'"></script>'."\n";
            }
            // jQuery jnotify
            if (empty($conf->global->MAIN_DISABLE_JQUERY_JNOTIFY) && ! defined('DISABLE_JQUERY_JNOTIFY'))
            {
                print '<script type="text/javascript" src="'.DOL_URL_ROOT.'/includes/jquery/plugins/jnotify/jquery.jnotify.min.js'.($ext?'?'.$ext:'').'"></script>'."\n";
                print '<script type="text/javascript" src="'.DOL_URL_ROOT.'/core/js/jnotify.js'.($ext?'?'.$ext:'').'"></script>'."\n";
            }
            // jQuery blockUI
            if (! empty($conf->global->MAIN_USE_JQUERY_BLOCKUI) || defined('REQUIRE_JQUERY_BLOCKUI'))
            {
                print '<script type="text/javascript" src="'.DOL_URL_ROOT.'/includes/jquery/plugins/blockUI/jquery.blockUI.js'.($ext?'?'.$ext:'').'"></script>'."\n";
                print '<script type="text/javascript">'."\n";
                print 'var indicatorBlockUI = \''.DOL_URL_ROOT."/theme/".$conf->theme."/img/working2.gif".'\';'."\n";
                print '</script>'."\n";
                print '<script type="text/javascript" src="'.DOL_URL_ROOT.'/core/js/blockUI.js'.($ext?'?'.$ext:'').'"></script>'."\n";
            }
            // Flot
            if (empty($conf->global->MAIN_DISABLE_JQUERY_FLOT))
            {
                if (constant('JS_JQUERY_FLOT'))
                {
                    print '<script type="text/javascript" src="'.JS_JQUERY_FLOT.'jquery.flot.js'.($ext?'?'.$ext:'').'"></script>'."\n";
                    print '<script type="text/javascript" src="'.JS_JQUERY_FLOT.'jquery.flot.pie.js'.($ext?'?'.$ext:'').'"></script>'."\n";
                    print '<script type="text/javascript" src="'.JS_JQUERY_FLOT.'jquery.flot.stack.js'.($ext?'?'.$ext:'').'"></script>'."\n";
                }
                else
                {
                    print '<script type="text/javascript" src="'.DOL_URL_ROOT.'/includes/jquery/plugins/flot/jquery.flot.min.js'.($ext?'?'.$ext:'').'"></script>'."\n";
                    print '<script type="text/javascript" src="'.DOL_URL_ROOT.'/includes/jquery/plugins/flot/jquery.flot.pie.min.js'.($ext?'?'.$ext:'').'"></script>'."\n";
                    print '<script type="text/javascript" src="'.DOL_URL_ROOT.'/includes/jquery/plugins/flot/jquery.flot.stack.min.js'.($ext?'?'.$ext:'').'"></script>'."\n";
                }
            }
            // jQuery jeditable
            if (! empty($conf->global->MAIN_USE_JQUERY_JEDITABLE))
            {
                print '<script type="text/javascript" src="'.DOL_URL_ROOT.'/includes/jquery/plugins/jeditable/jquery.jeditable.min.js'.($ext?'?'.$ext:'').'"></script>'."\n";
                print '<script type="text/javascript" src="'.DOL_URL_ROOT.'/includes/jquery/plugins/jeditable/jquery.jeditable.ui-datepicker.js'.($ext?'?'.$ext:'').'"></script>'."\n";
                print '<script type="text/javascript" src="'.DOL_URL_ROOT.'/includes/jquery/plugins/jeditable/jquery.jeditable.ui-autocomplete.js'.($ext?'?'.$ext:'').'"></script>'."\n";
                print '<script type="text/javascript">'."\n";
                print 'var urlSaveInPlace = \''.DOL_URL_ROOT.'/core/ajax/saveinplace.php\';'."\n";
                print 'var urlLoadInPlace = \''.DOL_URL_ROOT.'/core/ajax/loadinplace.php\';'."\n";
                print 'var tooltipInPlace = \''.$langs->transnoentities('ClickToEdit').'\';'."\n";
                print 'var placeholderInPlace = \''.$langs->trans('ClickToEdit').'\';'."\n";
                print 'var cancelInPlace = \''.$langs->trans('Cancel').'\';'."\n";
                print 'var submitInPlace = \''.$langs->trans('Ok').'\';'."\n";
                print 'var indicatorInPlace = \'<img src="'.DOL_URL_ROOT."/theme/".$conf->theme."/img/working.gif".'">\';'."\n";
                print '</script>'."\n";
                print '<script type="text/javascript" src="'.DOL_URL_ROOT.'/core/js/editinplace.js'.($ext?'?'.$ext:'').'"></script>'."\n";
                print '<script type="text/javascript" src="'.DOL_URL_ROOT.'/includes/jquery/plugins/jeditable/jquery.jeditable.ckeditor.js'.($ext?'?'.$ext:'').'"></script>'."\n";
            }
            // jQuery File Upload
            /*
            if (! empty($conf->global->MAIN_USE_JQUERY_FILEUPLOAD) || (defined('REQUIRE_JQUERY_FILEUPLOAD') && constant('REQUIRE_JQUERY_FILEUPLOAD')))
            {
                print '<script type="text/javascript" src="'.DOL_URL_ROOT.'/includes/jquery/plugins/template/tmpl.min'.$ext.'"></script>'."\n";
                print '<script type="text/javascript" src="'.DOL_URL_ROOT.'/includes/jquery/plugins/fileupload/js/jquery.iframe-transport'.$ext.'"></script>'."\n";
                print '<script type="text/javascript" src="'.DOL_URL_ROOT.'/includes/jquery/plugins/fileupload/js/jquery.fileupload'.$ext.'"></script>'."\n";
                print '<script type="text/javascript" src="'.DOL_URL_ROOT.'/includes/jquery/plugins/fileupload/js/jquery.fileupload-fp'.$ext.'"></script>'."\n";
                print '<script type="text/javascript" src="'.DOL_URL_ROOT.'/includes/jquery/plugins/fileupload/js/jquery.fileupload-ui'.$ext.'"></script>'."\n";
                print '<script type="text/javascript" src="'.DOL_URL_ROOT.'/includes/jquery/plugins/fileupload/js/jquery.fileupload-jui'.$ext.'"></script>'."\n";
                print '<!-- The XDomainRequest Transport is included for cross-domain file deletion for IE8+ -->'."\n";
                print '<!--[if gte IE 8]><script type="text/javascript" src="'.DOL_URL_ROOT.'/includes/jquery/plugins/fileupload/js/cors/jquery.xdr-transport'.$ext.'"></script><![endif]-->'."\n";
            }*/
            // jQuery DataTables
            if (! empty($conf->global->MAIN_USE_JQUERY_DATATABLES) || (defined('REQUIRE_JQUERY_DATATABLES') && constant('REQUIRE_JQUERY_DATATABLES')))
            {
                print '<script type="text/javascript" src="'.DOL_URL_ROOT.'/includes/jquery/plugins/datatables/js/jquery.dataTables.min.js'.($ext?'?'.$ext:'').'"></script>'."\n";
                print '<script type="text/javascript" src="'.DOL_URL_ROOT.'/includes/jquery/plugins/datatables/extras/ColReorder/js/ColReorder.min.js'.($ext?'?'.$ext:'').'"></script>'."\n";
                print '<script type="text/javascript" src="'.DOL_URL_ROOT.'/includes/jquery/plugins/datatables/extras/ColVis/js/ColVis.min.js'.($ext?'?'.$ext:'').'"></script>'."\n";
                print '<script type="text/javascript" src="'.DOL_URL_ROOT.'/includes/jquery/plugins/datatables/extras/TableTools/js/TableTools.min.js'.($ext?'?'.$ext:'').'"></script>'."\n";
            }
            // jQuery Timepicker
            if (! empty($conf->global->MAIN_USE_JQUERY_TIMEPICKER) || defined('REQUIRE_JQUERY_TIMEPICKER'))
            {
                print '<script type="text/javascript" src="'.DOL_URL_ROOT.'/includes/jquery/plugins/timepicker/jquery-ui-timepicker-addon.js'.($ext?'?'.$ext:'').'"></script>'."\n";
                print '<script type="text/javascript" src="'.DOL_URL_ROOT.'/core/js/timepicker.js.php?lang='.$langs->defaultlang.($ext?'&amp;'.$ext:'').'"></script>'."\n";
            }
            if (! empty($conf->global->MAIN_USE_JQUERY_MULTISELECT) || defined('REQUIRE_JQUERY_MULTISELECT'))     // jQuery plugin "mutiselect", "multiple-select", "select2"...
            {
                $tmpplugin=empty($conf->global->MAIN_USE_JQUERY_MULTISELECT)?constant('REQUIRE_JQUERY_MULTISELECT'):$conf->global->MAIN_USE_JQUERY_MULTISELECT;
                print '<script type="text/javascript" src="'.DOL_URL_ROOT.'/includes/jquery/plugins/'.$tmpplugin.'/'.$tmpplugin.'.js'.($ext?'?'.$ext:'').'"></script>'."\n";
            }
            // jQuery jMobile
            if (! empty($conf->global->MAIN_USE_JQUERY_JMOBILE) || defined('REQUIRE_JQUERY_JMOBILE') || (! empty($conf->dol_use_jmobile) && $conf->dol_use_jmobile > 0))
            {
                // We must force not using ajax because cache of jquery does not load js of other pages.
                // This also increase seriously speed onto mobile device where complex js code is very slow and memory very low.
                // Note: dol_use_jmobile=1 use jmobile without ajax, dol_use_jmobile=2 use jmobile with ajax
                if (empty($conf->dol_use_jmobile) || ($conf->dol_use_jmobile != 2 && $conf->dol_use_jmobile != 3))
                {
                    print '<script type="text/javascript">
                        $(document).bind("mobileinit", function(){
                        $.extend(  $.mobile , {
                            autoInitializePage : true,  /* We need this to run jmobile */
                            /* loadingMessage : \'xxxxx\', */
                            touchOverflowEnabled : true,
                            defaultPageTransition : \'none\',
                            defaultDialogTransition : \'none\',
                            ajaxEnabled : false         /* old param was ajaxFormsEnabled and ajaxLinksEnabled */
                            });
                        });
                        </script>';
                }
                if (empty($conf->dol_use_jmobile) || $conf->dol_use_jmobile != 3) print '<script type="text/javascript" src="'.DOL_URL_ROOT.'/includes/jquery/plugins/mobile/jquery.mobile-latest.min.js'.($ext?'?'.$ext:'').'"></script>'."\n";
            }
        }

        if (! $disablejs && ! empty($conf->use_javascript_ajax))
        {
            // CKEditor
            if (! empty($conf->fckeditor->enabled) && (empty($conf->global->FCKEDITOR_EDITORNAME) || $conf->global->FCKEDITOR_EDITORNAME == 'ckeditor'))
            {
                print '<!-- Includes JS for CKEditor -->'."\n";
                $pathckeditor=DOL_URL_ROOT.'/includes/ckeditor/';
                $jsckeditor='ckeditor.js';
                if (constant('JS_CKEDITOR'))    // To use external ckeditor 4 js lib
                {
                    $pathckeditor=constant('JS_CKEDITOR');
                }
                print '<script type="text/javascript">';
                print 'var CKEDITOR_BASEPATH = \''.$pathckeditor.'\';'."\n";
                print 'var ckeditorConfig = \''.dol_buildpath($themesubdir.'/theme/'.$conf->theme.'/ckeditor/config.js',1).'\';'."\n";  // $themesubdir='' in standard usage
                print 'var ckeditorFilebrowserBrowseUrl = \''.DOL_URL_ROOT.'/core/filemanagerdol/browser/default/browser.php?Connector='.DOL_URL_ROOT.'/core/filemanagerdol/connectors/php/connector.php\';'."\n";
                print 'var ckeditorFilebrowserImageBrowseUrl = \''.DOL_URL_ROOT.'/core/filemanagerdol/browser/default/browser.php?Type=Image&Connector='.DOL_URL_ROOT.'/core/filemanagerdol/connectors/php/connector.php\';'."\n";
                print '</script>'."\n";
                print '<script type="text/javascript" src="'.$pathckeditor.$jsckeditor.($ext?'?'.$ext:'').'"></script>'."\n";
            }

            // Global js function
            print '<!-- Includes JS of Dolibarr -->'."\n";
            print '<script type="text/javascript" src="'.DOL_URL_ROOT.'/core/js/lib_head.js'.($ext?'?'.$ext:'').'"></script>'."\n";

            // Add datepicker default options
            print '<script type="text/javascript" src="'.DOL_URL_ROOT.'/core/js/datepicker.js.php?lang='.$langs->defaultlang.($ext?'&amp;'.$ext:'').'"></script>'."\n";

            // JS forced by modules (relative url starting with /)
            if (! empty($conf->modules_parts['js']))    // $conf->modules_parts['js'] is array('module'=>array('file1','file2'))
            {
                $arrayjs=(array) $conf->modules_parts['js'];
                foreach($arrayjs as $modjs => $filesjs)
                {
                    $filesjs=(array) $filesjs;  // To be sure filejs is an array
                    foreach($filesjs as $jsfile)
                    {
                        // jsfile is a relative path
                        print '<!-- Include JS added by module '.$modjs. '-->'."\n".'<script type="text/javascript" src="'.dol_buildpath($jsfile,1).'"></script>'."\n";
                    }
                }
            }
            // JS forced by page in top_htmlhead (relative url starting with /)
            if (is_array($arrayofjs))
            {
                print '<!-- Includes JS added by page -->'."\n";
                foreach($arrayofjs as $jsfile)
                {
                    if (preg_match('/^http/i',$jsfile))
                    {
                        print '<script type="text/javascript" src="'.$jsfile.'"></script>'."\n";
                    }
                    else
                    {
                        if (! preg_match('/^\//',$jsfile)) $jsfile='/'.$jsfile; // For backward compatibility
                        print '<script type="text/javascript" src="'.dol_buildpath($jsfile,1).'"></script>'."\n";
                    }
                }
            }
        }

        if (! empty($head)) print $head."\n";
        if (! empty($conf->global->MAIN_HTML_HEADER)) print $conf->global->MAIN_HTML_HEADER."\n";

        print "</head>\n\n";
    }

    $conf->headerdone=1;    // To tell header was output
}


/**
 *  Show an HTML header + a BODY + The top menu bar
 *
 *  @param      string  $head               Lines in the HEAD
 *  @param      string  $title              Title of web page
 *  @param      string  $target             Target to use in menu links (Example: '' or '_top')
 *  @param      int     $disablejs          Do not output links to js (Ex: qd fonction utilisee par sous formulaire Ajax)
 *  @param      int     $disablehead        Do not output head section
 *  @param      array   $arrayofjs          Array of js files to add in header
 *  @param      array   $arrayofcss         Array of css files to add in header
 *  @param      string  $morequerystring    Query string to add to the link "print" to get same parameters (use only if autodetect fails)
 *  @return     void
 */
function top_menu($head, $title='', $target='', $disablejs=0, $disablehead=0, $arrayofjs='', $arrayofcss='', $morequerystring='')
{
    global $user, $conf, $langs, $db;
    global $dolibarr_main_authentication, $dolibarr_main_demo;
    global $hookmanager,$menumanager;

    // Instantiate hooks of thirdparty module
    $hookmanager->initHooks(array('toprightmenu'));

    $toprightmenu='';

    // For backward compatibility with old modules
    if (empty($conf->headerdone)) top_htmlhead($head, $title, $disablejs, $disablehead, $arrayofjs, $arrayofcss);

    print '<body id="mainbody">';

    if ($conf->use_javascript_ajax)
    {
        if (empty($conf->dol_use_jmobile) && ! empty($conf->global->MAIN_MENU_USE_JQUERY_LAYOUT))
        {
            print '<script type="text/javascript">
                jQuery(document).ready(function () {
                    jQuery("body").layout(layoutSettings);
                });
                var layoutSettings = {
                    name: "mainlayout",
                    defaults: {
                        useStateCookie: true,
                        size: "auto",
                        resizable: false,
                        //paneClass: "none",
                        //resizerClass: "resizer",
                        //togglerClass: "toggler",
                        //buttonClass: "button",
                        //contentSelector: ".content",
                        //contentIgnoreSelector: "span",
                        togglerTip_open: "Close This Pane",
                        togglerTip_closed: "Open This Pane",
                        resizerTip: "Resize This Pane",
                        fxSpeed: "fast"
                    },
                    west: {
                        paneClass: "leftContent",
                        //spacing_closed:   14,
                        //togglerLength_closed: 14,
                        //togglerAlign_closed: "auto",
                        //togglerLength_open: 0,
                        //  effect defaults - overridden on some panes
                        //slideTrigger_open:    "mouseover",
                        initClosed: '.(empty($conf->dol_optimize_smallscreen)?'false':'true').',
                        fxName: "drop",
                        fxSpeed: "fast",
                        fxSettings: { easing: "" }
                    },
                    north: {
                        paneClass: "none",
                        resizerClass: "none",
                        togglerClass: "none",
                        spacing_open: 0,
                        togglerLength_open: 0,
                        togglerLength_closed: -1,
                        slidable: false,
                        fxName: "none",
                        fxSpeed: "fast"
                    },
                    center: {
                        paneSelector: "#mainContent"
                    }
                }
            </script>';
        }

        // Wrapper to show tooltips
        print "\n".'<script type="text/javascript">
                    jQuery(document).ready(function () {
                        jQuery(function() {
                            jQuery(".classfortooltip").tipTip({maxWidth: "'.dol_size(600,'width').'px", edgeOffset: 10, delay: 50, fadeIn: 50, fadeOut: 50});
                        });
                    });
                </script>';
    }

    /*
     * Top menu
     */
    print "\n".'<!-- Start top horizontal -->'."\n";

    if (empty($conf->dol_use_jmobile) && ! empty($conf->use_javascript_ajax) && ! empty($conf->global->MAIN_MENU_USE_JQUERY_LAYOUT)) print '<div class="ui-layout-north"> <!-- Begin top layout -->'."\n";

    if (empty($conf->dol_hide_topmenu))
    {
        // Show menu entries
        print '<div id="tmenu_tooltip'.(empty($conf->global->MAIN_MENU_INVERT)?'':'invert').'" class="tmenu">'."\n";
        $menumanager->atarget=$target;
        $menumanager->showmenu('top');      // This contains a \n
        print "</div>\n";

        $form=new Form($db);

        // Define link to login card
        $loginhtmltext=''; $logintext='';
        if ($user->societe_id) {
            $thirdpartystatic=new Societe($db);
            $thirdpartystatic->fetch($user->societe_id);
            $companylink=' ('.$thirdpartystatic->getNomUrl('','').')';
            $company=' ('.$langs->trans("Company").': '.$thirdpartystatic->name.')';
        }
        $logintext='<div class="login"><a href="'.DOL_URL_ROOT.'/user/card.php?id='.$user->id.'"';
        $logintext.=$target?(' target="'.$target.'"'):'';
        $logintext.='>'.$user->login.'</a>';
        if ($user->societe_id) $logintext.=$companylink;
        $logintext.='</div>';
        $loginhtmltext.='<u>'.$langs->trans("User").'</u>';
        $loginhtmltext.='<br><b>'.$langs->trans("Name").'</b>: '.$user->getFullName($langs);
        $loginhtmltext.='<br><b>'.$langs->trans("Login").'</b>: '.$user->login;
        $loginhtmltext.='<br><b>'.$langs->trans("EMail").'</b>: '.$user->email;
        $loginhtmltext.='<br><b>'.$langs->trans("Administrator").'</b>: '.yn($user->admin);
        $type=($user->societe_id?$langs->trans("External").$company:$langs->trans("Internal"));
        $loginhtmltext.='<br><b>'.$langs->trans("Type").'</b>: '.$type;
        $loginhtmltext.='<br><b>'.$langs->trans("IPAddress").'</b>: '.$_SERVER["REMOTE_ADDR"];
        $loginhtmltext.='<br>';
        $loginhtmltext.='<br><u>'.$langs->trans("Connection").'</u>';
        if (! empty($conf->global->MAIN_MODULE_MULTICOMPANY)) $loginhtmltext.='<br><b>'.$langs->trans("ConnectedOnMultiCompany").'</b>: '.$conf->entity.' (user entity '.$user->entity.')';
        $loginhtmltext.='<br><b>'.$langs->trans("AuthenticationMode").'</b>: '.$_SESSION["dol_authmode"].(empty($dolibarr_main_demo)?'':' (demo)');
        $loginhtmltext.='<br><b>'.$langs->trans("ConnectedSince").'</b>: '.dol_print_date($user->datelastlogin,"dayhour");
        $loginhtmltext.='<br><b>'.$langs->trans("PreviousConnexion").'</b>: '.dol_print_date($user->datepreviouslogin,"dayhour");
        $loginhtmltext.='<br><b>'.$langs->trans("CurrentTheme").'</b>: '.$conf->theme;
        $loginhtmltext.='<br><b>'.$langs->trans("CurrentMenuManager").'</b>: '.$menumanager->name;
        $s=picto_from_langcode($langs->getDefaultLang());
        $loginhtmltext.='<br><b>'.$langs->trans("CurrentUserLanguage").'</b>: '.($s?$s.' ':'').$langs->getDefaultLang();
        $loginhtmltext.='<br><b>'.$langs->trans("Browser").'</b>: '.$conf->browser->name.($conf->browser->version?' '.$conf->browser->version:'').' ('.$_SERVER['HTTP_USER_AGENT'].')';
        if (! empty($conf->browser->phone)) $loginhtmltext.='<br><b>'.$langs->trans("Phone").'</b>: '.$conf->browser->phone;
        if (! empty($_SESSION["disablemodules"])) $loginhtmltext.='<br><b>'.$langs->trans("DisabledModules").'</b>: <br>'.join(', ',explode(',',$_SESSION["disablemodules"]));

        $appli='Dolibarr';
        if (! empty($conf->global->MAIN_APPLICATION_TITLE))
        {
            $appli=$conf->global->MAIN_APPLICATION_TITLE;
            if (preg_match('/\d\.\d/', $appli))
            {
                if (! preg_match('/'.preg_quote(DOL_VERSION).'/', $appli)) $appli.=" (".DOL_VERSION.")";    // If new title contains a version that is different than core
            }
            else $appli.=" ".DOL_VERSION;
        }
        else $appli.=" ".DOL_VERSION;

        $logouttext='';
        $logouthtmltext=$appli.'<br>';
        if ($_SESSION["dol_authmode"] != 'forceuser' && $_SESSION["dol_authmode"] != 'http')
        {
            $logouthtmltext.=$langs->trans("Logout").'<br>';

            $logouttext .='<a href="'.DOL_URL_ROOT.'/user/logout.php">';
            $logouttext .= img_picto($langs->trans('Logout').":".$langs->trans('Logout'), 'logout.png', 'class="login"', 0, 0, 1);
            $logouttext .='</a>';
        }
        else
        {
            $logouthtmltext.=$langs->trans("NoLogoutProcessWithAuthMode",$_SESSION["dol_authmode"]);
            $logouttext .= img_picto($langs->trans('Logout').":".$langs->trans('Logout'), 'logout.png', 'class="login"', 0, 0, 1);
        }

        print '<div class="login_block">'."\n";

        $toprightmenu.='<div class="login_block_user">';
        // Add login user link
        $toprightmenu.=$form->textwithtooltip('',$loginhtmltext,2,1,$logintext,'login_block_elem2',2);  // This include div class="login"
        $toprightmenu.='</div>';

        $toprightmenu.='<div class="login_block_other">';
        // Execute hook printTopRightMenu (hooks should output string like '<div class="login"><a href="">mylink</a></div>')
        $parameters=array();
        $result=$hookmanager->executeHooks('printTopRightMenu',$parameters);    // Note that $action and $object may have been modified by some hooks
        if (is_numeric($result))
        {
            if (empty($result)) $toprightmenu.=$hookmanager->resPrint;      // add
            else  $toprightmenu=$hookmanager->resPrint;                     // replace
        }
        else $toprightmenu.=$result;    // For backward compatibility

        // Logout link
        $toprightmenu.=$form->textwithtooltip('',$logouthtmltext,2,1,$logouttext,'login_block_elem',2);

        // Link to print main content area
        if (empty($conf->global->MAIN_PRINT_DISABLELINK) && empty($conf->browser->phone))
        {
            $qs=$_SERVER["QUERY_STRING"];
            $qs.=(($qs && $morequerystring)?'&':'').$morequerystring;
            $text ='<a href="'.$_SERVER["PHP_SELF"].'?'.$qs.($qs?'&':'').'optioncss=print" target="_blank">';
            $text.= img_picto(":".$langs->trans("PrintContentArea"), 'printer.png', 'class="printer"');
            $text.='</a>';
            $toprightmenu.=$form->textwithtooltip('',$langs->trans("PrintContentArea"),2,1,$text,'login_block_elem',2);
        }
        $toprightmenu.='</div>';

        print $toprightmenu;

        print "</div>\n";

        unset($form);
    }

    if (empty($conf->dol_use_jmobile) && ! empty($conf->use_javascript_ajax) && ! empty($conf->global->MAIN_MENU_USE_JQUERY_LAYOUT)) print "</div><!-- End top layout -->\n";
    print '<div style="clear: both;"></div>';
    print "<!-- End top horizontal menu -->\n\n";

    if (empty($conf->dol_hide_leftmenu) && empty($conf->dol_use_jmobile) && empty($conf->global->MAIN_MENU_USE_JQUERY_LAYOUT)) print '<div id="id-container">';
}


/**
 *  Show left menu bar
 *
 *  @param  array   $menu_array_before          Table of menu entries to show before entries of menu handler
 *  @param  string  $helppagename               Name of wiki page for help ('' by default).
 *                                              Syntax is: For a wiki page: EN:EnglishPage|FR:FrenchPage|ES:SpanishPage
 *                                              For other external page: http://server/url
 *  @param  string  $moresearchform             Search Form Permanent Supplemental
 *  @param  array   $menu_array_after           Table of menu entries to show after entries of menu handler
 *  @param  int     $leftmenuwithoutmainarea    Must be set to 1. 0 by default for backward compatibility with old modules.
 *  @param  string  $title                      Title of web page
 *  @return void
 */
function left_menu($menu_array_before, $helppagename='', $moresearchform='', $menu_array_after='', $leftmenuwithoutmainarea=0, $title='')
{
    global $user, $conf, $langs, $db;
    global $hookmanager, $menumanager;

    $searchform='';
    $bookmarks='';

    if (empty($conf->dol_hide_leftmenu))
    {
        // Instantiate hooks of thirdparty module
        $hookmanager->initHooks(array('searchform','leftblock'));

        if (empty($conf->dol_use_jmobile) && ! empty($conf->use_javascript_ajax) && ! empty($conf->global->MAIN_MENU_USE_JQUERY_LAYOUT)) print "\n".'<!-- Begin left layout -->'."\n".'<div class="ui-layout-west">'."\n";
        else print "\n".'<!-- Begin id-left -->'."\n".'<div id="id-left">'."\n";

        print "\n";

        // Define $searchform
        if ((( ! empty($conf->societe->enabled) && (empty($conf->global->SOCIETE_DISABLE_PROSPECTS) || empty($conf->global->SOCIETE_DISABLE_CUSTOMERS))) || ! empty($conf->fournisseur->enabled)) && ! empty($conf->global->MAIN_SEARCHFORM_SOCIETE) && $user->rights->societe->lire)
        {
            $langs->load("companies");
            $searchform.=printSearchForm(DOL_URL_ROOT.'/societe/societe.php', DOL_URL_ROOT.'/societe/societe.php', img_object('','company').' '.$langs->trans("ThirdParties"), 'soc', 'socname', 'T', 'searchleftt');
        }

        if (! empty($conf->societe->enabled) && ! empty($conf->global->MAIN_SEARCHFORM_CONTACT) && $user->rights->societe->lire)
        {
            $langs->load("companies");
            $searchform.=printSearchForm(DOL_URL_ROOT.'/contact/list.php', DOL_URL_ROOT.'/contact/list.php', img_object('','contact').' '.$langs->trans("Contacts"), 'contact', 'contactname', '', 'searchleftc');
        }

        if (((! empty($conf->product->enabled) && $user->rights->produit->lire) || (! empty($conf->service->enabled) && $user->rights->service->lire))
        && ! empty($conf->global->MAIN_SEARCHFORM_PRODUITSERVICE))
        {
            $langs->load("products");
            $searchform.=printSearchForm(DOL_URL_ROOT.'/product/list.php', DOL_URL_ROOT.'/product/list.php', img_object('','product').' '.$langs->trans("Products")."/".$langs->trans("Services"), 'products', 'sall', 'P', 'searchleftp');
        }

        if (((! empty($conf->product->enabled) && $user->rights->produit->lire) || (! empty($conf->service->enabled) && $user->rights->service->lire)) && ! empty($conf->fournisseur->enabled)
        && ! empty($conf->global->MAIN_SEARCHFORM_PRODUITSERVICE_SUPPLIER))
        {
            $langs->load("products");
            $searchform.=printSearchForm(DOL_URL_ROOT.'/fourn/product/list.php', DOL_URL_ROOT.'/fourn/product/list.php', img_object('','product').' '.$langs->trans("SupplierRef"), 'products', 'srefsupplier', '', 'searchlefts');
        }

        if (! empty($conf->adherent->enabled) && ! empty($conf->global->MAIN_SEARCHFORM_ADHERENT) && $user->rights->adherent->lire)
        {
            $langs->load("members");
            $searchform.=printSearchForm(DOL_URL_ROOT.'/adherents/list.php', DOL_URL_ROOT.'/adherents/list.php', img_object('','user').' '.$langs->trans("Members"), 'member', 'sall', 'M', 'searchleftm');
        }

        // Execute hook printSearchForm
        $parameters=array();
        $reshook=$hookmanager->executeHooks('printSearchForm',$parameters);    // Note that $action and $object may have been modified by some hooks
        if (empty($reshook))
        {
            $searchform.=$hookmanager->resPrint;
        }
        else $searchform=$hookmanager->resPrint;

        // Define $bookmarks
        if (! empty($conf->bookmark->enabled) && $user->rights->bookmark->lire)
        {
            include_once (DOL_DOCUMENT_ROOT.'/bookmarks/bookmarks.lib.php');
            $langs->load("bookmarks");

            $bookmarks=printBookmarksList($db, $langs);
        }

        // Left column
        print '<!-- Begin left menu -->'."\n";

        print '<div class="vmenu">'."\n\n";

        $menumanager->menu_array = $menu_array_before;
        $menumanager->menu_array_after = $menu_array_after;
        $menumanager->showmenu('left'); // output menu_array and menu found in database


        // Show other forms
        if ($searchform)
        {
            print "\n";
            print "<!-- Begin SearchForm -->\n";
            print '<div id="blockvmenusearch" class="blockvmenusearch">'."\n";
            print $searchform;
            print '</div>'."\n";
            print "<!-- End SearchForm -->\n";
        }

        // More search form
        if ($moresearchform)
        {
            print $moresearchform;
        }

        // Bookmarks
        if ($bookmarks)
        {
            print "\n";
            print "<!-- Begin Bookmarks -->\n";
            print '<div id="blockvmenubookmarks" class="blockvmenubookmarks">'."\n";
            print $bookmarks;
            print '</div>'."\n";
            print "<!-- End Bookmarks -->\n";
        }

        print "\n";
        print "<!-- Begin Help Block-->\n";
        print '<div id="blockvmenuhelp" class="blockvmenuhelp">'."\n";

        //Dolibarr version
        $doliurl='http://www.dolibarr.org';
        //local communities
        if (preg_match('/fr/i',$langs->defaultlang)) $doliurl='http://www.dolibarr.fr';
        if (preg_match('/es/i',$langs->defaultlang)) $doliurl='http://www.dolibarr.es';
        if (preg_match('/de/i',$langs->defaultlang)) $doliurl='http://www.dolibarr.de';
        if (preg_match('/it/i',$langs->defaultlang)) $doliurl='http://www.dolibarr.it';
        if (preg_match('/gr/i',$langs->defaultlang)) $doliurl='http://www.dolibarr.gr';

        $appli='Dolibarr';
        if (! empty($conf->global->MAIN_APPLICATION_TITLE))
        {
            $appli=$conf->global->MAIN_APPLICATION_TITLE; $doliurl='';
            if (preg_match('/\d\.\d/', $appli))
            {
                if (! preg_match('/'.preg_quote(DOL_VERSION).'/', $appli)) $appli.=" (".DOL_VERSION.")";    // If new title contains a version that is different than core
            }
            else $appli.=" ".DOL_VERSION;
        }
        else $appli.=" ".DOL_VERSION;
        print '<div id="blockvmenuhelpapp" class="blockvmenuhelp">';
        if ($doliurl) print '<a class="help" target="_blank" href="'.$doliurl.'">';
        print $appli;
        if ($doliurl) print '</a>';
        print '</div>'."\n";

        // Link to Dolibarr wiki pages
        if ($helppagename && empty($conf->global->MAIN_HELP_DISABLELINK))
        {
            $langs->load("help");

            $helpbaseurl='';
            $helppage='';
            $mode='';

            // Get helpbaseurl, helppage and mode from helppagename and langs
            $arrayres=getHelpParamFor($helppagename,$langs);
            $helpbaseurl=$arrayres['helpbaseurl'];
            $helppage=$arrayres['helppage'];
            $mode=$arrayres['mode'];

            // Link to help pages
            if ($helpbaseurl && $helppage)
            {
                print '<div id="blockvmenuhelpwiki" class="blockvmenuhelp">';
                print '<a class="help" target="_blank" title="'.$langs->trans($mode == 'wiki' ? 'GoToWikiHelpPage': 'GoToHelpPage');
                if ($mode == 'wiki') print ' - '.$langs->trans("PageWiki").' &quot;'.dol_escape_htmltag(strtr($helppage,'_',' ')).'&quot;';
                print '" href="';
                if ($mode == 'wiki') print sprintf($helpbaseurl,urlencode(html_entity_decode($helppage)));
                else print sprintf($helpbaseurl,$helppage);
                print '">';
                print img_picto('', 'helpdoc').' ';
                print $langs->trans($mode == 'wiki' ? 'OnlineHelp': 'Help');
                //if ($mode == 'wiki') print ' ('.dol_trunc(strtr($helppage,'_',' '),8).')';
                print '</a>';
                print '</div>'."\n";
            }
        }

        // Link to bugtrack
        if (! empty($conf->global->MAIN_BUGTRACK_ENABLELINK))
        {
            require_once DOL_DOCUMENT_ROOT.'/core/lib/functions2.lib.php';

            $bugbaseurl='https://doliforge.org/tracker/?';
            $bugbaseurl.='func=add&group_id=144&atid=246';
            $bugbaseurl.="&details=";
            $bugbaseurl.=urlencode("\n\n\n\n\n-------------\n");
            $bugbaseurl.=urlencode($langs->trans("Version").": ".DOL_VERSION."\n");
            $bugbaseurl.=urlencode($langs->trans("Server").": ".$_SERVER["SERVER_SOFTWARE"]."\n");
            $bugbaseurl.=urlencode($langs->trans("PHP").": ".version_php()."\n");
            $bugbaseurl.=urlencode($langs->trans("Url").": ".$_SERVER["REQUEST_URI"]."\n");
            print '<div id="blockvmenuhelpbugreport" class="blockvmenuhelp"><a class="help" target="_blank" href="'.$bugbaseurl.'">'.$langs->trans("FindBug").'</a></div>';
        }

        print "</div>\n";
        print "<!-- End Help Block-->\n";
        print "\n";

        print "</div>\n";
        print "<!-- End left menu -->\n";
        print "\n";

        // Execute hook printLeftBlock
        $parameters=array();
        $leftblock=$hookmanager->executeHooks('printLeftBlock',$parameters);    // Note that $action and $object may have been modified by some hooks
        print $leftblock;

        if (empty($conf->dol_use_jmobile) && ! empty($conf->use_javascript_ajax) && ! empty($conf->global->MAIN_MENU_USE_JQUERY_LAYOUT)) print '</div> <!-- End left layout -->'."\n";
        else print '</div> <!-- end id-left -->';   // End div id="id-left"
    }

    print "\n";
    print '<!-- Begin right area -->'."\n";


    if (empty($leftmenuwithoutmainarea)) main_area($title);
}


/**
 *  Begin main area
 *
 *  @param  string  $title      Title
 *  @return void
 */
function main_area($title='')
{
    global $conf, $langs;

    if (empty($conf->dol_use_jmobile) && ! empty($conf->use_javascript_ajax) && ! empty($conf->global->MAIN_MENU_USE_JQUERY_LAYOUT)) print '<div id="mainContent"><div class="ui-layout-center"> <!-- begin main layout -->'."\n";
    if (empty($conf->dol_hide_leftmenu)) print '<div id="id-right">';

    print "\n";

    if (! empty($conf->dol_use_jmobile)) print '<div data-role="page">';
    print '<div class="fiche"> <!-- begin div class="fiche" -->'."\n";
    if (! empty($conf->global->MAIN_ONLY_LOGIN_ALLOWED)) print info_admin($langs->trans("WarningYouAreInMaintenanceMode",$conf->global->MAIN_ONLY_LOGIN_ALLOWED));
}


/**
 *  Return helpbaseurl, helppage and mode
 *
 *  @param  string      $helppagename       Page name ('EN:xxx,ES:eee,FR:fff...' or 'http://localpage')
 *  @param  Translate   $langs              Language
 *  @return array       Array of help urls
 */
function getHelpParamFor($helppagename,$langs)
{
    $helpbaseurl='';
    $helppage='';
    $mode='';

    if (preg_match('/^http/i',$helppagename))
    {
        // If complete URL
        $helpbaseurl='%s';
        $helppage=$helppagename;
        $mode='local';
    }
    else
    {
        // If WIKI URL
        if (preg_match('/^es/i',$langs->defaultlang))
        {
            $helpbaseurl='http://wiki.dolibarr.org/index.php/%s';
            if (preg_match('/ES:([^|]+)/i',$helppagename,$reg)) $helppage=$reg[1];
        }
        if (preg_match('/^fr/i',$langs->defaultlang))
        {
            $helpbaseurl='http://wiki.dolibarr.org/index.php/%s';
            if (preg_match('/FR:([^|]+)/i',$helppagename,$reg)) $helppage=$reg[1];
        }
        if (empty($helppage))   // If help page not already found
        {
            $helpbaseurl='http://wiki.dolibarr.org/index.php/%s';
            if (preg_match('/EN:([^|]+)/i',$helppagename,$reg)) $helppage=$reg[1];
        }
        $mode='wiki';
    }
    return array('helpbaseurl'=>$helpbaseurl,'helppage'=>$helppage,'mode'=>$mode);
}


/**
 *  Show a search area
 *
 *  @param  string  $urlaction          Url post
 *  @param  string  $urlobject          Url of the link under the search box
 *  @param  string  $title              Title search area
 *  @param  string  $htmlmodesearch     Value to set into parameter "mode_search" ('soc','contact','products','member',...)
 *  @param  string  $htmlinputname      Field Name input form
 *  @param  string  $accesskey          Accesskey
 *  @param  string  $idname             Complement for id to avoid multiple same id in the page
 *  @return string
 */
function printSearchForm($urlaction,$urlobject,$title,$htmlmodesearch,$htmlinputname,$accesskey='', $idname='')
{
    global $conf,$langs;

    if (!$htmlinputid) {
        $htmlinputid = $htmlinputname;
    }

    $ret='';
    $ret.='<form action="'.$urlaction.'" method="post">';
    $ret.='<div class="menu_titre menu_titre_search">';
    $ret.='<label for="'.$htmlinputname.'">';
    $ret.='<a class="vsmenu" href="'.$urlobject.'">';
    $ret.=$title;
    $ret.='</a>';
    $ret.='</label>';
    $ret.='</div>';
    $ret.='<input type="hidden" name="token" value="'.$_SESSION['newtoken'].'">';
    $ret.='<input type="hidden" name="mode" value="search">';
    $ret.='<input type="hidden" name="mode_search" value="'.$htmlmodesearch.'">';
    $ret.='<input type="text" class="flat"';
    $ret.=($accesskey?' accesskey="'.$accesskey.'"':'');
    if (! empty($conf->global->MAIN_HTML5_PLACEHOLDER)) $ret.=' placeholder="'.$langs->trans("SearchOf").''.strip_tags($title).'"';
    else $ret.=' title="'.$langs->trans("SearchOf").''.strip_tags($title).'"';
    $ret.=' name="'.$htmlinputname.'" id="'.$idname.$htmlinputname.'" size="10" />';
    $ret.='<input type="submit" class="button" style="padding-top: 4px; padding-bottom: 4px; padding-left: 6px; padding-right: 6px" value="'.$langs->trans("Go").'">';
    $ret.="</form>\n";
    return $ret;
}


if (! function_exists("llxFooter"))
{
    /**
     * Show HTML footer
     * Close div /DIV data-role=page + /DIV class=fiche + /DIV /DIV main layout + /BODY + /HTML.
     *
     * @param   string  $comment    A text to add as HTML comment into HTML generated page
     * @param   string  $zone       'private' (for private pages) or 'public' (for public pages)
     * @return  void
     */
    function llxFooter($comment='',$zone='private')
    {
        global $conf, $langs;

        // Global html output events ($mesgs, $errors, $warnings)
        dol_htmloutput_events();

        // Core error message
        if (defined("MAIN_CORE_ERROR") && constant("MAIN_CORE_ERROR") == 1)
        {
            // Ajax version
            if ($conf->use_javascript_ajax)
            {
                $title = img_warning().' '.$langs->trans('CoreErrorTitle');
                print ajax_dialog($title, $langs->trans('CoreErrorMessage'));
            }
            // html version
            else
            {
                $msg = img_warning().' '.$langs->trans('CoreErrorMessage');
                print '<div class="error">'.$msg.'</div>';
            }

            define("MAIN_CORE_ERROR",0);
        }

        print "\n\n";
        print '</div> <!-- End div class="fiche" -->'."\n";
        if (! empty($conf->dol_use_jmobile)) print '</div>';    // end data-role="page"

        if (empty($conf->dol_use_jmobile) && ! empty($conf->use_javascript_ajax) && ! empty($conf->global->MAIN_MENU_USE_JQUERY_LAYOUT)) print '</div></div> <!-- end main layout -->'."\n";
        if (empty($conf->dol_hide_leftmenu)) print '</div> <!-- End div id-right -->'; // End div id-right

        print "\n";
        if ($comment) print '<!-- '.$comment.' -->'."\n";

        printCommonFooter($zone);

        if (empty($conf->dol_hide_leftmenu) && empty($conf->dol_use_jmobile) && empty($conf->global->MAIN_MENU_USE_JQUERY_LAYOUT)) print '</div> <!-- End div id-container -->'."\n";   // End div container

        print "</body>\n";
        print "</html>\n";
    }
}
<|MERGE_RESOLUTION|>--- conflicted
+++ resolved
@@ -687,16 +687,9 @@
 // If we force to use jmobile, then we reenable javascript
 if (! empty($conf->dol_use_jmobile)) $conf->use_javascript_ajax=1;
 // Replace themes bugged with jmobile with eldy
-<<<<<<< HEAD
-if (! empty($conf->dol_use_jmobile) && in_array($conf->theme,array('bureau2crea','cameleo'))) {
-    $conf->theme='eldy';
-    $conf->css  = "/theme/".$conf->theme."/style.css.php";
-=======
-if (! empty($conf->dol_use_jmobile) && in_array($conf->theme,array('bureau2crea','cameleo','amarok')))
-{
+if (! empty($conf->dol_use_jmobile) && in_array($conf->theme,array('bureau2crea','cameleo','amarok'))) {
 	$conf->theme='eldy';
 	$conf->css  =  "/theme/".$conf->theme."/style.css.php";
->>>>>>> 67debbe3
 }
 //var_dump($conf->browser->phone);
 
@@ -932,11 +925,7 @@
         // Displays meta
         print '<meta name="robots" content="noindex,nofollow">'."\n";      // Evite indexation par robots
         print '<meta name="author" content="Dolibarr Development Team">'."\n";
-<<<<<<< HEAD
-        if ($conf->global->MAIN_FEATURES_LEVEL == 2 || ! empty($conf->global->MAIN_ACTIVATE_HTML5)) print '<meta name="viewport" content="width=device-width, initial-scale=1.0">'."\n";    // Needed for Responsive Web Design
-=======
-		if (! empty($conf->global->MAIN_ACTIVATE_HTML5)) print '<meta name="viewport" content="width=device-width, initial-scale=1.0">'."\n";	// Needed for Responsive Web Design
->>>>>>> 67debbe3
+        if (! empty($conf->global->MAIN_ACTIVATE_HTML5)) print '<meta name="viewport" content="width=device-width, initial-scale=1.0">'."\n";   // Needed for Responsive Web Design
         $favicon=dol_buildpath('/theme/'.$conf->theme.'/img/favicon.ico',1);
         if (! empty($conf->global->MAIN_FAVICON_URL)) $favicon=$conf->global->MAIN_FAVICON_URL;
         print '<link rel="shortcut icon" type="image/x-icon" href="'.$favicon.'"/>'."\n";
