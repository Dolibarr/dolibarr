<?php
/* Copyright (C) 2002-2007 Rodolphe Quiedeville <rodolphe@quiedeville.org>
 * Copyright (C) 2003      Xavier Dutoit        <doli@sydesy.com>
 * Copyright (C) 2004-2013 Laurent Destailleur  <eldy@users.sourceforge.net>
 * Copyright (C) 2004      Sebastien Di Cintio  <sdicintio@ressource-toi.org>
 * Copyright (C) 2004      Benoit Mortier       <benoit.mortier@opensides.be>
 * Copyright (C) 2005-2012 Regis Houssin        <regis.houssin@capnetworks.com>
 * Copyright (C) 2011-2014 Philippe Grand       <philippe.grand@atoo-net.com>
 * Copyright (C) 2008      Matteli
 * Copyright (C) 2011-2013 Juanjo Menent		<jmenent@2byte.es>
 * Copyright (C) 2012      Christophe Battarel   <christophe.battarel@altairis.fr>
 *
 * This program is free software; you can redistribute it and/or modify
 * it under the terms of the GNU General Public License as published by
 * the Free Software Foundation; either version 3 of the License, or
 * (at your option) any later version.
 *
 * This program is distributed in the hope that it will be useful,
 * but WITHOUT ANY WARRANTY; without even the implied warranty of
 * MERCHANTABILITY or FITNESS FOR A PARTICULAR PURPOSE.  See the
 * GNU General Public License for more details.
 *
 * You should have received a copy of the GNU General Public License
 * along with this program. If not, see <http://www.gnu.org/licenses/>.
 */

/**
 *	\file       htdocs/main.inc.php
 *	\ingroup	core
 *	\brief      File that defines environment for Dolibarr pages only (variables not required by scripts)
 */

//@ini_set('memory_limit', '64M');	// This may be useless if memory is hard limited by your PHP

// For optional tuning. Enabled if environment variable DOL_TUNING is defined.
// A call first. Is the equivalent function dol_microtime_float not yet loaded.
$micro_start_time=0;
if (! empty($_SERVER['DOL_TUNING']))
{
    list($usec, $sec) = explode(" ", microtime());
    $micro_start_time=((float) $usec + (float) $sec);
    // Add Xdebug code coverage
    //define('XDEBUGCOVERAGE',1);
    if (defined('XDEBUGCOVERAGE')) {
        xdebug_start_code_coverage();
    }
}

// Removed magic_quotes
if (function_exists('get_magic_quotes_gpc'))	// magic_quotes_* removed in PHP6
{
    if (get_magic_quotes_gpc())
    {
        // Forcing parameter setting magic_quotes_gpc and cleaning parameters
        // (Otherwise he would have for each position, condition
        // Reading stripslashes variable according to state get_magic_quotes_gpc).
        // Off mode recommended (just do $db->escape for insert / update).
        function stripslashes_deep($value)
        {
            return (is_array($value) ? array_map('stripslashes_deep', $value) : stripslashes($value));
        }
        $_GET     = array_map('stripslashes_deep', $_GET);
        $_POST    = array_map('stripslashes_deep', $_POST);
        $_FILES   = array_map('stripslashes_deep', $_FILES);
        //$_COOKIE  = array_map('stripslashes_deep', $_COOKIE); // Useless because a cookie should never be outputed on screen nor used into sql
        @set_magic_quotes_runtime(0);
    }
}

/**
 * Security: SQL Injection and XSS Injection (scripts) protection (Filters on GET, POST, PHP_SELF).
 *
 * @param		string		$val		Value
 * @param		string		$type		1=GET, 0=POST, 2=PHP_SELF
 * @return		int						>0 if there is an injection
 */
function test_sql_and_script_inject($val, $type)
{
    $sql_inj = 0;
    // For SQL Injection (only GET and POST are used to be included into bad escaped SQL requests)
    if ($type != 2)
    {
        $sql_inj += preg_match('/delete[\s]+from/i', $val);
        $sql_inj += preg_match('/create[\s]+table/i', $val);
        $sql_inj += preg_match('/update.+set.+=/i', $val);
        $sql_inj += preg_match('/insert[\s]+into/i', $val);
        $sql_inj += preg_match('/select.+from/i', $val);
        $sql_inj += preg_match('/union.+select/i', $val);
        $sql_inj += preg_match('/(\.\.%2f)+/i', $val);
    }
    // For XSS Injection done by adding javascript with script
    // This is all cases a browser consider text is javascript:
    // When it found '<script', 'javascript:', '<style', 'onload\s=' on body tag, '="&' on a tag size with old browsers
    // All examples on page: http://ha.ckers.org/xss.html#XSScalc
    $sql_inj += preg_match('/<script/i', $val);
    if (! defined('NOSTYLECHECK')) $sql_inj += preg_match('/<style/i', $val);
    $sql_inj += preg_match('/base[\s]+href/i', $val);
    if ($type == 1)
    {
        $sql_inj += preg_match('/javascript:/i', $val);
        $sql_inj += preg_match('/vbscript:/i', $val);
    }
    // For XSS Injection done by adding javascript closing html tags like with onmousemove, etc... (closing a src or href tag with not cleaned param)
    if ($type == 1) $sql_inj += preg_match('/"/i', $val);		// We refused " in GET parameters value
    if ($type == 2) $sql_inj += preg_match('/[;"]/', $val);		// PHP_SELF is a file system path. It can contains spaces.
    return $sql_inj;
}

/**
 * Security: Return true if OK, false otherwise.
 *
 * @param		string		&$var		Variable name
 * @param		string		$type		1=GET, 0=POST, 2=PHP_SELF
 * @return		boolean					true if there is an injection
 */
function analyse_sql_and_script(&$var, $type)
{
    if (is_array($var))
    {
        foreach ($var as $key => $value)
        {
            if (analyse_sql_and_script($value,$type))
            {
                $var[$key] = $value;
            }
            else
			{
                print 'Access refused by SQL/Script injection protection in main.inc.php (type='.htmlentities($type).' key='.htmlentities($key).' value='.htmlentities($value).' page='.htmlentities($_SERVER["REQUEST_URI"]).')';
                exit;
            }
        }
        return true;
    }
    else
    {
        return (test_sql_and_script_inject($var,$type) <= 0);
    }
}


// Check consistency of NOREQUIREXXX DEFINES
if ((defined('NOREQUIREDB') || defined('NOREQUIRETRAN')) && ! defined('NOREQUIREMENU')) dol_print_error('','If define NOREQUIREDB or NOREQUIRETRAN are set, you must also set NOREQUIREMENU or not use them');

// Sanity check on URL
if (! empty($_SERVER["PHP_SELF"]))
{
    $morevaltochecklikepost=array($_SERVER["PHP_SELF"]);
    analyse_sql_and_script($morevaltochecklikepost,2);
}
// Sanity check on GET parameters
if (! empty($_SERVER["QUERY_STRING"]))
{
    $morevaltochecklikeget=array($_SERVER["QUERY_STRING"]);
    analyse_sql_and_script($morevaltochecklikeget,1);
}
// Sanity check on POST
analyse_sql_and_script($_POST,0);

// This is to make Dolibarr working with Plesk
if (! empty($_SERVER['DOCUMENT_ROOT'])) set_include_path($_SERVER['DOCUMENT_ROOT'].'/htdocs');

// Include the conf.php and functions.lib.php
require_once 'filefunc.inc.php';

// If there is a POST parameter to tell to save automatically some POST parameters into a cookies, we do it
if (! empty($_POST["DOL_AUTOSET_COOKIE"]))
{
	require_once DOL_DOCUMENT_ROOT.'/core/lib/json.lib.php';
	$tmpautoset=explode(':',$_POST["DOL_AUTOSET_COOKIE"],2);
	$tmplist=explode(',',$tmpautoset[1]);
	$cookiearrayvalue='';
	foreach ($tmplist as $tmpkey)
	{
		$postkey=$tmpautoset[0].'_'.$tmpkey;
		//var_dump('tmpkey='.$tmpkey.' postkey='.$postkey.' value='.$_POST[$postkey]);
		if (! empty($_POST[$postkey])) $cookiearrayvalue[$tmpkey]=$_POST[$postkey];
	}
	$cookiename=$tmpautoset[0];
	$cookievalue=dol_json_encode($cookiearrayvalue);
	//var_dump('setcookie cookiename='.$cookiename.' cookievalue='.$cookievalue);
	setcookie($cookiename, empty($cookievalue)?'':$cookievalue, empty($cookievalue)?0:(time()+(86400*354)), '/');	// keep cookie 1 year
	if (empty($cookievalue)) unset($_COOKIE[$cookiename]);
}

// Init session. Name of session is specific to Dolibarr instance.
$prefix=dol_getprefix();
$sessionname='DOLSESSID_'.$prefix;
$sessiontimeout='DOLSESSTIMEOUT_'.$prefix;
if (! empty($_COOKIE[$sessiontimeout])) ini_set('session.gc_maxlifetime',$_COOKIE[$sessiontimeout]);
session_name($sessionname);
session_start();
if (ini_get('register_globals'))    // To solve bug in using $_SESSION
{
    foreach ($_SESSION as $key=>$value)
    {
        if (isset($GLOBALS[$key])) unset($GLOBALS[$key]);
    }
}

// Init the 5 global objects
// This include will set: $conf, $db, $langs, $user, $mysoc objects
require_once 'master.inc.php';

// Activate end of page function
register_shutdown_function('dol_shutdown');

// Detection browser
if (isset($_SERVER["HTTP_USER_AGENT"]))
{
    $tmp=getBrowserInfo();
    $conf->browser->phone=$tmp['phone'];
    $conf->browser->name=$tmp['browsername'];
    $conf->browser->os=$tmp['browseros'];
    $conf->browser->firefox=$tmp['browserfirefox'];
    $conf->browser->version=$tmp['browserversion'];
}


// Force HTTPS if required ($conf->file->main_force_https is 0/1 or https dolibarr root url)
if (! empty($conf->file->main_force_https))
{
    $newurl='';
    if (is_numeric($conf->file->main_force_https))
    {
        if ($conf->file->main_force_https == '1' && ! empty($_SERVER["SCRIPT_URI"]))	// If SCRIPT_URI supported by server
        {
            if (preg_match('/^http:/i',$_SERVER["SCRIPT_URI"]) && ! preg_match('/^https:/i',$_SERVER["SCRIPT_URI"]))	// If link is http
            {
                $newurl=preg_replace('/^http:/i','https:',$_SERVER["SCRIPT_URI"]);
            }
        }
        else	// Check HTTPS environment variable (Apache/mod_ssl only)
        {
            // $_SERVER["HTTPS"] is 'on' when link is https, otherwise $_SERVER["HTTPS"] is empty or 'off'
            if (empty($_SERVER["HTTPS"]) || $_SERVER["HTTPS"] != 'on')		// If link is http
            {
                $newurl=preg_replace('/^http:/i','https:',DOL_MAIN_URL_ROOT).$_SERVER["REQUEST_URI"];
            }
        }
    }
    else
    {
        // Check HTTPS environment variable (Apache/mod_ssl only)
        // $_SERVER["HTTPS"] is 'on' when link is https, otherwise $_SERVER["HTTPS"] is empty or 'off'
        if (empty($_SERVER["HTTPS"]) || $_SERVER["HTTPS"] != 'on')		// If link is http
        {
            $newurl=$conf->file->main_force_https.$_SERVER["REQUEST_URI"];
        }
    }
    // Start redirect
    if ($newurl)
    {
        dol_syslog("main.inc: dolibarr_main_force_https is on, we make a redirect to ".$newurl);
        header("Location: ".$newurl);
        exit;
    }
    else
    {
        dol_syslog("main.inc: dolibarr_main_force_https is on but we failed to forge new https url so no redirect is done", LOG_WARNING);
    }
}


// Loading of additional presentation includes
if (! defined('NOREQUIREHTML')) require_once DOL_DOCUMENT_ROOT .'/core/class/html.form.class.php';	    // Need 660ko memory (800ko in 2.2)
if (! defined('NOREQUIREAJAX') && $conf->use_javascript_ajax) require_once DOL_DOCUMENT_ROOT.'/core/lib/ajax.lib.php';	// Need 22ko memory

// If install or upgrade process not done or not completely finished, we call the install page.
if (! empty($conf->global->MAIN_NOT_INSTALLED) || ! empty($conf->global->MAIN_NOT_UPGRADED))
{
    dol_syslog("main.inc: A previous install or upgrade was not complete. Redirect to install page.", LOG_WARNING);
    header("Location: ".DOL_URL_ROOT."/install/index.php");
    exit;
}
// If an upgrade process is required, we call the install page.
if ((! empty($conf->global->MAIN_VERSION_LAST_UPGRADE) && ($conf->global->MAIN_VERSION_LAST_UPGRADE != DOL_VERSION))
|| (empty($conf->global->MAIN_VERSION_LAST_UPGRADE) && ! empty($conf->global->MAIN_VERSION_LAST_INSTALL) && ($conf->global->MAIN_VERSION_LAST_INSTALL != DOL_VERSION)))
{
    $versiontocompare=empty($conf->global->MAIN_VERSION_LAST_UPGRADE)?$conf->global->MAIN_VERSION_LAST_INSTALL:$conf->global->MAIN_VERSION_LAST_UPGRADE;
    require_once DOL_DOCUMENT_ROOT .'/core/lib/admin.lib.php';
    $dolibarrversionlastupgrade=preg_split('/[.-]/',$versiontocompare);
    $dolibarrversionprogram=preg_split('/[.-]/',DOL_VERSION);
    $rescomp=versioncompare($dolibarrversionprogram,$dolibarrversionlastupgrade);
    if ($rescomp > 0)   // Programs have a version higher than database. We did not add "&& $rescomp < 3" because we want upgrade process for build upgrades
    {
        dol_syslog("main.inc: database version ".$versiontocompare." is lower than programs version ".DOL_VERSION.". Redirect to install page.", LOG_WARNING);
        header("Location: ".DOL_URL_ROOT."/install/index.php");
        exit;
    }
}

// Creation of a token against CSRF vulnerabilities
if (! defined('NOTOKENRENEWAL'))
{
    $token = dol_hash(uniqid(mt_rand(),TRUE)); // Generates a hash of a random number
    // roulement des jetons car cree a chaque appel
    if (isset($_SESSION['newtoken'])) $_SESSION['token'] = $_SESSION['newtoken'];
    $_SESSION['newtoken'] = $token;
}
if (! empty($conf->global->MAIN_SECURITY_CSRF))	// Check validity of token, only if option enabled (this option breaks some features sometimes)
{
    if (isset($_POST['token']) && isset($_SESSION['token']))
    {
        if (($_POST['token'] != $_SESSION['token']))
        {
            dol_syslog("Invalid token in ".$_SERVER['HTTP_REFERER'].", action=".GETPOST('action').", _POST['token']=".GETPOST('token').", _SESSION['token']=".$_SESSION['token'],LOG_WARNING);
            //print 'Unset POST by CSRF protection in main.inc.php.';	// Do not output anything because this create problems when using the BACK button on browsers.
            unset($_POST);
        }
    }
}

// Disable modules (this must be after session_start and after conf has been loaded)
if (GETPOST('disablemodules'))  $_SESSION["disablemodules"]=GETPOST('disablemodules');
if (! empty($_SESSION["disablemodules"]))
{
    $disabled_modules=explode(',',$_SESSION["disablemodules"]);
    foreach($disabled_modules as $module)
    {
        if ($module)
        {
        	if (empty($conf->$module)) $conf->$module=new stdClass();
        	$conf->$module->enabled=false;
        }
    }
}


/*
 * Phase authentication / login
 */
$login='';
if (! defined('NOLOGIN'))
{
    // $authmode lists the different means of identification to be tested in order of preference.
    // Example: 'http', 'dolibarr', 'ldap', 'http,forceuser'

    // Authentication mode
    if (empty($dolibarr_main_authentication)) $dolibarr_main_authentication='http,dolibarr';
    // Authentication mode: forceuser
    if ($dolibarr_main_authentication == 'forceuser' && empty($dolibarr_auto_user)) $dolibarr_auto_user='auto';
    // Set authmode
    $authmode=explode(',',$dolibarr_main_authentication);

    // No authentication mode
    if (! count($authmode))
    {
        $langs->load('main');
        dol_print_error('',$langs->trans("ErrorConfigParameterNotDefined",'dolibarr_main_authentication'));
        exit;
    }

    // If requested by the login has already occurred, it is retrieved from the session
    // Call module if not realized that his request.
    // At the end of this phase, the variable $login is defined.
    $resultFetchUser='';
    $test=true;
    if (! isset($_SESSION["dol_login"]))
    {
        // It is not already authenticated and it requests the login / password
        include_once DOL_DOCUMENT_ROOT.'/core/lib/security2.lib.php';

        $dol_dst_observed=GETPOST("dst_observed",3);
        $dol_dst_first=GETPOST("dst_first",3);
        $dol_dst_second=GETPOST("dst_second",3);
        $dol_screenwidth=GETPOST("screenwidth",3);
        $dol_screenheight=GETPOST("screenheight",3);
        $dol_hide_topmenu=GETPOST('dol_hide_topmenu',3);
        $dol_hide_leftmenu=GETPOST('dol_hide_leftmenu',3);
        $dol_optimize_smallscreen=GETPOST('dol_optimize_smallscreen',3);
        $dol_no_mouse_hover=GETPOST('dol_no_mouse_hover',3);
        $dol_use_jmobile=GETPOST('dol_use_jmobile',3);
        //dol_syslog("POST key=".join(array_keys($_POST),',').' value='.join($_POST,','));

        // If in demo mode, we check we go to home page through the public/demo/index.php page
        if (! empty($dolibarr_main_demo) && $_SERVER['PHP_SELF'] == DOL_URL_ROOT.'/index.php')  // We ask index page
        {
            if (empty($_SERVER['HTTP_REFERER']) || ! preg_match('/public/',$_SERVER['HTTP_REFERER']))
            {
                dol_syslog("Call index page from another url than demo page");
				$url='';
                $url.=($url?'&':'').($dol_hide_topmenu?'dol_hide_topmenu='.$dol_hide_topmenu:'');
                $url.=($url?'&':'').($dol_hide_leftmenu?'dol_hide_leftmenu='.$dol_hide_leftmenu:'');
                $url.=($url?'&':'').($dol_optimize_smallscreen?'dol_optimize_smallscreen='.$dol_optimize_smallscreen:'');
                $url.=($url?'&':'').($dol_no_mouse_hover?'dol_no_mouse_hover='.$dol_no_mouse_hover:'');
                $url.=($url?'&':'').($dol_use_jmobile?'dol_use_jmobile='.$dol_use_jmobile:'');
                $url=DOL_URL_ROOT.'/public/demo/index.php'.($url?'?'.$url:'');
                header("Location: ".$url);
                exit;
            }
        }

        // Verification security graphic code
        if (GETPOST("username","alpha",2) && ! empty($conf->global->MAIN_SECURITY_ENABLECAPTCHA))
        {
            $sessionkey = 'dol_antispam_value';
            $ok=(array_key_exists($sessionkey, $_SESSION) === TRUE && (strtolower($_SESSION[$sessionkey]) == strtolower($_POST['code'])));

            // Check code
            if (! $ok)
            {
                dol_syslog('Bad value for code, connexion refused');
                $langs->load('main');
                $langs->load('errors');

                $user->trigger_mesg='ErrorBadValueForCode - login='.GETPOST("username","alpha",2);
                $_SESSION["dol_loginmesg"]=$langs->trans("ErrorBadValueForCode");
                $test=false;

                // Call of triggers
                include_once DOL_DOCUMENT_ROOT . '/core/class/interfaces.class.php';
                $interface=new Interfaces($db);
                $result=$interface->run_triggers('USER_LOGIN_FAILED',$user,$user,$langs,$conf,GETPOST('entity','int'));
                if ($result < 0) {
                    $error++;
                }
                // End Call of triggers
            }
        }

        $usertotest		= (! empty($_COOKIE['login_dolibarr']) ? $_COOKIE['login_dolibarr'] : GETPOST("username","alpha",2));
        $passwordtotest	= (! empty($_COOKIE['password_dolibarr']) ? $_COOKIE['password_dolibarr'] : GETPOST('password'));
        $entitytotest	= (GETPOST('entity','int') ? GETPOST('entity','int') : (!empty($conf->entity) ? $conf->entity : 1));

        // Validation of login/pass/entity
        // If ok, the variable login will be returned
        // If error, we will put error message in session under the name dol_loginmesg
        $goontestloop=false;
        if (isset($_SERVER["REMOTE_USER"]) && in_array('http',$authmode)) $goontestloop=true;
        if ($dolibarr_main_authentication == 'forceuser' && ! empty($dolibarr_auto_user)) $goontestloop=true;
        if (GETPOST("username","alpha",2) || ! empty($_COOKIE['login_dolibarr']) || GETPOST('openid_mode','alpha',1)) $goontestloop=true;

        if (! is_object($langs)) // This can occurs when calling page with NOREQUIRETRAN defined, however we need langs for error messages.
        {
            include_once DOL_DOCUMENT_ROOT.'/core/class/translate.class.php';
            $langs=new Translate("",$conf);
    		$langcode=(GETPOST('lang')?GETPOST('lang','alpha',1):(empty($conf->global->MAIN_LANG_DEFAULT)?'auto':$conf->global->MAIN_LANG_DEFAULT));
        	$langs->setDefaultLang($langcode);
        }

        if ($test && $goontestloop)
        {
        	$login = checkLoginPassEntity($usertotest,$passwordtotest,$entitytotest,$authmode);
        	if ($login)
            {
                $dol_authmode=$conf->authmode;	// This properties is defined only when logged, to say what mode was successfully used
                $dol_tz=$_POST["tz"];
                $dol_tz_string=$_POST["tz_string"];
                $dol_dst=0;
                if (isset($_POST["dst_first"]) && isset($_POST["dst_second"]))
                {
                    include_once DOL_DOCUMENT_ROOT.'/core/lib/date.lib.php';
                    $datenow=dol_now();
                    $datefirst=dol_stringtotime($_POST["dst_first"]);
                    $datesecond=dol_stringtotime($_POST["dst_second"]);
                    if ($datenow >= $datefirst && $datenow < $datesecond) $dol_dst=1;
                }
                //print $datefirst.'-'.$datesecond.'-'.$datenow; exit;
            }

            if (! $login)
            {
                dol_syslog('Bad password, connexion refused',LOG_DEBUG);
                $langs->load('main');
                $langs->load('errors');

                // Bad password. No authmode has found a good password.
                $user->trigger_mesg=$langs->trans("ErrorBadLoginPassword").' - login='.GETPOST("username","alpha",2);
                $_SESSION["dol_loginmesg"]=$langs->trans("ErrorBadLoginPassword");

                // Call of triggers
                include_once DOL_DOCUMENT_ROOT.'/core/class/interfaces.class.php';
                $interface=new Interfaces($db);
                $result=$interface->run_triggers('USER_LOGIN_FAILED',$user,$user,$langs,$conf,GETPOST("username","alpha",2));
                if ($result < 0) {
                    $error++;
                }
                // End Call of triggers
            }
        }

        // End test login / passwords
        if (! $login)
        {
            // We show login page
            dol_loginfunction($langs,$conf,(! empty($mysoc)?$mysoc:''));
            exit;
        }

        $resultFetchUser=$user->fetch('',$login);
        if ($resultFetchUser <= 0)
        {
            dol_syslog('User not found, connexion refused');
            session_destroy();
            session_name($sessionname);
            session_start();    // Fixing the bug of register_globals here is useless since session is empty

            if ($resultFetchUser == 0)
            {
                $langs->load('main');
                $langs->load('errors');

                $user->trigger_mesg='ErrorCantLoadUserFromDolibarrDatabase - login='.$login;
                $_SESSION["dol_loginmesg"]=$langs->trans("ErrorCantLoadUserFromDolibarrDatabase",$login);
            }
            if ($resultFetchUser < 0)
            {
                $user->trigger_mesg=$user->error;
                $_SESSION["dol_loginmesg"]=$user->error;
            }

            // Call triggers
            include_once DOL_DOCUMENT_ROOT . '/core/class/interfaces.class.php';
            $interface=new Interfaces($db);
            $result=$interface->run_triggers('USER_LOGIN_FAILED',$user,$user,$langs,$conf,$_POST["entity"]);
            if ($result < 0) {
                $error++;
            }
            // End call triggers

            header('Location: '.DOL_URL_ROOT.'/index.php');
            exit;
        }
    }
    else
    {
        // We are already into an authenticated session
        $login=$_SESSION["dol_login"];
        dol_syslog("This is an already logged session. _SESSION['dol_login']=".$login);

        $resultFetchUser=$user->fetch('',$login);
        if ($resultFetchUser <= 0)
        {
            // Account has been removed after login
            dol_syslog("Can't load user even if session logged. _SESSION['dol_login']=".$login, LOG_WARNING);
            session_destroy();
            session_name($sessionname);
            session_start();    // Fixing the bug of register_globals here is useless since session is empty

            if ($resultFetchUser == 0)
            {
                $langs->load('main');
                $langs->load('errors');

                $user->trigger_mesg='ErrorCantLoadUserFromDolibarrDatabase - login='.$login;
                $_SESSION["dol_loginmesg"]=$langs->trans("ErrorCantLoadUserFromDolibarrDatabase",$login);
            }
            if ($resultFetchUser < 0)
            {
                $user->trigger_mesg=$user->error;
                $_SESSION["dol_loginmesg"]=$user->error;
            }

            // Call triggers
            include_once DOL_DOCUMENT_ROOT . '/core/class/interfaces.class.php';
            $interface=new Interfaces($db);
            $result=$interface->run_triggers('USER_LOGIN_FAILED',$user,$user,$langs,$conf,(isset($_POST["entity"])?$_POST["entity"]:0));
            if ($result < 0) {
                $error++;
            }
            // End call triggers

            header('Location: '.DOL_URL_ROOT.'/index.php');
            exit;
        }
        else
       {
            if (! empty($conf->global->MAIN_ACTIVATE_UPDATESESSIONTRIGGER))	// We do not execute such trigger at each page load by default (triggers are time consuming)
            {
                // Call triggers
                include_once DOL_DOCUMENT_ROOT . '/core/class/interfaces.class.php';
                $interface=new Interfaces($db);
                $result=$interface->run_triggers('USER_UPDATE_SESSION',$user,$user,$langs,$conf,$conf->entity);
                if ($result < 0) {
                    $error++;
                }
                // End call triggers
            }
        }
    }

    // Is it a new session that has started ?
    // If we are here, this means authentication was successfull.
    if (! isset($_SESSION["dol_login"]))
    {
        // New session for this login.
    	$error=0;

    	// Store value into session (values always stored)
        $_SESSION["dol_login"]=$user->login;
        $_SESSION["dol_authmode"]=isset($dol_authmode)?$dol_authmode:'';
        $_SESSION["dol_tz"]=isset($dol_tz)?$dol_tz:'';
        $_SESSION["dol_tz_string"]=isset($dol_tz_string)?$dol_tz_string:'';
        $_SESSION["dol_dst"]=isset($dol_dst)?$dol_dst:'';
        $_SESSION["dol_dst_observed"]=isset($dol_dst_observed)?$dol_dst_observed:'';
        $_SESSION["dol_dst_first"]=isset($dol_dst_first)?$dol_dst_first:'';
        $_SESSION["dol_dst_second"]=isset($dol_dst_second)?$dol_dst_second:'';
        $_SESSION["dol_screenwidth"]=isset($dol_screenwidth)?$dol_screenwidth:'';
        $_SESSION["dol_screenheight"]=isset($dol_screenheight)?$dol_screenheight:'';
        $_SESSION["dol_company"]=$conf->global->MAIN_INFO_SOCIETE_NOM;
        $_SESSION["dol_entity"]=$conf->entity;
    	// Store value into session (values stored only if defined)
        if (! empty($dol_hide_topmenu))         $_SESSION['dol_hide_topmenu']=$dol_hide_topmenu;
        if (! empty($dol_hide_leftmenu))        $_SESSION['dol_hide_leftmenu']=$dol_hide_leftmenu;
        if (! empty($dol_optimize_smallscreen)) $_SESSION['dol_optimize_smallscreen']=$dol_optimize_smallscreen;
        if (! empty($dol_no_mouse_hover))       $_SESSION['dol_no_mouse_hover']=$dol_no_mouse_hover;
        if (! empty($dol_use_jmobile))          $_SESSION['dol_use_jmobile']=$dol_use_jmobile;

        dol_syslog("This is a new started user session. _SESSION['dol_login']=".$_SESSION["dol_login"]." Session id=".session_id());

        $db->begin();

        $user->update_last_login_date();

        // Call triggers
        include_once DOL_DOCUMENT_ROOT . '/core/class/interfaces.class.php';
        $interface=new Interfaces($db);
        $result=$interface->run_triggers('USER_LOGIN',$user,$user,$langs,$conf,GETPOST('entity','int'));
        if ($result < 0) {
            $error++;
        }
        // End call triggers

        if ($error)
        {
            $db->rollback();
            session_destroy();
            dol_print_error($db,'Error in some triggers on action USER_LOGIN',LOG_ERR);
            exit;
        }
        else
        {
            $db->commit();
        }

        // Create entity cookie, just used for login page
        // TODO Multicompany Move this into hook
        if (! empty($conf->multicompany->enabled) && ! empty($conf->global->MULTICOMPANY_COOKIE_ENABLED) && isset($_POST["entity"]))
        {
            include_once DOL_DOCUMENT_ROOT.'/core/class/cookie.class.php';

            $entity = $_SESSION["dol_login"].'|'.$_POST["entity"];

            $prefix=dol_getprefix();
            $entityCookieName = 'DOLENTITYID_'.$prefix;
            // TTL : is defined in the config page multicompany
            $ttl = (! empty($conf->global->MULTICOMPANY_COOKIE_TTL) ? dol_now()+$conf->global->MULTICOMPANY_COOKIE_TTL : dol_now()+60*60*8 );
            // Cryptkey : will be created randomly in the config page multicompany
            $cryptkey = (! empty($conf->file->cookie_cryptkey) ? $conf->file->cookie_cryptkey : '' );

            $entityCookie = new DolCookie($cryptkey);
            $entityCookie->_setCookie($entityCookieName, $entity, $ttl);
        }

        // Hooks on successfull login
        $action='';
        $hookmanager->initHooks(array('login'));
        $parameters=array('dol_authmode'=>$dol_authmode);
        $reshook=$hookmanager->executeHooks('afterLogin',$parameters,$user,$action);    // Note that $action and $object may have been modified by some hooks
        if ($reshook < 0) $error++;
    }


    // If user admin, we force the rights-based modules
    if ($user->admin)
    {
        $user->rights->user->user->lire=1;
        $user->rights->user->user->creer=1;
        $user->rights->user->user->password=1;
        $user->rights->user->user->supprimer=1;
        $user->rights->user->self->creer=1;
        $user->rights->user->self->password=1;
    }

    /*
     * Overwrite configs global by personal configs
     */

    // Set liste_limit
    if (isset($user->conf->MAIN_SIZE_LISTE_LIMIT))	$conf->liste_limit = $user->conf->MAIN_SIZE_LISTE_LIMIT;		// Can be 0
    if (isset($user->conf->PRODUIT_LIMIT_SIZE))	$conf->product->limit_size = $user->conf->PRODUIT_LIMIT_SIZE;	// Can be 0

    // Replace conf->css by personalized value if theme not forced
    if (empty($conf->global->MAIN_FORCETHEME) && ! empty($user->conf->MAIN_THEME))
    {
        $conf->theme=$user->conf->MAIN_THEME;
        $conf->css  = "/theme/".$conf->theme."/style.css.php";
    }
}

// Case forcing style from url
if (GETPOST('theme'))
{
	$conf->theme=GETPOST('theme','alpha',1);
	$conf->css  = "/theme/".$conf->theme."/style.css.php";
}


// Set javascript option
if (! GETPOST('nojs'))   // If javascript was not disabled on URL
{
	if (! empty($user->conf->MAIN_DISABLE_JAVASCRIPT))
	{
		$conf->use_javascript_ajax=! $user->conf->MAIN_DISABLE_JAVASCRIPT;
	}
}
else $conf->use_javascript_ajax=0;

// Set terminal output option
if (GETPOST('dol_hide_leftmenu') || ! empty($_SESSION['dol_hide_leftmenu']))               $conf->dol_hide_leftmenu=1;
if (GETPOST('dol_hide_topmenu') || ! empty($_SESSION['dol_hide_topmenu']))                 $conf->dol_hide_topmenu=1;
if (GETPOST('dol_optimize_smallscreen') || ! empty($_SESSION['dol_optimize_smallscreen'])) $conf->dol_optimize_smallscreen=1;
if (GETPOST('dol_no_mouse_hover') || ! empty($_SESSION['dol_no_mouse_hover']))             $conf->dol_no_mouse_hover=1;
if (GETPOST('dol_use_jmobile') || ! empty($_SESSION['dol_use_jmobile']))                   $conf->dol_use_jmobile=1;
if (! empty($conf->browser->phone))
{
	$conf->dol_optimize_smallscreen=1;
	$conf->dol_no_mouse_hover=1;
}

// Disabled bugged themes
if (! empty($conf->dol_use_jmobile) && in_array($conf->theme,array('bureau2crea','cameleo')))
{
	$conf->theme='eldy';
	$conf->css  =  "/theme/".$conf->theme."/style.css.php";
}

if (! defined('NOREQUIRETRAN'))
{
    if (! GETPOST('lang'))	// If language was not forced on URL
    {
        // If user has chosen its own language
        if (! empty($user->conf->MAIN_LANG_DEFAULT))
        {
            // If different than current language
            //print ">>>".$langs->getDefaultLang()."-".$user->conf->MAIN_LANG_DEFAULT;
            if ($langs->getDefaultLang() != $user->conf->MAIN_LANG_DEFAULT)
            {
                $langs->setDefaultLang($user->conf->MAIN_LANG_DEFAULT);
            }
        }
    }
}

if (! defined('NOLOGIN'))
{
    // If the login is not recovered, it is identified with an account that does not exist.
    // Hacking attempt?
    if (! $user->login) accessforbidden();

    // Check if user is active
    if ($user->statut < 1)
    {
        // If not active, we refuse the user
        $langs->load("other");
        dol_syslog("Authentification ko as login is disabled");
        accessforbidden($langs->trans("ErrorLoginDisabled"));
        exit;
    }

    // Load permissions
    $user->getrights();
}


dol_syslog("--- Access to ".$_SERVER["PHP_SELF"]);
//Another call for easy debugg
//dol_syslog("Access to ".$_SERVER["PHP_SELF"].' GET='.join(',',array_keys($_GET)).'->'.join(',',$_GET).' POST:'.join(',',array_keys($_POST)).'->'.join(',',$_POST));

// Load main languages files
if (! defined('NOREQUIRETRAN'))
{
    $langs->load("main");
    $langs->load("dict");
}

// Define some constants used for style of arrays
$bc=array(0=>'class="impair"',1=>'class="pair"');
$bcdd=array(0=>'class="impair drag drop"',1=>'class="pair drag drop"');
$bcnd=array(0=>'class="impair nodrag nodrop"',1=>'class="pair nodrag nodrop"');

// Define messages variables
$mesg=''; $warning=''; $error=0;
// deprecated, see setEventMessage() and dol_htmloutput_events()
$mesgs=array(); $warnings=array(); $errors=array();

// Constants used to defined number of lines in textarea
if (empty($conf->browser->firefox))
{
    define('ROWS_1',1);
    define('ROWS_2',2);
    define('ROWS_3',3);
    define('ROWS_4',4);
    define('ROWS_5',5);
    define('ROWS_6',6);
    define('ROWS_7',7);
    define('ROWS_8',8);
    define('ROWS_9',9);
}
else
{
    define('ROWS_1',0);
    define('ROWS_2',1);
    define('ROWS_3',2);
    define('ROWS_4',3);
    define('ROWS_5',4);
    define('ROWS_6',5);
    define('ROWS_7',6);
    define('ROWS_8',7);
    define('ROWS_9',8);
}

$heightforframes=52;

// Switch to another entity
// TODO Multicompany Remove this
if (! empty($conf->multicompany->enabled) && GETPOST('action') == 'switchentity')
{
    if ($mc->switchEntity(GETPOST('entity','int')) > 0)
    {
        header("Location: ".DOL_URL_ROOT.'/');
        exit;
    }
}


// Init menu manager
if (! defined('NOREQUIREMENU'))
{
	if (empty($user->societe_id))    // If internal user or not defined
	{
		$conf->standard_menu=(empty($conf->global->MAIN_MENU_STANDARD_FORCED)?(empty($conf->global->MAIN_MENU_STANDARD)?'eldy_menu.php':$conf->global->MAIN_MENU_STANDARD):$conf->global->MAIN_MENU_STANDARD_FORCED);
	}
	else                        // If external user
	{
		$conf->standard_menu=(empty($conf->global->MAIN_MENUFRONT_STANDARD_FORCED)?(empty($conf->global->MAIN_MENUFRONT_STANDARD)?'eldy_menu.php':$conf->global->MAIN_MENUFRONT_STANDARD):$conf->global->MAIN_MENUFRONT_STANDARD_FORCED);
	}

	// Load the menu manager (only if not already done)
	$file_menu=$conf->standard_menu;
	if (GETPOST('menu')) $file_menu=GETPOST('menu');     // example: menu=eldy_menu.php
	if (! class_exists('MenuManager'))
	{
		$menufound=0;
		$dirmenus=array_merge(array("/core/menus/"),(array) $conf->modules_parts['menus']);
		foreach($dirmenus as $dirmenu)
		{
			$menufound=dol_include_once($dirmenu."standard/".$file_menu);
			if (class_exists('MenuManager')) break;
		}
		if (! class_exists('MenuManager'))	// If failed to include, we try with standard eldy_menu.php
		{
			dol_syslog("You define a menu manager '".$file_menu."' that can not be loaded.", LOG_WARNING);
			$file_menu='eldy_menu.php';
			include_once DOL_DOCUMENT_ROOT."/core/menus/standard/".$file_menu;
		}
	}
	$menumanager = new MenuManager($db, empty($user->societe_id)?0:1);
	$menumanager->loadMenu();
}



// Functions

if (! function_exists("llxHeader"))
{
    /**
     *	Show HTML header HTML + BODY + Top menu + left menu + DIV
     *
     * @param 	string 	$head				Optionnal head lines
     * @param 	string 	$title				HTML title
     * @param	string	$help_url			Url links to help page
     * 		                            	Syntax is: For a wiki page: EN:EnglishPage|FR:FrenchPage|ES:SpanishPage
     *                                  	For other external page: http://server/url
     * @param	string	$target				Target to use on links
     * @param 	int    	$disablejs			More content into html header
     * @param 	int    	$disablehead		More content into html header
     * @param 	array  	$arrayofjs			Array of complementary js files
     * @param 	array  	$arrayofcss			Array of complementary css files
     * @param	string	$morequerystring	Query string to add to the link "print" to get same parameters (use only if autodetect fails)
     * @return	void
     */
	function llxHeader($head = '', $title='', $help_url='', $target='', $disablejs=0, $disablehead=0, $arrayofjs='', $arrayofcss='', $morequerystring='')
	{
	    global $conf;

	    // html header
		top_htmlhead($head, $title, $disablejs, $disablehead, $arrayofjs, $arrayofcss);

		// top menu and left menu area
		if (empty($conf->global->MAIN_HIDE_TOP_MENU))
		{
			top_menu($head, $title, $target, $disablejs, $disablehead, $arrayofjs, $arrayofcss, $morequerystring);
		}
		if (empty($conf->global->MAIN_HIDE_LEFT_MENU))
		{
			left_menu('', $help_url, '', '', 1, $title);
		}

		// main area
		main_area($title);
	}
}


/**
 *  Show HTTP header
 *
 *  @return	void
 */
function top_httphead()
{
    global $conf;

    //header("Content-type: text/html; charset=UTF-8");
    header("Content-type: text/html; charset=".$conf->file->character_set_client);

    // On the fly GZIP compression for all pages (if browser support it). Must set the bit 3 of constant to 1.
    if (isset($conf->global->MAIN_OPTIMIZE_SPEED) && ($conf->global->MAIN_OPTIMIZE_SPEED & 0x04)) {
        ob_start("ob_gzhandler");
    }
}

/**
 * Ouput html header of a page.
 * This code is also duplicated into security2.lib.php::dol_loginfunction
 *
 * @param 	string 	$head			Optionnal head lines
 * @param 	string 	$title			HTML title
 * @param 	int    	$disablejs		More content into html header
 * @param 	int    	$disablehead	More content into html header
 * @param 	array  	$arrayofjs		Array of complementary js files
 * @param 	array  	$arrayofcss		Array of complementary css files
 * @return	void
 */
function top_htmlhead($head, $title='', $disablejs=0, $disablehead=0, $arrayofjs='', $arrayofcss='')
{
    global $user, $conf, $langs, $db;

    top_httphead();

    if (empty($conf->css)) $conf->css = '/theme/eldy/style.css.php';	// If not defined, eldy by default

    print '<!DOCTYPE HTML PUBLIC "-//W3C//DTD HTML 4.01 Transitional//EN" "http://www.w3.org/TR/html4/loose.dtd">';
    //print '<!DOCTYPE HTML PUBLIC "-//W3C//DTD HTML 4.01//EN" "http://www.w3.org/TR/1999/REC-html401-19991224/strict.dtd">';
    //print '<!DOCTYPE HTML PUBLIC "-//W3C//DTD XHTML 1.0 Transitional//EN" "http://www.w3.org/TR/xhtml1/DTD/xhtml1-transitional.dtd">';
    //print '<!DOCTYPE HTML PUBLIC "-//W3C//DTD XHTML 1.0 Strict//EN" "http://www.w3.org/TR/xhtml1/DTD/xhtml1-strict.dtd">';
    //print '<!DOCTYPE HTML>';
    print "\n";
    if (! empty($conf->global->MAIN_USE_CACHE_MANIFEST)) print '<html manifest="'.DOL_URL_ROOT.'/cache.manifest">'."\n";
    else print '<html>'."\n";
    //print '<html xmlns="http://www.w3.org/1999/xhtml" xml:lang="fr">'."\n";
    if (empty($disablehead))
    {
        print "<head>\n";
		if (GETPOST('dol_basehref')) print '<base href="'.dol_escape_htmltag(GETPOST('dol_basehref')).'">'."\n";
        // Displays meta
        print '<meta name="robots" content="noindex,nofollow">'."\n";      // Evite indexation par robots
        print '<meta name="author" content="Dolibarr Development Team">'."\n";
        $favicon=dol_buildpath('/theme/'.$conf->theme.'/img/favicon.ico',1);
        if (! empty($conf->global->MAIN_FAVICON_URL)) $favicon=$conf->global->MAIN_FAVICON_URL;
        print '<link rel="shortcut icon" type="image/x-icon" href="'.$favicon.'"/>'."\n";
        if (empty($conf->global->MAIN_OPTIMIZEFORTEXTBROWSER)) print '<link rel="top" title="'.$langs->trans("Home").'" href="'.(DOL_URL_ROOT?DOL_URL_ROOT:'/').'">'."\n";
        if (empty($conf->global->MAIN_OPTIMIZEFORTEXTBROWSER)) print '<link rel="copyright" title="GNU General Public License" href="http://www.gnu.org/copyleft/gpl.html#SEC1">'."\n";
        if (empty($conf->global->MAIN_OPTIMIZEFORTEXTBROWSER)) print '<link rel="author" title="Dolibarr Development Team" href="http://www.dolibarr.org">'."\n";

        // Displays title
        $appli='Dolibarr';
        if (!empty($conf->global->MAIN_APPLICATION_TITLE)) $appli=$conf->global->MAIN_APPLICATION_TITLE;

        if ($title) print '<title>'.dol_htmlentities($appli.' - '.$title).'</title>';
        else print "<title>".dol_htmlentities($appli)."</title>";
        print "\n";

        $ext='';
        if (! empty($conf->dol_use_jmobile)) $ext='version='.urlencode(DOL_VERSION);

        if (! defined('DISABLE_JQUERY') && ! $disablejs && $conf->use_javascript_ajax)
        {
            print '<!-- Includes CSS for JQuery (Ajax library) -->'."\n";
            $jquerytheme = 'smoothness';
            if (!empty($conf->global->MAIN_USE_JQUERY_THEME)) $jquerytheme = $conf->global->MAIN_USE_JQUERY_THEME;
            if (constant('JS_JQUERY_UI')) print '<link rel="stylesheet" type="text/css" href="'.JS_JQUERY_UI.'css/'.$jquerytheme.'/jquery-ui.min.css'.($ext?'?'.$ext:'').'" />'."\n";  // JQuery
            else print '<link rel="stylesheet" type="text/css" href="'.DOL_URL_ROOT.'/includes/jquery/css/'.$jquerytheme.'/jquery-ui-latest.custom.css'.($ext?'?'.$ext:'').'" />'."\n";    // JQuery
            print '<link rel="stylesheet" type="text/css" href="'.DOL_URL_ROOT.'/includes/jquery/plugins/tiptip/tipTip.css'.($ext?'?'.$ext:'').'" />'."\n";                           // Tooltip
            print '<link rel="stylesheet" type="text/css" href="'.DOL_URL_ROOT.'/includes/jquery/plugins/jnotify/jquery.jnotify-alt.min.css'.($ext?'?'.$ext:'').'" />'."\n";          // JNotify
            /*if (! empty($conf->global->MAIN_USE_JQUERY_FILEUPLOAD) || (defined('REQUIRE_JQUERY_FILEUPLOAD') && constant('REQUIRE_JQUERY_FILEUPLOAD')))     // jQuery fileupload
            {
                print '<link rel="stylesheet" type="text/css" href="'.DOL_URL_ROOT.'/includes/jquery/plugins/fileupload/css/jquery.fileupload-ui.css'.($ext?'?'.$ext:'').'" />'."\n";
            }*/
            if (! empty($conf->global->MAIN_USE_JQUERY_DATATABLES) || (defined('REQUIRE_JQUERY_DATATABLES') && constant('REQUIRE_JQUERY_DATATABLES')))     // jQuery datatables
            {
                //print '<link rel="stylesheet" type="text/css" href="'.DOL_URL_ROOT.'/includes/jquery/plugins/datatables/css/jquery.dataTables.css'.($ext?'?'.$ext:'').'" />'."\n";
                print '<link rel="stylesheet" type="text/css" href="'.DOL_URL_ROOT.'/includes/jquery/plugins/datatables/css/jquery.dataTables_jui.css'.($ext?'?'.$ext:'').'" />'."\n";
                print '<link rel="stylesheet" type="text/css" href="'.DOL_URL_ROOT.'/includes/jquery/plugins/datatables/extras/ColReorder/css/ColReorder.css'.($ext?'?'.$ext:'').'" />'."\n";
                print '<link rel="stylesheet" type="text/css" href="'.DOL_URL_ROOT.'/includes/jquery/plugins/datatables/extras/ColVis/css/ColVis.css'.($ext?'?'.$ext:'').'" />'."\n";
                //print '<link rel="stylesheet" type="text/css" href="'.DOL_URL_ROOT.'/includes/jquery/plugins/datatables/extras/ColVis/css/ColVisAlt.css'.($ext?'?'.$ext:'').'" />'."\n";
                print '<link rel="stylesheet" type="text/css" href="'.DOL_URL_ROOT.'/includes/jquery/plugins/datatables/extras/TableTools/css/TableTools.css'.($ext?'?'.$ext:'').'" />'."\n";
            }
            if (! empty($conf->global->MAIN_USE_JQUERY_MULTISELECT) || (defined('REQUIRE_JQUERY_MULTISELECT') && constant('REQUIRE_JQUERY_MULTISELECT')))     // jQuery multiselect
            {
            	print '<link rel="stylesheet" type="text/css" href="'.DOL_URL_ROOT.'/includes/jquery/plugins/multiselect/css/ui.multiselect.css'.($ext?'?'.$ext:'').'" />'."\n";
            }
            // jQuery Timepicker
            if (! empty($conf->global->MAIN_USE_JQUERY_TIMEPICKER) || defined('REQUIRE_JQUERY_TIMEPICKER'))
            {
            	print '<link rel="stylesheet" type="text/css" href="'.DOL_URL_ROOT.'/includes/jquery/plugins/timepicker/jquery-ui-timepicker-addon.css'.($ext?'?'.$ext:'').'" />'."\n";
            }
            // jQuery jMobile
            if (! empty($conf->global->MAIN_USE_JQUERY_JMOBILE) || defined('REQUIRE_JQUERY_JMOBILE') || ! empty($conf->dol_use_jmobile))
            {
            	print '<link rel="stylesheet" type="text/css" href="'.DOL_URL_ROOT.'/includes/jquery/plugins/mobile/jquery.mobile-latest.min.css'.($ext?'?'.$ext:'').'" />'."\n";
            }

        }

        print '<!-- Includes CSS for Dolibarr theme -->'."\n";
        // Output style sheets (optioncss='print' or ''). Note: $conf->css looks like '/theme/eldy/style.css.php'
        //$themepath=dol_buildpath((empty($conf->global->MAIN_FORCETHEMEDIR)?'':$conf->global->MAIN_FORCETHEMEDIR).$conf->css,1);
        $themepath=dol_buildpath($conf->css,1);
        $themesubdir='';
        if (! empty($conf->modules_parts['theme']))	// This slow down
        {
	        foreach($conf->modules_parts['theme'] as $reldir)
	        {
	        	if (file_exists(dol_buildpath($reldir.$conf->css, 0)))
	        	{
					$themepath=dol_buildpath($reldir.$conf->css, 1);
					$themesubdir=$reldir;
					break;
	        	}
	        }
        }
        $themeparam='?lang='.$langs->defaultlang.'&amp;theme='.$conf->theme.(GETPOST('optioncss')?'&amp;optioncss='.GETPOST('optioncss','alpha',1):'').'&amp;userid='.$user->id.'&amp;entity='.$conf->entity;
        $themeparam.=($ext?'&amp;'.$ext:'');
        if (! empty($_SESSION['dol_resetcache'])) $themeparam.='&amp;dol_resetcache='.$_SESSION['dol_resetcache'];
        if (GETPOST('dol_hide_topmenu'))           { $themeparam.='&amp;dol_hide_topmenu='.GETPOST('dol_hide_topmenu'); }
        if (GETPOST('dol_hide_leftmenu'))          { $themeparam.='&amp;dol_hide_leftmenu='.GETPOST('dol_hide_leftmenu'); }
        if (GETPOST('dol_optimize_smallscreen'))   { $themeparam.='&amp;dol_optimize_smallscreen='.GETPOST('dol_optimize_smallscreen'); }
        if (GETPOST('dol_no_mouse_hover'))         { $themeparam.='&amp;dol_no_mouse_hover='.GETPOST('dol_no_mouse_hover'); }
        if (GETPOST('dol_use_jmobile'))            { $themeparam.='&amp;dol_use_jmobile='.GETPOST('dol_use_jmobile'); $conf->dol_use_jmobile=GETPOST('dol_use_jmobile'); }
        //print 'themepath='.$themepath.' themeparam='.$themeparam;exit;
        print '<link rel="stylesheet" type="text/css" title="default" href="'.$themepath.$themeparam.'">'."\n";

        // CSS forced by modules (relative url starting with /)
        if (! empty($conf->modules_parts['css']))
        {
        	$arraycss=(array) $conf->modules_parts['css'];
        	foreach($arraycss as $modcss => $filescss)
        	{
        		$filescss=(array) $filescss;	// To be sure filecss is an array
        		foreach($filescss as $cssfile)
        		{
        			if (empty($cssfile)) dol_syslog("Warning: module ".$modcss." declared a css path file into its descriptor that is empty.", LOG_WARNING);
        			// cssfile is a relative path
	        		print '<!-- Includes CSS added by module '.$modcss. ' -->'."\n".'<link rel="stylesheet" type="text/css" title="default" href="'.dol_buildpath($cssfile,1);
	        		// We add params only if page is not static, because some web server setup does not return content type text/css if url has parameters, so browser cache is not used.
	        		if (!preg_match('/\.css$/i',$cssfile)) print $themeparam;
	        		print '">'."\n";
        		}
        	}
        }
        // CSS forced by page in top_htmlhead call (relative url starting with /)
        if (is_array($arrayofcss))
        {
            foreach($arrayofcss as $cssfile)
            {
            	print '<!-- Includes CSS added by page -->'."\n".'<link rel="stylesheet" type="text/css" title="default" href="'.dol_buildpath($cssfile,1);
                // We add params only if page is not static, because some web server setup does not return content type text/css if url has parameters and browser cache is not used.
                if (!preg_match('/\.css$/i',$cssfile)) print $themeparam;
                print '">'."\n";
            }
        }

        // Output standard javascript links
        if (! defined('DISABLE_JQUERY') && ! $disablejs && ! empty($conf->use_javascript_ajax))
        {
            // JQuery. Must be before other includes
            print '<!-- Includes JS for JQuery -->'."\n";
            if (constant('JS_JQUERY')) print '<script type="text/javascript" src="'.JS_JQUERY.'jquery.min.js'.($ext?'?'.$ext:'').'"></script>'."\n";
            else print '<script type="text/javascript" src="'.DOL_URL_ROOT.'/includes/jquery/js/jquery-latest.min.js'.($ext?'?'.$ext:'').'"></script>'."\n";
            if (constant('JS_JQUERY_UI')) print '<script type="text/javascript" src="'.JS_JQUERY_UI.'jquery-ui.min.js'.($ext?'?'.$ext:'').'"></script>'."\n";
            else print '<script type="text/javascript" src="'.DOL_URL_ROOT.'/includes/jquery/js/jquery-ui-latest.custom.min.js'.($ext?'?'.$ext:'').'"></script>'."\n";
            print '<script type="text/javascript" src="'.DOL_URL_ROOT.'/includes/jquery/plugins/tablednd/jquery.tablednd.0.6.min.js'.($ext?'?'.$ext:'').'"></script>'."\n";
            print '<script type="text/javascript" src="'.DOL_URL_ROOT.'/includes/jquery/plugins/tiptip/jquery.tipTip.min.js'.($ext?'?'.$ext:'').'"></script>'."\n";
            // jQuery Layout
            if (empty($conf->dol_use_jmobile) && ! empty($conf->global->MAIN_MENU_USE_JQUERY_LAYOUT) || defined('REQUIRE_JQUERY_LAYOUT'))
            {
                print '<script type="text/javascript" src="'.DOL_URL_ROOT.'/includes/jquery/plugins/layout/jquery.layout-latest.js'.($ext?'?'.$ext:'').'"></script>'."\n";
            }
            // jQuery jnotify
            if (empty($conf->global->MAIN_DISABLE_JQUERY_JNOTIFY) && ! defined('DISABLE_JQUERY_JNOTIFY'))
            {
                print '<script type="text/javascript" src="'.DOL_URL_ROOT.'/includes/jquery/plugins/jnotify/jquery.jnotify.min.js'.($ext?'?'.$ext:'').'"></script>'."\n";
                print '<script type="text/javascript" src="'.DOL_URL_ROOT.'/core/js/jnotify.js'.($ext?'?'.$ext:'').'"></script>'."\n";
            }
            // jQuery blockUI
            if (! empty($conf->global->MAIN_USE_JQUERY_BLOCKUI) || defined('REQUIRE_JQUERY_BLOCKUI'))
            {
            	print '<script type="text/javascript" src="'.DOL_URL_ROOT.'/includes/jquery/plugins/blockUI/jquery.blockUI.js'.($ext?'?'.$ext:'').'"></script>'."\n";
            	print '<script type="text/javascript">'."\n";
            	print 'var indicatorBlockUI = \''.DOL_URL_ROOT."/theme/".$conf->theme."/img/working2.gif".'\';'."\n";
            	print '</script>'."\n";
            	print '<script type="text/javascript" src="'.DOL_URL_ROOT.'/core/js/blockUI.js'.($ext?'?'.$ext:'').'"></script>'."\n";
            }
            // Flot
            if (empty($conf->global->MAIN_DISABLE_JQUERY_FLOT))
            {
                if (constant('JS_JQUERY_FLOT'))
                {
                    print '<!--[if lte IE 8]><script language="javascript" type="text/javascript" src="/javascript/excanvas/excanvas.min.js'.($ext?'?'.$ext:'').'"></script><![endif]-->'."\n";
                    print '<script type="text/javascript" src="'.JS_JQUERY_FLOT.'jquery.flot.js'.($ext?'?'.$ext:'').'"></script>'."\n";
                    print '<script type="text/javascript" src="'.JS_JQUERY_FLOT.'jquery.flot.pie.js'.($ext?'?'.$ext:'').'"></script>'."\n";
                    print '<script type="text/javascript" src="'.JS_JQUERY_FLOT.'jquery.flot.stack.js'.($ext?'?'.$ext:'').'"></script>'."\n";
                }
                else
                {
                    print '<!--[if lte IE 8]><script language="javascript" type="text/javascript" src="'.DOL_URL_ROOT.'/includes/jquery/plugins/flot/excanvas.min.js'.($ext?'?'.$ext:'').'"></script><![endif]-->'."\n";
                    print '<script type="text/javascript" src="'.DOL_URL_ROOT.'/includes/jquery/plugins/flot/jquery.flot.min.js'.($ext?'?'.$ext:'').'"></script>'."\n";
                    print '<script type="text/javascript" src="'.DOL_URL_ROOT.'/includes/jquery/plugins/flot/jquery.flot.pie.min.js'.($ext?'?'.$ext:'').'"></script>'."\n";
                    print '<script type="text/javascript" src="'.DOL_URL_ROOT.'/includes/jquery/plugins/flot/jquery.flot.stack.min.js'.($ext?'?'.$ext:'').'"></script>'."\n";
                }
            }
            // jQuery jeditable
            if (! empty($conf->global->MAIN_USE_JQUERY_JEDITABLE))
            {
                print '<script type="text/javascript" src="'.DOL_URL_ROOT.'/includes/jquery/plugins/jeditable/jquery.jeditable.min.js'.($ext?'?'.$ext:'').'"></script>'."\n";
                print '<script type="text/javascript" src="'.DOL_URL_ROOT.'/includes/jquery/plugins/jeditable/jquery.jeditable.ui-datepicker.js'.($ext?'?'.$ext:'').'"></script>'."\n";
                print '<script type="text/javascript" src="'.DOL_URL_ROOT.'/includes/jquery/plugins/jeditable/jquery.jeditable.ui-autocomplete.js'.($ext?'?'.$ext:'').'"></script>'."\n";
                print '<script type="text/javascript">'."\n";
                print 'var urlSaveInPlace = \''.DOL_URL_ROOT.'/core/ajax/saveinplace.php\';'."\n";
                print 'var urlLoadInPlace = \''.DOL_URL_ROOT.'/core/ajax/loadinplace.php\';'."\n";
                print 'var tooltipInPlace = \''.$langs->transnoentities('ClickToEdit').'\';'."\n";
                print 'var placeholderInPlace = \''.$langs->trans('ClickToEdit').'\';'."\n";
                print 'var cancelInPlace = \''.$langs->trans('Cancel').'\';'."\n";
                print 'var submitInPlace = \''.$langs->trans('Ok').'\';'."\n";
                print 'var indicatorInPlace = \'<img src="'.DOL_URL_ROOT."/theme/".$conf->theme."/img/working.gif".'">\';'."\n";
                print '</script>'."\n";
                print '<script type="text/javascript" src="'.DOL_URL_ROOT.'/core/js/editinplace.js'.($ext?'?'.$ext:'').'"></script>'."\n";
                print '<script type="text/javascript" src="'.DOL_URL_ROOT.'/includes/jquery/plugins/jeditable/jquery.jeditable.ckeditor.js'.($ext?'?'.$ext:'').'"></script>'."\n";
            }
            // jQuery File Upload
            /*
            if (! empty($conf->global->MAIN_USE_JQUERY_FILEUPLOAD) || (defined('REQUIRE_JQUERY_FILEUPLOAD') && constant('REQUIRE_JQUERY_FILEUPLOAD')))
            {
                print '<script type="text/javascript" src="'.DOL_URL_ROOT.'/includes/jquery/plugins/template/tmpl.min'.$ext.'"></script>'."\n";
                print '<script type="text/javascript" src="'.DOL_URL_ROOT.'/includes/jquery/plugins/fileupload/js/jquery.iframe-transport'.$ext.'"></script>'."\n";
                print '<script type="text/javascript" src="'.DOL_URL_ROOT.'/includes/jquery/plugins/fileupload/js/jquery.fileupload'.$ext.'"></script>'."\n";
                print '<script type="text/javascript" src="'.DOL_URL_ROOT.'/includes/jquery/plugins/fileupload/js/jquery.fileupload-fp'.$ext.'"></script>'."\n";
                print '<script type="text/javascript" src="'.DOL_URL_ROOT.'/includes/jquery/plugins/fileupload/js/jquery.fileupload-ui'.$ext.'"></script>'."\n";
                print '<script type="text/javascript" src="'.DOL_URL_ROOT.'/includes/jquery/plugins/fileupload/js/jquery.fileupload-jui'.$ext.'"></script>'."\n";
                print '<!-- The XDomainRequest Transport is included for cross-domain file deletion for IE8+ -->'."\n";
                print '<!--[if gte IE 8]><script type="text/javascript" src="'.DOL_URL_ROOT.'/includes/jquery/plugins/fileupload/js/cors/jquery.xdr-transport'.$ext.'"></script><![endif]-->'."\n";
            }*/
            // jQuery DataTables
            if (! empty($conf->global->MAIN_USE_JQUERY_DATATABLES) || (defined('REQUIRE_JQUERY_DATATABLES') && constant('REQUIRE_JQUERY_DATATABLES')))
            {
                print '<script type="text/javascript" src="'.DOL_URL_ROOT.'/includes/jquery/plugins/datatables/js/jquery.dataTables.min.js'.($ext?'?'.$ext:'').'"></script>'."\n";
                print '<script type="text/javascript" src="'.DOL_URL_ROOT.'/includes/jquery/plugins/datatables/extras/ColReorder/js/ColReorder.min.js'.($ext?'?'.$ext:'').'"></script>'."\n";
                print '<script type="text/javascript" src="'.DOL_URL_ROOT.'/includes/jquery/plugins/datatables/extras/ColVis/js/ColVis.min.js'.($ext?'?'.$ext:'').'"></script>'."\n";
                print '<script type="text/javascript" src="'.DOL_URL_ROOT.'/includes/jquery/plugins/datatables/extras/TableTools/js/TableTools.min.js'.($ext?'?'.$ext:'').'"></script>'."\n";
            }
            // jQuery Multiselect
            if (! empty($conf->global->MAIN_USE_JQUERY_MULTISELECT) || (defined('REQUIRE_JQUERY_MULTISELECT') && constant('REQUIRE_JQUERY_MULTISELECT')))
            {
            	print '<script type="text/javascript" src="'.DOL_URL_ROOT.'/includes/jquery/plugins/multiselect/js/ui.multiselect.js'.($ext?'?'.$ext:'').'"></script>'."\n";
            }
            // jQuery Timepicker
            if (! empty($conf->global->MAIN_USE_JQUERY_TIMEPICKER) || defined('REQUIRE_JQUERY_TIMEPICKER'))
            {
            	print '<script type="text/javascript" src="'.DOL_URL_ROOT.'/includes/jquery/plugins/timepicker/jquery-ui-timepicker-addon.js'.($ext?'?'.$ext:'').'"></script>'."\n";
            	print '<script type="text/javascript" src="'.DOL_URL_ROOT.'/core/js/timepicker.js.php?lang='.$langs->defaultlang.($ext?'&amp;'.$ext:'').'"></script>'."\n";
            }
            // jQuery jMobile
            if (! empty($conf->global->MAIN_USE_JQUERY_JMOBILE) || defined('REQUIRE_JQUERY_JMOBILE') || (! empty($conf->dol_use_jmobile) && $conf->dol_use_jmobile > 0))
            {
            	// We must force not using ajax because cache of jquery does not load js of other pages.
            	// This also increase seriously speed onto mobile device where complex js code is very slow and memory very low.
            	if (empty($conf->dol_use_jmobile) || ($conf->dol_use_jmobile != 2 && $conf->dol_use_jmobile != 3))
            	{
            		print '<script type="text/javascript">
	            		$(document).bind("mobileinit", function(){
           				$.extend(  $.mobile , {
           					autoInitializePage : true,	/* We need this to run jmobile */
           					/* loadingMessage : \'xxxxx\', */
           					touchOverflowEnabled : true,
           					defaultPageTransition : \'none\',
           					defaultDialogTransition : \'none\',
           					ajaxEnabled : false			/* old param was ajaxFormsEnabled and ajaxLinksEnabled */
           					});
           				});
            			</script>';
            	}
            	if (empty($conf->dol_use_jmobile) || $conf->dol_use_jmobile != 3) print '<script type="text/javascript" src="'.DOL_URL_ROOT.'/includes/jquery/plugins/mobile/jquery.mobile-latest.min.js'.($ext?'?'.$ext:'').'"></script>'."\n";
            }
        }

        if (! $disablejs && ! empty($conf->use_javascript_ajax))
        {
            // CKEditor
            if (! empty($conf->fckeditor->enabled) && (empty($conf->global->FCKEDITOR_EDITORNAME) || $conf->global->FCKEDITOR_EDITORNAME == 'ckeditor'))
            {
                print '<!-- Includes JS for CKEditor -->'."\n";
                $pathckeditor=DOL_URL_ROOT.'/includes/ckeditor/';
                $jsckeditor='ckeditor_basic.js';
                if (constant('JS_CKEDITOR'))	// To use external ckeditor 4 js lib
                {
                	$pathckeditor=constant('JS_CKEDITOR');
                	$jsckeditor='ckeditor.js';
                }
                print '<script type="text/javascript">';
                print 'var CKEDITOR_BASEPATH = \''.$pathckeditor.'\';'."\n";
                print 'var ckeditorConfig = \''.dol_buildpath($themesubdir.'/theme/'.$conf->theme.'/ckeditor/config.js',1).'\';'."\n";		// $themesubdir='' in standard usage
                print 'var ckeditorFilebrowserBrowseUrl = \''.DOL_URL_ROOT.'/core/filemanagerdol/browser/default/browser.php?Connector='.DOL_URL_ROOT.'/core/filemanagerdol/connectors/php/connector.php\';'."\n";
                print 'var ckeditorFilebrowserImageBrowseUrl = \''.DOL_URL_ROOT.'/core/filemanagerdol/browser/default/browser.php?Type=Image&Connector='.DOL_URL_ROOT.'/core/filemanagerdol/connectors/php/connector.php\';'."\n";
                print '</script>'."\n";
<<<<<<< HEAD
                //print '<script type="text/javascript" src="'.$pathckeditor.'ckeditor_basic.js'.($ext?'?'.$ext:'').'"></script>'."\n";
                print '<script type="text/javascript" src="'.$pathckeditor.'ckeditor.js'.($ext?'?'.$ext:'').'"></script>'."\n";
=======
                print '<script type="text/javascript" src="'.$pathckeditor.$jsckeditor.($ext?'?'.$ext:'').'"></script>'."\n";
>>>>>>> c082d7c8
            }

            // Global js function
            print '<!-- Includes JS of Dolibarr -->'."\n";
            print '<script type="text/javascript" src="'.DOL_URL_ROOT.'/core/js/lib_head.js'.($ext?'?'.$ext:'').'"></script>'."\n";

            // Add datepicker default options
            print '<script type="text/javascript" src="'.DOL_URL_ROOT.'/core/js/datepicker.js.php?lang='.$langs->defaultlang.($ext?'&amp;'.$ext:'').'"></script>'."\n";

            // JS forced by modules (relative url starting with /)
            if (! empty($conf->modules_parts['js']))		// $conf->modules_parts['js'] is array('module'=>array('file1','file2'))
        	{
        		$arrayjs=(array) $conf->modules_parts['js'];
	            foreach($arrayjs as $modjs => $filesjs)
	            {
        			$filesjs=(array) $filesjs;	// To be sure filejs is an array
		            foreach($filesjs as $jsfile)
		            {
	    	    		// jsfile is a relative path
	        	    	print '<!-- Include JS added by module '.$modjs. '-->'."\n".'<script type="text/javascript" src="'.dol_buildpath($jsfile,1).'"></script>'."\n";
		            }
	            }
        	}
            // JS forced by page in top_htmlhead (relative url starting with /)
            if (is_array($arrayofjs))
            {
                print '<!-- Includes JS added by page -->'."\n";
                foreach($arrayofjs as $jsfile)
                {
                    if (preg_match('/^http/i',$jsfile))
                    {
                        print '<script type="text/javascript" src="'.$jsfile.'"></script>'."\n";
                    }
                    else
                    {
                        if (! preg_match('/^\//',$jsfile)) $jsfile='/'.$jsfile;	// For backward compatibility
                        print '<script type="text/javascript" src="'.dol_buildpath($jsfile,1).'"></script>'."\n";
                    }
                }
            }
        }

        if (! empty($head)) print $head."\n";
        if (! empty($conf->global->MAIN_HTML_HEADER)) print $conf->global->MAIN_HTML_HEADER."\n";

        print "</head>\n\n";
    }

    $conf->headerdone=1;	// To tell header was output
}


/**
 *  Show an HTML header + a BODY + The top menu bar
 *
 *  @param      string	$head    			Lines in the HEAD
 *  @param      string	$title   			Title of web page
 *  @param      string	$target  			Target to use in menu links
 *	@param		int		$disablejs			Do not output links to js (Ex: qd fonction utilisee par sous formulaire Ajax)
 *	@param		int		$disablehead		Do not output head section
 *	@param		array	$arrayofjs			Array of js files to add in header
 *	@param		array	$arrayofcss			Array of css files to add in header
 *  @param		string	$morequerystring	Query string to add to the link "print" to get same parameters (use only if autodetect fails)
 *  @return		void
 */
function top_menu($head, $title='', $target='', $disablejs=0, $disablehead=0, $arrayofjs='', $arrayofcss='', $morequerystring='')
{
    global $user, $conf, $langs, $db;
    global $dolibarr_main_authentication;
    global $hookmanager,$menumanager;

    // Instantiate hooks of thirdparty module
    $hookmanager->initHooks(array('toprightmenu'));

    $toprightmenu='';

    // For backward compatibility with old modules
    if (empty($conf->headerdone)) top_htmlhead($head, $title, $disablejs, $disablehead, $arrayofjs, $arrayofcss);

    print '<body id="mainbody">';

    if ($conf->use_javascript_ajax)
    {
        if (empty($conf->dol_use_jmobile) && ! empty($conf->global->MAIN_MENU_USE_JQUERY_LAYOUT))
        {
            print '<script type="text/javascript">
				jQuery(document).ready(function () {
					jQuery("body").layout(layoutSettings);
				});
				var layoutSettings = {
					name: "mainlayout",
					defaults: {
						useStateCookie: true,
						size: "auto",
						resizable: false,
						//paneClass: "none",
						//resizerClass: "resizer",
						//togglerClass: "toggler",
						//buttonClass: "button",
						//contentSelector: ".content",
						//contentIgnoreSelector: "span",
						togglerTip_open: "Close This Pane",
						togglerTip_closed: "Open This Pane",
						resizerTip:	"Resize This Pane",
						fxSpeed: "fast"
					},
					west: {
						paneClass: "leftContent",
						//spacing_closed:	14,
						//togglerLength_closed: 14,
						//togglerAlign_closed: "auto",
						//togglerLength_open: 0,
						//	effect defaults - overridden on some panes
						//slideTrigger_open:	"mouseover",
						initClosed:	'.(empty($conf->dol_optimize_smallscreen)?'false':'true').',
						fxName:	"drop",
						fxSpeed: "fast",
						fxSettings: { easing: "" }
					},
					north: {
						paneClass: "none",
						resizerClass: "none",
						togglerClass: "none",
						spacing_open: 0,
						togglerLength_open:	0,
						togglerLength_closed: -1,
						slidable: false,
						fxName:	"none",
						fxSpeed: "fast"
					},
					center: {
						paneSelector: "#mainContent"
					}
				}
    		</script>';
        }

        /* This make menu bugged
        if ($conf->use_javascript_ajax && ! empty($conf->global->MAIN_MENU_USE_JQUERY_ACCORDION) && empty($conf->dol_use_jmobile))
        {
            print "\n".'<script type="text/javascript">
					jQuery(document).ready(function () {
						jQuery( ".vmenu" ).accordion({
							autoHeight: false,
							event: "mouseover",
							//collapsible: true,
							//active: 2,
							header: "> .blockvmenupair > .menu_titre"
						});
					});
					</script>';
        } */

        // Wrapper to show tooltips
        print "\n".'<script type="text/javascript">
                    jQuery(document).ready(function () {
                    	jQuery(function() {
                        	jQuery(".classfortooltip").tipTip({maxWidth: "'.dol_size(600,'width').'px", edgeOffset: 10, delay: 50, fadeIn: 50, fadeOut: 50});
                        });
                    });
                </script>';
    }

    /*
     * Top menu
     */
    print "\n".'<!-- Start top horizontal -->'."\n";

    if (empty($conf->dol_use_jmobile) && ! empty($conf->use_javascript_ajax) && ! empty($conf->global->MAIN_MENU_USE_JQUERY_LAYOUT)) print '<div class="ui-layout-north"> <!-- Begin top layout -->'."\n";

    if (empty($conf->dol_hide_topmenu))
    {
	    // Show menu entries
    	print '<div id="tmenu_tooltip" class="tmenu">'."\n";
	    $menumanager->atarget=$target;
	    $menumanager->showmenu('top');      // This contains a \n
	    print "</div>\n";

	    $form=new Form($db);

	    // Define link to login card
	    $loginhtmltext=''; $logintext='';
	    if ($user->societe_id)
	    {
	        $thirdpartystatic=new Societe($db);
	        $thirdpartystatic->fetch($user->societe_id);
	        $companylink=' ('.$thirdpartystatic->getNomUrl('','').')';
	        $company=' ('.$langs->trans("Company").': '.$thirdpartystatic->name.')';
	    }
	    $logintext='<div class="login"><a href="'.DOL_URL_ROOT.'/user/fiche.php?id='.$user->id.'"';
	    $logintext.=$target?(' target="'.$target.'"'):'';
	    $logintext.='>'.$user->login.'</a>';
	    if ($user->societe_id) $logintext.=$companylink;
	    $logintext.='</div>';
	    $loginhtmltext.='<u>'.$langs->trans("User").'</u>';
	    $loginhtmltext.='<br><b>'.$langs->trans("Name").'</b>: '.$user->getFullName($langs);
	    $loginhtmltext.='<br><b>'.$langs->trans("Login").'</b>: '.$user->login;
	    $loginhtmltext.='<br><b>'.$langs->trans("Administrator").'</b>: '.yn($user->admin);
	    $type=($user->societe_id?$langs->trans("External").$company:$langs->trans("Internal"));
	    $loginhtmltext.='<br><b>'.$langs->trans("Type").'</b>: '.$type;
	    $loginhtmltext.='<br><b>'.$langs->trans("IPAddress").'</b>: '.$_SERVER["REMOTE_ADDR"];
	    $loginhtmltext.='<br>';
	    $loginhtmltext.='<br><u>'.$langs->trans("Connection").'</u>';
	    if (! empty($conf->global->MAIN_MODULE_MULTICOMPANY)) $loginhtmltext.='<br><b>'.$langs->trans("ConnectedOnMultiCompany").'</b>: '.$conf->entity.' (user entity '.$user->entity.')';
	    $loginhtmltext.='<br><b>'.$langs->trans("ConnectedSince").'</b>: '.dol_print_date($user->datelastlogin,"dayhour");
	    $loginhtmltext.='<br><b>'.$langs->trans("PreviousConnexion").'</b>: '.dol_print_date($user->datepreviouslogin,"dayhour");
	    $loginhtmltext.='<br><b>'.$langs->trans("AuthenticationMode").'</b>: '.$_SESSION["dol_authmode"];
	    $loginhtmltext.='<br><b>'.$langs->trans("CurrentTheme").'</b>: '.$conf->theme;
	    $loginhtmltext.='<br><b>'.$langs->trans("CurrentMenuManager").'</b>: '.$menumanager->name;
	    $s=picto_from_langcode($langs->getDefaultLang());
	    $loginhtmltext.='<br><b>'.$langs->trans("CurrentUserLanguage").'</b>: '.($s?$s.' ':'').$langs->getDefaultLang();
	    $loginhtmltext.='<br><b>'.$langs->trans("Browser").'</b>: '.$conf->browser->name.($conf->browser->version?' '.$conf->browser->version:'').' ('.$_SERVER['HTTP_USER_AGENT'].')';
	    if (! empty($conf->browser->phone)) $loginhtmltext.='<br><b>'.$langs->trans("Phone").'</b>: '.$conf->browser->phone;
	    if (! empty($_SESSION["disablemodules"])) $loginhtmltext.='<br><b>'.$langs->trans("DisabledModules").'</b>: <br>'.join(', ',explode(',',$_SESSION["disablemodules"]));

	    $appli='Dolibarr';
	    if (! empty($conf->global->MAIN_APPLICATION_TITLE))
	    {
	    	$appli=$conf->global->MAIN_APPLICATION_TITLE;
	    	if (preg_match('/\d\.\d/', $appli))
	    	{
				if (! preg_match('/'.preg_quote(DOL_VERSION).'/', $appli)) $appli.=" (".DOL_VERSION.")";	// If new title contains a version that is different than core
	    	}
	    	else $appli.=" ".DOL_VERSION;
	    }
	    else $appli.=" ".DOL_VERSION;

	    // Link info
	    $logouttext='';
	    $logouthtmltext=$appli.'<br>';
	    $logouthtmltext.=$langs->trans("Logout").'<br>';
	    //$logouthtmltext.="<br>";
	    if ($_SESSION["dol_authmode"] != 'forceuser' && $_SESSION["dol_authmode"] != 'http')
	    {
	        $logouttext .='<a href="'.DOL_URL_ROOT.'/user/logout.php"';
	        //$logouttext .=empty($atarget?(' target="'.$atarget.'"'):'';
	        $logouttext .='>';
	        $logouttext .= img_picto($langs->trans('Logout'), 'logout.png', 'class="login"', 0, 0, 1);
	        $logouttext .='</a>';
	    }
	    else
	    {
	        $logouttext .= img_picto($langs->trans('Logout'), 'logout.png', 'class="login"', 0, 0, 1);
	    }

	    print '<div class="login_block">'."\n";
	    //print '<table class="nobordernopadding" summary=""><tr>';

	    $toprightmenu.='<div class="login_block_user">';
	    // Add login user link
	    $toprightmenu.=$form->textwithtooltip('',$loginhtmltext,2,1,$logintext,'login_block_elem2',2);	// This include div class="login"
		$toprightmenu.='</div>';

	    $toprightmenu.='<div class="login_block_other">';
		// Execute hook printTopRightMenu (hooks should output string like '<div class="login"><a href="">mylink</a></div>')
	    $parameters=array();
	    $result=$hookmanager->executeHooks('printTopRightMenu',$parameters);    // Note that $action and $object may have been modified by some hooks
		if (is_numeric($result))
		{
			if (empty($result)) $toprightmenu.=$hookmanager->resPrint;		// add
			else  $toprightmenu=$hookmanager->resPrint;						// replace
		}
		else $toprightmenu.=$result;	// For backward compatibility

	    // Logout link
	    $toprightmenu.=$form->textwithtooltip('',$logouthtmltext,2,1,$logouttext,'login_block_elem',2);

	    // Link to print main content area
	    if (empty($conf->global->MAIN_PRINT_DISABLELINK) && empty($conf->browser->phone))
	    {
	        $qs=$_SERVER["QUERY_STRING"];
	        $qs.=(($qs && $morequerystring)?'&':'').$morequerystring;
	        $text ='<a href="'.$_SERVER["PHP_SELF"].'?'.$qs.($qs?'&':'').'optioncss=print" target="_blank">';
	        $text.= img_picto('', 'printer.png', 'class="printer"');
	        $text.='</a>';
	        $toprightmenu.=$form->textwithtooltip('',$langs->trans("PrintContentArea"),2,1,$text,'login_block_elem',2);
	    }
		$toprightmenu.='</div>';

	    print $toprightmenu;

	    //print '</tr></table>'."\n";
	    print "</div>\n";

	    unset($form);
    }

    if (empty($conf->dol_use_jmobile) && ! empty($conf->use_javascript_ajax) && ! empty($conf->global->MAIN_MENU_USE_JQUERY_LAYOUT)) print "</div><!-- End top layout -->\n";
	print '<div style="clear: both;"></div>';
    print "<!-- End top horizontal menu -->\n\n";

    if (empty($conf->dol_hide_leftmenu) && (empty($conf->use_javascript_ajax) || ! empty($conf->dol_use_jmobile) || empty($conf->global->MAIN_MENU_USE_JQUERY_LAYOUT))) print '<div id="id-container">';
}


/**
 *  Show left menu bar
 *
 *  @param  array	$menu_array_before 	       	Table of menu entries to show before entries of menu handler
 *  @param  string	$helppagename    	       	Name of wiki page for help ('' by default).
 * 				     		                   	Syntax is: For a wiki page: EN:EnglishPage|FR:FrenchPage|ES:SpanishPage
 * 									         		       For other external page: http://server/url
 *  @param  string	$moresearchform             Search Form Permanent Supplemental
 *  @param  array	$menu_array_after           Table of menu entries to show after entries of menu handler
 *  @param  int		$leftmenuwithoutmainarea    Must be set to 1. 0 by default for backward compatibility with old modules.
 *  @param  string	$title                      Title of web page
 *  @return	void
 */
function left_menu($menu_array_before, $helppagename='', $moresearchform='', $menu_array_after='', $leftmenuwithoutmainarea=0, $title='')
{
    global $user, $conf, $langs, $db;
    global $hookmanager, $menumanager;

    $searchform='';
    $bookmarks='';

    if (empty($conf->dol_hide_leftmenu))
    {
	    // Instantiate hooks of thirdparty module
	    $hookmanager->initHooks(array('searchform','leftblock'));

    	if (empty($conf->dol_use_jmobile) && ! empty($conf->use_javascript_ajax) && ! empty($conf->global->MAIN_MENU_USE_JQUERY_LAYOUT)) print "\n".'<div class="ui-layout-west"> <!-- Begin left layout -->'."\n";
		else print '<div id="id-left">';

	    print "\n";

	    // Define $searchform
	    if ((( ! empty($conf->societe->enabled) && (empty($conf->global->SOCIETE_DISABLE_PROSPECTS) || empty($conf->global->SOCIETE_DISABLE_CUSTOMERS))) || ! empty($conf->fournisseur->enabled)) && ! empty($conf->global->MAIN_SEARCHFORM_SOCIETE) && $user->rights->societe->lire)
	    {
	        $langs->load("companies");
	        $searchform.=printSearchForm(DOL_URL_ROOT.'/societe/societe.php', DOL_URL_ROOT.'/societe/societe.php', img_object('','company').' '.$langs->trans("ThirdParties"), 'soc', 'socname');
	    }

	    if (! empty($conf->societe->enabled) && ! empty($conf->global->MAIN_SEARCHFORM_CONTACT) && $user->rights->societe->lire)
	    {
	        $langs->load("companies");
	        $searchform.=printSearchForm(DOL_URL_ROOT.'/contact/list.php', DOL_URL_ROOT.'/contact/list.php', img_object('','contact').' '.$langs->trans("Contacts"), 'contact', 'contactname');
	    }

	    if (((! empty($conf->product->enabled) && $user->rights->produit->lire) || (! empty($conf->service->enabled) && $user->rights->service->lire))
	    && ! empty($conf->global->MAIN_SEARCHFORM_PRODUITSERVICE))
	    {
	        $langs->load("products");
	        $searchform.=printSearchForm(DOL_URL_ROOT.'/product/liste.php', DOL_URL_ROOT.'/product/liste.php', img_object('','product').' '.$langs->trans("Products")."/".$langs->trans("Services"), 'products', 'sall');
	    }

	    if (((! empty($conf->product->enabled) && $user->rights->produit->lire) || (! empty($conf->service->enabled) && $user->rights->service->lire)) && ! empty($conf->fournisseur->enabled)
	    && ! empty($conf->global->MAIN_SEARCHFORM_PRODUITSERVICE_SUPPLIER))
	    {
	        $langs->load("products");
	        $searchform.=printSearchForm(DOL_URL_ROOT.'/fourn/product/liste.php', DOL_URL_ROOT.'/fourn/product/liste.php', img_object('','product').' '.$langs->trans("SupplierRef"), 'products', 'srefsupplier');
	    }

	    if (! empty($conf->adherent->enabled) && ! empty($conf->global->MAIN_SEARCHFORM_ADHERENT) && $user->rights->adherent->lire)
	    {
	        $langs->load("members");
	        $searchform.=printSearchForm(DOL_URL_ROOT.'/adherents/liste.php', DOL_URL_ROOT.'/adherents/liste.php', img_object('','user').' '.$langs->trans("Members"), 'member', 'sall');
	    }

	    // Execute hook printSearchForm
	    $parameters=array();
	    $reshook=$hookmanager->executeHooks('printSearchForm',$parameters);    // Note that $action and $object may have been modified by some hooks
		if (empty($reshook))
		{
			$searchform.=$hookmanager->resPrint;
		}
		else $searchform=$hookmanager->resPrint;

	    // Define $bookmarks
	    if (! empty($conf->bookmark->enabled) && $user->rights->bookmark->lire)
	    {
	        include_once (DOL_DOCUMENT_ROOT.'/bookmarks/bookmarks.lib.php');
	        $langs->load("bookmarks");

	        $bookmarks=printBookmarksList($db, $langs);
	    }

	    // Left column
	    print '<!-- Begin left menu -->'."\n";

	    print '<div class="vmenu">'."\n\n";

	    $menumanager->menu_array = $menu_array_before;
    	$menumanager->menu_array_after = $menu_array_after;
	    $menumanager->showmenu('left'); // output menu_array and menu found in database


	    // Show other forms
	    if ($searchform)
	    {
	        print "\n";
	        print "<!-- Begin SearchForm -->\n";
	        print '<div id="blockvmenusearch" class="blockvmenusearch">'."\n";
	        print $searchform;
	        print '</div>'."\n";
	        print "<!-- End SearchForm -->\n";
	    }

	    // More search form
	    if ($moresearchform)
	    {
	        print $moresearchform;
	    }

	    // Bookmarks
	    if ($bookmarks)
	    {
	        print "\n";
	        print "<!-- Begin Bookmarks -->\n";
	        print '<div id="blockvmenubookmarks" class="blockvmenubookmarks">'."\n";
	        print $bookmarks;
	        print '</div>'."\n";
	        print "<!-- End Bookmarks -->\n";
	    }

		//Dolibarr version
	    $doliurl='http://www.dolibarr.org';

	    //local communities
	    if (preg_match('/fr/i',$langs->defaultlang)) $doliurl='http://www.dolibarr.fr';
		if (preg_match('/es/i',$langs->defaultlang)) $doliurl='http://www.dolibarr.es';

	    $appli='Dolibarr';
	    if (! empty($conf->global->MAIN_APPLICATION_TITLE))
	    {
	    	$appli=$conf->global->MAIN_APPLICATION_TITLE; $doliurl='';
	    	if (preg_match('/\d\.\d/', $appli))
	    	{
				if (! preg_match('/'.preg_quote(DOL_VERSION).'/', $appli)) $appli.=" (".DOL_VERSION.")";	// If new title contains a version that is different than core
	    	}
	    	else $appli.=" ".DOL_VERSION;
	    }
	    else $appli.=" ".DOL_VERSION;
	    print '<div id="blockvmenuhelp" class="blockvmenuhelp">';
	    if ($doliurl) print '<a class="help" target="_blank" href="'.$doliurl.'">';
	    print $appli;
	    if ($doliurl) print '</a>';
	    print '</div>';

	    // Link to Dolibarr wiki pages
	    if ($helppagename && empty($conf->global->MAIN_HELP_DISABLELINK))
	    {
	        $langs->load("help");

	        $helpbaseurl='';
	        $helppage='';
	        $mode='';

	        // Get helpbaseurl, helppage and mode from helppagename and langs
	        $arrayres=getHelpParamFor($helppagename,$langs);
	        $helpbaseurl=$arrayres['helpbaseurl'];
	        $helppage=$arrayres['helppage'];
	        $mode=$arrayres['mode'];

	        // Link to help pages
	        if ($helpbaseurl && $helppage)
	        {
	            print '<div id="blockvmenuhelp" class="blockvmenuhelp">';
	            print '<a class="help" target="_blank" title="'.$langs->trans($mode == 'wiki' ? 'GoToWikiHelpPage': 'GoToHelpPage');
	            if ($mode == 'wiki') print ' - '.$langs->trans("PageWiki").' &quot;'.dol_escape_htmltag(strtr($helppage,'_',' ')).'&quot;';
	            print '" href="';
	            if ($mode == 'wiki') print sprintf($helpbaseurl,urlencode(html_entity_decode($helppage)));
	            else print sprintf($helpbaseurl,$helppage);
	            print '">';
	            print img_picto('', 'helpdoc').' ';
	            print $langs->trans($mode == 'wiki' ? 'OnlineHelp': 'Help');
	            //if ($mode == 'wiki') print ' ('.dol_trunc(strtr($helppage,'_',' '),8).')';
	            print '</a>';
	            print '</div>';
	        }
	    }

	    // Link to bugtrack
	    if (! empty($conf->global->MAIN_BUGTRACK_ENABLELINK))
	    {
	    	require_once DOL_DOCUMENT_ROOT.'/core/lib/functions2.lib.php';

	        $bugbaseurl='https://doliforge.org/tracker/?';
	        $bugbaseurl.='func=add&group_id=144&atid=246';
	        $bugbaseurl.="&details=";
	        $bugbaseurl.=urlencode("\n\n\n\n\n-------------\n");
	        $bugbaseurl.=urlencode($langs->trans("Version").": ".DOL_VERSION."\n");
	        $bugbaseurl.=urlencode($langs->trans("Server").": ".$_SERVER["SERVER_SOFTWARE"]."\n");
	        $bugbaseurl.=urlencode($langs->trans("PHP").": ".version_php()."\n");
	        $bugbaseurl.=urlencode($langs->trans("Url").": ".$_SERVER["REQUEST_URI"]."\n");
	        print '<div id="blockvmenubugtracker" class="blockvmenuhelp"><a class="help" target="_blank" href="'.$bugbaseurl.'">'.$langs->trans("FindBug").'</a></div>';
	    }
	    print "\n";

	    print "</div>\n";
	    print "<!-- End left menu -->\n";

	    print "\n";

	    // Execute hook printLeftBlock
	    $parameters=array();
	    $leftblock=$hookmanager->executeHooks('printLeftBlock',$parameters);    // Note that $action and $object may have been modified by some hooks
	    print $leftblock;

	    if (empty($conf->dol_use_jmobile) && ! empty($conf->use_javascript_ajax) && ! empty($conf->global->MAIN_MENU_USE_JQUERY_LAYOUT)) print '</div> <!-- End left layout -->'."\n";
	    else print '</div>';	// End div id="id-left"
    }

    print "\n";
    print '<!-- Begin right area -->'."\n";


    if (empty($leftmenuwithoutmainarea)) main_area($title);
}


/**
 *  Begin main area
 *
 *  @param	string	$title		Title
 *  @return	void
 */
function main_area($title='')
{
    global $conf, $langs;

    if (empty($conf->dol_use_jmobile) && ! empty($conf->use_javascript_ajax) && ! empty($conf->global->MAIN_MENU_USE_JQUERY_LAYOUT))
    {
        print '<div id="mainContent"><div class="ui-layout-center"> <!-- begin main layout -->'."\n";
    }
	if (empty($conf->dol_hide_leftmenu)) print '<div id="id-right">';

    print "\n";

    if (! empty($conf->dol_use_jmobile)) print '<div data-role="page">';
    print '<div class="fiche"> <!-- begin div class="fiche" -->'."\n";
    if (! empty($conf->global->MAIN_ONLY_LOGIN_ALLOWED)) print info_admin($langs->trans("WarningYouAreInMaintenanceMode",$conf->global->MAIN_ONLY_LOGIN_ALLOWED));
}


/**
 *  Return helpbaseurl, helppage and mode
 *
 *  @param	string		$helppagename		Page name ('EN:xxx,ES:eee,FR:fff...' or 'http://localpage')
 *  @param  Translate	$langs				Language
 *  @return	array		Array of help urls
 */
function getHelpParamFor($helppagename,$langs)
{
	$helpbaseurl='';
	$helppage='';
	$mode='';

    if (preg_match('/^http/i',$helppagename))
    {
        // If complete URL
        $helpbaseurl='%s';
        $helppage=$helppagename;
        $mode='local';
    }
    else
    {
        // If WIKI URL
        if (preg_match('/^es/i',$langs->defaultlang))
        {
            $helpbaseurl='http://wiki.dolibarr.org/index.php/%s';
            if (preg_match('/ES:([^|]+)/i',$helppagename,$reg)) $helppage=$reg[1];
        }
        if (preg_match('/^fr/i',$langs->defaultlang))
        {
            $helpbaseurl='http://wiki.dolibarr.org/index.php/%s';
            if (preg_match('/FR:([^|]+)/i',$helppagename,$reg)) $helppage=$reg[1];
        }
        if (empty($helppage))	// If help page not already found
        {
            $helpbaseurl='http://wiki.dolibarr.org/index.php/%s';
            if (preg_match('/EN:([^|]+)/i',$helppagename,$reg)) $helppage=$reg[1];
        }
        $mode='wiki';
    }
    return array('helpbaseurl'=>$helpbaseurl,'helppage'=>$helppage,'mode'=>$mode);
}


/**
 *  Show a search area
 *
 *  @param  string	$urlaction          Url post
 *  @param  string	$urlobject          Url of the link under the search box
 *  @param  string	$title              Title search area
 *  @param  string	$htmlmodesearch     Value to set into parameter "mode_search" ('soc','contact','products','member',...)
 *  @param  string	$htmlinputname      Field Name input form
 *  @return	void
 */
function printSearchForm($urlaction,$urlobject,$title,$htmlmodesearch,$htmlinputname)
{
    global $conf,$langs;

    $ret='';
    $ret.='<div class="menu_titre">';
    $ret.='<a class="vsmenu" href="'.$urlobject.'">';
    $ret.=$title.'</a><br>';
    $ret.='</div>';
    $ret.='<form action="'.$urlaction.'" method="post">';
    $ret.='<input type="hidden" name="token" value="'.$_SESSION['newtoken'].'">';
    $ret.='<input type="hidden" name="mode" value="search">';
    $ret.='<input type="hidden" name="mode_search" value="'.$htmlmodesearch.'">';
    $ret.='<input type="text" class="flat" ';
    if (! empty($conf->global->MAIN_HTML5_PLACEHOLDER)) $ret.=' placeholder="'.$langs->trans("SearchOf").''.strip_tags($title).'"';
    else $ret.=' title="'.$langs->trans("SearchOf").''.strip_tags($title).'"';
    $ret.=' name="'.$htmlinputname.'" size="10" />';
    $ret.='<input type="submit" class="button" value="'.$langs->trans("Go").'">';
    $ret.="</form>\n";
    return $ret;
}


if (! function_exists("llxFooter"))
{
    /**
     * Show HTML footer
     * Close div /DIV data-role=page + /DIV class=fiche + /DIV /DIV main layout + /BODY + /HTML.
     *
     * @param	string	$comment    A text to add as HTML comment into HTML generated page
	 * @param	string	$zone		'private' (for private pages) or 'public' (for public pages)
     * @return	void
     */
    function llxFooter($comment='',$zone='pivate')
    {
        global $conf, $langs;

        // Global html output events ($mesgs, $errors, $warnings)
        dol_htmloutput_events();

        // Core error message
        if (defined("MAIN_CORE_ERROR") && constant("MAIN_CORE_ERROR") == 1)
        {
            // Ajax version
            if ($conf->use_javascript_ajax)
            {
                $title = img_warning().' '.$langs->trans('CoreErrorTitle');
                print ajax_dialog($title, $langs->trans('CoreErrorMessage'));
            }
            // html version
            else
            {
                $msg = img_warning().' '.$langs->trans('CoreErrorMessage');
                print '<div class="error">'.$msg.'</div>';
            }

            define("MAIN_CORE_ERROR",0);
        }

        print "\n\n";
        print '</div> <!-- end div class="fiche" -->'."\n";
        if (! empty($conf->dol_use_jmobile)) print '</div>';	// end data-role="page"

        if (empty($conf->dol_use_jmobile) && ! empty($conf->use_javascript_ajax) && ! empty($conf->global->MAIN_MENU_USE_JQUERY_LAYOUT)) print '</div></div> <!-- end main layout -->'."\n";
		if (empty($conf->dol_hide_leftmenu)) print '</div>'; // End div id-right

        print "\n";
        if ($comment) print '<!-- '.$comment.' -->'."\n";

        printCommonFooter($zone);

        if (empty($conf->dol_hide_leftmenu)) print '</div>';	// End div container

        print "</body>\n";
        print "</html>\n";
    }
}

?><|MERGE_RESOLUTION|>--- conflicted
+++ resolved
@@ -1215,12 +1215,7 @@
                 print 'var ckeditorFilebrowserBrowseUrl = \''.DOL_URL_ROOT.'/core/filemanagerdol/browser/default/browser.php?Connector='.DOL_URL_ROOT.'/core/filemanagerdol/connectors/php/connector.php\';'."\n";
                 print 'var ckeditorFilebrowserImageBrowseUrl = \''.DOL_URL_ROOT.'/core/filemanagerdol/browser/default/browser.php?Type=Image&Connector='.DOL_URL_ROOT.'/core/filemanagerdol/connectors/php/connector.php\';'."\n";
                 print '</script>'."\n";
-<<<<<<< HEAD
-                //print '<script type="text/javascript" src="'.$pathckeditor.'ckeditor_basic.js'.($ext?'?'.$ext:'').'"></script>'."\n";
-                print '<script type="text/javascript" src="'.$pathckeditor.'ckeditor.js'.($ext?'?'.$ext:'').'"></script>'."\n";
-=======
                 print '<script type="text/javascript" src="'.$pathckeditor.$jsckeditor.($ext?'?'.$ext:'').'"></script>'."\n";
->>>>>>> c082d7c8
             }
 
             // Global js function
