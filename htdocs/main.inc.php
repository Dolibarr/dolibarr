--- conflicted
+++ resolved
@@ -96,7 +96,6 @@
 	$inj = 0;
 	// For SQL Injection (only GET are used to be included into bad escaped SQL requests)
 	if ($type == 1 || $type == 3)
-<<<<<<< HEAD
 	{
 		$inj += preg_match('/delete\s+from/i', $val);
 		$inj += preg_match('/create\s+table/i', $val);
@@ -112,23 +111,6 @@
 	}
 	if ($type != 2)	// Not common key strings, so we can check them both on GET and POST
 	{
-=======
-	{
-		$inj += preg_match('/delete\s+from/i', $val);
-		$inj += preg_match('/create\s+table/i', $val);
-		$inj += preg_match('/insert\s+into/i', $val);
-		$inj += preg_match('/select\s+from/i', $val);
-		$inj += preg_match('/into\s+(outfile|dumpfile)/i', $val);
-		$inj += preg_match('/user\s*\(/i', $val);						// avoid to use function user() that return current database login
-		$inj += preg_match('/information_schema/i', $val);				// avoid to use request that read information_schema database
-	}
-	if ($type == 3)
-	{
-		$inj += preg_match('/select|update|delete|replace|group\s+by|concat|count|from/i', $val);
-	}
-	if ($type != 2)	// Not common key strings, so we can check them both on GET and POST
-	{
->>>>>>> 0afbd70c
 		$inj += preg_match('/updatexml\(/i', $val);
 		$inj += preg_match('/update.+set.+=/i', $val);
 		$inj += preg_match('/union.+select/i', $val);
@@ -413,10 +395,7 @@
 	{
 		dol_syslog("Invalid token, so we disable POST and some GET parameters - referer=".$_SERVER['HTTP_REFERER'].", action=".GETPOST('action', 'aZ09').", _GET|POST['token']=".GETPOST('token', 'alpha').", _SESSION['token']=".$_SESSION['token'], LOG_WARNING);
 		//print 'Unset POST by CSRF protection in main.inc.php.';	// Do not output anything because this create problems when using the BACK button on browsers.
-<<<<<<< HEAD
-=======
-        if ($conf->global->MAIN_FEATURES_LEVEL>1) setEventMessages('Unset POST by CSRF protection in main.inc.php.', null, 'warnings');
->>>>>>> 0afbd70c
+		if ($conf->global->MAIN_FEATURES_LEVEL>1) setEventMessages('Unset POST by CSRF protection in main.inc.php.', null, 'warnings');
 		unset($_POST);
 		unset($_GET['confirm']);
 	}
@@ -449,14 +428,10 @@
 {
 	foreach($conf->modules as $module)
 	{
-		if(in_array($module, $modulepart))
+		if (in_array($module, $modulepart))
 		{
 			$conf->modulepart = $module;
-<<<<<<< HEAD
-            break;
-=======
-                        break;
->>>>>>> 0afbd70c
+			break;
 		}
 	}
 }
@@ -1309,12 +1284,8 @@
 		if (! defined('DISABLE_FONT_AWSOME'))
 		{
 			print '<!-- Includes CSS for font awesome -->'."\n";
-			print '<link rel="stylesheet" type="text/css" href="'.DOL_URL_ROOT.'/theme/common/fontawesome/css/font-awesome.min.css'.($ext?'?'.$ext:'').'">'."\n";
-<<<<<<< HEAD
-			if (! empty($conf->global->MAIN_USE_FONT_AWESOME_5))
-=======
+			//print '<link rel="stylesheet" type="text/css" href="'.DOL_URL_ROOT.'/theme/common/fontawesome/css/font-awesome.min.css'.($ext?'?'.$ext:'').'">'."\n";
 			if (empty($conf->global->MAIN_DISABLE_FONT_AWESOME_5))
->>>>>>> 0afbd70c
 			{
                 print '<link rel="stylesheet" type="text/css" href="'.DOL_URL_ROOT.'/theme/common/fontawesome-5/css/all.min.css'.($ext?'?'.$ext:'').'">'."\n";
                 print '<link rel="stylesheet" type="text/css" href="'.DOL_URL_ROOT.'/theme/common/fontawesome-5/css/v4-shims.min.css'.($ext?'?'.$ext:'').'">'."\n";
@@ -1437,19 +1408,11 @@
 			print '<!-- Includes JS for JQuery -->'."\n";
 			if (defined('JS_JQUERY') && constant('JS_JQUERY')) print '<script src="'.JS_JQUERY.'jquery.min.js'.($ext?'?'.$ext:'').'"></script>'."\n";
 			else print '<script src="'.DOL_URL_ROOT.'/includes/jquery/js/jquery.min.js'.($ext?'?'.$ext:'').'"></script>'."\n";
-<<<<<<< HEAD
-			if (! empty($conf->global->MAIN_FEATURES_LEVEL) && ! defined('JS_JQUERY_MIGRATE_DISABLED'))
-			{
-				if (defined('JS_JQUERY_MIGRATE') && constant('JS_JQUERY_MIGRATE')) print '<script src="'.JS_JQUERY_MIGRATE.'jquery-migrate.min.js'.($ext?'?'.$ext:'').'"></script>'."\n";
-				else print '<script src="'.DOL_URL_ROOT.'/includes/jquery/js/jquery-migrate.min.js'.($ext?'?'.$ext:'').'"></script>'."\n";
-			}
-=======
 			/*if (! empty($conf->global->MAIN_FEATURES_LEVEL) && ! defined('JS_JQUERY_MIGRATE_DISABLED'))
 			{
 				if (defined('JS_JQUERY_MIGRATE') && constant('JS_JQUERY_MIGRATE')) print '<script src="'.JS_JQUERY_MIGRATE.'jquery-migrate.min.js'.($ext?'?'.$ext:'').'"></script>'."\n";
 				else print '<script src="'.DOL_URL_ROOT.'/includes/jquery/js/jquery-migrate.min.js'.($ext?'?'.$ext:'').'"></script>'."\n";
 			}*/
->>>>>>> 0afbd70c
 			if (defined('JS_JQUERY_UI') && constant('JS_JQUERY_UI')) print '<script src="'.JS_JQUERY_UI.'jquery-ui.min.js'.($ext?'?'.$ext:'').'"></script>'."\n";
 			else print '<script src="'.DOL_URL_ROOT.'/includes/jquery/js/jquery-ui.min.js'.($ext?'?'.$ext:'').'"></script>'."\n";
 			if (! defined('DISABLE_JQUERY_TABLEDND')) print '<script src="'.DOL_URL_ROOT.'/includes/jquery/plugins/tablednd/jquery.tablednd.min.js'.($ext?'?'.$ext:'').'"></script>'."\n";
