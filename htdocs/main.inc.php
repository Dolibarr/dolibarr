<?php
/* Copyright (C) 2002-2007  Rodolphe Quiedeville    <rodolphe@quiedeville.org>
 * Copyright (C) 2003       Xavier Dutoit           <doli@sydesy.com>
 * Copyright (C) 2004-2021  Laurent Destailleur     <eldy@users.sourceforge.net>
 * Copyright (C) 2004       Sebastien Di Cintio     <sdicintio@ressource-toi.org>
 * Copyright (C) 2004       Benoit Mortier          <benoit.mortier@opensides.be>
 * Copyright (C) 2005-2021  Regis Houssin           <regis.houssin@inodbox.com>
 * Copyright (C) 2011-2014  Philippe Grand          <philippe.grand@atoo-net.com>
 * Copyright (C) 2008       Matteli
 * Copyright (C) 2011-2016  Juanjo Menent           <jmenent@2byte.es>
 * Copyright (C) 2012       Christophe Battarel     <christophe.battarel@altairis.fr>
 * Copyright (C) 2014-2015  Marcos García           <marcosgdf@gmail.com>
 * Copyright (C) 2015       Raphaël Doursenaud      <rdoursenaud@gpcsolutions.fr>
 * Copyright (C) 2020       Demarest Maxime         <maxime@indelog.fr>
 * Copyright (C) 2020       Charlene Benke          <charlie@patas-monkey.com>
 * Copyright (C) 2021       Frédéric France         <frederic.france@netlogic.fr>
 * Copyright (C) 2021       Alexandre Spangaro      <aspangaro@open-dsi.fr>
 * Copyright (C) 2023       Joachim Küter      		<git-jk@bloxera.com>
 * Copyright (C) 2023       Eric Seigne      		<eric.seigne@cap-rel.fr>
 *
 * This program is free software; you can redistribute it and/or modify
 * it under the terms of the GNU General Public License as published by
 * the Free Software Foundation; either version 3 of the License, or
 * (at your option) any later version.
 *
 * This program is distributed in the hope that it will be useful,
 * but WITHOUT ANY WARRANTY; without even the implied warranty of
 * MERCHANTABILITY or FITNESS FOR A PARTICULAR PURPOSE.  See the
 * GNU General Public License for more details.
 *
 * You should have received a copy of the GNU General Public License
 * along with this program. If not, see <https://www.gnu.org/licenses/>.
 */

/**
 *	\file       htdocs/main.inc.php
 *	\ingroup	core
 *	\brief      File that defines environment for Dolibarr GUI pages only (file not required by scripts)
 */

//@ini_set('memory_limit', '128M');	// This may be useless if memory is hard limited by your PHP

// For optional tuning. Enabled if environment variable MAIN_SHOW_TUNING_INFO is defined.
$micro_start_time = 0;
if (!empty($_SERVER['MAIN_SHOW_TUNING_INFO'])) {
	list($usec, $sec) = explode(" ", microtime());
	$micro_start_time = ((float) $usec + (float) $sec);
	// Add Xdebug code coverage
	//define('XDEBUGCOVERAGE',1);
	if (defined('XDEBUGCOVERAGE')) {
		xdebug_start_code_coverage();
	}
}


/**
 * Return the real char for a numeric entities.
 * WARNING: This function is required by testSqlAndScriptInject() and the GETPOST 'restricthtml'. Regex calling must be similar.
 *
 * @param	string		$matches			String of numeric entity
 * @return	string							New value
 */
function realCharForNumericEntities($matches)
{
	$newstringnumentity = preg_replace('/;$/', '', $matches[1]);
	//print  ' $newstringnumentity='.$newstringnumentity;

	if (preg_match('/^x/i', $newstringnumentity)) {
		$newstringnumentity = hexdec(preg_replace('/^x/i', '', $newstringnumentity));
	}

	// The numeric value we don't want as entities because they encode ascii char, and why using html entities on ascii except for haking ?
	if (($newstringnumentity >= 65 && $newstringnumentity <= 90) || ($newstringnumentity >= 97 && $newstringnumentity <= 122)) {
		return chr((int) $newstringnumentity);
	}

	return '&#'.$matches[1]; // Value will be unchanged because regex was /&#(  )/
}

/**
 * Security: WAF layer for SQL Injection and XSS Injection (scripts) protection (Filters on GET, POST, PHP_SELF).
 * Warning: Such a protection can't be enough. It is not reliable as it will always be possible to bypass this. Good protection can
 * only be guaranted by escaping data during output.
 *
 * @param		string		$val		Brute value found into $_GET, $_POST or PHP_SELF
 * @param		string		$type		0=POST, 1=GET, 2=PHP_SELF, 3=GET without sql reserved keywords (the less tolerant test)
 * @return		int						>0 if there is an injection, 0 if none
 */
function testSqlAndScriptInject($val, $type)
{
	// Decode string first because a lot of things are obfuscated by encoding or multiple encoding.
	// So <svg o&#110;load='console.log(&quot;123&quot;)' become <svg onload='console.log(&quot;123&quot;)'
	// So "&colon;&apos;" become ":'" (due to ENT_HTML5)
	// So "&Tab;&NewLine;" become ""
	// So "&lpar;&rpar;" become "()"

	// Loop to decode until no more things to decode.
	//print "before decoding $val\n";
	do {
		$oldval = $val;
		$val = html_entity_decode($val, ENT_QUOTES | ENT_HTML5);	// Decode '&colon;', '&apos;', '&Tab;', '&NewLine', ...
		// Sometimes we have entities without the ; at end so html_entity_decode does not work but entities is still interpreted by browser.
		$val = preg_replace_callback('/&#(x?[0-9][0-9a-f]+;?)/i', function ($m) {
			// Decode '&#110;', ...
			return realCharForNumericEntities($m); }, $val);

			// We clean html comments because some hacks try to obfuscate evil strings by inserting HTML comments. Example: on<!-- -->error=alert(1)
			$val = preg_replace('/<!--[^>]*-->/', '', $val);
			$val = preg_replace('/[\r\n\t]/', '', $val);
	} while ($oldval != $val);
	//print "type = ".$type." after decoding: ".$val."\n";

	$inj = 0;

	// We check string because some hacks try to obfuscate evil strings by inserting non printable chars. Example: 'java(ascci09)scr(ascii00)ipt' is processed like 'javascript' (whatever is place of evil ascii char)
	// We should use dol_string_nounprintableascii but function is not yet loaded/available
	// Example of valid UTF8 chars:
	// utf8=utf8mb3:    '\x09', '\x0A', '\x0D', '\x7E'
	// utf8=utf8mb3: 	'\xE0\xA0\x80'
	// utf8mb4: 		'\xF0\x9D\x84\x9E'   (but this may be refused by the database insert if pagecode is utf8=utf8mb3)
	$newval = preg_replace('/[\x00-\x08\x0B-\x0C\x0E-\x1F\x7F]/u', '', $val); // /u operator makes UTF8 valid characters being ignored so are not included into the replace

	// Note that $newval may also be completely empty '' when non valid UTF8 are found.
	if ($newval != $val) {
		// If $val has changed after removing non valid UTF8 chars, it means we have an evil string.
		$inj += 1;
	}
	//print 'type='.$type.'-val='.$val.'-newval='.$newval."-inj=".$inj."\n";

	// For SQL Injection (only GET are used to scan for such injection strings)
	if ($type == 1 || $type == 3) {
		// Note the \s+ is replaced into \s* because some spaces may have been modified in previous loop
		$inj += preg_match('/delete\s*from/i', $val);
		$inj += preg_match('/create\s*table/i', $val);
		$inj += preg_match('/insert\s*into/i', $val);
		$inj += preg_match('/select\s*from/i', $val);
		$inj += preg_match('/into\s*(outfile|dumpfile)/i', $val);
		$inj += preg_match('/user\s*\(/i', $val); // avoid to use function user() or mysql_user() that return current database login
		$inj += preg_match('/information_schema/i', $val); // avoid to use request that read information_schema database
		$inj += preg_match('/<svg/i', $val); // <svg can be allowed in POST
		$inj += preg_match('/update[^&=\w].*set.+=/i', $val);	// the [^&=\w] test is to avoid error when request is like action=update&...set... or &updatemodule=...set...
		$inj += preg_match('/union.+select/i', $val);
	}
	if ($type == 3) {
		// Note the \s+ is replaced into \s* because some spaces may have been modified in previous loop
		$inj += preg_match('/select|update|delete|truncate|replace|group\s*by|concat|count|from|union/i', $val);
	}
	if ($type != 2) {	// Not common key strings, so we can check them both on GET and POST
		$inj += preg_match('/updatexml\(/i', $val);
		$inj += preg_match('/(\.\.%2f)+/i', $val);
		$inj += preg_match('/\s@@/', $val);
	}
	// For XSS Injection done by closing textarea to execute content into a textarea field
	$inj += preg_match('/<\/textarea/i', $val);
	// For XSS Injection done by adding javascript with script
	// This is all cases a browser consider text is javascript:
	// When it found '<script', 'javascript:', '<style', 'onload\s=' on body tag, '="&' on a tag size with old browsers
	// All examples on page: http://ha.ckers.org/xss.html#XSScalc
	// More on https://www.owasp.org/index.php/XSS_Filter_Evasion_Cheat_Sheet
	$inj += preg_match('/<audio/i', $val);
	$inj += preg_match('/<embed/i', $val);
	$inj += preg_match('/<iframe/i', $val);
	$inj += preg_match('/<object/i', $val);
	$inj += preg_match('/<script/i', $val);
	$inj += preg_match('/Set\.constructor/i', $val); // ECMA script 6
	if (!defined('NOSTYLECHECK')) {
		$inj += preg_match('/<style/i', $val);
	}
	$inj += preg_match('/base\s+href/si', $val);
	$inj += preg_match('/=data:/si', $val);
	// List of dom events is on https://www.w3schools.com/jsref/dom_obj_event.asp and https://developer.mozilla.org/en-US/docs/Web/Events
	$inj += preg_match('/on(mouse|drag|key|load|touch|pointer|select|transition)[a-z]*\s*=/i', $val); // onmousexxx can be set on img or any html tag like <img title='...' onmouseover=alert(1)>
	$inj += preg_match('/on(abort|after|animation|auxclick|before|blur|cancel|canplay|canplaythrough|change|click|close|contextmenu|cuechange|copy|cut)[a-z]*\s*=/i', $val);
	$inj += preg_match('/on(dblclick|drop|durationchange|emptied|end|ended|error|focus|focusin|focusout|formdata|gotpointercapture|hashchange|input|invalid)[a-z]*\s*=/i', $val);
	$inj += preg_match('/on(lostpointercapture|offline|online|pagehide|pageshow)[a-z]*\s*=/i', $val);
	$inj += preg_match('/on(paste|pause|play|playing|progress|ratechange|reset|resize|scroll|search|seeked|seeking|show|stalled|start|submit|suspend)[a-z]*\s*=/i', $val);
	$inj += preg_match('/on(timeupdate|toggle|unload|volumechange|waiting|wheel)[a-z]*\s*=/i', $val);
	// More not into the previous list
	$inj += preg_match('/on(repeat|begin|finish|beforeinput)[a-z]*\s*=/i', $val);

	// We refuse html into html because some hacks try to obfuscate evil strings by inserting HTML into HTML. Example: <img on<a>error=alert(1) to bypass test on onerror
	$tmpval = preg_replace('/<[^<]+>/', '', $val);
	// List of dom events is on https://www.w3schools.com/jsref/dom_obj_event.asp and https://developer.mozilla.org/en-US/docs/Web/Events
	$inj += preg_match('/on(mouse|drag|key|load|touch|pointer|select|transition)[a-z]*\s*=/i', $tmpval); // onmousexxx can be set on img or any html tag like <img title='...' onmouseover=alert(1)>
	$inj += preg_match('/on(abort|after|animation|auxclick|before|blur|cancel|canplay|canplaythrough|change|click|close|contextmenu|cuechange|copy|cut)[a-z]*\s*=/i', $tmpval);
	$inj += preg_match('/on(dblclick|drop|durationchange|emptied|end|ended|error|focus|focusin|focusout|formdata|gotpointercapture|hashchange|input|invalid)[a-z]*\s*=/i', $tmpval);
	$inj += preg_match('/on(lostpointercapture|offline|online|pagehide|pageshow)[a-z]*\s*=/i', $tmpval);
	$inj += preg_match('/on(paste|pause|play|playing|progress|ratechange|reset|resize|scroll|search|seeked|seeking|show|stalled|start|submit|suspend)[a-z]*\s*=/i', $tmpval);
	$inj += preg_match('/on(timeupdate|toggle|unload|volumechange|waiting|wheel)[a-z]*\s*=/i', $tmpval);
	// More not into the previous list
	$inj += preg_match('/on(repeat|begin|finish|beforeinput)[a-z]*\s*=/i', $tmpval);

	//$inj += preg_match('/on[A-Z][a-z]+\*=/', $val);   // To lock event handlers onAbort(), ...
	$inj += preg_match('/&#58;|&#0000058|&#x3A/i', $val); // refused string ':' encoded (no reason to have it encoded) to lock 'javascript:...'
	$inj += preg_match('/j\s*a\s*v\s*a\s*s\s*c\s*r\s*i\s*p\s*t\s*:/i', $val);
	$inj += preg_match('/vbscript\s*:/i', $val);
	// For XSS Injection done by adding javascript closing html tags like with onmousemove, etc... (closing a src or href tag with not cleaned param)
	if ($type == 1 || $type == 3) {
		$val = str_replace('enclosure="', 'enclosure=X', $val); // We accept enclosure=" for the export/import module
		$inj += preg_match('/"/i', $val); // We refused " in GET parameters value.
	}
	if ($type == 2) {
		$inj += preg_match('/[:;"\'<>\?\(\){}\$%]/', $val); // PHP_SELF is a file system (or url path without parameters). It can contains spaces.
	}

	return $inj;
}

/**
 * Return true if security check on parameters are OK, false otherwise.
 *
 * @param		string|array	$var		Variable name
 * @param		string			$type		1=GET, 0=POST, 2=PHP_SELF
 * @return		boolean|null				true if there is no injection. Stop code if injection found.
 */
function analyseVarsForSqlAndScriptsInjection(&$var, $type)
{
	if (is_array($var)) {
		foreach ($var as $key => $value) {	// Warning, $key may also be used for attacks
			if (analyseVarsForSqlAndScriptsInjection($key, $type) && analyseVarsForSqlAndScriptsInjection($value, $type)) {
				//$var[$key] = $value;	// This is useless
			} else {
				// Get remote IP: PS: We do not use getRemoteIP(), function is not yet loaded and we need a value that can't be spoofed
				$ip = (empty($_SERVER['REMOTE_ADDR']) ? 'unknown' : $_SERVER['REMOTE_ADDR']);
				$errormessage = 'Access refused to '.htmlentities($ip, ENT_COMPAT, 'UTF-8').' by SQL or Script injection protection in main.inc.php - GETPOST type='.htmlentities($type, ENT_COMPAT, 'UTF-8').' paramkey='.htmlentities($key, ENT_COMPAT, 'UTF-8').' paramvalue='.htmlentities($value, ENT_COMPAT, 'UTF-8').' page='.htmlentities($_SERVER["REQUEST_URI"], ENT_COMPAT, 'UTF-8');
				print $errormessage;
				// Add entry into error log
				if (function_exists('error_log')) {
					error_log($errormessage);
				}
				// TODO Add entry into security audit table
				exit;
			}
		}
		return true;
	} else {
		return (testSqlAndScriptInject($var, $type) <= 0);
	}
}

// To disable the WAF for GET and POST and PHP_SELF, uncomment this
//define('NOSCANPHPSELFFORINJECTION', 1);
//define('NOSCANGETFORINJECTION', 1);
//define('NOSCANPOSTFORINJECTION', 1);

// Check consistency of NOREQUIREXXX DEFINES
if ((defined('NOREQUIREDB') || defined('NOREQUIRETRAN')) && !defined('NOREQUIREMENU')) {
	print 'If define NOREQUIREDB or NOREQUIRETRAN are set, you must also set NOREQUIREMENU or not set them.';
	exit;
}
if (defined('NOREQUIREUSER') && !defined('NOREQUIREMENU')) {
	print 'If define NOREQUIREUSER is set, you must also set NOREQUIREMENU or not set it.';
	exit;
}

// Sanity check on URL
if (!defined('NOSCANPHPSELFFORINJECTION') && !empty($_SERVER["PHP_SELF"])) {
	$morevaltochecklikepost = array($_SERVER["PHP_SELF"]);
	analyseVarsForSqlAndScriptsInjection($morevaltochecklikepost, 2);
}
// Sanity check on GET parameters
if (!defined('NOSCANGETFORINJECTION') && !empty($_SERVER["QUERY_STRING"])) {
	// Note: QUERY_STRING is url encoded, but $_GET and $_POST are already decoded
	// Because the analyseVarsForSqlAndScriptsInjection is designed for already url decoded value, we must decode QUERY_STRING
	// Another solution is to provide $_GET as parameter
	$morevaltochecklikeget = array(urldecode($_SERVER["QUERY_STRING"]));
	analyseVarsForSqlAndScriptsInjection($morevaltochecklikeget, 1);
}
// Sanity check on POST
if (!defined('NOSCANPOSTFORINJECTION')) {
	analyseVarsForSqlAndScriptsInjection($_POST, 0);
}

// This is to make Dolibarr working with Plesk
if (!empty($_SERVER['DOCUMENT_ROOT']) && substr($_SERVER['DOCUMENT_ROOT'], -6) !== 'htdocs') {
	set_include_path($_SERVER['DOCUMENT_ROOT'].'/htdocs');
}

// Include the conf.php and functions.lib.php and security.lib.php. This defined the constants like DOL_DOCUMENT_ROOT, DOL_DATA_ROOT, DOL_URL_ROOT...
require_once 'filefunc.inc.php';

// If there is a POST parameter to tell to save automatically some POST parameters into cookies, we do it.
// This is used for example by form of boxes to save personalization of some options.
// DOL_AUTOSET_COOKIE=cookiename:val1,val2 and  cookiename_val1=aaa cookiename_val2=bbb will set cookie_name with value json_encode(array('val1'=> , ))
if (!empty($_POST["DOL_AUTOSET_COOKIE"])) {
	$tmpautoset = explode(':', $_POST["DOL_AUTOSET_COOKIE"], 2);
	$tmplist = explode(',', $tmpautoset[1]);
	$cookiearrayvalue = array();
	foreach ($tmplist as $tmpkey) {
		$postkey = $tmpautoset[0].'_'.$tmpkey;
		//var_dump('tmpkey='.$tmpkey.' postkey='.$postkey.' value='.$_POST[$postkey]);
		if (!empty($_POST[$postkey])) {
			$cookiearrayvalue[$tmpkey] = $_POST[$postkey];
		}
	}
	$cookiename = $tmpautoset[0];
	$cookievalue = json_encode($cookiearrayvalue);
	//var_dump('setcookie cookiename='.$cookiename.' cookievalue='.$cookievalue);
	if (PHP_VERSION_ID < 70300) {
		setcookie($cookiename, empty($cookievalue) ? '' : $cookievalue, empty($cookievalue) ? 0 : (time() + (86400 * 354)), '/', null, ((empty($dolibarr_main_force_https) && isHTTPS() === false) ? false : true), true); // keep cookie 1 year and add tag httponly
	} else {
		// Only available for php >= 7.3
		$cookieparams = array(
			'expires' => empty($cookievalue) ? 0 : (time() + (86400 * 354)),
			'path' => '/',
			//'domain' => '.mywebsite.com', // the dot at the beginning allows compatibility with subdomains
			'secure' => ((empty($dolibarr_main_force_https) && isHTTPS() === false) ? false : true),
			'httponly' => true,
			'samesite' => 'Lax'	// None || Lax  || Strict
		);
		setcookie($cookiename, empty($cookievalue) ? '' : $cookievalue, $cookieparams);
	}
	if (empty($cookievalue)) {
		unset($_COOKIE[$cookiename]);
	}
}

// Set the handler of session
// if (ini_get('session.save_handler') == 'user')
if (!empty($php_session_save_handler) && $php_session_save_handler == 'db') {
	require_once 'core/lib/phpsessionin'.$php_session_save_handler.'.lib.php';
}

	// Init session. Name of session is specific to Dolibarr instance.
	// Must be done after the include of filefunc.inc.php so global variables of conf file are defined (like $dolibarr_main_instance_unique_id or $dolibarr_main_force_https).
	// Note: the function dol_getprefix() is defined into functions.lib.php but may have been defined to return a different key to manage another area to protect.
	$prefix = dol_getprefix('');
	$sessionname = 'DOLSESSID_'.$prefix;
	$sessiontimeout = 'DOLSESSTIMEOUT_'.$prefix;
if (!empty($_COOKIE[$sessiontimeout])) {
	ini_set('session.gc_maxlifetime', $_COOKIE[$sessiontimeout]);
}

	// This create lock, released by session_write_close() or end of page.
	// We need this lock as long as we read/write $_SESSION ['vars']. We can remove lock when finished.
if (!defined('NOSESSION')) {
	if (PHP_VERSION_ID < 70300) {
		session_set_cookie_params(0, '/', null, ((empty($dolibarr_main_force_https) && isHTTPS() === false) ? false : true), true); // Add tag secure and httponly on session cookie (same as setting session.cookie_httponly into php.ini). Must be called before the session_start.
	} else {
		// Only available for php >= 7.3
		$sessioncookieparams = array(
			'lifetime' => 0,
			'path' => '/',
			//'domain' => '.mywebsite.com', // the dot at the beginning allows compatibility with subdomains
			'secure' => ((empty($dolibarr_main_force_https) && isHTTPS() === false) ? false : true),
			'httponly' => true,
			'samesite' => 'Lax'	// None || Lax  || Strict
		);
		session_set_cookie_params($sessioncookieparams);
	}
	session_name($sessionname);
	session_start();	// This call the open and read of session handler
	//exit;	// this exist generates a call to write and close
}


	// Init the 6 global objects, this include will make the 'new Xxx()' and set properties for: $conf, $db, $langs, $user, $mysoc, $hookmanager
	require_once 'master.inc.php';

	// If software has been locked. Only login $conf->global->MAIN_ONLY_LOGIN_ALLOWED is allowed.
if (!empty($conf->global->MAIN_ONLY_LOGIN_ALLOWED)) {
	$ok = 0;
	if ((!session_id() || !isset($_SESSION["dol_login"])) && !isset($_POST["username"]) && !empty($_SERVER["GATEWAY_INTERFACE"])) {
		$ok = 1; // We let working pages if not logged and inside a web browser (login form, to allow login by admin)
	} elseif (isset($_POST["username"]) && $_POST["username"] == $conf->global->MAIN_ONLY_LOGIN_ALLOWED) {
		$ok = 1; // We let working pages that is a login submission (login submit, to allow login by admin)
	} elseif (defined('NOREQUIREDB')) {
		$ok = 1; // We let working pages that don't need database access (xxx.css.php)
	} elseif (defined('EVEN_IF_ONLY_LOGIN_ALLOWED')) {
		$ok = 1; // We let working pages that ask to work even if only login enabled (logout.php)
	} elseif (session_id() && isset($_SESSION["dol_login"]) && $_SESSION["dol_login"] == $conf->global->MAIN_ONLY_LOGIN_ALLOWED) {
		$ok = 1; // We let working if user is allowed admin
	}
	if (!$ok) {
		if (session_id() && isset($_SESSION["dol_login"]) && $_SESSION["dol_login"] != $conf->global->MAIN_ONLY_LOGIN_ALLOWED) {
			print 'Sorry, your application is offline.'."\n";
			print 'You are logged with user "'.$_SESSION["dol_login"].'" and only administrator user "'.$conf->global->MAIN_ONLY_LOGIN_ALLOWED.'" is allowed to connect for the moment.'."\n";
			$nexturl = DOL_URL_ROOT.'/user/logout.php?token='.newToken();
			print 'Please try later or <a href="'.$nexturl.'">click here to disconnect and change login user</a>...'."\n";
		} else {
			print 'Sorry, your application is offline. Only administrator user "'.$conf->global->MAIN_ONLY_LOGIN_ALLOWED.'" is allowed to connect for the moment.'."\n";
			$nexturl = DOL_URL_ROOT.'/';
			print 'Please try later or <a href="'.$nexturl.'">click here to change login user</a>...'."\n";
		}
		exit;
	}
}


	// Activate end of page function
	register_shutdown_function('dol_shutdown');

	// Load debugbar
if (isModEnabled('debugbar') && !GETPOST('dol_use_jmobile') && empty($_SESSION['dol_use_jmobile'])) {
	global $debugbar;
	include_once DOL_DOCUMENT_ROOT.'/debugbar/class/DebugBar.php';
	$debugbar = new DolibarrDebugBar();
	$renderer = $debugbar->getRenderer();
	if (empty($conf->global->MAIN_HTML_HEADER)) {
		$conf->global->MAIN_HTML_HEADER = '';
	}
	$conf->global->MAIN_HTML_HEADER .= $renderer->renderHead();

	$debugbar['time']->startMeasure('pageaftermaster', 'Page generation (after environment init)');
}

	// Detection browser
if (isset($_SERVER["HTTP_USER_AGENT"])) {
	$tmp = getBrowserInfo($_SERVER["HTTP_USER_AGENT"]);
	$conf->browser->name = $tmp['browsername'];
	$conf->browser->os = $tmp['browseros'];
	$conf->browser->version = $tmp['browserversion'];
	$conf->browser->ua = $tmp['browserua'];
	$conf->browser->layout = $tmp['layout']; // 'classic', 'phone', 'tablet'
	//var_dump($conf->browser);

	if ($conf->browser->layout == 'phone') {
		$conf->dol_no_mouse_hover = 1;
	}
}

	// If theme is forced
if (GETPOST('theme', 'aZ09')) {
	$conf->theme = GETPOST('theme', 'aZ09');
	$conf->css = "/theme/".$conf->theme."/style.css.php";
}

	// Set global MAIN_OPTIMIZEFORTEXTBROWSER (must be before login part)
if (GETPOST('textbrowser', 'int') || (!empty($conf->browser->name) && $conf->browser->name == 'lynxlinks')) {   // If we must enable text browser
	$conf->global->MAIN_OPTIMIZEFORTEXTBROWSER = 1;
}

<<<<<<< HEAD
// Force HTTPS if required ($conf->file->main_force_https is 0/1 or 'https dolibarr root url')
// $_SERVER["HTTPS"] is 'on' when link is https, otherwise $_SERVER["HTTPS"] is empty or 'off'
=======
	// Force HTTPS if required ($conf->file->main_force_https is 0/1 or 'https dolibarr root url')
	// $_SERVER["HTTPS"] is 'on' when link is https, otherwise $_SERVER["HTTPS"] is empty or 'off'
>>>>>>> 2bb59541
if (!empty($conf->file->main_force_https) && (empty($_SERVER["HTTPS"]) || $_SERVER["HTTPS"] != 'on') && !defined('NOHTTPSREDIRECT')) {
	$newurl = '';
	if (is_numeric($conf->file->main_force_https)) {
		if ($conf->file->main_force_https == '1' && !empty($_SERVER["SCRIPT_URI"])) {	// If SCRIPT_URI supported by server
			if (preg_match('/^http:/i', $_SERVER["SCRIPT_URI"]) && !preg_match('/^https:/i', $_SERVER["SCRIPT_URI"])) {	// If link is http
				$newurl = preg_replace('/^http:/i', 'https:', $_SERVER["SCRIPT_URI"]);
			}
		} else {
			// Check HTTPS environment variable (Apache/mod_ssl only)
			$newurl = preg_replace('/^http:/i', 'https:', DOL_MAIN_URL_ROOT).$_SERVER["REQUEST_URI"];
		}
	} else {
		// Check HTTPS environment variable (Apache/mod_ssl only)
		$newurl = $conf->file->main_force_https.$_SERVER["REQUEST_URI"];
	}
	// Start redirect
	if ($newurl) {
		header_remove(); // Clean header already set to be sure to remove any header like "Set-Cookie: DOLSESSID_..." from non HTTPS answers
		dol_syslog("main.inc: dolibarr_main_force_https is on, we make a redirect to ".$newurl);
		header("Location: ".$newurl);
		exit;
	} else {
		dol_syslog("main.inc: dolibarr_main_force_https is on but we failed to forge new https url so no redirect is done", LOG_WARNING);
	}
}

if (!defined('NOLOGIN') && !defined('NOIPCHECK') && !empty($dolibarr_main_restrict_ip)) {
	$listofip = explode(',', $dolibarr_main_restrict_ip);
	$found = false;
	foreach ($listofip as $ip) {
		$ip = trim($ip);
		if ($ip == $_SERVER['REMOTE_ADDR']) {
			$found = true;
			break;
		}
	}
	if (!$found) {
		print 'Access refused by IP protection. Your detected IP is '.$_SERVER['REMOTE_ADDR'];
		exit;
	}
}

	// Loading of additional presentation includes
if (!defined('NOREQUIREHTML')) {
	require_once DOL_DOCUMENT_ROOT.'/core/class/html.form.class.php'; // Need 660ko memory (800ko in 2.2)
}
if (!defined('NOREQUIREAJAX')) {
	require_once DOL_DOCUMENT_ROOT.'/core/lib/ajax.lib.php'; // Need 22ko memory
}

	// If install or upgrade process not done or not completely finished, we call the install page.
if (!empty($conf->global->MAIN_NOT_INSTALLED) || !empty($conf->global->MAIN_NOT_UPGRADED)) {
	dol_syslog("main.inc: A previous install or upgrade was not complete. Redirect to install page.", LOG_WARNING);
	header("Location: ".DOL_URL_ROOT."/install/index.php");
	exit;
}
	// If an upgrade process is required, we call the install page.
if ((!empty($conf->global->MAIN_VERSION_LAST_UPGRADE) && ($conf->global->MAIN_VERSION_LAST_UPGRADE != DOL_VERSION))
		|| (empty($conf->global->MAIN_VERSION_LAST_UPGRADE) && !empty($conf->global->MAIN_VERSION_LAST_INSTALL) && ($conf->global->MAIN_VERSION_LAST_INSTALL != DOL_VERSION))) {
		$versiontocompare = empty($conf->global->MAIN_VERSION_LAST_UPGRADE) ? $conf->global->MAIN_VERSION_LAST_INSTALL : $conf->global->MAIN_VERSION_LAST_UPGRADE;
		require_once DOL_DOCUMENT_ROOT.'/core/lib/admin.lib.php';
		$dolibarrversionlastupgrade = preg_split('/[.-]/', $versiontocompare);
		$dolibarrversionprogram = preg_split('/[.-]/', DOL_VERSION);
		$rescomp = versioncompare($dolibarrversionprogram, $dolibarrversionlastupgrade);
	if ($rescomp > 0) {   // Programs have a version higher than database.
		if (empty($conf->global->MAIN_NO_UPGRADE_REDIRECT_ON_LEVEL_3_CHANGE) || $rescomp < 3) {
			// We did not add "&& $rescomp < 3" because we want upgrade process for build upgrades
			dol_syslog("main.inc: database version ".$versiontocompare." is lower than programs version ".DOL_VERSION.". Redirect to install/upgrade page.", LOG_WARNING);
			header("Location: ".DOL_URL_ROOT."/install/index.php");
			exit;
		}
	}
}

		// Creation of a token against CSRF vulnerabilities
if (!defined('NOTOKENRENEWAL') && !defined('NOSESSION')) {
	// No token renewal on .css.php, .js.php and .json.php (even if the NOTOKENRENEWAL was not provided)
	if (!preg_match('/\.(css|js|json)\.php$/', $_SERVER["PHP_SELF"])) {
		// Rolling token at each call ($_SESSION['token'] contains token of previous page)
		if (isset($_SESSION['newtoken'])) {
			$_SESSION['token'] = $_SESSION['newtoken'];
		}

		if (!isset($_SESSION['newtoken']) || getDolGlobalInt('MAIN_SECURITY_CSRF_TOKEN_RENEWAL_ON_EACH_CALL')) {
			// Note: Using MAIN_SECURITY_CSRF_TOKEN_RENEWAL_ON_EACH_CALL is not recommended: if a user succeed in entering a data from
			// a public page with a link that make a token regeneration, it can make use of the backoffice no more possible !
			// Save in $_SESSION['newtoken'] what will be next token. Into forms, we will add param token = $_SESSION['newtoken']
			$token = dol_hash(uniqid(mt_rand(), false), 'md5'); // Generates a hash of a random number. We don't need a secured hash, just a changing random value.
			$_SESSION['newtoken'] = $token;
			dol_syslog("NEW TOKEN generated by : ".$_SERVER['PHP_SELF'], LOG_DEBUG);
		}
	}
}

		//dol_syslog("aaaa - ".defined('NOCSRFCHECK')." - ".$dolibarr_nocsrfcheck." - ".$conf->global->MAIN_SECURITY_CSRF_WITH_TOKEN." - ".$_SERVER['REQUEST_METHOD']." - ".GETPOST('token', 'alpha'));

		// Check validity of token, only if option MAIN_SECURITY_CSRF_WITH_TOKEN enabled or if constant CSRFCHECK_WITH_TOKEN is set into page
if ((!defined('NOCSRFCHECK') && empty($dolibarr_nocsrfcheck) && getDolGlobalInt('MAIN_SECURITY_CSRF_WITH_TOKEN')) || defined('CSRFCHECK_WITH_TOKEN')) {
	// Array of action code where CSRFCHECK with token will be forced (so token must be provided on url request)
	$sensitiveget = false;
	if ((GETPOSTISSET('massaction') || GETPOST('action', 'aZ09')) && getDolGlobalInt('MAIN_SECURITY_CSRF_WITH_TOKEN') >= 3) {
		// All GET actions and mass actions are processed as sensitive.
		if (GETPOSTISSET('massaction') || !in_array(GETPOST('action', 'aZ09'), array('create', 'createsite', 'createcard', 'edit', 'editvalidator', 'file_manager', 'presend', 'presend_addmessage', 'preview', 'specimen'))) {	// We exclude some action that are legitimate
			$sensitiveget = true;
		}
	} elseif (getDolGlobalInt('MAIN_SECURITY_CSRF_WITH_TOKEN') >= 2) {
		// Few GET actions coded with a &token into url are also processed as sensitive.
		$arrayofactiontoforcetokencheck = array(
			'activate',
			'doprev', 'donext', 'dvprev', 'dvnext',
			'freezone', 'install',
			'reopen'
		);
		if (in_array(GETPOST('action', 'aZ09'), $arrayofactiontoforcetokencheck)) {
			$sensitiveget = true;
		}
		// We also match for value with just a simple string that must match
		if (preg_match('/^(add|classify|close|confirm|copy|del|disable|enable|remove|set|unset|update|save|sepa)/', GETPOST('action', 'aZ09'))) {
			$sensitiveget = true;
		}
	}

	// Check a token is provided for all cases that need a mandatory token
	// (all POST actions + all sensitive GET actions + all mass actions + all login/actions/logout on pages with CSRFCHECK_WITH_TOKEN set)
	if (
		$_SERVER['REQUEST_METHOD'] == 'POST' ||
		$sensitiveget ||
		GETPOSTISSET('massaction') ||
		((GETPOSTISSET('actionlogin') || GETPOSTISSET('action')) && defined('CSRFCHECK_WITH_TOKEN'))
		) {
			// If token is not provided or empty, error (we are in case it is mandatory)
		if (!GETPOST('token', 'alpha') || GETPOST('token', 'alpha') == 'notrequired') {
				top_httphead();
			if (GETPOST('uploadform', 'int')) {
				dol_syslog("--- Access to ".(empty($_SERVER["REQUEST_METHOD"]) ? '' : $_SERVER["REQUEST_METHOD"].' ').$_SERVER["PHP_SELF"]." refused. File size too large or not provided.");
				$langs->loadLangs(array("errors", "install"));
				print $langs->trans("ErrorFileSizeTooLarge").' ';
				print $langs->trans("ErrorGoBackAndCorrectParameters");
			} else {
				http_response_code(403);
				if (defined('CSRFCHECK_WITH_TOKEN')) {
					dol_syslog("--- Access to ".(empty($_SERVER["REQUEST_METHOD"]) ? '' : $_SERVER["REQUEST_METHOD"].' ').$_SERVER["PHP_SELF"]." refused by CSRF protection (CSRFCHECK_WITH_TOKEN protection) in main.inc.php. Token not provided.", LOG_WARNING);
					print "Access to a page that needs a token (constant CSRFCHECK_WITH_TOKEN is defined) is refused by CSRF protection in main.inc.php. Token not provided.\n";
				} else {
					dol_syslog("--- Access to ".(empty($_SERVER["REQUEST_METHOD"]) ? '' : $_SERVER["REQUEST_METHOD"].' ').$_SERVER["PHP_SELF"]." refused by CSRF protection (POST method or GET with a sensible value for 'action' parameter) in main.inc.php. Token not provided.", LOG_WARNING);
					print "Access to this page this way (POST method or GET with a sensible value for 'action' parameter) is refused by CSRF protection in main.inc.php. Token not provided.\n";
					print "If you access your server behind a proxy using url rewriting and the parameter is provided by caller, you might check that all HTTP header are propagated (or add the line \$dolibarr_nocsrfcheck=1 into your conf.php file or MAIN_SECURITY_CSRF_WITH_TOKEN to 0";
					if (!empty($conf->global->MAIN_SECURITY_CSRF_WITH_TOKEN)) {
						print " instead of ".$conf->global->MAIN_SECURITY_CSRF_WITH_TOKEN;
					}
					print " into setup).\n";
				}
			}
				die;
		}
	}

		$sessiontokenforthisurl = (empty($_SESSION['token']) ? '' : $_SESSION['token']);
		// TODO Get the sessiontokenforthisurl into an array of session token (one array per base URL so we can use the CSRF per page and we keep ability for several tabs per url in a browser)
	if (GETPOSTISSET('token') && GETPOST('token') != 'notrequired' && GETPOST('token', 'alpha') != $sessiontokenforthisurl) {
			dol_syslog("--- Access to ".(empty($_SERVER["REQUEST_METHOD"]) ? '' : $_SERVER["REQUEST_METHOD"].' ').$_SERVER["PHP_SELF"]." refused by CSRF protection (invalid token), so we disable POST and some GET parameters - referer=".(empty($_SERVER['HTTP_REFERER'])?'':$_SERVER['HTTP_REFERER']).", action=".GETPOST('action', 'aZ09').", _GET|POST['token']=".GETPOST('token', 'alpha'), LOG_WARNING);
			//dol_syslog("_SESSION['token']=".$sessiontokenforthisurl, LOG_DEBUG);
			// Do not output anything on standard output because this create problems when using the BACK button on browsers. So we just set a message into session.
		if (!defined('NOTOKENRENEWAL')) {
			// If the page is not a page that disable the token renewal, we report a warning message to explain token has epired.
			setEventMessages('SecurityTokenHasExpiredSoActionHasBeenCanceledPleaseRetry', null, 'warnings', '', 1);
		}
			$savid = null;
		if (isset($_POST['id'])) {
			$savid = ((int) $_POST['id']);
		}
			unset($_POST);
			unset($_GET['confirm']);
			unset($_GET['action']);
			unset($_GET['confirmmassaction']);
			unset($_GET['massaction']);
			unset($_GET['token']);			// TODO Make a redirect if we have a token in url to remove it ?
		if (isset($savid)) {
			$_POST['id'] = ((int) $savid);
		}
			// So rest of code can know something was wrong here
			$_GET['errorcode'] = 'InvalidToken';
	}

		// Note: There is another CSRF protection into the filefunc.inc.php
}

		// Disable modules (this must be after session_start and after conf has been loaded)
if (GETPOSTISSET('disablemodules')) {
	$_SESSION["disablemodules"] = GETPOST('disablemodules', 'alpha');
}
if (!empty($_SESSION["disablemodules"])) {
	$modulepartkeys = array('css', 'js', 'tabs', 'triggers', 'login', 'substitutions', 'menus', 'theme', 'sms', 'tpl', 'barcode', 'models', 'societe', 'hooks', 'dir', 'syslog', 'tpllinkable', 'contactelement', 'moduleforexternal');

	$disabled_modules = explode(',', $_SESSION["disablemodules"]);
	foreach ($disabled_modules as $module) {
		if ($module) {
			if (empty($conf->$module)) {
				$conf->$module = new stdClass(); // To avoid warnings
			}
			$conf->$module->enabled = false;
			foreach ($modulepartkeys as $modulepartkey) {
				unset($conf->modules_parts[$modulepartkey][$module]);
			}
			if ($module == 'fournisseur') {		// Special case
				$conf->supplier_order->enabled = 0;
				$conf->supplier_invoice->enabled = 0;
			}
		}
	}
}

		// Set current modulepart
		$modulepart = explode("/", $_SERVER["PHP_SELF"]);
if (is_array($modulepart) && count($modulepart) > 0) {
	foreach ($conf->modules as $module) {
		if (in_array($module, $modulepart)) {
			$modulepart = $module;
			break;
		}
	}
}
if (is_array($modulepart)) {
	$modulepart = '';
}


		/*
		 * Phase authentication / login
		 */
		$login = '';
if (!defined('NOLOGIN')) {
	// $authmode lists the different method of identification to be tested in order of preference.
	// Example: 'http', 'dolibarr', 'ldap', 'http,forceuser', '...'

	if (defined('MAIN_AUTHENTICATION_MODE')) {
		$dolibarr_main_authentication = constant('MAIN_AUTHENTICATION_MODE');
	} else {
		// Authentication mode
		if (empty($dolibarr_main_authentication)) {
			$dolibarr_main_authentication = 'dolibarr';
		}
		// Authentication mode: forceuser
		if ($dolibarr_main_authentication == 'forceuser' && empty($dolibarr_auto_user)) {
			$dolibarr_auto_user = 'auto';
		}
	}
	// Set authmode
	$authmode = explode(',', $dolibarr_main_authentication);

	// No authentication mode
	if (!count($authmode)) {
		$langs->load('main');
		dol_print_error('', $langs->trans("ErrorConfigParameterNotDefined", 'dolibarr_main_authentication'));
		exit;
	}

	// If login request was already post, we retrieve login from the session
	// Call module if not realized that his request.
	// At the end of this phase, the variable $login is defined.
	$resultFetchUser = '';
	$test = true;
	if (!isset($_SESSION["dol_login"])) {
		// It is not already authenticated and it requests the login / password
		include_once DOL_DOCUMENT_ROOT.'/core/lib/security2.lib.php';

		$dol_dst_observed = GETPOST("dst_observed", 'int', 3);
		$dol_dst_first = GETPOST("dst_first", 'int', 3);
		$dol_dst_second = GETPOST("dst_second", 'int', 3);
		$dol_screenwidth = GETPOST("screenwidth", 'int', 3);
		$dol_screenheight = GETPOST("screenheight", 'int', 3);
		$dol_hide_topmenu = GETPOST('dol_hide_topmenu', 'int', 3);
		$dol_hide_leftmenu = GETPOST('dol_hide_leftmenu', 'int', 3);
		$dol_optimize_smallscreen = GETPOST('dol_optimize_smallscreen', 'int', 3);
		$dol_no_mouse_hover = GETPOST('dol_no_mouse_hover', 'int', 3);
		$dol_use_jmobile = GETPOST('dol_use_jmobile', 'int', 3); // 0=default, 1=to say we use app from a webview app, 2=to say we use app from a webview app and keep ajax
		//dol_syslog("POST key=".join(array_keys($_POST),',').' value='.join($_POST,','));

		// If in demo mode, we check we go to home page through the public/demo/index.php page
		if (!empty($dolibarr_main_demo) && $_SERVER['PHP_SELF'] == DOL_URL_ROOT.'/index.php') {  // We ask index page
			if (empty($_SERVER['HTTP_REFERER']) || !preg_match('/public/', $_SERVER['HTTP_REFERER'])) {
				dol_syslog("Call index page from another url than demo page (call is done from page ".$_SERVER['HTTP_REFERER'].")");
				$url = '';
				$url .= ($url ? '&' : '').($dol_hide_topmenu ? 'dol_hide_topmenu='.$dol_hide_topmenu : '');
				$url .= ($url ? '&' : '').($dol_hide_leftmenu ? 'dol_hide_leftmenu='.$dol_hide_leftmenu : '');
				$url .= ($url ? '&' : '').($dol_optimize_smallscreen ? 'dol_optimize_smallscreen='.$dol_optimize_smallscreen : '');
				$url .= ($url ? '&' : '').($dol_no_mouse_hover ? 'dol_no_mouse_hover='.$dol_no_mouse_hover : '');
				$url .= ($url ? '&' : '').($dol_use_jmobile ? 'dol_use_jmobile='.$dol_use_jmobile : '');
				$url = DOL_URL_ROOT.'/public/demo/index.php'.($url ? '?'.$url : '');
				header("Location: ".$url);
				exit;
			}
		}

		// Hooks for security access
		$action = '';
		$hookmanager->initHooks(array('login'));
		$parameters = array();
		$reshook = $hookmanager->executeHooks('beforeLoginAuthentication', $parameters, $user, $action); // Note that $action and $object may have been modified by some hooks
		if ($reshook < 0) {
			$test = false;
			$error++;
		}

		// Verification security graphic code
		if ($test && GETPOST("username", "alpha", 2) && !empty($conf->global->MAIN_SECURITY_ENABLECAPTCHA) && !isset($_SESSION['dol_bypass_antispam'])) {
			$sessionkey = 'dol_antispam_value';
			$ok = (array_key_exists($sessionkey, $_SESSION) === true && (strtolower($_SESSION[$sessionkey]) === strtolower(GETPOST('code', 'restricthtml'))));

			// Check code
			if (!$ok) {
				dol_syslog('Bad value for code, connexion refused');
				// Load translation files required by page
				$langs->loadLangs(array('main', 'errors'));

				$_SESSION["dol_loginmesg"] = $langs->transnoentitiesnoconv("ErrorBadValueForCode");
				$test = false;

				// Call trigger for the "security events" log
				$user->context['audit'] = 'ErrorBadValueForCode - login='.GETPOST("username", "alpha", 2);

				// Call trigger
				$result = $user->call_trigger('USER_LOGIN_FAILED', $user);
				if ($result < 0) {
					$error++;
				}
				// End call triggers

				// Hooks on failed login
				$action = '';
				$hookmanager->initHooks(array('login'));
				$parameters = array('dol_authmode'=>$authmode, 'dol_loginmesg'=>$_SESSION["dol_loginmesg"]);
				$reshook = $hookmanager->executeHooks('afterLoginFailed', $parameters, $user, $action); // Note that $action and $object may have been modified by some hooks
				if ($reshook < 0) {
					$error++;
				}

				// Note: exit is done later
			}
		}

		$allowedmethodtopostusername = 3;
		if (defined('MAIN_AUTHENTICATION_POST_METHOD')) {
			$allowedmethodtopostusername = constant('MAIN_AUTHENTICATION_POST_METHOD');	// Note a value of 2 is not compatible with some authentication methods that put username as GET parameter
		}
		// TODO Remove use of $_COOKIE['login_dolibarr'] ? Replace $usertotest = with $usertotest = GETPOST("username", "alpha", $allowedmethodtopostusername);
		$usertotest = (!empty($_COOKIE['login_dolibarr']) ? preg_replace('/[^a-zA-Z0-9_@\-\.]/', '', $_COOKIE['login_dolibarr']) : GETPOST("username", "alpha", $allowedmethodtopostusername));
		$passwordtotest = GETPOST('password', 'none', $allowedmethodtopostusername);
		$entitytotest = (GETPOST('entity', 'int') ? GETPOST('entity', 'int') : (!empty($conf->entity) ? $conf->entity : 1));

		// Define if we received the correct data to go into the test of the login with the checkLoginPassEntity().
		$goontestloop = false;
		if (isset($_SERVER["REMOTE_USER"]) && in_array('http', $authmode)) {	// For http basic login test
			$goontestloop = true;
		}
		if ($dolibarr_main_authentication == 'forceuser' && !empty($dolibarr_auto_user)) {	// For automatic login with a forced user
			$goontestloop = true;
		}
		if (GETPOST("username", "alpha", $allowedmethodtopostusername)) {	// For posting the login form
			$goontestloop = true;
		}
		if (GETPOST('openid_mode', 'alpha', 1)) {	// For openid_connect ?
			$goontestloop = true;
		}
		if (GETPOST('beforeoauthloginredirect', 'int') || GETPOST('afteroauthloginreturn')) {	// For oauth login
			$goontestloop = true;
		}
		if (!empty($_COOKIE['login_dolibarr'])) {	// TODO For ? Remove this ?
			$goontestloop = true;
		}

		if (!is_object($langs)) { // This can occurs when calling page with NOREQUIRETRAN defined, however we need langs for error messages.
			include_once DOL_DOCUMENT_ROOT.'/core/class/translate.class.php';
			$langs = new Translate("", $conf);
			$langcode = (GETPOST('lang', 'aZ09', 1) ?GETPOST('lang', 'aZ09', 1) : (empty($conf->global->MAIN_LANG_DEFAULT) ? 'auto' : $conf->global->MAIN_LANG_DEFAULT));
			if (defined('MAIN_LANG_DEFAULT')) {
				$langcode = constant('MAIN_LANG_DEFAULT');
			}
			$langs->setDefaultLang($langcode);
		}

		// Validation of login/pass/entity
		// If ok, the variable login will be returned
		// If error, we will put error message in session under the name dol_loginmesg
		// Note authmode is an array for example: array('0'=>'dolibarr', '1'=>'googleoauth');
		if ($test && $goontestloop && (GETPOST('actionlogin', 'aZ09') == 'login' || $dolibarr_main_authentication != 'dolibarr')) {
			$login = checkLoginPassEntity($usertotest, $passwordtotest, $entitytotest, $authmode);
			if ($login === '--bad-login-validity--') {
				$login = '';
			}

			$dol_authmode = '';

			if ($login) {
				$dol_authmode = $conf->authmode; // This properties is defined only when logged, to say what mode was successfully used
				$dol_tz = empty($_POST["tz"]) ? (empty($_SESSION["tz"]) ? '' : $_SESSION["tz"]) : $_POST["tz"];
				$dol_tz_string = empty($_POST["tz_string"]) ? (empty($_SESSION["tz_string"]) ? '' : $_SESSION["tz_string"]) : $_POST["tz_string"];
				$dol_tz_string = preg_replace('/\s*\(.+\)$/', '', $dol_tz_string);
				$dol_tz_string = preg_replace('/,/', '/', $dol_tz_string);
				$dol_tz_string = preg_replace('/\s/', '_', $dol_tz_string);
				$dol_dst = 0;
				// Keep $_POST here. Do not use GETPOSTISSET
				$dol_dst_first = empty($_POST["dst_first"]) ? (empty($_SESSION["dst_first"]) ? '' : $_SESSION["dst_first"]) : $_POST["dst_first"];
				$dol_dst_second = empty($_POST["dst_second"]) ? (empty($_SESSION["dst_second"]) ? '' : $_SESSION["dst_second"]) : $_POST["dst_second"];
				if ($dol_dst_first && $dol_dst_second) {
					include_once DOL_DOCUMENT_ROOT.'/core/lib/date.lib.php';
					$datenow = dol_now();
					$datefirst = dol_stringtotime($dol_dst_first);
					$datesecond = dol_stringtotime($dol_dst_second);
					if ($datenow >= $datefirst && $datenow < $datesecond) {
						$dol_dst = 1;
					}
				}
				//print $datefirst.'-'.$datesecond.'-'.$datenow.'-'.$dol_tz.'-'.$dol_tzstring.'-'.$dol_dst; exit;
			}

			if (!$login) {
				dol_syslog('Bad password, connexion refused', LOG_DEBUG);
				// Load translation files required by page
				$langs->loadLangs(array('main', 'errors'));

				// Bad password. No authmode has found a good password.
				// We set a generic message if not defined inside function checkLoginPassEntity or subfunctions
				if (empty($_SESSION["dol_loginmesg"])) {
					$_SESSION["dol_loginmesg"] = $langs->transnoentitiesnoconv("ErrorBadLoginPassword");
				}

				// Call trigger for the "security events" log
				$user->context['audit'] = $langs->trans("ErrorBadLoginPassword").' - login='.GETPOST("username", "alpha", 2);

				// Call trigger
				$result = $user->call_trigger('USER_LOGIN_FAILED', $user);
				if ($result < 0) {
					$error++;
				}
				// End call triggers

				// Hooks on failed login
				$action = '';
				$hookmanager->initHooks(array('login'));
				$parameters = array('dol_authmode'=>$dol_authmode, 'dol_loginmesg'=>$_SESSION["dol_loginmesg"]);
				$reshook = $hookmanager->executeHooks('afterLoginFailed', $parameters, $user, $action); // Note that $action and $object may have been modified by some hooks
				if ($reshook < 0) {
					$error++;
				}

				// Note: exit is done in next chapter
			}
		}

		// End test login / passwords
		if (!$login || (in_array('ldap', $authmode) && empty($passwordtotest))) {	// With LDAP we refused empty password because some LDAP are "opened" for anonymous access so connexion is a success.
			// No data to test login, so we show the login page.
			dol_syslog("--- Access to ".(empty($_SERVER["REQUEST_METHOD"]) ? '' : $_SERVER["REQUEST_METHOD"].' ').$_SERVER["PHP_SELF"]." - action=".GETPOST('action', 'aZ09')." - actionlogin=".GETPOST('actionlogin', 'aZ09')." - showing the login form and exit", LOG_NOTICE);
			if (defined('NOREDIRECTBYMAINTOLOGIN')) {
				// When used with NOREDIRECTBYMAINTOLOGIN set, the http header must already be set when including the main.
				// See example with selectsearchbox.php. This case is reserverd for the selectesearchbox.php so we can
				// report a message to ask to login when search ajax component is used after a timeout.
				//top_httphead();
				return 'ERROR_NOT_LOGGED';
			} else {
				if ($_SERVER["HTTP_USER_AGENT"] == 'securitytest') {
					http_response_code(401); // It makes easier to understand if session was broken during security tests
				}
				dol_loginfunction($langs, $conf, (!empty($mysoc) ? $mysoc : ''));	// This include http headers
			}
			exit;
		}

		$resultFetchUser = $user->fetch('', $login, '', 1, ($entitytotest > 0 ? $entitytotest : -1)); // value for $login was retrieved previously when checking password.
		if ($resultFetchUser <= 0 || $user->isNotIntoValidityDateRange()) {
			dol_syslog('User not found or not valid, connexion refused');
			session_destroy();
			session_set_cookie_params(0, '/', null, (empty($dolibarr_main_force_https) ? false : true), true); // Add tag secure and httponly on session cookie
			session_name($sessionname);
			session_start();

			if ($resultFetchUser == 0) {
				// Load translation files required by page
				$langs->loadLangs(array('main', 'errors'));

				$_SESSION["dol_loginmesg"] = $langs->transnoentitiesnoconv("ErrorCantLoadUserFromDolibarrDatabase", $login);

				$user->context['audit'] = 'ErrorCantLoadUserFromDolibarrDatabase - login='.$login;
			} elseif ($resultFetchUser < 0) {
				$_SESSION["dol_loginmesg"] = $user->error;

				$user->context['audit'] = $user->error;
			} else {
				// Load translation files required by the page
				$langs->loadLangs(array('main', 'errors'));

				$_SESSION["dol_loginmesg"] = $langs->transnoentitiesnoconv("ErrorLoginDateValidity");

				$user->context['audit'] = $langs->trans("ErrorLoginDateValidity").' - login='.$login;
			}

			// Call trigger
			$result = $user->call_trigger('USER_LOGIN_FAILED', $user);
			if ($result < 0) {
				$error++;
			}
			// End call triggers


			// Hooks on failed login
			$action = '';
			$hookmanager->initHooks(array('login'));
			$parameters = array('dol_authmode'=>$dol_authmode, 'dol_loginmesg'=>$_SESSION["dol_loginmesg"]);
			$reshook = $hookmanager->executeHooks('afterLoginFailed', $parameters, $user, $action); // Note that $action and $object may have been modified by some hooks
			if ($reshook < 0) {
				$error++;
			}

			$paramsurl = array();
			if (GETPOST('textbrowser', 'int')) {
				$paramsurl[] = 'textbrowser='.GETPOST('textbrowser', 'int');
			}
			if (GETPOST('nojs', 'int')) {
				$paramsurl[] = 'nojs='.GETPOST('nojs', 'int');
			}
			if (GETPOST('lang', 'aZ09')) {
				$paramsurl[] = 'lang='.GETPOST('lang', 'aZ09');
			}
			header('Location: '.DOL_URL_ROOT.'/index.php'.(count($paramsurl) ? '?'.implode('&', $paramsurl) : ''));
			exit;
		} else {
			// User is loaded, we may need to change language for him according to its choice
			if (!empty($user->conf->MAIN_LANG_DEFAULT)) {
				$langs->setDefaultLang($user->conf->MAIN_LANG_DEFAULT);
			}
		}
	} else {
		// We are already into an authenticated session
		$login = $_SESSION["dol_login"];
		$entity = isset($_SESSION["dol_entity"]) ? $_SESSION["dol_entity"] : 0;
		dol_syslog("- This is an already logged session. _SESSION['dol_login']=".$login." _SESSION['dol_entity']=".$entity, LOG_DEBUG);

		$resultFetchUser = $user->fetch('', $login, '', 1, ($entity > 0 ? $entity : -1));

		//var_dump(dol_print_date($user->flagdelsessionsbefore, 'dayhour', 'gmt')." ".dol_print_date($_SESSION["dol_logindate"], 'dayhour', 'gmt'));

		if ($resultFetchUser <= 0
			|| ($user->flagdelsessionsbefore && !empty($_SESSION["dol_logindate"]) && $user->flagdelsessionsbefore > $_SESSION["dol_logindate"])
			|| ($user->status != $user::STATUS_ENABLED)
			|| ($user->isNotIntoValidityDateRange())) {
			if ($resultFetchUser <= 0) {
					// Account has been removed after login
					dol_syslog("Can't load user even if session logged. _SESSION['dol_login']=".$login, LOG_WARNING);
			} elseif ($user->flagdelsessionsbefore && !empty($_SESSION["dol_logindate"]) && $user->flagdelsessionsbefore > $_SESSION["dol_logindate"]) {
						// Session is no more valid
							dol_syslog("The user has a date for session invalidation = ".$user->flagdelsessionsbefore." and a session date = ".$_SESSION["dol_logindate"].". We must invalidate its sessions.");
			} elseif ($user->status != $user::STATUS_ENABLED) {
				// User is not enabled
				dol_syslog("The user login is disabled");
			} else {
				// User validity dates are no more valid
				dol_syslog("The user login has a validity between [".$user->datestartvalidity." and ".$user->dateendvalidity."], curren date is ".dol_now());
			}
							session_destroy();
							session_set_cookie_params(0, '/', null, (empty($dolibarr_main_force_https) ? false : true), true); // Add tag secure and httponly on session cookie
							session_name($sessionname);
							session_start();

			if ($resultFetchUser == 0) {
				$langs->loadLangs(array('main', 'errors'));

				$_SESSION["dol_loginmesg"] = $langs->transnoentitiesnoconv("ErrorCantLoadUserFromDolibarrDatabase", $login);

				$user->context['audit'] = 'ErrorCantLoadUserFromDolibarrDatabase - login='.$login;
			} elseif ($resultFetchUser < 0) {
				$_SESSION["dol_loginmesg"] = $user->error;

				$user->context['audit'] = $user->error;
			} else {
				$langs->loadLangs(array('main', 'errors'));

				$_SESSION["dol_loginmesg"] = $langs->transnoentitiesnoconv("ErrorSessionInvalidatedAfterPasswordChange");

				$user->context['audit'] = 'ErrorUserSessionWasInvalidated - login='.$login;
			}

							// Call trigger
							$result = $user->call_trigger('USER_LOGIN_FAILED', $user);
			if ($result < 0) {
				$error++;
			}
							// End call triggers

							// Hooks on failed login
							$action = '';
							$hookmanager->initHooks(array('login'));
							$parameters = array('dol_authmode' => (isset($dol_authmode) ? $dol_authmode : ''), 'dol_loginmesg' => $_SESSION["dol_loginmesg"]);
							$reshook = $hookmanager->executeHooks('afterLoginFailed', $parameters, $user, $action); // Note that $action and $object may have been modified by some hooks
			if ($reshook < 0) {
				$error++;
			}

							$paramsurl = array();
			if (GETPOST('textbrowser', 'int')) {
				$paramsurl[] = 'textbrowser='.GETPOST('textbrowser', 'int');
			}
			if (GETPOST('nojs', 'int')) {
				$paramsurl[] = 'nojs='.GETPOST('nojs', 'int');
			}
			if (GETPOST('lang', 'aZ09')) {
				$paramsurl[] = 'lang='.GETPOST('lang', 'aZ09');
			}
							header('Location: '.DOL_URL_ROOT.'/index.php'.(count($paramsurl) ? '?'.implode('&', $paramsurl) : ''));
							exit;
		} else {
			// Initialize technical object to manage hooks of page. Note that conf->hooks_modules contains array of hook context
			$hookmanager->initHooks(array('main'));

			// Code for search criteria persistence.
			if (!empty($_GET['save_lastsearch_values']) && !empty($_SERVER["HTTP_REFERER"])) {    // We must use $_GET here
				$relativepathstring = preg_replace('/\?.*$/', '', $_SERVER["HTTP_REFERER"]);
				$relativepathstring = preg_replace('/^https?:\/\/[^\/]*/', '', $relativepathstring); // Get full path except host server
				// Clean $relativepathstring
				if (constant('DOL_URL_ROOT')) {
					$relativepathstring = preg_replace('/^'.preg_quote(constant('DOL_URL_ROOT'), '/').'/', '', $relativepathstring);
				}
				$relativepathstring = preg_replace('/^\//', '', $relativepathstring);
				$relativepathstring = preg_replace('/^custom\//', '', $relativepathstring);
				//var_dump($relativepathstring);

				// We click on a link that leave a page we have to save search criteria, contextpage, limit and page and mode. We save them from tmp to no tmp
				if (!empty($_SESSION['lastsearch_values_tmp_'.$relativepathstring])) {
					$_SESSION['lastsearch_values_'.$relativepathstring] = $_SESSION['lastsearch_values_tmp_'.$relativepathstring];
					unset($_SESSION['lastsearch_values_tmp_'.$relativepathstring]);
				}
				if (!empty($_SESSION['lastsearch_contextpage_tmp_'.$relativepathstring])) {
					$_SESSION['lastsearch_contextpage_'.$relativepathstring] = $_SESSION['lastsearch_contextpage_tmp_'.$relativepathstring];
					unset($_SESSION['lastsearch_contextpage_tmp_'.$relativepathstring]);
				}
				if (!empty($_SESSION['lastsearch_limit_tmp_'.$relativepathstring]) && $_SESSION['lastsearch_limit_tmp_'.$relativepathstring] != $conf->liste_limit) {
					$_SESSION['lastsearch_limit_'.$relativepathstring] = $_SESSION['lastsearch_limit_tmp_'.$relativepathstring];
					unset($_SESSION['lastsearch_limit_tmp_'.$relativepathstring]);
				}
				if (!empty($_SESSION['lastsearch_page_tmp_'.$relativepathstring]) && $_SESSION['lastsearch_page_tmp_'.$relativepathstring] > 0) {
					$_SESSION['lastsearch_page_'.$relativepathstring] = $_SESSION['lastsearch_page_tmp_'.$relativepathstring];
					unset($_SESSION['lastsearch_page_tmp_'.$relativepathstring]);
				}
				if (!empty($_SESSION['lastsearch_mode_tmp_'.$relativepathstring])) {
					$_SESSION['lastsearch_mode_'.$relativepathstring] = $_SESSION['lastsearch_mode_tmp_'.$relativepathstring];
					unset($_SESSION['lastsearch_mode_tmp_'.$relativepathstring]);
				}
			}

			$action = '';
			$parameters = array();
			$reshook = $hookmanager->executeHooks('updateSession', $parameters, $user, $action);
			if ($reshook < 0) {
				setEventMessages($hookmanager->error, $hookmanager->errors, 'errors');
			}
		}
	}

	// Is it a new session that has started ?
	// If we are here, this means authentication was successfull.
	if (!isset($_SESSION["dol_login"])) {
		// New session for this login has started.
		$error = 0;

		// Store value into session (values always stored)
		$_SESSION["dol_login"] = $user->login;
		$_SESSION["dol_logindate"] = dol_now('gmt');
		$_SESSION["dol_authmode"] = isset($dol_authmode) ? $dol_authmode : '';
		$_SESSION["dol_tz"] = isset($dol_tz) ? $dol_tz : '';
		$_SESSION["dol_tz_string"] = isset($dol_tz_string) ? $dol_tz_string : '';
		$_SESSION["dol_dst"] = isset($dol_dst) ? $dol_dst : '';
		$_SESSION["dol_dst_observed"] = isset($dol_dst_observed) ? $dol_dst_observed : '';
		$_SESSION["dol_dst_first"] = isset($dol_dst_first) ? $dol_dst_first : '';
		$_SESSION["dol_dst_second"] = isset($dol_dst_second) ? $dol_dst_second : '';
		$_SESSION["dol_screenwidth"] = isset($dol_screenwidth) ? $dol_screenwidth : '';
		$_SESSION["dol_screenheight"] = isset($dol_screenheight) ? $dol_screenheight : '';
		$_SESSION["dol_company"] = getDolGlobalString("MAIN_INFO_SOCIETE_NOM");
		$_SESSION["dol_entity"] = $conf->entity;
		// Store value into session (values stored only if defined)
		if (!empty($dol_hide_topmenu)) {
			$_SESSION['dol_hide_topmenu'] = $dol_hide_topmenu;
		}
		if (!empty($dol_hide_leftmenu)) {
			$_SESSION['dol_hide_leftmenu'] = $dol_hide_leftmenu;
		}
		if (!empty($dol_optimize_smallscreen)) {
			$_SESSION['dol_optimize_smallscreen'] = $dol_optimize_smallscreen;
		}
		if (!empty($dol_no_mouse_hover)) {
			$_SESSION['dol_no_mouse_hover'] = $dol_no_mouse_hover;
		}
		if (!empty($dol_use_jmobile)) {
			$_SESSION['dol_use_jmobile'] = $dol_use_jmobile;
		}

		dol_syslog("This is a new started user session. _SESSION['dol_login']=".$_SESSION["dol_login"]." Session id=".session_id());

		$db->begin();

		$user->update_last_login_date();

		$loginfo = 'TZ='.$_SESSION["dol_tz"].';TZString='.$_SESSION["dol_tz_string"].';Screen='.$_SESSION["dol_screenwidth"].'x'.$_SESSION["dol_screenheight"];
		$loginfo .= ' - authmode='.$dol_authmode.' - entity='.$conf->entity;

		// Call triggers for the "security events" log
		$user->context['audit'] = $loginfo;
		$user->context['authentication_method'] = $dol_authmode;

		// Call trigger
		$result = $user->call_trigger('USER_LOGIN', $user);
		if ($result < 0) {
			$error++;
		}
		// End call triggers

		// Hooks on successfull login
		$action = '';
		$hookmanager->initHooks(array('login'));
		$parameters = array('dol_authmode'=>$dol_authmode, 'dol_loginfo'=>$loginfo);
		$reshook = $hookmanager->executeHooks('afterLogin', $parameters, $user, $action); // Note that $action and $object may have been modified by some hooks
		if ($reshook < 0) {
			$error++;
		}

		if ($error) {
			$db->rollback();
			session_destroy();
			dol_print_error($db, 'Error in some triggers USER_LOGIN or in some hooks afterLogin');
			exit;
		} else {
			$db->commit();
		}

		// Change landing page if defined.
		$landingpage = (empty($user->conf->MAIN_LANDING_PAGE) ? (empty($conf->global->MAIN_LANDING_PAGE) ? '' : $conf->global->MAIN_LANDING_PAGE) : $user->conf->MAIN_LANDING_PAGE);
		if (!empty($landingpage)) {    // Example: /index.php
			$newpath = dol_buildpath($landingpage, 1);
			if ($_SERVER["PHP_SELF"] != $newpath) {   // not already on landing page (avoid infinite loop)
				header('Location: '.$newpath);
				exit;
			}
		}
	}


	// If user admin, we force the rights-based modules
	if ($user->admin) {
		$user->rights->user->user->lire = 1;
		$user->rights->user->user->creer = 1;
		$user->rights->user->user->password = 1;
		$user->rights->user->user->supprimer = 1;
		$user->rights->user->self->creer = 1;
		$user->rights->user->self->password = 1;

		//Required if advanced permissions are used with MAIN_USE_ADVANCED_PERMS
		if (!empty($conf->global->MAIN_USE_ADVANCED_PERMS)) {
			if (empty($user->rights->user->user_advance)) {
				$user->rights->user->user_advance = new stdClass(); // To avoid warnings
			}
			if (empty($user->rights->user->self_advance)) {
				$user->rights->user->self_advance = new stdClass(); // To avoid warnings
			}
			if (empty($user->rights->user->group_advance)) {
				$user->rights->user->group_advance = new stdClass(); // To avoid warnings
			}

			$user->rights->user->user_advance->readperms = 1;
			$user->rights->user->user_advance->write = 1;
			$user->rights->user->self_advance->readperms = 1;
			$user->rights->user->self_advance->writeperms = 1;
			$user->rights->user->group_advance->read = 1;
			$user->rights->user->group_advance->readperms = 1;
			$user->rights->user->group_advance->write = 1;
			$user->rights->user->group_advance->delete = 1;
		}
	}

	/*
	 * Overwrite some configs globals (try to avoid this and have code to use instead $user->conf->xxx)
	 */

	// Set liste_limit
	if (isset($user->conf->MAIN_SIZE_LISTE_LIMIT)) {
		$conf->liste_limit = $user->conf->MAIN_SIZE_LISTE_LIMIT; // Can be 0
	}
	if (isset($user->conf->PRODUIT_LIMIT_SIZE)) {
		$conf->product->limit_size = $user->conf->PRODUIT_LIMIT_SIZE; // Can be 0
	}

	// Replace conf->css by personalized value if theme not forced
	if (empty($conf->global->MAIN_FORCETHEME) && !empty($user->conf->MAIN_THEME)) {
		$conf->theme = $user->conf->MAIN_THEME;
		$conf->css = "/theme/".$conf->theme."/style.css.php";
	}
} else {
	// We may have NOLOGIN set, but NOREQUIREUSER not
	if (!empty($user) && method_exists($user, 'loadDefaultValues') && !defined('NODEFAULTVALUES')) {
		$user->loadDefaultValues();		// Load default values for everybody (works even if $user->id = 0
	}
}


		// Case forcing style from url
if (GETPOST('theme', 'aZ09')) {
	$conf->theme = GETPOST('theme', 'aZ09', 1);
	$conf->css = "/theme/".$conf->theme."/style.css.php";
}

		// Set javascript option
if (GETPOST('nojs', 'int')) {  // If javascript was not disabled on URL
	$conf->use_javascript_ajax = 0;
} else {
	if (!empty($user->conf->MAIN_DISABLE_JAVASCRIPT)) {
		$conf->use_javascript_ajax = !$user->conf->MAIN_DISABLE_JAVASCRIPT;
	}
}

		// Set MAIN_OPTIMIZEFORTEXTBROWSER for user (must be after login part)
if (empty($conf->global->MAIN_OPTIMIZEFORTEXTBROWSER) && !empty($user->conf->MAIN_OPTIMIZEFORTEXTBROWSER)) {
	$conf->global->MAIN_OPTIMIZEFORTEXTBROWSER = $user->conf->MAIN_OPTIMIZEFORTEXTBROWSER;
}

		// set MAIN_OPTIMIZEFORCOLORBLIND for user
		$conf->global->MAIN_OPTIMIZEFORCOLORBLIND = empty($user->conf->MAIN_OPTIMIZEFORCOLORBLIND) ? '' : $user->conf->MAIN_OPTIMIZEFORCOLORBLIND;

		// Set terminal output option according to conf->browser.
if (GETPOST('dol_hide_leftmenu', 'int') || !empty($_SESSION['dol_hide_leftmenu'])) {
	$conf->dol_hide_leftmenu = 1;
}
if (GETPOST('dol_hide_topmenu', 'int') || !empty($_SESSION['dol_hide_topmenu'])) {
	$conf->dol_hide_topmenu = 1;
}
if (GETPOST('dol_optimize_smallscreen', 'int') || !empty($_SESSION['dol_optimize_smallscreen'])) {
	$conf->dol_optimize_smallscreen = 1;
}
if (GETPOST('dol_no_mouse_hover', 'int') || !empty($_SESSION['dol_no_mouse_hover'])) {
	$conf->dol_no_mouse_hover = 1;
}
if (GETPOST('dol_use_jmobile', 'int') || !empty($_SESSION['dol_use_jmobile'])) {
	$conf->dol_use_jmobile = 1;
}
		// If not on Desktop
if (!empty($conf->browser->layout) && $conf->browser->layout != 'classic') {
	$conf->dol_no_mouse_hover = 1;
}

		// If on smartphone or optmized for small screen
if ((!empty($conf->browser->layout) && $conf->browser->layout == 'phone')
			|| (!empty($_SESSION['dol_screenwidth']) && $_SESSION['dol_screenwidth'] < 400)
			|| (!empty($_SESSION['dol_screenheight']) && $_SESSION['dol_screenheight'] < 400
				|| !empty($conf->global->MAIN_OPTIMIZEFORTEXTBROWSER))
			) {
		$conf->dol_optimize_smallscreen = 1;

	if (isset($conf->global->PRODUIT_DESC_IN_FORM) && $conf->global->PRODUIT_DESC_IN_FORM == 1) {
			$conf->global->PRODUIT_DESC_IN_FORM_ACCORDING_TO_DEVICE = 0;
	}
}
			// Replace themes bugged with jmobile with eldy
if (!empty($conf->dol_use_jmobile) && in_array($conf->theme, array('bureau2crea', 'cameleo', 'amarok'))) {
	$conf->theme = 'eldy';
	$conf->css = "/theme/".$conf->theme."/style.css.php";
}

if (!defined('NOREQUIRETRAN')) {
	if (!GETPOST('lang', 'aZ09')) {	// If language was not forced on URL
		// If user has chosen its own language
		if (!empty($user->conf->MAIN_LANG_DEFAULT)) {
			// If different than current language
			//print ">>>".$langs->getDefaultLang()."-".$user->conf->MAIN_LANG_DEFAULT;
			if ($langs->getDefaultLang() != $user->conf->MAIN_LANG_DEFAULT) {
				$langs->setDefaultLang($user->conf->MAIN_LANG_DEFAULT);
			}
		}
	}
}

if (!defined('NOLOGIN')) {
	// If the login is not recovered, it is identified with an account that does not exist.
	// Hacking attempt?
	if (!$user->login) {
		accessforbidden();
	}

	// Check if user is active
	if ($user->statut < 1) {
		// If not active, we refuse the user
		$langs->loadLangs(array("errors", "other"));
		dol_syslog("Authentication KO as login is disabled", LOG_NOTICE);
		accessforbidden("ErrorLoginDisabled");
	}

	// Load permissions
	$user->getrights();
}

			dol_syslog("--- Access to ".(empty($_SERVER["REQUEST_METHOD"]) ? '' : $_SERVER["REQUEST_METHOD"].' ').$_SERVER["PHP_SELF"].' - action='.GETPOST('action', 'aZ09').', massaction='.GETPOST('massaction', 'aZ09').(defined('NOTOKENRENEWAL') ? ' NOTOKENRENEWAL='.constant('NOTOKENRENEWAL') : ''), LOG_NOTICE);
			//Another call for easy debugg
			//dol_syslog("Access to ".$_SERVER["PHP_SELF"].' '.$_SERVER["HTTP_REFERER"].' GET='.join(',',array_keys($_GET)).'->'.join(',',$_GET).' POST:'.join(',',array_keys($_POST)).'->'.join(',',$_POST));

			// Load main languages files
if (!defined('NOREQUIRETRAN')) {
	// Load translation files required by page
	$langs->loadLangs(array('main', 'dict'));
}

			// Define some constants used for style of arrays
			$bc = array(0=>'class="impair"', 1=>'class="pair"');
			$bcdd = array(0=>'class="drag drop oddeven"', 1=>'class="drag drop oddeven"');
			$bcnd = array(0=>'class="nodrag nodrop nohover"', 1=>'class="nodrag nodrop nohoverpair"'); // Used for tr to add new lines
			$bctag = array(0=>'class="impair tagtr"', 1=>'class="pair tagtr"');

			// Define messages variables
			$mesg = ''; $warning = ''; $error = 0;
			// deprecated, see setEventMessages() and dol_htmloutput_events()
			$mesgs = array(); $warnings = array(); $errors = array();

			// Constants used to defined number of lines in textarea
if (empty($conf->browser->firefox)) {
	define('ROWS_1', 1);
	define('ROWS_2', 2);
	define('ROWS_3', 3);
	define('ROWS_4', 4);
	define('ROWS_5', 5);
	define('ROWS_6', 6);
	define('ROWS_7', 7);
	define('ROWS_8', 8);
	define('ROWS_9', 9);
} else {
	define('ROWS_1', 0);
	define('ROWS_2', 1);
	define('ROWS_3', 2);
	define('ROWS_4', 3);
	define('ROWS_5', 4);
	define('ROWS_6', 5);
	define('ROWS_7', 6);
	define('ROWS_8', 7);
	define('ROWS_9', 8);
}

			$heightforframes = 50;

			// Init menu manager
if (!defined('NOREQUIREMENU')) {
	if (empty($user->socid)) {    // If internal user or not defined
		$conf->standard_menu = (empty($conf->global->MAIN_MENU_STANDARD_FORCED) ? (empty($conf->global->MAIN_MENU_STANDARD) ? 'eldy_menu.php' : $conf->global->MAIN_MENU_STANDARD) : $conf->global->MAIN_MENU_STANDARD_FORCED);
	} else {
		// If external user
		$conf->standard_menu = (empty($conf->global->MAIN_MENUFRONT_STANDARD_FORCED) ? (empty($conf->global->MAIN_MENUFRONT_STANDARD) ? 'eldy_menu.php' : $conf->global->MAIN_MENUFRONT_STANDARD) : $conf->global->MAIN_MENUFRONT_STANDARD_FORCED);
	}

	// Load the menu manager (only if not already done)
	$file_menu = $conf->standard_menu;
	if (GETPOST('menu', 'alpha')) {
		$file_menu = GETPOST('menu', 'alpha'); // example: menu=eldy_menu.php
	}
	if (!class_exists('MenuManager')) {
		$menufound = 0;
		$dirmenus = array_merge(array("/core/menus/"), (array) $conf->modules_parts['menus']);
		foreach ($dirmenus as $dirmenu) {
			$menufound = dol_include_once($dirmenu."standard/".$file_menu);
			if (class_exists('MenuManager')) {
				break;
			}
		}
		if (!class_exists('MenuManager')) {	// If failed to include, we try with standard eldy_menu.php
			dol_syslog("You define a menu manager '".$file_menu."' that can not be loaded.", LOG_WARNING);
			$file_menu = 'eldy_menu.php';
			include_once DOL_DOCUMENT_ROOT."/core/menus/standard/".$file_menu;
		}
	}
	$menumanager = new MenuManager($db, empty($user->socid) ? 0 : 1);
	$menumanager->loadMenu();
}

if (!empty(GETPOST('seteventmessages', 'alpha'))) {
	$message = GETPOST('seteventmessages', 'alpha');
	$messages  = explode(',', $message);
	foreach ($messages as $key => $msg) {
		$tmp = explode(':', $msg);
		setEventMessages($tmp[0], null, !empty($tmp[1]) ? $tmp[1] : 'mesgs');
	}
}

			// Functions

if (!function_exists("llxHeader")) {
	/**
	 *	Show HTML header HTML + BODY + Top menu + left menu + DIV
	 *
	 * @param 	string 			$head				Optionnal head lines
	 * @param 	string 			$title				HTML title
	 * @param	string			$help_url			Url links to help page
	 * 		                            			Syntax is: For a wiki page: EN:EnglishPage|FR:FrenchPage|ES:SpanishPage|DE:GermanPage
	 *                                  			For other external page: http://server/url
	 * @param	string			$target				Target to use on links
	 * @param 	int    			$disablejs			More content into html header
	 * @param 	int    			$disablehead		More content into html header
	 * @param 	array|string  	$arrayofjs			Array of complementary js files
	 * @param 	array|string  	$arrayofcss			Array of complementary css files
	 * @param	string			$morequerystring	Query string to add to the link "print" to get same parameters (use only if autodetect fails)
	 * @param   string  		$morecssonbody      More CSS on body tag. For example 'classforhorizontalscrolloftabs'.
	 * @param	string			$replacemainareaby	Replace call to main_area() by a print of this string
	 * @param	int				$disablenofollow	Disable the "nofollow" on meta robot header
	 * @param	int				$disablenoindex		Disable the "noindex" on meta robot header
	 * @return	void
	 */
	function llxHeader($head = '', $title = '', $help_url = '', $target = '', $disablejs = 0, $disablehead = 0, $arrayofjs = '', $arrayofcss = '', $morequerystring = '', $morecssonbody = '', $replacemainareaby = '', $disablenofollow = 0, $disablenoindex = 0)
	{
		global $conf, $hookmanager;

		// html header
		top_htmlhead($head, $title, $disablejs, $disablehead, $arrayofjs, $arrayofcss, 0, $disablenofollow, $disablenoindex);

		$tmpcsstouse = 'sidebar-collapse'.($morecssonbody ? ' '.$morecssonbody : '');
		// If theme MD and classic layer, we open the menulayer by default.
		if ($conf->theme == 'md' && !in_array($conf->browser->layout, array('phone', 'tablet')) && empty($conf->global->MAIN_OPTIMIZEFORTEXTBROWSER)) {
			global $mainmenu;
			if ($mainmenu != 'website') {
				$tmpcsstouse = $morecssonbody; // We do not use sidebar-collpase by default to have menuhider open by default.
			}
		}

		if (!empty($conf->global->MAIN_OPTIMIZEFORCOLORBLIND)) {
			$tmpcsstouse .= ' colorblind-'.strip_tags($conf->global->MAIN_OPTIMIZEFORCOLORBLIND);
		}

		print '<body id="mainbody" class="'.$tmpcsstouse.'">'."\n";

		$parameters = array('help_url' => $help_url);
		$reshook = $hookmanager->executeHooks('changeHelpURL', $parameters);
		if ($reshook > 0) {
			$help_url = $hookmanager->resPrint;
		}

		// top menu and left menu area
		if ((empty($conf->dol_hide_topmenu) || GETPOST('dol_invisible_topmenu', 'int')) && !GETPOST('dol_openinpopup', 'aZ09')) {
			top_menu($head, $title, $target, $disablejs, $disablehead, $arrayofjs, $arrayofcss, $morequerystring, $help_url);
		}

		if (empty($conf->dol_hide_leftmenu) && !GETPOST('dol_openinpopup', 'aZ09')) {
			left_menu(array(), $help_url, '', '', 1, $title, 1); // $menumanager is retrieved with a global $menumanager inside this function
		}

		// main area
		if ($replacemainareaby) {
			print $replacemainareaby;
			return;
		}
		main_area($title);
	}
}


			/**
			 *  Show HTTP header. Called by top_htmlhead().
			 *
			 *  @param  string  $contenttype    Content type. For example, 'text/html'
			 *  @param	int		$forcenocache	Force disabling of cache for the page
			 *  @return	void
			 */
function top_httphead($contenttype = 'text/html', $forcenocache = 0)
{
	global $db, $conf, $hookmanager;

	if ($contenttype == 'text/html') {
		header("Content-Type: text/html; charset=".$conf->file->character_set_client);
	} else {
		header("Content-Type: ".$contenttype);
	}

	// Security options

	// X-Content-Type-Options
	header("X-Content-Type-Options: nosniff"); // With the nosniff option, if the server says the content is text/html, the browser will render it as text/html (note that most browsers now force this option to on)

	// X-Frame-Options
	if (!defined('XFRAMEOPTIONS_ALLOWALL')) {
		header("X-Frame-Options: SAMEORIGIN"); // Frames allowed only if on same domain (stop some XSS attacks)
	} else {
		header("X-Frame-Options: ALLOWALL");
	}

	// X-XSS-Protection
	//header("X-XSS-Protection: 1");      		// XSS filtering protection of some browsers (note: use of Content-Security-Policy is more efficient). Disabled as deprecated.

	// Content-Security-Policy-Report-Only
	if (!defined('MAIN_SECURITY_FORCECSPRO')) {
		// If CSP not forced from the page

		// A default security policy that keep usage of js external component like ckeditor, stripe, google, working
		// For example: to restrict to only local resources, except for css (cloudflare+google), and js (transifex + google tags) and object/iframe (youtube)
		// default-src 'self'; style-src: https://cdnjs.cloudflare.com https://fonts.googleapis.com; script-src: https://cdn.transifex.com https://www.googletagmanager.com; object-src https://youtube.com; frame-src https://youtube.com; img-src: *;
		// For example, to restrict everything to itself except img that can be on other servers:
		// default-src 'self'; img-src *;
		// Pre-existing site that uses too much js code to fix but wants to ensure resources are loaded only over https and disable plugins:
		// default-src https: 'unsafe-inline' 'unsafe-eval'; object-src 'none'
		//
		// $contentsecuritypolicy = "frame-ancestors 'self'; img-src * data:; font-src *; default-src 'self' 'unsafe-inline' 'unsafe-eval' *.paypal.com *.stripe.com *.google.com *.googleapis.com *.google-analytics.com *.googletagmanager.com;";
		// $contentsecuritypolicy = "frame-ancestors 'self'; img-src * data:; font-src *; default-src *; script-src 'self' 'unsafe-inline' *.paypal.com *.stripe.com *.google.com *.googleapis.com *.google-analytics.com *.googletagmanager.com; style-src 'self' 'unsafe-inline'; connect-src 'self';";
		$contentsecuritypolicy = getDolGlobalString('MAIN_SECURITY_FORCECSPRO');

		if (!is_object($hookmanager)) {
			include_once DOL_DOCUMENT_ROOT.'/core/class/hookmanager.class.php';
			$hookmanager = new HookManager($db);
		}
		$hookmanager->initHooks(array("main"));

		$parameters = array('contentsecuritypolicy'=>$contentsecuritypolicy, 'mode'=>'reportonly');
		$result = $hookmanager->executeHooks('setContentSecurityPolicy', $parameters); // Note that $action and $object may have been modified by some hooks
		if ($result > 0) {
			$contentsecuritypolicy = $hookmanager->resPrint; // Replace CSP
		} else {
			$contentsecuritypolicy .= $hookmanager->resPrint; // Concat CSP
		}

		if (!empty($contentsecuritypolicy)) {
			header("Content-Security-Policy-Report-Only: ".$contentsecuritypolicy);
		}
	} else {
		header("Content-Security-Policy: ".constant('MAIN_SECURITY_FORCECSPRO'));
	}

	// Content-Security-Policy
	if (!defined('MAIN_SECURITY_FORCECSP')) {
		// If CSP not forced from the page

		// A default security policy that keep usage of js external component like ckeditor, stripe, google, working
		// For example: to restrict to only local resources, except for css (cloudflare+google), and js (transifex + google tags) and object/iframe (youtube)
		// default-src 'self'; style-src: https://cdnjs.cloudflare.com https://fonts.googleapis.com; script-src: https://cdn.transifex.com https://www.googletagmanager.com; object-src https://youtube.com; frame-src https://youtube.com; img-src: *;
		// For example, to restrict everything to itself except img that can be on other servers:
		// default-src 'self'; img-src *;
		// Pre-existing site that uses too much js code to fix but wants to ensure resources are loaded only over https and disable plugins:
		// default-src https: 'unsafe-inline' 'unsafe-eval'; object-src 'none'
		//
		// $contentsecuritypolicy = "frame-ancestors 'self'; img-src * data:; font-src *; default-src 'self' 'unsafe-inline' 'unsafe-eval' *.paypal.com *.stripe.com *.google.com *.googleapis.com *.google-analytics.com *.googletagmanager.com;";
		// $contentsecuritypolicy = "frame-ancestors 'self'; img-src * data:; font-src *; default-src *; script-src 'self' 'unsafe-inline' *.paypal.com *.stripe.com *.google.com *.googleapis.com *.google-analytics.com *.googletagmanager.com; style-src 'self' 'unsafe-inline'; connect-src 'self';";
		$contentsecuritypolicy = getDolGlobalString('MAIN_SECURITY_FORCECSP');

		if (!is_object($hookmanager)) {
			include_once DOL_DOCUMENT_ROOT.'/core/class/hookmanager.class.php';
			$hookmanager = new HookManager($db);
		}
		$hookmanager->initHooks(array("main"));

		$parameters = array('contentsecuritypolicy'=>$contentsecuritypolicy, 'mode'=>'active');
		$result = $hookmanager->executeHooks('setContentSecurityPolicy', $parameters); // Note that $action and $object may have been modified by some hooks
		if ($result > 0) {
			$contentsecuritypolicy = $hookmanager->resPrint; // Replace CSP
		} else {
			$contentsecuritypolicy .= $hookmanager->resPrint; // Concat CSP
		}

		if (!empty($contentsecuritypolicy)) {
			header("Content-Security-Policy: ".$contentsecuritypolicy);
		}
	} else {
		header("Content-Security-Policy: ".constant('MAIN_SECURITY_FORCECSP'));
	}

	// Referrer-Policy
	// Say if we must provide the referrer when we jump onto another web page.
	// Default browser are 'strict-origin-when-cross-origin' (only domain is sent on other domain switching), we want more so we use 'same-origin' so browser doesn't send any referrer when going into another web site domain.
	if (!defined('MAIN_SECURITY_FORCERP')) {
		$referrerpolicy = getDolGlobalString('MAIN_SECURITY_FORCERP', "same-origin");

		header("Referrer-Policy: ".$referrerpolicy);
	}

	if ($forcenocache) {
		header("Cache-Control: no-cache, no-store, must-revalidate, max-age=0");
	}

	// No need to add this token in header, we use instead the one into the forms.
	//header("anti-csrf-token: ".newToken());
}

			/**
			 * Ouput html header of a page. It calls also top_httphead()
			 * This code is also duplicated into security2.lib.php::dol_loginfunction
			 *
			 * @param 	string 	$head			 Optionnal head lines
			 * @param 	string 	$title			 HTML title
			 * @param 	int    	$disablejs		 Disable js output
			 * @param 	int    	$disablehead	 Disable head output
			 * @param 	array  	$arrayofjs		 Array of complementary js files
			 * @param 	array  	$arrayofcss		 Array of complementary css files
			 * @param 	int    	$disableforlogin Do not load heavy js and css for login pages
			 * @param   int     $disablenofollow Disable nofollow tag for meta robots
			 * @param   int     $disablenoindex  Disable noindex tag for meta robots
			 * @return	void
			 */
function top_htmlhead($head, $title = '', $disablejs = 0, $disablehead = 0, $arrayofjs = '', $arrayofcss = '', $disableforlogin = 0, $disablenofollow = 0, $disablenoindex = 0)
{
	global $db, $conf, $langs, $user, $mysoc, $hookmanager;

	top_httphead();

	if (empty($conf->css)) {
		$conf->css = '/theme/eldy/style.css.php'; // If not defined, eldy by default
	}

	print '<!doctype html>'."\n";

	print '<html lang="'.substr($langs->defaultlang, 0, 2).'">'."\n";

	//print '<html xmlns="http://www.w3.org/1999/xhtml" xml:lang="fr">'."\n";
	if (empty($disablehead)) {
		if (!is_object($hookmanager)) {
			include_once DOL_DOCUMENT_ROOT.'/core/class/hookmanager.class.php';
			$hookmanager = new HookManager($db);
		}
		$hookmanager->initHooks(array("main"));

		$ext = 'layout='.$conf->browser->layout.'&amp;version='.urlencode(DOL_VERSION);

		print "<head>\n";

		if (GETPOST('dol_basehref', 'alpha')) {
			print '<base href="'.dol_escape_htmltag(GETPOST('dol_basehref', 'alpha')).'">'."\n";
		}

		// Displays meta
		print '<meta charset="utf-8">'."\n";
		print '<meta name="robots" content="'.($disablenoindex ? 'index' : 'noindex').($disablenofollow ? ',follow' : ',nofollow').'">'."\n"; // Do not index
		print '<meta name="viewport" content="width=device-width, initial-scale=1.0">'."\n"; // Scale for mobile device
		print '<meta name="author" content="Dolibarr Development Team">'."\n";
		print '<meta name="anti-csrf-newtoken" content="'.newToken().'">'."\n";
		print '<meta name="anti-csrf-currenttoken" content="'.currentToken().'">'."\n";
		if (getDolGlobalInt('MAIN_FEATURES_LEVEL')) {
			print '<meta name="MAIN_FEATURES_LEVEL" content="'.getDolGlobalInt('MAIN_FEATURES_LEVEL').'">'."\n";
		}
		// Favicon
		$favicon = DOL_URL_ROOT.'/theme/dolibarr_256x256_color.png';
		if (!empty($mysoc->logo_squarred_mini)) {
			$favicon = DOL_URL_ROOT.'/viewimage.php?cache=1&modulepart=mycompany&file='.urlencode('logos/thumbs/'.$mysoc->logo_squarred_mini);
		}
		if (getDolGlobalString('MAIN_FAVICON_URL')) {
			$favicon = getDolGlobalString('MAIN_FAVICON_URL');
		}
		if (empty($conf->dol_use_jmobile)) {
			print '<link rel="shortcut icon" type="image/x-icon" href="'.$favicon.'"/>'."\n"; // Not required into an Android webview
		}

		//if (empty($conf->global->MAIN_OPTIMIZEFORTEXTBROWSER)) print '<link rel="top" title="'.$langs->trans("Home").'" href="'.(DOL_URL_ROOT?DOL_URL_ROOT:'/').'">'."\n";
		//if (empty($conf->global->MAIN_OPTIMIZEFORTEXTBROWSER)) print '<link rel="copyright" title="GNU General Public License" href="https://www.gnu.org/copyleft/gpl.html#SEC1">'."\n";
		//if (empty($conf->global->MAIN_OPTIMIZEFORTEXTBROWSER)) print '<link rel="author" title="Dolibarr Development Team" href="https://www.dolibarr.org">'."\n";

		// Mobile appli like icon
		$manifest = DOL_URL_ROOT.'/theme/'.$conf->theme.'/manifest.json.php';
		if (!empty($manifest)) {
			print '<link rel="manifest" href="'.$manifest.'" />'."\n";
		}

		if (!empty($conf->global->THEME_ELDY_TOPMENU_BACK1)) {
			// TODO: use auto theme color switch
			print '<meta name="theme-color" content="rgb('.$conf->global->THEME_ELDY_TOPMENU_BACK1.')">'."\n";
		}

		// Auto refresh page
		if (GETPOST('autorefresh', 'int') > 0) {
			print '<meta http-equiv="refresh" content="'.GETPOST('autorefresh', 'int').'">';
		}

		// Displays title
		$appli = constant('DOL_APPLICATION_TITLE');
		if (!empty($conf->global->MAIN_APPLICATION_TITLE)) {
			$appli = $conf->global->MAIN_APPLICATION_TITLE;
		}

		print '<title>';
		$titletoshow = '';
		if ($title && !empty($conf->global->MAIN_HTML_TITLE) && preg_match('/noapp/', $conf->global->MAIN_HTML_TITLE)) {
			$titletoshow = dol_htmlentities($title);
		} elseif ($title) {
			$titletoshow = dol_htmlentities($appli.' - '.$title);
		} else {
			$titletoshow = dol_htmlentities($appli);
		}

		$parameters = array('title'=>$titletoshow);
		$result = $hookmanager->executeHooks('setHtmlTitle', $parameters); // Note that $action and $object may have been modified by some hooks
		if ($result > 0) {
			$titletoshow = $hookmanager->resPrint; // Replace Title to show
		} else {
			$titletoshow .= $hookmanager->resPrint; // Concat to Title to show
		}

		print $titletoshow;
		print '</title>';

		print "\n";

		if (GETPOST('version', 'int')) {
			$ext = 'version='.GETPOST('version', 'int'); // usefull to force no cache on css/js
		}
		// Refresh value of MAIN_IHM_PARAMS_REV before forging the parameter line.
		if (GETPOST('dol_resetcache')) {
			dolibarr_set_const($db, "MAIN_IHM_PARAMS_REV", ((int) $conf->global->MAIN_IHM_PARAMS_REV) + 1, 'chaine', 0, '', $conf->entity);
		}

		$themeparam = '?lang='.$langs->defaultlang.'&amp;theme='.$conf->theme.(GETPOST('optioncss', 'aZ09') ? '&amp;optioncss='.GETPOST('optioncss', 'aZ09', 1) : '').(empty($user->id) ? '' : ('&amp;userid='.$user->id)).'&amp;entity='.$conf->entity;

		$themeparam .= ($ext ? '&amp;'.$ext : '').'&amp;revision='.getDolGlobalInt("MAIN_IHM_PARAMS_REV");
		if (GETPOSTISSET('dol_hide_topmenu')) {
			$themeparam .= '&amp;dol_hide_topmenu='.GETPOST('dol_hide_topmenu', 'int');
		}
		if (GETPOSTISSET('dol_hide_leftmenu')) {
			$themeparam .= '&amp;dol_hide_leftmenu='.GETPOST('dol_hide_leftmenu', 'int');
		}
		if (GETPOSTISSET('dol_optimize_smallscreen')) {
			$themeparam .= '&amp;dol_optimize_smallscreen='.GETPOST('dol_optimize_smallscreen', 'int');
		}
		if (GETPOSTISSET('dol_no_mouse_hover')) {
			$themeparam .= '&amp;dol_no_mouse_hover='.GETPOST('dol_no_mouse_hover', 'int');
		}
		if (GETPOSTISSET('dol_use_jmobile')) {
			$themeparam .= '&amp;dol_use_jmobile='.GETPOST('dol_use_jmobile', 'int'); $conf->dol_use_jmobile = GETPOST('dol_use_jmobile', 'int');
		}
		if (GETPOSTISSET('THEME_DARKMODEENABLED')) {
			$themeparam .= '&amp;THEME_DARKMODEENABLED='.GETPOST('THEME_DARKMODEENABLED', 'int');
		}
		if (GETPOSTISSET('THEME_SATURATE_RATIO')) {
			$themeparam .= '&amp;THEME_SATURATE_RATIO='.GETPOST('THEME_SATURATE_RATIO', 'int');
		}

		if (!empty($conf->global->MAIN_ENABLE_FONT_ROBOTO)) {
			print '<link rel="preconnect" href="https://fonts.gstatic.com">'."\n";
			print '<link href="https://fonts.googleapis.com/css2?family=Roboto:wght@200;300;400;500;600&display=swap" rel="stylesheet">'."\n";
		}

		if (!defined('DISABLE_JQUERY') && !$disablejs && $conf->use_javascript_ajax) {
			print '<!-- Includes CSS for JQuery (Ajax library) -->'."\n";
			$jquerytheme = 'base';
			if (!empty($conf->global->MAIN_USE_JQUERY_THEME)) {
				$jquerytheme = $conf->global->MAIN_USE_JQUERY_THEME;
			}
			if (constant('JS_JQUERY_UI')) {
				print '<link rel="stylesheet" type="text/css" href="'.JS_JQUERY_UI.'css/'.$jquerytheme.'/jquery-ui.min.css'.($ext ? '?'.$ext : '').'">'."\n"; // Forced JQuery
			} else {
				print '<link rel="stylesheet" type="text/css" href="'.DOL_URL_ROOT.'/includes/jquery/css/'.$jquerytheme.'/jquery-ui.css'.($ext ? '?'.$ext : '').'">'."\n"; // JQuery
			}
			if (!defined('DISABLE_JQUERY_JNOTIFY')) {
				print '<link rel="stylesheet" type="text/css" href="'.DOL_URL_ROOT.'/includes/jquery/plugins/jnotify/jquery.jnotify-alt.min.css'.($ext ? '?'.$ext : '').'">'."\n"; // JNotify
			}
			if (!defined('DISABLE_SELECT2') && (!empty($conf->global->MAIN_USE_JQUERY_MULTISELECT) || defined('REQUIRE_JQUERY_MULTISELECT'))) {     // jQuery plugin "mutiselect", "multiple-select", "select2"...
				$tmpplugin = empty($conf->global->MAIN_USE_JQUERY_MULTISELECT) ?constant('REQUIRE_JQUERY_MULTISELECT') : $conf->global->MAIN_USE_JQUERY_MULTISELECT;
				print '<link rel="stylesheet" type="text/css" href="'.DOL_URL_ROOT.'/includes/jquery/plugins/'.$tmpplugin.'/dist/css/'.$tmpplugin.'.css'.($ext ? '?'.$ext : '').'">'."\n";
			}
		}

		if (!defined('DISABLE_FONT_AWSOME')) {
			print '<!-- Includes CSS for font awesome -->'."\n";
			print '<link rel="stylesheet" type="text/css" href="'.DOL_URL_ROOT.'/theme/common/fontawesome-5/css/all.min.css'.($ext ? '?'.$ext : '').'">'."\n";
			print '<link rel="stylesheet" type="text/css" href="'.DOL_URL_ROOT.'/theme/common/fontawesome-5/css/v4-shims.min.css'.($ext ? '?'.$ext : '').'">'."\n";
		}

		print '<!-- Includes CSS for Dolibarr theme -->'."\n";
		// Output style sheets (optioncss='print' or ''). Note: $conf->css looks like '/theme/eldy/style.css.php'
		$themepath = dol_buildpath($conf->css, 1);
		$themesubdir = '';
		if (!empty($conf->modules_parts['theme'])) {	// This slow down
			foreach ($conf->modules_parts['theme'] as $reldir) {
				if (file_exists(dol_buildpath($reldir.$conf->css, 0))) {
					$themepath = dol_buildpath($reldir.$conf->css, 1);
					$themesubdir = $reldir;
					break;
				}
			}
		}

		//print 'themepath='.$themepath.' themeparam='.$themeparam;exit;
		print '<link rel="stylesheet" type="text/css" href="'.$themepath.$themeparam.'">'."\n";
		if (!empty($conf->global->MAIN_FIX_FLASH_ON_CHROME)) {
			print '<!-- Includes CSS that does not exists as a workaround of flash bug of chrome -->'."\n".'<link rel="stylesheet" type="text/css" href="filethatdoesnotexiststosolvechromeflashbug">'."\n";
		}

		// CSS forced by modules (relative url starting with /)
		if (!empty($conf->modules_parts['css'])) {
			$arraycss = (array) $conf->modules_parts['css'];
			foreach ($arraycss as $modcss => $filescss) {
				$filescss = (array) $filescss; // To be sure filecss is an array
				foreach ($filescss as $cssfile) {
					if (empty($cssfile)) {
						dol_syslog("Warning: module ".$modcss." declared a css path file into its descriptor that is empty.", LOG_WARNING);
					}
					// cssfile is a relative path
					$urlforcss = dol_buildpath($cssfile, 1);
					if ($urlforcss && $urlforcss != '/') {
						print '<!-- Includes CSS added by module '.$modcss.' -->'."\n".'<link rel="stylesheet" type="text/css" href="'.$urlforcss;
						// We add params only if page is not static, because some web server setup does not return content type text/css if url has parameters, so browser cache is not used.
						if (!preg_match('/\.css$/i', $cssfile)) {
							print $themeparam;
						}
						print '">'."\n";
					} else {
						dol_syslog("Warning: module ".$modcss." declared a css path file for a file we can't find.", LOG_WARNING);
					}
				}
			}
		}
		// CSS forced by page in top_htmlhead call (relative url starting with /)
		if (is_array($arrayofcss)) {
			foreach ($arrayofcss as $cssfile) {
				if (preg_match('/^(http|\/\/)/i', $cssfile)) {
					$urltofile = $cssfile;
				} else {
					$urltofile = dol_buildpath($cssfile, 1);
				}
				print '<!-- Includes CSS added by page -->'."\n".'<link rel="stylesheet" type="text/css" title="default" href="'.$urltofile;
				// We add params only if page is not static, because some web server setup does not return content type text/css if url has parameters and browser cache is not used.
				if (!preg_match('/\.css$/i', $cssfile)) {
					print $themeparam;
				}
				print '">'."\n";
			}
		}

		// Custom CSS
		if (getDolGlobalString('MAIN_IHM_CUSTOM_CSS')) {
			// If a custom CSS was set, we add link to the custom css php file
			print '<link rel="stylesheet" type="text/css" href="'.DOL_URL_ROOT.'/theme/custom.css.php'.($ext ? '?'.$ext : '').'&amp;revision='.getDolGlobalInt("MAIN_IHM_PARAMS_REV").'">'."\n";
		}

		// Output standard javascript links
		if (!defined('DISABLE_JQUERY') && !$disablejs && !empty($conf->use_javascript_ajax)) {
			// JQuery. Must be before other includes
			print '<!-- Includes JS for JQuery -->'."\n";
			if (defined('JS_JQUERY') && constant('JS_JQUERY')) {
				print '<script nonce="'.getNonce().'" src="'.JS_JQUERY.'jquery.min.js'.($ext ? '?'.$ext : '').'"></script>'."\n";
			} else {
				print '<script nonce="'.getNonce().'" src="'.DOL_URL_ROOT.'/includes/jquery/js/jquery.min.js'.($ext ? '?'.$ext : '').'"></script>'."\n";
			}
			if (defined('JS_JQUERY_UI') && constant('JS_JQUERY_UI')) {
				print '<script nonce="'.getNonce().'" src="'.JS_JQUERY_UI.'jquery-ui.min.js'.($ext ? '?'.$ext : '').'"></script>'."\n";
			} else {
				print '<script nonce="'.getNonce().'" src="'.DOL_URL_ROOT.'/includes/jquery/js/jquery-ui.min.js'.($ext ? '?'.$ext : '').'"></script>'."\n";
			}
			// jQuery jnotify
			if (empty($conf->global->MAIN_DISABLE_JQUERY_JNOTIFY) && !defined('DISABLE_JQUERY_JNOTIFY')) {
				print '<script nonce="'.getNonce().'" src="'.DOL_URL_ROOT.'/includes/jquery/plugins/jnotify/jquery.jnotify.min.js'.($ext ? '?'.$ext : '').'"></script>'."\n";
			}
			// Table drag and drop lines
			if (empty($disableforlogin) && !defined('DISABLE_JQUERY_TABLEDND')) {
				print '<script nonce="'.getNonce().'" src="'.DOL_URL_ROOT.'/includes/jquery/plugins/tablednd/jquery.tablednd.min.js'.($ext ? '?'.$ext : '').'"></script>'."\n";
			}
			// Chart
			if (empty($disableforlogin) && (empty($conf->global->MAIN_JS_GRAPH) || $conf->global->MAIN_JS_GRAPH == 'chart') && !defined('DISABLE_JS_GRAPH')) {
				print '<script nonce="'.getNonce().'" src="'.DOL_URL_ROOT.'/includes/nnnick/chartjs/dist/chart.min.js'.($ext ? '?'.$ext : '').'"></script>'."\n";
			}

			// jQuery jeditable for Edit In Place features
			if (!empty($conf->global->MAIN_USE_JQUERY_JEDITABLE) && !defined('DISABLE_JQUERY_JEDITABLE')) {
				print '<!-- JS to manage editInPlace feature -->'."\n";
				print '<script nonce="'.getNonce().'" src="'.DOL_URL_ROOT.'/includes/jquery/plugins/jeditable/jquery.jeditable.js'.($ext ? '?'.$ext : '').'"></script>'."\n";
				print '<script nonce="'.getNonce().'" src="'.DOL_URL_ROOT.'/includes/jquery/plugins/jeditable/jquery.jeditable.ui-datepicker.js'.($ext ? '?'.$ext : '').'"></script>'."\n";
				print '<script nonce="'.getNonce().'" src="'.DOL_URL_ROOT.'/includes/jquery/plugins/jeditable/jquery.jeditable.ui-autocomplete.js'.($ext ? '?'.$ext : '').'"></script>'."\n";
				print '<script>'."\n";
				print 'var urlSaveInPlace = \''.DOL_URL_ROOT.'/core/ajax/saveinplace.php\';'."\n";
				print 'var urlLoadInPlace = \''.DOL_URL_ROOT.'/core/ajax/loadinplace.php\';'."\n";
				print 'var tooltipInPlace = \''.$langs->transnoentities('ClickToEdit').'\';'."\n"; // Added in title attribute of span
				print 'var placeholderInPlace = \'&nbsp;\';'."\n"; // If we put another string than $langs->trans("ClickToEdit") here, nothing is shown. If we put empty string, there is error, Why ?
				print 'var cancelInPlace = \''.$langs->trans("Cancel").'\';'."\n";
				print 'var submitInPlace = \''.$langs->trans('Ok').'\';'."\n";
				print 'var indicatorInPlace = \'<img src="'.DOL_URL_ROOT."/theme/".$conf->theme."/img/working.gif".'">\';'."\n";
				print 'var withInPlace = 300;'; // width in pixel for default string edit
				print '</script>'."\n";
				print '<script nonce="'.getNonce().'" src="'.DOL_URL_ROOT.'/core/js/editinplace.js'.($ext ? '?'.$ext : '').'"></script>'."\n";
				print '<script nonce="'.getNonce().'" src="'.DOL_URL_ROOT.'/includes/jquery/plugins/jeditable/jquery.jeditable.ckeditor.js'.($ext ? '?'.$ext : '').'"></script>'."\n";
			}
			// jQuery Timepicker
			if (!empty($conf->global->MAIN_USE_JQUERY_TIMEPICKER) || defined('REQUIRE_JQUERY_TIMEPICKER')) {
				print '<script nonce="'.getNonce().'" src="'.DOL_URL_ROOT.'/includes/jquery/plugins/timepicker/jquery-ui-timepicker-addon.js'.($ext ? '?'.$ext : '').'"></script>'."\n";
				print '<script nonce="'.getNonce().'" src="'.DOL_URL_ROOT.'/core/js/timepicker.js.php?lang='.$langs->defaultlang.($ext ? '&amp;'.$ext : '').'"></script>'."\n";
			}
			if (!defined('DISABLE_SELECT2') && (!empty($conf->global->MAIN_USE_JQUERY_MULTISELECT) || defined('REQUIRE_JQUERY_MULTISELECT'))) {
				// jQuery plugin "mutiselect", "multiple-select", "select2", ...
				$tmpplugin = empty($conf->global->MAIN_USE_JQUERY_MULTISELECT) ?constant('REQUIRE_JQUERY_MULTISELECT') : $conf->global->MAIN_USE_JQUERY_MULTISELECT;
				print '<script nonce="'.getNonce().'" src="'.DOL_URL_ROOT.'/includes/jquery/plugins/'.$tmpplugin.'/dist/js/'.$tmpplugin.'.full.min.js'.($ext ? '?'.$ext : '').'"></script>'."\n"; // We include full because we need the support of containerCssClass
			}
			if (!defined('DISABLE_MULTISELECT')) {     // jQuery plugin "mutiselect" to select with checkboxes. Can be removed once we have an enhanced search tool
				print '<script nonce="'.getNonce().'" src="'.DOL_URL_ROOT.'/includes/jquery/plugins/multiselect/jquery.multi-select.js'.($ext ? '?'.$ext : '').'"></script>'."\n";
			}
		}

		if (!$disablejs && !empty($conf->use_javascript_ajax)) {
			// CKEditor
			if (empty($disableforlogin) && (isModEnabled('fckeditor') && (empty($conf->global->FCKEDITOR_EDITORNAME) || $conf->global->FCKEDITOR_EDITORNAME == 'ckeditor') && !defined('DISABLE_CKEDITOR')) || defined('FORCE_CKEDITOR')) {
				print '<!-- Includes JS for CKEditor -->'."\n";
				$pathckeditor = DOL_URL_ROOT.'/includes/ckeditor/ckeditor/';
				$jsckeditor = 'ckeditor.js';
				if (constant('JS_CKEDITOR')) {
					// To use external ckeditor 4 js lib
					$pathckeditor = constant('JS_CKEDITOR');
				}
				print '<script nonce="'.getNonce().'">';
				print '/* enable ckeditor by main.inc.php */';
				print 'var CKEDITOR_BASEPATH = \''.dol_escape_js($pathckeditor).'\';'."\n";
				print 'var ckeditorConfig = \''.dol_escape_js(dol_buildpath($themesubdir.'/theme/'.$conf->theme.'/ckeditor/config.js'.($ext ? '?'.$ext : ''), 1)).'\';'."\n"; // $themesubdir='' in standard usage
				print 'var ckeditorFilebrowserBrowseUrl = \''.DOL_URL_ROOT.'/core/filemanagerdol/browser/default/browser.php?Connector='.DOL_URL_ROOT.'/core/filemanagerdol/connectors/php/connector.php\';'."\n";
				print 'var ckeditorFilebrowserImageBrowseUrl = \''.DOL_URL_ROOT.'/core/filemanagerdol/browser/default/browser.php?Type=Image&Connector='.DOL_URL_ROOT.'/core/filemanagerdol/connectors/php/connector.php\';'."\n";
				print '</script>'."\n";
				print '<script src="'.$pathckeditor.$jsckeditor.($ext ? '?'.$ext : '').'"></script>'."\n";
				print '<script>';
				if (GETPOST('mode', 'aZ09') == 'Full_inline') {
					print 'CKEDITOR.disableAutoInline = false;'."\n";
				} else {
					print 'CKEDITOR.disableAutoInline = true;'."\n";
				}
				print '</script>'."\n";
			}

			// Browser notifications (if NOREQUIREMENU is on, it is mostly a page for popup, so we do not enable notif too. We hide also for public pages).
			if (!defined('NOBROWSERNOTIF') && !defined('NOREQUIREMENU') && !defined('NOLOGIN')) {
				$enablebrowsernotif = false;
				if (isModEnabled('agenda') && !empty($conf->global->AGENDA_REMINDER_BROWSER)) {
					$enablebrowsernotif = true;
				}
				if ($conf->browser->layout == 'phone') {
					$enablebrowsernotif = false;
				}
				if ($enablebrowsernotif) {
					print '<!-- Includes JS of Dolibarr (browser layout = '.$conf->browser->layout.')-->'."\n";
					print '<script nonce="'.getNonce().'" src="'.DOL_URL_ROOT.'/core/js/lib_notification.js.php'.($ext ? '?'.$ext : '').'"></script>'."\n";
				}
			}

			// Global js function
			print '<!-- Includes JS of Dolibarr -->'."\n";
			print '<script nonce="'.getNonce().'" src="'.DOL_URL_ROOT.'/core/js/lib_head.js.php?lang='.$langs->defaultlang.($ext ? '&amp;'.$ext : '').'"></script>'."\n";

			// JS forced by modules (relative url starting with /)
			if (!empty($conf->modules_parts['js'])) {		// $conf->modules_parts['js'] is array('module'=>array('file1','file2'))
				$arrayjs = (array) $conf->modules_parts['js'];
				foreach ($arrayjs as $modjs => $filesjs) {
					$filesjs = (array) $filesjs; // To be sure filejs is an array
					foreach ($filesjs as $jsfile) {
						// jsfile is a relative path
						$urlforjs = dol_buildpath($jsfile, 1);
						if ($urlforjs && $urlforjs != '/') {
							print '<!-- Include JS added by module '.$modjs.'-->'."\n";
							print '<script nonce="'.getNonce().'" src="'.$urlforjs.((strpos($jsfile, '?') === false) ? '?' : '&amp;').'lang='.$langs->defaultlang.'"></script>'."\n";
						} else {
							dol_syslog("Warning: module ".$modjs." declared a js path file for a file we can't find.", LOG_WARNING);
						}
					}
				}
			}
			// JS forced by page in top_htmlhead (relative url starting with /)
			if (is_array($arrayofjs)) {
				print '<!-- Includes JS added by page -->'."\n";
				foreach ($arrayofjs as $jsfile) {
					if (preg_match('/^(http|\/\/)/i', $jsfile)) {
						print '<script nonce="'.getNonce().'" src="'.$jsfile.((strpos($jsfile, '?') === false) ? '?' : '&amp;').'lang='.$langs->defaultlang.'"></script>'."\n";
					} else {
						print '<script nonce="'.getNonce().'" src="'.dol_buildpath($jsfile, 1).((strpos($jsfile, '?') === false) ? '?' : '&amp;').'lang='.$langs->defaultlang.'"></script>'."\n";
					}
				}
			}
		}

		//If you want to load custom javascript file from your selected theme directory
		if (!empty($conf->global->ALLOW_THEME_JS)) {
			$theme_js = dol_buildpath('/theme/'.$conf->theme.'/'.$conf->theme.'.js', 0);
			if (file_exists($theme_js)) {
				print '<script nonce="'.getNonce().'" src="'.DOL_URL_ROOT.'/theme/'.$conf->theme.'/'.$conf->theme.'.js'.($ext ? '?'.$ext : '').'"></script>'."\n";
			}
		}

		if (!empty($head)) {
			print $head."\n";
		}
		if (!empty($conf->global->MAIN_HTML_HEADER)) {
			print $conf->global->MAIN_HTML_HEADER."\n";
		}

		$parameters = array();
		$result = $hookmanager->executeHooks('addHtmlHeader', $parameters); // Note that $action and $object may have been modified by some hooks
		print $hookmanager->resPrint; // Replace Title to show

		print "</head>\n\n";
	}

	$conf->headerdone = 1; // To tell header was output
}


			/**
			 *  Show an HTML header + a BODY + The top menu bar
			 *
			 *  @param      string	$head    			Lines in the HEAD
			 *  @param      string	$title   			Title of web page
			 *  @param      string	$target  			Target to use in menu links (Example: '' or '_top')
			 *	@param		int		$disablejs			Do not output links to js (Ex: qd fonction utilisee par sous formulaire Ajax)
			 *	@param		int		$disablehead		Do not output head section
			 *	@param		array	$arrayofjs			Array of js files to add in header
			 *	@param		array	$arrayofcss			Array of css files to add in header
			 *  @param		string	$morequerystring	Query string to add to the link "print" to get same parameters (use only if autodetect fails)
			 *  @param      string	$helppagename    	Name of wiki page for help ('' by default).
			 * 				     		                Syntax is: For a wiki page: EN:EnglishPage|FR:FrenchPage|ES:SpanishPage|DE:GermanPage
			 * 						                    For other external page: http://server/url
			 *  @return		void
			 */
function top_menu($head, $title = '', $target = '', $disablejs = 0, $disablehead = 0, $arrayofjs = '', $arrayofcss = '', $morequerystring = '', $helppagename = '')
{
	global $user, $conf, $langs, $db;
	global $dolibarr_main_authentication, $dolibarr_main_demo;
	global $hookmanager, $menumanager;

	$searchform = '';

	// Instantiate hooks for external modules
	$hookmanager->initHooks(array('toprightmenu'));

	$toprightmenu = '';

	// For backward compatibility with old modules
	if (empty($conf->headerdone)) {
		$disablenofollow = 0;
		top_htmlhead($head, $title, $disablejs, $disablehead, $arrayofjs, $arrayofcss, 0, $disablenofollow);
		print '<body id="mainbody">';
	}

	/*
	 * Top menu
	 */
	if ((empty($conf->dol_hide_topmenu) || GETPOST('dol_invisible_topmenu', 'int')) && (!defined('NOREQUIREMENU') || !constant('NOREQUIREMENU'))) {
		if (!isset($form) || !is_object($form)) {
			include_once DOL_DOCUMENT_ROOT.'/core/class/html.form.class.php';
			$form = new Form($db);
		}

		print "\n".'<!-- Start top horizontal -->'."\n";

		print '<header id="id-top" class="side-nav-vert'.(GETPOST('dol_invisible_topmenu', 'int') ? ' hidden' : '').'">'; // dol_invisible_topmenu differs from dol_hide_topmenu: dol_invisible_topmenu means we output menu but we make it invisible.

		// Show menu entries
		print '<div id="tmenu_tooltip'.(empty($conf->global->MAIN_MENU_INVERT) ? '' : 'invert').'" class="tmenu">'."\n";
		$menumanager->atarget = $target;
		$menumanager->showmenu('top', array('searchform'=>$searchform)); // This contains a \n
		print "</div>\n";

		// Define link to login card
		$appli = constant('DOL_APPLICATION_TITLE');
		if (!empty($conf->global->MAIN_APPLICATION_TITLE)) {
			$appli = $conf->global->MAIN_APPLICATION_TITLE;
			if (preg_match('/\d\.\d/', $appli)) {
				if (!preg_match('/'.preg_quote(DOL_VERSION).'/', $appli)) {
					$appli .= " (".DOL_VERSION.")"; // If new title contains a version that is different than core
				}
			} else {
				$appli .= " ".DOL_VERSION;
			}
		} else {
			$appli .= " ".DOL_VERSION;
		}

		if (getDolGlobalInt('MAIN_FEATURES_LEVEL')) {
			$appli .= "<br>".$langs->trans("LevelOfFeature").': '.getDolGlobalInt('MAIN_FEATURES_LEVEL');
		}

		$logouttext = '';
		$logouthtmltext = '';
		if (empty($conf->global->MAIN_OPTIMIZEFORTEXTBROWSER)) {
			//$logouthtmltext=$appli.'<br>';
			if ($_SESSION["dol_authmode"] != 'forceuser' && $_SESSION["dol_authmode"] != 'http') {
				$logouthtmltext .= $langs->trans("Logout").'<br>';

				$stringforfirstkey = $langs->trans("KeyboardShortcut");
				if ($conf->browser->name == 'chrome') {
					$stringforfirstkey .= ' ALT +';
				} elseif ($conf->browser->name == 'firefox') {
					$stringforfirstkey .= ' ALT + SHIFT +';
				} else {
					$stringforfirstkey .= ' CTL +';
				}

				$logouttext .= '<a accesskey="l" href="'.DOL_URL_ROOT.'/user/logout.php?token='.newToken().'">';
				$logouttext .= img_picto($langs->trans('Logout').' ('.$stringforfirstkey.' l)', 'sign-out', '', false, 0, 0, '', 'atoplogin valignmiddle');
				$logouttext .= '</a>';
			} else {
				$logouthtmltext .= $langs->trans("NoLogoutProcessWithAuthMode", $_SESSION["dol_authmode"]);
				$logouttext .= img_picto($langs->trans('Logout').' ('.$stringforfirstkey.' l)', 'sign-out', '', false, 0, 0, '', 'atoplogin valignmiddle opacitymedium');
			}
		}

		print '<div class="login_block usedropdown">'."\n";

		$toprightmenu .= '<div class="login_block_other">';

		// Execute hook printTopRightMenu (hooks should output string like '<div class="login"><a href="">mylink</a></div>')
		$parameters = array();
		$result = $hookmanager->executeHooks('printTopRightMenu', $parameters); // Note that $action and $object may have been modified by some hooks
		if (is_numeric($result)) {
			if ($result == 0) {
				$toprightmenu .= $hookmanager->resPrint; // add
			} else {
				$toprightmenu = $hookmanager->resPrint; // replace
			}
		} else {
			$toprightmenu .= $result; // For backward compatibility
		}

		// Link to module builder
		if (isModEnabled('modulebuilder')) {
			$text = '<a href="'.DOL_URL_ROOT.'/modulebuilder/index.php?mainmenu=home&leftmenu=admintools" target="modulebuilder">';
			//$text.= img_picto(":".$langs->trans("ModuleBuilder"), 'printer_top.png', 'class="printer"');
			$text .= '<span class="fa fa-bug atoplogin valignmiddle"></span>';
			$text .= '</a>';
			$toprightmenu .= $form->textwithtooltip('', $langs->trans("ModuleBuilder"), 2, 1, $text, 'login_block_elem', 2);
		}

		// Link to print main content area
		if (empty($conf->global->MAIN_PRINT_DISABLELINK) && empty($conf->global->MAIN_OPTIMIZEFORTEXTBROWSER)) {
			$qs = dol_escape_htmltag($_SERVER["QUERY_STRING"]);

			if (isset($_POST) && is_array($_POST)) {
				foreach ($_POST as $key => $value) {
					if ($key !== 'action' && $key !== 'password' && !is_array($value)) {
						$qs .= '&'.$key.'='.urlencode($value);
					}
				}
			}
			$qs .= (($qs && $morequerystring) ? '&' : '').$morequerystring;
			$text = '<a href="'.dol_escape_htmltag($_SERVER["PHP_SELF"]).'?'.$qs.($qs ? '&' : '').'optioncss=print" target="_blank" rel="noopener noreferrer">';
			//$text.= img_picto(":".$langs->trans("PrintContentArea"), 'printer_top.png', 'class="printer"');
			$text .= '<span class="fa fa-print atoplogin valignmiddle"></span>';
			$text .= '</a>';
			$toprightmenu .= $form->textwithtooltip('', $langs->trans("PrintContentArea"), 2, 1, $text, 'login_block_elem', 2);
		}

		// Link to Dolibarr wiki pages
		if (empty($conf->global->MAIN_HELP_DISABLELINK) && empty($conf->global->MAIN_OPTIMIZEFORTEXTBROWSER)) {
			$langs->load("help");

			$helpbaseurl = '';
			$helppage = '';
			$mode = '';
			$helppresent = '';

			if (empty($helppagename)) {
				$helppagename = 'EN:User_documentation|FR:Documentation_utilisateur|ES:Documentación_usuarios|DE:Benutzerdokumentation';
			} else {
				$helppresent = 'helppresent';
			}

			// Get helpbaseurl, helppage and mode from helppagename and langs
			$arrayres = getHelpParamFor($helppagename, $langs);
			$helpbaseurl = $arrayres['helpbaseurl'];
			$helppage = $arrayres['helppage'];
			$mode = $arrayres['mode'];

			// Link to help pages
			if ($helpbaseurl && $helppage) {
				$text = '';
				$title = $langs->trans($mode == 'wiki' ? 'GoToWikiHelpPage' : 'GoToHelpPage').', ';
				if ($mode == 'wiki') {
					$title .= '<br>'.img_picto('', 'globe', 'class="pictofixedwidth"').$langs->trans("PageWiki").' '.dol_escape_htmltag('"'.strtr($helppage, '_', ' ').'"');
					if ($helppresent) {
						$title .= ' <span class="opacitymedium">('.$langs->trans("DedicatedPageAvailable").')</span>';
					} else {
						$title .= ' <span class="opacitymedium">('.$langs->trans("HomePage").')</span>';
					}
				}
				$text .= '<a class="help" target="_blank" rel="noopener noreferrer" href="';
				if ($mode == 'wiki') {
					$text .= sprintf($helpbaseurl, urlencode(html_entity_decode($helppage)));
				} else {
					$text .= sprintf($helpbaseurl, $helppage);
				}
				$text .= '">';
				$text .= '<span class="fa fa-question-circle atoplogin valignmiddle'.($helppresent ? ' '.$helppresent : '').'"></span>';
				$text .= '<span class="fa fa-long-arrow-alt-up helppresentcircle'.($helppresent ? '' : ' unvisible').'"></span>';
				$text .= '</a>';
				$toprightmenu .= $form->textwithtooltip('', $title, 2, 1, $text, 'login_block_elem', 2);
			}

			// Version
			if (!empty($conf->global->MAIN_SHOWDATABASENAMEINHELPPAGESLINK)) {
				$langs->load('admin');
				$appli .= '<br>'.$langs->trans("Database").': '.$db->database_name;
			}
		}

		if (empty($conf->global->MAIN_OPTIMIZEFORTEXTBROWSER)) {
			$text = '<span class="aversion"><span class="hideonsmartphone small">'.DOL_VERSION.'</span></span>';
			$toprightmenu .= $form->textwithtooltip('', $appli, 2, 1, $text, 'login_block_elem', 2);
		}

		// Logout link
		$toprightmenu .= $form->textwithtooltip('', $logouthtmltext, 2, 1, $logouttext, 'login_block_elem logout-btn', 2);

		$toprightmenu .= '</div>'; // end div class="login_block_other"


		// Add login user link
		$toprightmenu .= '<div class="login_block_user">';

		// Login name with photo and tooltip
		$mode = -1;
		$toprightmenu .= '<div class="inline-block nowrap"><div class="inline-block login_block_elem login_block_elem_name" style="padding: 0px;">';

		if (!empty($conf->global->MAIN_USE_TOP_MENU_SEARCH_DROPDOWN)) {
			// Add search dropdown
			$toprightmenu .= top_menu_search();
		}

		if (!empty($conf->global->MAIN_USE_TOP_MENU_QUICKADD_DROPDOWN)) {
			// Add search dropdown
			$toprightmenu .= top_menu_quickadd();
		}

		// Add bookmark dropdown
		$toprightmenu .= top_menu_bookmark();

		// Add user dropdown
		$toprightmenu .= top_menu_user();

		$toprightmenu .= '</div></div>';

		$toprightmenu .= '</div>'."\n";


		print $toprightmenu;

		print "</div>\n"; // end div class="login_block"

		print '</header>';
		//print '<header class="header2">&nbsp;</header>';

		print '<div style="clear: both;"></div>';
		print "<!-- End top horizontal menu -->\n\n";
	}

	if (empty($conf->dol_hide_leftmenu) && empty($conf->dol_use_jmobile)) {
		print '<!-- Begin div id-container --><div id="id-container" class="id-container">';
	}
}


			/**
			 * Build the tooltip on user login
			 *
			 * @param	int			$hideloginname		Hide login name. Show only the image.
			 * @param	string		$urllogout			URL for logout (Will use DOL_URL_ROOT.'/user/logout.php?token=...' if empty)
			 * @return  string                  		HTML content
			 */
function top_menu_user($hideloginname = 0, $urllogout = '')
{
	global $langs, $conf, $db, $hookmanager, $user, $mysoc;
	global $dolibarr_main_authentication, $dolibarr_main_demo;
	global $menumanager;

	$langs->load('companies');

	$userImage = $userDropDownImage = '';
	if (!empty($user->photo)) {
		$userImage          = Form::showphoto('userphoto', $user, 0, 0, 0, 'photouserphoto userphoto', 'small', 0, 1);
		$userDropDownImage  = Form::showphoto('userphoto', $user, 0, 0, 0, 'dropdown-user-image', 'small', 0, 1);
	} else {
		$nophoto = '/public/theme/common/user_anonymous.png';
		if ($user->gender == 'man') {
			$nophoto = '/public/theme/common/user_man.png';
		}
		if ($user->gender == 'woman') {
			$nophoto = '/public/theme/common/user_woman.png';
		}

		$userImage = '<img class="photo photouserphoto userphoto" alt="No photo" src="'.DOL_URL_ROOT.$nophoto.'">';
		$userDropDownImage = '<img class="photo dropdown-user-image" alt="No photo" src="'.DOL_URL_ROOT.$nophoto.'">';
	}

	$dropdownBody = '';
	$dropdownBody .= '<span id="topmenulogincompanyinfo-btn"><i class="fa fa-caret-right"></i> '.$langs->trans("ShowCompanyInfos").'</span>';
	$dropdownBody .= '<div id="topmenulogincompanyinfo" >';

	$dropdownBody .= '<br><b>'.$langs->trans("Company").'</b>: <span>'.dol_escape_htmltag($mysoc->name).'</span>';
	if ($langs->transcountry("ProfId1", $mysoc->country_code) != '-') {
		$dropdownBody .= '<br><b>'.$langs->transcountry("ProfId1", $mysoc->country_code).'</b>: <span>'.dol_print_profids(getDolGlobalString("MAIN_INFO_SIREN"), 1).'</span>';
	}
	if ($langs->transcountry("ProfId2", $mysoc->country_code) != '-') {
		$dropdownBody .= '<br><b>'.$langs->transcountry("ProfId2", $mysoc->country_code).'</b>: <span>'.dol_print_profids(getDolGlobalString("MAIN_INFO_SIRET"), 2).'</span>';
	}
	if ($langs->transcountry("ProfId3", $mysoc->country_code) != '-') {
		$dropdownBody .= '<br><b>'.$langs->transcountry("ProfId3", $mysoc->country_code).'</b>: <span>'.dol_print_profids(getDolGlobalString("MAIN_INFO_APE"), 3).'</span>';
	}
	if ($langs->transcountry("ProfId4", $mysoc->country_code) != '-') {
		$dropdownBody .= '<br><b>'.$langs->transcountry("ProfId4", $mysoc->country_code).'</b>: <span>'.dol_print_profids(getDolGlobalString("MAIN_INFO_RCS"), 4).'</span>';
	}
	if ($langs->transcountry("ProfId5", $mysoc->country_code) != '-') {
		$dropdownBody .= '<br><b>'.$langs->transcountry("ProfId5", $mysoc->country_code).'</b>: <span>'.dol_print_profids(getDolGlobalString("MAIN_INFO_PROFID5"), 5).'</span>';
	}
	if ($langs->transcountry("ProfId6", $mysoc->country_code) != '-') {
		$dropdownBody .= '<br><b>'.$langs->transcountry("ProfId6", $mysoc->country_code).'</b>: <span>'.dol_print_profids(getDolGlobalString("MAIN_INFO_PROFID6"), 6).'</span>';
	}
	$dropdownBody .= '<br><b>'.$langs->trans("VATIntraShort").'</b>: <span>'.dol_print_profids(getDolGlobalString("MAIN_INFO_TVAINTRA"), 'VAT').'</span>';
	$dropdownBody .= '<br><b>'.$langs->trans("Country").'</b>: <span>'.($mysoc->country_code ? $langs->trans("Country".$mysoc->country_code) : '').'</span>';
	if (isModEnabled('multicurrency')) {
		$dropdownBody .= '<br><b>'.$langs->trans("Currency").'</b>: <span>'.$conf->currency.'</span>';
	}
	$dropdownBody .= '</div>';

	$dropdownBody .= '<br>';
	$dropdownBody .= '<span id="topmenuloginmoreinfo-btn"><i class="fa fa-caret-right"></i> '.$langs->trans("ShowMoreInfos").'</span>';
	$dropdownBody .= '<div id="topmenuloginmoreinfo" >';

	// login infos
	if (!empty($user->admin)) {
		$dropdownBody .= '<br><b>'.$langs->trans("Administrator").'</b>: '.yn($user->admin);
	}
	if (!empty($user->socid)) {	// Add thirdparty for external users
		$thirdpartystatic = new Societe($db);
		$thirdpartystatic->fetch($user->socid);
		$companylink = ' '.$thirdpartystatic->getNomUrl(2); // picto only of company
		$company = ' ('.$langs->trans("Company").': '.$thirdpartystatic->name.')';
	}
	$type = ($user->socid ? $langs->trans("External").$company : $langs->trans("Internal"));
	$dropdownBody .= '<br><b>'.$langs->trans("Type").':</b> '.$type;
	$dropdownBody .= '<br><b>'.$langs->trans("Status").'</b>: '.$user->getLibStatut(0);
	$dropdownBody .= '<br>';

	$dropdownBody .= '<br><u>'.$langs->trans("Session").'</u>';
	$dropdownBody .= '<br><b>'.$langs->trans("IPAddress").'</b>: '.dol_escape_htmltag($_SERVER["REMOTE_ADDR"]);
	if (!empty($conf->global->MAIN_MODULE_MULTICOMPANY)) {
		$dropdownBody .= '<br><b>'.$langs->trans("ConnectedOnMultiCompany").':</b> '.$conf->entity.' (user entity '.$user->entity.')';
	}
	$dropdownBody .= '<br><b>'.$langs->trans("AuthenticationMode").':</b> '.$_SESSION["dol_authmode"].(empty($dolibarr_main_demo) ? '' : ' (demo)');
	$dropdownBody .= '<br><b>'.$langs->trans("ConnectedSince").':</b> '.dol_print_date($user->datelastlogin, "dayhour", 'tzuser');
	$dropdownBody .= '<br><b>'.$langs->trans("PreviousConnexion").':</b> '.dol_print_date($user->datepreviouslogin, "dayhour", 'tzuser');
	$dropdownBody .= '<br><b>'.$langs->trans("CurrentTheme").':</b> '.$conf->theme;
	$dropdownBody .= '<br><b>'.$langs->trans("CurrentMenuManager").':</b> '.(isset($menumanager) ? $menumanager->name : 'unknown');
	$langFlag = picto_from_langcode($langs->getDefaultLang());
	$dropdownBody .= '<br><b>'.$langs->trans("CurrentUserLanguage").':</b> '.($langFlag ? $langFlag.' ' : '').$langs->getDefaultLang();

	$tz = (int) $_SESSION['dol_tz'] + (int) $_SESSION['dol_dst'];
	$dropdownBody .= '<br><b>'.$langs->trans("ClientTZ").':</b> '.($tz ? ($tz >= 0 ? '+' : '').$tz : '');
	$dropdownBody .= ' ('.$_SESSION['dol_tz_string'].')';
	//$dropdownBody .= ' &nbsp; &nbsp; &nbsp; '.$langs->trans("DaylingSavingTime").': ';
	//if ($_SESSION['dol_dst'] > 0) $dropdownBody .= yn(1);
	//else $dropdownBody .= yn(0);

	$dropdownBody .= '<br><b>'.$langs->trans("Browser").':</b> '.$conf->browser->name.($conf->browser->version ? ' '.$conf->browser->version : '').' ('.dol_escape_htmltag($_SERVER['HTTP_USER_AGENT']).')';
	$dropdownBody .= '<br><b>'.$langs->trans("Layout").':</b> '.$conf->browser->layout;
	$dropdownBody .= '<br><b>'.$langs->trans("Screen").':</b> '.$_SESSION['dol_screenwidth'].' x '.$_SESSION['dol_screenheight'];
	if ($conf->browser->layout == 'phone') {
		$dropdownBody .= '<br><b>'.$langs->trans("Phone").':</b> '.$langs->trans("Yes");
	}
	if (!empty($_SESSION["disablemodules"])) {
		$dropdownBody .= '<br><b>'.$langs->trans("DisabledModules").':</b> <br>'.join(', ', explode(',', $_SESSION["disablemodules"]));
	}
	$dropdownBody .= '</div>';

	// Execute hook
	$parameters = array('user'=>$user, 'langs' => $langs);
	$result = $hookmanager->executeHooks('printTopRightMenuLoginDropdownBody', $parameters); // Note that $action and $object may have been modified by some hooks
	if (is_numeric($result)) {
		if ($result == 0) {
			$dropdownBody .= $hookmanager->resPrint; // add
		} else {
			$dropdownBody = $hookmanager->resPrint; // replace
		}
	}

	if (empty($urllogout)) {
		$urllogout = DOL_URL_ROOT.'/user/logout.php?token='.newToken();
	}

	// accesskey is for Windows or Linux:  ALT + key for chrome, ALT + SHIFT + KEY for firefox
	// accesskey is for Mac:               CTRL + key for all browsers
	$stringforfirstkey = $langs->trans("KeyboardShortcut");
	if ($conf->browser->name == 'chrome') {
		$stringforfirstkey .= ' ALT +';
	} elseif ($conf->browser->name == 'firefox') {
		$stringforfirstkey .= ' ALT + SHIFT +';
	} else {
		$stringforfirstkey .= ' CTL +';
	}

	// Defined the links for bottom of card
	$profilLink = '<a accesskey="u" href="'.DOL_URL_ROOT.'/user/card.php?id='.$user->id.'" class="button-top-menu-dropdown" title="'.dol_escape_htmltag($langs->trans("YourUserFile").' ('.$stringforfirstkey.' u)').'"><i class="fa fa-user"></i>  '.$langs->trans("Card").'</a>';
	$urltovirtualcard = '/user/virtualcard.php?id='.((int) $user->id);
	$virtuelcardLink = dolButtonToOpenUrlInDialogPopup('publicvirtualcardmenu', $langs->trans("PublicVirtualCardUrl").(is_object($user) ? ' - '.$user->getFullName($langs) : '').' ('.$stringforfirstkey.' v)', img_picto($langs->trans("PublicVirtualCardUrl").' ('.$stringforfirstkey.' v)', 'card', ''), $urltovirtualcard, '', 'button-top-menu-dropdown marginleftonly nohover', "closeTopMenuLoginDropdown()", '', 'v');
	$logoutLink = '<a accesskey="l" href="'.$urllogout.'" class="button-top-menu-dropdown" title="'.dol_escape_htmltag($langs->trans("Logout").' ('.$stringforfirstkey.' l)').'"><i class="fa fa-sign-out-alt padingright"></i><span class="hideonsmartphone">'.$langs->trans("Logout").'</span></a>';

	$profilName = $user->getFullName($langs).' ('.$user->login.')';
	if (!empty($user->admin)) {
		$profilName = '<i class="far fa-star classfortooltip" title="'.$langs->trans("Administrator").'" ></i> '.$profilName;
	}

	// Define version to show
	$appli = constant('DOL_APPLICATION_TITLE');
	if (!empty($conf->global->MAIN_APPLICATION_TITLE)) {
		$appli = $conf->global->MAIN_APPLICATION_TITLE;
		if (preg_match('/\d\.\d/', $appli)) {
			if (!preg_match('/'.preg_quote(DOL_VERSION).'/', $appli)) {
				$appli .= " (".DOL_VERSION.")"; // If new title contains a version that is different than core
			}
		} else {
			$appli .= " ".DOL_VERSION;
		}
	} else {
		$appli .= " ".DOL_VERSION;
	}

	if (empty($conf->global->MAIN_OPTIMIZEFORTEXTBROWSER)) {
		$btnUser = '<!-- div for user link -->
	    <div id="topmenu-login-dropdown" class="userimg atoplogin dropdown user user-menu inline-block">
	        <a href="'.DOL_URL_ROOT.'/user/card.php?id='.$user->id.'" class="dropdown-toggle login-dropdown-a" data-toggle="dropdown">
	            '.$userImage.(empty($user->photo) ? '<span class="hidden-xs maxwidth200 atoploginusername hideonsmartphone paddingleft">'.dol_trunc($user->firstname ? $user->firstname : $user->login, 10).'</span>' : '').'
	        </a>
	        <div class="dropdown-menu">
	            <!-- User image -->
	            <div class="user-header">
	                '.$userDropDownImage.'
	                <p>
	                    '.$profilName.'<br>';
		if ($user->datelastlogin) {
			$title = $langs->trans("ConnectedSince").' : '.dol_print_date($user->datelastlogin, "dayhour", 'tzuser');
			if ($user->datepreviouslogin) {
				$title .= '<br>'.$langs->trans("PreviousConnexion").' : '.dol_print_date($user->datepreviouslogin, "dayhour", 'tzuser');
			}
		}
		$btnUser .= '<small class="classfortooltip" title="'.dol_escape_htmltag($title).'" ><i class="fa fa-user-clock"></i> '.dol_print_date($user->datelastlogin, "dayhour", 'tzuser').'</small><br>';
		if ($user->datepreviouslogin) {
			$btnUser .= '<small class="classfortooltip" title="'.dol_escape_htmltag($title).'" ><i class="fa fa-user-clock opacitymedium"></i> '.dol_print_date($user->datepreviouslogin, "dayhour", 'tzuser').'</small><br>';
		}

		//$btnUser .= '<small class="classfortooltip"><i class="fa fa-cog"></i> '.$langs->trans("Version").' '.$appli.'</small>';
		$btnUser .= '
	                </p>
	            </div>

	            <!-- Menu Body user-->
	            <div class="user-body">'.$dropdownBody.'</div>

	            <!-- Menu Footer-->
	            <div class="user-footer">
	                <div class="pull-left">
	                    '.$profilLink.'
	                </div>
	                <div class="pull-left">
	                    '.$virtuelcardLink.'
	                </div>
	                <div class="pull-right">
	                    '.$logoutLink.'
	                </div>
	                <div class="clearboth"></div>
	            </div>

	        </div>
	    </div>';
	} else {
		$btnUser = '<!-- div for user link -->
	    <div id="topmenu-login-dropdown" class="userimg atoplogin dropdown user user-menu inline-block">
	    	<a href="'.DOL_URL_ROOT.'/user/card.php?id='.$user->id.'">
	    	'.$userImage.'
	    		<span class="hidden-xs maxwidth200 atoploginusername hideonsmartphone">'.dol_trunc($user->firstname ? $user->firstname : $user->login, 10).'</span>
	    		</a>
		</div>';
	}

	if (!defined('JS_JQUERY_DISABLE_DROPDOWN') && !empty($conf->use_javascript_ajax)) {    // This may be set by some pages that use different jquery version to avoid errors
		$btnUser .= '
        <!-- Code to show/hide the user drop-down -->
        <script>
		function closeTopMenuLoginDropdown() {
			//console.log("close login dropdown");	// This is call at each click on page, so we disable the log
			// Hide the menus.
            jQuery("#topmenu-login-dropdown").removeClass("open");
		}
        jQuery(document).ready(function() {
            jQuery(document).on("click", function(event) {
				// console.log("Click somewhere on screen");
                if (!$(event.target).closest("#topmenu-login-dropdown").length) {
					closeTopMenuLoginDropdown();
                }
            });

	        jQuery(".butAction.dropdown-toggle").on("click", function(event) {
				console.log("Click on .butAction.dropdown-toggle");
				var parentholder = jQuery(".butAction.dropdown-toggle").closest(".dropdown");
            	var offset = parentholder.offset();
				var widthdocument = $(document).width();
				var left = offset.left;
				var right = widthdocument - offset.left - parentholder.width();
				var widthpopup = parentholder.children(".dropdown-content").width();
				console.log("left="+left+" right="+right+" width="+widthpopup+" widthdocument="+widthdocument);
				if (widthpopup + right >= widthdocument) {
					right = 10;
				}
	            parentholder.toggleClass("open");
	            parentholder.children(".dropdown-content").css({"right": right+"px", "left": "auto"});
	        });
		';


		if ($conf->theme != 'md') {
			$btnUser .= '
	            jQuery("#topmenu-login-dropdown .dropdown-toggle").on("click", function(event) {
					console.log("Click on #topmenu-login-dropdown .dropdown-toggle");
					event.preventDefault();
	                jQuery("#topmenu-login-dropdown").toggleClass("open");
	            });

	            jQuery("#topmenulogincompanyinfo-btn").on("click", function() {
					console.log("Clik on #topmenulogincompanyinfo-btn");
	                jQuery("#topmenulogincompanyinfo").slideToggle();
	            });

	            jQuery("#topmenuloginmoreinfo-btn").on("click", function() {
					console.log("Clik on #topmenuloginmoreinfo-btn");
	                jQuery("#topmenuloginmoreinfo").slideToggle();
	            });';
		}

		$btnUser .= '
        });
        </script>
        ';
	}

	return $btnUser;
}

			/**
			 * Build the tooltip on top menu quick add
			 *
			 * @return  string                  HTML content
			 */
function top_menu_quickadd()
{
	global $conf, $langs;

	$html = '';

	// accesskey is for Windows or Linux:  ALT + key for chrome, ALT + SHIFT + KEY for firefox
	// accesskey is for Mac:               CTRL + key for all browsers
	$stringforfirstkey = $langs->trans("KeyboardShortcut");
	if ($conf->browser->name == 'chrome') {
		$stringforfirstkey .= ' ALT +';
	} elseif ($conf->browser->name == 'firefox') {
		$stringforfirstkey .= ' ALT + SHIFT +';
	} else {
		$stringforfirstkey .= ' CTL +';
	}

	$html .= '<!-- div for quick add link -->
    <div id="topmenu-quickadd-dropdown" class="atoplogin dropdown inline-block">
        <a accesskey="a" class="dropdown-toggle login-dropdown-a nofocusvisible" data-toggle="dropdown" href="#" title="'.$langs->trans('QuickAdd').' ('.$stringforfirstkey.' a)"><i class="fa fa-plus-circle"></i></a>
        <div class="dropdown-menu">'.printDropdownQuickadd().'</div>
    </div>';
	$html .= '
        <!-- Code to show/hide the user drop-down -->
        <script>
        jQuery(document).ready(function() {
            jQuery(document).on("click", function(event) {
                if (!$(event.target).closest("#topmenu-quickadd-dropdown").length) {
                    // Hide the menus.
                    $("#topmenu-quickadd-dropdown").removeClass("open");
                }
            });
            $("#topmenu-quickadd-dropdown .dropdown-toggle").on("click", function(event) {
				console.log("Click on #topmenu-quickadd-dropdown .dropdown-toggle");
                openQuickAddDropDown(event);
            });

            // Key map shortcut
            $(document).keydown(function(event){
                  if ( event.which === 76 && event.ctrlKey && event.shiftKey ){
                     console.log(\'control + shift + l : trigger open quick add dropdown\');
                     openQuickAddDropDown(event);
                  }
            });

            var openQuickAddDropDown = function(event) {
                event.preventDefault();
                $("#topmenu-quickadd-dropdown").toggleClass("open");
                //$("#top-quickadd-search-input").focus();
            }
        });
        </script>
        ';
	return $html;
}

			/**
			 * Generate list of quickadd items
			 *
			 * @return string HTML output
			 */
function printDropdownQuickadd()
{
	global $conf, $user, $langs, $hookmanager;

	$items = array(
		'items' => array(
			array(
				"url" => "/adherents/card.php?action=create&amp;mainmenu=members",
				"title" => "MenuNewMember@members",
				"name" => "Adherent@members",
				"picto" => "object_member",
				"activation" => isModEnabled('adherent') && $user->hasRight("adherent", "write"), // vs hooking
				"position" => 5,
			),
			array(
				"url" => "/societe/card.php?action=create&amp;mainmenu=companies",
				"title" => "MenuNewThirdParty@companies",
				"name" => "ThirdParty@companies",
				"picto" => "object_company",
				"activation" => isModEnabled("societe") && $user->hasRight("societe", "write"), // vs hooking
				"position" => 10,
			),
			array(
				"url" => "/contact/card.php?action=create&amp;mainmenu=companies",
				"title" => "NewContactAddress@companies",
				"name" => "Contact@companies",
				"picto" => "object_contact",
				"activation" => isModEnabled("societe") && $user->hasRight("societe", "contact", "write"), // vs hooking
				"position" => 20,
			),
			array(
				"url" => "/comm/propal/card.php?action=create&amp;mainmenu=commercial",
				"title" => "NewPropal@propal",
				"name" => "Proposal@propal",
				"picto" => "object_propal",
				"activation" => isModEnabled("propal") && $user->hasRight("propal", "write"), // vs hooking
				"position" => 30,
			),

			array(
				"url" => "/commande/card.php?action=create&amp;mainmenu=commercial",
				"title" => "NewOrder@orders",
				"name" => "Order@orders",
				"picto" => "object_order",
				"activation" => isModEnabled('commande') && $user->hasRight("commande", "write"), // vs hooking
				"position" => 40,
			),
			array(
				"url" => "/compta/facture/card.php?action=create&amp;mainmenu=billing",
				"title" => "NewBill@bills",
				"name" => "Bill@bills",
				"picto" => "object_bill",
				"activation" => isModEnabled('facture') && $user->hasRight("facture", "write"), // vs hooking
				"position" => 50,
			),
			array(
				"url" => "/contrat/card.php?action=create&amp;mainmenu=commercial",
				"title" => "NewContractSubscription@contracts",
				"name" => "Contract@contracts",
				"picto" => "object_contract",
				"activation" => isModEnabled('contrat') && $user->hasRight("contrat", "write"), // vs hooking
				"position" => 60,
			),
			array(
				"url" => "/supplier_proposal/card.php?action=create&amp;mainmenu=commercial",
				"title" => "SupplierProposalNew@supplier_proposal",
				"name" => "SupplierProposal@supplier_proposal",
				"picto" => "supplier_proposal",
				"activation" => isModEnabled('supplier_proposal') && $user->hasRight("supplier_invoice", "write"), // vs hooking
				"position" => 70,
			),
			array(
				"url" => "/fourn/commande/card.php?action=create&amp;mainmenu=commercial",
				"title" => "NewSupplierOrderShort@orders",
				"name" => "SupplierOrder@orders",
				"picto" => "supplier_order",
				"activation" => (isModEnabled("fournisseur") && empty($conf->global->MAIN_USE_NEW_SUPPLIERMOD) && $user->hasRight("fournisseur", "commande", "write")) || (isModEnabled("supplier_order") && $user->hasRight("supplier_invoice", "write")), // vs hooking
				"position" => 80,
			),
			array(
				"url" => "/fourn/facture/card.php?action=create&amp;mainmenu=billing",
				"title" => "NewBill@bills",
				"name" => "SupplierBill@bills",
				"picto" => "supplier_invoice",
				"activation" => (isModEnabled("fournisseur") && empty($conf->global->MAIN_USE_NEW_SUPPLIERMOD) && $user->hasRight("fournisseur", "facture", "write")) || (isModEnabled("supplier_invoice") && $user->hasRight("supplier_invoice", "write")), // vs hooking
				"position" => 90,
			),
			array(
				"url" => "/ticket/card.php?action=create&amp;mainmenu=ticket",
				"title" => "NewTicket@ticket",
				"name" => "Ticket@ticket",
				"picto" => "ticket",
				"activation" => isModEnabled('ticket') && $user->hasRight("ticket", "write"), // vs hooking
				"position" => 100,
			),
			array(
				"url" => "/fichinter/card.php?action=create&mainmenu=commercial",
				"title" => "NewIntervention@interventions",
				"name" => "Intervention@interventions",
				"picto" => "intervention",
				"activation" => isModEnabled('ficheinter') && $user->hasRight("ficheinter", "creer"), // vs hooking
				"position" => 110,
			),
			array(
				"url" => "/product/card.php?action=create&amp;type=0&amp;mainmenu=products",
				"title" => "NewProduct@products",
				"name" => "Product@products",
				"picto" => "object_product",
				"activation" => isModEnabled("product") && $user->hasRight("produit", "write"), // vs hooking
				"position" => 400,
			),
			array(
				"url" => "/product/card.php?action=create&amp;type=1&amp;mainmenu=products",
				"title" => "NewService@products",
				"name" => "Service@products",
				"picto" => "object_service",
				"activation" => isModEnabled("service") && $user->hasRight("service", "write"), // vs hooking
				"position" => 410,
			),
			array(
				"url" => "/user/card.php?action=create&amp;type=1&amp;mainmenu=home",
				"title" => "AddUser@users",
				"name" => "User@users",
				"picto" => "user",
				"activation" => $user->hasRight("user", "user", "write"), // vs hooking
				"position" => 500,
			),
		),
	);

	$dropDownQuickAddHtml = '';

	// Define $dropDownQuickAddHtml
	$dropDownQuickAddHtml .= '<div class="quickadd-body dropdown-body">';
	$dropDownQuickAddHtml .= '<div class="dropdown-quickadd-list">';

	// Allow the $items of the menu to be manipulated by modules
	$parameters = array();
	$hook_items = $items;
	$reshook = $hookmanager->executeHooks('menuDropdownQuickaddItems', $parameters, $hook_items); // Note that $action and $object may have been modified by some hooks
	if (is_numeric($reshook) && !empty($hookmanager->resArray) && is_array($hookmanager->resArray)) {
		if ($reshook == 0) {
			$items['items'] = array_merge($items['items'], $hookmanager->resArray); // add
		} else {
			$items = $hookmanager->resArray; // replace
		}

		// Sort menu items by 'position' value
		$position = array();
		foreach ($items['items'] as $key => $row) {
			$position[$key] = $row['position'];
		}
		$array1_sort_order = SORT_ASC;
		array_multisort($position, $array1_sort_order, $items['items']);
	}

	foreach ($items['items'] as $item) {
		if (!$item['activation']) {
			continue;
		}
		$langs->load(explode('@', $item['title'])[1]);
		$langs->load(explode('@', $item['name'])[1]);
		$dropDownQuickAddHtml .= '
			<a class="dropdown-item quickadd-item" href="'.DOL_URL_ROOT.$item['url'].'" title="'.$langs->trans(explode('@', $item['title'])[0]).'">
			'. img_picto('', $item['picto'], 'style="width:18px;"') . ' ' . $langs->trans(explode('@', $item['name'])[0]) . '</a>
		';
	}

	$dropDownQuickAddHtml .= '</div>';
	$dropDownQuickAddHtml .= '</div>';

	return $dropDownQuickAddHtml;
}

			/**
			 * Build the tooltip on top menu bookmark
			 *
			 * @return  string                  HTML content
			 */
function top_menu_bookmark()
{
	global $langs, $conf, $db, $user;

	$html = '';

	// Define $bookmarks
	if (!isModEnabled('bookmark') || empty($user->rights->bookmark->lire)) {
		return $html;
	}

	// accesskey is for Windows or Linux:  ALT + key for chrome, ALT + SHIFT + KEY for firefox
	// accesskey is for Mac:               CTRL + key for all browsers
	$stringforfirstkey = $langs->trans("KeyboardShortcut");
	if ($conf->browser->name == 'chrome') {
		$stringforfirstkey .= ' ALT +';
	} elseif ($conf->browser->name == 'firefox') {
		$stringforfirstkey .= ' ALT + SHIFT +';
	} else {
		$stringforfirstkey .= ' CTL +';
	}

	if (!defined('JS_JQUERY_DISABLE_DROPDOWN') && !empty($conf->use_javascript_ajax)) {	    // This may be set by some pages that use different jquery version to avoid errors
		include_once DOL_DOCUMENT_ROOT.'/bookmarks/bookmarks.lib.php';
		$langs->load("bookmarks");

		if (!empty($conf->global->MAIN_OPTIMIZEFORTEXTBROWSER)) {
			$html .= '<div id="topmenu-bookmark-dropdown" class="dropdown inline-block">';
			$html .= printDropdownBookmarksList();
			$html .= '</div>';
		} else {
			$html .= '<!-- div for bookmark link -->
	        <div id="topmenu-bookmark-dropdown" class="dropdown inline-block">
	            <a accesskey="b" class="dropdown-toggle login-dropdown-a nofocusvisible" data-toggle="dropdown" href="#" title="'.$langs->trans('Bookmarks').' ('.$stringforfirstkey.' b)"><i class="fa fa-star"></i></a>
	            <div class="dropdown-menu">
	                '.printDropdownBookmarksList().'
	            </div>
	        </div>';

			$html .= '
	        <!-- Code to show/hide the bookmark drop-down -->
	        <script>
	        jQuery(document).ready(function() {
	            jQuery(document).on("click", function(event) {
	                if (!$(event.target).closest("#topmenu-bookmark-dropdown").length) {
						//console.log("close bookmark dropdown - we click outside");
	                    // Hide the menus.
	                    $("#topmenu-bookmark-dropdown").removeClass("open");
	                }
	            });

	            jQuery("#topmenu-bookmark-dropdown .dropdown-toggle").on("click", function(event) {
					console.log("Click on #topmenu-bookmark-dropdown .dropdown-toggle");
					openBookMarkDropDown(event);
	            });

	            // Key map shortcut
	            jQuery(document).keydown(function(event){
	                  if( event.which === 77 && event.ctrlKey && event.shiftKey ){
	                     console.log("Click on control + shift + m : trigger open bookmark dropdown");
	                     openBookMarkDropDown(event);
	                  }
	            });

	            var openBookMarkDropDown = function(event) {
	                event.preventDefault();
	                jQuery("#topmenu-bookmark-dropdown").toggleClass("open");
	                jQuery("#top-bookmark-search-input").focus();
	            }

	        });
	        </script>
	        ';
		}
	}
	return $html;
}

			/**
			 * Build the tooltip on top menu tsearch
			 *
			 * @return  string                  HTML content
			 */
function top_menu_search()
{
	global $langs, $conf, $db, $user, $hookmanager;

	$html = '';

	$usedbyinclude = 1;
	$arrayresult = null;
	include DOL_DOCUMENT_ROOT.'/core/ajax/selectsearchbox.php'; // This set $arrayresult

	// accesskey is for Windows or Linux:  ALT + key for chrome, ALT + SHIFT + KEY for firefox
	// accesskey is for Mac:               CTRL + key for all browsers
	$stringforfirstkey = $langs->trans("KeyboardShortcut");
	if ($conf->browser->name == 'chrome') {
		$stringforfirstkey .= ' ALT +';
	} elseif ($conf->browser->name == 'firefox') {
		$stringforfirstkey .= ' ALT + SHIFT +';
	} else {
		$stringforfirstkey .= ' CTL +';
	}

	$searchInput = '<input name="search_all"'.($stringforfirstkey ? ' title="'.dol_escape_htmltag($stringforfirstkey.' s').'"' : '').' id="top-global-search-input" class="dropdown-search-input search_component_input" placeholder="'.$langs->trans('Search').'" autocomplete="off">';

	$defaultAction = '';
	$buttonList = '<div class="dropdown-global-search-button-list" >';
	// Menu with all searchable items
	foreach ($arrayresult as $keyItem => $item) {
		if (empty($defaultAction)) {
			$defaultAction = $item['url'];
		}
		$buttonList .= '<button class="dropdown-item global-search-item tdoverflowmax300" data-target="'.dol_escape_htmltag($item['url']).'" >';
		$buttonList .= $item['text'];
		$buttonList .= '</button>';
	}
	$buttonList .= '</div>';

	$dropDownHtml = '<form id="top-menu-action-search" name="actionsearch" method="GET" action="'.$defaultAction.'">';

	$dropDownHtml .= '
        <!-- search input -->
        <div class="dropdown-header search-dropdown-header">
            ' . $searchInput.'
        </div>
    ';

	$dropDownHtml .= '
        <!-- Menu Body search -->
        <div class="dropdown-body search-dropdown-body">
        '.$buttonList.'
        </div>
        ';

	$dropDownHtml .= '</form>';

	// accesskey is for Windows or Linux:  ALT + key for chrome, ALT + SHIFT + KEY for firefox
	// accesskey is for Mac:               CTRL + key for all browsers
	$stringforfirstkey = $langs->trans("KeyboardShortcut");
	if ($conf->browser->name == 'chrome') {
		$stringforfirstkey .= ' ALT +';
	} elseif ($conf->browser->name == 'firefox') {
		$stringforfirstkey .= ' ALT + SHIFT +';
	} else {
		$stringforfirstkey .= ' CTL +';
	}

	$html .= '<!-- div for Global Search -->
    <div id="topmenu-global-search-dropdown" class="atoplogin dropdown inline-block">
        <a accesskey="s" class="dropdown-toggle login-dropdown-a nofocusvisible" data-toggle="dropdown" href="#" title="'.$langs->trans('Search').' ('.$stringforfirstkey.' s)">
            <i class="fa fa-search" ></i>
        </a>
        <div class="dropdown-menu dropdown-search">
            '.$dropDownHtml.'
        </div>
    </div>';

	$html .= '
    <!-- Code to show/hide the user drop-down -->
    <script>
    jQuery(document).ready(function() {

        // prevent submiting form on press ENTER
        jQuery("#top-global-search-input").keydown(function (e) {
            if (e.keyCode == 13) {
                var inputs = $(this).parents("form").eq(0).find(":button");
                if (inputs[inputs.index(this) + 1] != null) {
                    inputs[inputs.index(this) + 1].focus();
                }
                e.preventDefault();
                return false;
            }
        });

        // arrow key nav
        jQuery(document).keydown(function(e) {
			// Get the focused element:
			var $focused = $(":focus");
			if($focused.length && $focused.hasClass("global-search-item")){

           		// UP - move to the previous line
				if (e.keyCode == 38) {
				    e.preventDefault();
					$focused.prev().focus();
				}

				// DOWN - move to the next line
				if (e.keyCode == 40) {
				    e.preventDefault();
					$focused.next().focus();
				}
			}
        });


        // submit form action
        jQuery(".dropdown-global-search-button-list .global-search-item").on("click", function(event) {
            jQuery("#top-menu-action-search").attr("action", $(this).data("target"));
            jQuery("#top-menu-action-search").submit();
        });

        // close drop down
        jQuery(document).on("click", function(event) {
			if (!$(event.target).closest("#topmenu-global-search-dropdown").length) {
				console.log("click close search - we click outside");
                // Hide the menus.
                jQuery("#topmenu-global-search-dropdown").removeClass("open");
            }
        });

        // Open drop down
        jQuery("#topmenu-global-search-dropdown .dropdown-toggle").on("click", function(event) {
			console.log("click on toggle #topmenu-global-search-dropdown .dropdown-toggle");
            openGlobalSearchDropDown();
        });

        // Key map shortcut
        jQuery(document).keydown(function(e){
              if ( e.which === 70 && e.ctrlKey && e.shiftKey ) {
                 console.log(\'control + shift + f : trigger open global-search dropdown\');
                 openGlobalSearchDropDown();
              }
              if ( e.which === 70 && e.alKey ) {
                 console.log(\'alt + f : trigger open global-search dropdown\');
                 openGlobalSearchDropDown();
              }
        });

        var openGlobalSearchDropDown = function() {
            jQuery("#topmenu-global-search-dropdown").toggleClass("open");
            jQuery("#top-global-search-input").focus();
        }

    });
    </script>
    ';

	return $html;
}

			/**
			 *  Show left menu bar
			 *
			 *  @param  array	$menu_array_before 	       	Table of menu entries to show before entries of menu handler. This param is deprectaed and must be provided to ''.
			 *  @param  string	$helppagename    	       	Name of wiki page for help ('' by default).
			 * 				     		                   	Syntax is: For a wiki page: EN:EnglishPage|FR:FrenchPage|ES:SpanishPage|DE:GermanPage
			 * 									         	For other external page: http://server/url
			 *  @param  string	$notused             		Deprecated. Used in past to add content into left menu. Hooks can be used now.
			 *  @param  array	$menu_array_after           Table of menu entries to show after entries of menu handler
			 *  @param  int		$leftmenuwithoutmainarea    Must be set to 1. 0 by default for backward compatibility with old modules.
			 *  @param  string	$title                      Title of web page
			 *  @param  string  $acceptdelayedhtml          1 if caller request to have html delayed content not returned but saved into global $delayedhtmlcontent (so caller can show it at end of page to avoid flash FOUC effect)
			 *  @return	void
			 */
function left_menu($menu_array_before, $helppagename = '', $notused = '', $menu_array_after = '', $leftmenuwithoutmainarea = 0, $title = '', $acceptdelayedhtml = 0)
{
	global $user, $conf, $langs, $db, $form;
	global $hookmanager, $menumanager;

	$searchform = '';

	if (!empty($menu_array_before)) {
		dol_syslog("Deprecated parameter menu_array_before was used when calling main::left_menu function. Menu entries of module should now be defined into module descriptor and not provided when calling left_menu.", LOG_WARNING);
	}

	if (empty($conf->dol_hide_leftmenu) && (!defined('NOREQUIREMENU') || !constant('NOREQUIREMENU'))) {
		// Instantiate hooks for external modules
		$hookmanager->initHooks(array('leftblock'));

		print "\n".'<!-- Begin side-nav id-left -->'."\n".'<div class="side-nav"><div id="id-left">'."\n";
		print "\n";

		if (!is_object($form)) {
			$form = new Form($db);
		}
		$selected = -1;
		if (empty($conf->global->MAIN_USE_TOP_MENU_SEARCH_DROPDOWN)) {
			// Select into select2 is awfull on smartphone. TODO Is this still true with select2 v4 ?
			if ($conf->browser->layout == 'phone') {
				$conf->global->MAIN_USE_OLD_SEARCH_FORM = 1;
			}

			$usedbyinclude = 1;
			$arrayresult = array();
			include DOL_DOCUMENT_ROOT.'/core/ajax/selectsearchbox.php'; // This make initHooks('searchform') then set $arrayresult

			if ($conf->use_javascript_ajax && empty($conf->global->MAIN_USE_OLD_SEARCH_FORM)) {
				// accesskey is for Windows or Linux:  ALT + key for chrome, ALT + SHIFT + KEY for firefox
				// accesskey is for Mac:               CTRL + key for all browsers
				$stringforfirstkey = $langs->trans("KeyboardShortcut");
				if ($conf->browser->name == 'chrome') {
					$stringforfirstkey .= ' ALT +';
				} elseif ($conf->browser->name == 'firefox') {
					$stringforfirstkey .= ' ALT + SHIFT +';
				} else {
					$stringforfirstkey .= ' CTL +';
				}

				$searchform .= $form->selectArrayFilter('searchselectcombo', $arrayresult, $selected, 'accesskey="s"', 1, 0, (empty($conf->global->MAIN_SEARCHBOX_CONTENT_LOADED_BEFORE_KEY) ? 1 : 0), 'vmenusearchselectcombo', 1, $langs->trans("Search"), 1, $stringforfirstkey.' s');
			} else {
				if (is_array($arrayresult)) {
					foreach ($arrayresult as $key => $val) {
						$searchform .= printSearchForm($val['url'], $val['url'], $val['label'], 'maxwidth125', 'search_all', (empty($val['shortcut']) ? '' : $val['shortcut']), 'searchleft'.$key, $val['img']);
					}
				}
			}

			// Execute hook printSearchForm
			$parameters = array('searchform' => $searchform);
			$reshook = $hookmanager->executeHooks('printSearchForm', $parameters); // Note that $action and $object may have been modified by some hooks
			if (empty($reshook)) {
				$searchform .= $hookmanager->resPrint;
			} else {
				$searchform = $hookmanager->resPrint;
			}

			// Force special value for $searchform for text browsers or very old search form
			if (!empty($conf->global->MAIN_OPTIMIZEFORTEXTBROWSER) || empty($conf->use_javascript_ajax)) {
				$urltosearch = DOL_URL_ROOT.'/core/search_page.php?showtitlebefore=1';
				$searchform = '<div class="blockvmenuimpair blockvmenusearchphone"><div id="divsearchforms1"><a href="'.$urltosearch.'" accesskey="s" alt="'.dol_escape_htmltag($langs->trans("ShowSearchFields")).'">'.$langs->trans("Search").'...</a></div></div>';
			} elseif ($conf->use_javascript_ajax && !empty($conf->global->MAIN_USE_OLD_SEARCH_FORM)) {
				$searchform = '<div class="blockvmenuimpair blockvmenusearchphone"><div id="divsearchforms1"><a href="#" alt="'.dol_escape_htmltag($langs->trans("ShowSearchFields")).'">'.$langs->trans("Search").'...</a></div><div id="divsearchforms2" style="display: none">'.$searchform.'</div>';
				$searchform .= '<script>
            	jQuery(document).ready(function () {
            		jQuery("#divsearchforms1").click(function(){
	                   jQuery("#divsearchforms2").toggle();
	               });
            	});
                </script>' . "\n";
				$searchform .= '</div>';
			}

			// Key map shortcut
			$searchform .= '<script>
				jQuery(document).keydown(function(e){
					if( e.which === 70 && e.ctrlKey && e.shiftKey ){
						console.log(\'control + shift + f : trigger open global-search dropdown\');
		                openGlobalSearchDropDown();
		            }
		            if( (e.which === 83 || e.which === 115) && e.altKey ){
		                console.log(\'alt + s : trigger open global-search dropdown\');
		                openGlobalSearchDropDown();
		            }
		        });

		        var openGlobalSearchDropDown = function() {
		            jQuery("#searchselectcombo").select2(\'open\');
		        }
			</script>';
		}

		// Left column
		print '<!-- Begin left menu -->'."\n";

		print '<div class="vmenu"'.(empty($conf->global->MAIN_OPTIMIZEFORTEXTBROWSER) ? '' : ' title="Left menu"').'>'."\n\n";

		// Show left menu with other forms
		$menumanager->menu_array = $menu_array_before;
		$menumanager->menu_array_after = $menu_array_after;
		$menumanager->showmenu('left', array('searchform'=>$searchform)); // output menu_array and menu found in database

		// Dolibarr version + help + bug report link
		print "\n";
		print "<!-- Begin Help Block-->\n";
		print '<div id="blockvmenuhelp" class="blockvmenuhelp">'."\n";

		// Version
		if (!empty($conf->global->MAIN_SHOW_VERSION)) {    // Version is already on help picto and on login page.
			$doliurl = 'https://www.dolibarr.org';
			//local communities
			if (preg_match('/fr/i', $langs->defaultlang)) {
				$doliurl = 'https://www.dolibarr.fr';
			}
			if (preg_match('/es/i', $langs->defaultlang)) {
				$doliurl = 'https://www.dolibarr.es';
			}
			if (preg_match('/de/i', $langs->defaultlang)) {
				$doliurl = 'https://www.dolibarr.de';
			}
			if (preg_match('/it/i', $langs->defaultlang)) {
				$doliurl = 'https://www.dolibarr.it';
			}
			if (preg_match('/gr/i', $langs->defaultlang)) {
				$doliurl = 'https://www.dolibarr.gr';
			}

			$appli = constant('DOL_APPLICATION_TITLE');
			if (!empty($conf->global->MAIN_APPLICATION_TITLE)) {
				$appli = $conf->global->MAIN_APPLICATION_TITLE; $doliurl = '';
				if (preg_match('/\d\.\d/', $appli)) {
					if (!preg_match('/'.preg_quote(DOL_VERSION).'/', $appli)) {
						$appli .= " (".DOL_VERSION.")"; // If new title contains a version that is different than core
					}
				} else {
					$appli .= " ".DOL_VERSION;
				}
			} else {
				$appli .= " ".DOL_VERSION;
			}
			print '<div id="blockvmenuhelpapp" class="blockvmenuhelp">';
			if ($doliurl) {
				print '<a class="help" target="_blank" rel="noopener noreferrer" href="'.$doliurl.'">';
			} else {
				print '<span class="help">';
			}
			print $appli;
			if ($doliurl) {
				print '</a>';
			} else {
				print '</span>';
			}
			print '</div>'."\n";
		}

		// Link to bugtrack
		if (!empty($conf->global->MAIN_BUGTRACK_ENABLELINK)) {
			require_once DOL_DOCUMENT_ROOT.'/core/lib/functions2.lib.php';

			if ($conf->global->MAIN_BUGTRACK_ENABLELINK == 'github') {
				$bugbaseurl = 'https://github.com/Dolibarr/dolibarr/issues/new?labels=Bug';
				$bugbaseurl .= '&title=';
				$bugbaseurl .= urlencode("Bug: ");
				$bugbaseurl .= '&body=';
				$bugbaseurl .= urlencode("# Instructions\n");
				$bugbaseurl .= urlencode("*This is a template to help you report good issues. You may use [Github Markdown](https://help.github.com/articles/getting-started-with-writing-and-formatting-on-github/) syntax to format your issue report.*\n");
				$bugbaseurl .= urlencode("*Please:*\n");
				$bugbaseurl .= urlencode("- *replace the bracket enclosed texts with meaningful information*\n");
				$bugbaseurl .= urlencode("- *remove any unused sub-section*\n");
				$bugbaseurl .= urlencode("\n");
				$bugbaseurl .= urlencode("\n");
				$bugbaseurl .= urlencode("# Bug\n");
				$bugbaseurl .= urlencode("[*Short description*]\n");
				$bugbaseurl .= urlencode("\n");
				$bugbaseurl .= urlencode("## Environment\n");
				$bugbaseurl .= urlencode("- **Version**: ".DOL_VERSION."\n");
				$bugbaseurl .= urlencode("- **OS**: ".php_uname('s')."\n");
				$bugbaseurl .= urlencode("- **Web server**: ".$_SERVER["SERVER_SOFTWARE"]."\n");
				$bugbaseurl .= urlencode("- **PHP**: ".php_sapi_name().' '.phpversion()."\n");
				$bugbaseurl .= urlencode("- **Database**: ".$db::LABEL.' '.$db->getVersion()."\n");
				$bugbaseurl .= urlencode("- **URL(s)**: ".$_SERVER["REQUEST_URI"]."\n");
				$bugbaseurl .= urlencode("\n");
				$bugbaseurl .= urlencode("## Expected and actual behavior\n");
				$bugbaseurl .= urlencode("[*Verbose description*]\n");
				$bugbaseurl .= urlencode("\n");
				$bugbaseurl .= urlencode("## Steps to reproduce the behavior\n");
				$bugbaseurl .= urlencode("[*Verbose description*]\n");
				$bugbaseurl .= urlencode("\n");
				$bugbaseurl .= urlencode("## [Attached files](https://help.github.com/articles/issue-attachments) (Screenshots, screencasts, dolibarr.log, debugging informations…)\n");
				$bugbaseurl .= urlencode("[*Files*]\n");
				$bugbaseurl .= urlencode("\n");

				$bugbaseurl .= urlencode("\n");
				$bugbaseurl .= urlencode("## Report\n");
			} elseif (!empty($conf->global->MAIN_BUGTRACK_ENABLELINK)) {
				$bugbaseurl = $conf->global->MAIN_BUGTRACK_ENABLELINK;
			} else {
				$bugbaseurl = "";
			}

			// Execute hook printBugtrackInfo
			$parameters = array('bugbaseurl' => $bugbaseurl);
			$reshook = $hookmanager->executeHooks('printBugtrackInfo', $parameters); // Note that $action and $object may have been modified by some hooks
			if (empty($reshook)) {
				$bugbaseurl .= $hookmanager->resPrint;
			} else {
				$bugbaseurl = $hookmanager->resPrint;
			}

			print '<div id="blockvmenuhelpbugreport" class="blockvmenuhelp">';
			print '<a class="help" target="_blank" rel="noopener noreferrer" href="'.$bugbaseurl.'"><i class="fas fa-bug"></i> '.$langs->trans("FindBug").'</a>';
			print '</div>';
		}

		print "</div>\n";
		print "<!-- End Help Block-->\n";
		print "\n";

		print "</div>\n";
		print "<!-- End left menu -->\n";
		print "\n";

		// Execute hook printLeftBlock
		$parameters = array();
		$reshook = $hookmanager->executeHooks('printLeftBlock', $parameters); // Note that $action and $object may have been modified by some hooks
		print $hookmanager->resPrint;

		print '</div></div> <!-- End side-nav id-left -->'; // End div id="side-nav" div id="id-left"
	}

	print "\n";
	print '<!-- Begin right area -->'."\n";

	if (empty($leftmenuwithoutmainarea)) {
		main_area($title);
	}
}


			/**
			 *  Begin main area
			 *
			 *  @param	string	$title		Title
			 *  @return	void
			 */
function main_area($title = '')
{
	global $conf, $langs, $hookmanager;

	if (empty($conf->dol_hide_leftmenu) && !GETPOST('dol_openinpopup')) {
		print '<div id="id-right">';
	}

	print "\n";

	print '<!-- Begin div class="fiche" -->'."\n".'<div class="fiche">'."\n";

	$hookmanager->initHooks(array('main'));
	$parameters = array();
	$reshook = $hookmanager->executeHooks('printMainArea', $parameters); // Note that $action and $object may have been modified by some hooks
	print $hookmanager->resPrint;

	if (!empty($conf->global->MAIN_ONLY_LOGIN_ALLOWED)) {
		print info_admin($langs->trans("WarningYouAreInMaintenanceMode", $conf->global->MAIN_ONLY_LOGIN_ALLOWED), 0, 0, 1, 'warning maintenancemode');
	}

	// Permit to add user company information on each printed document by setting SHOW_SOCINFO_ON_PRINT
	if (!empty($conf->global->SHOW_SOCINFO_ON_PRINT) && GETPOST('optioncss', 'aZ09') == 'print' && empty(GETPOST('disable_show_socinfo_on_print', 'az09'))) {
		$parameters = array();
		$reshook = $hookmanager->executeHooks('showSocinfoOnPrint', $parameters);
		if (empty($reshook)) {
			print '<!-- Begin show mysoc info header -->'."\n";
			print '<div id="mysoc-info-header">'."\n";
			print '<table class="centpercent div-table-responsive">'."\n";
			print '<tbody>';
			print '<tr><td rowspan="0" class="width20p">';
			if ($conf->global->MAIN_SHOW_LOGO && empty($conf->global->MAIN_OPTIMIZEFORTEXTBROWSER) && !empty($conf->global->MAIN_INFO_SOCIETE_LOGO)) {
				print '<img id="mysoc-info-header-logo" style="max-width:100%" alt="" src="'.DOL_URL_ROOT.'/viewimage.php?cache=1&modulepart=mycompany&file='.urlencode('logos/'.dol_escape_htmltag($conf->global->MAIN_INFO_SOCIETE_LOGO)).'">';
			}
			print '</td><td  rowspan="0" class="width50p"></td></tr>'."\n";
			print '<tr><td class="titre bold">'.dol_escape_htmltag($conf->global->MAIN_INFO_SOCIETE_NOM).'</td></tr>'."\n";
			print '<tr><td>'.dol_escape_htmltag($conf->global->MAIN_INFO_SOCIETE_ADDRESS).'<br>'.dol_escape_htmltag($conf->global->MAIN_INFO_SOCIETE_ZIP).' '.dol_escape_htmltag($conf->global->MAIN_INFO_SOCIETE_TOWN).'</td></tr>'."\n";
			if (!empty($conf->global->MAIN_INFO_SOCIETE_TEL)) {
				print '<tr><td style="padding-left: 1em" class="small">'.$langs->trans("Phone").' : '.dol_escape_htmltag($conf->global->MAIN_INFO_SOCIETE_TEL).'</td></tr>';
			}
			if (!empty($conf->global->MAIN_INFO_SOCIETE_MAIL)) {
				print '<tr><td style="padding-left: 1em" class="small">'.$langs->trans("Email").' : '.dol_escape_htmltag($conf->global->MAIN_INFO_SOCIETE_MAIL).'</td></tr>';
			}
			if (!empty($conf->global->MAIN_INFO_SOCIETE_WEB)) {
				print '<tr><td style="padding-left: 1em" class="small">'.$langs->trans("Web").' : '.dol_escape_htmltag($conf->global->MAIN_INFO_SOCIETE_WEB).'</td></tr>';
			}
			print '</tbody>';
			print '</table>'."\n";
			print '</div>'."\n";
			print '<!-- End show mysoc info header -->'."\n";
		}
	}
}


			/**
			 *  Return helpbaseurl, helppage and mode
			 *
			 *  @param	string		$helppagename		Page name ('EN:xxx,ES:eee,FR:fff,DE:ddd...' or 'http://localpage')
			 *  @param  Translate	$langs				Language
			 *  @return	array		Array of help urls
			 */
function getHelpParamFor($helppagename, $langs)
{
	$helpbaseurl = '';
	$helppage = '';
	$mode = '';

	if (preg_match('/^http/i', $helppagename)) {
		// If complete URL
		$helpbaseurl = '%s';
		$helppage = $helppagename;
		$mode = 'local';
	} else {
		// If WIKI URL
		$reg = array();
		if (preg_match('/^es/i', $langs->defaultlang)) {
			$helpbaseurl = 'http://wiki.dolibarr.org/index.php/%s';
			if (preg_match('/ES:([^|]+)/i', $helppagename, $reg)) {
				$helppage = $reg[1];
			}
		}
		if (preg_match('/^fr/i', $langs->defaultlang)) {
			$helpbaseurl = 'http://wiki.dolibarr.org/index.php/%s';
			if (preg_match('/FR:([^|]+)/i', $helppagename, $reg)) {
				$helppage = $reg[1];
			}
		}
		if (preg_match('/^de/i', $langs->defaultlang)) {
			$helpbaseurl = 'http://wiki.dolibarr.org/index.php/%s';
			if (preg_match('/DE:([^|]+)/i', $helppagename, $reg)) {
				$helppage = $reg[1];
			}
		}
		if (empty($helppage)) {	// If help page not already found
			$helpbaseurl = 'http://wiki.dolibarr.org/index.php/%s';
			if (preg_match('/EN:([^|]+)/i', $helppagename, $reg)) {
				$helppage = $reg[1];
			}
		}
		$mode = 'wiki';
	}
	return array('helpbaseurl'=>$helpbaseurl, 'helppage'=>$helppage, 'mode'=>$mode);
}


			/**
			 *  Show a search area.
			 *  Used when the javascript quick search is not used.
			 *
			 *  @param  string	$urlaction          Url post
			 *  @param  string	$urlobject          Url of the link under the search box
			 *  @param  string	$title              Title search area
			 *  @param  string	$htmlmorecss        Add more css
			 *  @param  string	$htmlinputname      Field Name input form
			 *  @param	string	$accesskey			Accesskey
			 *  @param  string  $prefhtmlinputname  Complement for id to avoid multiple same id in the page
			 *  @param	string	$img				Image to use
			 *  @param	string	$showtitlebefore	Show title before input text instead of into placeholder. This can be set when output is dedicated for text browsers.
			 *  @param	string	$autofocus			Set autofocus on field
			 *  @return	string
			 */
function printSearchForm($urlaction, $urlobject, $title, $htmlmorecss, $htmlinputname, $accesskey = '', $prefhtmlinputname = '', $img = '', $showtitlebefore = 0, $autofocus = 0)
{
	global $conf, $langs, $user;

	$ret = '';
	$ret .= '<form action="'.$urlaction.'" method="post" class="searchform nowraponall tagtr">';
	$ret .= '<input type="hidden" name="token" value="'.newToken().'">';
	$ret .= '<input type="hidden" name="savelogin" value="'.dol_escape_htmltag($user->login).'">';
	if ($showtitlebefore) {
		$ret .= '<div class="tagtd left">'.$title.'</div> ';
	}
	$ret .= '<div class="tagtd">';
	$ret .= img_picto('', $img, '', false, 0, 0, '', 'paddingright width20');
	$ret .= '<input type="text" class="flat '.$htmlmorecss.'"';
	$ret .= ' style="background-repeat: no-repeat; background-position: 3px;"';
	$ret .= ($accesskey ? ' accesskey="'.$accesskey.'"' : '');
	$ret .= ' placeholder="'.strip_tags($title).'"';
	$ret .= ($autofocus ? ' autofocus' : '');
	$ret .= ' name="'.$htmlinputname.'" id="'.$prefhtmlinputname.$htmlinputname.'" />';
	$ret .= '<button type="submit" class="button bordertransp" style="padding-top: 4px; padding-bottom: 4px; padding-left: 6px; padding-right: 6px">';
	$ret .= '<span class="fa fa-search"></span>';
	$ret .= '</button>';
	$ret .= '</div>';
	$ret .= "</form>\n";
	return $ret;
}


if (!function_exists("llxFooter")) {
	/**
	 * Show HTML footer
	 * Close div /DIV class=fiche + /DIV id-right + /DIV id-container + /BODY + /HTML.
	 * If global var $delayedhtmlcontent was filled, we output it just before closing the body.
	 *
	 * @param	string	$comment    				A text to add as HTML comment into HTML generated page
	 * @param	string	$zone						'private' (for private pages) or 'public' (for public pages)
	 * @param	int		$disabledoutputofmessages	Clear all messages stored into session without diplaying them
	 * @return	void
	 */
	function llxFooter($comment = '', $zone = 'private', $disabledoutputofmessages = 0)
	{
		global $conf, $db, $langs, $user, $mysoc, $object, $hookmanager;
		global $delayedhtmlcontent;
		global $contextpage, $page, $limit, $mode;
		global $dolibarr_distrib;

		$ext = 'layout='.urlencode($conf->browser->layout).'&version='.urlencode(DOL_VERSION);

		// Hook to add more things on all pages within fiche DIV
		$llxfooter = '';
		$parameters = array();
		$reshook = $hookmanager->executeHooks('llxFooter', $parameters, $object, $action); // Note that $action and $object may have been modified by hook
		if (empty($reshook)) {
			$llxfooter .= $hookmanager->resPrint;
		} elseif ($reshook > 0) {
			$llxfooter = $hookmanager->resPrint;
		}
		if ($llxfooter) {
			print $llxfooter;
		}

		// Global html output events ($mesgs, $errors, $warnings)
		dol_htmloutput_events($disabledoutputofmessages);

		// Code for search criteria persistence.
		// $user->lastsearch_values was set by the GETPOST when form field search_xxx exists
		if (is_object($user) && !empty($user->lastsearch_values_tmp) && is_array($user->lastsearch_values_tmp)) {
			// Clean and save data
			foreach ($user->lastsearch_values_tmp as $key => $val) {
				unset($_SESSION['lastsearch_values_tmp_'.$key]); // Clean array to rebuild it just after
				if (count($val) && empty($_POST['button_removefilter']) && empty($_POST['button_removefilter_x'])) {
					if (empty($val['sortfield'])) {
						unset($val['sortfield']);
					}
					if (empty($val['sortorder'])) {
						unset($val['sortorder']);
					}
					dol_syslog('Save lastsearch_values_tmp_'.$key.'='.json_encode($val, 0)." (systematic recording of last search criterias)");
					$_SESSION['lastsearch_values_tmp_'.$key] = json_encode($val);
					unset($_SESSION['lastsearch_values_'.$key]);
				}
			}
		}


		$relativepathstring = $_SERVER["PHP_SELF"];
		// Clean $relativepathstring
		if (constant('DOL_URL_ROOT')) {
			$relativepathstring = preg_replace('/^'.preg_quote(constant('DOL_URL_ROOT'), '/').'/', '', $relativepathstring);
		}
		$relativepathstring = preg_replace('/^\//', '', $relativepathstring);
		$relativepathstring = preg_replace('/^custom\//', '', $relativepathstring);
		if (preg_match('/list\.php$/', $relativepathstring)) {
			unset($_SESSION['lastsearch_contextpage_tmp_'.$relativepathstring]);
			unset($_SESSION['lastsearch_page_tmp_'.$relativepathstring]);
			unset($_SESSION['lastsearch_limit_tmp_'.$relativepathstring]);
			unset($_SESSION['lastsearch_mode_tmp_'.$relativepathstring]);

			if (!empty($contextpage)) {
				$_SESSION['lastsearch_contextpage_tmp_'.$relativepathstring] = $contextpage;
			}
			if (!empty($page) && $page > 0) {
				$_SESSION['lastsearch_page_tmp_'.$relativepathstring] = $page;
			}
			if (!empty($limit) && $limit != $conf->liste_limit) {
				$_SESSION['lastsearch_limit_tmp_'.$relativepathstring] = $limit;
			}
			if (!empty($mode)) {
				$_SESSION['lastsearch_mode_tmp_'.$relativepathstring] = $mode;
			}

			unset($_SESSION['lastsearch_contextpage_'.$relativepathstring]);
			unset($_SESSION['lastsearch_page_'.$relativepathstring]);
			unset($_SESSION['lastsearch_limit_'.$relativepathstring]);
			unset($_SESSION['lastsearch_mode_'.$relativepathstring]);
		}

		// Core error message
		if (!empty($conf->global->MAIN_CORE_ERROR)) {
			// Ajax version
			if ($conf->use_javascript_ajax) {
				$title = img_warning().' '.$langs->trans('CoreErrorTitle');
				print ajax_dialog($title, $langs->trans('CoreErrorMessage'));
			} else {
				// html version
				$msg = img_warning().' '.$langs->trans('CoreErrorMessage');
				print '<div class="error">'.$msg.'</div>';
			}

			//define("MAIN_CORE_ERROR",0);      // Constant was defined and we can't change value of a constant
		}

		print "\n\n";

		print '</div> <!-- End div class="fiche" -->'."\n"; // End div fiche

		if (empty($conf->dol_hide_leftmenu) && !GETPOST('dol_openinpopup')) {
			print '</div> <!-- End div id-right -->'."\n"; // End div id-right
		}

		if (empty($conf->dol_hide_leftmenu) && empty($conf->dol_use_jmobile)) {
			print '</div> <!-- End div id-container -->'."\n"; // End div container
		}

		print "\n";
		if ($comment) {
			print '<!-- '.$comment.' -->'."\n";
		}

		printCommonFooter($zone);

		if (!empty($delayedhtmlcontent)) {
			print $delayedhtmlcontent;
		}

		if (!empty($conf->use_javascript_ajax)) {
			print "\n".'<!-- Includes JS Footer of Dolibarr -->'."\n";
			print '<script src="'.DOL_URL_ROOT.'/core/js/lib_foot.js.php?lang='.$langs->defaultlang.($ext ? '&'.$ext : '').'"></script>'."\n";
		}

		// Wrapper to add log when clicking on download or preview
		if (isModEnabled('blockedlog') && is_object($object) && !empty($object->id) && $object->id > 0) {
			if (in_array($object->element, array('facture')) && $object->statut > 0) {       // Restrict for the moment to element 'facture'
				print "\n<!-- JS CODE TO ENABLE log when making a download or a preview of a document -->\n";
				?>
				<script>
				jQuery(document).ready(function () {
					$('a.documentpreview').click(function() {
						$.post('<?php echo DOL_URL_ROOT."/blockedlog/ajax/block-add.php" ?>'
								, {
									id:<?php echo $object->id; ?>
									, element:'<?php echo $object->element ?>'
									, action:'DOC_PREVIEW'
									, token: '<?php echo currentToken(); ?>'
								}
						);
					});
					$('a.documentdownload').click(function() {
						$.post('<?php echo DOL_URL_ROOT."/blockedlog/ajax/block-add.php" ?>'
								, {
									id:<?php echo $object->id; ?>
									, element:'<?php echo $object->element ?>'
									, action:'DOC_DOWNLOAD'
									, token: '<?php echo currentToken(); ?>'
								}
						);
					});
				});
				</script>
				<?php
			}
		}

		// A div for the address popup
		print "\n<!-- A div to allow dialog popup by jQuery('#dialogforpopup').dialog() -->\n";
		print '<div id="dialogforpopup" style="display: none;"></div>'."\n";

		// Add code for the asynchronous anonymous first ping (for telemetry)
		// You can use &forceping=1 in parameters to force the ping if the ping was already sent.
		$forceping = GETPOST('forceping', 'alpha');
		if (($_SERVER["PHP_SELF"] == DOL_URL_ROOT.'/index.php') || $forceping) {
			//print '<!-- instance_unique_id='.$conf->file->instance_unique_id.' MAIN_FIRST_PING_OK_ID='.$conf->global->MAIN_FIRST_PING_OK_ID.' -->';
			$hash_unique_id = md5('dolibarr'.$conf->file->instance_unique_id);	// Do not use dol_hash(), must not change if salt changes.

			if (empty($conf->global->MAIN_FIRST_PING_OK_DATE)
				|| (!empty($conf->file->instance_unique_id) && ($hash_unique_id != $conf->global->MAIN_FIRST_PING_OK_ID) && ($conf->global->MAIN_FIRST_PING_OK_ID != 'disabled'))
			|| $forceping) {
				// No ping done if we are into an alpha version
				if (strpos('alpha', DOL_VERSION) > 0 && !$forceping) {
					print "\n<!-- NO JS CODE TO ENABLE the anonymous Ping. It is an alpha version -->\n";
				} elseif (empty($_COOKIE['DOLINSTALLNOPING_'.$hash_unique_id]) || $forceping) {	// Cookie is set when we uncheck the checkbox in the installation wizard.
					// MAIN_LAST_PING_KO_DATE
					// Disable ping if MAIN_LAST_PING_KO_DATE is set and is recent (this month)
					if (!empty($conf->global->MAIN_LAST_PING_KO_DATE) && substr($conf->global->MAIN_LAST_PING_KO_DATE, 0, 6) == dol_print_date(dol_now(), '%Y%m') && !$forceping) {
						print "\n<!-- NO JS CODE TO ENABLE the anonymous Ping. An error already occured this month, we will try later. -->\n";
					} else {
						include_once DOL_DOCUMENT_ROOT.'/core/lib/functions2.lib.php';

						print "\n".'<!-- Includes JS for Ping of Dolibarr forceping='.$forceping.' MAIN_FIRST_PING_OK_DATE='.getDolGlobalString("MAIN_FIRST_PING_OK_DATE").' MAIN_FIRST_PING_OK_ID='.getDolGlobalString("MAIN_FIRST_PING_OK_ID").' MAIN_LAST_PING_KO_DATE='.getDolGlobalString("MAIN_LAST_PING_KO_DATE").' -->'."\n";
						print "\n<!-- JS CODE TO ENABLE the anonymous Ping -->\n";
						$url_for_ping = (empty($conf->global->MAIN_URL_FOR_PING) ? "https://ping.dolibarr.org/" : $conf->global->MAIN_URL_FOR_PING);
						// Try to guess the distrib used
						$distrib = 'standard';
						if ($_SERVER["SERVER_ADMIN"] == 'doliwamp@localhost') {
							$distrib = 'doliwamp';
						}
						if (!empty($dolibarr_distrib)) {
							$distrib = $dolibarr_distrib;
						}
						?>
							<script>
							jQuery(document).ready(function (tmp) {
								console.log("Try Ping with hash_unique_id is md5('dolibarr'+instance_unique_id)");
								$.ajax({
									  method: "POST",
									  url: "<?php echo $url_for_ping ?>",
									  timeout: 500,     // timeout milliseconds
									  cache: false,
									  data: {
										  hash_algo: 'md5',
										  hash_unique_id: '<?php echo dol_escape_js($hash_unique_id); ?>',
										  action: 'dolibarrping',
										  version: '<?php echo (float) DOL_VERSION; ?>',
										  entity: '<?php echo (int) $conf->entity; ?>',
										  dbtype: '<?php echo dol_escape_js($db->type); ?>',
										  country_code: '<?php echo $mysoc->country_code ? dol_escape_js($mysoc->country_code) : 'unknown'; ?>',
										  php_version: '<?php echo dol_escape_js(phpversion()); ?>',
										  os_version: '<?php echo dol_escape_js(version_os('smr')); ?>',
										  distrib: '<?php echo $distrib ? dol_escape_js($distrib) : 'unknown'; ?>',
										  token: 'notrequired'
									  },
									  success: function (data, status, xhr) {   // success callback function (data contains body of response)
											console.log("Ping ok");
											$.ajax({
												method: 'GET',
												url: '<?php echo DOL_URL_ROOT.'/core/ajax/pingresult.php'; ?>',
												timeout: 500,     // timeout milliseconds
												cache: false,
												data: { hash_algo: 'md5', hash_unique_id: '<?php echo dol_escape_js($hash_unique_id); ?>', action: 'firstpingok', token: '<?php echo currentToken(); ?>' },	// for update
											  });
									  },
									  error: function (data,status,xhr) {   // error callback function
											console.log("Ping ko: " + data);
											$.ajax({
												  method: 'GET',
												  url: '<?php echo DOL_URL_ROOT.'/core/ajax/pingresult.php'; ?>',
												  timeout: 500,     // timeout milliseconds
												  cache: false,
												  data: { hash_algo: 'md5', hash_unique_id: '<?php echo dol_escape_js($hash_unique_id); ?>', action: 'firstpingko', token: '<?php echo currentToken(); ?>' },
												});
									  }
								});
							});
							</script>
						<?php
					}
				} else {
					$now = dol_now();
					print "\n<!-- NO JS CODE TO ENABLE the anonymous Ping. It was disabled -->\n";
					include_once DOL_DOCUMENT_ROOT.'/core/lib/admin.lib.php';
					dolibarr_set_const($db, 'MAIN_FIRST_PING_OK_DATE', dol_print_date($now, 'dayhourlog', 'gmt'), 'chaine', 0, '', $conf->entity);
					dolibarr_set_const($db, 'MAIN_FIRST_PING_OK_ID', 'disabled', 'chaine', 0, '', $conf->entity);
				}
			}
		}

		$parameters = array();
		$reshook = $hookmanager->executeHooks('beforeBodyClose', $parameters); // Note that $action and $object may have been modified by some hooks
		if ($reshook > 0) {
			print $hookmanager->resPrint;
		}

		print "</body>\n";
		print "</html>\n";
	}
}<|MERGE_RESOLUTION|>--- conflicted
+++ resolved
@@ -430,13 +430,8 @@
 	$conf->global->MAIN_OPTIMIZEFORTEXTBROWSER = 1;
 }
 
-<<<<<<< HEAD
 // Force HTTPS if required ($conf->file->main_force_https is 0/1 or 'https dolibarr root url')
 // $_SERVER["HTTPS"] is 'on' when link is https, otherwise $_SERVER["HTTPS"] is empty or 'off'
-=======
-	// Force HTTPS if required ($conf->file->main_force_https is 0/1 or 'https dolibarr root url')
-	// $_SERVER["HTTPS"] is 'on' when link is https, otherwise $_SERVER["HTTPS"] is empty or 'off'
->>>>>>> 2bb59541
 if (!empty($conf->file->main_force_https) && (empty($_SERVER["HTTPS"]) || $_SERVER["HTTPS"] != 'on') && !defined('NOHTTPSREDIRECT')) {
 	$newurl = '';
 	if (is_numeric($conf->file->main_force_https)) {
