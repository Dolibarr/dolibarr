<?php
/* Copyright (C) 2002-2007 Rodolphe Quiedeville <rodolphe@quiedeville.org>
 * Copyright (C) 2003      Xavier Dutoit        <doli@sydesy.com>
 * Copyright (C) 2004-2013 Laurent Destailleur  <eldy@users.sourceforge.net>
 * Copyright (C) 2004      Sebastien Di Cintio  <sdicintio@ressource-toi.org>
 * Copyright (C) 2004      Benoit Mortier       <benoit.mortier@opensides.be>
 * Copyright (C) 2005-2012 Regis Houssin        <regis.houssin@capnetworks.com>
 * Copyright (C) 2011-2014 Philippe Grand       <philippe.grand@atoo-net.com>
 * Copyright (C) 2008      Matteli
 * Copyright (C) 2011-2013 Juanjo Menent		<jmenent@2byte.es>
 * Copyright (C) 2012      Christophe Battarel   <christophe.battarel@altairis.fr>
 *
 * This program is free software; you can redistribute it and/or modify
 * it under the terms of the GNU General Public License as published by
 * the Free Software Foundation; either version 3 of the License, or
 * (at your option) any later version.
 *
 * This program is distributed in the hope that it will be useful,
 * but WITHOUT ANY WARRANTY; without even the implied warranty of
 * MERCHANTABILITY or FITNESS FOR A PARTICULAR PURPOSE.  See the
 * GNU General Public License for more details.
 *
 * You should have received a copy of the GNU General Public License
 * along with this program. If not, see <http://www.gnu.org/licenses/>.
 */

/**
 *	\file       htdocs/main.inc.php
 *	\ingroup	core
 *	\brief      File that defines environment for Dolibarr pages only (variables not required by scripts)
 */

//@ini_set('memory_limit', '64M');	// This may be useless if memory is hard limited by your PHP

// For optionnal tuning. Enabled if environment variable DOL_TUNING is defined.
// A call first. Is the equivalent function dol_microtime_float not yet loaded.
$micro_start_time=0;
if (! empty($_SERVER['DOL_TUNING']))
{
    list($usec, $sec) = explode(" ", microtime());
    $micro_start_time=((float) $usec + (float) $sec);
    // Add Xdebug code coverage
    //define('XDEBUGCOVERAGE',1);
    if (defined('XDEBUGCOVERAGE')) {
        xdebug_start_code_coverage();
    }
}

// Removed magic_quotes
if (function_exists('get_magic_quotes_gpc'))	// magic_quotes_* removed in PHP6
{
    if (get_magic_quotes_gpc())
    {
        // Forcing parameter setting magic_quotes_gpc and cleaning parameters
        // (Otherwise he would have for each position, condition
        // Reading stripslashes variable according to state get_magic_quotes_gpc).
        // Off mode recommended (just do $db->escape for insert / update).
        function stripslashes_deep($value)
        {
            return (is_array($value) ? array_map('stripslashes_deep', $value) : stripslashes($value));
        }
        $_GET     = array_map('stripslashes_deep', $_GET);
        $_POST    = array_map('stripslashes_deep', $_POST);
        $_FILES   = array_map('stripslashes_deep', $_FILES);
        //$_COOKIE  = array_map('stripslashes_deep', $_COOKIE); // Useless because a cookie should never be outputed on screen nor used into sql
        @set_magic_quotes_runtime(0);
    }
}

/**
 * Security: SQL Injection and XSS Injection (scripts) protection (Filters on GET, POST, PHP_SELF).
 *
 * @param		string		$val		Value
 * @param		string		$type		1=GET, 0=POST, 2=PHP_SELF
 * @return		int						>0 if there is an injection
 */
function test_sql_and_script_inject($val, $type)
{
    $sql_inj = 0;
    // For SQL Injection (only GET and POST are used to be included into bad escaped SQL requests)
    if ($type != 2)
    {
        $sql_inj += preg_match('/delete[\s]+from/i', $val);
        $sql_inj += preg_match('/create[\s]+table/i', $val);
        $sql_inj += preg_match('/update.+set.+=/i', $val);
        $sql_inj += preg_match('/insert[\s]+into/i', $val);
        $sql_inj += preg_match('/select.+from/i', $val);
        $sql_inj += preg_match('/union.+select/i', $val);
        $sql_inj += preg_match('/(\.\.%2f)+/i', $val);
    }
    // For XSS Injection done by adding javascript with script
    // This is all cases a browser consider text is javascript:
    // When it found '<script', 'javascript:', '<style', 'onload\s=' on body tag, '="&' on a tag size with old browsers
    // All examples on page: http://ha.ckers.org/xss.html#XSScalc
    $sql_inj += preg_match('/<script/i', $val);
    if (! defined('NOSTYLECHECK')) $sql_inj += preg_match('/<style/i', $val);
    $sql_inj += preg_match('/base[\s]+href/i', $val);
    if ($type == 1)
    {
        $sql_inj += preg_match('/javascript:/i', $val);
        $sql_inj += preg_match('/vbscript:/i', $val);
    }
    // For XSS Injection done by adding javascript closing html tags like with onmousemove, etc... (closing a src or href tag with not cleaned param)
    if ($type == 1) $sql_inj += preg_match('/"/i', $val);		// We refused " in GET parameters value
    if ($type == 2) $sql_inj += preg_match('/[;"]/', $val);		// PHP_SELF is a file system path. It can contains spaces.
    return $sql_inj;
}

/**
 * Security: Return true if OK, false otherwise.
 *
 * @param		string		&$var		Variable name
 * @param		string		$type		1=GET, 0=POST, 2=PHP_SELF
 * @return		boolean					true if there is an injection
 */
function analyse_sql_and_script(&$var, $type)
{
    if (is_array($var))
    {
        foreach ($var as $key => $value)
        {
            if (analyse_sql_and_script($value,$type))
            {
                $var[$key] = $value;
            }
            else
			{
                print 'Access refused by SQL/Script injection protection in main.inc.php (type='.htmlentities($type).' key='.htmlentities($key).' value='.htmlentities($value).' page='.htmlentities($_SERVER["REQUEST_URI"]).')';
                exit;
            }
        }
        return true;
    }
    else
    {
        return (test_sql_and_script_inject($var,$type) <= 0);
    }
}


// Check consistency of NOREQUIREXXX DEFINES
if ((defined('NOREQUIREDB') || defined('NOREQUIRETRAN')) && ! defined('NOREQUIREMENU')) dol_print_error('','If define NOREQUIREDB or NOREQUIRETRAN are set, you must also set NOREQUIREMENU or not use them');

// Sanity check on URL
if (! empty($_SERVER["PHP_SELF"]))
{
    $morevaltochecklikepost=array($_SERVER["PHP_SELF"]);
    analyse_sql_and_script($morevaltochecklikepost,2);
}
// Sanity check on GET parameters
if (! empty($_SERVER["QUERY_STRING"]))
{
    $morevaltochecklikeget=array($_SERVER["QUERY_STRING"]);
    analyse_sql_and_script($morevaltochecklikeget,1);
}
// Sanity check on POST
analyse_sql_and_script($_POST,0);

// This is to make Dolibarr working with Plesk
if (! empty($_SERVER['DOCUMENT_ROOT'])) set_include_path($_SERVER['DOCUMENT_ROOT'].'/htdocs');

// Include the conf.php and functions.lib.php
require_once 'filefunc.inc.php';

// If there is a POST parameter to tell to save automatically some POST parameters into a cookies, we do it
if (! empty($_POST["DOL_AUTOSET_COOKIE"]))
{
	require_once DOL_DOCUMENT_ROOT.'/core/lib/json.lib.php';
	$tmpautoset=explode(':',$_POST["DOL_AUTOSET_COOKIE"],2);
	$tmplist=explode(',',$tmpautoset[1]);
	$cookiearrayvalue='';
	foreach ($tmplist as $tmpkey)
	{
		$postkey=$tmpautoset[0].'_'.$tmpkey;
		//var_dump('tmpkey='.$tmpkey.' postkey='.$postkey.' value='.$_POST[$postkey]);
		if (! empty($_POST[$postkey])) $cookiearrayvalue[$tmpkey]=$_POST[$postkey];
	}
	$cookiename=$tmpautoset[0];
	$cookievalue=dol_json_encode($cookiearrayvalue);
	//var_dump('setcookie cookiename='.$cookiename.' cookievalue='.$cookievalue);
	setcookie($cookiename, empty($cookievalue)?'':$cookievalue, empty($cookievalue)?0:(time()+(86400*354)), '/');	// keep cookie 1 year
	if (empty($cookievalue)) unset($_COOKIE[$cookiename]);
}

// Init session. Name of session is specific to Dolibarr instance.
$prefix=dol_getprefix();
$sessionname='DOLSESSID_'.$prefix;
$sessiontimeout='DOLSESSTIMEOUT_'.$prefix;
if (! empty($_COOKIE[$sessiontimeout])) ini_set('session.gc_maxlifetime',$_COOKIE[$sessiontimeout]);
session_name($sessionname);
session_start();
if (ini_get('register_globals'))    // To solve bug in using $_SESSION
{
    foreach ($_SESSION as $key=>$value)
    {
        if (isset($GLOBALS[$key])) unset($GLOBALS[$key]);
    }
}

// Init the 5 global objects
// This include will set: $conf, $db, $langs, $user, $mysoc objects
require_once 'master.inc.php';

// Activate end of page function
register_shutdown_function('dol_shutdown');

// Detection browser
if (isset($_SERVER["HTTP_USER_AGENT"]))
{
    $tmp=getBrowserInfo();
    $conf->browser->phone=$tmp['phone'];
    $conf->browser->name=$tmp['browsername'];
    $conf->browser->os=$tmp['browseros'];
    $conf->browser->firefox=$tmp['browserfirefox'];
    $conf->browser->version=$tmp['browserversion'];
}


// Force HTTPS if required ($conf->file->main_force_https is 0/1 or https dolibarr root url)
if (! empty($conf->file->main_force_https))
{
    $newurl='';
    if (is_numeric($conf->file->main_force_https))
    {
        if ($conf->file->main_force_https == '1' && ! empty($_SERVER["SCRIPT_URI"]))	// If SCRIPT_URI supported by server
        {
            if (preg_match('/^http:/i',$_SERVER["SCRIPT_URI"]) && ! preg_match('/^https:/i',$_SERVER["SCRIPT_URI"]))	// If link is http
            {
                $newurl=preg_replace('/^http:/i','https:',$_SERVER["SCRIPT_URI"]);
            }
        }
        else	// Check HTTPS environment variable (Apache/mod_ssl only)
        {
            // $_SERVER["HTTPS"] is 'on' when link is https, otherwise $_SERVER["HTTPS"] is empty or 'off'
            if (empty($_SERVER["HTTPS"]) || $_SERVER["HTTPS"] != 'on')		// If link is http
            {
                $newurl=preg_replace('/^http:/i','https:',DOL_MAIN_URL_ROOT).$_SERVER["REQUEST_URI"];
            }
        }
    }
    else
    {
        // Check HTTPS environment variable (Apache/mod_ssl only)
        // $_SERVER["HTTPS"] is 'on' when link is https, otherwise $_SERVER["HTTPS"] is empty or 'off'
        if (empty($_SERVER["HTTPS"]) || $_SERVER["HTTPS"] != 'on')		// If link is http
        {
            $newurl=$conf->file->main_force_https.$_SERVER["REQUEST_URI"];
        }
    }
    // Start redirect
    if ($newurl)
    {
        dol_syslog("main.inc: dolibarr_main_force_https is on, we make a redirect to ".$newurl);
        header("Location: ".$newurl);
        exit;
    }
    else
    {
        dol_syslog("main.inc: dolibarr_main_force_https is on but we failed to forge new https url so no redirect is done", LOG_WARNING);
    }
}


// Loading of additional presentation includes
if (! defined('NOREQUIREHTML')) require_once DOL_DOCUMENT_ROOT .'/core/class/html.form.class.php';	    // Need 660ko memory (800ko in 2.2)
if (! defined('NOREQUIREAJAX') && $conf->use_javascript_ajax) require_once DOL_DOCUMENT_ROOT.'/core/lib/ajax.lib.php';	// Need 22ko memory

// If install or upgrade process not done or not completely finished, we call the install page.
if (! empty($conf->global->MAIN_NOT_INSTALLED) || ! empty($conf->global->MAIN_NOT_UPGRADED))
{
    dol_syslog("main.inc: A previous install or upgrade was not complete. Redirect to install page.", LOG_WARNING);
    header("Location: ".DOL_URL_ROOT."/install/index.php");
    exit;
}
// If an upgrade process is required, we call the install page.
if ((! empty($conf->global->MAIN_VERSION_LAST_UPGRADE) && ($conf->global->MAIN_VERSION_LAST_UPGRADE != DOL_VERSION))
|| (empty($conf->global->MAIN_VERSION_LAST_UPGRADE) && ! empty($conf->global->MAIN_VERSION_LAST_INSTALL) && ($conf->global->MAIN_VERSION_LAST_INSTALL != DOL_VERSION)))
{
    $versiontocompare=empty($conf->global->MAIN_VERSION_LAST_UPGRADE)?$conf->global->MAIN_VERSION_LAST_INSTALL:$conf->global->MAIN_VERSION_LAST_UPGRADE;
    require_once DOL_DOCUMENT_ROOT .'/core/lib/admin.lib.php';
    $dolibarrversionlastupgrade=preg_split('/[.-]/',$versiontocompare);
    $dolibarrversionprogram=preg_split('/[.-]/',DOL_VERSION);
    $rescomp=versioncompare($dolibarrversionprogram,$dolibarrversionlastupgrade);
    if ($rescomp > 0)   // Programs have a version higher than database. We did not add "&& $rescomp < 3" because we want upgrade process for build upgrades
    {
        dol_syslog("main.inc: database version ".$versiontocompare." is lower than programs version ".DOL_VERSION.". Redirect to install page.", LOG_WARNING);
        header("Location: ".DOL_URL_ROOT."/install/index.php");
        exit;
    }
}

// Creation of a token against CSRF vulnerabilities
if (! defined('NOTOKENRENEWAL'))
{
    $token = dol_hash(uniqid(mt_rand(),TRUE)); // Generates a hash of a random number
    // roulement des jetons car cree a chaque appel
    if (isset($_SESSION['newtoken'])) $_SESSION['token'] = $_SESSION['newtoken'];
    $_SESSION['newtoken'] = $token;
}
if (! empty($conf->global->MAIN_SECURITY_CSRF))	// Check validity of token, only if option enabled (this option breaks some features sometimes)
{
    if (isset($_POST['token']) && isset($_SESSION['token']))
    {
        if (($_POST['token'] != $_SESSION['token']))
        {
            dol_syslog("Invalid token in ".$_SERVER['HTTP_REFERER'].", action=".GETPOST('action').", _POST['token']=".GETPOST('token').", _SESSION['token']=".$_SESSION['token'],LOG_WARNING);
            //print 'Unset POST by CSRF protection in main.inc.php.';	// Do not output anything because this create problems when using the BACK button on browsers.
            unset($_POST);
        }
    }
}

// Disable modules (this must be after session_start and after conf has been loaded)
if (GETPOST('disablemodules'))  $_SESSION["disablemodules"]=GETPOST('disablemodules');
if (! empty($_SESSION["disablemodules"]))
{
    $disabled_modules=explode(',',$_SESSION["disablemodules"]);
    foreach($disabled_modules as $module)
    {
        if ($module)
        {
        	if (empty($conf->$module)) $conf->$module=new stdClass();
        	$conf->$module->enabled=false;
        }
    }
}


/*
 * Phase authentication / login
 */
$login='';
if (! defined('NOLOGIN'))
{
    // $authmode lists the different means of identification to be tested in order of preference.
    // Example: 'http', 'dolibarr', 'ldap', 'http,forceuser'

    // Authentication mode
    if (empty($dolibarr_main_authentication)) $dolibarr_main_authentication='http,dolibarr';
    // Authentication mode: forceuser
    if ($dolibarr_main_authentication == 'forceuser' && empty($dolibarr_auto_user)) $dolibarr_auto_user='auto';
    // Set authmode
    $authmode=explode(',',$dolibarr_main_authentication);

    // No authentication mode
    if (! count($authmode))
    {
        $langs->load('main');
        dol_print_error('',$langs->trans("ErrorConfigParameterNotDefined",'dolibarr_main_authentication'));
        exit;
    }

    // If requested by the login has already occurred, it is retrieved from the session
    // Call module if not realized that his request.
    // At the end of this phase, the variable $login is defined.
    $resultFetchUser='';
    $test=true;
    if (! isset($_SESSION["dol_login"]))
    {
        // It is not already authenticated and it requests the login / password
        include_once DOL_DOCUMENT_ROOT.'/core/lib/security2.lib.php';

        $dol_dst_observed=GETPOST("dst_observed",3);
        $dol_dst_first=GETPOST("dst_first",3);
        $dol_dst_second=GETPOST("dst_second",3);
        $dol_screenwidth=GETPOST("screenwidth",3);
        $dol_screenheight=GETPOST("screenheight",3);
        $dol_hide_topmenu=GETPOST('dol_hide_topmenu',3);
        $dol_hide_leftmenu=GETPOST('dol_hide_leftmenu',3);
        $dol_optimize_smallscreen=GETPOST('dol_optimize_smallscreen',3);
        $dol_no_mouse_hover=GETPOST('dol_no_mouse_hover',3);
        $dol_use_jmobile=GETPOST('dol_use_jmobile',3);
        //dol_syslog("POST key=".join(array_keys($_POST),',').' value='.join($_POST,','));

        // If in demo mode, we check we go to home page through the public/demo/index.php page
        if (! empty($dolibarr_main_demo) && $_SERVER['PHP_SELF'] == DOL_URL_ROOT.'/index.php')  // We ask index page
        {
            if (empty($_SERVER['HTTP_REFERER']) || ! preg_match('/public/',$_SERVER['HTTP_REFERER']))
            {
                dol_syslog("Call index page from another url than demo page");
				$url='';
                $url.=($url?'&':'').($dol_hide_topmenu?'dol_hide_topmenu='.$dol_hide_topmenu:'');
                $url.=($url?'&':'').($dol_hide_leftmenu?'dol_hide_leftmenu='.$dol_hide_leftmenu:'');
                $url.=($url?'&':'').($dol_optimize_smallscreen?'dol_optimize_smallscreen='.$dol_optimize_smallscreen:'');
                $url.=($url?'&':'').($dol_no_mouse_hover?'dol_no_mouse_hover='.$dol_no_mouse_hover:'');
                $url.=($url?'&':'').($dol_use_jmobile?'dol_use_jmobile='.$dol_use_jmobile:'');
                $url=DOL_URL_ROOT.'/public/demo/index.php'.($url?'?'.$url:'');
                header("Location: ".$url);
                exit;
            }
        }

        // Verification security graphic code
        if (GETPOST("username","alpha",2) && ! empty($conf->global->MAIN_SECURITY_ENABLECAPTCHA))
        {
            $sessionkey = 'dol_antispam_value';
            $ok=(array_key_exists($sessionkey, $_SESSION) === TRUE && (strtolower($_SESSION[$sessionkey]) == strtolower($_POST['code'])));

            // Check code
            if (! $ok)
            {
                dol_syslog('Bad value for code, connexion refused');
                $langs->load('main');
                $langs->load('errors');

                $user->trigger_mesg='ErrorBadValueForCode - login='.GETPOST("username","alpha",2);
                $_SESSION["dol_loginmesg"]=$langs->trans("ErrorBadValueForCode");
                $test=false;

                // Call of triggers
                include_once DOL_DOCUMENT_ROOT . '/core/class/interfaces.class.php';
                $interface=new Interfaces($db);
                $result=$interface->run_triggers('USER_LOGIN_FAILED',$user,$user,$langs,$conf,GETPOST('entity','int'));
                if ($result < 0) {
                    $error++;
                }
                // End Call of triggers
            }
        }

        $usertotest		= (! empty($_COOKIE['login_dolibarr']) ? $_COOKIE['login_dolibarr'] : GETPOST("username","alpha",2));
        $passwordtotest	= (! empty($_COOKIE['password_dolibarr']) ? $_COOKIE['password_dolibarr'] : GETPOST('password'));
        $entitytotest	= (GETPOST('entity','int') ? GETPOST('entity','int') : (!empty($conf->entity) ? $conf->entity : 1));

        // Validation of login/pass/entity
        // If ok, the variable login will be returned
        // If error, we will put error message in session under the name dol_loginmesg
        $goontestloop=false;
        if (isset($_SERVER["REMOTE_USER"]) && in_array('http',$authmode)) $goontestloop=true;
        if ($dolibarr_main_authentication == 'forceuser' && ! empty($dolibarr_auto_user)) $goontestloop=true;
        if (GETPOST("username","alpha",2) || ! empty($_COOKIE['login_dolibarr']) || GETPOST('openid_mode','alpha',1)) $goontestloop=true;

        if (! is_object($langs)) // This can occurs when calling page with NOREQUIRETRAN defined, however we need langs for error messages.
        {
            include_once DOL_DOCUMENT_ROOT.'/core/class/translate.class.php';
            $langs=new Translate("",$conf);
    		$langcode=(GETPOST('lang')?GETPOST('lang','alpha',1):(empty($conf->global->MAIN_LANG_DEFAULT)?'auto':$conf->global->MAIN_LANG_DEFAULT));
        	$langs->setDefaultLang($langcode);
        }

        if ($test && $goontestloop)
        {
        	$login = checkLoginPassEntity($usertotest,$passwordtotest,$entitytotest,$authmode);
        	if ($login)
            {
                $dol_authmode=$conf->authmode;	// This properties is defined only when logged, to say what mode was successfully used
                $dol_tz=$_POST["tz"];
                $dol_tz_string=$_POST["tz_string"];
                $dol_dst=0;
                if (isset($_POST["dst_first"]) && isset($_POST["dst_second"]))
                {
                    include_once DOL_DOCUMENT_ROOT.'/core/lib/date.lib.php';
                    $datenow=dol_now();
                    $datefirst=dol_stringtotime($_POST["dst_first"]);
                    $datesecond=dol_stringtotime($_POST["dst_second"]);
                    if ($datenow >= $datefirst && $datenow < $datesecond) $dol_dst=1;
                }
                //print $datefirst.'-'.$datesecond.'-'.$datenow; exit;
            }

            if (! $login)
            {
                dol_syslog('Bad password, connexion refused',LOG_DEBUG);
                $langs->load('main');
                $langs->load('errors');

                // Bad password. No authmode has found a good password.
                $user->trigger_mesg=$langs->trans("ErrorBadLoginPassword").' - login='.GETPOST("username","alpha",2);
                $_SESSION["dol_loginmesg"]=$langs->trans("ErrorBadLoginPassword");

                // Call of triggers
                include_once DOL_DOCUMENT_ROOT.'/core/class/interfaces.class.php';
                $interface=new Interfaces($db);
                $result=$interface->run_triggers('USER_LOGIN_FAILED',$user,$user,$langs,$conf,GETPOST("username","alpha",2));
                if ($result < 0) {
                    $error++;
                }
                // End Call of triggers
            }
        }

        // End test login / passwords
        if (! $login)
        {
            // We show login page
            dol_loginfunction($langs,$conf,(! empty($mysoc)?$mysoc:''));
            exit;
        }

        $resultFetchUser=$user->fetch('',$login);
        if ($resultFetchUser <= 0)
        {
            dol_syslog('User not found, connexion refused');
            session_destroy();
            session_name($sessionname);
            session_start();    // Fixing the bug of register_globals here is useless since session is empty

            if ($resultFetchUser == 0)
            {
                $langs->load('main');
                $langs->load('errors');

                $user->trigger_mesg='ErrorCantLoadUserFromDolibarrDatabase - login='.$login;
                $_SESSION["dol_loginmesg"]=$langs->trans("ErrorCantLoadUserFromDolibarrDatabase",$login);
            }
            if ($resultFetchUser < 0)
            {
                $user->trigger_mesg=$user->error;
                $_SESSION["dol_loginmesg"]=$user->error;
            }

            // Call triggers
            include_once DOL_DOCUMENT_ROOT . '/core/class/interfaces.class.php';
            $interface=new Interfaces($db);
            $result=$interface->run_triggers('USER_LOGIN_FAILED',$user,$user,$langs,$conf,$_POST["entity"]);
            if ($result < 0) {
                $error++;
            }
            // End call triggers

            header('Location: '.DOL_URL_ROOT.'/index.php');
            exit;
        }
    }
    else
    {
        // We are already into an authenticated session
        $login=$_SESSION["dol_login"];
        dol_syslog("This is an already logged session. _SESSION['dol_login']=".$login);

        $resultFetchUser=$user->fetch('',$login);
        if ($resultFetchUser <= 0)
        {
            // Account has been removed after login
            dol_syslog("Can't load user even if session logged. _SESSION['dol_login']=".$login, LOG_WARNING);
            session_destroy();
            session_name($sessionname);
            session_start();    // Fixing the bug of register_globals here is useless since session is empty

            if ($resultFetchUser == 0)
            {
                $langs->load('main');
                $langs->load('errors');

                $user->trigger_mesg='ErrorCantLoadUserFromDolibarrDatabase - login='.$login;
                $_SESSION["dol_loginmesg"]=$langs->trans("ErrorCantLoadUserFromDolibarrDatabase",$login);
            }
            if ($resultFetchUser < 0)
            {
                $user->trigger_mesg=$user->error;
                $_SESSION["dol_loginmesg"]=$user->error;
            }

            // Call triggers
            include_once DOL_DOCUMENT_ROOT . '/core/class/interfaces.class.php';
            $interface=new Interfaces($db);
            $result=$interface->run_triggers('USER_LOGIN_FAILED',$user,$user,$langs,$conf,(isset($_POST["entity"])?$_POST["entity"]:0));
            if ($result < 0) {
                $error++;
            }
            // End call triggers

            header('Location: '.DOL_URL_ROOT.'/index.php');
            exit;
        }
        else
       {
            if (! empty($conf->global->MAIN_ACTIVATE_UPDATESESSIONTRIGGER))	// We do not execute such trigger at each page load by default (triggers are time consuming)
            {
                // Call triggers
                include_once DOL_DOCUMENT_ROOT . '/core/class/interfaces.class.php';
                $interface=new Interfaces($db);
                $result=$interface->run_triggers('USER_UPDATE_SESSION',$user,$user,$langs,$conf,$conf->entity);
                if ($result < 0) {
                    $error++;
                }
                // End call triggers
            }
        }
    }

    // Is it a new session that has started ?
    // If we are here, this means authentication was successfull.
    if (! isset($_SESSION["dol_login"]))
    {
        // New session for this login.
    	$error=0;

    	// Store value into session (values always stored)
        $_SESSION["dol_login"]=$user->login;
        $_SESSION["dol_authmode"]=isset($dol_authmode)?$dol_authmode:'';
        $_SESSION["dol_tz"]=isset($dol_tz)?$dol_tz:'';
        $_SESSION["dol_tz_string"]=isset($dol_tz_string)?$dol_tz_string:'';
        $_SESSION["dol_dst"]=isset($dol_dst)?$dol_dst:'';
        $_SESSION["dol_dst_observed"]=isset($dol_dst_observed)?$dol_dst_observed:'';
        $_SESSION["dol_dst_first"]=isset($dol_dst_first)?$dol_dst_first:'';
        $_SESSION["dol_dst_second"]=isset($dol_dst_second)?$dol_dst_second:'';
        $_SESSION["dol_screenwidth"]=isset($dol_screenwidth)?$dol_screenwidth:'';
        $_SESSION["dol_screenheight"]=isset($dol_screenheight)?$dol_screenheight:'';
        $_SESSION["dol_company"]=$conf->global->MAIN_INFO_SOCIETE_NOM;
        $_SESSION["dol_entity"]=$conf->entity;
    	// Store value into session (values stored only if defined)
        if (! empty($dol_hide_topmenu))         $_SESSION['dol_hide_topmenu']=$dol_hide_topmenu;
        if (! empty($dol_hide_leftmenu))        $_SESSION['dol_hide_leftmenu']=$dol_hide_leftmenu;
        if (! empty($dol_optimize_smallscreen)) $_SESSION['dol_optimize_smallscreen']=$dol_optimize_smallscreen;
        if (! empty($dol_no_mouse_hover))       $_SESSION['dol_no_mouse_hover']=$dol_no_mouse_hover;
        if (! empty($dol_use_jmobile))          $_SESSION['dol_use_jmobile']=$dol_use_jmobile;

        dol_syslog("This is a new started user session. _SESSION['dol_login']=".$_SESSION["dol_login"]." Session id=".session_id());

        $db->begin();

        $user->update_last_login_date();

        // Call triggers
        include_once DOL_DOCUMENT_ROOT . '/core/class/interfaces.class.php';
        $interface=new Interfaces($db);
        $result=$interface->run_triggers('USER_LOGIN',$user,$user,$langs,$conf,GETPOST('entity','int'));
        if ($result < 0) {
            $error++;
        }
        // End call triggers

        if ($error)
        {
            $db->rollback();
            session_destroy();
            dol_print_error($db,'Error in some triggers on action USER_LOGIN',LOG_ERR);
            exit;
        }
        else
        {
            $db->commit();
        }

        // Create entity cookie, just used for login page
        // TODO Multicompany Move this into hook
        if (! empty($conf->multicompany->enabled) && ! empty($conf->global->MULTICOMPANY_COOKIE_ENABLED) && isset($_POST["entity"]))
        {
            include_once DOL_DOCUMENT_ROOT.'/core/class/cookie.class.php';

            $entity = $_SESSION["dol_login"].'|'.$_POST["entity"];

            $prefix=dol_getprefix();
            $entityCookieName = 'DOLENTITYID_'.$prefix;
            // TTL : is defined in the config page multicompany
            $ttl = (! empty($conf->global->MULTICOMPANY_COOKIE_TTL) ? dol_now()+$conf->global->MULTICOMPANY_COOKIE_TTL : dol_now()+60*60*8 );
            // Cryptkey : will be created randomly in the config page multicompany
            $cryptkey = (! empty($conf->file->cookie_cryptkey) ? $conf->file->cookie_cryptkey : '' );

            $entityCookie = new DolCookie($cryptkey);
            $entityCookie->_setCookie($entityCookieName, $entity, $ttl);
        }

        // Hooks on successfull login
        $action='';
        $hookmanager->initHooks(array('login'));
        $parameters=array('dol_authmode'=>$dol_authmode);
        $reshook=$hookmanager->executeHooks('afterLogin',$parameters,$user,$action);    // Note that $action and $object may have been modified by some hooks
        if ($reshook < 0) $error++;
    }


    // If user admin, we force the rights-based modules
    if ($user->admin)
    {
        $user->rights->user->user->lire=1;
        $user->rights->user->user->creer=1;
        $user->rights->user->user->password=1;
        $user->rights->user->user->supprimer=1;
        $user->rights->user->self->creer=1;
        $user->rights->user->self->password=1;
    }

    /*
     * Overwrite configs global by personal configs
     */

    // Set liste_limit
    if (isset($user->conf->MAIN_SIZE_LISTE_LIMIT))	$conf->liste_limit = $user->conf->MAIN_SIZE_LISTE_LIMIT;		// Can be 0
    if (isset($user->conf->PRODUIT_LIMIT_SIZE))	$conf->product->limit_size = $user->conf->PRODUIT_LIMIT_SIZE;	// Can be 0

    // Replace conf->css by personalized value if theme not forced
    if (empty($conf->global->MAIN_FORCETHEME) && ! empty($user->conf->MAIN_THEME))
    {
        $conf->theme=$user->conf->MAIN_THEME;
        $conf->css  = "/theme/".$conf->theme."/style.css.php";
    }
}

// Case forcing style from url
if (GETPOST('theme'))
{
	$conf->theme=GETPOST('theme','alpha',1);
	$conf->css  = "/theme/".$conf->theme."/style.css.php";
}


// Set javascript option
if (! GETPOST('nojs'))   // If javascript was not disabled on URL
{
	if (! empty($user->conf->MAIN_DISABLE_JAVASCRIPT))
	{
		$conf->use_javascript_ajax=! $user->conf->MAIN_DISABLE_JAVASCRIPT;
	}
}
else $conf->use_javascript_ajax=0;

// Set terminal output option
if (GETPOST('dol_hide_leftmenu') || ! empty($_SESSION['dol_hide_leftmenu']))               $conf->dol_hide_leftmenu=1;
if (GETPOST('dol_hide_topmenu') || ! empty($_SESSION['dol_hide_topmenu']))                 $conf->dol_hide_topmenu=1;
if (GETPOST('dol_optimize_smallscreen') || ! empty($_SESSION['dol_optimize_smallscreen'])) $conf->dol_optimize_smallscreen=1;
if (GETPOST('dol_no_mouse_hover') || ! empty($_SESSION['dol_no_mouse_hover']))             $conf->dol_no_mouse_hover=1;
if (GETPOST('dol_use_jmobile') || ! empty($_SESSION['dol_use_jmobile']))                   $conf->dol_use_jmobile=1;
if (! empty($conf->browser->phone))
{
	$conf->dol_optimize_smallscreen=1;
	$conf->dol_no_mouse_hover=1;
}

// Disabled bugged themes
if (! empty($conf->dol_use_jmobile) && in_array($conf->theme,array('bureau2crea','cameleo')))
{
	$conf->theme='eldy';
	$conf->css  =  "/theme/".$conf->theme."/style.css.php";
}

if (! defined('NOREQUIRETRAN'))
{
    if (! GETPOST('lang'))	// If language was not forced on URL
    {
        // If user has chosen its own language
        if (! empty($user->conf->MAIN_LANG_DEFAULT))
        {
            // If different than current language
            //print ">>>".$langs->getDefaultLang()."-".$user->conf->MAIN_LANG_DEFAULT;
            if ($langs->getDefaultLang() != $user->conf->MAIN_LANG_DEFAULT)
            {
                $langs->setDefaultLang($user->conf->MAIN_LANG_DEFAULT);
            }
        }
    }
}

if (! defined('NOLOGIN'))
{
    // If the login is not recovered, it is identified with an account that does not exist.
    // Hacking attempt?
    if (! $user->login) accessforbidden();

    // Check if user is active
    if ($user->statut < 1)
    {
        // If not active, we refuse the user
        $langs->load("other");
        dol_syslog("Authentification ko as login is disabled");
        accessforbidden($langs->trans("ErrorLoginDisabled"));
        exit;
    }

    // Load permissions
    $user->getrights();
}


dol_syslog("--- Access to ".$_SERVER["PHP_SELF"]);
//Another call for easy debugg
//dol_syslog("Access to ".$_SERVER["PHP_SELF"].' GET='.join(',',array_keys($_GET)).'->'.join(',',$_GET).' POST:'.join(',',array_keys($_POST)).'->'.join(',',$_POST));

// Load main languages files
if (! defined('NOREQUIRETRAN'))
{
    $langs->load("main");
    $langs->load("dict");
}

// Define some constants used for style of arrays
$bc=array(0=>'class="impair"',1=>'class="pair"');
$bcdd=array(0=>'class="impair drag drop"',1=>'class="pair drag drop"');
$bcnd=array(0=>'class="impair nodrag nodrop"',1=>'class="pair nodrag nodrop"');

// Define messages variables
$mesg=''; $warning=''; $error=0;
// deprecated, see setEventMessage() and dol_htmloutput_events()
$mesgs=array(); $warnings=array(); $errors=array();

// Constants used to defined number of lines in textarea
if (empty($conf->browser->firefox))
{
    define('ROWS_1',1);
    define('ROWS_2',2);
    define('ROWS_3',3);
    define('ROWS_4',4);
    define('ROWS_5',5);
    define('ROWS_6',6);
    define('ROWS_7',7);
    define('ROWS_8',8);
    define('ROWS_9',9);
}
else
{
    define('ROWS_1',0);
    define('ROWS_2',1);
    define('ROWS_3',2);
    define('ROWS_4',3);
    define('ROWS_5',4);
    define('ROWS_6',5);
    define('ROWS_7',6);
    define('ROWS_8',7);
    define('ROWS_9',8);
}

$heightforframes=52;

// Switch to another entity
// TODO Multicompany Remove this
if (! empty($conf->multicompany->enabled) && GETPOST('action') == 'switchentity')
{
    if ($mc->switchEntity(GETPOST('entity','int')) > 0)
    {
        header("Location: ".DOL_URL_ROOT.'/');
        exit;
    }
}


// Init menu manager
if (! defined('NOREQUIREMENU'))
{
	if (empty($user->societe_id))    // If internal user or not defined
	{
		$conf->standard_menu=(empty($conf->global->MAIN_MENU_STANDARD_FORCED)?(empty($conf->global->MAIN_MENU_STANDARD)?'eldy_menu.php':$conf->global->MAIN_MENU_STANDARD):$conf->global->MAIN_MENU_STANDARD_FORCED);
	}
	else                        // If external user
	{
		$conf->standard_menu=(empty($conf->global->MAIN_MENUFRONT_STANDARD_FORCED)?(empty($conf->global->MAIN_MENUFRONT_STANDARD)?'eldy_menu.php':$conf->global->MAIN_MENUFRONT_STANDARD):$conf->global->MAIN_MENUFRONT_STANDARD_FORCED);
	}

	// Load the menu manager (only if not already done)
	$file_menu=$conf->standard_menu;
	if (GETPOST('menu')) $file_menu=GETPOST('menu');     // example: menu=eldy_menu.php
	if (! class_exists('MenuManager'))
	{
		$menufound=0;
		$dirmenus=array_merge(array("/core/menus/"),(array) $conf->modules_parts['menus']);
		foreach($dirmenus as $dirmenu)
		{
			$menufound=dol_include_once($dirmenu."standard/".$file_menu);
			if (class_exists('MenuManager')) break;
		}
		if (! class_exists('MenuManager'))	// If failed to include, we try with standard eldy_menu.php
		{
			dol_syslog("You define a menu manager '".$file_menu."' that can not be loaded.", LOG_WARNING);
			$file_menu='eldy_menu.php';
			include_once DOL_DOCUMENT_ROOT."/core/menus/standard/".$file_menu;
		}
	}
	$menumanager = new MenuManager($db, empty($user->societe_id)?0:1);
	$menumanager->loadMenu();
}



// Functions

if (! function_exists("llxHeader"))
{
    /**
     *	Show HTML header HTML + BODY + Top menu + left menu + DIV
     *
     * @param 	string 	$head				Optionnal head lines
     * @param 	string 	$title				HTML title
     * @param	string	$help_url			Url links to help page
     * 		                            	Syntax is: For a wiki page: EN:EnglishPage|FR:FrenchPage|ES:SpanishPage
     *                                  	For other external page: http://server/url
     * @param	string	$target				Target to use on links
     * @param 	int    	$disablejs			More content into html header
     * @param 	int    	$disablehead		More content into html header
     * @param 	array  	$arrayofjs			Array of complementary js files
     * @param 	array  	$arrayofcss			Array of complementary css files
     * @param	string	$morequerystring	Query string to add to the link "print" to get same parameters (use only if autodetect fails)
     * @return	void
     */
	function llxHeader($head = '', $title='', $help_url='', $target='', $disablejs=0, $disablehead=0, $arrayofjs='', $arrayofcss='', $morequerystring='')
	{
	    global $conf;

	    // html header
		top_htmlhead($head, $title, $disablejs, $disablehead, $arrayofjs, $arrayofcss);

		// top menu and left menu area
		if (empty($conf->global->MAIN_HIDE_TOP_MENU))
		{
			top_menu($head, $title, $target, $disablejs, $disablehead, $arrayofjs, $arrayofcss, $morequerystring);
		}
		if (empty($conf->global->MAIN_HIDE_LEFT_MENU))
		{
			left_menu('', $help_url, '', '', 1, $title);
		}

		// main area
		main_area($title);
	}
}


/**
 *  Show HTTP header
 *
 *  @return	void
 */
function top_httphead()
{
    global $conf;

    //header("Content-type: text/html; charset=UTF-8");
    header("Content-type: text/html; charset=".$conf->file->character_set_client);

    // On the fly GZIP compression for all pages (if browser support it). Must set the bit 3 of constant to 1.
    if (isset($conf->global->MAIN_OPTIMIZE_SPEED) && ($conf->global->MAIN_OPTIMIZE_SPEED & 0x04)) {
        ob_start("ob_gzhandler");
    }
}

/**
 * Ouput html header of a page.
 * This code is also duplicated into security2.lib.php::dol_loginfunction
 *
 * @param 	string 	$head			Optionnal head lines
 * @param 	string 	$title			HTML title
 * @param 	int    	$disablejs		More content into html header
 * @param 	int    	$disablehead	More content into html header
 * @param 	array  	$arrayofjs		Array of complementary js files
 * @param 	array  	$arrayofcss		Array of complementary css files
 * @return	void
 */
function top_htmlhead($head, $title='', $disablejs=0, $disablehead=0, $arrayofjs='', $arrayofcss='')
{
    global $user, $conf, $langs, $db;

    top_httphead();

    if (empty($conf->css)) $conf->css = '/theme/eldy/style.css.php';	// If not defined, eldy by default

    print '<!DOCTYPE HTML PUBLIC "-//W3C//DTD HTML 4.01 Transitional//EN" "http://www.w3.org/TR/html4/loose.dtd">';
    //print '<!DOCTYPE HTML PUBLIC "-//W3C//DTD HTML 4.01//EN" "http://www.w3.org/TR/1999/REC-html401-19991224/strict.dtd">';
    //print '<!DOCTYPE HTML PUBLIC "-//W3C//DTD XHTML 1.0 Transitional//EN" "http://www.w3.org/TR/xhtml1/DTD/xhtml1-transitional.dtd">';
    //print '<!DOCTYPE HTML PUBLIC "-//W3C//DTD XHTML 1.0 Strict//EN" "http://www.w3.org/TR/xhtml1/DTD/xhtml1-strict.dtd">';
    //print '<!DOCTYPE HTML>';
    print "\n";
    if (! empty($conf->global->MAIN_USE_CACHE_MANIFEST)) print '<html manifest="'.DOL_URL_ROOT.'/cache.manifest">'."\n";
    else print '<html>'."\n";
    //print '<html xmlns="http://www.w3.org/1999/xhtml" xml:lang="fr">'."\n";
    if (empty($disablehead))
    {
        print "<head>\n";
		if (GETPOST('dol_basehref')) print '<base href="'.dol_escape_htmltag(GETPOST('dol_basehref')).'">'."\n";
        // Displays meta
        print '<meta name="robots" content="noindex,nofollow">'."\n";      // Evite indexation par robots
        print '<meta name="author" content="Dolibarr Development Team">'."\n";
        $favicon=dol_buildpath('/theme/'.$conf->theme.'/img/favicon.ico',1);
        print '<link rel="shortcut icon" type="image/x-icon" href="'.$favicon.'"/>'."\n";
        if (empty($conf->global->MAIN_OPTIMIZEFORTEXTBROWSER)) print '<link rel="top" title="'.$langs->trans("Home").'" href="'.(DOL_URL_ROOT?DOL_URL_ROOT:'/').'">'."\n";
        if (empty($conf->global->MAIN_OPTIMIZEFORTEXTBROWSER)) print '<link rel="copyright" title="GNU General Public License" href="http://www.gnu.org/copyleft/gpl.html#SEC1">'."\n";
        if (empty($conf->global->MAIN_OPTIMIZEFORTEXTBROWSER)) print '<link rel="author" title="Dolibarr Development Team" href="http://www.dolibarr.org">'."\n";

        // Displays title
        $appli='Dolibarr';
        if (!empty($conf->global->MAIN_APPLICATION_TITLE)) $appli=$conf->global->MAIN_APPLICATION_TITLE;

        if ($title) print '<title>'.$appli.' - '.$title.'</title>';
        else print "<title>".$appli."</title>";
        print "\n";

        $ext='';
        if (! empty($conf->dol_use_jmobile)) $ext='version='.urlencode(DOL_VERSION);

        if (! defined('DISABLE_JQUERY') && ! $disablejs && $conf->use_javascript_ajax)
        {
            print '<!-- Includes CSS for JQuery (Ajax library) -->'."\n";
            $jquerytheme = 'smoothness';
            if (!empty($conf->global->MAIN_USE_JQUERY_THEME)) $jquerytheme = $conf->global->MAIN_USE_JQUERY_THEME;
            if (constant('JS_JQUERY_UI')) print '<link rel="stylesheet" type="text/css" href="'.JS_JQUERY_UI.'css/'.$jquerytheme.'/jquery-ui.min.css'.($ext?'?'.$ext:'').'" />'."\n";  // JQuery
            else print '<link rel="stylesheet" type="text/css" href="'.DOL_URL_ROOT.'/includes/jquery/css/'.$jquerytheme.'/jquery-ui-latest.custom.css'.($ext?'?'.$ext:'').'" />'."\n";    // JQuery
            print '<link rel="stylesheet" type="text/css" href="'.DOL_URL_ROOT.'/includes/jquery/plugins/tiptip/tipTip.css'.($ext?'?'.$ext:'').'" />'."\n";                           // Tooltip
            print '<link rel="stylesheet" type="text/css" href="'.DOL_URL_ROOT.'/includes/jquery/plugins/jnotify/jquery.jnotify-alt.min.css'.($ext?'?'.$ext:'').'" />'."\n";          // JNotify
            /*if (! empty($conf->global->MAIN_USE_JQUERY_FILEUPLOAD) || (defined('REQUIRE_JQUERY_FILEUPLOAD') && constant('REQUIRE_JQUERY_FILEUPLOAD')))     // jQuery fileupload
            {
                print '<link rel="stylesheet" type="text/css" href="'.DOL_URL_ROOT.'/includes/jquery/plugins/fileupload/css/jquery.fileupload-ui.css'.($ext?'?'.$ext:'').'" />'."\n";
            }*/
            if (! empty($conf->global->MAIN_USE_JQUERY_DATATABLES) || (defined('REQUIRE_JQUERY_DATATABLES') && constant('REQUIRE_JQUERY_DATATABLES')))     // jQuery datatables
            {
                //print '<link rel="stylesheet" type="text/css" href="'.DOL_URL_ROOT.'/includes/jquery/plugins/datatables/css/jquery.dataTables.css'.($ext?'?'.$ext:'').'" />'."\n";
                print '<link rel="stylesheet" type="text/css" href="'.DOL_URL_ROOT.'/includes/jquery/plugins/datatables/css/jquery.dataTables_jui.css'.($ext?'?'.$ext:'').'" />'."\n";
                print '<link rel="stylesheet" type="text/css" href="'.DOL_URL_ROOT.'/includes/jquery/plugins/datatables/extras/ColReorder/css/ColReorder.css'.($ext?'?'.$ext:'').'" />'."\n";
                print '<link rel="stylesheet" type="text/css" href="'.DOL_URL_ROOT.'/includes/jquery/plugins/datatables/extras/ColVis/css/ColVis.css'.($ext?'?'.$ext:'').'" />'."\n";
                //print '<link rel="stylesheet" type="text/css" href="'.DOL_URL_ROOT.'/includes/jquery/plugins/datatables/extras/ColVis/css/ColVisAlt.css'.($ext?'?'.$ext:'').'" />'."\n";
                print '<link rel="stylesheet" type="text/css" href="'.DOL_URL_ROOT.'/includes/jquery/plugins/datatables/extras/TableTools/css/TableTools.css'.($ext?'?'.$ext:'').'" />'."\n";
            }
            if (! empty($conf->global->MAIN_USE_JQUERY_MULTISELECT) || (defined('REQUIRE_JQUERY_MULTISELECT') && constant('REQUIRE_JQUERY_MULTISELECT')))     // jQuery multiselect
            {
            	print '<link rel="stylesheet" type="text/css" href="'.DOL_URL_ROOT.'/includes/jquery/plugins/multiselect/css/ui.multiselect.css'.($ext?'?'.$ext:'').'" />'."\n";
            }
            // jQuery Timepicker
            if (! empty($conf->global->MAIN_USE_JQUERY_TIMEPICKER) || defined('REQUIRE_JQUERY_TIMEPICKER'))
            {
            	print '<link rel="stylesheet" type="text/css" href="'.DOL_URL_ROOT.'/includes/jquery/plugins/timepicker/jquery-ui-timepicker-addon.css'.($ext?'?'.$ext:'').'" />'."\n";
            }
            // jQuery jMobile
            if (! empty($conf->global->MAIN_USE_JQUERY_JMOBILE) || defined('REQUIRE_JQUERY_JMOBILE') || ! empty($conf->dol_use_jmobile))
            {
            	print '<link rel="stylesheet" type="text/css" href="'.DOL_URL_ROOT.'/includes/jquery/plugins/mobile/jquery.mobile-latest.min.css'.($ext?'?'.$ext:'').'" />'."\n";
            }

        }

        print '<!-- Includes CSS for Dolibarr theme -->'."\n";
        // Output style sheets (optioncss='print' or ''). Note: $conf->css looks like '/theme/eldy/style.css.php'
        //$themepath=dol_buildpath((empty($conf->global->MAIN_FORCETHEMEDIR)?'':$conf->global->MAIN_FORCETHEMEDIR).$conf->css,1);
        $themepath=dol_buildpath($conf->css,1);
        $themesubdir='';
        if (! empty($conf->modules_parts['theme']))	// This slow down
        {
	        foreach($conf->modules_parts['theme'] as $reldir)
	        {
	        	if (file_exists(dol_buildpath($reldir.$conf->css, 0)))
	        	{
					$themepath=dol_buildpath($reldir.$conf->css, 1);
					$themesubdir=$reldir;
					break;
	        	}
	        }
        }
        $themeparam='?lang='.$langs->defaultlang.'&amp;theme='.$conf->theme.(GETPOST('optioncss')?'&amp;optioncss='.GETPOST('optioncss','alpha',1):'').'&amp;userid='.$user->id.'&amp;entity='.$conf->entity;
        $themeparam.=($ext?'&amp;'.$ext:'');
        if (! empty($_SESSION['dol_resetcache'])) $themeparam.='&amp;dol_resetcache='.$_SESSION['dol_resetcache'];
        if (GETPOST('dol_hide_topmenu'))           { $themeparam.='&amp;dol_hide_topmenu='.GETPOST('dol_hide_topmenu'); }
        if (GETPOST('dol_hide_leftmenu'))          { $themeparam.='&amp;dol_hide_leftmenu='.GETPOST('dol_hide_leftmenu'); }
        if (GETPOST('dol_optimize_smallscreen'))   { $themeparam.='&amp;dol_optimize_smallscreen='.GETPOST('dol_optimize_smallscreen'); }
        if (GETPOST('dol_no_mouse_hover'))         { $themeparam.='&amp;dol_no_mouse_hover='.GETPOST('dol_no_mouse_hover'); }
        if (GETPOST('dol_use_jmobile'))            { $themeparam.='&amp;dol_use_jmobile='.GETPOST('dol_use_jmobile'); $conf->dol_use_jmobile=GETPOST('dol_use_jmobile'); }
        //print 'themepath='.$themepath.' themeparam='.$themeparam;exit;
        print '<link rel="stylesheet" type="text/css" title="default" href="'.$themepath.$themeparam.'">'."\n";

        // CSS forced by modules (relative url starting with /)
        if (! empty($conf->modules_parts['css']))
        {
        	$arraycss=(array) $conf->modules_parts['css'];
        	foreach($arraycss as $modcss => $filescss)
        	{
        		$filescss=(array) $filescss;	// To be sure filecss is an array
        		foreach($filescss as $cssfile)
        		{
        			if (empty($cssfile)) dol_syslog("Warning: module ".$modcss." declared a css path file into its descriptor that is empty.", LOG_WARNING);
        			// cssfile is a relative path
	        		print '<!-- Includes CSS added by module '.$modcss. ' -->'."\n".'<link rel="stylesheet" type="text/css" title="default" href="'.dol_buildpath($cssfile,1);
	        		// We add params only if page is not static, because some web server setup does not return content type text/css if url has parameters, so browser cache is not used.
	        		if (!preg_match('/\.css$/i',$cssfile)) print $themeparam;
	        		print '">'."\n";
        		}
        	}
        }
        // CSS forced by page in top_htmlhead call (relative url starting with /)
        if (is_array($arrayofcss))
        {
            foreach($arrayofcss as $cssfile)
            {
            	print '<!-- Includes CSS added by page -->'."\n".'<link rel="stylesheet" type="text/css" title="default" href="'.dol_buildpath($cssfile,1);
                // We add params only if page is not static, because some web server setup does not return content type text/css if url has parameters and browser cache is not used.
                if (!preg_match('/\.css$/i',$cssfile)) print $themeparam;
                print '">'."\n";
            }
        }

        // Output standard javascript links
        if (! defined('DISABLE_JQUERY') && ! $disablejs && ! empty($conf->use_javascript_ajax))
        {
            // JQuery. Must be before other includes
            print '<!-- Includes JS for JQuery -->'."\n";
            if (constant('JS_JQUERY')) print '<script type="text/javascript" src="'.JS_JQUERY.'jquery.min.js'.($ext?'?'.$ext:'').'"></script>'."\n";
            else print '<script type="text/javascript" src="'.DOL_URL_ROOT.'/includes/jquery/js/jquery-latest.min.js'.($ext?'?'.$ext:'').'"></script>'."\n";
            if (constant('JS_JQUERY_UI')) print '<script type="text/javascript" src="'.JS_JQUERY_UI.'jquery-ui.min.js'.($ext?'?'.$ext:'').'"></script>'."\n";
            else print '<script type="text/javascript" src="'.DOL_URL_ROOT.'/includes/jquery/js/jquery-ui-latest.custom.min.js'.($ext?'?'.$ext:'').'"></script>'."\n";
            print '<script type="text/javascript" src="'.DOL_URL_ROOT.'/includes/jquery/plugins/tablednd/jquery.tablednd.0.6.min.js'.($ext?'?'.$ext:'').'"></script>'."\n";
            print '<script type="text/javascript" src="'.DOL_URL_ROOT.'/includes/jquery/plugins/tiptip/jquery.tipTip.min.js'.($ext?'?'.$ext:'').'"></script>'."\n";
            // jQuery Layout
            if (empty($conf->dol_use_jmobile) && ! empty($conf->global->MAIN_MENU_USE_JQUERY_LAYOUT) || defined('REQUIRE_JQUERY_LAYOUT'))
            {
                print '<script type="text/javascript" src="'.DOL_URL_ROOT.'/includes/jquery/plugins/layout/jquery.layout-latest.js'.($ext?'?'.$ext:'').'"></script>'."\n";
            }
            // jQuery jnotify
            if (empty($conf->global->MAIN_DISABLE_JQUERY_JNOTIFY) && ! defined('DISABLE_JQUERY_JNOTIFY'))
            {
                print '<script type="text/javascript" src="'.DOL_URL_ROOT.'/includes/jquery/plugins/jnotify/jquery.jnotify.min.js'.($ext?'?'.$ext:'').'"></script>'."\n";
                print '<script type="text/javascript" src="'.DOL_URL_ROOT.'/core/js/jnotify.js'.($ext?'?'.$ext:'').'"></script>'."\n";
            }
            // jQuery blockUI
            if (! empty($conf->global->MAIN_USE_JQUERY_BLOCKUI) || defined('REQUIRE_JQUERY_BLOCKUI'))
            {
            	print '<script type="text/javascript" src="'.DOL_URL_ROOT.'/includes/jquery/plugins/blockUI/jquery.blockUI.js'.($ext?'?'.$ext:'').'"></script>'."\n";
            	print '<script type="text/javascript">'."\n";
            	print 'var indicatorBlockUI = \''.DOL_URL_ROOT."/theme/".$conf->theme."/img/working2.gif".'\';'."\n";
            	print '</script>'."\n";
            	print '<script type="text/javascript" src="'.DOL_URL_ROOT.'/core/js/blockUI.js'.($ext?'?'.$ext:'').'"></script>'."\n";
            }
            // Flot
            if (empty($conf->global->MAIN_DISABLE_JQUERY_FLOT))
            {
                if (constant('JS_JQUERY_FLOT'))
                {
                    print '<!--[if lte IE 8]><script language="javascript" type="text/javascript" src="/javascript/excanvas/excanvas.min.js'.($ext?'?'.$ext:'').'"></script><![endif]-->'."\n";
                    print '<script type="text/javascript" src="'.JS_JQUERY_FLOT.'jquery.flot.js'.($ext?'?'.$ext:'').'"></script>'."\n";
                    print '<script type="text/javascript" src="'.JS_JQUERY_FLOT.'jquery.flot.pie.js'.($ext?'?'.$ext:'').'"></script>'."\n";
                    print '<script type="text/javascript" src="'.JS_JQUERY_FLOT.'jquery.flot.stack.js'.($ext?'?'.$ext:'').'"></script>'."\n";
                }
                else
                {
                    print '<!--[if lte IE 8]><script language="javascript" type="text/javascript" src="'.DOL_URL_ROOT.'/includes/jquery/plugins/flot/excanvas.min.js'.($ext?'?'.$ext:'').'"></script><![endif]-->'."\n";
                    print '<script type="text/javascript" src="'.DOL_URL_ROOT.'/includes/jquery/plugins/flot/jquery.flot.min.js'.($ext?'?'.$ext:'').'"></script>'."\n";
                    print '<script type="text/javascript" src="'.DOL_URL_ROOT.'/includes/jquery/plugins/flot/jquery.flot.pie.min.js'.($ext?'?'.$ext:'').'"></script>'."\n";
                    print '<script type="text/javascript" src="'.DOL_URL_ROOT.'/includes/jquery/plugins/flot/jquery.flot.stack.min.js'.($ext?'?'.$ext:'').'"></script>'."\n";
                }
            }
            // jQuery jeditable
            if (! empty($conf->global->MAIN_USE_JQUERY_JEDITABLE))
            {
                print '<script type="text/javascript" src="'.DOL_URL_ROOT.'/includes/jquery/plugins/jeditable/jquery.jeditable.min.js'.($ext?'?'.$ext:'').'"></script>'."\n";
                print '<script type="text/javascript" src="'.DOL_URL_ROOT.'/includes/jquery/plugins/jeditable/jquery.jeditable.ui-datepicker.js'.($ext?'?'.$ext:'').'"></script>'."\n";
                print '<script type="text/javascript" src="'.DOL_URL_ROOT.'/includes/jquery/plugins/jeditable/jquery.jeditable.ui-autocomplete.js'.($ext?'?'.$ext:'').'"></script>'."\n";
                print '<script type="text/javascript">'."\n";
                print 'var urlSaveInPlace = \''.DOL_URL_ROOT.'/core/ajax/saveinplace.php\';'."\n";
                print 'var urlLoadInPlace = \''.DOL_URL_ROOT.'/core/ajax/loadinplace.php\';'."\n";
                print 'var tooltipInPlace = \''.$langs->transnoentities('ClickToEdit').'\';'."\n";
                print 'var placeholderInPlace = \''.$langs->trans('ClickToEdit').'\';'."\n";
                print 'var cancelInPlace = \''.$langs->trans('Cancel').'\';'."\n";
                print 'var submitInPlace = \''.$langs->trans('Ok').'\';'."\n";
                print 'var indicatorInPlace = \'<img src="'.DOL_URL_ROOT."/theme/".$conf->theme."/img/working.gif".'">\';'."\n";
                print '</script>'."\n";
                print '<script type="text/javascript" src="'.DOL_URL_ROOT.'/core/js/editinplace.js'.($ext?'?'.$ext:'').'"></script>'."\n";
                print '<script type="text/javascript" src="'.DOL_URL_ROOT.'/includes/jquery/plugins/jeditable/jquery.jeditable.ckeditor.js'.($ext?'?'.$ext:'').'"></script>'."\n";
            }
            // jQuery File Upload
            /*
            if (! empty($conf->global->MAIN_USE_JQUERY_FILEUPLOAD) || (defined('REQUIRE_JQUERY_FILEUPLOAD') && constant('REQUIRE_JQUERY_FILEUPLOAD')))
            {
                print '<script type="text/javascript" src="'.DOL_URL_ROOT.'/includes/jquery/plugins/template/tmpl.min'.$ext.'"></script>'."\n";
                print '<script type="text/javascript" src="'.DOL_URL_ROOT.'/includes/jquery/plugins/fileupload/js/jquery.iframe-transport'.$ext.'"></script>'."\n";
                print '<script type="text/javascript" src="'.DOL_URL_ROOT.'/includes/jquery/plugins/fileupload/js/jquery.fileupload'.$ext.'"></script>'."\n";
                print '<script type="text/javascript" src="'.DOL_URL_ROOT.'/includes/jquery/plugins/fileupload/js/jquery.fileupload-fp'.$ext.'"></script>'."\n";
                print '<script type="text/javascript" src="'.DOL_URL_ROOT.'/includes/jquery/plugins/fileupload/js/jquery.fileupload-ui'.$ext.'"></script>'."\n";
                print '<script type="text/javascript" src="'.DOL_URL_ROOT.'/includes/jquery/plugins/fileupload/js/jquery.fileupload-jui'.$ext.'"></script>'."\n";
                print '<!-- The XDomainRequest Transport is included for cross-domain file deletion for IE8+ -->'."\n";
                print '<!--[if gte IE 8]><script type="text/javascript" src="'.DOL_URL_ROOT.'/includes/jquery/plugins/fileupload/js/cors/jquery.xdr-transport'.$ext.'"></script><![endif]-->'."\n";
            }*/
            // jQuery DataTables
            if (! empty($conf->global->MAIN_USE_JQUERY_DATATABLES) || (defined('REQUIRE_JQUERY_DATATABLES') && constant('REQUIRE_JQUERY_DATATABLES')))
            {
                print '<script type="text/javascript" src="'.DOL_URL_ROOT.'/includes/jquery/plugins/datatables/js/jquery.dataTables.min.js'.($ext?'?'.$ext:'').'"></script>'."\n";
                print '<script type="text/javascript" src="'.DOL_URL_ROOT.'/includes/jquery/plugins/datatables/extras/ColReorder/js/ColReorder.min.js'.($ext?'?'.$ext:'').'"></script>'."\n";
                print '<script type="text/javascript" src="'.DOL_URL_ROOT.'/includes/jquery/plugins/datatables/extras/ColVis/js/ColVis.min.js'.($ext?'?'.$ext:'').'"></script>'."\n";
                print '<script type="text/javascript" src="'.DOL_URL_ROOT.'/includes/jquery/plugins/datatables/extras/TableTools/js/TableTools.min.js'.($ext?'?'.$ext:'').'"></script>'."\n";
            }
            // jQuery Multiselect
            if (! empty($conf->global->MAIN_USE_JQUERY_MULTISELECT) || (defined('REQUIRE_JQUERY_MULTISELECT') && constant('REQUIRE_JQUERY_MULTISELECT')))
            {
            	print '<script type="text/javascript" src="'.DOL_URL_ROOT.'/includes/jquery/plugins/multiselect/js/ui.multiselect.js'.($ext?'?'.$ext:'').'"></script>'."\n";
            }
            // jQuery Timepicker
            if (! empty($conf->global->MAIN_USE_JQUERY_TIMEPICKER) || defined('REQUIRE_JQUERY_TIMEPICKER'))
            {
            	print '<script type="text/javascript" src="'.DOL_URL_ROOT.'/includes/jquery/plugins/timepicker/jquery-ui-timepicker-addon.js'.($ext?'?'.$ext:'').'"></script>'."\n";
            	print '<script type="text/javascript" src="'.DOL_URL_ROOT.'/core/js/timepicker.js.php?lang='.$langs->defaultlang.($ext?'&amp;'.$ext:'').'"></script>'."\n";
            }
            // jQuery jMobile
            if (! empty($conf->global->MAIN_USE_JQUERY_JMOBILE) || defined('REQUIRE_JQUERY_JMOBILE') || (! empty($conf->dol_use_jmobile) && $conf->dol_use_jmobile > 0))
            {
            	// We must force not using ajax because cache of jquery does not load js of other pages.
            	// This also increase seriously speed onto mobile device where complex js code is very slow and memory very low.
            	if (empty($conf->dol_use_jmobile) || ($conf->dol_use_jmobile != 2 && $conf->dol_use_jmobile != 3))
            	{
            		print '<script type="text/javascript">
	            		$(document).bind("mobileinit", function(){
           				$.extend(  $.mobile , {
           					autoInitializePage : true,	/* We need this to run jmobile */
           					/* loadingMessage : \'xxxxx\', */
           					touchOverflowEnabled : true,
           					defaultPageTransition : \'none\',
           					defaultDialogTransition : \'none\',
           					ajaxEnabled : false			/* old param was ajaxFormsEnabled and ajaxLinksEnabled */
           					});
           				});
            			</script>';
            	}
            	if (empty($conf->dol_use_jmobile) || $conf->dol_use_jmobile != 3) print '<script type="text/javascript" src="'.DOL_URL_ROOT.'/includes/jquery/plugins/mobile/jquery.mobile-latest.min.js'.($ext?'?'.$ext:'').'"></script>'."\n";
            }
        }

        if (! $disablejs && ! empty($conf->use_javascript_ajax))
        {
            // CKEditor
            if (! empty($conf->fckeditor->enabled) && (empty($conf->global->FCKEDITOR_EDITORNAME) || $conf->global->FCKEDITOR_EDITORNAME == 'ckeditor'))
            {
                print '<!-- Includes JS for CKEditor -->'."\n";
                $pathckeditor=DOL_URL_ROOT.'/includes/ckeditor/';
                $jsckeditor='ckeditor_basic.js';
                if (constant('JS_CKEDITOR'))	// To use external ckeditor 4 js lib
                {
                	$pathckeditor=constant('JS_CKEDITOR');
                	$jsckeditor='ckeditor.js';
                }
                print '<script type="text/javascript">';
                print 'var CKEDITOR_BASEPATH = \''.$pathckeditor.'\';'."\n";
                print 'var ckeditorConfig = \''.dol_buildpath($themesubdir.'/theme/'.$conf->theme.'/ckeditor/config.js',1).'\';'."\n";		// $themesubdir='' in standard usage
                print 'var ckeditorFilebrowserBrowseUrl = \''.DOL_URL_ROOT.'/core/filemanagerdol/browser/default/browser.php?Connector='.DOL_URL_ROOT.'/core/filemanagerdol/connectors/php/connector.php\';'."\n";
                print 'var ckeditorFilebrowserImageBrowseUrl = \''.DOL_URL_ROOT.'/core/filemanagerdol/browser/default/browser.php?Type=Image&Connector='.DOL_URL_ROOT.'/core/filemanagerdol/connectors/php/connector.php\';'."\n";
                print '</script>'."\n";
<<<<<<< HEAD
                print '<script type="text/javascript" src="'.$pathckeditor.'ckeditor_basic.js'.($ext?'?'.$ext:'').'"></script>'."\n";
=======
                print '<script type="text/javascript" src="'.$pathckeditor.$jsckeditor.'"></script>'."\n";
>>>>>>> 2e2f86b9
            }

            // Global js function
            print '<!-- Includes JS of Dolibarr -->'."\n";
            print '<script type="text/javascript" src="'.DOL_URL_ROOT.'/core/js/lib_head.js'.($ext?'?'.$ext:'').'"></script>'."\n";

            // Add datepicker default options
            print '<script type="text/javascript" src="'.DOL_URL_ROOT.'/core/js/datepicker.js.php?lang='.$langs->defaultlang.($ext?'&amp;'.$ext:'').'"></script>'."\n";

            // JS forced by modules (relative url starting with /)
            if (! empty($conf->modules_parts['js']))		// $conf->modules_parts['js'] is array('module'=>array('file1','file2'))
        	{
        		$arrayjs=(array) $conf->modules_parts['js'];
	            foreach($arrayjs as $modjs => $filesjs)
	            {
        			$filesjs=(array) $filesjs;	// To be sure filejs is an array
		            foreach($filesjs as $jsfile)
		            {
	    	    		// jsfile is a relative path
	        	    	print '<!-- Include JS added by module '.$modjs. '-->'."\n".'<script type="text/javascript" src="'.dol_buildpath($jsfile,1).'"></script>'."\n";
		            }
	            }
        	}
            // JS forced by page in top_htmlhead (relative url starting with /)
            if (is_array($arrayofjs))
            {
                print '<!-- Includes JS added by page -->'."\n";
                foreach($arrayofjs as $jsfile)
                {
                    if (preg_match('/^http/i',$jsfile))
                    {
                        print '<script type="text/javascript" src="'.$jsfile.'"></script>'."\n";
                    }
                    else
                    {
                        if (! preg_match('/^\//',$jsfile)) $jsfile='/'.$jsfile;	// For backward compatibility
                        print '<script type="text/javascript" src="'.dol_buildpath($jsfile,1).'"></script>'."\n";
                    }
                }
            }
        }

        if (! empty($head)) print $head."\n";
        if (! empty($conf->global->MAIN_HTML_HEADER)) print $conf->global->MAIN_HTML_HEADER."\n";

        print "</head>\n\n";
    }

    $conf->headerdone=1;	// To tell header was output
}


/**
 *  Show an HTML header + a BODY + The top menu bar
 *
 *  @param      string	$head    			Lines in the HEAD
 *  @param      string	$title   			Title of web page
 *  @param      string	$target  			Target to use in menu links
 *	@param		int		$disablejs			Do not output links to js (Ex: qd fonction utilisee par sous formulaire Ajax)
 *	@param		int		$disablehead		Do not output head section
 *	@param		array	$arrayofjs			Array of js files to add in header
 *	@param		array	$arrayofcss			Array of css files to add in header
 *  @param		string	$morequerystring	Query string to add to the link "print" to get same parameters (use only if autodetect fails)
 *  @return		void
 */
function top_menu($head, $title='', $target='', $disablejs=0, $disablehead=0, $arrayofjs='', $arrayofcss='', $morequerystring='')
{
    global $user, $conf, $langs, $db;
    global $dolibarr_main_authentication;
    global $hookmanager,$menumanager;

    // Instantiate hooks of thirdparty module
    $hookmanager->initHooks(array('toprightmenu'));

    $toprightmenu='';

    // For backward compatibility with old modules
    if (empty($conf->headerdone)) top_htmlhead($head, $title, $disablejs, $disablehead, $arrayofjs, $arrayofcss);

    print '<body id="mainbody">';

    if ($conf->use_javascript_ajax)
    {
        if (empty($conf->dol_use_jmobile) && ! empty($conf->global->MAIN_MENU_USE_JQUERY_LAYOUT))
        {
            print '<script type="text/javascript">
				jQuery(document).ready(function () {
					jQuery("body").layout(layoutSettings);
				});
				var layoutSettings = {
					name: "mainlayout",
					defaults: {
						useStateCookie: true,
						size: "auto",
						resizable: false,
						//paneClass: "none",
						//resizerClass: "resizer",
						//togglerClass: "toggler",
						//buttonClass: "button",
						//contentSelector: ".content",
						//contentIgnoreSelector: "span",
						togglerTip_open: "Close This Pane",
						togglerTip_closed: "Open This Pane",
						resizerTip:	"Resize This Pane",
						fxSpeed: "fast"
					},
					west: {
						paneClass: "leftContent",
						//spacing_closed:	14,
						//togglerLength_closed: 14,
						//togglerAlign_closed: "auto",
						//togglerLength_open: 0,
						//	effect defaults - overridden on some panes
						//slideTrigger_open:	"mouseover",
						initClosed:	'.(empty($conf->dol_optimize_smallscreen)?'false':'true').',
						fxName:	"drop",
						fxSpeed: "fast",
						fxSettings: { easing: "" }
					},
					north: {
						paneClass: "none",
						resizerClass: "none",
						togglerClass: "none",
						spacing_open: 0,
						togglerLength_open:	0,
						togglerLength_closed: -1,
						slidable: false,
						fxName:	"none",
						fxSpeed: "fast"
					},
					center: {
						paneSelector: "#mainContent"
					}
				}
    		</script>';
        }

        /* This make menu bugged
        if ($conf->use_javascript_ajax && ! empty($conf->global->MAIN_MENU_USE_JQUERY_ACCORDION) && empty($conf->dol_use_jmobile))
        {
            print "\n".'<script type="text/javascript">
					jQuery(document).ready(function () {
						jQuery( ".vmenu" ).accordion({
							autoHeight: false,
							event: "mouseover",
							//collapsible: true,
							//active: 2,
							header: "> .blockvmenupair > .menu_titre"
						});
					});
					</script>';
        } */

        // Wrapper to show tooltips
        print "\n".'<script type="text/javascript">
                    jQuery(document).ready(function () {
                    	jQuery(function() {
                        	jQuery(".classfortooltip").tipTip({maxWidth: "'.dol_size(600,'width').'px", edgeOffset: 10, delay: 50, fadeIn: 50, fadeOut: 50});
                        });
                    });
                </script>';
    }

    /*
     * Top menu
     */
    print "\n".'<!-- Start top horizontal -->'."\n";

    if (empty($conf->dol_use_jmobile) && ! empty($conf->use_javascript_ajax) && ! empty($conf->global->MAIN_MENU_USE_JQUERY_LAYOUT)) print '<div class="ui-layout-north"> <!-- Begin top layout -->'."\n";

    if (empty($conf->dol_hide_topmenu))
    {
	    // Show menu entries
    	print '<div id="tmenu_tooltip" class="tmenu">'."\n";
	    $menumanager->atarget=$target;
	    $menumanager->showmenu('top');      // This contains a \n
	    print "</div>\n";

	    $form=new Form($db);

	    // Define link to login card
	    $loginhtmltext=''; $logintext='';
	    if ($user->societe_id)
	    {
	        $thirdpartystatic=new Societe($db);
	        $thirdpartystatic->fetch($user->societe_id);
	        $companylink=' ('.$thirdpartystatic->getNomUrl('','').')';
	        $company=' ('.$langs->trans("Company").': '.$thirdpartystatic->name.')';
	    }
	    $logintext='<div class="login"><a href="'.DOL_URL_ROOT.'/user/fiche.php?id='.$user->id.'"';
	    $logintext.=$target?(' target="'.$target.'"'):'';
	    $logintext.='>'.$user->login.'</a>';
	    if ($user->societe_id) $logintext.=$companylink;
	    $logintext.='</div>';
	    $loginhtmltext.='<u>'.$langs->trans("User").'</u>';
	    $loginhtmltext.='<br><b>'.$langs->trans("Name").'</b>: '.$user->getFullName($langs);
	    $loginhtmltext.='<br><b>'.$langs->trans("Login").'</b>: '.$user->login;
	    $loginhtmltext.='<br><b>'.$langs->trans("Administrator").'</b>: '.yn($user->admin);
	    $type=($user->societe_id?$langs->trans("External").$company:$langs->trans("Internal"));
	    $loginhtmltext.='<br><b>'.$langs->trans("Type").'</b>: '.$type;
	    $loginhtmltext.='<br><b>'.$langs->trans("IPAddress").'</b>: '.$_SERVER["REMOTE_ADDR"];
	    $loginhtmltext.='<br>';
	    $loginhtmltext.='<br><u>'.$langs->trans("Connection").'</u>';
	    if (! empty($conf->global->MAIN_MODULE_MULTICOMPANY)) $loginhtmltext.='<br><b>'.$langs->trans("ConnectedOnMultiCompany").'</b>: '.$conf->entity.' (user entity '.$user->entity.')';
	    $loginhtmltext.='<br><b>'.$langs->trans("ConnectedSince").'</b>: '.dol_print_date($user->datelastlogin,"dayhour");
	    $loginhtmltext.='<br><b>'.$langs->trans("PreviousConnexion").'</b>: '.dol_print_date($user->datepreviouslogin,"dayhour");
	    $loginhtmltext.='<br><b>'.$langs->trans("AuthenticationMode").'</b>: '.$_SESSION["dol_authmode"];
	    $loginhtmltext.='<br><b>'.$langs->trans("CurrentTheme").'</b>: '.$conf->theme;
	    $loginhtmltext.='<br><b>'.$langs->trans("CurrentMenuManager").'</b>: '.$menumanager->name;
	    $s=picto_from_langcode($langs->getDefaultLang());
	    $loginhtmltext.='<br><b>'.$langs->trans("CurrentUserLanguage").'</b>: '.($s?$s.' ':'').$langs->getDefaultLang();
	    $loginhtmltext.='<br><b>'.$langs->trans("Browser").'</b>: '.$conf->browser->name.($conf->browser->version?' '.$conf->browser->version:'').' ('.$_SERVER['HTTP_USER_AGENT'].')';
	    if (! empty($conf->browser->phone)) $loginhtmltext.='<br><b>'.$langs->trans("Phone").'</b>: '.$conf->browser->phone;
	    if (! empty($_SESSION["disablemodules"])) $loginhtmltext.='<br><b>'.$langs->trans("DisabledModules").'</b>: <br>'.join(', ',explode(',',$_SESSION["disablemodules"]));

	    $appli='Dolibarr';
	    if (! empty($conf->global->MAIN_APPLICATION_TITLE))
	    {
	    	$appli=$conf->global->MAIN_APPLICATION_TITLE;
	    	if (preg_match('/\d\.\d/', $appli))
	    	{
				if (! preg_match('/'.preg_quote(DOL_VERSION).'/', $appli)) $appli.=" (".DOL_VERSION.")";	// If new title contains a version that is different than core
	    	}
	    	else $appli.=" ".DOL_VERSION;
	    }
	    else $appli.=" ".DOL_VERSION;

	    // Link info
	    $logouttext='';
	    $logouthtmltext=$appli.'<br>';
	    $logouthtmltext.=$langs->trans("Logout").'<br>';
	    //$logouthtmltext.="<br>";
	    if ($_SESSION["dol_authmode"] != 'forceuser' && $_SESSION["dol_authmode"] != 'http')
	    {
	        $logouttext .='<a href="'.DOL_URL_ROOT.'/user/logout.php"';
	        //$logouttext .=empty($atarget?(' target="'.$atarget.'"'):'';
	        $logouttext .='>';
	        $logouttext .= img_picto($langs->trans('Logout'), 'logout.png', 'class="login"', 0, 0, 1);
	        $logouttext .='</a>';
	    }
	    else
	    {
	        $logouttext .= img_picto($langs->trans('Logout'), 'logout.png', 'class="login"', 0, 0, 1);
	    }

	    print '<div class="login_block">'."\n";
	    //print '<table class="nobordernopadding" summary=""><tr>';

	    $toprightmenu.='<div class="login_block_user">';
	    // Add login user link
	    $toprightmenu.=$form->textwithtooltip('',$loginhtmltext,2,1,$logintext,'login_block_elem2',2);	// This include div class="login"
		$toprightmenu.='</div>';

	    $toprightmenu.='<div class="login_block_other">';
		// Execute hook printTopRightMenu (hooks should output string like '<div class="login"><a href="">mylink</a></div>')
	    $parameters=array();
	    $result=$hookmanager->executeHooks('printTopRightMenu',$parameters);    // Note that $action and $object may have been modified by some hooks
		if (is_numeric($result))
		{
			if (empty($result)) $toprightmenu.=$hookmanager->resPrint;		// add
			else  $toprightmenu=$hookmanager->resPrint;						// replace
		}
		else $toprightmenu.=$result;	// For backward compatibility

	    // Logout link
	    $toprightmenu.=$form->textwithtooltip('',$logouthtmltext,2,1,$logouttext,'login_block_elem',2);

	    // Link to print main content area
	    if (empty($conf->global->MAIN_PRINT_DISABLELINK) && empty($conf->browser->phone))
	    {
	        $qs=$_SERVER["QUERY_STRING"];
	        $qs.=(($qs && $morequerystring)?'&':'').$morequerystring;
	        $text ='<a href="'.$_SERVER["PHP_SELF"].'?'.$qs.($qs?'&':'').'optioncss=print" target="_blank">';
	        $text.= img_picto('', 'printer.png', 'class="printer"');
	        $text.='</a>';
	        $toprightmenu.=$form->textwithtooltip('',$langs->trans("PrintContentArea"),2,1,$text,'login_block_elem',2);
	    }
		$toprightmenu.='</div>';

	    print $toprightmenu;

	    //print '</tr></table>'."\n";
	    print "</div>\n";

	    unset($form);
    }

    if (empty($conf->dol_use_jmobile) && ! empty($conf->use_javascript_ajax) && ! empty($conf->global->MAIN_MENU_USE_JQUERY_LAYOUT)) print "</div><!-- End top layout -->\n";
	print '<div style="clear: both;"></div>';
    print "<!-- End top horizontal menu -->\n\n";

    if (empty($conf->dol_hide_leftmenu) && (empty($conf->use_javascript_ajax) || ! empty($conf->dol_use_jmobile) || empty($conf->global->MAIN_MENU_USE_JQUERY_LAYOUT))) print '<div id="id-container">';
}


/**
 *  Show left menu bar
 *
 *  @param  array	$menu_array_before 	       	Table of menu entries to show before entries of menu handler
 *  @param  string	$helppagename    	       	Name of wiki page for help ('' by default).
 * 				     		                   	Syntax is: For a wiki page: EN:EnglishPage|FR:FrenchPage|ES:SpanishPage
 * 									         		       For other external page: http://server/url
 *  @param  string	$moresearchform             Search Form Permanent Supplemental
 *  @param  array	$menu_array_after           Table of menu entries to show after entries of menu handler
 *  @param  int		$leftmenuwithoutmainarea    Must be set to 1. 0 by default for backward compatibility with old modules.
 *  @param  string	$title                      Title of web page
 *  @return	void
 */
function left_menu($menu_array_before, $helppagename='', $moresearchform='', $menu_array_after='', $leftmenuwithoutmainarea=0, $title='')
{
    global $user, $conf, $langs, $db;
    global $hookmanager, $menumanager;

    $searchform='';
    $bookmarks='';

    if (empty($conf->dol_hide_leftmenu))
    {
	    // Instantiate hooks of thirdparty module
	    $hookmanager->initHooks(array('searchform','leftblock'));

    	if (empty($conf->dol_use_jmobile) && ! empty($conf->use_javascript_ajax) && ! empty($conf->global->MAIN_MENU_USE_JQUERY_LAYOUT)) print "\n".'<div class="ui-layout-west"> <!-- Begin left layout -->'."\n";
		else print '<div id="id-left">';

	    print "\n";

	    // Define $searchform
	    if ((( ! empty($conf->societe->enabled) && (empty($conf->global->SOCIETE_DISABLE_PROSPECTS) || empty($conf->global->SOCIETE_DISABLE_CUSTOMERS))) || ! empty($conf->fournisseur->enabled)) && ! empty($conf->global->MAIN_SEARCHFORM_SOCIETE) && $user->rights->societe->lire)
	    {
	        $langs->load("companies");
	        $searchform.=printSearchForm(DOL_URL_ROOT.'/societe/societe.php', DOL_URL_ROOT.'/societe/societe.php', img_object('','company').' '.$langs->trans("ThirdParties"), 'soc', 'socname');
	    }

	    if (! empty($conf->societe->enabled) && ! empty($conf->global->MAIN_SEARCHFORM_CONTACT) && $user->rights->societe->lire)
	    {
	        $langs->load("companies");
	        $searchform.=printSearchForm(DOL_URL_ROOT.'/contact/list.php', DOL_URL_ROOT.'/contact/list.php', img_object('','contact').' '.$langs->trans("Contacts"), 'contact', 'contactname');
	    }

	    if (((! empty($conf->product->enabled) && $user->rights->produit->lire) || (! empty($conf->service->enabled) && $user->rights->service->lire))
	    && ! empty($conf->global->MAIN_SEARCHFORM_PRODUITSERVICE))
	    {
	        $langs->load("products");
	        $searchform.=printSearchForm(DOL_URL_ROOT.'/product/liste.php', DOL_URL_ROOT.'/product/liste.php', img_object('','product').' '.$langs->trans("Products")."/".$langs->trans("Services"), 'products', 'sall');
	    }

	    if (((! empty($conf->product->enabled) && $user->rights->produit->lire) || (! empty($conf->service->enabled) && $user->rights->service->lire)) && ! empty($conf->fournisseur->enabled)
	    && ! empty($conf->global->MAIN_SEARCHFORM_PRODUITSERVICE_SUPPLIER))
	    {
	        $langs->load("products");
	        $searchform.=printSearchForm(DOL_URL_ROOT.'/fourn/product/liste.php', DOL_URL_ROOT.'/fourn/product/liste.php', img_object('','product').' '.$langs->trans("SupplierRef"), 'products', 'srefsupplier');
	    }

	    if (! empty($conf->adherent->enabled) && ! empty($conf->global->MAIN_SEARCHFORM_ADHERENT) && $user->rights->adherent->lire)
	    {
	        $langs->load("members");
	        $searchform.=printSearchForm(DOL_URL_ROOT.'/adherents/liste.php', DOL_URL_ROOT.'/adherents/liste.php', img_object('','user').' '.$langs->trans("Members"), 'member', 'sall');
	    }

	    // Execute hook printSearchForm
	    $parameters=array();
	    $reshook=$hookmanager->executeHooks('printSearchForm',$parameters);    // Note that $action and $object may have been modified by some hooks
		if (empty($reshook))
		{
			$searchform.=$hookmanager->resPrint;
		}
		else $searchform=$hookmanager->resPrint;

	    // Define $bookmarks
	    if (! empty($conf->bookmark->enabled) && $user->rights->bookmark->lire)
	    {
	        include_once (DOL_DOCUMENT_ROOT.'/bookmarks/bookmarks.lib.php');
	        $langs->load("bookmarks");

	        $bookmarks=printBookmarksList($db, $langs);
	    }

	    // Left column
	    print '<!-- Begin left menu -->'."\n";

	    print '<div class="vmenu">'."\n\n";

	    $menumanager->menu_array = $menu_array_before;
    	$menumanager->menu_array_after = $menu_array_after;
	    $menumanager->showmenu('left'); // output menu_array and menu found in database


	    // Show other forms
	    if ($searchform)
	    {
	        print "\n";
	        print "<!-- Begin SearchForm -->\n";
	        print '<div id="blockvmenusearch" class="blockvmenusearch">'."\n";
	        print $searchform;
	        print '</div>'."\n";
	        print "<!-- End SearchForm -->\n";
	    }

	    // More search form
	    if ($moresearchform)
	    {
	        print $moresearchform;
	    }

	    // Bookmarks
	    if ($bookmarks)
	    {
	        print "\n";
	        print "<!-- Begin Bookmarks -->\n";
	        print '<div id="blockvmenubookmarks" class="blockvmenubookmarks">'."\n";
	        print $bookmarks;
	        print '</div>'."\n";
	        print "<!-- End Bookmarks -->\n";
	    }

		//Dolibarr version
	    $doliurl='http://www.dolibarr.org';

	    //local communities
	    if (preg_match('/fr/i',$langs->defaultlang)) $doliurl='http://www.dolibarr.fr';
		if (preg_match('/es/i',$langs->defaultlang)) $doliurl='http://www.dolibarr.es';

	    $appli='Dolibarr';
	    if (! empty($conf->global->MAIN_APPLICATION_TITLE))
	    {
	    	$appli=$conf->global->MAIN_APPLICATION_TITLE; $doliurl='';
	    	if (preg_match('/\d\.\d/', $appli))
	    	{
				if (! preg_match('/'.preg_quote(DOL_VERSION).'/', $appli)) $appli.=" (".DOL_VERSION.")";	// If new title contains a version that is different than core
	    	}
	    	else $appli.=" ".DOL_VERSION;
	    }
	    else $appli.=" ".DOL_VERSION;
	    print '<div id="blockvmenuhelp" class="blockvmenuhelp">';
	    if ($doliurl) print '<a class="help" target="_blank" href="'.$doliurl.'">';
	    print $appli;
	    if ($doliurl) print '</a>';
	    print '</div>';

	    // Link to Dolibarr wiki pages
	    if ($helppagename && empty($conf->global->MAIN_HELP_DISABLELINK))
	    {
	        $langs->load("help");

	        $helpbaseurl='';
	        $helppage='';
	        $mode='';

	        // Get helpbaseurl, helppage and mode from helppagename and langs
	        $arrayres=getHelpParamFor($helppagename,$langs);
	        $helpbaseurl=$arrayres['helpbaseurl'];
	        $helppage=$arrayres['helppage'];
	        $mode=$arrayres['mode'];

	        // Link to help pages
	        if ($helpbaseurl && $helppage)
	        {
	            print '<div id="blockvmenuhelp" class="blockvmenuhelp">';
	            print '<a class="help" target="_blank" title="'.$langs->trans($mode == 'wiki' ? 'GoToWikiHelpPage': 'GoToHelpPage');
	            if ($mode == 'wiki') print ' - '.$langs->trans("PageWiki").' &quot;'.dol_escape_htmltag(strtr($helppage,'_',' ')).'&quot;';
	            print '" href="';
	            if ($mode == 'wiki') print sprintf($helpbaseurl,urlencode(html_entity_decode($helppage)));
	            else print sprintf($helpbaseurl,$helppage);
	            print '">';
	            print img_picto('', 'helpdoc').' ';
	            print $langs->trans($mode == 'wiki' ? 'OnlineHelp': 'Help');
	            //if ($mode == 'wiki') print ' ('.dol_trunc(strtr($helppage,'_',' '),8).')';
	            print '</a>';
	            print '</div>';
	        }
	    }

	    // Link to bugtrack
	    if (! empty($conf->global->MAIN_BUGTRACK_ENABLELINK))
	    {
	    	require_once DOL_DOCUMENT_ROOT.'/core/lib/functions2.lib.php';

	        $bugbaseurl='https://doliforge.org/tracker/?';
	        $bugbaseurl.='func=add&group_id=144&atid=246';
	        $bugbaseurl.="&details=";
	        $bugbaseurl.=urlencode("\n\n\n\n\n-------------\n");
	        $bugbaseurl.=urlencode($langs->trans("Version").": ".DOL_VERSION."\n");
	        $bugbaseurl.=urlencode($langs->trans("Server").": ".$_SERVER["SERVER_SOFTWARE"]."\n");
	        $bugbaseurl.=urlencode($langs->trans("PHP").": ".version_php()."\n");
	        $bugbaseurl.=urlencode($langs->trans("Url").": ".$_SERVER["REQUEST_URI"]."\n");
	        print '<div id="blockvmenubugtracker" class="blockvmenuhelp"><a class="help" target="_blank" href="'.$bugbaseurl.'">'.$langs->trans("FindBug").'</a></div>';
	    }
	    print "\n";

	    print "</div>\n";
	    print "<!-- End left menu -->\n";

	    print "\n";

	    // Execute hook printLeftBlock
	    $parameters=array();
	    $leftblock=$hookmanager->executeHooks('printLeftBlock',$parameters);    // Note that $action and $object may have been modified by some hooks
	    print $leftblock;

	    if (empty($conf->dol_use_jmobile) && ! empty($conf->use_javascript_ajax) && ! empty($conf->global->MAIN_MENU_USE_JQUERY_LAYOUT)) print '</div> <!-- End left layout -->'."\n";
	    else print '</div>';	// End div id="id-left"
    }

    print "\n";
    print '<!-- Begin right area -->'."\n";


    if (empty($leftmenuwithoutmainarea)) main_area($title);
}


/**
 *  Begin main area
 *
 *  @param	string	$title		Title
 *  @return	void
 */
function main_area($title='')
{
    global $conf, $langs;

    if (empty($conf->dol_use_jmobile) && ! empty($conf->use_javascript_ajax) && ! empty($conf->global->MAIN_MENU_USE_JQUERY_LAYOUT))
    {
        print '<div id="mainContent"><div class="ui-layout-center"> <!-- begin main layout -->'."\n";
    }
	if (empty($conf->dol_hide_leftmenu)) print '<div id="id-right">';

    print "\n";

    if (! empty($conf->dol_use_jmobile)) print '<div data-role="page">';
    print '<div class="fiche"> <!-- begin div class="fiche" -->'."\n";
    if (! empty($conf->global->MAIN_ONLY_LOGIN_ALLOWED)) print info_admin($langs->trans("WarningYouAreInMaintenanceMode",$conf->global->MAIN_ONLY_LOGIN_ALLOWED));
}


/**
 *  Return helpbaseurl, helppage and mode
 *
 *  @param	string		$helppagename		Page name ('EN:xxx,ES:eee,FR:fff...' or 'http://localpage')
 *  @param  Translate	$langs				Language
 *  @return	array		Array of help urls
 */
function getHelpParamFor($helppagename,$langs)
{
	$helpbaseurl='';
	$helppage='';
	$mode='';

    if (preg_match('/^http/i',$helppagename))
    {
        // If complete URL
        $helpbaseurl='%s';
        $helppage=$helppagename;
        $mode='local';
    }
    else
    {
        // If WIKI URL
        if (preg_match('/^es/i',$langs->defaultlang))
        {
            $helpbaseurl='http://wiki.dolibarr.org/index.php/%s';
            if (preg_match('/ES:([^|]+)/i',$helppagename,$reg)) $helppage=$reg[1];
        }
        if (preg_match('/^fr/i',$langs->defaultlang))
        {
            $helpbaseurl='http://wiki.dolibarr.org/index.php/%s';
            if (preg_match('/FR:([^|]+)/i',$helppagename,$reg)) $helppage=$reg[1];
        }
        if (empty($helppage))	// If help page not already found
        {
            $helpbaseurl='http://wiki.dolibarr.org/index.php/%s';
            if (preg_match('/EN:([^|]+)/i',$helppagename,$reg)) $helppage=$reg[1];
        }
        $mode='wiki';
    }
    return array('helpbaseurl'=>$helpbaseurl,'helppage'=>$helppage,'mode'=>$mode);
}


/**
 *  Show a search area
 *
 *  @param  string	$urlaction          Url post
 *  @param  string	$urlobject          Url of the link under the search box
 *  @param  string	$title              Title search area
 *  @param  string	$htmlmodesearch     Value to set into parameter "mode_search" ('soc','contact','products','member',...)
 *  @param  string	$htmlinputname      Field Name input form
 *  @return	void
 */
function printSearchForm($urlaction,$urlobject,$title,$htmlmodesearch,$htmlinputname)
{
    global $conf,$langs;

    $ret='';
    $ret.='<div class="menu_titre">';
    $ret.='<a class="vsmenu" href="'.$urlobject.'">';
    $ret.=$title.'</a><br>';
    $ret.='</div>';
    $ret.='<form action="'.$urlaction.'" method="post">';
    $ret.='<input type="hidden" name="token" value="'.$_SESSION['newtoken'].'">';
    $ret.='<input type="hidden" name="mode" value="search">';
    $ret.='<input type="hidden" name="mode_search" value="'.$htmlmodesearch.'">';
    $ret.='<input type="text" class="flat" ';
    if (! empty($conf->global->MAIN_HTML5_PLACEHOLDER)) $ret.=' placeholder="'.$langs->trans("SearchOf").''.strip_tags($title).'"';
    else $ret.=' title="'.$langs->trans("SearchOf").''.strip_tags($title).'"';
    $ret.=' name="'.$htmlinputname.'" size="10" />';
    $ret.='<input type="submit" class="button" value="'.$langs->trans("Go").'">';
    $ret.="</form>\n";
    return $ret;
}


if (! function_exists("llxFooter"))
{
    /**
     * Show HTML footer
     * Close div /DIV data-role=page + /DIV class=fiche + /DIV /DIV main layout + /BODY + /HTML.
     *
     * @param	string	$comment    A text to add as HTML comment into HTML generated page
	 * @param	string	$zone		'private' (for private pages) or 'public' (for public pages)
     * @return	void
     */
    function llxFooter($comment='',$zone='pivate')
    {
        global $conf, $langs;

        // Global html output events ($mesgs, $errors, $warnings)
        dol_htmloutput_events();

        // Core error message
        if (defined("MAIN_CORE_ERROR") && constant("MAIN_CORE_ERROR") == 1)
        {
            // Ajax version
            if ($conf->use_javascript_ajax)
            {
                $title = img_warning().' '.$langs->trans('CoreErrorTitle');
                print ajax_dialog($title, $langs->trans('CoreErrorMessage'));
            }
            // html version
            else
            {
                $msg = img_warning().' '.$langs->trans('CoreErrorMessage');
                print '<div class="error">'.$msg.'</div>';
            }

            define("MAIN_CORE_ERROR",0);
        }

        print "\n\n";
        print '</div> <!-- end div class="fiche" -->'."\n";
        if (! empty($conf->dol_use_jmobile)) print '</div>';	// end data-role="page"

        if (empty($conf->dol_use_jmobile) && ! empty($conf->use_javascript_ajax) && ! empty($conf->global->MAIN_MENU_USE_JQUERY_LAYOUT)) print '</div></div> <!-- end main layout -->'."\n";
		if (empty($conf->dol_hide_leftmenu)) print '</div>'; // End div id-right

        print "\n";
        if ($comment) print '<!-- '.$comment.' -->'."\n";

        printCommonFooter($zone);

        if (empty($conf->dol_hide_leftmenu)) print '</div>';	// End div container

        print "</body>\n";
        print "</html>\n";
    }
}

?><|MERGE_RESOLUTION|>--- conflicted
+++ resolved
@@ -1214,11 +1214,7 @@
                 print 'var ckeditorFilebrowserBrowseUrl = \''.DOL_URL_ROOT.'/core/filemanagerdol/browser/default/browser.php?Connector='.DOL_URL_ROOT.'/core/filemanagerdol/connectors/php/connector.php\';'."\n";
                 print 'var ckeditorFilebrowserImageBrowseUrl = \''.DOL_URL_ROOT.'/core/filemanagerdol/browser/default/browser.php?Type=Image&Connector='.DOL_URL_ROOT.'/core/filemanagerdol/connectors/php/connector.php\';'."\n";
                 print '</script>'."\n";
-<<<<<<< HEAD
-                print '<script type="text/javascript" src="'.$pathckeditor.'ckeditor_basic.js'.($ext?'?'.$ext:'').'"></script>'."\n";
-=======
-                print '<script type="text/javascript" src="'.$pathckeditor.$jsckeditor.'"></script>'."\n";
->>>>>>> 2e2f86b9
+                print '<script type="text/javascript" src="'.$pathckeditor.$jsckeditor.($ext?'?'.$ext:'').'"></script>'."\n";
             }
 
             // Global js function
