<?php
/* Copyright (C) 2002-2007  Rodolphe Quiedeville    <rodolphe@quiedeville.org>
 * Copyright (C) 2003       Xavier Dutoit           <doli@sydesy.com>
 * Copyright (C) 2004-2015  Laurent Destailleur     <eldy@users.sourceforge.net>
 * Copyright (C) 2004       Sebastien Di Cintio     <sdicintio@ressource-toi.org>
 * Copyright (C) 2004       Benoit Mortier          <benoit.mortier@opensides.be>
 * Copyright (C) 2005-2015  Regis Houssin           <regis.houssin@capnetworks.com>
 * Copyright (C) 2011-2014  Philippe Grand          <philippe.grand@atoo-net.com>
 * Copyright (C) 2008       Matteli
 * Copyright (C) 2011-2016  Juanjo Menent           <jmenent@2byte.es>
 * Copyright (C) 2012       Christophe Battarel     <christophe.battarel@altairis.fr>
 * Copyright (C) 2014-2015  Marcos García           <marcosgdf@gmail.com>
 * Copyright (C) 2015       Raphaël Doursenaud      <rdoursenaud@gpcsolutions.fr>
 *
 * This program is free software; you can redistribute it and/or modify
 * it under the terms of the GNU General Public License as published by
 * the Free Software Foundation; either version 3 of the License, or
 * (at your option) any later version.
 *
 * This program is distributed in the hope that it will be useful,
 * but WITHOUT ANY WARRANTY; without even the implied warranty of
 * MERCHANTABILITY or FITNESS FOR A PARTICULAR PURPOSE.  See the
 * GNU General Public License for more details.
 *
 * You should have received a copy of the GNU General Public License
 * along with this program. If not, see <http://www.gnu.org/licenses/>.
 */

/**
 *	\file       htdocs/main.inc.php
 *	\ingroup	core
 *	\brief      File that defines environment for Dolibarr GUI pages only (file not required by scripts)
 */

//@ini_set('memory_limit', '128M');	// This may be useless if memory is hard limited by your PHP

// For optional tuning. Enabled if environment variable MAIN_SHOW_TUNING_INFO is defined.
$micro_start_time=0;
if (! empty($_SERVER['MAIN_SHOW_TUNING_INFO']))
{
    list($usec, $sec) = explode(" ", microtime());
    $micro_start_time=((float) $usec + (float) $sec);
    // Add Xdebug code coverage
    //define('XDEBUGCOVERAGE',1);
    if (defined('XDEBUGCOVERAGE')) {
        xdebug_start_code_coverage();
    }
}

// Removed magic_quotes
if (function_exists('get_magic_quotes_gpc'))	// magic_quotes_* deprecated in PHP 5.0 and removed in PHP 5.5
{
    if (get_magic_quotes_gpc())
    {
        // Forcing parameter setting magic_quotes_gpc and cleaning parameters
        // (Otherwise he would have for each position, condition
        // Reading stripslashes variable according to state get_magic_quotes_gpc).
        // Off mode recommended (just do $db->escape for insert / update).
        function stripslashes_deep($value)
        {
            return (is_array($value) ? array_map('stripslashes_deep', $value) : stripslashes($value));
        }
        $_GET     = array_map('stripslashes_deep', $_GET);
        $_POST    = array_map('stripslashes_deep', $_POST);
        $_FILES   = array_map('stripslashes_deep', $_FILES);
        //$_COOKIE  = array_map('stripslashes_deep', $_COOKIE); // Useless because a cookie should never be outputed on screen nor used into sql
        @set_magic_quotes_runtime(0);
    }
}

/**
 * Security: SQL Injection and XSS Injection (scripts) protection (Filters on GET, POST, PHP_SELF).
 *
 * @param		string		$val		Value
 * @param		string		$type		1=GET, 0=POST, 2=PHP_SELF
 * @return		int						>0 if there is an injection
 */
function test_sql_and_script_inject($val, $type)
{
    $sql_inj = 0;
    // For SQL Injection (only GET and POST are used to be included into bad escaped SQL requests)
    if ($type != 2)
    {
        $sql_inj += preg_match('/delete\s+from/i',	 $val);
        $sql_inj += preg_match('/create\s+table/i',	 $val);
        $sql_inj += preg_match('/update.+set.+=/i',  $val);
        $sql_inj += preg_match('/insert\s+into/i', 	 $val);
        $sql_inj += preg_match('/select.+from/i', 	 $val);
        $sql_inj += preg_match('/union.+select/i', 	 $val);
        $sql_inj += preg_match('/into\s+(outfile|dumpfile)/i',  $val);
        $sql_inj += preg_match('/(\.\.%2f)+/i',		 $val);
    }
    // For XSS Injection done by adding javascript with script
    // This is all cases a browser consider text is javascript:
    // When it found '<script', 'javascript:', '<style', 'onload\s=' on body tag, '="&' on a tag size with old browsers
    // All examples on page: http://ha.ckers.org/xss.html#XSScalc
    $sql_inj += preg_match('/<script/i', $val);
    if (! defined('NOSTYLECHECK')) $sql_inj += preg_match('/<style/i', $val);
    $sql_inj += preg_match('/base[\s]+href/si', $val);
    $sql_inj += preg_match('/<.*onmouse/si', $val);       // onmousexxx can be set on img or any html tag like <img title='>' onmouseover=alert(1)>
    $sql_inj += preg_match('/onerror\s*=/i', $val);       // onerror can be set on img or any html tag like <img title='>' onerror = alert(1)>
    if ($type == 1)
    {
        $sql_inj += preg_match('/javascript:/i', $val);
        $sql_inj += preg_match('/vbscript:/i', $val);
    }
    // For XSS Injection done by adding javascript closing html tags like with onmousemove, etc... (closing a src or href tag with not cleaned param)
    if ($type == 1) $sql_inj += preg_match('/"/i', $val);		// We refused " in GET parameters value
    if ($type == 2) $sql_inj += preg_match('/[;"]/', $val);		// PHP_SELF is a file system path. It can contains spaces.
    return $sql_inj;
}

/**
 * Return true if security check on parameters are OK, false otherwise.
 *
 * @param		string			$var		Variable name
 * @param		string			$type		1=GET, 0=POST, 2=PHP_SELF
 * @return		boolean||null				true if there is an injection. Stop code if injection found.
 */
function analyseVarsForSqlAndScriptsInjection(&$var, $type)
{
    if (is_array($var))
    {
        foreach ($var as $key => $value)
        {
            if (analyseVarsForSqlAndScriptsInjection($value,$type))
            {
                $var[$key] = $value;
            }
            else
			{
                print 'Access refused by SQL/Script injection protection in main.inc.php (type='.htmlentities($type).' key='.htmlentities($key).' value='.htmlentities($value).' page='.htmlentities($_SERVER["REQUEST_URI"]).')';
                exit;
            }
        }
        return true;
    }
    else
    {
        return (test_sql_and_script_inject($var,$type) <= 0);
    }
}


// Check consistency of NOREQUIREXXX DEFINES
if ((defined('NOREQUIREDB') || defined('NOREQUIRETRAN')) && ! defined('NOREQUIREMENU')) dol_print_error('','If define NOREQUIREDB or NOREQUIRETRAN are set, you must also set NOREQUIREMENU or not use them');

// Sanity check on URL
if (! empty($_SERVER["PHP_SELF"]))
{
    $morevaltochecklikepost=array($_SERVER["PHP_SELF"]);
    analyseVarsForSqlAndScriptsInjection($morevaltochecklikepost,2);
}
// Sanity check on GET parameters
if (! defined('NOSCANGETFORINJECTION') && ! empty($_SERVER["QUERY_STRING"]))
{
    $morevaltochecklikeget=array($_SERVER["QUERY_STRING"]);
    analyseVarsForSqlAndScriptsInjection($morevaltochecklikeget,1);
}
// Sanity check on POST
if (! defined('NOSCANPOSTFORINJECTION'))
{
	analyseVarsForSqlAndScriptsInjection($_POST,0);
}

// This is to make Dolibarr working with Plesk
if (! empty($_SERVER['DOCUMENT_ROOT']) && substr($_SERVER['DOCUMENT_ROOT'], -6) !== 'htdocs')
{
	set_include_path($_SERVER['DOCUMENT_ROOT'] . '/htdocs');
}

// Include the conf.php and functions.lib.php
require_once 'filefunc.inc.php';

// If there is a POST parameter to tell to save automatically some POST parameters into cookies, we do it
if (! empty($_POST["DOL_AUTOSET_COOKIE"]))
{
	$tmpautoset=explode(':',$_POST["DOL_AUTOSET_COOKIE"],2);
	$tmplist=explode(',',$tmpautoset[1]);
	$cookiearrayvalue='';
	foreach ($tmplist as $tmpkey)
	{
		$postkey=$tmpautoset[0].'_'.$tmpkey;
		//var_dump('tmpkey='.$tmpkey.' postkey='.$postkey.' value='.$_POST[$postkey]);
		if (! empty($_POST[$postkey])) $cookiearrayvalue[$tmpkey]=$_POST[$postkey];
	}
	$cookiename=$tmpautoset[0];
	$cookievalue=json_encode($cookiearrayvalue);
	//var_dump('setcookie cookiename='.$cookiename.' cookievalue='.$cookievalue);
	setcookie($cookiename, empty($cookievalue)?'':$cookievalue, empty($cookievalue)?0:(time()+(86400*354)), '/');	// keep cookie 1 year
	if (empty($cookievalue)) unset($_COOKIE[$cookiename]);
}

// Init session. Name of session is specific to Dolibarr instance.
$prefix=dol_getprefix();
$sessionname='DOLSESSID_'.$prefix;
$sessiontimeout='DOLSESSTIMEOUT_'.$prefix;
if (! empty($_COOKIE[$sessiontimeout])) ini_set('session.gc_maxlifetime',$_COOKIE[$sessiontimeout]);
session_name($sessionname);
session_set_cookie_params(0, '/', null, false, true);   // Add tag httponly on session cookie
session_start();
if (ini_get('register_globals'))    // Deprecated in 5.3 and removed in 5.4. To solve bug in using $_SESSION
{
    foreach ($_SESSION as $key=>$value)
    {
        if (isset($GLOBALS[$key])) unset($GLOBALS[$key]);
    }
}

// Init the 5 global objects, this include will make the new and set properties for: $conf, $db, $langs, $user, $mysoc
require_once 'master.inc.php';

// Activate end of page function
register_shutdown_function('dol_shutdown');

// Detection browser
if (isset($_SERVER["HTTP_USER_AGENT"]))
{
    $tmp=getBrowserInfo($_SERVER["HTTP_USER_AGENT"]);
    $conf->browser->name=$tmp['browsername'];
    $conf->browser->os=$tmp['browseros'];
    $conf->browser->version=$tmp['browserversion'];
    $conf->browser->layout=$tmp['layout'];     // 'classic', 'phone', 'tablet'
    $conf->browser->phone=$tmp['phone'];	   // TODO deprecated, use ->layout
    $conf->browser->tablet=$tmp['tablet'];	   // TODO deprecated, use ->layout
    //var_dump($conf->browser);

    if ($conf->browser->layout == 'phone') $conf->dol_no_mouse_hover=1;
    if ($conf->browser->layout == 'phone') $conf->global->MAIN_TESTMENUHIDER=1;
}

// Force HTTPS if required ($conf->file->main_force_https is 0/1 or https dolibarr root url)
// $_SERVER["HTTPS"] is 'on' when link is https, otherwise $_SERVER["HTTPS"] is empty or 'off'
if (! empty($conf->file->main_force_https) && (empty($_SERVER["HTTPS"]) || $_SERVER["HTTPS"] != 'on'))
{
    $newurl='';
    if (is_numeric($conf->file->main_force_https))
    {
        if ($conf->file->main_force_https == '1' && ! empty($_SERVER["SCRIPT_URI"]))	// If SCRIPT_URI supported by server
        {
            if (preg_match('/^http:/i',$_SERVER["SCRIPT_URI"]) && ! preg_match('/^https:/i',$_SERVER["SCRIPT_URI"]))	// If link is http
            {
                $newurl=preg_replace('/^http:/i','https:',$_SERVER["SCRIPT_URI"]);
            }
        }
        else	// Check HTTPS environment variable (Apache/mod_ssl only)
        {
            $newurl=preg_replace('/^http:/i','https:',DOL_MAIN_URL_ROOT).$_SERVER["REQUEST_URI"];
        }
    }
    else
    {
        // Check HTTPS environment variable (Apache/mod_ssl only)
        $newurl=$conf->file->main_force_https.$_SERVER["REQUEST_URI"];
    }
    // Start redirect
    if ($newurl)
    {
        dol_syslog("main.inc: dolibarr_main_force_https is on, we make a redirect to ".$newurl);
        header("Location: ".$newurl);
        exit;
    }
    else
    {
        dol_syslog("main.inc: dolibarr_main_force_https is on but we failed to forge new https url so no redirect is done", LOG_WARNING);
    }
}


// Loading of additional presentation includes
if (! defined('NOREQUIREHTML')) require_once DOL_DOCUMENT_ROOT .'/core/class/html.form.class.php';	    // Need 660ko memory (800ko in 2.2)
if (! defined('NOREQUIREAJAX') && $conf->use_javascript_ajax) require_once DOL_DOCUMENT_ROOT.'/core/lib/ajax.lib.php';	// Need 22ko memory

// If install or upgrade process not done or not completely finished, we call the install page.
if (! empty($conf->global->MAIN_NOT_INSTALLED) || ! empty($conf->global->MAIN_NOT_UPGRADED))
{
    dol_syslog("main.inc: A previous install or upgrade was not complete. Redirect to install page.", LOG_WARNING);
    header("Location: ".DOL_URL_ROOT."/install/index.php");
    exit;
}
// If an upgrade process is required, we call the install page.
if ((! empty($conf->global->MAIN_VERSION_LAST_UPGRADE) && ($conf->global->MAIN_VERSION_LAST_UPGRADE != DOL_VERSION))
|| (empty($conf->global->MAIN_VERSION_LAST_UPGRADE) && ! empty($conf->global->MAIN_VERSION_LAST_INSTALL) && ($conf->global->MAIN_VERSION_LAST_INSTALL != DOL_VERSION)))
{
    $versiontocompare=empty($conf->global->MAIN_VERSION_LAST_UPGRADE)?$conf->global->MAIN_VERSION_LAST_INSTALL:$conf->global->MAIN_VERSION_LAST_UPGRADE;
    require_once DOL_DOCUMENT_ROOT .'/core/lib/admin.lib.php';
    $dolibarrversionlastupgrade=preg_split('/[.-]/',$versiontocompare);
    $dolibarrversionprogram=preg_split('/[.-]/',DOL_VERSION);
    $rescomp=versioncompare($dolibarrversionprogram,$dolibarrversionlastupgrade);
    if ($rescomp > 0)   // Programs have a version higher than database. We did not add "&& $rescomp < 3" because we want upgrade process for build upgrades
    {
        dol_syslog("main.inc: database version ".$versiontocompare." is lower than programs version ".DOL_VERSION.". Redirect to install page.", LOG_WARNING);
        header("Location: ".DOL_URL_ROOT."/install/index.php");
        exit;
    }
}

// Creation of a token against CSRF vulnerabilities
if (! defined('NOTOKENRENEWAL'))
{
    // roulement des jetons car cree a chaque appel
    if (isset($_SESSION['newtoken'])) $_SESSION['token'] = $_SESSION['newtoken'];

    // Save in $_SESSION['newtoken'] what will be next token. Into forms, we will add param token = $_SESSION['newtoken']
    $token = dol_hash(uniqid(mt_rand(),TRUE)); // Generates a hash of a random number
    $_SESSION['newtoken'] = $token;
}
if (! defined('NOCSRFCHECK') && empty($dolibarr_nocsrfcheck) && ! empty($conf->global->MAIN_SECURITY_CSRF_WITH_TOKEN))	// Check validity of token, only if option enabled (this option breaks some features sometimes)
{
    if ($_SERVER['REQUEST_METHOD'] == 'POST' && ! GETPOST('token','alpha')) // Note, offender can still send request by GET
    {
        print "Access refused by CSRF protection in main.inc.php. Token not provided.\n";
        print "If you access your server behind a proxy using url rewriting, you might check that all HTTP header is propagated (or add the line \$dolibarr_nocsrfcheck=1 into your conf.php file).\n";
        die;
    }
    if ($_SERVER['REQUEST_METHOD'] === 'POST')  // This test must be after loading $_SESSION['token'].
    {
        if (GETPOST('token', 'alpha') != $_SESSION['token'])
        {
            dol_syslog("Invalid token in ".$_SERVER['HTTP_REFERER'].", action=".GETPOST('action','aZ09').", _POST['token']=".GETPOST('token','alpha').", _SESSION['token']=".$_SESSION['token'], LOG_WARNING);
            //print 'Unset POST by CSRF protection in main.inc.php.';	// Do not output anything because this create problems when using the BACK button on browsers.
            unset($_POST);
        }
    }
}

// Disable modules (this must be after session_start and after conf has been loaded)
if (GETPOST('disablemodules','alpha'))  $_SESSION["disablemodules"]=GETPOST('disablemodules','alpha');
if (! empty($_SESSION["disablemodules"]))
{
    $disabled_modules=explode(',',$_SESSION["disablemodules"]);
    foreach($disabled_modules as $module)
    {
        if ($module)
        {
        	if (empty($conf->$module)) $conf->$module=new stdClass();
        	$conf->$module->enabled=false;
        	if ($module == 'fournisseur')		// Special case
        	{
        		$conf->supplier_order->enabled=0;
        		$conf->supplier_invoice->enabled=0;
        	}
        }
    }
}


/*
 * Phase authentication / login
 */
$login='';
if (! defined('NOLOGIN'))
{
    // $authmode lists the different means of identification to be tested in order of preference.
    // Example: 'http', 'dolibarr', 'ldap', 'http,forceuser'

    // Authentication mode
    if (empty($dolibarr_main_authentication)) $dolibarr_main_authentication='http,dolibarr';
    // Authentication mode: forceuser
    if ($dolibarr_main_authentication == 'forceuser' && empty($dolibarr_auto_user)) $dolibarr_auto_user='auto';
    // Set authmode
    $authmode=explode(',',$dolibarr_main_authentication);

    // No authentication mode
    if (! count($authmode))
    {
        $langs->load('main');
        dol_print_error('',$langs->trans("ErrorConfigParameterNotDefined",'dolibarr_main_authentication'));
        exit;
    }

    // If login request was already post, we retrieve login from the session
    // Call module if not realized that his request.
    // At the end of this phase, the variable $login is defined.
    $resultFetchUser='';
    $test=true;
    if (! isset($_SESSION["dol_login"]))
    {
        // It is not already authenticated and it requests the login / password
        include_once DOL_DOCUMENT_ROOT.'/core/lib/security2.lib.php';

        $dol_dst_observed=GETPOST("dst_observed",'int',3);
        $dol_dst_first=GETPOST("dst_first",'int',3);
        $dol_dst_second=GETPOST("dst_second",'int',3);
        $dol_screenwidth=GETPOST("screenwidth",'int',3);
        $dol_screenheight=GETPOST("screenheight",'int',3);
        $dol_hide_topmenu=GETPOST('dol_hide_topmenu','int',3);
        $dol_hide_leftmenu=GETPOST('dol_hide_leftmenu','int',3);
        $dol_optimize_smallscreen=GETPOST('dol_optimize_smallscreen','int',3);
        $dol_no_mouse_hover=GETPOST('dol_no_mouse_hover','int',3);
        $dol_use_jmobile=GETPOST('dol_use_jmobile','int',3);
        //dol_syslog("POST key=".join(array_keys($_POST),',').' value='.join($_POST,','));

        // If in demo mode, we check we go to home page through the public/demo/index.php page
        if (! empty($dolibarr_main_demo) && $_SERVER['PHP_SELF'] == DOL_URL_ROOT.'/index.php')  // We ask index page
        {
            if (empty($_SERVER['HTTP_REFERER']) || ! preg_match('/public/',$_SERVER['HTTP_REFERER']))
            {
                dol_syslog("Call index page from another url than demo page");
				$url='';
                $url.=($url?'&':'').($dol_hide_topmenu?'dol_hide_topmenu='.$dol_hide_topmenu:'');
                $url.=($url?'&':'').($dol_hide_leftmenu?'dol_hide_leftmenu='.$dol_hide_leftmenu:'');
                $url.=($url?'&':'').($dol_optimize_smallscreen?'dol_optimize_smallscreen='.$dol_optimize_smallscreen:'');
                $url.=($url?'&':'').($dol_no_mouse_hover?'dol_no_mouse_hover='.$dol_no_mouse_hover:'');
                $url.=($url?'&':'').($dol_use_jmobile?'dol_use_jmobile='.$dol_use_jmobile:'');
                $url=DOL_URL_ROOT.'/public/demo/index.php'.($url?'?'.$url:'');
                header("Location: ".$url);
                exit;
            }
        }

        // Verification security graphic code
        if (GETPOST("username","alpha",2) && ! empty($conf->global->MAIN_SECURITY_ENABLECAPTCHA))
        {
            $sessionkey = 'dol_antispam_value';
            $ok=(array_key_exists($sessionkey, $_SESSION) === TRUE && (strtolower($_SESSION[$sessionkey]) == strtolower($_POST['code'])));

            // Check code
            if (! $ok)
            {
                dol_syslog('Bad value for code, connexion refused');
                $langs->load('main');
                $langs->load('errors');

                $_SESSION["dol_loginmesg"]=$langs->trans("ErrorBadValueForCode");
                $test=false;

                // TODO @deprecated Remove this. Hook must be used, not this trigger.
                $user->trigger_mesg='ErrorBadValueForCode - login='.GETPOST("username","alpha",2);
                // Call of triggers
                include_once DOL_DOCUMENT_ROOT . '/core/class/interfaces.class.php';
                $interface=new Interfaces($db);
                $result=$interface->run_triggers('USER_LOGIN_FAILED',$user,$user,$langs,$conf);
                if ($result < 0) {
                    $error++;
                }
                // End Call of triggers

                // Hooks on failed login
		        $action='';
		        $hookmanager->initHooks(array('login'));
		        $parameters=array('dol_authmode'=>$dol_authmode, 'dol_loginmesg'=>$_SESSION["dol_loginmesg"]);
		        $reshook=$hookmanager->executeHooks('afterLoginFailed',$parameters,$user,$action);    // Note that $action and $object may have been modified by some hooks
		        if ($reshook < 0) $error++;

		        // Note: exit is done later
            }
        }

        $usertotest		= (! empty($_COOKIE['login_dolibarr']) ? $_COOKIE['login_dolibarr'] : GETPOST("username","alpha",2));
        $passwordtotest	= GETPOST('password','none',2);
        $entitytotest	= (GETPOST('entity','int') ? GETPOST('entity','int') : (!empty($conf->entity) ? $conf->entity : 1));

        // Validation of login/pass/entity
        // If ok, the variable login will be returned
        // If error, we will put error message in session under the name dol_loginmesg
        $goontestloop=false;
        if (isset($_SERVER["REMOTE_USER"]) && in_array('http',$authmode)) $goontestloop=true;
        if ($dolibarr_main_authentication == 'forceuser' && ! empty($dolibarr_auto_user)) $goontestloop=true;
        if (GETPOST("username","alpha",2) || ! empty($_COOKIE['login_dolibarr']) || GETPOST('openid_mode','alpha',1)) $goontestloop=true;

        if (! is_object($langs)) // This can occurs when calling page with NOREQUIRETRAN defined, however we need langs for error messages.
        {
            include_once DOL_DOCUMENT_ROOT.'/core/class/translate.class.php';
            $langs=new Translate("",$conf);
    		$langcode=(GETPOST('lang','aZ09',1)?GETPOST('lang','aZ09',1):(empty($conf->global->MAIN_LANG_DEFAULT)?'auto':$conf->global->MAIN_LANG_DEFAULT));
        	$langs->setDefaultLang($langcode);
        }

        if ($test && $goontestloop)
        {
        	$login = checkLoginPassEntity($usertotest,$passwordtotest,$entitytotest,$authmode);
        	if ($login)
            {
                $dol_authmode=$conf->authmode;	// This properties is defined only when logged, to say what mode was successfully used
                $dol_tz=$_POST["tz"];
                $dol_tz_string=$_POST["tz_string"];
                $dol_tz_string=preg_replace('/\s*\(.+\)$/','',$dol_tz_string);
                $dol_tz_string=preg_replace('/,/','/',$dol_tz_string);
                $dol_tz_string=preg_replace('/\s/','_',$dol_tz_string);
                $dol_dst=0;
                if (isset($_POST["dst_first"]) && isset($_POST["dst_second"]))
                {
                    include_once DOL_DOCUMENT_ROOT.'/core/lib/date.lib.php';
                    $datenow=dol_now();
                    $datefirst=dol_stringtotime($_POST["dst_first"]);
                    $datesecond=dol_stringtotime($_POST["dst_second"]);
                    if ($datenow >= $datefirst && $datenow < $datesecond) $dol_dst=1;
                }
                //print $datefirst.'-'.$datesecond.'-'.$datenow.'-'.$dol_tz.'-'.$dol_tzstring.'-'.$dol_dst; exit;
            }

            if (! $login)
            {
                dol_syslog('Bad password, connexion refused',LOG_DEBUG);
                $langs->load('main');
                $langs->load('errors');

                // Bad password. No authmode has found a good password.
                // We set a generic message if not defined inside function checkLoginPassEntity or subfunctions
                if (empty($_SESSION["dol_loginmesg"])) $_SESSION["dol_loginmesg"]=$langs->trans("ErrorBadLoginPassword");

                // TODO @deprecated Remove this. Hook must be used, not this trigger.
                $user->trigger_mesg=$langs->trans("ErrorBadLoginPassword").' - login='.GETPOST("username","alpha",2);
                // Call of triggers
                include_once DOL_DOCUMENT_ROOT.'/core/class/interfaces.class.php';
                $interface=new Interfaces($db);
                $result=$interface->run_triggers('USER_LOGIN_FAILED',$user,$user,$langs,$conf,GETPOST("username","alpha",2));
                if ($result < 0) {
                    $error++;
                }
                // End Call of triggers

                // Hooks on failed login
		        $action='';
		        $hookmanager->initHooks(array('login'));
		        $parameters=array('dol_authmode'=>$dol_authmode, 'dol_loginmesg'=>$_SESSION["dol_loginmesg"]);
		        $reshook=$hookmanager->executeHooks('afterLoginFailed',$parameters,$user,$action);    // Note that $action and $object may have been modified by some hooks
		        if ($reshook < 0) $error++;

		        // Note: exit is done in next chapter
            }
        }

        // End test login / passwords
        if (! $login || (in_array('ldap',$authmode) && empty($passwordtotest)))	// With LDAP we refused empty password because some LDAP are "opened" for anonymous access so connexion is a success.
        {
            // We show login page
			dol_syslog("--- Access to ".$_SERVER["PHP_SELF"]." showing the login form and exit");
        	dol_loginfunction($langs,$conf,(! empty($mysoc)?$mysoc:''));
            exit;
        }

        $resultFetchUser=$user->fetch('', $login, '', 1, ($entitytotest > 0 ? $entitytotest : -1));
        if ($resultFetchUser <= 0)
        {
            dol_syslog('User not found, connexion refused');
            session_destroy();
            session_name($sessionname);
            session_set_cookie_params(0, '/', null, false, true);   // Add tag httponly on session cookie
            session_start();    // Fixing the bug of register_globals here is useless since session is empty

            if ($resultFetchUser == 0)
            {
                $langs->load('main');
                $langs->load('errors');

                $_SESSION["dol_loginmesg"]=$langs->trans("ErrorCantLoadUserFromDolibarrDatabase",$login);

                // TODO @deprecated Remove this. Hook must be used, not this trigger.
                $user->trigger_mesg='ErrorCantLoadUserFromDolibarrDatabase - login='.$login;
            }
            if ($resultFetchUser < 0)
            {
                $_SESSION["dol_loginmesg"]=$user->error;

                // TODO @deprecated Remove this. Hook must be used, not this trigger.
                $user->trigger_mesg=$user->error;
            }

            // Call triggers
            include_once DOL_DOCUMENT_ROOT . '/core/class/interfaces.class.php';
            $interface=new Interfaces($db);
            $result=$interface->run_triggers('USER_LOGIN_FAILED',$user,$user,$langs,$conf);
            if ($result < 0) {
                $error++;
            }
            // End call triggers

	        // Hooks on failed login
	        $action='';
	        $hookmanager->initHooks(array('login'));
	        $parameters=array('dol_authmode'=>$dol_authmode, 'dol_loginmesg'=>$_SESSION["dol_loginmesg"]);
	        $reshook=$hookmanager->executeHooks('afterLoginFailed',$parameters,$user,$action);    // Note that $action and $object may have been modified by some hooks
	        if ($reshook < 0) $error++;

	        $paramsurl=array();
	        if (GETPOST('textbrowser','int')) $paramsurl[]='textbrowser='.GETPOST('textbrowser','int');
	        if (GETPOST('nojs','int'))        $paramsurl[]='nojs='.GETPOST('nojs','int');
	        if (GETPOST('lang','aZ09'))       $paramsurl[]='lang='.GETPOST('lang','aZ09');
            header('Location: '.DOL_URL_ROOT.'/index.php'.(count($paramsurl)?'?'.implode('&',$paramsurl):''));
            exit;
        }
    }
    else
    {
        // We are already into an authenticated session
        $login=$_SESSION["dol_login"];
        $entity=$_SESSION["dol_entity"];
        dol_syslog("- This is an already logged session. _SESSION['dol_login']=".$login." _SESSION['dol_entity']=".$entity, LOG_DEBUG);

        $resultFetchUser=$user->fetch('', $login, '', 1, ($entity > 0 ? $entity : -1));
        if ($resultFetchUser <= 0)
        {
            // Account has been removed after login
            dol_syslog("Can't load user even if session logged. _SESSION['dol_login']=".$login, LOG_WARNING);
            session_destroy();
            session_name($sessionname);
            session_set_cookie_params(0, '/', null, false, true);   // Add tag httponly on session cookie
            session_start();    // Fixing the bug of register_globals here is useless since session is empty

            if ($resultFetchUser == 0)
            {
                $langs->load('main');
                $langs->load('errors');

                $_SESSION["dol_loginmesg"]=$langs->trans("ErrorCantLoadUserFromDolibarrDatabase",$login);

                // TODO @deprecated Remove this. Hook must be used, not this trigger.
                $user->trigger_mesg='ErrorCantLoadUserFromDolibarrDatabase - login='.$login;
            }
            if ($resultFetchUser < 0)
            {
                $_SESSION["dol_loginmesg"]=$user->error;

                // TODO @deprecated Remove this. Hook must be used, not this trigger.
                $user->trigger_mesg=$user->error;
            }

            // TODO @deprecated Remove this. Hook must be used, not this trigger.
            // Call triggers
            include_once DOL_DOCUMENT_ROOT . '/core/class/interfaces.class.php';
            $interface=new Interfaces($db);
            $result=$interface->run_triggers('USER_LOGIN_FAILED',$user,$user,$langs,$conf);
            if ($result < 0) {
                $error++;
            }
            // End call triggers

	        // Hooks on failed login
	        $action='';
	        $hookmanager->initHooks(array('login'));
	        $parameters=array('dol_authmode'=>$dol_authmode, 'dol_loginmesg'=>$_SESSION["dol_loginmesg"]);
	        $reshook=$hookmanager->executeHooks('afterLoginFailed',$parameters,$user,$action);    // Note that $action and $object may have been modified by some hooks
	        if ($reshook < 0) $error++;

	        $paramsurl=array();
	        if (GETPOST('textbrowser','int')) $paramsurl[]='textbrowser='.GETPOST('textbrowser','int');
	        if (GETPOST('nojs','int'))        $paramsurl[]='nojs='.GETPOST('nojs','int');
	        if (GETPOST('lang','aZ09'))       $paramsurl[]='lang='.GETPOST('lang','aZ09');
            header('Location: '.DOL_URL_ROOT.'/index.php'.(count($paramsurl)?'?'.implode('&',$paramsurl):''));
            exit;
        }
        else
		{
	       // Initialize technical object to manage hooks of page. Note that conf->hooks_modules contains array of hook context
	       $hookmanager->initHooks(array('main'));

	       // Code for search criteria persistence.
	       if (! empty($_GET['save_lastsearch_values']))    // Keep $_GET here
	       {
               $relativepathstring = preg_replace('/\?.*$/','',$_SERVER["HTTP_REFERER"]);
	           if (constant('DOL_MAIN_URL_ROOT')) $relativepathstring = preg_replace('/^'.preg_quote(constant('DOL_MAIN_URL_ROOT'),'/').'/', '', $relativepathstring);
	           $relativepathstring = preg_replace('/^custom\//', '', $relativepathstring);
               $relativepathstring = preg_replace('/^\//', '', $relativepathstring);
               if (! empty($_SESSION['lastsearch_values_tmp_'.$relativepathstring]))
               {
                   $_SESSION['lastsearch_values_'.$relativepathstring]=$_SESSION['lastsearch_values_tmp_'.$relativepathstring];
                   unset($_SESSION['lastsearch_values_tmp_'.$relativepathstring]);
               }
	       }

	       $action = '';
	       $reshook = $hookmanager->executeHooks('updateSession', array(), $user, $action);
	       if ($reshook < 0) {
		       setEventMessages($hookmanager->error, $hookmanager->errors, 'errors');
	       }
        }
    }

    // Is it a new session that has started ?
    // If we are here, this means authentication was successfull.
    if (! isset($_SESSION["dol_login"]))
    {
        // New session for this login has started.
    	$error=0;

    	// Store value into session (values always stored)
        $_SESSION["dol_login"]=$user->login;
        $_SESSION["dol_authmode"]=isset($dol_authmode)?$dol_authmode:'';
        $_SESSION["dol_tz"]=isset($dol_tz)?$dol_tz:'';
        $_SESSION["dol_tz_string"]=isset($dol_tz_string)?$dol_tz_string:'';
        $_SESSION["dol_dst"]=isset($dol_dst)?$dol_dst:'';
        $_SESSION["dol_dst_observed"]=isset($dol_dst_observed)?$dol_dst_observed:'';
        $_SESSION["dol_dst_first"]=isset($dol_dst_first)?$dol_dst_first:'';
        $_SESSION["dol_dst_second"]=isset($dol_dst_second)?$dol_dst_second:'';
        $_SESSION["dol_screenwidth"]=isset($dol_screenwidth)?$dol_screenwidth:'';
        $_SESSION["dol_screenheight"]=isset($dol_screenheight)?$dol_screenheight:'';
        $_SESSION["dol_company"]=$conf->global->MAIN_INFO_SOCIETE_NOM;
        $_SESSION["dol_entity"]=$conf->entity;
    	// Store value into session (values stored only if defined)
        if (! empty($dol_hide_topmenu))         $_SESSION['dol_hide_topmenu']=$dol_hide_topmenu;
        if (! empty($dol_hide_leftmenu))        $_SESSION['dol_hide_leftmenu']=$dol_hide_leftmenu;
        if (! empty($dol_optimize_smallscreen)) $_SESSION['dol_optimize_smallscreen']=$dol_optimize_smallscreen;
        if (! empty($dol_no_mouse_hover))       $_SESSION['dol_no_mouse_hover']=$dol_no_mouse_hover;
        if (! empty($dol_use_jmobile))          $_SESSION['dol_use_jmobile']=$dol_use_jmobile;

        dol_syslog("This is a new started user session. _SESSION['dol_login']=".$_SESSION["dol_login"]." Session id=".session_id());

        $db->begin();

        $user->update_last_login_date();

        $loginfo = 'TZ='.$_SESSION["dol_tz"].';TZString='.$_SESSION["dol_tz_string"].';Screen='.$_SESSION["dol_screenwidth"].'x'.$_SESSION["dol_screenheight"];

        // TODO @deprecated Remove this. Hook must be used, not this trigger.
        $user->trigger_mesg = $loginfo;
        // Call triggers
        include_once DOL_DOCUMENT_ROOT . '/core/class/interfaces.class.php';
        $interface=new Interfaces($db);
        $result=$interface->run_triggers('USER_LOGIN',$user,$user,$langs,$conf);
        if ($result < 0) {
            $error++;
        }
        // End call triggers

        // Hooks on successfull login
        $action='';
        $hookmanager->initHooks(array('login'));
        $parameters=array('dol_authmode'=>$dol_authmode, 'dol_loginfo'=>$loginfo);
        $reshook=$hookmanager->executeHooks('afterLogin',$parameters,$user,$action);    // Note that $action and $object may have been modified by some hooks
        if ($reshook < 0) $error++;

        if ($error)
        {
            $db->rollback();
            session_destroy();
            dol_print_error($db,'Error in some hooks afterLogin (or old trigger USER_LOGIN)');
            exit;
        }
        else
		{
            $db->commit();
        }

        // Change landing page if defined.
        $landingpage=(empty($user->conf->MAIN_LANDING_PAGE)?(empty($conf->global->MAIN_LANDING_PAGE)?'':$conf->global->MAIN_LANDING_PAGE):$user->conf->MAIN_LANDING_PAGE);
        if (! empty($landingpage))    // Example: /index.php
        {
            $newpath=dol_buildpath($landingpage, 1);
            if ($_SERVER["PHP_SELF"] != $newpath)   // not already on landing page (avoid infinite loop)
            {
                header('Location: '.$newpath);
                exit;
            }
        }
    }


    // If user admin, we force the rights-based modules
    if ($user->admin)
    {
        $user->rights->user->user->lire=1;
        $user->rights->user->user->creer=1;
        $user->rights->user->user->password=1;
        $user->rights->user->user->supprimer=1;
        $user->rights->user->self->creer=1;
        $user->rights->user->self->password=1;
    }

    /*
     * Overwrite some configs globals (try to avoid this and have code to use instead $user->conf->xxx)
     */

    // Set liste_limit
    if (isset($user->conf->MAIN_SIZE_LISTE_LIMIT))	$conf->liste_limit = $user->conf->MAIN_SIZE_LISTE_LIMIT;	// Can be 0
    if (isset($user->conf->PRODUIT_LIMIT_SIZE))	$conf->product->limit_size = $user->conf->PRODUIT_LIMIT_SIZE;	// Can be 0

    // Replace conf->css by personalized value if theme not forced
    if (empty($conf->global->MAIN_FORCETHEME) && ! empty($user->conf->MAIN_THEME))
    {
        $conf->theme=$user->conf->MAIN_THEME;
        $conf->css  = "/theme/".$conf->theme."/style.css.php";
    }
}

// Case forcing style from url
if (GETPOST('theme','alpha'))
{
	$conf->theme=GETPOST('theme','alpha',1);
	$conf->css  = "/theme/".$conf->theme."/style.css.php";
}


// Set javascript option
if (! GETPOST('nojs','int'))   // If javascript was not disabled on URL
{
	if (! empty($user->conf->MAIN_DISABLE_JAVASCRIPT))
	{
		$conf->use_javascript_ajax=! $user->conf->MAIN_DISABLE_JAVASCRIPT;
	}
}
else $conf->use_javascript_ajax=0;
// Set MAIN_OPTIMIZEFORTEXTBROWSER
if (GETPOST('textbrowser','int') || (! empty($conf->browser->name) && $conf->browser->name == 'lynxlinks') || ! empty($user->conf->MAIN_OPTIMIZEFORTEXTBROWSER))   // If we must enable text browser
{
    $conf->global->MAIN_OPTIMIZEFORTEXTBROWSER=1;
}

// Set terminal output option according to conf->browser.
if (GETPOST('dol_hide_leftmenu','int') || ! empty($_SESSION['dol_hide_leftmenu']))               $conf->dol_hide_leftmenu=1;
if (GETPOST('dol_hide_topmenu','int') || ! empty($_SESSION['dol_hide_topmenu']))                 $conf->dol_hide_topmenu=1;
if (GETPOST('dol_optimize_smallscreen','int') || ! empty($_SESSION['dol_optimize_smallscreen'])) $conf->dol_optimize_smallscreen=1;
if (GETPOST('dol_no_mouse_hover','int') || ! empty($_SESSION['dol_no_mouse_hover']))             $conf->dol_no_mouse_hover=1;
if (GETPOST('dol_use_jmobile','int') || ! empty($_SESSION['dol_use_jmobile']))                   $conf->dol_use_jmobile=1;
if (! empty($conf->browser->layout) && $conf->browser->layout != 'classic') $conf->dol_no_mouse_hover=1;
if ((! empty($conf->browser->layout) && $conf->browser->layout == 'phone')
	|| (! empty($_SESSION['dol_screenwidth']) && $_SESSION['dol_screenwidth'] < 400)
	|| (! empty($_SESSION['dol_screenheight']) && $_SESSION['dol_screenheight'] < 400)
)
{
	$conf->dol_optimize_smallscreen=1;
}
// If we force to use jmobile, then we reenable javascript
if (! empty($conf->dol_use_jmobile)) $conf->use_javascript_ajax=1;
// Replace themes bugged with jmobile with eldy
if (! empty($conf->dol_use_jmobile) && in_array($conf->theme,array('bureau2crea','cameleo','amarok')))
{
	$conf->theme='eldy';
	$conf->css  =  "/theme/".$conf->theme."/style.css.php";
}
//var_dump($conf->browser->phone);

if (! defined('NOREQUIRETRAN'))
{
    if (! GETPOST('lang','aZ09'))	// If language was not forced on URL
    {
        // If user has chosen its own language
        if (! empty($user->conf->MAIN_LANG_DEFAULT))
        {
            // If different than current language
            //print ">>>".$langs->getDefaultLang()."-".$user->conf->MAIN_LANG_DEFAULT;
            if ($langs->getDefaultLang() != $user->conf->MAIN_LANG_DEFAULT)
            {
                $langs->setDefaultLang($user->conf->MAIN_LANG_DEFAULT);
            }
        }
    }
}

if (! defined('NOLOGIN'))
{
    // If the login is not recovered, it is identified with an account that does not exist.
    // Hacking attempt?
    if (! $user->login) accessforbidden();

    // Check if user is active
    if ($user->statut < 1)
    {
        // If not active, we refuse the user
        $langs->load("other");
        dol_syslog("Authentification ko as login is disabled");
        accessforbidden($langs->trans("ErrorLoginDisabled"));
        exit;
    }

    // Load permissions
    $user->getrights();
}


dol_syslog("--- Access to ".$_SERVER["PHP_SELF"].' - action='.GETPOST('action','az09').', massaction='.GETPOST('massaction','az09'));
//Another call for easy debugg
//dol_syslog("Access to ".$_SERVER["PHP_SELF"].' GET='.join(',',array_keys($_GET)).'->'.join(',',$_GET).' POST:'.join(',',array_keys($_POST)).'->'.join(',',$_POST));

// Load main languages files
if (! defined('NOREQUIRETRAN'))
{
    $langs->load("main");
    $langs->load("dict");
}

// Define some constants used for style of arrays
$bc=array(0=>'class="impair"',1=>'class="pair"');
$bcdd=array(0=>'class="drag drop oddeven"',1=>'class="drag drop oddeven"');
$bcnd=array(0=>'class="nodrag nodrop nohover"',1=>'class="nodrag nodrop nohoverpair"');		// Used for tr to add new lines
$bctag=array(0=>'class="impair tagtr"',1=>'class="pair tagtr"');

// Define messages variables
$mesg=''; $warning=''; $error=0;
// deprecated, see setEventMessages() and dol_htmloutput_events()
$mesgs=array(); $warnings=array(); $errors=array();

// Constants used to defined number of lines in textarea
if (empty($conf->browser->firefox))
{
    define('ROWS_1',1);
    define('ROWS_2',2);
    define('ROWS_3',3);
    define('ROWS_4',4);
    define('ROWS_5',5);
    define('ROWS_6',6);
    define('ROWS_7',7);
    define('ROWS_8',8);
    define('ROWS_9',9);
}
else
{
    define('ROWS_1',0);
    define('ROWS_2',1);
    define('ROWS_3',2);
    define('ROWS_4',3);
    define('ROWS_5',4);
    define('ROWS_6',5);
    define('ROWS_7',6);
    define('ROWS_8',7);
    define('ROWS_9',8);
}

$heightforframes=48;

// Init menu manager
if (! defined('NOREQUIREMENU'))
{
	if (empty($user->societe_id))    // If internal user or not defined
	{
		$conf->standard_menu=(empty($conf->global->MAIN_MENU_STANDARD_FORCED)?(empty($conf->global->MAIN_MENU_STANDARD)?'eldy_menu.php':$conf->global->MAIN_MENU_STANDARD):$conf->global->MAIN_MENU_STANDARD_FORCED);
	}
	else                        // If external user
	{
		$conf->standard_menu=(empty($conf->global->MAIN_MENUFRONT_STANDARD_FORCED)?(empty($conf->global->MAIN_MENUFRONT_STANDARD)?'eldy_menu.php':$conf->global->MAIN_MENUFRONT_STANDARD):$conf->global->MAIN_MENUFRONT_STANDARD_FORCED);
	}

	// Load the menu manager (only if not already done)
	$file_menu=$conf->standard_menu;
	if (GETPOST('menu','alpha')) $file_menu=GETPOST('menu','alpha');     // example: menu=eldy_menu.php
	if (! class_exists('MenuManager'))
	{
		$menufound=0;
		$dirmenus=array_merge(array("/core/menus/"),(array) $conf->modules_parts['menus']);
		foreach($dirmenus as $dirmenu)
		{
			$menufound=dol_include_once($dirmenu."standard/".$file_menu);
			if (class_exists('MenuManager')) break;
		}
		if (! class_exists('MenuManager'))	// If failed to include, we try with standard eldy_menu.php
		{
			dol_syslog("You define a menu manager '".$file_menu."' that can not be loaded.", LOG_WARNING);
			$file_menu='eldy_menu.php';
			include_once DOL_DOCUMENT_ROOT."/core/menus/standard/".$file_menu;
		}
	}
	$menumanager = new MenuManager($db, empty($user->societe_id)?0:1);
	$menumanager->loadMenu();
}



// Functions

if (! function_exists("llxHeader"))
{
    /**
     *	Show HTML header HTML + BODY + Top menu + left menu + DIV
     *
     * @param 	string 	$head				Optionnal head lines
     * @param 	string 	$title				HTML title
     * @param	string	$help_url			Url links to help page
     * 		                            	Syntax is: For a wiki page: EN:EnglishPage|FR:FrenchPage|ES:SpanishPage
     *                                  	For other external page: http://server/url
     * @param	string	$target				Target to use on links
     * @param 	int    	$disablejs			More content into html header
     * @param 	int    	$disablehead		More content into html header
     * @param 	array  	$arrayofjs			Array of complementary js files
     * @param 	array  	$arrayofcss			Array of complementary css files
     * @param	string	$morequerystring	Query string to add to the link "print" to get same parameters (use only if autodetect fails)
     * @param   string  $morecssonbody      More CSS on body tag.
     * @return	void
     */
	function llxHeader($head='', $title='', $help_url='', $target='', $disablejs=0, $disablehead=0, $arrayofjs='', $arrayofcss='', $morequerystring='', $morecssonbody='')
	{
	    global $conf;

	    // html header
		top_htmlhead($head, $title, $disablejs, $disablehead, $arrayofjs, $arrayofcss);

        print '<body id="mainbody"'.($morecssonbody?' class="'.$morecssonbody.'"':'').'>' . "\n";

		// top menu and left menu area
		if (empty($conf->dol_hide_topmenu))
		{
			top_menu($head, $title, $target, $disablejs, $disablehead, $arrayofjs, $arrayofcss, $morequerystring, $help_url);
		}

		if (empty($conf->dol_hide_leftmenu))
		{
			left_menu('', $help_url, '', '', 1, $title, 1);
		}

		// main area
		main_area($title);
	}
}


/**
 *  Show HTTP header
 *
 *  @param  string  $contenttype    Content type. For example, 'text/html'
 *  @return	void
 */
function top_httphead($contenttype='text/html')
{
    global $conf;

    if ($contenttype == 'text/html' ) header("Content-Type: text/html; charset=".$conf->file->character_set_client);
    else header("Content-Type: ".$contenttype);
    // Security options
    header("X-Content-Type-Options: nosniff");  // With the nosniff option, if the server says the content is text/html, the browser will render it as text/html (note that most browsers now force this option to on)
    header("X-Frame-Options: SAMEORIGIN");      // Frames allowed only if on same domain (stop some XSS attacks)
    if (! empty($conf->global->MAIN_HTTP_CONTENT_SECURITY_POLICY))
    {
        // For example, to restrict script, object, frames or img to some domains
        // script-src https://api.google.com https://anotherhost.com; object-src https://youtube.com; child-src https://youtube.com; img-src: https://static.example.com
        // For example, to restrict everything to one domain, except object, ...
        // default-src https://cdn.example.net; object-src 'none'
        header("Content-Security-Policy: ".$conf->global->MAIN_HTTP_CONTENT_SECURITY_POLICY);
    }


    // On the fly GZIP compression for all pages (if browser support it). Must set the bit 3 of constant to 1.
    /*if (isset($conf->global->MAIN_OPTIMIZE_SPEED) && ($conf->global->MAIN_OPTIMIZE_SPEED & 0x04)) {
        ob_start("ob_gzhandler");
    }*/
}

/**
 * Ouput html header of a page.
 * This code is also duplicated into security2.lib.php::dol_loginfunction
 *
 * @param 	string 	$head			 Optionnal head lines
 * @param 	string 	$title			 HTML title
 * @param 	int    	$disablejs		 Disable js output
 * @param 	int    	$disablehead	 Disable head output
 * @param 	array  	$arrayofjs		 Array of complementary js files
 * @param 	array  	$arrayofcss		 Array of complementary css files
 * @param 	int    	$disablejmobile	 Disable jmobile (No more used)
 * @param   int     $disablenofollow Disable no follow tag
 * @return	void
 */
function top_htmlhead($head, $title='', $disablejs=0, $disablehead=0, $arrayofjs='', $arrayofcss='', $disablejmobile=0, $disablenofollow=0)
{
    global $user, $conf, $langs, $db;

    top_httphead();

    if (empty($conf->css)) $conf->css = '/theme/eldy/style.css.php';	// If not defined, eldy by default

    if (! empty($conf->global->MAIN_ACTIVATE_HTML4)) {
        $doctype = '<!DOCTYPE HTML PUBLIC "-//W3C//DTD HTML 4.01 Transitional//EN" "http://www.w3.org/TR/html4/loose.dtd">';
    }else {
        $doctype = '<!doctype html>';
    }
    print $doctype."\n";
    if (! empty($conf->global->MAIN_USE_CACHE_MANIFEST)) print '<html lang="'.substr($langs->defaultlang,0,2).'" manifest="'.DOL_URL_ROOT.'/cache.manifest">'."\n";
    else print '<html lang="'.substr($langs->defaultlang,0,2).'">'."\n";
    //print '<html xmlns="http://www.w3.org/1999/xhtml" xml:lang="fr">'."\n";
    if (empty($disablehead))
    {
        print "<head>\n";
		if (GETPOST('dol_basehref','alpha')) print '<base href="'.dol_escape_htmltag(GETPOST('dol_basehref','alpha')).'">'."\n";
        // Displays meta
        print '<meta name="robots" content="noindex'.($disablenofollow?'':',nofollow').'">'."\n";      				// Do not index
        print '<meta name="viewport" content="width=device-width, initial-scale=1.0">';	// Scale for mobile device
        print '<meta name="author" content="Dolibarr Development Team">'."\n";
        // Favicon. Note, even if we remove this meta, the browser and android webview try to find a favicon.ico
		$favicon=dol_buildpath('/theme/'.$conf->theme.'/img/favicon.ico',1);
        if (! empty($conf->global->MAIN_FAVICON_URL)) $favicon=$conf->global->MAIN_FAVICON_URL;
        print '<link rel="shortcut icon" type="image/x-icon" href="'.$favicon.'"/>'."\n";
        //if (empty($conf->global->MAIN_OPTIMIZEFORTEXTBROWSER) && ! GETPOST('textbrowser','int')) print '<link rel="top" title="'.$langs->trans("Home").'" href="'.(DOL_URL_ROOT?DOL_URL_ROOT:'/').'">'."\n";
        if (empty($conf->global->MAIN_OPTIMIZEFORTEXTBROWSER) && ! GETPOST('textbrowser','int')) print '<link rel="copyright" title="GNU General Public License" href="http://www.gnu.org/copyleft/gpl.html#SEC1">'."\n";
        if (empty($conf->global->MAIN_OPTIMIZEFORTEXTBROWSER) && ! GETPOST('textbrowser','int')) print '<link rel="author" title="Dolibarr Development Team" href="https://www.dolibarr.org">'."\n";

        // Displays title
        $appli=constant('DOL_APPLICATION_TITLE');
        if (!empty($conf->global->MAIN_APPLICATION_TITLE)) $appli=$conf->global->MAIN_APPLICATION_TITLE;

        if ($title && ! empty($conf->global->MAIN_HTML_TITLE) && preg_match('/noapp/',$conf->global->MAIN_HTML_TITLE)) print '<title>'.dol_htmlentities($title).'</title>';
        else if ($title) print '<title>'.dol_htmlentities($appli.' - '.$title).'</title>';
        else print "<title>".dol_htmlentities($appli)."</title>";
        print "\n";

        //$ext='';
        //if (! empty($conf->dol_use_jmobile)) $ext='version='.urlencode(DOL_VERSION);
        $ext='version='.urlencode(DOL_VERSION);
<<<<<<< HEAD
        if (GETPOST('version','int')) $ext='version='.GETPOST('version','int');	// usefull to force no cache on css/js
        if (GETPOST('testmenuhider','int') || ! empty($conf->global->MAIN_TESTMENUHIDER)) $ext.='&testmenuhider='.(GETPOST('testmenuhider','int')?GETPOST('testmenuhider','int'):$conf->global->MAIN_TESTMENUHIDER);

        $themeparam='?lang='.$langs->defaultlang.'&amp;theme='.$conf->theme.(GETPOST('optioncss','aZ09')?'&amp;optioncss='.GETPOST('optioncss','aZ09',1):'').'&amp;userid='.$user->id.'&amp;entity='.$conf->entity;
        $themeparam.=($ext?'&amp;'.$ext:'');
        if (! empty($_SESSION['dol_resetcache'])) $themeparam.='&amp;dol_resetcache='.$_SESSION['dol_resetcache'];
        if (GETPOST('dol_hide_topmenu','int'))           { $themeparam.='&amp;dol_hide_topmenu='.GETPOST('dol_hide_topmenu','int'); }
        if (GETPOST('dol_hide_leftmenu','int'))          { $themeparam.='&amp;dol_hide_leftmenu='.GETPOST('dol_hide_leftmenu','int'); }
        if (GETPOST('dol_optimize_smallscreen','int'))   { $themeparam.='&amp;dol_optimize_smallscreen='.GETPOST('dol_optimize_smallscreen','int'); }
        if (GETPOST('dol_no_mouse_hover','int'))         { $themeparam.='&amp;dol_no_mouse_hover='.GETPOST('dol_no_mouse_hover','int'); }
        if (GETPOST('dol_use_jmobile','int'))            { $themeparam.='&amp;dol_use_jmobile='.GETPOST('dol_use_jmobile','int'); $conf->dol_use_jmobile=GETPOST('dol_use_jmobile','int'); }
=======
        if (GETPOST('version')) $ext='version='.GETPOST('version','int');	// usefull to force no cache on css/js
        if (GETPOST('testmenuhider') || ! empty($conf->global->MAIN_TESTMENUHIDER)) $ext='testmenuhider='.GETPOST('testmenuhider','int');

        $themeparam='?lang='.$langs->defaultlang.'&amp;theme='.$conf->theme.(GETPOST('optioncss')?'&amp;optioncss='.GETPOST('optioncss','alpha',1):'').'&amp;userid='.$user->id.'&amp;entity='.$conf->entity;
        $themeparam.=($ext?'&amp;'.$ext:'');
        if (! empty($_SESSION['dol_resetcache'])) $themeparam.='&amp;dol_resetcache='.$_SESSION['dol_resetcache'];
        if (GETPOST('dol_hide_topmenu'))           { $themeparam.='&amp;dol_hide_topmenu='.GETPOST('dol_hide_topmenu','int'); }
        if (GETPOST('dol_hide_leftmenu'))          { $themeparam.='&amp;dol_hide_leftmenu='.GETPOST('dol_hide_leftmenu','int'); }
        if (GETPOST('dol_optimize_smallscreen'))   { $themeparam.='&amp;dol_optimize_smallscreen='.GETPOST('dol_optimize_smallscreen','int'); }
        if (GETPOST('dol_no_mouse_hover'))         { $themeparam.='&amp;dol_no_mouse_hover='.GETPOST('dol_no_mouse_hover','int'); }
        if (GETPOST('dol_use_jmobile'))            { $themeparam.='&amp;dol_use_jmobile='.GETPOST('dol_use_jmobile','int'); $conf->dol_use_jmobile=GETPOST('dol_use_jmobile','int'); }
>>>>>>> 4402c7fb

        if (! defined('DISABLE_JQUERY') && ! $disablejs && $conf->use_javascript_ajax)
        {
            print '<!-- Includes CSS for JQuery (Ajax library) -->'."\n";
            $jquerytheme = 'smoothness';
            if (!empty($conf->global->MAIN_USE_JQUERY_THEME)) $jquerytheme = $conf->global->MAIN_USE_JQUERY_THEME;
            if (constant('JS_JQUERY_UI')) print '<link rel="stylesheet" type="text/css" href="'.JS_JQUERY_UI.'css/'.$jquerytheme.'/jquery-ui.min.css'.($ext?'?'.$ext:'').'">'."\n";  // JQuery
            else print '<link rel="stylesheet" type="text/css" href="'.DOL_URL_ROOT.'/includes/jquery/css/'.$jquerytheme.'/jquery-ui.css'.($ext?'?'.$ext:'').'">'."\n";    // JQuery
            if (! defined('DISABLE_JQUERY_TIPTIP')) print '<link rel="stylesheet" type="text/css" href="'.DOL_URL_ROOT.'/includes/jquery/plugins/tiptip/tipTip.css'.($ext?'?'.$ext:'').'">'."\n";                           // Tooltip
            if (! defined('DISABLE_JQUERY_JNOTIFY')) print '<link rel="stylesheet" type="text/css" href="'.DOL_URL_ROOT.'/includes/jquery/plugins/jnotify/jquery.jnotify-alt.min.css'.($ext?'?'.$ext:'').'">'."\n";          // JNotify
            /* Removed a old hidden problematic feature never used in Dolibarr. If an external module need datatable, the module must provide all lib it needs and manage version problems with other dolibarr components
            if (! empty($conf->global->MAIN_USE_JQUERY_DATATABLES) || (defined('REQUIRE_JQUERY_DATATABLES') && constant('REQUIRE_JQUERY_DATATABLES')))     // jQuery datatables
            {
                print '<link rel="stylesheet" type="text/css" href="'.DOL_URL_ROOT.'/includes/jquery/plugins/datatables/media/css/jquery.dataTables.min.css'.($ext?'?'.$ext:'').'">'."\n";
                print '<link rel="stylesheet" type="text/css" href="'.DOL_URL_ROOT.'/includes/jquery/plugins/datatables/extensions/Buttons/css/buttons.dataTables.min.css'.($ext?'?'.$ext:'').'">'."\n";
                print '<link rel="stylesheet" type="text/css" href="'.DOL_URL_ROOT.'/includes/jquery/plugins/datatables/extensions/ColReorder/css/colReorder.dataTables.min.css'.($ext?'?'.$ext:'').'"></script>'."\n";
            }*/
            if (! defined('DISABLE_SELECT2') && (! empty($conf->global->MAIN_USE_JQUERY_MULTISELECT) || defined('REQUIRE_JQUERY_MULTISELECT')))     // jQuery plugin "mutiselect", "multiple-select", "select2"...
            {
            	$tmpplugin=empty($conf->global->MAIN_USE_JQUERY_MULTISELECT)?constant('REQUIRE_JQUERY_MULTISELECT'):$conf->global->MAIN_USE_JQUERY_MULTISELECT;
            	print '<link rel="stylesheet" type="text/css" href="'.DOL_URL_ROOT.'/includes/jquery/plugins/'.$tmpplugin.'/'.$tmpplugin.'.css'.($ext?'?'.$ext:'').'">'."\n";
            }
            // jQuery Timepicker
            if (! empty($conf->global->MAIN_USE_JQUERY_TIMEPICKER) || defined('REQUIRE_JQUERY_TIMEPICKER'))
            {
            	print '<link rel="stylesheet" type="text/css" href="'.DOL_URL_ROOT.'/includes/jquery/plugins/timepicker/jquery-ui-timepicker-addon.css'.($ext?'?'.$ext:'').'">'."\n";
            }
        }

        if (! defined('DISABLE_FONT_AWSOME'))
        {
            print '<!-- Includes CSS for font awesome -->'."\n";
            print '<link rel="stylesheet" type="text/css" href="'.DOL_URL_ROOT.'/theme/common/fontawesome/css/font-awesome.min.css'.($ext?'?'.$ext:'').'">'."\n";
        }

        print '<!-- Includes CSS for Dolibarr theme -->'."\n";
        // Output style sheets (optioncss='print' or ''). Note: $conf->css looks like '/theme/eldy/style.css.php'
        $themepath=dol_buildpath($conf->css,1);
        $themesubdir='';
        if (! empty($conf->modules_parts['theme']))	// This slow down
        {
	        foreach($conf->modules_parts['theme'] as $reldir)
	        {
	        	if (file_exists(dol_buildpath($reldir.$conf->css, 0)))
	        	{
					$themepath=dol_buildpath($reldir.$conf->css, 1);
					$themesubdir=$reldir;
					break;
	        	}
	        }
        }
        //print 'themepath='.$themepath.' themeparam='.$themeparam;exit;
        print '<link rel="stylesheet" type="text/css" href="'.$themepath.$themeparam.'">'."\n";
	    if (! empty($conf->global->MAIN_FIX_FLASH_ON_CHROME)) print '<!-- Includes CSS that does not exists as a workaround of flash bug of chrome -->'."\n".'<link rel="stylesheet" type="text/css" href="filethatdoesnotexiststosolvechromeflashbug">'."\n";

        // CSS forced by modules (relative url starting with /)
        if (! empty($conf->modules_parts['css']))
        {
        	$arraycss=(array) $conf->modules_parts['css'];
        	foreach($arraycss as $modcss => $filescss)
        	{
        		$filescss=(array) $filescss;	// To be sure filecss is an array
        		foreach($filescss as $cssfile)
        		{
        			if (empty($cssfile)) dol_syslog("Warning: module ".$modcss." declared a css path file into its descriptor that is empty.", LOG_WARNING);
        			// cssfile is a relative path
	        		print '<!-- Includes CSS added by module '.$modcss. ' -->'."\n".'<link rel="stylesheet" type="text/css" href="'.dol_buildpath($cssfile,1);
	        		// We add params only if page is not static, because some web server setup does not return content type text/css if url has parameters, so browser cache is not used.
	        		if (!preg_match('/\.css$/i',$cssfile)) print $themeparam;
	        		print '">'."\n";
        		}
        	}
        }
        // CSS forced by page in top_htmlhead call (relative url starting with /)
        if (is_array($arrayofcss))
        {
            foreach($arrayofcss as $cssfile)
            {
            	print '<!-- Includes CSS added by page -->'."\n".'<link rel="stylesheet" type="text/css" title="default" href="'.dol_buildpath($cssfile,1);
                // We add params only if page is not static, because some web server setup does not return content type text/css if url has parameters and browser cache is not used.
                if (!preg_match('/\.css$/i',$cssfile)) print $themeparam;
                print '">'."\n";
            }
        }

        // Output standard javascript links
        if (! defined('DISABLE_JQUERY') && ! $disablejs && ! empty($conf->use_javascript_ajax))
        {
            // JQuery. Must be before other includes
            print '<!-- Includes JS for JQuery -->'."\n";
            if (defined('JS_JQUERY') && constant('JS_JQUERY')) print '<script type="text/javascript" src="'.JS_JQUERY.'jquery.min.js'.($ext?'?'.$ext:'').'"></script>'."\n";
            else print '<script type="text/javascript" src="'.DOL_URL_ROOT.'/includes/jquery/js/jquery.min.js'.($ext?'?'.$ext:'').'"></script>'."\n";
            if (! empty($conf->global->MAIN_FEATURES_LEVEL))
            {
                if (defined('JS_JQUERY_MIGRATE') && constant('JS_JQUERY_MIGRATE')) print '<script type="text/javascript" src="'.JS_JQUERY_MIGRATE.'jquery-migrate.min.js'.($ext?'?'.$ext:'').'"></script>'."\n";
                else print '<script type="text/javascript" src="'.DOL_URL_ROOT.'/includes/jquery/js/jquery-migrate.min.js'.($ext?'?'.$ext:'').'"></script>'."\n";
            }
            if (defined('JS_JQUERY_UI') && constant('JS_JQUERY_UI')) print '<script type="text/javascript" src="'.JS_JQUERY_UI.'jquery-ui.min.js'.($ext?'?'.$ext:'').'"></script>'."\n";
            else print '<script type="text/javascript" src="'.DOL_URL_ROOT.'/includes/jquery/js/jquery-ui.min.js'.($ext?'?'.$ext:'').'"></script>'."\n";
            if (! defined('DISABLE_JQUERY_TABLEDND')) print '<script type="text/javascript" src="'.DOL_URL_ROOT.'/includes/jquery/plugins/tablednd/jquery.tablednd.0.6.min.js'.($ext?'?'.$ext:'').'"></script>'."\n";
            if (! defined('DISABLE_JQUERY_TIPTIP')) print '<script type="text/javascript" src="'.DOL_URL_ROOT.'/includes/jquery/plugins/tiptip/jquery.tipTip.min.js'.($ext?'?'.$ext:'').'"></script>'."\n";
            // jQuery jnotify
            if (empty($conf->global->MAIN_DISABLE_JQUERY_JNOTIFY) && ! defined('DISABLE_JQUERY_JNOTIFY'))
            {
                print '<script type="text/javascript" src="'.DOL_URL_ROOT.'/includes/jquery/plugins/jnotify/jquery.jnotify.min.js'.($ext?'?'.$ext:'').'"></script>'."\n";
                print '<script type="text/javascript" src="'.DOL_URL_ROOT.'/core/js/jnotify.js'.($ext?'?'.$ext:'').'"></script>'."\n";
            }
            // jQuery blockUI
            if (! empty($conf->global->MAIN_USE_JQUERY_BLOCKUI) || defined('REQUIRE_JQUERY_BLOCKUI'))
            {
            	print '<script type="text/javascript" src="'.DOL_URL_ROOT.'/includes/jquery/plugins/blockUI/jquery.blockUI.js'.($ext?'?'.$ext:'').'"></script>'."\n";
            	print '<script type="text/javascript">'."\n";
            	print 'var indicatorBlockUI = \''.DOL_URL_ROOT."/theme/".$conf->theme."/img/working2.gif".'\';'."\n";
            	print '</script>'."\n";
            	print '<script type="text/javascript" src="'.DOL_URL_ROOT.'/core/js/blockUI.js'.($ext?'?'.$ext:'').'"></script>'."\n";
            }
            // Flot
            if (empty($conf->global->MAIN_DISABLE_JQUERY_FLOT) && ! defined('DISABLE_JQUERY_FLOT'))
            {
                if (constant('JS_JQUERY_FLOT'))
                {
                    print '<script type="text/javascript" src="'.JS_JQUERY_FLOT.'jquery.flot.js'.($ext?'?'.$ext:'').'"></script>'."\n";
                    print '<script type="text/javascript" src="'.JS_JQUERY_FLOT.'jquery.flot.pie.js'.($ext?'?'.$ext:'').'"></script>'."\n";
                    print '<script type="text/javascript" src="'.JS_JQUERY_FLOT.'jquery.flot.stack.js'.($ext?'?'.$ext:'').'"></script>'."\n";
                }
                else
                {
                    print '<script type="text/javascript" src="'.DOL_URL_ROOT.'/includes/jquery/plugins/flot/jquery.flot.min.js'.($ext?'?'.$ext:'').'"></script>'."\n";
                    print '<script type="text/javascript" src="'.DOL_URL_ROOT.'/includes/jquery/plugins/flot/jquery.flot.pie.min.js'.($ext?'?'.$ext:'').'"></script>'."\n";
                    print '<script type="text/javascript" src="'.DOL_URL_ROOT.'/includes/jquery/plugins/flot/jquery.flot.stack.min.js'.($ext?'?'.$ext:'').'"></script>'."\n";
                }
            }
            // jQuery jeditable
            if (! empty($conf->global->MAIN_USE_JQUERY_JEDITABLE) && ! defined('DISABLE_JQUERY_JEDITABLE'))
            {
            	print '<!-- JS to manage editInPlace feature -->'."\n";
                print '<script type="text/javascript" src="'.DOL_URL_ROOT.'/includes/jquery/plugins/jeditable/jquery.jeditable.min.js'.($ext?'?'.$ext:'').'"></script>'."\n";
                print '<script type="text/javascript" src="'.DOL_URL_ROOT.'/includes/jquery/plugins/jeditable/jquery.jeditable.ui-datepicker.js'.($ext?'?'.$ext:'').'"></script>'."\n";
                print '<script type="text/javascript" src="'.DOL_URL_ROOT.'/includes/jquery/plugins/jeditable/jquery.jeditable.ui-autocomplete.js'.($ext?'?'.$ext:'').'"></script>'."\n";
                print '<script type="text/javascript">'."\n";
                print 'var urlSaveInPlace = \''.DOL_URL_ROOT.'/core/ajax/saveinplace.php\';'."\n";
                print 'var urlLoadInPlace = \''.DOL_URL_ROOT.'/core/ajax/loadinplace.php\';'."\n";
                print 'var tooltipInPlace = \''.$langs->transnoentities('ClickToEdit').'\';'."\n";	// Added in title attribute of span
                print 'var placeholderInPlace = \'&nbsp;\';'."\n";	// If we put another string than $langs->trans("ClickToEdit") here, nothing is shown. If we put empty string, there is error, Why ?
                print 'var cancelInPlace = \''.$langs->trans('Cancel').'\';'."\n";
                print 'var submitInPlace = \''.$langs->trans('Ok').'\';'."\n";
                print 'var indicatorInPlace = \'<img src="'.DOL_URL_ROOT."/theme/".$conf->theme."/img/working.gif".'">\';'."\n";
                print 'var withInPlace = 300;';		// width in pixel for default string edit
                print '</script>'."\n";
                print '<script type="text/javascript" src="'.DOL_URL_ROOT.'/core/js/editinplace.js'.($ext?'?'.$ext:'').'"></script>'."\n";
                print '<script type="text/javascript" src="'.DOL_URL_ROOT.'/includes/jquery/plugins/jeditable/jquery.jeditable.ckeditor.js'.($ext?'?'.$ext:'').'"></script>'."\n";
            }
            // jQuery DataTables
            /* Removed a old hidden problematic feature never used in Dolibarr. If an external module need datatable, the module must provide all lib it needs and manage version problems with other dolibarr components
            if (! empty($conf->global->MAIN_USE_JQUERY_DATATABLES) || (defined('REQUIRE_JQUERY_DATATABLES') && constant('REQUIRE_JQUERY_DATATABLES')))
            {
                print '<script type="text/javascript" src="'.DOL_URL_ROOT.'/includes/jquery/plugins/datatables/media/js/jquery.dataTables.min.js'.($ext?'?'.$ext:'').'"></script>'."\n";
                print '<script type="text/javascript" src="'.DOL_URL_ROOT.'/includes/jquery/plugins/datatables/extensions/Buttons/js/dataTables.buttons.min.js'.($ext?'?'.$ext:'').'"></script>'."\n";
                print '<script type="text/javascript" src="'.DOL_URL_ROOT.'/includes/jquery/plugins/datatables/extensions/Buttons/js/buttons.colVis.min.js'.($ext?'?'.$ext:'').'"></script>'."\n";
                print '<script type="text/javascript" src="'.DOL_URL_ROOT.'/includes/jquery/plugins/datatables/extensions/Buttons/js/buttons.html5.min.js'.($ext?'?'.$ext:'').'"></script>'."\n";
                print '<script type="text/javascript" src="'.DOL_URL_ROOT.'/includes/jquery/plugins/datatables/extensions/Buttons/js/buttons.flash.min.js'.($ext?'?'.$ext:'').'"></script>'."\n";
                print '<script type="text/javascript" src="'.DOL_URL_ROOT.'/includes/jquery/plugins/datatables/extensions/Buttons/js/buttons.print.min.js'.($ext?'?'.$ext:'').'"></script>'."\n";
                print '<script type="text/javascript" src="'.DOL_URL_ROOT.'/includes/jquery/plugins/datatables/extensions/ColReorder/js/dataTables.colReorder.min.js'.($ext?'?'.$ext:'').'"></script>'."\n";
                print '<script type="text/javascript" src="'.DOL_URL_ROOT.'/includes/jszip/jszip.min.js"></script>'."\n";
            }*/
            // jQuery Timepicker
            if (! empty($conf->global->MAIN_USE_JQUERY_TIMEPICKER) || defined('REQUIRE_JQUERY_TIMEPICKER'))
            {
            	print '<script type="text/javascript" src="'.DOL_URL_ROOT.'/includes/jquery/plugins/timepicker/jquery-ui-timepicker-addon.js'.($ext?'?'.$ext:'').'"></script>'."\n";
            	print '<script type="text/javascript" src="'.DOL_URL_ROOT.'/core/js/timepicker.js.php?lang='.$langs->defaultlang.($ext?'&amp;'.$ext:'').'"></script>'."\n";
            }
            if (! defined('DISABLE_SELECT2') && (! empty($conf->global->MAIN_USE_JQUERY_MULTISELECT) || defined('REQUIRE_JQUERY_MULTISELECT')))     // jQuery plugin "mutiselect", "multiple-select", "select2", ...
            {
            	$tmpplugin=empty($conf->global->MAIN_USE_JQUERY_MULTISELECT)?constant('REQUIRE_JQUERY_MULTISELECT'):$conf->global->MAIN_USE_JQUERY_MULTISELECT;
            	print '<script type="text/javascript" src="'.DOL_URL_ROOT.'/includes/jquery/plugins/'.$tmpplugin.'/'.$tmpplugin.'.min.js'.($ext?'?'.$ext:'').'"></script>'."\n";
                print '<script type="text/javascript" src="'.DOL_URL_ROOT.'/core/js/select2_locale.js.php?lang='.$langs->defaultlang.($ext?'&amp;'.$ext:'').'"></script>'."\n";
            }
        }

        if (! $disablejs && ! empty($conf->use_javascript_ajax))
        {
            // CKEditor
            if (! empty($conf->fckeditor->enabled) && (empty($conf->global->FCKEDITOR_EDITORNAME) || $conf->global->FCKEDITOR_EDITORNAME == 'ckeditor') && ! defined('DISABLE_CKEDITOR'))
            {
                print '<!-- Includes JS for CKEditor -->'."\n";
                $pathckeditor = DOL_URL_ROOT . '/includes/ckeditor/ckeditor/';
                $jsckeditor='ckeditor.js';
                if (constant('JS_CKEDITOR'))	// To use external ckeditor 4 js lib
                {
                	$pathckeditor=constant('JS_CKEDITOR');
                }
                print '<script type="text/javascript">';
                print 'var CKEDITOR_BASEPATH = \''.$pathckeditor.'\';'."\n";
                print 'var ckeditorConfig = \''.dol_buildpath($themesubdir.'/theme/'.$conf->theme.'/ckeditor/config.js'.($ext?'?'.$ext:''),1).'\';'."\n";		// $themesubdir='' in standard usage
                print 'var ckeditorFilebrowserBrowseUrl = \''.DOL_URL_ROOT.'/core/filemanagerdol/browser/default/browser.php?Connector='.DOL_URL_ROOT.'/core/filemanagerdol/connectors/php/connector.php\';'."\n";
                print 'var ckeditorFilebrowserImageBrowseUrl = \''.DOL_URL_ROOT.'/core/filemanagerdol/browser/default/browser.php?Type=Image&Connector='.DOL_URL_ROOT.'/core/filemanagerdol/connectors/php/connector.php\';'."\n";
                print '</script>'."\n";
                print '<script type="text/javascript" src="'.$pathckeditor.$jsckeditor.($ext?'?'.$ext:'').'"></script>'."\n";
            }

            // Browser notifications
            if (! defined('DISABLE_BROWSER_NOTIF'))
            {
                $enablebrowsernotif=false;
                if (! empty($conf->agenda->enabled) && ! empty($conf->global->AGENDA_NOTIFICATION)) $enablebrowsernotif=true;
                if ($conf->browser->layout == 'phone') $enablebrowsernotif=false;
                if ($enablebrowsernotif)
                {
                    print '<!-- Includes JS of Dolibarr (brwoser layout = '.$conf->browser->layout.')-->'."\n";
                    print '<script type="text/javascript" src="'.DOL_URL_ROOT.'/core/js/lib_notification.js.php'.($ext?'?'.$ext:'').'"></script>'."\n";
                }
            }

            // Global js function
            print '<!-- Includes JS of Dolibarr -->'."\n";
            print '<script type="text/javascript" src="'.DOL_URL_ROOT.'/core/js/lib_head.js.php'.($ext?'?'.$ext:'').'"></script>'."\n";

            // Add datepicker default options
            if (! defined('DISABLE_DATE_PICKER'))
            {
                print '<script type="text/javascript" src="'.DOL_URL_ROOT.'/core/js/datepicker.js.php'.($ext?'?'.$ext:'').'"></script>'."\n";
            }

            // JS forced by modules (relative url starting with /)
            if (! empty($conf->modules_parts['js']))		// $conf->modules_parts['js'] is array('module'=>array('file1','file2'))
        	{
        		$arrayjs=(array) $conf->modules_parts['js'];
	            foreach($arrayjs as $modjs => $filesjs)
	            {
        			$filesjs=(array) $filesjs;	// To be sure filejs is an array
		            foreach($filesjs as $jsfile)
		            {
	    	    		// jsfile is a relative path
	        	    	print '<!-- Include JS added by module '.$modjs. '-->'."\n".'<script type="text/javascript" src="'.dol_buildpath($jsfile,1).'"></script>'."\n";
		            }
	            }
        	}
            // JS forced by page in top_htmlhead (relative url starting with /)
            if (is_array($arrayofjs))
            {
                print '<!-- Includes JS added by page -->'."\n";
                foreach($arrayofjs as $jsfile)
                {
                    if (preg_match('/^http/i',$jsfile))
                    {
                        print '<script type="text/javascript" src="'.$jsfile.'"></script>'."\n";
                    }
                    else
                    {
                        if (! preg_match('/^\//',$jsfile)) $jsfile='/'.$jsfile;	// For backward compatibility
                        print '<script type="text/javascript" src="'.dol_buildpath($jsfile,1).'"></script>'."\n";
                    }
                }
            }
        }

        if (! empty($head)) print $head."\n";
        if (! empty($conf->global->MAIN_HTML_HEADER)) print $conf->global->MAIN_HTML_HEADER."\n";

        print "</head>\n\n";
    }

    $conf->headerdone=1;	// To tell header was output
}


/**
 *  Show an HTML header + a BODY + The top menu bar
 *
 *  @param      string	$head    			Lines in the HEAD
 *  @param      string	$title   			Title of web page
 *  @param      string	$target  			Target to use in menu links (Example: '' or '_top')
 *	@param		int		$disablejs			Do not output links to js (Ex: qd fonction utilisee par sous formulaire Ajax)
 *	@param		int		$disablehead		Do not output head section
 *	@param		array	$arrayofjs			Array of js files to add in header
 *	@param		array	$arrayofcss			Array of css files to add in header
 *  @param		string	$morequerystring	Query string to add to the link "print" to get same parameters (use only if autodetect fails)
 *  @param      string	$helppagename    	Name of wiki page for help ('' by default).
 * 				     		                Syntax is: For a wiki page: EN:EnglishPage|FR:FrenchPage|ES:SpanishPage
 * 									                   For other external page: http://server/url
 *  @return		void
 */
function top_menu($head, $title='', $target='', $disablejs=0, $disablehead=0, $arrayofjs='', $arrayofcss='', $morequerystring='', $helppagename='')
{
    global $user, $conf, $langs, $db;
    global $dolibarr_main_authentication, $dolibarr_main_demo;
    global $hookmanager,$menumanager;

    $searchform='';
    $bookmarks='';

    // Instantiate hooks of thirdparty module
    $hookmanager->initHooks(array('toprightmenu'));

    $toprightmenu='';

    // For backward compatibility with old modules
    if (empty($conf->headerdone))
    {
        top_htmlhead($head, $title, $disablejs, $disablehead, $arrayofjs, $arrayofcss);
        print '<body id="mainbody">';
    }

    /*
     * Top menu
     */
    if (empty($conf->dol_hide_topmenu) && (! defined('NOREQUIREMENU') || ! constant('NOREQUIREMENU')))
    {
        print "\n".'<!-- Start top horizontal -->'."\n";

        print '<div class="side-nav-vert"><div id="id-top">';

	    // Show menu entries
    	print '<div id="tmenu_tooltip'.(empty($conf->global->MAIN_MENU_INVERT)?'':'invert').'" class="tmenu">'."\n";
    	$menumanager->atarget=$target;
	    $menumanager->showmenu('top', array('searchform'=>$searchform, 'bookmarks'=>$bookmarks));      // This contains a \n
	    print "</div>\n";

	    // Define link to login card
        $appli=constant('DOL_APPLICATION_TITLE');
	    if (! empty($conf->global->MAIN_APPLICATION_TITLE))
	    {
	    	$appli=$conf->global->MAIN_APPLICATION_TITLE;
	    	if (preg_match('/\d\.\d/', $appli))
	    	{
				if (! preg_match('/'.preg_quote(DOL_VERSION).'/', $appli)) $appli.=" (".DOL_VERSION.")";	// If new title contains a version that is different than core
	    	}
	    	else $appli.=" ".DOL_VERSION;
	    }
	    else $appli.=" ".DOL_VERSION;

	    if (! empty($conf->global->MAIN_FEATURES_LEVEL)) $appli.="<br>".$langs->trans("LevelOfFeature").': '.$conf->global->MAIN_FEATURES_LEVEL;

	    $logouttext='';
	    if (empty($conf->global->MAIN_OPTIMIZEFORTEXTBROWSER))
	    {
    	    //$logouthtmltext=$appli.'<br>';
    	    if ($_SESSION["dol_authmode"] != 'forceuser' && $_SESSION["dol_authmode"] != 'http')
    	    {
    	    	$logouthtmltext.=$langs->trans("Logout").'<br>';

    	    	$logouttext .='<a href="'.DOL_URL_ROOT.'/user/logout.php">';
    	        //$logouttext .= img_picto($langs->trans('Logout').":".$langs->trans('Logout'), 'logout_top.png', 'class="login"', 0, 0, 1);
    	    	$logouttext .='<span class="fa fa-sign-out atoplogin"></span>';
    	        $logouttext .='</a>';
    	    }
    	    else
    	    {
    	    	$logouthtmltext.=$langs->trans("NoLogoutProcessWithAuthMode",$_SESSION["dol_authmode"]);
    	        $logouttext .= img_picto($langs->trans('Logout').":".$langs->trans('Logout'), 'logout_top.png', 'class="login"', 0, 0, 1);
    	    }
	    }

	    print '<div class="login_block">'."\n";

	    // Add login user link
	    $toprightmenu.='<div class="login_block_user">';

	    // Login name with photo and tooltip
		$mode=-1;
	    $toprightmenu.='<div class="inline-block nowrap"><div class="inline-block login_block_elem login_block_elem_name" style="padding: 0px;">';
        $toprightmenu.=$user->getNomUrl($mode, '', true, 0, 11, 0, ($user->firstname ? 'firstname' : -1),'atoplogin');
        $toprightmenu.='</div></div>';

		$toprightmenu.='</div>';

	    $toprightmenu.='<div class="login_block_other">';

		// Execute hook printTopRightMenu (hooks should output string like '<div class="login"><a href="">mylink</a></div>')
	    $parameters=array();
	    $result=$hookmanager->executeHooks('printTopRightMenu',$parameters);    // Note that $action and $object may have been modified by some hooks
		if (is_numeric($result))
		{
			if (empty($result)) $toprightmenu.=$hookmanager->resPrint;		// add
			else  $toprightmenu=$hookmanager->resPrint;						// replace
		}
		else $toprightmenu.=$result;	// For backward compatibility

    	// Link to module builder
	    if (! empty($conf->modulebuilder->enabled))
	    {
	        $text ='<a href="'.DOL_URL_ROOT.'/modulebuilder/index.php?mainmenu=home&leftmenu=admintools" target="_modulebuilder">';
	        //$text.= img_picto(":".$langs->trans("ModuleBuilder"), 'printer_top.png', 'class="printer"');
	        $text.='<span class="fa fa-bug atoplogin"></span>';
	        $text.='</a>';
	        $toprightmenu.=@Form::textwithtooltip('',$langs->trans("ModuleBuilder"),2,1,$text,'login_block_elem',2);
	    }

		// Link to print main content area
	    if (empty($conf->global->MAIN_PRINT_DISABLELINK) && empty($conf->global->MAIN_OPTIMIZEFORTEXTBROWSER) && empty($conf->browser->phone))
	    {
	        $qs=$_SERVER["QUERY_STRING"];

			foreach($_POST as $key=>$value) {
				if($key!=='action' && !is_array($value))$qs.='&'.$key.'='.urlencode($value);
			}

			$qs.=(($qs && $morequerystring)?'&':'').$morequerystring;
	        $text ='<a href="'.$_SERVER["PHP_SELF"].'?'.$qs.($qs?'&':'').'optioncss=print" target="_blank">';
	        //$text.= img_picto(":".$langs->trans("PrintContentArea"), 'printer_top.png', 'class="printer"');
	        $text.='<span class="fa fa-print atoplogin"></span>';
	        $text.='</a>';
	        $toprightmenu.=@Form::textwithtooltip('',$langs->trans("PrintContentArea"),2,1,$text,'login_block_elem',2);
	    }

	    // Link to Dolibarr wiki pages
	    if (empty($conf->global->MAIN_HELP_DISABLELINK) && empty($conf->global->MAIN_OPTIMIZEFORTEXTBROWSER))
	    {
	        $langs->load("help");

	        $helpbaseurl='';
	        $helppage='';
	        $mode='';

	        if (empty($helppagename)) $helppagename='EN:User_documentation|FR:Documentation_utilisateur|ES:Documentación_usuarios';

	        // Get helpbaseurl, helppage and mode from helppagename and langs
	        $arrayres=getHelpParamFor($helppagename,$langs);
	        $helpbaseurl=$arrayres['helpbaseurl'];
	        $helppage=$arrayres['helppage'];
	        $mode=$arrayres['mode'];

	        // Link to help pages
	        if ($helpbaseurl && $helppage)
	        {
	            $text='';
	            $title=$appli.'<br>';
	            $title.=$langs->trans($mode == 'wiki' ? 'GoToWikiHelpPage': 'GoToHelpPage');
	            if ($mode == 'wiki') $title.=' - '.$langs->trans("PageWiki").' &quot;'.dol_escape_htmltag(strtr($helppage,'_',' ')).'&quot;';
	            $text.='<a class="help" target="_blank" href="';
	            if ($mode == 'wiki') $text.=sprintf($helpbaseurl,urlencode(html_entity_decode($helppage)));
	            else $text.=sprintf($helpbaseurl,$helppage);
	            $text.='">';
	            //$text.=img_picto('', 'helpdoc_top').' ';
	            $text.='<span class="fa fa-question-circle atoplogin"></span>';
	            //$toprightmenu.=$langs->trans($mode == 'wiki' ? 'OnlineHelp': 'Help');
	            //if ($mode == 'wiki') $text.=' ('.dol_trunc(strtr($helppage,'_',' '),8).')';
	            $text.='</a>';
	            //$toprightmenu.='</div>'."\n";
	            $toprightmenu.=@Form::textwithtooltip('',$title,2,1,$text,'login_block_elem',2);
	        }
	    }

		// Logout link
	    $toprightmenu.=@Form::textwithtooltip('',$logouthtmltext,2,1,$logouttext,'login_block_elem',2);

	    $toprightmenu.='</div>';

	    print $toprightmenu;

	    print "</div>\n";
		print '</div></div>';

	    //unset($form);

		print '<div style="clear: both;"></div>';
        print "<!-- End top horizontal menu -->\n\n";
    }

    if (empty($conf->dol_hide_leftmenu) && empty($conf->dol_use_jmobile)) print '<!-- Begin div id-container --><div id="id-container" class="id-container'.($morecss?' '.$morecss:'').'">';
}


/**
 *  Show left menu bar
 *
 *  @param  array	$menu_array_before 	       	Table of menu entries to show before entries of menu handler. This param is deprectaed and must be provided to ''.
 *  @param  string	$helppagename    	       	Name of wiki page for help ('' by default).
 * 				     		                   	Syntax is: For a wiki page: EN:EnglishPage|FR:FrenchPage|ES:SpanishPage
 * 									         		       For other external page: http://server/url
 *  @param  string	$notused             		Deprecated. Used in past to add content into left menu. Hooks can be used now.
 *  @param  array	$menu_array_after           Table of menu entries to show after entries of menu handler
 *  @param  int		$leftmenuwithoutmainarea    Must be set to 1. 0 by default for backward compatibility with old modules.
 *  @param  string	$title                      Title of web page
 *  @param  string  $acceptdelayedhtml          1 if caller request to have html delayed content not returned but saved into global $delayedhtmlcontent (so caller can show it at end of page to avoid flash FOUC effect)
 *  @return	void
 */
function left_menu($menu_array_before, $helppagename='', $notused='', $menu_array_after='', $leftmenuwithoutmainarea=0, $title='', $acceptdelayedhtml=0)
{
    global $user, $conf, $langs, $db, $form;
    global $hookmanager, $menumanager;

    $searchform='';
    $bookmarks='';

    if (! empty($menu_array_before)) dol_syslog("Deprecated parameter menu_array_before was used when calling main::left_menu function. Menu entries of module should now be defined into module descriptor and not provided when calling left_menu.", LOG_WARNING);

    if (empty($conf->dol_hide_leftmenu) && (! defined('NOREQUIREMENU') || ! constant('NOREQUIREMENU')))
    {
	    // Instantiate hooks of thirdparty module
	    $hookmanager->initHooks(array('searchform','leftblock'));

		print "\n".'<!-- Begin side-nav id-left -->'."\n".'<div class="side-nav"><div id="id-left">'."\n";

	    print "\n";

	    if ($conf->use_javascript_ajax && $conf->browser->layout != 'phone' && empty($conf->global->MAIN_USE_OLD_SEARCH_FORM))
	    {
    	    if (! is_object($form)) $form=new Form($db);
    	    $selected=-1;
            $searchform.=$form->selectArrayAjax('searchselectcombo', DOL_URL_ROOT.'/core/ajax/selectsearchbox.php', $selected, '', '', 0, 1, 'vmenusearchselectcombo', 1, $langs->trans("Search"), 1);
	    }
	    else
	    {
    	    // Define $searchform
    	    if ((( ! empty($conf->societe->enabled) && (empty($conf->global->SOCIETE_DISABLE_PROSPECTS) || empty($conf->global->SOCIETE_DISABLE_CUSTOMERS))) || ! empty($conf->fournisseur->enabled)) && $user->rights->societe->lire)
    	    {
    	        $langs->load("companies");
    	        $searchform.=printSearchForm(DOL_URL_ROOT.'/societe/list.php', DOL_URL_ROOT.'/societe/list.php', $langs->trans("ThirdParties"), 'maxwidth100', 'sall', 'T', 'searchleftt', img_object('','company'));
    	    }

    	    if (! empty($conf->societe->enabled) && $user->rights->societe->lire)
    	    {
    	        $langs->load("companies");
    	        $searchform.=printSearchForm(DOL_URL_ROOT.'/contact/list.php', DOL_URL_ROOT.'/contact/list.php', $langs->trans("Contacts"), 'maxwidth100', 'sall', 'A', 'searchleftc', img_object('','contact'));
    	    }

    	    if (((! empty($conf->product->enabled) && $user->rights->produit->lire) || (! empty($conf->service->enabled) && $user->rights->service->lire))
    	    )
    	    {
    	        $langs->load("products");
    	        $searchform.=printSearchForm(DOL_URL_ROOT.'/product/list.php', DOL_URL_ROOT.'/product/list.php', $langs->trans("Products")."/".$langs->trans("Services"), 'maxwidth100', 'sall', 'P', 'searchleftp', img_object('','product'));
    	    }

            if (! empty($conf->projet->enabled) && $user->rights->projet->lire)
    	    {
    	        $langs->load("projects");
    	        $searchform.=printSearchForm(DOL_URL_ROOT.'/projet/list.php', DOL_URL_ROOT.'/projet/list.php', $langs->trans("Projects"), 'maxwidth100', 'search_all', 'Q', 'searchleftproj', img_object('','projectpub'));
    	    }

    	    if (! empty($conf->adherent->enabled) && $user->rights->adherent->lire)
    	    {
    	        $langs->load("members");
    	        $searchform.=printSearchForm(DOL_URL_ROOT.'/adherents/list.php', DOL_URL_ROOT.'/adherents/list.php', $langs->trans("Members"), 'maxwidth100', 'sall', 'M', 'searchleftm', img_object('','user'));
    	    }

    		if (! empty($conf->user->enabled) && $user->rights->user->user->lire)
    	    {
    	        $langs->load("users");
    	        $searchform.=printSearchForm(DOL_URL_ROOT.'/user/list.php', DOL_URL_ROOT.'/user/list.php', $langs->trans("Users"), 'maxwidth100', 'sall', 'M', 'searchleftuser', img_object('','user'));
    	    }
	    }

	    // Execute hook printSearchForm
	    $parameters=array('searchform'=>$searchform);
	    $reshook=$hookmanager->executeHooks('printSearchForm',$parameters);    // Note that $action and $object may have been modified by some hooks
		if (empty($reshook))
		{
			$searchform.=$hookmanager->resPrint;
		}
		else $searchform=$hookmanager->resPrint;

		if ($conf->use_javascript_ajax && $conf->browser->layout == 'phone')
	    {
	        $searchform='<div class="blockvmenuimpair blockvmenusearchphone"><div id="divsearchforms1"><a href="#" alt="'.dol_escape_htmltag($langs->trans("ShowSearchFields")).'">'.$langs->trans("Search").'...</a></div><div id="divsearchforms2" style="display: none">'.$searchform.'</div>';
	        $searchform.='<script type="text/javascript">
            	jQuery(document).ready(function () {
            		jQuery("#divsearchforms1").click(function(){
	                   jQuery("#divsearchforms2").toggle();
	               });
            	});
                </script>' . "\n";
	        $searchform.='</div>';
	    }

	    // Define $bookmarks
	    if (! empty($conf->bookmark->enabled) && $user->rights->bookmark->lire)
	    {
	        include_once (DOL_DOCUMENT_ROOT.'/bookmarks/bookmarks.lib.php');
	        $langs->load("bookmarks");

	        $bookmarks=printBookmarksList($db, $langs);
	    }

	    // Left column
	    print '<!-- Begin left menu -->'."\n";

	    print '<div class="vmenu"'.(empty($conf->global->MAIN_OPTIMIZEFORTEXTBROWSER)?'':' title="Left menu"').'>'."\n\n";

    	// Show left menu with other forms
	    $menumanager->menu_array = $menu_array_before;
    	$menumanager->menu_array_after = $menu_array_after;
	    $menumanager->showmenu('left', array('searchform'=>$searchform, 'bookmarks'=>$bookmarks)); // output menu_array and menu found in database

        // Dolibarr version + help + bug report link
		print "\n";
	    print "<!-- Begin Help Block-->\n";
        print '<div id="blockvmenuhelp" class="blockvmenuhelp">'."\n";

        // Version
        if (empty($conf->global->MAIN_HIDE_VERSION))    // Version is already on help picto and on login page.
        {
            $doliurl='https://www.dolibarr.org';
    		//local communities
    		if (preg_match('/fr/i',$langs->defaultlang)) $doliurl='https://www.dolibarr.fr';
    		if (preg_match('/es/i',$langs->defaultlang)) $doliurl='https://www.dolibarr.es';
    		if (preg_match('/de/i',$langs->defaultlang)) $doliurl='https://www.dolibarr.de';
    		if (preg_match('/it/i',$langs->defaultlang)) $doliurl='https://www.dolibarr.it';
    		if (preg_match('/gr/i',$langs->defaultlang)) $doliurl='https://www.dolibarr.gr';

            $appli=constant('DOL_APPLICATION_TITLE');
    	    if (! empty($conf->global->MAIN_APPLICATION_TITLE))
    	    {
    	    	$appli=$conf->global->MAIN_APPLICATION_TITLE; $doliurl='';
    	    	if (preg_match('/\d\.\d/', $appli))
    	    	{
    				if (! preg_match('/'.preg_quote(DOL_VERSION).'/', $appli)) $appli.=" (".DOL_VERSION.")";	// If new title contains a version that is different than core
    	    	}
    	    	else $appli.=" ".DOL_VERSION;
    	    }
    	    else $appli.=" ".DOL_VERSION;
    	    print '<div id="blockvmenuhelpapp" class="blockvmenuhelp">';
    	    if ($doliurl) print '<a class="help" target="_blank" href="'.$doliurl.'">';
    	    else print '<span class="help">';
    	    print $appli;
    	    if ($doliurl) print '</a>';
    	    else print '</span>';
    	    print '</div>'."\n";
        }

		// Link to bugtrack
		if (! empty($conf->global->MAIN_BUGTRACK_ENABLELINK))
		{
			require_once DOL_DOCUMENT_ROOT.'/core/lib/functions2.lib.php';

			$bugbaseurl = 'https://github.com/Dolibarr/dolibarr/issues/new';
			$bugbaseurl.= '?title=';
			$bugbaseurl.= urlencode("Bug: ");
			$bugbaseurl.= '&body=';
			// TODO use .github/ISSUE_TEMPLATE.md to generate?
			$bugbaseurl .= urlencode("# Bug\n");
			$bugbaseurl .= urlencode("\n");
			$bugbaseurl.= urlencode("## Environment\n");
			$bugbaseurl.= urlencode("- **Version**: " . DOL_VERSION . "\n");
			$bugbaseurl.= urlencode("- **OS**: " . php_uname('s') . "\n");
			$bugbaseurl.= urlencode("- **Web server**: " . $_SERVER["SERVER_SOFTWARE"] . "\n");
			$bugbaseurl.= urlencode("- **PHP**: " . php_sapi_name() . ' ' . phpversion() . "\n");
			$bugbaseurl.= urlencode("- **Database**: " . $db::LABEL . ' ' . $db->getVersion() . "\n");
			$bugbaseurl.= urlencode("- **URL**: " . $_SERVER["REQUEST_URI"] . "\n");
			$bugbaseurl.= urlencode("\n");
			$bugbaseurl.= urlencode("## Report\n");
			print '<div id="blockvmenuhelpbugreport" class="blockvmenuhelp">';
			print '<a class="help" target="_blank" href="'.$bugbaseurl.'">'.$langs->trans("FindBug").'</a>';
			print '</div>';
		}

        print "</div>\n";
        print "<!-- End Help Block-->\n";
        print "\n";

        print "</div>\n";
        print "<!-- End left menu -->\n";
        print "\n";

	    // Execute hook printLeftBlock
	    $parameters=array();
	    $reshook=$hookmanager->executeHooks('printLeftBlock',$parameters);    // Note that $action and $object may have been modified by some hooks
	    print $hookmanager->resPrint;

	    print '</div></div> <!-- End side-nav id-left -->';	// End div id="side-nav" div id="id-left"
    }

    print "\n";
    print '<!-- Begin right area -->'."\n";

    if (empty($leftmenuwithoutmainarea)) main_area($title);
}


/**
 *  Begin main area
 *
 *  @param	string	$title		Title
 *  @return	void
 */
function main_area($title='')
{
    global $conf, $langs;

	if (empty($conf->dol_hide_leftmenu)) print '<div id="id-right">';

    print "\n";

    print '<!-- Begin div class="fiche" -->'."\n".'<div class="fiche">'."\n";

    if (! empty($conf->global->MAIN_ONLY_LOGIN_ALLOWED)) print info_admin($langs->trans("WarningYouAreInMaintenanceMode",$conf->global->MAIN_ONLY_LOGIN_ALLOWED));
}


/**
 *  Return helpbaseurl, helppage and mode
 *
 *  @param	string		$helppagename		Page name ('EN:xxx,ES:eee,FR:fff...' or 'http://localpage')
 *  @param  Translate	$langs				Language
 *  @return	array		Array of help urls
 */
function getHelpParamFor($helppagename,$langs)
{
	$helpbaseurl='';
	$helppage='';
	$mode='';

    if (preg_match('/^http/i',$helppagename))
    {
        // If complete URL
        $helpbaseurl='%s';
        $helppage=$helppagename;
        $mode='local';
    }
    else
    {
        // If WIKI URL
        if (preg_match('/^es/i',$langs->defaultlang))
        {
            $helpbaseurl='http://wiki.dolibarr.org/index.php/%s';
            if (preg_match('/ES:([^|]+)/i',$helppagename,$reg)) $helppage=$reg[1];
        }
        if (preg_match('/^fr/i',$langs->defaultlang))
        {
            $helpbaseurl='http://wiki.dolibarr.org/index.php/%s';
            if (preg_match('/FR:([^|]+)/i',$helppagename,$reg)) $helppage=$reg[1];
        }
        if (empty($helppage))	// If help page not already found
        {
            $helpbaseurl='http://wiki.dolibarr.org/index.php/%s';
            if (preg_match('/EN:([^|]+)/i',$helppagename,$reg)) $helppage=$reg[1];
        }
        $mode='wiki';
    }
    return array('helpbaseurl'=>$helpbaseurl,'helppage'=>$helppage,'mode'=>$mode);
}


/**
 *  Show a search area
 *
 *  @param  string	$urlaction          Url post
 *  @param  string	$urlobject          Url of the link under the search box
 *  @param  string	$title              Title search area
 *  @param  string	$htmlmorecss        Add more css
 *  @param  string	$htmlinputname      Field Name input form
 *  @param	string	$accesskey			Accesskey
 *  @param  string  $prefhtmlinputname  Complement for id to avoid multiple same id in the page
 *  @param	string	$img				Image to use
 *  @return	string
 */
function printSearchForm($urlaction, $urlobject, $title, $htmlmorecss, $htmlinputname, $accesskey='', $prefhtmlinputname='',$img='')
{
    global $conf,$langs;

    if (empty($htmlinputid)) {
        $htmlinputid = $htmlinputname;
    }

    $ret='';
    $ret.='<form action="'.$urlaction.'" method="post" class="searchform">';
	if (empty($conf->global->MAIN_HTML5_PLACEHOLDER))
	{
        $ret.='<div class="menu_titre menu_titre_search"';
    	if (! empty($conf->global->MAIN_HTML5_PLACEHOLDER)) $ret.=' style="display: inline-block"';
    	$ret.='>';
    	$ret.='<label for="'.$prefhtmlinputname.$htmlinputname.'">';
    	$ret.='<a class="vsmenu" href="'.$urlobject.'">';
       	if ($img && ! empty($conf->global->MAIN_HTML5_PLACEHOLDER)) $ret.=$img;
       	else if ($img || $title) $ret.=$img.' '.$title;
    	$ret.='</a>';
    	$ret.='</label>';
    	$ret.='</div>';
	}
    $ret.='<input type="hidden" name="token" value="'.$_SESSION['newtoken'].'">';
    $ret.='<input type="hidden" name="mode" value="search">';
    $ret.='<input type="text" class="flat '.$htmlmorecss.'"';
    if (! empty($conf->global->MAIN_HTML5_PLACEHOLDER)) $ret.=' style="text-indent: 22px; background-image: url(\''.$img.'\'); background-repeat: no-repeat; background-position: 3px;"';
    $ret.=($accesskey?' accesskey="'.$accesskey.'"':'');
    if (! empty($conf->global->MAIN_HTML5_PLACEHOLDER)) $ret.=' placeholder="'.strip_tags($title).'"';		// Will work only if MAIN_HTML5_PLACEHOLDER is set to 1
    else $ret.=' title="'.$langs->trans("SearchOf").''.strip_tags($title).'"';
    $ret.=' name="'.$htmlinputname.'" id="'.$prefhtmlinputname.$htmlinputname.'" />';
    $ret.='<input type="submit" class="button" style="padding-top: 4px; padding-bottom: 4px; padding-left: 6px; padding-right: 6px" value="'.$langs->trans("Go").'">';
    $ret.="</form>\n";
    return $ret;
}


if (! function_exists("llxFooter"))
{
    /**
     * Show HTML footer
     * Close div /DIV class=fiche + /DIV id-right + /DIV id-container + /BODY + /HTML.
     * If global var $delayedhtmlcontent was filled, we output it just before closing the body.
     *
     * @param	string	$comment    A text to add as HTML comment into HTML generated page
	 * @param	string	$zone		'private' (for private pages) or 'public' (for public pages)
     * @return	void
     */
    function llxFooter($comment='',$zone='private')
    {
        global $conf, $langs, $user;
        global $delayedhtmlcontent;

        // Global html output events ($mesgs, $errors, $warnings)
        dol_htmloutput_events();

        // Code for search criteria persistence.
        // Save $user->lastsearch_values if defined (define on list pages when a form field search_xxx exists)
        if (is_object($user) && ! empty($user->lastsearch_values_tmp) && is_array($user->lastsearch_values_tmp))
        {
            // Clean data
            foreach($user->lastsearch_values_tmp as $key => $val)
            {
                unset($_SESSION['lastsearch_values_tmp_'.$key]);
                if (count($val))
                {
                    if (empty($val['sortfield'])) unset($val['sortfield']);
                    if (empty($val['sortorder'])) unset($val['sortorder']);
                    dol_syslog('Save lastsearch_values_tmp_'.$key.'='.json_encode($val, 0)." (systematic recording of last search criteria)");
                    $_SESSION['lastsearch_values_tmp_'.$key]=json_encode($val);
                    unset($_SESSION['lastsearch_values_'.$key]);
                }
            }
        }

        // Core error message
        if (! empty($conf->global->MAIN_CORE_ERROR))
        {
            // Ajax version
            if ($conf->use_javascript_ajax)
            {
                $title = img_warning().' '.$langs->trans('CoreErrorTitle');
                print ajax_dialog($title, $langs->trans('CoreErrorMessage'));
            }
            // html version
            else
            {
                $msg = img_warning().' '.$langs->trans('CoreErrorMessage');
                print '<div class="error">'.$msg.'</div>';
            }

            //define("MAIN_CORE_ERROR",0);      // Constant was defined and we can't change value of a constant
        }

        print "\n\n";

        print '</div> <!-- End div class="fiche" -->'."\n"; // End div fiche

		if (empty($conf->dol_hide_leftmenu)) print '</div> <!-- End div id-right -->'; // End div id-right

        print "\n";
        if ($comment) print '<!-- '.$comment.' -->'."\n";

        printCommonFooter($zone);

        if (empty($conf->dol_hide_leftmenu) && empty($conf->dol_use_jmobile)) print '</div> <!-- End div id-container -->'."\n";	// End div container

        if (! empty($delayedhtmlcontent)) print $delayedhtmlcontent;

        // TODO Move this in lib_head.js.php

        // Wrapper to show tooltips (html or onclick popup)
        if (! empty($conf->use_javascript_ajax) && empty($conf->dol_no_mouse_hover))
        {
    		print "\n<!-- JS CODE TO ENABLE tipTip on all object with class classfortooltip -->\n";
    		print '<script type="text/javascript">
            	jQuery(document).ready(function () {
            		jQuery(".classfortooltip").tipTip({maxWidth: "'.dol_size(($conf->browser->layout == 'phone' ? 400 : 700),'width').'px", edgeOffset: 10, delay: 50, fadeIn: 50, fadeOut: 50});
            		jQuery(".classfortooltiponclicktext").dialog({ width: 500, autoOpen: false });
            		jQuery(".classfortooltiponclick").click(function () {
            		    console.log("We click on tooltip for element with dolid="+$(this).attr(\'dolid\'));
            		    if ($(this).attr(\'dolid\'))
            		    {
                            obj=$("#idfortooltiponclick_"+$(this).attr(\'dolid\'));
            		        obj.dialog("open");
            		    }
            		});
                });
            </script>' . "\n";
        }

        // Wrapper to manage document_preview
        if (! empty($conf->use_javascript_ajax) && ($conf->browser->layout != 'phone'))
        {
            print "\n<!-- JS CODE TO ENABLE document_preview -->\n";
            print '<script type="text/javascript">
                jQuery(document).ready(function () {
			        jQuery(".documentpreview").click(function () {
            		    console.log("We click on preview for element with href="+$(this).attr(\'href\')+" mime="+$(this).attr(\'mime\'));
            		    document_preview($(this).attr(\'href\'), $(this).attr(\'mime\'), \''.dol_escape_js($langs->transnoentities("Preview")).'\');
                		return false;
        			});
        		});
            </script>' . "\n";
        }

        // Wrapper to manage dropdown
        if ($conf->use_javascript_ajax)
        {
            print "\n<!-- JS CODE TO ENABLE dropdown -->\n";
            print '<script type="text/javascript">
                jQuery(document).ready(function () {
                  $(".dropdown dt a").on(\'click\', function () {
                      //console.log($(this).parent().parent().find(\'dd ul\'));
                      $(this).parent().parent().find(\'dd ul\').slideToggle(\'fast\');
                      // Note: Did not find a way to get exact height (value is update at exit) so i calculate a generic from nb of lines
                      heigthofcontent = 21 * $(this).parent().parent().find(\'dd div ul li\').length;
                      if (heigthofcontent > 300) heigthofcontent = 300; // limited by max-height on css .dropdown dd ul
                      posbottom = $(this).parent().parent().find(\'dd\').offset().top + heigthofcontent + 8;
                      //console.log(posbottom);
                      var scrollBottom = $(window).scrollTop() + $(window).height();
                      //console.log(scrollBottom);
                      diffoutsidebottom = (posbottom - scrollBottom);
                      console.log("heigthofcontent="+heigthofcontent+", diffoutsidebottom (posbottom="+posbottom+" - scrollBottom="+scrollBottom+") = "+diffoutsidebottom);
                      if (diffoutsidebottom > 0)
                      {
                            pix = "-"+(diffoutsidebottom+8)+"px";
                            console.log("We reposition top by "+pix);
                            $(this).parent().parent().find(\'dd\').css("top", pix);
                      }
                      // $(".dropdown dd ul").slideToggle(\'fast\');
                  });
                  $(".dropdowncloseonclick").on(\'click\', function () {
                     console.log("Link has class dropdowncloseonclick, so we close/hide the popup ul");
                     $(this).parent().parent().hide();
                  });

                  $(document).bind(\'click\', function (e) {
                      var $clicked = $(e.target);
                      if (!$clicked.parents().hasClass("dropdown")) $(".dropdown dd ul").hide();
                  });
                });
                </script>';
        }

		// A div for the address popup
		print "\n<!-- A div to allow dialog popup -->\n";
		print '<div id="dialogforpopup" style="display: none;"></div>'."\n";

        print "</body>\n";
        print "</html>\n";
    }
}
<|MERGE_RESOLUTION|>--- conflicted
+++ resolved
@@ -1083,7 +1083,7 @@
         //$ext='';
         //if (! empty($conf->dol_use_jmobile)) $ext='version='.urlencode(DOL_VERSION);
         $ext='version='.urlencode(DOL_VERSION);
-<<<<<<< HEAD
+
         if (GETPOST('version','int')) $ext='version='.GETPOST('version','int');	// usefull to force no cache on css/js
         if (GETPOST('testmenuhider','int') || ! empty($conf->global->MAIN_TESTMENUHIDER)) $ext.='&testmenuhider='.(GETPOST('testmenuhider','int')?GETPOST('testmenuhider','int'):$conf->global->MAIN_TESTMENUHIDER);
 
@@ -1095,19 +1095,6 @@
         if (GETPOST('dol_optimize_smallscreen','int'))   { $themeparam.='&amp;dol_optimize_smallscreen='.GETPOST('dol_optimize_smallscreen','int'); }
         if (GETPOST('dol_no_mouse_hover','int'))         { $themeparam.='&amp;dol_no_mouse_hover='.GETPOST('dol_no_mouse_hover','int'); }
         if (GETPOST('dol_use_jmobile','int'))            { $themeparam.='&amp;dol_use_jmobile='.GETPOST('dol_use_jmobile','int'); $conf->dol_use_jmobile=GETPOST('dol_use_jmobile','int'); }
-=======
-        if (GETPOST('version')) $ext='version='.GETPOST('version','int');	// usefull to force no cache on css/js
-        if (GETPOST('testmenuhider') || ! empty($conf->global->MAIN_TESTMENUHIDER)) $ext='testmenuhider='.GETPOST('testmenuhider','int');
-
-        $themeparam='?lang='.$langs->defaultlang.'&amp;theme='.$conf->theme.(GETPOST('optioncss')?'&amp;optioncss='.GETPOST('optioncss','alpha',1):'').'&amp;userid='.$user->id.'&amp;entity='.$conf->entity;
-        $themeparam.=($ext?'&amp;'.$ext:'');
-        if (! empty($_SESSION['dol_resetcache'])) $themeparam.='&amp;dol_resetcache='.$_SESSION['dol_resetcache'];
-        if (GETPOST('dol_hide_topmenu'))           { $themeparam.='&amp;dol_hide_topmenu='.GETPOST('dol_hide_topmenu','int'); }
-        if (GETPOST('dol_hide_leftmenu'))          { $themeparam.='&amp;dol_hide_leftmenu='.GETPOST('dol_hide_leftmenu','int'); }
-        if (GETPOST('dol_optimize_smallscreen'))   { $themeparam.='&amp;dol_optimize_smallscreen='.GETPOST('dol_optimize_smallscreen','int'); }
-        if (GETPOST('dol_no_mouse_hover'))         { $themeparam.='&amp;dol_no_mouse_hover='.GETPOST('dol_no_mouse_hover','int'); }
-        if (GETPOST('dol_use_jmobile'))            { $themeparam.='&amp;dol_use_jmobile='.GETPOST('dol_use_jmobile','int'); $conf->dol_use_jmobile=GETPOST('dol_use_jmobile','int'); }
->>>>>>> 4402c7fb
 
         if (! defined('DISABLE_JQUERY') && ! $disablejs && $conf->use_javascript_ajax)
         {
