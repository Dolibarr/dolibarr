<?php
/* Copyright (C) 2002-2007 Rodolphe Quiedeville <rodolphe@quiedeville.org>
 * Copyright (C) 2003      Xavier Dutoit        <doli@sydesy.com>
 * Copyright (C) 2004-2015 Laurent Destailleur  <eldy@users.sourceforge.net>
 * Copyright (C) 2004      Sebastien Di Cintio  <sdicintio@ressource-toi.org>
 * Copyright (C) 2004      Benoit Mortier       <benoit.mortier@opensides.be>
 * Copyright (C) 2005-2012 Regis Houssin        <regis.houssin@capnetworks.com>
 * Copyright (C) 2011-2014 Philippe Grand       <philippe.grand@atoo-net.com>
 * Copyright (C) 2008      Matteli
 * Copyright (C) 2011-2013 Juanjo Menent		<jmenent@2byte.es>
<<<<<<< HEAD
 * Copyright (C) 2012      Christophe Battarel	<christophe.battarel@altairis.fr>
 * Copyright (C) 2014      Marcos García        <marcosgdf@gmail.com>
=======
 * Copyright (C) 2012      Christophe Battarel   <christophe.battarel@altairis.fr>
 * Copyright (C) 2014-2015 Marcos García        <marcosgdf@gmail.com>
>>>>>>> 12d841f2
 *
 * This program is free software; you can redistribute it and/or modify
 * it under the terms of the GNU General Public License as published by
 * the Free Software Foundation; either version 3 of the License, or
 * (at your option) any later version.
 *
 * This program is distributed in the hope that it will be useful,
 * but WITHOUT ANY WARRANTY; without even the implied warranty of
 * MERCHANTABILITY or FITNESS FOR A PARTICULAR PURPOSE.  See the
 * GNU General Public License for more details.
 *
 * You should have received a copy of the GNU General Public License
 * along with this program. If not, see <http://www.gnu.org/licenses/>.
 */

/**
 *	\file       htdocs/main.inc.php
 *	\ingroup	core
 *	\brief      File that defines environment for Dolibarr pages only (variables not required by scripts)
 */

//@ini_set('memory_limit', '64M');	// This may be useless if memory is hard limited by your PHP

// For optional tuning. Enabled if environment variable DOL_TUNING is defined.
// A call first. Is the equivalent function dol_microtime_float not yet loaded.
$micro_start_time=0;
if (! empty($_SERVER['DOL_TUNING']))
{
    list($usec, $sec) = explode(" ", microtime());
    $micro_start_time=((float) $usec + (float) $sec);
    // Add Xdebug code coverage
    //define('XDEBUGCOVERAGE',1);
    if (defined('XDEBUGCOVERAGE')) {
        xdebug_start_code_coverage();
    }
}

// Removed magic_quotes
if (function_exists('get_magic_quotes_gpc'))	// magic_quotes_* removed in PHP6
{
    if (get_magic_quotes_gpc())
    {
        // Forcing parameter setting magic_quotes_gpc and cleaning parameters
        // (Otherwise he would have for each position, condition
        // Reading stripslashes variable according to state get_magic_quotes_gpc).
        // Off mode recommended (just do $db->escape for insert / update).
        function stripslashes_deep($value)
        {
            return (is_array($value) ? array_map('stripslashes_deep', $value) : stripslashes($value));
        }
        $_GET     = array_map('stripslashes_deep', $_GET);
        $_POST    = array_map('stripslashes_deep', $_POST);
        $_FILES   = array_map('stripslashes_deep', $_FILES);
        //$_COOKIE  = array_map('stripslashes_deep', $_COOKIE); // Useless because a cookie should never be outputed on screen nor used into sql
        @set_magic_quotes_runtime(0);
    }
}

/**
 * Security: SQL Injection and XSS Injection (scripts) protection (Filters on GET, POST, PHP_SELF).
 *
 * @param		string		$val		Value
 * @param		string		$type		1=GET, 0=POST, 2=PHP_SELF
 * @return		int						>0 if there is an injection
 */
function test_sql_and_script_inject($val, $type)
{
    $sql_inj = 0;
    // For SQL Injection (only GET and POST are used to be included into bad escaped SQL requests)
    if ($type != 2)
    {
        $sql_inj += preg_match('/delete\s+from/i',	 $val);
        $sql_inj += preg_match('/create\s+table/i',	 $val);
        $sql_inj += preg_match('/update.+set.+=/i',  $val);
        $sql_inj += preg_match('/insert\s+into/i', 	 $val);
        $sql_inj += preg_match('/select.+from/i', 	 $val);
        $sql_inj += preg_match('/union.+select/i', 	 $val);
        $sql_inj += preg_match('/into\s+(outfile|dumpfile)/i',  $val);
        $sql_inj += preg_match('/(\.\.%2f)+/i',		 $val);
    }
    // For XSS Injection done by adding javascript with script
    // This is all cases a browser consider text is javascript:
    // When it found '<script', 'javascript:', '<style', 'onload\s=' on body tag, '="&' on a tag size with old browsers
    // All examples on page: http://ha.ckers.org/xss.html#XSScalc
    $sql_inj += preg_match('/<script/i', $val);
    if (! defined('NOSTYLECHECK')) $sql_inj += preg_match('/<style/i', $val);
    $sql_inj += preg_match('/base[\s]+href/i', $val);
    if ($type == 1)
    {
        $sql_inj += preg_match('/javascript:/i', $val);
        $sql_inj += preg_match('/vbscript:/i', $val);
    }
    // For XSS Injection done by adding javascript closing html tags like with onmousemove, etc... (closing a src or href tag with not cleaned param)
    if ($type == 1) $sql_inj += preg_match('/"/i', $val);		// We refused " in GET parameters value
    if ($type == 2) $sql_inj += preg_match('/[;"]/', $val);		// PHP_SELF is a file system path. It can contains spaces.
    return $sql_inj;
}

/**
 * Security: Return true if OK, false otherwise.
 *
 * @param		string			$var		Variable name
 * @param		string			$type		1=GET, 0=POST, 2=PHP_SELF
 * @return		boolean||null				true if there is an injection. Stop code if injection found.
 */
function analyseVarsForSqlAndScriptsInjection(&$var, $type)
{
    if (is_array($var))
    {
        foreach ($var as $key => $value)
        {
            if (analyseVarsForSqlAndScriptsInjection($value,$type))
            {
                $var[$key] = $value;
            }
            else
			{
                print 'Access refused by SQL/Script injection protection in main.inc.php (type='.htmlentities($type).' key='.htmlentities($key).' value='.htmlentities($value).' page='.htmlentities($_SERVER["REQUEST_URI"]).')';
                exit;
            }
        }
        return true;
    }
    else
    {
        return (test_sql_and_script_inject($var,$type) <= 0);
    }
}


// Check consistency of NOREQUIREXXX DEFINES
if ((defined('NOREQUIREDB') || defined('NOREQUIRETRAN')) && ! defined('NOREQUIREMENU')) dol_print_error('','If define NOREQUIREDB or NOREQUIRETRAN are set, you must also set NOREQUIREMENU or not use them');

// Sanity check on URL
if (! empty($_SERVER["PHP_SELF"]))
{
    $morevaltochecklikepost=array($_SERVER["PHP_SELF"]);
    analyseVarsForSqlAndScriptsInjection($morevaltochecklikepost,2);
}
// Sanity check on GET parameters
if (! empty($_SERVER["QUERY_STRING"]))
{
    $morevaltochecklikeget=array($_SERVER["QUERY_STRING"]);
    analyseVarsForSqlAndScriptsInjection($morevaltochecklikeget,1);
}
// Sanity check on POST
analyseVarsForSqlAndScriptsInjection($_POST,0);

// This is to make Dolibarr working with Plesk
if (! empty($_SERVER['DOCUMENT_ROOT'])) set_include_path($_SERVER['DOCUMENT_ROOT'].'/htdocs');

// Include the conf.php and functions.lib.php
require_once 'filefunc.inc.php';

// If there is a POST parameter to tell to save automatically some POST parameters into a cookies, we do it
if (! empty($_POST["DOL_AUTOSET_COOKIE"]))
{
	$tmpautoset=explode(':',$_POST["DOL_AUTOSET_COOKIE"],2);
	$tmplist=explode(',',$tmpautoset[1]);
	$cookiearrayvalue='';
	foreach ($tmplist as $tmpkey)
	{
		$postkey=$tmpautoset[0].'_'.$tmpkey;
		//var_dump('tmpkey='.$tmpkey.' postkey='.$postkey.' value='.$_POST[$postkey]);
		if (! empty($_POST[$postkey])) $cookiearrayvalue[$tmpkey]=$_POST[$postkey];
	}
	$cookiename=$tmpautoset[0];
	$cookievalue=json_encode($cookiearrayvalue);
	//var_dump('setcookie cookiename='.$cookiename.' cookievalue='.$cookievalue);
	setcookie($cookiename, empty($cookievalue)?'':$cookievalue, empty($cookievalue)?0:(time()+(86400*354)), '/');	// keep cookie 1 year
	if (empty($cookievalue)) unset($_COOKIE[$cookiename]);
}

// Init session. Name of session is specific to Dolibarr instance.
$prefix=dol_getprefix();
$sessionname='DOLSESSID_'.$prefix;
$sessiontimeout='DOLSESSTIMEOUT_'.$prefix;
if (! empty($_COOKIE[$sessiontimeout])) ini_set('session.gc_maxlifetime',$_COOKIE[$sessiontimeout]);
session_name($sessionname);
session_start();
if (ini_get('register_globals'))    // To solve bug in using $_SESSION
{
    foreach ($_SESSION as $key=>$value)
    {
        if (isset($GLOBALS[$key])) unset($GLOBALS[$key]);
    }
}

// Init the 5 global objects
// This include will set: $conf, $db, $langs, $user, $mysoc objects
require_once 'master.inc.php';

// Activate end of page function
register_shutdown_function('dol_shutdown');

// Detection browser
if (isset($_SERVER["HTTP_USER_AGENT"]))
{
    $tmp=getBrowserInfo($_SERVER["HTTP_USER_AGENT"]);
    $conf->browser->name=$tmp['browsername'];
    $conf->browser->os=$tmp['browseros'];
    $conf->browser->version=$tmp['browserversion'];
    $conf->browser->layout=$tmp['layout'];
    $conf->browser->phone=$tmp['phone'];	// deprecated, use layout
    $conf->browser->tablet=$tmp['tablet'];	// deprecated, use layout
    //var_dump($conf->browser);
}


// Force HTTPS if required ($conf->file->main_force_https is 0/1 or https dolibarr root url)
if (! empty($conf->file->main_force_https))
{
    $newurl='';
    if (is_numeric($conf->file->main_force_https))
    {
        if ($conf->file->main_force_https == '1' && ! empty($_SERVER["SCRIPT_URI"]))	// If SCRIPT_URI supported by server
        {
            if (preg_match('/^http:/i',$_SERVER["SCRIPT_URI"]) && ! preg_match('/^https:/i',$_SERVER["SCRIPT_URI"]))	// If link is http
            {
                $newurl=preg_replace('/^http:/i','https:',$_SERVER["SCRIPT_URI"]);
            }
        }
        else	// Check HTTPS environment variable (Apache/mod_ssl only)
        {
            // $_SERVER["HTTPS"] is 'on' when link is https, otherwise $_SERVER["HTTPS"] is empty or 'off'
            if (empty($_SERVER["HTTPS"]) || $_SERVER["HTTPS"] != 'on')		// If link is http
            {
                $newurl=preg_replace('/^http:/i','https:',DOL_MAIN_URL_ROOT).$_SERVER["REQUEST_URI"];
            }
        }
    }
    else
    {
        // Check HTTPS environment variable (Apache/mod_ssl only)
        // $_SERVER["HTTPS"] is 'on' when link is https, otherwise $_SERVER["HTTPS"] is empty or 'off'
        if (empty($_SERVER["HTTPS"]) || $_SERVER["HTTPS"] != 'on')		// If link is http
        {
            $newurl=$conf->file->main_force_https.$_SERVER["REQUEST_URI"];
        }
    }
    // Start redirect
    if ($newurl)
    {
        dol_syslog("main.inc: dolibarr_main_force_https is on, we make a redirect to ".$newurl);
        header("Location: ".$newurl);
        exit;
    }
    else
    {
        dol_syslog("main.inc: dolibarr_main_force_https is on but we failed to forge new https url so no redirect is done", LOG_WARNING);
    }
}


// Loading of additional presentation includes
if (! defined('NOREQUIREHTML')) require_once DOL_DOCUMENT_ROOT .'/core/class/html.form.class.php';	    // Need 660ko memory (800ko in 2.2)
if (! defined('NOREQUIREAJAX') && $conf->use_javascript_ajax) require_once DOL_DOCUMENT_ROOT.'/core/lib/ajax.lib.php';	// Need 22ko memory

// If install or upgrade process not done or not completely finished, we call the install page.
if (! empty($conf->global->MAIN_NOT_INSTALLED) || ! empty($conf->global->MAIN_NOT_UPGRADED))
{
    dol_syslog("main.inc: A previous install or upgrade was not complete. Redirect to install page.", LOG_WARNING);
    header("Location: ".DOL_URL_ROOT."/install/index.php");
    exit;
}
// If an upgrade process is required, we call the install page.
if ((! empty($conf->global->MAIN_VERSION_LAST_UPGRADE) && ($conf->global->MAIN_VERSION_LAST_UPGRADE != DOL_VERSION))
|| (empty($conf->global->MAIN_VERSION_LAST_UPGRADE) && ! empty($conf->global->MAIN_VERSION_LAST_INSTALL) && ($conf->global->MAIN_VERSION_LAST_INSTALL != DOL_VERSION)))
{
    $versiontocompare=empty($conf->global->MAIN_VERSION_LAST_UPGRADE)?$conf->global->MAIN_VERSION_LAST_INSTALL:$conf->global->MAIN_VERSION_LAST_UPGRADE;
    require_once DOL_DOCUMENT_ROOT .'/core/lib/admin.lib.php';
    $dolibarrversionlastupgrade=preg_split('/[.-]/',$versiontocompare);
    $dolibarrversionprogram=preg_split('/[.-]/',DOL_VERSION);
    $rescomp=versioncompare($dolibarrversionprogram,$dolibarrversionlastupgrade);
    if ($rescomp > 0)   // Programs have a version higher than database. We did not add "&& $rescomp < 3" because we want upgrade process for build upgrades
    {
        dol_syslog("main.inc: database version ".$versiontocompare." is lower than programs version ".DOL_VERSION.". Redirect to install page.", LOG_WARNING);
        header("Location: ".DOL_URL_ROOT."/install/index.php");
        exit;
    }
}

// Creation of a token against CSRF vulnerabilities
if (! defined('NOTOKENRENEWAL'))
{
    $token = dol_hash(uniqid(mt_rand(),TRUE)); // Generates a hash of a random number
    // roulement des jetons car cree a chaque appel
    if (isset($_SESSION['newtoken'])) $_SESSION['token'] = $_SESSION['newtoken'];
    $_SESSION['newtoken'] = $token;
}
if (! empty($conf->global->MAIN_SECURITY_CSRF))	// Check validity of token, only if option enabled (this option breaks some features sometimes)
{
    if (isset($_POST['token']) && isset($_SESSION['token']))
    {
        if (($_POST['token'] != $_SESSION['token']))
        {
            dol_syslog("Invalid token in ".$_SERVER['HTTP_REFERER'].", action=".GETPOST('action').", _POST['token']=".GETPOST('token').", _SESSION['token']=".$_SESSION['token'],LOG_WARNING);
            //print 'Unset POST by CSRF protection in main.inc.php.';	// Do not output anything because this create problems when using the BACK button on browsers.
            unset($_POST);
        }
    }
}

// Disable modules (this must be after session_start and after conf has been loaded)
if (GETPOST('disablemodules'))  $_SESSION["disablemodules"]=GETPOST('disablemodules');
if (! empty($_SESSION["disablemodules"]))
{
    $disabled_modules=explode(',',$_SESSION["disablemodules"]);
    foreach($disabled_modules as $module)
    {
        if ($module)
        {
        	if (empty($conf->$module)) $conf->$module=new stdClass();
        	$conf->$module->enabled=false;
        }
    }
}


/*
 * Phase authentication / login
 */
$login='';
if (! defined('NOLOGIN'))
{
    // $authmode lists the different means of identification to be tested in order of preference.
    // Example: 'http', 'dolibarr', 'ldap', 'http,forceuser'

    // Authentication mode
    if (empty($dolibarr_main_authentication)) $dolibarr_main_authentication='http,dolibarr';
    // Authentication mode: forceuser
    if ($dolibarr_main_authentication == 'forceuser' && empty($dolibarr_auto_user)) $dolibarr_auto_user='auto';
    // Set authmode
    $authmode=explode(',',$dolibarr_main_authentication);

    // No authentication mode
    if (! count($authmode))
    {
        $langs->load('main');
        dol_print_error('',$langs->trans("ErrorConfigParameterNotDefined",'dolibarr_main_authentication'));
        exit;
    }

    // If requested by the login has already occurred, it is retrieved from the session
    // Call module if not realized that his request.
    // At the end of this phase, the variable $login is defined.
    $resultFetchUser='';
    $test=true;
    if (! isset($_SESSION["dol_login"]))
    {
        // It is not already authenticated and it requests the login / password
        include_once DOL_DOCUMENT_ROOT.'/core/lib/security2.lib.php';

        $dol_dst_observed=GETPOST("dst_observed",'int',3);
        $dol_dst_first=GETPOST("dst_first",'int',3);
        $dol_dst_second=GETPOST("dst_second",'int',3);
        $dol_screenwidth=GETPOST("screenwidth",'int',3);
        $dol_screenheight=GETPOST("screenheight",'int',3);
        $dol_hide_topmenu=GETPOST('dol_hide_topmenu','int',3);
        $dol_hide_leftmenu=GETPOST('dol_hide_leftmenu','int',3);
        $dol_optimize_smallscreen=GETPOST('dol_optimize_smallscreen','int',3);
        $dol_no_mouse_hover=GETPOST('dol_no_mouse_hover','int',3);
        $dol_use_jmobile=GETPOST('dol_use_jmobile','int',3);
        //dol_syslog("POST key=".join(array_keys($_POST),',').' value='.join($_POST,','));

        // If in demo mode, we check we go to home page through the public/demo/index.php page
        if (! empty($dolibarr_main_demo) && $_SERVER['PHP_SELF'] == DOL_URL_ROOT.'/index.php')  // We ask index page
        {
            if (empty($_SERVER['HTTP_REFERER']) || ! preg_match('/public/',$_SERVER['HTTP_REFERER']))
            {
                dol_syslog("Call index page from another url than demo page");
				$url='';
                $url.=($url?'&':'').($dol_hide_topmenu?'dol_hide_topmenu='.$dol_hide_topmenu:'');
                $url.=($url?'&':'').($dol_hide_leftmenu?'dol_hide_leftmenu='.$dol_hide_leftmenu:'');
                $url.=($url?'&':'').($dol_optimize_smallscreen?'dol_optimize_smallscreen='.$dol_optimize_smallscreen:'');
                $url.=($url?'&':'').($dol_no_mouse_hover?'dol_no_mouse_hover='.$dol_no_mouse_hover:'');
                $url.=($url?'&':'').($dol_use_jmobile?'dol_use_jmobile='.$dol_use_jmobile:'');
                $url=DOL_URL_ROOT.'/public/demo/index.php'.($url?'?'.$url:'');
                header("Location: ".$url);
                exit;
            }
        }

        // Verification security graphic code
        if (GETPOST("username","alpha",2) && ! empty($conf->global->MAIN_SECURITY_ENABLECAPTCHA))
        {
            $sessionkey = 'dol_antispam_value';
            $ok=(array_key_exists($sessionkey, $_SESSION) === TRUE && (strtolower($_SESSION[$sessionkey]) == strtolower($_POST['code'])));

            // Check code
            if (! $ok)
            {
                dol_syslog('Bad value for code, connexion refused');
                $langs->load('main');
                $langs->load('errors');

                $user->trigger_mesg='ErrorBadValueForCode - login='.GETPOST("username","alpha",2);
                $_SESSION["dol_loginmesg"]=$langs->trans("ErrorBadValueForCode");
                $test=false;

                // Call of triggers
                include_once DOL_DOCUMENT_ROOT . '/core/class/interfaces.class.php';
                $interface=new Interfaces($db);
                $result=$interface->run_triggers('USER_LOGIN_FAILED',$user,$user,$langs,$conf);
                if ($result < 0) {
                    $error++;
                }
                // End Call of triggers
            }
        }

        $usertotest		= (! empty($_COOKIE['login_dolibarr']) ? $_COOKIE['login_dolibarr'] : GETPOST("username","alpha",2));
        $passwordtotest	= (! empty($_COOKIE['password_dolibarr']) ? $_COOKIE['password_dolibarr'] : GETPOST('password'));
        $entitytotest	= (GETPOST('entity','int') ? GETPOST('entity','int') : (!empty($conf->entity) ? $conf->entity : 1));

        // Validation of login/pass/entity
        // If ok, the variable login will be returned
        // If error, we will put error message in session under the name dol_loginmesg
        $goontestloop=false;
        if (isset($_SERVER["REMOTE_USER"]) && in_array('http',$authmode)) $goontestloop=true;
        if ($dolibarr_main_authentication == 'forceuser' && ! empty($dolibarr_auto_user)) $goontestloop=true;
        if (GETPOST("username","alpha",2) || ! empty($_COOKIE['login_dolibarr']) || GETPOST('openid_mode','alpha',1)) $goontestloop=true;

        if (! is_object($langs)) // This can occurs when calling page with NOREQUIRETRAN defined, however we need langs for error messages.
        {
            include_once DOL_DOCUMENT_ROOT.'/core/class/translate.class.php';
            $langs=new Translate("",$conf);
    		$langcode=(GETPOST('lang')?GETPOST('lang','alpha',1):(empty($conf->global->MAIN_LANG_DEFAULT)?'auto':$conf->global->MAIN_LANG_DEFAULT));
        	$langs->setDefaultLang($langcode);
        }

        if ($test && $goontestloop)
        {
        	$login = checkLoginPassEntity($usertotest,$passwordtotest,$entitytotest,$authmode);
        	if ($login)
            {
                $dol_authmode=$conf->authmode;	// This properties is defined only when logged, to say what mode was successfully used
                $dol_tz=$_POST["tz"];
                $dol_tz_string=$_POST["tz_string"];
                $dol_tz_string=preg_replace('/\s*\(.+\)$/','',$dol_tz_string);
                $dol_tz_string=preg_replace('/,/','/',$dol_tz_string);
                $dol_tz_string=preg_replace('/\s/','_',$dol_tz_string);
                $dol_dst=0;
                if (isset($_POST["dst_first"]) && isset($_POST["dst_second"]))
                {
                    include_once DOL_DOCUMENT_ROOT.'/core/lib/date.lib.php';
                    $datenow=dol_now();
                    $datefirst=dol_stringtotime($_POST["dst_first"]);
                    $datesecond=dol_stringtotime($_POST["dst_second"]);
                    if ($datenow >= $datefirst && $datenow < $datesecond) $dol_dst=1;
                }
                //print $datefirst.'-'.$datesecond.'-'.$datenow.'-'.$dol_tz.'-'.$dol_tzstring.'-'.$dol_dst; exit;
            }

            if (! $login)
            {
                dol_syslog('Bad password, connexion refused',LOG_DEBUG);
                $langs->load('main');
                $langs->load('errors');

                // Bad password. No authmode has found a good password.
                $user->trigger_mesg=$langs->trans("ErrorBadLoginPassword").' - login='.GETPOST("username","alpha",2);
                // We set a generic message if not defined inside function checkLoginPassEntity or subfunctions
                if (empty($_SESSION["dol_loginmesg"])) $_SESSION["dol_loginmesg"]=$langs->trans("ErrorBadLoginPassword");

                // Call of triggers
                include_once DOL_DOCUMENT_ROOT.'/core/class/interfaces.class.php';
                $interface=new Interfaces($db);
                $result=$interface->run_triggers('USER_LOGIN_FAILED',$user,$user,$langs,$conf,GETPOST("username","alpha",2));
                if ($result < 0) {
                    $error++;
                }
                // End Call of triggers
            }
        }

        // End test login / passwords
        if (! $login || (in_array('ldap',$authmode) && empty($passwordtotest)))	// With LDAP we refused empty password because some LDAP are "opened" for anonymous access so connexion is a success.
        {
            // We show login page
			dol_syslog("--- Access to ".$_SERVER["PHP_SELF"]." showing the login form and exit");
        	dol_loginfunction($langs,$conf,(! empty($mysoc)?$mysoc:''));
            exit;
        }

        $resultFetchUser=$user->fetch('',$login);
        if ($resultFetchUser <= 0)
        {
            dol_syslog('User not found, connexion refused');
            session_destroy();
            session_name($sessionname);
            session_start();    // Fixing the bug of register_globals here is useless since session is empty

            if ($resultFetchUser == 0)
            {
                $langs->load('main');
                $langs->load('errors');

                $user->trigger_mesg='ErrorCantLoadUserFromDolibarrDatabase - login='.$login;
                $_SESSION["dol_loginmesg"]=$langs->trans("ErrorCantLoadUserFromDolibarrDatabase",$login);
            }
            if ($resultFetchUser < 0)
            {
                $user->trigger_mesg=$user->error;
                $_SESSION["dol_loginmesg"]=$user->error;
            }

            // TODO We should use a hook here, not a trigger.
            // Call triggers
            include_once DOL_DOCUMENT_ROOT . '/core/class/interfaces.class.php';
            $interface=new Interfaces($db);
            $result=$interface->run_triggers('USER_LOGIN_FAILED',$user,$user,$langs,$conf);
            if ($result < 0) {
                $error++;
            }
            // End call triggers

            header('Location: '.DOL_URL_ROOT.'/index.php');
            exit;
        }
    }
    else
    {
        // We are already into an authenticated session
        $login=$_SESSION["dol_login"];
        dol_syslog("This is an already logged session. _SESSION['dol_login']=".$login);

        $resultFetchUser=$user->fetch('',$login);
        if ($resultFetchUser <= 0)
        {
            // Account has been removed after login
            dol_syslog("Can't load user even if session logged. _SESSION['dol_login']=".$login, LOG_WARNING);
            session_destroy();
            session_name($sessionname);
            session_start();    // Fixing the bug of register_globals here is useless since session is empty

            if ($resultFetchUser == 0)
            {
                $langs->load('main');
                $langs->load('errors');

                $user->trigger_mesg='ErrorCantLoadUserFromDolibarrDatabase - login='.$login;
                $_SESSION["dol_loginmesg"]=$langs->trans("ErrorCantLoadUserFromDolibarrDatabase",$login);
            }
            if ($resultFetchUser < 0)
            {
                $user->trigger_mesg=$user->error;
                $_SESSION["dol_loginmesg"]=$user->error;
            }

            // TODO We should use a hook here, not a trigger.
            // Call triggers
            include_once DOL_DOCUMENT_ROOT . '/core/class/interfaces.class.php';
            $interface=new Interfaces($db);
            $result=$interface->run_triggers('USER_LOGIN_FAILED',$user,$user,$langs,$conf);
            if ($result < 0) {
                $error++;
            }
            // End call triggers

            header('Location: '.DOL_URL_ROOT.'/index.php');
            exit;
        }
        else
       {
	       // Initialize technical object to manage hooks of thirdparties. Note that conf->hooks_modules contains array array
	       $hookmanager->initHooks(array('main'));

	       $action = '';
	       $reshook = $hookmanager->executeHooks('updateSession', array(), $user, $action);
	       if ($reshook < 0) {
		       setEventMessages($hookmanager->error, $hookmanager->errors, 'errors');
	       }
        }
    }

    // Is it a new session that has started ?
    // If we are here, this means authentication was successfull.
    if (! isset($_SESSION["dol_login"]))
    {
        // New session for this login has started.
    	$error=0;

    	// Store value into session (values always stored)
        $_SESSION["dol_login"]=$user->login;
        $_SESSION["dol_authmode"]=isset($dol_authmode)?$dol_authmode:'';
        $_SESSION["dol_tz"]=isset($dol_tz)?$dol_tz:'';
        $_SESSION["dol_tz_string"]=isset($dol_tz_string)?$dol_tz_string:'';
        $_SESSION["dol_dst"]=isset($dol_dst)?$dol_dst:'';
        $_SESSION["dol_dst_observed"]=isset($dol_dst_observed)?$dol_dst_observed:'';
        $_SESSION["dol_dst_first"]=isset($dol_dst_first)?$dol_dst_first:'';
        $_SESSION["dol_dst_second"]=isset($dol_dst_second)?$dol_dst_second:'';
        $_SESSION["dol_screenwidth"]=isset($dol_screenwidth)?$dol_screenwidth:'';
        $_SESSION["dol_screenheight"]=isset($dol_screenheight)?$dol_screenheight:'';
        $_SESSION["dol_company"]=$conf->global->MAIN_INFO_SOCIETE_NOM;
        $_SESSION["dol_entity"]=$conf->entity;
    	// Store value into session (values stored only if defined)
        if (! empty($dol_hide_topmenu))         $_SESSION['dol_hide_topmenu']=$dol_hide_topmenu;
        if (! empty($dol_hide_leftmenu))        $_SESSION['dol_hide_leftmenu']=$dol_hide_leftmenu;
        if (! empty($dol_optimize_smallscreen)) $_SESSION['dol_optimize_smallscreen']=$dol_optimize_smallscreen;
        if (! empty($dol_no_mouse_hover))       $_SESSION['dol_no_mouse_hover']=$dol_no_mouse_hover;
        if (! empty($dol_use_jmobile))          $_SESSION['dol_use_jmobile']=$dol_use_jmobile;

        dol_syslog("This is a new started user session. _SESSION['dol_login']=".$_SESSION["dol_login"]." Session id=".session_id());

        $db->begin();

        $user->update_last_login_date();

        $user->trigger_mesg = 'TZ='.$_SESSION["dol_tz"].';TZString='.$_SESSION["dol_tz_string"].';Screen='.$_SESSION["dol_screenwidth"].'x'.$_SESSION["dol_screenheight"];

        // TODO We should use a hook here, not a trigger
        // Call triggers
        include_once DOL_DOCUMENT_ROOT . '/core/class/interfaces.class.php';
        $interface=new Interfaces($db);
        $result=$interface->run_triggers('USER_LOGIN',$user,$user,$langs,$conf);
        if ($result < 0) {
            $error++;
        }
        // End call triggers

        if ($error)
        {
            $db->rollback();
            session_destroy();
            dol_print_error($db,'Error in some triggers on action USER_LOGIN');
            exit;
        }
        else
        {
            $db->commit();
        }

        // Create entity cookie, just used for login page
        // TODO Multicompany Move this into hook
        if (! empty($conf->multicompany->enabled) && ! empty($conf->global->MULTICOMPANY_COOKIE_ENABLED) && isset($_POST["entity"]))
        {
            include_once DOL_DOCUMENT_ROOT.'/core/class/cookie.class.php';

            $entity = $_SESSION["dol_login"].'|'.$_POST["entity"];

            $prefix=dol_getprefix();
            $entityCookieName = 'DOLENTITYID_'.$prefix;
            // TTL : is defined in the config page multicompany
            $ttl = (! empty($conf->global->MULTICOMPANY_COOKIE_TTL) ? dol_now()+$conf->global->MULTICOMPANY_COOKIE_TTL : dol_now()+60*60*8 );
            // Cryptkey : will be created randomly in the config page multicompany
            $cryptkey = (! empty($conf->file->cookie_cryptkey) ? $conf->file->cookie_cryptkey : '' );

            $entityCookie = new DolCookie($cryptkey);
            $entityCookie->_setCookie($entityCookieName, $entity, $ttl);
        }

        // Hooks on successfull login
        $action='';
        $hookmanager->initHooks(array('login'));
        $parameters=array('dol_authmode'=>$dol_authmode);
        $reshook=$hookmanager->executeHooks('afterLogin',$parameters,$user,$action);    // Note that $action and $object may have been modified by some hooks
        if ($reshook < 0) $error++;
    }


    // If user admin, we force the rights-based modules
    if ($user->admin)
    {
        $user->rights->user->user->lire=1;
        $user->rights->user->user->creer=1;
        $user->rights->user->user->password=1;
        $user->rights->user->user->supprimer=1;
        $user->rights->user->self->creer=1;
        $user->rights->user->self->password=1;
    }

    /*
     * Overwrite configs global by personal configs
     */

    // Set liste_limit
    if (isset($user->conf->MAIN_SIZE_LISTE_LIMIT))	$conf->liste_limit = $user->conf->MAIN_SIZE_LISTE_LIMIT;		// Can be 0
    if (isset($user->conf->PRODUIT_LIMIT_SIZE))	$conf->product->limit_size = $user->conf->PRODUIT_LIMIT_SIZE;	// Can be 0

    // Replace conf->css by personalized value if theme not forced
    if (empty($conf->global->MAIN_FORCETHEME) && ! empty($user->conf->MAIN_THEME))
    {
        $conf->theme=$user->conf->MAIN_THEME;
        $conf->css  = "/theme/".$conf->theme."/style.css.php";
    }
}

// Case forcing style from url
if (GETPOST('theme'))
{
	$conf->theme=GETPOST('theme','alpha',1);
	$conf->css  = "/theme/".$conf->theme."/style.css.php";
}


// Set javascript option
if (! GETPOST('nojs'))   // If javascript was not disabled on URL
{
	if (! empty($user->conf->MAIN_DISABLE_JAVASCRIPT))
	{
		$conf->use_javascript_ajax=! $user->conf->MAIN_DISABLE_JAVASCRIPT;
	}
}
else $conf->use_javascript_ajax=0;

// Set terminal output option according to conf->browser.
if (GETPOST('dol_hide_leftmenu') || ! empty($_SESSION['dol_hide_leftmenu']))               $conf->dol_hide_leftmenu=1;
if (GETPOST('dol_hide_topmenu') || ! empty($_SESSION['dol_hide_topmenu']))                 $conf->dol_hide_topmenu=1;
if (GETPOST('dol_optimize_smallscreen') || ! empty($_SESSION['dol_optimize_smallscreen'])) $conf->dol_optimize_smallscreen=1;
if (GETPOST('dol_no_mouse_hover') || ! empty($_SESSION['dol_no_mouse_hover']))             $conf->dol_no_mouse_hover=1;
if (GETPOST('dol_use_jmobile') || ! empty($_SESSION['dol_use_jmobile']))                   $conf->dol_use_jmobile=1;
if (! empty($conf->browser->layout) && $conf->browser->layout != 'classic') $conf->dol_no_mouse_hover=1;
if ((! empty($conf->browser->layout) && $conf->browser->layout == 'phone')
	|| (! empty($_SESSION['dol_screenwidth']) && $_SESSION['dol_screenwidth'] < 400)
	|| (! empty($_SESSION['dol_screenheight']) && $_SESSION['dol_screenheight'] < 400)
)
{
	$conf->dol_optimize_smallscreen=1;
}
// If we force to use jmobile, then we reenable javascript
if (! empty($conf->dol_use_jmobile)) $conf->use_javascript_ajax=1;
// Replace themes bugged with jmobile with eldy
if (! empty($conf->dol_use_jmobile) && in_array($conf->theme,array('bureau2crea','cameleo','amarok')))
{
	$conf->theme='eldy';
	$conf->css  =  "/theme/".$conf->theme."/style.css.php";
}
//var_dump($conf->browser->phone);

if (! defined('NOREQUIRETRAN'))
{
    if (! GETPOST('lang'))	// If language was not forced on URL
    {
        // If user has chosen its own language
        if (! empty($user->conf->MAIN_LANG_DEFAULT))
        {
            // If different than current language
            //print ">>>".$langs->getDefaultLang()."-".$user->conf->MAIN_LANG_DEFAULT;
            if ($langs->getDefaultLang() != $user->conf->MAIN_LANG_DEFAULT)
            {
                $langs->setDefaultLang($user->conf->MAIN_LANG_DEFAULT);
            }
        }
    }
}

if (! defined('NOLOGIN'))
{
    // If the login is not recovered, it is identified with an account that does not exist.
    // Hacking attempt?
    if (! $user->login) accessforbidden();

    // Check if user is active
    if ($user->statut < 1)
    {
        // If not active, we refuse the user
        $langs->load("other");
        dol_syslog("Authentification ko as login is disabled");
        accessforbidden($langs->trans("ErrorLoginDisabled"));
        exit;
    }

    // Load permissions
    $user->getrights();
}


dol_syslog("--- Access to ".$_SERVER["PHP_SELF"]);
//Another call for easy debugg
//dol_syslog("Access to ".$_SERVER["PHP_SELF"].' GET='.join(',',array_keys($_GET)).'->'.join(',',$_GET).' POST:'.join(',',array_keys($_POST)).'->'.join(',',$_POST));

// Load main languages files
if (! defined('NOREQUIRETRAN'))
{
    $langs->load("main");
    $langs->load("dict");
}

// Define some constants used for style of arrays
$bc=array(0=>'class="impair"',1=>'class="pair"');
$bcdd=array(0=>'class="impair drag drop"',1=>'class="pair drag drop"');
$bcnd=array(0=>'class="impair nodrag nodrop"',1=>'class="pair nodrag nodrop"');

// Define messages variables
$mesg=''; $warning=''; $error=0;
// deprecated, see setEventMessage() and dol_htmloutput_events()
$mesgs=array(); $warnings=array(); $errors=array();

// Constants used to defined number of lines in textarea
if (empty($conf->browser->firefox))
{
    define('ROWS_1',1);
    define('ROWS_2',2);
    define('ROWS_3',3);
    define('ROWS_4',4);
    define('ROWS_5',5);
    define('ROWS_6',6);
    define('ROWS_7',7);
    define('ROWS_8',8);
    define('ROWS_9',9);
}
else
{
    define('ROWS_1',0);
    define('ROWS_2',1);
    define('ROWS_3',2);
    define('ROWS_4',3);
    define('ROWS_5',4);
    define('ROWS_6',5);
    define('ROWS_7',6);
    define('ROWS_8',7);
    define('ROWS_9',8);
}

$heightforframes=52;

// Switch to another entity
// TODO Multicompany Remove this
if (! empty($conf->multicompany->enabled) && GETPOST('action') == 'switchentity')
{
    if ($mc->switchEntity(GETPOST('entity','int')) > 0)
    {
        header("Location: ".DOL_URL_ROOT.'/');
        exit;
    }
}


// Init menu manager
if (! defined('NOREQUIREMENU'))
{
	if (empty($user->societe_id))    // If internal user or not defined
	{
		$conf->standard_menu=(empty($conf->global->MAIN_MENU_STANDARD_FORCED)?(empty($conf->global->MAIN_MENU_STANDARD)?'eldy_menu.php':$conf->global->MAIN_MENU_STANDARD):$conf->global->MAIN_MENU_STANDARD_FORCED);
	}
	else                        // If external user
	{
		$conf->standard_menu=(empty($conf->global->MAIN_MENUFRONT_STANDARD_FORCED)?(empty($conf->global->MAIN_MENUFRONT_STANDARD)?'eldy_menu.php':$conf->global->MAIN_MENUFRONT_STANDARD):$conf->global->MAIN_MENUFRONT_STANDARD_FORCED);
	}

	// Load the menu manager (only if not already done)
	$file_menu=$conf->standard_menu;
	if (GETPOST('menu')) $file_menu=GETPOST('menu');     // example: menu=eldy_menu.php
	if (! class_exists('MenuManager'))
	{
		$menufound=0;
		$dirmenus=array_merge(array("/core/menus/"),(array) $conf->modules_parts['menus']);
		foreach($dirmenus as $dirmenu)
		{
			$menufound=dol_include_once($dirmenu."standard/".$file_menu);
			if (class_exists('MenuManager')) break;
		}
		if (! class_exists('MenuManager'))	// If failed to include, we try with standard eldy_menu.php
		{
			dol_syslog("You define a menu manager '".$file_menu."' that can not be loaded.", LOG_WARNING);
			$file_menu='eldy_menu.php';
			include_once DOL_DOCUMENT_ROOT."/core/menus/standard/".$file_menu;
		}
	}
	$menumanager = new MenuManager($db, empty($user->societe_id)?0:1);
	$menumanager->loadMenu();
}



// Functions

if (! function_exists("llxHeader"))
{
    /**
     *	Show HTML header HTML + BODY + Top menu + left menu + DIV
     *
     * @param 	string 	$head				Optionnal head lines
     * @param 	string 	$title				HTML title
     * @param	string	$help_url			Url links to help page
     * 		                            	Syntax is: For a wiki page: EN:EnglishPage|FR:FrenchPage|ES:SpanishPage
     *                                  	For other external page: http://server/url
     * @param	string	$target				Target to use on links
     * @param 	int    	$disablejs			More content into html header
     * @param 	int    	$disablehead		More content into html header
     * @param 	array  	$arrayofjs			Array of complementary js files
     * @param 	array  	$arrayofcss			Array of complementary css files
     * @param	string	$morequerystring	Query string to add to the link "print" to get same parameters (use only if autodetect fails)
     * @return	void
     */
	function llxHeader($head = '', $title='', $help_url='', $target='', $disablejs=0, $disablehead=0, $arrayofjs='', $arrayofcss='', $morequerystring='')
	{
	    global $conf;

	    // html header
		top_htmlhead($head, $title, $disablejs, $disablehead, $arrayofjs, $arrayofcss);

		// top menu and left menu area
		if (empty($conf->dol_hide_topmenu))
		{
			top_menu($head, $title, $target, $disablejs, $disablehead, $arrayofjs, $arrayofcss, $morequerystring);
		}
		if (empty($conf->dol_hide_leftmenu))
		{
			left_menu('', $help_url, '', '', 1, $title);
		}

		// main area
		main_area($title);
	}
}


/**
 *  Show HTTP header
 *
 *  @return	void
 */
function top_httphead()
{
    global $conf;

    //header("Content-type: text/html; charset=UTF-8");
    header("Content-type: text/html; charset=".$conf->file->character_set_client);

    // On the fly GZIP compression for all pages (if browser support it). Must set the bit 3 of constant to 1.
    if (isset($conf->global->MAIN_OPTIMIZE_SPEED) && ($conf->global->MAIN_OPTIMIZE_SPEED & 0x04)) {
        ob_start("ob_gzhandler");
    }
}

/**
 * Ouput html header of a page.
 * This code is also duplicated into security2.lib.php::dol_loginfunction
 *
 * @param 	string 	$head			Optionnal head lines
 * @param 	string 	$title			HTML title
 * @param 	int    	$disablejs		More content into html header
 * @param 	int    	$disablehead	More content into html header
 * @param 	array  	$arrayofjs		Array of complementary js files
 * @param 	array  	$arrayofcss		Array of complementary css files
 * @return	void
 */
function top_htmlhead($head, $title='', $disablejs=0, $disablehead=0, $arrayofjs='', $arrayofcss='')
{
    global $user, $conf, $langs, $db;

    top_httphead();

    if (empty($conf->css)) $conf->css = '/theme/eldy/style.css.php';	// If not defined, eldy by default

    if (empty($conf->global->MAIN_ACTIVATE_HTML5)) {
        $doctype = '<!DOCTYPE HTML PUBLIC "-//W3C//DTD HTML 4.01 Transitional//EN" "http://www.w3.org/TR/html4/loose.dtd">';
    }else {
        $doctype = '<!doctype html>'; // Html5 - Developement - Only available on Eldy template
    }
    print $doctype."\n";
    if (! empty($conf->global->MAIN_USE_CACHE_MANIFEST)) print '<html lang="'.substr($langs->defaultlang,0,2).'" manifest="'.DOL_URL_ROOT.'/cache.manifest">'."\n";
    else print '<html lang="'.substr($langs->defaultlang,0,2).'">'."\n";
    //print '<html xmlns="http://www.w3.org/1999/xhtml" xml:lang="fr">'."\n";
    if (empty($disablehead))
    {
        print "<head>\n";
		if (GETPOST('dol_basehref')) print '<base href="'.dol_escape_htmltag(GETPOST('dol_basehref')).'">'."\n";
        // Displays meta
        print '<meta name="robots" content="noindex,nofollow">'."\n";      				// Do not index
        print '<meta name="viewport" content="width=device-width, initial-scale=1">';	// Scale for mobile device
        print '<meta name="author" content="Dolibarr Development Team">'."\n";
		if (! empty($conf->global->MAIN_ACTIVATE_HTML5)) print '<meta name="viewport" content="width=device-width, initial-scale=1.0">'."\n";	// Needed for Responsive Web Design
        $favicon=dol_buildpath('/theme/'.$conf->theme.'/img/favicon.ico',1);
        if (! empty($conf->global->MAIN_FAVICON_URL)) $favicon=$conf->global->MAIN_FAVICON_URL;
        print '<link rel="shortcut icon" type="image/x-icon" href="'.$favicon.'"/>'."\n";
        if (empty($conf->global->MAIN_OPTIMIZEFORTEXTBROWSER)) print '<link rel="top" title="'.$langs->trans("Home").'" href="'.(DOL_URL_ROOT?DOL_URL_ROOT:'/').'">'."\n";
        if (empty($conf->global->MAIN_OPTIMIZEFORTEXTBROWSER)) print '<link rel="copyright" title="GNU General Public License" href="http://www.gnu.org/copyleft/gpl.html#SEC1">'."\n";
        if (empty($conf->global->MAIN_OPTIMIZEFORTEXTBROWSER)) print '<link rel="author" title="Dolibarr Development Team" href="http://www.dolibarr.org">'."\n";

        // Displays title
        $appli='Dolibarr';
        if (!empty($conf->global->MAIN_APPLICATION_TITLE)) $appli=$conf->global->MAIN_APPLICATION_TITLE;

        if ($title && ! empty($conf->global->MAIN_HTML_TITLE) && preg_match('/noapp/',$conf->global->MAIN_HTML_TITLE)) print '<title>'.dol_htmlentities($title).'</title>';
        if ($title) print '<title>'.dol_htmlentities($appli.' - '.$title).'</title>';
        else print "<title>".dol_htmlentities($appli)."</title>";
        print "\n";

        $ext='';
        if (! empty($conf->dol_use_jmobile)) $ext='version='.urlencode(DOL_VERSION);
        if (GETPOST('version')) $ext='version='.GETPOST('version','int');	// usefull to force no cache on css/js

        if (! defined('DISABLE_JQUERY') && ! $disablejs && $conf->use_javascript_ajax)
        {
            print '<!-- Includes CSS for JQuery (Ajax library) -->'."\n";
            $jquerytheme = 'smoothness';
            if (!empty($conf->global->MAIN_USE_JQUERY_THEME)) $jquerytheme = $conf->global->MAIN_USE_JQUERY_THEME;
            if (constant('JS_JQUERY_UI')) print '<link rel="stylesheet" type="text/css" href="'.JS_JQUERY_UI.'css/'.$jquerytheme.'/jquery-ui.min.css'.($ext?'?'.$ext:'').'" />'."\n";  // JQuery
            else print '<link rel="stylesheet" type="text/css" href="'.DOL_URL_ROOT.'/includes/jquery/css/'.$jquerytheme.'/jquery-ui-latest.custom.css'.($ext?'?'.$ext:'').'" />'."\n";    // JQuery
            print '<link rel="stylesheet" type="text/css" href="'.DOL_URL_ROOT.'/includes/jquery/plugins/tiptip/tipTip.css'.($ext?'?'.$ext:'').'" />'."\n";                           // Tooltip
            print '<link rel="stylesheet" type="text/css" href="'.DOL_URL_ROOT.'/includes/jquery/plugins/jnotify/jquery.jnotify-alt.min.css'.($ext?'?'.$ext:'').'" />'."\n";          // JNotify
            /*if (! empty($conf->global->MAIN_USE_JQUERY_FILEUPLOAD) || (defined('REQUIRE_JQUERY_FILEUPLOAD') && constant('REQUIRE_JQUERY_FILEUPLOAD')))     // jQuery fileupload
            {
                print '<link rel="stylesheet" type="text/css" href="'.DOL_URL_ROOT.'/includes/jquery/plugins/fileupload/css/jquery.fileupload-ui.css'.($ext?'?'.$ext:'').'" />'."\n";
            }*/
            if (! empty($conf->global->MAIN_USE_JQUERY_DATATABLES) || (defined('REQUIRE_JQUERY_DATATABLES') && constant('REQUIRE_JQUERY_DATATABLES')))     // jQuery datatables
            {
                //print '<link rel="stylesheet" type="text/css" href="'.DOL_URL_ROOT.'/includes/jquery/plugins/datatables/css/jquery.dataTables.css'.($ext?'?'.$ext:'').'" />'."\n";
                print '<link rel="stylesheet" type="text/css" href="'.DOL_URL_ROOT.'/includes/jquery/plugins/datatables/css/jquery.dataTables_jui.css'.($ext?'?'.$ext:'').'" />'."\n";
                print '<link rel="stylesheet" type="text/css" href="'.DOL_URL_ROOT.'/includes/jquery/plugins/datatables/extras/ColReorder/css/ColReorder.css'.($ext?'?'.$ext:'').'" />'."\n";
                print '<link rel="stylesheet" type="text/css" href="'.DOL_URL_ROOT.'/includes/jquery/plugins/datatables/extras/ColVis/css/ColVis.css'.($ext?'?'.$ext:'').'" />'."\n";
                //print '<link rel="stylesheet" type="text/css" href="'.DOL_URL_ROOT.'/includes/jquery/plugins/datatables/extras/ColVis/css/ColVisAlt.css'.($ext?'?'.$ext:'').'" />'."\n";
                print '<link rel="stylesheet" type="text/css" href="'.DOL_URL_ROOT.'/includes/jquery/plugins/datatables/extras/TableTools/css/TableTools.css'.($ext?'?'.$ext:'').'" />'."\n";
            }
            if (! empty($conf->global->MAIN_USE_JQUERY_MULTISELECT) || defined('REQUIRE_JQUERY_MULTISELECT'))     // jQuery plugin "mutiselect", "multiple-select", "select2"...
            {
            	$tmpplugin=empty($conf->global->MAIN_USE_JQUERY_MULTISELECT)?constant('REQUIRE_JQUERY_MULTISELECT'):$conf->global->MAIN_USE_JQUERY_MULTISELECT;
            	print '<link rel="stylesheet" type="text/css" href="'.DOL_URL_ROOT.'/includes/jquery/plugins/'.$tmpplugin.'/'.$tmpplugin.'.css'.($ext?'?'.$ext:'').'" />'."\n";
            }
            // jQuery Timepicker
            if (! empty($conf->global->MAIN_USE_JQUERY_TIMEPICKER) || defined('REQUIRE_JQUERY_TIMEPICKER'))
            {
            	print '<link rel="stylesheet" type="text/css" href="'.DOL_URL_ROOT.'/includes/jquery/plugins/timepicker/jquery-ui-timepicker-addon.css'.($ext?'?'.$ext:'').'" />'."\n";
            }
            // jQuery jMobile
            if (! empty($conf->global->MAIN_USE_JQUERY_JMOBILE) || defined('REQUIRE_JQUERY_JMOBILE') || ! empty($conf->dol_use_jmobile))
            {
            	print '<link rel="stylesheet" type="text/css" href="'.DOL_URL_ROOT.'/includes/jquery/plugins/mobile/jquery.mobile-latest.min.css'.($ext?'?'.$ext:'').'" />'."\n";
            }

        }

        print '<!-- Includes CSS for Dolibarr theme -->'."\n";
        // Output style sheets (optioncss='print' or ''). Note: $conf->css looks like '/theme/eldy/style.css.php'
        //$themepath=dol_buildpath((empty($conf->global->MAIN_FORCETHEMEDIR)?'':$conf->global->MAIN_FORCETHEMEDIR).$conf->css,1);
        $themepath=dol_buildpath($conf->css,1);
        $themesubdir='';
        if (! empty($conf->modules_parts['theme']))	// This slow down
        {
	        foreach($conf->modules_parts['theme'] as $reldir)
	        {
	        	if (file_exists(dol_buildpath($reldir.$conf->css, 0)))
	        	{
					$themepath=dol_buildpath($reldir.$conf->css, 1);
					$themesubdir=$reldir;
					break;
	        	}
	        }
        }
        $themeparam='?lang='.$langs->defaultlang.'&theme='.$conf->theme.(GETPOST('optioncss')?'&optioncss='.GETPOST('optioncss','alpha',1):'').'&userid='.$user->id.'&entity='.$conf->entity;
        $themeparam.=($ext?'&'.$ext:'');
        if (! empty($_SESSION['dol_resetcache'])) $themeparam.='&dol_resetcache='.$_SESSION['dol_resetcache'];
        if (GETPOST('dol_hide_topmenu'))           { $themeparam.='&dol_hide_topmenu='.GETPOST('dol_hide_topmenu','int'); }
        if (GETPOST('dol_hide_leftmenu'))          { $themeparam.='&dol_hide_leftmenu='.GETPOST('dol_hide_leftmenu','int'); }
        if (GETPOST('dol_optimize_smallscreen'))   { $themeparam.='&dol_optimize_smallscreen='.GETPOST('dol_optimize_smallscreen','int'); }
        if (GETPOST('dol_no_mouse_hover'))         { $themeparam.='&dol_no_mouse_hover='.GETPOST('dol_no_mouse_hover','int'); }
        if (GETPOST('dol_use_jmobile'))            { $themeparam.='&dol_use_jmobile='.GETPOST('dol_use_jmobile','int'); $conf->dol_use_jmobile=GETPOST('dol_use_jmobile','int'); }
        //print 'themepath='.$themepath.' themeparam='.$themeparam;exit;
        print '<link rel="stylesheet" type="text/css" title="default" href="'.$themepath.$themeparam.'">'."\n";

        // CSS forced by modules (relative url starting with /)
        if (! empty($conf->modules_parts['css']))
        {
        	$arraycss=(array) $conf->modules_parts['css'];
        	foreach($arraycss as $modcss => $filescss)
        	{
        		$filescss=(array) $filescss;	// To be sure filecss is an array
        		foreach($filescss as $cssfile)
        		{
        			if (empty($cssfile)) dol_syslog("Warning: module ".$modcss." declared a css path file into its descriptor that is empty.", LOG_WARNING);
        			// cssfile is a relative path
	        		print '<!-- Includes CSS added by module '.$modcss. ' -->'."\n".'<link rel="stylesheet" type="text/css" title="default" href="'.dol_buildpath($cssfile,1);
	        		// We add params only if page is not static, because some web server setup does not return content type text/css if url has parameters, so browser cache is not used.
	        		if (!preg_match('/\.css$/i',$cssfile)) print $themeparam;
	        		print '">'."\n";
        		}
        	}
        }
        // CSS forced by page in top_htmlhead call (relative url starting with /)
        if (is_array($arrayofcss))
        {
            foreach($arrayofcss as $cssfile)
            {
            	print '<!-- Includes CSS added by page -->'."\n".'<link rel="stylesheet" type="text/css" title="default" href="'.dol_buildpath($cssfile,1);
                // We add params only if page is not static, because some web server setup does not return content type text/css if url has parameters and browser cache is not used.
                if (!preg_match('/\.css$/i',$cssfile)) print $themeparam;
                print '">'."\n";
            }
        }

        // Output standard javascript links
        if (! defined('DISABLE_JQUERY') && ! $disablejs && ! empty($conf->use_javascript_ajax))
        {
            // JQuery. Must be before other includes
            print '<!-- Includes JS for JQuery -->'."\n";
            if (constant('JS_JQUERY')) print '<script type="text/javascript" src="'.JS_JQUERY.'jquery.min.js'.($ext?'?'.$ext:'').'"></script>'."\n";
            else print '<script type="text/javascript" src="'.DOL_URL_ROOT.'/includes/jquery/js/jquery-latest.min.js'.($ext?'?'.$ext:'').'"></script>'."\n";
            if (constant('JS_JQUERY_UI')) print '<script type="text/javascript" src="'.JS_JQUERY_UI.'jquery-ui.min.js'.($ext?'?'.$ext:'').'"></script>'."\n";
            else print '<script type="text/javascript" src="'.DOL_URL_ROOT.'/includes/jquery/js/jquery-ui-latest.custom.min.js'.($ext?'?'.$ext:'').'"></script>'."\n";
            print '<script type="text/javascript" src="'.DOL_URL_ROOT.'/includes/jquery/plugins/tablednd/jquery.tablednd.0.6.min.js'.($ext?'?'.$ext:'').'"></script>'."\n";
            print '<script type="text/javascript" src="'.DOL_URL_ROOT.'/includes/jquery/plugins/tiptip/jquery.tipTip.min.js'.($ext?'?'.$ext:'').'"></script>'."\n";
            // jQuery Layout
            if (empty($conf->dol_use_jmobile) && ! empty($conf->global->MAIN_MENU_USE_JQUERY_LAYOUT) || defined('REQUIRE_JQUERY_LAYOUT'))
            {
                print '<script type="text/javascript" src="'.DOL_URL_ROOT.'/includes/jquery/plugins/layout/jquery.layout-latest.js'.($ext?'?'.$ext:'').'"></script>'."\n";
            }
            // jQuery jnotify
            if (empty($conf->global->MAIN_DISABLE_JQUERY_JNOTIFY) && ! defined('DISABLE_JQUERY_JNOTIFY'))
            {
                print '<script type="text/javascript" src="'.DOL_URL_ROOT.'/includes/jquery/plugins/jnotify/jquery.jnotify.min.js'.($ext?'?'.$ext:'').'"></script>'."\n";
                print '<script type="text/javascript" src="'.DOL_URL_ROOT.'/core/js/jnotify.js'.($ext?'?'.$ext:'').'"></script>'."\n";
            }
            // jQuery blockUI
            if (! empty($conf->global->MAIN_USE_JQUERY_BLOCKUI) || defined('REQUIRE_JQUERY_BLOCKUI'))
            {
            	print '<script type="text/javascript" src="'.DOL_URL_ROOT.'/includes/jquery/plugins/blockUI/jquery.blockUI.js'.($ext?'?'.$ext:'').'"></script>'."\n";
            	print '<script type="text/javascript">'."\n";
            	print 'var indicatorBlockUI = \''.DOL_URL_ROOT."/theme/".$conf->theme."/img/working2.gif".'\';'."\n";
            	print '</script>'."\n";
            	print '<script type="text/javascript" src="'.DOL_URL_ROOT.'/core/js/blockUI.js'.($ext?'?'.$ext:'').'"></script>'."\n";
            }
            // Flot
            if (empty($conf->global->MAIN_DISABLE_JQUERY_FLOT))
            {
                if (constant('JS_JQUERY_FLOT'))
                {
                    print '<script type="text/javascript" src="'.JS_JQUERY_FLOT.'jquery.flot.js'.($ext?'?'.$ext:'').'"></script>'."\n";
                    print '<script type="text/javascript" src="'.JS_JQUERY_FLOT.'jquery.flot.pie.js'.($ext?'?'.$ext:'').'"></script>'."\n";
                    print '<script type="text/javascript" src="'.JS_JQUERY_FLOT.'jquery.flot.stack.js'.($ext?'?'.$ext:'').'"></script>'."\n";
                }
                else
                {
                    print '<script type="text/javascript" src="'.DOL_URL_ROOT.'/includes/jquery/plugins/flot/jquery.flot.min.js'.($ext?'?'.$ext:'').'"></script>'."\n";
                    print '<script type="text/javascript" src="'.DOL_URL_ROOT.'/includes/jquery/plugins/flot/jquery.flot.pie.min.js'.($ext?'?'.$ext:'').'"></script>'."\n";
                    print '<script type="text/javascript" src="'.DOL_URL_ROOT.'/includes/jquery/plugins/flot/jquery.flot.stack.min.js'.($ext?'?'.$ext:'').'"></script>'."\n";
                }
            }
            // jQuery jeditable
            if (! empty($conf->global->MAIN_USE_JQUERY_JEDITABLE))
            {
                print '<script type="text/javascript" src="'.DOL_URL_ROOT.'/includes/jquery/plugins/jeditable/jquery.jeditable.min.js'.($ext?'?'.$ext:'').'"></script>'."\n";
                print '<script type="text/javascript" src="'.DOL_URL_ROOT.'/includes/jquery/plugins/jeditable/jquery.jeditable.ui-datepicker.js'.($ext?'?'.$ext:'').'"></script>'."\n";
                print '<script type="text/javascript" src="'.DOL_URL_ROOT.'/includes/jquery/plugins/jeditable/jquery.jeditable.ui-autocomplete.js'.($ext?'?'.$ext:'').'"></script>'."\n";
                print '<script type="text/javascript">'."\n";
                print 'var urlSaveInPlace = \''.DOL_URL_ROOT.'/core/ajax/saveinplace.php\';'."\n";
                print 'var urlLoadInPlace = \''.DOL_URL_ROOT.'/core/ajax/loadinplace.php\';'."\n";
                print 'var tooltipInPlace = \''.$langs->transnoentities('ClickToEdit').'\';'."\n";
                print 'var placeholderInPlace = \''.$langs->trans('ClickToEdit').'\';'."\n";
                print 'var cancelInPlace = \''.$langs->trans('Cancel').'\';'."\n";
                print 'var submitInPlace = \''.$langs->trans('Ok').'\';'."\n";
                print 'var indicatorInPlace = \'<img src="'.DOL_URL_ROOT."/theme/".$conf->theme."/img/working.gif".'">\';'."\n";
                print '</script>'."\n";
                print '<script type="text/javascript" src="'.DOL_URL_ROOT.'/core/js/editinplace.js'.($ext?'?'.$ext:'').'"></script>'."\n";
                print '<script type="text/javascript" src="'.DOL_URL_ROOT.'/includes/jquery/plugins/jeditable/jquery.jeditable.ckeditor.js'.($ext?'?'.$ext:'').'"></script>'."\n";
            }
            // jQuery File Upload
            /*
            if (! empty($conf->global->MAIN_USE_JQUERY_FILEUPLOAD) || (defined('REQUIRE_JQUERY_FILEUPLOAD') && constant('REQUIRE_JQUERY_FILEUPLOAD')))
            {
                print '<script type="text/javascript" src="'.DOL_URL_ROOT.'/includes/jquery/plugins/template/tmpl.min'.$ext.'"></script>'."\n";
                print '<script type="text/javascript" src="'.DOL_URL_ROOT.'/includes/jquery/plugins/fileupload/js/jquery.iframe-transport'.$ext.'"></script>'."\n";
                print '<script type="text/javascript" src="'.DOL_URL_ROOT.'/includes/jquery/plugins/fileupload/js/jquery.fileupload'.$ext.'"></script>'."\n";
                print '<script type="text/javascript" src="'.DOL_URL_ROOT.'/includes/jquery/plugins/fileupload/js/jquery.fileupload-fp'.$ext.'"></script>'."\n";
                print '<script type="text/javascript" src="'.DOL_URL_ROOT.'/includes/jquery/plugins/fileupload/js/jquery.fileupload-ui'.$ext.'"></script>'."\n";
                print '<script type="text/javascript" src="'.DOL_URL_ROOT.'/includes/jquery/plugins/fileupload/js/jquery.fileupload-jui'.$ext.'"></script>'."\n";
                print '<!-- The XDomainRequest Transport is included for cross-domain file deletion for IE8+ -->'."\n";
                print '<!--[if gte IE 8]><script type="text/javascript" src="'.DOL_URL_ROOT.'/includes/jquery/plugins/fileupload/js/cors/jquery.xdr-transport'.$ext.'"></script><![endif]-->'."\n";
            }*/
            // jQuery DataTables
            if (! empty($conf->global->MAIN_USE_JQUERY_DATATABLES) || (defined('REQUIRE_JQUERY_DATATABLES') && constant('REQUIRE_JQUERY_DATATABLES')))
            {
                print '<script type="text/javascript" src="'.DOL_URL_ROOT.'/includes/jquery/plugins/datatables/js/jquery.dataTables.min.js'.($ext?'?'.$ext:'').'"></script>'."\n";
                print '<script type="text/javascript" src="'.DOL_URL_ROOT.'/includes/jquery/plugins/datatables/extras/ColReorder/js/ColReorder.min.js'.($ext?'?'.$ext:'').'"></script>'."\n";
                print '<script type="text/javascript" src="'.DOL_URL_ROOT.'/includes/jquery/plugins/datatables/extras/ColVis/js/ColVis.min.js'.($ext?'?'.$ext:'').'"></script>'."\n";
                print '<script type="text/javascript" src="'.DOL_URL_ROOT.'/includes/jquery/plugins/datatables/extras/TableTools/js/TableTools.min.js'.($ext?'?'.$ext:'').'"></script>'."\n";
            }
            // jQuery Timepicker
            if (! empty($conf->global->MAIN_USE_JQUERY_TIMEPICKER) || defined('REQUIRE_JQUERY_TIMEPICKER'))
            {
            	print '<script type="text/javascript" src="'.DOL_URL_ROOT.'/includes/jquery/plugins/timepicker/jquery-ui-timepicker-addon.js'.($ext?'?'.$ext:'').'"></script>'."\n";
            	print '<script type="text/javascript" src="'.DOL_URL_ROOT.'/core/js/timepicker.js.php?lang='.$langs->defaultlang.($ext?'&amp;'.$ext:'').'"></script>'."\n";
            }
            if (! empty($conf->global->MAIN_USE_JQUERY_MULTISELECT) || defined('REQUIRE_JQUERY_MULTISELECT'))     // jQuery plugin "mutiselect", "multiple-select", "select2", ...
            {
            	$tmpplugin=empty($conf->global->MAIN_USE_JQUERY_MULTISELECT)?constant('REQUIRE_JQUERY_MULTISELECT'):$conf->global->MAIN_USE_JQUERY_MULTISELECT;
            	print '<script type="text/javascript" src="'.DOL_URL_ROOT.'/includes/jquery/plugins/'.$tmpplugin.'/'.$tmpplugin.'.min.js'.($ext?'?'.$ext:'').'"></script>'."\n";
            }
            // jQuery jMobile
            if (! empty($conf->global->MAIN_USE_JQUERY_JMOBILE) || defined('REQUIRE_JQUERY_JMOBILE') || (! empty($conf->dol_use_jmobile) && $conf->dol_use_jmobile > 0))
            {
            	// We must force not using ajax because cache of jquery does not load js of other pages.
            	// This also increase seriously speed onto mobile device where complex js code is very slow and memory very low.
            	// Note: dol_use_jmobile=1 use jmobile without ajax, dol_use_jmobile=2 use jmobile with ajax
            	if (empty($conf->dol_use_jmobile) || ($conf->dol_use_jmobile != 2 && $conf->dol_use_jmobile != 3))
            	{
            		print '<script type="text/javascript">
	            		$(document).bind("mobileinit", function(){
           				$.extend(  $.mobile , {
           					autoInitializePage : true,	/* We need this to run jmobile */
           					/* loadingMessage : \'xxxxx\', */
           					touchOverflowEnabled : true,
           					defaultPageTransition : \'none\',
           					defaultDialogTransition : \'none\',
           					ajaxEnabled : false			/* old param was ajaxFormsEnabled and ajaxLinksEnabled */
           					});
           				});
            			</script>';
            	}
            	if (empty($conf->dol_use_jmobile) || $conf->dol_use_jmobile != 3) print '<script type="text/javascript" src="'.DOL_URL_ROOT.'/includes/jquery/plugins/mobile/jquery.mobile-latest.min.js'.($ext?'?'.$ext:'').'"></script>'."\n";
            }
        }

        if (! $disablejs && ! empty($conf->use_javascript_ajax))
        {
            // CKEditor
            if (! empty($conf->fckeditor->enabled) && (empty($conf->global->FCKEDITOR_EDITORNAME) || $conf->global->FCKEDITOR_EDITORNAME == 'ckeditor'))
            {
                print '<!-- Includes JS for CKEditor -->'."\n";
                $pathckeditor=DOL_URL_ROOT.'/includes/ckeditor/';
                $jsckeditor='ckeditor.js';
                if (constant('JS_CKEDITOR'))	// To use external ckeditor 4 js lib
                {
                	$pathckeditor=constant('JS_CKEDITOR');
                }
                print '<script type="text/javascript">';
                print 'var CKEDITOR_BASEPATH = \''.$pathckeditor.'\';'."\n";
                print 'var ckeditorConfig = \''.dol_buildpath($themesubdir.'/theme/'.$conf->theme.'/ckeditor/config.js',1).'\';'."\n";		// $themesubdir='' in standard usage
                print 'var ckeditorFilebrowserBrowseUrl = \''.DOL_URL_ROOT.'/core/filemanagerdol/browser/default/browser.php?Connector='.DOL_URL_ROOT.'/core/filemanagerdol/connectors/php/connector.php\';'."\n";
                print 'var ckeditorFilebrowserImageBrowseUrl = \''.DOL_URL_ROOT.'/core/filemanagerdol/browser/default/browser.php?Type=Image&Connector='.DOL_URL_ROOT.'/core/filemanagerdol/connectors/php/connector.php\';'."\n";
                print '</script>'."\n";
                print '<script type="text/javascript" src="'.$pathckeditor.$jsckeditor.($ext?'?'.$ext:'').'"></script>'."\n";
            }

            // Global js function
            print '<!-- Includes JS of Dolibarr -->'."\n";
            print '<script type="text/javascript" src="'.DOL_URL_ROOT.'/core/js/lib_head.js'.($ext?'?'.$ext:'').'"></script>'."\n";

            // Add datepicker default options
            print '<script type="text/javascript" src="'.DOL_URL_ROOT.'/core/js/datepicker.js.php?lang='.$langs->defaultlang.($ext?'&amp;'.$ext:'').'"></script>'."\n";

            // JS forced by modules (relative url starting with /)
            if (! empty($conf->modules_parts['js']))		// $conf->modules_parts['js'] is array('module'=>array('file1','file2'))
        	{
        		$arrayjs=(array) $conf->modules_parts['js'];
	            foreach($arrayjs as $modjs => $filesjs)
	            {
        			$filesjs=(array) $filesjs;	// To be sure filejs is an array
		            foreach($filesjs as $jsfile)
		            {
	    	    		// jsfile is a relative path
	        	    	print '<!-- Include JS added by module '.$modjs. '-->'."\n".'<script type="text/javascript" src="'.dol_buildpath($jsfile,1).'"></script>'."\n";
		            }
	            }
        	}
            // JS forced by page in top_htmlhead (relative url starting with /)
            if (is_array($arrayofjs))
            {
                print '<!-- Includes JS added by page -->'."\n";
                foreach($arrayofjs as $jsfile)
                {
                    if (preg_match('/^http/i',$jsfile))
                    {
                        print '<script type="text/javascript" src="'.$jsfile.'"></script>'."\n";
                    }
                    else
                    {
                        if (! preg_match('/^\//',$jsfile)) $jsfile='/'.$jsfile;	// For backward compatibility
                        print '<script type="text/javascript" src="'.dol_buildpath($jsfile,1).'"></script>'."\n";
                    }
                }
            }
        }

        if (! empty($head)) print $head."\n";
        if (! empty($conf->global->MAIN_HTML_HEADER)) print $conf->global->MAIN_HTML_HEADER."\n";

        print "</head>\n\n";
    }

    $conf->headerdone=1;	// To tell header was output
}


/**
 *  Show an HTML header + a BODY + The top menu bar
 *
 *  @param      string	$head    			Lines in the HEAD
 *  @param      string	$title   			Title of web page
 *  @param      string	$target  			Target to use in menu links (Example: '' or '_top')
 *	@param		int		$disablejs			Do not output links to js (Ex: qd fonction utilisee par sous formulaire Ajax)
 *	@param		int		$disablehead		Do not output head section
 *	@param		array	$arrayofjs			Array of js files to add in header
 *	@param		array	$arrayofcss			Array of css files to add in header
 *  @param		string	$morequerystring	Query string to add to the link "print" to get same parameters (use only if autodetect fails)
 *  @return		void
 */
function top_menu($head, $title='', $target='', $disablejs=0, $disablehead=0, $arrayofjs='', $arrayofcss='', $morequerystring='')
{
    global $user, $conf, $langs, $db;
    global $dolibarr_main_authentication, $dolibarr_main_demo;
    global $hookmanager,$menumanager;

    // Instantiate hooks of thirdparty module
    $hookmanager->initHooks(array('toprightmenu'));

    $toprightmenu='';

    // For backward compatibility with old modules
    if (empty($conf->headerdone)) top_htmlhead($head, $title, $disablejs, $disablehead, $arrayofjs, $arrayofcss);

    print '<body id="mainbody">';

    if ($conf->use_javascript_ajax)
    {
        if (empty($conf->dol_use_jmobile) && ! empty($conf->global->MAIN_MENU_USE_JQUERY_LAYOUT))
        {
            print '<script type="text/javascript">
				jQuery(document).ready(function () {
					jQuery("body").layout(layoutSettings);
				});
				var layoutSettings = {
					name: "mainlayout",
					defaults: {
						useStateCookie: true,
						size: "auto",
						resizable: false,
						//paneClass: "none",
						//resizerClass: "resizer",
						//togglerClass: "toggler",
						//buttonClass: "button",
						//contentSelector: ".content",
						//contentIgnoreSelector: "span",
						togglerTip_open: "Close This Pane",
						togglerTip_closed: "Open This Pane",
						resizerTip:	"Resize This Pane",
						fxSpeed: "fast"
					},
					west: {
						paneClass: "leftContent",
						//spacing_closed:	14,
						//togglerLength_closed: 14,
						//togglerAlign_closed: "auto",
						//togglerLength_open: 0,
						//	effect defaults - overridden on some panes
						//slideTrigger_open:	"mouseover",
						initClosed:	'.(empty($conf->dol_optimize_smallscreen)?'false':'true').',
						fxName:	"drop",
						fxSpeed: "fast",
						fxSettings: { easing: "" }
					},
					north: {
						paneClass: "none",
						resizerClass: "none",
						togglerClass: "none",
						spacing_open: 0,
						togglerLength_open:	0,
						togglerLength_closed: -1,
						slidable: false,
						fxName:	"none",
						fxSpeed: "fast"
					},
					center: {
						paneSelector: "#mainContent"
					}
				}
    		</script>';
        }

        // Wrapper to show tooltips
        print "\n".'<script type="text/javascript">
                    jQuery(document).ready(function () {
                       	jQuery(".classfortooltip").tipTip({maxWidth: "'.dol_size(600,'width').'px", edgeOffset: 10, delay: 50, fadeIn: 50, fadeOut: 50});
                    });
                </script>';
    }

    /*
     * Top menu
     */
    print "\n".'<!-- Start top horizontal -->'."\n";

    if (empty($conf->dol_use_jmobile) && ! empty($conf->use_javascript_ajax) && ! empty($conf->global->MAIN_MENU_USE_JQUERY_LAYOUT)) print '<div class="ui-layout-north"> <!-- Begin top layout -->'."\n";

    if (empty($conf->dol_hide_topmenu))
    {
    	print '<div class="side-nav-vert"><div id="id-top">';

	    // Show menu entries
    	print '<div id="tmenu_tooltip'.(empty($conf->global->MAIN_MENU_INVERT)?'':'invert').'" class="tmenu">'."\n";
	    $menumanager->atarget=$target;
	    $menumanager->showmenu('top');      // This contains a \n
	    print "</div>\n";

	    $form=new Form($db);

	    // Define link to login card
	    $appli='Dolibarr';
	    if (! empty($conf->global->MAIN_APPLICATION_TITLE))
	    {
	    	$appli=$conf->global->MAIN_APPLICATION_TITLE;
	    	if (preg_match('/\d\.\d/', $appli))
	    	{
				if (! preg_match('/'.preg_quote(DOL_VERSION).'/', $appli)) $appli.=" (".DOL_VERSION.")";	// If new title contains a version that is different than core
	    	}
	    	else $appli.=" ".DOL_VERSION;
	    }
	    else $appli.=" ".DOL_VERSION;
		if (! empty($conf->global->MAIN_FEATURES_LEVEL)) $appli.="<br>".$langs->trans("LevelOfFeature").': '.$conf->global->MAIN_FEATURES_LEVEL;

	    $logouttext='';
	    $logouthtmltext=$appli.'<br>';
	    if ($_SESSION["dol_authmode"] != 'forceuser' && $_SESSION["dol_authmode"] != 'http')
	    {
	    	$logouthtmltext.=$langs->trans("Logout").'<br>';

	    	$logouttext .='<a href="'.DOL_URL_ROOT.'/user/logout.php">';
	        $logouttext .= img_picto($langs->trans('Logout').":".$langs->trans('Logout'), 'logout.png', 'class="login"', 0, 0, 1);
	        $logouttext .='</a>';
	    }
	    else
	    {
	    	$logouthtmltext.=$langs->trans("NoLogoutProcessWithAuthMode",$_SESSION["dol_authmode"]);
	        $logouttext .= img_picto($langs->trans('Logout').":".$langs->trans('Logout'), 'logout.png', 'class="login"', 0, 0, 1);
	    }

	    print '<div class="login_block">'."\n";

	    // Add login user link
	    $toprightmenu.='<div class="login_block_user">';
	    //$toprightmenu.=$form->textwithtooltip('',$loginhtmltext,2,1,$logintext,'login_block_elem2',2);	// This include div class="login"
        $toprightmenu.= $user->getNomurl(0, '', true, 0, 11);
		$toprightmenu.='</div>';

	    $toprightmenu.='<div class="login_block_other">';
		// Execute hook printTopRightMenu (hooks should output string like '<div class="login"><a href="">mylink</a></div>')
	    $parameters=array();
	    $result=$hookmanager->executeHooks('printTopRightMenu',$parameters);    // Note that $action and $object may have been modified by some hooks
		if (is_numeric($result))
		{
			if (empty($result)) $toprightmenu.=$hookmanager->resPrint;		// add
			else  $toprightmenu=$hookmanager->resPrint;						// replace
		}
		else $toprightmenu.=$result;	// For backward compatibility

	    // Logout link
	    $toprightmenu.=$form->textwithtooltip('',$logouthtmltext,2,1,$logouttext,'login_block_elem',2);

	    // Link to print main content area
	    if (empty($conf->global->MAIN_PRINT_DISABLELINK) && empty($conf->browser->phone))
	    {
	        $qs=$_SERVER["QUERY_STRING"];
	        $qs.=(($qs && $morequerystring)?'&':'').$morequerystring;
	        $text ='<a href="'.$_SERVER["PHP_SELF"].'?'.$qs.($qs?'&':'').'optioncss=print" target="_blank">';
	        $text.= img_picto(":".$langs->trans("PrintContentArea"), 'printer.png', 'class="printer"');
	        $text.='</a>';
	        $toprightmenu.=$form->textwithtooltip('',$langs->trans("PrintContentArea"),2,1,$text,'login_block_elem',2);
	    }
		$toprightmenu.='</div>';

	    print $toprightmenu;

	    print "</div>\n";
		print '</div></div>';

	    unset($form);
    }

    if (empty($conf->dol_use_jmobile) && ! empty($conf->use_javascript_ajax) && ! empty($conf->global->MAIN_MENU_USE_JQUERY_LAYOUT)) print "</div><!-- End top layout -->\n";
	print '<div style="clear: both;"></div>';
    print "<!-- End top horizontal menu -->\n\n";

    if (empty($conf->dol_hide_leftmenu) && empty($conf->dol_use_jmobile) && empty($conf->global->MAIN_MENU_USE_JQUERY_LAYOUT)) print '<div id="id-container">';
}


/**
 *  Show left menu bar
 *
 *  @param  array	$menu_array_before 	       	Table of menu entries to show before entries of menu handler
 *  @param  string	$helppagename    	       	Name of wiki page for help ('' by default).
 * 				     		                   	Syntax is: For a wiki page: EN:EnglishPage|FR:FrenchPage|ES:SpanishPage
 * 									         		       For other external page: http://server/url
 *  @param  string	$moresearchform             Search Form Permanent Supplemental
 *  @param  array	$menu_array_after           Table of menu entries to show after entries of menu handler
 *  @param  int		$leftmenuwithoutmainarea    Must be set to 1. 0 by default for backward compatibility with old modules.
 *  @param  string	$title                      Title of web page
 *  @return	void
 */
function left_menu($menu_array_before, $helppagename='', $moresearchform='', $menu_array_after='', $leftmenuwithoutmainarea=0, $title='')
{
    global $user, $conf, $langs, $db;
    global $hookmanager, $menumanager;

    $searchform='';
    $bookmarks='';

    if (empty($conf->dol_hide_leftmenu))
    {
	    // Instantiate hooks of thirdparty module
	    $hookmanager->initHooks(array('searchform','leftblock'));

    	if (empty($conf->dol_use_jmobile) && ! empty($conf->use_javascript_ajax) && ! empty($conf->global->MAIN_MENU_USE_JQUERY_LAYOUT)) print "\n".'<!-- Begin left layout -->'."\n".'<div class="ui-layout-west">'."\n";
		else print "\n".'<!-- Begin id-left -->'."\n".'<div class="side-nav"><div id="id-left">'."\n";

	    print "\n";

	    // Define $searchform
	    if ((( ! empty($conf->societe->enabled) && (empty($conf->global->SOCIETE_DISABLE_PROSPECTS) || empty($conf->global->SOCIETE_DISABLE_CUSTOMERS))) || ! empty($conf->fournisseur->enabled)) && ! empty($conf->global->MAIN_SEARCHFORM_SOCIETE) && $user->rights->societe->lire)
	    {
	        $langs->load("companies");
	        $searchform.=printSearchForm(DOL_URL_ROOT.'/societe/societe.php', DOL_URL_ROOT.'/societe/societe.php', img_object('','company').' '.$langs->trans("ThirdParties"), 'soc', 'socname', 'T', 'searchleftt');
	    }

	    if (! empty($conf->societe->enabled) && ! empty($conf->global->MAIN_SEARCHFORM_CONTACT) && $user->rights->societe->lire)
	    {
	        $langs->load("companies");
	        $searchform.=printSearchForm(DOL_URL_ROOT.'/contact/list.php', DOL_URL_ROOT.'/contact/list.php', img_object('','contact').' '.$langs->trans("Contacts"), 'contact', 'contactname', '', 'searchleftc');
	    }

	    if (((! empty($conf->product->enabled) && $user->rights->produit->lire) || (! empty($conf->service->enabled) && $user->rights->service->lire))
	    && ! empty($conf->global->MAIN_SEARCHFORM_PRODUITSERVICE))
	    {
	        $langs->load("products");
	        $searchform.=printSearchForm(DOL_URL_ROOT.'/product/list.php', DOL_URL_ROOT.'/product/list.php', img_object('','product').' '.$langs->trans("Products")."/".$langs->trans("Services"), 'products', 'sall', 'P', 'searchleftp');
	    }

	    if (((! empty($conf->product->enabled) && $user->rights->produit->lire) || (! empty($conf->service->enabled) && $user->rights->service->lire)) && ! empty($conf->fournisseur->enabled)
	    && ! empty($conf->global->MAIN_SEARCHFORM_PRODUITSERVICE_SUPPLIER))
	    {
	        $langs->load("products");
	        $searchform.=printSearchForm(DOL_URL_ROOT.'/fourn/product/list.php', DOL_URL_ROOT.'/fourn/product/list.php', img_object('','product').' '.$langs->trans("SupplierRef"), 'products', 'srefsupplier', '', 'searchlefts');
	    }

	    if (! empty($conf->adherent->enabled) && ! empty($conf->global->MAIN_SEARCHFORM_ADHERENT) && $user->rights->adherent->lire)
	    {
	        $langs->load("members");
	        $searchform.=printSearchForm(DOL_URL_ROOT.'/adherents/list.php', DOL_URL_ROOT.'/adherents/list.php', img_object('','user').' '.$langs->trans("Members"), 'member', 'sall', 'M', 'searchleftm');
	    }

	    // Execute hook printSearchForm
	    $parameters=array();
	    $reshook=$hookmanager->executeHooks('printSearchForm',$parameters);    // Note that $action and $object may have been modified by some hooks
		if (empty($reshook))
		{
			$searchform.=$hookmanager->resPrint;
		}
		else $searchform=$hookmanager->resPrint;

	    // Define $bookmarks
	    if (! empty($conf->bookmark->enabled) && $user->rights->bookmark->lire)
	    {
	        include_once (DOL_DOCUMENT_ROOT.'/bookmarks/bookmarks.lib.php');
	        $langs->load("bookmarks");

	        $bookmarks=printBookmarksList($db, $langs);
	    }

	    // Left column
	    print '<!-- Begin left menu -->'."\n";

	    print '<div class="vmenu">'."\n\n";

	    $menumanager->menu_array = $menu_array_before;
    	$menumanager->menu_array_after = $menu_array_after;
	    $menumanager->showmenu('left'); // output menu_array and menu found in database


	    // Show other forms
	    if ($searchform)
	    {
	        print "\n";
	        print "<!-- Begin SearchForm -->\n";
	        print '<div id="blockvmenusearch" class="blockvmenusearch">'."\n";
	        print $searchform;
	        print '</div>'."\n";
	        print "<!-- End SearchForm -->\n";
	    }

	    // More search form
	    if ($moresearchform)
	    {
	        print $moresearchform;
	    }

	    // Bookmarks
	    if ($bookmarks)
	    {
	        print "\n";
	        print "<!-- Begin Bookmarks -->\n";
	        print '<div id="blockvmenubookmarks" class="blockvmenubookmarks">'."\n";
	        print $bookmarks;
	        print '</div>'."\n";
	        print "<!-- End Bookmarks -->\n";
	    }

        print "\n";
        print "<!-- Begin Help Block-->\n";
        print '<div id="blockvmenuhelp" class="blockvmenuhelp">'."\n";

        //Dolibarr version
        $doliurl='http://www.dolibarr.org';
		//local communities
		if (preg_match('/fr/i',$langs->defaultlang)) $doliurl='http://www.dolibarr.fr';
		if (preg_match('/es/i',$langs->defaultlang)) $doliurl='http://www.dolibarr.es';
		if (preg_match('/de/i',$langs->defaultlang)) $doliurl='http://www.dolibarr.de';
		if (preg_match('/it/i',$langs->defaultlang)) $doliurl='http://www.dolibarr.it';
		if (preg_match('/gr/i',$langs->defaultlang)) $doliurl='http://www.dolibarr.gr';

	    $appli='Dolibarr';
	    if (! empty($conf->global->MAIN_APPLICATION_TITLE))
	    {
	    	$appli=$conf->global->MAIN_APPLICATION_TITLE; $doliurl='';
	    	if (preg_match('/\d\.\d/', $appli))
	    	{
				if (! preg_match('/'.preg_quote(DOL_VERSION).'/', $appli)) $appli.=" (".DOL_VERSION.")";	// If new title contains a version that is different than core
	    	}
	    	else $appli.=" ".DOL_VERSION;
	    }
	    else $appli.=" ".DOL_VERSION;
	    print '<div id="blockvmenuhelpapp" class="blockvmenuhelp">';
	    if ($doliurl) print '<a class="help" target="_blank" href="'.$doliurl.'">';
	    print $appli;
	    if ($doliurl) print '</a>';
	    print '</div>'."\n";

	    // Link to Dolibarr wiki pages
	    if ($helppagename && empty($conf->global->MAIN_HELP_DISABLELINK))
	    {
	        $langs->load("help");

	        $helpbaseurl='';
	        $helppage='';
	        $mode='';

	        // Get helpbaseurl, helppage and mode from helppagename and langs
	        $arrayres=getHelpParamFor($helppagename,$langs);
	        $helpbaseurl=$arrayres['helpbaseurl'];
	        $helppage=$arrayres['helppage'];
	        $mode=$arrayres['mode'];

	        // Link to help pages
	        if ($helpbaseurl && $helppage)
	        {
	            print '<div id="blockvmenuhelpwiki" class="blockvmenuhelp">';
	            print '<a class="help" target="_blank" title="'.$langs->trans($mode == 'wiki' ? 'GoToWikiHelpPage': 'GoToHelpPage');
	            if ($mode == 'wiki') print ' - '.$langs->trans("PageWiki").' &quot;'.dol_escape_htmltag(strtr($helppage,'_',' ')).'&quot;';
	            print '" href="';
	            if ($mode == 'wiki') print sprintf($helpbaseurl,urlencode(html_entity_decode($helppage)));
	            else print sprintf($helpbaseurl,$helppage);
	            print '">';
	            print img_picto('', 'helpdoc').' ';
	            print $langs->trans($mode == 'wiki' ? 'OnlineHelp': 'Help');
	            //if ($mode == 'wiki') print ' ('.dol_trunc(strtr($helppage,'_',' '),8).')';
	            print '</a>';
	            print '</div>'."\n";
	        }
	    }

	    // Link to bugtrack
	    if (! empty($conf->global->MAIN_BUGTRACK_ENABLELINK))
	    {
	    	require_once DOL_DOCUMENT_ROOT.'/core/lib/functions2.lib.php';

	        $bugbaseurl='https://doliforge.org/tracker/?';
	        $bugbaseurl.='func=add&group_id=144&atid=246';
	        $bugbaseurl.="&details=";
	        $bugbaseurl.=urlencode("\n\n\n\n\n-------------\n");
	        $bugbaseurl.=urlencode($langs->trans("Version").": ".DOL_VERSION."\n");
	        $bugbaseurl.=urlencode($langs->trans("Server").": ".$_SERVER["SERVER_SOFTWARE"]."\n");
	        $bugbaseurl.=urlencode($langs->trans("PHP").": ".version_php()."\n");
	        $bugbaseurl.=urlencode($langs->trans("Url").": ".$_SERVER["REQUEST_URI"]."\n");
	        print '<div id="blockvmenuhelpbugreport" class="blockvmenuhelp"><a class="help" target="_blank" href="'.$bugbaseurl.'">'.$langs->trans("FindBug").'</a></div>';
	    }

        print "</div>\n";
        print "<!-- End Help Block-->\n";
        print "\n";

        print "</div>\n";
        print "<!-- End left menu -->\n";
        print "\n";

	    // Execute hook printLeftBlock
	    $parameters=array();
	    $reshook=$hookmanager->executeHooks('printLeftBlock',$parameters);    // Note that $action and $object may have been modified by some hooks
	    print $hookmanager->resPrint;

	    if (empty($conf->dol_use_jmobile) && ! empty($conf->use_javascript_ajax) && ! empty($conf->global->MAIN_MENU_USE_JQUERY_LAYOUT)) print '</div> <!-- End left layout -->'."\n";
	    else print '</div></div> <!-- end id-left -->';	// End div id="id-left"
    }

    print "\n";
    print '<!-- Begin right area -->'."\n";


    if (empty($leftmenuwithoutmainarea)) main_area($title);
}


/**
 *  Begin main area
 *
 *  @param	string	$title		Title
 *  @return	void
 */
function main_area($title='')
{
    global $conf, $langs;

    if (empty($conf->dol_use_jmobile) && ! empty($conf->use_javascript_ajax) && ! empty($conf->global->MAIN_MENU_USE_JQUERY_LAYOUT)) print '<div id="mainContent"><div class="ui-layout-center"> <!-- begin main layout -->'."\n";
	if (empty($conf->dol_hide_leftmenu)) print '<div id="id-right">';

    print "\n";

    if (! empty($conf->dol_use_jmobile)) print '<div data-role="page">';
    print '<div class="fiche"> <!-- begin div class="fiche" -->'."\n";
    if (! empty($conf->global->MAIN_ONLY_LOGIN_ALLOWED)) print info_admin($langs->trans("WarningYouAreInMaintenanceMode",$conf->global->MAIN_ONLY_LOGIN_ALLOWED));
}


/**
 *  Return helpbaseurl, helppage and mode
 *
 *  @param	string		$helppagename		Page name ('EN:xxx,ES:eee,FR:fff...' or 'http://localpage')
 *  @param  Translate	$langs				Language
 *  @return	array		Array of help urls
 */
function getHelpParamFor($helppagename,$langs)
{
	$helpbaseurl='';
	$helppage='';
	$mode='';

    if (preg_match('/^http/i',$helppagename))
    {
        // If complete URL
        $helpbaseurl='%s';
        $helppage=$helppagename;
        $mode='local';
    }
    else
    {
        // If WIKI URL
        if (preg_match('/^es/i',$langs->defaultlang))
        {
            $helpbaseurl='http://wiki.dolibarr.org/index.php/%s';
            if (preg_match('/ES:([^|]+)/i',$helppagename,$reg)) $helppage=$reg[1];
        }
        if (preg_match('/^fr/i',$langs->defaultlang))
        {
            $helpbaseurl='http://wiki.dolibarr.org/index.php/%s';
            if (preg_match('/FR:([^|]+)/i',$helppagename,$reg)) $helppage=$reg[1];
        }
        if (empty($helppage))	// If help page not already found
        {
            $helpbaseurl='http://wiki.dolibarr.org/index.php/%s';
            if (preg_match('/EN:([^|]+)/i',$helppagename,$reg)) $helppage=$reg[1];
        }
        $mode='wiki';
    }
    return array('helpbaseurl'=>$helpbaseurl,'helppage'=>$helppage,'mode'=>$mode);
}


/**
 *  Show a search area
 *
 *  @param  string	$urlaction          Url post
 *  @param  string	$urlobject          Url of the link under the search box
 *  @param  string	$title              Title search area
 *  @param  string	$htmlmodesearch     Value to set into parameter "mode_search" ('soc','contact','products','member',...)
 *  @param  string	$htmlinputname      Field Name input form
 *  @param	string	$accesskey			Accesskey
 *  @param  string  $idname             Complement for id to avoid multiple same id in the page
 *  @return	string
 */
function printSearchForm($urlaction,$urlobject,$title,$htmlmodesearch,$htmlinputname,$accesskey='', $idname='')
{
    global $conf,$langs;

    if (!$htmlinputid) {
        $htmlinputid = $htmlinputname;
    }

    $ret='';
    $ret.='<form action="'.$urlaction.'" method="post">';
	$ret.='<div class="menu_titre menu_titre_search">';
	$ret.='<label for="'.$htmlinputname.'">';
	$ret.='<a class="vsmenu" href="'.$urlobject.'">';
	$ret.=$title;
	$ret.='</a>';
	$ret.='</label>';
	$ret.='</div>';
    $ret.='<input type="hidden" name="token" value="'.$_SESSION['newtoken'].'">';
    $ret.='<input type="hidden" name="mode" value="search">';
    $ret.='<input type="hidden" name="mode_search" value="'.$htmlmodesearch.'">';
    $ret.='<input type="text" class="flat"';
    $ret.=($accesskey?' accesskey="'.$accesskey.'"':'');
    if (! empty($conf->global->MAIN_HTML5_PLACEHOLDER)) $ret.=' placeholder="'.$langs->trans("SearchOf").''.strip_tags($title).'"';
    else $ret.=' title="'.$langs->trans("SearchOf").''.strip_tags($title).'"';
    $ret.=' name="'.$htmlinputname.'" id="'.$idname.$htmlinputname.'" size="10" />';
    $ret.='<input type="submit" class="button" style="padding-top: 4px; padding-bottom: 4px; padding-left: 6px; padding-right: 6px" value="'.$langs->trans("Go").'">';
    $ret.="</form>\n";
    return $ret;
}


if (! function_exists("llxFooter"))
{
    /**
     * Show HTML footer
     * Close div /DIV data-role=page + /DIV class=fiche + /DIV /DIV main layout + /BODY + /HTML.
     *
     * @param	string	$comment    A text to add as HTML comment into HTML generated page
	 * @param	string	$zone		'private' (for private pages) or 'public' (for public pages)
     * @return	void
     */
    function llxFooter($comment='',$zone='private')
    {
        global $conf, $langs;

        // Global html output events ($mesgs, $errors, $warnings)
        dol_htmloutput_events();

        // Core error message
        if (defined("MAIN_CORE_ERROR") && constant("MAIN_CORE_ERROR") == 1)
        {
            // Ajax version
            if ($conf->use_javascript_ajax)
            {
                $title = img_warning().' '.$langs->trans('CoreErrorTitle');
                print ajax_dialog($title, $langs->trans('CoreErrorMessage'));
            }
            // html version
            else
            {
                $msg = img_warning().' '.$langs->trans('CoreErrorMessage');
                print '<div class="error">'.$msg.'</div>';
            }

            define("MAIN_CORE_ERROR",0);
        }

        print "\n\n";
        print '</div> <!-- End div class="fiche" -->'."\n";
        if (! empty($conf->dol_use_jmobile)) print '</div>';	// end data-role="page"

        if (empty($conf->dol_use_jmobile) && ! empty($conf->use_javascript_ajax) && ! empty($conf->global->MAIN_MENU_USE_JQUERY_LAYOUT)) print '</div></div> <!-- end main layout -->'."\n";
		if (empty($conf->dol_hide_leftmenu)) print '</div> <!-- End div id-right -->'; // End div id-right

        print "\n";
        if ($comment) print '<!-- '.$comment.' -->'."\n";

        printCommonFooter($zone);

        if (empty($conf->dol_hide_leftmenu) && empty($conf->dol_use_jmobile) && empty($conf->global->MAIN_MENU_USE_JQUERY_LAYOUT)) print '</div> <!-- End div id-container -->'."\n";	// End div container

        print "</body>\n";
        print "</html>\n";
    }
}
<|MERGE_RESOLUTION|>--- conflicted
+++ resolved
@@ -8,13 +8,9 @@
  * Copyright (C) 2011-2014 Philippe Grand       <philippe.grand@atoo-net.com>
  * Copyright (C) 2008      Matteli
  * Copyright (C) 2011-2013 Juanjo Menent		<jmenent@2byte.es>
-<<<<<<< HEAD
  * Copyright (C) 2012      Christophe Battarel	<christophe.battarel@altairis.fr>
  * Copyright (C) 2014      Marcos García        <marcosgdf@gmail.com>
-=======
- * Copyright (C) 2012      Christophe Battarel   <christophe.battarel@altairis.fr>
  * Copyright (C) 2014-2015 Marcos García        <marcosgdf@gmail.com>
->>>>>>> 12d841f2
  *
  * This program is free software; you can redistribute it and/or modify
  * it under the terms of the GNU General Public License as published by
