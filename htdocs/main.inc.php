--- conflicted
+++ resolved
@@ -1021,22 +1021,13 @@
     if (! empty($conf->global->MAIN_HTTP_CONTENT_SECURITY_POLICY))
     {
         // For example, to restrict script, object, frames or img to some domains
-<<<<<<< HEAD
-        // script-src https://api.google.com https://anotherhost.com; object-src https://youtube.com; child-src https://youtube.com; img-src: https://static.example.com  
-=======
         // script-src https://api.google.com https://anotherhost.com; object-src https://youtube.com; child-src https://youtube.com; img-src: https://static.example.com
->>>>>>> 77f59523
         // For example, to restrict everything to one domain, except object, ...
         // default-src https://cdn.example.net; object-src 'none'
         header("Content-Security-Policy: ".$conf->global->MAIN_HTTP_CONTENT_SECURITY_POLICY);
     }
-<<<<<<< HEAD
-      
-    
-=======
-
-
->>>>>>> 77f59523
+
+
     // On the fly GZIP compression for all pages (if browser support it). Must set the bit 3 of constant to 1.
     /*if (isset($conf->global->MAIN_OPTIMIZE_SPEED) && ($conf->global->MAIN_OPTIMIZE_SPEED & 0x04)) {
         ob_start("ob_gzhandler");
