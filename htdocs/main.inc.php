<?php
/* Copyright (C) 2002-2007  Rodolphe Quiedeville    <rodolphe@quiedeville.org>
 * Copyright (C) 2003       Xavier Dutoit           <doli@sydesy.com>
 * Copyright (C) 2004-2021  Laurent Destailleur     <eldy@users.sourceforge.net>
 * Copyright (C) 2004       Sebastien Di Cintio     <sdicintio@ressource-toi.org>
 * Copyright (C) 2004       Benoit Mortier          <benoit.mortier@opensides.be>
 * Copyright (C) 2005-2021  Regis Houssin           <regis.houssin@inodbox.com>
 * Copyright (C) 2011-2014  Philippe Grand          <philippe.grand@atoo-net.com>
 * Copyright (C) 2008       Matteli
 * Copyright (C) 2011-2016  Juanjo Menent           <jmenent@2byte.es>
 * Copyright (C) 2012       Christophe Battarel     <christophe.battarel@altairis.fr>
 * Copyright (C) 2014-2015  Marcos García           <marcosgdf@gmail.com>
 * Copyright (C) 2015       Raphaël Doursenaud      <rdoursenaud@gpcsolutions.fr>
 * Copyright (C) 2020       Demarest Maxime         <maxime@indelog.fr>
 * Copyright (C) 2020       Charlene Benke          <charlie@patas-monkey.com>
 * Copyright (C) 2021       Frédéric France         <frederic.france@netlogic.fr>
 * Copyright (C) 2021       Alexandre Spangaro      <aspangaro@open-dsi.fr>
 *
 * This program is free software; you can redistribute it and/or modify
 * it under the terms of the GNU General Public License as published by
 * the Free Software Foundation; either version 3 of the License, or
 * (at your option) any later version.
 *
 * This program is distributed in the hope that it will be useful,
 * but WITHOUT ANY WARRANTY; without even the implied warranty of
 * MERCHANTABILITY or FITNESS FOR A PARTICULAR PURPOSE.  See the
 * GNU General Public License for more details.
 *
 * You should have received a copy of the GNU General Public License
 * along with this program. If not, see <https://www.gnu.org/licenses/>.
 */

/**
 *	\file       htdocs/main.inc.php
 *	\ingroup	core
 *	\brief      File that defines environment for Dolibarr GUI pages only (file not required by scripts)
 */

//@ini_set('memory_limit', '128M');	// This may be useless if memory is hard limited by your PHP

// For optional tuning. Enabled if environment variable MAIN_SHOW_TUNING_INFO is defined.
$micro_start_time = 0;
if (!empty($_SERVER['MAIN_SHOW_TUNING_INFO'])) {
	list($usec, $sec) = explode(" ", microtime());
	$micro_start_time = ((float) $usec + (float) $sec);
	// Add Xdebug code coverage
	//define('XDEBUGCOVERAGE',1);
	if (defined('XDEBUGCOVERAGE')) {
		xdebug_start_code_coverage();
	}
}


/**
 * Return the real char for a numeric entities.
 * WARNING: This function is required by testSqlAndScriptInject() and the GETPOST 'restricthtml'. Regex calling must be similar.
 *
 * @param	string		$matches			String of numeric entity
 * @return	string							New value
 */
function realCharForNumericEntities($matches)
{
	$newstringnumentity = preg_replace('/;$/', '', $matches[1]);
	//print  ' $newstringnumentity='.$newstringnumentity;

	if (preg_match('/^x/i', $newstringnumentity)) {
		$newstringnumentity = hexdec(preg_replace('/^x/i', '', $newstringnumentity));
	}

	// The numeric value we don't want as entities because they encode ascii char, and why using html entities on ascii except for haking ?
	if (($newstringnumentity >= 65 && $newstringnumentity <= 90) || ($newstringnumentity >= 97 && $newstringnumentity <= 122)) {
		return chr((int) $newstringnumentity);
	}

	return '&#'.$matches[1]; // Value will be unchanged because regex was /&#(  )/
}

/**
 * Security: WAF layer for SQL Injection and XSS Injection (scripts) protection (Filters on GET, POST, PHP_SELF).
 * Warning: Such a protection can't be enough. It is not reliable as it will always be possible to bypass this. Good protection can
 * only be guaranted by escaping data during output.
 *
 * @param		string		$val		Brut value found into $_GET, $_POST or PHP_SELF
 * @param		string		$type		0=POST, 1=GET, 2=PHP_SELF, 3=GET without sql reserved keywords (the less tolerant test)
 * @return		int						>0 if there is an injection, 0 if none
 */
function testSqlAndScriptInject($val, $type)
{
	// Decode string first because a lot of things are obfuscated by encoding or multiple encoding.
	// So <svg o&#110;load='console.log(&quot;123&quot;)' become <svg onload='console.log(&quot;123&quot;)'
	// So "&colon;&apos;" become ":'" (due to ENT_HTML5)
	// Loop to decode until no more things to decode.
	//print "before decoding $val\n";
	do {
		$oldval = $val;
		$val = html_entity_decode($val, ENT_QUOTES | ENT_HTML5);
		//$val = preg_replace_callback('/&#(x?[0-9][0-9a-f]+;?)/i', 'realCharForNumericEntities', $val); // Sometimes we have entities without the ; at end so html_entity_decode does not work but entities is still interpreted by browser.
		$val = preg_replace_callback('/&#(x?[0-9][0-9a-f]+;?)/i', function ($m) {
			return realCharForNumericEntities($m); }, $val);

		// We clean html comments because some hacks try to obfuscate evil strings by inserting HTML comments. Example: on<!-- -->error=alert(1)
		$val = preg_replace('/<!--[^>]*-->/', '', $val);
		$val = preg_replace('/[\r\n]/', '', $val);
	} while ($oldval != $val);
	//print "type = ".$type." after decoding: ".$val."\n";

	$inj = 0;

	// We check string because some hacks try to obfuscate evil strings by inserting non printable chars. Example: 'java(ascci09)scr(ascii00)ipt' is processed like 'javascript' (whatever is place of evil ascii char)
	// We should use dol_string_nounprintableascii but function is not yet loaded/available
	// Example of valid UTF8 chars:
	// utf8=utf8mb3:    '\x0A', '\x0D', '\x7E'
	// utf8=utf8mb3: 	'\xE0\xA0\x80'
	// utf8mb4: 		'\xF0\x9D\x84\x9E'   (but this may be refused by the database insert if pagecode is utf8=utf8mb3)
	$newval = preg_replace('/[\x00-\x09\x0B-\x0C\x0E-\x1F\x7F]/u', '', $val); // /u operator makes UTF8 valid characters being ignored so are not included into the replace
	// Note that $newval may also be completely empty '' when non valid UTF8 are found.
	if ($newval != $val) {
		// If $val has changed after removing non valid UTF8 chars, it means we have an evil string.
		$inj += 1;
	}
	//print 'type='.$type.'-val='.$val.'-newval='.$newval."-inj=".$inj."\n";

	// For SQL Injection (only GET are used to scan for such injection strings)
	if ($type == 1 || $type == 3) {
		$inj += preg_match('/delete\s+from/i', $val);
		$inj += preg_match('/create\s+table/i', $val);
		$inj += preg_match('/insert\s+into/i', $val);
		$inj += preg_match('/select\s+from/i', $val);
		$inj += preg_match('/into\s+(outfile|dumpfile)/i', $val);
		$inj += preg_match('/user\s*\(/i', $val); // avoid to use function user() or mysql_user() that return current database login
		$inj += preg_match('/information_schema/i', $val); // avoid to use request that read information_schema database
		$inj += preg_match('/<svg/i', $val); // <svg can be allowed in POST
		$inj += preg_match('/update.+set.+=/i', $val);
		$inj += preg_match('/union.+select/i', $val);
	}
	if ($type == 3) {
		$inj += preg_match('/select|update|delete|truncate|replace|group\s+by|concat|count|from|union/i', $val);
	}
	if ($type != 2) {	// Not common key strings, so we can check them both on GET and POST
		$inj += preg_match('/updatexml\(/i', $val);
		$inj += preg_match('/(\.\.%2f)+/i', $val);
		$inj += preg_match('/\s@@/', $val);
	}
	// For XSS Injection done by closing textarea to execute content into a textarea field
	$inj += preg_match('/<\/textarea/i', $val);
	// For XSS Injection done by adding javascript with script
	// This is all cases a browser consider text is javascript:
	// When it found '<script', 'javascript:', '<style', 'onload\s=' on body tag, '="&' on a tag size with old browsers
	// All examples on page: http://ha.ckers.org/xss.html#XSScalc
	// More on https://www.owasp.org/index.php/XSS_Filter_Evasion_Cheat_Sheet
	$inj += preg_match('/<audio/i', $val);
	$inj += preg_match('/<embed/i', $val);
	$inj += preg_match('/<iframe/i', $val);
	$inj += preg_match('/<object/i', $val);
	$inj += preg_match('/<script/i', $val);
	$inj += preg_match('/Set\.constructor/i', $val); // ECMA script 6
	if (!defined('NOSTYLECHECK')) {
		$inj += preg_match('/<style/i', $val);
	}
	$inj += preg_match('/base\s+href/si', $val);
	$inj += preg_match('/=data:/si', $val);
	// List of dom events is on https://www.w3schools.com/jsref/dom_obj_event.asp and https://developer.mozilla.org/en-US/docs/Web/API/GlobalEventHandlers
	$inj += preg_match('/on(mouse|drag|key|load|touch|pointer|select|transition)([a-z]*)\s*=/i', $val); // onmousexxx can be set on img or any html tag like <img title='...' onmouseover=alert(1)>
	$inj += preg_match('/on(abort|afterprint|animation|auxclick|beforecopy|beforecut|beforeprint|beforeunload|blur|cancel|canplay|canplaythrough|change|click|close|contextmenu|cuechange|copy|cut)\s*=/i', $val);
	$inj += preg_match('/on(dblclick|drop|durationchange|emptied|end|ended|error|focus|focusin|focusout|formdata|gotpointercapture|hashchange|input|invalid)\s*=/i', $val);
	$inj += preg_match('/on(lostpointercapture|offline|online|pagehide|pageshow)\s*=/i', $val);
	$inj += preg_match('/on(paste|pause|play|playing|progress|ratechange|reset|resize|scroll|search|seeked|seeking|show|stalled|start|submit|suspend)\s*=/i', $val);
	$inj += preg_match('/on(timeupdate|toggle|unload|volumechange|waiting|wheel)\s*=/i', $val);

	// We refuse html into html because some hacks try to obfuscate evil strings by inserting HTML into HTML. Example: <img on<a>error=alert(1) to bypass test on onerror
	$tmpval = preg_replace('/<[^<]+>/', '', $val);
	// List of dom events is on https://www.w3schools.com/jsref/dom_obj_event.asp and https://developer.mozilla.org/en-US/docs/Web/API/GlobalEventHandlers
	$inj += preg_match('/on(mouse|drag|key|load|touch|pointer|select|transition)([a-z]*)\s*=/i', $val); // onmousexxx can be set on img or any html tag like <img title='...' onmouseover=alert(1)>
	$inj += preg_match('/on(abort|afterprint|animation|auxclick|beforecopy|beforecut|beforeprint|beforeunload|blur|cancel|canplay|canplaythrough|change|click|close|contextmenu|cuechange|copy|cut)\s*=/i', $tmpval);
	$inj += preg_match('/on(dblclick|drop|durationchange|emptied|end|ended|error|focus|focusin|focusout|formdata|gotpointercapture|hashchange|input|invalid)\s*=/i', $tmpval);
	$inj += preg_match('/on(lostpointercapture|offline|online|pagehide|pageshow)\s*=/i', $tmpval);
	$inj += preg_match('/on(paste|pause|play|playing|progress|ratechange|reset|resize|scroll|search|seeked|seeking|show|stalled|start|submit|suspend)\s*=/i', $tmpval);
	$inj += preg_match('/on(timeupdate|toggle|unload|volumechange|waiting|wheel)\s*=/i', $tmpval);

	//$inj += preg_match('/on[A-Z][a-z]+\*=/', $val);   // To lock event handlers onAbort(), ...
	$inj += preg_match('/&#58;|&#0000058|&#x3A/i', $val); // refused string ':' encoded (no reason to have it encoded) to lock 'javascript:...'
	$inj += preg_match('/javascript\s*:/i', $val);
	$inj += preg_match('/vbscript\s*:/i', $val);
	// For XSS Injection done by adding javascript closing html tags like with onmousemove, etc... (closing a src or href tag with not cleaned param)
	if ($type == 1) {
		$val = str_replace('enclosure="', 'enclosure=X', $val); // We accept enclosure=" for the export/import module
		$inj += preg_match('/"/i', $val); // We refused " in GET parameters value.
	}
	if ($type == 2) {
		$inj += preg_match('/[:;"\'<>\?\(\){}\$%]/', $val); // PHP_SELF is a file system (or url path without parameters). It can contains spaces.
	}

	return $inj;
}

/**
 * Return true if security check on parameters are OK, false otherwise.
 *
 * @param		string			$var		Variable name
 * @param		string			$type		1=GET, 0=POST, 2=PHP_SELF
 * @return		boolean|null				true if there is no injection. Stop code if injection found.
 */
function analyseVarsForSqlAndScriptsInjection(&$var, $type)
{
	if (is_array($var)) {
		foreach ($var as $key => $value) {	// Warning, $key may also be used for attacks
			if (analyseVarsForSqlAndScriptsInjection($key, $type) && analyseVarsForSqlAndScriptsInjection($value, $type)) {
				//$var[$key] = $value;	// This is useless
			} else {
				// Get remote IP: PS: We do not use getRemoteIP(), function is not yet loaded and we need a value that can't be spoofed
				$ip = (empty($_SERVER['REMOTE_ADDR']) ? 'unknown' : $_SERVER['REMOTE_ADDR']);
				$errormessage = 'Access refused to '.$ip.' by SQL or Script injection protection in main.inc.php - GETPOST type='.htmlentities($type).' paramkey='.htmlentities($key).' paramvalue='.htmlentities($value).' page='.htmlentities($_SERVER["REQUEST_URI"]);
				print $errormessage;
				// Add entry into error log
				if (function_exists('error_log')) {
					error_log($errormessage);
				}
				// TODO Add entry into security audit table
				exit;
			}
		}
		return true;
	} else {
		return (testSqlAndScriptInject($var, $type) <= 0);
	}
}


// Check consistency of NOREQUIREXXX DEFINES
if ((defined('NOREQUIREDB') || defined('NOREQUIRETRAN')) && !defined('NOREQUIREMENU')) {
	print 'If define NOREQUIREDB or NOREQUIRETRAN are set, you must also set NOREQUIREMENU or not set them.';
	exit;
}
if (defined('NOREQUIREUSER') && !defined('NOREQUIREMENU')) {
	print 'If define NOREQUIREUSER is set, you must also set NOREQUIREMENU or not set it.';
	exit;
}

// Sanity check on URL
if (!empty($_SERVER["PHP_SELF"])) {
	$morevaltochecklikepost = array($_SERVER["PHP_SELF"]);
	analyseVarsForSqlAndScriptsInjection($morevaltochecklikepost, 2);
}
// Sanity check on GET parameters
if (!defined('NOSCANGETFORINJECTION') && !empty($_SERVER["QUERY_STRING"])) {
	// Note: QUERY_STRING is url encoded, but $_GET and $_POST are already decoded
	// Because the analyseVarsForSqlAndScriptsInjection is designed for already url decoded value, we must decode QUERY_STRING
	// Another solution is to provide $_GET as parameter
	$morevaltochecklikeget = array(urldecode($_SERVER["QUERY_STRING"]));
	analyseVarsForSqlAndScriptsInjection($morevaltochecklikeget, 1);
}
// Sanity check on POST
if (!defined('NOSCANPOSTFORINJECTION')) {
	analyseVarsForSqlAndScriptsInjection($_POST, 0);
}

// This is to make Dolibarr working with Plesk
if (!empty($_SERVER['DOCUMENT_ROOT']) && substr($_SERVER['DOCUMENT_ROOT'], -6) !== 'htdocs') {
	set_include_path($_SERVER['DOCUMENT_ROOT'].'/htdocs');
}


// Include the conf.php and functions.lib.php and security.lib.php. This defined the constants like DOL_DOCUMENT_ROOT, DOL_DATA_ROOT, DOL_URL_ROOT...
require_once 'filefunc.inc.php';

// If there is a POST parameter to tell to save automatically some POST parameters into cookies, we do it.
// This is used for example by form of boxes to save personalization of some options.
// DOL_AUTOSET_COOKIE=cookiename:val1,val2 and  cookiename_val1=aaa cookiename_val2=bbb will set cookie_name with value json_encode(array('val1'=> , ))
if (!empty($_POST["DOL_AUTOSET_COOKIE"])) {
	$tmpautoset = explode(':', $_POST["DOL_AUTOSET_COOKIE"], 2);
	$tmplist = explode(',', $tmpautoset[1]);
	$cookiearrayvalue = array();
	foreach ($tmplist as $tmpkey) {
		$postkey = $tmpautoset[0].'_'.$tmpkey;
		//var_dump('tmpkey='.$tmpkey.' postkey='.$postkey.' value='.$_POST[$postkey]);
		if (!empty($_POST[$postkey])) {
			$cookiearrayvalue[$tmpkey] = $_POST[$postkey];
		}
	}
	$cookiename = $tmpautoset[0];
	$cookievalue = json_encode($cookiearrayvalue);
	//var_dump('setcookie cookiename='.$cookiename.' cookievalue='.$cookievalue);
	if (PHP_VERSION_ID < 70300) {
		setcookie($cookiename, empty($cookievalue) ? '' : $cookievalue, empty($cookievalue) ? 0 : (time() + (86400 * 354)), '/', null, ((empty($dolibarr_main_force_https) && isHTTPS() === false) ? false : true), true); // keep cookie 1 year and add tag httponly
	} else {
		// Only available for php >= 7.3
		$cookieparams = array(
			'expires' => empty($cookievalue) ? 0 : (time() + (86400 * 354)),
			'path' => '/',
			//'domain' => '.mywebsite.com', // the dot at the beginning allows compatibility with subdomains
			'secure' => ((empty($dolibarr_main_force_https) && isHTTPS() === false) ? false : true),
			'httponly' => true,
			'samesite' => 'Lax'	// None || Lax  || Strict
		);
		setcookie($cookiename, empty($cookievalue) ? '' : $cookievalue, $cookieparams);
	}
	if (empty($cookievalue)) {
		unset($_COOKIE[$cookiename]);
	}
}

// Set the handler of session
// if (ini_get('session.save_handler') == 'user')
if (!empty($php_session_save_handler) && $php_session_save_handler == 'db') {
	require_once 'core/lib/phpsessionin'.$php_session_save_handler.'.lib.php';
}

// Init session. Name of session is specific to Dolibarr instance.
// Must be done after the include of filefunc.inc.php so global variables of conf file are defined (like $dolibarr_main_instance_unique_id or $dolibarr_main_force_https).
// Note: the function dol_getprefix() is defined into functions.lib.php but may have been defined to return a different key to manage another area to protect.
$prefix = dol_getprefix('');
$sessionname = 'DOLSESSID_'.$prefix;
$sessiontimeout = 'DOLSESSTIMEOUT_'.$prefix;
if (!empty($_COOKIE[$sessiontimeout])) {
	ini_set('session.gc_maxlifetime', $_COOKIE[$sessiontimeout]);
}

// This create lock, released by session_write_close() or end of page.
// We need this lock as long as we read/write $_SESSION ['vars']. We can remove lock when finished.
if (!defined('NOSESSION')) {
	if (PHP_VERSION_ID < 70300) {
		session_set_cookie_params(0, '/', null, ((empty($dolibarr_main_force_https) && isHTTPS() === false) ? false : true), true); // Add tag secure and httponly on session cookie (same as setting session.cookie_httponly into php.ini). Must be called before the session_start.
	} else {
		// Only available for php >= 7.3
		$sessioncookieparams = array(
			'lifetime' => 0,
			'path' => '/',
			//'domain' => '.mywebsite.com', // the dot at the beginning allows compatibility with subdomains
			'secure' => ((empty($dolibarr_main_force_https) && isHTTPS() === false) ? false : true),
			'httponly' => true,
			'samesite' => 'Lax'	// None || Lax  || Strict
		);
		session_set_cookie_params($sessioncookieparams);
	}
	session_name($sessionname);
	session_start();	// This call the open and read of session handler
	//exit;	// this exist generates a call to write and close
}


// Init the 5 global objects, this include will make the 'new Xxx()' and set properties for: $conf, $db, $langs, $user, $mysoc
require_once 'master.inc.php';

// If software has been locked. Only login $conf->global->MAIN_ONLY_LOGIN_ALLOWED is allowed.
if (!empty($conf->global->MAIN_ONLY_LOGIN_ALLOWED)) {
	$ok = 0;
	if ((!session_id() || !isset($_SESSION["dol_login"])) && !isset($_POST["username"]) && !empty($_SERVER["GATEWAY_INTERFACE"])) {
		$ok = 1; // We let working pages if not logged and inside a web browser (login form, to allow login by admin)
	} elseif (isset($_POST["username"]) && $_POST["username"] == $conf->global->MAIN_ONLY_LOGIN_ALLOWED) {
		$ok = 1; // We let working pages that is a login submission (login submit, to allow login by admin)
	} elseif (defined('NOREQUIREDB')) {
		$ok = 1; // We let working pages that don't need database access (xxx.css.php)
	} elseif (defined('EVEN_IF_ONLY_LOGIN_ALLOWED')) {
		$ok = 1; // We let working pages that ask to work even if only login enabled (logout.php)
	} elseif (session_id() && isset($_SESSION["dol_login"]) && $_SESSION["dol_login"] == $conf->global->MAIN_ONLY_LOGIN_ALLOWED) {
		$ok = 1; // We let working if user is allowed admin
	}
	if (!$ok) {
		if (session_id() && isset($_SESSION["dol_login"]) && $_SESSION["dol_login"] != $conf->global->MAIN_ONLY_LOGIN_ALLOWED) {
			print 'Sorry, your application is offline.'."\n";
			print 'You are logged with user "'.$_SESSION["dol_login"].'" and only administrator user "'.$conf->global->MAIN_ONLY_LOGIN_ALLOWED.'" is allowed to connect for the moment.'."\n";
			$nexturl = DOL_URL_ROOT.'/user/logout.php?token='.newToken();
			print 'Please try later or <a href="'.$nexturl.'">click here to disconnect and change login user</a>...'."\n";
		} else {
			print 'Sorry, your application is offline. Only administrator user "'.$conf->global->MAIN_ONLY_LOGIN_ALLOWED.'" is allowed to connect for the moment.'."\n";
			$nexturl = DOL_URL_ROOT.'/';
			print 'Please try later or <a href="'.$nexturl.'">click here to change login user</a>...'."\n";
		}
		exit;
	}
}


// Activate end of page function
register_shutdown_function('dol_shutdown');

// Load debugbar
if (!empty($conf->debugbar->enabled) && !GETPOST('dol_use_jmobile') && empty($_SESSION['dol_use_jmobile'])) {
	global $debugbar;
	include_once DOL_DOCUMENT_ROOT.'/debugbar/class/DebugBar.php';
	$debugbar = new DolibarrDebugBar();
	$renderer = $debugbar->getRenderer();
	if (empty($conf->global->MAIN_HTML_HEADER)) {
		$conf->global->MAIN_HTML_HEADER = '';
	}
	$conf->global->MAIN_HTML_HEADER .= $renderer->renderHead();

	$debugbar['time']->startMeasure('pageaftermaster', 'Page generation (after environment init)');
}

// Detection browser
if (isset($_SERVER["HTTP_USER_AGENT"])) {
	$tmp = getBrowserInfo($_SERVER["HTTP_USER_AGENT"]);
	$conf->browser->name = $tmp['browsername'];
	$conf->browser->os = $tmp['browseros'];
	$conf->browser->version = $tmp['browserversion'];
	$conf->browser->layout = $tmp['layout']; // 'classic', 'phone', 'tablet'
	//var_dump($conf->browser);

	if ($conf->browser->layout == 'phone') {
		$conf->dol_no_mouse_hover = 1;
	}
}

// If theme is forced
if (GETPOST('theme', 'aZ09')) {
	$conf->theme = GETPOST('theme', 'aZ09');
	$conf->css = "/theme/".$conf->theme."/style.css.php";
}

// Set global MAIN_OPTIMIZEFORTEXTBROWSER (must be before login part)
if (GETPOST('textbrowser', 'int') || (!empty($conf->browser->name) && $conf->browser->name == 'lynxlinks')) {   // If we must enable text browser
	$conf->global->MAIN_OPTIMIZEFORTEXTBROWSER = 1;
}

// Force HTTPS if required ($conf->file->main_force_https is 0/1 or 'https dolibarr root url')
// $_SERVER["HTTPS"] is 'on' when link is https, otherwise $_SERVER["HTTPS"] is empty or 'off'
if (!empty($conf->file->main_force_https) && (empty($_SERVER["HTTPS"]) || $_SERVER["HTTPS"] != 'on')) {
	$newurl = '';
	if (is_numeric($conf->file->main_force_https)) {
		if ($conf->file->main_force_https == '1' && !empty($_SERVER["SCRIPT_URI"])) {	// If SCRIPT_URI supported by server
			if (preg_match('/^http:/i', $_SERVER["SCRIPT_URI"]) && !preg_match('/^https:/i', $_SERVER["SCRIPT_URI"])) {	// If link is http
				$newurl = preg_replace('/^http:/i', 'https:', $_SERVER["SCRIPT_URI"]);
			}
		} else {
			// Check HTTPS environment variable (Apache/mod_ssl only)
			$newurl = preg_replace('/^http:/i', 'https:', DOL_MAIN_URL_ROOT).$_SERVER["REQUEST_URI"];
		}
	} else {
		// Check HTTPS environment variable (Apache/mod_ssl only)
		$newurl = $conf->file->main_force_https.$_SERVER["REQUEST_URI"];
	}
	// Start redirect
	if ($newurl) {
		header_remove(); // Clean header already set to be sure to remove any header like "Set-Cookie: DOLSESSID_..." from non HTTPS answers
		dol_syslog("main.inc: dolibarr_main_force_https is on, we make a redirect to ".$newurl);
		header("Location: ".$newurl);
		exit;
	} else {
		dol_syslog("main.inc: dolibarr_main_force_https is on but we failed to forge new https url so no redirect is done", LOG_WARNING);
	}
}

if (!defined('NOLOGIN') && !defined('NOIPCHECK') && !empty($dolibarr_main_restrict_ip)) {
	$listofip = explode(',', $dolibarr_main_restrict_ip);
	$found = false;
	foreach ($listofip as $ip) {
		$ip = trim($ip);
		if ($ip == $_SERVER['REMOTE_ADDR']) {
			$found = true;
			break;
		}
	}
	if (!$found) {
		print 'Access refused by IP protection. Your detected IP is '.$_SERVER['REMOTE_ADDR'];
		exit;
	}
}

// Loading of additional presentation includes
if (!defined('NOREQUIREHTML')) {
	require_once DOL_DOCUMENT_ROOT.'/core/class/html.form.class.php'; // Need 660ko memory (800ko in 2.2)
}
if (!defined('NOREQUIREAJAX')) {
	require_once DOL_DOCUMENT_ROOT.'/core/lib/ajax.lib.php'; // Need 22ko memory
}

// If install or upgrade process not done or not completely finished, we call the install page.
if (!empty($conf->global->MAIN_NOT_INSTALLED) || !empty($conf->global->MAIN_NOT_UPGRADED)) {
	dol_syslog("main.inc: A previous install or upgrade was not complete. Redirect to install page.", LOG_WARNING);
	header("Location: ".DOL_URL_ROOT."/install/index.php");
	exit;
}
// If an upgrade process is required, we call the install page.
if ((!empty($conf->global->MAIN_VERSION_LAST_UPGRADE) && ($conf->global->MAIN_VERSION_LAST_UPGRADE != DOL_VERSION))
|| (empty($conf->global->MAIN_VERSION_LAST_UPGRADE) && !empty($conf->global->MAIN_VERSION_LAST_INSTALL) && ($conf->global->MAIN_VERSION_LAST_INSTALL != DOL_VERSION))) {
	$versiontocompare = empty($conf->global->MAIN_VERSION_LAST_UPGRADE) ? $conf->global->MAIN_VERSION_LAST_INSTALL : $conf->global->MAIN_VERSION_LAST_UPGRADE;
	require_once DOL_DOCUMENT_ROOT.'/core/lib/admin.lib.php';
	$dolibarrversionlastupgrade = preg_split('/[.-]/', $versiontocompare);
	$dolibarrversionprogram = preg_split('/[.-]/', DOL_VERSION);
	$rescomp = versioncompare($dolibarrversionprogram, $dolibarrversionlastupgrade);
	if ($rescomp > 0) {   // Programs have a version higher than database. We did not add "&& $rescomp < 3" because we want upgrade process for build upgrades
		dol_syslog("main.inc: database version ".$versiontocompare." is lower than programs version ".DOL_VERSION.". Redirect to install page.", LOG_WARNING);
		header("Location: ".DOL_URL_ROOT."/install/index.php");
		exit;
	}
}

// Creation of a token against CSRF vulnerabilities
if (!defined('NOTOKENRENEWAL') && !defined('NOSESSION')) {
	// No token renewal on .css.php, .js.php and .json.php
	if (!preg_match('/\.(css|js|json)\.php$/', $_SERVER["PHP_SELF"])) {
		// Rolling token at each call ($_SESSION['token'] contains token of previous page)
		if (isset($_SESSION['newtoken'])) {
			$_SESSION['token'] = $_SESSION['newtoken'];
		}

		if (!isset($_SESSION['newtoken']) || getDolGlobalInt('MAIN_SECURITY_CSRF_TOKEN_RENEWAL_ON_EACH_CALL')) {
			// Save in $_SESSION['newtoken'] what will be next token. Into forms, we will add param token = $_SESSION['newtoken']
			$token = dol_hash(uniqid(mt_rand(), false), 'md5'); // Generates a hash of a random number. We don't need a secured hash, just a changing random value.
			$_SESSION['newtoken'] = $token;
			dol_syslog("NEW TOKEN generated by : ".$_SERVER['PHP_SELF'], LOG_DEBUG);
		}
	}
}

//dol_syslog("aaaa - ".defined('NOCSRFCHECK')." - ".$dolibarr_nocsrfcheck." - ".$conf->global->MAIN_SECURITY_CSRF_WITH_TOKEN." - ".$_SERVER['REQUEST_METHOD']." - ".GETPOST('token', 'alpha'));

// Check validity of token, only if option MAIN_SECURITY_CSRF_WITH_TOKEN enabled or if constant CSRFCHECK_WITH_TOKEN is set into page
if ((!defined('NOCSRFCHECK') && empty($dolibarr_nocsrfcheck) && getDolGlobalInt('MAIN_SECURITY_CSRF_WITH_TOKEN')) || defined('CSRFCHECK_WITH_TOKEN')) {
	// Array of action code where CSRFCHECK with token will be forced (so token must be provided on url request)
	$sensitiveget = false;
	if ((GETPOSTISSET('massaction') || GETPOST('action', 'aZ09')) && getDolGlobalInt('MAIN_SECURITY_CSRF_WITH_TOKEN') >= 3) {
		// All GET actions and mass actions are processed as sensitive.
		if (GETPOSTISSET('massaction') || !in_array(GETPOST('action', 'aZ09'), array('create', 'file_manager'))) {	// We exclude the case action='create' and action='file_manager' that are legitimate
			$sensitiveget = true;
		}
	} elseif (getDolGlobalInt('MAIN_SECURITY_CSRF_WITH_TOKEN') >= 2) {
		// Few GET actions coded with a &token into url are processed as sensitive.
		$arrayofactiontoforcetokencheck = array(
			'activate',
			'doprev', 'donext', 'dvprev', 'dvnext',
			'install',
			'reopen'
		);
		if (in_array(GETPOST('action', 'aZ09'), $arrayofactiontoforcetokencheck)) {
			$sensitiveget = true;
		}
		if (preg_match('/^(add|classify|close|confirm|copy|del|disable|enable|remove|set|unset|update|save)/', GETPOST('action', 'aZ09'))) {
			$sensitiveget = true;
		}
	}

	// Check a token is provided for all cases that need a mandatory token
	// (all POST actions + all login, actions and mass actions on pages with CSRFCHECK_WITH_TOKEN set + all sensitive GET actions)
	if (
		$_SERVER['REQUEST_METHOD'] == 'POST' ||
		$sensitiveget ||
		GETPOSTISSET('massaction') ||
		((GETPOSTISSET('actionlogin') || GETPOSTISSET('action')) && defined('CSRFCHECK_WITH_TOKEN'))
	) {
		// If token is not provided or empty, error (we are in case it is mandatory)
		if (!GETPOST('token', 'alpha') || GETPOST('token', 'alpha') == 'notrequired') {
			if (GETPOST('uploadform', 'int')) {
				dol_syslog("--- Access to ".(empty($_SERVER["REQUEST_METHOD"]) ? '' : $_SERVER["REQUEST_METHOD"].' ').$_SERVER["PHP_SELF"]." refused. File size too large or not provided.");
				$langs->loadLangs(array("errors", "install"));
				print $langs->trans("ErrorFileSizeTooLarge").' ';
				print $langs->trans("ErrorGoBackAndCorrectParameters");
				die;
			} else {
				http_response_code(403);
				if (defined('CSRFCHECK_WITH_TOKEN')) {
					dol_syslog("--- Access to ".(empty($_SERVER["REQUEST_METHOD"]) ? '' : $_SERVER["REQUEST_METHOD"].' ').$_SERVER["PHP_SELF"]." refused by CSRF protection (CSRFCHECK_WITH_TOKEN protection) in main.inc.php. Token not provided.", LOG_WARNING);
					print "Access to a page that needs a token (constant CSRFCHECK_WITH_TOKEN is defined) is refused by CSRF protection in main.inc.php. Token not provided.\n";
				} else {
					dol_syslog("--- Access to ".(empty($_SERVER["REQUEST_METHOD"]) ? '' : $_SERVER["REQUEST_METHOD"].' ').$_SERVER["PHP_SELF"]." refused by CSRF protection (POST method or GET with a sensible value for 'action' parameter) in main.inc.php. Token not provided.", LOG_WARNING);
					print "Access to this page this way (POST method or GET with a sensible value for 'action' parameter) is refused by CSRF protection in main.inc.php. Token not provided.\n";
					print "If you access your server behind a proxy using url rewriting and the parameter is provided by caller, you might check that all HTTP header are propagated (or add the line \$dolibarr_nocsrfcheck=1 into your conf.php file or MAIN_SECURITY_CSRF_WITH_TOKEN to 0";
					if (!empty($conf->global->MAIN_SECURITY_CSRF_WITH_TOKEN)) {
						print " instead of ".$conf->global->MAIN_SECURITY_CSRF_WITH_TOKEN;
					}
					print " into setup).\n";
				}
				die;
			}
		}
	}

	$sessiontokenforthisurl = (empty($_SESSION['token']) ? '' : $_SESSION['token']);
	// TODO Get the sessiontokenforthisurl into an array of session token (one array per base URL so we can use the CSRF per page and we keep ability for several tabs per url in a browser)
	if (GETPOSTISSET('token') && GETPOST('token') != 'notrequired' && GETPOST('token', 'alpha') != $sessiontokenforthisurl) {
		dol_syslog("--- Access to ".(empty($_SERVER["REQUEST_METHOD"]) ? '' : $_SERVER["REQUEST_METHOD"].' ').$_SERVER["PHP_SELF"]." refused by CSRF protection (invalid token), so we disable POST and some GET parameters - referer=".$_SERVER['HTTP_REFERER'].", action=".GETPOST('action', 'aZ09').", _GET|POST['token']=".GETPOST('token', 'alpha'), LOG_WARNING);
		//dol_syslog("_SESSION['token']=".$sessiontokenforthisurl, LOG_DEBUG);
		// Do not output anything on standard output because this create problems when using the BACK button on browsers. So we just set a message into session.
		setEventMessages('SecurityTokenHasExpiredSoActionHasBeenCanceledPleaseRetry', null, 'warnings');
		$savid = null;
		if (isset($_POST['id'])) {
			$savid = ((int) $_POST['id']);
		}
		unset($_POST);
		//unset($_POST['action']); unset($_POST['massaction']);
		//unset($_POST['confirm']); unset($_POST['confirmmassaction']);
		unset($_GET['confirm']);
		unset($_GET['action']);
		unset($_GET['confirmmassaction']);
		unset($_GET['massaction']);
		unset($_GET['token']);			// TODO Make a redirect if we have a token in url to remove it ?
		if (isset($savid)) {
			$_POST['id'] = ((int) $savid);
		}
	}

	// Note: There is another CSRF protection into the filefunc.inc.php
}

// Disable modules (this must be after session_start and after conf has been loaded)
if (GETPOSTISSET('disablemodules')) {
	$_SESSION["disablemodules"] = GETPOST('disablemodules', 'alpha');
}
if (!empty($_SESSION["disablemodules"])) {
	$modulepartkeys = array('css', 'js', 'tabs', 'triggers', 'login', 'substitutions', 'menus', 'theme', 'sms', 'tpl', 'barcode', 'models', 'societe', 'hooks', 'dir', 'syslog', 'tpllinkable', 'contactelement', 'moduleforexternal');

	$disabled_modules = explode(',', $_SESSION["disablemodules"]);
	foreach ($disabled_modules as $module) {
		if ($module) {
			if (empty($conf->$module)) {
				$conf->$module = new stdClass(); // To avoid warnings
			}
			$conf->$module->enabled = false;
			foreach ($modulepartkeys as $modulepartkey) {
				unset($conf->modules_parts[$modulepartkey][$module]);
			}
			if ($module == 'fournisseur') {		// Special case
				$conf->supplier_order->enabled = 0;
				$conf->supplier_invoice->enabled = 0;
			}
		}
	}
}

// Set current modulepart
$modulepart = explode("/", $_SERVER["PHP_SELF"]);
if (is_array($modulepart) && count($modulepart) > 0) {
	foreach ($conf->modules as $module) {
		if (in_array($module, $modulepart)) {
			$conf->modulepart = $module;
			break;
		}
	}
}

/*
 * Phase authentication / login
 */
$login = '';
if (!defined('NOLOGIN')) {
	// $authmode lists the different method of identification to be tested in order of preference.
	// Example: 'http', 'dolibarr', 'ldap', 'http,forceuser', '...'

	if (defined('MAIN_AUTHENTICATION_MODE')) {
		$dolibarr_main_authentication = constant('MAIN_AUTHENTICATION_MODE');
	} else {
		// Authentication mode
		if (empty($dolibarr_main_authentication)) {
			$dolibarr_main_authentication = 'http,dolibarr';
		}
		// Authentication mode: forceuser
		if ($dolibarr_main_authentication == 'forceuser' && empty($dolibarr_auto_user)) {
			$dolibarr_auto_user = 'auto';
		}
	}
	// Set authmode
	$authmode = explode(',', $dolibarr_main_authentication);

	// No authentication mode
	if (!count($authmode)) {
		$langs->load('main');
		dol_print_error('', $langs->trans("ErrorConfigParameterNotDefined", 'dolibarr_main_authentication'));
		exit;
	}

	// If login request was already post, we retrieve login from the session
	// Call module if not realized that his request.
	// At the end of this phase, the variable $login is defined.
	$resultFetchUser = '';
	$test = true;
	if (!isset($_SESSION["dol_login"])) {
		// It is not already authenticated and it requests the login / password
		include_once DOL_DOCUMENT_ROOT.'/core/lib/security2.lib.php';

		$dol_dst_observed = GETPOST("dst_observed", 'int', 3);
		$dol_dst_first = GETPOST("dst_first", 'int', 3);
		$dol_dst_second = GETPOST("dst_second", 'int', 3);
		$dol_screenwidth = GETPOST("screenwidth", 'int', 3);
		$dol_screenheight = GETPOST("screenheight", 'int', 3);
		$dol_hide_topmenu = GETPOST('dol_hide_topmenu', 'int', 3);
		$dol_hide_leftmenu = GETPOST('dol_hide_leftmenu', 'int', 3);
		$dol_optimize_smallscreen = GETPOST('dol_optimize_smallscreen', 'int', 3);
		$dol_no_mouse_hover = GETPOST('dol_no_mouse_hover', 'int', 3);
		$dol_use_jmobile = GETPOST('dol_use_jmobile', 'int', 3); // 0=default, 1=to say we use app from a webview app, 2=to say we use app from a webview app and keep ajax
		//dol_syslog("POST key=".join(array_keys($_POST),',').' value='.join($_POST,','));

		// If in demo mode, we check we go to home page through the public/demo/index.php page
		if (!empty($dolibarr_main_demo) && $_SERVER['PHP_SELF'] == DOL_URL_ROOT.'/index.php') {  // We ask index page
			if (empty($_SERVER['HTTP_REFERER']) || !preg_match('/public/', $_SERVER['HTTP_REFERER'])) {
				dol_syslog("Call index page from another url than demo page (call is done from page ".$_SERVER['HTTP_REFERER'].")");
				$url = '';
				$url .= ($url ? '&' : '').($dol_hide_topmenu ? 'dol_hide_topmenu='.$dol_hide_topmenu : '');
				$url .= ($url ? '&' : '').($dol_hide_leftmenu ? 'dol_hide_leftmenu='.$dol_hide_leftmenu : '');
				$url .= ($url ? '&' : '').($dol_optimize_smallscreen ? 'dol_optimize_smallscreen='.$dol_optimize_smallscreen : '');
				$url .= ($url ? '&' : '').($dol_no_mouse_hover ? 'dol_no_mouse_hover='.$dol_no_mouse_hover : '');
				$url .= ($url ? '&' : '').($dol_use_jmobile ? 'dol_use_jmobile='.$dol_use_jmobile : '');
				$url = DOL_URL_ROOT.'/public/demo/index.php'.($url ? '?'.$url : '');
				header("Location: ".$url);
				exit;
			}
		}

		// Hooks for security access
		$action = '';
		$hookmanager->initHooks(array('login'));
		$parameters = array();
		$reshook = $hookmanager->executeHooks('beforeLoginAuthentication', $parameters, $user, $action); // Note that $action and $object may have been modified by some hooks
		if ($reshook < 0) {
			$test = false;
			$error++;
		}

		// Verification security graphic code
		if ($test && GETPOST("username", "alpha", 2) && !empty($conf->global->MAIN_SECURITY_ENABLECAPTCHA) && !isset($_SESSION['dol_bypass_antispam'])) {
			$sessionkey = 'dol_antispam_value';
			$ok = (array_key_exists($sessionkey, $_SESSION) === true && (strtolower($_SESSION[$sessionkey]) === strtolower(GETPOST('code', 'restricthtml'))));

			// Check code
			if (!$ok) {
				dol_syslog('Bad value for code, connexion refused');
				// Load translation files required by page
				$langs->loadLangs(array('main', 'errors'));

				$_SESSION["dol_loginmesg"] = $langs->transnoentitiesnoconv("ErrorBadValueForCode");
				$test = false;

				// Call trigger for the "security events" log
				$user->trigger_mesg = 'ErrorBadValueForCode - login='.GETPOST("username", "alpha", 2);

				// Call trigger
				$result = $user->call_trigger('USER_LOGIN_FAILED', $user);
				if ($result < 0) {
					$error++;
				}
				// End call triggers

				// Hooks on failed login
				$action = '';
				$hookmanager->initHooks(array('login'));
				$parameters = array('dol_authmode'=>$authmode, 'dol_loginmesg'=>$_SESSION["dol_loginmesg"]);
				$reshook = $hookmanager->executeHooks('afterLoginFailed', $parameters, $user, $action); // Note that $action and $object may have been modified by some hooks
				if ($reshook < 0) {
					$error++;
				}

				// Note: exit is done later
			}
		}

		$allowedmethodtopostusername = 2;
		if (defined('MAIN_AUTHENTICATION_POST_METHOD')) {
			$allowedmethodtopostusername = constant('MAIN_AUTHENTICATION_POST_METHOD');
		}
		$usertotest = (!empty($_COOKIE['login_dolibarr']) ? preg_replace('/[^a-zA-Z0-9_\-]/', '', $_COOKIE['login_dolibarr']) : GETPOST("username", "alpha", $allowedmethodtopostusername));
		$passwordtotest = GETPOST('password', 'none', $allowedmethodtopostusername);
		$entitytotest = (GETPOST('entity', 'int') ? GETPOST('entity', 'int') : (!empty($conf->entity) ? $conf->entity : 1));

		// Define if we received data to test the login.
		$goontestloop = false;
		if (isset($_SERVER["REMOTE_USER"]) && in_array('http', $authmode)) {
			$goontestloop = true;
		}
		if ($dolibarr_main_authentication == 'forceuser' && !empty($dolibarr_auto_user)) {
			$goontestloop = true;
		}
		if (GETPOST("username", "alpha", $allowedmethodtopostusername) || !empty($_COOKIE['login_dolibarr']) || GETPOST('openid_mode', 'alpha', 1)) {
			$goontestloop = true;
		}

		if (!is_object($langs)) { // This can occurs when calling page with NOREQUIRETRAN defined, however we need langs for error messages.
			include_once DOL_DOCUMENT_ROOT.'/core/class/translate.class.php';
			$langs = new Translate("", $conf);
			$langcode = (GETPOST('lang', 'aZ09', 1) ?GETPOST('lang', 'aZ09', 1) : (empty($conf->global->MAIN_LANG_DEFAULT) ? 'auto' : $conf->global->MAIN_LANG_DEFAULT));
			if (defined('MAIN_LANG_DEFAULT')) {
				$langcode = constant('MAIN_LANG_DEFAULT');
			}
			$langs->setDefaultLang($langcode);
		}

		// Validation of login/pass/entity
		// If ok, the variable login will be returned
		// If error, we will put error message in session under the name dol_loginmesg
		// Note authmode is an array for example: array('0'=>'dolibarr', '1'=>'google');
		if ($test && $goontestloop && (GETPOST('actionlogin', 'aZ09') == 'login' || $dolibarr_main_authentication != 'dolibarr')) {
			$login = checkLoginPassEntity($usertotest, $passwordtotest, $entitytotest, $authmode);
			if ($login === '--bad-login-validity--') {
				$login = '';
			}

			$dol_authmode = '';

			if ($login) {
				$dol_authmode = $conf->authmode; // This properties is defined only when logged, to say what mode was successfully used
				$dol_tz = $_POST["tz"];
				$dol_tz_string = $_POST["tz_string"];
				$dol_tz_string = preg_replace('/\s*\(.+\)$/', '', $dol_tz_string);
				$dol_tz_string = preg_replace('/,/', '/', $dol_tz_string);
				$dol_tz_string = preg_replace('/\s/', '_', $dol_tz_string);
				$dol_dst = 0;
				// Keep $_POST here. Do not use GETPOSTISSET
				if (isset($_POST["dst_first"]) && isset($_POST["dst_second"])) {
					include_once DOL_DOCUMENT_ROOT.'/core/lib/date.lib.php';
					$datenow = dol_now();
					$datefirst = dol_stringtotime($_POST["dst_first"]);
					$datesecond = dol_stringtotime($_POST["dst_second"]);
					if ($datenow >= $datefirst && $datenow < $datesecond) {
						$dol_dst = 1;
					}
				}
				//print $datefirst.'-'.$datesecond.'-'.$datenow.'-'.$dol_tz.'-'.$dol_tzstring.'-'.$dol_dst; exit;
			}

			if (!$login) {
				dol_syslog('Bad password, connexion refused', LOG_DEBUG);
				// Load translation files required by page
				$langs->loadLangs(array('main', 'errors'));

				// Bad password. No authmode has found a good password.
				// We set a generic message if not defined inside function checkLoginPassEntity or subfunctions
				if (empty($_SESSION["dol_loginmesg"])) {
					$_SESSION["dol_loginmesg"] = $langs->transnoentitiesnoconv("ErrorBadLoginPassword");
				}

				// Call trigger for the "security events" log
				$user->trigger_mesg = $langs->trans("ErrorBadLoginPassword").' - login='.GETPOST("username", "alpha", 2);

				// Call trigger
				$result = $user->call_trigger('USER_LOGIN_FAILED', $user);
				if ($result < 0) {
					$error++;
				}
				// End call triggers

				// Hooks on failed login
				$action = '';
				$hookmanager->initHooks(array('login'));
				$parameters = array('dol_authmode'=>$dol_authmode, 'dol_loginmesg'=>$_SESSION["dol_loginmesg"]);
				$reshook = $hookmanager->executeHooks('afterLoginFailed', $parameters, $user, $action); // Note that $action and $object may have been modified by some hooks
				if ($reshook < 0) {
					$error++;
				}

				// Note: exit is done in next chapter
			}
		}

		// End test login / passwords
		if (!$login || (in_array('ldap', $authmode) && empty($passwordtotest))) {	// With LDAP we refused empty password because some LDAP are "opened" for anonymous access so connexion is a success.
			// No data to test login, so we show the login page.
			dol_syslog("--- Access to ".(empty($_SERVER["REQUEST_METHOD"]) ? '' : $_SERVER["REQUEST_METHOD"].' ').$_SERVER["PHP_SELF"]." - action=".GETPOST('action', 'aZ09')." - actionlogin=".GETPOST('actionlogin', 'aZ09')." - showing the login form and exit", LOG_INFO);
			if (defined('NOREDIRECTBYMAINTOLOGIN')) {
				return 'ERROR_NOT_LOGGED';
			} else {
				if ($_SERVER["HTTP_USER_AGENT"] == 'securitytest') {
					http_response_code(401); // It makes easier to understand if session was broken during security tests
				}
				dol_loginfunction($langs, $conf, (!empty($mysoc) ? $mysoc : ''));
			}
			exit;
		}

		$resultFetchUser = $user->fetch('', $login, '', 1, ($entitytotest > 0 ? $entitytotest : -1)); // login was retrieved previously when checking password.
		if ($resultFetchUser <= 0) {
			dol_syslog('User not found, connexion refused');
			session_destroy();
			session_set_cookie_params(0, '/', null, (empty($dolibarr_main_force_https) ? false : true), true); // Add tag secure and httponly on session cookie
			session_name($sessionname);
			session_start();

			if ($resultFetchUser == 0) {
				// Load translation files required by page
				$langs->loadLangs(array('main', 'errors'));

				$_SESSION["dol_loginmesg"] = $langs->transnoentitiesnoconv("ErrorCantLoadUserFromDolibarrDatabase", $login);

				$user->trigger_mesg = 'ErrorCantLoadUserFromDolibarrDatabase - login='.$login;
			}
			if ($resultFetchUser < 0) {
				$_SESSION["dol_loginmesg"] = $user->error;

				$user->trigger_mesg = $user->error;
			}

			// Call trigger
			$result = $user->call_trigger('USER_LOGIN_FAILED', $user);
			if ($result < 0) {
				$error++;
			}
			// End call triggers


			// Hooks on failed login
			$action = '';
			$hookmanager->initHooks(array('login'));
			$parameters = array('dol_authmode'=>$dol_authmode, 'dol_loginmesg'=>$_SESSION["dol_loginmesg"]);
			$reshook = $hookmanager->executeHooks('afterLoginFailed', $parameters, $user, $action); // Note that $action and $object may have been modified by some hooks
			if ($reshook < 0) {
				$error++;
			}

			$paramsurl = array();
			if (GETPOST('textbrowser', 'int')) {
				$paramsurl[] = 'textbrowser='.GETPOST('textbrowser', 'int');
			}
			if (GETPOST('nojs', 'int')) {
				$paramsurl[] = 'nojs='.GETPOST('nojs', 'int');
			}
			if (GETPOST('lang', 'aZ09')) {
				$paramsurl[] = 'lang='.GETPOST('lang', 'aZ09');
			}
			header('Location: '.DOL_URL_ROOT.'/index.php'.(count($paramsurl) ? '?'.implode('&', $paramsurl) : ''));
			exit;
		} else {
			// User is loaded, we may need to change language for him according to its choice
			if (!empty($user->conf->MAIN_LANG_DEFAULT)) {
				$langs->setDefaultLang($user->conf->MAIN_LANG_DEFAULT);
			}
		}
	} else {
		// We are already into an authenticated session
		$login = $_SESSION["dol_login"];
		$entity = isset($_SESSION["dol_entity"]) ? $_SESSION["dol_entity"] : 0;
		dol_syslog("- This is an already logged session. _SESSION['dol_login']=".$login." _SESSION['dol_entity']=".$entity, LOG_DEBUG);

		$resultFetchUser = $user->fetch('', $login, '', 1, ($entity > 0 ? $entity : -1));
		if ($resultFetchUser <= 0) {
			// Account has been removed after login
			dol_syslog("Can't load user even if session logged. _SESSION['dol_login']=".$login, LOG_WARNING);
			session_destroy();
			session_set_cookie_params(0, '/', null, (empty($dolibarr_main_force_https) ? false : true), true); // Add tag secure and httponly on session cookie
			session_name($sessionname);
			session_start();

			if ($resultFetchUser == 0) {
				// Load translation files required by page
				$langs->loadLangs(array('main', 'errors'));

				$_SESSION["dol_loginmesg"] = $langs->transnoentitiesnoconv("ErrorCantLoadUserFromDolibarrDatabase", $login);

				$user->trigger_mesg = 'ErrorCantLoadUserFromDolibarrDatabase - login='.$login;
			}
			if ($resultFetchUser < 0) {
				$_SESSION["dol_loginmesg"] = $user->error;

				$user->trigger_mesg = $user->error;
			}

			// Call trigger
			$result = $user->call_trigger('USER_LOGIN_FAILED', $user);
			if ($result < 0) {
				$error++;
			}
			// End call triggers

			// Hooks on failed login
			$action = '';
			$hookmanager->initHooks(array('login'));
			$parameters = array('dol_authmode'=>$dol_authmode, 'dol_loginmesg'=>$_SESSION["dol_loginmesg"]);
			$reshook = $hookmanager->executeHooks('afterLoginFailed', $parameters, $user, $action); // Note that $action and $object may have been modified by some hooks
			if ($reshook < 0) {
				$error++;
			}

			$paramsurl = array();
			if (GETPOST('textbrowser', 'int')) {
				$paramsurl[] = 'textbrowser='.GETPOST('textbrowser', 'int');
			}
			if (GETPOST('nojs', 'int')) {
				$paramsurl[] = 'nojs='.GETPOST('nojs', 'int');
			}
			if (GETPOST('lang', 'aZ09')) {
				$paramsurl[] = 'lang='.GETPOST('lang', 'aZ09');
			}
			header('Location: '.DOL_URL_ROOT.'/index.php'.(count($paramsurl) ? '?'.implode('&', $paramsurl) : ''));
			exit;
		} else {
			// Initialize technical object to manage hooks of page. Note that conf->hooks_modules contains array of hook context
			$hookmanager->initHooks(array('main'));

			// Code for search criteria persistence.
			if (!empty($_GET['save_lastsearch_values'])) {    // We must use $_GET here
				$relativepathstring = preg_replace('/\?.*$/', '', $_SERVER["HTTP_REFERER"]);
				$relativepathstring = preg_replace('/^https?:\/\/[^\/]*/', '', $relativepathstring); // Get full path except host server
				// Clean $relativepathstring
				if (constant('DOL_URL_ROOT')) {
					$relativepathstring = preg_replace('/^'.preg_quote(constant('DOL_URL_ROOT'), '/').'/', '', $relativepathstring);
				}
				$relativepathstring = preg_replace('/^\//', '', $relativepathstring);
				$relativepathstring = preg_replace('/^custom\//', '', $relativepathstring);
				//var_dump($relativepathstring);

				// We click on a link that leave a page we have to save search criteria, contextpage, limit and page and mode. We save them from tmp to no tmp
				if (!empty($_SESSION['lastsearch_values_tmp_'.$relativepathstring])) {
					$_SESSION['lastsearch_values_'.$relativepathstring] = $_SESSION['lastsearch_values_tmp_'.$relativepathstring];
					unset($_SESSION['lastsearch_values_tmp_'.$relativepathstring]);
				}
				if (!empty($_SESSION['lastsearch_contextpage_tmp_'.$relativepathstring])) {
					$_SESSION['lastsearch_contextpage_'.$relativepathstring] = $_SESSION['lastsearch_contextpage_tmp_'.$relativepathstring];
					unset($_SESSION['lastsearch_contextpage_tmp_'.$relativepathstring]);
				}
				if (!empty($_SESSION['lastsearch_limit_tmp_'.$relativepathstring]) && $_SESSION['lastsearch_limit_tmp_'.$relativepathstring] != $conf->liste_limit) {
					$_SESSION['lastsearch_limit_'.$relativepathstring] = $_SESSION['lastsearch_limit_tmp_'.$relativepathstring];
					unset($_SESSION['lastsearch_limit_tmp_'.$relativepathstring]);
				}
				if (!empty($_SESSION['lastsearch_page_tmp_'.$relativepathstring]) && $_SESSION['lastsearch_page_tmp_'.$relativepathstring] > 0) {
					$_SESSION['lastsearch_page_'.$relativepathstring] = $_SESSION['lastsearch_page_tmp_'.$relativepathstring];
					unset($_SESSION['lastsearch_page_tmp_'.$relativepathstring]);
				}
				if (!empty($_SESSION['lastsearch_mode_tmp_'.$relativepathstring])) {
					$_SESSION['lastsearch_mode_'.$relativepathstring] = $_SESSION['lastsearch_mode_tmp_'.$relativepathstring];
					unset($_SESSION['lastsearch_mode_tmp_'.$relativepathstring]);
				}
			}

			$action = '';
			$reshook = $hookmanager->executeHooks('updateSession', array(), $user, $action);
			if ($reshook < 0) {
				setEventMessages($hookmanager->error, $hookmanager->errors, 'errors');
			}
		}
	}

	// Is it a new session that has started ?
	// If we are here, this means authentication was successfull.
	if (!isset($_SESSION["dol_login"])) {
		// New session for this login has started.
		$error = 0;

		// Store value into session (values always stored)
		$_SESSION["dol_login"] = $user->login;
		$_SESSION["dol_authmode"] = isset($dol_authmode) ? $dol_authmode : '';
		$_SESSION["dol_tz"] = isset($dol_tz) ? $dol_tz : '';
		$_SESSION["dol_tz_string"] = isset($dol_tz_string) ? $dol_tz_string : '';
		$_SESSION["dol_dst"] = isset($dol_dst) ? $dol_dst : '';
		$_SESSION["dol_dst_observed"] = isset($dol_dst_observed) ? $dol_dst_observed : '';
		$_SESSION["dol_dst_first"] = isset($dol_dst_first) ? $dol_dst_first : '';
		$_SESSION["dol_dst_second"] = isset($dol_dst_second) ? $dol_dst_second : '';
		$_SESSION["dol_screenwidth"] = isset($dol_screenwidth) ? $dol_screenwidth : '';
		$_SESSION["dol_screenheight"] = isset($dol_screenheight) ? $dol_screenheight : '';
		$_SESSION["dol_company"] = getDolGlobalString("MAIN_INFO_SOCIETE_NOM");
		$_SESSION["dol_entity"] = $conf->entity;
		// Store value into session (values stored only if defined)
		if (!empty($dol_hide_topmenu)) {
			$_SESSION['dol_hide_topmenu'] = $dol_hide_topmenu;
		}
		if (!empty($dol_hide_leftmenu)) {
			$_SESSION['dol_hide_leftmenu'] = $dol_hide_leftmenu;
		}
		if (!empty($dol_optimize_smallscreen)) {
			$_SESSION['dol_optimize_smallscreen'] = $dol_optimize_smallscreen;
		}
		if (!empty($dol_no_mouse_hover)) {
			$_SESSION['dol_no_mouse_hover'] = $dol_no_mouse_hover;
		}
		if (!empty($dol_use_jmobile)) {
			$_SESSION['dol_use_jmobile'] = $dol_use_jmobile;
		}

		dol_syslog("This is a new started user session. _SESSION['dol_login']=".$_SESSION["dol_login"]." Session id=".session_id());

		$db->begin();

		$user->update_last_login_date();

		$loginfo = 'TZ='.$_SESSION["dol_tz"].';TZString='.$_SESSION["dol_tz_string"].';Screen='.$_SESSION["dol_screenwidth"].'x'.$_SESSION["dol_screenheight"];

		// Call triggers for the "security events" log
		$user->trigger_mesg = $loginfo;

		// Call trigger
		$result = $user->call_trigger('USER_LOGIN', $user);
		if ($result < 0) {
			$error++;
		}
		// End call triggers

		// Hooks on successfull login
		$action = '';
		$hookmanager->initHooks(array('login'));
		$parameters = array('dol_authmode'=>$dol_authmode, 'dol_loginfo'=>$loginfo);
		$reshook = $hookmanager->executeHooks('afterLogin', $parameters, $user, $action); // Note that $action and $object may have been modified by some hooks
		if ($reshook < 0) {
			$error++;
		}

		if ($error) {
			$db->rollback();
			session_destroy();
			dol_print_error($db, 'Error in some triggers USER_LOGIN or in some hooks afterLogin');
			exit;
		} else {
			$db->commit();
		}

		// Change landing page if defined.
		$landingpage = (empty($user->conf->MAIN_LANDING_PAGE) ? (empty($conf->global->MAIN_LANDING_PAGE) ? '' : $conf->global->MAIN_LANDING_PAGE) : $user->conf->MAIN_LANDING_PAGE);
		if (!empty($landingpage)) {    // Example: /index.php
			$newpath = dol_buildpath($landingpage, 1);
			if ($_SERVER["PHP_SELF"] != $newpath) {   // not already on landing page (avoid infinite loop)
				header('Location: '.$newpath);
				exit;
			}
		}
	}


	// If user admin, we force the rights-based modules
	if ($user->admin) {
		$user->rights->user->user->lire = 1;
		$user->rights->user->user->creer = 1;
		$user->rights->user->user->password = 1;
		$user->rights->user->user->supprimer = 1;
		$user->rights->user->self->creer = 1;
		$user->rights->user->self->password = 1;

		//Required if advanced permissions are used with MAIN_USE_ADVANCED_PERMS
		if (!empty($conf->global->MAIN_USE_ADVANCED_PERMS)) {
			if (empty($user->rights->user->user_advance)) {
				$user->rights->user->user_advance = new stdClass(); // To avoid warnings
			}
			if (empty($user->rights->user->self_advance)) {
				$user->rights->user->self_advance = new stdClass(); // To avoid warnings
			}
			if (empty($user->rights->user->group_advance)) {
				$user->rights->user->group_advance = new stdClass(); // To avoid warnings
			}

			$user->rights->user->user_advance->readperms = 1;
			$user->rights->user->user_advance->write = 1;
			$user->rights->user->self_advance->readperms = 1;
			$user->rights->user->self_advance->writeperms = 1;
			$user->rights->user->group_advance->read = 1;
			$user->rights->user->group_advance->readperms = 1;
			$user->rights->user->group_advance->write = 1;
			$user->rights->user->group_advance->delete = 1;
		}
	}

	/*
	 * Overwrite some configs globals (try to avoid this and have code to use instead $user->conf->xxx)
	 */

	// Set liste_limit
	if (isset($user->conf->MAIN_SIZE_LISTE_LIMIT)) {
		$conf->liste_limit = $user->conf->MAIN_SIZE_LISTE_LIMIT; // Can be 0
	}
	if (isset($user->conf->PRODUIT_LIMIT_SIZE)) {
		$conf->product->limit_size = $user->conf->PRODUIT_LIMIT_SIZE; // Can be 0
	}

	// Replace conf->css by personalized value if theme not forced
	if (empty($conf->global->MAIN_FORCETHEME) && !empty($user->conf->MAIN_THEME)) {
		$conf->theme = $user->conf->MAIN_THEME;
		$conf->css = "/theme/".$conf->theme."/style.css.php";
	}
}


// Case forcing style from url
if (GETPOST('theme', 'aZ09')) {
	$conf->theme = GETPOST('theme', 'aZ09', 1);
	$conf->css = "/theme/".$conf->theme."/style.css.php";
}

// Set javascript option
if (GETPOST('nojs', 'int')) {  // If javascript was not disabled on URL
	$conf->use_javascript_ajax = 0;
} else {
	if (!empty($user->conf->MAIN_DISABLE_JAVASCRIPT)) {
		$conf->use_javascript_ajax = !$user->conf->MAIN_DISABLE_JAVASCRIPT;
	}
}

// Set MAIN_OPTIMIZEFORTEXTBROWSER for user (must be after login part)
if (empty($conf->global->MAIN_OPTIMIZEFORTEXTBROWSER) && !empty($user->conf->MAIN_OPTIMIZEFORTEXTBROWSER)) {
	$conf->global->MAIN_OPTIMIZEFORTEXTBROWSER = $user->conf->MAIN_OPTIMIZEFORTEXTBROWSER;
}

// set MAIN_OPTIMIZEFORCOLORBLIND for user
$conf->global->MAIN_OPTIMIZEFORCOLORBLIND = empty($user->conf->MAIN_OPTIMIZEFORCOLORBLIND) ? '' : $user->conf->MAIN_OPTIMIZEFORCOLORBLIND;

// Set terminal output option according to conf->browser.
if (GETPOST('dol_hide_leftmenu', 'int') || !empty($_SESSION['dol_hide_leftmenu'])) {
	$conf->dol_hide_leftmenu = 1;
}
if (GETPOST('dol_hide_topmenu', 'int') || !empty($_SESSION['dol_hide_topmenu'])) {
	$conf->dol_hide_topmenu = 1;
}
if (GETPOST('dol_optimize_smallscreen', 'int') || !empty($_SESSION['dol_optimize_smallscreen'])) {
	$conf->dol_optimize_smallscreen = 1;
}
if (GETPOST('dol_no_mouse_hover', 'int') || !empty($_SESSION['dol_no_mouse_hover'])) {
	$conf->dol_no_mouse_hover = 1;
}
if (GETPOST('dol_use_jmobile', 'int') || !empty($_SESSION['dol_use_jmobile'])) {
	$conf->dol_use_jmobile = 1;
}
if (!empty($conf->browser->layout) && $conf->browser->layout != 'classic') {
	$conf->dol_no_mouse_hover = 1;
}
if ((!empty($conf->browser->layout) && $conf->browser->layout == 'phone')
	|| (!empty($_SESSION['dol_screenwidth']) && $_SESSION['dol_screenwidth'] < 400)
	|| (!empty($_SESSION['dol_screenheight']) && $_SESSION['dol_screenheight'] < 400)
) {
	$conf->dol_optimize_smallscreen = 1;
}
// Replace themes bugged with jmobile with eldy
if (!empty($conf->dol_use_jmobile) && in_array($conf->theme, array('bureau2crea', 'cameleo', 'amarok'))) {
	$conf->theme = 'eldy';
	$conf->css = "/theme/".$conf->theme."/style.css.php";
}

if (!defined('NOREQUIRETRAN')) {
	if (!GETPOST('lang', 'aZ09')) {	// If language was not forced on URL
		// If user has chosen its own language
		if (!empty($user->conf->MAIN_LANG_DEFAULT)) {
			// If different than current language
			//print ">>>".$langs->getDefaultLang()."-".$user->conf->MAIN_LANG_DEFAULT;
			if ($langs->getDefaultLang() != $user->conf->MAIN_LANG_DEFAULT) {
				$langs->setDefaultLang($user->conf->MAIN_LANG_DEFAULT);
			}
		}
	}
}

if (!defined('NOLOGIN')) {
	// If the login is not recovered, it is identified with an account that does not exist.
	// Hacking attempt?
	if (!$user->login) {
		accessforbidden();
	}

	// Check if user is active
	if ($user->statut < 1) {
		// If not active, we refuse the user
		$langs->loadLangs(array("errors", "other"));
		dol_syslog("Authentication KO as login is disabled", LOG_NOTICE);
		accessforbidden($langs->trans("ErrorLoginDisabled"));
		exit;
	}

	// Load permissions
	$user->getrights();
}

dol_syslog("--- Access to ".(empty($_SERVER["REQUEST_METHOD"]) ? '' : $_SERVER["REQUEST_METHOD"].' ').$_SERVER["PHP_SELF"].' - action='.GETPOST('action', 'aZ09').', massaction='.GETPOST('massaction', 'aZ09').(defined('NOTOKENRENEWAL') ? ' NOTOKENRENEWAL='.constant('NOTOKENRENEWAL') : ''), LOG_NOTICE);
//Another call for easy debugg
//dol_syslog("Access to ".$_SERVER["PHP_SELF"].' '.$_SERVER["HTTP_REFERER"].' GET='.join(',',array_keys($_GET)).'->'.join(',',$_GET).' POST:'.join(',',array_keys($_POST)).'->'.join(',',$_POST));

// Load main languages files
if (!defined('NOREQUIRETRAN')) {
	// Load translation files required by page
	$langs->loadLangs(array('main', 'dict'));
}

// Define some constants used for style of arrays
$bc = array(0=>'class="impair"', 1=>'class="pair"');
$bcdd = array(0=>'class="drag drop oddeven"', 1=>'class="drag drop oddeven"');
$bcnd = array(0=>'class="nodrag nodrop nohover"', 1=>'class="nodrag nodrop nohoverpair"'); // Used for tr to add new lines
$bctag = array(0=>'class="impair tagtr"', 1=>'class="pair tagtr"');

// Define messages variables
$mesg = ''; $warning = ''; $error = 0;
// deprecated, see setEventMessages() and dol_htmloutput_events()
$mesgs = array(); $warnings = array(); $errors = array();

// Constants used to defined number of lines in textarea
if (empty($conf->browser->firefox)) {
	define('ROWS_1', 1);
	define('ROWS_2', 2);
	define('ROWS_3', 3);
	define('ROWS_4', 4);
	define('ROWS_5', 5);
	define('ROWS_6', 6);
	define('ROWS_7', 7);
	define('ROWS_8', 8);
	define('ROWS_9', 9);
} else {
	define('ROWS_1', 0);
	define('ROWS_2', 1);
	define('ROWS_3', 2);
	define('ROWS_4', 3);
	define('ROWS_5', 4);
	define('ROWS_6', 5);
	define('ROWS_7', 6);
	define('ROWS_8', 7);
	define('ROWS_9', 8);
}

$heightforframes = 50;

// Init menu manager
if (!defined('NOREQUIREMENU')) {
	if (empty($user->socid)) {    // If internal user or not defined
		$conf->standard_menu = (empty($conf->global->MAIN_MENU_STANDARD_FORCED) ? (empty($conf->global->MAIN_MENU_STANDARD) ? 'eldy_menu.php' : $conf->global->MAIN_MENU_STANDARD) : $conf->global->MAIN_MENU_STANDARD_FORCED);
	} else {
		// If external user
		$conf->standard_menu = (empty($conf->global->MAIN_MENUFRONT_STANDARD_FORCED) ? (empty($conf->global->MAIN_MENUFRONT_STANDARD) ? 'eldy_menu.php' : $conf->global->MAIN_MENUFRONT_STANDARD) : $conf->global->MAIN_MENUFRONT_STANDARD_FORCED);
	}

	// Load the menu manager (only if not already done)
	$file_menu = $conf->standard_menu;
	if (GETPOST('menu', 'alpha')) {
		$file_menu = GETPOST('menu', 'alpha'); // example: menu=eldy_menu.php
	}
	if (!class_exists('MenuManager')) {
		$menufound = 0;
		$dirmenus = array_merge(array("/core/menus/"), (array) $conf->modules_parts['menus']);
		foreach ($dirmenus as $dirmenu) {
			$menufound = dol_include_once($dirmenu."standard/".$file_menu);
			if (class_exists('MenuManager')) {
				break;
			}
		}
		if (!class_exists('MenuManager')) {	// If failed to include, we try with standard eldy_menu.php
			dol_syslog("You define a menu manager '".$file_menu."' that can not be loaded.", LOG_WARNING);
			$file_menu = 'eldy_menu.php';
			include_once DOL_DOCUMENT_ROOT."/core/menus/standard/".$file_menu;
		}
	}
	$menumanager = new MenuManager($db, empty($user->socid) ? 0 : 1);
	$menumanager->loadMenu();
}



// Functions

if (!function_exists("llxHeader")) {
	/**
	 *	Show HTML header HTML + BODY + Top menu + left menu + DIV
	 *
	 * @param 	string 			$head				Optionnal head lines
	 * @param 	string 			$title				HTML title
	 * @param	string			$help_url			Url links to help page
	 * 		                            			Syntax is: For a wiki page: EN:EnglishPage|FR:FrenchPage|ES:SpanishPage
	 *                                  			For other external page: http://server/url
	 * @param	string			$target				Target to use on links
	 * @param 	int    			$disablejs			More content into html header
	 * @param 	int    			$disablehead		More content into html header
	 * @param 	array|string  	$arrayofjs			Array of complementary js files
	 * @param 	array|string  	$arrayofcss			Array of complementary css files
	 * @param	string			$morequerystring	Query string to add to the link "print" to get same parameters (use only if autodetect fails)
	 * @param   string  		$morecssonbody      More CSS on body tag. For example 'classforhorizontalscrolloftabs'.
	 * @param	string			$replacemainareaby	Replace call to main_area() by a print of this string
	 * @param	int				$disablenofollow	Disable the "nofollow" on page
	 * @return	void
	 */
	function llxHeader($head = '', $title = '', $help_url = '', $target = '', $disablejs = 0, $disablehead = 0, $arrayofjs = '', $arrayofcss = '', $morequerystring = '', $morecssonbody = '', $replacemainareaby = '', $disablenofollow = 0)
	{
		global $conf;

		// html header
		top_htmlhead($head, $title, $disablejs, $disablehead, $arrayofjs, $arrayofcss, 0, $disablenofollow);

		$tmpcsstouse = 'sidebar-collapse'.($morecssonbody ? ' '.$morecssonbody : '');
		// If theme MD and classic layer, we open the menulayer by default.
		if ($conf->theme == 'md' && !in_array($conf->browser->layout, array('phone', 'tablet')) && empty($conf->global->MAIN_OPTIMIZEFORTEXTBROWSER)) {
			global $mainmenu;
			if ($mainmenu != 'website') {
				$tmpcsstouse = $morecssonbody; // We do not use sidebar-collpase by default to have menuhider open by default.
			}
		}

		if (!empty($conf->global->MAIN_OPTIMIZEFORCOLORBLIND)) {
			$tmpcsstouse .= ' colorblind-'.strip_tags($conf->global->MAIN_OPTIMIZEFORCOLORBLIND);
		}

		print '<body id="mainbody" class="'.$tmpcsstouse.'">'."\n";

		// top menu and left menu area
		if (empty($conf->dol_hide_topmenu) || GETPOST('dol_invisible_topmenu', 'int')) {
			top_menu($head, $title, $target, $disablejs, $disablehead, $arrayofjs, $arrayofcss, $morequerystring, $help_url);
		}

		if (empty($conf->dol_hide_leftmenu)) {
			left_menu('', $help_url, '', '', 1, $title, 1); // $menumanager is retrieved with a global $menumanager inside this function
		}

		// main area
		if ($replacemainareaby) {
			print $replacemainareaby;
			return;
		}
		main_area($title);
	}
}


/**
 *  Show HTTP header. Called by top_htmlhead().
 *
 *  @param  string  $contenttype    Content type. For example, 'text/html'
 *  @param	int		$forcenocache	Force disabling of cache for the page
 *  @return	void
 */
function top_httphead($contenttype = 'text/html', $forcenocache = 0)
{
	global $db, $conf, $hookmanager;

	if ($contenttype == 'text/html') {
		header("Content-Type: text/html; charset=".$conf->file->character_set_client);
	} else {
		header("Content-Type: ".$contenttype);
	}

	// Security options
	header("X-Content-Type-Options: nosniff"); // With the nosniff option, if the server says the content is text/html, the browser will render it as text/html (note that most browsers now force this option to on)
	if (!defined('XFRAMEOPTIONS_ALLOWALL')) {
		header("X-Frame-Options: SAMEORIGIN"); // Frames allowed only if on same domain (stop some XSS attacks)
	} else {
		header("X-Frame-Options: ALLOWALL");
	}
	//header("X-XSS-Protection: 1");      		// XSS filtering protection of some browsers (note: use of Content-Security-Policy is more efficient). Disabled as deprecated.
	if (!defined('FORCECSP')) {
		//if (! isset($conf->global->MAIN_HTTP_CONTENT_SECURITY_POLICY))
		//{
		//	// A default security policy that keep usage of js external component like ckeditor, stripe, google, working
		//	$contentsecuritypolicy = "font-src *; img-src *; style-src * 'unsafe-inline' 'unsafe-eval'; default-src 'self' *.stripe.com 'unsafe-inline' 'unsafe-eval'; script-src 'self' *.stripe.com 'unsafe-inline' 'unsafe-eval'; frame-src 'self' *.stripe.com; connect-src 'self';";
		//}
		//else
		$contentsecuritypolicy = empty($conf->global->MAIN_HTTP_CONTENT_SECURITY_POLICY) ? '' : $conf->global->MAIN_HTTP_CONTENT_SECURITY_POLICY;

		if (!is_object($hookmanager)) {
			$hookmanager = new HookManager($db);
		}
		$hookmanager->initHooks(array("main"));

		$parameters = array('contentsecuritypolicy'=>$contentsecuritypolicy);
		$result = $hookmanager->executeHooks('setContentSecurityPolicy', $parameters); // Note that $action and $object may have been modified by some hooks
		if ($result > 0) {
			$contentsecuritypolicy = $hookmanager->resPrint; // Replace CSP
		} else {
			$contentsecuritypolicy .= $hookmanager->resPrint; // Concat CSP
		}

		if (!empty($contentsecuritypolicy)) {
			// For example, to restrict 'script', 'object', 'frames' or 'img' to some domains:
			// script-src https://api.google.com https://anotherhost.com; object-src https://youtube.com; frame-src https://youtube.com; img-src: https://static.example.com
			// For example, to restrict everything to one domain, except 'object', ...:
			// default-src https://cdn.example.net; object-src 'none'
			// For example, to restrict everything to itself except img that can be on other servers:
			// default-src 'self'; img-src *;
			// Pre-existing site that uses too much inline code to fix but wants to ensure resources are loaded only over https and disable plugins:
			// default-src http: https: 'unsafe-eval' 'unsafe-inline'; object-src 'none'
			header("Content-Security-Policy: ".$contentsecuritypolicy);
		}
	} elseif (constant('FORCECSP')) {
		header("Content-Security-Policy: ".constant('FORCECSP'));
	}
	if ($forcenocache) {
		header("Cache-Control: no-cache, no-store, must-revalidate, max-age=0");
	}
}

/**
 * Ouput html header of a page. It calls also top_httphead()
 * This code is also duplicated into security2.lib.php::dol_loginfunction
 *
 * @param 	string 	$head			 Optionnal head lines
 * @param 	string 	$title			 HTML title
 * @param 	int    	$disablejs		 Disable js output
 * @param 	int    	$disablehead	 Disable head output
 * @param 	array  	$arrayofjs		 Array of complementary js files
 * @param 	array  	$arrayofcss		 Array of complementary css files
 * @param 	int    	$disableforlogin Do not load heavy js and css for login pages
 * @param   int     $disablenofollow Disable no follow tag
 * @return	void
 */
function top_htmlhead($head, $title = '', $disablejs = 0, $disablehead = 0, $arrayofjs = '', $arrayofcss = '', $disableforlogin = 0, $disablenofollow = 0)
{
	global $db, $conf, $langs, $user, $mysoc, $hookmanager;

	top_httphead();

	if (empty($conf->css)) {
		$conf->css = '/theme/eldy/style.css.php'; // If not defined, eldy by default
	}

	print '<!doctype html>'."\n";

	print '<html lang="'.substr($langs->defaultlang, 0, 2).'">'."\n";

	//print '<html xmlns="http://www.w3.org/1999/xhtml" xml:lang="fr">'."\n";
	if (empty($disablehead)) {
		if (!is_object($hookmanager)) {
			$hookmanager = new HookManager($db);
		}
		$hookmanager->initHooks(array("main"));

		$ext = 'layout='.$conf->browser->layout.'&amp;version='.urlencode(DOL_VERSION);

		print "<head>\n";

		if (GETPOST('dol_basehref', 'alpha')) {
			print '<base href="'.dol_escape_htmltag(GETPOST('dol_basehref', 'alpha')).'">'."\n";
		}

		// Displays meta
		print '<meta charset="utf-8">'."\n";
		print '<meta name="robots" content="noindex'.($disablenofollow ? '' : ',nofollow').'">'."\n"; // Do not index
		print '<meta name="viewport" content="width=device-width, initial-scale=1.0">'."\n"; // Scale for mobile device
		print '<meta name="author" content="Dolibarr Development Team">'."\n";
		if (getDolGlobalInt('MAIN_FEATURES_LEVEL')) {
			print '<meta name="MAIN_FEATURES_LEVEL" content="'.getDolGlobalInt('MAIN_FEATURES_LEVEL').'">'."\n";
		}
		// Favicon
		$favicon = DOL_URL_ROOT.'/theme/dolibarr_256x256_color.png';
		if (!empty($mysoc->logo_squarred_mini)) {
			$favicon = DOL_URL_ROOT.'/viewimage.php?cache=1&modulepart=mycompany&file='.urlencode('logos/thumbs/'.$mysoc->logo_squarred_mini);
		}
		if (!empty($conf->global->MAIN_FAVICON_URL)) {
			$favicon = $conf->global->MAIN_FAVICON_URL;
		}
		if (empty($conf->dol_use_jmobile)) {
			print '<link rel="shortcut icon" type="image/x-icon" href="'.$favicon.'"/>'."\n"; // Not required into an Android webview
		}

		//if (empty($conf->global->MAIN_OPTIMIZEFORTEXTBROWSER)) print '<link rel="top" title="'.$langs->trans("Home").'" href="'.(DOL_URL_ROOT?DOL_URL_ROOT:'/').'">'."\n";
		//if (empty($conf->global->MAIN_OPTIMIZEFORTEXTBROWSER)) print '<link rel="copyright" title="GNU General Public License" href="https://www.gnu.org/copyleft/gpl.html#SEC1">'."\n";
		//if (empty($conf->global->MAIN_OPTIMIZEFORTEXTBROWSER)) print '<link rel="author" title="Dolibarr Development Team" href="https://www.dolibarr.org">'."\n";

		// Mobile appli like icon
		$manifest = DOL_URL_ROOT.'/theme/'.$conf->theme.'/manifest.json.php';
		if (!empty($manifest)) {
			print '<link rel="manifest" href="'.$manifest.'" />'."\n";
		}

		if (!empty($conf->global->THEME_ELDY_TOPMENU_BACK1)) {
			// TODO: use auto theme color switch
			print '<meta name="theme-color" content="rgb('.$conf->global->THEME_ELDY_TOPMENU_BACK1.')">'."\n";
		}

		// Auto refresh page
		if (GETPOST('autorefresh', 'int') > 0) {
			print '<meta http-equiv="refresh" content="'.GETPOST('autorefresh', 'int').'">';
		}

		// Displays title
		$appli = constant('DOL_APPLICATION_TITLE');
		if (!empty($conf->global->MAIN_APPLICATION_TITLE)) {
			$appli = $conf->global->MAIN_APPLICATION_TITLE;
		}

		print '<title>';
		$titletoshow = '';
		if ($title && !empty($conf->global->MAIN_HTML_TITLE) && preg_match('/noapp/', $conf->global->MAIN_HTML_TITLE)) {
			$titletoshow = dol_htmlentities($title);
		} elseif ($title) {
			$titletoshow = dol_htmlentities($appli.' - '.$title);
		} else {
			$titletoshow = dol_htmlentities($appli);
		}

		$parameters = array('title'=>$titletoshow);
		$result = $hookmanager->executeHooks('setHtmlTitle', $parameters); // Note that $action and $object may have been modified by some hooks
		if ($result > 0) {
			$titletoshow = $hookmanager->resPrint; // Replace Title to show
		} else {
			$titletoshow .= $hookmanager->resPrint; // Concat to Title to show
		}

		print $titletoshow;
		print '</title>';

		print "\n";

		if (GETPOST('version', 'int')) {
			$ext = 'version='.GETPOST('version', 'int'); // usefull to force no cache on css/js
		}
		// Refresh value of MAIN_IHM_PARAMS_REV before forging the parameter line.
		if (GETPOST('dol_resetcache')) {
			dolibarr_set_const($db, "MAIN_IHM_PARAMS_REV", ((int) $conf->global->MAIN_IHM_PARAMS_REV) + 1, 'chaine', 0, '', $conf->entity);
		}

		$themeparam = '?lang='.$langs->defaultlang.'&amp;theme='.$conf->theme.(GETPOST('optioncss', 'aZ09') ? '&amp;optioncss='.GETPOST('optioncss', 'aZ09', 1) : '').'&amp;userid='.$user->id.'&amp;entity='.$conf->entity;

		$themeparam .= ($ext ? '&amp;'.$ext : '').'&amp;revision='.getDolGlobalInt("MAIN_IHM_PARAMS_REV");
		if (GETPOSTISSET('dol_hide_topmenu')) {
			$themeparam .= '&amp;dol_hide_topmenu='.GETPOST('dol_hide_topmenu', 'int');
		}
		if (GETPOSTISSET('dol_hide_leftmenu')) {
			$themeparam .= '&amp;dol_hide_leftmenu='.GETPOST('dol_hide_leftmenu', 'int');
		}
		if (GETPOSTISSET('dol_optimize_smallscreen')) {
			$themeparam .= '&amp;dol_optimize_smallscreen='.GETPOST('dol_optimize_smallscreen', 'int');
		}
		if (GETPOSTISSET('dol_no_mouse_hover')) {
			$themeparam .= '&amp;dol_no_mouse_hover='.GETPOST('dol_no_mouse_hover', 'int');
		}
		if (GETPOSTISSET('dol_use_jmobile')) {
			$themeparam .= '&amp;dol_use_jmobile='.GETPOST('dol_use_jmobile', 'int'); $conf->dol_use_jmobile = GETPOST('dol_use_jmobile', 'int');
		}
		if (GETPOSTISSET('THEME_DARKMODEENABLED')) {
			$themeparam .= '&amp;THEME_DARKMODEENABLED='.GETPOST('THEME_DARKMODEENABLED', 'int');
		}
		if (GETPOSTISSET('THEME_SATURATE_RATIO')) {
			$themeparam .= '&amp;THEME_SATURATE_RATIO='.GETPOST('THEME_SATURATE_RATIO', 'int');
		}

		if (!empty($conf->global->MAIN_ENABLE_FONT_ROBOTO)) {
			print '<link rel="preconnect" href="https://fonts.gstatic.com">'."\n";
			print '<link href="https://fonts.googleapis.com/css2?family=Roboto:wght@200;300;400;500;600&display=swap" rel="stylesheet">'."\n";
		}

		if (!defined('DISABLE_JQUERY') && !$disablejs && $conf->use_javascript_ajax) {
			print '<!-- Includes CSS for JQuery (Ajax library) -->'."\n";
			$jquerytheme = 'base';
			if (!empty($conf->global->MAIN_USE_JQUERY_THEME)) {
				$jquerytheme = $conf->global->MAIN_USE_JQUERY_THEME;
			}
			if (constant('JS_JQUERY_UI')) {
				print '<link rel="stylesheet" type="text/css" href="'.JS_JQUERY_UI.'css/'.$jquerytheme.'/jquery-ui.min.css'.($ext ? '?'.$ext : '').'">'."\n"; // Forced JQuery
			} else {
				print '<link rel="stylesheet" type="text/css" href="'.DOL_URL_ROOT.'/includes/jquery/css/'.$jquerytheme.'/jquery-ui.css'.($ext ? '?'.$ext : '').'">'."\n"; // JQuery
			}
			if (!defined('DISABLE_JQUERY_JNOTIFY')) {
				print '<link rel="stylesheet" type="text/css" href="'.DOL_URL_ROOT.'/includes/jquery/plugins/jnotify/jquery.jnotify-alt.min.css'.($ext ? '?'.$ext : '').'">'."\n"; // JNotify
			}
			if (!defined('DISABLE_SELECT2') && (!empty($conf->global->MAIN_USE_JQUERY_MULTISELECT) || defined('REQUIRE_JQUERY_MULTISELECT'))) {     // jQuery plugin "mutiselect", "multiple-select", "select2"...
				$tmpplugin = empty($conf->global->MAIN_USE_JQUERY_MULTISELECT) ?constant('REQUIRE_JQUERY_MULTISELECT') : $conf->global->MAIN_USE_JQUERY_MULTISELECT;
				print '<link rel="stylesheet" type="text/css" href="'.DOL_URL_ROOT.'/includes/jquery/plugins/'.$tmpplugin.'/dist/css/'.$tmpplugin.'.css'.($ext ? '?'.$ext : '').'">'."\n";
			}
		}

		if (!defined('DISABLE_FONT_AWSOME')) {
			print '<!-- Includes CSS for font awesome -->'."\n";
<<<<<<< HEAD
			if (!empty($conf->global->USE_FONTAWESOME6)) {
				print '<link rel="stylesheet" type="text/css" href="' . DOL_URL_ROOT . '/theme/common/fontawesome-6/css/all.min.css' . ($ext ? '?' . $ext : '') . '">' . "\n";
			} else {
				print '<link rel="stylesheet" type="text/css" href="' . DOL_URL_ROOT . '/theme/common/fontawesome-5/css/all.min.css' . ($ext ? '?' . $ext : '') . '">' . "\n";
				print '<link rel="stylesheet" type="text/css" href="' . DOL_URL_ROOT . '/theme/common/fontawesome-5/css/v4-shims.min.css' . ($ext ? '?' . $ext : '') . '">' . "\n";
			}
=======
			print '<link rel="stylesheet" type="text/css" href="'.DOL_URL_ROOT.'/theme/common/fontawesome-5/css/all.min.css'.($ext ? '?'.$ext : '').'">'."\n";
			print '<link rel="stylesheet" type="text/css" href="'.DOL_URL_ROOT.'/theme/common/fontawesome-5/css/v4-shims.min.css'.($ext ? '?'.$ext : '').'">'."\n";
>>>>>>> 25fbd3b3
		}

		print '<!-- Includes CSS for Dolibarr theme -->'."\n";
		// Output style sheets (optioncss='print' or ''). Note: $conf->css looks like '/theme/eldy/style.css.php'
		$themepath = dol_buildpath($conf->css, 1);
		$themesubdir = '';
		if (!empty($conf->modules_parts['theme'])) {	// This slow down
			foreach ($conf->modules_parts['theme'] as $reldir) {
				if (file_exists(dol_buildpath($reldir.$conf->css, 0))) {
					$themepath = dol_buildpath($reldir.$conf->css, 1);
					$themesubdir = $reldir;
					break;
				}
			}
		}

		//print 'themepath='.$themepath.' themeparam='.$themeparam;exit;
		print '<link rel="stylesheet" type="text/css" href="'.$themepath.$themeparam.'">'."\n";
		if (!empty($conf->global->MAIN_FIX_FLASH_ON_CHROME)) {
			print '<!-- Includes CSS that does not exists as a workaround of flash bug of chrome -->'."\n".'<link rel="stylesheet" type="text/css" href="filethatdoesnotexiststosolvechromeflashbug">'."\n";
		}

		// CSS forced by modules (relative url starting with /)
		if (!empty($conf->modules_parts['css'])) {
			$arraycss = (array) $conf->modules_parts['css'];
			foreach ($arraycss as $modcss => $filescss) {
				$filescss = (array) $filescss; // To be sure filecss is an array
				foreach ($filescss as $cssfile) {
					if (empty($cssfile)) {
						dol_syslog("Warning: module ".$modcss." declared a css path file into its descriptor that is empty.", LOG_WARNING);
					}
					// cssfile is a relative path
					$urlforcss = dol_buildpath($cssfile, 1);
					if ($urlforcss && $urlforcss != '/') {
						print '<!-- Includes CSS added by module '.$modcss.' -->'."\n".'<link rel="stylesheet" type="text/css" href="'.$urlforcss;
						// We add params only if page is not static, because some web server setup does not return content type text/css if url has parameters, so browser cache is not used.
						if (!preg_match('/\.css$/i', $cssfile)) {
							print $themeparam;
						}
						print '">'."\n";
					} else {
						dol_syslog("Warning: module ".$modcss." declared a css path file for a file we can't find.", LOG_WARNING);
					}
				}
			}
		}
		// CSS forced by page in top_htmlhead call (relative url starting with /)
		if (is_array($arrayofcss)) {
			foreach ($arrayofcss as $cssfile) {
				if (preg_match('/^(http|\/\/)/i', $cssfile)) {
					$urltofile = $cssfile;
				} else {
					$urltofile = dol_buildpath($cssfile, 1);
				}
				print '<!-- Includes CSS added by page -->'."\n".'<link rel="stylesheet" type="text/css" title="default" href="'.$urltofile;
				// We add params only if page is not static, because some web server setup does not return content type text/css if url has parameters and browser cache is not used.
				if (!preg_match('/\.css$/i', $cssfile)) {
					print $themeparam;
				}
				print '">'."\n";
			}
		}

		// Output standard javascript links
		if (!defined('DISABLE_JQUERY') && !$disablejs && !empty($conf->use_javascript_ajax)) {
			// JQuery. Must be before other includes
			print '<!-- Includes JS for JQuery -->'."\n";
			if (defined('JS_JQUERY') && constant('JS_JQUERY')) {
				print '<script src="'.JS_JQUERY.'jquery.min.js'.($ext ? '?'.$ext : '').'"></script>'."\n";
			} else {
				print '<script src="'.DOL_URL_ROOT.'/includes/jquery/js/jquery.min.js'.($ext ? '?'.$ext : '').'"></script>'."\n";
			}
			if (defined('JS_JQUERY_UI') && constant('JS_JQUERY_UI')) {
				print '<script src="'.JS_JQUERY_UI.'jquery-ui.min.js'.($ext ? '?'.$ext : '').'"></script>'."\n";
			} else {
				print '<script src="'.DOL_URL_ROOT.'/includes/jquery/js/jquery-ui.min.js'.($ext ? '?'.$ext : '').'"></script>'."\n";
			}
			// jQuery jnotify
			if (empty($conf->global->MAIN_DISABLE_JQUERY_JNOTIFY) && !defined('DISABLE_JQUERY_JNOTIFY')) {
				print '<script src="'.DOL_URL_ROOT.'/includes/jquery/plugins/jnotify/jquery.jnotify.min.js'.($ext ? '?'.$ext : '').'"></script>'."\n";
			}
			// Table drag and drop lines
			if (empty($disableforlogin) && !defined('DISABLE_JQUERY_TABLEDND')) {
				print '<script src="'.DOL_URL_ROOT.'/includes/jquery/plugins/tablednd/jquery.tablednd.min.js'.($ext ? '?'.$ext : '').'"></script>'."\n";
			}
			// Chart
			if (empty($disableforlogin) && (empty($conf->global->MAIN_JS_GRAPH) || $conf->global->MAIN_JS_GRAPH == 'chart') && !defined('DISABLE_JS_GRAPH')) {
				print '<script src="'.DOL_URL_ROOT.'/includes/nnnick/chartjs/dist/chart.min.js'.($ext ? '?'.$ext : '').'"></script>'."\n";
			}

			// jQuery jeditable for Edit In Place features
			if (!empty($conf->global->MAIN_USE_JQUERY_JEDITABLE) && !defined('DISABLE_JQUERY_JEDITABLE')) {
				print '<!-- JS to manage editInPlace feature -->'."\n";
				print '<script src="'.DOL_URL_ROOT.'/includes/jquery/plugins/jeditable/jquery.jeditable.js'.($ext ? '?'.$ext : '').'"></script>'."\n";
				print '<script src="'.DOL_URL_ROOT.'/includes/jquery/plugins/jeditable/jquery.jeditable.ui-datepicker.js'.($ext ? '?'.$ext : '').'"></script>'."\n";
				print '<script src="'.DOL_URL_ROOT.'/includes/jquery/plugins/jeditable/jquery.jeditable.ui-autocomplete.js'.($ext ? '?'.$ext : '').'"></script>'."\n";
				print '<script>'."\n";
				print 'var urlSaveInPlace = \''.DOL_URL_ROOT.'/core/ajax/saveinplace.php\';'."\n";
				print 'var urlLoadInPlace = \''.DOL_URL_ROOT.'/core/ajax/loadinplace.php\';'."\n";
				print 'var tooltipInPlace = \''.$langs->transnoentities('ClickToEdit').'\';'."\n"; // Added in title attribute of span
				print 'var placeholderInPlace = \'&nbsp;\';'."\n"; // If we put another string than $langs->trans("ClickToEdit") here, nothing is shown. If we put empty string, there is error, Why ?
				print 'var cancelInPlace = \''.$langs->trans("Cancel").'\';'."\n";
				print 'var submitInPlace = \''.$langs->trans('Ok').'\';'."\n";
				print 'var indicatorInPlace = \'<img src="'.DOL_URL_ROOT."/theme/".$conf->theme."/img/working.gif".'">\';'."\n";
				print 'var withInPlace = 300;'; // width in pixel for default string edit
				print '</script>'."\n";
				print '<script src="'.DOL_URL_ROOT.'/core/js/editinplace.js'.($ext ? '?'.$ext : '').'"></script>'."\n";
				print '<script src="'.DOL_URL_ROOT.'/includes/jquery/plugins/jeditable/jquery.jeditable.ckeditor.js'.($ext ? '?'.$ext : '').'"></script>'."\n";
			}
			// jQuery Timepicker
			if (!empty($conf->global->MAIN_USE_JQUERY_TIMEPICKER) || defined('REQUIRE_JQUERY_TIMEPICKER')) {
				print '<script src="'.DOL_URL_ROOT.'/includes/jquery/plugins/timepicker/jquery-ui-timepicker-addon.js'.($ext ? '?'.$ext : '').'"></script>'."\n";
				print '<script src="'.DOL_URL_ROOT.'/core/js/timepicker.js.php?lang='.$langs->defaultlang.($ext ? '&amp;'.$ext : '').'"></script>'."\n";
			}
			if (!defined('DISABLE_SELECT2') && (!empty($conf->global->MAIN_USE_JQUERY_MULTISELECT) || defined('REQUIRE_JQUERY_MULTISELECT'))) {
				// jQuery plugin "mutiselect", "multiple-select", "select2", ...
				$tmpplugin = empty($conf->global->MAIN_USE_JQUERY_MULTISELECT) ?constant('REQUIRE_JQUERY_MULTISELECT') : $conf->global->MAIN_USE_JQUERY_MULTISELECT;
				print '<script src="'.DOL_URL_ROOT.'/includes/jquery/plugins/'.$tmpplugin.'/dist/js/'.$tmpplugin.'.full.min.js'.($ext ? '?'.$ext : '').'"></script>'."\n"; // We include full because we need the support of containerCssClass
			}
			if (!defined('DISABLE_MULTISELECT')) {     // jQuery plugin "mutiselect" to select with checkboxes. Can be removed once we have an enhanced search tool
				print '<script src="'.DOL_URL_ROOT.'/includes/jquery/plugins/multiselect/jquery.multi-select.js'.($ext ? '?'.$ext : '').'"></script>'."\n";
			}
		}

		if (!$disablejs && !empty($conf->use_javascript_ajax)) {
			// CKEditor
			if (empty($disableforlogin) && (!empty($conf->fckeditor->enabled) && (empty($conf->global->FCKEDITOR_EDITORNAME) || $conf->global->FCKEDITOR_EDITORNAME == 'ckeditor') && !defined('DISABLE_CKEDITOR')) || defined('FORCE_CKEDITOR')) {
				print '<!-- Includes JS for CKEditor -->'."\n";
				$pathckeditor = DOL_URL_ROOT.'/includes/ckeditor/ckeditor/';
				$jsckeditor = 'ckeditor.js';
				if (constant('JS_CKEDITOR')) {
					// To use external ckeditor 4 js lib
					$pathckeditor = constant('JS_CKEDITOR');
				}
				print '<script>';
				print '/* enable ckeditor by main.inc.php */';
				print 'var CKEDITOR_BASEPATH = \''.dol_escape_js($pathckeditor).'\';'."\n";
				print 'var ckeditorConfig = \''.dol_escape_js(dol_buildpath($themesubdir.'/theme/'.$conf->theme.'/ckeditor/config.js'.($ext ? '?'.$ext : ''), 1)).'\';'."\n"; // $themesubdir='' in standard usage
				print 'var ckeditorFilebrowserBrowseUrl = \''.DOL_URL_ROOT.'/core/filemanagerdol/browser/default/browser.php?Connector='.DOL_URL_ROOT.'/core/filemanagerdol/connectors/php/connector.php\';'."\n";
				print 'var ckeditorFilebrowserImageBrowseUrl = \''.DOL_URL_ROOT.'/core/filemanagerdol/browser/default/browser.php?Type=Image&Connector='.DOL_URL_ROOT.'/core/filemanagerdol/connectors/php/connector.php\';'."\n";
				print '</script>'."\n";
				print '<script src="'.$pathckeditor.$jsckeditor.($ext ? '?'.$ext : '').'"></script>'."\n";
				print '<script>';
				if (GETPOST('mode', 'aZ09') == 'Full_inline') {
					print 'CKEDITOR.disableAutoInline = false;'."\n";
				} else {
					print 'CKEDITOR.disableAutoInline = true;'."\n";
				}
				print '</script>'."\n";
			}

			// Browser notifications (if NOREQUIREMENU is on, it is mostly a page for popup, so we do not enable notif too. We hide also for public pages).
			if (!defined('NOBROWSERNOTIF') && !defined('NOREQUIREMENU') && !defined('NOLOGIN')) {
				$enablebrowsernotif = false;
				if (!empty($conf->agenda->enabled) && !empty($conf->global->AGENDA_REMINDER_BROWSER)) {
					$enablebrowsernotif = true;
				}
				if ($conf->browser->layout == 'phone') {
					$enablebrowsernotif = false;
				}
				if ($enablebrowsernotif) {
					print '<!-- Includes JS of Dolibarr (browser layout = '.$conf->browser->layout.')-->'."\n";
					print '<script src="'.DOL_URL_ROOT.'/core/js/lib_notification.js.php'.($ext ? '?'.$ext : '').'"></script>'."\n";
				}
			}

			// Global js function
			print '<!-- Includes JS of Dolibarr -->'."\n";
			print '<script src="'.DOL_URL_ROOT.'/core/js/lib_head.js.php?lang='.$langs->defaultlang.($ext ? '&amp;'.$ext : '').'"></script>'."\n";

			// JS forced by modules (relative url starting with /)
			if (!empty($conf->modules_parts['js'])) {		// $conf->modules_parts['js'] is array('module'=>array('file1','file2'))
				$arrayjs = (array) $conf->modules_parts['js'];
				foreach ($arrayjs as $modjs => $filesjs) {
					$filesjs = (array) $filesjs; // To be sure filejs is an array
					foreach ($filesjs as $jsfile) {
						// jsfile is a relative path
						$urlforjs = dol_buildpath($jsfile, 1);
						if ($urlforjs && $urlforjs != '/') {
							print '<!-- Include JS added by module '.$modjs.'-->'."\n".'<script src="'.$urlforjs.((strpos($jsfile, '?') === false) ? '?' : '&amp;').'lang='.$langs->defaultlang.'"></script>'."\n";
						} else {
							dol_syslog("Warning: module ".$modjs." declared a js path file for a file we can't find.", LOG_WARNING);
						}
					}
				}
			}
			// JS forced by page in top_htmlhead (relative url starting with /)
			if (is_array($arrayofjs)) {
				print '<!-- Includes JS added by page -->'."\n";
				foreach ($arrayofjs as $jsfile) {
					if (preg_match('/^(http|\/\/)/i', $jsfile)) {
						print '<script src="'.$jsfile.((strpos($jsfile, '?') === false) ? '?' : '&amp;').'lang='.$langs->defaultlang.'"></script>'."\n";
					} else {
						print '<script src="'.dol_buildpath($jsfile, 1).((strpos($jsfile, '?') === false) ? '?' : '&amp;').'lang='.$langs->defaultlang.'"></script>'."\n";
					}
				}
			}
		}

		//If you want to load custom javascript file from your selected theme directory
		if (!empty($conf->global->ALLOW_THEME_JS)) {
			$theme_js = dol_buildpath('/theme/'.$conf->theme.'/'.$conf->theme.'.js', 0);
			if (file_exists($theme_js)) {
				print '<script src="'.DOL_URL_ROOT.'/theme/'.$conf->theme.'/'.$conf->theme.'.js'.($ext ? '?'.$ext : '').'"></script>'."\n";
			}
		}

		if (!empty($head)) {
			print $head."\n";
		}
		if (!empty($conf->global->MAIN_HTML_HEADER)) {
			print $conf->global->MAIN_HTML_HEADER."\n";
		}

		$parameters = array();
		$result = $hookmanager->executeHooks('addHtmlHeader', $parameters); // Note that $action and $object may have been modified by some hooks
		print $hookmanager->resPrint; // Replace Title to show

		print "</head>\n\n";
	}

	$conf->headerdone = 1; // To tell header was output
}


/**
 *  Show an HTML header + a BODY + The top menu bar
 *
 *  @param      string	$head    			Lines in the HEAD
 *  @param      string	$title   			Title of web page
 *  @param      string	$target  			Target to use in menu links (Example: '' or '_top')
 *	@param		int		$disablejs			Do not output links to js (Ex: qd fonction utilisee par sous formulaire Ajax)
 *	@param		int		$disablehead		Do not output head section
 *	@param		array	$arrayofjs			Array of js files to add in header
 *	@param		array	$arrayofcss			Array of css files to add in header
 *  @param		string	$morequerystring	Query string to add to the link "print" to get same parameters (use only if autodetect fails)
 *  @param      string	$helppagename    	Name of wiki page for help ('' by default).
 * 				     		                Syntax is: For a wiki page: EN:EnglishPage|FR:FrenchPage|ES:SpanishPage
 * 						                    For other external page: http://server/url
 *  @return		void
 */
function top_menu($head, $title = '', $target = '', $disablejs = 0, $disablehead = 0, $arrayofjs = '', $arrayofcss = '', $morequerystring = '', $helppagename = '')
{
	global $user, $conf, $langs, $db;
	global $dolibarr_main_authentication, $dolibarr_main_demo;
	global $hookmanager, $menumanager;

	$searchform = '';

	// Instantiate hooks for external modules
	$hookmanager->initHooks(array('toprightmenu'));

	$toprightmenu = '';

	// For backward compatibility with old modules
	if (empty($conf->headerdone)) {
		$disablenofollow = 0;
		top_htmlhead($head, $title, $disablejs, $disablehead, $arrayofjs, $arrayofcss, 0, $disablenofollow);
		print '<body id="mainbody">';
	}

	/*
	 * Top menu
	 */
	if ((empty($conf->dol_hide_topmenu) || GETPOST('dol_invisible_topmenu', 'int')) && (!defined('NOREQUIREMENU') || !constant('NOREQUIREMENU'))) {
		if (!isset($form) || !is_object($form)) {
			include_once DOL_DOCUMENT_ROOT.'/core/class/html.form.class.php';
			$form = new Form($db);
		}

		print "\n".'<!-- Start top horizontal -->'."\n";

		print '<header id="id-top" class="side-nav-vert'.(GETPOST('dol_invisible_topmenu', 'int') ? ' hidden' : '').'">'; // dol_invisible_topmenu differs from dol_hide_topmenu: dol_invisible_topmenu means we output menu but we make it invisible.

		// Show menu entries
		print '<div id="tmenu_tooltip'.(empty($conf->global->MAIN_MENU_INVERT) ? '' : 'invert').'" class="tmenu">'."\n";
		$menumanager->atarget = $target;
		$menumanager->showmenu('top', array('searchform'=>$searchform)); // This contains a \n
		print "</div>\n";

		// Define link to login card
		$appli = constant('DOL_APPLICATION_TITLE');
		if (!empty($conf->global->MAIN_APPLICATION_TITLE)) {
			$appli = $conf->global->MAIN_APPLICATION_TITLE;
			if (preg_match('/\d\.\d/', $appli)) {
				if (!preg_match('/'.preg_quote(DOL_VERSION).'/', $appli)) {
					$appli .= " (".DOL_VERSION.")"; // If new title contains a version that is different than core
				}
			} else {
				$appli .= " ".DOL_VERSION;
			}
		} else {
			$appli .= " ".DOL_VERSION;
		}

		if (getDolGlobalInt('MAIN_FEATURES_LEVEL')) {
			$appli .= "<br>".$langs->trans("LevelOfFeature").': '.getDolGlobalInt('MAIN_FEATURES_LEVEL');
		}

		$logouttext = '';
		$logouthtmltext = '';
		if (empty($conf->global->MAIN_OPTIMIZEFORTEXTBROWSER)) {
			//$logouthtmltext=$appli.'<br>';
			if ($_SESSION["dol_authmode"] != 'forceuser' && $_SESSION["dol_authmode"] != 'http') {
				$logouthtmltext .= $langs->trans("Logout").'<br>';

				$logouttext .= '<a accesskey="l" href="'.DOL_URL_ROOT.'/user/logout.php?token='.newToken().'">';
				$logouttext .= img_picto($langs->trans('Logout'), 'sign-out', '', false, 0, 0, '', 'atoplogin');
				$logouttext .= '</a>';
			} else {
				$logouthtmltext .= $langs->trans("NoLogoutProcessWithAuthMode", $_SESSION["dol_authmode"]);
				$logouttext .= img_picto($langs->trans('Logout'), 'sign-out', '', false, 0, 0, '', 'atoplogin opacitymedium');
			}
		}

		print '<div class="login_block usedropdown">'."\n";

		$toprightmenu .= '<div class="login_block_other">';

		// Execute hook printTopRightMenu (hooks should output string like '<div class="login"><a href="">mylink</a></div>')
		$parameters = array();
		$result = $hookmanager->executeHooks('printTopRightMenu', $parameters); // Note that $action and $object may have been modified by some hooks
		if (is_numeric($result)) {
			if ($result == 0) {
				$toprightmenu .= $hookmanager->resPrint; // add
			} else {
				$toprightmenu = $hookmanager->resPrint; // replace
			}
		} else {
			$toprightmenu .= $result; // For backward compatibility
		}

		// Link to module builder
		if (!empty($conf->modulebuilder->enabled)) {
			$text = '<a href="'.DOL_URL_ROOT.'/modulebuilder/index.php?mainmenu=home&leftmenu=admintools" target="modulebuilder">';
			//$text.= img_picto(":".$langs->trans("ModuleBuilder"), 'printer_top.png', 'class="printer"');
			$text .= '<span class="fa fa-bug atoplogin valignmiddle"></span>';
			$text .= '</a>';
			$toprightmenu .= $form->textwithtooltip('', $langs->trans("ModuleBuilder"), 2, 1, $text, 'login_block_elem', 2);
		}

		// Link to print main content area
		if (empty($conf->global->MAIN_PRINT_DISABLELINK) && empty($conf->global->MAIN_OPTIMIZEFORTEXTBROWSER)) {
			$qs = dol_escape_htmltag($_SERVER["QUERY_STRING"]);

			if (isset($_POST) && is_array($_POST)) {
				foreach ($_POST as $key => $value) {
					if ($key !== 'action' && $key !== 'password' && !is_array($value)) {
						$qs .= '&'.$key.'='.urlencode($value);
					}
				}
			}
			$qs .= (($qs && $morequerystring) ? '&' : '').$morequerystring;
			$text = '<a href="'.dol_escape_htmltag($_SERVER["PHP_SELF"]).'?'.$qs.($qs ? '&' : '').'optioncss=print" target="_blank" rel="noopener noreferrer">';
			//$text.= img_picto(":".$langs->trans("PrintContentArea"), 'printer_top.png', 'class="printer"');
			$text .= '<span class="fa fa-print atoplogin valignmiddle"></span>';
			$text .= '</a>';
			$toprightmenu .= $form->textwithtooltip('', $langs->trans("PrintContentArea"), 2, 1, $text, 'login_block_elem', 2);
		}

		// Link to Dolibarr wiki pages
		if (empty($conf->global->MAIN_HELP_DISABLELINK) && empty($conf->global->MAIN_OPTIMIZEFORTEXTBROWSER)) {
			$langs->load("help");

			$helpbaseurl = '';
			$helppage = '';
			$mode = '';
			$helppresent = '';

			if (empty($helppagename)) {
				$helppagename = 'EN:User_documentation|FR:Documentation_utilisateur|ES:Documentación_usuarios';
			} else {
				$helppresent = 'helppresent';
			}

			// Get helpbaseurl, helppage and mode from helppagename and langs
			$arrayres = getHelpParamFor($helppagename, $langs);
			$helpbaseurl = $arrayres['helpbaseurl'];
			$helppage = $arrayres['helppage'];
			$mode = $arrayres['mode'];

			// Link to help pages
			if ($helpbaseurl && $helppage) {
				$text = '';
				$title = $langs->trans($mode == 'wiki' ? 'GoToWikiHelpPage' : 'GoToHelpPage').', ';
				if ($mode == 'wiki') {
					$title .= '<br>'.img_picto('', 'globe', 'class="pictofixedwidth"').$langs->trans("PageWiki").' '.dol_escape_htmltag('"'.strtr($helppage, '_', ' ').'"');
					if ($helppresent) {
						$title .= ' <span class="opacitymedium">('.$langs->trans("DedicatedPageAvailable").')</span>';
					} else {
						$title .= ' <span class="opacitymedium">('.$langs->trans("HomePage").')</span>';
					}
				}
				$text .= '<a class="help" target="_blank" rel="noopener noreferrer" href="';
				if ($mode == 'wiki') {
					$text .= sprintf($helpbaseurl, urlencode(html_entity_decode($helppage)));
				} else {
					$text .= sprintf($helpbaseurl, $helppage);
				}
				$text .= '">';
				$text .= '<span class="fa fa-question-circle atoplogin valignmiddle'.($helppresent ? ' '.$helppresent : '').'"></span>';
				$text .= '<span class="fa fa-long-arrow-alt-up helppresentcircle'.($helppresent ? '' : ' unvisible').'"></span>';
				$text .= '</a>';
				$toprightmenu .= $form->textwithtooltip('', $title, 2, 1, $text, 'login_block_elem', 2);
			}

			// Version
			if (!empty($conf->global->MAIN_SHOWDATABASENAMEINHELPPAGESLINK)) {
				$langs->load('admin');
				$appli .= '<br>'.$langs->trans("Database").': '.$db->database_name;
			}
		}

		if (empty($conf->global->MAIN_OPTIMIZEFORTEXTBROWSER)) {
			$text = '<span class="aversion"><span class="hideonsmartphone small">'.DOL_VERSION.'</span></span>';
			$toprightmenu .= $form->textwithtooltip('', $appli, 2, 1, $text, 'login_block_elem', 2);
		}

		// Logout link
		$toprightmenu .= $form->textwithtooltip('', $logouthtmltext, 2, 1, $logouttext, 'login_block_elem logout-btn', 2);

		$toprightmenu .= '</div>'; // end div class="login_block_other"


		// Add login user link
		$toprightmenu .= '<div class="login_block_user">';

		// Login name with photo and tooltip
		$mode = -1;
		$toprightmenu .= '<div class="inline-block nowrap"><div class="inline-block login_block_elem login_block_elem_name" style="padding: 0px;">';

		if (!empty($conf->global->MAIN_USE_TOP_MENU_SEARCH_DROPDOWN)) {
			// Add search dropdown
			$toprightmenu .= top_menu_search();
		}

		if (!empty($conf->global->MAIN_USE_TOP_MENU_QUICKADD_DROPDOWN)) {
			// Add search dropdown
			$toprightmenu .= top_menu_quickadd();
		}

		// Add bookmark dropdown
		$toprightmenu .= top_menu_bookmark();

		// Add user dropdown
		$toprightmenu .= top_menu_user();

		$toprightmenu .= '</div></div>';

		$toprightmenu .= '</div>'."\n";


		print $toprightmenu;

		print "</div>\n"; // end div class="login_block"

		print '</header>';

		print '<div style="clear: both;"></div>';
		print "<!-- End top horizontal menu -->\n\n";
	}

	if (empty($conf->dol_hide_leftmenu) && empty($conf->dol_use_jmobile)) {
		print '<!-- Begin div id-container --><div id="id-container" class="id-container">';
	}
}


/**
 * Build the tooltip on user login
 *
 * @param	int			$hideloginname		Hide login name. Show only the image.
 * @param	string		$urllogout			URL for logout (Will use DOL_URL_ROOT.'/user/logout.php?token=...' if empty)
 * @return  string                  		HTML content
 */
function top_menu_user($hideloginname = 0, $urllogout = '')
{
	global $langs, $conf, $db, $hookmanager, $user, $mysoc;
	global $dolibarr_main_authentication, $dolibarr_main_demo;
	global $menumanager;

	$langs->load('companies');

	$userImage = $userDropDownImage = '';
	if (!empty($user->photo)) {
		$userImage          = Form::showphoto('userphoto', $user, 0, 0, 0, 'photouserphoto userphoto', 'small', 0, 1);
		$userDropDownImage  = Form::showphoto('userphoto', $user, 0, 0, 0, 'dropdown-user-image', 'small', 0, 1);
	} else {
		$nophoto = '/public/theme/common/user_anonymous.png';
		if ($user->gender == 'man') {
			$nophoto = '/public/theme/common/user_man.png';
		}
		if ($user->gender == 'woman') {
			$nophoto = '/public/theme/common/user_woman.png';
		}

		$userImage = '<img class="photo photouserphoto userphoto" alt="No photo" src="'.DOL_URL_ROOT.$nophoto.'">';
		$userDropDownImage = '<img class="photo dropdown-user-image" alt="No photo" src="'.DOL_URL_ROOT.$nophoto.'">';
	}

	$dropdownBody = '';
	$dropdownBody .= '<span id="topmenulogincompanyinfo-btn"><i class="fa fa-caret-right"></i> '.$langs->trans("ShowCompanyInfos").'</span>';
	$dropdownBody .= '<div id="topmenulogincompanyinfo" >';

	if ($langs->transcountry("ProfId1", $mysoc->country_code) != '-') {
		$dropdownBody .= '<br><b>'.$langs->transcountry("ProfId1", $mysoc->country_code).'</b>: <span>'.dol_print_profids(getDolGlobalString("MAIN_INFO_SIREN"), 1).'</span>';
	}
	if ($langs->transcountry("ProfId2", $mysoc->country_code) != '-') {
		$dropdownBody .= '<br><b>'.$langs->transcountry("ProfId2", $mysoc->country_code).'</b>: <span>'.dol_print_profids(getDolGlobalString("MAIN_INFO_SIRET"), 2).'</span>';
	}
	if ($langs->transcountry("ProfId3", $mysoc->country_code) != '-') {
		$dropdownBody .= '<br><b>'.$langs->transcountry("ProfId3", $mysoc->country_code).'</b>: <span>'.dol_print_profids(getDolGlobalString("MAIN_INFO_APE"), 3).'</span>';
	}
	if ($langs->transcountry("ProfId4", $mysoc->country_code) != '-') {
		$dropdownBody .= '<br><b>'.$langs->transcountry("ProfId4", $mysoc->country_code).'</b>: <span>'.dol_print_profids(getDolGlobalString("MAIN_INFO_RCS"), 4).'</span>';
	}
	if ($langs->transcountry("ProfId5", $mysoc->country_code) != '-') {
		$dropdownBody .= '<br><b>'.$langs->transcountry("ProfId5", $mysoc->country_code).'</b>: <span>'.dol_print_profids(getDolGlobalString("MAIN_INFO_PROFID5"), 5).'</span>';
	}
	if ($langs->transcountry("ProfId6", $mysoc->country_code) != '-') {
		$dropdownBody .= '<br><b>'.$langs->transcountry("ProfId6", $mysoc->country_code).'</b>: <span>'.dol_print_profids(getDolGlobalString("MAIN_INFO_PROFID6"), 6).'</span>';
	}
	$dropdownBody .= '<br><b>'.$langs->trans("VATIntraShort").'</b>: <span>'.dol_print_profids(getDolGlobalString("MAIN_INFO_TVAINTRA"), 'VAT').'</span>';
	$dropdownBody .= '<br><b>'.$langs->trans("Country").'</b>: <span>'.$langs->trans("Country".$mysoc->country_code).'</span>';

	$dropdownBody .= '</div>';

	$dropdownBody .= '<br>';
	$dropdownBody .= '<span id="topmenuloginmoreinfo-btn"><i class="fa fa-caret-right"></i> '.$langs->trans("ShowMoreInfos").'</span>';
	$dropdownBody .= '<div id="topmenuloginmoreinfo" >';

	// login infos
	if (!empty($user->admin)) {
		$dropdownBody .= '<br><b>'.$langs->trans("Administrator").'</b>: '.yn($user->admin);
	}
	if (!empty($user->socid)) {	// Add thirdparty for external users
		$thirdpartystatic = new Societe($db);
		$thirdpartystatic->fetch($user->socid);
		$companylink = ' '.$thirdpartystatic->getNomUrl(2); // picto only of company
		$company = ' ('.$langs->trans("Company").': '.$thirdpartystatic->name.')';
	}
	$type = ($user->socid ? $langs->trans("External").$company : $langs->trans("Internal"));
	$dropdownBody .= '<br><b>'.$langs->trans("Type").':</b> '.$type;
	$dropdownBody .= '<br><b>'.$langs->trans("Status").'</b>: '.$user->getLibStatut(0);
	$dropdownBody .= '<br>';

	$dropdownBody .= '<br><u>'.$langs->trans("Session").'</u>';
	$dropdownBody .= '<br><b>'.$langs->trans("IPAddress").'</b>: '.dol_escape_htmltag($_SERVER["REMOTE_ADDR"]);
	if (!empty($conf->global->MAIN_MODULE_MULTICOMPANY)) {
		$dropdownBody .= '<br><b>'.$langs->trans("ConnectedOnMultiCompany").':</b> '.$conf->entity.' (user entity '.$user->entity.')';
	}
	$dropdownBody .= '<br><b>'.$langs->trans("AuthenticationMode").':</b> '.$_SESSION["dol_authmode"].(empty($dolibarr_main_demo) ? '' : ' (demo)');
	$dropdownBody .= '<br><b>'.$langs->trans("ConnectedSince").':</b> '.dol_print_date($user->datelastlogin, "dayhour", 'tzuser');
	$dropdownBody .= '<br><b>'.$langs->trans("PreviousConnexion").':</b> '.dol_print_date($user->datepreviouslogin, "dayhour", 'tzuser');
	$dropdownBody .= '<br><b>'.$langs->trans("CurrentTheme").':</b> '.$conf->theme;
	$dropdownBody .= '<br><b>'.$langs->trans("CurrentMenuManager").':</b> '.(isset($menumanager) ? $menumanager->name : 'unknown');
	$langFlag = picto_from_langcode($langs->getDefaultLang());
	$dropdownBody .= '<br><b>'.$langs->trans("CurrentUserLanguage").':</b> '.($langFlag ? $langFlag.' ' : '').$langs->getDefaultLang();

	$tz = (int) $_SESSION['dol_tz'] + (int) $_SESSION['dol_dst'];
	$dropdownBody .= '<br><b>'.$langs->trans("ClientTZ").':</b> '.($tz ? ($tz >= 0 ? '+' : '').$tz : '');
	$dropdownBody .= ' ('.$_SESSION['dol_tz_string'].')';
	//$dropdownBody .= ' &nbsp; &nbsp; &nbsp; '.$langs->trans("DaylingSavingTime").': ';
	//if ($_SESSION['dol_dst'] > 0) $dropdownBody .= yn(1);
	//else $dropdownBody .= yn(0);

	$dropdownBody .= '<br><b>'.$langs->trans("Browser").':</b> '.$conf->browser->name.($conf->browser->version ? ' '.$conf->browser->version : '').' ('.dol_escape_htmltag($_SERVER['HTTP_USER_AGENT']).')';
	$dropdownBody .= '<br><b>'.$langs->trans("Layout").':</b> '.$conf->browser->layout;
	$dropdownBody .= '<br><b>'.$langs->trans("Screen").':</b> '.$_SESSION['dol_screenwidth'].' x '.$_SESSION['dol_screenheight'];
	if ($conf->browser->layout == 'phone') {
		$dropdownBody .= '<br><b>'.$langs->trans("Phone").':</b> '.$langs->trans("Yes");
	}
	if (!empty($_SESSION["disablemodules"])) {
		$dropdownBody .= '<br><b>'.$langs->trans("DisabledModules").':</b> <br>'.join(', ', explode(',', $_SESSION["disablemodules"]));
	}
	$dropdownBody .= '</div>';

	// Execute hook
	$parameters = array('user'=>$user, 'langs' => $langs);
	$result = $hookmanager->executeHooks('printTopRightMenuLoginDropdownBody', $parameters); // Note that $action and $object may have been modified by some hooks
	if (is_numeric($result)) {
		if ($result == 0) {
			$dropdownBody .= $hookmanager->resPrint; // add
		} else {
			$dropdownBody = $hookmanager->resPrint; // replace
		}
	}

	if (empty($urllogout)) {
		$urllogout = DOL_URL_ROOT.'/user/logout.php?token='.newToken();
	}
	$logoutLink = '<a accesskey="l" href="'.$urllogout.'" class="button-top-menu-dropdown" ><i class="fa fa-sign-out-alt"></i> '.$langs->trans("Logout").'</a>';
	$profilLink = '<a accesskey="l" href="'.DOL_URL_ROOT.'/user/card.php?id='.$user->id.'" class="button-top-menu-dropdown" ><i class="fa fa-user"></i>  '.$langs->trans("Card").'</a>';


	$profilName = $user->getFullName($langs).' ('.$user->login.')';

	if (!empty($user->admin)) {
		$profilName = '<i class="far fa-star classfortooltip" title="'.$langs->trans("Administrator").'" ></i> '.$profilName;
	}

	// Define version to show
	$appli = constant('DOL_APPLICATION_TITLE');
	if (!empty($conf->global->MAIN_APPLICATION_TITLE)) {
		$appli = $conf->global->MAIN_APPLICATION_TITLE;
		if (preg_match('/\d\.\d/', $appli)) {
			if (!preg_match('/'.preg_quote(DOL_VERSION).'/', $appli)) {
				$appli .= " (".DOL_VERSION.")"; // If new title contains a version that is different than core
			}
		} else {
			$appli .= " ".DOL_VERSION;
		}
	} else {
		$appli .= " ".DOL_VERSION;
	}

	if (empty($conf->global->MAIN_OPTIMIZEFORTEXTBROWSER)) {
		$btnUser = '<!-- div for user link -->
	    <div id="topmenu-login-dropdown" class="userimg atoplogin dropdown user user-menu inline-block">
	        <a href="'.DOL_URL_ROOT.'/user/card.php?id='.$user->id.'" class="dropdown-toggle login-dropdown-a" data-toggle="dropdown">
	            '.$userImage.'<span class="hidden-xs maxwidth200 atoploginusername hideonsmartphone paddingleft">'.dol_trunc($user->firstname ? $user->firstname : $user->login, 10).'</span>
	        </a>
	        <div class="dropdown-menu">
	            <!-- User image -->
	            <div class="user-header">
	                '.$userDropDownImage.'
	                <p>
	                    '.$profilName.'<br>';
		if ($user->datelastlogin) {
			$title = $langs->trans("ConnectedSince").' : '.dol_print_date($user->datelastlogin, "dayhour", 'tzuser');
			if ($user->datepreviouslogin) {
				$title .= '<br>'.$langs->trans("PreviousConnexion").' : '.dol_print_date($user->datepreviouslogin, "dayhour", 'tzuser');
			}
		}
		$btnUser .= '<small class="classfortooltip" title="'.dol_escape_htmltag($title).'" ><i class="fa fa-user-clock"></i> '.dol_print_date($user->datelastlogin, "dayhour", 'tzuser').'</small><br>';
		if ($user->datepreviouslogin) {
			$btnUser .= '<small class="classfortooltip" title="'.dol_escape_htmltag($title).'" ><i class="fa fa-user-clock opacitymedium"></i> '.dol_print_date($user->datepreviouslogin, "dayhour", 'tzuser').'</small><br>';
		}

		//$btnUser .= '<small class="classfortooltip"><i class="fa fa-cog"></i> '.$langs->trans("Version").' '.$appli.'</small>';
		$btnUser .= '
	                </p>
	            </div>

	            <!-- Menu Body -->
	            <div class="user-body">'.$dropdownBody.'</div>

	            <!-- Menu Footer-->
	            <div class="user-footer">
	                <div class="pull-left">
	                    '.$profilLink.'
	                </div>
	                <div class="pull-right">
	                    '.$logoutLink.'
	                </div>
	                <div style="clear:both;"></div>
	            </div>

	        </div>
	    </div>';
	} else {
		$btnUser = '<!-- div for user link -->
	    <div id="topmenu-login-dropdown" class="userimg atoplogin dropdown user user-menu inline-block">
	    	<a href="'.DOL_URL_ROOT.'/user/card.php?id='.$user->id.'">
	    	'.$userImage.'
	    		<span class="hidden-xs maxwidth200 atoploginusername hideonsmartphone">'.dol_trunc($user->firstname ? $user->firstname : $user->login, 10).'</span>
	    		</a>
		</div>';
	}

	if (!defined('JS_JQUERY_DISABLE_DROPDOWN') && !empty($conf->use_javascript_ajax)) {    // This may be set by some pages that use different jquery version to avoid errors
		$btnUser .= '
        <!-- Code to show/hide the user drop-down -->
        <script>
        $( document ).ready(function() {
            $(document).on("click", function(event) {
                if (!$(event.target).closest("#topmenu-login-dropdown").length) {
					//console.log("close login dropdown");
					// Hide the menus.
                    $("#topmenu-login-dropdown").removeClass("open");
                }
            });
			';

		if ($conf->theme != 'md') {
			$btnUser .= '
	            $("#topmenu-login-dropdown .dropdown-toggle").on("click", function(event) {
					console.log("toggle login dropdown");
					event.preventDefault();
	                $("#topmenu-login-dropdown").toggleClass("open");
	            });

	            $("#topmenulogincompanyinfo-btn").on("click", function() {
					console.log("Clik on topmenulogincompanyinfo-btn");
	                $("#topmenulogincompanyinfo").slideToggle();
	            });

	            $("#topmenuloginmoreinfo-btn").on("click", function() {
					console.log("Clik on topmenuloginmoreinfo-btn");
	                $("#topmenuloginmoreinfo").slideToggle();
	            });';
		}

		$btnUser .= '
        });
        </script>
        ';
	}

	return $btnUser;
}

/**
 * Build the tooltip on top menu quick add
 *
 * @return  string                  HTML content
 */
function top_menu_quickadd()
{
	global $langs;

	$html = '';

	$html .= '<!-- div for quick add link -->
    <div id="topmenu-quickadd-dropdown" class="atoplogin dropdown inline-block">
        <a class="dropdown-toggle login-dropdown-a" data-toggle="dropdown" href="#" title="'.$langs->trans('QuickAdd').' ('.$langs->trans('QuickAddMenuShortCut').')"><i class="fa fa-plus-circle"></i></a>
        <div class="dropdown-menu">'.printDropdownQuickadd().'</div>
    </div>';
	$html .= '
        <!-- Code to show/hide the user drop-down -->
        <script>
        $( document ).ready(function() {
            $(document).on("click", function(event) {
                if (!$(event.target).closest("#topmenu-quickadd-dropdown").length) {
                    // Hide the menus.
                    $("#topmenu-quickadd-dropdown").removeClass("open");
                }
            });
            $("#topmenu-quickadd-dropdown .dropdown-toggle").on("click", function(event) {
                openQuickAddDropDown();
            });
            // Key map shortcut
            $(document).keydown(function(e){
                  if( e.which === 76 && e.ctrlKey && e.shiftKey ){
                     console.log(\'control + shift + l : trigger open quick add dropdown\');
                     openQuickAddDropDown();
                  }
            });


            var openQuickAddDropDown = function() {
                event.preventDefault();
                $("#topmenu-quickadd-dropdown").toggleClass("open");
                //$("#top-quickadd-search-input").focus();
            }
        });
        </script>
        ';
	return $html;
}

/**
 * Generate list of quickadd items
 *
 * @return string HTML output
 */
function printDropdownQuickadd()
{
	global $conf, $user, $langs, $hookmanager;

	$items = array(
		'items' => array(
			array(
				"url" => "/societe/card.php?action=create",
				"title" => "MenuNewThirdParty@companies",
				"name" => "ThirdParty@companies",
				"picto" => "object_company",
				"activation" => !empty($conf->societe->enabled) && $user->rights->societe->creer, // vs hooking
				"position" => 10,
			),
			array(
				"url" => "/contact/card.php?action=create",
				"title" => "NewContactAddress@companies",
				"name" => "Contact@companies",
				"picto" => "object_contact",
				"activation" => !empty($conf->societe->enabled) && $user->rights->societe->contact->creer, // vs hooking
				"position" => 20,
			),
			array(
				"url" => "/comm/propal/card.php?action=create",
				"title" => "NewPropal@propal",
				"name" => "Proposal@propal",
				"picto" => "object_propal",
				"activation" => !empty($conf->propal->enabled) && $user->rights->propale->creer, // vs hooking
				"position" => 30,
			),

			array(
				"url" => "/commande/card.php?action=create",
				"title" => "NewOrder@orders",
				"name" => "Order@orders",
				"picto" => "object_order",
				"activation" => !empty($conf->commande->enabled) && $user->rights->commande->creer, // vs hooking
				"position" => 40,
			),
			array(
				"url" => "/compta/facture/card.php?action=create",
				"title" => "NewBill@bills",
				"name" => "Bill@bills",
				"picto" => "object_bill",
				"activation" => !empty($conf->facture->enabled) && $user->rights->facture->creer, // vs hooking
				"position" => 50,
			),
			array(
				"url" => "/contrat/card.php?action=create",
				"title" => "NewContractSubscription@contracts",
				"name" => "Contract@contracts",
				"picto" => "object_contract",
				"activation" => !empty($conf->contrat->enabled) && $user->rights->contrat->creer, // vs hooking
				"position" => 60,
			),
			array(
				"url" => "/supplier_proposal/card.php?action=create",
				"title" => "SupplierProposalNew@supplier_proposal",
				"name" => "SupplierProposal@supplier_proposal",
				"picto" => "object_propal",
				"activation" => !empty($conf->supplier_proposal->enabled) && $user->rights->supplier_proposal->creer, // vs hooking
				"position" => 70,
			),
			array(
				"url" => "/fourn/commande/card.php?action=create",
				"title" => "NewSupplierOrderShort@orders",
				"name" => "SupplierOrder@orders",
				"picto" => "object_order",
				"activation" => (!empty($conf->fournisseur->enabled) && empty($conf->global->MAIN_USE_NEW_SUPPLIERMOD) && $user->rights->fournisseur->commande->creer) || (!empty($conf->supplier_order->enabled) && $user->rights->supplier_order->creer), // vs hooking
				"position" => 80,
			),
			array(
				"url" => "/fourn/facture/card.php?action=create",
				"title" => "NewBill@bills",
				"name" => "SupplierBill@bills",
				"picto" => "object_bill",
				"activation" => (!empty($conf->fournisseur->enabled) && empty($conf->global->MAIN_USE_NEW_SUPPLIERMOD) && $user->rights->fournisseur->facture->creer) || (!empty($conf->supplier_invoice->enabled) && $user->rights->supplier_invoice->creer), // vs hooking
				"position" => 90,
			),
			array(
				"url" => "/product/card.php?action=create&amp;type=0",
				"title" => "NewProduct@products",
				"name" => "Product@products",
				"picto" => "object_product",
				"activation" => !empty($conf->product->enabled) && $user->rights->produit->creer, // vs hooking
				"position" => 100,
			),
			array(
				"url" => "/product/card.php?action=create&amp;type=1",
				"title" => "NewService@products",
				"name" => "Service@products",
				"picto" => "object_service",
				"activation" => !empty($conf->service->enabled) && $user->rights->service->creer, // vs hooking
				"position" => 110,
			),
		),
	);

	$dropDownQuickAddHtml = '';

	// Define $dropDownQuickAddHtml
	$dropDownQuickAddHtml .= '<div class="quickadd-body dropdown-body">';
	$dropDownQuickAddHtml .= '<div class="dropdown-quickadd-list">';

	// Allow the $items of the menu to be manipulated by modules
	$parameters = array();
	$hook_items = $items;
	$reshook = $hookmanager->executeHooks('menuDropdownQuickaddItems', $parameters, $hook_items); // Note that $action and $object may have been modified by some hooks
	if (is_numeric($reshook) && is_array($hookmanager->results)) {
		if ($reshook == 0) {
			$items['items'] = array_merge($items['items'], $hookmanager->results); // add
		} else {
			$items = $hookmanager->results; // replace
		}

		// Sort menu items by 'position' value
		$position = array();
		foreach ($items['items'] as $key => $row) {
			$position[$key] = $row['position'];
		}
		array_multisort($position, SORT_ASC, $items['items']);
	}

	foreach ($items['items'] as $item) {
		if (!$item['activation']) {
			continue;
		}
		$langs->load(explode('@', $item['title'])[1]);
		$langs->load(explode('@', $item['name'])[1]);
		$dropDownQuickAddHtml .= '
			<a class="dropdown-item quickadd-item" href="'.DOL_URL_ROOT.$item['url'].'" title="'.$langs->trans(explode('@', $item['title'])[0]).'">
			'. img_picto('', $item['picto'], 'style="width:18px;"') . ' ' . $langs->trans(explode('@', $item['name'])[0]) . '</a>
		';
	}

	$dropDownQuickAddHtml .= '</div>';
	$dropDownQuickAddHtml .= '</div>';

	return $dropDownQuickAddHtml;
}

/**
 * Build the tooltip on top menu bookmark
 *
 * @return  string                  HTML content
 */
function top_menu_bookmark()
{
	global $langs, $conf, $db, $user;

	$html = '';

	// Define $bookmarks
	if (empty($conf->bookmark->enabled) || empty($user->rights->bookmark->lire)) {
		return $html;
	}

	if (!defined('JS_JQUERY_DISABLE_DROPDOWN') && !empty($conf->use_javascript_ajax)) {	    // This may be set by some pages that use different jquery version to avoid errors
		include_once DOL_DOCUMENT_ROOT.'/bookmarks/bookmarks.lib.php';
		$langs->load("bookmarks");

		if (!empty($conf->global->MAIN_OPTIMIZEFORTEXTBROWSER)) {
			$html .= '<div id="topmenu-bookmark-dropdown" class="dropdown inline-block">';
			$html .= printDropdownBookmarksList();
			$html .= '</div>';
		} else {
			$html .= '<!-- div for bookmark link -->
	        <div id="topmenu-bookmark-dropdown" class="dropdown inline-block">
	            <a class="dropdown-toggle login-dropdown-a" data-toggle="dropdown" href="#" title="'.$langs->trans('Bookmarks').' ('.$langs->trans('BookmarksMenuShortCut').')"><i class="fa fa-star"></i></a>
	            <div class="dropdown-menu">
	                '.printDropdownBookmarksList().'
	            </div>
	        </div>';

			$html .= '
	        <!-- Code to show/hide the bookmark drop-down -->
	        <script>
	        $( document ).ready(function() {
	            $(document).on("click", function(event) {
	                if (!$(event.target).closest("#topmenu-bookmark-dropdown").length) {
						//console.log("close bookmark dropdown - we click outside");
	                    // Hide the menus.
	                    $("#topmenu-bookmark-dropdown").removeClass("open");
	                }
	            });

	            $("#topmenu-bookmark-dropdown .dropdown-toggle").on("click", function(event) {
					console.log("toggle bookmark dropdown");
					openBookMarkDropDown();
	            });

	            // Key map shortcut
	            $(document).keydown(function(e){
	                  if( e.which === 77 && e.ctrlKey && e.shiftKey ){
	                     console.log(\'control + shift + m : trigger open bookmark dropdown\');
	                     openBookMarkDropDown();
	                  }
	            });


	            var openBookMarkDropDown = function() {
	                event.preventDefault();
	                $("#topmenu-bookmark-dropdown").toggleClass("open");
	                $("#top-bookmark-search-input").focus();
	            }

	        });
	        </script>
	        ';
		}
	}
	return $html;
}

/**
 * Build the tooltip on top menu tsearch
 *
 * @return  string                  HTML content
 */
function top_menu_search()
{
	global $langs, $conf, $db, $user, $hookmanager;

	$html = '';

	$usedbyinclude = 1;
	$arrayresult = null;
	include DOL_DOCUMENT_ROOT.'/core/ajax/selectsearchbox.php'; // This set $arrayresult

	$defaultAction = '';
	$buttonList = '<div class="dropdown-global-search-button-list" >';
	// Menu with all searchable items
	foreach ($arrayresult as $keyItem => $item) {
		if (empty($defaultAction)) {
			$defaultAction = $item['url'];
		}
		$buttonList .= '<button class="dropdown-item global-search-item" data-target="'.dol_escape_htmltag($item['url']).'" >';
		$buttonList .= $item['text'];
		$buttonList .= '</button>';
	}
	$buttonList .= '</div>';


	$searchInput = '<input name="sall" id="top-global-search-input" class="dropdown-search-input" placeholder="'.$langs->trans('Search').'" autocomplete="off" >';

	$dropDownHtml = '<form id="top-menu-action-search" name="actionsearch" method="GET" action="'.$defaultAction.'" >';

	$dropDownHtml .= '
        <!-- search input -->
        <div class="dropdown-header search-dropdown-header">
            ' . $searchInput.'
        </div>
    ';

	$dropDownHtml .= '
        <!-- Menu Body -->
        <div class="dropdown-body search-dropdown-body">
        '.$buttonList.'
        </div>
        ';

	$dropDownHtml .= '</form>';


	$html .= '<!-- div for Global Search -->
    <div id="topmenu-global-search-dropdown" class="atoplogin dropdown inline-block">
        <a class="dropdown-toggle login-dropdown-a" data-toggle="dropdown" href="#" title="'.$langs->trans('Search').' ('.$langs->trans('SearchMenuShortCut').')">
            <i class="fa fa-search" ></i>
        </a>
        <div class="dropdown-menu dropdown-search">
            '.$dropDownHtml.'
        </div>
    </div>';

	$html .= '
    <!-- Code to show/hide the user drop-down -->
    <script>
    $( document ).ready(function() {

        // prevent submiting form on press ENTER
        $("#top-global-search-input").keydown(function (e) {
            if (e.keyCode == 13) {
                var inputs = $(this).parents("form").eq(0).find(":button");
                if (inputs[inputs.index(this) + 1] != null) {
                    inputs[inputs.index(this) + 1].focus();
                }
                e.preventDefault();
                return false;
            }
        });

        // arrow key nav
        $(document).keydown(function(e) {
			// Get the focused element:
			var $focused = $(":focus");
			if($focused.length && $focused.hasClass("global-search-item")){

           		// UP - move to the previous line
				if (e.keyCode == 38) {
				    e.preventDefault();
					$focused.prev().focus();
				}

				// DOWN - move to the next line
				if (e.keyCode == 40) {
				    e.preventDefault();
					$focused.next().focus();
				}
			}
        });


        // submit form action
        $(".dropdown-global-search-button-list .global-search-item").on("click", function(event) {
            $("#top-menu-action-search").attr("action", $(this).data("target"));
            $("#top-menu-action-search").submit();
        });

        // close drop down
        $(document).on("click", function(event) {
			if (!$(event.target).closest("#topmenu-global-search-dropdown").length) {
				console.log("click close search - we click outside");
                // Hide the menus.
                $("#topmenu-global-search-dropdown").removeClass("open");
            }
        });

        // Open drop down
        $("#topmenu-global-search-dropdown .dropdown-toggle").on("click", function(event) {
			console.log("toggle search dropdown");
            openGlobalSearchDropDown();
        });

        // Key map shortcut
        $(document).keydown(function(e){
              if( e.which === 70 && e.ctrlKey && e.shiftKey ){
                 console.log(\'control + shift + f : trigger open global-search dropdown\');
                 openGlobalSearchDropDown();
              }
        });


        var openGlobalSearchDropDown = function() {
            $("#topmenu-global-search-dropdown").toggleClass("open");
            $("#top-global-search-input").focus();
        }

    });
    </script>
    ';

	return $html;
}

/**
 *  Show left menu bar
 *
 *  @param  array	$menu_array_before 	       	Table of menu entries to show before entries of menu handler. This param is deprectaed and must be provided to ''.
 *  @param  string	$helppagename    	       	Name of wiki page for help ('' by default).
 * 				     		                   	Syntax is: For a wiki page: EN:EnglishPage|FR:FrenchPage|ES:SpanishPage
 * 									         	For other external page: http://server/url
 *  @param  string	$notused             		Deprecated. Used in past to add content into left menu. Hooks can be used now.
 *  @param  array	$menu_array_after           Table of menu entries to show after entries of menu handler
 *  @param  int		$leftmenuwithoutmainarea    Must be set to 1. 0 by default for backward compatibility with old modules.
 *  @param  string	$title                      Title of web page
 *  @param  string  $acceptdelayedhtml          1 if caller request to have html delayed content not returned but saved into global $delayedhtmlcontent (so caller can show it at end of page to avoid flash FOUC effect)
 *  @return	void
 */
function left_menu($menu_array_before, $helppagename = '', $notused = '', $menu_array_after = '', $leftmenuwithoutmainarea = 0, $title = '', $acceptdelayedhtml = 0)
{
	global $user, $conf, $langs, $db, $form;
	global $hookmanager, $menumanager;

	$searchform = '';

	if (!empty($menu_array_before)) {
		dol_syslog("Deprecated parameter menu_array_before was used when calling main::left_menu function. Menu entries of module should now be defined into module descriptor and not provided when calling left_menu.", LOG_WARNING);
	}

	if (empty($conf->dol_hide_leftmenu) && (!defined('NOREQUIREMENU') || !constant('NOREQUIREMENU'))) {
		// Instantiate hooks for external modules
		$hookmanager->initHooks(array('searchform', 'leftblock'));

		print "\n".'<!-- Begin side-nav id-left -->'."\n".'<div class="side-nav"><div id="id-left">'."\n";

		if ($conf->browser->layout == 'phone') {
			$conf->global->MAIN_USE_OLD_SEARCH_FORM = 1; // Select into select2 is awfull on smartphone. TODO Is this still true with select2 v4 ?
		}

		print "\n";

		if (!is_object($form)) {
			$form = new Form($db);
		}
		$selected = -1;
		if (empty($conf->global->MAIN_USE_TOP_MENU_SEARCH_DROPDOWN)) {
			$usedbyinclude = 1;
			$arrayresult = null;
			include DOL_DOCUMENT_ROOT.'/core/ajax/selectsearchbox.php'; // This set $arrayresult

			if ($conf->use_javascript_ajax && empty($conf->global->MAIN_USE_OLD_SEARCH_FORM)) {
				$searchform .= $form->selectArrayFilter('searchselectcombo', $arrayresult, $selected, '', 1, 0, (empty($conf->global->MAIN_SEARCHBOX_CONTENT_LOADED_BEFORE_KEY) ? 1 : 0), 'vmenusearchselectcombo', 1, $langs->trans("Search"), 1);
			} else {
				if (is_array($arrayresult)) {
					foreach ($arrayresult as $key => $val) {
						$searchform .= printSearchForm($val['url'], $val['url'], $val['label'], 'maxwidth125', 'sall', $val['shortcut'], 'searchleft'.$key, $val['img']);
					}
				}
			}

			// Execute hook printSearchForm
			$parameters = array('searchform' => $searchform);
			$reshook = $hookmanager->executeHooks('printSearchForm', $parameters); // Note that $action and $object may have been modified by some hooks
			if (empty($reshook)) {
				$searchform .= $hookmanager->resPrint;
			} else {
				$searchform = $hookmanager->resPrint;
			}

			// Force special value for $searchform
			if (!empty($conf->global->MAIN_OPTIMIZEFORTEXTBROWSER) || empty($conf->use_javascript_ajax)) {
				$urltosearch = DOL_URL_ROOT.'/core/search_page.php?showtitlebefore=1';
				$searchform = '<div class="blockvmenuimpair blockvmenusearchphone"><div id="divsearchforms1"><a href="'.$urltosearch.'" accesskey="s" alt="'.dol_escape_htmltag($langs->trans("ShowSearchFields")).'">'.$langs->trans("Search").'...</a></div></div>';
			} elseif ($conf->use_javascript_ajax && !empty($conf->global->MAIN_USE_OLD_SEARCH_FORM)) {
				$searchform = '<div class="blockvmenuimpair blockvmenusearchphone"><div id="divsearchforms1"><a href="#" alt="'.dol_escape_htmltag($langs->trans("ShowSearchFields")).'">'.$langs->trans("Search").'...</a></div><div id="divsearchforms2" style="display: none">'.$searchform.'</div>';
				$searchform .= '<script>
            	jQuery(document).ready(function () {
            		jQuery("#divsearchforms1").click(function(){
	                   jQuery("#divsearchforms2").toggle();
	               });
            	});
                </script>' . "\n";
				$searchform .= '</div>';
			}
		}

		// Left column
		print '<!-- Begin left menu -->'."\n";

		print '<div class="vmenu"'.(empty($conf->global->MAIN_OPTIMIZEFORTEXTBROWSER) ? '' : ' title="Left menu"').'>'."\n\n";

		// Show left menu with other forms
		$menumanager->menu_array = $menu_array_before;
		$menumanager->menu_array_after = $menu_array_after;
		$menumanager->showmenu('left', array('searchform'=>$searchform)); // output menu_array and menu found in database

		// Dolibarr version + help + bug report link
		print "\n";
		print "<!-- Begin Help Block-->\n";
		print '<div id="blockvmenuhelp" class="blockvmenuhelp">'."\n";

		// Version
		if (!empty($conf->global->MAIN_SHOW_VERSION)) {    // Version is already on help picto and on login page.
			$doliurl = 'https://www.dolibarr.org';
			//local communities
			if (preg_match('/fr/i', $langs->defaultlang)) {
				$doliurl = 'https://www.dolibarr.fr';
			}
			if (preg_match('/es/i', $langs->defaultlang)) {
				$doliurl = 'https://www.dolibarr.es';
			}
			if (preg_match('/de/i', $langs->defaultlang)) {
				$doliurl = 'https://www.dolibarr.de';
			}
			if (preg_match('/it/i', $langs->defaultlang)) {
				$doliurl = 'https://www.dolibarr.it';
			}
			if (preg_match('/gr/i', $langs->defaultlang)) {
				$doliurl = 'https://www.dolibarr.gr';
			}

			$appli = constant('DOL_APPLICATION_TITLE');
			if (!empty($conf->global->MAIN_APPLICATION_TITLE)) {
				$appli = $conf->global->MAIN_APPLICATION_TITLE; $doliurl = '';
				if (preg_match('/\d\.\d/', $appli)) {
					if (!preg_match('/'.preg_quote(DOL_VERSION).'/', $appli)) {
						$appli .= " (".DOL_VERSION.")"; // If new title contains a version that is different than core
					}
				} else {
					$appli .= " ".DOL_VERSION;
				}
			} else {
				$appli .= " ".DOL_VERSION;
			}
			print '<div id="blockvmenuhelpapp" class="blockvmenuhelp">';
			if ($doliurl) {
				print '<a class="help" target="_blank" rel="noopener noreferrer" href="'.$doliurl.'">';
			} else {
				print '<span class="help">';
			}
			print $appli;
			if ($doliurl) {
				print '</a>';
			} else {
				print '</span>';
			}
			print '</div>'."\n";
		}

		// Link to bugtrack
		if (!empty($conf->global->MAIN_BUGTRACK_ENABLELINK)) {
			require_once DOL_DOCUMENT_ROOT.'/core/lib/functions2.lib.php';

			if ($conf->global->MAIN_BUGTRACK_ENABLELINK == 'github') {
				$bugbaseurl = 'https://github.com/Dolibarr/dolibarr/issues/new?labels=Bug';
				$bugbaseurl .= '&title=';
				$bugbaseurl .= urlencode("Bug: ");
				$bugbaseurl .= '&body=';
				$bugbaseurl .= urlencode("# Instructions\n");
				$bugbaseurl .= urlencode("*This is a template to help you report good issues. You may use [Github Markdown](https://help.github.com/articles/getting-started-with-writing-and-formatting-on-github/) syntax to format your issue report.*\n");
				$bugbaseurl .= urlencode("*Please:*\n");
				$bugbaseurl .= urlencode("- *replace the bracket enclosed texts with meaningful information*\n");
				$bugbaseurl .= urlencode("- *remove any unused sub-section*\n");
				$bugbaseurl .= urlencode("\n");
				$bugbaseurl .= urlencode("\n");
				$bugbaseurl .= urlencode("# Bug\n");
				$bugbaseurl .= urlencode("[*Short description*]\n");
				$bugbaseurl .= urlencode("\n");
				$bugbaseurl .= urlencode("## Environment\n");
				$bugbaseurl .= urlencode("- **Version**: ".DOL_VERSION."\n");
				$bugbaseurl .= urlencode("- **OS**: ".php_uname('s')."\n");
				$bugbaseurl .= urlencode("- **Web server**: ".$_SERVER["SERVER_SOFTWARE"]."\n");
				$bugbaseurl .= urlencode("- **PHP**: ".php_sapi_name().' '.phpversion()."\n");
				$bugbaseurl .= urlencode("- **Database**: ".$db::LABEL.' '.$db->getVersion()."\n");
				$bugbaseurl .= urlencode("- **URL(s)**: ".$_SERVER["REQUEST_URI"]."\n");
				$bugbaseurl .= urlencode("\n");
				$bugbaseurl .= urlencode("## Expected and actual behavior\n");
				$bugbaseurl .= urlencode("[*Verbose description*]\n");
				$bugbaseurl .= urlencode("\n");
				$bugbaseurl .= urlencode("## Steps to reproduce the behavior\n");
				$bugbaseurl .= urlencode("[*Verbose description*]\n");
				$bugbaseurl .= urlencode("\n");
				$bugbaseurl .= urlencode("## [Attached files](https://help.github.com/articles/issue-attachments) (Screenshots, screencasts, dolibarr.log, debugging informations…)\n");
				$bugbaseurl .= urlencode("[*Files*]\n");
				$bugbaseurl .= urlencode("\n");

				$bugbaseurl .= urlencode("\n");
				$bugbaseurl .= urlencode("## Report\n");
			} elseif (!empty($conf->global->MAIN_BUGTRACK_ENABLELINK)) {
				$bugbaseurl = $conf->global->MAIN_BUGTRACK_ENABLELINK;
			} else {
				$bugbaseurl = "";
			}

			// Execute hook printBugtrackInfo
			$parameters = array('bugbaseurl' => $bugbaseurl);
			$reshook = $hookmanager->executeHooks('printBugtrackInfo', $parameters); // Note that $action and $object may have been modified by some hooks
			if (empty($reshook)) {
				$bugbaseurl .= $hookmanager->resPrint;
			} else {
				$bugbaseurl = $hookmanager->resPrint;
			}

			print '<div id="blockvmenuhelpbugreport" class="blockvmenuhelp">';
			print '<a class="help" target="_blank" rel="noopener noreferrer" href="'.$bugbaseurl.'">'.$langs->trans("FindBug").'</a>';
			print '</div>';
		}

		print "</div>\n";
		print "<!-- End Help Block-->\n";
		print "\n";

		print "</div>\n";
		print "<!-- End left menu -->\n";
		print "\n";

		// Execute hook printLeftBlock
		$parameters = array();
		$reshook = $hookmanager->executeHooks('printLeftBlock', $parameters); // Note that $action and $object may have been modified by some hooks
		print $hookmanager->resPrint;

		print '</div></div> <!-- End side-nav id-left -->'; // End div id="side-nav" div id="id-left"
	}

	print "\n";
	print '<!-- Begin right area -->'."\n";

	if (empty($leftmenuwithoutmainarea)) {
		main_area($title);
	}
}


/**
 *  Begin main area
 *
 *  @param	string	$title		Title
 *  @return	void
 */
function main_area($title = '')
{
	global $conf, $langs, $hookmanager;

	if (empty($conf->dol_hide_leftmenu)) {
		print '<div id="id-right">';
	}

	print "\n";

	print '<!-- Begin div class="fiche" -->'."\n".'<div class="fiche">'."\n";

	$hookmanager->initHooks(array('main'));
	$parameters = array();
	$reshook = $hookmanager->executeHooks('printMainArea', $parameters); // Note that $action and $object may have been modified by some hooks
	print $hookmanager->resPrint;

	if (!empty($conf->global->MAIN_ONLY_LOGIN_ALLOWED)) {
		print info_admin($langs->trans("WarningYouAreInMaintenanceMode", $conf->global->MAIN_ONLY_LOGIN_ALLOWED), 0, 0, 1, 'warning maintenancemode');
	}

	// Permit to add user company information on each printed document by setting SHOW_SOCINFO_ON_PRINT
	if (!empty($conf->global->SHOW_SOCINFO_ON_PRINT) && GETPOST('optioncss', 'aZ09') == 'print' && empty(GETPOST('disable_show_socinfo_on_print', 'az09'))) {
		$parameters = array();
		$reshook = $hookmanager->executeHooks('showSocinfoOnPrint', $parameters);
		if (empty($reshook)) {
			print '<!-- Begin show mysoc info header -->'."\n";
			print '<div id="mysoc-info-header">'."\n";
			print '<table class="centpercent div-table-responsive">'."\n";
			print '<tbody>';
			print '<tr><td rowspan="0" class="width20p">';
			if ($conf->global->MAIN_SHOW_LOGO && empty($conf->global->MAIN_OPTIMIZEFORTEXTBROWSER) && !empty($conf->global->MAIN_INFO_SOCIETE_LOGO)) {
				print '<img id="mysoc-info-header-logo" style="max-width:100%" alt="" src="'.DOL_URL_ROOT.'/viewimage.php?cache=1&amp;modulepart=mycompany&amp;file='.urlencode('logos/'.dol_escape_htmltag($conf->global->MAIN_INFO_SOCIETE_LOGO)).'">';
			}
			print '</td><td  rowspan="0" class="width50p"></td></tr>'."\n";
			print '<tr><td class="titre bold">'.dol_escape_htmltag($conf->global->MAIN_INFO_SOCIETE_NOM).'</td></tr>'."\n";
			print '<tr><td>'.dol_escape_htmltag($conf->global->MAIN_INFO_SOCIETE_ADDRESS).'<br>'.dol_escape_htmltag($conf->global->MAIN_INFO_SOCIETE_ZIP).' '.dol_escape_htmltag($conf->global->MAIN_INFO_SOCIETE_TOWN).'</td></tr>'."\n";
			if (!empty($conf->global->MAIN_INFO_SOCIETE_TEL)) {
				print '<tr><td style="padding-left: 1em" class="small">'.$langs->trans("Phone").' : '.dol_escape_htmltag($conf->global->MAIN_INFO_SOCIETE_TEL).'</td></tr>';
			}
			if (!empty($conf->global->MAIN_INFO_SOCIETE_MAIL)) {
				print '<tr><td style="padding-left: 1em" class="small">'.$langs->trans("Email").' : '.dol_escape_htmltag($conf->global->MAIN_INFO_SOCIETE_MAIL).'</td></tr>';
			}
			if (!empty($conf->global->MAIN_INFO_SOCIETE_WEB)) {
				print '<tr><td style="padding-left: 1em" class="small">'.$langs->trans("Web").' : '.dol_escape_htmltag($conf->global->MAIN_INFO_SOCIETE_WEB).'</td></tr>';
			}
			print '</tbody>';
			print '</table>'."\n";
			print '</div>'."\n";
			print '<!-- End show mysoc info header -->'."\n";
		}
	}
}


/**
 *  Return helpbaseurl, helppage and mode
 *
 *  @param	string		$helppagename		Page name ('EN:xxx,ES:eee,FR:fff...' or 'http://localpage')
 *  @param  Translate	$langs				Language
 *  @return	array		Array of help urls
 */
function getHelpParamFor($helppagename, $langs)
{
	$helpbaseurl = '';
	$helppage = '';
	$mode = '';

	if (preg_match('/^http/i', $helppagename)) {
		// If complete URL
		$helpbaseurl = '%s';
		$helppage = $helppagename;
		$mode = 'local';
	} else {
		// If WIKI URL
		$reg = array();
		if (preg_match('/^es/i', $langs->defaultlang)) {
			$helpbaseurl = 'http://wiki.dolibarr.org/index.php/%s';
			if (preg_match('/ES:([^|]+)/i', $helppagename, $reg)) {
				$helppage = $reg[1];
			}
		}
		if (preg_match('/^fr/i', $langs->defaultlang)) {
			$helpbaseurl = 'http://wiki.dolibarr.org/index.php/%s';
			if (preg_match('/FR:([^|]+)/i', $helppagename, $reg)) {
				$helppage = $reg[1];
			}
		}
		if (empty($helppage)) {	// If help page not already found
			$helpbaseurl = 'http://wiki.dolibarr.org/index.php/%s';
			if (preg_match('/EN:([^|]+)/i', $helppagename, $reg)) {
				$helppage = $reg[1];
			}
		}
		$mode = 'wiki';
	}
	return array('helpbaseurl'=>$helpbaseurl, 'helppage'=>$helppage, 'mode'=>$mode);
}


/**
 *  Show a search area.
 *  Used when the javascript quick search is not used.
 *
 *  @param  string	$urlaction          Url post
 *  @param  string	$urlobject          Url of the link under the search box
 *  @param  string	$title              Title search area
 *  @param  string	$htmlmorecss        Add more css
 *  @param  string	$htmlinputname      Field Name input form
 *  @param	string	$accesskey			Accesskey
 *  @param  string  $prefhtmlinputname  Complement for id to avoid multiple same id in the page
 *  @param	string	$img				Image to use
 *  @param	string	$showtitlebefore	Show title before input text instead of into placeholder. This can be set when output is dedicated for text browsers.
 *  @param	string	$autofocus			Set autofocus on field
 *  @return	string
 */
function printSearchForm($urlaction, $urlobject, $title, $htmlmorecss, $htmlinputname, $accesskey = '', $prefhtmlinputname = '', $img = '', $showtitlebefore = 0, $autofocus = 0)
{
	global $conf, $langs, $user;

	$ret = '';
	$ret .= '<form action="'.$urlaction.'" method="post" class="searchform nowraponall tagtr">';
	$ret .= '<input type="hidden" name="token" value="'.newToken().'">';
	$ret .= '<input type="hidden" name="mode" value="search">';
	$ret .= '<input type="hidden" name="savelogin" value="'.dol_escape_htmltag($user->login).'">';
	if ($showtitlebefore) {
		$ret .= '<div class="tagtd left">'.$title.'</div> ';
	}
	$ret .= '<div class="tagtd">';
	$ret .= img_picto('', $img, '', false, 0, 0, '', 'paddingright width20');
	$ret .= '<input type="text" class="flat '.$htmlmorecss.'"';
	$ret .= ' style="background-repeat: no-repeat; background-position: 3px;"';
	$ret .= ($accesskey ? ' accesskey="'.$accesskey.'"' : '');
	$ret .= ' placeholder="'.strip_tags($title).'"';
	$ret .= ($autofocus ? ' autofocus' : '');
	$ret .= ' name="'.$htmlinputname.'" id="'.$prefhtmlinputname.$htmlinputname.'" />';
	$ret .= '<button type="submit" class="button bordertransp" style="padding-top: 4px; padding-bottom: 4px; padding-left: 6px; padding-right: 6px">';
	$ret .= '<span class="fa fa-search"></span>';
	$ret .= '</button>';
	$ret .= '</div>';
	$ret .= "</form>\n";
	return $ret;
}


if (!function_exists("llxFooter")) {
	/**
	 * Show HTML footer
	 * Close div /DIV class=fiche + /DIV id-right + /DIV id-container + /BODY + /HTML.
	 * If global var $delayedhtmlcontent was filled, we output it just before closing the body.
	 *
	 * @param	string	$comment    				A text to add as HTML comment into HTML generated page
	 * @param	string	$zone						'private' (for private pages) or 'public' (for public pages)
	 * @param	int		$disabledoutputofmessages	Clear all messages stored into session without diplaying them
	 * @return	void
	 */
	function llxFooter($comment = '', $zone = 'private', $disabledoutputofmessages = 0)
	{
		global $conf, $db, $langs, $user, $mysoc, $object, $hookmanager;
		global $delayedhtmlcontent;
		global $contextpage, $page, $limit, $mode;
		global $dolibarr_distrib;

		$ext = 'layout='.$conf->browser->layout.'&version='.urlencode(DOL_VERSION);

		// Global html output events ($mesgs, $errors, $warnings)
		dol_htmloutput_events($disabledoutputofmessages);

		// Code for search criteria persistence.
		// $user->lastsearch_values was set by the GETPOST when form field search_xxx exists
		if (is_object($user) && !empty($user->lastsearch_values_tmp) && is_array($user->lastsearch_values_tmp)) {
			// Clean and save data
			foreach ($user->lastsearch_values_tmp as $key => $val) {
				unset($_SESSION['lastsearch_values_tmp_'.$key]); // Clean array to rebuild it just after
				if (count($val) && empty($_POST['button_removefilter'])) {	// If there is search criteria to save and we did not click on 'Clear filter' button
					if (empty($val['sortfield'])) {
						unset($val['sortfield']);
					}
					if (empty($val['sortorder'])) {
						unset($val['sortorder']);
					}
					dol_syslog('Save lastsearch_values_tmp_'.$key.'='.json_encode($val, 0)." (systematic recording of last search criterias)");
					$_SESSION['lastsearch_values_tmp_'.$key] = json_encode($val);
					unset($_SESSION['lastsearch_values_'.$key]);
				}
			}
		}


		$relativepathstring = $_SERVER["PHP_SELF"];
		// Clean $relativepathstring
		if (constant('DOL_URL_ROOT')) {
			$relativepathstring = preg_replace('/^'.preg_quote(constant('DOL_URL_ROOT'), '/').'/', '', $relativepathstring);
		}
		$relativepathstring = preg_replace('/^\//', '', $relativepathstring);
		$relativepathstring = preg_replace('/^custom\//', '', $relativepathstring);
		if (preg_match('/list\.php$/', $relativepathstring)) {
			unset($_SESSION['lastsearch_contextpage_tmp_'.$relativepathstring]);
			unset($_SESSION['lastsearch_page_tmp_'.$relativepathstring]);
			unset($_SESSION['lastsearch_limit_tmp_'.$relativepathstring]);
			unset($_SESSION['lastsearch_mode_tmp_'.$relativepathstring]);

			if (!empty($contextpage)) {
				$_SESSION['lastsearch_contextpage_tmp_'.$relativepathstring] = $contextpage;
			}
			if (!empty($page) && $page > 0) {
				$_SESSION['lastsearch_page_tmp_'.$relativepathstring] = $page;
			}
			if (!empty($limit) && $limit != $conf->liste_limit) {
				$_SESSION['lastsearch_limit_tmp_'.$relativepathstring] = $limit;
			}
			if (!empty($mode)) {
				$_SESSION['lastsearch_mode_tmp_'.$relativepathstring] = $mode;
			}

			unset($_SESSION['lastsearch_contextpage_'.$relativepathstring]);
			unset($_SESSION['lastsearch_page_'.$relativepathstring]);
			unset($_SESSION['lastsearch_limit_'.$relativepathstring]);
			unset($_SESSION['lastsearch_mode_'.$relativepathstring]);
		}

		// Core error message
		if (!empty($conf->global->MAIN_CORE_ERROR)) {
			// Ajax version
			if ($conf->use_javascript_ajax) {
				$title = img_warning().' '.$langs->trans('CoreErrorTitle');
				print ajax_dialog($title, $langs->trans('CoreErrorMessage'));
			} else {
				// html version
				$msg = img_warning().' '.$langs->trans('CoreErrorMessage');
				print '<div class="error">'.$msg.'</div>';
			}

			//define("MAIN_CORE_ERROR",0);      // Constant was defined and we can't change value of a constant
		}

		print "\n\n";

		print '</div> <!-- End div class="fiche" -->'."\n"; // End div fiche

		if (empty($conf->dol_hide_leftmenu)) {
			print '</div> <!-- End div id-right -->'."\n"; // End div id-right
		}

		if (empty($conf->dol_hide_leftmenu) && empty($conf->dol_use_jmobile)) {
			print '</div> <!-- End div id-container -->'."\n"; // End div container
		}

		print "\n";
		if ($comment) {
			print '<!-- '.$comment.' -->'."\n";
		}

		printCommonFooter($zone);

		if (!empty($delayedhtmlcontent)) {
			print $delayedhtmlcontent;
		}

		if (!empty($conf->use_javascript_ajax)) {
			print "\n".'<!-- Includes JS Footer of Dolibarr -->'."\n";
			print '<script src="'.DOL_URL_ROOT.'/core/js/lib_foot.js.php?lang='.$langs->defaultlang.($ext ? '&'.$ext : '').'"></script>'."\n";
		}

		// Wrapper to add log when clicking on download or preview
		if (!empty($conf->blockedlog->enabled) && is_object($object) && !empty($object->id) && $object->id > 0 && $object->statut > 0) {
			if (in_array($object->element, array('facture'))) {       // Restrict for the moment to element 'facture'
				print "\n<!-- JS CODE TO ENABLE log when making a download or a preview of a document -->\n";
				?>
				<script>
				jQuery(document).ready(function () {
					$('a.documentpreview').click(function() {
						$.post('<?php echo DOL_URL_ROOT."/blockedlog/ajax/block-add.php" ?>'
								, {
									id:<?php echo $object->id; ?>
									, element:'<?php echo $object->element ?>'
									, action:'DOC_PREVIEW'
									, token: '<?php echo currentToken(); ?>'
								}
						);
					});
					$('a.documentdownload').click(function() {
						$.post('<?php echo DOL_URL_ROOT."/blockedlog/ajax/block-add.php" ?>'
								, {
									id:<?php echo $object->id; ?>
									, element:'<?php echo $object->element ?>'
									, action:'DOC_DOWNLOAD'
									, token: '<?php echo currentToken(); ?>'
								}
						);
					});
				});
				</script>
				<?php
			}
		}

		// A div for the address popup
		print "\n<!-- A div to allow dialog popup by jQuery('#dialogforpopup').dialog() -->\n";
		print '<div id="dialogforpopup" style="display: none;"></div>'."\n";

		// Add code for the asynchronous anonymous first ping (for telemetry)
		// You can use &forceping=1 in parameters to force the ping if the ping was already sent.
		$forceping = GETPOST('forceping', 'alpha');
		if (($_SERVER["PHP_SELF"] == DOL_URL_ROOT.'/index.php') || $forceping) {
			//print '<!-- instance_unique_id='.$conf->file->instance_unique_id.' MAIN_FIRST_PING_OK_ID='.$conf->global->MAIN_FIRST_PING_OK_ID.' -->';
			$hash_unique_id = md5('dolibarr'.$conf->file->instance_unique_id);	// Do not use dol_hash(), must not change if salt changes.

			if (empty($conf->global->MAIN_FIRST_PING_OK_DATE)
				|| (!empty($conf->file->instance_unique_id) && ($hash_unique_id != $conf->global->MAIN_FIRST_PING_OK_ID) && ($conf->global->MAIN_FIRST_PING_OK_ID != 'disabled'))
			|| $forceping) {
				// No ping done if we are into an alpha version
				if (strpos('alpha', DOL_VERSION) > 0 && !$forceping) {
					print "\n<!-- NO JS CODE TO ENABLE the anonymous Ping. It is an alpha version -->\n";
				} elseif (empty($_COOKIE['DOLINSTALLNOPING_'.$hash_unique_id]) || $forceping) {	// Cookie is set when we uncheck the checkbox in the installation wizard.
					// MAIN_LAST_PING_KO_DATE
					// Disable ping if MAIN_LAST_PING_KO_DATE is set and is recent (this month)
					if (!empty($conf->global->MAIN_LAST_PING_KO_DATE) && substr($conf->global->MAIN_LAST_PING_KO_DATE, 0, 6) == dol_print_date(dol_now(), '%Y%m') && !$forceping) {
						print "\n<!-- NO JS CODE TO ENABLE the anonymous Ping. An error already occured this month, we will try later. -->\n";
					} else {
						include_once DOL_DOCUMENT_ROOT.'/core/lib/functions2.lib.php';

						print "\n".'<!-- Includes JS for Ping of Dolibarr forceping='.$forceping.' MAIN_FIRST_PING_OK_DATE='.getDolGlobalString("MAIN_FIRST_PING_OK_DATE").' MAIN_FIRST_PING_OK_ID='.getDolGlobalString("MAIN_FIRST_PING_OK_ID").' MAIN_LAST_PING_KO_DATE='.getDolGlobalString("MAIN_LAST_PING_KO_DATE").' -->'."\n";
						print "\n<!-- JS CODE TO ENABLE the anonymous Ping -->\n";
						$url_for_ping = (empty($conf->global->MAIN_URL_FOR_PING) ? "https://ping.dolibarr.org/" : $conf->global->MAIN_URL_FOR_PING);
						// Try to guess the distrib used
						$distrib = 'standard';
						if ($_SERVER["SERVER_ADMIN"] == 'doliwamp@localhost') {
							$distrib = 'doliwamp';
						}
						if (!empty($dolibarr_distrib)) {
							$distrib = $dolibarr_distrib;
						}
						?>
							<script>
							jQuery(document).ready(function (tmp) {
								console.log("Try Ping with hash_unique_id is md5('dolibarr'+instance_unique_id)");
								$.ajax({
									  method: "POST",
									  url: "<?php echo $url_for_ping ?>",
									  timeout: 500,     // timeout milliseconds
									  cache: false,
									  data: {
										  hash_algo: 'md5',
										  hash_unique_id: '<?php echo dol_escape_js($hash_unique_id); ?>',
										  action: 'dolibarrping',
										  version: '<?php echo (float) DOL_VERSION; ?>',
										  entity: '<?php echo (int) $conf->entity; ?>',
										  dbtype: '<?php echo dol_escape_js($db->type); ?>',
										  country_code: '<?php echo $mysoc->country_code ? dol_escape_js($mysoc->country_code) : 'unknown'; ?>',
										  php_version: '<?php echo dol_escape_js(phpversion()); ?>',
										  os_version: '<?php echo dol_escape_js(version_os('smr')); ?>',
										  distrib: '<?php echo $distrib ? dol_escape_js($distrib) : 'unknown'; ?>',
										  token: 'notrequired'
									  },
									  success: function (data, status, xhr) {   // success callback function (data contains body of response)
											console.log("Ping ok");
											$.ajax({
												method: 'GET',
												url: '<?php echo DOL_URL_ROOT.'/core/ajax/pingresult.php'; ?>',
												timeout: 500,     // timeout milliseconds
												cache: false,
												data: { hash_algo: 'md5', hash_unique_id: '<?php echo dol_escape_js($hash_unique_id); ?>', action: 'firstpingok', token: 'notrequired' },	// for update
											  });
									  },
									  error: function (data,status,xhr) {   // error callback function
											console.log("Ping ko: " + data);
											$.ajax({
												  method: 'GET',
												  url: '<?php echo DOL_URL_ROOT.'/core/ajax/pingresult.php'; ?>',
												  timeout: 500,     // timeout milliseconds
												  cache: false,
												  data: { hash_algo: 'md5', hash_unique_id: '<?php echo dol_escape_js($hash_unique_id); ?>', action: 'firstpingko', token: 'notrequired' },
												});
									  }
								});
							});
							</script>
						<?php
					}
				} else {
					$now = dol_now();
					print "\n<!-- NO JS CODE TO ENABLE the anonymous Ping. It was disabled -->\n";
					include_once DOL_DOCUMENT_ROOT.'/core/lib/admin.lib.php';
					dolibarr_set_const($db, 'MAIN_FIRST_PING_OK_DATE', dol_print_date($now, 'dayhourlog', 'gmt'), 'chaine', 0, '', $conf->entity);
					dolibarr_set_const($db, 'MAIN_FIRST_PING_OK_ID', 'disabled', 'chaine', 0, '', $conf->entity);
				}
			}
		}

		$reshook = $hookmanager->executeHooks('beforeBodyClose'); // Note that $action and $object may have been modified by some hooks
		if ($reshook > 0) {
			print $hookmanager->resPrint;
		}

		print "</body>\n";
		print "</html>\n";
	}
}<|MERGE_RESOLUTION|>--- conflicted
+++ resolved
@@ -1621,17 +1621,12 @@
 
 		if (!defined('DISABLE_FONT_AWSOME')) {
 			print '<!-- Includes CSS for font awesome -->'."\n";
-<<<<<<< HEAD
 			if (!empty($conf->global->USE_FONTAWESOME6)) {
 				print '<link rel="stylesheet" type="text/css" href="' . DOL_URL_ROOT . '/theme/common/fontawesome-6/css/all.min.css' . ($ext ? '?' . $ext : '') . '">' . "\n";
 			} else {
 				print '<link rel="stylesheet" type="text/css" href="' . DOL_URL_ROOT . '/theme/common/fontawesome-5/css/all.min.css' . ($ext ? '?' . $ext : '') . '">' . "\n";
 				print '<link rel="stylesheet" type="text/css" href="' . DOL_URL_ROOT . '/theme/common/fontawesome-5/css/v4-shims.min.css' . ($ext ? '?' . $ext : '') . '">' . "\n";
 			}
-=======
-			print '<link rel="stylesheet" type="text/css" href="'.DOL_URL_ROOT.'/theme/common/fontawesome-5/css/all.min.css'.($ext ? '?'.$ext : '').'">'."\n";
-			print '<link rel="stylesheet" type="text/css" href="'.DOL_URL_ROOT.'/theme/common/fontawesome-5/css/v4-shims.min.css'.($ext ? '?'.$ext : '').'">'."\n";
->>>>>>> 25fbd3b3
 		}
 
 		print '<!-- Includes CSS for Dolibarr theme -->'."\n";
