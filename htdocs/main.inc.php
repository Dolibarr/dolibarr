--- conflicted
+++ resolved
@@ -77,11 +77,11 @@
  */
 function test_sql_and_script_inject($val, $type)
 {
-<<<<<<< HEAD
 	$inj = 0;
 	// For SQL Injection (only GET are used to be included into bad escaped SQL requests)
 	if ($type == 1)
 	{
+		$inj += preg_match('/updatexml\(/i',	 $val);
 		$inj += preg_match('/delete\s+from/i',	 $val);
 		$inj += preg_match('/create\s+table/i',	 $val);
 		$inj += preg_match('/insert\s+into/i', 	 $val);
@@ -119,42 +119,6 @@
 	if ($type == 1) $inj += preg_match('/"/i', $val);		// We refused " in GET parameters value
 	if ($type == 2) $inj += preg_match('/[;"]/', $val);		// PHP_SELF is a file system path. It can contains spaces.
 	return $inj;
-=======
-    $inj = 0;
-    // For SQL Injection (only GET and POST are used to be included into bad escaped SQL requests)
-    if ($type != 2)
-    {
-    	$inj += preg_match('/updatexml\(/i',	 $val);
-    	$inj += preg_match('/delete\s+from/i',	 $val);
-        $inj += preg_match('/create\s+table/i',	 $val);
-        $inj += preg_match('/update.+set.+=/i',  $val);
-        $inj += preg_match('/insert\s+into/i', 	 $val);
-        $inj += preg_match('/select.+from/i', 	 $val);
-        $inj += preg_match('/union.+select/i', 	 $val);
-        $inj += preg_match('/into\s+(outfile|dumpfile)/i',  $val);
-        $inj += preg_match('/(\.\.%2f)+/i',		 $val);
-    }
-    // For XSS Injection done by adding javascript with script
-    // This is all cases a browser consider text is javascript:
-    // When it found '<script', 'javascript:', '<style', 'onload\s=' on body tag, '="&' on a tag size with old browsers
-    // All examples on page: http://ha.ckers.org/xss.html#XSScalc
-    $inj += preg_match('/<script/i', $val);
-    if (! defined('NOSTYLECHECK')) $inj += preg_match('/<style/i', $val);
-    $inj += preg_match('/base[\s]+href/si', $val);
-    $inj += preg_match('/<.*onmouse/si', $val);       // onmousexxx can be set on img or any html tag like <img title='...' onmouseover=alert(1)>
-    $inj += preg_match('/onerror\s*=/i', $val);       // onerror can be set on img or any html tag like <img title='...' onerror = alert(1)>
-    $inj += preg_match('/onfocus\s*=/i', $val);       // onfocus can be set on input text html tag like <input type='text' value='...' onfocus = alert(1)>
-    $inj += preg_match('/onload\s*=/i', $val);        // onload can be set on input text html tag like <input type='text' value='...' onfocus = alert(1)>
-    if ($type == 1)
-    {
-        $inj += preg_match('/javascript:/i', $val);
-        $inj += preg_match('/vbscript:/i', $val);
-    }
-    // For XSS Injection done by adding javascript closing html tags like with onmousemove, etc... (closing a src or href tag with not cleaned param)
-    if ($type == 1) $inj += preg_match('/"/i', $val);		// We refused " in GET parameters value
-    if ($type == 2) $inj += preg_match('/[;"]/', $val);		// PHP_SELF is a file system path. It can contains spaces.
-    return $inj;
->>>>>>> 6a62e139
 }
 
 /**
