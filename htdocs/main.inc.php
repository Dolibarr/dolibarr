<?php
/* Copyright (C) 2002-2007  Rodolphe Quiedeville    <rodolphe@quiedeville.org>
 * Copyright (C) 2003       Xavier Dutoit           <doli@sydesy.com>
 * Copyright (C) 2004-2021  Laurent Destailleur     <eldy@users.sourceforge.net>
 * Copyright (C) 2004       Sebastien Di Cintio     <sdicintio@ressource-toi.org>
 * Copyright (C) 2004       Benoit Mortier          <benoit.mortier@opensides.be>
 * Copyright (C) 2005-2021  Regis Houssin           <regis.houssin@inodbox.com>
 * Copyright (C) 2011-2014  Philippe Grand          <philippe.grand@atoo-net.com>
 * Copyright (C) 2008       Matteli
 * Copyright (C) 2011-2016  Juanjo Menent           <jmenent@2byte.es>
 * Copyright (C) 2012       Christophe Battarel     <christophe.battarel@altairis.fr>
 * Copyright (C) 2014-2015  Marcos García           <marcosgdf@gmail.com>
 * Copyright (C) 2015       Raphaël Doursenaud      <rdoursenaud@gpcsolutions.fr>
 * Copyright (C) 2020       Demarest Maxime         <maxime@indelog.fr>
 * Copyright (C) 2020       Charlene Benke          <charlie@patas-monkey.com>
 * Copyright (C) 2021       Frédéric France         <frederic.france@netlogic.fr>
 * Copyright (C) 2021       Alexandre Spangaro      <aspangaro@open-dsi.fr>
 *
 * This program is free software; you can redistribute it and/or modify
 * it under the terms of the GNU General Public License as published by
 * the Free Software Foundation; either version 3 of the License, or
 * (at your option) any later version.
 *
 * This program is distributed in the hope that it will be useful,
 * but WITHOUT ANY WARRANTY; without even the implied warranty of
 * MERCHANTABILITY or FITNESS FOR A PARTICULAR PURPOSE.  See the
 * GNU General Public License for more details.
 *
 * You should have received a copy of the GNU General Public License
 * along with this program. If not, see <https://www.gnu.org/licenses/>.
 */

/**
 *	\file       htdocs/main.inc.php
 *	\ingroup	core
 *	\brief      File that defines environment for Dolibarr GUI pages only (file not required by scripts)
 */

//@ini_set('memory_limit', '128M');	// This may be useless if memory is hard limited by your PHP

// For optional tuning. Enabled if environment variable MAIN_SHOW_TUNING_INFO is defined.
$micro_start_time = 0;
if (!empty($_SERVER['MAIN_SHOW_TUNING_INFO'])) {
	list($usec, $sec) = explode(" ", microtime());
	$micro_start_time = ((float) $usec + (float) $sec);
	// Add Xdebug code coverage
	//define('XDEBUGCOVERAGE',1);
	if (defined('XDEBUGCOVERAGE')) {
		xdebug_start_code_coverage();
	}
}


/**
 * Return the real char for a numeric entities.
 * WARNING: This function is required by testSqlAndScriptInject() and the GETPOST 'restricthtml'. Regex calling must be similar.
 *
 * @param	string		$matches			String of numeric entity
 * @return	string							New value
 */
function realCharForNumericEntities($matches)
{
	$newstringnumentity = preg_replace('/;$/', '', $matches[1]);
	//print  ' $newstringnumentity='.$newstringnumentity;

	if (preg_match('/^x/i', $newstringnumentity)) {
		$newstringnumentity = hexdec(preg_replace('/^x/i', '', $newstringnumentity));
	}

	// The numeric value we don't want as entities because they encode ascii char, and why using html entities on ascii except for haking ?
	if (($newstringnumentity >= 65 && $newstringnumentity <= 90) || ($newstringnumentity >= 97 && $newstringnumentity <= 122)) {
		return chr((int) $newstringnumentity);
	}

	return '&#'.$matches[1]; // Value will be unchanged because regex was /&#(  )/
}

/**
 * Security: WAF layer for SQL Injection and XSS Injection (scripts) protection (Filters on GET, POST, PHP_SELF).
 * Warning: Such a protection can't be enough. It is not reliable as it will always be possible to bypass this. Good protection can
 * only be guaranted by escaping data during output.
 *
 * @param		string		$val		Brute value found into $_GET, $_POST or PHP_SELF
 * @param		string		$type		0=POST, 1=GET, 2=PHP_SELF, 3=GET without sql reserved keywords (the less tolerant test)
 * @return		int						>0 if there is an injection, 0 if none
 */
function testSqlAndScriptInject($val, $type)
{
	// Decode string first because a lot of things are obfuscated by encoding or multiple encoding.
	// So <svg o&#110;load='console.log(&quot;123&quot;)' become <svg onload='console.log(&quot;123&quot;)'
	// So "&colon;&apos;" become ":'" (due to ENT_HTML5)
	// So "&Tab;&NewLine;" become ""
	// So "&lpar;&rpar;" become "()"

	// Loop to decode until no more things to decode.
	//print "before decoding $val\n";
	do {
		$oldval = $val;
		$val = html_entity_decode($val, ENT_QUOTES | ENT_HTML5);	// Decode '&colon;', '&apos;', '&Tab;', '&NewLine', ...
		// Sometimes we have entities without the ; at end so html_entity_decode does not work but entities is still interpreted by browser.
		$val = preg_replace_callback('/&#(x?[0-9][0-9a-f]+;?)/i', function ($m) {
			// Decode '&#110;', ...
			return realCharForNumericEntities($m); }, $val);

		// We clean html comments because some hacks try to obfuscate evil strings by inserting HTML comments. Example: on<!-- -->error=alert(1)
		$val = preg_replace('/<!--[^>]*-->/', '', $val);
		$val = preg_replace('/[\r\n\t]/', '', $val);
	} while ($oldval != $val);
	//print "type = ".$type." after decoding: ".$val."\n";

	$inj = 0;

	// We check string because some hacks try to obfuscate evil strings by inserting non printable chars. Example: 'java(ascci09)scr(ascii00)ipt' is processed like 'javascript' (whatever is place of evil ascii char)
	// We should use dol_string_nounprintableascii but function is not yet loaded/available
	// Example of valid UTF8 chars:
	// utf8=utf8mb3:    '\x09', '\x0A', '\x0D', '\x7E'
	// utf8=utf8mb3: 	'\xE0\xA0\x80'
	// utf8mb4: 		'\xF0\x9D\x84\x9E'   (but this may be refused by the database insert if pagecode is utf8=utf8mb3)
	$newval = preg_replace('/[\x00-\x08\x0B-\x0C\x0E-\x1F\x7F]/u', '', $val); // /u operator makes UTF8 valid characters being ignored so are not included into the replace

	// Note that $newval may also be completely empty '' when non valid UTF8 are found.
	if ($newval != $val) {
		// If $val has changed after removing non valid UTF8 chars, it means we have an evil string.
		$inj += 1;
	}
	//print 'type='.$type.'-val='.$val.'-newval='.$newval."-inj=".$inj."\n";

	// For SQL Injection (only GET are used to scan for such injection strings)
	if ($type == 1 || $type == 3) {
		// Note the \s+ is replaced into \s* because some spaces may have been modified in previous loop
		$inj += preg_match('/delete\s*from/i', $val);
		$inj += preg_match('/create\s*table/i', $val);
		$inj += preg_match('/insert\s*into/i', $val);
		$inj += preg_match('/select\s*from/i', $val);
		$inj += preg_match('/into\s*(outfile|dumpfile)/i', $val);
		$inj += preg_match('/user\s*\(/i', $val); // avoid to use function user() or mysql_user() that return current database login
		$inj += preg_match('/information_schema/i', $val); // avoid to use request that read information_schema database
		$inj += preg_match('/<svg/i', $val); // <svg can be allowed in POST
		$inj += preg_match('/update[^&].*set.+=/i', $val);	// the [^&] test is to avoir error when request is like action=update&...set...
		$inj += preg_match('/union.+select/i', $val);
	}
	if ($type == 3) {
		// Note the \s+ is replaced into \s* because some spaces may have been modified in previous loop
		$inj += preg_match('/select|update|delete|truncate|replace|group\s*by|concat|count|from|union/i', $val);
	}
	if ($type != 2) {	// Not common key strings, so we can check them both on GET and POST
		$inj += preg_match('/updatexml\(/i', $val);
		$inj += preg_match('/(\.\.%2f)+/i', $val);
		$inj += preg_match('/\s@@/', $val);
	}
	// For XSS Injection done by closing textarea to execute content into a textarea field
	$inj += preg_match('/<\/textarea/i', $val);
	// For XSS Injection done by adding javascript with script
	// This is all cases a browser consider text is javascript:
	// When it found '<script', 'javascript:', '<style', 'onload\s=' on body tag, '="&' on a tag size with old browsers
	// All examples on page: http://ha.ckers.org/xss.html#XSScalc
	// More on https://www.owasp.org/index.php/XSS_Filter_Evasion_Cheat_Sheet
	$inj += preg_match('/<audio/i', $val);
	$inj += preg_match('/<embed/i', $val);
	$inj += preg_match('/<iframe/i', $val);
	$inj += preg_match('/<object/i', $val);
	$inj += preg_match('/<script/i', $val);
	$inj += preg_match('/Set\.constructor/i', $val); // ECMA script 6
	if (!defined('NOSTYLECHECK')) {
		$inj += preg_match('/<style/i', $val);
	}
	$inj += preg_match('/base\s+href/si', $val);
	$inj += preg_match('/=data:/si', $val);
	// List of dom events is on https://www.w3schools.com/jsref/dom_obj_event.asp and https://developer.mozilla.org/en-US/docs/Web/API/GlobalEventHandlers
	$inj += preg_match('/on(mouse|drag|key|load|touch|pointer|select|transition)([a-z]*)\s*=/i', $val); // onmousexxx can be set on img or any html tag like <img title='...' onmouseover=alert(1)>
	$inj += preg_match('/on(abort|afterprint|animation|auxclick|beforecopy|beforecut|beforeprint|beforeunload|blur|cancel|canplay|canplaythrough|change|click|close|contextmenu|cuechange|copy|cut)\s*=/i', $val);
	$inj += preg_match('/on(dblclick|drop|durationchange|emptied|end|ended|error|focus|focusin|focusout|formdata|gotpointercapture|hashchange|input|invalid)\s*=/i', $val);
	$inj += preg_match('/on(lostpointercapture|offline|online|pagehide|pageshow)\s*=/i', $val);
	$inj += preg_match('/on(paste|pause|play|playing|progress|ratechange|reset|resize|scroll|search|seeked|seeking|show|stalled|start|submit|suspend)\s*=/i', $val);
	$inj += preg_match('/on(timeupdate|toggle|unload|volumechange|waiting|wheel)\s*=/i', $val);

	// We refuse html into html because some hacks try to obfuscate evil strings by inserting HTML into HTML. Example: <img on<a>error=alert(1) to bypass test on onerror
	$tmpval = preg_replace('/<[^<]+>/', '', $val);
	// List of dom events is on https://www.w3schools.com/jsref/dom_obj_event.asp and https://developer.mozilla.org/en-US/docs/Web/API/GlobalEventHandlers
	$inj += preg_match('/on(mouse|drag|key|load|touch|pointer|select|transition)([a-z]*)\s*=/i', $val); // onmousexxx can be set on img or any html tag like <img title='...' onmouseover=alert(1)>
	$inj += preg_match('/on(abort|afterprint|animation|auxclick|beforecopy|beforecut|beforeprint|beforeunload|blur|cancel|canplay|canplaythrough|change|click|close|contextmenu|cuechange|copy|cut)\s*=/i', $tmpval);
	$inj += preg_match('/on(dblclick|drop|durationchange|emptied|end|ended|error|focus|focusin|focusout|formdata|gotpointercapture|hashchange|input|invalid)\s*=/i', $tmpval);
	$inj += preg_match('/on(lostpointercapture|offline|online|pagehide|pageshow)\s*=/i', $tmpval);
	$inj += preg_match('/on(paste|pause|play|playing|progress|ratechange|reset|resize|scroll|search|seeked|seeking|show|stalled|start|submit|suspend)\s*=/i', $tmpval);
	$inj += preg_match('/on(timeupdate|toggle|unload|volumechange|waiting|wheel)\s*=/i', $tmpval);

	//$inj += preg_match('/on[A-Z][a-z]+\*=/', $val);   // To lock event handlers onAbort(), ...
	$inj += preg_match('/&#58;|&#0000058|&#x3A/i', $val); // refused string ':' encoded (no reason to have it encoded) to lock 'javascript:...'
	$inj += preg_match('/j\s*a\s*v\s*a\s*s\s*c\s*r\s*i\s*p\s*t\s*:/i', $val);
	$inj += preg_match('/vbscript\s*:/i', $val);
	// For XSS Injection done by adding javascript closing html tags like with onmousemove, etc... (closing a src or href tag with not cleaned param)
	if ($type == 1 || $type == 3) {
		$val = str_replace('enclosure="', 'enclosure=X', $val); // We accept enclosure=" for the export/import module
		$inj += preg_match('/"/i', $val); // We refused " in GET parameters value.
	}
	if ($type == 2) {
		$inj += preg_match('/[:;"\'<>\?\(\){}\$%]/', $val); // PHP_SELF is a file system (or url path without parameters). It can contains spaces.
	}

	return $inj;
}

/**
 * Return true if security check on parameters are OK, false otherwise.
 *
 * @param		string|array	$var		Variable name
 * @param		string			$type		1=GET, 0=POST, 2=PHP_SELF
 * @return		boolean|null				true if there is no injection. Stop code if injection found.
 */
function analyseVarsForSqlAndScriptsInjection(&$var, $type)
{
	if (is_array($var)) {
		foreach ($var as $key => $value) {	// Warning, $key may also be used for attacks
			if (analyseVarsForSqlAndScriptsInjection($key, $type) && analyseVarsForSqlAndScriptsInjection($value, $type)) {
				//$var[$key] = $value;	// This is useless
			} else {
				// Get remote IP: PS: We do not use getRemoteIP(), function is not yet loaded and we need a value that can't be spoofed
				$ip = (empty($_SERVER['REMOTE_ADDR']) ? 'unknown' : $_SERVER['REMOTE_ADDR']);
				$errormessage = 'Access refused to '.htmlentities($ip, ENT_COMPAT, 'UTF-8').' by SQL or Script injection protection in main.inc.php - GETPOST type='.htmlentities($type, ENT_COMPAT, 'UTF-8').' paramkey='.htmlentities($key, ENT_COMPAT, 'UTF-8').' paramvalue='.htmlentities($value, ENT_COMPAT, 'UTF-8').' page='.htmlentities($_SERVER["REQUEST_URI"], ENT_COMPAT, 'UTF-8');
				print $errormessage;
				// Add entry into error log
				if (function_exists('error_log')) {
					error_log($errormessage);
				}
				// TODO Add entry into security audit table
				exit;
			}
		}
		return true;
	} else {
		return (testSqlAndScriptInject($var, $type) <= 0);
	}
}

// To disable the WAF for GET and POST and PHP_SELF, uncomment this
//define('NOSCANPHPSELFFORINJECTION', 1);
//define('NOSCANGETFORINJECTION', 1);
//define('NOSCANPOSTFORINJECTION', 1);

// Check consistency of NOREQUIREXXX DEFINES
if ((defined('NOREQUIREDB') || defined('NOREQUIRETRAN')) && !defined('NOREQUIREMENU')) {
	print 'If define NOREQUIREDB or NOREQUIRETRAN are set, you must also set NOREQUIREMENU or not set them.';
	exit;
}
if (defined('NOREQUIREUSER') && !defined('NOREQUIREMENU')) {
	print 'If define NOREQUIREUSER is set, you must also set NOREQUIREMENU or not set it.';
	exit;
}

// Sanity check on URL
if (!defined('NOSCANPHPSELFFORINJECTION') && !empty($_SERVER["PHP_SELF"])) {
	$morevaltochecklikepost = array($_SERVER["PHP_SELF"]);
	analyseVarsForSqlAndScriptsInjection($morevaltochecklikepost, 2);
}
// Sanity check on GET parameters
if (!defined('NOSCANGETFORINJECTION') && !empty($_SERVER["QUERY_STRING"])) {
	// Note: QUERY_STRING is url encoded, but $_GET and $_POST are already decoded
	// Because the analyseVarsForSqlAndScriptsInjection is designed for already url decoded value, we must decode QUERY_STRING
	// Another solution is to provide $_GET as parameter
	$morevaltochecklikeget = array(urldecode($_SERVER["QUERY_STRING"]));
	analyseVarsForSqlAndScriptsInjection($morevaltochecklikeget, 1);
}
// Sanity check on POST
if (!defined('NOSCANPOSTFORINJECTION')) {
	analyseVarsForSqlAndScriptsInjection($_POST, 0);
}

// This is to make Dolibarr working with Plesk
if (!empty($_SERVER['DOCUMENT_ROOT']) && substr($_SERVER['DOCUMENT_ROOT'], -6) !== 'htdocs') {
	set_include_path($_SERVER['DOCUMENT_ROOT'].'/htdocs');
}

// Include the conf.php and functions.lib.php and security.lib.php. This defined the constants like DOL_DOCUMENT_ROOT, DOL_DATA_ROOT, DOL_URL_ROOT...
require_once 'filefunc.inc.php';

// If there is a POST parameter to tell to save automatically some POST parameters into cookies, we do it.
// This is used for example by form of boxes to save personalization of some options.
// DOL_AUTOSET_COOKIE=cookiename:val1,val2 and  cookiename_val1=aaa cookiename_val2=bbb will set cookie_name with value json_encode(array('val1'=> , ))
if (!empty($_POST["DOL_AUTOSET_COOKIE"])) {
	$tmpautoset = explode(':', $_POST["DOL_AUTOSET_COOKIE"], 2);
	$tmplist = explode(',', $tmpautoset[1]);
	$cookiearrayvalue = array();
	foreach ($tmplist as $tmpkey) {
		$postkey = $tmpautoset[0].'_'.$tmpkey;
		//var_dump('tmpkey='.$tmpkey.' postkey='.$postkey.' value='.$_POST[$postkey]);
		if (!empty($_POST[$postkey])) {
			$cookiearrayvalue[$tmpkey] = $_POST[$postkey];
		}
	}
	$cookiename = $tmpautoset[0];
	$cookievalue = json_encode($cookiearrayvalue);
	//var_dump('setcookie cookiename='.$cookiename.' cookievalue='.$cookievalue);
	if (PHP_VERSION_ID < 70300) {
		setcookie($cookiename, empty($cookievalue) ? '' : $cookievalue, empty($cookievalue) ? 0 : (time() + (86400 * 354)), '/', null, ((empty($dolibarr_main_force_https) && isHTTPS() === false) ? false : true), true); // keep cookie 1 year and add tag httponly
	} else {
		// Only available for php >= 7.3
		$cookieparams = array(
			'expires' => empty($cookievalue) ? 0 : (time() + (86400 * 354)),
			'path' => '/',
			//'domain' => '.mywebsite.com', // the dot at the beginning allows compatibility with subdomains
			'secure' => ((empty($dolibarr_main_force_https) && isHTTPS() === false) ? false : true),
			'httponly' => true,
			'samesite' => 'Lax'	// None || Lax  || Strict
		);
		setcookie($cookiename, empty($cookievalue) ? '' : $cookievalue, $cookieparams);
	}
	if (empty($cookievalue)) {
		unset($_COOKIE[$cookiename]);
	}
}

// Set the handler of session
// if (ini_get('session.save_handler') == 'user')
if (!empty($php_session_save_handler) && $php_session_save_handler == 'db') {
	require_once 'core/lib/phpsessionin'.$php_session_save_handler.'.lib.php';
}

// Init session. Name of session is specific to Dolibarr instance.
// Must be done after the include of filefunc.inc.php so global variables of conf file are defined (like $dolibarr_main_instance_unique_id or $dolibarr_main_force_https).
// Note: the function dol_getprefix() is defined into functions.lib.php but may have been defined to return a different key to manage another area to protect.
$prefix = dol_getprefix('');
$sessionname = 'DOLSESSID_'.$prefix;
$sessiontimeout = 'DOLSESSTIMEOUT_'.$prefix;
if (!empty($_COOKIE[$sessiontimeout])) {
	ini_set('session.gc_maxlifetime', $_COOKIE[$sessiontimeout]);
}

// This create lock, released by session_write_close() or end of page.
// We need this lock as long as we read/write $_SESSION ['vars']. We can remove lock when finished.
if (!defined('NOSESSION')) {
	if (PHP_VERSION_ID < 70300) {
		session_set_cookie_params(0, '/', null, ((empty($dolibarr_main_force_https) && isHTTPS() === false) ? false : true), true); // Add tag secure and httponly on session cookie (same as setting session.cookie_httponly into php.ini). Must be called before the session_start.
	} else {
		// Only available for php >= 7.3
		$sessioncookieparams = array(
			'lifetime' => 0,
			'path' => '/',
			//'domain' => '.mywebsite.com', // the dot at the beginning allows compatibility with subdomains
			'secure' => ((empty($dolibarr_main_force_https) && isHTTPS() === false) ? false : true),
			'httponly' => true,
			'samesite' => 'Lax'	// None || Lax  || Strict
		);
		session_set_cookie_params($sessioncookieparams);
	}
	session_name($sessionname);
	session_start();	// This call the open and read of session handler
	//exit;	// this exist generates a call to write and close
}


// Init the 5 global objects, this include will make the 'new Xxx()' and set properties for: $conf, $db, $langs, $user, $mysoc
require_once 'master.inc.php';

// If software has been locked. Only login $conf->global->MAIN_ONLY_LOGIN_ALLOWED is allowed.
if (!empty($conf->global->MAIN_ONLY_LOGIN_ALLOWED)) {
	$ok = 0;
	if ((!session_id() || !isset($_SESSION["dol_login"])) && !isset($_POST["username"]) && !empty($_SERVER["GATEWAY_INTERFACE"])) {
		$ok = 1; // We let working pages if not logged and inside a web browser (login form, to allow login by admin)
	} elseif (isset($_POST["username"]) && $_POST["username"] == $conf->global->MAIN_ONLY_LOGIN_ALLOWED) {
		$ok = 1; // We let working pages that is a login submission (login submit, to allow login by admin)
	} elseif (defined('NOREQUIREDB')) {
		$ok = 1; // We let working pages that don't need database access (xxx.css.php)
	} elseif (defined('EVEN_IF_ONLY_LOGIN_ALLOWED')) {
		$ok = 1; // We let working pages that ask to work even if only login enabled (logout.php)
	} elseif (session_id() && isset($_SESSION["dol_login"]) && $_SESSION["dol_login"] == $conf->global->MAIN_ONLY_LOGIN_ALLOWED) {
		$ok = 1; // We let working if user is allowed admin
	}
	if (!$ok) {
		if (session_id() && isset($_SESSION["dol_login"]) && $_SESSION["dol_login"] != $conf->global->MAIN_ONLY_LOGIN_ALLOWED) {
			print 'Sorry, your application is offline.'."\n";
			print 'You are logged with user "'.$_SESSION["dol_login"].'" and only administrator user "'.$conf->global->MAIN_ONLY_LOGIN_ALLOWED.'" is allowed to connect for the moment.'."\n";
			$nexturl = DOL_URL_ROOT.'/user/logout.php?token='.newToken();
			print 'Please try later or <a href="'.$nexturl.'">click here to disconnect and change login user</a>...'."\n";
		} else {
			print 'Sorry, your application is offline. Only administrator user "'.$conf->global->MAIN_ONLY_LOGIN_ALLOWED.'" is allowed to connect for the moment.'."\n";
			$nexturl = DOL_URL_ROOT.'/';
			print 'Please try later or <a href="'.$nexturl.'">click here to change login user</a>...'."\n";
		}
		exit;
	}
}


// Activate end of page function
register_shutdown_function('dol_shutdown');

// Load debugbar
if (isModEnabled('debugbar') && !GETPOST('dol_use_jmobile') && empty($_SESSION['dol_use_jmobile'])) {
	global $debugbar;
	include_once DOL_DOCUMENT_ROOT.'/debugbar/class/DebugBar.php';
	$debugbar = new DolibarrDebugBar();
	$renderer = $debugbar->getRenderer();
	if (empty($conf->global->MAIN_HTML_HEADER)) {
		$conf->global->MAIN_HTML_HEADER = '';
	}
	$conf->global->MAIN_HTML_HEADER .= $renderer->renderHead();

	$debugbar['time']->startMeasure('pageaftermaster', 'Page generation (after environment init)');
}

// Detection browser
if (isset($_SERVER["HTTP_USER_AGENT"])) {
	$tmp = getBrowserInfo($_SERVER["HTTP_USER_AGENT"]);
	$conf->browser->name = $tmp['browsername'];
	$conf->browser->os = $tmp['browseros'];
	$conf->browser->version = $tmp['browserversion'];
	$conf->browser->layout = $tmp['layout']; // 'classic', 'phone', 'tablet'
	//var_dump($conf->browser);

	if ($conf->browser->layout == 'phone') {
		$conf->dol_no_mouse_hover = 1;
	}
}

// If theme is forced
if (GETPOST('theme', 'aZ09')) {
	$conf->theme = GETPOST('theme', 'aZ09');
	$conf->css = "/theme/".$conf->theme."/style.css.php";
}

// Set global MAIN_OPTIMIZEFORTEXTBROWSER (must be before login part)
if (GETPOST('textbrowser', 'int') || (!empty($conf->browser->name) && $conf->browser->name == 'lynxlinks')) {   // If we must enable text browser
	$conf->global->MAIN_OPTIMIZEFORTEXTBROWSER = 1;
}

// Force HTTPS if required ($conf->file->main_force_https is 0/1 or 'https dolibarr root url')
// $_SERVER["HTTPS"] is 'on' when link is https, otherwise $_SERVER["HTTPS"] is empty or 'off'
if (!empty($conf->file->main_force_https) && (empty($_SERVER["HTTPS"]) || $_SERVER["HTTPS"] != 'on')) {
	$newurl = '';
	if (is_numeric($conf->file->main_force_https)) {
		if ($conf->file->main_force_https == '1' && !empty($_SERVER["SCRIPT_URI"])) {	// If SCRIPT_URI supported by server
			if (preg_match('/^http:/i', $_SERVER["SCRIPT_URI"]) && !preg_match('/^https:/i', $_SERVER["SCRIPT_URI"])) {	// If link is http
				$newurl = preg_replace('/^http:/i', 'https:', $_SERVER["SCRIPT_URI"]);
			}
		} else {
			// Check HTTPS environment variable (Apache/mod_ssl only)
			$newurl = preg_replace('/^http:/i', 'https:', DOL_MAIN_URL_ROOT).$_SERVER["REQUEST_URI"];
		}
	} else {
		// Check HTTPS environment variable (Apache/mod_ssl only)
		$newurl = $conf->file->main_force_https.$_SERVER["REQUEST_URI"];
	}
	// Start redirect
	if ($newurl) {
		header_remove(); // Clean header already set to be sure to remove any header like "Set-Cookie: DOLSESSID_..." from non HTTPS answers
		dol_syslog("main.inc: dolibarr_main_force_https is on, we make a redirect to ".$newurl);
		header("Location: ".$newurl);
		exit;
	} else {
		dol_syslog("main.inc: dolibarr_main_force_https is on but we failed to forge new https url so no redirect is done", LOG_WARNING);
	}
}

if (!defined('NOLOGIN') && !defined('NOIPCHECK') && !empty($dolibarr_main_restrict_ip)) {
	$listofip = explode(',', $dolibarr_main_restrict_ip);
	$found = false;
	foreach ($listofip as $ip) {
		$ip = trim($ip);
		if ($ip == $_SERVER['REMOTE_ADDR']) {
			$found = true;
			break;
		}
	}
	if (!$found) {
		print 'Access refused by IP protection. Your detected IP is '.$_SERVER['REMOTE_ADDR'];
		exit;
	}
}

// Loading of additional presentation includes
if (!defined('NOREQUIREHTML')) {
	require_once DOL_DOCUMENT_ROOT.'/core/class/html.form.class.php'; // Need 660ko memory (800ko in 2.2)
}
if (!defined('NOREQUIREAJAX')) {
	require_once DOL_DOCUMENT_ROOT.'/core/lib/ajax.lib.php'; // Need 22ko memory
}

// If install or upgrade process not done or not completely finished, we call the install page.
if (!empty($conf->global->MAIN_NOT_INSTALLED) || !empty($conf->global->MAIN_NOT_UPGRADED)) {
	dol_syslog("main.inc: A previous install or upgrade was not complete. Redirect to install page.", LOG_WARNING);
	header("Location: ".DOL_URL_ROOT."/install/index.php");
	exit;
}
// If an upgrade process is required, we call the install page.
if ((!empty($conf->global->MAIN_VERSION_LAST_UPGRADE) && ($conf->global->MAIN_VERSION_LAST_UPGRADE != DOL_VERSION))
|| (empty($conf->global->MAIN_VERSION_LAST_UPGRADE) && !empty($conf->global->MAIN_VERSION_LAST_INSTALL) && ($conf->global->MAIN_VERSION_LAST_INSTALL != DOL_VERSION))) {
	$versiontocompare = empty($conf->global->MAIN_VERSION_LAST_UPGRADE) ? $conf->global->MAIN_VERSION_LAST_INSTALL : $conf->global->MAIN_VERSION_LAST_UPGRADE;
	require_once DOL_DOCUMENT_ROOT.'/core/lib/admin.lib.php';
	$dolibarrversionlastupgrade = preg_split('/[.-]/', $versiontocompare);
	$dolibarrversionprogram = preg_split('/[.-]/', DOL_VERSION);
	$rescomp = versioncompare($dolibarrversionprogram, $dolibarrversionlastupgrade);
	if ($rescomp > 0) {   // Programs have a version higher than database.
		if (empty($conf->global->MAIN_NO_UPGRADE_REDIRECT_ON_LEVEL_3_CHANGE) || $rescomp < 3) {
			// We did not add "&& $rescomp < 3" because we want upgrade process for build upgrades
			dol_syslog("main.inc: database version ".$versiontocompare." is lower than programs version ".DOL_VERSION.". Redirect to install/upgrade page.", LOG_WARNING);
			header("Location: ".DOL_URL_ROOT."/install/index.php");
			exit;
		}
	}
}

// Creation of a token against CSRF vulnerabilities
if (!defined('NOTOKENRENEWAL') && !defined('NOSESSION')) {
	// No token renewal on .css.php, .js.php and .json.php (even if the NOTOKENRENEWAL was not provided)
	if (!preg_match('/\.(css|js|json)\.php$/', $_SERVER["PHP_SELF"])) {
		// Rolling token at each call ($_SESSION['token'] contains token of previous page)
		if (isset($_SESSION['newtoken'])) {
			$_SESSION['token'] = $_SESSION['newtoken'];
		}

		if (!isset($_SESSION['newtoken']) || getDolGlobalInt('MAIN_SECURITY_CSRF_TOKEN_RENEWAL_ON_EACH_CALL')) {
			// Note: Using MAIN_SECURITY_CSRF_TOKEN_RENEWAL_ON_EACH_CALL is not recommended: if a user succeed in entering a data from
			// a public page with a link that make a token regeneration, it can make use of the backoffice no more possible !
			// Save in $_SESSION['newtoken'] what will be next token. Into forms, we will add param token = $_SESSION['newtoken']
			$token = dol_hash(uniqid(mt_rand(), false), 'md5'); // Generates a hash of a random number. We don't need a secured hash, just a changing random value.
			$_SESSION['newtoken'] = $token;
			dol_syslog("NEW TOKEN generated by : ".$_SERVER['PHP_SELF'], LOG_DEBUG);
		}
	}
}

//dol_syslog("aaaa - ".defined('NOCSRFCHECK')." - ".$dolibarr_nocsrfcheck." - ".$conf->global->MAIN_SECURITY_CSRF_WITH_TOKEN." - ".$_SERVER['REQUEST_METHOD']." - ".GETPOST('token', 'alpha'));

// Check validity of token, only if option MAIN_SECURITY_CSRF_WITH_TOKEN enabled or if constant CSRFCHECK_WITH_TOKEN is set into page
if ((!defined('NOCSRFCHECK') && empty($dolibarr_nocsrfcheck) && getDolGlobalInt('MAIN_SECURITY_CSRF_WITH_TOKEN')) || defined('CSRFCHECK_WITH_TOKEN')) {
	// Array of action code where CSRFCHECK with token will be forced (so token must be provided on url request)
	$sensitiveget = false;
	if ((GETPOSTISSET('massaction') || GETPOST('action', 'aZ09')) && getDolGlobalInt('MAIN_SECURITY_CSRF_WITH_TOKEN') >= 3) {
		// All GET actions and mass actions are processed as sensitive.
		if (GETPOSTISSET('massaction') || !in_array(GETPOST('action', 'aZ09'), array('create', 'createsite', 'createcard', 'edit', 'editvalidator', 'file_manager', 'presend', 'presend_addmessage', 'preview', 'specimen'))) {	// We exclude the case action='create' and action='file_manager' that are legitimate
			$sensitiveget = true;
		}
	} elseif (getDolGlobalInt('MAIN_SECURITY_CSRF_WITH_TOKEN') >= 2) {
		// Few GET actions coded with a &token into url are processed as sensitive.
		$arrayofactiontoforcetokencheck = array(
			'activate',
			'doprev', 'donext', 'dvprev', 'dvnext',
			'freezone', 'install',
			'reopen'
		);
		if (in_array(GETPOST('action', 'aZ09'), $arrayofactiontoforcetokencheck)) {
			$sensitiveget = true;
		}
		// We also match for value with just a simple string that must match
		if (preg_match('/^(add|classify|close|confirm|copy|del|disable|enable|remove|set|unset|update|save)/', GETPOST('action', 'aZ09'))) {
			$sensitiveget = true;
		}
	}

	// Check a token is provided for all cases that need a mandatory token
	// (all POST actions + all sensitive GET actions + all mass actions + all login/actions/logout on pages with CSRFCHECK_WITH_TOKEN set)
	if (
		$_SERVER['REQUEST_METHOD'] == 'POST' ||
		$sensitiveget ||
		GETPOSTISSET('massaction') ||
		((GETPOSTISSET('actionlogin') || GETPOSTISSET('action')) && defined('CSRFCHECK_WITH_TOKEN'))
	) {
		// If token is not provided or empty, error (we are in case it is mandatory)
		if (!GETPOST('token', 'alpha') || GETPOST('token', 'alpha') == 'notrequired') {
			top_httphead();
			if (GETPOST('uploadform', 'int')) {
				dol_syslog("--- Access to ".(empty($_SERVER["REQUEST_METHOD"]) ? '' : $_SERVER["REQUEST_METHOD"].' ').$_SERVER["PHP_SELF"]." refused. File size too large or not provided.");
				$langs->loadLangs(array("errors", "install"));
				print $langs->trans("ErrorFileSizeTooLarge").' ';
				print $langs->trans("ErrorGoBackAndCorrectParameters");
			} else {
				http_response_code(403);
				if (defined('CSRFCHECK_WITH_TOKEN')) {
					dol_syslog("--- Access to ".(empty($_SERVER["REQUEST_METHOD"]) ? '' : $_SERVER["REQUEST_METHOD"].' ').$_SERVER["PHP_SELF"]." refused by CSRF protection (CSRFCHECK_WITH_TOKEN protection) in main.inc.php. Token not provided.", LOG_WARNING);
					print "Access to a page that needs a token (constant CSRFCHECK_WITH_TOKEN is defined) is refused by CSRF protection in main.inc.php. Token not provided.\n";
				} else {
					dol_syslog("--- Access to ".(empty($_SERVER["REQUEST_METHOD"]) ? '' : $_SERVER["REQUEST_METHOD"].' ').$_SERVER["PHP_SELF"]." refused by CSRF protection (POST method or GET with a sensible value for 'action' parameter) in main.inc.php. Token not provided.", LOG_WARNING);
					print "Access to this page this way (POST method or GET with a sensible value for 'action' parameter) is refused by CSRF protection in main.inc.php. Token not provided.\n";
					print "If you access your server behind a proxy using url rewriting and the parameter is provided by caller, you might check that all HTTP header are propagated (or add the line \$dolibarr_nocsrfcheck=1 into your conf.php file or MAIN_SECURITY_CSRF_WITH_TOKEN to 0";
					if (!empty($conf->global->MAIN_SECURITY_CSRF_WITH_TOKEN)) {
						print " instead of ".$conf->global->MAIN_SECURITY_CSRF_WITH_TOKEN;
					}
					print " into setup).\n";
				}
			}
			die;
		}
	}

	$sessiontokenforthisurl = (empty($_SESSION['token']) ? '' : $_SESSION['token']);
	// TODO Get the sessiontokenforthisurl into an array of session token (one array per base URL so we can use the CSRF per page and we keep ability for several tabs per url in a browser)
	if (GETPOSTISSET('token') && GETPOST('token') != 'notrequired' && GETPOST('token', 'alpha') != $sessiontokenforthisurl) {
		dol_syslog("--- Access to ".(empty($_SERVER["REQUEST_METHOD"]) ? '' : $_SERVER["REQUEST_METHOD"].' ').$_SERVER["PHP_SELF"]." refused by CSRF protection (invalid token), so we disable POST and some GET parameters - referer=".(empty($_SERVER['HTTP_REFERER'])?'':$_SERVER['HTTP_REFERER']).", action=".GETPOST('action', 'aZ09').", _GET|POST['token']=".GETPOST('token', 'alpha'), LOG_WARNING);
		//dol_syslog("_SESSION['token']=".$sessiontokenforthisurl, LOG_DEBUG);
		// Do not output anything on standard output because this create problems when using the BACK button on browsers. So we just set a message into session.
		setEventMessages('SecurityTokenHasExpiredSoActionHasBeenCanceledPleaseRetry', null, 'warnings');
		$savid = null;
		if (isset($_POST['id'])) {
			$savid = ((int) $_POST['id']);
		}
		unset($_POST);
		//unset($_POST['action']); unset($_POST['massaction']);
		//unset($_POST['confirm']); unset($_POST['confirmmassaction']);
		unset($_GET['confirm']);
		unset($_GET['action']);
		unset($_GET['confirmmassaction']);
		unset($_GET['massaction']);
		unset($_GET['token']);			// TODO Make a redirect if we have a token in url to remove it ?
		if (isset($savid)) {
			$_POST['id'] = ((int) $savid);
		}
	}

	// Note: There is another CSRF protection into the filefunc.inc.php
}

// Disable modules (this must be after session_start and after conf has been loaded)
if (GETPOSTISSET('disablemodules')) {
	$_SESSION["disablemodules"] = GETPOST('disablemodules', 'alpha');
}
if (!empty($_SESSION["disablemodules"])) {
	$modulepartkeys = array('css', 'js', 'tabs', 'triggers', 'login', 'substitutions', 'menus', 'theme', 'sms', 'tpl', 'barcode', 'models', 'societe', 'hooks', 'dir', 'syslog', 'tpllinkable', 'contactelement', 'moduleforexternal');

	$disabled_modules = explode(',', $_SESSION["disablemodules"]);
	foreach ($disabled_modules as $module) {
		if ($module) {
			if (empty($conf->$module)) {
				$conf->$module = new stdClass(); // To avoid warnings
			}
			$conf->$module->enabled = false;
			foreach ($modulepartkeys as $modulepartkey) {
				unset($conf->modules_parts[$modulepartkey][$module]);
			}
			if ($module == 'fournisseur') {		// Special case
				$conf->supplier_order->enabled = 0;
				$conf->supplier_invoice->enabled = 0;
			}
		}
	}
}

// Set current modulepart
$modulepart = explode("/", $_SERVER["PHP_SELF"]);
if (is_array($modulepart) && count($modulepart) > 0) {
	foreach ($conf->modules as $module) {
		if (in_array($module, $modulepart)) {
			$modulepart = $module;
			break;
		}
	}
}
if (is_array($modulepart)) {
	$modulepart = '';
}


/*
 * Phase authentication / login
 */
$login = '';
if (!defined('NOLOGIN')) {
	// $authmode lists the different method of identification to be tested in order of preference.
	// Example: 'http', 'dolibarr', 'ldap', 'http,forceuser', '...'

	if (defined('MAIN_AUTHENTICATION_MODE')) {
		$dolibarr_main_authentication = constant('MAIN_AUTHENTICATION_MODE');
	} else {
		// Authentication mode
		if (empty($dolibarr_main_authentication)) {
			$dolibarr_main_authentication = 'http,dolibarr';
		}
		// Authentication mode: forceuser
		if ($dolibarr_main_authentication == 'forceuser' && empty($dolibarr_auto_user)) {
			$dolibarr_auto_user = 'auto';
		}
	}
	// Set authmode
	$authmode = explode(',', $dolibarr_main_authentication);

	// No authentication mode
	if (!count($authmode)) {
		$langs->load('main');
		dol_print_error('', $langs->trans("ErrorConfigParameterNotDefined", 'dolibarr_main_authentication'));
		exit;
	}

	// If login request was already post, we retrieve login from the session
	// Call module if not realized that his request.
	// At the end of this phase, the variable $login is defined.
	$resultFetchUser = '';
	$test = true;
	if (!isset($_SESSION["dol_login"])) {
		// It is not already authenticated and it requests the login / password
		include_once DOL_DOCUMENT_ROOT.'/core/lib/security2.lib.php';

		$dol_dst_observed = GETPOST("dst_observed", 'int', 3);
		$dol_dst_first = GETPOST("dst_first", 'int', 3);
		$dol_dst_second = GETPOST("dst_second", 'int', 3);
		$dol_screenwidth = GETPOST("screenwidth", 'int', 3);
		$dol_screenheight = GETPOST("screenheight", 'int', 3);
		$dol_hide_topmenu = GETPOST('dol_hide_topmenu', 'int', 3);
		$dol_hide_leftmenu = GETPOST('dol_hide_leftmenu', 'int', 3);
		$dol_optimize_smallscreen = GETPOST('dol_optimize_smallscreen', 'int', 3);
		$dol_no_mouse_hover = GETPOST('dol_no_mouse_hover', 'int', 3);
		$dol_use_jmobile = GETPOST('dol_use_jmobile', 'int', 3); // 0=default, 1=to say we use app from a webview app, 2=to say we use app from a webview app and keep ajax
		//dol_syslog("POST key=".join(array_keys($_POST),',').' value='.join($_POST,','));

		// If in demo mode, we check we go to home page through the public/demo/index.php page
		if (!empty($dolibarr_main_demo) && $_SERVER['PHP_SELF'] == DOL_URL_ROOT.'/index.php') {  // We ask index page
			if (empty($_SERVER['HTTP_REFERER']) || !preg_match('/public/', $_SERVER['HTTP_REFERER'])) {
				dol_syslog("Call index page from another url than demo page (call is done from page ".$_SERVER['HTTP_REFERER'].")");
				$url = '';
				$url .= ($url ? '&' : '').($dol_hide_topmenu ? 'dol_hide_topmenu='.$dol_hide_topmenu : '');
				$url .= ($url ? '&' : '').($dol_hide_leftmenu ? 'dol_hide_leftmenu='.$dol_hide_leftmenu : '');
				$url .= ($url ? '&' : '').($dol_optimize_smallscreen ? 'dol_optimize_smallscreen='.$dol_optimize_smallscreen : '');
				$url .= ($url ? '&' : '').($dol_no_mouse_hover ? 'dol_no_mouse_hover='.$dol_no_mouse_hover : '');
				$url .= ($url ? '&' : '').($dol_use_jmobile ? 'dol_use_jmobile='.$dol_use_jmobile : '');
				$url = DOL_URL_ROOT.'/public/demo/index.php'.($url ? '?'.$url : '');
				header("Location: ".$url);
				exit;
			}
		}

		// Hooks for security access
		$action = '';
		$hookmanager->initHooks(array('login'));
		$parameters = array();
		$reshook = $hookmanager->executeHooks('beforeLoginAuthentication', $parameters, $user, $action); // Note that $action and $object may have been modified by some hooks
		if ($reshook < 0) {
			$test = false;
			$error++;
		}

		// Verification security graphic code
		if ($test && GETPOST("username", "alpha", 2) && !empty($conf->global->MAIN_SECURITY_ENABLECAPTCHA) && !isset($_SESSION['dol_bypass_antispam'])) {
			$sessionkey = 'dol_antispam_value';
			$ok = (array_key_exists($sessionkey, $_SESSION) === true && (strtolower($_SESSION[$sessionkey]) === strtolower(GETPOST('code', 'restricthtml'))));

			// Check code
			if (!$ok) {
				dol_syslog('Bad value for code, connexion refused');
				// Load translation files required by page
				$langs->loadLangs(array('main', 'errors'));

				$_SESSION["dol_loginmesg"] = $langs->transnoentitiesnoconv("ErrorBadValueForCode");
				$test = false;

				// Call trigger for the "security events" log
				$user->trigger_mesg = 'ErrorBadValueForCode - login='.GETPOST("username", "alpha", 2);

				// Call trigger
				$result = $user->call_trigger('USER_LOGIN_FAILED', $user);
				if ($result < 0) {
					$error++;
				}
				// End call triggers

				// Hooks on failed login
				$action = '';
				$hookmanager->initHooks(array('login'));
				$parameters = array('dol_authmode'=>$authmode, 'dol_loginmesg'=>$_SESSION["dol_loginmesg"]);
				$reshook = $hookmanager->executeHooks('afterLoginFailed', $parameters, $user, $action); // Note that $action and $object may have been modified by some hooks
				if ($reshook < 0) {
					$error++;
				}

				// Note: exit is done later
			}
		}

		$allowedmethodtopostusername = 2;
		if (defined('MAIN_AUTHENTICATION_POST_METHOD')) {
			$allowedmethodtopostusername = constant('MAIN_AUTHENTICATION_POST_METHOD');
		}
		$usertotest = (!empty($_COOKIE['login_dolibarr']) ? preg_replace('/[^a-zA-Z0-9_\-]/', '', $_COOKIE['login_dolibarr']) : GETPOST("username", "alpha", $allowedmethodtopostusername));
		$passwordtotest = GETPOST('password', 'none', $allowedmethodtopostusername);
		$entitytotest = (GETPOST('entity', 'int') ? GETPOST('entity', 'int') : (!empty($conf->entity) ? $conf->entity : 1));

		// Define if we received data to test the login.
		$goontestloop = false;
		if (isset($_SERVER["REMOTE_USER"]) && in_array('http', $authmode)) {
			$goontestloop = true;
		}
		if ($dolibarr_main_authentication == 'forceuser' && !empty($dolibarr_auto_user)) {
			$goontestloop = true;
		}
		if (GETPOST("username", "alpha", $allowedmethodtopostusername) || !empty($_COOKIE['login_dolibarr']) || GETPOST('openid_mode', 'alpha', 1)) {
			$goontestloop = true;
		}

		if (!is_object($langs)) { // This can occurs when calling page with NOREQUIRETRAN defined, however we need langs for error messages.
			include_once DOL_DOCUMENT_ROOT.'/core/class/translate.class.php';
			$langs = new Translate("", $conf);
			$langcode = (GETPOST('lang', 'aZ09', 1) ?GETPOST('lang', 'aZ09', 1) : (empty($conf->global->MAIN_LANG_DEFAULT) ? 'auto' : $conf->global->MAIN_LANG_DEFAULT));
			if (defined('MAIN_LANG_DEFAULT')) {
				$langcode = constant('MAIN_LANG_DEFAULT');
			}
			$langs->setDefaultLang($langcode);
		}

		// Validation of login/pass/entity
		// If ok, the variable login will be returned
		// If error, we will put error message in session under the name dol_loginmesg
		// Note authmode is an array for example: array('0'=>'dolibarr', '1'=>'google');
		if ($test && $goontestloop && (GETPOST('actionlogin', 'aZ09') == 'login' || $dolibarr_main_authentication != 'dolibarr')) {
			$login = checkLoginPassEntity($usertotest, $passwordtotest, $entitytotest, $authmode);
			if ($login === '--bad-login-validity--') {
				$login = '';
			}

			$dol_authmode = '';

			if ($login) {
				$dol_authmode = $conf->authmode; // This properties is defined only when logged, to say what mode was successfully used
				$dol_tz = $_POST["tz"];
				$dol_tz_string = $_POST["tz_string"];
				$dol_tz_string = preg_replace('/\s*\(.+\)$/', '', $dol_tz_string);
				$dol_tz_string = preg_replace('/,/', '/', $dol_tz_string);
				$dol_tz_string = preg_replace('/\s/', '_', $dol_tz_string);
				$dol_dst = 0;
				// Keep $_POST here. Do not use GETPOSTISSET
				if (isset($_POST["dst_first"]) && isset($_POST["dst_second"])) {
					include_once DOL_DOCUMENT_ROOT.'/core/lib/date.lib.php';
					$datenow = dol_now();
					$datefirst = dol_stringtotime($_POST["dst_first"]);
					$datesecond = dol_stringtotime($_POST["dst_second"]);
					if ($datenow >= $datefirst && $datenow < $datesecond) {
						$dol_dst = 1;
					}
				}
				//print $datefirst.'-'.$datesecond.'-'.$datenow.'-'.$dol_tz.'-'.$dol_tzstring.'-'.$dol_dst; exit;
			}

			if (!$login) {
				dol_syslog('Bad password, connexion refused', LOG_DEBUG);
				// Load translation files required by page
				$langs->loadLangs(array('main', 'errors'));

				// Bad password. No authmode has found a good password.
				// We set a generic message if not defined inside function checkLoginPassEntity or subfunctions
				if (empty($_SESSION["dol_loginmesg"])) {
					$_SESSION["dol_loginmesg"] = $langs->transnoentitiesnoconv("ErrorBadLoginPassword");
				}

				// Call trigger for the "security events" log
				$user->trigger_mesg = $langs->trans("ErrorBadLoginPassword").' - login='.GETPOST("username", "alpha", 2);

				// Call trigger
				$result = $user->call_trigger('USER_LOGIN_FAILED', $user);
				if ($result < 0) {
					$error++;
				}
				// End call triggers

				// Hooks on failed login
				$action = '';
				$hookmanager->initHooks(array('login'));
				$parameters = array('dol_authmode'=>$dol_authmode, 'dol_loginmesg'=>$_SESSION["dol_loginmesg"]);
				$reshook = $hookmanager->executeHooks('afterLoginFailed', $parameters, $user, $action); // Note that $action and $object may have been modified by some hooks
				if ($reshook < 0) {
					$error++;
				}

				// Note: exit is done in next chapter
			}
		}

		// End test login / passwords
		if (!$login || (in_array('ldap', $authmode) && empty($passwordtotest))) {	// With LDAP we refused empty password because some LDAP are "opened" for anonymous access so connexion is a success.
			// No data to test login, so we show the login page.
			dol_syslog("--- Access to ".(empty($_SERVER["REQUEST_METHOD"]) ? '' : $_SERVER["REQUEST_METHOD"].' ').$_SERVER["PHP_SELF"]." - action=".GETPOST('action', 'aZ09')." - actionlogin=".GETPOST('actionlogin', 'aZ09')." - showing the login form and exit", LOG_NOTICE);
			if (defined('NOREDIRECTBYMAINTOLOGIN')) {
				// When used with NOREDIRECTBYMAINTOLOGIN set, the http header must already be set when including the main.
				// See example with selectsearchbox.php. This case is reserverd for the selectesearchbox.php so we can
				// report a message to ask to login when search ajax component is used after a timeout.
				//top_httphead();
				return 'ERROR_NOT_LOGGED';
			} else {
				if ($_SERVER["HTTP_USER_AGENT"] == 'securitytest') {
					http_response_code(401); // It makes easier to understand if session was broken during security tests
				}
				dol_loginfunction($langs, $conf, (!empty($mysoc) ? $mysoc : ''));	// This include http headers
			}
			exit;
		}

		$resultFetchUser = $user->fetch('', $login, '', 1, ($entitytotest > 0 ? $entitytotest : -1)); // value for $login was retrieved previously when checking password.
		if ($resultFetchUser <= 0 || $user->isNotIntoValidityDateRange()) {
			dol_syslog('User not found or not valid, connexion refused');
			session_destroy();
			session_set_cookie_params(0, '/', null, (empty($dolibarr_main_force_https) ? false : true), true); // Add tag secure and httponly on session cookie
			session_name($sessionname);
			session_start();

			if ($resultFetchUser == 0) {
				// Load translation files required by page
				$langs->loadLangs(array('main', 'errors'));

				$_SESSION["dol_loginmesg"] = $langs->transnoentitiesnoconv("ErrorCantLoadUserFromDolibarrDatabase", $login);

				$user->trigger_mesg = 'ErrorCantLoadUserFromDolibarrDatabase - login='.$login;
			} elseif ($resultFetchUser < 0) {
				$_SESSION["dol_loginmesg"] = $user->error;

				$user->trigger_mesg = $user->error;
			} else {
				// Load translation files required by the page
				$langs->loadLangs(array('main', 'errors'));

				$_SESSION["dol_loginmesg"] = $langs->transnoentitiesnoconv("ErrorLoginDateValidity");

				$user->trigger_mesg = $langs->trans("ErrorLoginDateValidity").' - login='.$login;
			}

			// Call trigger
			$result = $user->call_trigger('USER_LOGIN_FAILED', $user);
			if ($result < 0) {
				$error++;
			}
			// End call triggers


			// Hooks on failed login
			$action = '';
			$hookmanager->initHooks(array('login'));
			$parameters = array('dol_authmode'=>$dol_authmode, 'dol_loginmesg'=>$_SESSION["dol_loginmesg"]);
			$reshook = $hookmanager->executeHooks('afterLoginFailed', $parameters, $user, $action); // Note that $action and $object may have been modified by some hooks
			if ($reshook < 0) {
				$error++;
			}

			$paramsurl = array();
			if (GETPOST('textbrowser', 'int')) {
				$paramsurl[] = 'textbrowser='.GETPOST('textbrowser', 'int');
			}
			if (GETPOST('nojs', 'int')) {
				$paramsurl[] = 'nojs='.GETPOST('nojs', 'int');
			}
			if (GETPOST('lang', 'aZ09')) {
				$paramsurl[] = 'lang='.GETPOST('lang', 'aZ09');
			}
			header('Location: '.DOL_URL_ROOT.'/index.php'.(count($paramsurl) ? '?'.implode('&', $paramsurl) : ''));
			exit;
		} else {
			// User is loaded, we may need to change language for him according to its choice
			if (!empty($user->conf->MAIN_LANG_DEFAULT)) {
				$langs->setDefaultLang($user->conf->MAIN_LANG_DEFAULT);
			}
		}
	} else {
		// We are already into an authenticated session
		$login = $_SESSION["dol_login"];
		$entity = isset($_SESSION["dol_entity"]) ? $_SESSION["dol_entity"] : 0;
		dol_syslog("- This is an already logged session. _SESSION['dol_login']=".$login." _SESSION['dol_entity']=".$entity, LOG_DEBUG);

		$resultFetchUser = $user->fetch('', $login, '', 1, ($entity > 0 ? $entity : -1));

		//var_dump(dol_print_date($user->flagdelsessionsbefore, 'dayhour', 'gmt')." ".dol_print_date($_SESSION["dol_logindate"], 'dayhour', 'gmt'));

		if ($resultFetchUser <= 0
			|| ($user->flagdelsessionsbefore && !empty($_SESSION["dol_logindate"]) && $user->flagdelsessionsbefore > $_SESSION["dol_logindate"])
			|| ($user->status != $user::STATUS_ENABLED)
			|| ($user->isNotIntoValidityDateRange())) {
			if ($resultFetchUser <= 0) {
				// Account has been removed after login
				dol_syslog("Can't load user even if session logged. _SESSION['dol_login']=".$login, LOG_WARNING);
			} elseif ($user->flagdelsessionsbefore && !empty($_SESSION["dol_logindate"]) && $user->flagdelsessionsbefore > $_SESSION["dol_logindate"]) {
				// Session is no more valid
				dol_syslog("The user has a date for session invalidation = ".$user->flagdelsessionsbefore." and a session date = ".$_SESSION["dol_logindate"].". We must invalidate its sessions.");
			} elseif ($user->status != $user::STATUS_ENABLED) {
				// User is not enabled
				dol_syslog("The user login is disabled");
			} else {
				// User validity dates are no more valid
				dol_syslog("The user login has a validity between [".$user->datestartvalidity." and ".$user->dateendvalidity."], curren date is ".dol_now());
			}
			session_destroy();
			session_set_cookie_params(0, '/', null, (empty($dolibarr_main_force_https) ? false : true), true); // Add tag secure and httponly on session cookie
			session_name($sessionname);
			session_start();

			if ($resultFetchUser == 0) {
				$langs->loadLangs(array('main', 'errors'));

				$_SESSION["dol_loginmesg"] = $langs->transnoentitiesnoconv("ErrorCantLoadUserFromDolibarrDatabase", $login);

				$user->trigger_mesg = 'ErrorCantLoadUserFromDolibarrDatabase - login='.$login;
			} elseif ($resultFetchUser < 0) {
				$_SESSION["dol_loginmesg"] = $user->error;

				$user->trigger_mesg = $user->error;
			} else {
				$langs->loadLangs(array('main', 'errors'));

				$_SESSION["dol_loginmesg"] = $langs->transnoentitiesnoconv("ErrorSessionInvalidatedAfterPasswordChange");

				$user->trigger_mesg = 'ErrorUserSessionWasInvalidated - login='.$login;
			}

			// Call trigger
			$result = $user->call_trigger('USER_LOGIN_FAILED', $user);
			if ($result < 0) {
				$error++;
			}
			// End call triggers

			// Hooks on failed login
			$action = '';
			$hookmanager->initHooks(array('login'));
			$parameters = array('dol_authmode' => (isset($dol_authmode) ? $dol_authmode : ''), 'dol_loginmesg' => $_SESSION["dol_loginmesg"]);
			$reshook = $hookmanager->executeHooks('afterLoginFailed', $parameters, $user, $action); // Note that $action and $object may have been modified by some hooks
			if ($reshook < 0) {
				$error++;
			}

			$paramsurl = array();
			if (GETPOST('textbrowser', 'int')) {
				$paramsurl[] = 'textbrowser='.GETPOST('textbrowser', 'int');
			}
			if (GETPOST('nojs', 'int')) {
				$paramsurl[] = 'nojs='.GETPOST('nojs', 'int');
			}
			if (GETPOST('lang', 'aZ09')) {
				$paramsurl[] = 'lang='.GETPOST('lang', 'aZ09');
			}
			header('Location: '.DOL_URL_ROOT.'/index.php'.(count($paramsurl) ? '?'.implode('&', $paramsurl) : ''));
			exit;
		} else {
			// Initialize technical object to manage hooks of page. Note that conf->hooks_modules contains array of hook context
			$hookmanager->initHooks(array('main'));

			// Code for search criteria persistence.
			if (!empty($_GET['save_lastsearch_values']) && !empty($_SERVER["HTTP_REFERER"])) {    // We must use $_GET here
				$relativepathstring = preg_replace('/\?.*$/', '', $_SERVER["HTTP_REFERER"]);
				$relativepathstring = preg_replace('/^https?:\/\/[^\/]*/', '', $relativepathstring); // Get full path except host server
				// Clean $relativepathstring
				if (constant('DOL_URL_ROOT')) {
					$relativepathstring = preg_replace('/^'.preg_quote(constant('DOL_URL_ROOT'), '/').'/', '', $relativepathstring);
				}
				$relativepathstring = preg_replace('/^\//', '', $relativepathstring);
				$relativepathstring = preg_replace('/^custom\//', '', $relativepathstring);
				//var_dump($relativepathstring);

				// We click on a link that leave a page we have to save search criteria, contextpage, limit and page and mode. We save them from tmp to no tmp
				if (!empty($_SESSION['lastsearch_values_tmp_'.$relativepathstring])) {
					$_SESSION['lastsearch_values_'.$relativepathstring] = $_SESSION['lastsearch_values_tmp_'.$relativepathstring];
					unset($_SESSION['lastsearch_values_tmp_'.$relativepathstring]);
				}
				if (!empty($_SESSION['lastsearch_contextpage_tmp_'.$relativepathstring])) {
					$_SESSION['lastsearch_contextpage_'.$relativepathstring] = $_SESSION['lastsearch_contextpage_tmp_'.$relativepathstring];
					unset($_SESSION['lastsearch_contextpage_tmp_'.$relativepathstring]);
				}
				if (!empty($_SESSION['lastsearch_limit_tmp_'.$relativepathstring]) && $_SESSION['lastsearch_limit_tmp_'.$relativepathstring] != $conf->liste_limit) {
					$_SESSION['lastsearch_limit_'.$relativepathstring] = $_SESSION['lastsearch_limit_tmp_'.$relativepathstring];
					unset($_SESSION['lastsearch_limit_tmp_'.$relativepathstring]);
				}
				if (!empty($_SESSION['lastsearch_page_tmp_'.$relativepathstring]) && $_SESSION['lastsearch_page_tmp_'.$relativepathstring] > 0) {
					$_SESSION['lastsearch_page_'.$relativepathstring] = $_SESSION['lastsearch_page_tmp_'.$relativepathstring];
					unset($_SESSION['lastsearch_page_tmp_'.$relativepathstring]);
				}
				if (!empty($_SESSION['lastsearch_mode_tmp_'.$relativepathstring])) {
					$_SESSION['lastsearch_mode_'.$relativepathstring] = $_SESSION['lastsearch_mode_tmp_'.$relativepathstring];
					unset($_SESSION['lastsearch_mode_tmp_'.$relativepathstring]);
				}
			}

			$action = '';
			$reshook = $hookmanager->executeHooks('updateSession', array(), $user, $action);
			if ($reshook < 0) {
				setEventMessages($hookmanager->error, $hookmanager->errors, 'errors');
			}
		}
	}

	// Is it a new session that has started ?
	// If we are here, this means authentication was successfull.
	if (!isset($_SESSION["dol_login"])) {
		// New session for this login has started.
		$error = 0;

		// Store value into session (values always stored)
		$_SESSION["dol_login"] = $user->login;
		$_SESSION["dol_logindate"] = dol_now('gmt');
		$_SESSION["dol_authmode"] = isset($dol_authmode) ? $dol_authmode : '';
		$_SESSION["dol_tz"] = isset($dol_tz) ? $dol_tz : '';
		$_SESSION["dol_tz_string"] = isset($dol_tz_string) ? $dol_tz_string : '';
		$_SESSION["dol_dst"] = isset($dol_dst) ? $dol_dst : '';
		$_SESSION["dol_dst_observed"] = isset($dol_dst_observed) ? $dol_dst_observed : '';
		$_SESSION["dol_dst_first"] = isset($dol_dst_first) ? $dol_dst_first : '';
		$_SESSION["dol_dst_second"] = isset($dol_dst_second) ? $dol_dst_second : '';
		$_SESSION["dol_screenwidth"] = isset($dol_screenwidth) ? $dol_screenwidth : '';
		$_SESSION["dol_screenheight"] = isset($dol_screenheight) ? $dol_screenheight : '';
		$_SESSION["dol_company"] = getDolGlobalString("MAIN_INFO_SOCIETE_NOM");
		$_SESSION["dol_entity"] = $conf->entity;
		// Store value into session (values stored only if defined)
		if (!empty($dol_hide_topmenu)) {
			$_SESSION['dol_hide_topmenu'] = $dol_hide_topmenu;
		}
		if (!empty($dol_hide_leftmenu)) {
			$_SESSION['dol_hide_leftmenu'] = $dol_hide_leftmenu;
		}
		if (!empty($dol_optimize_smallscreen)) {
			$_SESSION['dol_optimize_smallscreen'] = $dol_optimize_smallscreen;
		}
		if (!empty($dol_no_mouse_hover)) {
			$_SESSION['dol_no_mouse_hover'] = $dol_no_mouse_hover;
		}
		if (!empty($dol_use_jmobile)) {
			$_SESSION['dol_use_jmobile'] = $dol_use_jmobile;
		}

		dol_syslog("This is a new started user session. _SESSION['dol_login']=".$_SESSION["dol_login"]." Session id=".session_id());

		$db->begin();

		$user->update_last_login_date();

		$loginfo = 'TZ='.$_SESSION["dol_tz"].';TZString='.$_SESSION["dol_tz_string"].';Screen='.$_SESSION["dol_screenwidth"].'x'.$_SESSION["dol_screenheight"];

		// Call triggers for the "security events" log
		$user->trigger_mesg = $loginfo;

		// Call trigger
		$result = $user->call_trigger('USER_LOGIN', $user);
		if ($result < 0) {
			$error++;
		}
		// End call triggers

		// Hooks on successfull login
		$action = '';
		$hookmanager->initHooks(array('login'));
		$parameters = array('dol_authmode'=>$dol_authmode, 'dol_loginfo'=>$loginfo);
		$reshook = $hookmanager->executeHooks('afterLogin', $parameters, $user, $action); // Note that $action and $object may have been modified by some hooks
		if ($reshook < 0) {
			$error++;
		}

		if ($error) {
			$db->rollback();
			session_destroy();
			dol_print_error($db, 'Error in some triggers USER_LOGIN or in some hooks afterLogin');
			exit;
		} else {
			$db->commit();
		}

		// Change landing page if defined.
		$landingpage = (empty($user->conf->MAIN_LANDING_PAGE) ? (empty($conf->global->MAIN_LANDING_PAGE) ? '' : $conf->global->MAIN_LANDING_PAGE) : $user->conf->MAIN_LANDING_PAGE);
		if (!empty($landingpage)) {    // Example: /index.php
			$newpath = dol_buildpath($landingpage, 1);
			if ($_SERVER["PHP_SELF"] != $newpath) {   // not already on landing page (avoid infinite loop)
				header('Location: '.$newpath);
				exit;
			}
		}
	}


	// If user admin, we force the rights-based modules
	if ($user->admin) {
		$user->rights->user->user->lire = 1;
		$user->rights->user->user->creer = 1;
		$user->rights->user->user->password = 1;
		$user->rights->user->user->supprimer = 1;
		$user->rights->user->self->creer = 1;
		$user->rights->user->self->password = 1;

		//Required if advanced permissions are used with MAIN_USE_ADVANCED_PERMS
		if (!empty($conf->global->MAIN_USE_ADVANCED_PERMS)) {
			if (empty($user->rights->user->user_advance)) {
				$user->rights->user->user_advance = new stdClass(); // To avoid warnings
			}
			if (empty($user->rights->user->self_advance)) {
				$user->rights->user->self_advance = new stdClass(); // To avoid warnings
			}
			if (empty($user->rights->user->group_advance)) {
				$user->rights->user->group_advance = new stdClass(); // To avoid warnings
			}

			$user->rights->user->user_advance->readperms = 1;
			$user->rights->user->user_advance->write = 1;
			$user->rights->user->self_advance->readperms = 1;
			$user->rights->user->self_advance->writeperms = 1;
			$user->rights->user->group_advance->read = 1;
			$user->rights->user->group_advance->readperms = 1;
			$user->rights->user->group_advance->write = 1;
			$user->rights->user->group_advance->delete = 1;
		}
	}

	/*
	 * Overwrite some configs globals (try to avoid this and have code to use instead $user->conf->xxx)
	 */

	// Set liste_limit
	if (isset($user->conf->MAIN_SIZE_LISTE_LIMIT)) {
		$conf->liste_limit = $user->conf->MAIN_SIZE_LISTE_LIMIT; // Can be 0
	}
	if (isset($user->conf->PRODUIT_LIMIT_SIZE)) {
		$conf->product->limit_size = $user->conf->PRODUIT_LIMIT_SIZE; // Can be 0
	}

	// Replace conf->css by personalized value if theme not forced
	if (empty($conf->global->MAIN_FORCETHEME) && !empty($user->conf->MAIN_THEME)) {
		$conf->theme = $user->conf->MAIN_THEME;
		$conf->css = "/theme/".$conf->theme."/style.css.php";
	}
} else {
	// We may have NOLOGIN set, but NOREQUIREUSER not
	if (!empty($user) && method_exists($user, 'loadDefaultValues')) {
		$user->loadDefaultValues();		// Load default values for everybody (works even if $user->id = 0
	}
}


// Case forcing style from url
if (GETPOST('theme', 'aZ09')) {
	$conf->theme = GETPOST('theme', 'aZ09', 1);
	$conf->css = "/theme/".$conf->theme."/style.css.php";
}

// Set javascript option
if (GETPOST('nojs', 'int')) {  // If javascript was not disabled on URL
	$conf->use_javascript_ajax = 0;
} else {
	if (!empty($user->conf->MAIN_DISABLE_JAVASCRIPT)) {
		$conf->use_javascript_ajax = !$user->conf->MAIN_DISABLE_JAVASCRIPT;
	}
}

// Set MAIN_OPTIMIZEFORTEXTBROWSER for user (must be after login part)
if (empty($conf->global->MAIN_OPTIMIZEFORTEXTBROWSER) && !empty($user->conf->MAIN_OPTIMIZEFORTEXTBROWSER)) {
	$conf->global->MAIN_OPTIMIZEFORTEXTBROWSER = $user->conf->MAIN_OPTIMIZEFORTEXTBROWSER;
}

// set MAIN_OPTIMIZEFORCOLORBLIND for user
$conf->global->MAIN_OPTIMIZEFORCOLORBLIND = empty($user->conf->MAIN_OPTIMIZEFORCOLORBLIND) ? '' : $user->conf->MAIN_OPTIMIZEFORCOLORBLIND;

// Set terminal output option according to conf->browser.
if (GETPOST('dol_hide_leftmenu', 'int') || !empty($_SESSION['dol_hide_leftmenu'])) {
	$conf->dol_hide_leftmenu = 1;
}
if (GETPOST('dol_hide_topmenu', 'int') || !empty($_SESSION['dol_hide_topmenu'])) {
	$conf->dol_hide_topmenu = 1;
}
if (GETPOST('dol_optimize_smallscreen', 'int') || !empty($_SESSION['dol_optimize_smallscreen'])) {
	$conf->dol_optimize_smallscreen = 1;
}
if (GETPOST('dol_no_mouse_hover', 'int') || !empty($_SESSION['dol_no_mouse_hover'])) {
	$conf->dol_no_mouse_hover = 1;
}
if (GETPOST('dol_use_jmobile', 'int') || !empty($_SESSION['dol_use_jmobile'])) {
	$conf->dol_use_jmobile = 1;
}
// If not on Desktop
if (!empty($conf->browser->layout) && $conf->browser->layout != 'classic') {
	$conf->dol_no_mouse_hover = 1;
}

// If on smartphone or optmized for small screen
if ((!empty($conf->browser->layout) && $conf->browser->layout == 'phone')
	|| (!empty($_SESSION['dol_screenwidth']) && $_SESSION['dol_screenwidth'] < 400)
	|| (!empty($_SESSION['dol_screenheight']) && $_SESSION['dol_screenheight'] < 400
	|| !empty($conf->global->MAIN_OPTIMIZEFORTEXTBROWSER))
) {
	$conf->dol_optimize_smallscreen = 1;

	if (isset($conf->global->PRODUIT_DESC_IN_FORM) && $conf->global->PRODUIT_DESC_IN_FORM == 1) {
		$conf->global->PRODUIT_DESC_IN_FORM_ACCORDING_TO_DEVICE = 0;
	}
}
// Replace themes bugged with jmobile with eldy
if (!empty($conf->dol_use_jmobile) && in_array($conf->theme, array('bureau2crea', 'cameleo', 'amarok'))) {
	$conf->theme = 'eldy';
	$conf->css = "/theme/".$conf->theme."/style.css.php";
}

if (!defined('NOREQUIRETRAN')) {
	if (!GETPOST('lang', 'aZ09')) {	// If language was not forced on URL
		// If user has chosen its own language
		if (!empty($user->conf->MAIN_LANG_DEFAULT)) {
			// If different than current language
			//print ">>>".$langs->getDefaultLang()."-".$user->conf->MAIN_LANG_DEFAULT;
			if ($langs->getDefaultLang() != $user->conf->MAIN_LANG_DEFAULT) {
				$langs->setDefaultLang($user->conf->MAIN_LANG_DEFAULT);
			}
		}
	}
}

if (!defined('NOLOGIN')) {
	// If the login is not recovered, it is identified with an account that does not exist.
	// Hacking attempt?
	if (!$user->login) {
		accessforbidden();
	}

	// Check if user is active
	if ($user->statut < 1) {
		// If not active, we refuse the user
		$langs->loadLangs(array("errors", "other"));
		dol_syslog("Authentication KO as login is disabled", LOG_NOTICE);
		accessforbidden("ErrorLoginDisabled");
	}

	// Load permissions
	$user->getrights();
}

dol_syslog("--- Access to ".(empty($_SERVER["REQUEST_METHOD"]) ? '' : $_SERVER["REQUEST_METHOD"].' ').$_SERVER["PHP_SELF"].' - action='.GETPOST('action', 'aZ09').', massaction='.GETPOST('massaction', 'aZ09').(defined('NOTOKENRENEWAL') ? ' NOTOKENRENEWAL='.constant('NOTOKENRENEWAL') : ''), LOG_NOTICE);
//Another call for easy debugg
//dol_syslog("Access to ".$_SERVER["PHP_SELF"].' '.$_SERVER["HTTP_REFERER"].' GET='.join(',',array_keys($_GET)).'->'.join(',',$_GET).' POST:'.join(',',array_keys($_POST)).'->'.join(',',$_POST));

// Load main languages files
if (!defined('NOREQUIRETRAN')) {
	// Load translation files required by page
	$langs->loadLangs(array('main', 'dict'));
}

// Define some constants used for style of arrays
$bc = array(0=>'class="impair"', 1=>'class="pair"');
$bcdd = array(0=>'class="drag drop oddeven"', 1=>'class="drag drop oddeven"');
$bcnd = array(0=>'class="nodrag nodrop nohover"', 1=>'class="nodrag nodrop nohoverpair"'); // Used for tr to add new lines
$bctag = array(0=>'class="impair tagtr"', 1=>'class="pair tagtr"');

// Define messages variables
$mesg = ''; $warning = ''; $error = 0;
// deprecated, see setEventMessages() and dol_htmloutput_events()
$mesgs = array(); $warnings = array(); $errors = array();

// Constants used to defined number of lines in textarea
if (empty($conf->browser->firefox)) {
	define('ROWS_1', 1);
	define('ROWS_2', 2);
	define('ROWS_3', 3);
	define('ROWS_4', 4);
	define('ROWS_5', 5);
	define('ROWS_6', 6);
	define('ROWS_7', 7);
	define('ROWS_8', 8);
	define('ROWS_9', 9);
} else {
	define('ROWS_1', 0);
	define('ROWS_2', 1);
	define('ROWS_3', 2);
	define('ROWS_4', 3);
	define('ROWS_5', 4);
	define('ROWS_6', 5);
	define('ROWS_7', 6);
	define('ROWS_8', 7);
	define('ROWS_9', 8);
}

$heightforframes = 50;

// Init menu manager
if (!defined('NOREQUIREMENU')) {
	if (empty($user->socid)) {    // If internal user or not defined
		$conf->standard_menu = (empty($conf->global->MAIN_MENU_STANDARD_FORCED) ? (empty($conf->global->MAIN_MENU_STANDARD) ? 'eldy_menu.php' : $conf->global->MAIN_MENU_STANDARD) : $conf->global->MAIN_MENU_STANDARD_FORCED);
	} else {
		// If external user
		$conf->standard_menu = (empty($conf->global->MAIN_MENUFRONT_STANDARD_FORCED) ? (empty($conf->global->MAIN_MENUFRONT_STANDARD) ? 'eldy_menu.php' : $conf->global->MAIN_MENUFRONT_STANDARD) : $conf->global->MAIN_MENUFRONT_STANDARD_FORCED);
	}

	// Load the menu manager (only if not already done)
	$file_menu = $conf->standard_menu;
	if (GETPOST('menu', 'alpha')) {
		$file_menu = GETPOST('menu', 'alpha'); // example: menu=eldy_menu.php
	}
	if (!class_exists('MenuManager')) {
		$menufound = 0;
		$dirmenus = array_merge(array("/core/menus/"), (array) $conf->modules_parts['menus']);
		foreach ($dirmenus as $dirmenu) {
			$menufound = dol_include_once($dirmenu."standard/".$file_menu);
			if (class_exists('MenuManager')) {
				break;
			}
		}
		if (!class_exists('MenuManager')) {	// If failed to include, we try with standard eldy_menu.php
			dol_syslog("You define a menu manager '".$file_menu."' that can not be loaded.", LOG_WARNING);
			$file_menu = 'eldy_menu.php';
			include_once DOL_DOCUMENT_ROOT."/core/menus/standard/".$file_menu;
		}
	}
	$menumanager = new MenuManager($db, empty($user->socid) ? 0 : 1);
	$menumanager->loadMenu();
}



// Functions

if (!function_exists("llxHeader")) {
	/**
	 *	Show HTML header HTML + BODY + Top menu + left menu + DIV
	 *
	 * @param 	string 			$head				Optionnal head lines
	 * @param 	string 			$title				HTML title
	 * @param	string			$help_url			Url links to help page
	 * 		                            			Syntax is: For a wiki page: EN:EnglishPage|FR:FrenchPage|ES:SpanishPage
	 *                                  			For other external page: http://server/url
	 * @param	string			$target				Target to use on links
	 * @param 	int    			$disablejs			More content into html header
	 * @param 	int    			$disablehead		More content into html header
	 * @param 	array|string  	$arrayofjs			Array of complementary js files
	 * @param 	array|string  	$arrayofcss			Array of complementary css files
	 * @param	string			$morequerystring	Query string to add to the link "print" to get same parameters (use only if autodetect fails)
	 * @param   string  		$morecssonbody      More CSS on body tag. For example 'classforhorizontalscrolloftabs'.
	 * @param	string			$replacemainareaby	Replace call to main_area() by a print of this string
	 * @param	int				$disablenofollow	Disable the "nofollow" on meta robot header
	 * @param	int				$disablenoindex		Disable the "noindex" on meta robot header
	 * @return	void
	 */
	function llxHeader($head = '', $title = '', $help_url = '', $target = '', $disablejs = 0, $disablehead = 0, $arrayofjs = '', $arrayofcss = '', $morequerystring = '', $morecssonbody = '', $replacemainareaby = '', $disablenofollow = 0, $disablenoindex = 0)
	{
		global $conf, $hookmanager;

		// html header
		top_htmlhead($head, $title, $disablejs, $disablehead, $arrayofjs, $arrayofcss, 0, $disablenofollow, $disablenoindex);

		$tmpcsstouse = 'sidebar-collapse'.($morecssonbody ? ' '.$morecssonbody : '');
		// If theme MD and classic layer, we open the menulayer by default.
		if ($conf->theme == 'md' && !in_array($conf->browser->layout, array('phone', 'tablet')) && empty($conf->global->MAIN_OPTIMIZEFORTEXTBROWSER)) {
			global $mainmenu;
			if ($mainmenu != 'website') {
				$tmpcsstouse = $morecssonbody; // We do not use sidebar-collpase by default to have menuhider open by default.
			}
		}

		if (!empty($conf->global->MAIN_OPTIMIZEFORCOLORBLIND)) {
			$tmpcsstouse .= ' colorblind-'.strip_tags($conf->global->MAIN_OPTIMIZEFORCOLORBLIND);
		}

		print '<body id="mainbody" class="'.$tmpcsstouse.'">'."\n";

		$parameters = array('help_url' => $help_url);
		$reshook = $hookmanager->executeHooks('changeHelpURL', $parameters);
		if ($reshook > 0) {
			$help_url = $hookmanager->resPrint;
		}

		// top menu and left menu area
		if ((empty($conf->dol_hide_topmenu) || GETPOST('dol_invisible_topmenu', 'int')) && !GETPOST('dol_openinpopup', 'aZ09')) {
			top_menu($head, $title, $target, $disablejs, $disablehead, $arrayofjs, $arrayofcss, $morequerystring, $help_url);
		}

		if (empty($conf->dol_hide_leftmenu) && !GETPOST('dol_openinpopup', 'aZ09')) {
			left_menu(array(), $help_url, '', '', 1, $title, 1); // $menumanager is retrieved with a global $menumanager inside this function
		}

		// main area
		if ($replacemainareaby) {
			print $replacemainareaby;
			return;
		}
		main_area($title);
	}
}


/**
 *  Show HTTP header. Called by top_htmlhead().
 *
 *  @param  string  $contenttype    Content type. For example, 'text/html'
 *  @param	int		$forcenocache	Force disabling of cache for the page
 *  @return	void
 */
function top_httphead($contenttype = 'text/html', $forcenocache = 0)
{
	global $db, $conf, $hookmanager;

	if ($contenttype == 'text/html') {
		header("Content-Type: text/html; charset=".$conf->file->character_set_client);
	} else {
		header("Content-Type: ".$contenttype);
	}

	// Security options

	// X-Content-Type-Options
	header("X-Content-Type-Options: nosniff"); // With the nosniff option, if the server says the content is text/html, the browser will render it as text/html (note that most browsers now force this option to on)

	// X-Frame-Options
	if (!defined('XFRAMEOPTIONS_ALLOWALL')) {
		header("X-Frame-Options: SAMEORIGIN"); // Frames allowed only if on same domain (stop some XSS attacks)
	} else {
		header("X-Frame-Options: ALLOWALL");
	}

	// X-XSS-Protection
	//header("X-XSS-Protection: 1");      		// XSS filtering protection of some browsers (note: use of Content-Security-Policy is more efficient). Disabled as deprecated.

	// Content-Security-Policy
	if (!defined('MAIN_SECURITY_FORCECSP')) {
		// If CSP not forced from the page

		// A default security policy that keep usage of js external component like ckeditor, stripe, google, working
<<<<<<< HEAD
		//	$contentsecuritypolicy = "frame-ancestors 'self'; font-src *; img-src *; style-src * 'unsafe-inline' 'unsafe-eval'; default-src 'self' *.stripe.com 'unsafe-inline' 'unsafe-eval'; script-src 'self' *.stripe.com 'unsafe-inline' 'unsafe-eval'; frame-src 'self' *.stripe.com; connect-src 'self';";
=======
		//	$contentsecuritypolicy = "font-src *; img-src *; style-src * 'unsafe-inline' 'unsafe-eval'; default-src 'self' *.stripe.com 'unsafe-inline' 'unsafe-eval'; script-src 'self' *.stripe.com 'unsafe-inline' 'unsafe-eval'; frame-src 'self' *.stripe.com; connect-src 'self';";
>>>>>>> 18733716
		$contentsecuritypolicy = getDolGlobalString('MAIN_SECURITY_FORCECSP');

		if (!is_object($hookmanager)) {
			include_once DOL_DOCUMENT_ROOT.'/core/class/hookmanager.class.php';
			$hookmanager = new HookManager($db);
		}
		$hookmanager->initHooks(array("main"));

		$parameters = array('contentsecuritypolicy'=>$contentsecuritypolicy);
		$result = $hookmanager->executeHooks('setContentSecurityPolicy', $parameters); // Note that $action and $object may have been modified by some hooks
		if ($result > 0) {
			$contentsecuritypolicy = $hookmanager->resPrint; // Replace CSP
		} else {
			$contentsecuritypolicy .= $hookmanager->resPrint; // Concat CSP
		}

		if (!empty($contentsecuritypolicy)) {
			// For example, to restrict 'script', 'object', 'frames' or 'img' to some domains:
			// frame-ancestors 'self'; script-src https://api.google.com https://anotherhost.com; object-src https://youtube.com; frame-src https://youtube.com; img-src https://static.example.com
			// For example, to restrict everything to one domain, except 'object', ...:
			// default-src https://cdn.example.net; object-src 'none'
			// For example, to restrict everything to itself except img that can be on other servers:
			// default-src 'self'; img-src *;
			// Pre-existing site that uses too much js code to fix but wants to ensure resources are loaded only over https and disable plugins:
			// default-src https: 'unsafe-inline' 'unsafe-eval'; object-src 'none'
			header("Content-Security-Policy: ".$contentsecuritypolicy);
		}
	} else {
		header("Content-Security-Policy: ".constant('MAIN_SECURITY_FORCECSP'));
	}

	// Referrer-Policy
	// Say if we must provide the referrer when we jump onto another web page.
	// Default browser are 'strict-origin-when-cross-origin' (only domain is sent on other domain switching), we want more so we use 'same-origin' so browser doesn't send any referrer when going into another web site domain.
	if (!defined('MAIN_SECURITY_FORCERP')) {
		$referrerpolicy = getDolGlobalString('MAIN_SECURITY_FORCERP', "same-origin");

		header("Referrer-Policy: ".$referrerpolicy);
	}

	if ($forcenocache) {
		header("Cache-Control: no-cache, no-store, must-revalidate, max-age=0");
	}

	// No need to add this token in header, we use instead the one into the forms.
	//header("anti-csrf-token: ".newToken());
}

/**
 * Ouput html header of a page. It calls also top_httphead()
 * This code is also duplicated into security2.lib.php::dol_loginfunction
 *
 * @param 	string 	$head			 Optionnal head lines
 * @param 	string 	$title			 HTML title
 * @param 	int    	$disablejs		 Disable js output
 * @param 	int    	$disablehead	 Disable head output
 * @param 	array  	$arrayofjs		 Array of complementary js files
 * @param 	array  	$arrayofcss		 Array of complementary css files
 * @param 	int    	$disableforlogin Do not load heavy js and css for login pages
 * @param   int     $disablenofollow Disable nofollow tag for meta robots
 * @param   int     $disablenoindex  Disable noindex tag for meta robots
 * @return	void
 */
function top_htmlhead($head, $title = '', $disablejs = 0, $disablehead = 0, $arrayofjs = '', $arrayofcss = '', $disableforlogin = 0, $disablenofollow = 0, $disablenoindex = 0)
{
	global $db, $conf, $langs, $user, $mysoc, $hookmanager;

	top_httphead();

	if (empty($conf->css)) {
		$conf->css = '/theme/eldy/style.css.php'; // If not defined, eldy by default
	}

	print '<!doctype html>'."\n";

	print '<html lang="'.substr($langs->defaultlang, 0, 2).'">'."\n";

	//print '<html xmlns="http://www.w3.org/1999/xhtml" xml:lang="fr">'."\n";
	if (empty($disablehead)) {
		if (!is_object($hookmanager)) {
			$hookmanager = new HookManager($db);
		}
		$hookmanager->initHooks(array("main"));

		$ext = 'layout='.$conf->browser->layout.'&amp;version='.urlencode(DOL_VERSION);

		print "<head>\n";

		if (GETPOST('dol_basehref', 'alpha')) {
			print '<base href="'.dol_escape_htmltag(GETPOST('dol_basehref', 'alpha')).'">'."\n";
		}

		// Displays meta
		print '<meta charset="utf-8">'."\n";
		print '<meta name="robots" content="'.($disablenoindex ? 'index' : 'noindex').($disablenofollow ? ',follow' : ',nofollow').'">'."\n"; // Do not index
		print '<meta name="viewport" content="width=device-width, initial-scale=1.0">'."\n"; // Scale for mobile device
		print '<meta name="author" content="Dolibarr Development Team">'."\n";
		print '<meta name="anti-csrf-newtoken" content="'.newToken().'">'."\n";
		print '<meta name="anti-csrf-currenttoken" content="'.currentToken().'">'."\n";
		if (getDolGlobalInt('MAIN_FEATURES_LEVEL')) {
			print '<meta name="MAIN_FEATURES_LEVEL" content="'.getDolGlobalInt('MAIN_FEATURES_LEVEL').'">'."\n";
		}
		// Favicon
		$favicon = DOL_URL_ROOT.'/theme/dolibarr_256x256_color.png';
		if (!empty($mysoc->logo_squarred_mini)) {
			$favicon = DOL_URL_ROOT.'/viewimage.php?cache=1&modulepart=mycompany&file='.urlencode('logos/thumbs/'.$mysoc->logo_squarred_mini);
		}
		if (getDolGlobalString('MAIN_FAVICON_URL')) {
			$favicon = getDolGlobalString('MAIN_FAVICON_URL');
		}
		if (empty($conf->dol_use_jmobile)) {
			print '<link rel="shortcut icon" type="image/x-icon" href="'.$favicon.'"/>'."\n"; // Not required into an Android webview
		}

		//if (empty($conf->global->MAIN_OPTIMIZEFORTEXTBROWSER)) print '<link rel="top" title="'.$langs->trans("Home").'" href="'.(DOL_URL_ROOT?DOL_URL_ROOT:'/').'">'."\n";
		//if (empty($conf->global->MAIN_OPTIMIZEFORTEXTBROWSER)) print '<link rel="copyright" title="GNU General Public License" href="https://www.gnu.org/copyleft/gpl.html#SEC1">'."\n";
		//if (empty($conf->global->MAIN_OPTIMIZEFORTEXTBROWSER)) print '<link rel="author" title="Dolibarr Development Team" href="https://www.dolibarr.org">'."\n";

		// Mobile appli like icon
		$manifest = DOL_URL_ROOT.'/theme/'.$conf->theme.'/manifest.json.php';
		if (!empty($manifest)) {
			print '<link rel="manifest" href="'.$manifest.'" />'."\n";
		}

		if (!empty($conf->global->THEME_ELDY_TOPMENU_BACK1)) {
			// TODO: use auto theme color switch
			print '<meta name="theme-color" content="rgb('.$conf->global->THEME_ELDY_TOPMENU_BACK1.')">'."\n";
		}

		// Auto refresh page
		if (GETPOST('autorefresh', 'int') > 0) {
			print '<meta http-equiv="refresh" content="'.GETPOST('autorefresh', 'int').'">';
		}

		// Displays title
		$appli = constant('DOL_APPLICATION_TITLE');
		if (!empty($conf->global->MAIN_APPLICATION_TITLE)) {
			$appli = $conf->global->MAIN_APPLICATION_TITLE;
		}

		print '<title>';
		$titletoshow = '';
		if ($title && !empty($conf->global->MAIN_HTML_TITLE) && preg_match('/noapp/', $conf->global->MAIN_HTML_TITLE)) {
			$titletoshow = dol_htmlentities($title);
		} elseif ($title) {
			$titletoshow = dol_htmlentities($appli.' - '.$title);
		} else {
			$titletoshow = dol_htmlentities($appli);
		}

		$parameters = array('title'=>$titletoshow);
		$result = $hookmanager->executeHooks('setHtmlTitle', $parameters); // Note that $action and $object may have been modified by some hooks
		if ($result > 0) {
			$titletoshow = $hookmanager->resPrint; // Replace Title to show
		} else {
			$titletoshow .= $hookmanager->resPrint; // Concat to Title to show
		}

		print $titletoshow;
		print '</title>';

		print "\n";

		if (GETPOST('version', 'int')) {
			$ext = 'version='.GETPOST('version', 'int'); // usefull to force no cache on css/js
		}
		// Refresh value of MAIN_IHM_PARAMS_REV before forging the parameter line.
		if (GETPOST('dol_resetcache')) {
			dolibarr_set_const($db, "MAIN_IHM_PARAMS_REV", ((int) $conf->global->MAIN_IHM_PARAMS_REV) + 1, 'chaine', 0, '', $conf->entity);
		}

		$themeparam = '?lang='.$langs->defaultlang.'&amp;theme='.$conf->theme.(GETPOST('optioncss', 'aZ09') ? '&amp;optioncss='.GETPOST('optioncss', 'aZ09', 1) : '').(empty($user->id) ? '' : ('&amp;userid='.$user->id)).'&amp;entity='.$conf->entity;

		$themeparam .= ($ext ? '&amp;'.$ext : '').'&amp;revision='.getDolGlobalInt("MAIN_IHM_PARAMS_REV");
		if (GETPOSTISSET('dol_hide_topmenu')) {
			$themeparam .= '&amp;dol_hide_topmenu='.GETPOST('dol_hide_topmenu', 'int');
		}
		if (GETPOSTISSET('dol_hide_leftmenu')) {
			$themeparam .= '&amp;dol_hide_leftmenu='.GETPOST('dol_hide_leftmenu', 'int');
		}
		if (GETPOSTISSET('dol_optimize_smallscreen')) {
			$themeparam .= '&amp;dol_optimize_smallscreen='.GETPOST('dol_optimize_smallscreen', 'int');
		}
		if (GETPOSTISSET('dol_no_mouse_hover')) {
			$themeparam .= '&amp;dol_no_mouse_hover='.GETPOST('dol_no_mouse_hover', 'int');
		}
		if (GETPOSTISSET('dol_use_jmobile')) {
			$themeparam .= '&amp;dol_use_jmobile='.GETPOST('dol_use_jmobile', 'int'); $conf->dol_use_jmobile = GETPOST('dol_use_jmobile', 'int');
		}
		if (GETPOSTISSET('THEME_DARKMODEENABLED')) {
			$themeparam .= '&amp;THEME_DARKMODEENABLED='.GETPOST('THEME_DARKMODEENABLED', 'int');
		}
		if (GETPOSTISSET('THEME_SATURATE_RATIO')) {
			$themeparam .= '&amp;THEME_SATURATE_RATIO='.GETPOST('THEME_SATURATE_RATIO', 'int');
		}

		if (!empty($conf->global->MAIN_ENABLE_FONT_ROBOTO)) {
			print '<link rel="preconnect" href="https://fonts.gstatic.com">'."\n";
			print '<link href="https://fonts.googleapis.com/css2?family=Roboto:wght@200;300;400;500;600&display=swap" rel="stylesheet">'."\n";
		}

		if (!defined('DISABLE_JQUERY') && !$disablejs && $conf->use_javascript_ajax) {
			print '<!-- Includes CSS for JQuery (Ajax library) -->'."\n";
			$jquerytheme = 'base';
			if (!empty($conf->global->MAIN_USE_JQUERY_THEME)) {
				$jquerytheme = $conf->global->MAIN_USE_JQUERY_THEME;
			}
			if (constant('JS_JQUERY_UI')) {
				print '<link rel="stylesheet" type="text/css" href="'.JS_JQUERY_UI.'css/'.$jquerytheme.'/jquery-ui.min.css'.($ext ? '?'.$ext : '').'">'."\n"; // Forced JQuery
			} else {
				print '<link rel="stylesheet" type="text/css" href="'.DOL_URL_ROOT.'/includes/jquery/css/'.$jquerytheme.'/jquery-ui.css'.($ext ? '?'.$ext : '').'">'."\n"; // JQuery
			}
			if (!defined('DISABLE_JQUERY_JNOTIFY')) {
				print '<link rel="stylesheet" type="text/css" href="'.DOL_URL_ROOT.'/includes/jquery/plugins/jnotify/jquery.jnotify-alt.min.css'.($ext ? '?'.$ext : '').'">'."\n"; // JNotify
			}
			if (!defined('DISABLE_SELECT2') && (!empty($conf->global->MAIN_USE_JQUERY_MULTISELECT) || defined('REQUIRE_JQUERY_MULTISELECT'))) {     // jQuery plugin "mutiselect", "multiple-select", "select2"...
				$tmpplugin = empty($conf->global->MAIN_USE_JQUERY_MULTISELECT) ?constant('REQUIRE_JQUERY_MULTISELECT') : $conf->global->MAIN_USE_JQUERY_MULTISELECT;
				print '<link rel="stylesheet" type="text/css" href="'.DOL_URL_ROOT.'/includes/jquery/plugins/'.$tmpplugin.'/dist/css/'.$tmpplugin.'.css'.($ext ? '?'.$ext : '').'">'."\n";
			}
		}

		if (!defined('DISABLE_FONT_AWSOME')) {
			print '<!-- Includes CSS for font awesome -->'."\n";
			print '<link rel="stylesheet" type="text/css" href="'.DOL_URL_ROOT.'/theme/common/fontawesome-5/css/all.min.css'.($ext ? '?'.$ext : '').'">'."\n";
			print '<link rel="stylesheet" type="text/css" href="'.DOL_URL_ROOT.'/theme/common/fontawesome-5/css/v4-shims.min.css'.($ext ? '?'.$ext : '').'">'."\n";
		}

		print '<!-- Includes CSS for Dolibarr theme -->'."\n";
		// Output style sheets (optioncss='print' or ''). Note: $conf->css looks like '/theme/eldy/style.css.php'
		$themepath = dol_buildpath($conf->css, 1);
		$themesubdir = '';
		if (!empty($conf->modules_parts['theme'])) {	// This slow down
			foreach ($conf->modules_parts['theme'] as $reldir) {
				if (file_exists(dol_buildpath($reldir.$conf->css, 0))) {
					$themepath = dol_buildpath($reldir.$conf->css, 1);
					$themesubdir = $reldir;
					break;
				}
			}
		}

		//print 'themepath='.$themepath.' themeparam='.$themeparam;exit;
		print '<link rel="stylesheet" type="text/css" href="'.$themepath.$themeparam.'">'."\n";
		if (!empty($conf->global->MAIN_FIX_FLASH_ON_CHROME)) {
			print '<!-- Includes CSS that does not exists as a workaround of flash bug of chrome -->'."\n".'<link rel="stylesheet" type="text/css" href="filethatdoesnotexiststosolvechromeflashbug">'."\n";
		}

		// CSS forced by modules (relative url starting with /)
		if (!empty($conf->modules_parts['css'])) {
			$arraycss = (array) $conf->modules_parts['css'];
			foreach ($arraycss as $modcss => $filescss) {
				$filescss = (array) $filescss; // To be sure filecss is an array
				foreach ($filescss as $cssfile) {
					if (empty($cssfile)) {
						dol_syslog("Warning: module ".$modcss." declared a css path file into its descriptor that is empty.", LOG_WARNING);
					}
					// cssfile is a relative path
					$urlforcss = dol_buildpath($cssfile, 1);
					if ($urlforcss && $urlforcss != '/') {
						print '<!-- Includes CSS added by module '.$modcss.' -->'."\n".'<link rel="stylesheet" type="text/css" href="'.$urlforcss;
						// We add params only if page is not static, because some web server setup does not return content type text/css if url has parameters, so browser cache is not used.
						if (!preg_match('/\.css$/i', $cssfile)) {
							print $themeparam;
						}
						print '">'."\n";
					} else {
						dol_syslog("Warning: module ".$modcss." declared a css path file for a file we can't find.", LOG_WARNING);
					}
				}
			}
		}
		// CSS forced by page in top_htmlhead call (relative url starting with /)
		if (is_array($arrayofcss)) {
			foreach ($arrayofcss as $cssfile) {
				if (preg_match('/^(http|\/\/)/i', $cssfile)) {
					$urltofile = $cssfile;
				} else {
					$urltofile = dol_buildpath($cssfile, 1);
				}
				print '<!-- Includes CSS added by page -->'."\n".'<link rel="stylesheet" type="text/css" title="default" href="'.$urltofile;
				// We add params only if page is not static, because some web server setup does not return content type text/css if url has parameters and browser cache is not used.
				if (!preg_match('/\.css$/i', $cssfile)) {
					print $themeparam;
				}
				print '">'."\n";
			}
		}

		// Output standard javascript links
		if (!defined('DISABLE_JQUERY') && !$disablejs && !empty($conf->use_javascript_ajax)) {
			// JQuery. Must be before other includes
			print '<!-- Includes JS for JQuery -->'."\n";
			if (defined('JS_JQUERY') && constant('JS_JQUERY')) {
				print '<script src="'.JS_JQUERY.'jquery.min.js'.($ext ? '?'.$ext : '').'"></script>'."\n";
			} else {
				print '<script src="'.DOL_URL_ROOT.'/includes/jquery/js/jquery.min.js'.($ext ? '?'.$ext : '').'"></script>'."\n";
			}
			if (defined('JS_JQUERY_UI') && constant('JS_JQUERY_UI')) {
				print '<script src="'.JS_JQUERY_UI.'jquery-ui.min.js'.($ext ? '?'.$ext : '').'"></script>'."\n";
			} else {
				print '<script src="'.DOL_URL_ROOT.'/includes/jquery/js/jquery-ui.min.js'.($ext ? '?'.$ext : '').'"></script>'."\n";
			}
			// jQuery jnotify
			if (empty($conf->global->MAIN_DISABLE_JQUERY_JNOTIFY) && !defined('DISABLE_JQUERY_JNOTIFY')) {
				print '<script src="'.DOL_URL_ROOT.'/includes/jquery/plugins/jnotify/jquery.jnotify.min.js'.($ext ? '?'.$ext : '').'"></script>'."\n";
			}
			// Table drag and drop lines
			if (empty($disableforlogin) && !defined('DISABLE_JQUERY_TABLEDND')) {
				print '<script src="'.DOL_URL_ROOT.'/includes/jquery/plugins/tablednd/jquery.tablednd.min.js'.($ext ? '?'.$ext : '').'"></script>'."\n";
			}
			// Chart
			if (empty($disableforlogin) && (empty($conf->global->MAIN_JS_GRAPH) || $conf->global->MAIN_JS_GRAPH == 'chart') && !defined('DISABLE_JS_GRAPH')) {
				print '<script src="'.DOL_URL_ROOT.'/includes/nnnick/chartjs/dist/chart.min.js'.($ext ? '?'.$ext : '').'"></script>'."\n";
			}

			// jQuery jeditable for Edit In Place features
			if (!empty($conf->global->MAIN_USE_JQUERY_JEDITABLE) && !defined('DISABLE_JQUERY_JEDITABLE')) {
				print '<!-- JS to manage editInPlace feature -->'."\n";
				print '<script src="'.DOL_URL_ROOT.'/includes/jquery/plugins/jeditable/jquery.jeditable.js'.($ext ? '?'.$ext : '').'"></script>'."\n";
				print '<script src="'.DOL_URL_ROOT.'/includes/jquery/plugins/jeditable/jquery.jeditable.ui-datepicker.js'.($ext ? '?'.$ext : '').'"></script>'."\n";
				print '<script src="'.DOL_URL_ROOT.'/includes/jquery/plugins/jeditable/jquery.jeditable.ui-autocomplete.js'.($ext ? '?'.$ext : '').'"></script>'."\n";
				print '<script>'."\n";
				print 'var urlSaveInPlace = \''.DOL_URL_ROOT.'/core/ajax/saveinplace.php\';'."\n";
				print 'var urlLoadInPlace = \''.DOL_URL_ROOT.'/core/ajax/loadinplace.php\';'."\n";
				print 'var tooltipInPlace = \''.$langs->transnoentities('ClickToEdit').'\';'."\n"; // Added in title attribute of span
				print 'var placeholderInPlace = \'&nbsp;\';'."\n"; // If we put another string than $langs->trans("ClickToEdit") here, nothing is shown. If we put empty string, there is error, Why ?
				print 'var cancelInPlace = \''.$langs->trans("Cancel").'\';'."\n";
				print 'var submitInPlace = \''.$langs->trans('Ok').'\';'."\n";
				print 'var indicatorInPlace = \'<img src="'.DOL_URL_ROOT."/theme/".$conf->theme."/img/working.gif".'">\';'."\n";
				print 'var withInPlace = 300;'; // width in pixel for default string edit
				print '</script>'."\n";
				print '<script src="'.DOL_URL_ROOT.'/core/js/editinplace.js'.($ext ? '?'.$ext : '').'"></script>'."\n";
				print '<script src="'.DOL_URL_ROOT.'/includes/jquery/plugins/jeditable/jquery.jeditable.ckeditor.js'.($ext ? '?'.$ext : '').'"></script>'."\n";
			}
			// jQuery Timepicker
			if (!empty($conf->global->MAIN_USE_JQUERY_TIMEPICKER) || defined('REQUIRE_JQUERY_TIMEPICKER')) {
				print '<script src="'.DOL_URL_ROOT.'/includes/jquery/plugins/timepicker/jquery-ui-timepicker-addon.js'.($ext ? '?'.$ext : '').'"></script>'."\n";
				print '<script src="'.DOL_URL_ROOT.'/core/js/timepicker.js.php?lang='.$langs->defaultlang.($ext ? '&amp;'.$ext : '').'"></script>'."\n";
			}
			if (!defined('DISABLE_SELECT2') && (!empty($conf->global->MAIN_USE_JQUERY_MULTISELECT) || defined('REQUIRE_JQUERY_MULTISELECT'))) {
				// jQuery plugin "mutiselect", "multiple-select", "select2", ...
				$tmpplugin = empty($conf->global->MAIN_USE_JQUERY_MULTISELECT) ?constant('REQUIRE_JQUERY_MULTISELECT') : $conf->global->MAIN_USE_JQUERY_MULTISELECT;
				print '<script src="'.DOL_URL_ROOT.'/includes/jquery/plugins/'.$tmpplugin.'/dist/js/'.$tmpplugin.'.full.min.js'.($ext ? '?'.$ext : '').'"></script>'."\n"; // We include full because we need the support of containerCssClass
			}
			if (!defined('DISABLE_MULTISELECT')) {     // jQuery plugin "mutiselect" to select with checkboxes. Can be removed once we have an enhanced search tool
				print '<script src="'.DOL_URL_ROOT.'/includes/jquery/plugins/multiselect/jquery.multi-select.js'.($ext ? '?'.$ext : '').'"></script>'."\n";
			}
		}

		if (!$disablejs && !empty($conf->use_javascript_ajax)) {
			// CKEditor
			if (empty($disableforlogin) && (isModEnabled('fckeditor') && (empty($conf->global->FCKEDITOR_EDITORNAME) || $conf->global->FCKEDITOR_EDITORNAME == 'ckeditor') && !defined('DISABLE_CKEDITOR')) || defined('FORCE_CKEDITOR')) {
				print '<!-- Includes JS for CKEditor -->'."\n";
				$pathckeditor = DOL_URL_ROOT.'/includes/ckeditor/ckeditor/';
				$jsckeditor = 'ckeditor.js';
				if (constant('JS_CKEDITOR')) {
					// To use external ckeditor 4 js lib
					$pathckeditor = constant('JS_CKEDITOR');
				}
				print '<script>';
				print '/* enable ckeditor by main.inc.php */';
				print 'var CKEDITOR_BASEPATH = \''.dol_escape_js($pathckeditor).'\';'."\n";
				print 'var ckeditorConfig = \''.dol_escape_js(dol_buildpath($themesubdir.'/theme/'.$conf->theme.'/ckeditor/config.js'.($ext ? '?'.$ext : ''), 1)).'\';'."\n"; // $themesubdir='' in standard usage
				print 'var ckeditorFilebrowserBrowseUrl = \''.DOL_URL_ROOT.'/core/filemanagerdol/browser/default/browser.php?Connector='.DOL_URL_ROOT.'/core/filemanagerdol/connectors/php/connector.php\';'."\n";
				print 'var ckeditorFilebrowserImageBrowseUrl = \''.DOL_URL_ROOT.'/core/filemanagerdol/browser/default/browser.php?Type=Image&Connector='.DOL_URL_ROOT.'/core/filemanagerdol/connectors/php/connector.php\';'."\n";
				print '</script>'."\n";
				print '<script src="'.$pathckeditor.$jsckeditor.($ext ? '?'.$ext : '').'"></script>'."\n";
				print '<script>';
				if (GETPOST('mode', 'aZ09') == 'Full_inline') {
					print 'CKEDITOR.disableAutoInline = false;'."\n";
				} else {
					print 'CKEDITOR.disableAutoInline = true;'."\n";
				}
				print '</script>'."\n";
			}

			// Browser notifications (if NOREQUIREMENU is on, it is mostly a page for popup, so we do not enable notif too. We hide also for public pages).
			if (!defined('NOBROWSERNOTIF') && !defined('NOREQUIREMENU') && !defined('NOLOGIN')) {
				$enablebrowsernotif = false;
				if (isModEnabled('agenda') && !empty($conf->global->AGENDA_REMINDER_BROWSER)) {
					$enablebrowsernotif = true;
				}
				if ($conf->browser->layout == 'phone') {
					$enablebrowsernotif = false;
				}
				if ($enablebrowsernotif) {
					print '<!-- Includes JS of Dolibarr (browser layout = '.$conf->browser->layout.')-->'."\n";
					print '<script src="'.DOL_URL_ROOT.'/core/js/lib_notification.js.php'.($ext ? '?'.$ext : '').'"></script>'."\n";
				}
			}

			// Global js function
			print '<!-- Includes JS of Dolibarr -->'."\n";
			print '<script src="'.DOL_URL_ROOT.'/core/js/lib_head.js.php?lang='.$langs->defaultlang.($ext ? '&amp;'.$ext : '').'"></script>'."\n";

			// JS forced by modules (relative url starting with /)
			if (!empty($conf->modules_parts['js'])) {		// $conf->modules_parts['js'] is array('module'=>array('file1','file2'))
				$arrayjs = (array) $conf->modules_parts['js'];
				foreach ($arrayjs as $modjs => $filesjs) {
					$filesjs = (array) $filesjs; // To be sure filejs is an array
					foreach ($filesjs as $jsfile) {
						// jsfile is a relative path
						$urlforjs = dol_buildpath($jsfile, 1);
						if ($urlforjs && $urlforjs != '/') {
							print '<!-- Include JS added by module '.$modjs.'-->'."\n".'<script src="'.$urlforjs.((strpos($jsfile, '?') === false) ? '?' : '&amp;').'lang='.$langs->defaultlang.'"></script>'."\n";
						} else {
							dol_syslog("Warning: module ".$modjs." declared a js path file for a file we can't find.", LOG_WARNING);
						}
					}
				}
			}
			// JS forced by page in top_htmlhead (relative url starting with /)
			if (is_array($arrayofjs)) {
				print '<!-- Includes JS added by page -->'."\n";
				foreach ($arrayofjs as $jsfile) {
					if (preg_match('/^(http|\/\/)/i', $jsfile)) {
						print '<script src="'.$jsfile.((strpos($jsfile, '?') === false) ? '?' : '&amp;').'lang='.$langs->defaultlang.'"></script>'."\n";
					} else {
						print '<script src="'.dol_buildpath($jsfile, 1).((strpos($jsfile, '?') === false) ? '?' : '&amp;').'lang='.$langs->defaultlang.'"></script>'."\n";
					}
				}
			}
		}

		//If you want to load custom javascript file from your selected theme directory
		if (!empty($conf->global->ALLOW_THEME_JS)) {
			$theme_js = dol_buildpath('/theme/'.$conf->theme.'/'.$conf->theme.'.js', 0);
			if (file_exists($theme_js)) {
				print '<script src="'.DOL_URL_ROOT.'/theme/'.$conf->theme.'/'.$conf->theme.'.js'.($ext ? '?'.$ext : '').'"></script>'."\n";
			}
		}

		if (!empty($head)) {
			print $head."\n";
		}
		if (!empty($conf->global->MAIN_HTML_HEADER)) {
			print $conf->global->MAIN_HTML_HEADER."\n";
		}

		$parameters = array();
		$result = $hookmanager->executeHooks('addHtmlHeader', $parameters); // Note that $action and $object may have been modified by some hooks
		print $hookmanager->resPrint; // Replace Title to show

		print "</head>\n\n";
	}

	$conf->headerdone = 1; // To tell header was output
}


/**
 *  Show an HTML header + a BODY + The top menu bar
 *
 *  @param      string	$head    			Lines in the HEAD
 *  @param      string	$title   			Title of web page
 *  @param      string	$target  			Target to use in menu links (Example: '' or '_top')
 *	@param		int		$disablejs			Do not output links to js (Ex: qd fonction utilisee par sous formulaire Ajax)
 *	@param		int		$disablehead		Do not output head section
 *	@param		array	$arrayofjs			Array of js files to add in header
 *	@param		array	$arrayofcss			Array of css files to add in header
 *  @param		string	$morequerystring	Query string to add to the link "print" to get same parameters (use only if autodetect fails)
 *  @param      string	$helppagename    	Name of wiki page for help ('' by default).
 * 				     		                Syntax is: For a wiki page: EN:EnglishPage|FR:FrenchPage|ES:SpanishPage
 * 						                    For other external page: http://server/url
 *  @return		void
 */
function top_menu($head, $title = '', $target = '', $disablejs = 0, $disablehead = 0, $arrayofjs = '', $arrayofcss = '', $morequerystring = '', $helppagename = '')
{
	global $user, $conf, $langs, $db;
	global $dolibarr_main_authentication, $dolibarr_main_demo;
	global $hookmanager, $menumanager;

	$searchform = '';

	// Instantiate hooks for external modules
	$hookmanager->initHooks(array('toprightmenu'));

	$toprightmenu = '';

	// For backward compatibility with old modules
	if (empty($conf->headerdone)) {
		$disablenofollow = 0;
		top_htmlhead($head, $title, $disablejs, $disablehead, $arrayofjs, $arrayofcss, 0, $disablenofollow);
		print '<body id="mainbody">';
	}

	/*
	 * Top menu
	 */
	if ((empty($conf->dol_hide_topmenu) || GETPOST('dol_invisible_topmenu', 'int')) && (!defined('NOREQUIREMENU') || !constant('NOREQUIREMENU'))) {
		if (!isset($form) || !is_object($form)) {
			include_once DOL_DOCUMENT_ROOT.'/core/class/html.form.class.php';
			$form = new Form($db);
		}

		print "\n".'<!-- Start top horizontal -->'."\n";

		print '<header id="id-top" class="side-nav-vert'.(GETPOST('dol_invisible_topmenu', 'int') ? ' hidden' : '').'">'; // dol_invisible_topmenu differs from dol_hide_topmenu: dol_invisible_topmenu means we output menu but we make it invisible.

		// Show menu entries
		print '<div id="tmenu_tooltip'.(empty($conf->global->MAIN_MENU_INVERT) ? '' : 'invert').'" class="tmenu">'."\n";
		$menumanager->atarget = $target;
		$menumanager->showmenu('top', array('searchform'=>$searchform)); // This contains a \n
		print "</div>\n";

		// Define link to login card
		$appli = constant('DOL_APPLICATION_TITLE');
		if (!empty($conf->global->MAIN_APPLICATION_TITLE)) {
			$appli = $conf->global->MAIN_APPLICATION_TITLE;
			if (preg_match('/\d\.\d/', $appli)) {
				if (!preg_match('/'.preg_quote(DOL_VERSION).'/', $appli)) {
					$appli .= " (".DOL_VERSION.")"; // If new title contains a version that is different than core
				}
			} else {
				$appli .= " ".DOL_VERSION;
			}
		} else {
			$appli .= " ".DOL_VERSION;
		}

		if (getDolGlobalInt('MAIN_FEATURES_LEVEL')) {
			$appli .= "<br>".$langs->trans("LevelOfFeature").': '.getDolGlobalInt('MAIN_FEATURES_LEVEL');
		}

		$logouttext = '';
		$logouthtmltext = '';
		if (empty($conf->global->MAIN_OPTIMIZEFORTEXTBROWSER)) {
			//$logouthtmltext=$appli.'<br>';
			if ($_SESSION["dol_authmode"] != 'forceuser' && $_SESSION["dol_authmode"] != 'http') {
				$logouthtmltext .= $langs->trans("Logout").'<br>';

				$logouttext .= '<a accesskey="l" href="'.DOL_URL_ROOT.'/user/logout.php?token='.newToken().'">';
				$logouttext .= img_picto($langs->trans('Logout'), 'sign-out', '', false, 0, 0, '', 'atoplogin valignmiddle');
				$logouttext .= '</a>';
			} else {
				$logouthtmltext .= $langs->trans("NoLogoutProcessWithAuthMode", $_SESSION["dol_authmode"]);
				$logouttext .= img_picto($langs->trans('Logout'), 'sign-out', '', false, 0, 0, '', 'atoplogin valignmiddle opacitymedium');
			}
		}

		print '<div class="login_block usedropdown">'."\n";

		$toprightmenu .= '<div class="login_block_other">';

		// Execute hook printTopRightMenu (hooks should output string like '<div class="login"><a href="">mylink</a></div>')
		$parameters = array();
		$result = $hookmanager->executeHooks('printTopRightMenu', $parameters); // Note that $action and $object may have been modified by some hooks
		if (is_numeric($result)) {
			if ($result == 0) {
				$toprightmenu .= $hookmanager->resPrint; // add
			} else {
				$toprightmenu = $hookmanager->resPrint; // replace
			}
		} else {
			$toprightmenu .= $result; // For backward compatibility
		}

		// Link to module builder
		if (isModEnabled('modulebuilder')) {
			$text = '<a href="'.DOL_URL_ROOT.'/modulebuilder/index.php?mainmenu=home&leftmenu=admintools" target="modulebuilder">';
			//$text.= img_picto(":".$langs->trans("ModuleBuilder"), 'printer_top.png', 'class="printer"');
			$text .= '<span class="fa fa-bug atoplogin valignmiddle"></span>';
			$text .= '</a>';
			$toprightmenu .= $form->textwithtooltip('', $langs->trans("ModuleBuilder"), 2, 1, $text, 'login_block_elem', 2);
		}

		// Link to print main content area
		if (empty($conf->global->MAIN_PRINT_DISABLELINK) && empty($conf->global->MAIN_OPTIMIZEFORTEXTBROWSER)) {
			$qs = dol_escape_htmltag($_SERVER["QUERY_STRING"]);

			if (isset($_POST) && is_array($_POST)) {
				foreach ($_POST as $key => $value) {
					if ($key !== 'action' && $key !== 'password' && !is_array($value)) {
						$qs .= '&'.$key.'='.urlencode($value);
					}
				}
			}
			$qs .= (($qs && $morequerystring) ? '&' : '').$morequerystring;
			$text = '<a href="'.dol_escape_htmltag($_SERVER["PHP_SELF"]).'?'.$qs.($qs ? '&' : '').'optioncss=print" target="_blank" rel="noopener noreferrer">';
			//$text.= img_picto(":".$langs->trans("PrintContentArea"), 'printer_top.png', 'class="printer"');
			$text .= '<span class="fa fa-print atoplogin valignmiddle"></span>';
			$text .= '</a>';
			$toprightmenu .= $form->textwithtooltip('', $langs->trans("PrintContentArea"), 2, 1, $text, 'login_block_elem', 2);
		}

		// Link to Dolibarr wiki pages
		if (empty($conf->global->MAIN_HELP_DISABLELINK) && empty($conf->global->MAIN_OPTIMIZEFORTEXTBROWSER)) {
			$langs->load("help");

			$helpbaseurl = '';
			$helppage = '';
			$mode = '';
			$helppresent = '';

			if (empty($helppagename)) {
				$helppagename = 'EN:User_documentation|FR:Documentation_utilisateur|ES:Documentación_usuarios';
			} else {
				$helppresent = 'helppresent';
			}

			// Get helpbaseurl, helppage and mode from helppagename and langs
			$arrayres = getHelpParamFor($helppagename, $langs);
			$helpbaseurl = $arrayres['helpbaseurl'];
			$helppage = $arrayres['helppage'];
			$mode = $arrayres['mode'];

			// Link to help pages
			if ($helpbaseurl && $helppage) {
				$text = '';
				$title = $langs->trans($mode == 'wiki' ? 'GoToWikiHelpPage' : 'GoToHelpPage').', ';
				if ($mode == 'wiki') {
					$title .= '<br>'.img_picto('', 'globe', 'class="pictofixedwidth"').$langs->trans("PageWiki").' '.dol_escape_htmltag('"'.strtr($helppage, '_', ' ').'"');
					if ($helppresent) {
						$title .= ' <span class="opacitymedium">('.$langs->trans("DedicatedPageAvailable").')</span>';
					} else {
						$title .= ' <span class="opacitymedium">('.$langs->trans("HomePage").')</span>';
					}
				}
				$text .= '<a class="help" target="_blank" rel="noopener noreferrer" href="';
				if ($mode == 'wiki') {
					$text .= sprintf($helpbaseurl, urlencode(html_entity_decode($helppage)));
				} else {
					$text .= sprintf($helpbaseurl, $helppage);
				}
				$text .= '">';
				$text .= '<span class="fa fa-question-circle atoplogin valignmiddle'.($helppresent ? ' '.$helppresent : '').'"></span>';
				$text .= '<span class="fa fa-long-arrow-alt-up helppresentcircle'.($helppresent ? '' : ' unvisible').'"></span>';
				$text .= '</a>';
				$toprightmenu .= $form->textwithtooltip('', $title, 2, 1, $text, 'login_block_elem', 2);
			}

			// Version
			if (!empty($conf->global->MAIN_SHOWDATABASENAMEINHELPPAGESLINK)) {
				$langs->load('admin');
				$appli .= '<br>'.$langs->trans("Database").': '.$db->database_name;
			}
		}

		if (empty($conf->global->MAIN_OPTIMIZEFORTEXTBROWSER)) {
			$text = '<span class="aversion"><span class="hideonsmartphone small">'.DOL_VERSION.'</span></span>';
			$toprightmenu .= $form->textwithtooltip('', $appli, 2, 1, $text, 'login_block_elem', 2);
		}

		// Logout link
		$toprightmenu .= $form->textwithtooltip('', $logouthtmltext, 2, 1, $logouttext, 'login_block_elem logout-btn', 2);

		$toprightmenu .= '</div>'; // end div class="login_block_other"


		// Add login user link
		$toprightmenu .= '<div class="login_block_user">';

		// Login name with photo and tooltip
		$mode = -1;
		$toprightmenu .= '<div class="inline-block nowrap"><div class="inline-block login_block_elem login_block_elem_name" style="padding: 0px;">';

		if (!empty($conf->global->MAIN_USE_TOP_MENU_SEARCH_DROPDOWN)) {
			// Add search dropdown
			$toprightmenu .= top_menu_search();
		}

		if (!empty($conf->global->MAIN_USE_TOP_MENU_QUICKADD_DROPDOWN)) {
			// Add search dropdown
			$toprightmenu .= top_menu_quickadd();
		}

		// Add bookmark dropdown
		$toprightmenu .= top_menu_bookmark();

		// Add user dropdown
		$toprightmenu .= top_menu_user();

		$toprightmenu .= '</div></div>';

		$toprightmenu .= '</div>'."\n";


		print $toprightmenu;

		print "</div>\n"; // end div class="login_block"

		print '</header>';
		//print '<header class="header2">&nbsp;</header>';

		print '<div style="clear: both;"></div>';
		print "<!-- End top horizontal menu -->\n\n";
	}

	if (empty($conf->dol_hide_leftmenu) && empty($conf->dol_use_jmobile)) {
		print '<!-- Begin div id-container --><div id="id-container" class="id-container">';
	}
}


/**
 * Build the tooltip on user login
 *
 * @param	int			$hideloginname		Hide login name. Show only the image.
 * @param	string		$urllogout			URL for logout (Will use DOL_URL_ROOT.'/user/logout.php?token=...' if empty)
 * @return  string                  		HTML content
 */
function top_menu_user($hideloginname = 0, $urllogout = '')
{
	global $langs, $conf, $db, $hookmanager, $user, $mysoc;
	global $dolibarr_main_authentication, $dolibarr_main_demo;
	global $menumanager;

	$langs->load('companies');

	$userImage = $userDropDownImage = '';
	if (!empty($user->photo)) {
		$userImage          = Form::showphoto('userphoto', $user, 0, 0, 0, 'photouserphoto userphoto', 'small', 0, 1);
		$userDropDownImage  = Form::showphoto('userphoto', $user, 0, 0, 0, 'dropdown-user-image', 'small', 0, 1);
	} else {
		$nophoto = '/public/theme/common/user_anonymous.png';
		if ($user->gender == 'man') {
			$nophoto = '/public/theme/common/user_man.png';
		}
		if ($user->gender == 'woman') {
			$nophoto = '/public/theme/common/user_woman.png';
		}

		$userImage = '<img class="photo photouserphoto userphoto" alt="No photo" src="'.DOL_URL_ROOT.$nophoto.'">';
		$userDropDownImage = '<img class="photo dropdown-user-image" alt="No photo" src="'.DOL_URL_ROOT.$nophoto.'">';
	}

	$dropdownBody = '';
	$dropdownBody .= '<span id="topmenulogincompanyinfo-btn"><i class="fa fa-caret-right"></i> '.$langs->trans("ShowCompanyInfos").'</span>';
	$dropdownBody .= '<div id="topmenulogincompanyinfo" >';

	if ($langs->transcountry("ProfId1", $mysoc->country_code) != '-') {
		$dropdownBody .= '<br><b>'.$langs->transcountry("ProfId1", $mysoc->country_code).'</b>: <span>'.dol_print_profids(getDolGlobalString("MAIN_INFO_SIREN"), 1).'</span>';
	}
	if ($langs->transcountry("ProfId2", $mysoc->country_code) != '-') {
		$dropdownBody .= '<br><b>'.$langs->transcountry("ProfId2", $mysoc->country_code).'</b>: <span>'.dol_print_profids(getDolGlobalString("MAIN_INFO_SIRET"), 2).'</span>';
	}
	if ($langs->transcountry("ProfId3", $mysoc->country_code) != '-') {
		$dropdownBody .= '<br><b>'.$langs->transcountry("ProfId3", $mysoc->country_code).'</b>: <span>'.dol_print_profids(getDolGlobalString("MAIN_INFO_APE"), 3).'</span>';
	}
	if ($langs->transcountry("ProfId4", $mysoc->country_code) != '-') {
		$dropdownBody .= '<br><b>'.$langs->transcountry("ProfId4", $mysoc->country_code).'</b>: <span>'.dol_print_profids(getDolGlobalString("MAIN_INFO_RCS"), 4).'</span>';
	}
	if ($langs->transcountry("ProfId5", $mysoc->country_code) != '-') {
		$dropdownBody .= '<br><b>'.$langs->transcountry("ProfId5", $mysoc->country_code).'</b>: <span>'.dol_print_profids(getDolGlobalString("MAIN_INFO_PROFID5"), 5).'</span>';
	}
	if ($langs->transcountry("ProfId6", $mysoc->country_code) != '-') {
		$dropdownBody .= '<br><b>'.$langs->transcountry("ProfId6", $mysoc->country_code).'</b>: <span>'.dol_print_profids(getDolGlobalString("MAIN_INFO_PROFID6"), 6).'</span>';
	}
	$dropdownBody .= '<br><b>'.$langs->trans("VATIntraShort").'</b>: <span>'.dol_print_profids(getDolGlobalString("MAIN_INFO_TVAINTRA"), 'VAT').'</span>';
	$dropdownBody .= '<br><b>'.$langs->trans("Country").'</b>: <span>'.($mysoc->country_code ? $langs->trans("Country".$mysoc->country_code) : '').'</span>';

	$dropdownBody .= '</div>';

	$dropdownBody .= '<br>';
	$dropdownBody .= '<span id="topmenuloginmoreinfo-btn"><i class="fa fa-caret-right"></i> '.$langs->trans("ShowMoreInfos").'</span>';
	$dropdownBody .= '<div id="topmenuloginmoreinfo" >';

	// login infos
	if (!empty($user->admin)) {
		$dropdownBody .= '<br><b>'.$langs->trans("Administrator").'</b>: '.yn($user->admin);
	}
	if (!empty($user->socid)) {	// Add thirdparty for external users
		$thirdpartystatic = new Societe($db);
		$thirdpartystatic->fetch($user->socid);
		$companylink = ' '.$thirdpartystatic->getNomUrl(2); // picto only of company
		$company = ' ('.$langs->trans("Company").': '.$thirdpartystatic->name.')';
	}
	$type = ($user->socid ? $langs->trans("External").$company : $langs->trans("Internal"));
	$dropdownBody .= '<br><b>'.$langs->trans("Type").':</b> '.$type;
	$dropdownBody .= '<br><b>'.$langs->trans("Status").'</b>: '.$user->getLibStatut(0);
	$dropdownBody .= '<br>';

	$dropdownBody .= '<br><u>'.$langs->trans("Session").'</u>';
	$dropdownBody .= '<br><b>'.$langs->trans("IPAddress").'</b>: '.dol_escape_htmltag($_SERVER["REMOTE_ADDR"]);
	if (!empty($conf->global->MAIN_MODULE_MULTICOMPANY)) {
		$dropdownBody .= '<br><b>'.$langs->trans("ConnectedOnMultiCompany").':</b> '.$conf->entity.' (user entity '.$user->entity.')';
	}
	$dropdownBody .= '<br><b>'.$langs->trans("AuthenticationMode").':</b> '.$_SESSION["dol_authmode"].(empty($dolibarr_main_demo) ? '' : ' (demo)');
	$dropdownBody .= '<br><b>'.$langs->trans("ConnectedSince").':</b> '.dol_print_date($user->datelastlogin, "dayhour", 'tzuser');
	$dropdownBody .= '<br><b>'.$langs->trans("PreviousConnexion").':</b> '.dol_print_date($user->datepreviouslogin, "dayhour", 'tzuser');
	$dropdownBody .= '<br><b>'.$langs->trans("CurrentTheme").':</b> '.$conf->theme;
	$dropdownBody .= '<br><b>'.$langs->trans("CurrentMenuManager").':</b> '.(isset($menumanager) ? $menumanager->name : 'unknown');
	$langFlag = picto_from_langcode($langs->getDefaultLang());
	$dropdownBody .= '<br><b>'.$langs->trans("CurrentUserLanguage").':</b> '.($langFlag ? $langFlag.' ' : '').$langs->getDefaultLang();

	$tz = (int) $_SESSION['dol_tz'] + (int) $_SESSION['dol_dst'];
	$dropdownBody .= '<br><b>'.$langs->trans("ClientTZ").':</b> '.($tz ? ($tz >= 0 ? '+' : '').$tz : '');
	$dropdownBody .= ' ('.$_SESSION['dol_tz_string'].')';
	//$dropdownBody .= ' &nbsp; &nbsp; &nbsp; '.$langs->trans("DaylingSavingTime").': ';
	//if ($_SESSION['dol_dst'] > 0) $dropdownBody .= yn(1);
	//else $dropdownBody .= yn(0);

	$dropdownBody .= '<br><b>'.$langs->trans("Browser").':</b> '.$conf->browser->name.($conf->browser->version ? ' '.$conf->browser->version : '').' ('.dol_escape_htmltag($_SERVER['HTTP_USER_AGENT']).')';
	$dropdownBody .= '<br><b>'.$langs->trans("Layout").':</b> '.$conf->browser->layout;
	$dropdownBody .= '<br><b>'.$langs->trans("Screen").':</b> '.$_SESSION['dol_screenwidth'].' x '.$_SESSION['dol_screenheight'];
	if ($conf->browser->layout == 'phone') {
		$dropdownBody .= '<br><b>'.$langs->trans("Phone").':</b> '.$langs->trans("Yes");
	}
	if (!empty($_SESSION["disablemodules"])) {
		$dropdownBody .= '<br><b>'.$langs->trans("DisabledModules").':</b> <br>'.join(', ', explode(',', $_SESSION["disablemodules"]));
	}
	$dropdownBody .= '</div>';

	// Execute hook
	$parameters = array('user'=>$user, 'langs' => $langs);
	$result = $hookmanager->executeHooks('printTopRightMenuLoginDropdownBody', $parameters); // Note that $action and $object may have been modified by some hooks
	if (is_numeric($result)) {
		if ($result == 0) {
			$dropdownBody .= $hookmanager->resPrint; // add
		} else {
			$dropdownBody = $hookmanager->resPrint; // replace
		}
	}

	if (empty($urllogout)) {
		$urllogout = DOL_URL_ROOT.'/user/logout.php?token='.newToken();
	}

	// Defined the links for bottom of card
	$profilLink = '<a accesskey="c" href="'.DOL_URL_ROOT.'/user/card.php?id='.$user->id.'" class="button-top-menu-dropdown" title="'.dol_escape_htmltag($langs->trans("YourUserFile")).'"><i class="fa fa-user"></i>  '.$langs->trans("Card").'</a>';
	$urltovirtualcard = '/user/virtualcard.php?id='.((int) $user->id);
	$virtuelcardLink = dolButtonToOpenUrlInDialogPopup('publicvirtualcardmenu', $langs->trans("PublicVirtualCardUrl").(is_object($user) ? ' - '.$user->getFullName($langs) : ''), img_picto($langs->trans("PublicVirtualCardUrl"), 'card', ''), $urltovirtualcard, '', 'button-top-menu-dropdown marginleftonly nohover', "closeTopMenuLoginDropdown()", '', 'v');
	$logoutLink = '<a accesskey="l" href="'.$urllogout.'" class="button-top-menu-dropdown" title="'.dol_escape_htmltag($langs->trans("Logout")).'"><i class="fa fa-sign-out-alt"></i> '.$langs->trans("Logout").'</a>';

	$profilName = $user->getFullName($langs).' ('.$user->login.')';
	if (!empty($user->admin)) {
		$profilName = '<i class="far fa-star classfortooltip" title="'.$langs->trans("Administrator").'" ></i> '.$profilName;
	}

	// Define version to show
	$appli = constant('DOL_APPLICATION_TITLE');
	if (!empty($conf->global->MAIN_APPLICATION_TITLE)) {
		$appli = $conf->global->MAIN_APPLICATION_TITLE;
		if (preg_match('/\d\.\d/', $appli)) {
			if (!preg_match('/'.preg_quote(DOL_VERSION).'/', $appli)) {
				$appli .= " (".DOL_VERSION.")"; // If new title contains a version that is different than core
			}
		} else {
			$appli .= " ".DOL_VERSION;
		}
	} else {
		$appli .= " ".DOL_VERSION;
	}

	if (empty($conf->global->MAIN_OPTIMIZEFORTEXTBROWSER)) {
		$btnUser = '<!-- div for user link -->
	    <div id="topmenu-login-dropdown" class="userimg atoplogin dropdown user user-menu inline-block">
	        <a href="'.DOL_URL_ROOT.'/user/card.php?id='.$user->id.'" class="dropdown-toggle login-dropdown-a" data-toggle="dropdown">
	            '.$userImage.(empty($user->photo) ? '<span class="hidden-xs maxwidth200 atoploginusername hideonsmartphone paddingleft">'.dol_trunc($user->firstname ? $user->firstname : $user->login, 10).'</span>' : '').'
	        </a>
	        <div class="dropdown-menu">
	            <!-- User image -->
	            <div class="user-header">
	                '.$userDropDownImage.'
	                <p>
	                    '.$profilName.'<br>';
		if ($user->datelastlogin) {
			$title = $langs->trans("ConnectedSince").' : '.dol_print_date($user->datelastlogin, "dayhour", 'tzuser');
			if ($user->datepreviouslogin) {
				$title .= '<br>'.$langs->trans("PreviousConnexion").' : '.dol_print_date($user->datepreviouslogin, "dayhour", 'tzuser');
			}
		}
		$btnUser .= '<small class="classfortooltip" title="'.dol_escape_htmltag($title).'" ><i class="fa fa-user-clock"></i> '.dol_print_date($user->datelastlogin, "dayhour", 'tzuser').'</small><br>';
		if ($user->datepreviouslogin) {
			$btnUser .= '<small class="classfortooltip" title="'.dol_escape_htmltag($title).'" ><i class="fa fa-user-clock opacitymedium"></i> '.dol_print_date($user->datepreviouslogin, "dayhour", 'tzuser').'</small><br>';
		}

		//$btnUser .= '<small class="classfortooltip"><i class="fa fa-cog"></i> '.$langs->trans("Version").' '.$appli.'</small>';
		$btnUser .= '
	                </p>
	            </div>

	            <!-- Menu Body -->
	            <div class="user-body">'.$dropdownBody.'</div>

	            <!-- Menu Footer-->
	            <div class="user-footer">
	                <div class="pull-left">
	                    '.$profilLink.'
	                </div>
	                <div class="pull-left">
	                    '.$virtuelcardLink.'
	                </div>
	                <div class="pull-right">
	                    '.$logoutLink.'
	                </div>
	                <div style="clear:both;"></div>
	            </div>

	        </div>
	    </div>';
	} else {
		$btnUser = '<!-- div for user link -->
	    <div id="topmenu-login-dropdown" class="userimg atoplogin dropdown user user-menu inline-block">
	    	<a href="'.DOL_URL_ROOT.'/user/card.php?id='.$user->id.'">
	    	'.$userImage.'
	    		<span class="hidden-xs maxwidth200 atoploginusername hideonsmartphone">'.dol_trunc($user->firstname ? $user->firstname : $user->login, 10).'</span>
	    		</a>
		</div>';
	}

	if (!defined('JS_JQUERY_DISABLE_DROPDOWN') && !empty($conf->use_javascript_ajax)) {    // This may be set by some pages that use different jquery version to avoid errors
		$btnUser .= '
        <!-- Code to show/hide the user drop-down -->
        <script>
<<<<<<< HEAD
		function closeTopMenuLoginDropdown() {
			//console.log("close login dropdown");	// This is call at each click on page, so we disable the log
			// Hide the menus.
            jQuery("#topmenu-login-dropdown").removeClass("open");
		}
        jQuery(document).ready(function() {
            jQuery(document).on("click", function(event) {
                if (!$(event.target).closest("#topmenu-login-dropdown").length) {
					closeTopMenuLoginDropdown();
=======
        jQuery(document).ready(function() {
            jQuery(document).on("click", function(event) {
                if (!$(event.target).closest("#topmenu-login-dropdown").length) {
					//console.log("close login dropdown");
					// Hide the menus.
                    jQuery("#topmenu-login-dropdown").removeClass("open");
>>>>>>> 18733716
                }
            });
			';

		if ($conf->theme != 'md') {
			$btnUser .= '
	            jQuery("#topmenu-login-dropdown .dropdown-toggle").on("click", function(event) {
					console.log("toggle login dropdown");
					event.preventDefault();
	                jQuery("#topmenu-login-dropdown").toggleClass("open");
	            });

	            jQuery("#topmenulogincompanyinfo-btn").on("click", function() {
					console.log("Clik on topmenulogincompanyinfo-btn");
	                jQuery("#topmenulogincompanyinfo").slideToggle();
	            });

	            jQuery("#topmenuloginmoreinfo-btn").on("click", function() {
					console.log("Clik on topmenuloginmoreinfo-btn");
	                jQuery("#topmenuloginmoreinfo").slideToggle();
	            });';
		}

		$btnUser .= '
        });
        </script>
        ';
	}

	return $btnUser;
}

/**
 * Build the tooltip on top menu quick add
 *
 * @return  string                  HTML content
 */
function top_menu_quickadd()
{
	global $langs;

	$html = '';

	$html .= '<!-- div for quick add link -->
    <div id="topmenu-quickadd-dropdown" class="atoplogin dropdown inline-block">
        <a class="dropdown-toggle login-dropdown-a" data-toggle="dropdown" href="#" title="'.$langs->trans('QuickAdd').' ('.$langs->trans('QuickAddMenuShortCut').')"><i class="fa fa-plus-circle"></i></a>
        <div class="dropdown-menu">'.printDropdownQuickadd().'</div>
    </div>';
	$html .= '
        <!-- Code to show/hide the user drop-down -->
        <script>
        jQuery(document).ready(function() {
            jQuery(document).on("click", function(event) {
                if (!$(event.target).closest("#topmenu-quickadd-dropdown").length) {
                    // Hide the menus.
                    $("#topmenu-quickadd-dropdown").removeClass("open");
                }
            });
            $("#topmenu-quickadd-dropdown .dropdown-toggle").on("click", function(event) {
                openQuickAddDropDown();
            });
            // Key map shortcut
            $(document).keydown(function(e){
                  if( e.which === 76 && e.ctrlKey && e.shiftKey ){
                     console.log(\'control + shift + l : trigger open quick add dropdown\');
                     openQuickAddDropDown();
                  }
            });


            var openQuickAddDropDown = function() {
                event.preventDefault();
                $("#topmenu-quickadd-dropdown").toggleClass("open");
                //$("#top-quickadd-search-input").focus();
            }
        });
        </script>
        ';
	return $html;
}

/**
 * Generate list of quickadd items
 *
 * @return string HTML output
 */
function printDropdownQuickadd()
{
	global $conf, $user, $langs, $hookmanager;

	$items = array(
		'items' => array(
			array(
				"url" => "/adherents/card.php?action=create&amp;mainmenu=members",
				"title" => "MenuNewMember@members",
				"name" => "Adherent@members",
				"picto" => "object_member",
				"activation" => isModEnabled('adherent') && $user->hasRight("adherent", "write"), // vs hooking
				"position" => 5,
			),
			array(
				"url" => "/societe/card.php?action=create&amp;mainmenu=companies",
				"title" => "MenuNewThirdParty@companies",
				"name" => "ThirdParty@companies",
				"picto" => "object_company",
				"activation" => isModEnabled("societe") && $user->hasRight("societe", "write"), // vs hooking
				"position" => 10,
			),
			array(
				"url" => "/contact/card.php?action=create&amp;mainmenu=companies",
				"title" => "NewContactAddress@companies",
				"name" => "Contact@companies",
				"picto" => "object_contact",
				"activation" => isModEnabled("societe") && $user->hasRight("societe", "contact", "write"), // vs hooking
				"position" => 20,
			),
			array(
				"url" => "/comm/propal/card.php?action=create&amp;mainmenu=commercial",
				"title" => "NewPropal@propal",
				"name" => "Proposal@propal",
				"picto" => "object_propal",
				"activation" => isModEnabled("propal") && $user->hasRight("propal", "write"), // vs hooking
				"position" => 30,
			),

			array(
				"url" => "/commande/card.php?action=create&amp;mainmenu=commercial",
				"title" => "NewOrder@orders",
				"name" => "Order@orders",
				"picto" => "object_order",
				"activation" => isModEnabled('commande') && $user->hasRight("commande", "write"), // vs hooking
				"position" => 40,
			),
			array(
				"url" => "/compta/facture/card.php?action=create&amp;mainmenu=billing",
				"title" => "NewBill@bills",
				"name" => "Bill@bills",
				"picto" => "object_bill",
				"activation" => isModEnabled('facture') && $user->hasRight("facture", "write"), // vs hooking
				"position" => 50,
			),
			array(
				"url" => "/contrat/card.php?action=create&amp;mainmenu=commercial",
				"title" => "NewContractSubscription@contracts",
				"name" => "Contract@contracts",
				"picto" => "object_contract",
				"activation" => isModEnabled('contrat') && $user->hasRight("contrat", "write"), // vs hooking
				"position" => 60,
			),
			array(
				"url" => "/supplier_proposal/card.php?action=create&amp;mainmenu=commercial",
				"title" => "SupplierProposalNew@supplier_proposal",
				"name" => "SupplierProposal@supplier_proposal",
				"picto" => "supplier_proposal",
				"activation" => isModEnabled('supplier_proposal') && $user->hasRight("supplier_invoice", "write"), // vs hooking
				"position" => 70,
			),
			array(
				"url" => "/fourn/commande/card.php?action=create&amp;mainmenu=commercial",
				"title" => "NewSupplierOrderShort@orders",
				"name" => "SupplierOrder@orders",
				"picto" => "supplier_order",
				"activation" => (isModEnabled("fournisseur") && empty($conf->global->MAIN_USE_NEW_SUPPLIERMOD) && $user->hasRight("fournisseur", "commande", "write")) || (isModEnabled("supplier_order") && $user->hasRight("supplier_invoice", "write")), // vs hooking
				"position" => 80,
			),
			array(
				"url" => "/fourn/facture/card.php?action=create&amp;mainmenu=billing",
				"title" => "NewBill@bills",
				"name" => "SupplierBill@bills",
				"picto" => "supplier_invoice",
				"activation" => (isModEnabled("fournisseur") && empty($conf->global->MAIN_USE_NEW_SUPPLIERMOD) && $user->hasRight("fournisseur", "facture", "write")) || (isModEnabled("supplier_invoice") && $user->hasRight("supplier_invoice", "write")), // vs hooking
				"position" => 90,
			),
			array(
				"url" => "/ticket/card.php?action=create&amp;mainmenu=ticket",
				"title" => "NewTicket@ticket",
				"name" => "Ticket@ticket",
				"picto" => "ticket",
				"activation" => isModEnabled('ticket') && $user->hasRight("ticket", "write"), // vs hooking
				"position" => 100,
			),
			array(
				"url" => "/fichinter/card.php?action=create&mainmenu=commercial",
				"title" => "NewIntervention@interventions",
				"name" => "Intervention@interventions",
				"picto" => "intervention",
				"activation" => isModEnabled('ficheinter') && $user->hasRight("ficheinter", "creer"), // vs hooking
				"position" => 110,
			),
			array(
				"url" => "/product/card.php?action=create&amp;type=0&amp;mainmenu=products",
				"title" => "NewProduct@products",
				"name" => "Product@products",
				"picto" => "object_product",
				"activation" => isModEnabled("product") && $user->hasRight("produit", "write"), // vs hooking
				"position" => 400,
			),
			array(
				"url" => "/product/card.php?action=create&amp;type=1&amp;mainmenu=products",
				"title" => "NewService@products",
				"name" => "Service@products",
				"picto" => "object_service",
				"activation" => isModEnabled("service") && $user->hasRight("service", "write"), // vs hooking
				"position" => 410,
			),
			array(
				"url" => "/user/card.php?action=create&amp;type=1&amp;mainmenu=home",
				"title" => "AddUser@users",
				"name" => "User@users",
				"picto" => "user",
				"activation" => $user->hasRight("user", "user", "write"), // vs hooking
				"position" => 500,
			),
		),
	);

	$dropDownQuickAddHtml = '';

	// Define $dropDownQuickAddHtml
	$dropDownQuickAddHtml .= '<div class="quickadd-body dropdown-body">';
	$dropDownQuickAddHtml .= '<div class="dropdown-quickadd-list">';

	// Allow the $items of the menu to be manipulated by modules
	$parameters = array();
	$hook_items = $items;
	$reshook = $hookmanager->executeHooks('menuDropdownQuickaddItems', $parameters, $hook_items); // Note that $action and $object may have been modified by some hooks
	if (is_numeric($reshook) && !empty($hookmanager->resArray) && is_array($hookmanager->resArray)) {
		if ($reshook == 0) {
			$items['items'] = array_merge($items['items'], $hookmanager->resArray); // add
		} else {
			$items = $hookmanager->resArray; // replace
		}

		// Sort menu items by 'position' value
		$position = array();
		foreach ($items['items'] as $key => $row) {
			$position[$key] = $row['position'];
		}
		$array1_sort_order = SORT_ASC;
		array_multisort($position, $array1_sort_order, $items['items']);
	}

	foreach ($items['items'] as $item) {
		if (!$item['activation']) {
			continue;
		}
		$langs->load(explode('@', $item['title'])[1]);
		$langs->load(explode('@', $item['name'])[1]);
		$dropDownQuickAddHtml .= '
			<a class="dropdown-item quickadd-item" href="'.DOL_URL_ROOT.$item['url'].'" title="'.$langs->trans(explode('@', $item['title'])[0]).'">
			'. img_picto('', $item['picto'], 'style="width:18px;"') . ' ' . $langs->trans(explode('@', $item['name'])[0]) . '</a>
		';
	}

	$dropDownQuickAddHtml .= '</div>';
	$dropDownQuickAddHtml .= '</div>';

	return $dropDownQuickAddHtml;
}

/**
 * Build the tooltip on top menu bookmark
 *
 * @return  string                  HTML content
 */
function top_menu_bookmark()
{
	global $langs, $conf, $db, $user;

	$html = '';

	// Define $bookmarks
	if (!isModEnabled('bookmark') || empty($user->rights->bookmark->lire)) {
		return $html;
	}

	if (!defined('JS_JQUERY_DISABLE_DROPDOWN') && !empty($conf->use_javascript_ajax)) {	    // This may be set by some pages that use different jquery version to avoid errors
		include_once DOL_DOCUMENT_ROOT.'/bookmarks/bookmarks.lib.php';
		$langs->load("bookmarks");

		if (!empty($conf->global->MAIN_OPTIMIZEFORTEXTBROWSER)) {
			$html .= '<div id="topmenu-bookmark-dropdown" class="dropdown inline-block">';
			$html .= printDropdownBookmarksList();
			$html .= '</div>';
		} else {
			$html .= '<!-- div for bookmark link -->
	        <div id="topmenu-bookmark-dropdown" class="dropdown inline-block">
	            <a class="dropdown-toggle login-dropdown-a" data-toggle="dropdown" href="#" title="'.$langs->trans('Bookmarks').' ('.$langs->trans('BookmarksMenuShortCut').')"><i class="fa fa-star"></i></a>
	            <div class="dropdown-menu">
	                '.printDropdownBookmarksList().'
	            </div>
	        </div>';

			$html .= '
	        <!-- Code to show/hide the bookmark drop-down -->
	        <script>
	        jQuery(document).ready(function() {
	            jQuery(document).on("click", function(event) {
	                if (!$(event.target).closest("#topmenu-bookmark-dropdown").length) {
						//console.log("close bookmark dropdown - we click outside");
	                    // Hide the menus.
	                    $("#topmenu-bookmark-dropdown").removeClass("open");
	                }
	            });

	            jQuery("#topmenu-bookmark-dropdown .dropdown-toggle").on("click", function(event) {
					console.log("toggle bookmark dropdown");
					openBookMarkDropDown();
	            });

	            // Key map shortcut
	            jQuery(document).keydown(function(e){
	                  if( e.which === 77 && e.ctrlKey && e.shiftKey ){
	                     console.log(\'control + shift + m : trigger open bookmark dropdown\');
	                     openBookMarkDropDown();
	                  }
	            });


	            var openBookMarkDropDown = function() {
	                event.preventDefault();
	                jQuery("#topmenu-bookmark-dropdown").toggleClass("open");
	                jQuery("#top-bookmark-search-input").focus();
	            }

	        });
	        </script>
	        ';
		}
	}
	return $html;
}

/**
 * Build the tooltip on top menu tsearch
 *
 * @return  string                  HTML content
 */
function top_menu_search()
{
	global $langs, $conf, $db, $user, $hookmanager;

	$html = '';

	$usedbyinclude = 1;
	$arrayresult = null;
	include DOL_DOCUMENT_ROOT.'/core/ajax/selectsearchbox.php'; // This set $arrayresult

	$defaultAction = '';
	$buttonList = '<div class="dropdown-global-search-button-list" >';
	// Menu with all searchable items
	foreach ($arrayresult as $keyItem => $item) {
		if (empty($defaultAction)) {
			$defaultAction = $item['url'];
		}
		$buttonList .= '<button class="dropdown-item global-search-item" data-target="'.dol_escape_htmltag($item['url']).'" >';
		$buttonList .= $item['text'];
		$buttonList .= '</button>';
	}
	$buttonList .= '</div>';


	$searchInput = '<input name="search_all" id="top-global-search-input" class="dropdown-search-input" placeholder="'.$langs->trans('Search').'" autocomplete="off" >';

	$dropDownHtml = '<form id="top-menu-action-search" name="actionsearch" method="GET" action="'.$defaultAction.'" >';

	$dropDownHtml .= '
        <!-- search input -->
        <div class="dropdown-header search-dropdown-header">
            ' . $searchInput.'
        </div>
    ';

	$dropDownHtml .= '
        <!-- Menu Body -->
        <div class="dropdown-body search-dropdown-body">
        '.$buttonList.'
        </div>
        ';

	$dropDownHtml .= '</form>';


	$html .= '<!-- div for Global Search -->
    <div id="topmenu-global-search-dropdown" class="atoplogin dropdown inline-block">
        <a class="dropdown-toggle login-dropdown-a" data-toggle="dropdown" href="#" title="'.$langs->trans('Search').' ('.$langs->trans('SearchMenuShortCut').')">
            <i class="fa fa-search" ></i>
        </a>
        <div class="dropdown-menu dropdown-search">
            '.$dropDownHtml.'
        </div>
    </div>';

	$html .= '
    <!-- Code to show/hide the user drop-down -->
    <script>
    jQuery(document).ready(function() {

        // prevent submiting form on press ENTER
        jQuery("#top-global-search-input").keydown(function (e) {
            if (e.keyCode == 13) {
                var inputs = $(this).parents("form").eq(0).find(":button");
                if (inputs[inputs.index(this) + 1] != null) {
                    inputs[inputs.index(this) + 1].focus();
                }
                e.preventDefault();
                return false;
            }
        });

        // arrow key nav
        jQuery(document).keydown(function(e) {
			// Get the focused element:
			var $focused = $(":focus");
			if($focused.length && $focused.hasClass("global-search-item")){

           		// UP - move to the previous line
				if (e.keyCode == 38) {
				    e.preventDefault();
					$focused.prev().focus();
				}

				// DOWN - move to the next line
				if (e.keyCode == 40) {
				    e.preventDefault();
					$focused.next().focus();
				}
			}
        });


        // submit form action
        jQuery(".dropdown-global-search-button-list .global-search-item").on("click", function(event) {
            jQuery("#top-menu-action-search").attr("action", $(this).data("target"));
            jQuery("#top-menu-action-search").submit();
        });

        // close drop down
        jQuery(document).on("click", function(event) {
			if (!$(event.target).closest("#topmenu-global-search-dropdown").length) {
				console.log("click close search - we click outside");
                // Hide the menus.
                jQuery("#topmenu-global-search-dropdown").removeClass("open");
            }
        });

        // Open drop down
        jQuery("#topmenu-global-search-dropdown .dropdown-toggle").on("click", function(event) {
			console.log("toggle search dropdown");
            openGlobalSearchDropDown();
        });

        // Key map shortcut
        jQuery(document).keydown(function(e){
              if( e.which === 70 && e.ctrlKey && e.shiftKey ){
                 console.log(\'control + shift + f : trigger open global-search dropdown\');
                 openGlobalSearchDropDown();
              }
        });


        var openGlobalSearchDropDown = function() {
            jQuery("#topmenu-global-search-dropdown").toggleClass("open");
            jQuery("#top-global-search-input").focus();
        }

    });
    </script>
    ';

	return $html;
}

/**
 *  Show left menu bar
 *
 *  @param  array	$menu_array_before 	       	Table of menu entries to show before entries of menu handler. This param is deprectaed and must be provided to ''.
 *  @param  string	$helppagename    	       	Name of wiki page for help ('' by default).
 * 				     		                   	Syntax is: For a wiki page: EN:EnglishPage|FR:FrenchPage|ES:SpanishPage
 * 									         	For other external page: http://server/url
 *  @param  string	$notused             		Deprecated. Used in past to add content into left menu. Hooks can be used now.
 *  @param  array	$menu_array_after           Table of menu entries to show after entries of menu handler
 *  @param  int		$leftmenuwithoutmainarea    Must be set to 1. 0 by default for backward compatibility with old modules.
 *  @param  string	$title                      Title of web page
 *  @param  string  $acceptdelayedhtml          1 if caller request to have html delayed content not returned but saved into global $delayedhtmlcontent (so caller can show it at end of page to avoid flash FOUC effect)
 *  @return	void
 */
function left_menu($menu_array_before, $helppagename = '', $notused = '', $menu_array_after = '', $leftmenuwithoutmainarea = 0, $title = '', $acceptdelayedhtml = 0)
{
	global $user, $conf, $langs, $db, $form;
	global $hookmanager, $menumanager;

	$searchform = '';

	if (!empty($menu_array_before)) {
		dol_syslog("Deprecated parameter menu_array_before was used when calling main::left_menu function. Menu entries of module should now be defined into module descriptor and not provided when calling left_menu.", LOG_WARNING);
	}

	if (empty($conf->dol_hide_leftmenu) && (!defined('NOREQUIREMENU') || !constant('NOREQUIREMENU'))) {
		// Instantiate hooks for external modules
		$hookmanager->initHooks(array('searchform', 'leftblock'));

		print "\n".'<!-- Begin side-nav id-left -->'."\n".'<div class="side-nav"><div id="id-left">'."\n";

		if ($conf->browser->layout == 'phone') {
			$conf->global->MAIN_USE_OLD_SEARCH_FORM = 1; // Select into select2 is awfull on smartphone. TODO Is this still true with select2 v4 ?
		}

		print "\n";

		if (!is_object($form)) {
			$form = new Form($db);
		}
		$selected = -1;
		if (empty($conf->global->MAIN_USE_TOP_MENU_SEARCH_DROPDOWN)) {
			$usedbyinclude = 1;
			$arrayresult = array();
			include DOL_DOCUMENT_ROOT.'/core/ajax/selectsearchbox.php'; // This set $arrayresult

			if ($conf->use_javascript_ajax && empty($conf->global->MAIN_USE_OLD_SEARCH_FORM)) {
				$searchform .= $form->selectArrayFilter('searchselectcombo', $arrayresult, $selected, '', 1, 0, (empty($conf->global->MAIN_SEARCHBOX_CONTENT_LOADED_BEFORE_KEY) ? 1 : 0), 'vmenusearchselectcombo', 1, $langs->trans("Search"), 1);
			} else {
				if (is_array($arrayresult)) {
					foreach ($arrayresult as $key => $val) {
						$searchform .= printSearchForm($val['url'], $val['url'], $val['label'], 'maxwidth125', 'sall', (empty($val['shortcut']) ? '' : $val['shortcut']), 'searchleft'.$key, $val['img']);
					}
				}
			}

			// Execute hook printSearchForm
			$parameters = array('searchform' => $searchform);
			$reshook = $hookmanager->executeHooks('printSearchForm', $parameters); // Note that $action and $object may have been modified by some hooks
			if (empty($reshook)) {
				$searchform .= $hookmanager->resPrint;
			} else {
				$searchform = $hookmanager->resPrint;
			}

			// Force special value for $searchform
			if (!empty($conf->global->MAIN_OPTIMIZEFORTEXTBROWSER) || empty($conf->use_javascript_ajax)) {
				$urltosearch = DOL_URL_ROOT.'/core/search_page.php?showtitlebefore=1';
				$searchform = '<div class="blockvmenuimpair blockvmenusearchphone"><div id="divsearchforms1"><a href="'.$urltosearch.'" accesskey="s" alt="'.dol_escape_htmltag($langs->trans("ShowSearchFields")).'">'.$langs->trans("Search").'...</a></div></div>';
			} elseif ($conf->use_javascript_ajax && !empty($conf->global->MAIN_USE_OLD_SEARCH_FORM)) {
				$searchform = '<div class="blockvmenuimpair blockvmenusearchphone"><div id="divsearchforms1"><a href="#" alt="'.dol_escape_htmltag($langs->trans("ShowSearchFields")).'">'.$langs->trans("Search").'...</a></div><div id="divsearchforms2" style="display: none">'.$searchform.'</div>';
				$searchform .= '<script>
            	jQuery(document).ready(function () {
            		jQuery("#divsearchforms1").click(function(){
	                   jQuery("#divsearchforms2").toggle();
	               });
            	});
                </script>' . "\n";
				$searchform .= '</div>';
			}
		}

		// Left column
		print '<!-- Begin left menu -->'."\n";

		print '<div class="vmenu"'.(empty($conf->global->MAIN_OPTIMIZEFORTEXTBROWSER) ? '' : ' title="Left menu"').'>'."\n\n";

		// Show left menu with other forms
		$menumanager->menu_array = $menu_array_before;
		$menumanager->menu_array_after = $menu_array_after;
		$menumanager->showmenu('left', array('searchform'=>$searchform)); // output menu_array and menu found in database

		// Dolibarr version + help + bug report link
		print "\n";
		print "<!-- Begin Help Block-->\n";
		print '<div id="blockvmenuhelp" class="blockvmenuhelp">'."\n";

		// Version
		if (!empty($conf->global->MAIN_SHOW_VERSION)) {    // Version is already on help picto and on login page.
			$doliurl = 'https://www.dolibarr.org';
			//local communities
			if (preg_match('/fr/i', $langs->defaultlang)) {
				$doliurl = 'https://www.dolibarr.fr';
			}
			if (preg_match('/es/i', $langs->defaultlang)) {
				$doliurl = 'https://www.dolibarr.es';
			}
			if (preg_match('/de/i', $langs->defaultlang)) {
				$doliurl = 'https://www.dolibarr.de';
			}
			if (preg_match('/it/i', $langs->defaultlang)) {
				$doliurl = 'https://www.dolibarr.it';
			}
			if (preg_match('/gr/i', $langs->defaultlang)) {
				$doliurl = 'https://www.dolibarr.gr';
			}

			$appli = constant('DOL_APPLICATION_TITLE');
			if (!empty($conf->global->MAIN_APPLICATION_TITLE)) {
				$appli = $conf->global->MAIN_APPLICATION_TITLE; $doliurl = '';
				if (preg_match('/\d\.\d/', $appli)) {
					if (!preg_match('/'.preg_quote(DOL_VERSION).'/', $appli)) {
						$appli .= " (".DOL_VERSION.")"; // If new title contains a version that is different than core
					}
				} else {
					$appli .= " ".DOL_VERSION;
				}
			} else {
				$appli .= " ".DOL_VERSION;
			}
			print '<div id="blockvmenuhelpapp" class="blockvmenuhelp">';
			if ($doliurl) {
				print '<a class="help" target="_blank" rel="noopener noreferrer" href="'.$doliurl.'">';
			} else {
				print '<span class="help">';
			}
			print $appli;
			if ($doliurl) {
				print '</a>';
			} else {
				print '</span>';
			}
			print '</div>'."\n";
		}

		// Link to bugtrack
		if (!empty($conf->global->MAIN_BUGTRACK_ENABLELINK)) {
			require_once DOL_DOCUMENT_ROOT.'/core/lib/functions2.lib.php';

			if ($conf->global->MAIN_BUGTRACK_ENABLELINK == 'github') {
				$bugbaseurl = 'https://github.com/Dolibarr/dolibarr/issues/new?labels=Bug';
				$bugbaseurl .= '&title=';
				$bugbaseurl .= urlencode("Bug: ");
				$bugbaseurl .= '&body=';
				$bugbaseurl .= urlencode("# Instructions\n");
				$bugbaseurl .= urlencode("*This is a template to help you report good issues. You may use [Github Markdown](https://help.github.com/articles/getting-started-with-writing-and-formatting-on-github/) syntax to format your issue report.*\n");
				$bugbaseurl .= urlencode("*Please:*\n");
				$bugbaseurl .= urlencode("- *replace the bracket enclosed texts with meaningful information*\n");
				$bugbaseurl .= urlencode("- *remove any unused sub-section*\n");
				$bugbaseurl .= urlencode("\n");
				$bugbaseurl .= urlencode("\n");
				$bugbaseurl .= urlencode("# Bug\n");
				$bugbaseurl .= urlencode("[*Short description*]\n");
				$bugbaseurl .= urlencode("\n");
				$bugbaseurl .= urlencode("## Environment\n");
				$bugbaseurl .= urlencode("- **Version**: ".DOL_VERSION."\n");
				$bugbaseurl .= urlencode("- **OS**: ".php_uname('s')."\n");
				$bugbaseurl .= urlencode("- **Web server**: ".$_SERVER["SERVER_SOFTWARE"]."\n");
				$bugbaseurl .= urlencode("- **PHP**: ".php_sapi_name().' '.phpversion()."\n");
				$bugbaseurl .= urlencode("- **Database**: ".$db::LABEL.' '.$db->getVersion()."\n");
				$bugbaseurl .= urlencode("- **URL(s)**: ".$_SERVER["REQUEST_URI"]."\n");
				$bugbaseurl .= urlencode("\n");
				$bugbaseurl .= urlencode("## Expected and actual behavior\n");
				$bugbaseurl .= urlencode("[*Verbose description*]\n");
				$bugbaseurl .= urlencode("\n");
				$bugbaseurl .= urlencode("## Steps to reproduce the behavior\n");
				$bugbaseurl .= urlencode("[*Verbose description*]\n");
				$bugbaseurl .= urlencode("\n");
				$bugbaseurl .= urlencode("## [Attached files](https://help.github.com/articles/issue-attachments) (Screenshots, screencasts, dolibarr.log, debugging informations…)\n");
				$bugbaseurl .= urlencode("[*Files*]\n");
				$bugbaseurl .= urlencode("\n");

				$bugbaseurl .= urlencode("\n");
				$bugbaseurl .= urlencode("## Report\n");
			} elseif (!empty($conf->global->MAIN_BUGTRACK_ENABLELINK)) {
				$bugbaseurl = $conf->global->MAIN_BUGTRACK_ENABLELINK;
			} else {
				$bugbaseurl = "";
			}

			// Execute hook printBugtrackInfo
			$parameters = array('bugbaseurl' => $bugbaseurl);
			$reshook = $hookmanager->executeHooks('printBugtrackInfo', $parameters); // Note that $action and $object may have been modified by some hooks
			if (empty($reshook)) {
				$bugbaseurl .= $hookmanager->resPrint;
			} else {
				$bugbaseurl = $hookmanager->resPrint;
			}

			print '<div id="blockvmenuhelpbugreport" class="blockvmenuhelp">';
			print '<a class="help" target="_blank" rel="noopener noreferrer" href="'.$bugbaseurl.'"><i class="fas fa-bug"></i> '.$langs->trans("FindBug").'</a>';
			print '</div>';
		}

		print "</div>\n";
		print "<!-- End Help Block-->\n";
		print "\n";

		print "</div>\n";
		print "<!-- End left menu -->\n";
		print "\n";

		// Execute hook printLeftBlock
		$parameters = array();
		$reshook = $hookmanager->executeHooks('printLeftBlock', $parameters); // Note that $action and $object may have been modified by some hooks
		print $hookmanager->resPrint;

		print '</div></div> <!-- End side-nav id-left -->'; // End div id="side-nav" div id="id-left"
	}

	print "\n";
	print '<!-- Begin right area -->'."\n";

	if (empty($leftmenuwithoutmainarea)) {
		main_area($title);
	}
}


/**
 *  Begin main area
 *
 *  @param	string	$title		Title
 *  @return	void
 */
function main_area($title = '')
{
	global $conf, $langs, $hookmanager;

	if (empty($conf->dol_hide_leftmenu) && !GETPOST('dol_openinpopup')) {
		print '<div id="id-right">';
	}

	print "\n";

	print '<!-- Begin div class="fiche" -->'."\n".'<div class="fiche">'."\n";

	$hookmanager->initHooks(array('main'));
	$parameters = array();
	$reshook = $hookmanager->executeHooks('printMainArea', $parameters); // Note that $action and $object may have been modified by some hooks
	print $hookmanager->resPrint;

	if (!empty($conf->global->MAIN_ONLY_LOGIN_ALLOWED)) {
		print info_admin($langs->trans("WarningYouAreInMaintenanceMode", $conf->global->MAIN_ONLY_LOGIN_ALLOWED), 0, 0, 1, 'warning maintenancemode');
	}

	// Permit to add user company information on each printed document by setting SHOW_SOCINFO_ON_PRINT
	if (!empty($conf->global->SHOW_SOCINFO_ON_PRINT) && GETPOST('optioncss', 'aZ09') == 'print' && empty(GETPOST('disable_show_socinfo_on_print', 'az09'))) {
		$parameters = array();
		$reshook = $hookmanager->executeHooks('showSocinfoOnPrint', $parameters);
		if (empty($reshook)) {
			print '<!-- Begin show mysoc info header -->'."\n";
			print '<div id="mysoc-info-header">'."\n";
			print '<table class="centpercent div-table-responsive">'."\n";
			print '<tbody>';
			print '<tr><td rowspan="0" class="width20p">';
			if ($conf->global->MAIN_SHOW_LOGO && empty($conf->global->MAIN_OPTIMIZEFORTEXTBROWSER) && !empty($conf->global->MAIN_INFO_SOCIETE_LOGO)) {
				print '<img id="mysoc-info-header-logo" style="max-width:100%" alt="" src="'.DOL_URL_ROOT.'/viewimage.php?cache=1&modulepart=mycompany&file='.urlencode('logos/'.dol_escape_htmltag($conf->global->MAIN_INFO_SOCIETE_LOGO)).'">';
			}
			print '</td><td  rowspan="0" class="width50p"></td></tr>'."\n";
			print '<tr><td class="titre bold">'.dol_escape_htmltag($conf->global->MAIN_INFO_SOCIETE_NOM).'</td></tr>'."\n";
			print '<tr><td>'.dol_escape_htmltag($conf->global->MAIN_INFO_SOCIETE_ADDRESS).'<br>'.dol_escape_htmltag($conf->global->MAIN_INFO_SOCIETE_ZIP).' '.dol_escape_htmltag($conf->global->MAIN_INFO_SOCIETE_TOWN).'</td></tr>'."\n";
			if (!empty($conf->global->MAIN_INFO_SOCIETE_TEL)) {
				print '<tr><td style="padding-left: 1em" class="small">'.$langs->trans("Phone").' : '.dol_escape_htmltag($conf->global->MAIN_INFO_SOCIETE_TEL).'</td></tr>';
			}
			if (!empty($conf->global->MAIN_INFO_SOCIETE_MAIL)) {
				print '<tr><td style="padding-left: 1em" class="small">'.$langs->trans("Email").' : '.dol_escape_htmltag($conf->global->MAIN_INFO_SOCIETE_MAIL).'</td></tr>';
			}
			if (!empty($conf->global->MAIN_INFO_SOCIETE_WEB)) {
				print '<tr><td style="padding-left: 1em" class="small">'.$langs->trans("Web").' : '.dol_escape_htmltag($conf->global->MAIN_INFO_SOCIETE_WEB).'</td></tr>';
			}
			print '</tbody>';
			print '</table>'."\n";
			print '</div>'."\n";
			print '<!-- End show mysoc info header -->'."\n";
		}
	}
}


/**
 *  Return helpbaseurl, helppage and mode
 *
 *  @param	string		$helppagename		Page name ('EN:xxx,ES:eee,FR:fff...' or 'http://localpage')
 *  @param  Translate	$langs				Language
 *  @return	array		Array of help urls
 */
function getHelpParamFor($helppagename, $langs)
{
	$helpbaseurl = '';
	$helppage = '';
	$mode = '';

	if (preg_match('/^http/i', $helppagename)) {
		// If complete URL
		$helpbaseurl = '%s';
		$helppage = $helppagename;
		$mode = 'local';
	} else {
		// If WIKI URL
		$reg = array();
		if (preg_match('/^es/i', $langs->defaultlang)) {
			$helpbaseurl = 'http://wiki.dolibarr.org/index.php/%s';
			if (preg_match('/ES:([^|]+)/i', $helppagename, $reg)) {
				$helppage = $reg[1];
			}
		}
		if (preg_match('/^fr/i', $langs->defaultlang)) {
			$helpbaseurl = 'http://wiki.dolibarr.org/index.php/%s';
			if (preg_match('/FR:([^|]+)/i', $helppagename, $reg)) {
				$helppage = $reg[1];
			}
		}
		if (empty($helppage)) {	// If help page not already found
			$helpbaseurl = 'http://wiki.dolibarr.org/index.php/%s';
			if (preg_match('/EN:([^|]+)/i', $helppagename, $reg)) {
				$helppage = $reg[1];
			}
		}
		$mode = 'wiki';
	}
	return array('helpbaseurl'=>$helpbaseurl, 'helppage'=>$helppage, 'mode'=>$mode);
}


/**
 *  Show a search area.
 *  Used when the javascript quick search is not used.
 *
 *  @param  string	$urlaction          Url post
 *  @param  string	$urlobject          Url of the link under the search box
 *  @param  string	$title              Title search area
 *  @param  string	$htmlmorecss        Add more css
 *  @param  string	$htmlinputname      Field Name input form
 *  @param	string	$accesskey			Accesskey
 *  @param  string  $prefhtmlinputname  Complement for id to avoid multiple same id in the page
 *  @param	string	$img				Image to use
 *  @param	string	$showtitlebefore	Show title before input text instead of into placeholder. This can be set when output is dedicated for text browsers.
 *  @param	string	$autofocus			Set autofocus on field
 *  @return	string
 */
function printSearchForm($urlaction, $urlobject, $title, $htmlmorecss, $htmlinputname, $accesskey = '', $prefhtmlinputname = '', $img = '', $showtitlebefore = 0, $autofocus = 0)
{
	global $conf, $langs, $user;

	$ret = '';
	$ret .= '<form action="'.$urlaction.'" method="post" class="searchform nowraponall tagtr">';
	$ret .= '<input type="hidden" name="token" value="'.newToken().'">';
	$ret .= '<input type="hidden" name="savelogin" value="'.dol_escape_htmltag($user->login).'">';
	if ($showtitlebefore) {
		$ret .= '<div class="tagtd left">'.$title.'</div> ';
	}
	$ret .= '<div class="tagtd">';
	$ret .= img_picto('', $img, '', false, 0, 0, '', 'paddingright width20');
	$ret .= '<input type="text" class="flat '.$htmlmorecss.'"';
	$ret .= ' style="background-repeat: no-repeat; background-position: 3px;"';
	$ret .= ($accesskey ? ' accesskey="'.$accesskey.'"' : '');
	$ret .= ' placeholder="'.strip_tags($title).'"';
	$ret .= ($autofocus ? ' autofocus' : '');
	$ret .= ' name="'.$htmlinputname.'" id="'.$prefhtmlinputname.$htmlinputname.'" />';
	$ret .= '<button type="submit" class="button bordertransp" style="padding-top: 4px; padding-bottom: 4px; padding-left: 6px; padding-right: 6px">';
	$ret .= '<span class="fa fa-search"></span>';
	$ret .= '</button>';
	$ret .= '</div>';
	$ret .= "</form>\n";
	return $ret;
}


if (!function_exists("llxFooter")) {
	/**
	 * Show HTML footer
	 * Close div /DIV class=fiche + /DIV id-right + /DIV id-container + /BODY + /HTML.
	 * If global var $delayedhtmlcontent was filled, we output it just before closing the body.
	 *
	 * @param	string	$comment    				A text to add as HTML comment into HTML generated page
	 * @param	string	$zone						'private' (for private pages) or 'public' (for public pages)
	 * @param	int		$disabledoutputofmessages	Clear all messages stored into session without diplaying them
	 * @return	void
	 */
	function llxFooter($comment = '', $zone = 'private', $disabledoutputofmessages = 0)
	{
		global $conf, $db, $langs, $user, $mysoc, $object, $hookmanager;
		global $delayedhtmlcontent;
		global $contextpage, $page, $limit, $mode;
		global $dolibarr_distrib;

		$ext = 'layout='.urlencode($conf->browser->layout).'&version='.urlencode(DOL_VERSION);

		// Hook to add more things on all pages within fiche DIV
		$llxfooter = '';
		$parameters = array();
		$reshook = $hookmanager->executeHooks('llxFooter', $parameters, $object, $action); // Note that $action and $object may have been modified by hook
		if (empty($reshook)) {
			$llxfooter .= $hookmanager->resPrint;
		} elseif ($reshook > 0) {
			$llxfooter = $hookmanager->resPrint;
		}
		if ($llxfooter) {
			print $llxfooter;
		}

		// Global html output events ($mesgs, $errors, $warnings)
		dol_htmloutput_events($disabledoutputofmessages);

		// Code for search criteria persistence.
		// $user->lastsearch_values was set by the GETPOST when form field search_xxx exists
		if (is_object($user) && !empty($user->lastsearch_values_tmp) && is_array($user->lastsearch_values_tmp)) {
			// Clean and save data
			foreach ($user->lastsearch_values_tmp as $key => $val) {
				unset($_SESSION['lastsearch_values_tmp_'.$key]); // Clean array to rebuild it just after
				if (count($val) && empty($_POST['button_removefilter']) && empty($_POST['button_removefilter_x'])) {
					if (empty($val['sortfield'])) {
						unset($val['sortfield']);
					}
					if (empty($val['sortorder'])) {
						unset($val['sortorder']);
					}
					dol_syslog('Save lastsearch_values_tmp_'.$key.'='.json_encode($val, 0)." (systematic recording of last search criterias)");
					$_SESSION['lastsearch_values_tmp_'.$key] = json_encode($val);
					unset($_SESSION['lastsearch_values_'.$key]);
				}
			}
		}


		$relativepathstring = $_SERVER["PHP_SELF"];
		// Clean $relativepathstring
		if (constant('DOL_URL_ROOT')) {
			$relativepathstring = preg_replace('/^'.preg_quote(constant('DOL_URL_ROOT'), '/').'/', '', $relativepathstring);
		}
		$relativepathstring = preg_replace('/^\//', '', $relativepathstring);
		$relativepathstring = preg_replace('/^custom\//', '', $relativepathstring);
		if (preg_match('/list\.php$/', $relativepathstring)) {
			unset($_SESSION['lastsearch_contextpage_tmp_'.$relativepathstring]);
			unset($_SESSION['lastsearch_page_tmp_'.$relativepathstring]);
			unset($_SESSION['lastsearch_limit_tmp_'.$relativepathstring]);
			unset($_SESSION['lastsearch_mode_tmp_'.$relativepathstring]);

			if (!empty($contextpage)) {
				$_SESSION['lastsearch_contextpage_tmp_'.$relativepathstring] = $contextpage;
			}
			if (!empty($page) && $page > 0) {
				$_SESSION['lastsearch_page_tmp_'.$relativepathstring] = $page;
			}
			if (!empty($limit) && $limit != $conf->liste_limit) {
				$_SESSION['lastsearch_limit_tmp_'.$relativepathstring] = $limit;
			}
			if (!empty($mode)) {
				$_SESSION['lastsearch_mode_tmp_'.$relativepathstring] = $mode;
			}

			unset($_SESSION['lastsearch_contextpage_'.$relativepathstring]);
			unset($_SESSION['lastsearch_page_'.$relativepathstring]);
			unset($_SESSION['lastsearch_limit_'.$relativepathstring]);
			unset($_SESSION['lastsearch_mode_'.$relativepathstring]);
		}

		// Core error message
		if (!empty($conf->global->MAIN_CORE_ERROR)) {
			// Ajax version
			if ($conf->use_javascript_ajax) {
				$title = img_warning().' '.$langs->trans('CoreErrorTitle');
				print ajax_dialog($title, $langs->trans('CoreErrorMessage'));
			} else {
				// html version
				$msg = img_warning().' '.$langs->trans('CoreErrorMessage');
				print '<div class="error">'.$msg.'</div>';
			}

			//define("MAIN_CORE_ERROR",0);      // Constant was defined and we can't change value of a constant
		}

		print "\n\n";

		print '</div> <!-- End div class="fiche" -->'."\n"; // End div fiche

		if (empty($conf->dol_hide_leftmenu) && !GETPOST('dol_openinpopup')) {
			print '</div> <!-- End div id-right -->'."\n"; // End div id-right
		}

		if (empty($conf->dol_hide_leftmenu) && empty($conf->dol_use_jmobile)) {
			print '</div> <!-- End div id-container -->'."\n"; // End div container
		}

		print "\n";
		if ($comment) {
			print '<!-- '.$comment.' -->'."\n";
		}

		printCommonFooter($zone);

		if (!empty($delayedhtmlcontent)) {
			print $delayedhtmlcontent;
		}

		if (!empty($conf->use_javascript_ajax)) {
			print "\n".'<!-- Includes JS Footer of Dolibarr -->'."\n";
			print '<script src="'.DOL_URL_ROOT.'/core/js/lib_foot.js.php?lang='.$langs->defaultlang.($ext ? '&'.$ext : '').'"></script>'."\n";
		}

		// Wrapper to add log when clicking on download or preview
		if (isModEnabled('blockedlog') && is_object($object) && !empty($object->id) && $object->id > 0 && $object->statut > 0) {
			if (in_array($object->element, array('facture'))) {       // Restrict for the moment to element 'facture'
				print "\n<!-- JS CODE TO ENABLE log when making a download or a preview of a document -->\n";
				?>
				<script>
				jQuery(document).ready(function () {
					$('a.documentpreview').click(function() {
						$.post('<?php echo DOL_URL_ROOT."/blockedlog/ajax/block-add.php" ?>'
								, {
									id:<?php echo $object->id; ?>
									, element:'<?php echo $object->element ?>'
									, action:'DOC_PREVIEW'
									, token: '<?php echo currentToken(); ?>'
								}
						);
					});
					$('a.documentdownload').click(function() {
						$.post('<?php echo DOL_URL_ROOT."/blockedlog/ajax/block-add.php" ?>'
								, {
									id:<?php echo $object->id; ?>
									, element:'<?php echo $object->element ?>'
									, action:'DOC_DOWNLOAD'
									, token: '<?php echo currentToken(); ?>'
								}
						);
					});
				});
				</script>
				<?php
			}
		}

		// A div for the address popup
		print "\n<!-- A div to allow dialog popup by jQuery('#dialogforpopup').dialog() -->\n";
		print '<div id="dialogforpopup" style="display: none;"></div>'."\n";

		// Add code for the asynchronous anonymous first ping (for telemetry)
		// You can use &forceping=1 in parameters to force the ping if the ping was already sent.
		$forceping = GETPOST('forceping', 'alpha');
		if (($_SERVER["PHP_SELF"] == DOL_URL_ROOT.'/index.php') || $forceping) {
			//print '<!-- instance_unique_id='.$conf->file->instance_unique_id.' MAIN_FIRST_PING_OK_ID='.$conf->global->MAIN_FIRST_PING_OK_ID.' -->';
			$hash_unique_id = md5('dolibarr'.$conf->file->instance_unique_id);	// Do not use dol_hash(), must not change if salt changes.

			if (empty($conf->global->MAIN_FIRST_PING_OK_DATE)
				|| (!empty($conf->file->instance_unique_id) && ($hash_unique_id != $conf->global->MAIN_FIRST_PING_OK_ID) && ($conf->global->MAIN_FIRST_PING_OK_ID != 'disabled'))
			|| $forceping) {
				// No ping done if we are into an alpha version
				if (strpos('alpha', DOL_VERSION) > 0 && !$forceping) {
					print "\n<!-- NO JS CODE TO ENABLE the anonymous Ping. It is an alpha version -->\n";
				} elseif (empty($_COOKIE['DOLINSTALLNOPING_'.$hash_unique_id]) || $forceping) {	// Cookie is set when we uncheck the checkbox in the installation wizard.
					// MAIN_LAST_PING_KO_DATE
					// Disable ping if MAIN_LAST_PING_KO_DATE is set and is recent (this month)
					if (!empty($conf->global->MAIN_LAST_PING_KO_DATE) && substr($conf->global->MAIN_LAST_PING_KO_DATE, 0, 6) == dol_print_date(dol_now(), '%Y%m') && !$forceping) {
						print "\n<!-- NO JS CODE TO ENABLE the anonymous Ping. An error already occured this month, we will try later. -->\n";
					} else {
						include_once DOL_DOCUMENT_ROOT.'/core/lib/functions2.lib.php';

						print "\n".'<!-- Includes JS for Ping of Dolibarr forceping='.$forceping.' MAIN_FIRST_PING_OK_DATE='.getDolGlobalString("MAIN_FIRST_PING_OK_DATE").' MAIN_FIRST_PING_OK_ID='.getDolGlobalString("MAIN_FIRST_PING_OK_ID").' MAIN_LAST_PING_KO_DATE='.getDolGlobalString("MAIN_LAST_PING_KO_DATE").' -->'."\n";
						print "\n<!-- JS CODE TO ENABLE the anonymous Ping -->\n";
						$url_for_ping = (empty($conf->global->MAIN_URL_FOR_PING) ? "https://ping.dolibarr.org/" : $conf->global->MAIN_URL_FOR_PING);
						// Try to guess the distrib used
						$distrib = 'standard';
						if ($_SERVER["SERVER_ADMIN"] == 'doliwamp@localhost') {
							$distrib = 'doliwamp';
						}
						if (!empty($dolibarr_distrib)) {
							$distrib = $dolibarr_distrib;
						}
						?>
							<script>
							jQuery(document).ready(function (tmp) {
								console.log("Try Ping with hash_unique_id is md5('dolibarr'+instance_unique_id)");
								$.ajax({
									  method: "POST",
									  url: "<?php echo $url_for_ping ?>",
									  timeout: 500,     // timeout milliseconds
									  cache: false,
									  data: {
										  hash_algo: 'md5',
										  hash_unique_id: '<?php echo dol_escape_js($hash_unique_id); ?>',
										  action: 'dolibarrping',
										  version: '<?php echo (float) DOL_VERSION; ?>',
										  entity: '<?php echo (int) $conf->entity; ?>',
										  dbtype: '<?php echo dol_escape_js($db->type); ?>',
										  country_code: '<?php echo $mysoc->country_code ? dol_escape_js($mysoc->country_code) : 'unknown'; ?>',
										  php_version: '<?php echo dol_escape_js(phpversion()); ?>',
										  os_version: '<?php echo dol_escape_js(version_os('smr')); ?>',
										  distrib: '<?php echo $distrib ? dol_escape_js($distrib) : 'unknown'; ?>',
										  token: 'notrequired'
									  },
									  success: function (data, status, xhr) {   // success callback function (data contains body of response)
											console.log("Ping ok");
											$.ajax({
												method: 'GET',
												url: '<?php echo DOL_URL_ROOT.'/core/ajax/pingresult.php'; ?>',
												timeout: 500,     // timeout milliseconds
												cache: false,
												data: { hash_algo: 'md5', hash_unique_id: '<?php echo dol_escape_js($hash_unique_id); ?>', action: 'firstpingok', token: '<?php echo currentToken(); ?>' },	// for update
											  });
									  },
									  error: function (data,status,xhr) {   // error callback function
											console.log("Ping ko: " + data);
											$.ajax({
												  method: 'GET',
												  url: '<?php echo DOL_URL_ROOT.'/core/ajax/pingresult.php'; ?>',
												  timeout: 500,     // timeout milliseconds
												  cache: false,
												  data: { hash_algo: 'md5', hash_unique_id: '<?php echo dol_escape_js($hash_unique_id); ?>', action: 'firstpingko', token: '<?php echo currentToken(); ?>' },
												});
									  }
								});
							});
							</script>
						<?php
					}
				} else {
					$now = dol_now();
					print "\n<!-- NO JS CODE TO ENABLE the anonymous Ping. It was disabled -->\n";
					include_once DOL_DOCUMENT_ROOT.'/core/lib/admin.lib.php';
					dolibarr_set_const($db, 'MAIN_FIRST_PING_OK_DATE', dol_print_date($now, 'dayhourlog', 'gmt'), 'chaine', 0, '', $conf->entity);
					dolibarr_set_const($db, 'MAIN_FIRST_PING_OK_ID', 'disabled', 'chaine', 0, '', $conf->entity);
				}
			}
		}

		$reshook = $hookmanager->executeHooks('beforeBodyClose'); // Note that $action and $object may have been modified by some hooks
		if ($reshook > 0) {
			print $hookmanager->resPrint;
		}

		print "</body>\n";
		print "</html>\n";
	}
}<|MERGE_RESOLUTION|>--- conflicted
+++ resolved
@@ -1491,11 +1491,7 @@
 		// If CSP not forced from the page
 
 		// A default security policy that keep usage of js external component like ckeditor, stripe, google, working
-<<<<<<< HEAD
 		//	$contentsecuritypolicy = "frame-ancestors 'self'; font-src *; img-src *; style-src * 'unsafe-inline' 'unsafe-eval'; default-src 'self' *.stripe.com 'unsafe-inline' 'unsafe-eval'; script-src 'self' *.stripe.com 'unsafe-inline' 'unsafe-eval'; frame-src 'self' *.stripe.com; connect-src 'self';";
-=======
-		//	$contentsecuritypolicy = "font-src *; img-src *; style-src * 'unsafe-inline' 'unsafe-eval'; default-src 'self' *.stripe.com 'unsafe-inline' 'unsafe-eval'; script-src 'self' *.stripe.com 'unsafe-inline' 'unsafe-eval'; frame-src 'self' *.stripe.com; connect-src 'self';";
->>>>>>> 18733716
 		$contentsecuritypolicy = getDolGlobalString('MAIN_SECURITY_FORCECSP');
 
 		if (!is_object($hookmanager)) {
@@ -2401,7 +2397,6 @@
 		$btnUser .= '
         <!-- Code to show/hide the user drop-down -->
         <script>
-<<<<<<< HEAD
 		function closeTopMenuLoginDropdown() {
 			//console.log("close login dropdown");	// This is call at each click on page, so we disable the log
 			// Hide the menus.
@@ -2411,14 +2406,6 @@
             jQuery(document).on("click", function(event) {
                 if (!$(event.target).closest("#topmenu-login-dropdown").length) {
 					closeTopMenuLoginDropdown();
-=======
-        jQuery(document).ready(function() {
-            jQuery(document).on("click", function(event) {
-                if (!$(event.target).closest("#topmenu-login-dropdown").length) {
-					//console.log("close login dropdown");
-					// Hide the menus.
-                    jQuery("#topmenu-login-dropdown").removeClass("open");
->>>>>>> 18733716
                 }
             });
 			';
