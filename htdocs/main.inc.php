--- conflicted
+++ resolved
@@ -1173,7 +1173,6 @@
 		print '<link rel="stylesheet" type="text/css" href="'.$themepath.$themeparam.'">'."\n";
 		if (! empty($conf->global->MAIN_FIX_FLASH_ON_CHROME)) print '<!-- Includes CSS that does not exists as a workaround of flash bug of chrome -->'."\n".'<link rel="stylesheet" type="text/css" href="filethatdoesnotexiststosolvechromeflashbug">'."\n";
 
-<<<<<<< HEAD
 		// CSS forced by modules (relative url starting with /)
 		if (! empty($conf->modules_parts['css']))
 		{
@@ -1244,7 +1243,7 @@
 			if (! empty($conf->global->MAIN_USE_JQUERY_JEDITABLE) && ! defined('DISABLE_JQUERY_JEDITABLE'))
 			{
 				print '<!-- JS to manage editInPlace feature -->'."\n";
-				print '<script type="text/javascript" src="'.DOL_URL_ROOT.'/includes/jquery/plugins/jeditable/jquery.jeditable.min.js'.($ext?'?'.$ext:'').'"></script>'."\n";
+				print '<script type="text/javascript" src="'.DOL_URL_ROOT.'/includes/jquery/plugins/jeditable/jquery.jeditable.js'.($ext?'?'.$ext:'').'"></script>'."\n";
 				print '<script type="text/javascript" src="'.DOL_URL_ROOT.'/includes/jquery/plugins/jeditable/jquery.jeditable.ui-datepicker.js'.($ext?'?'.$ext:'').'"></script>'."\n";
 				print '<script type="text/javascript" src="'.DOL_URL_ROOT.'/includes/jquery/plugins/jeditable/jquery.jeditable.ui-autocomplete.js'.($ext?'?'.$ext:'').'"></script>'."\n";
 				print '<script type="text/javascript">'."\n";
@@ -1262,77 +1261,6 @@
 			}
 			// jQuery DataTables
 			/* Removed a old hidden problematic feature never used in Dolibarr. If an external module need datatable, the module must provide all lib it needs and manage version problems with other dolibarr components
-=======
-        // Output standard javascript links
-        if (! defined('DISABLE_JQUERY') && ! $disablejs && ! empty($conf->use_javascript_ajax))
-        {
-            // JQuery. Must be before other includes
-            print '<!-- Includes JS for JQuery -->'."\n";
-            if (defined('JS_JQUERY') && constant('JS_JQUERY')) print '<script type="text/javascript" src="'.JS_JQUERY.'jquery.min.js'.($ext?'?'.$ext:'').'"></script>'."\n";
-            else print '<script type="text/javascript" src="'.DOL_URL_ROOT.'/includes/jquery/js/jquery.min.js'.($ext?'?'.$ext:'').'"></script>'."\n";
-            if (! empty($conf->global->MAIN_FEATURES_LEVEL) && ! defined('JS_JQUERY_MIGRATE_DISABLED'))
-            {
-                if (defined('JS_JQUERY_MIGRATE') && constant('JS_JQUERY_MIGRATE')) print '<script type="text/javascript" src="'.JS_JQUERY_MIGRATE.'jquery-migrate.min.js'.($ext?'?'.$ext:'').'"></script>'."\n";
-                else print '<script type="text/javascript" src="'.DOL_URL_ROOT.'/includes/jquery/js/jquery-migrate.min.js'.($ext?'?'.$ext:'').'"></script>'."\n";
-            }
-            if (defined('JS_JQUERY_UI') && constant('JS_JQUERY_UI')) print '<script type="text/javascript" src="'.JS_JQUERY_UI.'jquery-ui.min.js'.($ext?'?'.$ext:'').'"></script>'."\n";
-            else print '<script type="text/javascript" src="'.DOL_URL_ROOT.'/includes/jquery/js/jquery-ui.min.js'.($ext?'?'.$ext:'').'"></script>'."\n";
-            if (! defined('DISABLE_JQUERY_TABLEDND')) print '<script type="text/javascript" src="'.DOL_URL_ROOT.'/includes/jquery/plugins/tablednd/jquery.tablednd.0.6.min.js'.($ext?'?'.$ext:'').'"></script>'."\n";
-            if (! defined('DISABLE_JQUERY_TIPTIP')) print '<script type="text/javascript" src="'.DOL_URL_ROOT.'/includes/jquery/plugins/tiptip/jquery.tipTip.min.js'.($ext?'?'.$ext:'').'"></script>'."\n";
-            // jQuery jnotify
-            if (empty($conf->global->MAIN_DISABLE_JQUERY_JNOTIFY) && ! defined('DISABLE_JQUERY_JNOTIFY'))
-            {
-                print '<script type="text/javascript" src="'.DOL_URL_ROOT.'/includes/jquery/plugins/jnotify/jquery.jnotify.min.js'.($ext?'?'.$ext:'').'"></script>'."\n";
-                print '<script type="text/javascript" src="'.DOL_URL_ROOT.'/core/js/jnotify.js'.($ext?'?'.$ext:'').'"></script>'."\n";
-            }
-            // jQuery blockUI
-            if (! empty($conf->global->MAIN_USE_JQUERY_BLOCKUI) || defined('REQUIRE_JQUERY_BLOCKUI'))
-            {
-            	print '<script type="text/javascript" src="'.DOL_URL_ROOT.'/includes/jquery/plugins/blockUI/jquery.blockUI.js'.($ext?'?'.$ext:'').'"></script>'."\n";
-            	print '<script type="text/javascript">'."\n";
-            	print 'var indicatorBlockUI = \''.DOL_URL_ROOT."/theme/".$conf->theme."/img/working2.gif".'\';'."\n";
-            	print '</script>'."\n";
-            	print '<script type="text/javascript" src="'.DOL_URL_ROOT.'/core/js/blockUI.js'.($ext?'?'.$ext:'').'"></script>'."\n";
-            }
-            // Flot
-            if (empty($conf->global->MAIN_DISABLE_JQUERY_FLOT) && ! defined('DISABLE_JQUERY_FLOT'))
-            {
-                if (constant('JS_JQUERY_FLOT'))
-                {
-                    print '<script type="text/javascript" src="'.JS_JQUERY_FLOT.'jquery.flot.js'.($ext?'?'.$ext:'').'"></script>'."\n";
-                    print '<script type="text/javascript" src="'.JS_JQUERY_FLOT.'jquery.flot.pie.js'.($ext?'?'.$ext:'').'"></script>'."\n";
-                    print '<script type="text/javascript" src="'.JS_JQUERY_FLOT.'jquery.flot.stack.js'.($ext?'?'.$ext:'').'"></script>'."\n";
-                }
-                else
-                {
-                    print '<script type="text/javascript" src="'.DOL_URL_ROOT.'/includes/jquery/plugins/flot/jquery.flot.min.js'.($ext?'?'.$ext:'').'"></script>'."\n";
-                    print '<script type="text/javascript" src="'.DOL_URL_ROOT.'/includes/jquery/plugins/flot/jquery.flot.pie.min.js'.($ext?'?'.$ext:'').'"></script>'."\n";
-                    print '<script type="text/javascript" src="'.DOL_URL_ROOT.'/includes/jquery/plugins/flot/jquery.flot.stack.min.js'.($ext?'?'.$ext:'').'"></script>'."\n";
-                }
-            }
-            // jQuery jeditable
-            if (! empty($conf->global->MAIN_USE_JQUERY_JEDITABLE) && ! defined('DISABLE_JQUERY_JEDITABLE'))
-            {
-            	print '<!-- JS to manage editInPlace feature -->'."\n";
-                print '<script type="text/javascript" src="'.DOL_URL_ROOT.'/includes/jquery/plugins/jeditable/jquery.jeditable.js'.($ext?'?'.$ext:'').'"></script>'."\n";
-                print '<script type="text/javascript" src="'.DOL_URL_ROOT.'/includes/jquery/plugins/jeditable/jquery.jeditable.ui-datepicker.js'.($ext?'?'.$ext:'').'"></script>'."\n";
-                print '<script type="text/javascript" src="'.DOL_URL_ROOT.'/includes/jquery/plugins/jeditable/jquery.jeditable.ui-autocomplete.js'.($ext?'?'.$ext:'').'"></script>'."\n";
-                print '<script type="text/javascript">'."\n";
-                print 'var urlSaveInPlace = \''.DOL_URL_ROOT.'/core/ajax/saveinplace.php\';'."\n";
-                print 'var urlLoadInPlace = \''.DOL_URL_ROOT.'/core/ajax/loadinplace.php\';'."\n";
-                print 'var tooltipInPlace = \''.$langs->transnoentities('ClickToEdit').'\';'."\n";	// Added in title attribute of span
-                print 'var placeholderInPlace = \'&nbsp;\';'."\n";	// If we put another string than $langs->trans("ClickToEdit") here, nothing is shown. If we put empty string, there is error, Why ?
-                print 'var cancelInPlace = \''.$langs->trans('Cancel').'\';'."\n";
-                print 'var submitInPlace = \''.$langs->trans('Ok').'\';'."\n";
-                print 'var indicatorInPlace = \'<img src="'.DOL_URL_ROOT."/theme/".$conf->theme."/img/working.gif".'">\';'."\n";
-                print 'var withInPlace = 300;';		// width in pixel for default string edit
-                print '</script>'."\n";
-                print '<script type="text/javascript" src="'.DOL_URL_ROOT.'/core/js/editinplace.js'.($ext?'?'.$ext:'').'"></script>'."\n";
-                print '<script type="text/javascript" src="'.DOL_URL_ROOT.'/includes/jquery/plugins/jeditable/jquery.jeditable.ckeditor.js'.($ext?'?'.$ext:'').'"></script>'."\n";
-            }
-            // jQuery DataTables
-            /* Removed a old hidden problematic feature never used in Dolibarr. If an external module need datatable, the module must provide all lib it needs and manage version problems with other dolibarr components
->>>>>>> 6900771c
             if (! empty($conf->global->MAIN_USE_JQUERY_DATATABLES) || (defined('REQUIRE_JQUERY_DATATABLES') && constant('REQUIRE_JQUERY_DATATABLES')))
             {
                 print '<script type="text/javascript" src="'.DOL_URL_ROOT.'/includes/jquery/plugins/datatables/media/js/jquery.dataTables.min.js'.($ext?'?'.$ext:'').'"></script>'."\n";
