<?php
/* Copyright (C) 2002-2007  Rodolphe Quiedeville    <rodolphe@quiedeville.org>
 * Copyright (C) 2003       Xavier Dutoit           <doli@sydesy.com>
 * Copyright (C) 2004-2015  Laurent Destailleur     <eldy@users.sourceforge.net>
 * Copyright (C) 2004       Sebastien Di Cintio     <sdicintio@ressource-toi.org>
 * Copyright (C) 2004       Benoit Mortier          <benoit.mortier@opensides.be>
 * Copyright (C) 2005-2015  Regis Houssin           <regis.houssin@capnetworks.com>
 * Copyright (C) 2011-2014  Philippe Grand          <philippe.grand@atoo-net.com>
 * Copyright (C) 2008       Matteli
 * Copyright (C) 2011-2013  Juanjo Menent           <jmenent@2byte.es>
 * Copyright (C) 2012       Christophe Battarel     <christophe.battarel@altairis.fr>
 * Copyright (C) 2014-2015  Marcos García           <marcosgdf@gmail.com>
 * Copyright (C) 2015       Raphaël Doursenaud      <rdoursenaud@gpcsolutions.fr>
 *
 * This program is free software; you can redistribute it and/or modify
 * it under the terms of the GNU General Public License as published by
 * the Free Software Foundation; either version 3 of the License, or
 * (at your option) any later version.
 *
 * This program is distributed in the hope that it will be useful,
 * but WITHOUT ANY WARRANTY; without even the implied warranty of
 * MERCHANTABILITY or FITNESS FOR A PARTICULAR PURPOSE.  See the
 * GNU General Public License for more details.
 *
 * You should have received a copy of the GNU General Public License
 * along with this program. If not, see <http://www.gnu.org/licenses/>.
 */

/**
 *	\file       htdocs/main.inc.php
 *	\ingroup	core
 *	\brief      File that defines environment for Dolibarr pages only (variables not required by scripts)
 */

//@ini_set('memory_limit', '64M');	// This may be useless if memory is hard limited by your PHP

// For optional tuning. Enabled if environment variable MAIN_SHOW_TUNING_INFO is defined.
// A call first. Is the equivalent function dol_microtime_float not yet loaded.
$micro_start_time=0;
if (! empty($_SERVER['MAIN_SHOW_TUNING_INFO']))
{
    list($usec, $sec) = explode(" ", microtime());
    $micro_start_time=((float) $usec + (float) $sec);
    // Add Xdebug code coverage
    //define('XDEBUGCOVERAGE',1);
    if (defined('XDEBUGCOVERAGE')) {
        xdebug_start_code_coverage();
    }
}

// Removed magic_quotes
if (function_exists('get_magic_quotes_gpc'))	// magic_quotes_* removed in PHP6
{
    if (get_magic_quotes_gpc())
    {
        // Forcing parameter setting magic_quotes_gpc and cleaning parameters
        // (Otherwise he would have for each position, condition
        // Reading stripslashes variable according to state get_magic_quotes_gpc).
        // Off mode recommended (just do $db->escape for insert / update).
        function stripslashes_deep($value)
        {
            return (is_array($value) ? array_map('stripslashes_deep', $value) : stripslashes($value));
        }
        $_GET     = array_map('stripslashes_deep', $_GET);
        $_POST    = array_map('stripslashes_deep', $_POST);
        $_FILES   = array_map('stripslashes_deep', $_FILES);
        //$_COOKIE  = array_map('stripslashes_deep', $_COOKIE); // Useless because a cookie should never be outputed on screen nor used into sql
        @set_magic_quotes_runtime(0);
    }
}

/**
 * Security: SQL Injection and XSS Injection (scripts) protection (Filters on GET, POST, PHP_SELF).
 *
 * @param		string		$val		Value
 * @param		string		$type		1=GET, 0=POST, 2=PHP_SELF
 * @return		int						>0 if there is an injection
 */
function test_sql_and_script_inject($val, $type)
{
    $sql_inj = 0;
    // For SQL Injection (only GET and POST are used to be included into bad escaped SQL requests)
    if ($type != 2)
    {
        $sql_inj += preg_match('/delete\s+from/i',	 $val);
        $sql_inj += preg_match('/create\s+table/i',	 $val);
        $sql_inj += preg_match('/update.+set.+=/i',  $val);
        $sql_inj += preg_match('/insert\s+into/i', 	 $val);
        $sql_inj += preg_match('/select.+from/i', 	 $val);
        $sql_inj += preg_match('/union.+select/i', 	 $val);
        $sql_inj += preg_match('/into\s+(outfile|dumpfile)/i',  $val);
        $sql_inj += preg_match('/(\.\.%2f)+/i',		 $val);
        $sql_inj += preg_match('/onerror=/i', 	     $val);
    }
    // For XSS Injection done by adding javascript with script
    // This is all cases a browser consider text is javascript:
    // When it found '<script', 'javascript:', '<style', 'onload\s=' on body tag, '="&' on a tag size with old browsers
    // All examples on page: http://ha.ckers.org/xss.html#XSScalc
    $sql_inj += preg_match('/<script/i', $val);
    if (! defined('NOSTYLECHECK')) $sql_inj += preg_match('/<style/i', $val);
    $sql_inj += preg_match('/base[\s]+href/i', $val);
    if ($type == 1)
    {
        $sql_inj += preg_match('/javascript:/i', $val);
        $sql_inj += preg_match('/vbscript:/i', $val);
    }
    // For XSS Injection done by adding javascript closing html tags like with onmousemove, etc... (closing a src or href tag with not cleaned param)
    if ($type == 1) $sql_inj += preg_match('/"/i', $val);		// We refused " in GET parameters value
    if ($type == 2) $sql_inj += preg_match('/[;"]/', $val);		// PHP_SELF is a file system path. It can contains spaces.
    return $sql_inj;
}

/**
 * Return true if security check on parameters are OK, false otherwise.
 *
 * @param		string			$var		Variable name
 * @param		string			$type		1=GET, 0=POST, 2=PHP_SELF
 * @return		boolean||null				true if there is an injection. Stop code if injection found.
 */
function analyseVarsForSqlAndScriptsInjection(&$var, $type)
{
    if (is_array($var))
    {
        foreach ($var as $key => $value)
        {
            if (analyseVarsForSqlAndScriptsInjection($value,$type))
            {
                $var[$key] = $value;
            }
            else
			{
                print 'Access refused by SQL/Script injection protection in main.inc.php (type='.htmlentities($type).' key='.htmlentities($key).' value='.htmlentities($value).' page='.htmlentities($_SERVER["REQUEST_URI"]).')';
                exit;
            }
        }
        return true;
    }
    else
    {
        return (test_sql_and_script_inject($var,$type) <= 0);
    }
}


// Check consistency of NOREQUIREXXX DEFINES
if ((defined('NOREQUIREDB') || defined('NOREQUIRETRAN')) && ! defined('NOREQUIREMENU')) dol_print_error('','If define NOREQUIREDB or NOREQUIRETRAN are set, you must also set NOREQUIREMENU or not use them');

// Sanity check on URL
if (! empty($_SERVER["PHP_SELF"]))
{
    $morevaltochecklikepost=array($_SERVER["PHP_SELF"]);
    analyseVarsForSqlAndScriptsInjection($morevaltochecklikepost,2);
}
// Sanity check on GET parameters
if (! defined('NOSCANGETFORINJECTION') && ! empty($_SERVER["QUERY_STRING"]))
{
    $morevaltochecklikeget=array($_SERVER["QUERY_STRING"]);
    analyseVarsForSqlAndScriptsInjection($morevaltochecklikeget,1);
}
// Sanity check on POST
if (! defined('NOSCANPOSTFORINJECTION'))
{
	analyseVarsForSqlAndScriptsInjection($_POST,0);
}

// This is to make Dolibarr working with Plesk
if (! empty($_SERVER['DOCUMENT_ROOT'])) set_include_path($_SERVER['DOCUMENT_ROOT'].'/htdocs');

// Include the conf.php and functions.lib.php
require_once 'filefunc.inc.php';

// If there is a POST parameter to tell to save automatically some POST parameters into a cookies, we do it
if (! empty($_POST["DOL_AUTOSET_COOKIE"]))
{
	$tmpautoset=explode(':',$_POST["DOL_AUTOSET_COOKIE"],2);
	$tmplist=explode(',',$tmpautoset[1]);
	$cookiearrayvalue='';
	foreach ($tmplist as $tmpkey)
	{
		$postkey=$tmpautoset[0].'_'.$tmpkey;
		//var_dump('tmpkey='.$tmpkey.' postkey='.$postkey.' value='.$_POST[$postkey]);
		if (! empty($_POST[$postkey])) $cookiearrayvalue[$tmpkey]=$_POST[$postkey];
	}
	$cookiename=$tmpautoset[0];
	$cookievalue=json_encode($cookiearrayvalue);
	//var_dump('setcookie cookiename='.$cookiename.' cookievalue='.$cookievalue);
	setcookie($cookiename, empty($cookievalue)?'':$cookievalue, empty($cookievalue)?0:(time()+(86400*354)), '/');	// keep cookie 1 year
	if (empty($cookievalue)) unset($_COOKIE[$cookiename]);
}

// Init session. Name of session is specific to Dolibarr instance.
$prefix=dol_getprefix();
$sessionname='DOLSESSID_'.$prefix;
$sessiontimeout='DOLSESSTIMEOUT_'.$prefix;
if (! empty($_COOKIE[$sessiontimeout])) ini_set('session.gc_maxlifetime',$_COOKIE[$sessiontimeout]);
session_name($sessionname);
session_start();
if (ini_get('register_globals'))    // To solve bug in using $_SESSION
{
    foreach ($_SESSION as $key=>$value)
    {
        if (isset($GLOBALS[$key])) unset($GLOBALS[$key]);
    }
}

// Init the 5 global objects
// This include will set: $conf, $db, $langs, $user, $mysoc objects
require_once 'master.inc.php';

// Activate end of page function
register_shutdown_function('dol_shutdown');

// Detection browser
if (isset($_SERVER["HTTP_USER_AGENT"]))
{
    $tmp=getBrowserInfo($_SERVER["HTTP_USER_AGENT"]);
    $conf->browser->name=$tmp['browsername'];
    $conf->browser->os=$tmp['browseros'];
    $conf->browser->version=$tmp['browserversion'];
    $conf->browser->layout=$tmp['layout'];
    $conf->browser->phone=$tmp['phone'];	// deprecated, use layout
    $conf->browser->tablet=$tmp['tablet'];	// deprecated, use layout
    //var_dump($conf->browser);
}


// Force HTTPS if required ($conf->file->main_force_https is 0/1 or https dolibarr root url)
if (! empty($conf->file->main_force_https))
{
    $newurl='';
    if (is_numeric($conf->file->main_force_https))
    {
        if ($conf->file->main_force_https == '1' && ! empty($_SERVER["SCRIPT_URI"]))	// If SCRIPT_URI supported by server
        {
            if (preg_match('/^http:/i',$_SERVER["SCRIPT_URI"]) && ! preg_match('/^https:/i',$_SERVER["SCRIPT_URI"]))	// If link is http
            {
                $newurl=preg_replace('/^http:/i','https:',$_SERVER["SCRIPT_URI"]);
            }
        }
        else	// Check HTTPS environment variable (Apache/mod_ssl only)
        {
            // $_SERVER["HTTPS"] is 'on' when link is https, otherwise $_SERVER["HTTPS"] is empty or 'off'
            if (empty($_SERVER["HTTPS"]) || $_SERVER["HTTPS"] != 'on')		// If link is http
            {
                $newurl=preg_replace('/^http:/i','https:',DOL_MAIN_URL_ROOT).$_SERVER["REQUEST_URI"];
            }
        }
    }
    else
    {
        // Check HTTPS environment variable (Apache/mod_ssl only)
        // $_SERVER["HTTPS"] is 'on' when link is https, otherwise $_SERVER["HTTPS"] is empty or 'off'
        if (empty($_SERVER["HTTPS"]) || $_SERVER["HTTPS"] != 'on')		// If link is http
        {
            $newurl=$conf->file->main_force_https.$_SERVER["REQUEST_URI"];
        }
    }
    // Start redirect
    if ($newurl)
    {
        dol_syslog("main.inc: dolibarr_main_force_https is on, we make a redirect to ".$newurl);
        header("Location: ".$newurl);
        exit;
    }
    else
    {
        dol_syslog("main.inc: dolibarr_main_force_https is on but we failed to forge new https url so no redirect is done", LOG_WARNING);
    }
}


// Loading of additional presentation includes
if (! defined('NOREQUIREHTML')) require_once DOL_DOCUMENT_ROOT .'/core/class/html.form.class.php';	    // Need 660ko memory (800ko in 2.2)
if (! defined('NOREQUIREAJAX') && $conf->use_javascript_ajax) require_once DOL_DOCUMENT_ROOT.'/core/lib/ajax.lib.php';	// Need 22ko memory

// If install or upgrade process not done or not completely finished, we call the install page.
if (! empty($conf->global->MAIN_NOT_INSTALLED) || ! empty($conf->global->MAIN_NOT_UPGRADED))
{
    dol_syslog("main.inc: A previous install or upgrade was not complete. Redirect to install page.", LOG_WARNING);
    header("Location: ".DOL_URL_ROOT."/install/index.php");
    exit;
}
// If an upgrade process is required, we call the install page.
if ((! empty($conf->global->MAIN_VERSION_LAST_UPGRADE) && ($conf->global->MAIN_VERSION_LAST_UPGRADE != DOL_VERSION))
|| (empty($conf->global->MAIN_VERSION_LAST_UPGRADE) && ! empty($conf->global->MAIN_VERSION_LAST_INSTALL) && ($conf->global->MAIN_VERSION_LAST_INSTALL != DOL_VERSION)))
{
    $versiontocompare=empty($conf->global->MAIN_VERSION_LAST_UPGRADE)?$conf->global->MAIN_VERSION_LAST_INSTALL:$conf->global->MAIN_VERSION_LAST_UPGRADE;
    require_once DOL_DOCUMENT_ROOT .'/core/lib/admin.lib.php';
    $dolibarrversionlastupgrade=preg_split('/[.-]/',$versiontocompare);
    $dolibarrversionprogram=preg_split('/[.-]/',DOL_VERSION);
    $rescomp=versioncompare($dolibarrversionprogram,$dolibarrversionlastupgrade);
    if ($rescomp > 0)   // Programs have a version higher than database. We did not add "&& $rescomp < 3" because we want upgrade process for build upgrades
    {
        dol_syslog("main.inc: database version ".$versiontocompare." is lower than programs version ".DOL_VERSION.". Redirect to install page.", LOG_WARNING);
        header("Location: ".DOL_URL_ROOT."/install/index.php");
        exit;
    }
}

// Creation of a token against CSRF vulnerabilities
if (! defined('NOTOKENRENEWAL'))
{
    $token = dol_hash(uniqid(mt_rand(),TRUE)); // Generates a hash of a random number
    // roulement des jetons car cree a chaque appel
    if (isset($_SESSION['newtoken'])) $_SESSION['token'] = $_SESSION['newtoken'];
    $_SESSION['newtoken'] = $token;
}
if (! empty($conf->global->MAIN_SECURITY_CSRF))	// Check validity of token, only if option enabled (this option breaks some features sometimes)
{
    if (isset($_POST['token']) && isset($_SESSION['token']))
    {
        if (($_POST['token'] != $_SESSION['token']))
        {
            dol_syslog("Invalid token in ".$_SERVER['HTTP_REFERER'].", action=".GETPOST('action').", _POST['token']=".GETPOST('token').", _SESSION['token']=".$_SESSION['token'],LOG_WARNING);
            //print 'Unset POST by CSRF protection in main.inc.php.';	// Do not output anything because this create problems when using the BACK button on browsers.
            unset($_POST);
        }
    }
}

// Disable modules (this must be after session_start and after conf has been loaded)
if (GETPOST('disablemodules'))  $_SESSION["disablemodules"]=GETPOST('disablemodules');
if (! empty($_SESSION["disablemodules"]))
{
    $disabled_modules=explode(',',$_SESSION["disablemodules"]);
    foreach($disabled_modules as $module)
    {
        if ($module)
        {
        	if (empty($conf->$module)) $conf->$module=new stdClass();
        	$conf->$module->enabled=false;
        }
    }
}


/*
 * Phase authentication / login
 */
$login='';
if (! defined('NOLOGIN'))
{
    // $authmode lists the different means of identification to be tested in order of preference.
    // Example: 'http', 'dolibarr', 'ldap', 'http,forceuser'

    // Authentication mode
    if (empty($dolibarr_main_authentication)) $dolibarr_main_authentication='http,dolibarr';
    // Authentication mode: forceuser
    if ($dolibarr_main_authentication == 'forceuser' && empty($dolibarr_auto_user)) $dolibarr_auto_user='auto';
    // Set authmode
    $authmode=explode(',',$dolibarr_main_authentication);

    // No authentication mode
    if (! count($authmode))
    {
        $langs->load('main');
        dol_print_error('',$langs->trans("ErrorConfigParameterNotDefined",'dolibarr_main_authentication'));
        exit;
    }

    // If requested by the login has already occurred, it is retrieved from the session
    // Call module if not realized that his request.
    // At the end of this phase, the variable $login is defined.
    $resultFetchUser='';
    $test=true;
    if (! isset($_SESSION["dol_login"]))
    {
        // It is not already authenticated and it requests the login / password
        include_once DOL_DOCUMENT_ROOT.'/core/lib/security2.lib.php';

        $dol_dst_observed=GETPOST("dst_observed",'int',3);
        $dol_dst_first=GETPOST("dst_first",'int',3);
        $dol_dst_second=GETPOST("dst_second",'int',3);
        $dol_screenwidth=GETPOST("screenwidth",'int',3);
        $dol_screenheight=GETPOST("screenheight",'int',3);
        $dol_hide_topmenu=GETPOST('dol_hide_topmenu','int',3);
        $dol_hide_leftmenu=GETPOST('dol_hide_leftmenu','int',3);
        $dol_optimize_smallscreen=GETPOST('dol_optimize_smallscreen','int',3);
        $dol_no_mouse_hover=GETPOST('dol_no_mouse_hover','int',3);
        $dol_use_jmobile=GETPOST('dol_use_jmobile','int',3);
        //dol_syslog("POST key=".join(array_keys($_POST),',').' value='.join($_POST,','));

        // If in demo mode, we check we go to home page through the public/demo/index.php page
        if (! empty($dolibarr_main_demo) && $_SERVER['PHP_SELF'] == DOL_URL_ROOT.'/index.php')  // We ask index page
        {
            if (empty($_SERVER['HTTP_REFERER']) || ! preg_match('/public/',$_SERVER['HTTP_REFERER']))
            {
                dol_syslog("Call index page from another url than demo page");
				$url='';
                $url.=($url?'&':'').($dol_hide_topmenu?'dol_hide_topmenu='.$dol_hide_topmenu:'');
                $url.=($url?'&':'').($dol_hide_leftmenu?'dol_hide_leftmenu='.$dol_hide_leftmenu:'');
                $url.=($url?'&':'').($dol_optimize_smallscreen?'dol_optimize_smallscreen='.$dol_optimize_smallscreen:'');
                $url.=($url?'&':'').($dol_no_mouse_hover?'dol_no_mouse_hover='.$dol_no_mouse_hover:'');
                $url.=($url?'&':'').($dol_use_jmobile?'dol_use_jmobile='.$dol_use_jmobile:'');
                $url=DOL_URL_ROOT.'/public/demo/index.php'.($url?'?'.$url:'');
                header("Location: ".$url);
                exit;
            }
        }

        // Verification security graphic code
        if (GETPOST("username","alpha",2) && ! empty($conf->global->MAIN_SECURITY_ENABLECAPTCHA))
        {
            $sessionkey = 'dol_antispam_value';
            $ok=(array_key_exists($sessionkey, $_SESSION) === TRUE && (strtolower($_SESSION[$sessionkey]) == strtolower($_POST['code'])));

            // Check code
            if (! $ok)
            {
                dol_syslog('Bad value for code, connexion refused');
                $langs->load('main');
                $langs->load('errors');

                $user->trigger_mesg='ErrorBadValueForCode - login='.GETPOST("username","alpha",2);
                $_SESSION["dol_loginmesg"]=$langs->trans("ErrorBadValueForCode");
                $test=false;

                // Call of triggers
                include_once DOL_DOCUMENT_ROOT . '/core/class/interfaces.class.php';
                $interface=new Interfaces($db);
                $result=$interface->run_triggers('USER_LOGIN_FAILED',$user,$user,$langs,$conf);
                if ($result < 0) {
                    $error++;
                }
                // End Call of triggers

                // Hooks on failed login
		        $action='';
		        $hookmanager->initHooks(array('login'));
		        $parameters=array('dol_authmode'=>$dol_authmode, 'dol_loginmesg'=>$_SESSION["dol_loginmesg"]);
		        $reshook=$hookmanager->executeHooks('afterLoginFailed',$parameters,$user,$action);    // Note that $action and $object may have been modified by some hooks
		        if ($reshook < 0) $error++;

		        // Note: exit is done later
            }
        }

        $usertotest		= (! empty($_COOKIE['login_dolibarr']) ? $_COOKIE['login_dolibarr'] : GETPOST("username","alpha",2));
        $passwordtotest	= (! empty($_COOKIE['password_dolibarr']) ? $_COOKIE['password_dolibarr'] : GETPOST('password'));
        $entitytotest	= (GETPOST('entity','int') ? GETPOST('entity','int') : (!empty($conf->entity) ? $conf->entity : 1));

        // Validation of login/pass/entity
        // If ok, the variable login will be returned
        // If error, we will put error message in session under the name dol_loginmesg
        $goontestloop=false;
        if (isset($_SERVER["REMOTE_USER"]) && in_array('http',$authmode)) $goontestloop=true;
        if ($dolibarr_main_authentication == 'forceuser' && ! empty($dolibarr_auto_user)) $goontestloop=true;
        if (GETPOST("username","alpha",2) || ! empty($_COOKIE['login_dolibarr']) || GETPOST('openid_mode','alpha',1)) $goontestloop=true;

        if (! is_object($langs)) // This can occurs when calling page with NOREQUIRETRAN defined, however we need langs for error messages.
        {
            include_once DOL_DOCUMENT_ROOT.'/core/class/translate.class.php';
            $langs=new Translate("",$conf);
    		$langcode=(GETPOST('lang')?GETPOST('lang','alpha',1):(empty($conf->global->MAIN_LANG_DEFAULT)?'auto':$conf->global->MAIN_LANG_DEFAULT));
        	$langs->setDefaultLang($langcode);
        }

        if ($test && $goontestloop)
        {
        	$login = checkLoginPassEntity($usertotest,$passwordtotest,$entitytotest,$authmode);
        	if ($login)
            {
                $dol_authmode=$conf->authmode;	// This properties is defined only when logged, to say what mode was successfully used
                $dol_tz=$_POST["tz"];
                $dol_tz_string=$_POST["tz_string"];
                $dol_tz_string=preg_replace('/\s*\(.+\)$/','',$dol_tz_string);
                $dol_tz_string=preg_replace('/,/','/',$dol_tz_string);
                $dol_tz_string=preg_replace('/\s/','_',$dol_tz_string);
                $dol_dst=0;
                if (isset($_POST["dst_first"]) && isset($_POST["dst_second"]))
                {
                    include_once DOL_DOCUMENT_ROOT.'/core/lib/date.lib.php';
                    $datenow=dol_now();
                    $datefirst=dol_stringtotime($_POST["dst_first"]);
                    $datesecond=dol_stringtotime($_POST["dst_second"]);
                    if ($datenow >= $datefirst && $datenow < $datesecond) $dol_dst=1;
                }
                //print $datefirst.'-'.$datesecond.'-'.$datenow.'-'.$dol_tz.'-'.$dol_tzstring.'-'.$dol_dst; exit;
            }

            if (! $login)
            {
                dol_syslog('Bad password, connexion refused',LOG_DEBUG);
                $langs->load('main');
                $langs->load('errors');

                // Bad password. No authmode has found a good password.
                $user->trigger_mesg=$langs->trans("ErrorBadLoginPassword").' - login='.GETPOST("username","alpha",2);
                // We set a generic message if not defined inside function checkLoginPassEntity or subfunctions
                if (empty($_SESSION["dol_loginmesg"])) $_SESSION["dol_loginmesg"]=$langs->trans("ErrorBadLoginPassword");

                // TODO We should use a hook afterLoginFailed here, not a trigger.
                // Call of triggers
                include_once DOL_DOCUMENT_ROOT.'/core/class/interfaces.class.php';
                $interface=new Interfaces($db);
                $result=$interface->run_triggers('USER_LOGIN_FAILED',$user,$user,$langs,$conf,GETPOST("username","alpha",2));
                if ($result < 0) {
                    $error++;
                }
                // End Call of triggers

                // Hooks on failed login
		        $action='';
		        $hookmanager->initHooks(array('login'));
		        $parameters=array('dol_authmode'=>$dol_authmode, 'dol_loginmesg'=>$_SESSION["dol_loginmesg"]);
		        $reshook=$hookmanager->executeHooks('afterLoginFailed',$parameters,$user,$action);    // Note that $action and $object may have been modified by some hooks
		        if ($reshook < 0) $error++;

		        // Note: exit is done in next chapter
            }
        }

        // End test login / passwords
        if (! $login || (in_array('ldap',$authmode) && empty($passwordtotest)))	// With LDAP we refused empty password because some LDAP are "opened" for anonymous access so connexion is a success.
        {
            // We show login page
			dol_syslog("--- Access to ".$_SERVER["PHP_SELF"]." showing the login form and exit");
        	dol_loginfunction($langs,$conf,(! empty($mysoc)?$mysoc:''));
            exit;
        }

        $resultFetchUser=$user->fetch('',$login);
        if ($resultFetchUser <= 0)
        {
            dol_syslog('User not found, connexion refused');
            session_destroy();
            session_name($sessionname);
            session_start();    // Fixing the bug of register_globals here is useless since session is empty

            if ($resultFetchUser == 0)
            {
                $langs->load('main');
                $langs->load('errors');

                $user->trigger_mesg='ErrorCantLoadUserFromDolibarrDatabase - login='.$login;
                $_SESSION["dol_loginmesg"]=$langs->trans("ErrorCantLoadUserFromDolibarrDatabase",$login);
            }
            if ($resultFetchUser < 0)
            {
                $user->trigger_mesg=$user->error;
                $_SESSION["dol_loginmesg"]=$user->error;
            }

            // TODO We should use a hook afterLoginFailed here, not a trigger.
            // Call triggers
            include_once DOL_DOCUMENT_ROOT . '/core/class/interfaces.class.php';
            $interface=new Interfaces($db);
            $result=$interface->run_triggers('USER_LOGIN_FAILED',$user,$user,$langs,$conf);
            if ($result < 0) {
                $error++;
            }
            // End call triggers

	        // Hooks on failed login
	        $action='';
	        $hookmanager->initHooks(array('login'));
	        $parameters=array('dol_authmode'=>$dol_authmode, 'dol_loginmesg'=>$_SESSION["dol_loginmesg"]);
	        $reshook=$hookmanager->executeHooks('afterLoginFailed',$parameters,$user,$action);    // Note that $action and $object may have been modified by some hooks
	        if ($reshook < 0) $error++;

            header('Location: '.DOL_URL_ROOT.'/index.php');
            exit;
        }
    }
    else
    {
        // We are already into an authenticated session
        $login=$_SESSION["dol_login"];
        dol_syslog("This is an already logged session. _SESSION['dol_login']=".$login, LOG_DEBUG);

        $resultFetchUser=$user->fetch('',$login);
        if ($resultFetchUser <= 0)
        {
            // Account has been removed after login
            dol_syslog("Can't load user even if session logged. _SESSION['dol_login']=".$login, LOG_WARNING);
            session_destroy();
            session_name($sessionname);
            session_start();    // Fixing the bug of register_globals here is useless since session is empty

            if ($resultFetchUser == 0)
            {
                $langs->load('main');
                $langs->load('errors');

                $user->trigger_mesg='ErrorCantLoadUserFromDolibarrDatabase - login='.$login;
                $_SESSION["dol_loginmesg"]=$langs->trans("ErrorCantLoadUserFromDolibarrDatabase",$login);
            }
            if ($resultFetchUser < 0)
            {
                $user->trigger_mesg=$user->error;
                $_SESSION["dol_loginmesg"]=$user->error;
            }

            // TODO We should use a hook here, not a trigger.
            // Call triggers
            include_once DOL_DOCUMENT_ROOT . '/core/class/interfaces.class.php';
            $interface=new Interfaces($db);
            $result=$interface->run_triggers('USER_LOGIN_FAILED',$user,$user,$langs,$conf);
            if ($result < 0) {
                $error++;
            }
            // End call triggers

	        // Hooks on failed login
	        $action='';
	        $hookmanager->initHooks(array('login'));
	        $parameters=array('dol_authmode'=>$dol_authmode, 'dol_loginmesg'=>$_SESSION["dol_loginmesg"]);
	        $reshook=$hookmanager->executeHooks('afterLoginFailed',$parameters,$user,$action);    // Note that $action and $object may have been modified by some hooks
	        if ($reshook < 0) $error++;

            header('Location: '.DOL_URL_ROOT.'/index.php');
            exit;
        }
        else
<<<<<<< HEAD
        {
=======
		{
>>>>>>> 2bb1945a
	       // Initialize technical object to manage hooks of thirdparties. Note that conf->hooks_modules contains array array
	       $hookmanager->initHooks(array('main'));

	       $action = '';
	       $reshook = $hookmanager->executeHooks('updateSession', array(), $user, $action);
	       if ($reshook < 0) {
		       setEventMessages($hookmanager->error, $hookmanager->errors, 'errors');
	       }
        }
    }

    // Is it a new session that has started ?
    // If we are here, this means authentication was successfull.
    if (! isset($_SESSION["dol_login"]))
    {
        // New session for this login has started.
    	$error=0;

    	// Store value into session (values always stored)
        $_SESSION["dol_login"]=$user->login;
        $_SESSION["dol_authmode"]=isset($dol_authmode)?$dol_authmode:'';
        $_SESSION["dol_tz"]=isset($dol_tz)?$dol_tz:'';
        $_SESSION["dol_tz_string"]=isset($dol_tz_string)?$dol_tz_string:'';
        $_SESSION["dol_dst"]=isset($dol_dst)?$dol_dst:'';
        $_SESSION["dol_dst_observed"]=isset($dol_dst_observed)?$dol_dst_observed:'';
        $_SESSION["dol_dst_first"]=isset($dol_dst_first)?$dol_dst_first:'';
        $_SESSION["dol_dst_second"]=isset($dol_dst_second)?$dol_dst_second:'';
        $_SESSION["dol_screenwidth"]=isset($dol_screenwidth)?$dol_screenwidth:'';
        $_SESSION["dol_screenheight"]=isset($dol_screenheight)?$dol_screenheight:'';
        $_SESSION["dol_company"]=$conf->global->MAIN_INFO_SOCIETE_NOM;
        $_SESSION["dol_entity"]=$conf->entity;
    	// Store value into session (values stored only if defined)
        if (! empty($dol_hide_topmenu))         $_SESSION['dol_hide_topmenu']=$dol_hide_topmenu;
        if (! empty($dol_hide_leftmenu))        $_SESSION['dol_hide_leftmenu']=$dol_hide_leftmenu;
        if (! empty($dol_optimize_smallscreen)) $_SESSION['dol_optimize_smallscreen']=$dol_optimize_smallscreen;
        if (! empty($dol_no_mouse_hover))       $_SESSION['dol_no_mouse_hover']=$dol_no_mouse_hover;
        if (! empty($dol_use_jmobile))          $_SESSION['dol_use_jmobile']=$dol_use_jmobile;

        dol_syslog("This is a new started user session. _SESSION['dol_login']=".$_SESSION["dol_login"]." Session id=".session_id());

        $db->begin();

        $user->update_last_login_date();

        $loginfo = 'TZ='.$_SESSION["dol_tz"].';TZString='.$_SESSION["dol_tz_string"].';Screen='.$_SESSION["dol_screenwidth"].'x'.$_SESSION["dol_screenheight"];

        $user->trigger_mesg = $loginfo;

        // TODO We should use hook afterLogin here, not a trigger
        // Call triggers
        include_once DOL_DOCUMENT_ROOT . '/core/class/interfaces.class.php';
        $interface=new Interfaces($db);
        $result=$interface->run_triggers('USER_LOGIN',$user,$user,$langs,$conf);
        if ($result < 0) {
            $error++;
        }
        // End call triggers

        // Hooks on successfull login
        $action='';
        $hookmanager->initHooks(array('login'));
        $parameters=array('dol_authmode'=>$dol_authmode, 'dol_loginfo'=>$loginfo);
        $reshook=$hookmanager->executeHooks('afterLogin',$parameters,$user,$action);    // Note that $action and $object may have been modified by some hooks
        if ($reshook < 0) $error++;

        if ($error)
        {
            $db->rollback();
            session_destroy();
            dol_print_error($db,'Error in some hooks afterLogin (or old trigger USER_LOGIN)');
            exit;
        }
        else
		{
            $db->commit();
        }
    }


    // If user admin, we force the rights-based modules
    if ($user->admin)
    {
        $user->rights->user->user->lire=1;
        $user->rights->user->user->creer=1;
        $user->rights->user->user->password=1;
        $user->rights->user->user->supprimer=1;
        $user->rights->user->self->creer=1;
        $user->rights->user->self->password=1;
    }

    /*
     * Overwrite configs global by personal configs
     */

    // Set liste_limit
    if (isset($user->conf->MAIN_SIZE_LISTE_LIMIT))	$conf->liste_limit = $user->conf->MAIN_SIZE_LISTE_LIMIT;		// Can be 0
    if (isset($user->conf->PRODUIT_LIMIT_SIZE))	$conf->product->limit_size = $user->conf->PRODUIT_LIMIT_SIZE;	// Can be 0

    // Replace conf->css by personalized value if theme not forced
    if (empty($conf->global->MAIN_FORCETHEME) && ! empty($user->conf->MAIN_THEME))
    {
        $conf->theme=$user->conf->MAIN_THEME;
        $conf->css  = "/theme/".$conf->theme."/style.css.php";
    }
}

// Case forcing style from url
if (GETPOST('theme'))
{
	$conf->theme=GETPOST('theme','alpha',1);
	$conf->css  = "/theme/".$conf->theme."/style.css.php";
}


// Set javascript option
if (! GETPOST('nojs'))   // If javascript was not disabled on URL
{
	if (! empty($user->conf->MAIN_DISABLE_JAVASCRIPT))
	{
		$conf->use_javascript_ajax=! $user->conf->MAIN_DISABLE_JAVASCRIPT;
	}
}
else $conf->use_javascript_ajax=0;

// Set terminal output option according to conf->browser.
if (GETPOST('dol_hide_leftmenu') || ! empty($_SESSION['dol_hide_leftmenu']))               $conf->dol_hide_leftmenu=1;
if (GETPOST('dol_hide_topmenu') || ! empty($_SESSION['dol_hide_topmenu']))                 $conf->dol_hide_topmenu=1;
if (GETPOST('dol_optimize_smallscreen') || ! empty($_SESSION['dol_optimize_smallscreen'])) $conf->dol_optimize_smallscreen=1;
if (GETPOST('dol_no_mouse_hover') || ! empty($_SESSION['dol_no_mouse_hover']))             $conf->dol_no_mouse_hover=1;
if (GETPOST('dol_use_jmobile') || ! empty($_SESSION['dol_use_jmobile']))                   $conf->dol_use_jmobile=1;
if (! empty($conf->browser->layout) && $conf->browser->layout != 'classic') $conf->dol_no_mouse_hover=1;
if ((! empty($conf->browser->layout) && $conf->browser->layout == 'phone')
	|| (! empty($_SESSION['dol_screenwidth']) && $_SESSION['dol_screenwidth'] < 400)
	|| (! empty($_SESSION['dol_screenheight']) && $_SESSION['dol_screenheight'] < 400)
)
{
	$conf->dol_optimize_smallscreen=1;
}
// If we force to use jmobile, then we reenable javascript
if (! empty($conf->dol_use_jmobile)) $conf->use_javascript_ajax=1;
// Replace themes bugged with jmobile with eldy
if (! empty($conf->dol_use_jmobile) && in_array($conf->theme,array('bureau2crea','cameleo','amarok')))
{
	$conf->theme='eldy';
	$conf->css  =  "/theme/".$conf->theme."/style.css.php";
}
//var_dump($conf->browser->phone);

if (! defined('NOREQUIRETRAN'))
{
    if (! GETPOST('lang'))	// If language was not forced on URL
    {
        // If user has chosen its own language
        if (! empty($user->conf->MAIN_LANG_DEFAULT))
        {
            // If different than current language
            //print ">>>".$langs->getDefaultLang()."-".$user->conf->MAIN_LANG_DEFAULT;
            if ($langs->getDefaultLang() != $user->conf->MAIN_LANG_DEFAULT)
            {
                $langs->setDefaultLang($user->conf->MAIN_LANG_DEFAULT);
            }
        }
    }
}

if (! defined('NOLOGIN'))
{
    // If the login is not recovered, it is identified with an account that does not exist.
    // Hacking attempt?
    if (! $user->login) accessforbidden();

    // Check if user is active
    if ($user->statut < 1)
    {
        // If not active, we refuse the user
        $langs->load("other");
        dol_syslog("Authentification ko as login is disabled");
        accessforbidden($langs->trans("ErrorLoginDisabled"));
        exit;
    }

    // Load permissions
    $user->getrights();
}


dol_syslog("--- Access to ".$_SERVER["PHP_SELF"]);
//Another call for easy debugg
//dol_syslog("Access to ".$_SERVER["PHP_SELF"].' GET='.join(',',array_keys($_GET)).'->'.join(',',$_GET).' POST:'.join(',',array_keys($_POST)).'->'.join(',',$_POST));

// Load main languages files
if (! defined('NOREQUIRETRAN'))
{
    $langs->load("main");
    $langs->load("dict");
}

// Define some constants used for style of arrays
$bc=array(0=>'class="impair"',1=>'class="pair"');
$bcdd=array(0=>'class="impair drag drop"',1=>'class="pair drag drop"');
$bcnd=array(0=>'class="impair nodrag nodrop nohover"',1=>'class="pair nodrag nodrop nohoverpair"');		// Used for tr to add new lines

// Define messages variables
$mesg=''; $warning=''; $error=0;
// deprecated, see setEventMessage() and dol_htmloutput_events()
$mesgs=array(); $warnings=array(); $errors=array();

// Constants used to defined number of lines in textarea
if (empty($conf->browser->firefox))
{
    define('ROWS_1',1);
    define('ROWS_2',2);
    define('ROWS_3',3);
    define('ROWS_4',4);
    define('ROWS_5',5);
    define('ROWS_6',6);
    define('ROWS_7',7);
    define('ROWS_8',8);
    define('ROWS_9',9);
}
else
{
    define('ROWS_1',0);
    define('ROWS_2',1);
    define('ROWS_3',2);
    define('ROWS_4',3);
    define('ROWS_5',4);
    define('ROWS_6',5);
    define('ROWS_7',6);
    define('ROWS_8',7);
    define('ROWS_9',8);
}

$heightforframes=52;

// Init menu manager
if (! defined('NOREQUIREMENU'))
{
	if (empty($user->societe_id))    // If internal user or not defined
	{
		$conf->standard_menu=(empty($conf->global->MAIN_MENU_STANDARD_FORCED)?(empty($conf->global->MAIN_MENU_STANDARD)?'eldy_menu.php':$conf->global->MAIN_MENU_STANDARD):$conf->global->MAIN_MENU_STANDARD_FORCED);
	}
	else                        // If external user
	{
		$conf->standard_menu=(empty($conf->global->MAIN_MENUFRONT_STANDARD_FORCED)?(empty($conf->global->MAIN_MENUFRONT_STANDARD)?'eldy_menu.php':$conf->global->MAIN_MENUFRONT_STANDARD):$conf->global->MAIN_MENUFRONT_STANDARD_FORCED);
	}

	// Load the menu manager (only if not already done)
	$file_menu=$conf->standard_menu;
	if (GETPOST('menu')) $file_menu=GETPOST('menu');     // example: menu=eldy_menu.php
	if (! class_exists('MenuManager'))
	{
		$menufound=0;
		$dirmenus=array_merge(array("/core/menus/"),(array) $conf->modules_parts['menus']);
		foreach($dirmenus as $dirmenu)
		{
			$menufound=dol_include_once($dirmenu."standard/".$file_menu);
			if (class_exists('MenuManager')) break;
		}
		if (! class_exists('MenuManager'))	// If failed to include, we try with standard eldy_menu.php
		{
			dol_syslog("You define a menu manager '".$file_menu."' that can not be loaded.", LOG_WARNING);
			$file_menu='eldy_menu.php';
			include_once DOL_DOCUMENT_ROOT."/core/menus/standard/".$file_menu;
		}
	}
	$menumanager = new MenuManager($db, empty($user->societe_id)?0:1);
	$menumanager->loadMenu();
}



// Functions

if (! function_exists("llxHeader"))
{
    /**
     *	Show HTML header HTML + BODY + Top menu + left menu + DIV
     *
     * @param 	string 	$head				Optionnal head lines
     * @param 	string 	$title				HTML title
     * @param	string	$help_url			Url links to help page
     * 		                            	Syntax is: For a wiki page: EN:EnglishPage|FR:FrenchPage|ES:SpanishPage
     *                                  	For other external page: http://server/url
     * @param	string	$target				Target to use on links
     * @param 	int    	$disablejs			More content into html header
     * @param 	int    	$disablehead		More content into html header
     * @param 	array  	$arrayofjs			Array of complementary js files
     * @param 	array  	$arrayofcss			Array of complementary css files
     * @param	string	$morequerystring	Query string to add to the link "print" to get same parameters (use only if autodetect fails)
     * @return	void
     */
	function llxHeader($head = '', $title='', $help_url='', $target='', $disablejs=0, $disablehead=0, $arrayofjs='', $arrayofcss='', $morequerystring='')
	{
	    global $conf;

	    // html header
		top_htmlhead($head, $title, $disablejs, $disablehead, $arrayofjs, $arrayofcss);

		// top menu and left menu area
		if (empty($conf->dol_hide_topmenu))
		{
			top_menu($head, $title, $target, $disablejs, $disablehead, $arrayofjs, $arrayofcss, $morequerystring);
		}
		if (empty($conf->dol_hide_leftmenu))
		{
			left_menu('', $help_url, '', '', 1, $title);
		}

		// main area
		main_area($title);
	}
}


/**
 *  Show HTTP header
 *
 *  @return	void
 */
function top_httphead()
{
    global $conf;

    //header("Content-type: text/html; charset=UTF-8");
    header("Content-type: text/html; charset=".$conf->file->character_set_client);

    // On the fly GZIP compression for all pages (if browser support it). Must set the bit 3 of constant to 1.
    if (isset($conf->global->MAIN_OPTIMIZE_SPEED) && ($conf->global->MAIN_OPTIMIZE_SPEED & 0x04)) {
        ob_start("ob_gzhandler");
    }
}

/**
 * Ouput html header of a page.
 * This code is also duplicated into security2.lib.php::dol_loginfunction
 *
 * @param 	string 	$head			Optionnal head lines
 * @param 	string 	$title			HTML title
 * @param 	int    	$disablejs		More content into html header
 * @param 	int    	$disablehead	More content into html header
 * @param 	array  	$arrayofjs		Array of complementary js files
 * @param 	array  	$arrayofcss		Array of complementary css files
 * @return	void
 */
function top_htmlhead($head, $title='', $disablejs=0, $disablehead=0, $arrayofjs='', $arrayofcss='')
{
    global $user, $conf, $langs, $db;

    top_httphead();

    if (empty($conf->css)) $conf->css = '/theme/eldy/style.css.php';	// If not defined, eldy by default

    if (empty($conf->global->MAIN_ACTIVATE_HTML5)) {
        $doctype = '<!DOCTYPE HTML PUBLIC "-//W3C//DTD HTML 4.01 Transitional//EN" "http://www.w3.org/TR/html4/loose.dtd">';
    }else {
        $doctype = '<!doctype html>'; // Html5 - Developement - Only available on Eldy template
    }
    print $doctype."\n";
    if (! empty($conf->global->MAIN_USE_CACHE_MANIFEST)) print '<html lang="'.substr($langs->defaultlang,0,2).'" manifest="'.DOL_URL_ROOT.'/cache.manifest">'."\n";
    else print '<html lang="'.substr($langs->defaultlang,0,2).'">'."\n";
    //print '<html xmlns="http://www.w3.org/1999/xhtml" xml:lang="fr">'."\n";
    if (empty($disablehead))
    {
        print "<head>\n";
		if (GETPOST('dol_basehref')) print '<base href="'.dol_escape_htmltag(GETPOST('dol_basehref')).'">'."\n";
        // Displays meta
        print '<meta name="robots" content="noindex,nofollow">'."\n";      				// Do not index
        print '<meta name="viewport" content="width=device-width, initial-scale=1">';	// Scale for mobile device
        print '<meta name="author" content="Dolibarr Development Team">'."\n";
		if (! empty($conf->global->MAIN_ACTIVATE_HTML5)) print '<meta name="viewport" content="width=device-width, initial-scale=1.0">'."\n";	// Needed for Responsive Web Design
        $favicon=dol_buildpath('/theme/'.$conf->theme.'/img/favicon.ico',1);
        if (! empty($conf->global->MAIN_FAVICON_URL)) $favicon=$conf->global->MAIN_FAVICON_URL;
        print '<link rel="shortcut icon" type="image/x-icon" href="'.$favicon.'"/>'."\n";
        if (empty($conf->global->MAIN_OPTIMIZEFORTEXTBROWSER)) print '<link rel="top" title="'.$langs->trans("Home").'" href="'.(DOL_URL_ROOT?DOL_URL_ROOT:'/').'">'."\n";
        if (empty($conf->global->MAIN_OPTIMIZEFORTEXTBROWSER)) print '<link rel="copyright" title="GNU General Public License" href="http://www.gnu.org/copyleft/gpl.html#SEC1">'."\n";
        if (empty($conf->global->MAIN_OPTIMIZEFORTEXTBROWSER)) print '<link rel="author" title="Dolibarr Development Team" href="http://www.dolibarr.org">'."\n";

        // Displays title
        $appli='Dolibarr';
        if (!empty($conf->global->MAIN_APPLICATION_TITLE)) $appli=$conf->global->MAIN_APPLICATION_TITLE;

        if ($title && ! empty($conf->global->MAIN_HTML_TITLE) && preg_match('/noapp/',$conf->global->MAIN_HTML_TITLE)) print '<title>'.dol_htmlentities($title).'</title>';
        if ($title) print '<title>'.dol_htmlentities($appli.' - '.$title).'</title>';
        else print "<title>".dol_htmlentities($appli)."</title>";
        print "\n";

        $ext='';
        if (! empty($conf->dol_use_jmobile)) $ext='version='.urlencode(DOL_VERSION);
        if (GETPOST('version')) $ext='version='.GETPOST('version','int');	// usefull to force no cache on css/js

        if (! defined('DISABLE_JQUERY') && ! $disablejs && $conf->use_javascript_ajax)
        {
            print '<!-- Includes CSS for JQuery (Ajax library) -->'."\n";
            $jquerytheme = 'smoothness';
            if (!empty($conf->global->MAIN_USE_JQUERY_THEME)) $jquerytheme = $conf->global->MAIN_USE_JQUERY_THEME;
            if (constant('JS_JQUERY_UI')) print '<link rel="stylesheet" type="text/css" href="'.JS_JQUERY_UI.'css/'.$jquerytheme.'/jquery-ui.min.css'.($ext?'?'.$ext:'').'">'."\n";  // JQuery
            else print '<link rel="stylesheet" type="text/css" href="'.DOL_URL_ROOT.'/includes/jquery/css/'.$jquerytheme.'/jquery-ui.css'.($ext?'?'.$ext:'').'">'."\n";    // JQuery
            print '<link rel="stylesheet" type="text/css" href="'.DOL_URL_ROOT.'/includes/jquery/plugins/tiptip/tipTip.css'.($ext?'?'.$ext:'').'">'."\n";                           // Tooltip
            print '<link rel="stylesheet" type="text/css" href="'.DOL_URL_ROOT.'/includes/jquery/plugins/jnotify/jquery.jnotify-alt.min.css'.($ext?'?'.$ext:'').'">'."\n";          // JNotify
            /*if (! empty($conf->global->MAIN_USE_JQUERY_FILEUPLOAD) || (defined('REQUIRE_JQUERY_FILEUPLOAD') && constant('REQUIRE_JQUERY_FILEUPLOAD')))     // jQuery fileupload
            {
                print '<link rel="stylesheet" type="text/css" href="'.DOL_URL_ROOT.'/includes/jquery/plugins/fileupload/css/jquery.fileupload-ui.css'.($ext?'?'.$ext:'').'">'."\n";
            }*/
            if (! empty($conf->global->MAIN_USE_JQUERY_DATATABLES) || (defined('REQUIRE_JQUERY_DATATABLES') && constant('REQUIRE_JQUERY_DATATABLES')))     // jQuery datatables
            {
                //print '<link rel="stylesheet" type="text/css" href="'.DOL_URL_ROOT.'/includes/jquery/plugins/datatables/css/jquery.dataTables.css'.($ext?'?'.$ext:'').'">'."\n";
                print '<link rel="stylesheet" type="text/css" href="'.DOL_URL_ROOT.'/includes/jquery/plugins/datatables/css/jquery.dataTables_jui.css'.($ext?'?'.$ext:'').'">'."\n";
                print '<link rel="stylesheet" type="text/css" href="'.DOL_URL_ROOT.'/includes/jquery/plugins/datatables/extras/ColReorder/css/ColReorder.css'.($ext?'?'.$ext:'').'">'."\n";
                print '<link rel="stylesheet" type="text/css" href="'.DOL_URL_ROOT.'/includes/jquery/plugins/datatables/extras/ColVis/css/ColVis.css'.($ext?'?'.$ext:'').'">'."\n";
                //print '<link rel="stylesheet" type="text/css" href="'.DOL_URL_ROOT.'/includes/jquery/plugins/datatables/extras/ColVis/css/ColVisAlt.css'.($ext?'?'.$ext:'').'">'."\n";
                print '<link rel="stylesheet" type="text/css" href="'.DOL_URL_ROOT.'/includes/jquery/plugins/datatables/extras/TableTools/css/TableTools.css'.($ext?'?'.$ext:'').'">'."\n";
            }
            if (! empty($conf->global->MAIN_USE_JQUERY_MULTISELECT) || defined('REQUIRE_JQUERY_MULTISELECT'))     // jQuery plugin "mutiselect", "multiple-select", "select2"...
            {
            	$tmpplugin=empty($conf->global->MAIN_USE_JQUERY_MULTISELECT)?constant('REQUIRE_JQUERY_MULTISELECT'):$conf->global->MAIN_USE_JQUERY_MULTISELECT;
            	print '<link rel="stylesheet" type="text/css" href="'.DOL_URL_ROOT.'/includes/jquery/plugins/'.$tmpplugin.'/'.$tmpplugin.'.css'.($ext?'?'.$ext:'').'">'."\n";
            }
            // jQuery Timepicker
            if (! empty($conf->global->MAIN_USE_JQUERY_TIMEPICKER) || defined('REQUIRE_JQUERY_TIMEPICKER'))
            {
            	print '<link rel="stylesheet" type="text/css" href="'.DOL_URL_ROOT.'/includes/jquery/plugins/timepicker/jquery-ui-timepicker-addon.css'.($ext?'?'.$ext:'').'">'."\n";
            }
            // jQuery jMobile
            if (! empty($conf->global->MAIN_USE_JQUERY_JMOBILE) || defined('REQUIRE_JQUERY_JMOBILE') || ! empty($conf->dol_use_jmobile))
            {
            	print '<link rel="stylesheet" type="text/css" href="'.DOL_URL_ROOT.'/includes/jquery/plugins/mobile/jquery.mobile-latest.min.css'.($ext?'?'.$ext:'').'">'."\n";
            }
        }

        print '<!-- Includes CSS for Dolibarr theme -->'."\n";
        // Output style sheets (optioncss='print' or ''). Note: $conf->css looks like '/theme/eldy/style.css.php'
        //$themepath=dol_buildpath((empty($conf->global->MAIN_FORCETHEMEDIR)?'':$conf->global->MAIN_FORCETHEMEDIR).$conf->css,1);
        $themepath=dol_buildpath($conf->css,1);
        $themesubdir='';
        if (! empty($conf->modules_parts['theme']))	// This slow down
        {
	        foreach($conf->modules_parts['theme'] as $reldir)
	        {
	        	if (file_exists(dol_buildpath($reldir.$conf->css, 0)))
	        	{
					$themepath=dol_buildpath($reldir.$conf->css, 1);
					$themesubdir=$reldir;
					break;
	        	}
	        }
        }
        $themeparam='?lang='.$langs->defaultlang.'&theme='.$conf->theme.(GETPOST('optioncss')?'&optioncss='.GETPOST('optioncss','alpha',1):'').'&userid='.$user->id.'&entity='.$conf->entity;
        $themeparam.=($ext?'&'.$ext:'');
        if (! empty($_SESSION['dol_resetcache'])) $themeparam.='&dol_resetcache='.$_SESSION['dol_resetcache'];
        if (GETPOST('dol_hide_topmenu'))           { $themeparam.='&dol_hide_topmenu='.GETPOST('dol_hide_topmenu','int'); }
        if (GETPOST('dol_hide_leftmenu'))          { $themeparam.='&dol_hide_leftmenu='.GETPOST('dol_hide_leftmenu','int'); }
        if (GETPOST('dol_optimize_smallscreen'))   { $themeparam.='&dol_optimize_smallscreen='.GETPOST('dol_optimize_smallscreen','int'); }
        if (GETPOST('dol_no_mouse_hover'))         { $themeparam.='&dol_no_mouse_hover='.GETPOST('dol_no_mouse_hover','int'); }
        if (GETPOST('dol_use_jmobile'))            { $themeparam.='&dol_use_jmobile='.GETPOST('dol_use_jmobile','int'); $conf->dol_use_jmobile=GETPOST('dol_use_jmobile','int'); }
        //print 'themepath='.$themepath.' themeparam='.$themeparam;exit;
        print '<link rel="stylesheet" type="text/css" href="'.$themepath.$themeparam.'">'."\n";
	    if (! empty($conf->global->MAIN_FIX_FLASH_ON_CHROME)) print '<!-- Includes CSS that does not exists as workaround of flash bug of chrome -->'."\n".'<link rel="stylesheet" type="text/css" href="filethatdoesnotexiststosolvechromeflashbug">'."\n";

        // CSS forced by modules (relative url starting with /)
        if (! empty($conf->modules_parts['css']))
        {
        	$arraycss=(array) $conf->modules_parts['css'];
        	foreach($arraycss as $modcss => $filescss)
        	{
        		$filescss=(array) $filescss;	// To be sure filecss is an array
        		foreach($filescss as $cssfile)
        		{
        			if (empty($cssfile)) dol_syslog("Warning: module ".$modcss." declared a css path file into its descriptor that is empty.", LOG_WARNING);
        			// cssfile is a relative path
	        		print '<!-- Includes CSS added by module '.$modcss. ' -->'."\n".'<link rel="stylesheet" type="text/css" href="'.dol_buildpath($cssfile,1);
	        		// We add params only if page is not static, because some web server setup does not return content type text/css if url has parameters, so browser cache is not used.
	        		if (!preg_match('/\.css$/i',$cssfile)) print $themeparam;
	        		print '">'."\n";
        		}
        	}
        }
        // CSS forced by page in top_htmlhead call (relative url starting with /)
        if (is_array($arrayofcss))
        {
            foreach($arrayofcss as $cssfile)
            {
            	print '<!-- Includes CSS added by page -->'."\n".'<link rel="stylesheet" type="text/css" title="default" href="'.dol_buildpath($cssfile,1);
                // We add params only if page is not static, because some web server setup does not return content type text/css if url has parameters and browser cache is not used.
                if (!preg_match('/\.css$/i',$cssfile)) print $themeparam;
                print '">'."\n";
            }
        }

        // Output standard javascript links
        if (! defined('DISABLE_JQUERY') && ! $disablejs && ! empty($conf->use_javascript_ajax))
        {
            // JQuery. Must be before other includes
            print '<!-- Includes JS for JQuery -->'."\n";
            if (constant('JS_JQUERY')) print '<script type="text/javascript" src="'.JS_JQUERY.'jquery.min.js'.($ext?'?'.$ext:'').'"></script>'."\n";
            else print '<script type="text/javascript" src="'.DOL_URL_ROOT.'/includes/jquery/js/jquery.min.js'.($ext?'?'.$ext:'').'"></script>'."\n";
            if (constant('JS_JQUERY_UI')) print '<script type="text/javascript" src="'.JS_JQUERY_UI.'jquery-ui.min.js'.($ext?'?'.$ext:'').'"></script>'."\n";
            else print '<script type="text/javascript" src="'.DOL_URL_ROOT.'/includes/jquery/js/jquery-ui.min.js'.($ext?'?'.$ext:'').'"></script>'."\n";
            print '<script type="text/javascript" src="'.DOL_URL_ROOT.'/includes/jquery/plugins/tablednd/jquery.tablednd.0.6.min.js'.($ext?'?'.$ext:'').'"></script>'."\n";
            print '<script type="text/javascript" src="'.DOL_URL_ROOT.'/includes/jquery/plugins/tiptip/jquery.tipTip.min.js'.($ext?'?'.$ext:'').'"></script>'."\n";
            // jQuery Layout
            if (empty($conf->dol_use_jmobile) && ! empty($conf->global->MAIN_MENU_USE_JQUERY_LAYOUT) || defined('REQUIRE_JQUERY_LAYOUT'))
            {
                print '<script type="text/javascript" src="'.DOL_URL_ROOT.'/includes/jquery/plugins/layout/jquery.layout.min.js'.($ext?'?'.$ext:'').'"></script>'."\n";
            }
            // jQuery jnotify
            if (empty($conf->global->MAIN_DISABLE_JQUERY_JNOTIFY) && ! defined('DISABLE_JQUERY_JNOTIFY'))
            {
                print '<script type="text/javascript" src="'.DOL_URL_ROOT.'/includes/jquery/plugins/jnotify/jquery.jnotify.min.js'.($ext?'?'.$ext:'').'"></script>'."\n";
                print '<script type="text/javascript" src="'.DOL_URL_ROOT.'/core/js/jnotify.js'.($ext?'?'.$ext:'').'"></script>'."\n";
            }
            // jQuery blockUI
            if (! empty($conf->global->MAIN_USE_JQUERY_BLOCKUI) || defined('REQUIRE_JQUERY_BLOCKUI'))
            {
            	print '<script type="text/javascript" src="'.DOL_URL_ROOT.'/includes/jquery/plugins/blockUI/jquery.blockUI.js'.($ext?'?'.$ext:'').'"></script>'."\n";
            	print '<script type="text/javascript">'."\n";
            	print 'var indicatorBlockUI = \''.DOL_URL_ROOT."/theme/".$conf->theme."/img/working2.gif".'\';'."\n";
            	print '</script>'."\n";
            	print '<script type="text/javascript" src="'.DOL_URL_ROOT.'/core/js/blockUI.js'.($ext?'?'.$ext:'').'"></script>'."\n";
            }
            // Flot
            if (empty($conf->global->MAIN_DISABLE_JQUERY_FLOT))
            {
                if (constant('JS_JQUERY_FLOT'))
                {
                    print '<script type="text/javascript" src="'.JS_JQUERY_FLOT.'jquery.flot.js'.($ext?'?'.$ext:'').'"></script>'."\n";
                    print '<script type="text/javascript" src="'.JS_JQUERY_FLOT.'jquery.flot.pie.js'.($ext?'?'.$ext:'').'"></script>'."\n";
                    print '<script type="text/javascript" src="'.JS_JQUERY_FLOT.'jquery.flot.stack.js'.($ext?'?'.$ext:'').'"></script>'."\n";
                }
                else
                {
                    print '<script type="text/javascript" src="'.DOL_URL_ROOT.'/includes/jquery/plugins/flot/jquery.flot.min.js'.($ext?'?'.$ext:'').'"></script>'."\n";
                    print '<script type="text/javascript" src="'.DOL_URL_ROOT.'/includes/jquery/plugins/flot/jquery.flot.pie.min.js'.($ext?'?'.$ext:'').'"></script>'."\n";
                    print '<script type="text/javascript" src="'.DOL_URL_ROOT.'/includes/jquery/plugins/flot/jquery.flot.stack.min.js'.($ext?'?'.$ext:'').'"></script>'."\n";
                }
            }
            // jQuery jeditable
            if (! empty($conf->global->MAIN_USE_JQUERY_JEDITABLE))
            {
                print '<script type="text/javascript" src="'.DOL_URL_ROOT.'/includes/jquery/plugins/jeditable/jquery.jeditable.min.js'.($ext?'?'.$ext:'').'"></script>'."\n";
                print '<script type="text/javascript" src="'.DOL_URL_ROOT.'/includes/jquery/plugins/jeditable/jquery.jeditable.ui-datepicker.js'.($ext?'?'.$ext:'').'"></script>'."\n";
                print '<script type="text/javascript" src="'.DOL_URL_ROOT.'/includes/jquery/plugins/jeditable/jquery.jeditable.ui-autocomplete.js'.($ext?'?'.$ext:'').'"></script>'."\n";
                print '<script type="text/javascript">'."\n";
                print 'var urlSaveInPlace = \''.DOL_URL_ROOT.'/core/ajax/saveinplace.php\';'."\n";
                print 'var urlLoadInPlace = \''.DOL_URL_ROOT.'/core/ajax/loadinplace.php\';'."\n";
                print 'var tooltipInPlace = \''.$langs->transnoentities('ClickToEdit').'\';'."\n";
                print 'var placeholderInPlace = \''.$langs->trans('ClickToEdit').'\';'."\n";
                print 'var cancelInPlace = \''.$langs->trans('Cancel').'\';'."\n";
                print 'var submitInPlace = \''.$langs->trans('Ok').'\';'."\n";
                print 'var indicatorInPlace = \'<img src="'.DOL_URL_ROOT."/theme/".$conf->theme."/img/working.gif".'">\';'."\n";
                print '</script>'."\n";
                print '<script type="text/javascript" src="'.DOL_URL_ROOT.'/core/js/editinplace.js'.($ext?'?'.$ext:'').'"></script>'."\n";
                print '<script type="text/javascript" src="'.DOL_URL_ROOT.'/includes/jquery/plugins/jeditable/jquery.jeditable.ckeditor.js'.($ext?'?'.$ext:'').'"></script>'."\n";
            }
            // jQuery File Upload
            /*
            if (! empty($conf->global->MAIN_USE_JQUERY_FILEUPLOAD) || (defined('REQUIRE_JQUERY_FILEUPLOAD') && constant('REQUIRE_JQUERY_FILEUPLOAD')))
            {
                print '<script type="text/javascript" src="'.DOL_URL_ROOT.'/includes/jquery/plugins/template/tmpl.min'.$ext.'"></script>'."\n";
                print '<script type="text/javascript" src="'.DOL_URL_ROOT.'/includes/jquery/plugins/fileupload/js/jquery.iframe-transport'.$ext.'"></script>'."\n";
                print '<script type="text/javascript" src="'.DOL_URL_ROOT.'/includes/jquery/plugins/fileupload/js/jquery.fileupload'.$ext.'"></script>'."\n";
                print '<script type="text/javascript" src="'.DOL_URL_ROOT.'/includes/jquery/plugins/fileupload/js/jquery.fileupload-fp'.$ext.'"></script>'."\n";
                print '<script type="text/javascript" src="'.DOL_URL_ROOT.'/includes/jquery/plugins/fileupload/js/jquery.fileupload-ui'.$ext.'"></script>'."\n";
                print '<script type="text/javascript" src="'.DOL_URL_ROOT.'/includes/jquery/plugins/fileupload/js/jquery.fileupload-jui'.$ext.'"></script>'."\n";
                print '<!-- The XDomainRequest Transport is included for cross-domain file deletion for IE8+ -->'."\n";
                print '<!--[if gte IE 8]><script type="text/javascript" src="'.DOL_URL_ROOT.'/includes/jquery/plugins/fileupload/js/cors/jquery.xdr-transport'.$ext.'"></script><![endif]-->'."\n";
            }*/
            // jQuery DataTables
            if (! empty($conf->global->MAIN_USE_JQUERY_DATATABLES) || (defined('REQUIRE_JQUERY_DATATABLES') && constant('REQUIRE_JQUERY_DATATABLES')))
            {
                print '<script type="text/javascript" src="'.DOL_URL_ROOT.'/includes/jquery/plugins/datatables/js/jquery.dataTables.min.js'.($ext?'?'.$ext:'').'"></script>'."\n";
                print '<script type="text/javascript" src="'.DOL_URL_ROOT.'/includes/jquery/plugins/datatables/extras/ColReorder/js/ColReorder.min.js'.($ext?'?'.$ext:'').'"></script>'."\n";
                print '<script type="text/javascript" src="'.DOL_URL_ROOT.'/includes/jquery/plugins/datatables/extras/ColVis/js/ColVis.min.js'.($ext?'?'.$ext:'').'"></script>'."\n";
                print '<script type="text/javascript" src="'.DOL_URL_ROOT.'/includes/jquery/plugins/datatables/extras/TableTools/js/TableTools.min.js'.($ext?'?'.$ext:'').'"></script>'."\n";
            }
            // jQuery Timepicker
            if (! empty($conf->global->MAIN_USE_JQUERY_TIMEPICKER) || defined('REQUIRE_JQUERY_TIMEPICKER'))
            {
            	print '<script type="text/javascript" src="'.DOL_URL_ROOT.'/includes/jquery/plugins/timepicker/jquery-ui-timepicker-addon.js'.($ext?'?'.$ext:'').'"></script>'."\n";
            	print '<script type="text/javascript" src="'.DOL_URL_ROOT.'/core/js/timepicker.js.php?lang='.$langs->defaultlang.($ext?'&amp;'.$ext:'').'"></script>'."\n";
            }
            if (! empty($conf->global->MAIN_USE_JQUERY_MULTISELECT) || defined('REQUIRE_JQUERY_MULTISELECT'))     // jQuery plugin "mutiselect", "multiple-select", "select2", ...
            {
            	$tmpplugin=empty($conf->global->MAIN_USE_JQUERY_MULTISELECT)?constant('REQUIRE_JQUERY_MULTISELECT'):$conf->global->MAIN_USE_JQUERY_MULTISELECT;
            	print '<script type="text/javascript" src="'.DOL_URL_ROOT.'/includes/jquery/plugins/'.$tmpplugin.'/'.$tmpplugin.'.min.js'.($ext?'?'.$ext:'').'"></script>'."\n";
            }
            // jQuery jMobile
            if (! empty($conf->global->MAIN_USE_JQUERY_JMOBILE) || defined('REQUIRE_JQUERY_JMOBILE') || (! empty($conf->dol_use_jmobile) && $conf->dol_use_jmobile > 0))
            {
            	// We must force not using ajax because cache of jquery does not load js of other pages.
            	// This also increase seriously speed onto mobile device where complex js code is very slow and memory very low.
            	// Note: dol_use_jmobile=1 use jmobile without ajax, dol_use_jmobile=2 use jmobile with ajax
            	if (empty($conf->dol_use_jmobile) || ($conf->dol_use_jmobile != 2 && $conf->dol_use_jmobile != 3))
            	{
            		print '<script type="text/javascript">
	            		$(document).bind("mobileinit", function(){
           				$.extend(  $.mobile , {
           					autoInitializePage : true,	/* We need this to run jmobile */
           					/* loadingMessage : \'xxxxx\', */
           					touchOverflowEnabled : true,
           					defaultPageTransition : \'none\',
           					defaultDialogTransition : \'none\',
           					ajaxEnabled : false			/* old param was ajaxFormsEnabled and ajaxLinksEnabled */
           					});
           				});
            			</script>';
            	}
            	if (empty($conf->dol_use_jmobile) || $conf->dol_use_jmobile != 3) print '<script type="text/javascript" src="'.DOL_URL_ROOT.'/includes/jquery/plugins/mobile/jquery.mobile-latest.min.js'.($ext?'?'.$ext:'').'"></script>'."\n";
            }
        }

        if (! $disablejs && ! empty($conf->use_javascript_ajax))
        {
            // CKEditor
            if (! empty($conf->fckeditor->enabled) && (empty($conf->global->FCKEDITOR_EDITORNAME) || $conf->global->FCKEDITOR_EDITORNAME == 'ckeditor'))
            {
                print '<!-- Includes JS for CKEditor -->'."\n";
                $pathckeditor=DOL_URL_ROOT.'/includes/ckeditor/';
                $jsckeditor='ckeditor.js';
                if (constant('JS_CKEDITOR'))	// To use external ckeditor 4 js lib
                {
                	$pathckeditor=constant('JS_CKEDITOR');
                }
                print '<script type="text/javascript">';
                print 'var CKEDITOR_BASEPATH = \''.$pathckeditor.'\';'."\n";
                print 'var ckeditorConfig = \''.dol_buildpath($themesubdir.'/theme/'.$conf->theme.'/ckeditor/config.js',1).'\';'."\n";		// $themesubdir='' in standard usage
                print 'var ckeditorFilebrowserBrowseUrl = \''.DOL_URL_ROOT.'/core/filemanagerdol/browser/default/browser.php?Connector='.DOL_URL_ROOT.'/core/filemanagerdol/connectors/php/connector.php\';'."\n";
                print 'var ckeditorFilebrowserImageBrowseUrl = \''.DOL_URL_ROOT.'/core/filemanagerdol/browser/default/browser.php?Type=Image&Connector='.DOL_URL_ROOT.'/core/filemanagerdol/connectors/php/connector.php\';'."\n";
                print '</script>'."\n";
                print '<script type="text/javascript" src="'.$pathckeditor.$jsckeditor.($ext?'?'.$ext:'').'"></script>'."\n";
            }

            // Global js function
            print '<!-- Includes JS of Dolibarr -->'."\n";
            print '<script type="text/javascript" src="'.DOL_URL_ROOT.'/core/js/lib_head.js'.($ext?'?'.$ext:'').'"></script>'."\n";

            // Add datepicker default options
            print '<script type="text/javascript" src="'.DOL_URL_ROOT.'/core/js/datepicker.js.php?lang='.$langs->defaultlang.($ext?'&amp;'.$ext:'').'"></script>'."\n";

            // JS forced by modules (relative url starting with /)
            if (! empty($conf->modules_parts['js']))		// $conf->modules_parts['js'] is array('module'=>array('file1','file2'))
        	{
        		$arrayjs=(array) $conf->modules_parts['js'];
	            foreach($arrayjs as $modjs => $filesjs)
	            {
        			$filesjs=(array) $filesjs;	// To be sure filejs is an array
		            foreach($filesjs as $jsfile)
		            {
	    	    		// jsfile is a relative path
	        	    	print '<!-- Include JS added by module '.$modjs. '-->'."\n".'<script type="text/javascript" src="'.dol_buildpath($jsfile,1).'"></script>'."\n";
		            }
	            }
        	}
            // JS forced by page in top_htmlhead (relative url starting with /)
            if (is_array($arrayofjs))
            {
                print '<!-- Includes JS added by page -->'."\n";
                foreach($arrayofjs as $jsfile)
                {
                    if (preg_match('/^http/i',$jsfile))
                    {
                        print '<script type="text/javascript" src="'.$jsfile.'"></script>'."\n";
                    }
                    else
                    {
                        if (! preg_match('/^\//',$jsfile)) $jsfile='/'.$jsfile;	// For backward compatibility
                        print '<script type="text/javascript" src="'.dol_buildpath($jsfile,1).'"></script>'."\n";
                    }
                }
            }
        }

        if (! empty($head)) print $head."\n";
        if (! empty($conf->global->MAIN_HTML_HEADER)) print $conf->global->MAIN_HTML_HEADER."\n";

        print "</head>\n\n";
    }

    $conf->headerdone=1;	// To tell header was output
}


/**
 *  Show an HTML header + a BODY + The top menu bar
 *
 *  @param      string	$head    			Lines in the HEAD
 *  @param      string	$title   			Title of web page
 *  @param      string	$target  			Target to use in menu links (Example: '' or '_top')
 *	@param		int		$disablejs			Do not output links to js (Ex: qd fonction utilisee par sous formulaire Ajax)
 *	@param		int		$disablehead		Do not output head section
 *	@param		array	$arrayofjs			Array of js files to add in header
 *	@param		array	$arrayofcss			Array of css files to add in header
 *  @param		string	$morequerystring	Query string to add to the link "print" to get same parameters (use only if autodetect fails)
 *  @return		void
 */
function top_menu($head, $title='', $target='', $disablejs=0, $disablehead=0, $arrayofjs='', $arrayofcss='', $morequerystring='')
{
    global $user, $conf, $langs, $db;
    global $dolibarr_main_authentication, $dolibarr_main_demo;
    global $hookmanager,$menumanager;

    // Instantiate hooks of thirdparty module
    $hookmanager->initHooks(array('toprightmenu'));

    $toprightmenu='';

    // For backward compatibility with old modules
    if (empty($conf->headerdone)) top_htmlhead($head, $title, $disablejs, $disablehead, $arrayofjs, $arrayofcss);

    print '<body id="mainbody">';

    if ($conf->use_javascript_ajax)
    {
        if (empty($conf->dol_use_jmobile) && ! empty($conf->global->MAIN_MENU_USE_JQUERY_LAYOUT))
        {
            print '<script type="text/javascript">
				jQuery(document).ready(function () {
					jQuery("body").layout(layoutSettings);
				});
				var layoutSettings = {
					name: "mainlayout",
					defaults: {
						useStateCookie: true,
						size: "auto",
						resizable: false,
						//paneClass: "none",
						//resizerClass: "resizer",
						//togglerClass: "toggler",
						//buttonClass: "button",
						//contentSelector: ".content",
						//contentIgnoreSelector: "span",
						togglerTip_open: "Close This Pane",
						togglerTip_closed: "Open This Pane",
						resizerTip:	"Resize This Pane",
						fxSpeed: "fast"
					},
					west: {
						paneClass: "leftContent",
						//spacing_closed:	14,
						//togglerLength_closed: 14,
						//togglerAlign_closed: "auto",
						//togglerLength_open: 0,
						//	effect defaults - overridden on some panes
						//slideTrigger_open:	"mouseover",
						initClosed:	'.(empty($conf->dol_optimize_smallscreen)?'false':'true').',
						fxName:	"drop",
						fxSpeed: "fast",
						fxSettings: { easing: "" }
					},
					north: {
						paneClass: "none",
						resizerClass: "none",
						togglerClass: "none",
						spacing_open: 0,
						togglerLength_open:	0,
						togglerLength_closed: -1,
						slidable: false,
						fxName:	"none",
						fxSpeed: "fast"
					},
					center: {
						paneSelector: "#mainContent"
					}
				}
    		</script>';
        }

        // Wrapper to show tooltips
        print "\n".'<script type="text/javascript">
                    jQuery(document).ready(function () {
                       	jQuery(".classfortooltip").tipTip({maxWidth: "'.dol_size(600,'width').'px", edgeOffset: 10, delay: 50, fadeIn: 50, fadeOut: 50});
                    });
                </script>';
    }

    /*
     * Top menu
     */
    print "\n".'<!-- Start top horizontal -->'."\n";

    if (empty($conf->dol_use_jmobile) && ! empty($conf->use_javascript_ajax) && ! empty($conf->global->MAIN_MENU_USE_JQUERY_LAYOUT)) print '<div class="ui-layout-north"> <!-- Begin top layout -->'."\n";

    if (empty($conf->dol_hide_topmenu))
    {
    	print '<div class="side-nav-vert"><div id="id-top">';

	    // Show menu entries
    	print '<div id="tmenu_tooltip'.(empty($conf->global->MAIN_MENU_INVERT)?'':'invert').'" class="tmenu">'."\n";
	    $menumanager->atarget=$target;
	    $menumanager->showmenu('top');      // This contains a \n
	    print "</div>\n";

	    $form=new Form($db);

	    // Define link to login card
	    $appli='Dolibarr';
	    if (! empty($conf->global->MAIN_APPLICATION_TITLE))
	    {
	    	$appli=$conf->global->MAIN_APPLICATION_TITLE;
	    	if (preg_match('/\d\.\d/', $appli))
	    	{
				if (! preg_match('/'.preg_quote(DOL_VERSION).'/', $appli)) $appli.=" (".DOL_VERSION.")";	// If new title contains a version that is different than core
	    	}
	    	else $appli.=" ".DOL_VERSION;
	    }
	    else $appli.=" ".DOL_VERSION;
		if (! empty($conf->global->MAIN_FEATURES_LEVEL)) $appli.="<br>".$langs->trans("LevelOfFeature").': '.$conf->global->MAIN_FEATURES_LEVEL;

	    $logouttext='';
	    $logouthtmltext=$appli.'<br>';
	    if ($_SESSION["dol_authmode"] != 'forceuser' && $_SESSION["dol_authmode"] != 'http')
	    {
	    	$logouthtmltext.=$langs->trans("Logout").'<br>';

	    	$logouttext .='<a href="'.DOL_URL_ROOT.'/user/logout.php">';
	        $logouttext .= img_picto($langs->trans('Logout').":".$langs->trans('Logout'), 'logout.png', 'class="login"', 0, 0, 1);
	        $logouttext .='</a>';
	    }
	    else
	    {
	    	$logouthtmltext.=$langs->trans("NoLogoutProcessWithAuthMode",$_SESSION["dol_authmode"]);
	        $logouttext .= img_picto($langs->trans('Logout').":".$langs->trans('Logout'), 'logout.png', 'class="login"', 0, 0, 1);
	    }

	    print '<div class="login_block">'."\n";

	    // Add login user link
	    $toprightmenu.='<div class="login_block_user">';

	    // User photo
	    $toprightmenu.='<div class="inline-block nowrap"><div class="inline-block login_block_elem" style="padding: 0px;">';
	    $toprightmenu.=$user->getPhotoUrl(16,16,'loginphoto');
	    $toprightmenu.='</div></div>';

	    // Login name with tooltip
		$toprightmenu.='<div class="inline-block nowrap"><div class="inline-block login_block_elem" style="padding: 0px;">';
        $toprightmenu.=$user->getNomurl(0, '', true, 0, 11);
        $toprightmenu.='</div></div>';

		$toprightmenu.='</div>';

	    $toprightmenu.='<div class="login_block_other">';
		// Execute hook printTopRightMenu (hooks should output string like '<div class="login"><a href="">mylink</a></div>')
	    $parameters=array();
	    $result=$hookmanager->executeHooks('printTopRightMenu',$parameters);    // Note that $action and $object may have been modified by some hooks
		if (is_numeric($result))
		{
			if (empty($result)) $toprightmenu.=$hookmanager->resPrint;		// add
			else  $toprightmenu=$hookmanager->resPrint;						// replace
		}
		else $toprightmenu.=$result;	// For backward compatibility

	    // Link to print main content area
	    if (empty($conf->global->MAIN_PRINT_DISABLELINK) && empty($conf->browser->phone))
	    {
	        $qs=$_SERVER["QUERY_STRING"];
	        $qs.=(($qs && $morequerystring)?'&':'').$morequerystring;
	        $text ='<a href="'.$_SERVER["PHP_SELF"].'?'.$qs.($qs?'&':'').'optioncss=print" target="_blank">';
	        $text.= img_picto(":".$langs->trans("PrintContentArea"), 'printer.png', 'class="printer"');
	        $text.='</a>';
	        $toprightmenu.=$form->textwithtooltip('',$langs->trans("PrintContentArea"),2,1,$text,'login_block_elem',2);
	    }

		// Logout link
	    $toprightmenu.=$form->textwithtooltip('',$logouthtmltext,2,1,$logouttext,'login_block_elem',2);

	    $toprightmenu.='</div>';

	    print $toprightmenu;

	    print "</div>\n";
		print '</div></div>';

	    unset($form);
    }

    if (empty($conf->dol_use_jmobile) && ! empty($conf->use_javascript_ajax) && ! empty($conf->global->MAIN_MENU_USE_JQUERY_LAYOUT)) print "</div><!-- End top layout -->\n";
	print '<div style="clear: both;"></div>';
    print "<!-- End top horizontal menu -->\n\n";

    if (empty($conf->dol_hide_leftmenu) && empty($conf->dol_use_jmobile) && empty($conf->global->MAIN_MENU_USE_JQUERY_LAYOUT)) print '<div id="id-container">';
}


/**
 *  Show left menu bar
 *
 *  @param  array	$menu_array_before 	       	Table of menu entries to show before entries of menu handler
 *  @param  string	$helppagename    	       	Name of wiki page for help ('' by default).
 * 				     		                   	Syntax is: For a wiki page: EN:EnglishPage|FR:FrenchPage|ES:SpanishPage
 * 									         		       For other external page: http://server/url
 *  @param  string	$moresearchform             Search Form Permanent Supplemental
 *  @param  array	$menu_array_after           Table of menu entries to show after entries of menu handler
 *  @param  int		$leftmenuwithoutmainarea    Must be set to 1. 0 by default for backward compatibility with old modules.
 *  @param  string	$title                      Title of web page
 *  @return	void
 */
function left_menu($menu_array_before, $helppagename='', $moresearchform='', $menu_array_after='', $leftmenuwithoutmainarea=0, $title='')
{
    global $user, $conf, $langs, $db;
    global $hookmanager, $menumanager;

    $searchform='';
    $bookmarks='';

    if (empty($conf->dol_hide_leftmenu))
    {
	    // Instantiate hooks of thirdparty module
	    $hookmanager->initHooks(array('searchform','leftblock'));

    	if (empty($conf->dol_use_jmobile) && ! empty($conf->use_javascript_ajax) && ! empty($conf->global->MAIN_MENU_USE_JQUERY_LAYOUT)) print "\n".'<!-- Begin left layout -->'."\n".'<div class="ui-layout-west">'."\n";
		else print "\n".'<!-- Begin id-left -->'."\n".'<div class="side-nav"><div id="id-left">'."\n";

	    print "\n";

	    // Define $searchform
	    if ((( ! empty($conf->societe->enabled) && (empty($conf->global->SOCIETE_DISABLE_PROSPECTS) || empty($conf->global->SOCIETE_DISABLE_CUSTOMERS))) || ! empty($conf->fournisseur->enabled)) && ! empty($conf->global->MAIN_SEARCHFORM_SOCIETE) && $user->rights->societe->lire)
	    {
	        $langs->load("companies");
	        $searchform.=printSearchForm(DOL_URL_ROOT.'/societe/list.php', DOL_URL_ROOT.'/societe/list.php', $langs->trans("ThirdParties"), 'soc', 'socname', 'T', 'searchleftt', img_object('','company'));
	    }

	    if (! empty($conf->societe->enabled) && ! empty($conf->global->MAIN_SEARCHFORM_CONTACT) && $user->rights->societe->lire)
	    {
	        $langs->load("companies");
	        $searchform.=printSearchForm(DOL_URL_ROOT.'/contact/list.php', DOL_URL_ROOT.'/contact/list.php', $langs->trans("Contacts"), 'contact', 'contactname', '', 'searchleftc', img_object('','contact'));
	    }

	    if (((! empty($conf->product->enabled) && $user->rights->produit->lire) || (! empty($conf->service->enabled) && $user->rights->service->lire))
	    && ! empty($conf->global->MAIN_SEARCHFORM_PRODUITSERVICE))
	    {
	        $langs->load("products");
	        $searchform.=printSearchForm(DOL_URL_ROOT.'/product/list.php', DOL_URL_ROOT.'/product/list.php', $langs->trans("Products")."/".$langs->trans("Services"), 'products', 'sall', 'P', 'searchleftp', img_object('','product'));
	    }

	    if (((! empty($conf->product->enabled) && $user->rights->produit->lire) || (! empty($conf->service->enabled) && $user->rights->service->lire)) && ! empty($conf->fournisseur->enabled)
	    && ! empty($conf->global->MAIN_SEARCHFORM_PRODUITSERVICE_SUPPLIER))
	    {
	        $langs->load("products");
	        $searchform.=printSearchForm(DOL_URL_ROOT.'/fourn/product/list.php', DOL_URL_ROOT.'/fourn/product/list.php', $langs->trans("SupplierRef"), 'products', 'srefsupplier', '', 'searchlefts', img_object('','product'));
	    }

	    if (! empty($conf->adherent->enabled) && ! empty($conf->global->MAIN_SEARCHFORM_ADHERENT) && $user->rights->adherent->lire)
	    {
	        $langs->load("members");
	        $searchform.=printSearchForm(DOL_URL_ROOT.'/adherents/list.php', DOL_URL_ROOT.'/adherents/list.php', $langs->trans("Members"), 'member', 'sall', 'M', 'searchleftm', img_object('','user'));
	    }

    	if (! empty($conf->projet->enabled) && ! empty($conf->global->MAIN_SEARCHFORM_PROJECT) && $user->rights->projet->lire)
	    {
	        $langs->load("members");
	        $searchform.=printSearchForm(DOL_URL_ROOT.'/projet/list.php', DOL_URL_ROOT.'/projet/list.php', $langs->trans("Projects"), 'project', 'search_all', 'M', 'searchleftproj', img_object('','projectpub'));
	    }

	    // Execute hook printSearchForm
	    $parameters=array();
	    $reshook=$hookmanager->executeHooks('printSearchForm',$parameters);    // Note that $action and $object may have been modified by some hooks
		if (empty($reshook))
		{
			$searchform.=$hookmanager->resPrint;
		}
		else $searchform=$hookmanager->resPrint;

	    // Define $bookmarks
	    if (! empty($conf->bookmark->enabled) && $user->rights->bookmark->lire)
	    {
	        include_once (DOL_DOCUMENT_ROOT.'/bookmarks/bookmarks.lib.php');
	        $langs->load("bookmarks");

	        $bookmarks=printBookmarksList($db, $langs);
	    }

	    // Left column
	    print '<!-- Begin left menu -->'."\n";

	    print '<div class="vmenu">'."\n\n";

	    $menumanager->menu_array = $menu_array_before;
    	$menumanager->menu_array_after = $menu_array_after;
	    $menumanager->showmenu('left'); // output menu_array and menu found in database


	    // Show other forms
	    if ($searchform)
	    {
	        print "\n";
	        print "<!-- Begin SearchForm -->\n";
	        print '<div id="blockvmenusearch" class="blockvmenusearch">'."\n";
	        print $searchform;
	        print '</div>'."\n";
	        print "<!-- End SearchForm -->\n";
	    }

	    // More search form
	    if ($moresearchform)
	    {
	        print $moresearchform;
	    }

	    // Bookmarks
	    if ($bookmarks)
	    {
	        print "\n";
	        print "<!-- Begin Bookmarks -->\n";
	        print '<div id="blockvmenubookmarks" class="blockvmenubookmarks">'."\n";
	        print $bookmarks;
	        print '</div>'."\n";
	        print "<!-- End Bookmarks -->\n";
	    }

        print "\n";
        print "<!-- Begin Help Block-->\n";
        print '<div id="blockvmenuhelp" class="blockvmenuhelp">'."\n";

        //Dolibarr version
        $doliurl='http://www.dolibarr.org';
		//local communities
		if (preg_match('/fr/i',$langs->defaultlang)) $doliurl='http://www.dolibarr.fr';
		if (preg_match('/es/i',$langs->defaultlang)) $doliurl='http://www.dolibarr.es';
		if (preg_match('/de/i',$langs->defaultlang)) $doliurl='http://www.dolibarr.de';
		if (preg_match('/it/i',$langs->defaultlang)) $doliurl='http://www.dolibarr.it';
		if (preg_match('/gr/i',$langs->defaultlang)) $doliurl='http://www.dolibarr.gr';

	    $appli='Dolibarr';
	    if (! empty($conf->global->MAIN_APPLICATION_TITLE))
	    {
	    	$appli=$conf->global->MAIN_APPLICATION_TITLE; $doliurl='';
	    	if (preg_match('/\d\.\d/', $appli))
	    	{
				if (! preg_match('/'.preg_quote(DOL_VERSION).'/', $appli)) $appli.=" (".DOL_VERSION.")";	// If new title contains a version that is different than core
	    	}
	    	else $appli.=" ".DOL_VERSION;
	    }
	    else $appli.=" ".DOL_VERSION;
	    print '<div id="blockvmenuhelpapp" class="blockvmenuhelp">';
	    if ($doliurl) print '<a class="help" target="_blank" href="'.$doliurl.'">';
	    print $appli;
	    if ($doliurl) print '</a>';
	    print '</div>'."\n";

	    // Link to Dolibarr wiki pages
	    if ($helppagename && empty($conf->global->MAIN_HELP_DISABLELINK))
	    {
	        $langs->load("help");

	        $helpbaseurl='';
	        $helppage='';
	        $mode='';

	        // Get helpbaseurl, helppage and mode from helppagename and langs
	        $arrayres=getHelpParamFor($helppagename,$langs);
	        $helpbaseurl=$arrayres['helpbaseurl'];
	        $helppage=$arrayres['helppage'];
	        $mode=$arrayres['mode'];

	        // Link to help pages
	        if ($helpbaseurl && $helppage)
	        {
	            print '<div id="blockvmenuhelpwiki" class="blockvmenuhelp">';
	            print '<a class="help" target="_blank" title="'.$langs->trans($mode == 'wiki' ? 'GoToWikiHelpPage': 'GoToHelpPage');
	            if ($mode == 'wiki') print ' - '.$langs->trans("PageWiki").' &quot;'.dol_escape_htmltag(strtr($helppage,'_',' ')).'&quot;';
	            print '" href="';
	            if ($mode == 'wiki') print sprintf($helpbaseurl,urlencode(html_entity_decode($helppage)));
	            else print sprintf($helpbaseurl,$helppage);
	            print '">';
	            print img_picto('', 'helpdoc').' ';
	            print $langs->trans($mode == 'wiki' ? 'OnlineHelp': 'Help');
	            //if ($mode == 'wiki') print ' ('.dol_trunc(strtr($helppage,'_',' '),8).')';
	            print '</a>';
	            print '</div>'."\n";
	        }
	    }

		// Link to bugtrack
		if (! empty($conf->global->MAIN_BUGTRACK_ENABLELINK))
		{
			require_once DOL_DOCUMENT_ROOT.'/core/lib/functions2.lib.php';

			$bugbaseurl = 'https://github.com/Dolibarr/dolibarr/issues/new';
			$bugbaseurl.= '?title=';
			$bugbaseurl.= urlencode("Bug: ");
			$bugbaseurl.= '&body=';
			$bugbaseurl.= urlencode("# Environment\n");
			$bugbaseurl.= urlencode("- **Version**: " . DOL_VERSION . "\n");
			$bugbaseurl.= urlencode("- **OS**: " . php_uname('s') . "\n");
			$bugbaseurl.= urlencode("- **Web server**: " . $_SERVER["SERVER_SOFTWARE"] . "\n");
			$bugbaseurl.= urlencode("- **PHP**: " . php_sapi_name() . ' ' . phpversion() . "\n");
			$bugbaseurl.= urlencode("- **Database**: " . $db::LABEL . ' ' . $db->getVersion() . "\n");
			$bugbaseurl.= urlencode("- **URL**: " . $_SERVER["REQUEST_URI"] . "\n");
			$bugbaseurl.= urlencode("\n");
			$bugbaseurl.= urlencode("# Report\n");
			print '<p id="blockvmenuhelpbugreport" class="blockvmenuhelp">';
			print '<a class="help" target="_blank" href="'.$bugbaseurl.'">'.$langs->trans("FindBug").'</a>';
			print '</p>';
		}

        print "</div>\n";
        print "<!-- End Help Block-->\n";
        print "\n";

        print "</div>\n";
        print "<!-- End left menu -->\n";
        print "\n";

	    // Execute hook printLeftBlock
	    $parameters=array();
	    $reshook=$hookmanager->executeHooks('printLeftBlock',$parameters);    // Note that $action and $object may have been modified by some hooks
	    print $hookmanager->resPrint;

	    if (empty($conf->dol_use_jmobile) && ! empty($conf->use_javascript_ajax) && ! empty($conf->global->MAIN_MENU_USE_JQUERY_LAYOUT)) print '</div> <!-- End left layout -->'."\n";
	    else print '</div></div> <!-- end id-left -->';	// End div id="id-left"
    }

    print "\n";
    print '<!-- Begin right area -->'."\n";


    if (empty($leftmenuwithoutmainarea)) main_area($title);
}


/**
 *  Begin main area
 *
 *  @param	string	$title		Title
 *  @return	void
 */
function main_area($title='')
{
    global $conf, $langs;

    if (empty($conf->dol_use_jmobile) && ! empty($conf->use_javascript_ajax) && ! empty($conf->global->MAIN_MENU_USE_JQUERY_LAYOUT)) print '<div id="mainContent"><div class="ui-layout-center"> <!-- begin main layout -->'."\n";
	if (empty($conf->dol_hide_leftmenu)) print '<div id="id-right">';

    print "\n";

    if (! empty($conf->dol_use_jmobile)) print '<div data-role="page">';
    print '<div class="fiche"> <!-- begin div class="fiche" -->'."\n";
    if (! empty($conf->global->MAIN_ONLY_LOGIN_ALLOWED)) print info_admin($langs->trans("WarningYouAreInMaintenanceMode",$conf->global->MAIN_ONLY_LOGIN_ALLOWED));
}


/**
 *  Return helpbaseurl, helppage and mode
 *
 *  @param	string		$helppagename		Page name ('EN:xxx,ES:eee,FR:fff...' or 'http://localpage')
 *  @param  Translate	$langs				Language
 *  @return	array		Array of help urls
 */
function getHelpParamFor($helppagename,$langs)
{
	$helpbaseurl='';
	$helppage='';
	$mode='';

    if (preg_match('/^http/i',$helppagename))
    {
        // If complete URL
        $helpbaseurl='%s';
        $helppage=$helppagename;
        $mode='local';
    }
    else
    {
        // If WIKI URL
        if (preg_match('/^es/i',$langs->defaultlang))
        {
            $helpbaseurl='http://wiki.dolibarr.org/index.php/%s';
            if (preg_match('/ES:([^|]+)/i',$helppagename,$reg)) $helppage=$reg[1];
        }
        if (preg_match('/^fr/i',$langs->defaultlang))
        {
            $helpbaseurl='http://wiki.dolibarr.org/index.php/%s';
            if (preg_match('/FR:([^|]+)/i',$helppagename,$reg)) $helppage=$reg[1];
        }
        if (empty($helppage))	// If help page not already found
        {
            $helpbaseurl='http://wiki.dolibarr.org/index.php/%s';
            if (preg_match('/EN:([^|]+)/i',$helppagename,$reg)) $helppage=$reg[1];
        }
        $mode='wiki';
    }
    return array('helpbaseurl'=>$helpbaseurl,'helppage'=>$helppage,'mode'=>$mode);
}


/**
 *  Show a search area
 *
 *  @param  string	$urlaction          Url post
 *  @param  string	$urlobject          Url of the link under the search box
 *  @param  string	$title              Title search area
 *  @param  string	$htmlmodesearch     Value to set into parameter "mode_search" ('soc','contact','products','member',...)
 *  @param  string	$htmlinputname      Field Name input form
 *  @param	string	$accesskey			Accesskey
 *  @param  string  $idname             Complement for id to avoid multiple same id in the page
 *  @param	string	$img				Image to use
 *  @return	string
 */
function printSearchForm($urlaction,$urlobject,$title,$htmlmodesearch,$htmlinputname,$accesskey='', $idname='',$img='')
{
    global $conf,$langs;

    if (empty($htmlinputid)) {
        $htmlinputid = $htmlinputname;
    }

    $ret='';
    $ret.='<form action="'.$urlaction.'" method="post">';
	$ret.='<div class="menu_titre menu_titre_search"';
	if (! empty($conf->global->MAIN_HTML5_PLACEHOLDER)) $ret.=' style="display: inline-block"';
	$ret.='>';
	$ret.='<label for="'.$idname.$htmlinputname.'">';
	$ret.='<a class="vsmenu" href="'.$urlobject.'">';
	if ($img && ! empty($conf->global->MAIN_HTML5_PLACEHOLDER)) $ret.=$img;
	else $ret.=$img.' '.$title;
	$ret.='</a>';
	$ret.='</label>';
	$ret.='</div>';
    $ret.='<input type="hidden" name="token" value="'.$_SESSION['newtoken'].'">';
    $ret.='<input type="hidden" name="mode" value="search">';
    $ret.='<input type="hidden" name="mode_search" value="'.$htmlmodesearch.'">';
    $ret.='<input type="text" class="flat"';
    $ret.=($accesskey?' accesskey="'.$accesskey.'"':'');
    if (! empty($conf->global->MAIN_HTML5_PLACEHOLDER)) $ret.=' placeholder="'.strip_tags($title).'"';		// Will work only if MAIN_HTML5_PLACEHOLDER is set to 1
    else $ret.=' title="'.$langs->trans("SearchOf").''.strip_tags($title).'"';
    $ret.=' name="'.$htmlinputname.'" id="'.$idname.$htmlinputname.'" size="10" />';
    $ret.='<input type="submit" class="button" style="padding-top: 4px; padding-bottom: 4px; padding-left: 6px; padding-right: 6px" value="'.$langs->trans("Go").'">';
    $ret.="</form>\n";
    return $ret;
}


if (! function_exists("llxFooter"))
{
    /**
     * Show HTML footer
     * Close div /DIV data-role=page + /DIV class=fiche + /DIV /DIV main layout + /BODY + /HTML.
     *
     * @param	string	$comment    A text to add as HTML comment into HTML generated page
	 * @param	string	$zone		'private' (for private pages) or 'public' (for public pages)
     * @return	void
     */
    function llxFooter($comment='',$zone='private')
    {
        global $conf, $langs;

        // Global html output events ($mesgs, $errors, $warnings)
        dol_htmloutput_events();

        // Core error message
        if (defined("MAIN_CORE_ERROR") && constant("MAIN_CORE_ERROR") == 1)
        {
            // Ajax version
            if ($conf->use_javascript_ajax)
            {
                $title = img_warning().' '.$langs->trans('CoreErrorTitle');
                print ajax_dialog($title, $langs->trans('CoreErrorMessage'));
            }
            // html version
            else
            {
                $msg = img_warning().' '.$langs->trans('CoreErrorMessage');
                print '<div class="error">'.$msg.'</div>';
            }

            define("MAIN_CORE_ERROR",0);
        }

        print "\n\n";
        print '</div> <!-- End div class="fiche" -->'."\n";
        if (! empty($conf->dol_use_jmobile)) print '</div>';	// end data-role="page"

        if (empty($conf->dol_use_jmobile) && ! empty($conf->use_javascript_ajax) && ! empty($conf->global->MAIN_MENU_USE_JQUERY_LAYOUT)) print '</div></div> <!-- end main layout -->'."\n";
		if (empty($conf->dol_hide_leftmenu)) print '</div> <!-- End div id-right -->'; // End div id-right

        print "\n";
        if ($comment) print '<!-- '.$comment.' -->'."\n";

        printCommonFooter($zone);
        //var_dump($langs);		// Uncommment to see the property _tab_loaded to see which language file were loaded

        if (empty($conf->dol_hide_leftmenu) && empty($conf->dol_use_jmobile) && empty($conf->global->MAIN_MENU_USE_JQUERY_LAYOUT)) print '</div> <!-- End div id-container -->'."\n";	// End div container
        print "</body>\n";
        print "</html>\n";
    }
}
<|MERGE_RESOLUTION|>--- conflicted
+++ resolved
@@ -612,11 +612,7 @@
             exit;
         }
         else
-<<<<<<< HEAD
-        {
-=======
 		{
->>>>>>> 2bb1945a
 	       // Initialize technical object to manage hooks of thirdparties. Note that conf->hooks_modules contains array array
 	       $hookmanager->initHooks(array('main'));
 
