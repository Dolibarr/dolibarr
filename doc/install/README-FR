README (french)
--------------------------------


--------------------------------
Téléchargement
--------------------------------

* Dolibarr ERP/CRM peut être téléchargé sur sourceforge:
https://sourceforge.net/projects/dolibarr/files

ou sur le site officiel de Dolibarr:
https://www.dolibarr.org

* La plupart des modules externes ne sont disponibles que sur le DoliStore officiel:
https://www.dolistore.com


--------------------------------
Documentation utilisateur
--------------------------------

* Pour une prise en main et installation rapide, consultez le fichier README-FR.md à la racine.

<<<<<<< HEAD
* Une documentation utilisateur francophone plus consistante est disponible en
ligne sur le wiki de Dolibarr à l'adresse:
https://wiki.dolibarr.org/index.php/Accueil
=======
* Une documentation utilisateur francophone plus consistante est disponible en ligne sur le wiki de Dolibarr à l'adresse:
    https://wiki.dolibarr.org
>>>>>>> c8a41fab
<|MERGE_RESOLUTION|>--- conflicted
+++ resolved
@@ -22,11 +22,5 @@
 
 * Pour une prise en main et installation rapide, consultez le fichier README-FR.md à la racine.
 
-<<<<<<< HEAD
-* Une documentation utilisateur francophone plus consistante est disponible en
-ligne sur le wiki de Dolibarr à l'adresse:
-https://wiki.dolibarr.org/index.php/Accueil
-=======
 * Une documentation utilisateur francophone plus consistante est disponible en ligne sur le wiki de Dolibarr à l'adresse:
-    https://wiki.dolibarr.org
->>>>>>> c8a41fab
+    https://wiki.dolibarr.org