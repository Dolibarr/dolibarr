README (deutsch / german / allemand)
------------------------------------


------------------------------------
Download / Herunterladen
------------------------------------

* Dolibarr ERP/CRM kann man über die offizielle Dolibarr Website

    https://www.dolibarr.org/downloads 
    
  oder direkt bei Sourceforge
  
    https://sourceforge.net/projects/dolibarr/files/
  
  herunterladen.
  



<<<<<<< HEAD
------------------------------------
Installation / Hilfe
------------------------------------

* Für eine kurze Einleitung schau in die README Datei im Hauptverzeichnis.
=======
* Für eine kurze Einleitung, schau auf die README.md Datei im Hauptverzeichnis.
>>>>>>> c8a41fab

* Umfangreiche Dokumentationen sind im Dolibarr Wiki zu finden:
    https://wiki.dolibarr.org/index.php/Hauptseite 
    
* eine Deutsche Community bietet der Dolibarr e.V. unter 
    https://www.dolibarr.de/ 




------------------------------------
Zusatzmodule
------------------------------------

* Die meisten externen Module/Themen sind über den offiziellen DoliStore verfügbar: 

    https://www.dolistore.com/de/
    
<|MERGE_RESOLUTION|>--- conflicted
+++ resolved
@@ -19,15 +19,11 @@
 
 
 
-<<<<<<< HEAD
 ------------------------------------
 Installation / Hilfe
 ------------------------------------
 
-* Für eine kurze Einleitung schau in die README Datei im Hauptverzeichnis.
-=======
-* Für eine kurze Einleitung, schau auf die README.md Datei im Hauptverzeichnis.
->>>>>>> c8a41fab
+* Für eine kurze Einleitung schau in die README.md Datei im Hauptverzeichnis.
 
 * Umfangreiche Dokumentationen sind im Dolibarr Wiki zu finden:
     https://wiki.dolibarr.org/index.php/Hauptseite 
