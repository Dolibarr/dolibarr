--- conflicted
+++ resolved
@@ -5,13 +5,8 @@
 WARNING: Do not try to make any Dolibarr upgrade if you are running Mysql version 5.5.40.
 Mysql version 5.5.40 has a very critical bug making your data beeing definitely lost.
 You may also experience troubles with Mysql 5.5.41 with error "Lost connection" during migration.
-<<<<<<< HEAD
 Upgrading to any other version or any other database system is abolutely required BEFORE trying
-to make a migration.
-=======
-Upgrading to any other version or database system is abolutely required BEFORE trying to
 make a Dolibarr upgrade.
->>>>>>> e4aaff1d
 
 
 ***** ChangeLog for 3.8 compared to 3.7.* *****
