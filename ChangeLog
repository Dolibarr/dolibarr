--- conflicted
+++ resolved
@@ -2,8 +2,6 @@
 English Dolibarr ChangeLog
 --------------------------------------------------------------
 
-<<<<<<< HEAD
-=======
 ***** ChangeLog for 3.6.1 compared to 3.6.* *****
 For users:
 - Fix: Can upload files on services.
@@ -23,7 +21,6 @@
 - Fix: cents for indian ruppes are calle paisa and paise.
 - Fix: Invoices payments may be older than invoices.
 - Fix: [ bug #1593 ] Spanish Localtax IRPF not being calculated since 3.6.0 in supplier invoices when adding a line
->>>>>>> 12d15cce
 
 ***** ChangeLog for 3.6 compared to 3.5.* *****
 For users:
