--- conflicted
+++ resolved
@@ -3,7 +3,6 @@
 --------------------------------------------------------------
 
 
-<<<<<<< HEAD
 ***** ChangeLog for 8.0.0 compared to 7.0.0 *****
 
 WARNING:
@@ -23,7 +22,9 @@
 * The hook contaxt commcard has been renamed thirdpartycomm
 * The hook contaxt thirdpartycard has been renamed thirdpartycontact
 * Remove method Categorie:get_nb_categories() that was not used.
-=======
+
+
+
 ***** ChangeLog for 7.0.2 compared to 7.0.1 *****
 FIX: #8023
 FIX: #8259 can't update contact birthday with REST API
@@ -113,7 +114,6 @@
 FIX: With x extrafields, request for multicompany label was done x times
 FIX: several XSS
 FIX: zip not filtered
->>>>>>> f15da0b9
 
 ***** ChangeLog for 7.0.1 compared to 7.0.0 *****
 FIX: #8139 User search does not work if MAIN_USE_OLD_SEARCH_FORM, missing list.php
