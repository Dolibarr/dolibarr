--------------------------------------------------------------
English Dolibarr ChangeLog
--------------------------------------------------------------

***** ChangeLog for 3.4.1 compared to 3.4.0 *****
Fix: Display buying price on line edit when no supplier price is defined
Fix: Retrieving of margin info when invoice created automatically from order
Fix: Reordering supplier products in list by supplier or supplier ref was crashing
Fix: [ bug #1029 ] Tulip numbering mask
Fix: Supplier invoice and supplier order are not displayed into object link into agenda event card
Fix: [ bug #1033 ] SUPPLIER REF disappeared
Fix: update extrafield do not display immediatly after update
Fix: Fix bug with canvas thirdparty
Fix: [ bug #1037 ] Consumption> Supplier invoices related
Fix: User group name do not display in card (view or edit mode)
Fix: Link "Show all supplier invoice" on suplier card not working 
Fix: [ bug #1039 ] Pre-defined invoices conversion
Fix: If only service module is activated, it's impossible to delete service
Fix: [ bug #1043 ] Bad interventions ref numbering
Fix: Mailing module : if an email is already in destinaires list all other email from selector was not inserted
Fix: Localtaxes balance not showing
Fix: Intervention box links to contracts id
Fix: Compatiblity with multicompany module
<<<<<<< HEAD
Fix: Edit propal line was losing product supplier price id
=======
Fix: Delete linked element to supplier invoice when deleted 
>>>>>>> 2d354de5

***** ChangeLog for 3.4 compared to 3.3.* *****
For users:
- New: Can use ODS templates as document templates.
- New: Add link to autofill/reset with quantity to ship when creating a
  delivery receipt.
- New: Event into calendar use different colors for different users.
- New: Support revenue stamp onto invoices.
- New: Add a tab "consumption" on thirdparties to list products bought/sells.
- New: Some performance enhancements.
- New: Can attach files onto trip and expenses modules.
- New: Add hidden option MAIN_PDF_TITLE_BACKGROUND_COLOR.
- New: Merge tab customer and prospect.
- New: Add ES formated address country rule.
- New: Can define a hierarchical responsible on user and add a tree view to 
  see hierarchy of users.
- New: Can expand/collapse menus, categories and users list.
- New: extra parameters are supported into ODT/ODS templates.
- New: total per vat rate are available as tags for ODT/ODS templates.
- New: Some part of interface use more CSS3 (ie: agenda)
- New: [ task #707 ] Create option "ProfIdx is mandatory to validate a invoice".
- New: Can define if we want to use VAT or not for subscriptions (foundation module).
- New: Can define a default choice for "More action when recording a
  subscription" (foundation module).
- New: Add link to check professional id for India.
- New: [ task #731 ] Uniformize ref generation
- New: [ task #748 ] Add a link "Dolibarr" into left menu
- New: Script email_unpaid_invoices_to_representative accepts now a parameter "test"
  and a "late delay".
- New: Can define different clicktodial setups for each user.
- New: Add hidden option INVOICE_CAN_NEVER_BE_REMOVED.
- New: Enhance agenda module to reach RFC2445 ("type" not enabled by default and add
  "busy" information).
- New: Add module Opensurvey.
- New: Default approver for holidays is set by default to hierchical parent.
- First change to prepare feature "click to print" (IPP) for PDF.
- New: [ task #350 ] Merge tab customer and prospect.
- New: [ task #710 ] Add substitution into mailing send (and HTML is now valid).
- New: [ task #711 ] Add combobox for contact, as done for product/thirdparty.
- New: [ task #714 ] In Emailing module admin autogenerate security key of READRECEIPT.
- New: [ task #743 ] GED : Add aministration option to disable autotree display.
- New: [ task #767 ] Customer Address fallback when a contact doesn't have an address.
- New: [ task #768 ] WYSIWYG for all mails.
- New: [ task #773 ] Add Project document in GED(ECM) modules.
- New: [ task #783 ] Add more types for extra parameters (lists, phone, emails, checkbox,
  prices, radio).
- New: [ task #798 ] Add range limit date on product/services as it is done on order 
  and invoice.
- New: [ task #814 ] Add extrafield feature for projects ands tasks.
- New: [ task #770 ] Add ODT document generation for Projects module.
- New: [ task #741 ] Add intervention box.
- New: [ task #826 ] Optionnal increase stock when deleting an invoice already validated.
- New: [ task #823 ] Shipping_validate email notification.
- New: [ task #900 ] Review code of ficheinter.class.php
- Fix: [Bug #958] LocalTax2 for Spain fails on Suppliers
- Fix: [ bug #972 ] Auto completion contact field do not take account the min caract number before search
- Fix: [ bug #971 ] html.form.class.php select_contact with autocomplete do not exclude id from exclude array
- Fix: Expedition creation, can retreive product from other expedition

For translators:
- Update language files.

For developers:
- System of menu managers has been rewritten to reduce code to do same things. 
- An external module can force its theme.
- Add function dol_set_focus('#xxx').
- A mymodule can bring its own core/modules/mymodule/modules_mymodule.php file.
- Removed not used libraries.
- More web services. 
- Renamed some database fields, code variables and parameters from french to english.
- First change to manage margins on contracts.
- Add hook getFormMail.
- Function plimit of databases drivers accept -1 as value (it means default value set
  into conf->liste_limit).
- New: Add option dol_hide_topmenu, dol_hide_leftmenu, dol_optimize_smallscreen,
  dol_no_mouse_hover and dol_use_jmobile onto login page (to support different terminal).
- New: dol_syslog method accept a suffix to use different log files for log. 
- New: Type of fields are received by export format handlers.
- New: when adding an action, we can define a free code to tag it for a specific need.
- New: Enhance Dolibarr migration process to include migration script of external 
  modules.
- New: [ task #811 ] Uniformanize note field.
  

WARNING: If you used external modules, some of them may need to be upgraded due to:
- Fields of classes were renamed to be normalized (nom, prenom, cp, ville, adresse, tel
  were renamed into lastname, firstname, zip, town, address, phone).
  This may also be true for some fields into web services.
- If module use hook pdf_writelinedesc, module may have to add return 1 at end of 
  function to keep same behaviour.

TODO:
backport commit 53672dff75f4fdaeeed037ff9d15f860968022ca to fix confirm with jmobile
backport commit 384e3812eb73a15adafb472cacfb93397a54459b to fix W3C/edit contract
 


***** ChangeLog for 3.3.4 compared to 3.3.3 *****
- Fix: [ bug #1001 ] Social Contribution : State not correct

***** ChangeLog for 3.3.3 compared to 3.3.2 *****
- Fix: [ bug #903 ] Fatal error: Call to undefined function dol_get_first_day() in htdocs/commande/liste.php
- Fix: [ bug #934 ] Error on proformat invoice creation (pgsql)
- Fix: [ bug #947 ] Can't create proposal lines with unit price = 0

***** ChangeLog for 3.3.2 compared to 3.3.1 *****
- Fix: Dutch (nl_NL) translation
- Generalize fix: file with a specific mask not found, again
- Fix: translations and BILL_SUPPLIER_BUILDDOC trigger
- Fix: Can't reset payment due date
- Fix: Orderstoinvoice didn't act as expected when no order was checked
- Fix: Bad link to all proposals into Third party card if customer is prospect
- Fix: Some bugs on withdrawal rejects
- Fix: [ bug #774 ] Bug on creating event with box "all day" crossed
- Fix: [ bug #787 ] Invoice supplier box incorrect tooltip when delay on payment
- Fix: [ bug #789 ] VAT not being calculated in POS
- Fix: [ bug #790 ] Spanish localtax RE not being correctly calculated
- Fix: [ bug #794 ] Lost filter on zipcode in prospect list 
- Fix: [ bug #806 ] Margins module with orders2invoice does not respect cost price
- Fix: [ bug #810 ] Cannot update ODT template path
- Fix: [ bug #816 ] Sales journal does not reflect localtaxes
- Fix: [ bug #817 ] Purchases journal does not reflect localtaxes
- Fix: [ bug #824 ] MAIN_DB_PREFIX not use into dictionnary
- Fix: [ bug #828 ] Error when code_region is not a number in llx_c_regions (with postgres)
- Fix: [ bug #855 ] Holiday approval email in French
- Fix: [ bug #856 ] (Holidays module) Mail error if destination user doesn't have an email
- Fix: [ bug #857 ] Invoice created from shipment does not have the order discount
- Fix: [ bug #861 ] Impossible to create a new event in agenda
- Fix: [ bug #827 ] AJAX search does not respect multiprice level
- Fix: [ bug #865 ] Dolibarr navigation array in project/task do not work
- Fix: [ bug #866 ] Standing order from an invoice suggests invoice total amount instead of remaining to pay
- Fix: [ bug #788 ] Date of linked interventions are not shown
- Fix: external users should not see costprice and margin infos
- Fix: [ bug #806 ] Tasks are ordered alphabetically instead of chronological order

***** ChangeLog for 3.3.1 compared to 3.3 *****
- Fix: [ bug #733 ] Mass emailing tools do not support <style HTML tag
- Fix: Package for launchpad
- Fix: [ bug #736 ] Missing column in llx_c_chargesociales  
- Fix: Localtax2 for Spain must be based into buyer
- Fix: [ bug #762 ] Bad profit calculation in Reporting
- Fix: bug dictionnary with wrong prefix table

***** ChangeLog for 3.3 compared to 3.2.* *****
For users:
- New: Add holiday module, to declare and follow holidays of your employees.
- New: Add margin management module.
- New: Add new theme Amarok.
- New: [ task #289 ] Can reorder tasks.
- New: Add field "signature" into user card. If filled, text is added 
       at end of predefined email texts. If option MAIN_MAIL_DO_NOT_USE_SIGN is on, this
       feature is disabled.
- New: Can input a payment back onto an credit note.
- New: Add link "Back to list" on all cards.
- New: After first install, warning are visible onto mandatory setup not
       configured. Show also total number of activated modules.
- New: Can filter list of proposal, order or invoice on sales representative.
- New: Add supplier ref on supplier orders.
- New: Can export supplier orders and customers shipments.
- New: First change to install external plugins from gui (experimental). 
- New: Monaco is like France for default vat calculation
- New: Can list elements (invoices, orders or proposals) on a particular
  user contact). This allow to view a "basket" of its elements.
- New: Show bank account on payment list of invoice card.
- New: Cloning project allow to clones task, notes, files, contacts. 
- New: Enhance default style.
- New: Can edit and resiliate member status from list.
- New: Can insert URL links into elements lines. Also reported into PDF.
- New: When a member is validated, we can subscribe to mailing-lists
       according to its type.
- New: Add a tab into members statistics to count members by nature.
- New: Add link to third party into sells and purchase journal.
- New: Suggest a method to generate a backup file for user with no access
       to mysqldump binary.
- New: Can also use extrafields on contacts/addresses and users.
- New: Support unique field for extrafields.
- New: Extra fields supports more types (int, string, double, date, datetime).
- New: Can correct stock of a warehouse from warehouse card.
- New: [ task #185 ] Can input amount when correcting stock to recalculate PMP.
- New: [ task #454 ] Add "No category" into filters on category.
- New: Auto check box on page to edit interface options of user.
- New: More surface control on stock correction page.
- New: Add great britain provinces.
- New: [ task #494 ] Send an email to foundation when a new member has auto-subscribed.
- New: [ task #326 ] Add a numbering module to suggest automatically a product ref.
- New: Add conditional substitution IF/ELSEIF/ENDIF for ODT templates.
- New: Add unit foot2, inch2, foot3 and inch3 for surface and volumes.
- New: Can select thirdparties into emailing targets, even if module category is not enabled.
- New: [ task #498 ] Improvement of the block to add products/services lines.
- New: ECM autodir works also for files joined to products and services.
- New: Add a selection module for emailing to enter a recipient from gui.
- New: Allow to search thirds and products from barcodes directly from the permanent mini search left box.
- New: Allow to search product from barcodes directly from invoices, proposals... through AJAX.
- New: Can make one invoice for several orders.
- New: POS module can works with only one payment method (cach, chq, credit card).
- New: Add possibility to defined position/job of a user.
- New: Add hidden option to add slashes between lines into PDF.
- New: [ task #210 ] Can choose cash account during POS login.
- New: [ task #104 ] Can create an invoice from several orders.
- New: Update libs/tools/logo for DoliWamp (now use PHP 5.3).
- New: Added ODT Template tag {object_total_discount_ht}
- New: Add new import options: Third parties bank details, warehouses and stocks, categories and suppliers prices
- New: English bank account need a bank code (called sort code) to identify an account. 
- New: Can choose menu entry to show with external site module.
- New: Add hidden option MAIN_PDF_MARGIN_LEFT, MAIN_PDF_MARGIN_RIGHT, MAIN_PDF_MARGIN_TOP, MAIN_PDF_MARGIN_BOTTOM to force margins of generated PDF.
- New: [ task #314 ] Can define if prof id are mandatory or not.
- New: Add button on order card to create intervention from services.
- New: Add search box to find products by supplier reference.
- New: Add option MAIN_HELPCENTER_LINKTOUSE to define target link "I need help" onto logon page. 
- New: [ task #608 ] Can clone a supplier order with prices updates
- New: [ task #559 ] Can define a discount % regarding quantity in supplier prices and price by quantity in customer prices
- New: [ task #527 ] After cloning a suplier invoice, go onto invoice ref into edit mode

New experimental module:
- New: Add commissions management module.

- Fix: [ bug #499 ] Supplier order input method not translated
- Fix: No images into product description lines as PDF generation does not work with this.
- Fix: Errors weren't being shown in customer's & supplier's orders
- Fix: Lastname wasn't being recorded in xinputuser emailing module.
- Fix: [ bug #653 ] Error while creating agenda additional attributes
- Fix: [ bug #654 ] Event rapport PDF showing ActionAC_OTH_AUTO
- Fix: [ bug #658 ] Search on bank do not work for description
- Fix: [ bug #659 ] Comment in recurrent invoices is not stored
- Fix: [ bug #622 ] Attaching wrong file when sending the invoice via e-mail

For developers:
- New: Add webservice for thirdparty creation and list.
- New: A module can overwrite templates parts.
- New: Can add a link on title field of added dictionnary.
- New: Uniformize code.
- New: Add option WORKFLOW_DISABLE_CREATE_INVOICE_FROM_ORDER and 
       WORKFLOW_DISABLE_CLASSIFY_BILLED_FROM_ORDER.
- New: A module can add several css and js.
- New: removed deprecated methods
       ldap::connect, formadmin::select_lang,
       html::select_tva
- New: Add custom substitution function for ODT product lines: mymodule_completesubstitutionarray_lines()
- New: Basic implementation of hooks and triggers for a lot (most) of core modules: 
  action/calendar, trips and expenses, dons, vat payment, contact/society, contract, product lines, 
  expedition, order supplier and order invoice (lines included), intervention card, project, tasks.
- New: Add ChromePHP output into syslog module.
- New: Add PRODUCT_PRICE_MODIFY trigger.
- New: Created function to retrieve total amount of discount of an invoice/proposal...
- New: We can use a dynamic value ($conf->global->XXX for example) into titles of menus.
- New: Use PHP classes DateTime* for some data functions instead of adodb 
- Qual: Renamed SUPPLIER_INVOICE_BUILDDOC trigger to BILL_SUPPLIER_BUILDDOC
- Qual: Renamed INVOICE_SUPPLIER_DELETE trigger to BILL_SUPPLIER_DELETE
- Qual: Renamed SUPLIER_ORDER_BUILDDOC trigger to ORDER_SUPPLIER_BUILDDOC
- Qual: Renamed CONTRACTLINE_DELETE trigger to CONTRACT_LINE_DELETE
- Qual: Renamed all ficheinter.class.php triggers so that they start with 'FICHINTER_'
- Fix: [ bug #655 ] ORDER_REOPEN trigger incorrectly named
- Fix: [ bug #656 ] Contracts trigger CONTRACT_MODIFY incorrectly named
- Fix: [ bug #657 ] Usergroup class' GROUP_DELETE trigger incorrectly named

For translators:
- New: Update language files (de, tr, pt, ca, es, en, fr).
- New: Added bg_BG autotranslated language.
- New: Translate the donation receipt.

Dolibarr license has also been updated from GPLv2+ to GPLv3+.



***** ChangeLog for 3.2.3 compared to 3.2.2 *****

- Fix: Some permission into agenda module.
- Fix: Generation of PDF was not using correct font for some languages.
- Fix some translations.
- Fix: [ bug #607 ] Nom de société avec guillemets.
- Fix: Option MAIN_MAIL_SENDMAIL_FORCE_BA and MAIN_FIX_BUGGED_MTA was not
  complete.
- Fix: comaptiblity with multicompany module.
- Fix: Bad label when validating/paying an invoice from POS module.
- Fix: Correct recipient into rouget template.
- Fix: A lot of fix into PDF pagebreak management.
- Update VAT for some countries.
- Firstname was missing when sending email from file list.
- Added en_SA language.



***** ChangeLog for 3.2.2 compared to 3.2.1 *****
- Fix: Modify spanish VAT to new rates.
- Fix: Add error message when creating already existing product.
- Fix: Edition of percentage of an event.
- Fix: Minor look fix for theme bureau2crea.
- Fix: Start and end date not saved at project creation
- Fix: Default vat is zero for customer invoices if company does not use vat
- Fix: Localtaxes unit prices precision



***** ChangeLog for 3.2.1 compared to 3.2.0 *****
- Fix: Edit of projects.
- Fix: Activation of modules does not fails if directory install was removed.
- Fix: [ bug #444 ] Regression on auto-closing for proposals and orders.
- Fix: Update translations (catalan, french, spanish, brazilian).
- Fix: [ bug #445 ] Hex escaping in descriptions.
- Fix: error when validating shipment for non predefined products with a
  selected warehouse.
- Fix: Bad local taxes if price base type is TTC for spanish local taxes.
- Fix: Phone not saved when using web service.
- Fix: [ bug #464 ] Payment form should allow to add transmitter for bank transfers.
- Fix: Allows to use a comma decimal separator in supplier invoices payments.
- Fix: Translation for tr_TR, es_ES, pt_BR.
- Fix: Products with no prices not visible.
- Fix: Access to product card created with very old version of Dolibarr.
- Fix: Delete temporary files after validating an invoice.
- Fix: preview of supplier order and invoice template.
- Fix: [ bug #485 ] Configurated amount for public auto-subscription form is not taken into account
- Fix: Average amount graphs weren't comparing the previous year stats
- Fix: Closed project didn't show the new status unless the page was refreshed
- Fix: Files were not being uploaded to a project's task
- Fix: [ bug #503 ] Unable to delete linked file to a deposit
- Fix: [ bug #501 ] Error while trying to modify an user
- Fix: [ bug #506 ] Can't set percentage of a started event
- Fix: Bad assignation of const for pdf delivery module name



***** ChangeLog for 3.2.0 compared to 3.1.* *****
WARNING: PHP lower than 5.x are no more supported.
WARNING: Because of a major datastructure change onto supplier prices tables, be aware
to make a backup of your database before making upgrade.

For users:
- New: Each user can remove/add its own boxes.
- New: Add signature at end of predefined email text.
- New: Can use personalized fields on products/services.
- New: Can attach files on social contributions.
- New: Show payments terms and conditions onto muscadet template.
- New: Can open back a closed commercial proposal.
- New: show thirdparty barcode on main tab.
- New: Can input note (private and public) during note and expenses creation.
- New: Print ticket show invoice ref into POS module.
- New: Can edit customer discounts from invoice create and edit card.
- New: task #11243: Show quantity into stocks for each sub-products into the sub-product tab.
- New: task #10500: Option to choose if professional id are unique.
- New: Add hidden option FOURN_PRODUCT_AVAILABILITY.
- New: task #11123: Add best supplier price.
- New: Enhancement in styles.
- New: Can conciliate several lines in one operation.
- New: task #11289 : Modify third party accountancy code generator aquarium.
- New: task #10606 : more comprehensive message error.
- New: task #11278 : Option into point of sale module to add services in list.
- New: task #11261 : Add an entry into menu called "New shipment".
- New: [ task #187 ] Gerer les evenement recurrents dans les imports ical.
- New: Make option MAIN_GENERATE_DOCUMENTS_WITHOUT_VAT available by default.
- New: Can build PDF in USLetter format or canada format (change paper size).
- New: Can export into Excel 2007 format.
- New: Add hidden option CASHDESK_FORCE_STOCK_ON_BILL
- New: Can search on part of barcode into POS module.
- New: Cheques into cheques receipts are ordered by operation date.
- New: Add hidden option MAIN_DISABLE_PDF_AUTOUPDATE to avoid generating pdf each time data change.
- New: Add hidden option PROJECT_HIDE_UNSELECTABLES to hide project you can't select into combo list.
- New: Add option INVOICE_POSITIVE_CREDIT_NOTE.
- New: Support zip/town autocompletion into warehouses.
- New: Add box for last expired services.
- New: Reduce seriously size of packages.
- New: Can define country code for import.
- New: When invoice was generated from order, order date is visible on PDF, after order ref.
- New: [ task #181 ] Hide password of click2dial in user card.
- New: Chart are faster to build
- New: Value of data into charts are visible on mouse hover.
- New: Import wizard can import contacts.
- New: Import wizard can import personalized fields.
- New: Personalized fields support int type.
- New: Install process is now two times faster.
- New: Can sort files into backup tool.
- New: Default output charset are utf8 into backup tool.
- New: Add brazilian states.
- New: Increase usability of module project.
- New: [ task #285 ] Add search filter on project in tasks list.
- New: Automatic list of documents in ECM module is ok for customers,
       suppliers invoice, orders, customers orders, proposals and social contributions.
- New: All professional id can contains up to 128 chars instead of 32. 
- New: [ task #176 ] Allow to use ODT templates for proposals and orders like it's done for invoices
- New: Add hidden option MAIN_ADD_PDF_BACKGROUND to add a PDF as background of invoice/order generated PDF.
- New: Can convert a product/service into service/product.
- New: Show delivery date into proposal template azur. 
- New: Support tags into header and footer into ODT templates.
- Fix: Can use POS module with several concurrent users.
- Fix: Installer don't fails with Mysql version that added a ssl_cypher field.
- Fix: Sanitize input parameters.
- Fix: [ bug #368 ] Product list
- Fix: [ bug #370 ] Filter in accountancy -> suppliers_bills
- Fix: [ bug #399 ] Bad calculation of local taxes in update line products
- Fix: [ bug #427 ] Bad links to wiki help in certains menus

For developers:
- New: Can add a left menu into an existing top menu or left menu.
- New: Add webservice to get or create a product or service.
- New: Add webservice to get a user.
- New: Add more "hooks" (like hooks to change way of showing/editing lines into dictionnaries).
- New: Log module outputs can be setup with "or" rule (not only "xor").
- New: Add FirePHP output for logging module.
- New: Add trigger ACTION_DELETE and ACTION_MODIFY.
- New: Trigger now have a priority to define sort execution order.
- New: Can define different requests according to database type into migration files.
- New: Add "canvas" feature to overwrite page of thirdparty, contact, product with yours.
- New: Removed artichow deprecated libraries.
- New: A page can force reload of css style sheet
- New: A module can add import description for import wizard, even for tables with foreign keys.
- New: Can add tabs on statistics views.
- New: Add CSS id/class into public payment pages.
- Qual: Add a lot of more PHPUnit tests.
- Qual: Data structure for supplier prices is simpler.
- Qual: Removed no more used external libraries.
- Qual: Cleaned a lot of dead code.
- Qual: More OOP (usage of "abstract", "static", ...), uniformize constructors.
- Qual: Fix a lot of checkstyle warnings.
- Qual: task #216 : Move /lib into /core/lib directory
- Qual: task #217 : Move core files into core directory (login, menus, triggers, boxes, modules)
WARNING: To reduce technic debt, all functions dolibarr_xxx were renamed int dol_xxx.



***** ChangeLog for 3.1.3 compared to 3.1.2 *****

Fix: PgSQL - property must be set if success
Fix: Provide a solution for backup when mysqldump is not available
Fix: Bug #460 - Wrong entity assignment when creating a warehouse
Fix: bug #405 - Late icon always displayed on comm/propal.php



***** ChangeLog for 3.1.2 compared to 3.1.1 *****

- Fix: Can clone a proposal
- Fix: Add member ID in substitution method
- Fix: Duplicate end tag and missing form parts
- Fix: Support companies with no prof id.
- Fix: Sanitize data
- Fix: Bug #318
- Fix: Bug #369
- Fix: More bugs



***** ChangeLog for 3.1.1 compared to 3.1.0 *****

- New: Add option FACTURE_DEPOSITS_ARE_JUST_PAYMENTS. With this option added, 
       credit notes are not removed from total amount of invoice but are just 
       payments used to reducs remain to pay.
- New: Added hidden option MAIN_FIX_FOR_BUGGED_MTA to fix bugged MTA.       
- Fix: Removed warnings during install.
- Fix: State into address of paypal payments were lost.
- Fix: Currency into paypal payments were always euros.
- Fix: Removed Bare LF from emails sent with smtps method.
- Fix: Can show report on selected period.
- Fix: product removed from list after deleted into order.
- Fix: [bug #270] PostgreSQL backend try to connect throught TCP socket for 
- Fix: price was not without tax when using multiprice into POS module.
- Fix: Can delete bank account.
- Fix: [ bug #277 ] Year dropdown in table header of supplier invoices.
- Fix: Some other very minor fixes.


***** ChangeLog for 3.1 compared to 3.0 *****
WARNING: IE6 browser is no more supported in this version.
For users:
- New: War against number of clicks:
     - When adding a free bank transaction, form to add next one is still
       visible (save one click).
     - task #10969 : Add checkbox to close automatically invoice if
       payment is complete (save 3 clicks).
     - Reduce a step into supplier order workflow to save time. If user
       has permission to approve, order is approved when order is validated.
       (Save 2 clicks).
     - In commercial main menu, left menu are already opened. This save one click
       to open a proposal or order.
     - Can add a discount for third party, during invoice edition (and we 
       saved clicks again).
     - When creating a contract, sales representative are preset to user. This save
       4 clicks.
     - Can edit several fields in bank transaction line page into one update.
     - Creation of contacts from third party page go back to third party.
     - Preselect model if there is only one. This save 2 clicks. 
     - Can remove a project if project has tasks. No need to delete task one by one.
- New: Enhance donation module. Add a status "canceled".
- New: Add filters on all statistics report pages.
- New: If a service contains subproducts, subpoducts are decrease when service
       is decrease.
- New: Add status for third parties to disable a third party.
- New: Can send interventions cards by email.
- New: Increase list of available notifications into module Notifications.
- New: Add option MAIN_FIRST_TO_UPPER to force upper case of first 
       letters for names and firstname.
- New: Can filter of payment type in bank transaction list.
- New: Status of users is visible into user list.
- New: Support BSB code for bank account in Australia.
- New: Can set date of payment for autocreate invoice/payment when 
       creating a foundation subscription.
- New: Can edit note of payment.
- New: Option to make login not mandatory in member module.
- New: Add box for last members for foundation module.
- New: A specialized menu can now be used when using smartphones.
- New: Can add information on current user on ODT generation.
- New: Prefix on third party is not used by default. Hidden option
       SOCIETE_USEPREFIX can restore old feature.
- New: Standing orders module use bank account from banks module.
- New: Ask password when creating a user from a contact.
- New: task #10577: Use a numbering module for shipment and contract.
- New: Can create manually order from proposal.
- New: Add a first workflow module to create automatic action on some
       events (create order on proposal closing).
- New: Use autocompletion on invoice select when creating replacement 
       or credit note invoice.
- New: task #10885: Add a week view for calendar.
- New: task #11018: Add a status "not applicable" on events.
- New: Add subscriptions/country/region/town statistics for member module.
- New: Can define a proxy for external web access.
- New: task #11003: checkbox on checks for deposit.
- New: Add status into export. Add third party default language into export.
- New: Can filter on date and bank account when building check receipts.
- New: task #10958 : Add link to cheque receipts into bank transaction 
       line if exists
- New: Can import external ical url into dolibarr agenda view.
- New: Can add a logo on third parties card.
- New: task #11194 : Can delete uploaded photos 
- New: task #9744 : Add the barcode to select products on Point of Sale module
- New: Subscription/Unsubscription to mailman mailing-list can be done on 
       validate/resiliate in foundation module.
- New: Can use extrafields on third parties.
- New: Add chart to report counts by status on element home area pages.
- New: Look: Usage of Jquery Notify to show result or error messages on action.
- New: Look: Minor enhancements into agenda view.
- New: Look: Nicer tooltips with transparency and shadow.
- New: task #11004: Create invoice from intervention.
- New: task #10501: Can use point of sale with different bank accounts.
- Fix: Better Postgresql compatibility.
- Fix: Numbering module for invoices use same number for invoice 
       and credit note if mask is same.
- Fix: Debug and clean withdraw module.
- Fix: Allow access permission for point of sale module.
- Fix: Permissions issues with suppliers.
- Fix: Admin dict data is showing with active language 

For developers:
- New: External modules can add tabs on agenda views.
- New: External modules can also remove default tabs.
- New: External modules can force skin directory so force their own skins.
- New: External modules can add their own menu manager.
- New: External modules can force menu manager.
- New: External modules can overwrite all default language files by
       forcing priority on langs directories on its own lang directory.
- New: External modules can show export list with an "enabled" condition.
- New: Support a backtopage parameter on contact creation page.
- New: Add id on div to show logo.
- New: Install wizard can activate a module at end of install.
- New: Dictionnary setup works with very large external dictionnaries (Add 
       page navigation).
- New: Add api to draw graphics with javascript (using Jquery Flot).
- New: Can add user login into menu urls added by modules.

For translators:
- New: Add fa_IR language.
- Fix: Move language ar_AR to ar_SA, sv_SV to sv_SE and da_Da to da_DK.



***** ChangeLog for 3.0 compared to 2.9.* *****

For users:
- New: Can edit date of cheque receipts.
- New: Add Sales journal and Purchase journal report.
- New: Can create supplier invoice from supplier order.
- New: Support login by openid
- New: Support "full day" event in calendar module.
- New: Add a weather on dashboard.
- New: Add a Paypal module.
- New: Can choose third party to use in point of sale module during logon.
- New: A lot of enhancements into ECM module:
       Directories can contains special characters,
       Speed enhancements,
       Directories can be created outside of Dolibarr, refresh button will 
       update database,
       Can rename a file.
- New: Reordering lines in invoice, orders, commercial proposal is faster (use Ajax
       technology).      
- New: Can import members using assistant.
- New: Can exclude deposit, replacement or credit notes in script rebuild_merge_pdf.
- New: task #10473 : Option MAIN_PROFIDx_IN_ADDRESS must no more be hidden.
- New: Can generate business card for on particular member.
- New: Task #10553 : Can attach files on members card.
- New: Can filter on payment type and bank account in payment lists.
- New: When sending supplier orders by mail, a text is predefined.
- New: Upgrade process works with Postgresql.
- New: Task #10538: Add filter on expiration date of subscription for
       foundation module email selector.
- New: Task #9643: Add 2 status (tosell/tobuy) on products instead of only
       1 status for both selling and buying.       
- New: Can input payment conditions on several lines.
- New: Add hidden option MAIN_LOGOUT_GOTO_URL to set the exit url after
       a logout.
- New: For germany, we invert order of address.
- New: Add hidden option MAIN_SERVICES_ARE_ECOMMERCE_200238EC.
- New: Support NPR in customer product prices.
- New: Add more volume units (ounce, gallon, inch, feet, ...)
- New: Delivery date accepts hours and minutes.
- New: Can add a comment on stock dispatching to be save into stock movements.
- New: Can filter product list with too low stocks.
- New: Add option to send all emails sent to a bulk carbon copy.
- New: Preview of emails sent by member module is shown.
- New: task #10100 : Add button to create invoice from a subscription
- New: Reorganize tabs on third parties.
- New: Option MAIN_INVERT_SENDER_RECIPIENT is available in einstein pdf template.
- New: Easier way to define url for clicktodial module.
- New: Add a fckeditor test area in fckeditor module setup.
- New: Add property "Event on full day" on agenda
- New: Enhancement and better compatibility (google, thunderbird) for agenda export.
- New: Can use image editor on user photo.
- New: Task #10796: Add Spain ProfId1 Verification
- New: Page "supplier summary" is now available.
- New: Task #10611: Add option to choose order of field in bank account info on PDF
- New: If a transaction was reconciliated and should not, there was no way to reverse error.
- New: Ubuntu package now works also on debian.
- Perf: Avoid reading database to determine country code after each
        page call.
- Fix: Special chars are now supported in ECM module for filename (not yet for
       directories).
- Fix: Better Postgresql compatibility.
- Fix: Box order is saved when moved.
- Fix: Database name can contains "-" characters.
- Fix: In coloring negative amounts.
- Fix: Date input use date format of user and not dd/mm/yyyy format.
- Fix: Fixed a very old bug making file attachment fails with some emails 
       readers when using "mail php function".
- Fix: When cloning commercial proposal, due date is creation date + delay
       by default.
- Fix: Can edit ordering methods.

For translators:
- New: Update and complete slovenian language sl_SL.
- New: Add full manually translated files for de_AT en de_DE (thanks to eCleaner.at).
- New: Create the language ja_JP.
- New: Add el_GR language.

For developers:
- New: Add jquery by default.
- New: Removed PWC libraries.
- New: Removed Scriptaculous libraries.
- New: Removed Prototype libraries.
- New: Add first Selenium GUI tests.
- New: Enhance a lot of internal function to build external modules
       more easily.
- New: Add a user field ref_ext in object tables to allow external
       systems to store their id and make self-developed synchronizing
       functions easier to build.        
- New: Local user timezone is saved into session (not used yet).
- New: Works with Mysql 5.5.
- Qual: Menu system code is simpler.
- Qual: Mutualize some duplicate code.
- Qual: Renamed some fields into database to be more internationnal.
- Qual: Removed deprecated code.


***** ChangeLog for 2.9 compared to 2.8.* *****

For users:
- New: POS module allow to choose which warehouse to use.
- New: Support "Department/State" field on company setup, contact, 
       bank account and members card.
- New: Can reopen a refused/canceled supplier order.
- New: Add Gant diagramm on project module.
- New: Add a new mode for automatic stock increase: Can be increased
       on dispatching of products from a supplier order receipt.
- New: Can set a past delay to limit calendar export.
- New: Can attach files on emailing campaigns.
- New: Add statistics on trips and expenses module.
- New: Can reopen a closed customer order.
- New: Add module externalsite to add a web site/tools inside 
       menu and a Dolibarr frame.
- New: Can link trips and fees to a project.
- New: Add civility title in foundation module.
- New: Can set accountancy code for product (buy and sell).
- New: Can filter third parties lists on categories.
- New: Can filter products and services lists on categories.
- New: task #10202 : Support categories for members.
- New: Can build documents for third parties (Using ODT templates, need PHP 5.2+). 
- New: Support new products properties: length and area.
- New: Add the "payment due before" field in invoice exports.
- New: Add feature to resize or crop image files (for products photos)
- New: task #10113 : Show list of emailing on clicking on "number of mass emailing received"
- New: Add default language for third parties and use it when multilang is enabled
       to define default language for document generation.
- New: Can reopen a closed supplier invoice.
- New: Move permission "see hidden categories" into "see hidden products/services".
- New: Can delete several files at once in FTP module.
- New: Add box "last contracts".
- New: Works even if Web hosting provider has disabled PHP "glob" function.
- New: Can now send supplier orders by email.
- New: task #10076 : Show content of message in notification module.
- New: Bank name is shown on invoice.
- New: IBAN value is called IFSC if country is India.
- New: Add option to choose to show firstname then name or name then firstname on PDF.
- New: Add company in fields exported by export of members tool.
- New: Reorganise bank menus.
- New: Bookmarks can be sorted on a particular order.
- New: Support spanish RE and IRPF taxes on invoices.
- New: Module category offers categories for foundation module.
- New: Can filter on category on third parties, products and members listings.
- New: A flag is visible before country labels.
- New: When activating a new module, permissions for admin user are set. This save
       time when configuring Dolibarr.
- New: Dolibarr 2.9 is faster than 2.8.
- New: A lot of more predefined VAT values, states, regions for 
       miscelaneous contries.
- New: Enhance skin engine to make themes easier.
- New: Add images into menu "eldy".
- New: Auguria theme is now more modern.
- New: Update tools refers to www.dolibarr.org but also www.dolistore.com web site.
- New: Postgresql experimental support seems to work completely. 
- New: Changes in Dolibarr core to allow to use cache servers (see Memcached module on
       dolistore.com).
- New: Default choice for interactive confirm box is yes by default, and no only for
       delete actions. This reduce number of clicks required to validate actions and 
       is still safe to dangerous actions.
- Fix: Durations are correctly shown for languages using PM/AM dates.
- Fix: A lot of fixes in Point of Sale module.
- Fix: Debug experimental module widthrawal.
- Fix: Format number was wrong for ar_AR language.
- Fix: Can change password if user has only permission "change password".
- Fix: Project PDF document shows all tasks.
- Fix: bug #29278 : SMTP fails with IP instead of hostname.
- Fix: Default language on login page was wrong.
- Fix: Complete support of euros sign (even in PDF).
- Fix: Bad setup of phpMyAdmin for DoliWamp installer.
- Fix: Tracking number should be available on sending sheets.
- Fix: Stock value is not reset when product is transfered into other warehouse. 
- Fix: A lot of not tracked bugs fixed.
- Fix: Some fixes in barcode management.
- Fix: Access to phpMyAdmin is now ok on new DoliWamp installation.

For translators:
- Fix: Major update of italian translation (it_IT).
- Fix: A lot of translation fixes in all languages.
- New: Added translations (sl_SL, is_IS).
- New: Add translations for the DoliWamp installer.

For developers:
- More comments in code.
- Uniformize some code. 
- All arrays "lignes" were renamed into "lines".
- Delete all useless pre.inc.php files (this also increase speed).
- Fix W3C errors in page forging.
- Qual: Mutualize code of menu managers.
- Better isolation of modules files and dolibarr core files. 
- Task #8682 : Remove functions unix_timestamp.
- The makepack tool now make pack with UID 500.
- More css class and div to output menu to allow more skins.
- Generated documentation can be build from Eclipse using Doxygen plugin.
- Snapshot is provided with PHPunit tests.

WARNING: 
- A lot of class files (*.class.php) has moved into subdirectories. So If you use
  or develop non official modules that includes Dolibarr classes, you will have to rename
  path to thoose classes into the include function.
- Also, parameters of the "fetch()" method for class "User" has changed to reflect
  other fetch methods.   
- If you build a personalised themes, you must rename the style sheet into style.css.php.   
- This version is also the last one to support PHP 4.*, Mysql 3.1, IE6.
  Dolibarr 3.* will be supported with PHP 5+ and MySql 4.1+ only.


***** ChangeLog for 2.8.1 compared to 2.8 *****
For users:
- Fix: Works on database with _ in name.
- Fix: Broken feature in trips and expense module.
- Fix: Can use $ in database and login/pass values.
- Fix: No error on upgrade if there is orphelins tasks.
- Fix: Failed to login when user agent string was longer than 128.
- Fix: bug #29526 : Numérotation Proposition Incorrecte après duplication


***** ChangeLog for 2.8 compared to 2.7.* *****

For users:
- New: Support note on trips module
- New: Can link contacts to projects
- New: Can removed attached file on email form if attachment was wrong.
- New: Add option to show your logo on top of left menu.
- New: task #9935: Can edit accountancy code.
- New: Add an option to make users email required.
- New: Module notification can send email on order or proposal validation.
- New: Can use any command line antivirus on file upload.
- New: A customer can also be a prospect.
- New: task #9802 : Can link an action to a project and use project to 
       filter agenda.
- New: Project can be set on contract creation.
- New: Initial sold can be conciliated on bank module.
- New: Add a default errors-to email for emailing module.
- New: Can filter on user on stock movement list.
- New: When creating a third party from a member, it is set as a new
       customer.
- New: Can use {tttt} in numbering mask setup. It will be replaced
       with third party type.
- New: VAT number is stored in one field. This is more "international".
- New: task #9782 : Add possibility to delete a warehouse.
- New: task #9640 : Add label for stock movements.
- New: task #9916 : Add FREE text for interventions card.
- New: Can define the new product ref when cloning.
- New: Project module support status of project and end date.
- New: Provide a ubuntu package.
- New: Add link to check a SIREN for french users.
- New: Add link "now" to fill date when creating invoices.
- Fix: Import module works even if prefix is empty in source file.
- Fix: bug #28055 : Unable to modify the date of a cloned command.
- Fix: bug #27891.
- Fix: Change of numbering module was not effective.
- Fix: Change error management when adding already used supplier ref
       for a product.
- Fix: Running sending-email.php
- Fix: Warning should not appears for invoice closed
- Fix: Import for companies works even with prefix empty.
- Fix: bug #28895 : Création d'utilisateur impossible.
- Fix: Can change password if has only permission change password.

For developers:
- Qual: Reorganize /dev directory.
- Qual: Change the way items are linked together.
- Qual: The login page now use a template in /core/template/login.tpl.php.
- New: Modules can add their own tab on projects cards.
- New: Add management of triger FICHEINTER_VALIDATE


***** ChangeLog for 2.7.1 compared to 2.7 *****

For users:
- Fix: Bad decimal management for it_IT and fr_BE languages.
- Fix: A third party created from a member is created as a 
       customer.
- Fix: Change of numbering module was not effective.
- Fix: Report of balance missing supplier invoices.
- Fix: Running sendmaing-email.php script.
- Fix: Detection of country for IBAN management.
- Fix: Update member photo.


***** ChangeLog for 2.7 compared to 2.6.* *****

For users:
- New: Add a print icon to show a page to print without menus.
- New: Can add a free text on bank cheque receipts.
- New: Price level can be defined also for prospects.
- New: Add a help and support center.
- New: Can export commercial proposals.
- New: Can use a cache for xcal exports.
- New: Option for faster confirmation process with one ajax popup.
- New: Complete theme bluelagoon and rodolphe
- New: Can select third parties emails in emailing module for all
       third parties with expired contract's lines.
- New: Can add a field errors-to in emailing.
- New: Can use inline images in emails.
- New: Add predefined invoices (can be use for repeated invoices).
- New: Add a confirmation when cloning products.
- New: Add stock in product lists.
- New: Can filter list of stock movement on date or product.
- New: Added a link from product list to their stock movements.
- New: Several speed enhancements after using the Google Page speed 
  plugin for FireBug.
- New: Add a confirmation on dangerous admin purge feature.
- New: Add navigation on donation sheets.
- New: Added estimated value for stocks.
- New: Added module Gravatar to found photo of users or members
       from their email on gravatar.com.
- New: Include Dolibarr version in suggested dump filename.
- New: Enhancement in project module.
- New: Add log tab on emailing module.
- New: Minor enhancements in look themes.
- New: Add option to hide help in menu.
- New: Added a "force LDAP synchronize" on member and contact cards.
- New: Can split a discount into two smaller discount. This allows to use a
       discount on an invoice even if invoice amount is lower than discount
       credit available.
- New: Can use variables into the free text on PDF (__TOTAL_TTC_, __TOTAL_VAT...)
- New: Increase page loading speed (all changes reported by Google PageSpeed
       tool has been added).
- New: Add support of constant MAIN_ONLY_LOGIN_ALLOWED to allow to lock all
       access to any users except the one defined in constant.
- New: Add an admin page of PHP sessions with a way to lock new connections
       for other users than yourself. Can also purge existing sessions.
- New: Add point of sale module.
- New: Better usage when using with smartphones.
- New: Add module FTP client.
- New: Can set first day of week.
- New: Installer now create a .htaccess to protect documents directory.
- New: Experimental support for Postgresql.
- New: Full support of SMTPS (can works with Google SMTP).
- Fix: "Now" link works when date popup is not used.
- Fix: Debug seriously the email notification module.
- Fix: Error Call to a member function trans when refusing a supplier order.
- Fix: Fix payment conditions on commercial proposals.
- Fix: Nb of orders to process was wrong.
- Fix: Customer code was not correct on PDF it if contains special 
       characters.
- Fix: Can update price even with "NPR" VAT rates.
- Fix: When product type is missing, description is not lost when adding 
       new product lines.
- Fix: CC and BCC in emails was not used if using SMTPS handler.
- Fix: Last character was lost when text end with n or r.
- Fix: LDAP synchronization is now more robust (transaction and 
  use modify instead of delete/add).
- Fix: Fix: Setup of member synchronization does not conflict 
  with contact or user synchronization.

For translators:
- Update some language files.
- Can accept right to left languages. Added an "automatic" arabe translation.

For developers:
- An external module can force the third party code to be required whatever
  is the rule of third party code module.
- Update fckeditor to 2.6.4.
- Update Smarty to 2.6.26.
- Removed some deprecated code and files.
- Creation of directory in module descriptor is simpler.
- Can use an alternate document_root directory to develop with 
  sources on two repositories.
- Removed useless code of old commercial module.
- Move some modules into the CVS modules repository dolibarrmod. This reduces
  amount of code in main branch.
- Updated wiki documentation.
- Better W3C standard.
- Can add init data when enabling a module.
- Can fix some corruptions in database by calling the update page 
  /install/repair.ksh
- Log files contains more information (PHP_SELD added and OS user used for 
  log of command lines scripts) 
- Can protect a module to not being enabled if javascript disabled.
- If module numberwords is installed, code can use langs->getLabelFromNumber 
  to get value of an amount in text.
- A module can add subsitution keys in makesubsitutions() functions.
- Add $conf->browser->phone defined to optimise code for smartphone browsers.
- All external libs are now in same directory /includes.
- All install files are now in same directory /install.


***** ChangeLog for 2.6 compared to 2.5.* *****

For users:
- New: Add filter on status in emailing selector for Dolibarr users.
- New: Can add bookmarks on all pages.
- New: Enhance bank transactions reporting.
- New: When creating a contact from a third party, informations from third
  party card are automatically suggested.
- New: Sort list of languages in combo box.
- New: EMails links are show with function dol_print_email
- New: Add graph report on number of entities in product statistics page.
- New: Can delete a supplier order whatever is its status.
- New: No limit on free text on PDF generated documents.
- New: Can force login value when creating a user from a member.
- New: Can clone commercial proposals and orders.
- New: Major enhancement of project module.
- New: Added product label in invoice exports fields.
- New: Add VAT number in export fields.
- New: Upgrade FPDF to 1.6
- New: Upgrade Scriptaculous to 1.8.2 and Prototype to 1.6.0.3
- New: Added keywords in PDF.
- New: Add hidden option MAIN_DISABLE_PDF_COMPRESSION.
- New: Add attachments on intervention cards.
- New: Can add personalized fields in emailing selectors.
- New: Customer code and supplier code can be defined automatically.
- New: Emailing feature can extract civility from contacts.
- New: Can create a third party from a member of foundation module.
- New: Can set a limit for stock alert to 0.
- New: Support SMTPS.
- New: Added a page /support to provide a help center service on Dolibarr.
- New: Distinct status "running not expired" from "running expired" in lines 
  contract status.
- New: Add a first version of a module for Paybox.
- New: Can add contact to suppliers orders.
- New: Changes to support the external Bit Torrent module.
- New: Can filter on social contribution type in list.
- New: Upload of joined files need create/modify permissions to work.
- New: For admin users, show the SQL request in export build.
- New: Can modify proposal date if status is draft.
- New: The help link on some pages now links directly to the wiki web page.
- New: Enhancements in barcode module.
- New: Can use decimal values in stocks.
- Fix: Partial payment on social contributions not shown on main page.
- Fix: Handle correctly the comment in status changing of supplier orders.
- Fix: Author, title and topic are correctly encoded in PDF.
- Fix: Now HTML output is always UTF8, this solve bad PDF encoding on old
  users.
- Fix: Save new model when changed on interventions.
- Fix: Failed to go on the future view of bank transaction if there is no 
  future bank transaction already wrote.  
- Fix: Bad ref in supplier list.
- Fix: Bad link in product statistics for supplier referrers.
- Fix: Usage of reset of cursor in personalized numbering modules for a particular
  month (@ option) was broken.
- Can add contacts to a supplier invoice.
- Fix: When an invoice is changed back to status draft, warehouse is increased 
  back.
- Fix: Category of a bank transaction was not saved.
- Fix: Clicktodial plugin works correctly now
- Fix: Multiprices features works correctly.
- Fix: Project module and task creation.
- Fix: Validation of order if a file was attached.
- Fix: A lot of fixes in PDF generators.
- Fix: Bad line/page break with long description of products on PDF.
- Fix: Option force invoice date to validation date working correctly.
- Fix: Creation of a member from the example public page works.

For translators:
- Added 10 more new language files.
- Added autotranslator tool. A tool to build/update automatically
  languages files using Google API for a new language. Wonderful to start a
  new translation.
  
For developers:
- Removed some deprecated files.
- Removed treemenu library.
- Renamed all function dolibarr_xxx into dol_xxx to have same prefix everywhere.
- Rewrite clone feature for supplier invoice to work like other clone features.
- First change to manage a future feature "stock PMP value".
- A module can add a new tab in third party view tabs.
- First change for future geoip module.


***** ChangeLog for 2.5 compared to 2.4.* *****

For users:
- Sessions timeout can be configured to overwrite PHP setup.
- Can filter on date in services list.
- Support bookmark add of product cards.
- Enhancement in stock management (Automatic increase/decrease
  from order or invoice is possible).
- New filter options in prospect lists (category and level).
- New view in ECM module.
- Look enhancements for graphics (add transparency).
- Added statistics report for supplier invoices.
- Added average amount in invoices statistics reports.
- Can move a contract line to another contract of same third party.
- Add an export definition to export interventions.
- Can set umask file permissions on Unix/Linux/BSD systems.
- Miscelanous bug fixes.
- A lot of other enhancements to increase productivity.
- All phone numbers show the clicktodial link if module is enabled.
- Can define hour and minutes in intervention cards.
- Can edit a validated intervention.
- Add filters on intervention list.
- Add juridical status and number of employees in third party 
  export definition.
- A lot of enhancements and translation in withdraw module.
- Full support of Mysql option mode=strict.
- Added a new event from member module to agenda tracked events.
- Can attach a file to suppliers orders.
- Change to make Bank Account Number form more "internationnal".
- Can clone an invoice.
- Can clone an emailing.
- Reduce memory usage (about 2%).
- Add weight and size in sendings module.
- Add a fast search form on left menu for member module.
- Fix: Do not show export filter for disabled modules
- Show greyed lines for not allowed export filters.
- Add nature in product fields (manufactured product or not).
- Add export filters for category module and trip and expenses module.
- Can choose login of dolibarr account created when create from contact

For translators:
- The errors language file contains only error or warning messages with 
  prefix Error or Warning.
- HTML Output is by default in UTF8 and language files can be provided
  in UTF8.

For developers:
- Update skeletons (some fixes and add function createFromClone).
- Add an experimental Cash Desk module.
- Added new triggers events in agenda module.
- All submodules are moved in the includes directory.
- Removed some deprecated files.
- Menu managers now use same class name for their menu entry
  and add a different value in an HTML id for each entry. This allows
  to build skins that use different style for each menu entry.
- All emails and url HTML output use same function.
- Add more integrity check on database
- Can disable modules on logon page. This make possible to
  have several profiles of demo with only one demo. Also added a new
  Dolibarr demo front page (in htdocs/public/demo).
- Allow modules to add new tabs.

   

***** ChangeLog for 2.4 compared to 2.2.* *****

For users:
- Add a calendar module (module agenda) with ical/vcal/rss export.
- Look enhancement in graphics (thanks artichow).
- Add tel and fax on delivery addresses.
- Add a tool to edit personalized menu.
- Add an ical and vcal export link in agenda and webcalendar module.
- Reduce memory usage.
- Now triggers are enabled/disabled according to module they refers to.
- Fix infinite loop on popup calendar.
- Change in tanslation to make Dolibarr easier to understand.
- Add a warning when sending a mail from a user with no email defined.
- Added clicktodial module.
- Add a property private/public in contact. This allows to user Dolibarr
  for a personnal address book.
- French NAF code can accept 5 chars.
- Supplier prices can be input with or without taxe.
- New generic numbering modules to offer more solutions for generating
  automatic id.
- Add new predefined exports wizards (stocks, suppliers, taxes...).
- Add feature to log security events (logon, change of users, passwords).
- Can link all documents (included supplier invoices and orders) to a 
  project.
- Can attach several files to email when sending an invoice, order or
  proposal by email.
- Can choose accuracy (number of decimals) for prices.
- Localization for decimal and thousand delimiter on number is fully
  supported.
- More informations reported in system information pages.
- Add a budget report.
- Added a security audit report.
- Other minor changes (features, look, fixes)
- Added compatibility with Firefox 3.
- Changes for compatibility with PHP6/Mysql6.
- Some bug fixes.

For translators:
- Added spanish es_ES translation.
- Added en_AU translation.

For developers:
- Removed useless code:
  Replaced phplot and phplot5 librairies by artichow.
  Removed cryptograph library replaced by artichow.
- Login functions are now externalised as modules.
- Update code skeletons examples.
- Several enhancements to make addon development easier.
- Add a tool to generate PHP classes completely mapped to a table.
- Added a check to enable external modules only if dolibarr version is
  high enough.
- Changes in wizard installer to allow building autoexe installer for
  Windows with Apache and Mysql included.


***** ChangeLog for 2.2 compared to 2.1.* *****

- Add more statistics on main page.
- Add option to add message on login page.
- Management of categories for third parties.
- Add volume on products properties.
- Support for LDAP authentication.
- Full member synchronisation with LDAP database in
  fundation module.
- More LDAP fields supported for user synchronization.
- Better logger for install.
- First changes to support UTF8.
- Add a "forget password" feature.
- Setup process can run several migrate files if need
  to jump several versions to upgrade.
- Support for webcalendar 1.1 in webcalendar module.
- Support for menu in database.
- Better support for using Dolibarr on more WHP.
- Removed some deprecated files and clean code.
- New theme: Auguria
- Removed PHP warnings.
- Some bugs fixes.
- Traduction more complete.
- Better code comments for Doxygen documentation.
- Better support of vcard export format.
- A lot of security enhancements (no more password in log files,
  crypted password in database, in config file...).
- Themes are full CSS compliant.
- A lot of other minor changes...
- Option to scan uploaded document by an antivirus.
- Transparency for picto files works with IE.
- Can drag and drop boxes on main page.


***** ChangeLog for 2.1 compared to 2.0.* *****

- Added a better installer.
- Support user and groups permissions.
- Translation in english and support for several languages.
- New enhanced look and several new themes.
- Small search boxes for each Dolibarr elements (invoices, contracts,
  orders, proposals...)
- Added an export assistant module to export main dolibarr data.
- Added backup tool to backup database via mysqldump.
- Added product categories management with a categorie tree.
- Management of companies' discounts (relative or absolute).
- Support credit note and discounts (relative and absolute) on
  commercial proposal, orders and invoices.
- Support multi-langual description for products.
- Graphical enhancements (picto to describe all status).
- Added more permissions (ie: can restrict access for a commercial user
  to elements of its companies only).
- Little enhancements to OSCommerce module.
- Added a second OSCommerce module working through web services.
- Added a Mantis module to have a Mantis application in Dolibarr menu.
- Building a PDF document for invoices works like other modules. You
  can change model just before generating the PDF.
- Can generate documents (PDF) for customer orders. Can send them by mail.
- Added FPDI and FPDI_Protection (ie: PDF with password-protection)
- Can make one payment for several supplier invoices.
- Rule to suggests passwords when creating a user are in modules
  allowing to add easily other rules.
- Option to encrypt passwords in database (MD5).
- Add Dolibarr triggers support on users creation/change.
- Add Dolibarr triggers support on payments.
- Add Dolibarr triggers on supplier and customers orders.
- Webcalendar triggers for actions on Member module.
- Support optionnal new javascript popup selector for date fields.
- Support for several RSS boxes in external RSS module. Setup easier.
- Can attach documents on Action, Orders, Invoices, Commercial proposals.
- Can attach contacts on proposals, orders, contracts, invoices.
- Preview on results of PDF generator modules in setup pages.
- Code cleaner. Remove unused or duplicate code.
- Save and show last connexion date for users.
- Enhancements on a lot of forms for better ergonomy.
- Can add/remove company logo.
- Added LDAP synchronisation for users, groups and/or contacts.
- Can configure your own SMTP server/port for mail sendings.
- Works even on "UTF8 by default" systems (Mysql, Linux...)
- Better compatibility with different PHP version or setup.
- Added mysqli driver.
- Add a WISIWYG editor (FCKEditor) to edit note and comment areas.
- Added AJAX features like a 'search product selector'.
- Modules boxes on main page can be dragged and dropped (with firefox only).
- Support for PHP5.
- Experimental support for Postgresql (not working yet, but waiting feedbacks).
- Removed obsolete files and documentation.
- Added admin tools (backup and files purge).
- Added a tool to build a lang package.
- Added a tool to build a module package.
- Added a tool to build a theme package.
- Traduction more complete.
- Added skeletons for code examples.
- Lot of fixes after 2.0 release not fixed in 2.0.1.
- Added more security option (ie: encrypted password in database)




***** ChangeLog for 2.0.1 compared to 2.0 *****

Minor bug fixes



***** ChangeLog for 2.0 compared to 1.0.* *****

ChangeLog file size is so important, that it is not included inside Dolibarr
package. You can find it at www.dolibarr.org<|MERGE_RESOLUTION|>--- conflicted
+++ resolved
@@ -21,11 +21,8 @@
 Fix: Localtaxes balance not showing
 Fix: Intervention box links to contracts id
 Fix: Compatiblity with multicompany module
-<<<<<<< HEAD
 Fix: Edit propal line was losing product supplier price id
-=======
 Fix: Delete linked element to supplier invoice when deleted 
->>>>>>> 2d354de5
 
 ***** ChangeLog for 3.4 compared to 3.3.* *****
 For users:
