--- conflicted
+++ resolved
@@ -2,7 +2,6 @@
 English Dolibarr ChangeLog
 --------------------------------------------------------------
 
-<<<<<<< HEAD
 
 ***** ChangeLog for 15.0.0 compared to 14.0.0 *****
 
@@ -143,7 +142,7 @@
 * Method getDictvalue has been renamed into getDictionaryValue to match camel case rule.
 
 
-=======
+
 ***** ChangeLog for 14.0.4 compared to 14.0.3 *****
 
 FIX: $totalarray is overwritten, totals were lost
@@ -260,7 +259,6 @@
 FIX: wrong check
 FIX: wrong position of error message
 Sync transifex.
->>>>>>> 3dbab220
 
 ***** ChangeLog for 14.0.3 compared to 14.0.2 *****
 
