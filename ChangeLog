--------------------------------------------------------------
English Dolibarr ChangeLog
--------------------------------------------------------------

WARNING: Do not try to make any Dolibarr upgrade if you are running Mysql version 5.5.40.
Mysql version 5.5.40 has a very critical bug making your data beeing definitely lost.
You may also experience troubles with Mysql 5.5.41 with error "Lost connection" during migration.
Upgrading to any other version or database system is abolutely required BEFORE trying to
make a migration.


<<<<<<< HEAD
***** ChangeLog for 3.8 compared to 3.7.* *****
For users:
- New: Add Option to not change date on cloning project
- New: Add check list from table for extrafield type
- New: Use new combobox.
- New: Add hidden option MAXTABS_IN_CARD.
- New: A default label is suggested for stock correction and transfer instead of empty string.
- Fix / Improve : [ bug #1747 ] Remove creation of batch 'Undefined'
- Add Weighted average price as default price for buying price for margin calculation. Add option 
  MARGIN_PMP_AS_DEFAULT_BUY_PRICE to replace with first supplier price.
- Introduce option MAIN_HTML_TITLE to start to control format of html title content.
- Add extrafields on bank account cards.
- Added delay between mails in Newsletter module.
- [ task #1793 ] Create new permission to restrict commercial agent margin to logged user.
- Add experimental module ask supplier price to request supplier quotation.
- Add experimental module batch management.

For translators:
- Update language files.
- New: When a translation is not available we always jump to en_US and only en_US.

For developers:
- New: Function yn can show a visual checkbox.
- New: Introduced select2 jquery plugin.

WARNING: Following changes may create regression for some external modules, but was necessary to make
Dolibarr better:
- Removed hoo supplierorderdao into supplier order creation. This is a business event, so we must use the 
  trigger ORDER_SUPPLIER_CREATE instead.
- Hooks 'printLeftBlock' and 'formConfirm' are now compliant with hook development rules. They are
  "addreplace" hooks, so you must return content with "->resprints='mycontent'" and not with "return 'mycontent'"  
- All fields "fk_societe" were renamed into "fk_soc".

=======
>>>>>>> b0071a7c
***** ChangeLog for 3.7.1 compared to 3.7.* *****
- Fix: Bug in the new photo system
- Fix: Error management
- Fix: [ Bug #2714 ] Members -> Memberxy-> Agenda -> technical Error
- Fix: [ Bug #2713 ] 3.7.0 mailing-unsubscribe.php not unsubscribe

***** ChangeLog for 3.7 compared to 3.6.* *****
For users:
- New: Match other auth system: Login can be done entering login or user 
       email (this open the road for SSO).
- New: Agenda export by project #1967.
- New: Increase length of thirdparty to 128 chars.
- New: "Is Order shippable" icon #1975.
- New: statistics on supplier orders and invoices on home page.
- New: Add permissions to read all trips and expenses.
- New: Can filter on date into tab "Referring object" of a project.
- New: Module notification has been enhanced:
       EMail use now language of target contact.
       Can also define a fixed email for notifications.
- New: Feature to link manually an order to an invoice does not disappear once
       link has been done.
- New: Can set a color on user card (visible into agenda view).
- New: extrafields for projects and tasks are exported to ODT documents.
- New: Add number of active notification into tab title (like we do for notes and documents)
- New: Can add product into category from category card.
- New: PDF event report show project and status of event.
- New: Can filter on status on interventions.
- New: Add help info of field type into dictionary of payment types.
- New: Add proposals into referer page of thirdparty.
- New: On contact list can set filter on both active and not active (no more exclusive select). 
- New: Intervention documents are now available in ECM module.
- New: Can attach supplier order to a customer order.
- New: Supervisor is now visible into user list. 
- New: Add user of creation and validation on invoice export.
- New: Add info page about browser.
- New: Enable feature developed for 3.6 we forgot to enabled: Adding prefix
       on uploaded file names. 
- New: No more dependency between contract and service module.
- New: [ task #867 ] Remove ESAEB external module code from core.
- New: Can create proposal from an intervention.
- New: An event can be assigned to several users.
- New: Can filter events on a group of users.
- New: Can filter events of a thirdparty.
- New: Onto event summary of elements, end date and status are visible.
- New: Split Agenda view (month, week, day) into different tabs.
- New: Add a view "per user" of agenda events (with different colors according to type of event).
- New: Each user can include its own external ics calendar into dolibarr agenda view.
- New: Add event FICHINTER_CLASSIFY_BILLED into list of possible events to
       create an automatic event into agenda.
- New: Add new type of event (when type of events are used, not by default).
- New: Can disable predefined type of events.
- New: Form to add a photo is immediatly available on photo page if
       permissions are ok (save one click per photo to add).
- New: Add option PRODUCT_MAX_VISIBLE_PHOTO to limit number of photos
       shown on main product card.
- New: Add country into table of thirdparties type. This will allow to provide
       a list of thirdparty types specific to a country (like argentina that
       need type A or B).
- New: Can force a specific bank account onto an invoice/order.
- New: Home page of project area shows list of draft project (like other main page).
- New: Can search on project ref or string from project main page (like other main page).
- New: First change to match accessibility rules: http://www.w3.org/TR/WCAG10-HTML-TECHS/
       Differentiate text and img.
       Use label into quick search form.
       Use accesskey on form search.
- New: Intervention documents are now available in ECM module.
- New: Add attachments on user card + in ECM module.
- New: Can add __PROJECT_REF__ and __TIHRPARTY_NAME__ into email topic or content template.    
- New: [ task #1204 ] add Numering contrat module free (like leopard in product module).
- New: [ task #712 ] Add warning when creating invoice from proposal or order, when there is already one invoice.
- New: Enable supplier price log table.
- New: [ task #1204 ] add a supplier reference to contract.
- New: [ task #1218 ] Can drag and drop an event from calendar to change its day.
- New: Optimize size of image static resources.
- New: Add hourly and daily amount on user card. Add weekly working hours and salary on user card.
- New: Content of predefined email come firstly from table llx_c_email_template, then translation key. 
- New: Add option MAIN_GENERATE_INVOICES_WITH_PICTURE to show picture 
       onto PDF like MAIN_GENERATE_PROPOSALS_WITH_PICTURE dir for proposals.
- New: Add more search field in list of cheque deposits.
- New: Add feature to order to invoice on supplier part.
- New : Use of MAIN_USE_FILECACHE_EXPORT_EXCEL_DIR to use disk cache for big excel export.
- New: Direct invoice creation from predefined invoice.
- New: Add dunning into accountancy report.
- New: Add favorite button into country dictionary to put value on top select list
- Upgrade phpexcel lib to 1.7.8
- New : Use of MAIN_USE_FILECACHE_EXPORT_EXCEL_DIR to use disk cache for big excel export.
- New : Option on extrafields to have them always editable regardless of the document status.
- New : New module PrintIPP to print without opening document is available as stable.
- New : Introduce hidden option STOCK_WAREHOUSE_NOT_REQUIRED_FOR_SHIPMENTS to solve at no risk
        a missing control on missing warehouse.
- Fix: [ bug #1487 ] PAYMENT_DELETE trigger does not intercept trigger action
- Fix: [ bug #1470, #1472, #1473] User trigger problem
- Fix: [ bug #1489, #1491 ] Intervention trigger problem
- Fix: [ bug #1492, #1493 ] Member trigger problem
- Fix: [ bug #1474, #1475 ] Contract trigger problem
- Fix: [ bug #1496 ] ACTION_DELETE trigger does not show trigger error
- Fix: [ bug #1494 ] CATEGORY_CREATE and CATEGORY_MODIFY triggers do not intercept trigger action
- Fix: [ bug #1502 ] DON_CREATE trigger does not intercept trigger action
- Fix: [ bug #1505, #1504] Project trigger problem
- Fix: [ bug #1463, #1464 ] Proposal triggers problem
- Fix: [ bug #1498, #1499 ] Shipment/Delivery triggers problem
- Fix: [ bug #1465, #1466 ] Product triggers problem
- Fix: [ bug #1508 ] STOCK_MOVEMENT does not show trigger error message
- Fix: [ bug #1501 ] DEPLACEMENT_CREATE trigger do not intercept trigger action
- Fix: [ bug #1506, #1507 ] ECM trigger error problem
- Fix: [ bug #1469 ] Triggers CONTACT_MODIFY and CONTACT_DELETE duplicates error message
- Fix: [ bug #1533 ] Links triggers do not show trigger error message
- Fix: [ bug #1537 ] Difference between societe.nom and adherent.societe.
- Fix: [ bug #1535 ] Supplier invoice Extrafields are not shown
- Fix: datepicker first day of week can be monday by setting into display setup
- Fix: [ bug #575 ] GED doesn't works if there is "/" in a mask
- Fix: [ task #1728 ] Deactivate RIB suggest in proposals / invoices / orders

For users, new experimental module (need to set feature level of instance to experimental to see them):
- New: Module Accounting Expert to manage accountancy
		Special Thanks to developpers :
			Olivier Geffroy
			Alexandre Spangaro
			Ari Elbaz
			Florian Henry
			Juanjo Menent
		And to the contributors :
			Jeff Info				2000 euros
			Nord Anim		 		 120 euros
			Hydroflex		 		 120 euros
			Asysteo			 		 120 euros
			Fournisseur médical		 120 euros
- Removed: unmaintained OScommerce module

For translators:
- Update language files.
- New: When a translation is not available we always jump to en_US and only en_US.

For developers:
- New: Syslog module can be set to use ChromePHP plugin to output log server into browser console.
- New: Add a css style "cursorpointer".
- New: Select list of users can return user into hierarchy.
- New: getBrowserInfo can return type of layout of browser (classic/phone/tablet)
- New: Add hook "searchAgendaFrom" and "beforePDFCreation".
- New: Add trigger DON_UPDATE, DON_DELETE
- New: Add country iso code on 3 chars into table of countries.
- Qual: Removed hard coded rowid into data init of table llx_c_action_trigger.
- LINEBILL_DELETE, LINK_DELETE, ORDER_SUPPLIER_DELETE, RESOURCE_DELETE trigger called before SQL delete
- New: [ Task #1481 ] Add trigger BILL_SUPPLIER_UPDATE.
- New: [ Task #1495 ] Add trigger LINECONTRACT_CREATE.
- New: Added hook "formConfirm" and "doActions" for supplier invoice card.
- New: [ task #1511, #1426 ] Added hook "doActions" for supplier card and supplier order card.
- New: renamed table llx_c_pays to llx_c_country & libelle field to label.
- New: Added hook "formConfirm" and "doActions" for fichinter card
- New: Can search list of thirdparties from web service on part of name.
- New: Function getCurrencyAmount is marked as deprecated. Use function price to output a price
       including currency symbol.
- Qual: Renamed table llx_c_civilite into llx_c_civility,
		field civilite into label in the same table,
		and field civilite into civility in other table.
- Qual: Renamed all files & links "liste.php" into "list.php".
- Qual: Renamed all files & links "fiche.php" into "card.php".
- Qual: Replace all constants COMPTA_* by ACCOUNTING_*.
- Qual: Replace all constants ACCOUNTINGEX_* by ACCOUNTING_* to simplify migration of the module
- Fix: [ bug #1724 ] Can't add a submenu to projects

WARNING: Following changes may create regression for some external modules, but was necessary to make
Dolibarr better:

- If you can't see trips and expenses records, check that you have the new permission "read all
  trips and expenses".
- Deprecated module "oscommerce" were removed.
- Changed the way parameters are provided to scripts sync_xxx_ldap2dolibarr.php
- Some field into database were renamed from "libelle" to "label".
- Table llx_c_pays were renamed into llx_c_country.  
- Triggers *_BUILDDOC are removed. Building a doc is not a business event. For action after 
  creation of a pdf or odt, hook "afterPDFCreation" or "afterODTCreation" must be used instead.
- A lot of pages called fiche.php were renamed into card.php
- A lot of pages called liste.php were renamed into list.php
- If you used warehouse/stock module, recheck setup of stock increase/decrease rules of the
  warehouse module and your Point Of Sale module if you use one.
- Replaced USER_UPDATE_SESSION trigger with an updateSession hook

***** ChangeLog for 3.6.3 compared to 3.6.2 *****
- Fix: ref_ext was not saved when recording a customer order from web service
- Fix: withdrawal create error if in the same month are deleted previus withdrawals.
- Fix: amarok is a bugged theme making dolidroid failed. We switch to eldy automatically with dolidroid.
- Fix: [ bug #1788 ] Duplicated doActions hook in product/fournisseurs.php
- Fix: withdrawal create error if in the same month are deleted previous withdrawals.
- Fix: [ bug #1801 ] FAC_FORCE_DATE_VALIDATION constant alters supplier invoice date given to numeration modules
- Fix: [ bug #1802 ] SQL error when updating a task with PostgreSQL database
- Fix: [ bug #1785 ] Start date is lost in Project > Linked objects
- Fix: [ bug #1804 ] SQL error when sending email without address
- Fix: [ bug #1803 ] AJAX company contact input is not aligned
- Fix: [ bug #1787 ] Incorrect behaviour of doActions hook
- Fix: [ bug #1796 ] Unable to use numeration modules from an external module
- Fix: [ bug #1783 ] SQL error when enabling 3rd party module with PostgreSQL and MySQL strict mode ON
- Fix: [ bug #1717 ] Sorting unpaid invoices by amount received brings due amount
- Fix: [ bug #1784 ] MOTD doesn't show up in Amarok theme
- Fix: Tracking number not visible on shipment pdf
- Fix: [ bug #1812 ] SQL Error message while sending emailing with PostgreSQL database
- Fix: [ bug #1819 ] SQL error when searching for an invoice payment
- Fix: [ bug #1827 ] Tax reports gives incorrect amounts when using external modules that create lines with special codes
- Fix: [ bug #1822 ] SQL error in clientfourn.php report with PostgreSQL
- Fix: [ bug #1832 ] SQL error when adding a product with no price defined to an object
- Fix: [ bug #1833 ] user permissions in contact/note.php not working
- Fix: [ bug #1826 ] Supplier payment types are not translated into fourn/facture/paiement.php
- Fix: [ bug #1830 ] Salaries payment only allows checking accounts
- Fix: [ bug #1825 ] External agenda: hide/show checkbox doesn't work
- Fix: [ bug #1790 ] Email form behaves in an unexpected way when pressing Enter key
- Fix: Bad SEPA xml file creation
- Fix: [ bug #1892 ] PHP Fatal error when using USER_UPDATE_SESSION trigger and adding a supplier invoice payment
- Fix: Showing system error if not enough stock of product into orders creation with lines
- Fix: [ bug #2543 ] Untranslated "Contract" origin string when creating an invoice from a contract
- Fix: [ bug #2534 ] SQL error when editing a supplier invoice line
- Fix: [ bug #2535 ] Untranslated string in "Linked objects" page of a project
- Fix: [ bug #2545 ] Missing object_margin.png in Amarok theme
- Fix: [ bug #2542 ] Contracts store localtax preferences
- Fix: Bad permission assignments for stock movements actions

***** ChangeLog for 3.6.2 compared to 3.6.1 *****
- Fix: fix ErrorBadValueForParamNotAString error message in price customer multiprice.
- Fix: bug 1588 : relative discount.
- Fix: label of input method not translated.
- Fix: box of customer and prospects were not correctly disabled.
- Fix: [ bug #1618 ] PHP Error thrown when saving a barcode
- Fix: Civility & birthdate wasn't save into adherent module.
- Fix: webservice Thirdparty parameter lastname for individual creation is now lastname and not ref
- Fix: Chars - is no more allowed into value for code for extra fields.
- Fix: [ bug #1622 ] Requesting holiday than spans across two years cause high CPU usage by Apache
- Fix: [ bug #1595 ] Selected boolean extrafield in intervention creation page, does not save state
- Fix: Show sender Country on PDF docs when sender Country <> receiver Country
- Fix: [ bug #1624 ] Use lowest buying price for margin when selling with POS
- Fix: [ bug #1749 ] Undefined $mailchimp
- Fix: [ bug #1736 ] Failing supplier Elephant numeration module with some masks
- Fix: [ bug #1649 ] Cancel button of several thirdparty actions, does the same thing as modify
- Fix: [ bug #1736 ] Failing supplier Elephant numeration module with some masks
- Fix: [ bug #1731 ] Can't use quick navigation on project tasks secondary tabs

***** ChangeLog for 3.6.1 compared to 3.6.* *****
For users:
- Fix: Can upload files on services.
- Fix: sql errors on update fichinter.
- Fix: debian script syntax error.
- Fix: error "menu param is not inside list" into pos module.
- Fix: Salary payments are not reflected on the reporting sheets.
- Fix: Unsubscribe emailing not working.
- Fix: Trigger on create category call failed because user is not passed on card.
- Fix: list event view lost type event filter.
- Fix: Save also code event.
- Fix: VAT payment - Add control on field date value.
- Fix: Salaries payment - Field date value is now required and add control on it.
- Fix: Iban was used instead of Bic into SEPA file.
- Fix: Must unaccent strings into SEPA file.
- Fix: Extrafield feature select from table should try to translate multiple column when not needed 
- Fix: cents for indian ruppes are called paisa and paise.
- Fix: Invoices payments may be older than invoices.
- Fix: Withdrawal total amount is double
- Fix: [ bug #1593 ] Spanish Localtax IRPF not being calculated since 3.6.0 in supplier invoices when adding a line
- Fix: Web service categorie WDSL declaration is correct
- Fix: ErrorBadValueForParamNotAString was displayed in virtual product if no base price defined
- Fix: Category creation failed and no message output
- Fix: Lang for Payment Type
- Fix: PHPCheckstyle 1.5.5

***** ChangeLog for 3.6 compared to 3.5.* *****
For users:
- New: Update ckeditor to version 4.
- New: Add form "search customer order" on commercial main page.
- New: Can create contract from an order.
- New: Add list of orders products in tab "consumption" on thirdparties.
- New: Add graph stats for suppliers orders in tab "stats" on products.
- New: Add option MAIN_HIDE_INACTIVETAB_ON_PRINT to hide inactive tabs when you
       use the "print" view on screen.
- New: Add option MAIN_AUTO_TIMESTAMP_IN_PUBLIC_NOTES and MAIN_AUTO_TIMESTAMP_IN_PRIVATE_NOTES
       to automatically add timestamp and user line into edition field when editing a note.
- New: Add button cancel into edition of notes.
- New: Improved Barcode module:
       Can input barcode during product creation step.
       Add autonumbering of barcode value for products.
       Add a page/tool for mass barcode generation.
- New: Improved Opensurvey module:
       Added options to disable comments and disable public votes.
       Limit dates use calendar popup.
       Description of survey use wysiwyg editor.
       More information shown on result tab.
       Renamed "survey" into "poll" (better translation).
- New: Add filter on text and status into survey list. Can also sort on id, text and date end.
- New: The box "balance of bank accounts" show all opened accounts.
- New: Add option MAIN_ADD_SALE_REP_SIGNATURE_IN_NOTE to add sale representative into public
       note of generated documents.
- New: Add warning if supplier payment is higher that due amount.
- New: Increase length of url into bookmark module.
- New: Automatic events sending mails add info about linked objects into email content. 
- New: Price management enhancement (multiprice level, price by customer, if MAIN_FEATURES_LEVEL=2 Price by qty).
- New: Add option MAIN_FAVICON_URL.
- New: Created {line_price_ht_locale}, {line_price_vat_locale} and {line_price_ttc_locale} ODT tags.
- New: Add filter on project status into task list. By default, only "opened" project are visible.
- New: Status "validated" for project are renamed into "opened".
- New: Add barcode fields into user database.
- New: Add manager name (ceo, director, president...) into main company information page.
- New: Add field url as product properties.
- New: More options to create a credit note (can be filled automatically according to remain to pay).
- New: Can define custom fields for categories.
- New: Prepare generation of SEPA files into module withdrawal.
- New: [ task #1164 ] Add "Ref. supplier" search box in supplier orders
- New: [ task #1345 ] Can filter on status for supplier order.
- New: Add option FACTURE_SENDBYEMAIL_FOR_ALL_STATUS to allow to send invoice by email 
       whatever is its status.
- New: Add filter date in bank writing list page.
- New: Extrafields can be used as substitution key %EXTRA_XXX% into emails texts for members.
- New: Add categories translation.
- New: Enable option "clone target emailing".
- New: Improved tax module: Add specific page for salaries payment	
- New: Add composer.json file so Dolibarr can be publish onto packagist.org.
- New: The combo list of juridical status is now sorted
- New: [ task #926 ] Add extrafield feature on order lines.
- New: [ task #927 ] Add extrafield feature on Proposal lines.
- New: [ task #928 ] Add extrafield feature on invoice lines.
- New: Paypal/paybox email sent after backcall of a payment is now a formatted and translated
       HTML content. For member subscription renewal, there is also a link to member.
- New: When a subscription is recorded with invoice and payment:
       - the document (PDF) of invoice is also generated.
       - the invoice is set to status paid.
- New: Can enter holiday for someone else if user has permission for.
- Fix: Project Task numbering customs rule works.
- Fix: Add actions events not implemented.
- Fix: Price min of composition is not supplier price min by quantity.
- Fix: [ bug #1356 ] Bank accountancy number is limited to 8 numbers.
- Fix: [ bug #1439 ] impossible to remove a a translation (multilanguage-feature) 
- New: If multilangue is enabled, mail (from propal, invoice, etc...) message is pre-defaulted in Customer language
- Fix: [ bug #1459 ] _ADD_CONTACT and _DEL_CONTACT triggers do not intercept insertion when reported an error
- Fix: [ bug #1478 ] BILL_PAYED trigger action does not intercept failure under some circumstances
- Fix: [ bug #1479 ] Several customer invoice triggers do not intercept trigger action
- Fix: [ bug #1477 ] Several customer invoice triggers do not show trigger error messages
- Fix: [ bug #1471 ] Several PHP warnings when intercepting USER_CREATE trigger.
- Fix: [ bug #1517 ] Packages sizes.
- Fix: [ bug #1521 ] The second order's page from a provider shows all orders

For translators:
- Update language files.

For developers:
- New: Add path file of trigger into admin trigger list page.
- New: More phpunit tests.
- New: Payments and supplier payment pages tabs can now be extended from modules.
- New: Add option 'aZ' into GETPOST function to check parameters contains 
       only a to z or A to Z characters.
- New: Opensurvey polls tab cards can now be extended from external modules.
- New: Triggers OPENSURVEY_CREATE, OPENSURVEY_DELETE added.
- New: Add new hook function addMoreActionsButtons to allow a module to add/replace
       action buttons into an element.
- New: Normalize code for barcode generation to match other modules.
- New: Uniformize code for contacts forms.
- New: Add some hooks for financial reports.
- New: A module can add its own ECM view.
- New: A module can disable a standard ECM view.
- New: Add multilang support into product webservice.
- New: Add hooks on project card page.
- New: Add call_trigger method on CommonObject class. So new trigger call within object is just : 
$result = $this->call_trigger($trigger_name, $user) 

WARNING: Following change may create regression for some external modules, but was necessary to make
Dolibarr better:

- The deprecated way (with 4 parameters) to declare a new tab into a module descriptor file has been
removed. You must now use the 6 parameters way. See file modMyModule.class.php for example. 
- Remove the javascript function ac_delay() that is not used anymore by core code.
- Properties "dictionnaries" into module descriptor files have been renamed into "dictionaries".
- Method form->select_currency() has been removed. Use instead print form->selectCurrency().
- Method form->select_methodes_commande() has been renamed into english name selectInputMethod().
- The following hooks are now 'addreplace' hooks: "formCreateThirdpartyOptions" 
  So check that return value is 0 to keep default standard behaviour after hook, or 1 to disable
  default standard behaviour.
- Properties "civilite_id" were renamed into "civility_id".
- Remove add_photo_web() that is not used anymore by core code.


***** ChangeLog for 3.5.7 compared to 3.5.6 *****
Fix: Paypal link were broken due to SSL v3 closed.
Fix: [ bug #1769 ] Error when installing to a PostgreSQL DB that contains numbers
Fix: [ bug #1752 ] Date filter of margins module, filters since 12H instead of 00H
Fix: [ bug #1757 ] Sorting breaks product/service statistics
Fix: [ bug #1797 ] Tulip supplier invoice module takes creation date instead of invoice date
Fix: [ bug #1792 ] Users are not allowed to see margins module index page when no product view permission is enabled
Fix: [ bug #1846 ] Browser IE11 not detected
Fix: [ bug #1906 ] Deplacement does not allow translated decimal format
Fix: [ bug #1905 ] Custom deplacement types do not get translated in deplacement card
Fix: [ bug #2583 ] Unable to create a bank transfer with localized numbers
Fix: [ bug #2577 ] Incorrect invoice status in "Linked objects" page of a project
Fix: [ bug #2576 ] Unable to edit a dictionary entry that has # in its ref

***** ChangeLog for 3.5.6 compared to 3.5.5 *****
Fix: Avoid missing class error for fetch_thirdparty method #1973
Fix: Can't update phone_pro from web service
Fix: Some security holes.
Fix: copy extrafields when creating order from proposal.
Fix: report on action was not filtering by environment.
Fix: Avoid missing class error.
Fix: Add function dolEscapeXML.
Fix: Bad days and month reported by function.
Fix: Bad margin calculation.

***** ChangeLog for 3.5.5 compared to 3.5.4 *****
Fix: Holiday module was broken. Initialization of amount of holidays failed.
Fix: [ bug #1523 ] suite bug #1334 : filtre et ordre de tri conjoints ne s'appliquent pas.
Fix: Fusion PDF button on unpaid invoice is no more displayed.
Fix: Unpaid invoice launch fusion PDF action even if it is only search (with enter keyboard input instead of lens click).
Fix: Pb when showing log list of holiday module with some mysql versions.
Fix: Error with bad timezone pushed by some browsers.
Fix: shipping list SQL request was not filtering on shipping element
Fix: debian package provided by dolibarr team must use embedded libraries.
Fix: [ bug #1528 ] Leopard Services numeration module description is not translated.
Fix: [ bug #1523 ] suite bug #1334 : filtre et ordre de tri conjoints ne s'appliquent pas.
Fix: [ bug #1534 ] Unknown error when deleting a product photo under special circumstances.
Fix: Update impayees.php
Fix: Link product, In list view and label product.
Fix: visible task into area "time" for "My task" must limit task to tasks i am assigned to.
Fix: When disabled, all fields to add time into task line must be disabled.
Fix: Missing include files.lib.php in some pages that use dol_delete_recursive
Fix: [ bug #1558 ] Product/service edit page title shows new Ref instead of old ref.
Fix: [ bug #1553 ] Saving User displays setup removes menu.
Fix: [ bug #1544 ] Can remove date from invoice.
Fix: list event view lost type event filter.
Fix: Add code save on create event.
Fix: SQL injection.
Fix: [ bug #1589 ] Menu type in "Edit menu" page is not translated
Fix: [ bug #1591 ] Linked object block shows Total HT/TTC even if not having permission to read them
Fix: [ bug #1577 ] When creating new Private individual third, selected third type is ignored
Fix: [ bug #1555 ] Update accountancy code of products does not throw PRODUCT_MODIFY trigger
Fix: [ bug #1548 ] Supplier payment card shows type in French
Fix: [ bug #1546 ] Incorrect page number when searching in the list of bank transactions

***** ChangeLog for 3.5.4 compared to 3.5.3 *****
Fix: Hide title of event when agenda module disabled.
Fix: When using option MAIN_MAIL_ALLOW_SENDMAIL_F, a mail was sent to sender.
Fix: Question about warehouse must not be done when module stock is disabled.
Fix: Option STOCK_SUPPORTS_SERVICES was not correctly implemented
     (missing test at some places).
Fix: Renaming a project with uploaded files failed.
Fix: [ bug #1476 ] Invoice creation form loses invoice date when there is a validation error.
Fix: [ bug #1431 ] Reception and Send supplier order box has a weird top margin.
Fix: [ bug #1428 ] "Nothing" is shown in the middle of the screen in a supplier order.
Fix: The object deliverycompany was not used anymore and output of
     details for delivery reports was lost during 3.5. Rewrite code to
     restore feature.
Fix: [ bug #1445 ] html fix : missing </tr>
Fix: [ bug #1415 ] Intervention document model name and suppliers model names is not shown
     properly in module configuration
Fix: [ bug #1416 ] Supplier order does not list document models in the select box of the 
     supplier order card
Fix: [ bug #1443 ] Payment conditions is erased after editing supplier invoice label or 
     limit date for payment
Fix: Filter on status was not visible when selected from url.
Fix: Filtering on status was last when asking to sort.
Fix: [ bug #1432 ] Trigger SHIPPING_CREATE ignores interception on error.
Fix: [ bug #1449 ] Trigger ORDER_CREATE, LINEORDER_DELETE, LINEORDER_UPDATE and LINEORDER_INSERT ignore interception on error.
Fix: [ bug #1450 ] Several Customer order's triggers do not report the error from the trigger handler.
Fix: [ bug #1451 ] Interrupted order clone through trigger, loads nonexistent order.
Fix: [ bug #1454 ] Mention de bas de page erroné
Fix: Do not display dictionary for non activated module 
Fix: Link element from element project pages
Fix: [ bug #1509 ] Expedition admin free text & watermark submit error
Fix: [ bug #1349 ] AJAX contact selector does not work fine in Project card
Fix: [ bug #1452 ] variable used but not defined
Fix: If multiprice level is used the VAT on addline is not correct
Fix: [ bug #1254 ] Error when using "Enter" on qty input box of a product (on supplier order part)
Fix: [ bug #1462, 1468, 1480, 1483, 1490, 1497] $this instead of $object
Fix: [ bug #1455 ] outstanding amount
Fix: [ bug #1425 ] LINEBILL_SUPPLIER_DELETE failure trigger leads to an endless loop
Fix: [ bug #1460 ] Several supplier order triggers do not show error messages
Fix: [ bug #1461 ] LINEORDER_SUPPLIER_CREATE does not intercept supplier order line insertion
Fix: [ bug #1484 ] BILL_SUPPLIER_PAYED trigger action does not intercept failure under some circumstances
Fix: [ bug #1482 ] Several supplier invoice triggers do not show trigger error messages
Fix: [ bug #1486 ] LINEBILL_SUPPLIER_CREATE and LINEBILL_SUPPLIER_UPDATE triggers do not intercept trigger action
Fix: [ bug #1522 ] Element list into associate object into project are no more filterd by project thirdparty
Fix: [ bug #1526 ] Thumbs of files uploaded with dots in their names do not load correctly
Fix: Import ProfId1 to siren and ProfId2 to siret

***** ChangeLog for 3.5.3 compared to 3.5.2 *****
Fix: Error on field accountancy code for export profile of invoices.
Fix: [ bug #1351 ] VIES verification link broken.
Fix: [ bug #1352 ] Removing a shipping does not remove the delivery.
Fix: Option MAIN_INVERT_SENDER_RECIPIENT broken with typhon template.
Fix: Can disable features with PHPEXCEL (no DLSF compatible).
Fix: Can disable features with CKEDITOR. 
Fix: Pb of records not correctly cleaned when module marge is
     uninstalled (conflict between 'margin' and 'margins').
Fix: [ bug #1341 ] Lastname not added by file or direct input in mass e-mailing.
Fix: [ bug #1357 ] Invoice creator state not printed in generated invoice documents.
Fix: Suppliers invoice mask fails using {tttt} in numbering.
Fix: [ bug #1350 ] pdf template name for typhon was not correctly set when enabling module.
Fix: Navigation on notes for shipments was not working.
Fix: [ bug #1353 ] Email notifications, wrong URL.
Fix: [ bug #1362 ] Note is not saved.
Fix: tr/td balance.
Fix: [ bug #1360 ] note indicator for member tab.
Fix: Nb of notes and doc not visible onto tasks.
Fix: [ bug #1372 ] Margin calculation does not work in proposals.
Fix: [ bug #1381 ] PHP Warning when listing stock transactions page.
Fix: [ bug #1367 ] "Show invoice" link after a POS sell throws an error.
Fix: TCPDF error file not found in member card generation.
Fix: [ bug #1380 ] Customer invoices are not grouped in company results report.
Fix: [ bug #1393 ] PHP Warning when creating a supplier invoice.
Fix: [ bug #1399 ] [pgsql] Silent warning when setting a propal as "facturée" in propal.php
Fix: When number reach 9999 with default numbering module, next number
     will be 10000 instead of 0000 and error.
Fix: element page on project give wrong href link.
Fix: [ bug #1397 ] Filter by supplier orders with status Draft does not filter.
Fix: [ bug #1388 ] Wrong date when invoicing several orders.
Fix: [ bug #1411 ] Unable to set an expedition note if invoices module is not enabled.
Fix: [ bug #1407 ] Rouget pdf overlapped when using tracking number and public notes.
Fix: [ bug #1405 ] Rouget PDF expedition incorrect when two expeditions under the same commande
Fix: [ bug #1434 ] Muscadet supplier order document model linked objects overlap the text

***** ChangeLog for 3.5.2 compared to 3.5.1 *****
Fix: Can't add user for a task.
Fix: Autoselect of warehouse if there is only one warehouse.
Fix: Install of odt template for project and tasks.
Fix: [ bug #1318 ] Problem with enter key when adding an existing
     product to a customer invoice.
Fix: [ bug #1307 ] Quotes get removed from several inputs.
Fix: [ bug #1317 ] Removing a category does not remove all child categories
Fix: [ bug #1312 ] Call to undefined function _()
Fix: Restore build for obs and launchpad.
Fix: deleting files into backup system tools.
Fix: Dump using php not not include lock on tables that are deleted.
Fix: Fixed a problem with bank accounts sharing across entities.
Fix: fields into group by of sql requests for module margins must be
     same than fields into select.
Fix: When select_date is called with '' as preselected date,
     automatic user date was not correctly et (We must set a date into PHP
     server timezone area)
Fix: First param of select_date must always be forged with a dolibarr
     date function and not time().
Fix: fix can't add line with product in supplier order
Fix: [bug #1309]   
Fix: Solve pb of too many embedded tables     
Fix: [ bug #1306 ] Fatal error when adding an external calendar
Fix: A fix to manage automatic creation of code for import.
Fix: Try to add code to provide easy way to fix warning on timezone not
     defined.
Fix: Several fix into workflow/condition for invoice payments or convert
     into discount.
Fix: Option MAIN_PDF_DASH_BETWEEN_LINES was not working when tcpdf was
     making a pagebreak higher than 2 pages.     
Fix: form to add images should not show link form.
Fix: Correction when adding order line with price as '0'.
Fix: [ bug #1283 ] ROUGET Shipment PDF.
Fix: [ bug #1300 ]
Fix: Miscellaneous problems on task tabs (withproject parameter lost and
     download fails).
Fix: Avoid home project page to hung when too many tasks opened.
Fix: bug #1295: Error when creating an agenda extrafield with a number as reference
Fix: Translation of number for pt_PT.
Fix: Error on ajax_constantonoff function.
Fix: [ bug #1323 ] problème pour générer un odt depuis les taches dans projet.
Fix: Can not make withdrawals 

***** ChangeLog for 3.5.1 compared to 3.5.0 *****
Fix: Do not report trigger errors twice.
Fix: Error when creating event was not reported.
Fix: Bug of import of agenda when using https link
Fix: Field nature not saved correctly
Fix: Substitution of extra field was ko for order
Fix: Bad translation of date format for pt_BR.
Fix: priority field of agenda record is smallint.
Fix: Missing loading of lang in some pages.
Fix: Write note in invoice when using pos module.
Fix: Link to paypal was invalid into email text.
Fix: ref and date of supplier invoice.
Fix: Check on bank account.
Fix: Problem with file upload and download.
Fix: Page load not ending when large number of thirdparties. We 
     added option MAIN_DISABLE_AJAX_COMBOX to disable javascript
     combo feature that is root cause of problem.
Fix: [ bug #1231 ] PDF always generated in interventions
Fix: Be sure there is no duplicate default rib.
Fix: Enable extrafields for customer order, proposal and invoice lines. This feature
     was developed for 3.5 but was disabled (hidden) because of a bug not possible to
     fix enough quickly for 3.5.0 release. 
Fix: user right on Holiday for month report nor working.
Fix: [ bug #1250 ] "Supplier Ref. product" sidebar search box does not work
Fix: Bad space in predefined messages. 
Fix: [ bug #1256 ] Signature was not added for email sent from thirdparty page.
Fix: Action event SHIPPING_VALIDATE is not implemented
Fix: The customer code was set to uppercase when using numbering module leopard. We
     must keep data safe of any change.
Fix: [ bug #1291 ] Loading actions extrafields fails.
Fix: [ bug #1123 ] Paid deposit invoices are always shown as partially paid when fully paid
Fix: Corrected project contact types translation.
Fix: [ bug #1206 ] PMP price is bad calculated.
Fix: [ bug #520 ] Product statistics and detailed lists are wrong.
Fix: [ bug #1240 ] traduction.
Fix: [ bug #1238 ] When creating accompte with a %, free product are used for calculation.
Fix: [ bug #1280 ] service with not end of date was tagged as expired.
Fix: [ bug #1295 ] Error when creating an agenda extrafield with a number as reference.
Fix: [ bug #1306 ] Fatal error when adding an external calendar.
New: Added es_CL language
Fix: Margin tabs bad data show
Fix: [ bug #1318 ] Problem with enter key when adding an existing product to a customer invoice.
Fix: [ bug #1410 ] Add customer order line asks for required Unit Price but doesn't interrupt the creation of the line

***** ChangeLog for 3.5 compared to 3.4.* *****
For users:
- New: Add hidden option BANK_DISABLE_DIRECT_INPUT.
- New: More options to select status of users into select user list.
- New: [ task #862 ] Add ODT on shipments.
- New: [ task #149 ] Add # of notes and attachments in tabs.
- New: Can edit customer ref at any time.
- New: [ task #877 ] Reorganize menus.
- New: [ task #858 ] Holiday module: note on manual holiday assignation.
- New: [ task #892 ] Add hidden option in thirdparty customer/supplier module to hide non active
  companies in select_company method.
- New: [ task #531 ] Add a workload field on tasks.
- New: Add graph of bank account input/output into input-output report page.
- New: Add script export-bank-receipts.php
- New: Add option "filter=bank" onto script rebuild_merge_pdf.php to merge PDF that
  has one payment on a specific bank account.*
- New: [ task #901 ] Add Extrafield on Fiche Inter.
- New: Show process id in all command line scripts.
- New: Module mailman can subscribe/unsubscribe to ML according to categories or type of member.
- New: Add object_hour and object_date_rfc as substitution tag for open document generation.
- New: Add options to send an email when paypal or paybox payment is done.
- New: Clone product/service composition.
- New: Add option ADHERENT_LOGIN_NOT_REQUIRED.
- New: Add a cron module to define scheduled jobs.
- New: Add new graphical boxes (customer and supplier invoices and orders per month).
- New: [ task #286 ] Enhance rounding function of prices to allow round of sum instead of sum of rounding.
- New: Can add an event automatically when a project is create. 
- New: Add option MAIN_GENERATE_DOCUMENT_WITH_PICTURE.
- New: Add option excludethirdparties and onlythirdparties into merge pdf scripts.
- New: [ task #925 ] Add ODT document generation for Tasks in project module.
- New: [ task #924 ] Add numbering rule on task.
- New: [ task #165 ] Add import/export of multiprices.
- New: Add Maghreb regions and departments.
- New: A more responsive design for statistic box of home page.
- New: [ task #1005 ] Adapting to Spanish legislation bill numbering
- New: [ task #1011 ] Now supplier order and invoice deal with payment terms and mode.
- New: [ task #1014 ] Add option to recursively add parent category.
- New: [ task #1016 ] Can define a specific numbering for deposits.
- New: [ task #918 ] Stock replenishment.
- New : Add pdf link into supplier invoice list and supplier order list.
- New : Genrate auto the PDF for supplier invoice.
- New : Add category into filter webservice thirdparty method getListOfThirdParties.
- New : Allow to define margin or mark rate during quoting, ordering, invoicing.
- New : User permissions on margin module.
- New : Add ref supplier into muscadet model/
- New : Add ability to copy contact address to clipboard.
- New: Can use tag {mm} before {yy} even when there is a reset into numbering masks.
- New: [ task #1060 ] Register fields localtax(1|2)_type into details tables.
- New: [ task #923 ] Localtax support for ODT templates. 
- New: [ task #90 ] Barcode search.
- New: Add hidden option MAIN_VAT_DEFAULT_IF_AUTODETECT_FAILS.
- New: Can send an email from thirdparty card.
- New: Can cancel holidays that were previously validated.
- New: Can choose contact on event (action com) creation, and filtered by thirdparty.
- New: Add hidden option MAIN_FORCE_DEFAULT_STATE_ID.
- New: Add page to make mass stock movement.
- New: Add field oustanding limit into thirdparty properties.
- New: Can enter a vat payment of zero.
- New: Add path to installed dir of external modules + Name and web of module provider.
- New: Add option to use a specific mask for uploaded filename.
- New: Can attach external links to objects as we can attach files.
- Qual: Implement same rule for return value of all command line scripts (0 when success, <>0 if error).
- Fix: [ bug #992 ] Proforma invoices don't have a separated numeric count.
- Fix: [ bug #1022 ] correct margin calculation for credit notes.
- Fix: Better management of using ajax for upload form (to solve problem when enabling ajax jquery multifile upload in some cases).
- Fix: Lost stats filters into year selection.
- Fix: Some config data are shared between suppliers orders and suppliers invoices

New experimental module:
- New: [ task #157 ] Add a Skype button (adherents / third parties / contacts)

For translators:
- Qual: Normalized sort order of all languages files with English reference files.
- New: Add language code files for South Africa, France new Caledonia, Vietnam.
- New: Translate string for email to change password.

For developers:
- New: DolGraph can build graph with three lines.
- New: DolGraph accept a parameter to cache data of graph getNbByMonthWithPrevYear.
- New: Can enable tuning info with option MAIN_SHOW_TUNING_INFO.
- New: Show version of client lib used by mysql drivers.
- New: Add function to get content of an url (using all dolibarr setup like timeout, proxies...)
- New: Upgrade lib of TCPDF to 6.0
- New: Upgrade jquery flot library to 0.8.1
- New: Add property "hidden" into module descriptors to allow to hide a module according to
  some dynamic conditions.
- New: Add option MAIN_MOTD_SETUPPAGE to add a content onto setup page. Also content for
  MAIN_MOTD_SETUPPAGE, MAIN_MOTD_SETUPPAGE, MAIN_HOME now accept "|langfile" into translation
  key to use a specific language file.
- New: Make some changes to allow usage of several alternative $dolibarr_main_url_root variables.
- Qual: All nowrap properties are now using CSS class nowrap.
- Qual: Move hard coded code of module mailmanspip into trigger.
- New: Into POST forms, if you can add a parameter DOL_AUTOSET_COOKIE with a value that is list name,
  separated by a coma, of other POST parameters, Dolibarr will automatically save this parameters
  into user cookies.
- New: Add hook addHomeSetup.
- New: Add trigger CATEGORY_LINK and CATEGORY_UNLINK.
- New: A trigger can return an array of error strings instead of one error string.
- New: Add method to use a dictionary as a combo box.
- New: Add update method for web service product.
- Fix also several bugs with old code. 

WARNING: Following change may create regression for some external modules, but was necessary to make
Dolibarr better:

1) We started to clean hooks code. 
If your hook want to modify value of $actions, it's role of your hook to modify it. Dolibarr 
hook code will no more decide this for your module. If your action class for hook was returning
a string or an array, instead your module must set $actionclassinstance->results (to return array) 
or $actionclassinstance->resprints (to return string) to return same thing. The return value must 
be replaced by a "return 0";
Goal is to fix old compatibility code that does not match hook specifications: 
 http://wiki.dolibarr.org/index.php/Hooks_system   

2) If you implemented hook printTopRightMenu, check that output does not include '<td>' tags any more.
All content added must be tagged by a '<div>' with css class="login_block_elem"

3) Some methods object->addline used a first parameter that was object->id, some not. Of course
this was not a good practice, since object->id is already known, there is no need to provide id as 
parameter. All methods addline in this case were modified to remove this parameter. 

4) Method ->classer_facturee() is deprecated. It must be replace with ->classifyBilled().

5) Property ->tel on objects is now ->phone

6) Trigger LINEPROPAL_MODIFY is renamed into LINEPROPAL_UPDATE and
   Trigger CONTRACT_LINE_DELETE rnamed into LINECONTRACT_DELETE to match naming rules.



***** ChangeLog for 3.4.3 compared to 3.4.2 *****
Fix: Bad get of localtaxes into contracts add lines
Fix: Warning into bank conciliation feature.
Fix: Bad get of localtaxes into contracts add lines.
Fix: Add a limit into list to avoid browser to hang when database is too large.
Fix: [ bug #1212 ] 'jqueryFileTree.php' directory traversal vulnerability
Fix: Agenda and Banks module were not working with multicompany module
Fix: [ bug #1317 ] Removing a category does not remove all child categories
Fix: [ bug #1380 ] Customer invoices are not grouped in company results report.

***** ChangeLog for 3.4.2 compared to 3.4.1 *****
Fix: field's problem into company's page (RIB).
Fix: Document cerfa doesn't contained firstname & lastname from donator.
Fix: Bad rounding on margin calculations and display.
Fix: Option drop table into backup was broken.
Fix: [ bug #1105 ] Searching Boxes other search option.
Fix: wrong buy price update.
Fix: [ bug #1142 ] Set paiement on invoice (PGSql).
Fix: [ bug #1145 ] Agenda button list type do not display.
Fix: [ bug #1148 ] Product consomation : supplier order bad status.
Fix: [ bug #1159 ] Commercial search "other" give p.note do not exists.
Fix: [ bug #1174 ] Product translated description not good into PDF.
Fix: [ bug #1163 ] SQL Error when searching for supplier orders.
Fix: [ bug #1162 ] Translaction for morning and afternoon.
Fix: [ bug #1161 ] Search on product label.
Fix: [ bug #1075 ] POS module doesn't decrement stock of products in delayed payment mode.
Fix: [ bug #1171 ] Documents lost in interventions after validating.
Fix: fix unsubscribe URL into mailing when sending manually (not by script).
Fix: [ bug #1182 ] ODT company_country tag is htmlencoded.
Fix: [ bug #1196 ] Product barcode search does not expect 13th digit on EAN13 type.
Fix: [ bug #1202 ] Wrong amount in deposit % invoice from proposal.
Fix: Removed analytics tags into doc page.
Fix: Call Image on this instead of pdf.
Fix: Missing parameter for photo.
Fix: Bad SQL request for turnover report.

***** ChangeLog for 3.4.1 compared to 3.4.0 *****
Fix: Display buying price on line edit when no supplier price is defined.
Fix: Retrieving of margin info when invoice created automatically from order.
Fix: Reordering supplier products in list by supplier or supplier ref was crashing.
Fix: [ bug #1029 ] Tulip numbering mask.
Fix: Supplier invoice and supplier order are not displayed into object link into agenda event card.
Fix: [ bug #1033 ] SUPPLIER REF disappeared.
Fix: update extrafield do not display immediatly after update.
Fix: Fix bug with canvas thirdparty.
Fix: [ bug #1037 ] Consumption> Supplier invoices related.
Fix: User group name do not display in card (view or edit mode).
Fix: Link "Show all supplier invoice" on suplier card not working. 
Fix: [ bug #1039 ] Pre-defined invoices conversion.
Fix: If only service module is activated, it's impossible to delete service.
Fix: [ bug #1043 ] Bad interventions ref numbering.
Fix: Mailing module : if an email is already in destinaires list all other email from selector was not inserted.
Fix: Localtaxes balance not showing.
Fix: Intervention box links to contracts id.
Fix: Compatiblity with multicompany module.
Fix: Edit propal line was losing product supplier price id.
Fix: Delete linked element to supplier invoice when deleted.
Fix: [ bug #1061 ] Bad info shipped products.
Fix: [ bug #1062 ] Documents lost in propals and contracts validating.
Fix: Supplier price displayed on document lines and margin infos didnt take discount.
Fix: sorting on qty did not work in supplier product list.
Fix: there was no escaping on filter fields in supplier product list.
Fix: bugs on margin reports and better margin calculation on credit notes.
Qual: Add travis-ci integration.

***** ChangeLog for 3.4 compared to 3.3.* *****
For users:
- New: Can use ODS templates as document templates.
- New: Add link to autofill/reset with quantity to ship when creating a
  delivery receipt.
- New: Event into calendar use different colors for different users.
- New: Support revenue stamp onto invoices.
- New: Add a tab "consumption" on thirdparties to list products bought/sells.
- New: Some performance enhancements.
- New: Can attach files onto trip and expenses modules.
- New: Add hidden option MAIN_PDF_TITLE_BACKGROUND_COLOR.
- New: Merge tab customer and prospect.
- New: Add ES formated address country rule.
- New: Can define a hierarchical responsible on user and add a tree view to 
  see hierarchy of users.
- New: Can expand/collapse menus, categories and users list.
- New: extra parameters are supported into ODT/ODS templates.
- New: total per vat rate are available as tags for ODT/ODS templates.
- New: Some part of interface use more CSS3 (ie: agenda)
- New: [ task #707 ] Create option "ProfIdx is mandatory to validate a invoice".
- New: Can define if we want to use VAT or not for subscriptions (foundation module).
- New: Can define a default choice for "More action when recording a
  subscription" (foundation module).
- New: Add link to check professional id for India.
- New: [ task #731 ] Uniformize ref generation
- New: [ task #748 ] Add a link "Dolibarr" into left menu
- New: Script email_unpaid_invoices_to_representative accepts now a parameter "test"
  and a "late delay".
- New: Can define different clicktodial setups for each user.
- New: Add hidden option INVOICE_CAN_NEVER_BE_REMOVED.
- New: Enhance agenda module to reach RFC2445 ("type" not enabled by default and add
  "busy" information).
- New: Add module Opensurvey.
- New: Default approver for holidays is set by default to hierchical parent.
- First change to prepare feature "click to print" (IPP) for PDF.
- New: [ task #350 ] Merge tab customer and prospect.
- New: [ task #710 ] Add substitution into mailing send (and HTML is now valid).
- New: [ task #711 ] Add combobox for contact, as done for product/thirdparty.
- New: [ task #714 ] In Emailing module admin autogenerate security key of READRECEIPT.
- New: [ task #743 ] GED : Add aministration option to disable autotree display.
- New: [ task #767 ] Customer Address fallback when a contact doesn't have an address.
- New: [ task #768 ] WYSIWYG for all mails.
- New: [ task #773 ] Add Project document in GED(ECM) modules.
- New: [ task #783 ] Add more types for extra parameters (lists, phone, emails, checkbox,
  prices, radio).
- New: [ task #798 ] Add range limit date on product/services as it is done on order 
  and invoice.
- New: [ task #814 ] Add extrafield feature for projects ands tasks.
- New: [ task #770 ] Add ODT document generation for Projects module.
- New: [ task #741 ] Add intervention box.
- New: [ task #826 ] Optionnal increase stock when deleting an invoice already validated.
- New: [ task #823 ] Shipping_validate email notification.
- New: [ task #900 ] Review code of ficheinter.class.php
- Fix: [Bug #958] LocalTax2 for Spain fails on Suppliers
- Fix: [ bug #972 ] Auto completion contact field do not take account the min caract number before search
- Fix: [ bug #971 ] html.form.class.php select_contact with autocomplete do not exclude id from exclude array
- Fix: Expedition creation, can retreive product from other expedition

For translators:
- Update language files.

For developers:
- System of menu managers has been rewritten to reduce code to do same things. 
- An external module can force its theme.
- Add function dol_set_focus('#xxx').
- A mymodule can bring its own core/modules/mymodule/modules_mymodule.php file.
- Removed not used libraries.
- More web services. 
- Renamed some database fields, code variables and parameters from french to english.
- First change to manage margins on contracts.
- Add hook getFormMail.
- Function plimit of databases drivers accept -1 as value (it means default value set
  into conf->liste_limit).
- New: Add option dol_hide_topmenu, dol_hide_leftmenu, dol_optimize_smallscreen,
  dol_no_mouse_hover and dol_use_jmobile onto login page (to support different terminal).
- New: dol_syslog method accept a suffix to use different log files for log. 
- New: Type of fields are received by export format handlers.
- New: when adding an action, we can define a free code to tag it for a specific need.
- New: Enhance Dolibarr migration process to include migration script of external 
  modules.
- New: [ task #811 ] Uniformanize note field.
  

WARNING: If you used external modules, some of them may need to be upgraded due to:
- Fields of classes were renamed to be normalized (nom, prenom, cp, ville, adresse, tel
  were renamed into lastname, firstname, zip, town, address, phone).
  This may also be true for some fields into web services.
- If module use hook pdf_writelinedesc, module may have to add return 1 at end of 
  function to keep same behaviour.

TODO:
backport commit 53672dff75f4fdaeeed037ff9d15f860968022ca to fix confirm with jmobile
backport commit 384e3812eb73a15adafb472cacfb93397a54459b to fix W3C/edit contract
 


***** ChangeLog for 3.3.5 compared to 3.3.4 *****
- Fix: Change to make debian package ok despite removal of ckeditor.
- Fix: jcrop file to match debian rules
- Fix: Add missing country UK.
- Fix: Minor fix into package.
- Fix: Add missing label on project field.

***** ChangeLog for 3.3.4 compared to 3.3.3 *****
- Fix: [ bug #1001 ] Social Contribution : State not correct
- Fix: Better management of pdf generation when tcpdf is not available.
- Fix: Change to be more debian compliant natively.

***** ChangeLog for 3.3.3 compared to 3.3.2 *****
- Fix: [ bug #903 ] Fatal error: Call to undefined function dol_get_first_day() in htdocs/commande/liste.php
- Fix: [ bug #934 ] Error on proformat invoice creation (pgsql)
- Fix: [ bug #947 ] Can't create proposal lines with unit price = 0

***** ChangeLog for 3.3.2 compared to 3.3.1 *****
- Fix: Dutch (nl_NL) translation
- Generalize fix: file with a specific mask not found, again
- Fix: translations and BILL_SUPPLIER_BUILDDOC trigger
- Fix: Can't reset payment due date
- Fix: Orderstoinvoice didn't act as expected when no order was checked
- Fix: Bad link to all proposals into Third party card if customer is prospect
- Fix: Some bugs on withdrawal rejects
- Fix: [ bug #774 ] Bug on creating event with box "all day" crossed
- Fix: [ bug #787 ] Invoice supplier box incorrect tooltip when delay on payment
- Fix: [ bug #789 ] VAT not being calculated in POS
- Fix: [ bug #790 ] Spanish localtax RE not being correctly calculated
- Fix: [ bug #794 ] Lost filter on zipcode in prospect list 
- Fix: [ bug #806 ] Margins module with orders2invoice does not respect cost price
- Fix: [ bug #810 ] Cannot update ODT template path
- Fix: [ bug #816 ] Sales journal does not reflect localtaxes
- Fix: [ bug #817 ] Purchases journal does not reflect localtaxes
- Fix: [ bug #824 ] MAIN_DB_PREFIX not use into dictionnary
- Fix: [ bug #828 ] Error when code_region is not a number in llx_c_regions (with postgres)
- Fix: [ bug #855 ] Holiday approval email in French
- Fix: [ bug #856 ] (Holidays module) Mail error if destination user doesn't have an email
- Fix: [ bug #857 ] Invoice created from shipment does not have the order discount
- Fix: [ bug #861 ] Impossible to create a new event in agenda
- Fix: [ bug #827 ] AJAX search does not respect multiprice level
- Fix: [ bug #865 ] Dolibarr navigation array in project/task do not work
- Fix: [ bug #866 ] Standing order from an invoice suggests invoice total amount instead of remaining to pay
- Fix: [ bug #788 ] Date of linked interventions are not shown
- Fix: external users should not see costprice and margin infos
- Fix: [ bug #806 ] Tasks are ordered alphabetically instead of chronological order

***** ChangeLog for 3.3.1 compared to 3.3 *****
- Fix: [ bug #733 ] Mass emailing tools do not support <style HTML tag
- Fix: Package for launchpad
- Fix: [ bug #736 ] Missing column in llx_c_chargesociales  
- Fix: Localtax2 for Spain must be based into buyer
- Fix: [ bug #762 ] Bad profit calculation in Reporting
- Fix: bug dictionnary with wrong prefix table

***** ChangeLog for 3.3 compared to 3.2.* *****
For users:
- New: Add holiday module, to declare and follow holidays of your employees.
- New: Add margin management module.
- New: Add new theme Amarok.
- New: [ task #289 ] Can reorder tasks.
- New: Add field "signature" into user card. If filled, text is added 
       at end of predefined email texts. If option MAIN_MAIL_DO_NOT_USE_SIGN is on, this
       feature is disabled.
- New: Can input a payment back onto an credit note.
- New: Add link "Back to list" on all cards.
- New: After first install, warning are visible onto mandatory setup not
       configured. Show also total number of activated modules.
- New: Can filter list of proposal, order or invoice on sales representative.
- New: Add supplier ref on supplier orders.
- New: Can export supplier orders and customers shipments.
- New: First change to install external plugins from gui (experimental). 
- New: Monaco is like France for default vat calculation
- New: Can list elements (invoices, orders or proposals) on a particular
  user contact). This allow to view a "basket" of its elements.
- New: Show bank account on payment list of invoice card.
- New: Cloning project allow to clones task, notes, projects files, tasks files, contacts. 
- New: Enhance default style.
- New: Can edit and resiliate member status from list.
- New: Can insert URL links into elements lines. Also reported into PDF.
- New: When a member is validated, we can subscribe to mailing-lists
       according to its type.
- New: Add a tab into members statistics to count members by nature.
- New: Add link to third party into sells and purchase journal.
- New: Suggest a method to generate a backup file for user with no access
       to mysqldump binary.
- New: Can also use extrafields on contacts/addresses and users.
- New: Support unique field for extrafields.
- New: Extra fields supports more types (int, string, double, date, datetime).
- New: Can correct stock of a warehouse from warehouse card.
- New: [ task #185 ] Can input amount when correcting stock to recalculate PMP.
- New: [ task #454 ] Add "No category" into filters on category.
- New: Auto check box on page to edit interface options of user.
- New: More surface control on stock correction page.
- New: Add great britain provinces.
- New: [ task #494 ] Send an email to foundation when a new member has auto-subscribed.
- New: [ task #326 ] Add a numbering module to suggest automatically a product ref.
- New: Add conditional substitution IF/ELSEIF/ENDIF for ODT templates.
- New: Add unit foot2, inch2, foot3 and inch3 for surface and volumes.
- New: Can select thirdparties into emailing targets, even if module category is not enabled.
- New: [ task #498 ] Improvement of the block to add products/services lines.
- New: ECM autodir works also for files joined to products and services.
- New: Add a selection module for emailing to enter a recipient from gui.
- New: Allow to search thirds and products from barcodes directly from the permanent mini search left box.
- New: Allow to search product from barcodes directly from invoices, proposals... through AJAX.
- New: Can make one invoice for several orders.
- New: POS module can works with only one payment method (cach, chq, credit card).
- New: Add possibility to defined position/job of a user.
- New: Add hidden option to add slashes between lines into PDF.
- New: [ task #210 ] Can choose cash account during POS login.
- New: [ task #104 ] Can create an invoice from several orders.
- New: Update libs/tools/logo for DoliWamp (now use PHP 5.3).
- New: Added ODT Template tag {object_total_discount_ht}
- New: Add new import options: Third parties bank details, warehouses and stocks, categories and suppliers prices
- New: English bank account need a bank code (called sort code) to identify an account. 
- New: Can choose menu entry to show with external site module.
- New: Add hidden option MAIN_PDF_MARGIN_LEFT, MAIN_PDF_MARGIN_RIGHT, MAIN_PDF_MARGIN_TOP, MAIN_PDF_MARGIN_BOTTOM to force margins of generated PDF.
- New: [ task #314 ] Can define if prof id are mandatory or not.
- New: Add button on order card to create intervention from services.
- New: Add search box to find products by supplier reference.
- New: Add option MAIN_HELPCENTER_LINKTOUSE to define target link "I need help" onto logon page. 
- New: [ task #608 ] Can clone a supplier order with prices updates
- New: [ task #559 ] Can define a discount % regarding quantity in supplier prices and price by quantity in customer prices
- New: [ task #527 ] After cloning a suplier invoice, go onto invoice ref into edit mode

New experimental module:
- New: Add commissions management module.

- Fix: [ bug #499 ] Supplier order input method not translated
- Fix: No images into product description lines as PDF generation does not work with this.
- Fix: Errors weren't being shown in customer's & supplier's orders
- Fix: Lastname wasn't being recorded in xinputuser emailing module.
- Fix: [ bug #653 ] Error while creating agenda additional attributes
- Fix: [ bug #654 ] Event rapport PDF showing ActionAC_OTH_AUTO
- Fix: [ bug #658 ] Search on bank do not work for description
- Fix: [ bug #659 ] Comment in recurrent invoices is not stored
- Fix: [ bug #622 ] Attaching wrong file when sending the invoice via e-mail

For developers:
- New: Add webservice for thirdparty creation and list.
- New: A module can overwrite templates parts.
- New: Can add a link on title field of added dictionnary.
- New: Uniformize code.
- New: Add option WORKFLOW_DISABLE_CREATE_INVOICE_FROM_ORDER and 
       WORKFLOW_DISABLE_CLASSIFY_BILLED_FROM_ORDER.
- New: A module can add several css and js.
- New: removed deprecated methods
       ldap::connect, formadmin::select_lang,
       html::select_tva
- New: Add custom substitution function for ODT product lines: mymodule_completesubstitutionarray_lines()
- New: Basic implementation of hooks and triggers for a lot (most) of core modules: 
  action/calendar, trips and expenses, dons, vat payment, contact/society, contract, product lines, 
  expedition, order supplier and order invoice (lines included), intervention card, project, tasks.
- New: Add ChromePHP output into syslog module.
- New: Add PRODUCT_PRICE_MODIFY trigger.
- New: Created function to retrieve total amount of discount of an invoice/proposal...
- New: We can use a dynamic value ($conf->global->XXX for example) into titles of menus.
- New: Use PHP classes DateTime* for some data functions instead of adodb 
- Qual: Renamed SUPPLIER_INVOICE_BUILDDOC trigger to BILL_SUPPLIER_BUILDDOC
- Qual: Renamed INVOICE_SUPPLIER_DELETE trigger to BILL_SUPPLIER_DELETE
- Qual: Renamed SUPLIER_ORDER_BUILDDOC trigger to ORDER_SUPPLIER_BUILDDOC
- Qual: Renamed CONTRACTLINE_DELETE trigger to CONTRACT_LINE_DELETE
- Qual: Renamed all ficheinter.class.php triggers so that they start with 'FICHINTER_'
- Fix: [ bug #655 ] ORDER_REOPEN trigger incorrectly named
- Fix: [ bug #656 ] Contracts trigger CONTRACT_MODIFY incorrectly named
- Fix: [ bug #657 ] Usergroup class' GROUP_DELETE trigger incorrectly named

For translators:
- New: Update language files (de, tr, pt, ca, es, en, fr).
- New: Added bg_BG autotranslated language.
- New: Translate the donation receipt.

Dolibarr license has also been updated from GPLv2+ to GPLv3+.



***** ChangeLog for 3.2.3 compared to 3.2.2 *****
- Fix: Some permission into agenda module.
- Fix: Generation of PDF was not using correct font for some languages.
- Fix some translations.
- Fix: [ bug #607 ] Nom de société avec guillemets.
- Fix: Option MAIN_MAIL_SENDMAIL_FORCE_BA and MAIN_FIX_BUGGED_MTA was not
  complete.
- Fix: comaptiblity with multicompany module.
- Fix: Bad label when validating/paying an invoice from POS module.
- Fix: Correct recipient into rouget template.
- Fix: A lot of fix into PDF pagebreak management.
- Update VAT for some countries.
- Firstname was missing when sending email from file list.
- Added en_SA language.



***** ChangeLog for 3.2.2 compared to 3.2.1 *****
- Fix: Modify spanish VAT to new rates.
- Fix: Add error message when creating already existing product.
- Fix: Edition of percentage of an event.
- Fix: Minor look fix for theme bureau2crea.
- Fix: Start and end date not saved at project creation
- Fix: Default vat is zero for customer invoices if company does not use vat
- Fix: Localtaxes unit prices precision



***** ChangeLog for 3.2.1 compared to 3.2.0 *****
- Fix: Edit of projects.
- Fix: Activation of modules does not fails if directory install was removed.
- Fix: [ bug #444 ] Regression on auto-closing for proposals and orders.
- Fix: Update translations (catalan, french, spanish, brazilian).
- Fix: [ bug #445 ] Hex escaping in descriptions.
- Fix: error when validating shipment for non predefined products with a
  selected warehouse.
- Fix: Bad local taxes if price base type is TTC for spanish local taxes.
- Fix: Phone not saved when using web service.
- Fix: [ bug #464 ] Payment form should allow to add transmitter for bank transfers.
- Fix: Allows to use a comma decimal separator in supplier invoices payments.
- Fix: Translation for tr_TR, es_ES, pt_BR.
- Fix: Products with no prices not visible.
- Fix: Access to product card created with very old version of Dolibarr.
- Fix: Delete temporary files after validating an invoice.
- Fix: preview of supplier order and invoice template.
- Fix: [ bug #485 ] Configurated amount for public auto-subscription form is not taken into account
- Fix: Average amount graphs weren't comparing the previous year stats
- Fix: Closed project didn't show the new status unless the page was refreshed
- Fix: Files were not being uploaded to a project's task
- Fix: [ bug #503 ] Unable to delete linked file to a deposit
- Fix: [ bug #501 ] Error while trying to modify an user
- Fix: [ bug #506 ] Can't set percentage of a started event
- Fix: Bad assignation of const for pdf delivery module name



***** ChangeLog for 3.2.0 compared to 3.1.* *****
WARNING: PHP lower than 5.x are no more supported.
WARNING: Because of a major datastructure change onto supplier prices tables, be aware
to make a backup of your database before making upgrade.

For users:
- New: Each user can remove/add its own boxes.
- New: Add signature at end of predefined email text.
- New: Can use personalized fields on products/services.
- New: Can attach files on social contributions.
- New: Show payments terms and conditions onto muscadet template.
- New: Can open back a closed commercial proposal.
- New: show thirdparty barcode on main tab.
- New: Can input note (private and public) during note and expenses creation.
- New: Print ticket show invoice ref into POS module.
- New: Can edit customer discounts from invoice create and edit card.
- New: task #11243: Show quantity into stocks for each sub-products into the sub-product tab.
- New: task #10500: Option to choose if professional id are unique.
- New: Add hidden option FOURN_PRODUCT_AVAILABILITY.
- New: task #11123: Add best supplier price.
- New: Enhancement in styles.
- New: Can conciliate several lines in one operation.
- New: task #11289 : Modify third party accountancy code generator aquarium.
- New: task #10606 : more comprehensive message error.
- New: task #11278 : Option into point of sale module to add services in list.
- New: task #11261 : Add an entry into menu called "New shipment".
- New: [ task #187 ] Gerer les evenement recurrents dans les imports ical.
- New: Make option MAIN_GENERATE_DOCUMENTS_WITHOUT_VAT available by default.
- New: Can build PDF in USLetter format or canada format (change paper size).
- New: Can export into Excel 2007 format.
- New: Add hidden option CASHDESK_FORCE_STOCK_ON_BILL
- New: Can search on part of barcode into POS module.
- New: Cheques into cheques receipts are ordered by operation date.
- New: Add hidden option MAIN_DISABLE_PDF_AUTOUPDATE to avoid generating pdf each time data change.
- New: Add hidden option PROJECT_HIDE_UNSELECTABLES to hide project you can't select into combo list.
- New: Add option INVOICE_POSITIVE_CREDIT_NOTE.
- New: Support zip/town autocompletion into warehouses.
- New: Add box for last expired services.
- New: Reduce seriously size of packages.
- New: Can define country code for import.
- New: When invoice was generated from order, order date is visible on PDF, after order ref.
- New: [ task #181 ] Hide password of click2dial in user card.
- New: Chart are faster to build
- New: Value of data into charts are visible on mouse hover.
- New: Import wizard can import contacts.
- New: Import wizard can import personalized fields.
- New: Personalized fields support int type.
- New: Install process is now two times faster.
- New: Can sort files into backup tool.
- New: Default output charset are utf8 into backup tool.
- New: Add brazilian states.
- New: Increase usability of module project.
- New: [ task #285 ] Add search filter on project in tasks list.
- New: Automatic list of documents in ECM module is ok for customers,
       suppliers invoice, orders, customers orders, proposals and social contributions.
- New: All professional id can contains up to 128 chars instead of 32. 
- New: [ task #176 ] Allow to use ODT templates for proposals and orders like it's done for invoices
- New: Add hidden option MAIN_ADD_PDF_BACKGROUND to add a PDF as background of invoice/order generated PDF.
- New: Can convert a product/service into service/product.
- New: Show delivery date into proposal template azur. 
- New: Support tags into header and footer into ODT templates.
- Fix: Can use POS module with several concurrent users.
- Fix: Installer don't fails with Mysql version that added a ssl_cypher field.
- Fix: Sanitize input parameters.
- Fix: [ bug #368 ] Product list
- Fix: [ bug #370 ] Filter in accountancy -> suppliers_bills
- Fix: [ bug #399 ] Bad calculation of local taxes in update line products
- Fix: [ bug #427 ] Bad links to wiki help in certains menus

For developers:
- New: Can add a left menu into an existing top menu or left menu.
- New: Add webservice to get or create a product or service.
- New: Add webservice to get a user.
- New: Add more "hooks" (like hooks to change way of showing/editing lines into dictionnaries).
- New: Log module outputs can be setup with "or" rule (not only "xor").
- New: Add FirePHP output for logging module.
- New: Add trigger ACTION_DELETE and ACTION_MODIFY.
- New: Trigger now have a priority to define sort execution order.
- New: Can define different requests according to database type into migration files.
- New: Add "canvas" feature to overwrite page of thirdparty, contact, product with yours.
- New: Removed artichow deprecated libraries.
- New: A page can force reload of css style sheet
- New: A module can add import description for import wizard, even for tables with foreign keys.
- New: Can add tabs on statistics views.
- New: Add CSS id/class into public payment pages.
- Qual: Add a lot of more PHPUnit tests.
- Qual: Data structure for supplier prices is simpler.
- Qual: Removed no more used external libraries.
- Qual: Cleaned a lot of dead code.
- Qual: More OOP (usage of "abstract", "static", ...), uniformize constructors.
- Qual: Fix a lot of checkstyle warnings.
- Qual: task #216 : Move /lib into /core/lib directory
- Qual: task #217 : Move core files into core directory (login, menus, triggers, boxes, modules)
WARNING: To reduce technic debt, all functions dolibarr_xxx were renamed int dol_xxx.



***** ChangeLog for 3.1.3 compared to 3.1.2 *****
Fix: PgSQL - property must be set if success
Fix: Provide a solution for backup when mysqldump is not available
Fix: Bug #460 - Wrong entity assignment when creating a warehouse
Fix: bug #405 - Late icon always displayed on comm/propal.php



***** ChangeLog for 3.1.2 compared to 3.1.1 *****
- Fix: Can clone a proposal
- Fix: Add member ID in substitution method
- Fix: Duplicate end tag and missing form parts
- Fix: Support companies with no prof id.
- Fix: Sanitize data
- Fix: Bug #318
- Fix: Bug #369
- Fix: More bugs



***** ChangeLog for 3.1.1 compared to 3.1.0 *****
- New: Add option FACTURE_DEPOSITS_ARE_JUST_PAYMENTS. With this option added, 
       credit notes are not removed from total amount of invoice but are just 
       payments used to reducs remain to pay.
- New: Added hidden option MAIN_FIX_FOR_BUGGED_MTA to fix bugged MTA.       
- Fix: Removed warnings during install.
- Fix: State into address of paypal payments were lost.
- Fix: Currency into paypal payments were always euros.
- Fix: Removed Bare LF from emails sent with smtps method.
- Fix: Can show report on selected period.
- Fix: product removed from list after deleted into order.
- Fix: [bug #270] PostgreSQL backend try to connect throught TCP socket for 
- Fix: price was not without tax when using multiprice into POS module.
- Fix: Can delete bank account.
- Fix: [ bug #277 ] Year dropdown in table header of supplier invoices.
- Fix: Some other very minor fixes.


***** ChangeLog for 3.1 compared to 3.0 *****
WARNING: IE6 browser is no more supported in this version.
For users:
- New: War against number of clicks:
     - When adding a free bank transaction, form to add next one is still
       visible (save one click).
     - task #10969 : Add checkbox to close automatically invoice if
       payment is complete (save 3 clicks).
     - Reduce a step into supplier order workflow to save time. If user
       has permission to approve, order is approved when order is validated.
       (Save 2 clicks).
     - In commercial main menu, left menu are already opened. This save one click
       to open a proposal or order.
     - Can add a discount for third party, during invoice edition (and we 
       saved clicks again).
     - When creating a contract, sales representative are preset to user. This save
       4 clicks.
     - Can edit several fields in bank transaction line page into one update.
     - Creation of contacts from third party page go back to third party.
     - Preselect model if there is only one. This save 2 clicks. 
     - Can remove a project if project has tasks. No need to delete task one by one.
- New: Enhance donation module. Add a status "canceled".
- New: Add filters on all statistics report pages.
- New: If a service contains subproducts, subpoducts are decrease when service
       is decrease.
- New: Add status for third parties to disable a third party.
- New: Can send interventions cards by email.
- New: Increase list of available notifications into module Notifications.
- New: Add option MAIN_FIRST_TO_UPPER to force upper case of first 
       letters for names and firstname.
- New: Can filter of payment type in bank transaction list.
- New: Status of users is visible into user list.
- New: Support BSB code for bank account in Australia.
- New: Can set date of payment for autocreate invoice/payment when 
       creating a foundation subscription.
- New: Can edit note of payment.
- New: Option to make login not mandatory in member module.
- New: Add box for last members for foundation module.
- New: A specialized menu can now be used when using smartphones.
- New: Can add information on current user on ODT generation.
- New: Prefix on third party is not used by default. Hidden option
       SOCIETE_USEPREFIX can restore old feature.
- New: Standing orders module use bank account from banks module.
- New: Ask password when creating a user from a contact.
- New: task #10577: Use a numbering module for shipment and contract.
- New: Can create manually order from proposal.
- New: Add a first workflow module to create automatic action on some
       events (create order on proposal closing).
- New: Use autocompletion on invoice select when creating replacement 
       or credit note invoice.
- New: task #10885: Add a week view for calendar.
- New: task #11018: Add a status "not applicable" on events.
- New: Add subscriptions/country/region/town statistics for member module.
- New: Can define a proxy for external web access.
- New: task #11003: checkbox on checks for deposit.
- New: Add status into export. Add third party default language into export.
- New: Can filter on date and bank account when building check receipts.
- New: task #10958 : Add link to cheque receipts into bank transaction 
       line if exists
- New: Can import external ical url into dolibarr agenda view.
- New: Can add a logo on third parties card.
- New: task #11194 : Can delete uploaded photos 
- New: task #9744 : Add the barcode to select products on Point of Sale module
- New: Subscription/Unsubscription to mailman mailing-list can be done on 
       validate/resiliate in foundation module.
- New: Can use extrafields on third parties.
- New: Add chart to report counts by status on element home area pages.
- New: Look: Usage of Jquery Notify to show result or error messages on action.
- New: Look: Minor enhancements into agenda view.
- New: Look: Nicer tooltips with transparency and shadow.
- New: task #11004: Create invoice from intervention.
- New: task #10501: Can use point of sale with different bank accounts.
- Fix: Better Postgresql compatibility.
- Fix: Numbering module for invoices use same number for invoice 
       and credit note if mask is same.
- Fix: Debug and clean withdraw module.
- Fix: Allow access permission for point of sale module.
- Fix: Permissions issues with suppliers.
- Fix: Admin dict data is showing with active language 

For developers:
- New: External modules can add tabs on agenda views.
- New: External modules can also remove default tabs.
- New: External modules can force skin directory so force their own skins.
- New: External modules can add their own menu manager.
- New: External modules can force menu manager.
- New: External modules can overwrite all default language files by
       forcing priority on langs directories on its own lang directory.
- New: External modules can show export list with an "enabled" condition.
- New: Support a backtopage parameter on contact creation page.
- New: Add id on div to show logo.
- New: Install wizard can activate a module at end of install.
- New: Dictionary setup works with very large external dictionnaries (Add 
       page navigation).
- New: Add api to draw graphics with javascript (using Jquery Flot).
- New: Can add user login into menu urls added by modules.

For translators:
- New: Add fa_IR language.
- Fix: Move language ar_AR to ar_SA, sv_SV to sv_SE and da_Da to da_DK.



***** ChangeLog for 3.0 compared to 2.9.* *****
For users:
- New: Can edit date of cheque receipts.
- New: Add Sales journal and Purchase journal report.
- New: Can create supplier invoice from supplier order.
- New: Support login by openid
- New: Support "full day" event in calendar module.
- New: Add a weather on dashboard.
- New: Add a Paypal module.
- New: Can choose third party to use in point of sale module during logon.
- New: A lot of enhancements into ECM module:
       Directories can contains special characters,
       Speed enhancements,
       Directories can be created outside of Dolibarr, refresh button will 
       update database,
       Can rename a file.
- New: Reordering lines in invoice, orders, commercial proposal is faster (use Ajax
       technology).      
- New: Can import members using assistant.
- New: Can exclude deposit, replacement or credit notes in script rebuild_merge_pdf.
- New: task #10473 : Option MAIN_PROFIDx_IN_ADDRESS must no more be hidden.
- New: Can generate business card for on particular member.
- New: Task #10553 : Can attach files on members card.
- New: Can filter on payment type and bank account in payment lists.
- New: When sending supplier orders by mail, a text is predefined.
- New: Upgrade process works with Postgresql.
- New: Task #10538: Add filter on expiration date of subscription for
       foundation module email selector.
- New: Task #9643: Add 2 status (tosell/tobuy) on products instead of only
       1 status for both selling and buying.       
- New: Can input payment conditions on several lines.
- New: Add hidden option MAIN_LOGOUT_GOTO_URL to set the exit url after
       a logout.
- New: For germany, we invert order of address.
- New: Add hidden option MAIN_SERVICES_ARE_ECOMMERCE_200238EC.
- New: Support NPR in customer product prices.
- New: Add more volume units (ounce, gallon, inch, feet, ...)
- New: Delivery date accepts hours and minutes.
- New: Can add a comment on stock dispatching to be save into stock movements.
- New: Can filter product list with too low stocks.
- New: Add option to send all emails sent to a bulk carbon copy.
- New: Preview of emails sent by member module is shown.
- New: task #10100 : Add button to create invoice from a subscription
- New: Reorganize tabs on third parties.
- New: Option MAIN_INVERT_SENDER_RECIPIENT is available in einstein pdf template.
- New: Easier way to define url for clicktodial module.
- New: Add a fckeditor test area in fckeditor module setup.
- New: Add property "Event on full day" on agenda
- New: Enhancement and better compatibility (google, thunderbird) for agenda export.
- New: Can use image editor on user photo.
- New: Task #10796: Add Spain ProfId1 Verification
- New: Page "supplier summary" is now available.
- New: Task #10611: Add option to choose order of field in bank account info on PDF
- New: If a transaction was reconciliated and should not, there was no way to reverse error.
- New: Ubuntu package now works also on debian.
- Perf: Avoid reading database to determine country code after each
        page call.
- Fix: Special chars are now supported in ECM module for filename (not yet for
       directories).
- Fix: Better Postgresql compatibility.
- Fix: Box order is saved when moved.
- Fix: Database name can contains "-" characters.
- Fix: In coloring negative amounts.
- Fix: Date input use date format of user and not dd/mm/yyyy format.
- Fix: Fixed a very old bug making file attachment fails with some emails 
       readers when using "mail php function".
- Fix: When cloning commercial proposal, due date is creation date + delay
       by default.
- Fix: Can edit ordering methods.

For translators:
- New: Update and complete slovenian language sl_SL.
- New: Add full manually translated files for de_AT en de_DE (thanks to eCleaner.at).
- New: Create the language ja_JP.
- New: Add el_GR language.

For developers:
- New: Add jquery by default.
- New: Removed PWC libraries.
- New: Removed Scriptaculous libraries.
- New: Removed Prototype libraries.
- New: Add first Selenium GUI tests.
- New: Enhance a lot of internal function to build external modules
       more easily.
- New: Add a user field ref_ext in object tables to allow external
       systems to store their id and make self-developed synchronizing
       functions easier to build.        
- New: Local user timezone is saved into session (not used yet).
- New: Works with Mysql 5.5.
- Qual: Menu system code is simpler.
- Qual: Mutualize some duplicate code.
- Qual: Renamed some fields into database to be more internationnal.
- Qual: Removed deprecated code.


***** ChangeLog for 2.9 compared to 2.8.* *****
For users:
- New: POS module allow to choose which warehouse to use.
- New: Support "Department/State" field on company setup, contact, 
       bank account and members card.
- New: Can reopen a refused/canceled supplier order.
- New: Add Gant diagramm on project module.
- New: Add a new mode for automatic stock increase: Can be increased
       on dispatching of products from a supplier order receipt.
- New: Can set a past delay to limit calendar export.
- New: Can attach files on emailing campaigns.
- New: Add statistics on trips and expenses module.
- New: Can reopen a closed customer order.
- New: Add module externalsite to add a web site/tools inside 
       menu and a Dolibarr frame.
- New: Can link trips and fees to a project.
- New: Add civility title in foundation module.
- New: Can set accountancy code for product (buy and sell).
- New: Can filter third parties lists on categories.
- New: Can filter products and services lists on categories.
- New: task #10202 : Support categories for members.
- New: Can build documents for third parties (Using ODT templates, need PHP 5.2+). 
- New: Support new products properties: length and area.
- New: Add the "payment due before" field in invoice exports.
- New: Add feature to resize or crop image files (for products photos)
- New: task #10113 : Show list of emailing on clicking on "number of mass emailing received"
- New: Add default language for third parties and use it when multilang is enabled
       to define default language for document generation.
- New: Can reopen a closed supplier invoice.
- New: Move permission "see hidden categories" into "see hidden products/services".
- New: Can delete several files at once in FTP module.
- New: Add box "last contracts".
- New: Works even if Web hosting provider has disabled PHP "glob" function.
- New: Can now send supplier orders by email.
- New: task #10076 : Show content of message in notification module.
- New: Bank name is shown on invoice.
- New: IBAN value is called IFSC if country is India.
- New: Add option to choose to show firstname then name or name then firstname on PDF.
- New: Add company in fields exported by export of members tool.
- New: Reorganise bank menus.
- New: Bookmarks can be sorted on a particular order.
- New: Support spanish RE and IRPF taxes on invoices.
- New: Module category offers categories for foundation module.
- New: Can filter on category on third parties, products and members listings.
- New: A flag is visible before country labels.
- New: When activating a new module, permissions for admin user are set. This save
       time when configuring Dolibarr.
- New: Dolibarr 2.9 is faster than 2.8.
- New: A lot of more predefined VAT values, states, regions for 
       miscelaneous contries.
- New: Enhance skin engine to make themes easier.
- New: Add images into menu "eldy".
- New: Auguria theme is now more modern.
- New: Update tools refers to www.dolibarr.org but also www.dolistore.com web site.
- New: Postgresql experimental support seems to work completely. 
- New: Changes in Dolibarr core to allow to use cache servers (see Memcached module on
       dolistore.com).
- New: Default choice for interactive confirm box is yes by default, and no only for
       delete actions. This reduce number of clicks required to validate actions and 
       is still safe to dangerous actions.
- Fix: Durations are correctly shown for languages using PM/AM dates.
- Fix: A lot of fixes in Point of Sale module.
- Fix: Debug experimental module widthrawal.
- Fix: Format number was wrong for ar_AR language.
- Fix: Can change password if user has only permission "change password".
- Fix: Project PDF document shows all tasks.
- Fix: bug #29278 : SMTP fails with IP instead of hostname.
- Fix: Default language on login page was wrong.
- Fix: Complete support of euros sign (even in PDF).
- Fix: Bad setup of phpMyAdmin for DoliWamp installer.
- Fix: Tracking number should be available on sending sheets.
- Fix: Stock value is not reset when product is transfered into other warehouse. 
- Fix: A lot of not tracked bugs fixed.
- Fix: Some fixes in barcode management.
- Fix: Access to phpMyAdmin is now ok on new DoliWamp installation.

For translators:
- Fix: Major update of italian translation (it_IT).
- Fix: A lot of translation fixes in all languages.
- New: Added translations (sl_SL, is_IS).
- New: Add translations for the DoliWamp installer.

For developers:
- More comments in code.
- Uniformize some code. 
- All arrays "lignes" were renamed into "lines".
- Delete all useless pre.inc.php files (this also increase speed).
- Fix W3C errors in page forging.
- Qual: Mutualize code of menu managers.
- Better isolation of modules files and dolibarr core files. 
- Task #8682 : Remove functions unix_timestamp.
- The makepack tool now make pack with UID 500.
- More css class and div to output menu to allow more skins.
- Generated documentation can be build from Eclipse using Doxygen plugin.
- Snapshot is provided with PHPunit tests.

WARNING: 
- A lot of class files (*.class.php) has moved into subdirectories. So If you use
  or develop non official modules that includes Dolibarr classes, you will have to rename
  path to thoose classes into the include function.
- Also, parameters of the "fetch()" method for class "User" has changed to reflect
  other fetch methods.   
- If you build a personalised themes, you must rename the style sheet into style.css.php.   
- This version is also the last one to support PHP 4.*, Mysql 3.1, IE6.
  Dolibarr 3.* will be supported with PHP 5+ and MySql 4.1+ only.


***** ChangeLog for 2.8.1 compared to 2.8 *****
For users:
- Fix: Works on database with _ in name.
- Fix: Broken feature in trips and expense module.
- Fix: Can use $ in database and login/pass values.
- Fix: No error on upgrade if there is orphelins tasks.
- Fix: Failed to login when user agent string was longer than 128.
- Fix: bug #29526 : Numérotation Proposition Incorrecte après duplication


***** ChangeLog for 2.8 compared to 2.7.* *****
For users:
- New: Support note on trips module
- New: Can link contacts to projects
- New: Can removed attached file on email form if attachment was wrong.
- New: Add option to show your logo on top of left menu.
- New: task #9935: Can edit accountancy code.
- New: Add an option to make users email required.
- New: Module notification can send email on order or proposal validation.
- New: Can use any command line antivirus on file upload.
- New: A customer can also be a prospect.
- New: task #9802 : Can link an action to a project and use project to 
       filter agenda.
- New: Project can be set on contract creation.
- New: Initial sold can be conciliated on bank module.
- New: Add a default errors-to email for emailing module.
- New: Can filter on user on stock movement list.
- New: When creating a third party from a member, it is set as a new
       customer.
- New: Can use {tttt} in numbering mask setup. It will be replaced
       with third party type.
- New: VAT number is stored in one field. This is more "international".
- New: task #9782 : Add possibility to delete a warehouse.
- New: task #9640 : Add label for stock movements.
- New: task #9916 : Add FREE text for interventions card.
- New: Can define the new product ref when cloning.
- New: Project module support status of project and end date.
- New: Provide a ubuntu package.
- New: Add link to check a SIREN for french users.
- New: Add link "now" to fill date when creating invoices.
- Fix: Import module works even if prefix is empty in source file.
- Fix: bug #28055 : Unable to modify the date of a cloned command.
- Fix: bug #27891.
- Fix: Change of numbering module was not effective.
- Fix: Change error management when adding already used supplier ref
       for a product.
- Fix: Running sending-email.php
- Fix: Warning should not appears for invoice closed
- Fix: Import for companies works even with prefix empty.
- Fix: bug #28895 : Création d'utilisateur impossible.
- Fix: Can change password if has only permission change password.

For developers:
- Qual: Reorganize /dev directory.
- Qual: Change the way items are linked together.
- Qual: The login page now use a template in /core/template/login.tpl.php.
- New: Modules can add their own tab on projects cards.
- New: Add management of triger FICHEINTER_VALIDATE


***** ChangeLog for 2.7.1 compared to 2.7 *****
For users:
- Fix: Bad decimal management for it_IT and fr_BE languages.
- Fix: A third party created from a member is created as a 
       customer.
- Fix: Change of numbering module was not effective.
- Fix: Report of balance missing supplier invoices.
- Fix: Running sendmaing-email.php script.
- Fix: Detection of country for IBAN management.
- Fix: Update member photo.


***** ChangeLog for 2.7 compared to 2.6.* *****
For users:
- New: Add a print icon to show a page to print without menus.
- New: Can add a free text on bank cheque receipts.
- New: Price level can be defined also for prospects.
- New: Add a help and support center.
- New: Can export commercial proposals.
- New: Can use a cache for xcal exports.
- New: Option for faster confirmation process with one ajax popup.
- New: Complete theme bluelagoon and rodolphe
- New: Can select third parties emails in emailing module for all
       third parties with expired contract's lines.
- New: Can add a field errors-to in emailing.
- New: Can use inline images in emails.
- New: Add predefined invoices (can be use for repeated invoices).
- New: Add a confirmation when cloning products.
- New: Add stock in product lists.
- New: Can filter list of stock movement on date or product.
- New: Added a link from product list to their stock movements.
- New: Several speed enhancements after using the Google Page speed 
  plugin for FireBug.
- New: Add a confirmation on dangerous admin purge feature.
- New: Add navigation on donation sheets.
- New: Added estimated value for stocks.
- New: Added module Gravatar to found photo of users or members
       from their email on gravatar.com.
- New: Include Dolibarr version in suggested dump filename.
- New: Enhancement in project module.
- New: Add log tab on emailing module.
- New: Minor enhancements in look themes.
- New: Add option to hide help in menu.
- New: Added a "force LDAP synchronize" on member and contact cards.
- New: Can split a discount into two smaller discount. This allows to use a
       discount on an invoice even if invoice amount is lower than discount
       credit available.
- New: Can use variables into the free text on PDF (__TOTAL_TTC_, __TOTAL_VAT...)
- New: Increase page loading speed (all changes reported by Google PageSpeed
       tool has been added).
- New: Add support of constant MAIN_ONLY_LOGIN_ALLOWED to allow to lock all
       access to any users except the one defined in constant.
- New: Add an admin page of PHP sessions with a way to lock new connections
       for other users than yourself. Can also purge existing sessions.
- New: Add point of sale module.
- New: Better usage when using with smartphones.
- New: Add module FTP client.
- New: Can set first day of week.
- New: Installer now create a .htaccess to protect documents directory.
- New: Experimental support for Postgresql.
- New: Full support of SMTPS (can works with Google SMTP).
- Fix: "Now" link works when date popup is not used.
- Fix: Debug seriously the email notification module.
- Fix: Error Call to a member function trans when refusing a supplier order.
- Fix: Fix payment conditions on commercial proposals.
- Fix: Nb of orders to process was wrong.
- Fix: Customer code was not correct on PDF it if contains special 
       characters.
- Fix: Can update price even with "NPR" VAT rates.
- Fix: When product type is missing, description is not lost when adding 
       new product lines.
- Fix: CC and BCC in emails was not used if using SMTPS handler.
- Fix: Last character was lost when text end with n or r.
- Fix: LDAP synchronization is now more robust (transaction and 
  use modify instead of delete/add).
- Fix: Fix: Setup of member synchronization does not conflict 
  with contact or user synchronization.

For translators:
- Update some language files.
- Can accept right to left languages. Added an "automatic" arabe translation.

For developers:
- An external module can force the third party code to be required whatever
  is the rule of third party code module.
- Update fckeditor to 2.6.4.
- Update Smarty to 2.6.26.
- Removed some deprecated code and files.
- Creation of directory in module descriptor is simpler.
- Can use an alternate document_root directory to develop with 
  sources on two repositories.
- Removed useless code of old commercial module.
- Move some modules into the CVS modules repository dolibarrmod. This reduces
  amount of code in main branch.
- Updated wiki documentation.
- Better W3C standard.
- Can add init data when enabling a module.
- Can fix some corruptions in database by calling the update page 
  /install/repair.ksh
- Log files contains more information (PHP_SELD added and OS user used for 
  log of command lines scripts) 
- Can protect a module to not being enabled if javascript disabled.
- If module numberwords is installed, code can use langs->getLabelFromNumber 
  to get value of an amount in text.
- A module can add subsitution keys in makesubsitutions() functions.
- Add $conf->browser->phone defined to optimise code for smartphone browsers.
- All external libs are now in same directory /includes.
- All install files are now in same directory /install.


***** ChangeLog for 2.6 compared to 2.5.* *****
For users:
- New: Add filter on status in emailing selector for Dolibarr users.
- New: Can add bookmarks on all pages.
- New: Enhance bank transactions reporting.
- New: When creating a contact from a third party, informations from third
  party card are automatically suggested.
- New: Sort list of languages in combo box.
- New: EMails links are show with function dol_print_email
- New: Add graph report on number of entities in product statistics page.
- New: Can delete a supplier order whatever is its status.
- New: No limit on free text on PDF generated documents.
- New: Can force login value when creating a user from a member.
- New: Can clone commercial proposals and orders.
- New: Major enhancement of project module.
- New: Added product label in invoice exports fields.
- New: Add VAT number in export fields.
- New: Upgrade FPDF to 1.6
- New: Upgrade Scriptaculous to 1.8.2 and Prototype to 1.6.0.3
- New: Added keywords in PDF.
- New: Add hidden option MAIN_DISABLE_PDF_COMPRESSION.
- New: Add attachments on intervention cards.
- New: Can add personalized fields in emailing selectors.
- New: Customer code and supplier code can be defined automatically.
- New: Emailing feature can extract civility from contacts.
- New: Can create a third party from a member of foundation module.
- New: Can set a limit for stock alert to 0.
- New: Support SMTPS.
- New: Added a page /support to provide a help center service on Dolibarr.
- New: Distinct status "running not expired" from "running expired" in lines 
  contract status.
- New: Add a first version of a module for Paybox.
- New: Can add contact to suppliers orders.
- New: Changes to support the external Bit Torrent module.
- New: Can filter on social contribution type in list.
- New: Upload of joined files need create/modify permissions to work.
- New: For admin users, show the SQL request in export build.
- New: Can modify proposal date if status is draft.
- New: The help link on some pages now links directly to the wiki web page.
- New: Enhancements in barcode module.
- New: Can use decimal values in stocks.
- Fix: Partial payment on social contributions not shown on main page.
- Fix: Handle correctly the comment in status changing of supplier orders.
- Fix: Author, title and topic are correctly encoded in PDF.
- Fix: Now HTML output is always UTF8, this solve bad PDF encoding on old
  users.
- Fix: Save new model when changed on interventions.
- Fix: Failed to go on the future view of bank transaction if there is no 
  future bank transaction already wrote.  
- Fix: Bad ref in supplier list.
- Fix: Bad link in product statistics for supplier referrers.
- Fix: Usage of reset of cursor in personalized numbering modules for a particular
  month (@ option) was broken.
- Can add contacts to a supplier invoice.
- Fix: When an invoice is changed back to status draft, warehouse is increased 
  back.
- Fix: Category of a bank transaction was not saved.
- Fix: Clicktodial plugin works correctly now
- Fix: Multiprices features works correctly.
- Fix: Project module and task creation.
- Fix: Validation of order if a file was attached.
- Fix: A lot of fixes in PDF generators.
- Fix: Bad line/page break with long description of products on PDF.
- Fix: Option force invoice date to validation date working correctly.
- Fix: Creation of a member from the example public page works.

For translators:
- Added 10 more new language files.
- Added autotranslator tool. A tool to build/update automatically
  languages files using Google API for a new language. Wonderful to start a
  new translation.
  
For developers:
- Removed some deprecated files.
- Removed treemenu library.
- Renamed all function dolibarr_xxx into dol_xxx to have same prefix everywhere.
- Rewrite clone feature for supplier invoice to work like other clone features.
- First change to manage a future feature "stock PMP value".
- A module can add a new tab in third party view tabs.
- First change for future geoip module.


***** ChangeLog for 2.5 compared to 2.4.* *****
For users:
- Sessions timeout can be configured to overwrite PHP setup.
- Can filter on date in services list.
- Support bookmark add of product cards.
- Enhancement in stock management (Automatic increase/decrease
  from order or invoice is possible).
- New filter options in prospect lists (category and level).
- New view in ECM module.
- Look enhancements for graphics (add transparency).
- Added statistics report for supplier invoices.
- Added average amount in invoices statistics reports.
- Can move a contract line to another contract of same third party.
- Add an export definition to export interventions.
- Can set umask file permissions on Unix/Linux/BSD systems.
- Miscelanous bug fixes.
- A lot of other enhancements to increase productivity.
- All phone numbers show the clicktodial link if module is enabled.
- Can define hour and minutes in intervention cards.
- Can edit a validated intervention.
- Add filters on intervention list.
- Add juridical status and number of employees in third party 
  export definition.
- A lot of enhancements and translation in withdraw module.
- Full support of Mysql option mode=strict.
- Added a new event from member module to agenda tracked events.
- Can attach a file to suppliers orders.
- Change to make Bank Account Number form more "internationnal".
- Can clone an invoice.
- Can clone an emailing.
- Reduce memory usage (about 2%).
- Add weight and size in sendings module.
- Add a fast search form on left menu for member module.
- Fix: Do not show export filter for disabled modules
- Show greyed lines for not allowed export filters.
- Add nature in product fields (manufactured product or not).
- Add export filters for category module and trip and expenses module.
- Can choose login of dolibarr account created when create from contact

For translators:
- The errors language file contains only error or warning messages with 
  prefix Error or Warning.
- HTML Output is by default in UTF8 and language files can be provided
  in UTF8.

For developers:
- Update skeletons (some fixes and add function createFromClone).
- Add an experimental Cash Desk module.
- Added new triggers events in agenda module.
- All submodules are moved in the includes directory.
- Removed some deprecated files.
- Menu managers now use same class name for their menu entry
  and add a different value in an HTML id for each entry. This allows
  to build skins that use different style for each menu entry.
- All emails and url HTML output use same function.
- Add more integrity check on database
- Can disable modules on logon page. This make possible to
  have several profiles of demo with only one demo. Also added a new
  Dolibarr demo front page (in htdocs/public/demo).
- Allow modules to add new tabs.

   

***** ChangeLog for 2.4 compared to 2.2.* *****
For users:
- Add a calendar module (module agenda) with ical/vcal/rss export.
- Look enhancement in graphics (thanks artichow).
- Add tel and fax on delivery addresses.
- Add a tool to edit personalized menu.
- Add an ical and vcal export link in agenda and webcalendar module.
- Reduce memory usage.
- Now triggers are enabled/disabled according to module they refers to.
- Fix infinite loop on popup calendar.
- Change in tanslation to make Dolibarr easier to understand.
- Add a warning when sending a mail from a user with no email defined.
- Added clicktodial module.
- Add a property private/public in contact. This allows to user Dolibarr
  for a personnal address book.
- French NAF code can accept 5 chars.
- Supplier prices can be input with or without taxe.
- New generic numbering modules to offer more solutions for generating
  automatic id.
- Add new predefined exports wizards (stocks, suppliers, taxes...).
- Add feature to log security events (logon, change of users, passwords).
- Can link all documents (included supplier invoices and orders) to a 
  project.
- Can attach several files to email when sending an invoice, order or
  proposal by email.
- Can choose accuracy (number of decimals) for prices.
- Localization for decimal and thousand delimiter on number is fully
  supported.
- More informations reported in system information pages.
- Add a budget report.
- Added a security audit report.
- Other minor changes (features, look, fixes)
- Added compatibility with Firefox 3.
- Changes for compatibility with PHP6/Mysql6.
- Some bug fixes.

For translators:
- Added spanish es_ES translation.
- Added en_AU translation.

For developers:
- Removed useless code:
  Replaced phplot and phplot5 librairies by artichow.
  Removed cryptograph library replaced by artichow.
- Login functions are now externalised as modules.
- Update code skeletons examples.
- Several enhancements to make addon development easier.
- Add a tool to generate PHP classes completely mapped to a table.
- Added a check to enable external modules only if dolibarr version is
  high enough.
- Changes in wizard installer to allow building autoexe installer for
  Windows with Apache and Mysql included.


***** ChangeLog for 2.2 compared to 2.1.* *****
- Add more statistics on main page.
- Add option to add message on login page.
- Management of categories for third parties.
- Add volume on products properties.
- Support for LDAP authentication.
- Full member synchronisation with LDAP database in
  fundation module.
- More LDAP fields supported for user synchronization.
- Better logger for install.
- First changes to support UTF8.
- Add a "forget password" feature.
- Setup process can run several migrate files if need
  to jump several versions to upgrade.
- Support for webcalendar 1.1 in webcalendar module.
- Support for menu in database.
- Better support for using Dolibarr on more WHP.
- Removed some deprecated files and clean code.
- New theme: Auguria
- Removed PHP warnings.
- Some bugs fixes.
- Traduction more complete.
- Better code comments for Doxygen documentation.
- Better support of vcard export format.
- A lot of security enhancements (no more password in log files,
  crypted password in database, in config file...).
- Themes are full CSS compliant.
- A lot of other minor changes...
- Option to scan uploaded document by an antivirus.
- Transparency for picto files works with IE.
- Can drag and drop boxes on main page.


***** ChangeLog for 2.1 compared to 2.0.* *****
- Added a better installer.
- Support user and groups permissions.
- Translation in english and support for several languages.
- New enhanced look and several new themes.
- Small search boxes for each Dolibarr elements (invoices, contracts,
  orders, proposals...)
- Added an export assistant module to export main dolibarr data.
- Added backup tool to backup database via mysqldump.
- Added product categories management with a categorie tree.
- Management of companies' discounts (relative or absolute).
- Support credit note and discounts (relative and absolute) on
  commercial proposal, orders and invoices.
- Support multi-langual description for products.
- Graphical enhancements (picto to describe all status).
- Added more permissions (ie: can restrict access for a commercial user
  to elements of its companies only).
- Little enhancements to OSCommerce module.
- Added a second OSCommerce module working through web services.
- Added a Mantis module to have a Mantis application in Dolibarr menu.
- Building a PDF document for invoices works like other modules. You
  can change model just before generating the PDF.
- Can generate documents (PDF) for customer orders. Can send them by mail.
- Added FPDI and FPDI_Protection (ie: PDF with password-protection)
- Can make one payment for several supplier invoices.
- Rule to suggests passwords when creating a user are in modules
  allowing to add easily other rules.
- Option to encrypt passwords in database (MD5).
- Add Dolibarr triggers support on users creation/change.
- Add Dolibarr triggers support on payments.
- Add Dolibarr triggers on supplier and customers orders.
- Webcalendar triggers for actions on Member module.
- Support optional new javascript popup selector for date fields.
- Support for several RSS boxes in external RSS module. Setup easier.
- Can attach documents on Action, Orders, Invoices, Commercial proposals.
- Can attach contacts on proposals, orders, contracts, invoices.
- Preview on results of PDF generator modules in setup pages.
- Code cleaner. Remove unused or duplicate code.
- Save and show last connexion date for users.
- Enhancements on a lot of forms for better ergonomy.
- Can add/remove company logo.
- Added LDAP synchronisation for users, groups and/or contacts.
- Can configure your own SMTP server/port for mail sendings.
- Works even on "UTF8 by default" systems (Mysql, Linux...)
- Better compatibility with different PHP version or setup.
- Added mysqli driver.
- Add a WISIWYG editor (FCKEditor) to edit note and comment areas.
- Added AJAX features like a 'search product selector'.
- Modules boxes on main page can be dragged and dropped (with firefox only).
- Support for PHP5.
- Experimental support for Postgresql (not working yet, but waiting feedbacks).
- Removed obsolete files and documentation.
- Added admin tools (backup and files purge).
- Added a tool to build a lang package.
- Added a tool to build a module package.
- Added a tool to build a theme package.
- Traduction more complete.
- Added skeletons for code examples.
- Lot of fixes after 2.0 release not fixed in 2.0.1.
- Added more security option (ie: encrypted password in database)




***** ChangeLog for 2.0.1 compared to 2.0 *****
Minor bug fixes



***** ChangeLog for 2.0 compared to 1.0.* *****
ChangeLog file size is so important, that it is not included inside Dolibarr
package. You can find it at www.dolibarr.org<|MERGE_RESOLUTION|>--- conflicted
+++ resolved
@@ -5,11 +5,10 @@
 WARNING: Do not try to make any Dolibarr upgrade if you are running Mysql version 5.5.40.
 Mysql version 5.5.40 has a very critical bug making your data beeing definitely lost.
 You may also experience troubles with Mysql 5.5.41 with error "Lost connection" during migration.
-Upgrading to any other version or database system is abolutely required BEFORE trying to
-make a migration.
-
-
-<<<<<<< HEAD
+Upgrading to any other version or any other database system is abolutely required BEFORE trying
+to make a migration.
+
+
 ***** ChangeLog for 3.8 compared to 3.7.* *****
 For users:
 - New: Add Option to not change date on cloning project
@@ -43,8 +42,6 @@
   "addreplace" hooks, so you must return content with "->resprints='mycontent'" and not with "return 'mycontent'"  
 - All fields "fk_societe" were renamed into "fk_soc".
 
-=======
->>>>>>> b0071a7c
 ***** ChangeLog for 3.7.1 compared to 3.7.* *****
 - Fix: Bug in the new photo system
 - Fix: Error management
