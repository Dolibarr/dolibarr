--------------------------------------------------------------
English Dolibarr ChangeLog
--------------------------------------------------------------

***** ChangeLog for 3.5 compared to 3.4 *****
For users:
<<<<<<< HEAD
- New: [ task #877 ] Reorganize menus
- New: [ task #858 ] Holiday module: note on manual holiday assignation
- New: [ task #892 ] Add option in thridparty customer/supplier admin to hide non active in select_company method
- New: [ task #531 ] Add a duration on tasks
=======
- New: [ task #877 ] Reorganize some menus.
- New: [ task #858 ] Holiday module: note on manual holiday assignation.
- New: Add graph of bank account input/output into input-output report page.
- New: Add script export-bank-receipts.
- New: Add option "filter=bank" onto script rebuild_merge_pdf.php to merge
  PDF that has one payment on a specific bank account.
For developers:
- New: DolGraph can build graph with three lines.
>>>>>>> 38e1ff6f


***** ChangeLog for 3.4 compared to 3.3.2 *****
For users:
- New: Can use ODS templates as document templates.
- New: Add link to autofill/reset with quantity to ship when creating a
  delivery receipt.
- New: Event into calendar use different colors for different users.
- New: Support revenue stamp onto invoices.
- New: Add a tab "consumption" on thirdparties to list products bought/sells.
- New: Some performance enhancements.
- New: Can attach files onto trip and expenses modules.
- New: Add hidden option MAIN_PDF_TITLE_BACKGROUND_COLOR.
- New: Merge tab customer and prospect.
- New: Add ES formated address country rule.
- New: Can define a hierarchical responsible on user and add a tree view to 
  see hierarchy of users.
- New: Can expand/collapse menus, categories and users list.
- New: extra parameters are supported into ODT/ODS templates.
- New: total per vat rate are available as tags for ODT/ODS templates.
- New: Some part of interface use more CSS3 (ie: agenda)
- New: [ task #707 ] Create option "ProfIdx is mandatory to validate a invoice".
- New: Can define if we want to use VAT or not for subscriptions (foundation module).
- New: Can define a default choice for "More action when recording a
  subscription" (foundation module).
- New: Add link to check professional id for India.
- New: [ task #731 ] Uniformize ref generation
- New: [ task #748 ] Add a link "Dolibarr" into left menu
- New: Script email_unpaid_invoices_to_representative accepts now a parameter "test"
  and a "late delay".
- New: Can define different clicktodial setups for each user.
- New: Add hidden option INVOICE_CAN_NEVER_BE_REMOVED.
- New: Enhance agenda module to reach RFC2445 ("type" not enabled by default and add
  "busy" information).
- New: Add module Opensurvey.
- New: Default approver for holidays is set by default to hierchical parent.
- First change to prepare feature "click to print" (IPP) for PDF.
- New: [ task #350 ] Merge tab customer and prospect.
- New: [ task #710 ] Add substitution into mailing send (and HTML is now valid).
- New: [ task #711 ] Add combobox for contact, as done for product/thirdparty.
- New: [ task #714 ] In Emailing module admin autogenerate security key of READRECEIPT.
- New: [ task #743 ] GED : Add aministration option to disable autotree display.
- New: [ task #767 ] Customer Address fallback when a contact doesn't have an address.
- New: [ task #768 ] WYSIWYG for all mails.
- New: [ task #773 ] Add Project document in GED(ECM) modules.
- New: [ task #783 ] Add more types for extra parameters (lists, phone, emails, checkbox,
  prices, radio).
- New: [ task #798 ] Add range limit date on product/services as it is done on order 
  and invoice.
- New: [ task #814 ] Add extrafield feature for projects ands tasks.
- New: [ task #770 ] Add ODT document generation for Projects module.
- New: [ task #741 ] Add intervention box.
- New: [ task #826 ] Optionnal increase stock when deleting an invoice already validated.
- New: [ task #823 ] Shipping_validate email notification.

For translators:
- Update language files.

For developers:
- System of menu managers has been rewritten to reduce code to do same things. 
- An external module can force its theme.
- Add function dol_set_focus('#xxx').
- A mymodule can bring its own core/modules/mymodule/modules_mymodule.php file.
- Removed some not used libraries.
- More web services.
- Renamed some database fields, code variables and parameters from french to english.
- First change to manage margins on contracts.
- Add hook getFormMail.
- Function plimit of databases drivers accept -1 as value (it means default value set
  into conf->liste_limit).
- New: Add option dol_hide_topmenu, dol_hide_leftmenu, dol_optimize_smallscreen,
  dol_no_mouse_hover and dol_use_jmobile onto login page (to support different terminal).
- New: dol_syslog method accept a suffix to use different log files for log. 
- New: Type of fields are received by export format handlers.
- New: when adding an action, we can define a free code to tag it for a specific need.
- New: Enhance Dolibarr migration process to include migration script of external 
  modules.
- New: [ task #811 ] Uniformanize note field.
  

WARNING: If you used external modules, some of them may need to be upgraded due to:
- Fields of classes were renamed to be normalized (nom, prenom, cp, ville, adresse, tel
  were renamed into lastname, firstname, zip, town, address, phone).
  This may also be true for some fields into web services.
- If module use hook pdf_writelinedesc, module may have to add return 1 at end of 
  function to keep same behaviour.

  

***** ChangeLog for 3.3.2 compared to 3.3.1 *****

- Fix: Dutch (nl_NL) translation.
- Generalize fix: file with a specific mask not found, again.
- Fix: translations and BILL_SUPPLIER_BUILDDOC trigger.
- Fix: Can't reset payment due date.
- Fix: Orderstoinvoice didn't act as expected when no order was checked.
- Fix: Bad link to all proposals into Third party card if customer is prospect.
- Fix: Some bugs on withdrawal rejects.
- Fix: [ bug #774 ] Bug on creating event with box "all day" crossed.
- Fix: [ bug #787 ] Invoice supplier box incorrect tooltip when delay on payment.
- Fix: [ bug #789 ] VAT not being calculated in POS.
- Fix: [ bug #790 ] Spanish localtax RE not being correctly calculated.
- Fix: [ bug #794 ] Lost filter on zipcode in prospect list.
- Fix: [ bug #806 ] Margins module with orders2invoice does not respect cost price.
- Fix: [ bug #810 ] Cannot update ODT template path.
- Fix: [ bug #816 ] Sales journal does not reflect localtaxes.
- Fix: [ bug #817 ] Purchases journal does not reflect localtaxes.
- Fix: [ bug #824 ] MAIN_DB_PREFIX not use into dictionnary.
- Fix: [ bug #828 ] Error when code_region is not a number in llx_c_regions (with postgres).
- Fix: [ bug #855 ] Holiday approval email in French.
- Fix: [ bug #856 ] (Holidays module) Mail error if destination user doesn't have an email.
- Fix: [ bug #857 ] Invoice created from shipment does not have the order discount.
- Fix: [ bug #861 ] Impossible to create a new event in agenda.
- Fix: [ bug #827 ] AJAX search does not respect multiprice level.
- Fix: [ bug #865 ] Dolibarr navigation array in project/task do not work.
- Fix: [ bug #866 ] Standing order from an invoice suggests invoice total amount instead of remaining to pay.
- Fix: [ bug #788 ] Date of linked interventions are not shown.


***** ChangeLog for 3.3.1 compared to 3.3 *****

- Fix: [ bug #733 ] Mass emailing tools do not support <style HTML tag
- Fix: Package for launchpad
- Fix: [ bug #736 ] Missing column in llx_c_chargesociales  
- Fix: Localtax2 for Spain must be based into buyer
- Fix: [ bug #762 ] Bad profit calculation in Reporting
- Fix: bug dictionnary with wrong prefix table



***** ChangeLog for 3.3 compared to 3.2.3 *****
For users:
- New: Add holiday module, to declare and follow holidays of your employees.
- New: Add margin management module.
- New: Add new theme Amarok.
- New: [ task #289 ] Can reorder tasks.
- New: Add field "signature" into user card. If filled, text is added 
       at end of predefined email texts. If option MAIN_MAIL_DO_NOT_USE_SIGN is on, this
       feature is disabled.
- New: Can input a payment back onto an credit note.
- New: Add link "Back to list" on all cards.
- New: After first install, warning are visible onto mandatory setup not
       configured. Show also total number of activated modules.
- New: Can filter list of proposal, order or invoice on sales representative.
- New: Add supplier ref on supplier orders.
- New: Can export supplier orders and customers shipments.
- New: First change to install external plugins from gui (experimental). 
- New: Monaco is like France for default vat calculation
- New: Can list elements (invoices, orders or proposals) on a particular
  user contact). This allow to view a "basket" of its elements.
- New: Show bank account on payment list of invoice card.
- New: Cloning project allow to clones task, notes, files, contacts. 
- New: Enhance default style.
- New: Can edit and resiliate member status from list.
- New: Can insert URL links into elements lines. Also reported into PDF.
- New: When a member is validated, we can subscribe to mailing-lists
       according to its type.
- New: Add a tab into members statistics to count members by nature.
- New: Add link to third party into sells and purchase journal.
- New: Suggest a method to generate a backup file for user with no access
       to mysqldump binary.
- New: Can also use extrafields on contacts/addresses and users.
- New: Support unique field for extrafields.
- New: Extra fields supports more types (int, string, double, date, datetime).
- New: Can correct stock of a warehouse from warehouse card.
- New: [ task #185 ] Can input amount when correcting stock to recalculate PMP.
- New: [ task #454 ] Add "No category" into filters on category.
- New: Auto check box on page to edit interface options of user.
- New: More surface control on stock correction page.
- New: Add great britain provinces.
- New: [ task #494 ] Send an email to foundation when a new member has auto-subscribed.
- New: [ task #326 ] Add a numbering module to suggest automatically a product ref.
- New: Add conditional substitution IF/ELSEIF/ENDIF for ODT templates.
- New: Add unit foot2, inch2, foot3 and inch3 for surface and volumes.
- New: Can select thirdparties into emailing targets, even if module category is not enabled.
- New: [ task #498 ] Improvement of the block to add products/services lines.
- New: ECM autodir works also for files joined to products and services.
- New: Add a selection module for emailing to enter a recipient from gui.
- New: Allow to search thirds and products from barcodes directly from the permanent mini search left box.
- New: Allow to search product from barcodes directly from invoices, proposals... through AJAX.
- New: Can make one invoice for several orders.
- New: POS module can works with only one payment method (cach, chq, credit card).
- New: Add possibility to defined position/job of a user.
- New: Add hidden option to add slashes between lines into PDF.
- New: [ task #210 ] Can choose cash account during POS login.
- New: [ task #104 ] Can create an invoice from several orders.
- New: Update libs/tools/logo for DoliWamp (now use PHP 5.3).
- New: Added ODT Template tag {object_total_discount_ht}
- New: Add new import options: Third parties bank details, warehouses and stocks, categories and suppliers prices
- New: English bank account need a bank code (called sort code) to identify an account. 
- New: Can choose menu entry to show with external site module.
- New: Add hidden option MAIN_PDF_MARGIN_LEFT, MAIN_PDF_MARGIN_RIGHT, MAIN_PDF_MARGIN_TOP, MAIN_PDF_MARGIN_BOTTOM to force margins of generated PDF.
- New: [ task #314 ] Can define if prof id are mandatory or not.
- New: Add button on order card to create intervention from services.
- New: Add search box to find products by supplier reference.
- New: Add option MAIN_HELPCENTER_LINKTOUSE to define target link "I need help" onto logon page. 
- New: [ task #608 ] Can clone a supplier order with prices updates
- New: [ task #559 ] Can define a discount % regarding quantity in supplier prices and price by quantity in customer prices
- New: [ task #527 ] After cloning a suplier invoice, go onto invoice ref into edit mode

New experimental module:
- New: Add commissions management module.

- Fix: [ bug #499 ] Supplier order input method not translated
- Fix: No images into product description lines as PDF generation does not work with this.
- Fix: Errors weren't being shown in customer's & supplier's orders
- Fix: Lastname wasn't being recorded in xinputuser emailing module.
- Fix: [ bug #653 ] Error while creating agenda additional attributes
- Fix: [ bug #654 ] Event rapport PDF showing ActionAC_OTH_AUTO
- Fix: [ bug #658 ] Search on bank do not work for description
- Fix: [ bug #659 ] Comment in recurrent invoices is not stored
- Fix: [ bug #622 ] Attaching wrong file when sending the invoice via e-mail

For developers:
- New: Add webservice for thirdparty creation and list.
- New: A module can overwrite templates parts.
- New: Can add a link on title field of added dictionnary.
- New: Uniformize code.
- New: Add option WORKFLOW_DISABLE_CREATE_INVOICE_FROM_ORDER and 
       WORKFLOW_DISABLE_CLASSIFY_BILLED_FROM_ORDER.
- New: A module can add several css and js.
- New: removed deprecated methods
       ldap::connect, formadmin::select_lang,
       html::select_tva
- New: Add custom substitution function for ODT product lines: mymodule_completesubstitutionarray_lines()
- New: Basic implementation of hooks and triggers for a lot (most) of core modules: 
  action/calendar, trips and expenses, dons, vat payment, contact/society, contract, product lines, 
  expedition, order supplier and order invoice (lines included), intervention card, project, tasks.
- New: Add ChromePHP output into syslog module.
- New: Add PRODUCT_PRICE_MODIFY trigger.
- New: Created function to retrieve total amount of discount of an invoice/proposal...
- New: We can use a dynamic value ($conf->global->XXX for example) into titles of menus.
- New: Use PHP classes DateTime* for some data functions instead of adodb 
- Qual: Renamed SUPPLIER_INVOICE_BUILDDOC trigger to BILL_SUPPLIER_BUILDDOC
- Qual: Renamed INVOICE_SUPPLIER_DELETE trigger to BILL_SUPPLIER_DELETE
- Qual: Renamed SUPLIER_ORDER_BUILDDOC trigger to ORDER_SUPPLIER_BUILDDOC
- Qual: Renamed CONTRACTLINE_DELETE trigger to CONTRACT_LINE_DELETE
- Qual: Renamed all ficheinter.class.php triggers so that they start with 'FICHINTER_'
- Fix: [ bug #655 ] ORDER_REOPEN trigger incorrectly named
- Fix: [ bug #656 ] Contracts trigger CONTRACT_MODIFY incorrectly named
- Fix: [ bug #657 ] Usergroup class' GROUP_DELETE trigger incorrectly named

For translators:
- New: Update language files (de, tr, pt, ca, es, en, fr).
- New: Added bg_BG autotranslated language.
- New: Translate the donation receipt.

Dolibarr license has also been updated from GPLv2+ to GPLv3+.



***** ChangeLog for 3.2.3 compared to 3.2.2 *****

- Fix: Some permission into agenda module.
- Fix: Generation of PDF was not using correct font for some languages.
- Fix some translations.
- Fix: [ bug #607 ] Nom de société avec guillemets.
- Fix: Option MAIN_MAIL_SENDMAIL_FORCE_BA and MAIN_FIX_BUGGED_MTA was not
  complete.
- Fix: comaptiblity with multicompany module.
- Fix: Bad label when validating/paying an invoice from POS module.
- Fix: Correct recipient into rouget template.
- Fix: A lot of fix into PDF pagebreak management.
- Update VAT for some countries.
- Firstname was missing when sending email from file list.
- Added en_SA language.



***** ChangeLog for 3.2.2 compared to 3.2.1 *****
- Fix: Modify spanish VAT to new rates.
- Fix: Add error message when creating already existing product.
- Fix: Edition of percentage of an event.
- Fix: Minor look fix for theme bureau2crea.
- Fix: Start and end date not saved at project creation
- Fix: Default vat is zero for customer invoices if company does not use vat
- Fix: Localtaxes unit prices precision



***** ChangeLog for 3.2.1 compared to 3.2.0 *****
- Fix: Edit of projects.
- Fix: Activation of modules does not fails if directory install was removed.
- Fix: [ bug #444 ] Regression on auto-closing for proposals and orders.
- Fix: Update translations (catalan, french, spanish, brazilian).
- Fix: [ bug #445 ] Hex escaping in descriptions.
- Fix: error when validating shipment for non predefined products with a
  selected warehouse.
- Fix: Bad local taxes if price base type is TTC for spanish local taxes.
- Fix: Phone not saved when using web service.
- Fix: [ bug #464 ] Payment form should allow to add transmitter for bank transfers.
- Fix: Allows to use a comma decimal separator in supplier invoices payments.
- Fix: Translation for tr_TR, es_ES, pt_BR.
- Fix: Products with no prices not visible.
- Fix: Access to product card created with very old version of Dolibarr.
- Fix: Delete temporary files after validating an invoice.
- Fix: preview of supplier order and invoice template.
- Fix: [ bug #485 ] Configurated amount for public auto-subscription form is not taken into account
- Fix: Average amount graphs weren't comparing the previous year stats
- Fix: Closed project didn't show the new status unless the page was refreshed
- Fix: Files were not being uploaded to a project's task
- Fix: [ bug #503 ] Unable to delete linked file to a deposit
- Fix: [ bug #501 ] Error while trying to modify an user
- Fix: [ bug #506 ] Can't set percentage of a started event
- Fix: Bad assignation of const for pdf delivery module name



***** ChangeLog for 3.2.0 compared to 3.1.3 *****
WARNING: PHP lower than 5.x are no more supported.
WARNING: Because of a major datastructure change onto supplier prices tables, be aware
to make a backup of your database before making upgrade.

For users:
- New: Each user can remove/add its own boxes.
- New: Add signature at end of predefined email text.
- New: Can use personalized fields on products/services.
- New: Can attach files on social contributions.
- New: Show payments terms and conditions onto muscadet template.
- New: Can open back a closed commercial proposal.
- New: show thirdparty barcode on main tab.
- New: Can input note (private and public) during note and expenses creation.
- New: Print ticket show invoice ref into POS module.
- New: Can edit customer discounts from invoice create and edit card.
- New: task #11243: Show quantity into stocks for each sub-products into the sub-product tab.
- New: task #10500: Option to choose if professional id are unique.
- New: Add hidden option FOURN_PRODUCT_AVAILABILITY.
- New: task #11123: Add best supplier price.
- New: Enhancement in styles.
- New: Can conciliate several lines in one operation.
- New: task #11289 : Modify third party accountancy code generator aquarium.
- New: task #10606 : more comprehensive message error.
- New: task #11278 : Option into point of sale module to add services in list.
- New: task #11261 : Add an entry into menu called "New shipment".
- New: [ task #187 ] Gerer les evenement recurrents dans les imports ical.
- New: Make option MAIN_GENERATE_DOCUMENTS_WITHOUT_VAT available by default.
- New: Can build PDF in USLetter format or canada format (change paper size).
- New: Can export into Excel 2007 format.
- New: Add hidden option CASHDESK_FORCE_STOCK_ON_BILL
- New: Can search on part of barcode into POS module.
- New: Cheques into cheques receipts are ordered by operation date.
- New: Add hidden option MAIN_DISABLE_PDF_AUTOUPDATE to avoid generating pdf each time data change.
- New: Add hidden option PROJECT_HIDE_UNSELECTABLES to hide project you can't select into combo list.
- New: Add option INVOICE_POSITIVE_CREDIT_NOTE.
- New: Support zip/town autocompletion into warehouses.
- New: Add box for last expired services.
- New: Reduce seriously size of packages.
- New: Can define country code for import.
- New: When invoice was generated from order, order date is visible on PDF, after order ref.
- New: [ task #181 ] Hide password of click2dial in user card.
- New: Chart are faster to build
- New: Value of data into charts are visible on mouse hover.
- New: Import wizard can import contacts.
- New: Import wizard can import personalized fields.
- New: Personalized fields support int type.
- New: Install process is now two times faster.
- New: Can sort files into backup tool.
- New: Default output charset are utf8 into backup tool.
- New: Add brazilian states.
- New: Increase usability of module project.
- New: [ task #285 ] Add search filter on project in tasks list.
- New: Automatic list of documents in ECM module is ok for customers,
       suppliers invoice, orders, customers orders, proposals and social contributions.
- New: All professional id can contains up to 128 chars instead of 32. 
- New: [ task #176 ] Allow to use ODT templates for proposals and orders like it's done for invoices
- New: Add hidden option MAIN_ADD_PDF_BACKGROUND to add a PDF as background of invoice/order generated PDF.
- New: Can convert a product/service into service/product.
- New: Show delivery date into proposal template azur. 
- New: Support tags into header and footer into ODT templates.
- Fix: Can use POS module with several concurrent users.
- Fix: Installer don't fails with Mysql version that added a ssl_cypher field.
- Fix: Sanitize input parameters.
- Fix: [ bug #368 ] Product list
- Fix: [ bug #370 ] Filter in accountancy -> suppliers_bills
- Fix: [ bug #399 ] Bad calculation of local taxes in update line products
- Fix: [ bug #427 ] Bad links to wiki help in certains menus

For developers:
- New: Can add a left menu into an existing top menu or left menu.
- New: Add webservice to get or create a product or service.
- New: Add webservice to get a user.
- New: Add more "hooks" (like hooks to change way of showing/editing lines into dictionnaries).
- New: Log module outputs can be setup with "or" rule (not only "xor").
- New: Add FirePHP output for logging module.
- New: Add trigger ACTION_DELETE and ACTION_MODIFY.
- New: Trigger now have a priority to define sort execution order.
- New: Can define different requests according to database type into migration files.
- New: Add "canvas" feature to overwrite page of thirdparty, contact, product with yours.
- New: Removed artichow deprecated libraries.
- New: A page can force reload of css style sheet
- New: A module can add import description for import wizard, even for tables with foreign keys.
- New: Can add tabs on statistics views.
- New: Add CSS id/class into public payment pages.
- Qual: Add a lot of more PHPUnit tests.
- Qual: Data structure for supplier prices is simpler.
- Qual: Removed no more used external libraries.
- Qual: Cleaned a lot of dead code.
- Qual: More OOP (usage of "abstract", "static", ...), uniformize constructors.
- Qual: Fix a lot of checkstyle warnings.
- Qual: task #216 : Move /lib into /core/lib directory
- Qual: task #217 : Move core files into core directory (login, menus, triggers, boxes, modules)
WARNING: To reduce technic debt, all functions dolibarr_xxx were renamed int dol_xxx.



***** ChangeLog for 3.1.3 compared to 3.1.2 *****

Fix: PgSQL - property must be set if success
Fix: Provide a solution for backup when mysqldump is not available
Fix: Bug #460 - Wrong entity assignment when creating a warehouse
Fix: bug #405 - Late icon always displayed on comm/propal.php



***** ChangeLog for 3.1.2 compared to 3.1.1 *****

- Fix: Can clone a proposal
- Fix: Add member ID in substitution method
- Fix: Duplicate end tag and missing form parts
- Fix: Support companies with no prof id.
- Fix: Sanitize data
- Fix: Bug #318
- Fix: Bug #369
- Fix: More bugs



***** ChangeLog for 3.1.1 compared to 3.1.0 *****

- New: Add option FACTURE_DEPOSITS_ARE_JUST_PAYMENTS. With this option added, 
       credit notes are not removed from total amount of invoice but are just 
       payments used to reducs remain to pay.
- New: Added hidden option MAIN_FIX_FOR_BUGGED_MTA to fix bugged MTA.       
- Fix: Removed warnings during install.
- Fix: State into address of paypal payments were lost.
- Fix: Currency into paypal payments were always euros.
- Fix: Removed Bare LF from emails sent with smtps method.
- Fix: Can show report on selected period.
- Fix: product removed from list after deleted into order.
- Fix: [bug #270] PostgreSQL backend try to connect throught TCP socket for 
- Fix: price was not without tax when using multiprice into POS module.
- Fix: Can delete bank account.
- Fix: [ bug #277 ] Year dropdown in table header of supplier invoices.
- Fix: Some other very minor fixes.


***** ChangeLog for 3.1 compared to 3.0 *****
WARNING: IE6 browser is no more supported in this version.
For users:
- New: War against number of clicks:
     - When adding a free bank transaction, form to add next one is still
       visible (save one click).
     - task #10969 : Add checkbox to close automatically invoice if
       payment is complete (save 3 clicks).
     - Reduce a step into supplier order workflow to save time. If user
       has permission to approve, order is approved when order is validated.
       (Save 2 clicks).
     - In commercial main menu, left menu are already opened. This save one click
       to open a proposal or order.
     - Can add a discount for third party, during invoice edition (and we 
       saved clicks again).
     - When creating a contract, sales representative are preset to user. This save
       4 clicks.
     - Can edit several fields in bank transaction line page into one update.
     - Creation of contacts from third party page go back to third party.
     - Preselect model if there is only one. This save 2 clicks. 
     - Can remove a project if project has tasks. No need to delete task one by one.
- New: Enhance donation module. Add a status "canceled".
- New: Add filters on all statistics report pages.
- New: If a service contains subproducts, subpoducts are decrease when service
       is decrease.
- New: Add status for third parties to disable a third party.
- New: Can send interventions cards by email.
- New: Increase list of available notifications into module Notifications.
- New: Add option MAIN_FIRST_TO_UPPER to force upper case of first 
       letters for names and firstname.
- New: Can filter of payment type in bank transaction list.
- New: Status of users is visible into user list.
- New: Support BSB code for bank account in Australia.
- New: Can set date of payment for autocreate invoice/payment when 
       creating a foundation subscription.
- New: Can edit note of payment.
- New: Option to make login not mandatory in member module.
- New: Add box for last members for foundation module.
- New: A specialized menu can now be used when using smartphones.
- New: Can add information on current user on ODT generation.
- New: Prefix on third party is not used by default. Hidden option
       SOCIETE_USEPREFIX can restore old feature.
- New: Standing orders module use bank account from banks module.
- New: Ask password when creating a user from a contact.
- New: task #10577: Use a numbering module for shipment and contract.
- New: Can create manually order from proposal.
- New: Add a first workflow module to create automatic action on some
       events (create order on proposal closing).
- New: Use autocompletion on invoice select when creating replacement 
       or credit note invoice.
- New: task #10885: Add a week view for calendar.
- New: task #11018: Add a status "not applicable" on events.
- New: Add subscriptions/country/region/town statistics for member module.
- New: Can define a proxy for external web access.
- New: task #11003: checkbox on checks for deposit.
- New: Add status into export. Add third party default language into export.
- New: Can filter on date and bank account when building check receipts.
- New: task #10958 : Add link to cheque receipts into bank transaction 
       line if exists
- New: Can import external ical url into dolibarr agenda view.
- New: Can add a logo on third parties card.
- New: task #11194 : Can delete uploaded photos 
- New: task #9744 : Add the barcode to select products on Point of Sale module
- New: Subscription/Unsubscription to mailman mailing-list can be done on 
       validate/resiliate in foundation module.
- New: Can use extrafields on third parties.
- New: Add chart to report counts by status on element home area pages.
- New: Look: Usage of Jquery Notify to show result or error messages on action.
- New: Look: Minor enhancements into agenda view.
- New: Look: Nicer tooltips with transparency and shadow.
- New: task #11004: Create invoice from intervention.
- New: task #10501: Can use point of sale with different bank accounts.
- Fix: Better Postgresql compatibility.
- Fix: Numbering module for invoices use same number for invoice 
       and credit note if mask is same.
- Fix: Debug and clean withdraw module.
- Fix: Allow access permission for point of sale module.
- Fix: Permissions issues with suppliers.
- Fix: Admin dict data is showing with active language 

For developers:
- New: External modules can add tabs on agenda views.
- New: External modules can also remove default tabs.
- New: External modules can force skin directory so force their own skins.
- New: External modules can add their own menu manager.
- New: External modules can force menu manager.
- New: External modules can overwrite all default language files by
       forcing priority on langs directories on its own lang directory.
- New: External modules can show export list with an "enabled" condition.
- New: Support a backtopage parameter on contact creation page.
- New: Add id on div to show logo.
- New: Install wizard can activate a module at end of install.
- New: Dictionnary setup works with very large external dictionnaries (Add 
       page navigation).
- New: Add api to draw graphics with javascript (using Jquery Flot).
- New: Can add user login into menu urls added by modules.

For translators:
- New: Add fa_IR language.
- Fix: Move language ar_AR to ar_SA, sv_SV to sv_SE and da_Da to da_DK.



***** ChangeLog for 3.0 compared to 2.9 *****

For users:
- New: Can edit date of cheque receipts.
- New: Add Sales journal and Purchase journal report.
- New: Can create supplier invoice from supplier order.
- New: Support login by openid
- New: Support "full day" event in calendar module.
- New: Add a weather on dashboard.
- New: Add a Paypal module.
- New: Can choose third party to use in point of sale module during logon.
- New: A lot of enhancements into ECM module:
       Directories can contains special characters,
       Speed enhancements,
       Directories can be created outside of Dolibarr, refresh button will 
       update database,
       Can rename a file.
- New: Reordering lines in invoice, orders, commercial proposal is faster (use Ajax
       technology).      
- New: Can import members using assistant.
- New: Can exclude deposit, replacement or credit notes in script rebuild_merge_pdf.
- New: task #10473 : Option MAIN_PROFIDx_IN_ADDRESS must no more be hidden.
- New: Can generate business card for on particular member.
- New: Task #10553 : Can attach files on members card.
- New: Can filter on payment type and bank account in payment lists.
- New: When sending supplier orders by mail, a text is predefined.
- New: Upgrade process works with Postgresql.
- New: Task #10538: Add filter on expiration date of subscription for
       foundation module email selector.
- New: Task #9643: Add 2 status (tosell/tobuy) on products instead of only
       1 status for both selling and buying.       
- New: Can input payment conditions on several lines.
- New: Add hidden option MAIN_LOGOUT_GOTO_URL to set the exit url after
       a logout.
- New: For germany, we invert order of address.
- New: Add hidden option MAIN_SERVICES_ARE_ECOMMERCE_200238EC.
- New: Support NPR in customer product prices.
- New: Add more volume units (ounce, gallon, inch, feet, ...)
- New: Delivery date accepts hours and minutes.
- New: Can add a comment on stock dispatching to be save into stock movements.
- New: Can filter product list with too low stocks.
- New: Add option to send all emails sent to a bulk carbon copy.
- New: Preview of emails sent by member module is shown.
- New: task #10100 : Add button to create invoice from a subscription
- New: Reorganize tabs on third parties.
- New: Option MAIN_INVERT_SENDER_RECIPIENT is available in einstein pdf template.
- New: Easier way to define url for clicktodial module.
- New: Add a fckeditor test area in fckeditor module setup.
- New: Add property "Event on full day" on agenda
- New: Enhancement and better compatibility (google, thunderbird) for agenda export.
- New: Can use image editor on user photo.
- New: Task #10796: Add Spain ProfId1 Verification
- New: Page "supplier summary" is now available.
- New: Task #10611: Add option to choose order of field in bank account info on PDF
- New: If a transaction was reconciliated and should not, there was no way to reverse error.
- New: Ubuntu package now works also on debian.
- Perf: Avoid reading database to determine country code after each
        page call.
- Fix: Special chars are now supported in ECM module for filename (not yet for
       directories).
- Fix: Better Postgresql compatibility.
- Fix: Box order is saved when moved.
- Fix: Database name can contains "-" characters.
- Fix: In coloring negative amounts.
- Fix: Date input use date format of user and not dd/mm/yyyy format.
- Fix: Fixed a very old bug making file attachment fails with some emails 
       readers when using "mail php function".
- Fix: When cloning commercial proposal, due date is creation date + delay
       by default.
- Fix: Can edit ordering methods.

For translators:
- New: Update and complete slovenian language sl_SL.
- New: Add full manually translated files for de_AT en de_DE (thanks to eCleaner.at).
- New: Create the language ja_JP.
- New: Add el_GR language.

For developers:
- New: Add jquery by default.
- New: Removed PWC libraries.
- New: Removed Scriptaculous libraries.
- New: Removed Prototype libraries.
- New: Add first Selenium GUI tests.
- New: Enhance a lot of internal function to build external modules
       more easily.
- New: Add a user field ref_ext in object tables to allow external
       systems to store their id and make self-developed synchronizing
       functions easier to build.        
- New: Local user timezone is saved into session (not used yet).
- New: Works with Mysql 5.5.
- Qual: Menu system code is simpler.
- Qual: Mutualize some duplicate code.
- Qual: Renamed some fields into database to be more internationnal.
- Qual: Removed deprecated code.


***** ChangeLog for 2.9 compared to 2.8 *****

For users:
- New: POS module allow to choose which warehouse to use.
- New: Support "Department/State" field on company setup, contact, 
       bank account and members card.
- New: Can reopen a refused/canceled supplier order.
- New: Add Gant diagramm on project module.
- New: Add a new mode for automatic stock increase: Can be increased
       on dispatching of products from a supplier order receipt.
- New: Can set a past delay to limit calendar export.
- New: Can attach files on emailing campaigns.
- New: Add statistics on trips and expenses module.
- New: Can reopen a closed customer order.
- New: Add module externalsite to add a web site/tools inside 
       menu and a Dolibarr frame.
- New: Can link trips and fees to a project.
- New: Add civility title in foundation module.
- New: Can set accountancy code for product (buy and sell).
- New: Can filter third parties lists on categories.
- New: Can filter products and services lists on categories.
- New: task #10202 : Support categories for members.
- New: Can build documents for third parties (Using ODT templates, need PHP 5.2+). 
- New: Support new products properties: length and area.
- New: Add the "payment due before" field in invoice exports.
- New: Add feature to resize or crop image files (for products photos)
- New: task #10113 : Show list of emailing on clicking on "number of mass emailing received"
- New: Add default language for third parties and use it when multilang is enabled
       to define default language for document generation.
- New: Can reopen a closed supplier invoice.
- New: Move permission "see hidden categories" into "see hidden products/services".
- New: Can delete several files at once in FTP module.
- New: Add box "last contracts".
- New: Works even if Web hosting provider has disabled PHP "glob" function.
- New: Can now send supplier orders by email.
- New: task #10076 : Show content of message in notification module.
- New: Bank name is shown on invoice.
- New: IBAN value is called IFSC if country is India.
- New: Add option to choose to show firstname then name or name then firstname on PDF.
- New: Add company in fields exported by export of members tool.
- New: Reorganise bank menus.
- New: Bookmarks can be sorted on a particular order.
- New: Support spanish RE and IRPF taxes on invoices.
- New: Module category offers categories for foundation module.
- New: Can filter on category on third parties, products and members listings.
- New: A flag is visible before country labels.
- New: When activating a new module, permissions for admin user are set. This save
       time when configuring Dolibarr.
- New: Dolibarr 2.9 is faster than 2.8.
- New: A lot of more predefined VAT values, states, regions for 
       miscelaneous contries.
- New: Enhance skin engine to make themes easier.
- New: Add images into menu "eldy".
- New: Auguria theme is now more modern.
- New: Update tools refers to www.dolibarr.org but also www.dolistore.com web site.
- New: Postgresql experimental support seems to work completely. 
- New: Changes in Dolibarr core to allow to use cache servers (see Memcached module on
       dolistore.com).
- New: Default choice for interactive confirm box is yes by default, and no only for
       delete actions. This reduce number of clicks required to validate actions and 
       is still safe to dangerous actions.
- Fix: Durations are correctly shown for languages using PM/AM dates.
- Fix: A lot of fixes in Point of Sale module.
- Fix: Debug experimental module widthrawal.
- Fix: Format number was wrong for ar_AR language.
- Fix: Can change password if user has only permission "change password".
- Fix: Project PDF document shows all tasks.
- Fix: bug #29278 : SMTP fails with IP instead of hostname.
- Fix: Default language on login page was wrong.
- Fix: Complete support of euros sign (even in PDF).
- Fix: Bad setup of phpMyAdmin for DoliWamp installer.
- Fix: Tracking number should be available on sending sheets.
- Fix: Stock value is not reset when product is transfered into other warehouse. 
- Fix: A lot of not tracked bugs fixed.
- Fix: Some fixes in barcode management.
- Fix: Access to phpMyAdmin is now ok on new DoliWamp installation.

For translators:
- Fix: Major update of italian translation (it_IT).
- Fix: A lot of translation fixes in all languages.
- New: Added translations (sl_SL, is_IS).
- New: Add translations for the DoliWamp installer.

For developers:
- More comments in code.
- Uniformize some code. 
- All arrays "lignes" were renamed into "lines".
- Delete all useless pre.inc.php files (this also increase speed).
- Fix W3C errors in page forging.
- Qual: Mutualize code of menu managers.
- Better isolation of modules files and dolibarr core files. 
- Task #8682 : Remove functions unix_timestamp.
- The makepack tool now make pack with UID 500.
- More css class and div to output menu to allow more skins.
- Generated documentation can be build from Eclipse using Doxygen plugin.
- Snapshot is provided with PHPunit tests.

WARNING: 
- A lot of class files (*.class.php) has moved into subdirectories. So If you use
  or develop non official modules that includes Dolibarr classes, you will have to rename
  path to thoose classes into the include function.
- Also, parameters of the "fetch()" method for class "User" has changed to reflect
  other fetch methods.   
- If you build a personalised themes, you must rename the style sheet into style.css.php.   
- This version is also the last one to support PHP 4.*, Mysql 3.1, IE6.
  Dolibarr 3.* will be supported with PHP 5+ and MySql 4.1+ only.


***** ChangeLog for 2.8.1 compared to 2.8 *****
For users:
- Fix: Works on database with _ in name.
- Fix: Broken feature in trips and expense module.
- Fix: Can use $ in database and login/pass values.
- Fix: No error on upgrade if there is orphelins tasks.
- Fix: Failed to login when user agent string was longer than 128.
- Fix: bug #29526 : Numérotation Proposition Incorrecte après duplication


***** ChangeLog for 2.8 compared to 2.7 *****

For users:
- New: Support note on trips module
- New: Can link contacts to projects
- New: Can removed attached file on email form if attachment was wrong.
- New: Add option to show your logo on top of left menu.
- New: task #9935: Can edit accountancy code.
- New: Add an option to make users email required.
- New: Module notification can send email on order or proposal validation.
- New: Can use any command line antivirus on file upload.
- New: A customer can also be a prospect.
- New: task #9802 : Can link an action to a project and use project to 
       filter agenda.
- New: Project can be set on contract creation.
- New: Initial sold can be conciliated on bank module.
- New: Add a default errors-to email for emailing module.
- New: Can filter on user on stock movement list.
- New: When creating a third party from a member, it is set as a new
       customer.
- New: Can use {tttt} in numbering mask setup. It will be replaced
       with third party type.
- New: VAT number is stored in one field. This is more "international".
- New: task #9782 : Add possibility to delete a warehouse.
- New: task #9640 : Add label for stock movements.
- New: task #9916 : Add FREE text for interventions card.
- New: Can define the new product ref when cloning.
- New: Project module support status of project and end date.
- New: Provide a ubuntu package.
- New: Add link to check a SIREN for french users.
- New: Add link "now" to fill date when creating invoices.
- Fix: Import module works even if prefix is empty in source file.
- Fix: bug #28055 : Unable to modify the date of a cloned command.
- Fix: bug #27891.
- Fix: Change of numbering module was not effective.
- Fix: Change error management when adding already used supplier ref
       for a product.
- Fix: Running sending-email.php
- Fix: Warning should not appears for invoice closed
- Fix: Import for companies works even with prefix empty.
- Fix: bug #28895 : Création d'utilisateur impossible.
- Fix: Can change password if has only permission change password.

For developers:
- Qual: Reorganize /dev directory.
- Qual: Change the way items are linked together.
- Qual: The login page now use a template in /core/template/login.tpl.php.
- New: Modules can add their own tab on projects cards.
- New: Add management of triger FICHEINTER_VALIDATE


***** ChangeLog for 2.7.1 compared to 2.7 *****

For users:
- Fix: Bad decimal management for it_IT and fr_BE languages.
- Fix: A third party created from a member is created as a 
       customer.
- Fix: Change of numbering module was not effective.
- Fix: Report of balance missing supplier invoices.
- Fix: Running sendmaing-email.php script.
- Fix: Detection of country for IBAN management.
- Fix: Update member photo.


***** ChangeLog for 2.7 compared to 2.6 *****

For users:
- New: Add a print icon to show a page to print without menus.
- New: Can add a free text on bank cheque receipts.
- New: Price level can be defined also for prospects.
- New: Add a help and support center.
- New: Can export commercial proposals.
- New: Can use a cache for xcal exports.
- New: Option for faster confirmation process with one ajax popup.
- New: Complete theme bluelagoon and rodolphe
- New: Can select third parties emails in emailing module for all
       third parties with expired contract's lines.
- New: Can add a field errors-to in emailing.
- New: Can use inline images in emails.
- New: Add predefined invoices (can be use for repeated invoices).
- New: Add a confirmation when cloning products.
- New: Add stock in product lists.
- New: Can filter list of stock movement on date or product.
- New: Added a link from product list to their stock movements.
- New: Several speed enhancements after using the Google Page speed 
  plugin for FireBug.
- New: Add a confirmation on dangerous admin purge feature.
- New: Add navigation on donation sheets.
- New: Added estimated value for stocks.
- New: Added module Gravatar to found photo of users or members
       from their email on gravatar.com.
- New: Include Dolibarr version in suggested dump filename.
- New: Enhancement in project module.
- New: Add log tab on emailing module.
- New: Minor enhancements in look themes.
- New: Add option to hide help in menu.
- New: Added a "force LDAP synchronize" on member and contact cards.
- New: Can split a discount into two smaller discount. This allows to use a
       discount on an invoice even if invoice amount is lower than discount
       credit available.
- New: Can use variables into the free text on PDF (__TOTAL_TTC_, __TOTAL_VAT...)
- New: Increase page loading speed (all changes reported by Google PageSpeed
       tool has been added).
- New: Add support of constant MAIN_ONLY_LOGIN_ALLOWED to allow to lock all
       access to any users except the one defined in constant.
- New: Add an admin page of PHP sessions with a way to lock new connections
       for other users than yourself. Can also purge existing sessions.
- New: Add point of sale module.
- New: Better usage when using with smartphones.
- New: Add module FTP client.
- New: Can set first day of week.
- New: Installer now create a .htaccess to protect documents directory.
- New: Experimental support for Postgresql.
- New: Full support of SMTPS (can works with Google SMTP).
- Fix: "Now" link works when date popup is not used.
- Fix: Debug seriously the email notification module.
- Fix: Error Call to a member function trans when refusing a supplier order.
- Fix: Fix payment conditions on commercial proposals.
- Fix: Nb of orders to process was wrong.
- Fix: Customer code was not correct on PDF it if contains special 
       characters.
- Fix: Can update price even with "NPR" VAT rates.
- Fix: When product type is missing, description is not lost when adding 
       new product lines.
- Fix: CC and BCC in emails was not used if using SMTPS handler.
- Fix: Last character was lost when text end with n or r.
- Fix: LDAP synchronization is now more robust (transaction and 
  use modify instead of delete/add).
- Fix: Fix: Setup of member synchronization does not conflict 
  with contact or user synchronization.

For translators:
- Update some language files.
- Can accept right to left languages. Added an "automatic" arabe translation.

For developers:
- An external module can force the third party code to be required whatever
  is the rule of third party code module.
- Update fckeditor to 2.6.4.
- Update Smarty to 2.6.26.
- Removed some deprecated code and files.
- Creation of directory in module descriptor is simpler.
- Can use an alternate document_root directory to develop with 
  sources on two repositories.
- Removed useless code of old commercial module.
- Move some modules into the CVS modules repository dolibarrmod. This reduces
  amount of code in main branch.
- Updated wiki documentation.
- Better W3C standard.
- Can add init data when enabling a module.
- Can fix some corruptions in database by calling the update page 
  /install/repair.ksh
- Log files contains more information (PHP_SELD added and OS user used for 
  log of command lines scripts) 
- Can protect a module to not being enabled if javascript disabled.
- If module numberwords is installed, code can use langs->getLabelFromNumber 
  to get value of an amount in text.
- A module can add subsitution keys in makesubsitutions() functions.
- Add $conf->browser->phone defined to optimise code for smartphone browsers.
- All external libs are now in same directory /includes.
- All install files are now in same directory /install.


***** ChangeLog for 2.6 compared to 2.5 *****

For users:
- New: Add filter on status in emailing selector for Dolibarr users.
- New: Can add bookmarks on all pages.
- New: Enhance bank transactions reporting.
- New: When creating a contact from a third party, informations from third
  party card are automatically suggested.
- New: Sort list of languages in combo box.
- New: EMails links are show with function dol_print_email
- New: Add graph report on number of entities in product statistics page.
- New: Can delete a supplier order whatever is its status.
- New: No limit on free text on PDF generated documents.
- New: Can force login value when creating a user from a member.
- New: Can clone commercial proposals and orders.
- New: Major enhancement of project module.
- New: Added product label in invoice exports fields.
- New: Add VAT number in export fields.
- New: Upgrade FPDF to 1.6
- New: Upgrade Scriptaculous to 1.8.2 and Prototype to 1.6.0.3
- New: Added keywords in PDF.
- New: Add hidden option MAIN_DISABLE_PDF_COMPRESSION.
- New: Add attachments on intervention cards.
- New: Can add personalized fields in emailing selectors.
- New: Customer code and supplier code can be defined automatically.
- New: Emailing feature can extract civility from contacts.
- New: Can create a third party from a member of foundation module.
- New: Can set a limit for stock alert to 0.
- New: Support SMTPS.
- New: Added a page /support to provide a help center service on Dolibarr.
- New: Distinct status "running not expired" from "running expired" in lines 
  contract status.
- New: Add a first version of a module for Paybox.
- New: Can add contact to suppliers orders.
- New: Changes to support the external Bit Torrent module.
- New: Can filter on social contribution type in list.
- New: Upload of joined files need create/modify permissions to work.
- New: For admin users, show the SQL request in export build.
- New: Can modify proposal date if status is draft.
- New: The help link on some pages now links directly to the wiki web page.
- New: Enhancements in barcode module.
- New: Can use decimal values in stocks.
- Fix: Partial payment on social contributions not shown on main page.
- Fix: Handle correctly the comment in status changing of supplier orders.
- Fix: Author, title and topic are correctly encoded in PDF.
- Fix: Now HTML output is always UTF8, this solve bad PDF encoding on old
  users.
- Fix: Save new model when changed on interventions.
- Fix: Failed to go on the future view of bank transaction if there is no 
  future bank transaction already wrote.  
- Fix: Bad ref in supplier list.
- Fix: Bad link in product statistics for supplier referrers.
- Fix: Usage of reset of cursor in personalized numbering modules for a particular
  month (@ option) was broken.
- Can add contacts to a supplier invoice.
- Fix: When an invoice is changed back to status draft, warehouse is increased 
  back.
- Fix: Category of a bank transaction was not saved.
- Fix: Clicktodial plugin works correctly now
- Fix: Multiprices features works correctly.
- Fix: Project module and task creation.
- Fix: Validation of order if a file was attached.
- Fix: A lot of fixes in PDF generators.
- Fix: Bad line/page break with long description of products on PDF.
- Fix: Option force invoice date to validation date working correctly.
- Fix: Creation of a member from the example public page works.

For translators:
- Added 10 more new language files.
- Added autotranslator tool. A tool to build/update automatically
  languages files using Google API for a new language. Wonderful to start a
  new translation.
  
For developers:
- Removed some deprecated files.
- Removed treemenu library.
- Renamed all function dolibarr_xxx into dol_xxx to have same prefix everywhere.
- Rewrite clone feature for supplier invoice to work like other clone features.
- First change to manage a future feature "stock PMP value".
- A module can add a new tab in third party view tabs.
- First change for future geoip module.


***** ChangeLog for 2.5 compared to 2.4 *****

For users:
- Sessions timeout can be configured to overwrite PHP setup.
- Can filter on date in services list.
- Support bookmark add of product cards.
- Enhancement in stock management (Automatic increase/decrease
  from order or invoice is possible).
- New filter options in prospect lists (category and level).
- New view in ECM module.
- Look enhancements for graphics (add transparency).
- Added statistics report for supplier invoices.
- Added average amount in invoices statistics reports.
- Can move a contract line to another contract of same third party.
- Add an export definition to export interventions.
- Can set umask file permissions on Unix/Linux/BSD systems.
- Miscelanous bug fixes.
- A lot of other enhancements to increase productivity.
- All phone numbers show the clicktodial link if module is enabled.
- Can define hour and minutes in intervention cards.
- Can edit a validated intervention.
- Add filters on intervention list.
- Add juridical status and number of employees in third party 
  export definition.
- A lot of enhancements and translation in withdraw module.
- Full support of Mysql option mode=strict.
- Added a new event from member module to agenda tracked events.
- Can attach a file to suppliers orders.
- Change to make Bank Account Number form more "internationnal".
- Can clone an invoice.
- Can clone an emailing.
- Reduce memory usage (about 2%).
- Add weight and size in sendings module.
- Add a fast search form on left menu for member module.
- Fix: Do not show export filter for disabled modules
- Show greyed lines for not allowed export filters.
- Add nature in product fields (manufactured product or not).
- Add export filters for category module and trip and expenses module.
- Can choose login of dolibarr account created when create from contact

For translators:
- The errors language file contains only error or warning messages with 
  prefix Error or Warning.
- HTML Output is by default in UTF8 and language files can be provided
  in UTF8.

For developers:
- Update skeletons (some fixes and add function createFromClone).
- Add an experimental Cash Desk module.
- Added new triggers events in agenda module.
- All submodules are moved in the includes directory.
- Removed some deprecated files.
- Menu managers now use same class name for their menu entry
  and add a different value in an HTML id for each entry. This allows
  to build skins that use different style for each menu entry.
- All emails and url HTML output use same function.
- Add more integrity check on database
- Can disable modules on logon page. This make possible to
  have several profiles of demo with only one demo. Also added a new
  Dolibarr demo front page (in htdocs/public/demo).
- Allow modules to add new tabs.

   

***** ChangeLog for 2.4 compared to 2.2 *****

For users:
- Add a calendar module (module agenda) with ical/vcal/rss export.
- Look enhancement in graphics (thanks artichow).
- Add tel and fax on delivery addresses.
- Add a tool to edit personalized menu.
- Add an ical and vcal export link in agenda and webcalendar module.
- Reduce memory usage.
- Now triggers are enabled/disabled according to module they refers to.
- Fix infinite loop on popup calendar.
- Change in tanslation to make Dolibarr easier to understand.
- Add a warning when sending a mail from a user with no email defined.
- Added clicktodial module.
- Add a property private/public in contact. This allows to user Dolibarr
  for a personnal address book.
- French NAF code can accept 5 chars.
- Supplier prices can be input with or without taxe.
- New generic numbering modules to offer more solutions for generating
  automatic id.
- Add new predefined exports wizards (stocks, suppliers, taxes...).
- Add feature to log security events (logon, change of users, passwords).
- Can link all documents (included supplier invoices and orders) to a 
  project.
- Can attach several files to email when sending an invoice, order or
  proposal by email.
- Can choose accuracy (number of decimals) for prices.
- Localization for decimal and thousand delimiter on number is fully
  supported.
- More informations reported in system information pages.
- Add a budget report.
- Added a security audit report.
- Other minor changes (features, look, fixes)
- Added compatibility with Firefox 3.
- Changes for compatibility with PHP6/Mysql6.
- Some bug fixes.

For translators:
- Added spanish es_ES translation.
- Added en_AU translation.

For developers:
- Removed useless code:
  Replaced phplot and phplot5 librairies by artichow.
  Removed cryptograph library replaced by artichow.
- Login functions are now externalised as modules.
- Update code skeletons examples.
- Several enhancements to make addon development easier.
- Add a tool to generate PHP classes completely mapped to a table.
- Added a check to enable external modules only if dolibarr version is
  high enough.
- Changes in wizard installer to allow building autoexe installer for
  Windows with Apache and Mysql included.


***** ChangeLog for 2.2 compared to 2.1 *****

- Add more statistics on main page.
- Add option to add message on login page.
- Management of categories for third parties.
- Add volume on products properties.
- Support for LDAP authentication.
- Full member synchronisation with LDAP database in
  fundation module.
- More LDAP fields supported for user synchronization.
- Better logger for install.
- First changes to support UTF8.
- Add a "forget password" feature.
- Setup process can run several migrate files if need
  to jump several versions to upgrade.
- Support for webcalendar 1.1 in webcalendar module.
- Support for menu in database.
- Better support for using Dolibarr on more WHP.
- Removed some deprecated files and clean code.
- New theme: Auguria
- Removed PHP warnings.
- Some bugs fixes.
- Traduction more complete.
- Better code comments for Doxygen documentation.
- Better support of vcard export format.
- A lot of security enhancements (no more password in log files,
  crypted password in database, in config file...).
- Themes are full CSS compliant.
- A lot of other minor changes...
- Option to scan uploaded document by an antivirus.
- Transparency for picto files works with IE.
- Can drag and drop boxes on main page.


***** ChangeLog for 2.1 compared to 2.0.1 *****

- Added a better installer.
- Support user and groups permissions.
- Translation in english and support for several languages.
- New enhanced look and several new themes.
- Small search boxes for each Dolibarr elements (invoices, contracts,
  orders, proposals...)
- Added an export assistant module to export main dolibarr data.
- Added backup tool to backup database via mysqldump.
- Added product categories management with a categorie tree.
- Management of companies' discounts (relative or absolute).
- Support credit note and discounts (relative and absolute) on
  commercial proposal, orders and invoices.
- Support multi-langual description for products.
- Graphical enhancements (picto to describe all status).
- Added more permissions (ie: can restrict access for a commercial user
  to elements of its companies only).
- Little enhancements to OSCommerce module.
- Added a second OSCommerce module working through web services.
- Added a Mantis module to have a Mantis application in Dolibarr menu.
- Building a PDF document for invoices works like other modules. You
  can change model just before generating the PDF.
- Can generate documents (PDF) for customer orders. Can send them by mail.
- Added FPDI and FPDI_Protection (ie: PDF with password-protection)
- Can make one payment for several supplier invoices.
- Rule to suggests passwords when creating a user are in modules
  allowing to add easily other rules.
- Option to encrypt passwords in database (MD5).
- Add Dolibarr triggers support on users creation/change.
- Add Dolibarr triggers support on payments.
- Add Dolibarr triggers on supplier and customers orders.
- Webcalendar triggers for actions on Member module.
- Support optionnal new javascript popup selector for date fields.
- Support for several RSS boxes in external RSS module. Setup easier.
- Can attach documents on Action, Orders, Invoices, Commercial proposals.
- Can attach contacts on proposals, orders, contracts, invoices.
- Preview on results of PDF generator modules in setup pages.
- Code cleaner. Remove unused or duplicate code.
- Save and show last connexion date for users.
- Enhancements on a lot of forms for better ergonomy.
- Can add/remove company logo.
- Added LDAP synchronisation for users, groups and/or contacts.
- Can configure your own SMTP server/port for mail sendings.
- Works even on "UTF8 by default" systems (Mysql, Linux...)
- Better compatibility with different PHP version or setup.
- Added mysqli driver.
- Add a WISIWYG editor (FCKEditor) to edit note and comment areas.
- Added AJAX features like a 'search product selector'.
- Modules boxes on main page can be dragged and dropped (with firefox only).
- Support for PHP5.
- Experimental support for Postgresql (not working yet, but waiting feedbacks).
- Removed obsolete files and documentation.
- Added admin tools (backup and files purge).
- Added a tool to build a lang package.
- Added a tool to build a module package.
- Added a tool to build a theme package.
- Traduction more complete.
- Added skeletons for code examples.
- Lot of fixes after 2.0 release not fixed in 2.0.1.
- Added more security option (ie: encrypted password in database)




***** ChangeLog for 2.0.1 compared to 2.0 *****

Minor bug fixes



***** ChangeLog for 2.0 compared to 1.0 *****

ChangeLog file size is so important, that it is not included inside Dolibarr
package. You can find it at www.dolibarr.org<|MERGE_RESOLUTION|>--- conflicted
+++ resolved
@@ -4,22 +4,16 @@
 
 ***** ChangeLog for 3.5 compared to 3.4 *****
 For users:
-<<<<<<< HEAD
 - New: [ task #877 ] Reorganize menus
 - New: [ task #858 ] Holiday module: note on manual holiday assignation
 - New: [ task #892 ] Add option in thridparty customer/supplier admin to hide non active in select_company method
-- New: [ task #531 ] Add a duration on tasks
-=======
-- New: [ task #877 ] Reorganize some menus.
-- New: [ task #858 ] Holiday module: note on manual holiday assignation.
+- New: [ task #531 ] Add a workload on tasks
 - New: Add graph of bank account input/output into input-output report page.
 - New: Add script export-bank-receipts.
 - New: Add option "filter=bank" onto script rebuild_merge_pdf.php to merge
   PDF that has one payment on a specific bank account.
 For developers:
 - New: DolGraph can build graph with three lines.
->>>>>>> 38e1ff6f
-
 
 ***** ChangeLog for 3.4 compared to 3.3.2 *****
 For users:
@@ -110,32 +104,31 @@
 
 ***** ChangeLog for 3.3.2 compared to 3.3.1 *****
 
-- Fix: Dutch (nl_NL) translation.
-- Generalize fix: file with a specific mask not found, again.
-- Fix: translations and BILL_SUPPLIER_BUILDDOC trigger.
-- Fix: Can't reset payment due date.
-- Fix: Orderstoinvoice didn't act as expected when no order was checked.
-- Fix: Bad link to all proposals into Third party card if customer is prospect.
-- Fix: Some bugs on withdrawal rejects.
-- Fix: [ bug #774 ] Bug on creating event with box "all day" crossed.
-- Fix: [ bug #787 ] Invoice supplier box incorrect tooltip when delay on payment.
-- Fix: [ bug #789 ] VAT not being calculated in POS.
-- Fix: [ bug #790 ] Spanish localtax RE not being correctly calculated.
-- Fix: [ bug #794 ] Lost filter on zipcode in prospect list.
-- Fix: [ bug #806 ] Margins module with orders2invoice does not respect cost price.
-- Fix: [ bug #810 ] Cannot update ODT template path.
-- Fix: [ bug #816 ] Sales journal does not reflect localtaxes.
-- Fix: [ bug #817 ] Purchases journal does not reflect localtaxes.
-- Fix: [ bug #824 ] MAIN_DB_PREFIX not use into dictionnary.
-- Fix: [ bug #828 ] Error when code_region is not a number in llx_c_regions (with postgres).
-- Fix: [ bug #855 ] Holiday approval email in French.
-- Fix: [ bug #856 ] (Holidays module) Mail error if destination user doesn't have an email.
-- Fix: [ bug #857 ] Invoice created from shipment does not have the order discount.
-- Fix: [ bug #861 ] Impossible to create a new event in agenda.
-- Fix: [ bug #827 ] AJAX search does not respect multiprice level.
-- Fix: [ bug #865 ] Dolibarr navigation array in project/task do not work.
-- Fix: [ bug #866 ] Standing order from an invoice suggests invoice total amount instead of remaining to pay.
-- Fix: [ bug #788 ] Date of linked interventions are not shown.
+- Fix: Dutch (nl_NL) translation
+- Generalize fix: file with a specific mask not found, again
+- Fix: translations and BILL_SUPPLIER_BUILDDOC trigger
+- Fix: Can't reset payment due date
+- Fix: Orderstoinvoice didn't act as expected when no order was checked
+- Fix: Bad link to all proposals into Third party card if customer is prospect
+- Fix: [ bug #774 ] Bug on creating event with box "all day" crossed
+- Fix: [ bug #787 ] Invoice supplier box incorrect tooltip when delay on payment
+- Fix: [ bug #789 ] VAT not being calculated in POS
+- Fix: [ bug #790 ] Spanish localtax RE not being correctly calculated
+- Fix: [ bug #794 ] Lost filter on zipcode in prospect list 
+- Fix: [ bug #806 ] Margins module with orders2invoice does not respect cost price
+- Fix: [ bug #810 ] Cannot update ODT template path
+- Fix: [ bug #816 ] Sales journal does not reflect localtaxes
+- Fix: [ bug #817 ] Purchases journal does not reflect localtaxes
+- Fix: [ bug #824 ] MAIN_DB_PREFIX not use into dictionnary
+- Fix: [ bug #828 ] Error when code_region is not a number in llx_c_regions (with postgres)
+- Fix: [ bug #855 ] Holiday approval email in French
+- Fix: [ bug #856 ] (Holidays module) Mail error if destination user doesn't have an email
+- Fix: [ bug #857 ] Invoice created from shipment does not have the order discount
+- Fix: [ bug #861 ] Impossible to create a new event in agenda
+- Fix: [ bug #827 ] AJAX search does not respect multiprice level
+- Fix: [ bug #865 ] Dolibarr navigation array in project/task do not work
+- Fix: [ bug #866 ] Standing order from an invoice suggests invoice total amount instead of remaining to pay
+- Fix: [ bug #788 ] Date of linked interventions are not shown
 
 
 ***** ChangeLog for 3.3.1 compared to 3.3 *****
