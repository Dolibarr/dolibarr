--- conflicted
+++ resolved
@@ -2,8 +2,7 @@
 English Dolibarr ChangeLog
 --------------------------------------------------------------
 
-<<<<<<< HEAD
-=======
+
 ***** ChangeLog for 3.7 compared to 3.6.* *****
 For users:
 - New: Match other auth system: Login can be done entering login or user 
@@ -172,7 +171,6 @@
   warehouse module and your Point Of Sale module if you use one.
 
 
->>>>>>> 0e952c67
 ***** ChangeLog for 3.6.2 compared to 3.6.1 *****
 - Fix: fix ErrorBadValueForParamNotAString error message in price customer multiprice.
 - Fix: bug 1588 : relative discount.
@@ -187,13 +185,10 @@
 - Fix: Show sender Country on PDF docs when sender Country <> receiver Country
 - Fix: [ bug #1624 ] Use lowest buying price for margin when selling with POS
 - Fix: [ bug #1749 ] Undefined $mailchimp
-<<<<<<< HEAD
+- Fix: [ bug #1736 ] Failing supplier Elephant numeration module with some masks
 - Fix: [ bug #1649 ] Cancel button of several thirdparty actions, does the same thing as modify
 - Fix: [ bug #1736 ] Failing supplier Elephant numeration module with some masks
 - Fix: [ bug #1731 ] Can't use quick navigation on project tasks secondary tabs
-=======
-- Fix: [ bug #1736 ] Failing supplier Elephant numeration module with some masks
->>>>>>> 0e952c67
 
 ***** ChangeLog for 3.6.1 compared to 3.6.* *****
 For users:
@@ -336,12 +331,9 @@
 
 ***** ChangeLog for 3.5.7 compared to 3.5.6 *****
 Fix: Paypal link were broken dur to SSL v3 closed.
-<<<<<<< HEAD
 Fix: [ bug #1769 ] Error when installing to a PostgreSQL DB that contains numbers
 Fix: [ bug #1752 ] Date filter of margins module, filters since 12H instead of 00H
 Fix: [ bug #1757 ] Sorting breaks product/service statistics
-=======
->>>>>>> 0e952c67
 
 ***** ChangeLog for 3.5.6 compared to 3.5.5 *****
 Fix: Avoid missing class error for fetch_thirdparty method #1973
