--- conflicted
+++ resolved
@@ -78,18 +78,12 @@
 - Fix: Add actions events not implemented.
 - Fix: Price min of composition is not supplier price min by quantity.
 - Fix: [ bug #1356 ] Bank accountancy number is limited to 8 numbers.
-<<<<<<< HEAD
 - Fix: [ bug #1439 ] impossible to remove a a translation (multilanguage-feature) 
 - New: If multilangue is enabled, mail (from propal, invoice, etc...) message is pre-defaulted in Customer language
 - Fix: [ bug #1459 ] _ADD_CONTACT and _DEL_CONTACT triggers do not intercept insertion when reported an error
-=======
 - Fix: [ bug #1478 ] BILL_PAYED trigger action does not intercept failure under some circumstances
 - Fix: [ bug #1479 ] Several customer invoice triggers do not intercept trigger action
 - Fix: [ bug #1477 ] Several customer invoice triggers do not show trigger error messages
-
-TODO
-- New: Predefined product and free product use same form.
->>>>>>> 71ee974d
 
 For translators:
 - Update language files.
