--- conflicted
+++ resolved
@@ -4,12 +4,9 @@
 
 ***** ChangeLog for 3.5.7 compared to 3.5.6 *****
 Fix: Paypal link were broken dur to SSL v3 closed.
-<<<<<<< HEAD
 Fix: [ bug #1769 ] Error when installing to a PostgreSQL DB that contains numbers
 Fix: [ bug #1752 ] Date filter of margins module, filters since 12H instead of 00H
-=======
 Fix: [ bug #1757 ] Sorting breaks product/service statistics
->>>>>>> 8e47fe9e
 
 ***** ChangeLog for 3.5.6 compared to 3.5.5 *****
 Fix: Avoid missing class error for fetch_thirdparty method #1973
