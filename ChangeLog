--------------------------------------------------------------
English Dolibarr ChangeLog
--------------------------------------------------------------

<<<<<<< HEAD
***** ChangeLog for 10.0.0 compared to 9.0.0 *****
For Users:
NEW: Module "Ticket" is available as a stable module.
NEW: Module "Email Collector" is available as a stable module.
NEW: Module "TakePOS" is available as a stable module.
NEW: Experimental module "Vendor receptions".
NEW: Experimental module "BOM".
NEW: Accounting - Add default accounting account for member subcriptions.
NEW: Accounting - More comprehensive menu.
NEW: Agenda/event - add description column available in list (hidden by default).
NEW: Add accounting account for result.
NEW: Add accounting code for EEC sales and export sales on products.
NEW: Add a security permission to edit php dynamic content on the WebSite module.
NEW: Attached document on bank account are now visible in automatic ECM.
NEW: Add Autofill Remainder Amount picto on the Expense Report Payment Page.
NEW: Add contact status in category export
NEW: Add Default Warehouse to user record (if module stock is on)
NEW: Add employee/user to subledger account list
NEW: Add gender in member card
NEW: Add getFormatedCustomerRef and getFormatedSupplierRef methods
NEW: Add history to view and print previous sales on TakePos.
NEW: Add import of accounting account for intra/export selling on product card
NEW: Adding code to show update date of supplier price shown
NEW: Add line total on list of payments
NEW: Add LinkedIn field in social network module
NEW: Add more complete error messages in log on stripe payments
NEW: Add no_email field in contact list
NEW: Add notes are show in tooltips
NEW: Add option DONATION_USE_THIRDPARTIES in admin of membership module
NEW: Add option STOCK_SHOW_VIRTUAL_STOCK_IN_PRODUCTS_COMBO
NEW: add page to setup opening hours of the company
NEW: add payments table to pdf of expense report
NEW: add payment terms to invoices list
NEW: Add picto of deletion on mass action combo lists
NEW: add product extrafields available into shipping export
NEW: add ref supplier on supplier invoice
NEW: Add stats on entries & movements by fiscal year
NEW: Add subledger in various payment module
NEW: Add tag for ODT generation for localtax rates
NEW: Add the now link when creating expense report
NEW: Ask date of invoice when using the Clone feature.
NEW: auto event msg
NEW: Automatically binding for intra/export accountancy code in customer list
NEW: automatic / manual selector form
NEW: Better explanation for setup of WebDav module
NEW: Can add more lines on situation invoices at end of project when there is extra to add.
NEW: Can change the customer account of an instance
NEW: Can choose the root category to show products for TakePOS module
NEW: Can edit supplier on draft order supplier
NEW: Can enter price with or without tax when entering expense repor line
NEW: Can filter on the date of period for social contributions
NEW: Can generate invoices from the timespent entered on a project
NEW: Can update product supplier price ref
NEW: Can upload files from the edit page of expense report
NEW: Color for hover and for checked line is on by default
NEW: Column of parent company is available in list of third parties
NEW: conditionnal add member button by statut
NEW: constant KEEP_DISCOUNT_LINES_FROM_ORIGIN
NEW: Contact related items tab
NEW: Can create of supplier invoice from a reception
NEW: Ensure External RSS Links Open in New Window
NEW: Export available for reception module
NEW: Extend import option to Order's card and Propal's card
NEW: filter by thirdparty on report CA by prod/serv
NEW: Save space by moving the meteo on the title line
NEW: Get the list of groups of a user with the REST API.
NEW: Hidden option MAIN_CAN_EDIT_SUPPLIER_ON_SUPPLIER_ORDER to edit supplier on draft supplier order
NEW: Improve Displaying Shortcut Access Keys in Navigation.
NEW: Improve Expensereport, Inverse Receiver.
NEW: Improve pdf description item visibitity.
NEW: Introduce a config parameter $dolibarr_main_instance_unique_id
NEW: Introduce css "nobottomiftotal"
NEW: Introduce PhpSpreadsheet for export (need php5.6+)
NEW: Invoice creation from the timesheet
NEW: Can list remote stripe's payout in a dedicated page.
NEW: Manage account sell_intra & sell_export in page accoutancy admin default product
NEW: Manage loan schedule.
NEW: Manage status of member types.
NEW: Mass action "create bills" for validated reception
NEW: Measuring unit are now defined into an editable dictionary. Add product size/unit into product import. 
NEW: Template pdf 'canelle_reception' displays linked reception lines.
NEW: Moral/physic status can be defined at member type level
NEW: Pagination into list of time spent.
NEW: Performance enhancement (Replace dirname(__FILE__) with __DIR__)
NEW: POS support in order (ex: online cart).
NEW: Preview of images into the filemanager component.
NEW: Resource module can be used in products/services (in a dedicated tab)
NEW: Retrieve invoice infos from order when billing shipment
NEW: Save and display type of membership in subscription table for more explicit historic
NEW: Setup default thirdparty type (customer or prospect/customer)
NEW: Add shipping "set draft" button and can update lines.
NEW: show in blod, the invoice amount where we came from, when making payment
NEW: Show product dimensions in product tooltips.
NEW: Show the latest date of subscription in member statistics reports.
NEW: Sort list of templates alphabetically
NEW: Stripe Payment Intent (need option to use this new Stripe api method)
NEW: Can support barcode on supplier price references.
NEW: Support tag {ccc} on payment ref
NEW: The preview of PDF files generates only 1 png file, even if several pages.
NEW: Can select a Thirdparty object in donation module if option ON.
NEW: Tooltip with VAT amount and price incl tax on lines of objects.
NEW: Unsubscribed emails are now stored in a dedicated table.
NEW: Update working chkbxlst filter for lists.
NEW: Use ajax switch into setup of donation.php and multi-currency module.
NEW: use recipient language when generating the fullname for emails.
NEW: When you create product or service, sell accountancy account by default is suggested.
NEW: Widget birthdays of the month.
NEW: Option in workflow module to set a reception billed on validate supplier bill.
NEW: Autocompletion on lists should be available on mobile applications.
NEW: Add mass action to close several members.
NEW: Add hidden option ADD_UNSPLASH_LOGIN_BACKGROUND for random background
NEW: Add hidden option to be ready for BREXIT

For Developers:
NEW: Module "DebugBar" is available as a stable module.
NEW: Add API REST for donations
NEW: Add a script 'purge-data.php' to purge data older than a defined creation date
NEW: Add constant XFRAMEOPTIONS_ALLOWALL
NEW: Add function isValidVATID() to heck syntax of a VAT ID/number.
NEW: Add document's product support in APIs
NEW: Add REST API: get the list of objects in a category.
NEW: Update Stripe library to 6.35
NEW: Upgrade jquery lib to 3.3.1
NEW: Add hook 'addHtmlHeader()'
NEW: Add hook 'createRecurringInvoices()'
NEW: Add hook 'afterSelectContactOptions'
NEW: Add hook 'getAccessForbiddenMessage'
NEW: Add hook support in accountancy index
NEW: Add hook support in list of template invoices
NEW: Add parameter 'replaceambiguouschars' on getRandomPassword function
NEW: Add property 'noteditable' in modulebuilder
NEW: Add the current modulepart into the Conf class object
NEW: Add trigger FICHINTER_UNVALIDATE
NEW: Add visibility with value 4 in framework to define fields to show
NEW: More option to tune initialization of a new module with modulebuilder.
NEW: Add REST API to list currencies
NEW: REST API Proposal, Orders, Invoices: Add contact details
NEW: hidden option to change concat order of description/product label.
NEW: Enhance management of webhooks
NEW: Generation of doc by modulebuilder can include README and CHANGELOG
NEW: massfilesarea feature is possible for external modules
NEW: Show list of enabled modules in dol_print_error().
NEW: Simplification of CSS styles of default themes. 
NEW: Clean code of a lot of deprecated code.
NEW: Add hidden option to set a search entry to the top
NEW: add hidden option DISPLAY_DISCOUNTED_SUPPLIER_PRICE
NEW: add hidden option MAIN_DEFAULT_LANGUAGE_FILTER
NEW: add hidden option NO_CONCAT_DESCRIPTION
NEW: Add hidden option ACCOUNTANCY_COMBO_FOR_AUX
NEW: Add Hidden option OVERRIDE_VAT_FOR_EXPENSE_REPORT
NEW: add hidden option MAIN_DOC_UPLOAD_NOT_RENAME_BY_DEFAULT
NEW: Hidden conf to improve pdf desc item visibitity
NEW: Look and feel v10 - Add CSS 'tabBarNoTop'


WARNING:

Following changes may create regressions for some external modules, but were necessary to make Dolibarr better:
* PHP 5.4 is no more supported. Minimum PHP is now 5.5+.
* The PHP extension php-intl is not mandatory and must be installed to have new features working correctly.
* Method GetUrlTrackingStatus were renamed into getUrlTrackingStatus for consistency with naming rules.
* API getListOfCivility has been renamed into getListOfCivilities for consistency with naming rules.
* Deprecated function img_phone as been removed. You can use img_picto(..., 'call|call_out') instead.; 
* Files for variables of themes were renamed from graph-color.php into theme_vars.inc.php to match naming 
  convention of extension .inc.php for files to be included.
* All methods set_draft() were renamed into setDraft().
* Signatures of methods createFromClone() has been standardized. All methods requires the object User as first parameter.
* Removed deprecated function function test_sql_and_script_inject that was replaced with testSqlAndScriptInject.
* Method load_measuring_units were renamed into selectMeasuringUnits and select_measuring_units was deprecated.
* Hidden option CHANGE_ORDER_CONCAT_DESCRIPTION were renamed into MAIN_CHANGE_ORDER_CONCAT_DESCRIPTION.
* Method dolEscapeXML was moved from functions.lib.php into function2.lib.php (not used enough to be loaded by default).
* Removed deprecated use of string in dol_print_date(). Only date allowed.
* Deprecated property ->fk_departement is now ->state_id everywhere.
* Removed the method 4 of GETPOST (to get $_COOKIE). It was not used and not recommanded to use in Dolibarr.
* Column llx_facture.facnumber change to llx_facture.ref
* Variable $dolibarr_main_cookie_cryptkey is no more created at install (it was not used by Dolibarr). A new variable 
  called $dolibarr_main_instance_unique_id is now generated at each installation. It will be used by some future features.

=======
>>>>>>> abbc9062

***** ChangeLog for 9.0.4 compared to 9.0.3 *****
FIX: #5249
FIX: #11025
FIX: #11032
FIX: #11097
FIX: #11169
FIX: #11202
FIX: #11244
FIX: #11296
FIX: #11316
FIX: #11335
FIX: Add missing end date of subscription in export
FIX: A user may read holiday and expense report without permissions
FIX: better syntax
FIX: condition
FIX: confirmation of mass email sending + option MAILING_NO_USING_PHPMAIL
FIX: crabe pdf: bad detailed VAT for situation invoices, in situations S2 and above
FIX: default value for duration of validity can be set from generic
FIX: do not include tpl from disabled modules
FIX: Error management when MAILING_NO_USING_PHPMAIL is set
FIX: Even with permission, can't validate leave once validator defined.
FIX: extrafield list search: SQL error when field is multiselect
FIX: if last char of customercode is accent making the truncate of first
FIX: Import of chart of account
FIX: in edit mode, dictionary inputs do not escape the string inside the 'value' attribute, causing errors if there are any double quotes
FIX: invalid link on user.fk_user
FIX: invoice class: bad SQL request if product type not set
FIX: javascript error when ckeditor module not enabled
FIX: mail presend: can overwrite a file previously uploaded (Issue #11056)
FIX: mass send mail
FIX: missing compatibility with multicompany transverse mode
FIX: missing llx_const encrypt
FIX: modulebuilder: hardcoded llx_
FIX: Not showing Contract and Project columns on ficheinter list
FIX: only profid1 to 4 were editable for pdf option to show. Not 5 and 6.
FIX: productaccount buylist with pages
FIX: remove isolated transaction commit
FIX: security (a user can read leave or holiday of other without perm.
FIX: situation invoices: bad detailed VAT in situations following the first one
FIX: situation invoices: block progress percentage change for discount lines
FIX: syntax error
FIX: the id was not loaded in fetch of accounting system
FIX: try to use WHERE EXISTS instead of DISTINCT
FIX: use dol_sanitizeFileName() function to remove double spaces in filenames, as well as done on document.php when we want to download pdf
FIX: Use of cron with multicompany
FIX: var name
FIX: we need to fetch fourn invoice with ref in current entity
FIX: Wrong stock movement on supplier credit notes
FIX: Import of record in ledger

***** ChangeLog for 9.0.3 compared to 9.0.2 *****
FIX: #11013
FIX: #11041
FIX: actioncomm: sort events by date after external calendars and hook (into 7.0)
FIX: better test
FIX: Combo list was limited to 20 in stock correction
FIX: Confusion between expired and late
FIX: Cursor pointer in payment screen for autofill
FIX: CVE-2019-11199
FIX: CVE-2019-11200
FIX: CVE-2019-11201
FIX: Default value on form to send email
FIX: error messages not displayed
FIX: Massive debug in lettering function
FIX: missing compatibility with multicompany
FIX: missing global $user
FIX: missing situation invoice in list
FIX: MultiEntity in lettering functionality
FIX: Product accountancey sell intra code must be visible if main feature level 1
FIX: ref for table without ref manager are set to NULL.
FIX: Sending email to mass actions send same email on same customer
FIX: Several fixes on import of services/products
FIX: shipping default warehouse if only one warehouse
FIX: sortfield on lettering function
FIX: Status of opportunity should never be -1
FIX: test to display create invoice button on supplier_order card
FIX: The autocopy feature was ko for suppliers
FIX: Total per day in timespent per week
FIX: Total per day shows 00:00 if the total time spent is equal to 12:00
FIX: Update/delete currency on same languages
FIX: Wrong variable name make contact of supplier order not used on PDF.
FIX: Add hidden option MAIN_PDF_HIDE_SITUATION to hide situation (quick hack to fix output pb).
FIX: attached files list with link file was broked

***** ChangeLog for 9.0.2 compared to 9.0.1 *****
FIX: #10822
FIX: Accountancy - Format EBP import
FIX: A page of a site replaced with another when switching in edit mode
FIX: Autodetect buy price for invoices autogenerated with templates.
FIX: Avoid error 500 when extension php-intl not loaded
FIX: bad check on type of expense report (mandatory status not working)
FIX: Bad label of status for members (must be short version in list)
FIX: Can not create contract with numbering module without autogen rule
FIX: Can't set default value of extrafield of type varchar
FIX: check only if invoice module is enabled (bank is check after)
FIX: counter of permissions in badge was wrong
FIX: default value of language of thirdparty
FIX: Don't show accountingjournal:getNomUrl without data
FIX: Duplicate executeHook function
FIX: Edit of personalized groups
FIX: Error with various & salary payment on project
FIX: extrafields always visible on view mode
FIX: function not found
FIX: If we build one invoice for several orders, we must put the ref of
     orders on lines.
FIX: expensereport must be in $check array
FIX: missing entity filter and wrong var name
FIX: Missing field "In sale" in list
FIX: missing hook completeTabsHead in margins module
FIX: missing hook in agenda export
FIX: missing vat_src_code when inserting an expense report line
FIX: More complete auto setup of barcode module
FIX: need to round with 2 decimals to avoid movements not correctly balanced
FIX: no need to test anything to display documents tabs on expense report
FIX: old export models was not visible
FIX: Param keepn must be 1 when dol_escape_htmltag used for textarea
FIX: possibility to set up payment mode when invoice module is disabled
FIX: problem with sign of various payment in project preview
FIX: Remane of project
FIX: setup of module export
FIX: several hooks in shipping/delivery cards
FIX: supplier discount was not retrieved when choosing a product
FIX: The minimum amount filter does not work in the VAT report per customer
FIX: Tooltip on click was ko on smartphone
FIX: translation
FIX: useless join
FIX: Vat src code lost after editing expense report line
FIX: we need to keep originline special_code
FIX: Can't insert if there is extrafields mandatory on another entity.
FIX: error in create object when 2 extra fields are mandatory in 2 different entities
FIX: when we create deposit with multi tva, we mustn't add line if amount = 0 (example when we have a 100% reduc on one of origin invoice line)
FIX: wrong redirect link on holiday refuse
NEW: Add more complete error messages in log on stripe payments

***** ChangeLog for 9.0.1 compared to 9.0.0 *****
FIX: #10381
FIX: #10460 compatibility with MariaDB 10.4
FIX: #10485
FIX: #10638
FIX: Accountancy - Adding transaction with multicompany uses all the time 1st entity
FIX: actioncomm export: ORDER BY clause is in wrong export property + event type filter does not work
FIX: add fk_unit on addline action
FIX: adding css by page if url is externam
FIX: Bad link in menu manager
FIX: better test on fetch
FIX: can't add lines on invoices
FIX: Check for old picture name if the new one was not found
FIX: could not create several superadmin in transversal mode
FIX: creation of menu entry with parent id not int
FIX: creation of new left menu entry
FIX: Default language of company is not set
FIX: error on setup of password if pass generators have a .old file.
FIX: error report not returned
FIX: expedition: reset status on rollback + replace hardcoded status with const
FIX: fetch module / pos source
FIX: fk_default_warehouse missing in group by
FIX: function sendEmailsReminder isn't completely developed, then MAIN_FEATURES_LEVEL must be 2 to "use" it
FIX: if empty error message, we just see "error" displayed
FIX: label of bank account
FIX: line edit template: keep fk_parent_line
FIX: Mark credit note as available for credit note in other currency
FIX: missing access security checking with multicompany
FIX: missing entity filter in function "build_filterField()" (export module)
FIX: missing $ismultientitymanaged for previous/next ref
FIX: Missing province in export of invoice
FIX: must fetch member in current entity
FIX: positive values creating diff on addline rounding
FIX: positive values IN supplier credit notes creating diff on addline rounding
FIX: Price in combo list of service does not use the correct price level
FIX: project_title for display of getNomUrl()
FIX: same thing here
FIX: Show button POS Ticket only if invoice was generated by POS
FIX: supplier invoice payment total doesn't care about deposit or credit
FIX: supplier invoice product stats total ht is line total not invoice total
FIX: The notes was also copied on invoice
FIX: Transaction on leave approval and decrease ko if setup not complete
FIX: Translation not loaded by scheduled jobs
FIX: [URGENT] broken feature, "$usercancreate" is for Dolibarr 9
FIX: we want to be able to reopen fourn credit note
FIX: wrong feature2 when user rights "group_advance" is used
FIX: wrong merged conflict
FIX: wrong tests on fetch
NEW: Add protection to avoid packaging if files non indexed exists

***** ChangeLog for 9.0.0 compared to 8.0.0 *****
For Users:
NEW: Stable module: DAV (WebDAV only for the moment)
NEW: Stable module "Skype" has been replaced with module "Social Networks" to support more services.
NEW: Stable module "Module Builder"
NEW: Stable module: Website
NEW: Experimental module "TakePos"
NEW: Experimental module "Ticket"
NEW: Experimental module "Data Privacy"
NEW: Experimental module "Email Collector"
NEW: Dolibarr can provide information in page title when multicompany is enabled of not, making
     Android application like DoliDroid able to provide native features for multicompany module.
NEW: Compatibility with PHP 7.3 =>
NEW: Add admin page for modulebuilder
NEW: Add civility in list of members. Close #9251
NEW: Add configuration to disable "customer/prospect" thirdparty type
NEW: Add CONTRACT_ALLOW_TO_LINK_FROM_OTHER_COMPANY and CONTRACT_HIDE_UNSELECTABLES by SELECT_HIDE_UNSELECTABLES
NEW: Add __DAY_TEXT__ and __MONTH_TEXT__ substitutions vars
NEW: Add due date column in payment lists
NEW: Add email in event history, for reminder email of expired subsription
NEW: Add event tab on resource record
NEW: Add FEC Export in accountancy
NEW: Add filter on staff range in list of thirdparties
NEW: Add a first complete template of website
NEW: Add format code into exported filename of ledger
NEW: Add hidden option EXPENSEREPORT_DEFAULT_VALIDATOR_UNCHANGEABLE
NEW: Add hidden option MAIN_DOCUMENTS_DESCRIPTION_FIRST
NEW: Add link to inventory code
NEW: Add more common social networks fields for business
NEW: Add option PDF_DISABLE_MYCOMPANY_LOGO to disable logo on PDF
NEW: add option PROPOSAL_AUTO_ADD_AUTHOR_AS_CONTACT
NEW: Add option to display thirdparty adress in combolist
NEW: Add option to swap sender/recipient address on PDF
NEW: Add option to display thirdparty adress in combolist
NEW: Add project on pament of salaries
NEW: Add SHIPPING_PDF_HIDE_WEIGHT_AND_VOLUME and
NEW: Add somes hooks in bank planned entries
NEW: Add supplier ref in item reception page
NEW: Advanced permission to ignore price min
NEW: Allow to enter a timespent with a numeric value
NEW: Automatic position of scroll when creating an extrafield
NEW: Can add autorefresh=X in any URLs to refresh page after X seconds
NEW: can add project's task to agenda on create event form
NEW: Can delete a website in experimental website module
NEW: Can disable meteo on smartphone only
NEW: Can export/import a website template
NEW: Can filter on EEC, not EEC, etc... in binding step of accountancy
NEW: Can mix offset before and after with rules for due date of invoices
NEW: Can record the supplier product description
NEW: Can select several prospect level in thirdparty filter.
NEW: Can set 2 url in url field of thirdparty
NEW: Can set if a field is mandatory on form level.
NEW: Can set the default focus of each page.
NEW: Add category filter on user list
NEW: Change forgotten password link in general parameters
NEW: Child label of variants change if parent label changes
NEW: Compatibility with new Paybox HMAC requirement
NEW: Each user can set its prefered default calendar page
NEW: Enhancement in process to make manual bank conciliation
NEW: Enhancement in the generic file manager
NEW: Extrafield totalizable
NEW: Hidden conf INVOICE_USE_DEFAULT_DOCUMENT
NEW: hidden conf to search product by supplier ref
NEW: hidden constant to be able to use a thirdparty for donation
NEW: hidden option to define an invoice template for each invoice type
NEW: Highlight lines on lists when they are checked
NEW: Notification module support expense report+holiday validation and approval
NEW: On customer/supplier card, add simple tooltip to amount boxes
NEW: Page to check if the operations/items created between two dates have attached item(s) and possibility to download all attachements
NEW: possibility to add all rights of all modules in one time
NEW: redirect if only one result on global search on card
NEW: Permission to ignore price min
NEW: Can build an archive of full documents directory from backup page
NEW: tag odt line_product_ref_fourn for supplier doc lines
NEW: The binding step in accountancy has a country filter with autocompletion
NEW: Top menu is always on screen with MD theme.
NEW: Withdraw request massaction can include already partially paid invoices
NEW: Option "Simplify interface for blind persons"
NEW: Generic cash fence feature (compatible with several POS modules)

For developers:
NEW: Add lib for multiselect with checkboxes
NEW: Add function isValidMXRecord
NEW: Add hook changeRoundingMode in update_price
NEW: Add hook formconfirm to contractcard
NEW: Add hook for virtual stock
NEW: ADD url to see the last version of a external module
NEW: Can enable a module, even external module, from command line
NEW: Can set a tooltip help text on extrafields
NEW: Add product search from barcode via REST api
NEW: can add documents on agenda events using API REST
NEW: Can set the datestart and dateend of cron job into module descriptor
NEW: Close #9296 Add field ref_ext into llx_categorie
NEW: move ticket dictionary in API /setup
NEW: PHPUnitTest on Loan class #3163
NEW: Code changes to be more compatible with PSR2
NEW: Removed trigger USER_LOGOUT, USER_LOGIN, USER_LOGIN_FAILED (Some hooks are already dedicated for that)
NEW: Add agenda documents in API REST
NEW: Add "checked" field for new list engine compatibility
NEW: REST API improvements
NEW: Save external payment IDs into table of payment
NEW: triggers add commercial and del commercial
NEW: #9236 Allow to import shipment lines via API
NEW: ADD civility list in API
NEW: support selllist in the  module builder
NEW: optional param to show a specific extrafield
NEW: hook formConfirm always called if hooked
NEW: hook on dispatch order fourn

WARNING:

Following changes may create regressions for some external modules, but were necessary to make Dolibarr better:
* If you use some links like viewimages.php?modulepart=mycompany&file=... in your external modules, you must
  replace them with links like viewimages.php?modulepart=mycompany&file=logos/... (note that link change only for
  modulepart=mycompany that now works like others).
* Hidden option MAIN_PDF_SHIPPING_DISPLAY_AMOUNT_HT has been renamed into SHIPPING_PDF_DISPLAY_AMOUNT_HT
* Remove the no more used and deprecated dol_print_graph function


***** ChangeLog for 8.0.6 compared to 8.0.5 *****
FIX: #11244
FIX: #11316
FIX: Add missing end date of subscription in export
FIX: A user may read holiday and expense report without permissions
FIX: better syntax
FIX: condition
FIX: confirmation of mass email sending + option MAILING_NO_USING_PHPMAIL
FIX: crabe pdf: bad detailed VAT for situation invoices, in situations S2 and above
FIX: default value for duration of validity can be set from generic
FIX: do not include tpl from disabled modules
FIX: Error management when MAILING_NO_USING_PHPMAIL is set
FIX: Even with permission, can't validate leave once validator defined.
FIX: extrafield list search: SQL error when field is multiselect
FIX: if last char of customercode is accent making the truncate of first
FIX: in edit mode, dictionary inputs do not escape the string inside the 'value' attribute, causing errors if there are any double quotes
FIX: invalid link on user.fk_user
FIX: invoice class: bad SQL request if product type not set
FIX: mail presend: can overwrite a file previously uploaded
FIX: mail presend: can overwrite a file previously uploaded (Issue #11056)
FIX: mass send mail
FIX: missing compatibility with multicompany transverse mode
FIX: modulebuilder: hardcoded llx_
FIX: Not showing Contract and Project columns on ficheinter list
FIX: remove isolated transaction commit
FIX: security (a user can read leave or holiday of other without perm.
FIX: situation invoices: bad detailed VAT in situations following the first one
FIX: situation invoices: block progress percentage change for discount lines
FIX: syntax error
FIX: try to use WHERE EXISTS instead DISTINCT
FIX: use dol_sanitizeFileName() function to remove double spaces in filenames, as well as done on document.php when we want to download pdf
FIX: var name
FIX: we need to fetch fourn invoice with ref in current entity
FIX: Wrong stock movement on supplier credit notes

***** ChangeLog for 8.0.5 compared to 8.0.4 *****
FIX: #10381
FIX: #10460 compatibility with MariaDB 10.4
FIX: #11025
FIX: Accountancy - Add transaction with multicompany use all the time 1st entity
FIX: Accountancy - Format EBP import
FIX: actioncomm export: ORDER BY clause is in wrong export property + event type filter does not work
FIX: actioncomm: sort events by date after external calendars and hook
FIX: action list: add printFieldListSelect and printFieldListWhere hooks
FIX: add fk_unit on addline action
FIX: avoid php warning
FIX: bad sql request
FIX: better method
FIX: better test
FIX: better test on fetch
FIX: broken external authentication module feature and avoid warning
FIX: Can not create contract with numbering module without autogen rule
FIX: can't add lines on invoices
FIX: Can't generate invoice pdf
FIX: Can't insert if there is extrafields mandatory on another entity.
FIX: Can't insert if there is extrafields mandatory on another entity. FIX: Can't set default value of extrafield of type varchar
FIX: Check for old picture name if the new one was not found
FIX: Civility not saved when creating a member.
FIX: $conf->fournisseur->commande->enabled doesn't exist, we must use $conf->fournisseur->enabled
FIX: could not create several superadmin in transversal mode
FIX: credit note can have negative value
FIX: Default value on sales representative on third party creation
FIX: Don't show journal:getNomUrl without data
FIX: Erreur dans le Total
FIX: error messages not displayed
FIX: expedition: reset status on rollback + replace hardcoded status with const
FIX: Fix PHP warning "count(): Parameter must be an array..."
FIX: fk_default_warehouse missing in group by
FIX: function sendEmailsReminder isn't completely developed, then MAIN_FEATURES_LEVEL must be 2 to "use" it
FIX: holidays get natural_search if search params are set only
FIX: if empty error message, we just see "error" displayed
FIX: if(!method_exists(dol_loginfunction))
FIX: If we build one invoice for several orders, we must put the ref of order on the line to not lose information.
FIX: in fact expensereport must be in $check array
FIX: Interface regression for bind people. Fix option MAIN_OPTIMIZEFORTEXTBROWSER
FIX: line edit template: keep fk_parent_line
FIX: Loan impossible to account
FIX: Mark credit note as available for credit note in other currency
FIX: missing access security checking with multicompany
FIX: missing entity filter and wrong var name
FIX: missing entity filter in function "build_filterField()" (export)
FIX: Missing field in import/export of users
FIX: missing hook completeTabsHead in margins module
FIX: missing $ismultientitymanaged for previous/next ref
FIX: Missing province in export of invoice
FIX: multicompany compatibility
FIX: must fetch member in current entity
FIX: need an order by in case we found other invoice with same number but not same date
FIX: need to round with 2 decimals to avoid movements not correctly balanced
FIX: no need to test anything to display documents tabs on expense report
FIX: positive values creating diff on addline rounding
FIX: problem with multicompany transverse mode
FIX: Product accountancey sell intra code must be visible if main feature level 1
FIX: project_title for display of getNomUrl()
FIX: quick search for supplier orders
FIX: Remane of project
FIX: same thing here
FIX: Selection of email recipient with option MAIN_OPTIMIZEFORTEXTBROWSER
FIX: several hooks in shipping/delivery cards
FIX: shipping default warehouse if only one warehouse
FIX: SQL injection on rowid of dict.php
FIX: 'statut' is ignored when updating a user with the REST API.
FIX: supplier invoice payment total dont care about deposit or credit
FIX: supplier invoice product stats total ht is line total not invoice total
FIX: The minimum amount filter does not work in the VAT report per customer
FIX: Total per day shows 00:00 if the total time spent is equal to 12:00
FIX: Update/delete currency on same languages
FIX: [URGENT] broken feature, "$usercancreate" is for Dolibarr 9
FIX: useless join
FIX: we need to keep originline special_code
FIX: we want to be able to reopen fourn credit note
FIX: when 2 extra fields are mandatory in 2 different entities
FIX: when we add a payment on an invoice which already has payments with credit note or deposit amount, and then we get an excess received, discount amount must be $total_paiements + $total_creditnote_and_deposit - $object->total_ttc;
FIX: when we create deposit with multi tva, we mustn't add line if amount = 0 (example when we have a 100% reduc on one of origin invoice line)
FIX: wrong redirect link on holiday refuse
FIX: wrong test enabled
FIX: Wrong variable name
FIX: XSS

***** ChangeLog for 8.0.4 compared to 8.0.3 *****
FIX: #10030 better german chart
FIX: #10036
FIX: #10080 Supplier translations are in english
FIX: #10183 using backport of fix done in 9.0
FIX: #10218 Bad redirection after deleting a user or group
FIX: #3234
FIX: #6580
FIX: #8741
FIX: #9629 #9625
FIX: #9971
FIX: avoid Class 'AdherentType' not found
FIX: Can relaunch install on v8
FIX: Can't create a thirdparty from member if customer code is mandatory.
FIX: Can't delete a line of minimal stock per warehouse
FIX: check if "entity" is already defined in "$param"
FIX: contact/address tab issue when changing company
FIX: contact/adress tab: when changing company ajax combo, the first contact change is not taken into account
FIX: CVE-2018-19799
FIX: CVE-2018-19992
FIX: CVE-2018-19993
FIX: CVE-2018-19994
FIX: CVE-2018-19995 and CVE-2018-19998
FIX: Error reported when creation of thirdparty from member fails
FIX: export only prices of the current entity !
FIX: Extrafields on shipment module
FIX: filter on product category doesn't work
FIX: form actions: select_type_actions could be too small + bad $db init
FIX: form actions: select_type_actions could be too small + bad  init
FIX: fourn payment modes musn't be available on customer docs
FIX: Function updatePrice with wrong parameters
FIX: hidden extrafield
FIX: if qty is 0
FIX: If we change customer/supplier rule we can't edit old thirdparty.
FIX: lang not loaded
FIX: Lines are not inserted correctly if VAT have code
FIX: marge sign
FIX: Method setValid not found
FIX: Migration do not create not used table
FIX: missing action "edit" for the hook
FIX: missing field "visible"
FIX: Missing last month on vat report per month
FIX: mode is only customer in stats fichinter
FIX: OppStatusShort doesn't exists
FIX: Remote ip detection was wrong with proxy (example: cloudflare)
FIX: Removed not use table
FIX: Replenishment with option STOCK_ALLOW_ADD_LIMIT_STOCK_BY_WAREHOUSE
FIX: responsive
FIX: Same on customer card
FIX: same on lines
FIX: screen size fall
FIX: Select first mail model by default
FIX: slow SQL query on creating a new supplier invoice
FIX: sql query performance on list_qualified_avoir_supplier_invoices.
FIX: supplier order list keep socid
FIX: Same on customer card
FIX: same on lines
FIX: screen size fall
FIX: Select first mail model by default
FIX: slow SQL query on creating a new supplier invoice
FIX: sql query performance on list_qualified_avoir_supplier_invoices.
FIX: supplier order list keep socid
FIX: Vendor translations are in english
FIX: Warning: count()
FIX: We want to be able to send PDF of paid invoices

***** ChangeLog for 8.0.3 compared to 8.0.2 *****
FIX: #9161
FIX: #9432
FIX: #9432 Assign yourself as a commercial when you don't have permission to see all thirds
FIX: #9510
FIX: #9567
FIX: According to french law, if seller is in France and buyer isn't in UE and isn't a company, TVA used = TVA product
FIX: Amount when using mutlicurrency on PDF
FIX: Backup of database without mysqladmin available from cron.
FIX: Bad label on delete button
FIX: bad link in notification
FIX: Bad position of hook formattachOptions call
FIX: Can't create shipping if have shipping line's extrafields
FIX: check !empty exclude select element
FIX: content lost when editing a label with "
FIX: correct migration of old postgresql unique key
FIX: credit note progression
FIX: default accounting accounts on loan creation #9643
FIX: Delete of draft invoice
FIX: deletion on draft is allowed if we are allwoed to create
FIX: Do not show check box if not applicable
FIX: exclude element of the select
FIX: extrafields of taks not visible in creation
FIX: filter on employee
FIX: invoice stats: situation invoices were not counted
FIX: keep external module element when adding resource
FIX: langs fr
FIX: Link template invoice to contract
FIX: Look and feel v8. Missing button "Create category"
FIX: Menu to show/edit Users categories was missing
FIX: missing name alias field in societe import/export #9091
FIX: missing symbol for indian rupies
FIX: Missing transaction around action
FIX: modify parenting before task deletion
FIX: nb of session in title
FIX: need to filter on current entity on replenish
FIX: number mailing for a contact with multicompany
FIX: Option for prof id mandatory not working with custom type of company
FIX: Option MAIN_DISABLE_NOTES_TAB #9611
FIX: Pagination stats
FIX: pdf typhon: order reference duplicate
FIX: position 0 for emails templates
FIX: previous situation invoice selection
FIX: Product marge tabs on product card
FIX: Product margin tab and credit note
FIX: propal pdf: missing parenthesis for customs code
FIX: properties on proposal must not be modified if error
FIX: qty not visible for a lot when making shipment on a dedicated stock
FIX: Quick hack to solve pb of bad definition of public holidays
FIX: remain to pay for credit note was wrong on invoice list
FIX: replenish wasn't caring about supplier price min quantity #9561
FIX: Required extrafield value numeric should accept '0'
FIX: ressource list with extrafields
FIX: restore last seach criteria
FIX: Selection of addmaindocfile is lost on error
FIX: Sending of reminder for expired subscriptions
FIX: shared link ko on proposals
FIX: showOptionals: column mismatches
FIX: situation invoice total with credit note
FIX: situation invoice prev percent
FIX: special code on create supplier invoice from supplier order
FIX: Symbol of currency in substitution variables
FIX: The max size for upload file was not corectly shown
FIX: the member e-mail on resign and validation.
FIX: thirdparty property of object not loaded when only one record
FIX: title
FIX: Title problem on admin RSS module
FIX: Tooltip on invoice widget
FIX: Total of timespent
FIX: trackid into email sent from member module.
FIX: translation in select unit form
FIX: use discount with multicurrency
FIX: Variable name
FIX: When we delete a product, llx_product_association rows are not deleted
FIX: when we're just admin and not super admin, if we create new user with transverse mode, we don't see it then we can't add him in usergroup
FIX: wrong function name
FIX: wrong occurence number of contract on contact card, we must only count externals
FIX: wrong value for module part and return access denied
FIX: Wrong variable name
FIX: XSS vulnerability reported by Mary Princy E

***** ChangeLog for 8.0.2 compared to 8.0.1 *****
FIX: #8452
FIX: #9043
FIX: #9316 Error when listing invoices
FIX: #9317
FIX: #9353 Bug: html error - div inside span on graphs
FIX: #9355
FIX: #9393 inconsistency behaviour. option FACTURE_ENABLE_NEGATIVE_LINES
FIX: #9394
FIX: #9396
FIX: #9403
FIX: #9412
FIX: #9497
FIX: Add paypal error message in alert email when online payment fails.
FIX: better compatibility with multicompany
FIX: capital must be empty and not 0 if undefined
FIX: character making error on bill list
FIX: Entering negative price on order.
FIX: Expedition not showing extrafields on creation.
FIX: Homepage links were using wrong topmenus
FIX: inconsistency behaviour on option FACTURE_ENABLE_NEGATIVE_LINES
FIX: invert mime type and name.
FIX: invoice popup hide localtax2 and 3 if not defined.
FIX: Lose filter on payment type or category after a sort on invoice list.
FIX: Maxi debug to allow to load chart of account with multicompany.
FIX: Missing translation in predefined email to membership renewal.
FIX: Mixing tickets of different thirdparties.
FIX: "Other ..." link so the "Back to" link works.
FIX: PDF address: handle when contact thirdparty is different from thirdparty of document
FIX: Problems with permissions of module to record payment of salaries
FIX: remove debug
FIX: Several fixes on the management of minimal amount for orders
FIX: wrong var name

***** ChangeLog for 8.0.1 compared to 8.0.0 *****
FIX: #9258
FIX: #9328
FIX: #9337
FIX: adding GROUP BY for PostgreSQL
FIX: API template for list pages in module builder
FIX: API template for record page to delete a record
FIX: a removed option was still in setup
FIX: badge on time spent on project and tasks
FIX: Delete file on smartphone
FIX: Fetch function will fetch comments
FIX: Fetch task will now fetch comments
FIX: $fk_account is always empty, must be $soc->fk_account
FIX: Force stripe api version to avoid trouble if we update stripe api
FIX: get_product_vat_for_country functions.lib.php
FIX: Get templates in a forced language
FIX: hook on dispatch order fourn
FIX: Language selection lost if error during creation of email template
FIX: Look and feel v8
FIX: propal.class.php
FIX: Add calls to fetchComments function
FIX: Remove fetchComments from project and task fetch function
FIX: remove internal property isextrafieldmanaged from API returns
FIX: sql error
FIX: table llx_chargessociales doesn't exists
FIX: trans on null object
FIX: vat rate code not returned by get_product_vat_for_country
FIX: warning for late template invoices to remove when suspended
FIX: Add hidden option MAIN_xxx_IN_SOURCE_ADDRESS to solve legal issues on PDF
FIX: Table llx_facture_rec_extrafields missing after migration


***** ChangeLog for 8.0.0 compared to 7.0.0 *****
For Users:
NEW: Experimental module: Ticket
NEW: Experimental module: WebDAV
NEW: Accept anonymous events (no user assigned)
NEW: Accountancy - Add import on general ledger
NEW: Accountancy - Show journal name on journal page and hide button draft export (Add an option in admin)
NEW: Can create event from record card of a company and/or member
NEW: Add a button to create Stripe customer from the customer Payment mode tab
NEW: Add accounting account number on product tooltip
NEW: Add any predefined mail content
NEW: Add arrows to navigate into containers in experimental website module
NEW: Add a tab to specify accountant/auditor of the company
NEW: Add Date delivery and Availability on Propals List
NEW: Add date in goods reception supplier order table
NEW: Add delivery_time_days of suppliers in export profile
NEW: Add Documents'tab to expedition module
NEW: Use dol_print_phone in thirdparty list page to format phone
NEW: Add entry for the GDPR contact
NEW: Add extrafield type "html"
NEW: Add file number in accountant card and update export filename
NEW: Add files management on products lot
NEW: add filter on project task list
NEW: Add hidden option COMPANY_AQUARIUM_CLEAN_REGEX to clean generated
NEW: add internal stripe payment page for invoice
NEW: Add key __USER_REMOTE_IP__ into available substitution variables
NEW: Add link between credit note invoice and origin
NEW: Add linked file tab to vat
NEW: add link to stripe's info in bank menu
NEW: Add margin filters
NEW: Add mass action enable/disable on cron job list
NEW: Add mass action on project's list to close projects
NEW: Add method to register distributed payments on invoices
NEW: Add multicurrency support for product buy price for supplier propales, orders and invoices
NEW: Add name of day in the timesheet input page per day.
NEW: add new parameters for tcpf encryption
NEW: add optional esign field in pdf propal
NEW: Add option BANK_ACCOUNT_ALLOW_EXTERNAL_DOWNLOAD
NEW: Add option CONTRACT_SYNC_PLANNED_DATE_OF_SERVICES
NEW: Add param $dolibarr_main_restrict_ip in config file to limit ips
NEW: add pdf function to check if pdf file is protected/encrypted
NEW: Add pdf template for stock/warehouse module
NEW: Add phone format for a lot of countries
NEW: Add product and product categories filters on customer margins
NEW: Add product categories filter on product margin
NEW: Add romanian chart of accounts
NEW: Add stats in salaries module
NEW: add stripe transaction
NEW: Add tab contact on supplier proposals
NEW: Add total of time spent in timespent page at top of page too.
NEW: Add trigger CONTRACT_MODIFY
NEW: Add triggers on ECM object and add fill src_object_type/id fields
NEW: Add type of website container/page into dictionary
NEW: advance target filtering can be used everywhere with tpl and fk_element
NEW: Allow negative quantity for dispatch (supplier order)
NEW: bank reconcile: checkbox to select all bank operations
NEW: Better performance with openldap
NEW: Can add filter actiontype and notactiontype on event ical export
NEW: Can add product in supplier order/invoice even w/o predefined price
NEW: cancel orders on massaction
NEW: Can crop image files attached in "document" tabs of a member
NEW: Can delete dir content in media and ECM module recursively
NEW: Can dispatch if more than ordered (if hidden option set)
NEW: Can edit the text color for title line of tables
NEW: Can enter time spent from the list of time spent of project
NEW: Can export leave requests
NEW: Can filter on account range in general ledger grouped by account
NEW: Can filter on country and taxid into the binding page
NEW: Can filter on progression in timesheet
NEW: Can fix the bank account of a payment if payment not conciliated
NEW: Can force usage of shared link for photo of products
NEW: Can get template of email from its label
NEW: Can see Unit Purchase Value of product in stock movement
NEW: Can select from the user list into send form email (For field to and CC)
NEW: Can select sample to use when creating a new page
NEW: can send mail from project card
NEW: Can set position of images in module tickets
NEW: Can set the reply-to into email sent
NEW: Can set the start/end date of service line in invoice templates
NEW: Can share any file from the "Document" tab.
NEW: Can sort on priority in task scheduler list
NEW: Can sort order of files in attach tab for leave and expensereport
NEW: Can use setValueFrom without user modification field
NEW: Cat set the encryption algorithm for extrafields of type password
NEW: check idprof1 for country pt
NEW: default add action: new param $backurlforcard to redirect to card
NEW: default warehouse field for products + prefill warehouses when dispatching supplier orders
NEW: Display price HT on all commercial area boards
NEW: display total on contract service list
NEW: display weight volume in proposal
NEW: Edit of extrafields position page on the edit form
NEW: Experimental DAV module provides a public and private directory
NEW: export filter models can be share or not by user
NEW: Externalsite module can accept iframe content.
NEW: Filter export model is now by user
NEW: Finish implementation of option PRODUIT_CUSTOMER_PRICES_BY_QTY_MULTIPRICES
NEW: generalize use of button to create new element from list
NEW: hidden conf AGENDA_NB_WEEKS_IN_VIEW_PER_USER to set nb weeks to show into per user view
NEW: hidden conf to assign category to thirdparty that are neither customer nor prospect or supplier
NEW: hidden conf to set nb weeks to show into user view
NEW: hidden option MAIN_DISABLE_FREE_LINES
NEW: improve way of adding users/sales representative to thirdparty
NEW: Introduce option THIRDPARTY_QUICKSEARCH_ON_FIELDS to personalize fields use to search on quick search.
NEW: Introduce permission "approve" for "leave request" like for "expense report"
NEW: Load product data optional fields to the line -> enables to use "line_options_{extrafield}"
NEW: Look and feel v8 - Show Picto "+" on all links "Add record"
NEW: Look and feel v8: Use a different picto for delete and unlink
NEW: mail templates for projects
NEW: Module variant supported on services
NEW: monthly VAT report show "Claimed for the period" + "Paid during this
NEW: Mutualize code for action="update_extras"
NEW: On invoice card, show accounting account linked
NEW: Online payment of invoice and subscription record the payment
NEW: OnSearchAndListGoOnCustomerOrSupplierCard conf
NEW: Optimize load of hooks classes (save 1-5Kb of memory)
NEW: Option MAIN_SHOW_REGION_IN_STATE renamed into MAIN_SHOW_REGION_IN_STATE_SELECT are more complete
NEW: Option to force all emails recipient
NEW: Hidden option to send to salaries into emails forms
NEW: order minimum amount
NEW: add price in burger menu on mouvement list
NEW: Report a list of leave requests for a month
NEW: Section of files generated by mass action not visible if empty
NEW: send mails from project card
NEW: Show also size in bytes in tooltip if visible unit is not bytes
NEW: Show keyboard shortcut of nav arrow into tooltip
NEW: Show last result code of cron jobs in error in red
NEW: Show region in company info & Global option to show state code MAIN_SHOW_STATE_CODE
NEW: Show total number of records by category
NEW: Show total of time consumed in week in time spent entry page
NEW: Stripe online payments reuse the same stripe customer account
NEW: Suggest link to pay online for customer orders
NEW: supplier credit notes is now supported like for customer credit notes
NEW: supplier order/order lines export: add supplier product ref
NEW: supplier relative discounts
NEW: Support alternative aliases of page name in website
NEW: syslog file autoclean
NEW: thirdparty categ filter on lists
NEW: Use a css style for weekend in time spent
NEW: Use common substitution rule for language to get translation in ODT
NEW: Variable __ONLINE_PAYMENT_URL__ available in email templates

For developers:
NEW: class reposition can also work on POST (not only GET)
NEW: add a hook in dol_print_phone
NEW: The field "visible" on extrafield can accept expression as condition
NEW: Upgrade of Stripe lib to 6.4.1
NEW: work on CommonObject 'array' field typeNew common object array
NEW: method Form::selectArrayFilter() + use in left menu search
NEW: [REST API] Add the possibility to remove a category from a thirdparty
NEW: doActions on categorycard
NEW: add "moreHtmlRef" hook
NEW: add hook for more permissions control
NEW: add hook moreHtmlStatus to complete to status on banners
NEW: Add hook printEmail
NEW: Add hook setContentSecurityPolicy
NEW: Add password_hash as a hash algorithm
NEW: Add dol_is_link function
NEW: Adds a contact to an invoice with REST API
NEW: Adds a payment for the list of invoices given as parameter
NEW: adds billing contacts ids to REST API returns
NEW: Add showempty parameter in country selection
NEW: add printUserListWhere hook
NEW: add "printUserPasswordField" hooks
NEW: Call to trigger on payment social contribution creation
NEW: Call to trigger on social contribution creation
NEW: hook getnomurltooltip is replaced with hook getNomUrl more powerfull

WARNING:

Following changes may create regressions for some external modules, but were necessary to make Dolibarr better:
* Remove old deprecated hook 'insertExtraFields'. Triggers must be used for action on CRUD events.
* Hook 'maildao' was renamed into 'mail' into the method sendfile that send emails, and method was renamed from
  'doaction' into 'sendMail'.
* Rename trigger CONTRACT_SERVICE_ACTIVATE into LINECONTRACT_ACTIVATE and
  CONTRACT_SERVICE_CLOSE into LINECONTRACT_CLOSE
* Remove triggers *_CLONE. The trigger CREATE with context 'createfromclone' is already called so this is
  a duplicated feature. Cloning is not a business event, the business event is CREATE, so no trigger required.
* PHP 5.3 is no more supported. Minimum PHP is now 5.4+
* Remove the old deprecated code of doActions and getInstanceDao in canvas. The doActions of standard hooks are
  already available and are better.
* Removed method fetch_prods() and get_each_prod() not used, keep only get_arbo_each_prod() that is better.
* The hook contaxt commcard has been renamed thirdpartycomm
* The hook contaxt thirdpartycard has been renamed thirdpartycontact
* Remove method Categorie:get_nb_categories() that was not used.
* Hook getnomurltooltip provide a duplicate feature compared to hook getNomUrl so all hooks getnomurltooltip
  are now replaced with hook getNomUrl.
* The substitution key __CONTACTCIVNAME__ is no longer present, it has been replaced by __CONTACT_NAME_{TYPE}__
  where {TYPE} is contact type code (BILLING, SHIPPING, CUSTOMER, ... see contact type dictionnary).


***** ChangeLog for 7.0.5 compared to 7.0.4 *****
FIX: #3234
FIX: #6580
FIX: #8741
FIX: #9934
FIX: avoid Class 'AdherentType' not found
FIX: Can't create a thirdparty from member if customer code is mandatory.
FIX: Can't generate invoice pdf
FIX: contact/adress tab: when changing company ajax combo, the first contact change is not taken into account
FIX: Error generating ODT when option to use contact on doc on
FIX: Error reported when creation of thirdparty from member fails
FIX: filter on product category doesn't work
FIX: form actions: select_type_actions could be too small + bad  init
FIX: fourn payment modes musn't be available on customer docs
FIX: Function updatePrice with wrong parameters
FIX: If we change customer/supplier rule we can't edit old thirdparty.
FIX: Interface regression for bind people. Fix option MAIN_OPTIMIZEFORTEXTBROWSER
FIX: Lines are not inserted correctly if VAT have code
FIX: OppStatusShort doesn't exists
FIX: pdf typhon: order reference duplicate
FIX: propal pdf: missing parenthesis for customs code
FIX: Same on customer card
FIX: same on lines
FIX: Select first mail model by default
FIX: sql query performance on list_qualified_avoir_supplier_invoices.
FIX: task time screen: last fix was overkill
FIX: task time screen: prevent users with access to all project from assigning to tasks they're not allowed to do
FIX: use discount with multicurrency
FIX: Variable name
FIX: We want to be able to send PDF of paid invoices
FIX: When delete a product, llx_product_association rows are not deleted
FIX: wrong occurence number of contract on contact card, we must only count externals

***** ChangeLog for 7.0.4 compared to 7.0.3 *****
FIX: #8984 button create expense report
FIX: #9032
FIX: #9161
FIX: #9328
FIX: According to french law, if seller is in France and buyer isn't in UE and isn't a company, TVA used = TVA product
FIX: Add calls to fetchComments function
FIX: better compatibility with multicompany
FIX: case when we valid form with keyboard
FIX: character making error on bill list
FIX: check !empty exclude select element
FIX: combo into popup become crazy with IE10
FIX: combo of stock in popup are crazy in IE
FIX: Deletion of files in migration
FIX: exclude element of the select
FIX: extrafieldkey
FIX: Fetch function will fetch comments
FIX: Fetch task will now fetch comments
FIX: filter supplier invoice list by societe name.
FIX: $fk_account is always empty, must be $soc->fk_account
FIX: Force stripe api version to avoid trouble if we update stripe api
FIX: getEntity project and not projet
FIX: Get templates in a forced language
FIX: global $mysoc missing (to avoid php notice on lines 279, 280 & 281)
FIX: Injection
FIX: invoice stats: situation invoices were not counted
FIX: keep context filter on contact list on change column displayed
FIX: Keep same project when creating shipping from order
FIX: langs fr
FIX: Lose filter on payment type or category after a sort on invoice list
FIX: Missing behavior
FIX: missing hook to edit sql
FIX: multicompany compatibility !
FIX: need to filter on current entity on replenish
FIX: Option MAIN_DISABLE_NOTES_TAB #9611
FIX: page must always be 0 when we search (to avoid case : when we're on page 3 and we're looking for a precise thirdparty, we stay on page 3 and nothing's displaied)
FIX: Pagination on related item pages
FIX: Pagination on withdraw request list
FIX: PDF address: handle when contact thirdparty different from document thirdparty
FIX: PHP warning, undefined index notnull
FIX: Product marge tabs on product card
FIX: Product margin tab and credit note
FIX: propal: correctly preset project when creating with origin/originid
FIX: remain to pay for credit note was wrong on invoice list
FIX: remove debug
FIX: Remove fetchComments from project and task fetch function
FIX: remove rowid for multicompany compatibility
FIX: Search on Ref project on order list
FIX: search on ref project on propal list
FIX: showOptionals: column mismatches
FIX: SQL Injections reported by mu shcor (ADLab of Venustech)
FIX: stock replenish with multientity
FIX: table llx_chargessociales doesn't exists
FIX: we must see number of all shared projects
FIX: when stock is empty for current entity but > 0 in other entity, until this commit product wasn't displaied on replenishment, it must depends on multientity stock sharing
FIX: when we're just admin and not super admin, if we create new user with transverse mode, we don't see it then we can't add him in usergroup
FIX: wrong function name
FIX: Wrong position of firstname lastname
FIX: wrong value for module part and return access denied
FIX: Wrong variable and trigger name

***** ChangeLog for 7.0.3 compared to 7.0.2 *****
FIX: 7.0 task contact card without withproject parameters
FIX: #8722
FIX: #8762
FIX: #8813
FIX: #8858 #8860 Backport better compatibility fix
FIX: #8893 to get formatted price as substitution vars
FIX: Avoid converting into reduction twice and draft invoice
FIX: bad result on fetch ProductStockEntrepot
FIX: Bad substitution key used for default send proposal email
FIX: button to pay still visible when amount null used
FIX: clause must not be there
FIX: Contact tab not visible when using canvas
FIX: dol_delete_file must work in a context without db handler loaded
FIX: entity test must be on product_fourn_price table and not product table
FIX: Fetch shipping will now fetch project id
FIX: If we enable 3 steps for supplier order approbation, we must not delete all fourn rights def.
FIX: intervention: extrafield error when calling insertExtrafields
FIX: It's not possible to remove a contact which is assigned to an event #8852
FIX: javascript showempty error
FIX: Keep supplier proposal price for supplier order
FIX: link for projets not linked to a thirdparties
FIX: Missing extrafields in export of stock or products
FIX: missing filters during ordering
FIX: missing filters during reordering
FIX: missing parenthesis
FIX: need to filter on aa.entity for same accounting accounts available in several entities
FIX: picto for type in product link in accountany list is wrong
FIX: Problems in accountancy module when using multicompany module.
FIX: proposal: missing contact type translation key
FIX: pu_ht_devise was not converted to numeric so decimals were lost when calculating total_ht_devise
FIX: Select user on add time spent form
FIX: shipment: fk_proje(c)t not handled in fetch() and update() methods
FIX: sometimes amounts are identical but php find them different.
FIX: supplier order: product supplier ref not saved on addline
FIX: test is_erasable() must be done before call function delete() too to avoid delete invoice with &action=delete in url
FIX: wrong var name $search_month_lim

***** ChangeLog for 7.0.2 compared to 7.0.1 *****
FIX: #8023
FIX: #8259 can't update contact birthday with REST API
FIX: #8359
FIX: #8389
FIX: #8478 !empty instead of count to avoid warning
FIX: #8488
FIX: #8559 Bug to generate cheque receipt
FIX: #8571
FIX: #8574
FIX: #8580
FIX: #8650
FIX: actioncomm export: type filtering not working
FIX: Add a test to avoid to reset binding by error.
FIX: addline on invoice supplier manage rank on its own if not provided
FIX: Add warning when expense report line not into range
FIX: avoid Error: Call to undefined method mysqli::get_charset()
FIX: avoid focus problem when select2 is in a modal dialog window
FIX: Binding pages must start on fiscal month not calendar month
FIX: button "Classify bill" on supplier order was not visible
FIX: Button receive products not visible
FIX: can bypass the CSRF protection with url with domain inside
FIX: Can't edit option PROJECT_ALLOW_TO_LINK_FROM_OTHER_COMPANY
FIX: commonobject: don't require notnull field if default set
FIX: CommonObject: don't require 'notnull' field if 'default' set
FIX: cron script disabled if module disabled
FIX: CVE-2018-10092
FIX: CVE-2018-10094
FIX: CVE-2018-10095
FIX: CVE-2018-9019
FIX: CWE-89
FIX: Data on income/expense report was always 0
FIX: default addupdatedelete actions: uniformize add/update value checks
FIX: default currency not set on supplier order creation from commercial menu #8459
FIX: delete all product variants of a parent product
FIX: Detail per account not visible when total < 0
FIX: DOL_AUTOSET_COOKIE was not correctly setting value of cookie
FIX: don't print empty date in CommonObject::showOutputField
FIX: dont print empty date in CommonObject::showOutputField
FIX: Draft invoice must be excluded from report
FIX: environment shown on cron card
FIX: Error in ContractLigne not return to Contract
FIX: extrafields price and double were lost during a failed post.
FIX: File name not visible in email preview
FIX: filter/sorting on extrafield on contact list from contact tab
FIX: Initial month on report income/expense per predefined group
FIX: issue #8037
FIX: Issue #8455
FIX: issue #8470
FIX: label in getnomurl projectlist
FIX: limit access of email template page to internal users
FIX: look and feel v7 "back to" for bookkeeping record
FIX: Max nb of generation of recurring invoice should not show warning
FIX: missing english name for object
FIX: Missing include
FIX: missing User object with API REST
FIX: modulebuilder: could not create html fields
FIX: modulebuilder: handle 'price' fieldtype
FIX: multiple creation of same event
FIX: Name of user not visible on journalizing expense report payments
FIX: Not approved holidays must not be visible into timesheet
FIX: Only approved expense report must be journalized
FIX: payment term doc-specific label was not used
FIX: payment term doc-specific label was not used (issue #8414)
FIX: project category is type 6 not 5
FIX: Projet is not prefilled when created from overwiew page
FIX: Related contact printed in societe agenda
FIX: Removed error when no error on accounting setup page
FIX: remove var_dump
FIX: sanitize setup params
FIX: selectForFormsList: entity checked even is object not multi-entity managed
FIX: service creation, right is tested regarding the product type
FIX: some localtaxes errors
FIX: Some report have data when several chart of accounts exists
FIX: sql error using no category
FIX: SQL Injection CWE-89
FIX: Support or multicompany for sheduled jobs
FIX: Test on mandatory status when closing proposal failed
FIX: to allow IRPF not null even if main VAT is null.
FIX: update wrong datetime extrafield
FIX: Use priority to define order of sheduled jobs
FIX: various modulebuilder-related issues
FIX: view of balance before field
FIX: weird password autocompletion in Goocle Chrome (issue #8479)
FIX: weird password autocompletion in Google Chrome (issue #8479)
FIX: When clearing filter, we must not save tmp criterias in session
FIX: With x extrafields, request for multicompany label was done x times
FIX: several XSS
FIX: zip not filtered

***** ChangeLog for 7.0.1 compared to 7.0.0 *****
FIX: #8139 User search does not work if MAIN_USE_OLD_SEARCH_FORM, missing list.php
FIX: #8200
FIX: #8219
FIX: #8232
FIX: #8269
FIX: #8277
FIX: #8285 Extrafields now reported by /api/index.php/agendaevents/{id}
FIX: #8289 add a configuration for stock calculation
FIX: Activate all also if there are inactive services
FIX: add planned delivery to order exports
FIX: approval date was not visible if leave was canceled after
FIX: avoid "Array" on screen
FIX: Avoid empty value to fk_multicurrency attribute
FIX: Bad var for substitution of free text
FIX: Can't activate tasks on projects configuration
FIX: Can use odx templates that does not include lines tags
FIX: check shipping on delete order
FIX: check verif exped on delete order
FIX: comment on tasks
FIX: country must not be mandatory for accounting report groups
FIX: css
FIX: Delete tasks on project delete will now trigger TASK_DELETE
FIX: Do not lose filter when editing comment of a time spent in task view
FIX: duplicate confirm message. Missing reposition class
FIX: Duplicate product_type asignement on order addline
FIX: email use the validate user instead of approver in holiday approval
FIX: Error management in leave request
FIX: for nondisplay of  fk_element 's id in  REST API response
FIX: Generic substitution of constant disabled for sensitive constant
FIX: if we make a mistake with situation_percent, now we can correct it. before situation_final was always set to 1 and no way to go back
FIX: Import process must stop after ending line nb to import
FIX: Infinite loop on deletion of temp file when there is symbolic links
FIX: Input of holiday for subordinates was ko
FIX: invoice creation fails when next date not defined
FIX: Label of event show twice
FIX: letter for month March
FIX: Look and feel v7
FIX: Make a redirect after the remove_file action to avoid deletion done
FIX: migration script for product photo
FIX: missing email of customer in stripe info payments
FIX: missing object entity in fetch
FIX: Missing restore_lastsearch_values
FIX: multicompany compatibility and fix reports
FIX: natural search double quote
FIX: navigation and filters on holiday list
FIX: Parameter must be an array or an object that implements Countable
FIX: Payment mode not correctly set in donation and document
FIX: Permission in list of holiday
FIX: Properties updated if update successfull.
FIX: reverse field to have object loaded in doaction
FIX: Saving wrong localtax on order addline
FIX: Search criteria on vat
FIX: security report by DIGITEMIS CYBERSECURITY & PRIVACY
FIX: show status on societe banner
FIX: solve column mismatch in user card with multicompany transverse mode + code cleanup
FIX: Subscription events not recorded into agenda
FIX: Subscription not correctly log in blockedlog
FIX: Temporary dir for mail files must be cleaned at beginning of form
FIX: Trad and creation date in subscription create
FIX: translation of holiday types
FIX: Unknown column 'pl.amount_requested' in compta/prelevement/factures.php
FIX: Useless clean of tree
FIX: Use of undefined constant _ROWS_2
FIX: warning when adding ECM files using old photo path


***** ChangeLog for 7.0.0 compared to 6.0.7 *****
For users:
NEW: Add a preview icon after files that can be previewed (pdf + images)
NEW: When payment is registered, PDF of invoices are also regenerated so payments
     appears with no need to click on regenerate.
NEW: #5711 Add shipment line deleting and editing for draft shipments.
NEW: Accept substitution key __(ABC)__ replaced with value of translation of key ABC
NEW: Accept substitution key __[ABC]__ replaced with value of const ABC
NEW: Accountancy Add fields for sale accounting account for intracommunity sales & export sales
NEW: Add a button "Activate all services" on contracts
NEW: Add a confirmation for all mass action 'delete'
NEW: Add a group task line for tasks on same level on gantt diagram
NEW: Add and edit country for chart of accounts systems
NEW: add a new notification for the signed closed event of a proposal.
NEW: Add a parameter to specify char used as separator for variant product label
NEW: Add a profile to import product translations
NEW: Add a protection so we can't journalize non balanced transactions
NEW: Add a status enabled/disabled on recurring invoices
NEW: add burger menu to list action comm
NEW: Add button cancel on shipment creation
NEW: Add chart of account for england
NEW: Add Chile accounting plan
NEW: Add class in societe/card.php
NEW: add company alias name when create company from member
NEW: Add date of birth on user card.
NEW: Add date_valid and date_pointoftax on supplier invoices.
NEW: Added Region name to state/province form field
NEW: Added regions to third party/societe lists, can be filtered
NEW: Add error message
NEW: Add expense report rules and ik
NEW: Add filter on event code on automatic filling setup page
NEW: Add filters on month/year on the accountancy binding tools
NEW: add fk_unit field into product/service import/export
NEW: add 'formObjectOptions' hook to the form setting the product selling price
NEW: Add hidden option PROJECT_DISABLE_UNLINK_FROM_OVERVIEW
NEW: add image object_phoning_mobile.png
NEW: Adding Field "First date of expire" + filter on contract list
NEW: add ldap_rename for avoid password if ldap key changed
NEW: Add mass action "validate" on supplier invoices.
NEW: add members types ldap group management
NEW: Add new property visible dy default on lists on extrafields
NEW: Add Next/Previous button on operation date of bank line
NEW: Add option EXPENSEREPORT_ALLOW_OVERLAPPING_PERIODS
NEW: Add option PROPOSAL/ORDER/INVOICE_ALLOW_EXTERNAL_DOWNLOAD
NEW: Add product unit fields for ODT substitution
NEW: Add project on a various payment
NEW: Add project related fields to ODT
NEW: Add protection to avoid to send to much emails using builk actions
NEW: Add search field for date on supplier payment page
NEW: Add search on date and accounting account in various payment list
NEW: add specific translation for title of documents (Invoice, Order, Proposal)
NEW: Adds the payment reference to the return of the function getListOfPayements
NEW: Add supplier proposals into stats of product page.
NEW: Add tab "Expense report" on user card
NEW: add the ability to regenerate a pdf for the order module
NEW: Add The accountancy Switzerland chart of accounts
NEW: Add The developed French chart of accounts 2014
NEW: Add The Luxembourg chart of accounts
NEW: Add The Moroccan chart of accounts
NEW: Add The Switzerland chart of accounts
NEW: Add The SYSCOHADA chart of accounts
NEW: Add the total in the perday view of the time spent form.
NEW: Add The Tunisia chart of accounts
NEW: Add toolkit for StockLimit and DesiredStock
NEW: add translation and possibility to change month and year
NEW: Add view of status of template invoice
NEW: All search boxes are available on smartphone
NEW: All setup of accountancy can be done from menu "Accountancy-Setup"
NEW: Attaching doc automatically in email is now a parameter of template.
NEW: automatic activation of external module on country set
NEW: Better autoselect customer or supplier fields to save clicks
NEW: Better behaviour when using a text browser
NEW: Break lines per project on the new timesheet page
NEW: Bulk action validate on customer invoices
NEW: Bulk delete actions available on leave requests
NEW: burger menu and hooks on list action
NEW: Can add html content on right of tabs
NEW: Can add link to other element on a donation
NEW: Can create intervention from a proposal
NEW: Can create thirdparty from card proposal, order or invoice
NEW: Can download PDF document from the payment page
NEW: Can edit the language into the email templates editor.
NEW: Can edit with delete/insert a forced translation
NEW: Can export list of stock movements
NEW: Can filter on date on the page showing existing bindings
NEW: Can filter on document name in ECM module for automatic tree
NEW: can filter on status of template invoices
NEW: Can filter on the "other" column on emailing target list
NEW: Can filter on type of email template
NEW: Can filter on user on unalterable log
NEW: Can import local tax rates in prices
NEW: Can include extrafields into member card templates
NEW: Can include tag {uuu} into some numbering masks to replace with user
NEW: Can make a specific setup for SMTP sending for emailing module
NEW: Can rename (so reorder) bank receipts
NEW: Can send email from contract card
NEW: Can send email from the member card using email templates.
NEW: Can set a dedicated message on payment forms
NEW: Can set email of thirdparty as unique and/or mandatory
NEW: Can setup csv accounting export from admin config
NEW: Can show currency in list of bank accounts
NEW: Can show stock in alert even if alter is set to 0
NEW: Can sort joined files on thirdparty and user card.
NEW: Can transfer from bank account to bank account with different currencies
NEW: Can use an url like $conf->global>-MYPARAM for menu urls
NEW: change description on click
NEW: Chart of account is loaded when selected into accounting setup
NEW: Classify the order as invoiced in the REST API
NEW: comments system on task
NEW: comment system working with all objects
NEW: Compatibility with PHP 7.2
NEW: confirm form style to accept or reject proposal
NEW: Create an invoice using an existing order
NEW: Create an order using an existing proposal
NEW: customizable meteo in value or percentage
NEW: Days where user is on vacation use different colors in timesheet.
NEW: Deduct an available credit to an existing invoice
NEW: Default filter and sort order can use partial list of query
NEW: Deposit invoice more explicit in invoice line description
NEW: deposits can be converted even if unpaid
NEW: detection of edge browser
NEW: Each user can edit its own email template (menu tools)
NEW: Enabled sending email in bulk actions for supplier orders
NEW: Enhance the anti XSS filter
NEW: extrafield on facture_rec
NEW: Extrafields "link to object" now use a combo selection and getNomUrl
NEW: filter date for blockedlog
NEW: filter on extrafield on product list (as in company list)
NEW: General ledger : Add field date_creation and selected field
NEW: generate also document when invoice is build from recurring template
NEW: Generated files are now indexed in database
NEW: generate invoice PDF on disount application or payment
NEW: Get a list of payments terms
NEW: hrm details output on user
NEW: If max nb of generation is reached, date for next gen is striked
NEW: improvements of invoices, orders and proposals in the REST API
NEW: Include a color syntaxed HTML editor for emailing edition.
NEW: Introduce code syntax coloration with mode 'ace' for DolEditor.
NEW: Introduce experimental feature to search dolistore from application
NEW: jquery date selector become default date selector
NEW: langs
NEW: link project from other company conf
NEW: manageme extrafields with multientity
NEW: Mass PDF Merging is available on contracts
NEW: merge categories while merging thirdparties
NEW: Merge resource/add.php to resource/card.php
NEW: Module "Product variants" is moved as stable.
NEW: More picto for phone
NEW: Move accountancy features into a dedicated menu
NEW: Move contacts of a thirdparty on tab Contacts/Addresses
NEW: Move the upload input on top right in ECM module
NEW: new columns into extrafields table to get update create information
NEW: new param on load_board() function in ActionComm class to avoid duplicate code
NEW: On bulk email from a list, can uncheck "Join main document".
NEW: On reconciliation, show balance including all reconciliated fields
NEW: Option "one email per recipient" when using bulk actions emails.
NEW: Option STOCK_SUPPORTS_SERVICES become visible.
NEW: option to avoid countries to disable there blockedlog
NEW: option to fix top menu with eldy theme (hidden conf)
NEW: Popup for preview of image add a button "Original size"
NEW: post lines of an invoice using the REST API
NEW: preload comments in task
NEW: Provide a way to download a file from a public URL for files in ECM
NEW: Reduce size of HTML page by removing duplicate tooltips
NEW: Remove background on agenda view when event is a not busy event.
NEW: Retrieves available discounts and payments details from a specific invoice
NEW: Revenue stamp can be a percent
NEW: Search filters in lists are restored when using "back to list"
NEW: Send by email available in bulk for expense report
NEW: Set a proposal to draft
NEW: Show badge with nbr of shipment on shimpen tab of order
NEW: Show country and vat number into company tooltip
NEW: Show direct preview link on contract
NEW: Show expected worked hours on the timesheet form.
NEW: Show line "other filtered task" when using filter on timesheet.
NEW: Show list of tracked events into the module config page.
NEW: Show the supplier ref into supplier cards
NEW: Show user id of web process in system info - web server
NEW: Summary of last events on a card are sorted on decreasing date.
NEW: Support Italian addresses format. Fixes #7785
NEW: Support visibility on extrafields
NEW: Template invoices are visible on the customer tab
NEW: template invoices support substition key
NEW: The bank account is visible on payment of taxes
NEW: The comment when closing a proposal is added to commercial proposal
NEW: The gantt diagram is now sensitive to hours
NEW: The lot of a product uses the link and picto when shown into list.
NEW: The "Show detail by account" accepts 3 values: yes, no, if non zero
NEW: The unalterable log can be browse by any user with he permission
NEW: Tooltip for substitutions variables on tooltips on admin pages
NEW: unexistant function load_state_board() on several objects
NEW: Update availability
NEW: Update bank account when updating an invoice
NEW: Update bank account when updating an order
NEW: Use autocompletion on selection of chart of account
NEW: view company name if different of fullname in dol_banner
NEW: warning on module blocked log reset if country code is FR

For developers:
NEW: Add 2 new automatic classification in workflow module
NEW: Add API for contracts
NEW: Add API to activate/unactivate a contract
NEW: Add api validate and close on contracts
NEW: add doActions hook in admin ihm
NEW: add doActions hook in company admin
NEW: Added functionality to get order customer contact as contact_xx tags
NEW: Add hook addAdminLdapOptions and doAction in ldap admin page
NEW: Add method executeCLI and a phpunit
NEW: add '$moreatt' parameter in picto_from_langcode function
NEW: Add non intrusive js library to make syntaxic coloring of textarea
NEW: Add payment line to a specific invoice using the REST API
NEW: add possibility to disabled the LDAP trigger
NEW: add possibility to hide LDAP tab for non admin
NEW: Add possibility to propose last num releve in conciliation
NEW: add possibility to remove address field
NEW: Add REST API for supplier proposals
NEW: Add REST API to add payment line to a specific invoice
NEW: Add the attribute accept to the input form for file upload
NEW: add translation column for extrafields list
NEW: Add performances indexes on calendar events
NEW: A module can change order of element in the quick search combo
NEW: Can test signature of a version from API
NEW: complete_head_from_modules() in ldap_prepare_head()
NEW: Consolidates REST dictionary APIs into a single tree and a single file
NEW: Delete a line of invoice using the REST API
NEW: documents REST API return list of documents by element
NEW: Download a document using the REST API
NEW: Enhance framework so we can use html/icons into SELECT options.
NEW: External module can interact with the customer summary page
NEW: Generates the document before downloading using REST API
NEW: get and post lines of an invoice using the REST API
NEW: Get a payment list of a given invoice using the REST API
NEW: Get available assets of an invoice using the REST API
NEW: Get credit notes or deposits of a thirdparty
NEW: GET lines of an invoice in the REST API
NEW: get payment types using the REST API + consolidates REST dictionary APIs
NEW: Get the list of payments terms.
NEW: hook formObjectOptions in the form setting product selling price
NEW: hook to enrich homepage open elements dashboard
NEW: Insert a discount in a specific invoice using the REST API
NEW: Remove js library fileupload that was not used by core code.
NEW: Remove tooltip tipTip library replaced with standatd jquery tooltip
NEW: Set invoices as draft using the REST API
NEW: Sets an invoice as paid using the REST API
NEW: Tag the order as validated (opened) in the REST API
NEW: Update end of validity date of proposal using the API
NEW: Update in the order REST API
NEW: Upgrade jquery select2 to 4.0.4


WARNING:

If you enabled (for test) the experimental BlockedLog module before 7.0, you must purge the table llx_blockedlog because
way to save data for final version has changed.

Following changes may create regressions for some external modules, but were necessary to make Dolibarr better:
* The methode "cloture" on contract were renamed into "closeAll".
* The method "is_erasable" of invoice return a value <= 0 if not erasable (value is meaning) instead of always 0.
* The substitution key for reference of objects is now __REF__ whatever is the object (it replaces __ORDERREF__,
  __PROPALREF__, ...)
* The substition key __SIGNATURE__ was renamed into __USER_SIGNATURE__ to follow naming conventions.
* Substitution keys with syntax %XXX% were renamed into __XXX__ to match others.
* Removed old deprecated REST API (APIs found into '/root' section of the REST API explorer in Dolibarr v6).
* Some REST API to access setup features, like dictionaries (country, town, extrafields, ...) were moved into a
  common API "/setup".
* The REST API /documents were renamed into /documents/download and /documents/upload.
* Page bank/index.php, bank/bankentries.php and comm/actions/listactions.php were renamed into
  bank/list.php, bank/bankentries_list.php and comm/actions/list.php to follow page naming
  conventions (so default filter/sort order features can also work for this pages).
* The trigger ORDER_SUPPLIER_STATUS_ONPROCESS was renamed into ORDER_SUPPLIER_STATUS_ORDERED.
* The trigger ORDER_SUPPLIER_STATUS_RECEIVED_ALL was renamed into ORDER_SUPPLIER_STATUS_RECEIVED_COMPLETELY.
* The parameter note into method cloture() is added at end of private note (previously in v6, it replaced).
* The parameter $user is now mandatory for method createFromOrder and createFromPropal.
* Removed js library 'fileupload' that was not used by core code.
* Jquery plugin tableDnd updated. You now need to use decodeURI on the return value of tableDnDSerialize()
  and add 'td.' to the beginning of the dragHandle match string.
* IE8 and earlier and Firefox 12 and earlier (< 2012) are no more supported.
* The module ExpenseReport use numbering rules that you can setup (like other modules do). If you need to
  keep the hard coded numbering rule of expenses report used in 6.0, just add constant
  EXPENSEREPORT_USE_OLD_NUMBERING_RULE to 1.
* If you use the external module "multicompany", you must also upgrade the module. Multicompany module for
  Dolibarr v7 is required because with Dolibarr v7, payment modes and payment conditions are management as data
  that are dedicated to each company. If you keep your old version of multicompany module, mode and
  condition of payments will appears empty in all companies that are not the first one. By upgrading the
  multicompany module to a version that support Dolibarr v7, everything should work as expected.


***** ChangeLog for 6.0.8 compared to 6.0.7 *****
FIX: #8762
FIX: #9032
FIX: case when we valid form with keyboard
FIX: clause must not be there
FIX: dol_delete_file must work in a context without db handler loaded
FIX: entity test must be on product_fourn_price table and not product table
FIX: Fetch shipping will now fetch project id
FIX: $fk_account is always empty, must be $soc->fk_account
FIX: getEntity project and not projet
FIX: If we enable 3 steps for supplier order approbation, we must not delete all fourn rights def.
FIX: Keep supplier proposal price for supplier order
FIX: langs fr
FIX: missing filters during reordering
FIX: need to filter on aa.entity for same accounting accounts available in several entities
FIX: page must always be 0 when we search (to avoid case : when we're on page 3 and we're looking for a precise thirdparty, we stay on page 3 and nothing's displaied)
FIX: PDF address: handle when contact thirdparty different from document thirdparty
FIX: propal: correctly preset project when creating with origin/originid
FIX: pu_ht_devise was not converted to numeric so decimals were lost when calculating total_ht_devise
FIX: remain to pay for credit note was wrong on invoice list
FIX: shipment: fk_proje(c)t not handled in fetch() and update() methods
FIX: showOptionals: column mismatches
FIX: sometimes amounts are identical but php find them different.
FIX: test is_erasable() must be done before call function delete() too to avoid delete invoice with &action=delete in url
FIX: we must see number of all shared projects
FIX: wrong var name

***** ChangeLog for 6.0.7 compared to 6.0.6 *****
FIX: #8023
FIX: #8259 can't update contact birthday with REST API
FIX: #8478 !empty instead of count to avoid warning
FIX: #8488
FIX: actioncomm export: type filtering not working
FIX: addline on invoice supplier manage rank on its own if not provided
FIX: issue #8037
FIX: label in getnomurl projectlist
FIX: payment term doc-specific label was not used
FIX: payment term doc-specific label was not used (issue #8414)
FIX: project category is type 6 not 5 !!
FIX: some localtaxes errors
FIX: weird password autocompletion in Google Chrome (issue #8479)

***** ChangeLog for 6.0.6 compared to 6.0.5 *****
FIX: #7974 Contract - Invalid reference on the document
FIX: #8139
FIX: #8139 User search does not work if MAIN_USE_OLD_SEARCH_FORM, missing list.php
FIX: #8151
FIX: #8200
FIX: add planned delivery to order exports
FIX: a discount is a percent, not an amount, so we use vatrate not price
FIX: Avoid empty value to fk_multicurrency attribute
FIX: Bad localtaxes assignment in cashdesk
FIX: check shipping on delete order
FIX: check verif exped on delete order
FIX: creer into lire
FIX: Delete tasks on project delete will now trigger TASK_DELETE
FIX: Global on $user parameter reset the variable
FIX: if we make a mistake with situation_percent, now we can correct…
FIX: if we make a mistake with situation_percent, now we can correct it. before situation_final was always set to 1 and no way to go back
FIX: Import process must stop after ending line nb to import
FIX: migration script for product photo
FIX: natural search double quote
FIX: reverse field to have object loaded in doaction
FIX: Saving wrong localtax on order addline
FIX: show status on societe banner
FIX: solve column mismatch in user card's usergroup list + code cleanup
FIX: solve column mismatch in user card with multicompany transverse mode + code cleanup
FIX: unset categorie
FIX: update_extras on fourn card
FIX: warning when adding ECM files using old photo path
FIX: Withdrawals lines not filter by company name and not respect dropdown limit lines by page
NEW: Add sale representative einstein_pdf_modules
NEW_einstein_pdf_modules
NEW: field commerciaux and categ export CustomersInvoicesAndPayments


***** ChangeLog for 6.0.5 compared to 6.0.4 *****
FIX: security vulnerability reported by ADLab of Venustech
     CVE-2017-17897, CVE-2017-17898, CVE-2017-17899, CVE-2017-17900
FIX: #7379: Compatibility with PRODUCT_USE_OLD_PATH_FOR_PHOTO variable
FIX: #7903
FIX: #7933
FIX: #8029 Unable to make leave request in holyday module
FIX: #8093
FIX: Bad name alias showing in name of third column
FIX: Cashdesk should not sell to inactive third parties
FIX: Edit accountancy account and warning message on loan
FIX: $accounts[$bid] is a label !
FIX: $oldvatrateclean & $newvatrateclean must be set if preg_match === false
FIX: product best price on product list
FIX: search on contact list
FIX: stats trad for customerinvoice
FIX: translate unactivate on contractline
FIX: email sent was not in HTML
FIX: missing hook invoice index
FIX: subject mail sepa


***** ChangeLog for 6.0.4 compared to 6.0.3 *****
FIX: #7737
FIX: #7751
FIX: #7756 Add better error message
FIX: #7786
FIX: #7806
FIX: #7824
FIX: add line bad price and ref
FIX: A lot of several fix on local taxes and NPR tax
FIX: createfromorder
FIX: CSS for IE10
FIX: external user cannot be set as internal
FIX: Filter type on actioncomm with multiselect doesn't work
FIX: list of donation not filtered on multicompany
FIX: list of module not complete when module mb_strlen not available
FIX: Locatax were not propagated when cloning order or proposal
FIX: Searching translation should not be case sensitive
FIX: Search into language is ok for file into external modules two.
FIX: test for filter fk_status
FIX: too much users on holiday list
FIX: Wrong alias sql


***** ChangeLog for 6.0.3 compared to 6.0.2 *****
FIX: #7211 Update qty dispatched on qty change
FIX: #7458
FIX: #7593
FIX: #7616
FIX: #7619
FIX: #7626
FIX: #7648
FIX: #7675
FIX: Agenda events are not exported in the ICAL, VCAL if begin exactly with the same $datestart
FIX: API to get object does not return data of linked objects
FIX: Bad localtax apply
FIX: Bad ressource list in popup in gantt view
FIX: bankentries search conciliated if val 0
FIX: hook formObjectOptions() must use $expe and not $object
FIX: make of link to other object during creation
FIX: Missing function getLinesArray
FIX: old batch not shown in multi shipping
FIX: paid supplier invoices are shown as abandoned
FIX: selection of thirdparty was lost on stats page of invoices
FIX: sql syntax error because of old field accountancy_journal
FIX: Stats on invoices show nothing
FIX: substitution in ODT of thirdparties documents
FIX: wrong key in selectarray
FIX: wrong personnal project time spent

***** ChangeLog for 6.0.2 compared to 6.0.1 *****
FIX: #7148
FIX: #7288
FIX: #7366 renaming table with pgsql
FIX: #7435 Can't add payment term
FIX: #7461
FIX: #7464
FIX: #7471
FIX: #7473 Mass update of vat rates and other bugs on localtax
FIX: #7475
FIX: #7486 Empty value for multicurrency rate must be forbidden
FIX: #7490
FIX: #7505
FIX: #7510 Bug: extrafield content disappear when generate pdf within intervention
FIX: #7514
FIX: #7531 #7537
FIX: #7541
FIX: #7546
FIX: #7550
FIX: #7554
FIX: #7567
FIX: Accountancy export model for Agiris Isacompta
FIX: Allow create shipping if STOCK_SUPPORTS_SERVICES option is enabled
FIX: Bad preview on scroping when special file names
FIX: Generation of invoice from bulk action "Bill Orders"
FIX: Implementation of a Luracast recommandation for the REST api server (#7370)
FIX: Missing space in request
FIX: Only modified values must be modified
FIX: replenish if line test GETPOST on line 0
FIX: Stripe not working on live mode
FIX: wrong basePath in the swagger view
FIX: Implementation of a Luracast recommandation for the REST api server

***** ChangeLog for 6.0.1 compared to 6.0.* *****
FIX: #7000 Dashboard link for late pending payment supplier invoices do not work
FIX: #7325 Default VAT rate when editing template invoices is 0%
FIX: #7330
FIX: #7359
FIX: #7367
FIX: #7368
FIX: #7391
FIX: #7420
FIX: Add some missing attributes in Adherent:makeSubstitution (type, phone…
FIX: Bad const name
FIX: Bad link to unpayed suppliers invoices
FIX: Better protection to no send email when we change limit
FIX: Calculation in the activity box
FIX: Clean bad parameters when inserting line of template invoice
FIX: dateSelector was not taken into account
FIX: hidden option MAIN_PROPAGATE_CONTACTS_FROM_ORIGIN
FIX: journalization for bank journal should not rely on a label.
FIX: menu enty when url is external link
FIX: missing supplier qty and supplier discount in available fields for product export.
FIX: multicompany better accuracy in rounding and with revenue stamp.
FIX: Must use pdf format page as default for merging PDF.
FIX: PDF output was sharing 2 different currencies in same total
FIX: Position of signature on strato template
FIX: Protection to avoid to apply credit note discount > remain to pay
FIX: Remove warning when using log into syslog
FIX: Responsive
FIX: Security fixes (filter onload js, less verbose error message in
FIX: SEPA recording payment must save one payment in bank per customer
FIX: Several problem with the last event box on project/tasks
FIX: Sign of amount in origin currency on credit note created from lines
FIX: Some page of admin were not responsive
FIX: SQL injection
FIX: time.php crashed without project id in param
FIX: transfer of line extrafields from order to invoice
FIX: Upgrade missing on field
FIX: View of timespent for another user
FIX: ODT generation
FIX: CVE-2017-9840, CVE-2017-14238, CVE-2017-14239, CVE-2017-14240, CVE-2017-14241,
     CVE-2017-14242

***** ChangeLog for 6.0.0 compared to 5.0.* *****
NEW: Add experimental BlockeLog module (to log business events in a non reversible log file).
NEW: Add a payment module for Stripe.
NEW: Add module "Product variant" (like red, blue for the product shoes)
NEW: Accountancy - Activate multi-journal & Add journal_label to database (FEC)
NEW: Add a tracking id into mass emailing.
NEW: Tax system more compatible with the new tax rollout in India (IGST / CGST / SGST).
NEW: Add calculation function for Loan schedule
NEW: Add "depends on" and "required by" into module informations
NEW: Add hidden option THIRDPARTY_INCLUDE_PARENT_IN_LINKTO
NEW: Add key __USERID__ and __ENTITYID__ as key for dynamic filters.
NEW: Add last activation author and ip of modules
NEW: Add mass actions (pdf merge and delete) for interventions
NEW: Add module resources import/export
NEW: Add option PROJECT_THIRDPARTY_REQUIRED
NEW: Add page statistics for project tasks
NEW: add property to show warnings when activating modules
NEW: add rapport file for supplier paiement
NEW: Add statistics on supplier tab.
NEW: Add tooltip help on shipment weight and volume calculation
NEW: An external module can hook and add mass actions.
NEW: Better reponsive design
NEW: Bookmarks are into a combo list.
NEW: Bulk actions available on supplier orders
NEW: Can add a background image on login page
NEW: Can change customer from POS
NEW: Can clone expense report on another user
NEW: Can control constants values into file integrity checker
NEW: Can define default values for create forms.
NEW: Can define default filters for list pages.
NEW: Can define default sort order for list pages.
NEW: Can deploy an external module from the module setup area.
NEW: Can disable all overwrote translations in one click.
NEW: Can edit background color for odd and even lines in tables
NEW: Can filter on code in dictionnaries
NEW: Can filter on year and product tags on the product statistic page
NEW: Can import users
NEW: Can read time spent of others (hierarchy only or all if granted)
NEW: Can send an email to a user from its card.
NEW: Can send email to multiple destinaries from the mailform combo list.
NEW: Can set margins of PDFs
NEW: Can set number of dump to keep with job "local database backup"
NEW: Can sort customer balance summary on date.
NEW: Can sort thumbs visible on product card.
NEW: Can use a credit note into a "down payment/deposit".
NEW: Can use dol_fiche_end without showing bottom border.
NEW: Can use translations into all substitutions (watermark, freetext...)
NEW: Change to allow a specific numbering rule for invoice with POS module.
NEW: convert exceiss received to reduc
NEW: custom dir is enabled dy default on first install.
NEW: Description of feature of a module visible into a dedicated popup.
NEW: Direct open of card after a search if one record only found.
NEW: download button
NEW: Enable bulk actions delete on supplier invoices.
NEW: Extrafields support formulas to be computed using PHP expressions.
NEW: Feature to crop/resize images available on user and expense reports.
NEW: Filechecker can include custom dir and report added files.
NEW: fix listview class and add a demo for product list
NEW: [FP17] Accountancy - Add select field in list of accounts
NEW: get amount base on hourly rate for ficheinter
NEW: hidden Easter egg to display commitstrip strip on login page
NEW: Include an hourglass icon when we click on online payment button
NEW: Index upload files into database.
NEW: Introduce mass action on product list ('delete' for the moment)
NEW: Introduce mass actions on contacts
NEW: Introduce option MAIN_HTTP_CONTENT_SECURITY_POLICY
NEW: It's easier to switch between sandbox and live for paypal
NEW: Mass action delete available on project and tasks
NEW: Move login information on home page into a widget
NEW: new demo entry page
NEW: No external check of version without explicit click in about page.
NEW: ODT docs for USER USERGROUP CONTRACT and PRODUCT class
NEW: odt usergroup
NEW: On invoices generated by template, we save if invoice come from a source template.
NEW: option to copy into attachement files of events, files send by mail (with auto event creation)
NEW: PDF with numbertoword
NEW: Permit multiple file upload in linked documents
NEW: PHP 7.1 compatibility
NEW: Reduce memory usage by removing deprecated constant loading.
NEW: Report page and menu for suppliers paiements
NEW: Show by default README.md file found into root dir of ext module.
NEW: Show company into combo list of projects
NEW: show files in the bank statement + download
NEW: Show local taxes in facture list
NEW: Show local taxes in supplier facture list
NEW: Small PDF template for products
NEW: Option SUPPLIER_ORDER_EDIT_BUYINGPRICE_DURING_RECEIPT
NEW: The substitution keys available for emailing edition are now visible into a popup.
NEW: Uniformize behaviour: Action to make order is an action button.
NEW: Use autocompletion on the "Add widget list".
NEW: Use html5 type "number" on select field for year and duration.
NEW: Can use pdktk to concat mass pdf because tcpdf generate avoid to split large file into multiple smaller file (all have same size) encounter issue with mailer provider virtual delivery service
NEW: Default theme of v6 is cleaner.
NEW: When down payment is entered, discount to reuse into final invoice is automatically created. This save one click into invoice workflow.
NEW: Add UI to configure MEMBER_NEWFORM_FORCETYPE
NEW: #2763 Go to document block after clicking in Generate document button
NEW: #6280: Generate PDF after creating an invoice from a customer order
NEW: #6915 Simplest change.
NEW: Uniformize the look and feel with v6 new look.

For developers:
NEW: Add a lot of API REST: dictionaryevents, memberstypes, ...
NEW: Big refactorization of multicompany transverse mode.
NEW: getEntity function use true $shared value by default.
NEW: Add font-awesome css.
NEW: Add function ajax_autoselect
NEW: Add function dolMd2Html
NEW: Add hook doUpgrade2
NEW: Add hook "formatNotificationMessage"
NEW: Add index and constraints keys on supplier proposal detail table
NEW: Add phpunit to check the engine is defined into sql create files.
NEW: Add project and Hook to Loan
NEW: Add REST API to push a file.
NEW: Allow extrafields list select to be dependands on other standard list and not only other extrafields list
NEW: Architecture to manage search criteria persistance (using save_lastsearch_values=1 on exit links and restore_lastsearch_values=1 in entry links)
NEW: data files are now also parsed by phpunit for sql syntax
NEW: Hook to allow inserting custom product head #6001
NEW: Introduce fields that can be computed during export in export profiles.
NEW: Introduce function dol_compress_dir
NEW: Removed commande_pdf_create, contract_pdf_create,expedition_pdf_create, facture_pdf_create, delivery_order_pdf_create, task_pdf_create, project_pdf_create, propale_pdf_create, supplier_invoice_pdf_create, supplier_order_pdf_create, supplier_proposal_pdf_create deprecated functions
NEW: tooltip can be on hover or on click with textwithpicto function.
NEW: Upgrade jquery to 3.3.1 and jquery-ui to 1.12

WARNING:

Following changes may create regression for some external modules, but were necessary to make Dolibarr better:
* The hook getNodeList has been replaced by a normalized 'addreplace' hook getDirList.
* The trigger USER_SETINGROUP and USER_REMOVEFROMGROUP has been replaced with trigger USER_MODIFY.
* The page societe/soc.php was renamed into societe/card.php to match page naming conventions.
* The page compta/facture.php was renamed into compta/facture/card.php to match page naming conventions.
* The signature of method ->delete() of class Product and PriceExpression was changed from
  ->delete(id, notrigger) to ->delete(User, notrigger) to match standard dev rules.
* The signature of method ->delete() of class Adherent was changed from
  ->delete(id) to ->delete(id, User, notrigger) to match standard dev rules.
* Removed CommonObject::displayMarginInfos (was deprecated in 3.8). Use same method into
  html.formmargin.class.php
* Removed Societe::set_commnucation_level (was deprecated in 4.0). Was not used.
* Removed the trigger file of PAYPAL module that stored data that was not used by Dolibarr. The trigger event still
  exists, but if an external module need action on it, it must provides itself its trigger file.
* Use $conf->global->MULTICOMPANY_TRANSVERSE_MODE instead $conf->multicompany->transverse_mode. So, if you set var
  $multicompany_transverse_mode to 1 into your conf file, you must remove this line and a new key into
  the Home - setup - other admin page.
* If you use Multicompany transverse mode, it will be necessary to check the activation of the modules in the children
  entities and to review completely the rights of the groups and the users.
* Use getEntity('xxx') instead getEntity('xxx', 1) and use getEntity('xxx', 0) instead getEntity('xxx')
* Some other change were done in the way we read permission of a user when module multicompany is enabled. You can
  retreive the old behavior by adding constant MULTICOMPANY_BACKWARD_COMPATIBILITY to 1.
* The hook formObjectOptions was not implemented correctly in previous version. Sometimes, you had to return output
content by doing a print into function, sometimes by returning content into "resprint". This has been fixed to follow
hook specifications so you must return output into "resprint".


***** ChangeLog for 5.0.7 compared to 5.0.6 *****
FIX: #7000 Dashboard link for late pending payment supplier invoices do not work
FIX: #7148
FIX: #7325 Default VAT rate when editing template invoices is 0%
FIX: #7366 renaming table with pgsql
FIX: #7391
FIX: #7510 Bug: extrafield content disappear when generate pdf within intervention
FIX: Agenda events are not exported in the ICAL, VCAL if begin exactly with the same $datestart
FIX: Bad link to unpayed suppliers invoices
FIX: bankentries search conciliated if val 0
FIX: multicompany better accuracy in rounding and with revenue stamp.
FIX: PDF output was sharing 2 different currencies in same total
FIX: Upgrade missing on field
FIX: wrong key in selectarray
FIX: wrong personnal project time spent

***** ChangeLog for 5.0.6 compared to 5.0.5 *****
FIX: Removed a bad symbolic link into custom directory.
FIX: Renaming a resource ref rename also the directory of attached files.

***** ChangeLog for 5.0.5 compared to 5.0.4 *****
FIX: #7075 : bad path for document
FIX: #7156
FIX: #7173
FIX: #7224
FIX: #7226
FIX: #7239
FIX: add supplierproposaldet without price (new product)
FIX: amount overlap other amount when a pagebreak is done due to an image at the bottom of page.
FIX: Bad tax calculation with expense report
FIX: Best buy price calculation
FIX: Buying prices must always be in positive value.
FIX: calculate correct remain to pay for planned bank transactions
FIX: delete linked element on facture rec
FIX: edit sociale was emptying label
FIX: Error when updating thirdparty not returned
FIX: holidays with postgresql like on rowid integer
FIX: id of user not saved when making a payment of expense report
FIX: invoice page list
FIX: invoice situation VAT total rounding into PDF crabe
FIX: PgSQL compatibility.
FIX: remove order rights on invoice page
FIX: status were wrong on product referent list
FIX: supplier id was not passed to hooks
FIX: Support of vat code when using price per customer
FIX: User id correction on holiday request
FIX: value of user id filled to 0 in llx_bank_url when recording an expense report.
FIX: we have to check if contact doesn't already exist on add_contact() function
FIX: We should be able to insert data with value '0' into const
FIX: install process with DoliWamp

***** ChangeLog for 5.0.4 compared to 5.0.3 *****
FIX: #5640 Prices of a predefined product/service were incorrect under certain circumstances
FIX: #6541 since 4.0.4 to 5.0.0 autofill zip/town not working
FIX: #6880 #6925
FIX: #6885
FIX: #6926
FIX: #7003
FIX: #7012
FIX: #7040
FIX: #7048 #6075
FIX: Can set supplier invoice to billed.
FIX: Can't create invoice if PO disapproved
FIX: contratligne update
FIX: CVE-2017-7886
FIX: default param
FIX: Line of invoices not inserted when using POS module and VAT NPR.
FIX: origin & originid on supplierproposal
FIX: Redirect to payment page from member subscription page failed if a unique security key was defined.
FIX: REST api to get project when user has permission to read all.
FIX: situation_progress param default value must be 100 and not 0
FIX: SQL injection on user/index.php parameter search_statut.
FIX: vat code not saved during product creation.
FIX: Warnings

***** ChangeLog for 5.0.3 compared to 5.0.2 *****
FIX: #6677 Expired contracts dashboard box does not show the name of the thirdparty
FIX: #6813
FIX: 6863
FIX: #6877
FIX: #6881
FIX: Better sanitizing of search all parameter.
FIX: Correction with author and validator user on orders
FIX: dialog window with md theme must not be hidden by left menu part.
FIX: doactions hook missing in invoice model page
FIX: Fullname when member is a moral entity with no name.
FIX: Link to files on bank account tab broken with multicompany FIX: Link to preview on thirdparty broken with multicompany
FIX: New vat code not correctly implemented if "1 price per customer".
FIX: Pagination of invoices
FIX: pagination on resources
FIX: REST API not possible to add agendaevents
FIX: situation invoice broken due to the all percent application form inside addline form
FIX: SQL injection on user/index.php parameter search_statut.
FIX: XSS

***** ChangeLog for 5.0.2 compared to 5.0.1 *****
FIX: #6468 + Fix missing translation
FIX: #6517 #6525 Autocompletion of thirdparty after n chars not implemented
FIX: #6613 Default subject for Supplier proposal emails is filled with a non-existing key
FIX: #6614
FIX: #6619 Template invoices list do not respect restricted thirdparty user rights
FIX: #6621 Documents tab shows greyed out upload form even if the option to show actions not available is disabled
FIX: #6623 User card shows "Return to list" link even if the user has no rights to list users
FIX: #6636 Complete fix
FIX: #6669 User with no permission to edit customer invoices can see a edit button in project entry
FIX: #6671 Cannot remove thirdparty type with "#" in its name
FIX: #6673 Missing "nature" table header in thirdparty list
FIX: #6675 Restricted user with no agenda permissions can see a button to create appointment in thirdparty contact list
FIX: #6679 User with restricted supplier invoice permissions can edit project, payment conditions, payment mode
FIX: #6680 User with restricted supplier invoice permissions sees "reopen" button even if he has no permission to do it
FIX: #6718 Bug: Discount amount is not locally formatted in CommonObject View
FIX: #6767 serious critical error, no login possible with postgresql and ipv6.
FIX: #6795 #6796
FIX: Add option MAIN_MAIL_USE_MULTI_PART to include text content into HTML email and add option MAIN_MAIL_ADD_INLINE_IMAGES_IF_IN_MEDIAS to restore the inline images feature.
FIX: ajax autocomplete on clone
FIX: A non admin user can not download files attached to user.
FIX: Can't download delivery receipts (function dol_check_secure_access_document)
FIX: complete hourly rate when not defined into table of time spent
FIX: dont get empty "Incoterms : - " string if no incoterm
FIX: dont lose supplier ref if no supplier price in database
FIX: Enter a direct bank transaction
FIX: extrafield css for boolean type
FIX: forgotten parameter for right multicompany use
FIX: Found duplicate line when it is not.
FIX: global $dateSelector isn't the good one, then date selector on objectline_create tpl was hidden
FIX: Journal code of bank must be visible of accountaing module on.
FIX: length_accounta return variable name
FIX: limit+1 dosn't show Total line
FIX: No filter on company when showing the link to elements.
FIX: overwrapping of weight/volume on rouget template
FIX: Several bugs in accounting module.
FIX: shared bank account with multicompany not visible in invoice setup
FIX: spaces not allowed into vat code
FIX: supplier default condition not retrieved on create
FIX: supplier order line were always created with rang = 0

***** ChangeLog for 5.0.1 compared to 5.0.0 *****
FIX: #6503: SQL error in "Last pending payment invoices"
FIX: #6505 Project elements page shows greyed-out links even if the option to show actions not available is disabled
FIX: #6507: Statistics counter show wrong total Contract numbers when the user does not have full access
FIX: #6533 #6590
FIX: #6535
FIX: bank account not visible on payment card
FIX: colspan
FIX: Data lost during merge of thirdparties
FIX: Detection of color brightness
FIX: Filter on date lost after submit on time spent page
FIX: forgottent fk_unit field on llx_supplier_propaldet
FIX: list of projects
FIX: LOG_ERROR does not exists. Use LOG_ERR.
FIX: Missing total on project overview.
FIX: multicurrency management on supplier order/invoice
FIX: Notification sending was broken.
FIX: origin & origin id on supplier order line
FIX: param php doc
FIX: Picto of project on dol_banner and box
FIX: Some errors when downloading files.

***** ChangeLog for 5.0.0 compared to 4.0.* *****
For users:
NEW: Add module mulicurrency.
NEW: Add module accoutancy expert (double party accountancy).
NEW: Better responsive design, above all on smartphone.
NEW: #5801 More complete change to allow to disable supplier invoice document generation.
NEW: #5830 Can choose a generic email or use remail in the mail from field.
NEW: #5896 More complete data on event sent by email (name in title, emails list in details)
NEW: Add a better icon to show when "run" in cron jobs is disabled.
NEW: Add account statement into fields of bank account transaction list.
NEW: Add a direct debit mandate PDF template.
NEW: add clone contract feature.
NEW: Add color regarding stock even on ajax autocompleter product selector.
NEW: Add date into list of print jobs for Google Print.
NEW: add field and filters on turnover by third party report.
NEW: Add last activation date as info in module list.
NEW: add option to limit stock product by warehouse.
NEW: Add missing unique key on table llx_links.
NEW: Add option "Hide images in Top menu".
NEW: Add option PROJECT_LINES_PERWEEK_SHOW_THIRDPARTY to show thirdparty on page to submit time.
NEW: Add option "Stock can be negative". Off by default.
NEW: Add option SUPPLIER_ORDER_3_STEPS_TO_BE_APPROVED.
NEW: Add hidden option to include parent products too in stats of orders (not supported in rest of app yet).
NEW: Add Panama datas.
NEW: Add ressource extrafields.
NEW: add restrictions on standard exports (agenda, order, deplacement, facture, fournisseur, societe, propal, expedition)
NEW: Add substitution keys __SHIPPINGTRACKNUM__, __SHIPPINGTRACKNUMURL__ into shipping email template.
NEW: Add status Done on interventions.
NEW: Add system tool "Files integrity checker" to detect modified files for packaged versions.
NEW: Add tooltip in payment term edition in dictionnary.
NEW: Add type "url" as possible extrafield.
NEW: Add workflow to calculated supplier order status on stock dispatch.
NEW: Add workflow to classifed propal bill on invoice validation.
NEW: allow to save a parent warehouse.
NEW: Better filtering of automatic/manually inserted events.
NEW: Bill orders from order list.
NEW: Can add event from the card listing events.
NEW: Can change thirdparty when cloning a project.
NEW: Can create expense report for someone else (advanced permission).
NEW: Can clone an expense report.
NEW: Can edit a label for each price segment when using several segment prices for products.
NEW: Can filter on fields on admin translation page.
NEW: Can filter on project/task ref/label on the "new time consumed" page.
NEW: Can filter on status on objects on the "statistics" pages.
NEW: Can filter on type of leave requests in list.
NEW: Can generate SEPA mandate for each bank account of your customers.
NEW: Can see/make bank conciliation from bank transaction list.
NEW: Can edit RUM number of a customer bank account.
NEW: Can link template invoice to other objects. Generated invoices will be linked to same objects (example: contracts).
NEW: Can renamed attached files on some documents tabs (like products and expense reports).
NEW: Can see/edit the customer ref of a shipment.
NEW: Can select fields/extrafields on contract list + Mass delete action.
NEW: Can select fields on expense report list. Can make mass delete.
NEW: Can select fields to show on list of bank transaction.
NEW: Can set to paid automatically social or fiscal taxes after a payment was recorded.
NEW: Can sort on status of recurring invoice in list of template invoices.
NEW: Can use native php and dolibarr object on pages of module website.
NEW: Checkbox 'close order to "Everything received" automatically if all products are received' is visible on supplier orders.
NEW: conf to allow payments on different thirdparties bills but same parent company.
NEW: Consumption view on thirdparty total line and total HT by element.
NEW: Display bookkeeping by accounting account - Bookkeeping ordered by accounting account - Link with customers and suppliers invoices - Sub Total by accounting account - Ability to display more than 25 lines and filter by customer/supplier, invoice and accounting account
NEW: Each user can select its landing page (on tab "user display setup").
NEW: Editing translation GUI become easier with tool to search existing translation.
NEW: Error code of each email sent is visible in list of email targets
NEW: Export thirdparty with payment terms and mode.
NEW: filter actiontype on thirdparty tab.
NEW: filter by supplier and fk_warehouse on replenishment page.
NEW: Filters can accept generic search key like __DAY__, __MONTH__, __YEAR__ replaced with current day, month year before making the search.
NEW: Function "crop" images available on project, product and holiday attachment tab.
NEW: function to display full path to current warehouse.
NEW: Generation of document is available on member card.
NEW: Introduce mass action "delete" on sales orders.
NEW: Introduce option MAIN_DEFAULT_PAYMENT_TERM_ID to set default payment term on company level.
NEW: introduce option PROJECT_DISABLE_PRIVATE_PROJECT and PROJECT_DISABLE_PUBLIC_PROJECT.
NEW: Link between objects can be done on both side and on all objects.
NEW: More filter on bank transaction list.
NEW: Mutualize mass action. So "Send by email" is also available on orders.
NEW: New set of icon for status easier to understand.
NEW: option "Current/Next" for limit payment date (in payment term dictionary setup) to use a specific day of current month or jump to same day of next month.
NEW: Option DOC_SHOW_FIRST_SALES_REP shows name of "user buyer or saler" on PDF.
NEW: Option MAIN_INFO_SOCIETE_MAIL_ALIASES to be able to use several identities into the "email from".
NEW: Pagination available on list of users.
NEW: Phone formatting for Canada. Add dol_print_phone into phpunit tests.
NEW: Reduce nb of picto visible after reference of an object into lists, merging preview and download.
NEW: Reduce space lost on EDM module.
NEW: Reopen a paid bill is a user advanced permission.
NEW: can set a default bank account on thirdparty card.
NEW: Show photo of contacts on thirdparty card.
NEW: Show subtotal into list of linked elements.
NEW: Show total line (planned workload and time spent) on list of tasks.
NEW: Start to introduce search filters on dictionnaries for vat list.
NEW: Support extrafields for expense reports.
NEW: Support extrafields on product lot.
NEW: Support free bottom text and watermark on expense report template.
NEW: Support mass actions for proposals
NEW: Table with list of lots/serial can be viewed (module product batch).
NEW: The autofill zip/town table option is on by default.
NEW: the count of linked files on card includes external links.
NEW: Usage of vat code seems ok everywhere.
NEW: User date of employment added.
NEW: Use small photo of user on all user links.
NEW: Use new archi to select fields into list of time spent.
NEW: Available substitution key (__INVOICE_MONTH__, __INVOICE_PREVIOUS_MONTH__, ...) to use into note text of recurring invoices.

For developers:
NEW: Add ORDER_MODIFY trigger on each order modification.
NEW: Trigger on delete stock
NEW: The getURLContent return more information on success and error.
NEW: Uniformize code and correct deal with triggers
NEW: REST API explorer. Can create invoice and orders with lines.
NEW: Add a lot of API REST: expense reports, orders, commercial proposals, projects, agenda events, users, invoices, ...
NEW: Default collation for mysql is now utf8_unicode_ci
NEW: Can use any filter on all REST API to list.
NEW: ckeditor accept a parameter to disable all html filtering.
NEW: Complete table llx_ecm_files with field generated_or_uploaded
NEW: Enhance function setValueFrom so we can use it for "edit in form" feature.
NEW: getNomUrl displays full path to warehouse
NEW: Hook formObjectOptions
NEW: hook in element overview
NEW: Hook on stock product card
NEW: param socid find_min_price_product_fournisseur() function
NEW: More phpunit tests

WARNING:

Following changes may create regression for some external modules, but were necessary to make
Dolibarr better:
- Function delete of class Facture (invoice) need the object $user as first parameter. Also you must
  check you make a fetch on object before calling the delete.
- The old driver of "mysql" has been removed. Dolibarr use the new one (mysqli) by default.
- Remove not used function calculate_byte(). Use dol_print_size() instead.
- Function pdf_getTotalQty is now deprecated. Not used by Dolibarr core.
- Method commande->deleteline($lineid) has been replaced with commande->deleteline($user, $lineid).
- Method expensereport->delete(id, user) has been replaced with ->delete(user)
  Method warehouse->delete(id) has been replace with ->delete(user)
  This is to follow good practice to make a fetch on object before deleting it.
- The form to add a product to a draft proposal/order/invoice, from the product card, is hidden by default.
  It was not commonly used and usage generates some problems (cost price for margin calculation not entered, vat setting).
  Set constant PRODUCT_ADD_FORM_ADD_TO to retrieve it.
- The javascript "datatables" library was previously provided into Dolibarr sources, but it was not used by application.
  So there is no reason to maintain its compatibility with other dolibarr components. If an external module need this
  library, this external module must embed the library in his own sources/packages.
- Trigger name SUPPLIER_PROPOSAL_CREATE has been renamed into PROPOSAL_SUPPLIER_CREATE.
- A new paramater sqlfilters was introduced to allow filter on any fields int the REST API. Few old parameters,
  no more required, were also removed. Use this new one if you were using one of them.
- The trigger that activate or close a contract line is run on a contract line, not on contract.
- Method commande->set_availability(user, availability_id) removed from commande class, use method commande->availability(availability_id, notrigger).

Dolibarr 5.0 was frozen before PHP 7.1 was released. Unit tests are successful on PHP 7.1 but we don't have enough
feedback to confirm whole application is compatible. Current officiel supported PHP versions are PHP 5.3 to 7.0.


***** ChangeLog for 4.0.6 to 4.0.5 *****
FIX: #6613 Default subject for Supplier proposal emails is filled with a non-existing key
FIX: #6623 User card shows "Return to list" link even if the user has no rights to list users
FIX: #6636 Complete fix
FIX: #6669 User with no permission to edit customer invoices can see a edit button in project entry
FIX: #6671 Cannot remove thirdparty type with "#" in its name
FIX: #6673 Missing "nature" table header in thirdparty list
FIX: #6675 Restricted user with no agenda permissions can see a button to create appointment in thirdparty contact list
FIX: #6677 Expired contracts dashboard box does not show the name of the thirdparty
FIX: #6679 User with restricted supplier invoice permissions can edit project, payment conditions, payment mode
FIX: #6680 User with restricted supplier invoice permissions sees "reopen" button even if he has no permission to do it
FIX: #6813
FIX: Correction with author and validator user on orders
FIX: doactions hook missing in invoice model page
FIX: dont get empty "Incoterms : - " string if no incoterm
FIX: dont lose supplier ref if no supplier price in database
FIX: forgotten parameter for right multicompany use
FIX: global $dateSelector isn't the good one, then date selector on objectline_create tpl was hidden
FIX: limit+1 dosn't show Total line
FIX: supplier order line were always created with rang = 0


***** ChangeLog for 4.0.5 to 4.0.4 *****
FIX: #6234
FIX: #6259
FIX: #6330
FIX: #6360
FIX: #6411
FIX: #6443
FIX: #6444
FIX: #6453
FIX: #6503: SQL error in "Last pending payment invoices"
FIX: #6505 Project elements page shows greyed-out links even if the option to show actions not available is disabled
FIX: #6507: Statistics counter show wrong total Contract numbers when the user does not have full access
FIX: #6533 #6590
FIX: #6619 Template invoices list do not respect restricted thirdparty user rights
FIX: #6621 Documents tab shows greyed out upload form even if the option to show actions not available is disabled
FIX: add entity param to document link
FIX: Can use quote into supplier ref on order line add
FIX: Change the customer code only if error on duplicate
FIX: Creation of credit note on invoice with deposit stole the discount.
FIX: delete bank class lines when we delete bank_categ
FIX: deletion of bank tag
FIX: detail of deposit and credit not was not visible into final invoice
FIX: Error management during bank account creation
FIX: error management in bank account deletion.
FIX: event status is not modified when assign an user
FIX: forgotten fk_facture_fourn attribute on supplierinvoice line object
FIX: If bank module on, field must be required to register payment of expense report.
FIX: load multicurrency informations on supplier order and bill lines fetch
FIX: Missing total on project overview.
FIX: multicurrency_subprice
FIX: param billed when we change page
FIX: protection against infinite loop on hierarchy
FIX: Supplier Order list filter by project
FIX: the dolCopyDir fails if target dir does not exists.
FIX: use param for http links

***** ChangeLog for 4.0.4 to 4.0.3 *****
FIX: #6227 Document models table header "Unit" is shown in 2 lines in Spanish
FIX: #6230
FIX: #6237
FIX: #6245 Thirdparty link in supplier invoices list, links to "comm/card" instead of "fourn/card" page
FIX: #6253 Supplier invoice list filter does not respect "thirdparty" filter
FIX: #6277
FIX: project list and ajax completion return wrong list.
FIX: bug margin calculation by user with multicompany
FIX: Can make a stock transfert on product not on sale/purchase.
FIX: extrafield input for varchar was not working with special char within (ie double quotes)
FIX: javascript error
FIX: link for not found photo when using gravatar. Must use external url.
FIX: Protection so even if link is output for external user, links is disabled.
FIX: repair tool was ko to restore extrafields with type select.
FIX: Security access problem with external users on projects/tasks
FIX: We must not drop extrafield column if there is still record on other entities.
FIX: regression with sedning email when introducing security options to restrict nb of email sending.
t
***** ChangeLog for 4.0.3 to 4.0.2 *****
FIX: #5853 $conf->global->$calc==0 || $conf->global->$calc==1
FIX: #5958 no discount on supplier command made by replenishment
FIX: #5966 Bug: getNomUrl tooltips show Proposal info even if user has no rights to read them
FIX: #5972 #5734
FIX: #6007
FIX: #6010
FIX: #6029
FIX: #6043 - Payment mode not visible on supplier invoice list
FIX: #6051
FIX: #6062
FIX: #6088
FIX: A draft can be deleted by a user with create permission.
FIX: bad permission to see contract on home page
FIX: bad permission to see contract statistics
FIX: Bcc must not appears to recipient when using SMTPs lib
FIX: Consistent description for add or edit product
FIX: delete contract extrafields on contract deletion
FIX: Deposits and credit notes weren't added in the received and pending columns
FIX: export extrafields must not include separe type
FIX: Export of opportunity status must be code, not id.
FIX: False positive on services not activated
FIX: Filter was wrong or lost during navigation
FIX: HT and TTC price should always be displayed together
FIX: if a supplier price reference is changed after creating an order, we can't clone order.
FIX: in export. Error when using a separate extrafields.
FIX: Introduce hidden option MAIL_PREFIX_FOR_EMAIL_ID to solve pb of tracking email.
FIX: javascript error when using on mobile/smartphone
FIX: javascript xss injection and a translation
FIX: Label of project is in field title not label.
FIX: List of people able to validate an expense report was not complete.
FIX: Missing field
FIX: Module gravatar was not triggered on thirdparty and contact card
FIX: Must use external link into a forged email content.
FIX: Pb in management of date end of projects
FIX: Regression when deleting product
FIX: rendering of output of estimated amount on project overview page.
FIX: Sanitize title of ajax_dialog
FIX: Security to restrict email sending was not efficient
FIX: Setting supplier as client when accept a supplier proposal
FIX: Some statistics not compatible with multicompany module.
FIX: the time spent on project was not visible in its overwiew
FIX: Update intervention lline crash with PgSQL
FIX: wrong test on dict.php
FIX: wrong var name

***** ChangeLog for 4.0.2 compared to 4.0.1 *****
FIX: #5340
FIX: #5779
FIX: #5849
FIX: #5866
FIX: #5907
FIX: Addline if $txlocaltax1 is empty
FIX: Avoid error 500 if phpexcel is disabled
FIX: Avoid errors on debian
FIX: Can edit the customer ref even if order is not draft.
FIX: Documents not moved in new directory if we change reference of the task.
FIX: Error when CATEGORIE_RECURSIV_ADD is enabled and new category is child of an already linked to object
FIX: Extra fields of task not copied on project cloning
FIX: Hidden option PRODUCT_MAX_VISIBLE_PHOTO
FIX: Link on supplier invoice in widget was not clickable
FIX: margin tab on customer card must filter on current entity invoices
FIX: missing column into SQL on thirdparty list
FIX: Nber of attached files were not reported in event report of email sent
FIX: only show projects of related third if external user
FIX: Search provider by price
FIX: Solve backup when using mysqldump that return warning
FIX: Sql error in widget of product for stock alerts
FIX: updateligne if $txlocaltax1 is null

***** ChangeLog for 4.0.1 compared to 4.0.0 *****
FIX: #2853
FIX: #2991
FIX: #3128
FIX: #5699
FIX: #5734
FIX: #5742 error on project list if an extra field separator is added.
FIX: #5746 chrome php Try a fix. Not sure it solved all problems reported
FIX: #5748 Bug: Error updating to 4.0.1 with Postgresql. Field must be varchar.
FIX: #5750 Bug: CmailFile::server_parse enters an infinite loop if $server_response is false
FIX: #5752 Bug VAT NPR not propagated during proposal cloning
FIX: #5763 Bug: Cannot Create Supplier Price Request
FIX: #5770 Dolibarr doesn't modify correctly the hour of a task
FIX: #5776
FIX: #5802 Incoterms not set
FIX: #5813 Bug: Incoterms not being read correctly
FIX: #5818
FIX: alignement of intervention status
FIX: Clean of search fields
FIX: Creation of donation should go back on card after creation
FIX: Date visible on project overview
FIX: Execute a dedicated job from its id may results of launching other jobs too.
FIX: Failed to export contact categories with contact extra fields
FIX: inversion customer/supplier price
FIX: link "back to list" was not visible.
FIX: Lost filter on opportunities
FIX: Mandatory field payment term was not css highlighted.
FIX: Menu users not visible on dolidroid.
FIX: SEC for HTB23302
FIX: The email test sender in email setup was broken
FIX: Translation of "Name" is not a good choice for floow-up.
FIX: Update of maxnbrun on job list failed.
FIX: Value of payment term and project are not set on correct default value when invoice generated from template.
FIX: vat dictionary should allow enter and edit multiple values for localtaxes, separated by: (ex -19:-15)
FIX: Vat not visible in dictionnary

***** ChangeLog for 4.0.0 compared to 3.9.* *****
For users:
NEW: Add recurring invoice feature and automatic generation of invoices.
NEW: Add module "Loan" as stable.
NEW: Add module "Supplier commercial proposal" (price request) with stable status.
NEW: Can select dynamicaly number of lines to show on page on product, shipment, contact, orders, thirdparties.
NEW: Can select fields to show on list also for list of customer orders, supplier orders, shipments, proposals and invoices.
NEW: Show into badge on tab head, the number of dedicated contacts for all objects.
NEW: Add a checkbox to select/unselect all lines on page that support mass actions (like invoice list page)
NEW: Add a new method for margin calculation. Added margin on "cost price" in addition to margin on WAP price and margin on "best supplier price".
NEW: Add an explanation message on shipment page to explain you can't make shipment if order is not validated
NEW: Add date_rum into table of thirdparty bank account.
NEW: The probability of lead/opportunity can be defined per lead.
NEW: Added Malta VAT into migration script
NEW: Add Expense report into accountancy report
NEW: Add Expense report to approve into workboard
NEW: Selection of boxes is moved on top of home page
NEW: Add filter on a keyword, status and nature into list of modules.
NEW: Add hidden option BANK_DISABLE_CHECK_DEPOSIT to disable check deposit feature.
NEW: Add hidden option MAIN_PUBLIC_NOTE_IN_ADDRESS
NEW: Add index on invoice status
NEW: Add constant MAIN_LOGTOHTML to 0 into setup by default to save time when we need to make debug on hosted instance.
NEW: Add list of billed
NEW: Add minimum stock and desired stock into import/export profiles.
NEW: Add state into thirdparty export fields.
NEW: Add more trackable events (create, submit and receive supplier order).
NEW: Add hidden option MAIN_PROPAGATE_CONTACTS_FROM_ORIGIN
NEW: Add picto on module list to show warning and if module is an external module.
NEW: Add product type filter on turnover report
NEW: Add state into list of fields available for personalized fields of thirdparties
NEW: Add statistics for interventions module
NEW: Add statistics on number of projets on home page
NEW: Add statistics and late records into dashboard for supplier proposals.
NEW: Add the admin info on combo of type of contact
NEW: Add the event BILL_PAYED to the list of supported events for module notification.
NEW: Add total weight and volume on PDF.
NEW: Add hidden option to hide column qty ordered on shipments.
NEW: Add view of virtual stock into product list (when appropriate)
NEW: Add warning on tasks when they are late (add also the warning tolerance parameter)
NEW: Add weight/volume for one product into shipment export
NEW: Add width and height on product table
NEW: allow a document to be linked to project from another customer on config
NEW: allow project to be shared across entities (for multicompany module)
NEW: All variant of ckeditor config can be tested into the setup page of module.
NEW: Can change dynamically number of records visible into lists.
NEW: Can change type of extrafields (for some combinations only).
NEW: Can define number of first and last line to import into import wizard.
NEW: Can edit next execution date of a cron job.
NEW: Can edit value date of a vat payment after recording it.
NEW: Can filter modules on publisher.
NEW: Can filter on employee status when building emailing from users.
NEW: Can reopen an closed shipment.
NEW: Can search on shipments into the quick search box.
NEW: Can select language from a combo list on page to overwrite a translation.
NEW: Can select number of lines on page list for projects and tasks.
NEW: Can use ^ and $ (to say start with or end with like regex syntax) into search fields when search field is text. Bonus: ^$ can filter all lines with field not defined.
NEW: Clean and enhance code for cron engine
NEW: Can decrease stock on shipment closing/classifying (only if module lot is not enabled for the moment)
NEW: Disabled users are striked.
NEW: Enhance navigation of project module
NEW: fichinter lines ordered by rang AND DATE
NEW: hidden conf to use input file multiple from mail form
NEW: hidden feature: SUPPLIER_ORDER_WITH_NOPRICEDEFINED allow supplier order even if no supplier price defined
NEW: Hidden option MAIN_LANDING_PAGE to choose the first page to show after login works as a "global" option (llx_const) and as a "per user" option (llx_user_param).
NEW: Holiday is a now a RH module. All RH module provides by default visilibity on users of its hierarchy.
NEW: If error is reported during migration process, you can ignore it to avoid to be locked.
NEW: if nb total of lines provided in print barre_liste, display in title
NEW: If option to see non stable modules is on, add a filter into module list to filter on level (deprecated, experimental, development)
NEW: Include number of linked files into badge counter of "Linked files" tab.
NEW: Include sales representative into export of thirdparties
NEW: Indicator on workboard are red/green if late or not.
NEW: Into GED module, filename is truncated only if there is not enough space into table
NEW: Introduce a predefined job to run database backup
NEW: Introduce option MAIN_WEIGHT_DEFAULT_UNIT and MAIN_VOLUME_DEFAULT_UNIT to force output unit for weight and volume.
NEW: Introduce position of records into dictionnary of type of contacts
NEW: Link on a user in leave page reach to leave tab of user.
NEW: List of user in agenda view per user show photo thumb.
NEW: Margins module - Check/update buying price on invoice lines
NEW: Merge all admin tools (system and module admin tools) into same entry "Admin tools", so now things are clear: All features restricted to an admin user is inside "setup" (for setup) or "admin tools" (for action tools) instead of 3 different entries.
NEW: Merge all boxes "related objects" into one. This save a lot of room on most card and avoid often horizontal scoll.
NEW: Moved code that deals with bank categories to BankCateg. Created BankCateg::fetchAll function
NEW: Move HRM dictionary from module to core dictionaries.
NEW: Mutualize code to manage email substitution variables. Show available variables into page to edit email templates.
NEW: Mutualize code: Use one call of function "addThumbs", when possible, to generate thumbs files instead of several call of "vignette" function.
NEW: On translation admin page, admin can overwrite a translation value.
NEW: Option MAIN_LIST_FILTER_ON_DAY is supported on proposal list.
NEW: Add reputation field for price supplier.
NEW: Selection of fields is available on member list.
NEW: Show a badge with number of withdraw requests done on the withdraw tab of invoice.
NEW: Add option to show detail per warehouse into reassort.
NEW: Show total number of modules into the module list.
NEW: Survey system has now a status like other objects. You can close or reopen a survey.
NEW: The note on time spent can be entered when using the "view per day".
NEW: Use ellipsis truncation on too large left menu text.
NEW: When a new field to show into lists is selected, the form is automatically submited and field added.
NEW: When creating a template invoice from a draft invoice, if there is link to contract on draft invoice, link is kept on template invoice.
NEW: When emailing is not sent completely, show progression.
NEW: Experimental module Accountancy Expert.
NEW: Experimental module Multicurency

For developers:
NEW: Add entity field in llx_societe_remise_except and llx_societe_remise.
NEW: Rest API token is no more reset at each call. We can reset it with param reset=1 on login call.
NEW: Add html id/class to locate value in the DOM html
NEW: Add a css class style called 'reposition', so when clicking on a link with this class will move scrollbarr to be placed at same page location.
NEW: TimeZone can be supplied to mktime
NEW: hook in shipment card
NEW: Deprecated Societe::set_prospect_level, Societe::set_commnucation_level, Societe::set_OutstandingBill functions
NEW: A module can add, into its import profiles, a sql request to execute at end of import. This allow to update dernormalized data after import.
NEW: Add hook pdf_build_address
NEW: Add a parameter on graph function to show a generic graph when no data are available.
NEW: Add $object in parameter of pdf_build_address so we could include hook into the function.
NEW: Add a tool for developers to purge database with no loose of setup
NEW: Can disable a module by renaming dir of module into module.disabled (this save time for maintenance when working with FTP).
NEW: Created AccountLine::insert function and started using it for transaction creation
NEW: Created Account::__toString, Account::getFieldsToShow and Account::getAccountNumberOrder to refactor the way account number was shown
NEW: Created FormBank::getIBANLabel function to get the label of "IBAN" depending on bank account country
NEW: prepare for additional warehouse statuses
NEW: project sharing in select_projetcs_list function
NEW: Removed deprecated CommonObject::client property. Please use CommonObject::thirdparty instead
NEW: Removed unused FormOrder::selectSourcesCommande function
NEW: Renamed ActionComm::add function to ActionComm::create
NEW: Rename Form::select_date to Form::selectDate and Form::form_date to Form::formDate
NEW: Rename path for generic media files
NEW: More phpunit tests. Include some REST API into automatic tests.
NEW: Move Expense report menu from module to menu files.


WARNING:

Dolibarr 4.0 should be compatible with PHP 7 but more feedbacks are still expected to confirm that.

Following changes may create regression for some external modules, but were necessary to make
Dolibarr better:
- Function log() of class CommandeFournisseur has been removed. Using it is no more required.
- Class Resource was renamed into DolResource to avoid conflict with a reserved PHP word.
- Method commonobject->add_thumb() has been renamed into commonobject->addThumbs().
- Method select_type_comptes_financiers() has been renamed into selectTypeOfBankAccount()
- Property ->client that was deprecated 6 years ago, is replaced in all core code with ->thirdparty.
- File '/core/tpl/document_actions_pre_headers.tpl.php' were renamed into '/core/actions_linkedfiles.inc.php'.
So if you included it into your module, change your code like this to be compatible with all version:
  $res=@include_once DOL_DOCUMENT_ROOT . '/core/actions_linkedfiles.inc.php';
  if (! $res) include_once DOL_DOCUMENT_ROOT . '/core/tpl/document_actions_pre_headers.tpl.php';



***** ChangeLog for 3.9.4 compared to 3.9.3 *****
FIX: #2853
FIX: #3128
FIX: #4447
FIX: #5128 if create method return duplicated code error not use GETPOST in order to get a new code
FIX: #5340
FIX: #5473
FIX: #5474 Country_id of "Don" object is still empty
FIX: #5534
FIX: #5535 bad dependency.
FIX: #5537 AJAX project search does not work properly
FIX: #5540 getFormMail is not registered as addReplace hook
FIX: #5544 Disabled Contact still appear in lists to send emails
FIX: #5549 getNomUrl tooltips show Order info even if user has no rights to read them
FIX: #5568
FIX: #5594
FIX: #5629 PgSQL Interger string stylish error
FIX: #5651
FIX: #5660
FIX: #5853 $conf->global->$calc==0 || $conf->global->$calc==1
FIX: #5907
FIX: #5966 Bug: getNomUrl tooltips show Proposal info even if user has no rights to read them
FIX: #6051
FIX: #6088
FIX: Can correct stock of lot using eatby or sell by date
FIX: Can make a movement on "out of sell" products
FIX: cannot update bank account on invoice if module order not activated
FIX: Can't create withdrawal document
FIX: delete contract extrafields on contract deletion
FIX: Direction of movement lost if an error occurs
FIX: Error when CATEGORIE_RECURSIV_ADD is enabled and new category is daughter of an already linked to object
FIX: export extrafields must not include separe type
FIX: External user must not be able to edit its discounts
FIX: Failed to export contact categories with contact extra fields
FIX: header title in commercial area
FIX: HT and TTC price should always be displayed together
FIX: incoterms
FIX: incoterms do not output into crabe invoice PDF
FIX: in PgSQL no quote "word style" is permitted around column name
FIX: Introduce hidden option MAIL_PREFIX_FOR_EMAIL_ID to solve pb of tracking email.
FIX: margin tab on customer card must filter on current entity invoices
FIX: missing column into SQL on thridparty list
FIX: only show projects of related third if external user
FIX: PgSQL Module Ressource list crash #5637
FIX: php Strict
FIX: Regression when deleting product
FIX: Security to restrict email sending was not efficient
FIX: tag for date rfc in odt substitution
FIX: Update intervention lline crash with PgSQL
FIX: update limit stock on product stock
FIX: vat dictionary should allow enter and edit multiple values for localtaxes, separated by: (ex -19:-15)
FIX: wrong test on dict.php


***** ChangeLog for 3.9.4 compared to 3.9.3 *****
FIX: #2853
FIX: #3128
FIX: #4447
FIX: #5128 if create method return duplicated code error not use GETPOST in order to get a new code
FIX: #5340
FIX: #5473
FIX: #5474 Country_id of "Don" object is still empty
FIX: #5534
FIX: #5535 bad dependency.
FIX: #5537 AJAX project search does not work properly
FIX: #5540 getFormMail is not registered as addReplace hook
FIX: #5544 Disabled Contact still appear in lists to send emails
FIX: #5549 getNomUrl tooltips show Order info even if user has no rights to read them
FIX: #5568
FIX: #5594
FIX: #5629 PgSQL Interger string stylish error
FIX: #5651
FIX: #5660
FIX: #5853 $conf->global->$calc==0 || $conf->global->$calc==1
FIX: #5907
FIX: #5966 Bug: getNomUrl tooltips show Proposal info even if user has no rights to read them
FIX: #6051
FIX: #6088
FIX: Can correct stock of lot using eatby or sell by date
FIX: Can make a movement on "out of sell" products
FIX: cannot update bank account on invoice if module order not activated
FIX: Can't create withdrawal document
FIX: delete contract extrafields on contract deletion
FIX: Direction of movement lost if an error occurs
FIX: Error when CATEGORIE_RECURSIV_ADD is enabled and new category is daughter of an already linked to object
FIX: export extrafields must not include separe type
FIX: External user must not be able to edit its discounts
FIX: Failed to export contact categories with contact extra fields
FIX: header title in commercial area
FIX: HT and TTC price should always be displayed together
FIX: incoterms
FIX: incoterms do not output into crabe invoice PDF
FIX: in PgSQL no quote "word style" is permitted around column name
FIX: Introduce hidden option MAIL_PREFIX_FOR_EMAIL_ID to solve pb of tracking email.
FIX: margin tab on customer card must filter on current entity invoices
FIX: missing column into SQL on thridparty list
FIX: only show projects of related third if external user
FIX: PgSQL Module Ressource list crash #5637
FIX: php Strict
FIX: Regression when deleting product
FIX: Security to restrict email sending was not efficient
FIX: tag for date rfc in odt substitution
FIX: Update intervention lline crash with PgSQL
FIX: update limit stock on product stock
FIX: vat dictionary should allow enter and edit multiple values for localtaxes, separated by: (ex -19:-15)
FIX: wrong test on dict.php


***** ChangeLog for 3.9.3 compared to 3.9.2 *****
FIX: #4383 $userid not defined
FIX: #4448 $filebonprev is not used, $this->filename now
FIX: #4455
FIX: #4749
FIX: #4756
FIX: #4828
FIX: #4926
FIX: #4964 buyprice in customer from shipping buyprice wasn't load in expedition::fetch_lines
FIX: #5004
FIX: #5068
FIX: #5170 tva sign with INVOICE_POSITIVE_CREDIT_NOTE option
FIX: #5338 use of not initialized var $aphour, $apmin, etc
FIX: #5343
FIX: #5380
FIX: #5383 bad object id on don delete
FIX: #5414
FIX: #5470 User of expense report in bank transactions page is not correct
FIX: a case of corrupted ODT by Word that insert <text:s> when it should not.
FIX: Can't create thirdparty or validate invoice if profid is mandatory and profid does not exists for other countries
FIX: dasboard wrong for late invoice
FIX: duplicate jquery.js files
FIX: extrafield cloned on project clone
FIX: Failed to open file
FIX: Filter on opportunity amount and budget
FIX: form_confirm to delete payment on supplier invoice
FIX: javascript error with german-switzerland language
FIX: large expense note
FIX: Missing original .js file (license violation if sources are not provided)
FIX: Option strict mode compatibility
FIX: product stats all bloc module without enbaled test
FIX: receiving link never works
FIX: task ODT company object not correctly retrieved
FIX: Translate group perms as it is done into user perms
FIX: We must take the last recent defined price when using price level

***** ChangeLog for 3.9.2 compared to 3.9.1 *****
FIX: #4813 Won translation for the key OppStatusWON instead OppStatusWIN
FIX: #5008 SQL error when editing the reference of a supplier invoice that already exists
FIX: #5236 Cron module activated but "Modules tools" does not appear in the left menu.
FIX: Accountancy - 3.9 - Chart of accounts are limited on only one country
FIX: bug on email template
FIX: Can't create a stock transfer from product card
FIX: can't fetch by siret or siren because of first "if"
FIX: Check stock of product by warehouse if $entrepot_id defined on shippings
FIX: Compatible with multicompany
FIX: Creation of the second ressource type fails.
FIX: end of select when no fournprice
FIX: Filter on assigned to was preselected on current user on list "All events" (instead of no filtering)
FIX: Filter on category tag for suppliers
FIX: hook on group card called but not initialized
FIX: Infinite loop on menu tree output for edition
FIX: Can show tree of entries added by external modules using fk_mainmenu and fk_leftmenu instead of fk_menu.
FIX: init var at wrong place report incorrect "shippable" flag on draft order.
FIX: It doesn't check if there is enough stock to update the lines of orders/invoices
FIX: Menu statistics was not visible if module proposal was not enabled
FIX: Merge manually PR #5161 - Bad translation key
FIX: missing column when module was installed before standard integration
FIX: Missing number total of modules
FIX: Not filtering correctly when coming from dashboard
FIX: PROPAL_MERGE_PDF with PRODUCT_USE_OLD_PATH
FIX: Remove PHP Warning: Creating default object from empty value.
FIX: same page added several times on mergepropal option
FIX: search on date into supplier invoice list dont work because of status -1
FIX: Search supplier ref on contract
FIX: Split of credit note into discount page generates records not correctly recognised as credit note.
FIX: SQL error function on getAvailableDiscounts function, on bill create mode if socid is empty
FIX: #5087
FIX: #5108
FIX: #5163
FIX: #5195
FIX: #5203
FIX: #5207
FIX: #5209
FIX: #5230

***** ChangeLog for 3.9.1 compared to 3.9.* *****
FIX: #3815 Call to undefined function local_by_date()
FIX: #4424 Missing email of user popup in supplier orders area
FIX: #4442 Missing translation in Banks menu
FIX: #4737 Bank transacion type selector translation is cropped
FIX: #4742 Able to delete a supplier invoice with a registered payment
FIX: #4743 UI glitch in project summary page
FIX: #4747 Missing UI background when registering a supplier invoice payment
FIX: #4748 Supplier invoice payment confirmation amount is not translated
FIX: #4766 VAT not shown in supplier invoice popup
FIX: #4784
FIX: #4809 Duplicate functions with different content
FIX: #4812
FIX: #4839
FIX: #4851 Project selector in supplier invoices shows the project label twice
FIX: #4870
FIX: #4874 SQL error when listing users
FIX: #4880
FIX: #4961
FIX: #4989
FIX: If oauth has never been activated two tables are missing and printing is not working
FIX: A not enabled field for list must not into fields to add
FIX: Bad color of message password changed
FIX: Bad error and style message when changing its own login
FIX: Bad function name call on delete
FIX: Bad include and param for project numbering module call
FIX: bad translation language loaded FIX: When changing thirdparty on event card, the showempty option of contact was lost. FIX: Bad placeholder shown on combo to select a thirdparty.
FIX: Bad vat definition when using POS module
FIX: Box disabled because bugged
FIX: Can not select a commercial on the creation of a third
FIX: Check of EAN13 barcode when mask was set to use 13 digits instead of 12
FIX: correct display of minimum buying price
FIX: Creation of thumb image for size "small" was not done.
FIX: Damn, where was the project ref ?
FIX: Default vat is not set correctly when an error occured and we use VAT identified by a code.
FIX: dont retrieve new buying price on margin display
FIX: Duplicate records into export
FIX: Each time we edit a line, we loose the unit price.
FIX: Email templates not compatible with Multicompany
FIX: Export must use a left join to not loose lines
FIX: fetchAllEMailTemplate
FIX: Filter/search on extrafields on lists
FIX: finished parameters not used
FIX: Generated thumbs must always use the png format so using thumbs can work.
FIX: Hook resprint  be printed
FIX: image extension must be in lower case
FIX: Missing clean of criteria
FIX: Missing database escaping on supplier price insert/update
FIX: Missing function
FIX: Multiprice generator didn't recalculate prices if only the price_base_type property changes
FIX: Not removing code into vatrate.
FIX: Not showing sellprice properly on product list
FIX: Parsing of amount to pay vat
FIX: PHPCS
FIX: PMP is deprecated at warehouse level
FIX: real min buying price
FIX: Same term to create than other objects
FIX: Some records were lost into margin per product report
FIX: systematic rounding causes prices to be updated without reason
FIX: Template email must take care of positino column
FIX: VAT rate can be negative. Example spain selling to morroco.
FIX: When cloning an order the order result from clone must be now
FIX: When using option Price per level, when adding a predefined product, the vat for customer was not correctly set.

***** ChangeLog for 3.9.0 compared to 3.8.* *****
For users:
NEW: A new and more modern look for "eldy" theme.
NEW: Introduce a new theme called "Material Design".
NEW: #3767 Allow changing multiple prices of a product at once
NEW: Add a button to purge criteria in user list
NEW: Add a filter field to restrict list of member when doing a LDAP list request. Use also this filter into ldap command line script making sync from ldap to dolibarr.
NEW: Add all assigned users and all extrafields data in new event when we createFromClone
NEW: Add hidden option to use standard position address in crabe model For electronic sending solutions
NEW: Add a refresh button on page list of direct print jobs.
NEW: Add a tab "document" in donation card
NEW: Add cancel button on thirdparty create page
NEW: Add chart of product statistics
NEW: Add color on categories
NEW: Add date value filter on account records list
NEW: Add __PROJECT_NAME__ tag for customer invoice emails
NEW: Add option PDF_ALLOW_HTML_FOR_FREE_TEXT to be able to enter pdf footer text with wysiwyg editor.
NEW: Add fields into llx_cronjobs to be able to use job table to queue one shot jobs.
NEW: Add filter on status on invoice list
NEW: Add filter on status on shipments
NEW: Add gender property managed on user card FIX: Better error messages when uploading photo of user when permission to write are not granted
NEW: Add help tooltips on fields of dictionary edit pages.
NEW: Add hidden option MAIN_MAILFORM_DISABLE_ENTERKEY to disable the key enter into the form to send email.
NEW: Add $ID$ into extrafields management to allow use of current object id on filter for select list from table and checkbox list from table
NEW: Add info page on product card
NEW: Add into about page, a sample text to use to promote new version release (visible only if version is last stable)
NEW: Add none/all selection into list of files for FTP browser module
NEW: Add opportunity amount on project card.
NEW: Add link "date of invoice" to select date of invoice when creating a payment in one click.
NEW: Add planned workload and declared progress on project summary list on project home page (data aggregated from tasks of project)
NEW: Add ref and label of project into export
NEW: Add status into filters of graph
NEW: Add tab document on salaries payment
NEW: Add thumb of users into stats box on home page
NEW: A link to the bugtracker report tool can be enabled in the GUI
NEW: Better look for POS. More responsive design.
NEW: Can add project search on left menu search area
NEW: Can assign a task to yourself to have it appear on timesheet.
NEW: Can close a project that has draft status with no need to switch it to validate status before.
NEW: Can edit Background color for Top menu and Background color for table title line.
NEW: Can edit email templates using WYSIWYG editor.
NEW: Can edit list of prospect status for customers/prospects. Add a new entry into dictionary table to manage list fo status.
NEW: Can filter on contact status in prospect list. Removed deprecated menu entry.
NEW: Can filter proposal on a tag of a product.
NEW: Can filter proposal, orders or invoices with criteria "contain at least one product with following tag"
NEW: Can choose fields to show on project list.
NEW: Can choose fields to show in product list. Extrafields are also supported.
NEW: Can choose fields to show into the contact list. Extrafields are also supported.
NEW: Can choose fields to show into list of users. Extrafields are also supported.
NEW: Can set default value of event type when creating an event (if option "manage type of event" is used).
NEW: Can upload files on leave requests. Use more standard permissions.
NEW: Can use a "|" to make a OR search on several different criterias into search text filters of tables.
NEW: Can use the * as a joker characters into search boxes of lists.
NEW: Clean code into salary module, debug and add indexes
NEW: Can filter on user list and salary payments on user with naural search.
NEW: Can clone agenda events.
NEW: Color category is visible onto the thumb of tags on thirdparty, or products cards.
NEW: Conf to use next product/service ref when we clone a product/service
NEW: Contract module can be used to follow both sold and bought contracts/recurring subscriptions.
NEW: Can change amount when creating withdraws requests.
NEW: FEATURE PROPOSAL: on proposal, order or invoice creation from scratch, reload page after customer selection so its informations can be loaded
NEW: Filter "active" by default on user list. Fix label of permission of project module.
NEW: Forms are using the "tab look", even in creation mode.
NEW: Free text for cheque deposit receipt can be HTML content.
NEW: Hidden option THEME_ELDY_USE_HOVER is stable enough to become officialy visible into setup.
NEW: If module salaries is on, you can set a hourly value for time consumed by users. When a user enter its time consumed on a project, a calculation is done to provide the cost for human services. This value appears into the "Overview" of project.
NEW: Add import profile to import sales representatives of third parties.
NEW: Increase length of bank code to 128 char #3704
NEW: Into the overview of projects, the name of thirdparty appears into combo lists of elements to link to project.
NEW: Introduce a "code" into table of vats to describe VAT. This will allow to suggest different vat lines with same value with ability to differentiate them.
NEW: Introduce cost price on products.
NEW: Introduce hidden option MAIN_LANDING_PAGE to decide the home page visible just after login.
NEW: Introduce hidden option MAIN_REPLACE_TRANS_xx_XX to allow simple replacement of translated string on the fly. Prefer to use next method.
NEW: Introduce table llx_overwrite_trans to be able to overwrite translations by simple database edition.
NEW: Introduce use of cache for thumbs images of users to save bandwith.
NEW: Experimental level multiprice generator based on per cent variations over base price.
NEW: List of projects of a thirdparty are visible on a project tab for the thirdparty.
NEW: Merge all left menu search boxes into one.
NEW: Merge all search fields of an area page into one search box.
NEW: Next ref on clone doesn't need conf, it's used if mask exists.
NEW: Only arrow of current sorted field is visible into table views. This save a lot of space. You can click on the column title to sort. This make clickable area larger and click to sort is easier.
NEW: On page to see/edit contact of an ojbect, the status of contact is visible (for both external and internal users).
NEW: Option "encrypt password" into database is set to on by default on first install.
NEW: Print event type on third party card tab agenda list (only if AGENDA_USE_EVENT_TYPE = 1)
NEW: Provide an easier way to understand if an order can be shipped.
NEW: Quick search filter works also on invoice, proposal, order, intervention, contract and expense reports.
NEW: Replace category edition page on members with new select2 component.
NEW: Show photo of logged user into login top right block.
NEW: If no photo is available for user, we show a generic photo depending on gender.
NEW: Show photo of user into user list.
NEW: Show which fields were used for search when doing a "generic search" from the "quick search" form on left menu.
NEW: Statistic graphs on products offer a filter on product type (product / service or both)
NEW: Syslog displays configuration errors
NEW: The clicktodial module is now able to provide link "tel:" on phone numbers. So it is also possible to use clicktodial with a client solution like the "xivo" local client.
NEW: The conditional IF into ODT templates works also on not defined var so we can show data only if defined. Close #3819
NEW: The free text in PDF footers can now be a HTML content. So the WYSIWYG editor is on by default to edit it into module setup.
NEW: The thirdparties tabs, the contacts tabs and the members tabs are now presented using a new "top banner", saving space and using a same way to show address, status and navigation arrows.
NEW: Thumbs for statistics on main page are fully clicable (not only link inside the thumb)
NEW: Translate extrafield's labels.
NEW: Use new select2 component for juridical status, country and state selection.
NEW: When creating order, proposal or invoice from thirdparty card, the project is asked during creation. A link to create project if it does not exists is also available.
NEW: Uniformize form creation of proposal to add public and private notes during creation like for order and invoice.
NEW: More robust antiXSS engine.
NEW: Compatibility with Mysql 5.7+

For developers:
NEW: The search box and the bookmarks are now rendered by the menu manager.
NEW: Add a new widget $form->selectArrayAjax() to use combo list with content coming from an Ajax URL.
NEW: Add doActions hook method call in contract card
NEW: Added doActions hooks to user cards
NEW: Add a new component to select categories/tags from the main edit page of product. The dedicated tab is also removed.
NEW: upgrade jQuery Component Datable (and extras) to 1.10.7
NEW: script to build API class from existing class
NEW: Prepare database to store information per files (for example to define if an image can be used as a cover or not)
NEW: log hooks loading
NEW: Introduce property module_position so a module can decide where it appears into list of modules.
NEW: Introduce function dolGetFirstLineOfText
NEW: Introduce a method getDefaultCreateValueForField for developers to get a default value to use for a form in create mode. Implement it for public and private notes.
NEW: A module can add its entries into cron module.
NEW: Framework feature. To have a page being loaded at same scrollbar level after a click on a href link, just add the class "reposition" on this link.
NEW: Add exemple of setup for multitail to render dolibarr log files
NEW: Add restler framework. First step to build REST API into Dolibarr.
NEW: Add css class and ids on column of detail lines to allow module to easily manipulate fields.
NEW: Add hook in send mail
NEW: Add hooks on list of members to allow an external module to add more fields into list view.
NEW: Add hooks to allow an external module to complete list of events into calendar views.
NEW: Add "productpricecard" hook and uniformize code
NEW: Enhance also the prototype test_arrays to include select form before table.
NEW: Enhance prototype, project list and proposal list with new hooks to have an external module able to add more fields.
NEW: Enhance style engine. Add option to set color of links.
NEW: ODT generators can now also set meta properties of ODT file.
NEW: Add missing columns into llx_expedition to match other tables.
NEW: A new function getImageFileNameForSize was also introduced to choose image best size according to usage to save bandwith.
NEW: Support logging to a Sentry server
NEW: Prepare database to have agenda able to store more detailed emails events.

WARNING:

Dolibarr 3.9 is not yet fully compatible with PHP 7 even if most features seems to work.

Mysql minimum version is now 5.0.3

Following changes may create regression for some external modules, but were necessary to make
Dolibarr better:
- Deprecated Product::setPriceExpression. Use Product::update instead
- Deprecated hidden option MAIN_USE_CUSTOM_TRANSLATION has been removed. Use table llx_overwrite_trans instead.
- Trigger LINECONTRACT_INSERT has been renamed into LINECONTRACT_CREATE to match common denomination.
- A lot hooks used into PDF generation were not correctly implemented. We had to fix this. The result si that
the following hook were set as hook of type "replace". This means if your module implement such hooks, it must
return 0 to execute standard code or 1 to replace standard code (value to output should be set into resPrints instead).
This is list of hooks modified:
'pdf_getlinenum', 'pdf_getlineref', 'pdf_getlineref_supplier', 'pdf_getlinevatrate', 'pdf_getlineupexcltax',
'pdf_getlineupwithtax', 'pdf_getlineqty', 'pdf_getlineqty_asked', 'pdf_getlineqty_shipped', 'pdf_getlineqty_keeptoship',
'pdf_getlineunit', 'pdf_getlineremisepercent', 'pdf_getlineprogress', 'pdf_getlinetotalexcltax', 'pdf_getlinetotalwithtax'
- Renamed Product::isservice and Product::isproduct to match PSR-2
- Remove deprecated Product::hidden property



***** ChangeLog for 3.8.5 compared to 3.8.4 *****
FIX: #3815 Call to undefined function local_by_date().
FIX: #4424 Missing email of user popup in supplier orders area
FIX: #4442 Missing translation in Banks menu
FIX: #4448 $filebonprev is not used, $this->filename now
FIX: #4455
FIX: #4737 Bank transacion type selector translation is cropped
FIX: #4742 Able to delete a supplier invoice with a registered payment
FIX: #4743 UI glitch in project summary page
FIX: #4747 Missing UI background when registering a supplier invoice payment
FIX: #4748 Supplier invoice payment confirmation amount is not translated
FIX: #4749
FIX: #4756
FIX: #4766 VAT not shown in supplier invoice popup
FIX: #4809 - Duplicate functions with different content
FIX: #4851 Project selector in supplier invoices shows the project label twice
FIX: #4870
FIX: #5008 SQL error when editing the reference of a supplier invoice that already exists
FIX: #5048 Product supplier list display only one produc
FIX: #5170 tva sign with INVOICE_POSITIVE_CREDIT_NOTE option
FIX: #5203
FIX: #5207
FIX: #5338 use of not initialized var $aphour, $apmin, etc
FIX: #5380
FIX: #5383 bad object id on don delete
FIX: #5474 Country_id of "Don" object is still empty
FIX: Accountancy - 3.8 - Chart of accounts are limited on only one country
FIX: Bad include and param for project numbering module call
FIX: Box disabled because bugged
FIX: bug on email template
FIX: Can correct stock of lot using eatby or sell by date
FIX: Can make a movement on "out of sell" products
FIX: Can't create thirdparty or validate invoice if profid is mandatory and profid does not exists for other countries
FIX: can't fetch by siret or siren because of first "if"
FIX: Check stock of product by warehouse if $entrepot_id defined on shippings
FIX: correct display of minimum buying price
FIX: Creation of thumb image for size "small" was not done.
FIX: Direction of movement lost if an error occurs
FIX: dont retrieve new buying price on margin display
FIX: Duplicate records into export
FIX: Email templates not compatible with Multicompany
FIX: end of select when no fournprice
FIX: finished parameters not used
FIX: hook on group card called but not initialized
FIX: It doesn't check if there is enough stock to update the lines of orders/invoices
FIX: large expense note
FIX: missing column when module was installed before standard integration
FIX: Missing database escaping on supplier price insert/update
FIX: Not filtering correctly when come from dashboard
FIX: PROPAL_MERGE_PDF with PRODUCT_USE_OLD_PATH
FIX: real min buying price
FIX: receiving link never works
FIX: same page added several times on mergepropal option
FIX: search on date into supplier invoice list dont work because of status -1
FIX: Search supplier ref on contract
FIX: SQL error function on getAvailableDiscounts function, on bill create mode if socid is empty
FIX: systematic rounding causes prices to be updated without reason
FIX: task ODT company object not correctly retrieved
FIX: Template email must take care of positino column
FIX: VAT rate can be negative. Example spain selling to morroco.

***** ChangeLog for 3.8.4 compared to 3.8.3 *****
FIX: #3694
FIX: #3798 #2519 Cron jobs would never be executed
FIX: #4155 Search Categories error
FIX: #4239
FIX: #4272 Error when trying to print the page "Linked objects" of a Thirdparty
FIX: #4291 Correctly filter bank card GETPOSTs
FIX: #4291 Correctly filter external calendar GETPOSTs
FIX: #4341
FIX: #4394 Untranslated label in list of expense reports
FIX: #4414 Supplier invoices use FAC_FORCE_DATE_VALIDATION client invoices property
FIX: #4418
FIX: #4425 Missing "VAT" translation in supplier order popup
FIX: #4434 Weird behaviour when enabling multiprices
FIX: #4440 Wrong price is filled by Product::fetch into multiprices arrays
FIX: #4453 SEPA Direct Debit generated XML shows a trailing comma in RmtInf field
FIX: #4528
FIX: #4556 desiredstock and seuil_stock_alerte cleared on modify product card
FIX: #4580
FIX: #4583 Incorrect call of Categories::containing throws a DoliDB error
FIX: #4649 Wrong parameters order
FIX: #4768
FIX: #4785
FIX: Add a test to show bugged module with a bad declaration of dictionaries to avoid to see clean module to be breaked.
FIX: add Croatia into list of country in EEC
FIX: add missing global def for ttc column
FIX: ajax error with multicompany module
FIX: Avoid errors when batch stock is negative
FIX: bad field in select
FIX: bad path
FIX: bad transaction level due to code of situation invoices
FIX: best sql request
FIX: bookmark's user change after update if the user hasn't superadmin right
FIX: call trigger LINEBILL_SUPPLIER_CREATE
FIX: Can not disabled an opened service line in a contract
FIX: can't clone event
FIX: can't send mail to thirdparty contact if no mail defined on thirdparty card
FIX: Check stock of batch on shippment
FIX: code corrupting database
FIX: compatibility with multicompany transversal mode
FIX: compatibility with multicompany transversal mode and more security issue
FIX: Contrat card don't consider user permissions to show active/unactive service button
FIX: CVE CVE-2015-8685
FIX: Deadlock situation. Can't edit anymore contract. FIX: List of automatic events was not visible.
FIX: disable main.inc.php hooks
FIX: do not show warning if account defined
FIX: don't see the sales representative of anothers entities
FIX: duration format
FIX: Correct problem of rights beetween tax and salaries module
FIX: Email templates not compatible with Multicompany
FIX: $fileparams is not defined
FIX: filter by socid if from customer card
FIX: for avoid conflict with "global $m" in memory.lib.php
FIX: for avoid division by 0
FIX: hover css
FIX: If option to hide automatic ECM is on, dont show menu.
FIX: if we dont use SUPPLIER_ORDER_USE_HOUR_FOR_DELIVERY_DATE the hour is displayed on pdf
FIX: Introduce hidden option to disable feature than hangs when too much data
FIX: ISSUE #4506 : make working the PROPAL_CLONE_ON_CREATE_PAGE hidden constant
FIX: issue when bank module is disabled FIX: missing entity filter for lines of payment
FIX: list of leave request was not showing label correctly.
FIX: MAIN_THIRDPARTY_CREATION_INDIVIDUAL syntax error in name
FIX: markRate can be 100
FIX: minor css error (pixel size must have "px"). Compatibility with old behaviour.
FIX: missing field "label"
FIX: missing signature and uniformize code between card and script
FIX: missing traduction
FIX: missing translation
FIX: missing translation key
FIX: nblignes not calculated after hook and hook can't modify this value. Usefull for modules
FIX: no database structure change is allowed into minor versions
FIX: no transaction in this place
FIX: Noway to validate a leave request for some uer even if they have permission for.
FIX: Option to disable meteo was not set correctly in edit mode
FIX: $outputlangs is not defined (dolibarr 3.7, 3.8, 3.9)
FIX: path to copyrighted files
FIX: php unit to work both with old and new setup
FIX: Purge of temp files was broken
FIX: Relative discount decimals are not saved
FIX: Removed a bugged list. Fixed another one to not count data of previous year.
FIX: retrieve correct pu_ttc (set by printObjectLine function) like in 3.7
FIX: search product in customer product prices doesn't work
FIX: Some filters are lost when paging
FIX: sql injection #4341
FIX: sql injection even when code is on several lines
FIX: sql request and total for time spen for current month
FIX: Sql syntax error in doc_generic_task_odt
FIX: Status filter don't work
FIX: Strict Standards: Only variables should be passed by reference
FIX: The part added with hidden option MAIN_DOC_USE_TIMING was included with a . instead of -. This make os think it is part of extension instead of file name.
FIX: The third dashboard don't consider user permissions
FIX: the view my task must show only task you are assigned to
FIX: to allow phpunit of migration process for 3.4 to 3.5
FIX: to allow phpunit of migration process for 3.5 to 3.6
FIX: userlocaltax
FIX: view of product image when using old path
FIX: size of image uploaded on user.
FIX: We must ue the "small" size of imge to show on card pages.
FIX: When we make a direct assignement on a task to a user, we must check he is also assigned to project (and if not assign it)
FIX: wrong fk_parent_line in credit note with invoiceAvoirWithLines option
FIX: wrong modelpdf var name
FIX: wrong object name

***** ChangeLog for 3.8.3 compared to 3.8.2 *****
FIX: #3805
FIX: #3231 [Members] Public subscription page displays GeoIP error
FIX: #3240
FIX: #3293 Login page form icons not shown
FIX: #3508 Useless tooltip in 3.8 boxes
FIX: #3661 Margin is not selected correctly when adding a product
FIX: #3679 Error when deleting a Localtax2 special payment
FIX: #3707 Thirdparty bank account page table has a glitch
FIX: #3726 When upload file, don't test if PRODUCT_USE_OLD_PATH_FOR_PHOTO variable is empty or not
FIX: #3734 Do not show empty links of deleted source objects in stock movement list
FIX: #3836 Unable to upload a document to an invoice under some circunstances
FIX: #3878 Storing and deleting files on emailing was done at wrong place
FIX: #3880
FIX: #3882
FIX: #3890 Expected transactions bank account page, shows negative numbers
FIX: #3912
FIX: #3928 Creating a Customer order and a Customer invoice from a project, does not inherit payment conditions and method of payment of customer card
FIX: #3953 Don't round supplier price
FIX: #3953 rounding of buying price
FIX: #3980 Search field in "product by supplier" list sends empty result 3.8 and 3.7
FIX: #3987 Undefined variable $newref in CommandeFournisseur::approve
FIX: #3988 Undefined variable $conf and $error in CommandeFournisseur::addline
FIX: #3989 Undefined variable $conf in CommandeFournisseur::getNomUrl
FIX: #3990
FIX: #3992 CommandeFournisseur::ref is marked as deprecated and it shouldn't be
FIX: #3996 Dictionnary hooks are not working in 3.8
FIX: #3997 Wrong permission key used for Margins > Read all
FIX: #4016 User link is not correctly formed in emailing receivers
FIX: #4018 SQL error if trying to access the mailing/card.php page without an ID defined
FIX: #4036 Direct printing module without any driver configured, shows an unformatted error message
FIX: #4043 Incorrect translation in error mesage in menu creation admin page
FIX: #4049 PHP warning when trying to access a non-existing product/service
FIX: #4055 SQL error when trying to access a non-existing expedition
FIX: #4081 Added missing translation
FIX: #4097 Public holiday calculation
FIX: #4182 SQL error when deleting an unexisting bank entry
FIX: #4242 Allow disabling dashes in documents
FIX: #4243 sql injection
FIX: #4281
FIX: #4282 Defined shipping time were not shown in Customer order's PDF documents
FIX: #4285 SQL query shown when accessing an unexisting invoice
FIX: #4287 SQL error when accessing an unexisting proposal
FIX: #4302 Undefined variable $conf in Commande::LibStatut
FIX: Allow to search on alias name into select
FIX: Add a protection to not make release if ChangeLog was not generated.
FIX: autofocus on input search product
FIX: bad calculation for stock value
FIX: Better compatibility for users that used the not supported option MAIN_USE_JQUERY_MULTISELECT set to 1.
FIX: Bug: $this is not accessible in static context in Mailing::libStatutDest #4050
FIX: can not have access to the new ids or propal lines on PROPAL_CLONE
FIX: Can't update line's duration
FIX: Can use formated float number on old expense report module.
FIX: change object statut on close shipping and remove erratic db commit
FIX: change order date on clone (as everywhere else)
FIX: event's data lost on user assign update
FIX: export propal and order with extrafields
FIX: export with category contact extrafields
FIX: jquery select of project generate js error on change event
FIX: label of line is set in description field if empty
FIX: loss data also if update was cancel by error of ended state with no end date, try a generic patch
FIX: mail isn't display in title on event in mode view
FIX: Missing to set context into workflow actions, so triggers can't know we are creating an invoice from order or an order from a proposal.
FIX: NB task and percent progress in box project
FIX: Not delete a product when have customer price
FIX: Not deleting contrats on element_element table
FIX: Not use localtaxes when invoice some orders
FIX: only active customer should be available into select list thirdparty on invoice creation
FIX: only active customer should be return into new invoice creation select list
FIX: AWP calculation
FIX: product link in project box
FIX: Remove  column creation for table llx_product_fournisseur_price, the column use un calss is fk_supplier_price_expression, and fk_price_expression does not exist into lx_product_fournisseur_price sql file declaration
FIX: Show category selector if we have permission to view products or services
FIX: showrefnav htmlspecialchar instead of < >
FIX: The label hidden was not supported when using jmobile
FIX: Too many information were hidden. A lot of users still need bank account on PDF.
FIX: Use "WHERE true" instead of "WHERE 1" #4132

***** ChangeLog for 3.8.2 compared to 3.8.1 *****
FIX: Add a protection to not make release if ChangeLog was not generated.
FIX: 1/ update_extra() function must not be in  "if(!empty(MAIN_DISABLE_CONTACTS_TAB)" test. 2/ Reindented code
FIX: #3240
FIX: #3541 Bypass authentication when user was created using LDAP
FIX: #3605 deleting a shipping
FIX: #3661 Margin is not selected correctly when adding a product
FIX: #3689 Bug on workflow module
FIX: #3724 Bug: Blank page after cloning proposal if we changed client
FIX: #3726 Better support for PRODUCT_USE_OLD_PATH_FOR_PHOTO
FIX: #3726 Not showing images on product card
FIX: #3757 Can't set amount in a social contribution with some languages
FIX: #3786 Translation of select box.
FIX: #3841 creation of a task completed has not status set to finished by default
FIX: #3878 Storing and deleting files on emailing was done at wrong place
FIX: #3880
FIX: #3882
FIX: action not appear before an update because of a lack of line in action ressource
FIX: add tag myuser_job into ODT replacement
FIX: Avoid changing the state to a thirdparty who shouldn't be contacted anymore
FIX: bad calculation for stock value
FIX: Bad parameters
FIX: Bad picto for expense report
FIX: bad property so after creating an event from calendar, filter were lost.
FIX: bad stock valorisation
FIX: better fix to generate a PROV ref after clone
FIX: bug invoice classified in propale next update commonobject class in 3.8
FIX: Can export a field into task time table with export project profile
FIX: change order date on clone (as everywhere else)
FIX: clone customer order create new order with validate ref and not with PROV
FIX: Contacts are not added to the list with the status "no contact"
FIX: Default thirdparty when cloning invoice was not set.
FIX: double db escape add too quote
FIX: event's data lost on user assign update
FIX: Filter in customer price per product of a thirdparty returned error
FIX: filters on supplier invoices list are not used, search_status instead
FIX: fix HTML into formconfirm box
FIX: IF autocomplete was set on thirdparty list, it was not possible to open list of extrafields.
FIX: If no end date is set on survey, we should be able to vote.
FIX: loss data also if update was cancel by error of ended state with no end date, try a generic patch
FIX: no need to remove file into mail form, the temp dir will be deleted after any sending
FIX: pmp calculation
FIX: Preview pages was not using correct style for ref
FIX: project was not retrieved on invoice creation form
FIX: Revert option WORKFLOW_PROPAL_CAN_CLASSIFIED_BILLED_WITHOUT_INVOICES into option WORKFLOW_PROPAL_NEED_INVOICE_TO_BE_CLASSIFIED_BILLED for better compatibility with old versions
FIX: Search status not saved into list
FIX: search_status not used in mergefusiontool
FIX: Show category selector if we have permission to view products or services
FIX: Show product image on getNomUrl()
FIX: skeleton class must use db->order rather than ORDER BY into fetchAll
FIX: Societe::set_parent() function needs societe object to be fetched to update parent
FIX: supplier rights for orderToInvoice
FIX: tag object_total_vat_x need x to be a string with unknown decimal lenght. Now use for x the real vat real with no more decimal (x = 20 or x = 8.5 or x = 5.99, ...)
FIX: The preview of PDF was never refreshed if PDF document was changed
FIX: The thumb of user into top menu was using the image in full size. This make a large download at each page call. We must use the mini thumbs.
FIX: Total in summary was not same than into detail on the referrer page.

***** ChangeLog for 3.8.1 compared to 3.8.0 *****
FIX: #3521 postgresql migration error
FIX: #3524
FIX: #3529
FIX: #3530
FIX: #3533
FIX: #3533 Load categories language
FIX: #3534
FIX: #3572 Impossible to attach project in order
FIX: #3599 Not saving legal form
FIX: #3606
FIX: #3607 Better categories setting and unsetting
FIX: #3628
FIX: #3630 - Wrong balance report when module salaries and donation disabled
FIX: Add a test to save life when ref of object (invoice ref, order ref, ...) was empty. The was no way to go back to a clean situation, even after vaidating again the object.
FIX: Admin fiche inter page do not take good action
FIX: Always use type send in parameters in showCategories method
FIX: avoid SQL error in getValueFrom common object when all params are not send
FIX: avoid SQL error when no sortfield send to method
FIX: bad link into project box
FIX: Bad title line in project view when using jmobile
FIX: Bad translation key for project "Overview"
FIX: Can create Proposal on close thridparty #3526
FIX: Can't change state on a contact
FIX: Can't change the admin with default setup
FIX: Can't delete thirdparty if there is some discounts
FIX: Can't reopen a canceled invoice.
FIX: Creation of tables or keys must not be done with a random order.
FIX: debian install when module mysqli is not installed.
FIX: Description of tags was mandatory in edit mode but not in create mode. Should not be mandatory.
FIX: display error on extrafields on ficheinter
FIX: Email selector contact must not include inactive contact
FIX: error in SQL due to a previous fix
FIX: Error retrieving customer prices
FIX: Event from ical stream should not be movable into calendar view
FIX: facturestat bad sql when customer view is limited
FIX: Filter on status of thirdparty list and bad encoding of url
FIX: icon into export profile may be not correctly output
FIX: Init into bad var
FIX: Link of project must be cickable if user has permission to read all projects FIX: Missing information into the alt of project picto
FIX: List of project for user that are restrited as sale repreentative to some thirdparties.
FIX: Mass Mailing activity don't display all status
FIX: Missing contracts into list in page of Refering objects of a thirdparty.
FIX: Missing menu entry for list of thirdparties when using auguria menu manager
FIX: Missing validate button if permission are not valid.
FIX: New adherent from, always redirect on entity
FIX: not closing CSS.
FIX: not responsive part for project page
FIX: Only are showing one object linked
FIX: order ref must not be translated
FIX: Payment form for paypal and paybox was not centered.
FIX: Pb into pagination scroll widget FIX: Style of previous-next card when using dolidroid
FIX: Regression on bad use of fk_account showing the bad bank account on PDF.
FIX: Removed warnings
FIX: remove twice same test
FIX: select of project using ajax autocomplete option
FIX: sortder field was missing so manually added values were moved to begin.
FIX: Syntax error in Debian Apache configuration
FIX: The admin flag is mising.
FIX: The filter on thirdparty prices should be visible if there is at least one thirdparty price.
FIX: Thirdparty is missing on card
FIX: update2.php test res befre assign it
FIX: When delete actioncomm also delete actioncomm_resources
FIX: when editing time spent, date of line suggested was a rubbish value
FIX: When filter with empty status, by default get canceled status (-1)
FIX: When update a member login for a member linked to a user, the login of user was not sync (not updated).
FIX: Wizard for restore does not show import command


***** ChangeLog for 3.8 compared to 3.7.* *****
For users:
FIX: #2519
FIX: #2758 Product::update sets product note to "null" when $prod->note is null
FIX: #2832: Fixed a problem with special characters in expense report PDF model
FIX: #2856 : Wrong table design
FIX: #2901
FIX: #2957 : missing $langs object for trigger
FIX: #2983 Load gravatar avatar images securely over HTTPS
FIX: #2987: removed dead function moneyMeter()
FIX: #3009: Better filtering to prevent SQL injection
FIX: #3009: Better filtering to prevent SQL injection
FIX: #3091 TotalHT amount in supplier order is bold unlike the rest of Dolibarr
FIX: #3138 - Too much visible thing when access is denied on public pages
FIX: #3173 Overlapping of shipment ref
FIX: Adding 5 more choice link into survey module was not working with chrome
FIX: bad calculation for stock value
FIX: Bad link to login page into email for password renewal.
FIX: Bad logo for status "Do not contact" of thirdparty.
FIX: Bad variable usage
FIX: Better management error into the color conversion functions
FIX: [bug #1883] missing field in SQL installation
FIX: Bug on order and supplier invoice numeration mask when use supplier code
FIX: Bug on order and supplier invoice numeration mask when use supplier code
FIX: button create payment hide if tax amount is less than 1
FIX: can receive new batch product on supplier order
FIX: can show print page after product save
FIX: Close #2835 Customer prices of a product shows incorrect history order
FIX: Close #2837 Product list table column header does not match column body
FIX: Close bug #2855 Wrong translation key in localtax report page
FIX: Close bug #2861 Undefined variable $res when migrating from 3.6.2 to 3.7.0
FIX: Close bug #2891 Category hooks do not work
FIX: Close bug #2900 Courtesy title is not stored in create thirdparty form
FIX: Close bug #2976: "Report" tab is the current tab but it is not marked as selected by the UI
FIX: Correct migration script
FIX: create contact with extrafiel is null when it is require
FIX: Description of contract line was not visible.
FIX: Correct path of loan class
FIX: Correct problem field with note - Add note_private & use wysiwyg editor
FIX: Edit in place of "Outstanding Limit"
FIX: Module Expense Report - Correct init
FIX: Update licence to GPLv3
FIX: End log must use same level then start log.
FIX: event for restricted user was restricted if company null
FIX: event not linked to contact on creation
FIX: Export of tags for contact and member
FIX: extrafields required on thirdparty
FIX: Force ref
FIX: Function expects an int, not a boolean
FIX: Function was expecting a boolean not a string
FIX: hide category if it's not enable
FIX: If supplier invoice block linked element is display after other block total HT amount is not reset to 0 and sum other block (like customer orders values)
FIX: jdate returning -62169955200 on x64 machine
FIX: Let ability to use IDPROF verifications even if new entry is "private"
FIX: migration error
FIX: moved built-in bug report system to GitHub Issues
FIX: Moved code to where the variable is defined
FIX: No check warehouse is provided if module stock is not enabled.
FIX: Payed invoices are showed as canceled FIX: Bad date filter on customer order
FIX: Ref/label of product on contract line was not visible, nor into page, nor into PDF.
FIX: Removed concatenation on undeclared variable
FIX: Remove deprecated property 'libelle' on product object
FIX: Replaced some deprecated call
FIX: Replaced some deprecated property
FIX: Save of filters into export profiles failed.
FIX: "script" balise with wrong syntax
FIX: send mail, copy sendto don't read the list of contact
FIX: top links menu have target attribute with wrong value
FIX: total amount in tpl linked object are not reset
FIX; Unknown field 'sc.fk_soc' in field list
FIX: update usergroup name
FIX: Variable declared boolean
FIX: Variable might not be traversable
FIX: We did a test on a permission to export contract when permission did not exists.
FIX: when mailing is deleted, the targets list was kept in database
FIX: when multicompany was enabled, this function didn't check just on the good entity (problem when both company use same mask)
FIX: When we automatically creta an order from a proposal with workflow module, if some extrafields of propal don't exist in order object, insertExtraFields() function tries to insert extrafields in unexistant column of commande_extrafields table.
FIX: When we clone a propal, if it has a project which is not assigned to a third, it was not on new propal because fk_project was always set to empty string if new propal is for another third.
FIX: when we create an agenda event with "Not applicable" status, it is automatically saved with "To do" status
FIX: width multiselect
FIX: Wrong type hinting
FIX: XSS security using the onerror and missing escapement on type of member page.
FIX: Missing visibility of static property
NEW: Add a button to purge criteria in user list
NEW: add all assigned users and all extrafields data in new event when we createFromClone
NEW: Add a new component to select categories/tags from the main edit page of product. The dedicated tab is also removed.
NEW: Add a search field and report on hrm area
NEW: Add a tab document in donation card
NEW: Add bank account owner in invoice/proposal/orders footer
NEW: Add button to purge search criteria into list
NEW: Add close date and user for projects.
NEW: Add company information into  category contact export
NEW: Add current salary on list of payment
NEW: add date value filter on account records list
NEW: Add exemple of setup for multitail to render dolibarr log files
NEW: Add filter on status on invoice list
NEW: Add filter on task ref and task label into list of tasks
NEW: Add filter on user contact or user task into task list
NEW: Add gender property managed on user card FIX: Better error messages when uploading photo of user when permission to write are not granted
NEW: Add help tooltips on fields of dictionary edit pages. Fix: visible list of tasks are for opened project only.
NEW: Add hidden option MAIN_MAILFORM_DISABLE_ENTERKEY to disable the key enter into the form to send email.
NEW: add hook in send mail
NEW: Add hooks on list of members to allow an external module to add more fields into list view.
NEW: Add hooks to allow an external module to complete list of events into calendar views.
NEW: Add opportunity amount on project card.
NEW: Add option THEME_TOPMENU_DISABLE_IMAGE to disable images into menu eldy.
NEW: add PDF icon on linked element into project
NEW: add "productpricecard" hook and uniformize code
NEW: Add ref and label of project into export
NEW: Add search box for supplier order search.
NEW: Add status into filters of graph
NEW: Add tab document on salaries payment
NEW: A link to the bugtracker can be enabled in the GUI
NEW: A module can add its entries into cron module.
NEW: autofocus on product selection dropdown list or search field
NEW: Backup and restore tool is easier to use
NEW: Can add all user of a project as user of a task, in one step.
NEW: Can add project search on left menu search area
NEW: Can assign a task to yourself to have it appear on timesheet
NEW: Can close a project that has draft status with no need to switch it to validate status before.
NEW: Can edit Background color for Top menu and Background color for table title line (works only with theme menu eldy).
NEW: Can edit email template using WYSIWYG editor
NEW: Can edit internal label of invoice even when closed (this is a private information)
NEW: Can edit list of prospect status for customers/prospects. Add a new entry into dictionary table to manage list fo status. Removed deprecated files.
NEW: Can filter on contact status in prospect list. Removed deprecated menu entry.
NEW: Can filter proposal on a tag of a product Enhance also the prototype test_arrays to include select form before table.
NEW: Can filter proposal, orders or invoices with criteria "contain at least one product with following tag"
NEW: Can install an external module from admin pages, if web server has permission for and if setup is ok for.
NEW: Can search on customer order amount into customer order list.
NEW: Can upload files on leave requests. Use more standard permissions.
NEW: Can use a "|" to make a OR search on several different criterias into text filters of tables.
NEW: Clean code into salary module, debug and add indexes NEW: Can filter on user list and salary payments on user with naural search.
NEW: clone action on agenda events
NEW: dev feature : replace conf filename with "conf" parameter on url by GET
NEW: display linked object in edit mode when we create an event from an order, propal...
NEW: Enhancement of module 'Notification by Email'. Show nb of notifications set. Can set several emails. Can set a threshold on amount for notifications. Add notification on supplier order validation.
NEW: Enhance prototype, project list and proposal list with new hook to have an external module able to add more fields.
NEW: Enhance the natural_search function so we can use it to search numeric fields with criteria with operator <>= inside (< 100, >= 1000)
NEW: Enter amount for withdraws requests
NEW: Feature request: A page to merge two thirdparties into one #2613
NEW: Feature to build a merged pdf with all unpaid invoice can work for paid invoices.
NEW: Filter "active" by default on user list. Fix label of permission of project module
NEW: For a contract line, price is no more mandatory.
NEW: Forms are using the tab look, even in creation mode.
NEW: Hidden option THEME_ELDY_USE_HOVER is stable enough to become officialy visible into setup.
NEW: If module salaries is on, you can set a hourly value for tome consumed by users. Each time a user enter its time consumed on a project, a calculation is done to provide the cost for human services. This value appears into the "Transversal view" of project.
NEW: Implement option SUPPLIER_ORDER_USE_DISPATCH_STATUS to add a status into each dispathing line of supplier order to "verify" a reception is ok. Status of order can be set to "total/done" only if line is verified.
NEW: Into the overview of projects, the name of thirdparty appears into combo lists of elements to link to project.
NEW: Introduce option SUPPLIER_ORDER_DOUBLE_APPROVAL to allow 2 approvals to make a supplier order approved. Activating this option introduce a new permission to the second level approval.
NEW: Introduce TCPDI as replacement of FPDI.
NEW: List of recent modified supplier product prices in Supplier card
NEW: Module notification should details of emails into confirm box, not only number.
NEW: On page to see/edit contact of an ojbect, the status of contact is visible (for both external and internal users).
NEW: Product stock and subproduct stock are independant
NEW: Propal merge product card PDF into azur
NEW: Rename install etape to step
NEW: Replace category edition page on members with new select2 component.
NEW: Show difference between timespent by everybody and time spent by user making timesheet into timesheet pages. NEW: Can enter start hours of task when creating timesheet
NEW: Show last official stable version into system - update page.
NEW: Show photo of logged user into login top right block. NEW: If no photo is available for user, we show a generic photo depending on gender
NEW: [T1758] Merge bank card & account card
NEW: [ task 1191 ] AJAX selector for projects
NEW: [ task #851 ] Add a new field: Commercial name
NEW: [ task #977 ] New option to manage product unit Migrated code from GPCSolutions/dolibarr:3.2-units branch and adapted for 3.8 with some improvements
NEW: The line where mouse is over can be highlight with option THEME_ELDY_USE_HOVER (on by default)
NEW: The notification module accept keyword __SUPERVISOR__ to send notification to supervisor of user.
NEW: Thumbs for statistics on main page are fully clicable (not only link inside the thumb)
NEW: Title of page project contains project ref and label
NEW: update skeleton and class builder
NEW: Use new select2 component for juridical status, country and state selection.
NEW: Web service to create or update product can correct stock during creation/update.
NEW: When creating order, proposal or invoice from thirdparty card, the project is asked during creation. A link to create project if it does not exists is also available. NEW: Uniformize form creation of proposal to add public and private notes during creation like done for order and invoice.
NEW: When using transfer or correct stock from warehouse, after recording we go back to the warehouse page.
NEW: Add Option to not change date on cloning project
NEW: Add check list from table for extrafield type
NEW: Use new combobox.
NEW: Add hidden option MAXTABS_IN_CARD.
NEW: A default label is suggested for stock correction and transfer instead of empty string.
NEW: Add Weighted average price as default price for buying price for margin calculation. Add option MARGIN_PMP_AS_DEFAULT_BUY_PRICE to replace with first supplier price.
NEW: Introduce option MAIN_HTML_TITLE to start to control format of html title content.
NEW: Add extrafields on bank account cards.
NEW: Added delay between mails in Newsletter module.
NEW: [ task #1793 ] Create new permission to restrict commercial agent margin to logged user.
NEW: Add experimental module ask supplier price to request supplier quotation.
NEW: Add module batch management.

For translators:
NEW: Update language files.
NEW: When a translation is not available we always jump to en_US and only en_US.
NEW: All language tranlsations (except source en_US) is now managed on https://www.transifex.com/projects/p/dolibarr/.
FIX: Typo errors in translation.

For developers:
NEW: Function yn can show a visual checkbox.
NEW: Introduced select2 jquery plugin.
NEW: Possibility to add javascript in main login page with "getLoginPageOptions" hook.
NEW: possibility to defined a tab for all entities in module descriptor.
NEW: add restler framework First step to build REST API into Dolibarr.
NEW: add an explorer for REST API consultation & documentation.
NEW: script to build API class from existing class.
NEW: Add function dolCopyDir to copy directory with recursive content.
NEW: Introduce function dolGetFirstLineOfText.

WARNING: Following changes may create regression for some external modules, but were necessary to make
Dolibarr better:
- Removed hook supplierorderdao into supplier order creation. This is a business event, so we must use the
  trigger ORDER_SUPPLIER_CREATE instead.
- Hooks 'printLeftBlock' and 'formConfirm' are now compliant with hook development rules. They are
  "addreplace" hooks, so you must return content with "->resprints='mycontent'" and not with "return 'mycontent'"
- All fields "fk_societe" and "fk_soc" are now named "fk_soc" (same name for all fields).
- Method select_PriceBaseType and load_PriceBaseType were merged into selectPriceBaseType.
- The triggers USER_LOGIN* are deprecated. They are still working but you should prefer use the
  hook afterLogin or afterLoginFailed instead.
- The trigger USER_CREATE_FROM_CONTACT has been replace with USER_CREATE and property context is now filled
  to make difference between creation from contact or not.
- Function get_exdir require now 6 parameters. This is to prepare a future feature.


***** ChangeLog for 3.7.4 compared to 3.7.3 *****
FIX: #3694
FIX: #4239
FIX: #4291 Correctly filter external calendar GETPOSTs
FIX: #4341
FIX: #4414 Supplier invoices use FAC_FORCE_DATE_VALIDATION client invoices property
FIX: #4440 Wrong price is filled by Product::fetch into multiprices arrays
FIX: add missing global def for ttc column
FIX: Contrat card don't consider user permissions to show active/unactive service button
FIX: CVE CVE-2015-8685
FIX: Email templates not compatible with Multicompany
Fix: for avoid division by 0
FIX: ISSUE #4506 : make working the PROPAL_CLONE_ON_CREATE_PAGE hidden constant
FIX: $outputlangs is not defined (dolibarr 3.7, 3.8, 3.9)
FIX: sql injection even when code is on several lines
FIX: The third dashboard don't consider user permissions

***** ChangeLog for 3.7.3 compared to 3.7.2 *****
FIX: #3734 Do not show empty links of deleted source objects in stock movement list
FIX: #3890 Expected transactions bank account page, shows negative numbers
FIX: #3928 Creating a Customer order and a Customer invoice from a project, does not inherit payment conditions and method of payment of customer card
FIX: #3980 Search field in "product by supplier" list sends empty result 3.8 and 3.7
FIX: #4081 Added missing translation
FIX: #4097 Public holiday calculation
FIX: #4242 Allow disabling dashes in documents
FIX: #4243 sql injection
FIX: Can use formated float number on old expense report module.
FIX: Change object statut when closing shipment and remove erratic db commit
FIX: Export with category contact extrafields
FIX: NB task and percent progress in box project
FIX: Not delete a product when have customer price
FIX: Not deleting contrats on element_element table
FIX: Not use localtaxes when invoice some orders
FIX: Product link in project box
FIX: Use "WHERE true" instead of "WHERE 1" #4132

***** ChangeLog for 3.7.2 compared to 3.7.1 *****
FIX: #2957 : missing $langs object for trigger
FIX: #2983 Load gravatar avatar images securely over HTTPS
FIX: #3009: Better filtering to prevent SQL injection
FIX: #3091 TotalHT amount in supplier order is bold unlike the rest of Dolibarr
FIX: #3262 Webservice getProductsForCategory()
FIX: #3318
FIX: [ #3460 ] Selected bank account was not saved when an error happened when trying to create a customer invoice
FIX: #3530
FIX: #3630 - Wrong balance report when module salaries and donation disabled
FIX: #3679 Error when deleting a Localtax2 special payment
FIX: #3707 Thirdparty bank account page table has a glitch
FIX: #3724 Bug: Blank page after cloning proposal with changed client
FIX: #3836 Unable to upload a document to an invoice under some circunstances
FIX: #3841 creation of a task completed has not status set to finished by default
FIX: Add a protection to not make release if ChangeLog was not generated.
FIX: adjusted test for affecting supplier reference
FIX: Admin fiche inter page do not take good action
FIX: Avoid warning strict mode when hosting server do not have php5_curl installed
FIX: bad calculation for stock value
FIX: Bad condition into invoice export request making reporting too many rows.
FIX: bad stock valorisation
FIX: Bad visualization of suppliers name on Incomes-Expenses mode
FIX: Better management error into the color conversion functions
FIX: [ bug 1634 ] Error deleting a project when it had many linked objects
FIX: [ bug 1925 ] "Link to order" option in supplier invoices is not working properly
FIX: [ bug #2893 ] Dolibarr error when viewing an invoice after changing invoice mask
FIX: [ bug #3211 ] Error about sold to pay (Montant encours)
FIX: [ bug #3321 ] Users with certain permissions were shown a "forbidden access" page even if they had the rights
FIX: [ bug #3358 ] Tasks box does not work with PostgreSQL
FIX: [ bug #3383 ] Company name is overlapped with company direction in PDF models
FIX: [ bug #3426 ] Unable to create an invoice from a contract with extrafields
FIX: [ bug #3431 ] Invoice bank account is not respected
FIX: [ bug #3432 ] Spaces should be removed from IBAN when formatting it
FIX: Can create Proposal on close thridparty #3526
FIX: change order date on clone (as everywhere else)
FIX: Close #2835 Customer prices of a product shows incorrect history order
FIX: Close #2837 Product list table column header does not match column body
FIX: Close bug #2855 Wrong translation key in localtax report page
FIX: Close bug #2861 Undefined variable $res when migrating from 3.6.2 to 3.7.0
FIX: Close bug #2891 Category hooks do not work
FIX: Close bug #2900 Courtesy title is not stored in create thirdparty form
FIX: Close bug #2976: "Report" tab is the current tab but it is not marked as selected by the UI
FIX: contact country had wrong display if the country dont have translate
FIX: Display country name instead of country id (display country id makes no sense on vcard files)
FIX: display error on extrafields on ficheinter
FIX: double db escape add too quote
FIX: Email selector contact must not include inactive contact
FIX: End log must use same level then start log.
FIX: error in SQL due to a previous fix
FIX: event's data lost on user assign update
FIX: Export of tags for contact and member
FIX: facturestat bad sql when customer view is limited
FIX: if multicompany enabled, call to undifend method _setCookie instead of setCookie
FIX: If supplier invoice block linked element is display after other block total HT amount is not reset to 0 and sum other block (like customer orders values)
FIX: keep filter by category or by not enough stock if we switch page
FIX: Line break display as a block
FIX: load propal langs for availability traduction
FIX: loss data also if update was cancel by error of ended state with no end date, try a generic patch
FIX: Mass Mailing activity don't display all status
FIX: Missing to set context into workflow actions, so triggers can't know we are creating an invoice from order or an order from a proposal.
FIX: multientity warehouse management
FIX: New adherent from, always redirect on entity
FIX: No check warehouse is provided if module stock is not enabled.
FIX: no need to remove file into mail form, the temp dir will be deleted after any sending
FIX: no projet_task_time id from trigger TASK_TIMESPENT_CREATE
FIX: Not showing task extrafields when creating from left menu
FIX: only active customer should be return into new invoice creation select list
FIX: Payed invoices are showed as canceled FIX: Bad date filter on customer order
FIX: WAP calculation
FIX: Save of filters into export profiles failed.
FIX: supplier rights for orderToInvoice
FIX: Syntax error in Debian Apache configuration
FIX: The hours of date filter aren't correct
FIX: tool export handle the type "select" extrafields and return the value instead of id
FIX: total amount in tpl linked object are not reset
FIX: translate Jabberid on contact page with edit view
FIX: translation for 1 word do not work if product/service module are disabled because the translation search in products.lang
FIX: update2.php test res befre assign it
FIX: When delete actioncomm also delete actioncomm_resources
FIX: when fetch_optionnal_by_label in Extrafields with $this->db cannot work because this->db is never instanciated
FIX: when mailing is deleted, the targets list was kept in database
FIX: when multicompany was enabled, this function didn't check just on the good entity (problem when both company use same mask)
FIX: When we add an user on event in create mode, we lose linked object
FIX: When we automatically creta an order from a proposal with workflow module, if some extrafields of propal don't exist in order object, insertExtraFields() function tries to insert extrafields in unexistant column of commande_extrafields table.
FIX: When we clone a propal, if it has a project which is not assigned to a third, it was not on new propal because fk_project was always set to empty string if new propal is for another third.
FIX: XSS security using the onerror and missing escapement on type of member page.

NEW: Created new ContratLigne::insert function

***** ChangeLog for 3.7.1 compared to 3.7.* *****
FIX Bug in the new photo system
FIX Error management
FIX [ Bug #2714 ] Members -> Memberxy-> Agenda -> technical Error
FIX [ Bug #2713 ] 3.7.0 mailing-unsubscribe.php not unsubscribe
FIX #2901
FIX when we create an agenda event with "Not applicable" status, it is automatically saved with "To do" status
FIX check the user status during authentication
FIX top links menu have target attribute with wrong value
FIX extrafields required on thirdparty
FIX create contact with extrafield is null when it is require
FIX width multiselect
FIX "script" tag with wrong syntax
Fix bug debian 786479
FIX update usergroup name
Fix facturestats was not filtering on invoice type
FIX #2856 : Wrong table design
FIX button create payment hide if tax amount is less than 1
FIX event for restricted user was restricted if company null
FIX send mail, copy sendto don't read the list of contact
FIX Properly escape untrusted data to prevent HTML injection.
FIX send mail, copy sendto don't read the list of contact

WARNING:

Path to save photos of products was moved to match path of other attached files. If you had loose your photo
on the photo tab of products, you can set the constant "PRODUCT_USE_OLD_PATH_FOR_PHOTO" to 1 (home - setup - other)
to restore old path and get back working links without having to resubmit images.

WARNING:

Do not try to make any Dolibarr upgrade if you are running Mysql version 5.5.40.
Mysql version 5.5.40 has a very critical bug making your data beeing definitely lost.
You may also experience troubles with Mysql 5.5.41 with error "Lost connection" during migration.
Upgrading to any other version or database system is abolutely required BEFORE trying to
make a Dolibarr upgrade.

***** ChangeLog for 3.7 compared to 3.6.* *****
For users:
- New: Match other auth system: Login can be done entering login or user
       email (this open the road for SSO).
- New: Agenda export by project #1967.
- New: Increase length of thirdparty to 128 chars.
- New: "Is Order shippable" icon #1975.
- New: statistics on supplier orders and invoices on home page.
- New: Add permissions to read all trips and expenses.
- New: Can filter on date into tab "Referring object" of a project.
- New: Module notification has been enhanced:
       EMail use now language of target contact.
       Can also define a fixed email for notifications.
- New: Feature to link manually an order to an invoice does not disappear once
       link has been done.
- New: Can set a color on user card (visible into agenda view).
- New: extrafields for projects and tasks are exported to ODT documents.
- New: Add number of active notification into tab title (like we do for notes and documents)
- New: Can add product into category from category card.
- New: PDF event report show project and status of event.
- New: Can filter on status on interventions.
- New: Add help info of field type into dictionary of payment types.
- New: Add proposals into referer page of thirdparty.
- New: On contact list can set filter on both active and not active (no more exclusive select).
- New: Intervention documents are now available in ECM module.
- New: Can attach supplier order to a customer order.
- New: Supervisor is now visible into user list.
- New: Add user of creation and validation on invoice export.
- New: Add info page about browser.
- New: Enable feature developed for 3.6 we forgot to enabled: Adding prefix
       on uploaded file names.
- New: No more dependency between contract and service module.
- New: [ task #867 ] Remove ESAEB external module code from core.
- New: Can create proposal from an intervention.
- New: An event can be assigned to several users.
- New: Can filter events on a group of users.
- New: Can filter events of a thirdparty.
- New: Onto event summary of elements, end date and status are visible.
- New: Split Agenda view (month, week, day) into different tabs.
- New: Add a view "per user" of agenda events (with different colors according to type of event).
- New: Each user can include its own external ics calendar into dolibarr agenda view.
- New: Add event FICHINTER_CLASSIFY_BILLED into list of possible events to
       create an automatic event into agenda.
- New: Add new type of event (when type of events are used, not by default).
- New: Can disable predefined type of events.
- New: Form to add a photo is immediatly available on photo page if
       permissions are ok (save one click per photo to add).
- New: Add option PRODUCT_MAX_VISIBLE_PHOTO to limit number of photos
       shown on main product card.
- New: Add country into table of thirdparties type. This will allow to provide
       a list of thirdparty types specific to a country (like argentina that
       need type A or B).
- New: Can force a specific bank account onto an invoice/order.
- New: Home page of project area shows list of draft project (like other main page).
- New: Can search on project ref or string from project main page (like other main page).
- New: First change to match accessibility rules: http://www.w3.org/TR/WCAG10-HTML-TECHS/
       Differentiate text and img.
       Use label into quick search form.
       Use accesskey on form search.
- New: Intervention documents are now available in ECM module.
- New: Add attachments on user card + in ECM module.
- New: Can add __PROJECT_REF__ and __THIRDPARTY_NAME__ into email topic or content template.
- New: [ task #1204 ] add Numering contrat module free (like leopard in product module).
- New: [ task #712 ] Add warning when creating invoice from proposal or order, when there is already one invoice.
- New: Enable supplier price log table.
- New: [ task #1204 ] add a supplier reference to contract.
- New: [ task #1218 ] Can drag and drop an event from calendar to change its day.
- New: Optimize size of image static resources.
- New: Add hourly and daily amount on user card. Add weekly working hours and salary on user card.
- New: Content of predefined email come firstly from table llx_c_email_template, then translation key.
- New: Add option MAIN_GENERATE_INVOICES_WITH_PICTURE to show picture
       onto PDF like MAIN_GENERATE_PROPOSALS_WITH_PICTURE dir for proposals.
- New: Add more search field in list of cheque deposits.
- New: Add feature to order to invoice on supplier part.
- New : Use of MAIN_USE_FILECACHE_EXPORT_EXCEL_DIR to use disk cache for big excel export.
- New: Direct invoice creation from predefined invoice.
- New: Add dunning into accountancy report.
- New: Add favorite button into country dictionary to put value on top select list
- Upgrade phpexcel lib to 1.7.8
- New : Use of MAIN_USE_FILECACHE_EXPORT_EXCEL_DIR to use disk cache for big excel export.
- New : Option on extrafields to have them always editable regardless of the document status.
- New : New module PrintIPP to print without opening document is available as stable.
- New : Introduce hidden option STOCK_WAREHOUSE_NOT_REQUIRED_FOR_SHIPMENTS to solve at no risk
        a missing control on missing warehouse.
- Fix: [ bug #1487 ] PAYMENT_DELETE trigger does not intercept trigger action
- Fix: [ bug #1470, #1472, #1473] User trigger problem
- Fix: [ bug #1489, #1491 ] Intervention trigger problem
- Fix: [ bug #1492, #1493 ] Member trigger problem
- Fix: [ bug #1474, #1475 ] Contract trigger problem
- Fix: [ bug #1496 ] ACTION_DELETE trigger does not show trigger error
- Fix: [ bug #1494 ] CATEGORY_CREATE and CATEGORY_MODIFY triggers do not intercept trigger action
- Fix: [ bug #1502 ] DON_CREATE trigger does not intercept trigger action
- Fix: [ bug #1505, #1504] Project trigger problem
- Fix: [ bug #1463, #1464 ] Proposal triggers problem
- Fix: [ bug #1498, #1499 ] Shipment/Delivery triggers problem
- Fix: [ bug #1465, #1466 ] Product triggers problem
- Fix: [ bug #1508 ] STOCK_MOVEMENT does not show trigger error message
- Fix: [ bug #1501 ] DEPLACEMENT_CREATE trigger do not intercept trigger action
- Fix: [ bug #1506, #1507 ] ECM trigger error problem
- Fix: [ bug #1469 ] Triggers CONTACT_MODIFY and CONTACT_DELETE duplicates error message
- Fix: [ bug #1533 ] Links triggers do not show trigger error message
- Fix: [ bug #1537 ] Difference between societe.nom and adherent.societe.
- Fix: [ bug #1535 ] Supplier invoice Extrafields are not shown
- Fix: datepicker first day of week can be monday by setting into display setup
- Fix: [ bug #575 ] GED doesn't works if there is "/" in a mask
- Fix: [ task #1728 ] Deactivate RIB suggest in proposals / invoices / orders

For users, new experimental module (need to set feature level of instance to experimental to see them):
- New: Module Accounting Expert to manage accountancy
		Special Thanks to developpers :
			Olivier Geffroy
			Alexandre Spangaro
			Ari Elbaz
			Florian Henry
			Juanjo Menent
		And to the contributors :
			Jeff Info				2000 euros
			Nord Anim		 		 120 euros
			Hydroflex		 		 120 euros
			Asysteo			 		 120 euros
			Fournisseur médical		 120 euros
- Removed: unmaintained OScommerce module

For translators:
- Update language files.
- New: When a translation is not available we always jump to en_US and only en_US.

For developers:
- New: Syslog module can be set to use ChromePHP plugin to output log server into browser console.
- New: Add a css style "cursorpointer".
- New: Select list of users can return user into hierarchy.
- New: getBrowserInfo can return type of layout of browser (classic/phone/tablet)
- New: Add hook "searchAgendaFrom" and "beforePDFCreation".
- New: Add trigger DON_UPDATE, DON_DELETE
- New: Add country iso code on 3 chars into table of countries.
- Qual: Removed hard coded rowid into data init of table llx_c_action_trigger.
- LINEBILL_DELETE, LINK_DELETE, ORDER_SUPPLIER_DELETE, RESOURCE_DELETE trigger called before SQL delete
- New: [ Task #1481 ] Add trigger BILL_SUPPLIER_UPDATE.
- New: [ Task #1495 ] Add trigger LINECONTRACT_CREATE.
- New: Added hook "formConfirm" and "doActions" for supplier invoice card.
- New: [ task #1511, #1426 ] Added hook "doActions" for supplier card and supplier order card.
- New: renamed table llx_c_pays to llx_c_country & libelle field to label.
- New: Added hook "formConfirm" and "doActions" for fichinter card
- New: Can search list of thirdparties from web service on part of name.
- New: Function getCurrencyAmount is marked as deprecated. Use function price to output a price
       including currency symbol.
- Qual: Renamed table llx_c_civilite into llx_c_civility,
		field civilite into label in the same table,
		and field civilite into civility in other table.
- Qual: Renamed all files & links "liste.php" into "list.php".
- Qual: Renamed all files & links "fiche.php" into "card.php".
- Qual: Replace all constants COMPTA_* by ACCOUNTING_*.
- Qual: Replace all constants ACCOUNTINGEX_* by ACCOUNTING_* to simplify migration of the module
- Fix: [ bug #1724 ] Can't add a submenu to projects

WARNING:

Do not try to make any Dolibarr upgrade if you are running Mysql version 5.5.40.
Mysql version 5.5.40 has a very critical bug making your data beeing definitely lost.
You may also experience troubles with Mysql 5.5.41 with error "Lost connection" during migration.
Upgrading to any other version or database system is abolutely required BEFORE trying to
make a Dolibarr upgrade.

WARNING:

Following changes may create regression for some external modules, but was necessary to make
Dolibarr better:

- Path to save photos of products was moved to match path of other attached files. If you had loose your photo
  on the photo tab of products, you can set the constant "PRODUCT_USE_OLD_PATH_FOR_PHOTO" to 1 (home - setup - other)
  to restore old path and get back working links without having to resubmit images.
- If you can't see trips and expenses records, check that you have the new permission "read all
  trips and expenses".
- Deprecated module "oscommerce" were removed.
- Changed the way parameters are provided to scripts sync_xxx_ldap2dolibarr.php
- Some field into database were renamed from "libelle" to "label".
- Table llx_c_pays were renamed into llx_c_country.
- Triggers *_BUILDDOC are removed. Building a doc is not a business event. For action after
  creation of a pdf or odt, hook "afterPDFCreation" or "afterODTCreation" must be used instead.
- A lot of pages named fiche.php were renamed into card.php
- A lot of pages named liste.php were renamed into list.php
- If you used warehouse/stock module, recheck setup of stock increase/decrease rules of the
  warehouse module and your Point Of Sale module setup if you use one.
- Replaced USER_UPDATE_SESSION trigger with an updateSession hook may break modules using it.



***** ChangeLog for 3.6.7 compared to 3.6.6 *****
FIX: #4291 Correctly filter external calendar GETPOSTs
FIX: CVE CVE-2015-8685

***** ChangeLog for 3.6.6 compared to 3.6.5 *****
FIX: #3734 Do not show empty links of deleted source objects in stock movement list
FIX: #4081 Added missing translation
FIX: #4097 Public holiday calculation
FIX: #4242 Allow disabling dashes in documents
FIX: #4243 sql injection
FIX: Add a protection to not make release if ChangeLog was not generated. Prepare package 3.6.5
FIX: export with category contact extrafields
FIX: Not delete a product when have customer price
FIX: Not deleting contrats on element_element table

***** ChangeLog for 3.6.5 compared to 3.6.4 *****
FIX: #2957 : missing $langs object for trigger
FIX: #2983 Load gravatar avatar images securely over HTTPS
FIX: #3009: Better filtering to prevent SQL injection
FIX: #3841 creation of a task completed has not status set to finished by default
FIX: #3890 Expected transactions bank account page, shows negative numbers
FIX: #3928 Creating a Customer order and a Customer invoice from a project, does not inherit payment conditions and method of payment of customer card
FIX: bad calculation for stock value
FIX: bad stock valo
FIX: bad stock valorisation
FIX: [ bug #2893 ] Dolibarr error when viewing an invoice after changing invoice mask
FIX: button create payment hide if tax amount is less than 1
FIX: change object statut on close shipping and remove erratic db commit
FIX: change order date on clone (as everywhere else)
FIX: Close #2835 Customer prices of a product shows incorrect history order
FIX: Close #2837 Product list table column header does not match column body
FIX: Close bug #2861 Undefined variable $res when migrating from 3.6.2 to 3.7.0
FIX: Close bug #2891 Category hooks do not work
FIX: Close bug #2976: "Report" tab is the current tab but it is not marked as selected by the UI
FIX: contact country had wrong display if the country dont have translate
FIX: double db escape add too quote
FIX: End log must use same level then start log.
FIX: error in SQL due to a previous fix
FIX: event for restricted user was restricted if company null
FIX: facturestat bad sql when customer view is limited
FIX: If supplier invoice block linked element is display after other block total HT amount is not reset to 0 and sum other block (like customer orders values)
FIX: keep filter by category or by not enough stock if we switch page
FIX: no need to remove file into mail form, the temp dir will be deleted after any sending
FIX: no projet_task_time id from trigger TASK_TIMESPENT_CREATE
FIX: pmp
FIX: send mail, copy sendto don't read the list of contact
FIX: The hours of date filter aren't correct
FIX: tool export handle the type "select" extrafields and return the value instead of id
FIX: top links menu have target attribute with wrong value
FIX: total amount in tpl linked object are not reset
FIX: when multicompany was enabled, this function didn't check just on the good entity (problem when both company use same mask)

***** ChangeLog for 3.6.4 compared to 3.6.3 *****
- Fix: [ bug #2893 ] Dolibarr error when viewing an invoice after changing invoice mask

***** ChangeLog for 3.6.3 compared to 3.6.2 *****
- Fix: ref_ext was not saved when recording a customer order from web service
- Fix: withdrawal create error if in the same month are deleted previus withdrawals.
- Fix: amarok is a bugged theme making dolidroid failed. We switch to eldy automatically with dolidroid.
- Fix: [ bug #1788 ] Duplicated doActions hook in product/fournisseurs.php
- Fix: withdrawal create error if in the same month are deleted previous withdrawals.
- Fix: [ bug #1801 ] FAC_FORCE_DATE_VALIDATION constant alters supplier invoice date given to numeration modules
- Fix: [ bug #1802 ] SQL error when updating a task with PostgreSQL database
- Fix: [ bug #1785 ] Start date is lost in Project > Linked objects
- Fix: [ bug #1804 ] SQL error when sending email without address
- Fix: [ bug #1803 ] AJAX company contact input is not aligned
- Fix: [ bug #1787 ] Incorrect behaviour of doActions hook
- Fix: [ bug #1796 ] Unable to use numeration modules from an external module
- Fix: [ bug #1783 ] SQL error when enabling 3rd party module with PostgreSQL and MySQL strict mode ON
- Fix: [ bug #1717 ] Sorting unpaid invoices by amount received brings due amount
- Fix: [ bug #1784 ] MOTD doesn't show up in Amarok theme
- Fix: Tracking number not visible on shipment pdf
- Fix: [ bug #1812 ] SQL Error message while sending emailing with PostgreSQL database
- Fix: [ bug #1819 ] SQL error when searching for an invoice payment
- Fix: [ bug #1827 ] Tax reports gives incorrect amounts when using external modules that create lines with special codes
- Fix: [ bug #1822 ] SQL error in clientfourn.php report with PostgreSQL
- Fix: [ bug #1832 ] SQL error when adding a product with no price defined to an object
- Fix: [ bug #1833 ] user permissions in contact/note.php not working
- Fix: [ bug #1826 ] Supplier payment types are not translated into fourn/facture/paiement.php
- Fix: [ bug #1830 ] Salaries payment only allows checking accounts
- Fix: [ bug #1825 ] External agenda: hide/show checkbox doesn't work
- Fix: [ bug #1790 ] Email form behaves in an unexpected way when pressing Enter key
- Fix: Bad SEPA xml file creation
- Fix: [ bug #1892 ] PHP Fatal error when using USER_UPDATE_SESSION trigger and adding a supplier invoice payment
- Fix: Showing system error if not enough stock of product into orders creation with lines
- Fix: [ bug #2543 ] Untranslated "Contract" origin string when creating an invoice from a contract
- Fix: [ bug #2534 ] SQL error when editing a supplier invoice line
- Fix: [ bug #2535 ] Untranslated string in "Linked objects" page of a project
- Fix: [ bug #2545 ] Missing object_margin.png in Amarok theme
- Fix: [ bug #2542 ] Contracts store localtax preferences
- Fix: Bad permission assignments for stock movements actions
- Fix: [ bug #2891 ] Category hooks do not work
- Fix: [ bug #2696 ] Adding complementary attribute fails if code is numerics
- Fix: [ bug #3074 ] Accruals accounting use payment date instead of commitment date in turnover reports for salaries
- Fix: Not showing product supplier reference when page break
- Fix: [ bug #3341 ] Missing translation in /compta/paiement_charge.php
- Fix: [ bug #3342 ] Taxes dictionary page does not accept localized decimals for localtax2 rate

***** ChangeLog for 3.6.2 compared to 3.6.1 *****
- Fix: fix ErrorBadValueForParamNotAString error message in price customer multiprice.
- Fix: bug 1588 : relative discount.
- Fix: label of input method not translated.
- Fix: box of customer and prospects were not correctly disabled.
- Fix: [ bug #1618 ] PHP Error thrown when saving a barcode
- Fix: Civility & birthdate wasn't save into adherent module.
- Fix: webservice Thirdparty parameter lastname for individual creation is now lastname and not ref
- Fix: Chars - is no more allowed into value for code for extra fields.
- Fix: [ bug #1622 ] Requesting holiday than spans across two years cause high CPU usage by Apache
- Fix: [ bug #1595 ] Selected boolean extrafield in intervention creation page, does not save state
- Fix: Show sender Country on PDF docs when sender Country <> receiver Country
- Fix: [ bug #1624 ] Use lowest buying price for margin when selling with POS
- Fix: [ bug #1749 ] Undefined $mailchimp
- Fix: [ bug #1736 ] Failing supplier Elephant numeration module with some masks
- Fix: [ bug #1649 ] Cancel button of several thirdparty actions, does the same thing as modify
- Fix: [ bug #1736 ] Failing supplier Elephant numeration module with some masks
- Fix: [ bug #1731 ] Can't use quick navigation on project tasks secondary tabs

***** ChangeLog for 3.6.1 compared to 3.6.* *****
For users:
- Fix: Can upload files on services.
- Fix: sql errors on update fichinter.
- Fix: debian script syntax error.
- Fix: error "menu param is not inside list" into pos module.
- Fix: Salary payments are not reflected on the reporting sheets.
- Fix: Unsubscribe emailing not working.
- Fix: Trigger on create category call failed because user is not passed on card.
- Fix: list event view lost type event filter.
- Fix: Save also code event.
- Fix: VAT payment - Add control on field date value.
- Fix: Salaries payment - Field date value is now required and add control on it.
- Fix: Iban was used instead of Bic into SEPA file.
- Fix: Must unaccent strings into SEPA file.
- Fix: Extrafield feature select from table should try to translate multiple column when not needed
- Fix: cents for indian ruppes are called paisa and paise.
- Fix: Invoices payments may be older than invoices.
- Fix: Withdrawal total amount is double
- Fix: [ bug #1593 ] Spanish Localtax IRPF not being calculated since 3.6.0 in supplier invoices when adding a line
- Fix: Web service categorie WDSL declaration is correct
- Fix: ErrorBadValueForParamNotAString was displayed in virtual product if no base price defined
- Fix: Category creation failed and no message output
- Fix: Lang for Payment Type
- Fix: PHPCheckstyle 1.5.5

***** ChangeLog for 3.6 compared to 3.5.* *****
For users:
- New: Update ckeditor to version 4.
- New: Add form "search customer order" on commercial main page.
- New: Can create contract from an order.
- New: Add list of orders products in tab "consumption" on thirdparties.
- New: Add graph stats for suppliers orders in tab "stats" on products.
- New: Add option MAIN_HIDE_INACTIVETAB_ON_PRINT to hide inactive tabs when you
       use the "print" view on screen.
- New: Add option MAIN_AUTO_TIMESTAMP_IN_PUBLIC_NOTES and MAIN_AUTO_TIMESTAMP_IN_PRIVATE_NOTES
       to automatically add timestamp and user line into edition field when editing a note.
- New: Add button cancel into edition of notes.
- New: Improved Barcode module:
       Can input barcode during product creation step.
       Add autonumbering of barcode value for products.
       Add a page/tool for mass barcode generation.
- New: Improved Opensurvey module:
       Added options to disable comments and disable public votes.
       Limit dates use calendar popup.
       Description of survey use wysiwyg editor.
       More information shown on result tab.
       Renamed "survey" into "poll" (better translation).
- New: Add filter on text and status into survey list. Can also sort on id, text and date end.
- New: The box "balance of bank accounts" show all opened accounts.
- New: Add option MAIN_ADD_SALE_REP_SIGNATURE_IN_NOTE to add sale representative into public
       note of generated documents.
- New: Add warning if supplier payment is higher that due amount.
- New: Increase length of url into bookmark module.
- New: Automatic events sending mails add info about linked objects into email content.
- New: Price management enhancement (multiprice level, price by customer, if MAIN_FEATURES_LEVEL=2 Price by qty).
- New: Add option MAIN_FAVICON_URL.
- New: Created {line_price_ht_locale}, {line_price_vat_locale} and {line_price_ttc_locale} ODT tags.
- New: Add filter on project status into task list. By default, only "opened" project are visible.
- New: Status "validated" for project are renamed into "opened".
- New: Add barcode fields into user database.
- New: Add manager name (ceo, director, president...) into main company information page.
- New: Add field url as product properties.
- New: More options to create a credit note (can be filled automatically according to remain to pay).
- New: Can define custom fields for categories.
- New: Prepare generation of SEPA files into module withdrawal.
- New: [ task #1164 ] Add "Ref. supplier" search box in supplier orders
- New: [ task #1345 ] Can filter on status for supplier order.
- New: Add option FACTURE_SENDBYEMAIL_FOR_ALL_STATUS to allow to send invoice by email
       whatever is its status.
- New: Add filter date in bank writing list page.
- New: Extrafields can be used as substitution key %EXTRA_XXX% into emails texts for members.
- New: Add categories translation.
- New: Enable option "clone target emailing".
- New: Improved tax module: Add specific page for salaries payment
- New: Add composer.json file so Dolibarr can be publish onto packagist.org.
- New: The combo list of juridical status is now sorted
- New: [ task #926 ] Add extrafield feature on order lines.
- New: [ task #927 ] Add extrafield feature on Proposal lines.
- New: [ task #928 ] Add extrafield feature on invoice lines.
- New: Paypal/paybox email sent after backcall of a payment is now a formatted and translated
       HTML content. For member subscription renewal, there is also a link to member.
- New: When a subscription is recorded with invoice and payment:
       - the document (PDF) of invoice is also generated.
       - the invoice is set to status paid.
- New: Can enter holiday for someone else if user has permission for.
- Fix: Project Task numbering customs rule works.
- Fix: Add actions events not implemented.
- Fix: Price min of composition is not supplier price min by quantity.
- Fix: [ bug #1356 ] Bank accountancy number is limited to 8 numbers.
- Fix: [ bug #1439 ] impossible to remove a a translation (multilanguage-feature)
- New: If multilangue is enabled, mail (from propal, invoice, etc...) message is pre-defaulted in Customer language
- Fix: [ bug #1459 ] _ADD_CONTACT and _DEL_CONTACT triggers do not intercept insertion when reported an error
- Fix: [ bug #1478 ] BILL_PAYED trigger action does not intercept failure under some circumstances
- Fix: [ bug #1479 ] Several customer invoice triggers do not intercept trigger action
- Fix: [ bug #1477 ] Several customer invoice triggers do not show trigger error messages
- Fix: [ bug #1471 ] Several PHP warnings when intercepting USER_CREATE trigger.
- Fix: [ bug #1517 ] Packages sizes.
- Fix: [ bug #1521 ] The second order's page from a provider shows all orders

For translators:
- Update language files.

For developers:
- New: Add path file of trigger into admin trigger list page.
- New: More phpunit tests.
- New: Payments and supplier payment pages tabs can now be extended from modules.
- New: Add option 'aZ' into GETPOST function to check parameters contains
       only a to z or A to Z characters.
- New: Opensurvey polls tab cards can now be extended from external modules.
- New: Triggers OPENSURVEY_CREATE, OPENSURVEY_DELETE added.
- New: Add new hook function addMoreActionsButtons to allow a module to add/replace
       action buttons into an element.
- New: Normalize code for barcode generation to match other modules.
- New: Uniformize code for contacts forms.
- New: Add some hooks for financial reports.
- New: A module can add its own ECM view.
- New: A module can disable a standard ECM view.
- New: Add multilang support into product webservice.
- New: Add hooks on project card page.
- New: Add call_trigger method on CommonObject class. So new trigger call within object is just :
$result = $this->call_trigger($trigger_name, $user)

WARNING: Following change may create regression for some external modules, but was necessary to make
Dolibarr better:

- The deprecated way (with 4 parameters) to declare a new tab into a module descriptor file has been
removed. You must now use the 6 parameters way. See file modMyModule.class.php for example.
- Remove the javascript function ac_delay() that is not used anymore by core code.
- Properties "dictionnaries" into module descriptor files have been renamed into "dictionaries".
- Method form->select_currency() has been removed. Use instead print form->selectCurrency().
- Method form->select_methodes_commande() has been renamed into english name selectInputMethod().
- The following hooks are now 'addreplace' hooks: "formCreateThirdpartyOptions"
  So check that return value is 0 to keep default standard behaviour after hook, or 1 to disable
  default standard behaviour.
- Properties "civilite_id" were renamed into "civility_id".
- Remove add_photo_web() that is not used anymore by core code.


***** ChangeLog for 3.5.8 compared to 3.5.7 *****
FIX: #4291 Correctly filter external calendar GETPOSTs
FIX: bad calculation for stock value
FIX: bad stock valo
FIX: change order date on clone (as everywhere else)
FIX: CVE CVE-2015-8685
FIX: The hours of date filter aren't correct
FIX: #3442 Remove useless syslog
FIX: #3448 Pass expected date format
FIX: #3471 3.5 Rounding issue when dispatching non-integer

***** ChangeLog for 3.5.7 compared to 3.5.6 *****
Fix: Paypal link were broken due to SSL v3 closed.
Fix: [ bug #1769 ] Error when installing to a PostgreSQL DB that contains numbers
Fix: [ bug #1752 ] Date filter of margins module, filters since 12H instead of 00H
Fix: [ bug #1757 ] Sorting breaks product/service statistics
Fix: [ bug #1797 ] Tulip supplier invoice module takes creation date instead of invoice date
Fix: [ bug #1792 ] Users are not allowed to see margins module index page when no product view permission is enabled
Fix: [ bug #1846 ] Browser IE11 not detected
Fix: [ bug #1906 ] Deplacement does not allow translated decimal format
Fix: [ bug #1905 ] Custom deplacement types do not get translated in deplacement card
Fix: [ bug #2583 ] Unable to create a bank transfer with localized numbers
Fix: [ bug #2577 ] Incorrect invoice status in "Linked objects" page of a project
Fix: [ bug #2576 ] Unable to edit a dictionary entry that has # in its ref
Fix: [ bug #2758 ] Product::update sets product note to "null" when $prod->note is null
Fix: [ bug #2757 ] Deleting product category photo gives "Forbidden access" error
Fix: [ bug #2976 ] "Report" tab is the current tab but it is not marked as selected by the UI
Fix: [ bug #2861 ] Undefined variable $res when migrating
Fix: [ bug #2837 ] Product list table column header does not match column body
Fix: [ bug #2835 ] Customer prices of a product shows incorrect history order
Fix: [ bug #2814 ] JPEG photos are not displayed in Product photos page
Fix: [ bug #2715 ] Statistics page has broken layout with long thirdparty names
Fix: [ bug #2570 ] [Contacts] Page should not process if ID is invalid
Fix: [ bug #3268 ] SQL error when accessing thirdparty log page without a socid parameter
Fix: [ bug #3180 ] formObjectOptions hook when editing thirdparty card does not print result
Fix: [ bug #1791 ] Margin menu not available if any Finance module is not enabled
Fix: [ bug #3310 ] OrderLine::fetch, FactureLigne::fetch and PropaleLigne::fetch do not return anything
Fix: [ bug #3206 ] PropaleLigne, OrderLine and FactureLigne given to triggers through update function does not contain all the information
Fix: [ bug #3313 ] Error enabling module with PostgreSQL database

***** ChangeLog for 3.5.6 compared to 3.5.5 *****
Fix: Avoid missing class error for fetch_thirdparty method #1973
Fix: Can't update phone_pro from web service
Fix: Some security holes.
Fix: copy extrafields when creating order from proposal.
Fix: report on action was not filtering by environment.
Fix: Avoid missing class error.
Fix: Add function dolEscapeXML.
Fix: Bad days and month reported by function.
Fix: Bad margin calculation.

***** ChangeLog for 3.5.5 compared to 3.5.4 *****
Fix: Holiday module was broken. Initialization of amount of holidays failed.
Fix: [ bug #1523 ] suite bug #1334 : filtre et ordre de tri conjoints ne s'appliquent pas.
Fix: Fusion PDF button on unpaid invoice is no more displayed.
Fix: Unpaid invoice launch fusion PDF action even if it is only search (with enter keyboard input instead of lens click).
Fix: Pb when showing log list of holiday module with some mysql versions.
Fix: Error with bad timezone pushed by some browsers.
Fix: shipping list SQL request was not filtering on shipping element
Fix: debian package provided by dolibarr team must use embedded libraries.
Fix: [ bug #1528 ] Leopard Services numeration module description is not translated.
Fix: [ bug #1523 ] suite bug #1334 : filtre et ordre de tri conjoints ne s'appliquent pas.
Fix: [ bug #1534 ] Unknown error when deleting a product photo under special circumstances.
Fix: Update impayees.php
Fix: Link product, In list view and label product.
Fix: visible task into area "time" for "My task" must limit task to tasks i am assigned to.
Fix: When disabled, all fields to add time into task line must be disabled.
Fix: Missing include files.lib.php in some pages that use dol_delete_recursive
Fix: [ bug #1558 ] Product/service edit page title shows new Ref instead of old ref.
Fix: [ bug #1553 ] Saving User displays setup removes menu.
Fix: [ bug #1544 ] Can remove date from invoice.
Fix: list event view lost type event filter.
Fix: Add code save on create event.
Fix: SQL injection.
Fix: [ bug #1589 ] Menu type in "Edit menu" page is not translated
Fix: [ bug #1591 ] Linked object block shows Total HT/TTC even if not having permission to read them
Fix: [ bug #1577 ] When creating new Private individual third, selected third type is ignored
Fix: [ bug #1555 ] Update accountancy code of products does not throw PRODUCT_MODIFY trigger
Fix: [ bug #1548 ] Supplier payment card shows type in French
Fix: [ bug #1546 ] Incorrect page number when searching in the list of bank transactions

***** ChangeLog for 3.5.4 compared to 3.5.3 *****
Fix: Hide title of event when agenda module disabled.
Fix: When using option MAIN_MAIL_ALLOW_SENDMAIL_F, a mail was sent to sender.
Fix: Question about warehouse must not be done when module stock is disabled.
Fix: Option STOCK_SUPPORTS_SERVICES was not correctly implemented
     (missing test at some places).
Fix: Renaming a project with uploaded files failed.
Fix: [ bug #1476 ] Invoice creation form loses invoice date when there is a validation error.
Fix: [ bug #1431 ] Reception and Send supplier order box has a weird top margin.
Fix: [ bug #1428 ] "Nothing" is shown in the middle of the screen in a supplier order.
Fix: The object deliverycompany was not used anymore and output of
     details for delivery reports was lost during 3.5. Rewrite code to
     restore feature.
Fix: [ bug #1445 ] html fix : missing </tr>
Fix: [ bug #1415 ] Intervention document model name and suppliers model names is not shown
     properly in module configuration
Fix: [ bug #1416 ] Supplier order does not list document models in the select box of the
     supplier order card
Fix: [ bug #1443 ] Payment conditions is erased after editing supplier invoice label or
     limit date for payment
Fix: Filter on status was not visible when selected from url.
Fix: Filtering on status was last when asking to sort.
Fix: [ bug #1432 ] Trigger SHIPPING_CREATE ignores interception on error.
Fix: [ bug #1449 ] Trigger ORDER_CREATE, LINEORDER_DELETE, LINEORDER_UPDATE and LINEORDER_INSERT ignore interception on error.
Fix: [ bug #1450 ] Several Customer order's triggers do not report the error from the trigger handler.
Fix: [ bug #1451 ] Interrupted order clone through trigger, loads nonexistent order.
Fix: [ bug #1454 ] Mention de bas de page erroné
Fix: Do not display dictionary for non activated module
Fix: Link element from element project pages
Fix: [ bug #1509 ] Expedition admin free text & watermark submit error
Fix: [ bug #1349 ] AJAX contact selector does not work fine in Project card
Fix: [ bug #1452 ] variable used but not defined
Fix: If multiprice level is used the VAT on addline is not correct
Fix: [ bug #1254 ] Error when using "Enter" on qty input box of a product (on supplier order part)
Fix: [ bug #1462, 1468, 1480, 1483, 1490, 1497] $this instead of $object
Fix: [ bug #1455 ] outstanding amount
Fix: [ bug #1425 ] LINEBILL_SUPPLIER_DELETE failure trigger leads to an endless loop
Fix: [ bug #1460 ] Several supplier order triggers do not show error messages
Fix: [ bug #1461 ] LINEORDER_SUPPLIER_CREATE does not intercept supplier order line insertion
Fix: [ bug #1484 ] BILL_SUPPLIER_PAYED trigger action does not intercept failure under some circumstances
Fix: [ bug #1482 ] Several supplier invoice triggers do not show trigger error messages
Fix: [ bug #1486 ] LINEBILL_SUPPLIER_CREATE and LINEBILL_SUPPLIER_UPDATE triggers do not intercept trigger action
Fix: [ bug #1522 ] Element list into associate object into project are no more filterd by project thirdparty
Fix: [ bug #1526 ] Thumbs of files uploaded with dots in their names do not load correctly
Fix: Import ProfId1 to siren and ProfId2 to siret

***** ChangeLog for 3.5.3 compared to 3.5.2 *****
Fix: Error on field accountancy code for export profile of invoices.
Fix: [ bug #1351 ] VIES verification link broken.
Fix: [ bug #1352 ] Removing a shipping does not remove the delivery.
Fix: Option MAIN_INVERT_SENDER_RECIPIENT broken with typhon template.
Fix: Can disable features with PHPEXCEL (no DLSF compatible).
Fix: Can disable features with CKEDITOR.
Fix: Pb of records not correctly cleaned when module marge is
     uninstalled (conflict between 'margin' and 'margins').
Fix: [ bug #1341 ] Lastname not added by file or direct input in mass e-mailing.
Fix: [ bug #1357 ] Invoice creator state not printed in generated invoice documents.
Fix: Suppliers invoice mask fails using {tttt} in numbering.
Fix: [ bug #1350 ] pdf template name for typhon was not correctly set when enabling module.
Fix: Navigation on notes for shipments was not working.
Fix: [ bug #1353 ] Email notifications, wrong URL.
Fix: [ bug #1362 ] Note is not saved.
Fix: tr/td balance.
Fix: [ bug #1360 ] note indicator for member tab.
Fix: Nb of notes and doc not visible onto tasks.
Fix: [ bug #1372 ] Margin calculation does not work in proposals.
Fix: [ bug #1381 ] PHP Warning when listing stock transactions page.
Fix: [ bug #1367 ] "Show invoice" link after a POS sell throws an error.
Fix: TCPDF error file not found in member card generation.
Fix: [ bug #1380 ] Customer invoices are not grouped in company results report.
Fix: [ bug #1393 ] PHP Warning when creating a supplier invoice.
Fix: [ bug #1399 ] [pgsql] Silent warning when setting a propal as "facturée" in propal.php
Fix: When number reach 9999 with default numbering module, next number
     will be 10000 instead of 0000 and error.
Fix: element page on project give wrong href link.
Fix: [ bug #1397 ] Filter by supplier orders with status Draft does not filter.
Fix: [ bug #1388 ] Wrong date when invoicing several orders.
Fix: [ bug #1411 ] Unable to set an expedition note if invoices module is not enabled.
Fix: [ bug #1407 ] Rouget pdf overlapped when using tracking number and public notes.
Fix: [ bug #1405 ] Rouget PDF expedition incorrect when two expeditions under the same commande
Fix: [ bug #1434 ] Muscadet supplier order document model linked objects overlap the text

***** ChangeLog for 3.5.2 compared to 3.5.1 *****
Fix: Can't add user for a task.
Fix: Autoselect of warehouse if there is only one warehouse.
Fix: Install of odt template for project and tasks.
Fix: [ bug #1318 ] Problem with enter key when adding an existing
     product to a customer invoice.
Fix: [ bug #1307 ] Quotes get removed from several inputs.
Fix: [ bug #1317 ] Removing a category does not remove all child categories
Fix: [ bug #1312 ] Call to undefined function _()
Fix: Restore build for obs and launchpad.
Fix: deleting files into backup system tools.
Fix: Dump using php not not include lock on tables that are deleted.
Fix: Fixed a problem with bank accounts sharing across entities.
Fix: fields into group by of sql requests for module margins must be
     same than fields into select.
Fix: When select_date is called with '' as preselected date,
     automatic user date was not correctly et (We must set a date into PHP
     server timezone area)
Fix: First param of select_date must always be forged with a dolibarr
     date function and not time().
Fix: fix can't add line with product in supplier order
Fix: [bug #1309]
Fix: Solve pb of too many embedded tables
Fix: [ bug #1306 ] Fatal error when adding an external calendar
Fix: A fix to manage automatic creation of code for import.
Fix: Try to add code to provide easy way to fix warning on timezone not
     defined.
Fix: Several fix into workflow/condition for invoice payments or convert
     into discount.
Fix: Option MAIN_PDF_DASH_BETWEEN_LINES was not working when tcpdf was
     making a pagebreak higher than 2 pages.
Fix: form to add images should not show link form.
Fix: Correction when adding order line with price as '0'.
Fix: [ bug #1283 ] ROUGET Shipment PDF.
Fix: [ bug #1300 ]
Fix: Miscellaneous problems on task tabs (withproject parameter lost and
     download fails).
Fix: Avoid home project page to hung when too many tasks opened.
Fix: bug #1295: Error when creating an agenda extrafield with a number as reference
Fix: Translation of number for pt_PT.
Fix: Error on ajax_constantonoff function.
Fix: [ bug #1323 ] problème pour générer un odt depuis les taches dans projet.
Fix: Can not make withdrawals

***** ChangeLog for 3.5.1 compared to 3.5.0 *****
Fix: Do not report trigger errors twice.
Fix: Error when creating event was not reported.
Fix: Bug of import of agenda when using https link
Fix: Field nature not saved correctly
Fix: Substitution of extra field was ko for order
Fix: Bad translation of date format for pt_BR.
Fix: priority field of agenda record is smallint.
Fix: Missing loading of lang in some pages.
Fix: Write note in invoice when using pos module.
Fix: Link to paypal was invalid into email text.
Fix: ref and date of supplier invoice.
Fix: Check on bank account.
Fix: Problem with file upload and download.
Fix: Page load not ending when large number of thirdparties. We
     added option MAIN_DISABLE_AJAX_COMBOX to disable javascript
     combo feature that is root cause of problem.
Fix: [ bug #1231 ] PDF always generated in interventions
Fix: Be sure there is no duplicate default rib.
Fix: Enable extrafields for customer order, proposal and invoice lines. This feature
     was developed for 3.5 but was disabled (hidden) because of a bug not possible to
     fix enough quickly for 3.5.0 release.
Fix: user right on Holiday for month report nor working.
Fix: [ bug #1250 ] "Supplier Ref. product" sidebar search box does not work
Fix: Bad space in predefined messages.
Fix: [ bug #1256 ] Signature was not added for email sent from thirdparty page.
Fix: Action event SHIPPING_VALIDATE is not implemented
Fix: The customer code was set to uppercase when using numbering module leopard. We
     must keep data safe of any change.
Fix: [ bug #1291 ] Loading actions extrafields fails.
Fix: [ bug #1123 ] Paid deposit invoices are always shown as partially paid when fully paid
Fix: Corrected project contact types translation.
Fix: [ bug #1206 ] PMP price is bad calculated.
Fix: [ bug #520 ] Product statistics and detailed lists are wrong.
Fix: [ bug #1240 ] traduction.
Fix: [ bug #1238 ] When creating accompte with a %, free product are used for calculation.
Fix: [ bug #1280 ] service with not end of date was tagged as expired.
Fix: [ bug #1295 ] Error when creating an agenda extrafield with a number as reference.
Fix: [ bug #1306 ] Fatal error when adding an external calendar.
New: Added es_CL language
Fix: Margin tabs bad data show
Fix: [ bug #1318 ] Problem with enter key when adding an existing product to a customer invoice.
Fix: [ bug #1410 ] Add customer order line asks for required Unit Price but doesn't interrupt the creation of the line

***** ChangeLog for 3.5 compared to 3.4.* *****
For users:
- New: Add hidden option BANK_DISABLE_DIRECT_INPUT.
- New: More options to select status of users into select user list.
- New: [ task #862 ] Add ODT on shipments.
- New: [ task #149 ] Add # of notes and attachments in tabs.
- New: Can edit customer ref at any time.
- New: [ task #877 ] Reorganize menus.
- New: [ task #858 ] Holiday module: note on manual holiday assignation.
- New: [ task #892 ] Add hidden option in thirdparty customer/supplier module to hide non active
  companies in select_company method.
- New: [ task #531 ] Add a workload field on tasks.
- New: Add graph of bank account input/output into input-output report page.
- New: Add script export-bank-receipts.php
- New: Add option "filter=bank" onto script rebuild_merge_pdf.php to merge PDF that
  has one payment on a specific bank account.*
- New: [ task #901 ] Add Extrafield on Fiche Inter.
- New: Show process id in all command line scripts.
- New: Module mailman can subscribe/unsubscribe to ML according to categories or type of member.
- New: Add object_hour and object_date_rfc as substitution tag for open document generation.
- New: Add options to send an email when paypal or paybox payment is done.
- New: Clone product/service composition.
- New: Add option ADHERENT_LOGIN_NOT_REQUIRED.
- New: Add a cron module to define scheduled jobs.
- New: Add new graphical boxes (customer and supplier invoices and orders per month).
- New: [ task #286 ] Enhance rounding function of prices to allow round of sum instead of sum of rounding.
- New: Can add an event automatically when a project is create.
- New: Add option MAIN_GENERATE_DOCUMENT_WITH_PICTURE.
- New: Add option excludethirdparties and onlythirdparties into merge pdf scripts.
- New: [ task #925 ] Add ODT document generation for Tasks in project module.
- New: [ task #924 ] Add numbering rule on task.
- New: [ task #165 ] Add import/export of multiprices.
- New: Add Maghreb regions and departments.
- New: A more responsive design for statistic box of home page.
- New: [ task #1005 ] Adapting to Spanish legislation bill numbering
- New: [ task #1011 ] Now supplier order and invoice deal with payment terms and mode.
- New: [ task #1014 ] Add option to recursively add parent category.
- New: [ task #1016 ] Can define a specific numbering for deposits.
- New: [ task #918 ] Stock replenishment.
- New : Add pdf link into supplier invoice list and supplier order list.
- New : Genrate auto the PDF for supplier invoice.
- New : Add category into filter webservice thirdparty method getListOfThirdParties.
- New : Allow to define margin or mark rate during quoting, ordering, invoicing.
- New : User permissions on margin module.
- New : Add ref supplier into muscadet model/
- New : Add ability to copy contact address to clipboard.
- New: Can use tag {mm} before {yy} even when there is a reset into numbering masks.
- New: [ task #1060 ] Register fields localtax(1|2)_type into details tables.
- New: [ task #923 ] Localtax support for ODT templates.
- New: [ task #90 ] Barcode search.
- New: Add hidden option MAIN_VAT_DEFAULT_IF_AUTODETECT_FAILS.
- New: Can send an email from thirdparty card.
- New: Can cancel holidays that were previously validated.
- New: Can choose contact on event (action com) creation, and filtered by thirdparty.
- New: Add hidden option MAIN_FORCE_DEFAULT_STATE_ID.
- New: Add page to make mass stock movement.
- New: Add field oustanding limit into thirdparty properties.
- New: Can enter a vat payment of zero.
- New: Add path to installed dir of external modules + Name and web of module provider.
- New: Add option to use a specific mask for uploaded filename.
- New: Can attach external links to objects as we can attach files.
- Qual: Implement same rule for return value of all command line scripts (0 when success, <>0 if error).
- Fix: [ bug #992 ] Proforma invoices don't have a separated numeric count.
- Fix: [ bug #1022 ] correct margin calculation for credit notes.
- Fix: Better management of using ajax for upload form (to solve problem when enabling ajax jquery multifile upload in some cases).
- Fix: Lost stats filters into year selection.
- Fix: Some config data are shared between suppliers orders and suppliers invoices

New experimental module:
- New: [ task #157 ] Add a Skype button (adherents / third parties / contacts)

For translators:
- Qual: Normalized sort order of all languages files with English reference files.
- New: Add language code files for South Africa, France new Caledonia, Vietnam.
- New: Translate string for email to change password.

For developers:
- New: DolGraph can build graph with three lines.
- New: DolGraph accept a parameter to cache data of graph getNbByMonthWithPrevYear.
- New: Can enable tuning info with option MAIN_SHOW_TUNING_INFO.
- New: Show version of client lib used by mysql drivers.
- New: Add function to get content of an url (using all dolibarr setup like timeout, proxies...)
- New: Upgrade lib of TCPDF to 6.0
- New: Upgrade jquery flot library to 0.8.1
- New: Add property "hidden" into module descriptors to allow to hide a module according to
  some dynamic conditions.
- New: Add option MAIN_MOTD_SETUPPAGE to add a content onto setup page. Also content for
  MAIN_MOTD_SETUPPAGE, MAIN_MOTD_SETUPPAGE, MAIN_HOME now accept "|langfile" into translation
  key to use a specific language file.
- New: Make some changes to allow usage of several alternative $dolibarr_main_url_root variables.
- Qual: All nowrap properties are now using CSS class nowrap.
- Qual: Move hard coded code of module mailmanspip into trigger.
- New: Into POST forms, if you can add a parameter DOL_AUTOSET_COOKIE with a value that is list name,
  separated by a coma, of other POST parameters, Dolibarr will automatically save this parameters
  into user cookies.
- New: Add hook addHomeSetup.
- New: Add trigger CATEGORY_LINK and CATEGORY_UNLINK.
- New: A trigger can return an array of error strings instead of one error string.
- New: Add method to use a dictionary as a combo box.
- New: Add update method for web service product.
- Fix also several bugs with old code.

WARNING: Following change may create regression for some external modules, but was necessary to make
Dolibarr better:

1) We started to clean hooks code.
If your hook want to modify value of $actions, it's role of your hook to modify it. Dolibarr
hook code will no more decide this for your module. If your action class for hook was returning
a string or an array, instead your module must set $actionclassinstance->results (to return array)
or $actionclassinstance->resprints (to return string) to return same thing. The return value must
be replaced by a "return 0";
Goal is to fix old compatibility code that does not match hook specifications:
 http://wiki.dolibarr.org/index.php/Hooks_system

2) If you implemented hook printTopRightMenu, check that output does not include '<td>' tags any more.
All content added must be tagged by a '<div>' with css class="login_block_elem"

3) Some methods object->addline used a first parameter that was object->id, some not. Of course
this was not a good practice, since object->id is already known, there is no need to provide id as
parameter. All methods addline in this case were modified to remove this parameter.

4) Method ->classer_facturee() is deprecated. It must be replace with ->classifyBilled().

5) Property ->tel on objects is now ->phone

6) Trigger LINEPROPAL_MODIFY is renamed into LINEPROPAL_UPDATE and
   Trigger CONTRACT_LINE_DELETE rnamed into LINECONTRACT_DELETE to match naming rules.



***** ChangeLog for 3.4.3 compared to 3.4.2 *****
Fix: Bad get of localtaxes into contracts add lines
Fix: Warning into bank conciliation feature.
Fix: Bad get of localtaxes into contracts add lines.
Fix: Add a limit into list to avoid browser to hang when database is too large.
Fix: [ bug #1212 ] 'jqueryFileTree.php' directory traversal vulnerability
Fix: Agenda and Banks module were not working with multicompany module
Fix: [ bug #1317 ] Removing a category does not remove all child categories
Fix: [ bug #1380 ] Customer invoices are not grouped in company results report.

***** ChangeLog for 3.4.2 compared to 3.4.1 *****
Fix: field's problem into company's page (RIB).
Fix: Document cerfa doesn't contained firstname & lastname from donator.
Fix: Bad rounding on margin calculations and display.
Fix: Option drop table into backup was broken.
Fix: [ bug #1105 ] Searching Boxes other search option.
Fix: wrong buy price update.
Fix: [ bug #1142 ] Set paiement on invoice (PGSql).
Fix: [ bug #1145 ] Agenda button list type do not display.
Fix: [ bug #1148 ] Product consomation : supplier order bad status.
Fix: [ bug #1159 ] Commercial search "other" give p.note do not exists.
Fix: [ bug #1174 ] Product translated description not good into PDF.
Fix: [ bug #1163 ] SQL Error when searching for supplier orders.
Fix: [ bug #1162 ] Translaction for morning and afternoon.
Fix: [ bug #1161 ] Search on product label.
Fix: [ bug #1075 ] POS module doesn't decrement stock of products in delayed payment mode.
Fix: [ bug #1171 ] Documents lost in interventions after validating.
Fix: fix unsubscribe URL into mailing when sending manually (not by script).
Fix: [ bug #1182 ] ODT company_country tag is htmlencoded.
Fix: [ bug #1196 ] Product barcode search does not expect 13th digit on EAN13 type.
Fix: [ bug #1202 ] Wrong amount in deposit % invoice from proposal.
Fix: Removed analytics tags into doc page.
Fix: Call Image on this instead of pdf.
Fix: Missing parameter for photo.
Fix: Bad SQL request for turnover report.

***** ChangeLog for 3.4.1 compared to 3.4.0 *****
Fix: Display buying price on line edit when no supplier price is defined.
Fix: Retrieving of margin info when invoice created automatically from order.
Fix: Reordering supplier products in list by supplier or supplier ref was crashing.
Fix: [ bug #1029 ] Tulip numbering mask.
Fix: Supplier invoice and supplier order are not displayed into object link into agenda event card.
Fix: [ bug #1033 ] SUPPLIER REF disappeared.
Fix: update extrafield do not display immediatly after update.
Fix: Fix bug with canvas thirdparty.
Fix: [ bug #1037 ] Consumption> Supplier invoices related.
Fix: User group name do not display in card (view or edit mode).
Fix: Link "Show all supplier invoice" on suplier card not working.
Fix: [ bug #1039 ] Pre-defined invoices conversion.
Fix: If only service module is activated, it's impossible to delete service.
Fix: [ bug #1043 ] Bad interventions ref numbering.
Fix: Mailing module : if an email is already in destinaires list all other email from selector was not inserted.
Fix: Localtaxes balance not showing.
Fix: Intervention box links to contracts id.
Fix: Compatiblity with multicompany module.
Fix: Edit propal line was losing product supplier price id.
Fix: Delete linked element to supplier invoice when deleted.
Fix: [ bug #1061 ] Bad info shipped products.
Fix: [ bug #1062 ] Documents lost in propals and contracts validating.
Fix: Supplier price displayed on document lines and margin infos didnt take discount.
Fix: sorting on qty did not work in supplier product list.
Fix: there was no escaping on filter fields in supplier product list.
Fix: bugs on margin reports and better margin calculation on credit notes.
Qual: Add travis-ci integration.

***** ChangeLog for 3.4 compared to 3.3.* *****
For users:
- New: Can use ODS templates as document templates.
- New: Add link to autofill/reset with quantity to ship when creating a
  delivery receipt.
- New: Event into calendar use different colors for different users.
- New: Support revenue stamp onto invoices.
- New: Add a tab "consumption" on thirdparties to list products bought/sells.
- New: Some performance enhancements.
- New: Can attach files onto trip and expenses modules.
- New: Add hidden option MAIN_PDF_TITLE_BACKGROUND_COLOR.
- New: Merge tab customer and prospect.
- New: Add ES formated address country rule.
- New: Can define a hierarchical responsible on user and add a tree view to
  see hierarchy of users.
- New: Can expand/collapse menus, categories and users list.
- New: extra parameters are supported into ODT/ODS templates.
- New: total per vat rate are available as tags for ODT/ODS templates.
- New: Some part of interface use more CSS3 (ie: agenda)
- New: [ task #707 ] Create option "ProfIdx is mandatory to validate a invoice".
- New: Can define if we want to use VAT or not for subscriptions (foundation module).
- New: Can define a default choice for "More action when recording a
  subscription" (foundation module).
- New: Add link to check professional id for India.
- New: [ task #731 ] Uniformize ref generation
- New: [ task #748 ] Add a link "Dolibarr" into left menu
- New: Script email_unpaid_invoices_to_representative accepts now a parameter "test"
  and a "late delay".
- New: Can define different clicktodial setups for each user.
- New: Add hidden option INVOICE_CAN_NEVER_BE_REMOVED.
- New: Enhance agenda module to reach RFC2445 ("type" not enabled by default and add
  "busy" information).
- New: Add module Opensurvey.
- New: Default approver for holidays is set by default to hierchical parent.
- First change to prepare feature "click to print" (IPP) for PDF.
- New: [ task #350 ] Merge tab customer and prospect.
- New: [ task #710 ] Add substitution into mailing send (and HTML is now valid).
- New: [ task #711 ] Add combobox for contact, as done for product/thirdparty.
- New: [ task #714 ] In Emailing module admin autogenerate security key of READRECEIPT.
- New: [ task #743 ] GED : Add aministration option to disable autotree display.
- New: [ task #767 ] Customer Address fallback when a contact doesn't have an address.
- New: [ task #768 ] WYSIWYG for all mails.
- New: [ task #773 ] Add Project document in GED(ECM) modules.
- New: [ task #783 ] Add more types for extra parameters (lists, phone, emails, checkbox,
  prices, radio).
- New: [ task #798 ] Add range limit date on product/services as it is done on order
  and invoice.
- New: [ task #814 ] Add extrafield feature for projects ands tasks.
- New: [ task #770 ] Add ODT document generation for Projects module.
- New: [ task #741 ] Add intervention box.
- New: [ task #826 ] Optionnal increase stock when deleting an invoice already validated.
- New: [ task #823 ] Shipping_validate email notification.
- New: [ task #900 ] Review code of ficheinter.class.php
- Fix: [Bug #958] LocalTax2 for Spain fails on Suppliers
- Fix: [ bug #972 ] Auto completion contact field do not take account the min caract number before search
- Fix: [ bug #971 ] html.form.class.php select_contact with autocomplete do not exclude id from exclude array
- Fix: Expedition creation, can retreive product from other expedition

For translators:
- Update language files.

For developers:
- System of menu managers has been rewritten to reduce code to do same things.
- An external module can force its theme.
- Add function dol_set_focus('#xxx').
- A mymodule can bring its own core/modules/mymodule/modules_mymodule.php file.
- Removed not used libraries.
- More web services.
- Renamed some database fields, code variables and parameters from french to english.
- First change to manage margins on contracts.
- Add hook getFormMail.
- Function plimit of databases drivers accept -1 as value (it means default value set
  into conf->liste_limit).
- New: Add option dol_hide_topmenu, dol_hide_leftmenu, dol_optimize_smallscreen,
  dol_no_mouse_hover and dol_use_jmobile onto login page (to support different terminal).
- New: dol_syslog method accept a suffix to use different log files for log.
- New: Type of fields are received by export format handlers.
- New: when adding an action, we can define a free code to tag it for a specific need.
- New: Enhance Dolibarr migration process to include migration script of external
  modules.
- New: [ task #811 ] Uniformanize note field.


WARNING: If you used external modules, some of them may need to be upgraded due to:
- Fields of classes were renamed to be normalized (nom, prenom, cp, ville, adresse, tel
  were renamed into lastname, firstname, zip, town, address, phone).
  This may also be true for some fields into web services.
- If module use hook pdf_writelinedesc, module may have to add return 1 at end of
  function to keep same behaviour.

TODO:
backport commit 53672dff75f4fdaeeed037ff9d15f860968022ca to fix confirm with jmobile
backport commit 384e3812eb73a15adafb472cacfb93397a54459b to fix W3C/edit contract



***** ChangeLog for 3.3.5 compared to 3.3.4 *****
- Fix: Change to make debian package ok despite removal of ckeditor.
- Fix: jcrop file to match debian rules
- Fix: Add missing country UK.
- Fix: Minor fix into package.
- Fix: Add missing label on project field.

***** ChangeLog for 3.3.4 compared to 3.3.3 *****
- Fix: [ bug #1001 ] Social Contribution : State not correct
- Fix: Better management of pdf generation when tcpdf is not available.
- Fix: Change to be more debian compliant natively.

***** ChangeLog for 3.3.3 compared to 3.3.2 *****
- Fix: [ bug #903 ] Fatal error: Call to undefined function dol_get_first_day() in htdocs/commande/liste.php
- Fix: [ bug #934 ] Error on proformat invoice creation (pgsql)
- Fix: [ bug #947 ] Can't create proposal lines with unit price = 0

***** ChangeLog for 3.3.2 compared to 3.3.1 *****
- Fix: Dutch (nl_NL) translation
- Generalize fix: file with a specific mask not found, again
- Fix: translations and BILL_SUPPLIER_BUILDDOC trigger
- Fix: Can't reset payment due date
- Fix: Orderstoinvoice didn't act as expected when no order was checked
- Fix: Bad link to all proposals into Third party card if customer is prospect
- Fix: Some bugs on withdrawal rejects
- Fix: [ bug #774 ] Bug on creating event with box "all day" crossed
- Fix: [ bug #787 ] Invoice supplier box incorrect tooltip when delay on payment
- Fix: [ bug #789 ] VAT not being calculated in POS
- Fix: [ bug #790 ] Spanish localtax RE not being correctly calculated
- Fix: [ bug #794 ] Lost filter on zipcode in prospect list
- Fix: [ bug #806 ] Margins module with orders2invoice does not respect cost price
- Fix: [ bug #810 ] Cannot update ODT template path
- Fix: [ bug #816 ] Sales journal does not reflect localtaxes
- Fix: [ bug #817 ] Purchases journal does not reflect localtaxes
- Fix: [ bug #824 ] MAIN_DB_PREFIX not use into dictionary
- Fix: [ bug #828 ] Error when code_region is not a number in llx_c_regions (with postgres)
- Fix: [ bug #855 ] Holiday approval email in French
- Fix: [ bug #856 ] (Holidays module) Mail error if destination user doesn't have an email
- Fix: [ bug #857 ] Invoice created from shipment does not have the order discount
- Fix: [ bug #861 ] Impossible to create a new event in agenda
- Fix: [ bug #827 ] AJAX search does not respect multiprice level
- Fix: [ bug #865 ] Dolibarr navigation array in project/task do not work
- Fix: [ bug #866 ] Standing order from an invoice suggests invoice total amount instead of remaining to pay
- Fix: [ bug #788 ] Date of linked interventions are not shown
- Fix: external users should not see costprice and margin infos
- Fix: [ bug #806 ] Tasks are ordered alphabetically instead of chronological order

***** ChangeLog for 3.3.1 compared to 3.3 *****
- Fix: [ bug #733 ] Mass emailing tools do not support <style HTML tag
- Fix: Package for launchpad
- Fix: [ bug #736 ] Missing column in llx_c_chargesociales
- Fix: Localtax2 for Spain must be based into buyer
- Fix: [ bug #762 ] Bad profit calculation in Reporting
- Fix: bug dictionary with wrong prefix table

***** ChangeLog for 3.3 compared to 3.2.* *****
For users:
- New: Add holiday module, to declare and follow holidays of your employees.
- New: Add margin management module.
- New: Add new theme Amarok.
- New: [ task #289 ] Can reorder tasks.
- New: Add field "signature" into user card. If filled, text is added
       at end of predefined email texts. If option MAIN_MAIL_DO_NOT_USE_SIGN is on, this
       feature is disabled.
- New: Can input a payment back onto an credit note.
- New: Add link "Back to list" on all cards.
- New: After first install, warning are visible onto mandatory setup not
       configured. Show also total number of activated modules.
- New: Can filter list of proposal, order or invoice on sales representative.
- New: Add supplier ref on supplier orders.
- New: Can export supplier orders and customers shipments.
- New: First change to install external plugins from gui (experimental).
- New: Monaco is like France for default vat calculation
- New: Can list elements (invoices, orders or proposals) on a particular
  user contact). This allow to view a "basket" of its elements.
- New: Show bank account on payment list of invoice card.
- New: Cloning project allow to clones task, notes, projects files, tasks files, contacts.
- New: Enhance default style.
- New: Can edit and resiliate member status from list.
- New: Can insert URL links into elements lines. Also reported into PDF.
- New: When a member is validated, we can subscribe to mailing-lists
       according to its type.
- New: Add a tab into members statistics to count members by nature.
- New: Add link to third party into sells and purchase journal.
- New: Suggest a method to generate a backup file for user with no access
       to mysqldump binary.
- New: Can also use extrafields on contacts/addresses and users.
- New: Support unique field for extrafields.
- New: Extra fields supports more types (int, string, double, date, datetime).
- New: Can correct stock of a warehouse from warehouse card.
- New: [ task #185 ] Can input amount when correcting stock to recalculate PMP.
- New: [ task #454 ] Add "No category" into filters on category.
- New: Auto check box on page to edit interface options of user.
- New: More surface control on stock correction page.
- New: Add great britain provinces.
- New: [ task #494 ] Send an email to foundation when a new member has auto-subscribed.
- New: [ task #326 ] Add a numbering module to suggest automatically a product ref.
- New: Add conditional substitution IF/ELSEIF/ENDIF for ODT templates.
- New: Add unit foot2, inch2, foot3 and inch3 for surface and volumes.
- New: Can select thirdparties into emailing targets, even if module category is not enabled.
- New: [ task #498 ] Improvement of the block to add products/services lines.
- New: ECM autodir works also for files joined to products and services.
- New: Add a selection module for emailing to enter a recipient from gui.
- New: Allow to search thirds and products from barcodes directly from the permanent mini search left box.
- New: Allow to search product from barcodes directly from invoices, proposals... through AJAX.
- New: Can make one invoice for several orders.
- New: POS module can works with only one payment method (cach, chq, credit card).
- New: Add possibility to defined position/job of a user.
- New: Add hidden option to add slashes between lines into PDF.
- New: [ task #210 ] Can choose cash account during POS login.
- New: [ task #104 ] Can create an invoice from several orders.
- New: Update libs/tools/logo for DoliWamp (now use PHP 5.3).
- New: Added ODT Template tag {object_total_discount_ht}
- New: Add new import options: Third parties bank details, warehouses and stocks, categories and suppliers prices
- New: English bank account need a bank code (called sort code) to identify an account.
- New: Can choose menu entry to show with external site module.
- New: Add hidden option MAIN_PDF_MARGIN_LEFT, MAIN_PDF_MARGIN_RIGHT, MAIN_PDF_MARGIN_TOP, MAIN_PDF_MARGIN_BOTTOM to force margins of generated PDF.
- New: [ task #314 ] Can define if prof id are mandatory or not.
- New: Add button on order card to create intervention from services.
- New: Add search box to find products by supplier reference.
- New: Add option MAIN_HELPCENTER_LINKTOUSE to define target link "I need help" onto logon page.
- New: [ task #608 ] Can clone a supplier order with prices updates
- New: [ task #559 ] Can define a discount % regarding quantity in supplier prices and price by quantity in customer prices
- New: [ task #527 ] After cloning a suplier invoice, go onto invoice ref into edit mode

New experimental module:
- New: Add commissions management module.

- Fix: [ bug #499 ] Supplier order input method not translated
- Fix: No images into product description lines as PDF generation does not work with this.
- Fix: Errors weren't being shown in customer's & supplier's orders
- Fix: Lastname wasn't being recorded in xinputuser emailing module.
- Fix: [ bug #653 ] Error while creating agenda additional attributes
- Fix: [ bug #654 ] Event rapport PDF showing ActionAC_OTH_AUTO
- Fix: [ bug #658 ] Search on bank do not work for description
- Fix: [ bug #659 ] Comment in recurrent invoices is not stored
- Fix: [ bug #622 ] Attaching wrong file when sending the invoice via e-mail

For developers:
- New: Add webservice for thirdparty creation and list.
- New: A module can overwrite templates parts.
- New: Can add a link on title field of added dictionary.
- New: Uniformize code.
- New: Add option WORKFLOW_DISABLE_CREATE_INVOICE_FROM_ORDER and
       WORKFLOW_DISABLE_CLASSIFY_BILLED_FROM_ORDER.
- New: A module can add several css and js.
- New: removed deprecated methods
       ldap::connect, formadmin::select_lang,
       html::select_tva
- New: Add custom substitution function for ODT product lines: mymodule_completesubstitutionarray_lines()
- New: Basic implementation of hooks and triggers for a lot (most) of core modules:
  action/calendar, trips and expenses, dons, vat payment, contact/society, contract, product lines,
  expedition, order supplier and order invoice (lines included), intervention card, project, tasks.
- New: Add ChromePHP output into syslog module.
- New: Add PRODUCT_PRICE_MODIFY trigger.
- New: Created function to retrieve total amount of discount of an invoice/proposal...
- New: We can use a dynamic value ($conf->global->XXX for example) into titles of menus.
- New: Use PHP classes DateTime* for some data functions instead of adodb
- Qual: Renamed SUPPLIER_INVOICE_BUILDDOC trigger to BILL_SUPPLIER_BUILDDOC
- Qual: Renamed INVOICE_SUPPLIER_DELETE trigger to BILL_SUPPLIER_DELETE
- Qual: Renamed SUPLIER_ORDER_BUILDDOC trigger to ORDER_SUPPLIER_BUILDDOC
- Qual: Renamed CONTRACTLINE_DELETE trigger to CONTRACT_LINE_DELETE
- Qual: Renamed all ficheinter.class.php triggers so that they start with 'FICHINTER_'
- Fix: [ bug #655 ] ORDER_REOPEN trigger incorrectly named
- Fix: [ bug #656 ] Contracts trigger CONTRACT_MODIFY incorrectly named
- Fix: [ bug #657 ] Usergroup class' GROUP_DELETE trigger incorrectly named

For translators:
- New: Update language files (de, tr, pt, ca, es, en, fr).
- New: Added bg_BG autotranslated language.
- New: Translate the donation receipt.

Dolibarr license has also been updated from GPLv2+ to GPLv3+.



***** ChangeLog for 3.2.3 compared to 3.2.2 *****
- Fix: Some permission into agenda module.
- Fix: Generation of PDF was not using correct font for some languages.
- Fix some translations.
- Fix: [ bug #607 ] Nom de société avec guillemets.
- Fix: Option MAIN_MAIL_SENDMAIL_FORCE_BA and MAIN_FIX_BUGGED_MTA was not
  complete.
- Fix: comaptiblity with multicompany module.
- Fix: Bad label when validating/paying an invoice from POS module.
- Fix: Correct recipient into rouget template.
- Fix: A lot of fix into PDF pagebreak management.
- Update VAT for some countries.
- Firstname was missing when sending email from file list.
- Added en_SA language.



***** ChangeLog for 3.2.2 compared to 3.2.1 *****
- Fix: Modify spanish VAT to new rates.
- Fix: Add error message when creating already existing product.
- Fix: Edition of percentage of an event.
- Fix: Minor look fix for theme bureau2crea.
- Fix: Start and end date not saved at project creation
- Fix: Default vat is zero for customer invoices if company does not use vat
- Fix: Localtaxes unit prices precision



***** ChangeLog for 3.2.1 compared to 3.2.0 *****
- Fix: Edit of projects.
- Fix: Activation of modules does not fails if directory install was removed.
- Fix: [ bug #444 ] Regression on auto-closing for proposals and orders.
- Fix: Update translations (catalan, french, spanish, brazilian).
- Fix: [ bug #445 ] Hex escaping in descriptions.
- Fix: error when validating shipment for non predefined products with a
  selected warehouse.
- Fix: Bad local taxes if price base type is TTC for spanish local taxes.
- Fix: Phone not saved when using web service.
- Fix: [ bug #464 ] Payment form should allow to add transmitter for bank transfers.
- Fix: Allows to use a comma decimal separator in supplier invoices payments.
- Fix: Translation for tr_TR, es_ES, pt_BR.
- Fix: Products with no prices not visible.
- Fix: Access to product card created with very old version of Dolibarr.
- Fix: Delete temporary files after validating an invoice.
- Fix: preview of supplier order and invoice template.
- Fix: [ bug #485 ] Configurated amount for public auto-subscription form is not taken into account
- Fix: Average amount graphs weren't comparing the previous year stats
- Fix: Closed project didn't show the new status unless the page was refreshed
- Fix: Files were not being uploaded to a project's task
- Fix: [ bug #503 ] Unable to delete linked file to a deposit
- Fix: [ bug #501 ] Error while trying to modify an user
- Fix: [ bug #506 ] Can't set percentage of a started event
- Fix: Bad assignation of const for pdf delivery module name



***** ChangeLog for 3.2.0 compared to 3.1.* *****
WARNING: PHP lower than 5.x are no more supported.
WARNING: Because of a major datastructure change onto supplier prices tables, be aware
to make a backup of your database before making upgrade.

For users:
- New: Each user can remove/add its own boxes.
- New: Add signature at end of predefined email text.
- New: Can use personalized fields on products/services.
- New: Can attach files on social contributions.
- New: Show payments terms and conditions onto muscadet template.
- New: Can open back a closed commercial proposal.
- New: show thirdparty barcode on main tab.
- New: Can input note (private and public) during note and expenses creation.
- New: Print ticket show invoice ref into POS module.
- New: Can edit customer discounts from invoice create and edit card.
- New: task #11243: Show quantity into stocks for each sub-products into the sub-product tab.
- New: task #10500: Option to choose if professional id are unique.
- New: Add hidden option FOURN_PRODUCT_AVAILABILITY.
- New: task #11123: Add best supplier price.
- New: Enhancement in styles.
- New: Can conciliate several lines in one operation.
- New: task #11289 : Modify third party accountancy code generator aquarium.
- New: task #10606 : more comprehensive message error.
- New: task #11278 : Option into point of sale module to add services in list.
- New: task #11261 : Add an entry into menu called "New shipment".
- New: [ task #187 ] Gerer les evenement recurrents dans les imports ical.
- New: Make option MAIN_GENERATE_DOCUMENTS_WITHOUT_VAT available by default.
- New: Can build PDF in USLetter format or canada format (change paper size).
- New: Can export into Excel 2007 format.
- New: Add hidden option CASHDESK_FORCE_STOCK_ON_BILL
- New: Can search on part of barcode into POS module.
- New: Cheques into cheques receipts are ordered by operation date.
- New: Add hidden option MAIN_DISABLE_PDF_AUTOUPDATE to avoid generating pdf each time data change.
- New: Add hidden option PROJECT_HIDE_UNSELECTABLES to hide project you can't select into combo list.
- New: Add option INVOICE_POSITIVE_CREDIT_NOTE.
- New: Support zip/town autocompletion into warehouses.
- New: Add box for last expired services.
- New: Reduce seriously size of packages.
- New: Can define country code for import.
- New: When invoice was generated from order, order date is visible on PDF, after order ref.
- New: [ task #181 ] Hide password of click2dial in user card.
- New: Chart are faster to build
- New: Value of data into charts are visible on mouse hover.
- New: Import wizard can import contacts.
- New: Import wizard can import personalized fields.
- New: Personalized fields support int type.
- New: Install process is now two times faster.
- New: Can sort files into backup tool.
- New: Default output charset are utf8 into backup tool.
- New: Add brazilian states.
- New: Increase usability of module project.
- New: [ task #285 ] Add search filter on project in tasks list.
- New: Automatic list of documents in ECM module is ok for customers,
       suppliers invoice, orders, customers orders, proposals and social contributions.
- New: All professional id can contains up to 128 chars instead of 32.
- New: [ task #176 ] Allow to use ODT templates for proposals and orders like it's done for invoices
- New: Add hidden option MAIN_ADD_PDF_BACKGROUND to add a PDF as background of invoice/order generated PDF.
- New: Can convert a product/service into service/product.
- New: Show delivery date into proposal template azur.
- New: Support tags into header and footer into ODT templates.
- Fix: Can use POS module with several concurrent users.
- Fix: Installer don't fails with Mysql version that added a ssl_cypher field.
- Fix: Sanitize input parameters.
- Fix: [ bug #368 ] Product list
- Fix: [ bug #370 ] Filter in accountancy -> suppliers_bills
- Fix: [ bug #399 ] Bad calculation of local taxes in update line products
- Fix: [ bug #427 ] Bad links to wiki help in certains menus

For developers:
- New: Can add a left menu into an existing top menu or left menu.
- New: Add webservice to get or create a product or service.
- New: Add webservice to get a user.
- New: Add more "hooks" (like hooks to change way of showing/editing lines into dictionnaries).
- New: Log module outputs can be setup with "or" rule (not only "xor").
- New: Add FirePHP output for logging module.
- New: Add trigger ACTION_DELETE and ACTION_MODIFY.
- New: Trigger now have a priority to define sort execution order.
- New: Can define different requests according to database type into migration files.
- New: Add "canvas" feature to overwrite page of thirdparty, contact, product with yours.
- New: Removed artichow deprecated libraries.
- New: A page can force reload of css style sheet
- New: A module can add import description for import wizard, even for tables with foreign keys.
- New: Can add tabs on statistics views.
- New: Add CSS id/class into public payment pages.
- Qual: Add a lot of more PHPUnit tests.
- Qual: Data structure for supplier prices is simpler.
- Qual: Removed no more used external libraries.
- Qual: Cleaned a lot of dead code.
- Qual: More OOP (usage of "abstract", "static", ...), uniformize constructors.
- Qual: Fix a lot of checkstyle warnings.
- Qual: task #216 : Move /lib into /core/lib directory
- Qual: task #217 : Move core files into core directory (login, menus, triggers, boxes, modules)
WARNING: To reduce technic debt, all functions dolibarr_xxx were renamed int dol_xxx.



***** ChangeLog for 3.1.3 compared to 3.1.2 *****
Fix: PgSQL - property must be set if success
Fix: Provide a solution for backup when mysqldump is not available
Fix: Bug #460 - Wrong entity assignment when creating a warehouse
Fix: bug #405 - Late icon always displayed on comm/propal.php



***** ChangeLog for 3.1.2 compared to 3.1.1 *****
- Fix: Can clone a proposal
- Fix: Add member ID in substitution method
- Fix: Duplicate end tag and missing form parts
- Fix: Support companies with no prof id.
- Fix: Sanitize data
- Fix: Bug #318
- Fix: Bug #369
- Fix: More bugs



***** ChangeLog for 3.1.1 compared to 3.1.0 *****
- New: Add option FACTURE_DEPOSITS_ARE_JUST_PAYMENTS. With this option added,
       credit notes are not removed from total amount of invoice but are just
       payments used to reducs remain to pay.
- New: Added hidden option MAIN_FIX_FOR_BUGGED_MTA to fix bugged MTA.
- Fix: Removed warnings during install.
- Fix: State into address of paypal payments were lost.
- Fix: Currency into paypal payments were always euros.
- Fix: Removed Bare LF from emails sent with smtps method.
- Fix: Can show report on selected period.
- Fix: product removed from list after deleted into order.
- Fix: [bug #270] PostgreSQL backend try to connect throught TCP socket for
- Fix: price was not without tax when using multiprice into POS module.
- Fix: Can delete bank account.
- Fix: [ bug #277 ] Year dropdown in table header of supplier invoices.
- Fix: Some other very minor fixes.


***** ChangeLog for 3.1 compared to 3.0 *****
WARNING: IE6 browser is no more supported in this version.
For users:
- New: War against number of clicks:
     - When adding a free bank transaction, form to add next one is still
       visible (save one click).
     - task #10969 : Add checkbox to close automatically invoice if
       payment is complete (save 3 clicks).
     - Reduce a step into supplier order workflow to save time. If user
       has permission to approve, order is approved when order is validated.
       (Save 2 clicks).
     - In commercial main menu, left menu are already opened. This save one click
       to open a proposal or order.
     - Can add a discount for third party, during invoice edition (and we
       saved clicks again).
     - When creating a contract, sales representative are preset to user. This save
       4 clicks.
     - Can edit several fields in bank transaction line page into one update.
     - Creation of contacts from third party page go back to third party.
     - Preselect model if there is only one. This save 2 clicks.
     - Can remove a project if project has tasks. No need to delete task one by one.
- New: Enhance donation module. Add a status "canceled".
- New: Add filters on all statistics report pages.
- New: If a service contains subproducts, subpoducts are decrease when service
       is decrease.
- New: Add status for third parties to disable a third party.
- New: Can send interventions cards by email.
- New: Increase list of available notifications into module Notifications.
- New: Add option MAIN_FIRST_TO_UPPER to force upper case of first
       letters for names and firstname.
- New: Can filter of payment type in bank transaction list.
- New: Status of users is visible into user list.
- New: Support BSB code for bank account in Australia.
- New: Can set date of payment for autocreate invoice/payment when
       creating a foundation subscription.
- New: Can edit note of payment.
- New: Option to make login not mandatory in member module.
- New: Add box for last members for foundation module.
- New: A specialized menu can now be used when using smartphones.
- New: Can add information on current user on ODT generation.
- New: Prefix on third party is not used by default. Hidden option
       SOCIETE_USEPREFIX can restore old feature.
- New: Standing orders module use bank account from banks module.
- New: Ask password when creating a user from a contact.
- New: task #10577: Use a numbering module for shipment and contract.
- New: Can create manually order from proposal.
- New: Add a first workflow module to create automatic action on some
       events (create order on proposal closing).
- New: Use autocompletion on invoice select when creating replacement
       or credit note invoice.
- New: task #10885: Add a week view for calendar.
- New: task #11018: Add a status "not applicable" on events.
- New: Add subscriptions/country/region/town statistics for member module.
- New: Can define a proxy for external web access.
- New: task #11003: checkbox on checks for deposit.
- New: Add status into export. Add third party default language into export.
- New: Can filter on date and bank account when building check receipts.
- New: task #10958 : Add link to cheque receipts into bank transaction
       line if exists
- New: Can import external ical url into dolibarr agenda view.
- New: Can add a logo on third parties card.
- New: task #11194 : Can delete uploaded photos
- New: task #9744 : Add the barcode to select products on Point of Sale module
- New: Subscription/Unsubscription to mailman mailing-list can be done on
       validate/resiliate in foundation module.
- New: Can use extrafields on third parties.
- New: Add chart to report counts by status on element home area pages.
- New: Look: Usage of Jquery Notify to show result or error messages on action.
- New: Look: Minor enhancements into agenda view.
- New: Look: Nicer tooltips with transparency and shadow.
- New: task #11004: Create invoice from intervention.
- New: task #10501: Can use point of sale with different bank accounts.
- Fix: Better Postgresql compatibility.
- Fix: Numbering module for invoices use same number for invoice
       and credit note if mask is same.
- Fix: Debug and clean withdraw module.
- Fix: Allow access permission for point of sale module.
- Fix: Permissions issues with suppliers.
- Fix: Admin dict data is showing with active language

For developers:
- New: External modules can add tabs on agenda views.
- New: External modules can also remove default tabs.
- New: External modules can force skin directory so force their own skins.
- New: External modules can add their own menu manager.
- New: External modules can force menu manager.
- New: External modules can overwrite all default language files by
       forcing priority on langs directories on its own lang directory.
- New: External modules can show export list with an "enabled" condition.
- New: Support a backtopage parameter on contact creation page.
- New: Add id on div to show logo.
- New: Install wizard can activate a module at end of install.
- New: Dictionary setup works with very large external dictionnaries (Add
       page navigation).
- New: Add api to draw graphics with javascript (using Jquery Flot).
- New: Can add user login into menu urls added by modules.

For translators:
- New: Add fa_IR language.
- Fix: Move language ar_AR to ar_SA, sv_SV to sv_SE and da_Da to da_DK.



***** ChangeLog for 3.0 compared to 2.9.* *****
For users:
- New: Can edit date of cheque receipts.
- New: Add Sales journal and Purchase journal report.
- New: Can create supplier invoice from supplier order.
- New: Support login by openid
- New: Support "full day" event in calendar module.
- New: Add a weather on dashboard.
- New: Add a Paypal module.
- New: Can choose third party to use in point of sale module during logon.
- New: A lot of enhancements into ECM module:
       Directories can contains special characters,
       Speed enhancements,
       Directories can be created outside of Dolibarr, refresh button will
       update database,
       Can rename a file.
- New: Reordering lines in invoice, orders, commercial proposal is faster (use Ajax
       technology).
- New: Can import members using assistant.
- New: Can exclude deposit, replacement or credit notes in script rebuild_merge_pdf.
- New: task #10473 : Option MAIN_PROFIDx_IN_ADDRESS must no more be hidden.
- New: Can generate business card for on particular member.
- New: Task #10553 : Can attach files on members card.
- New: Can filter on payment type and bank account in payment lists.
- New: When sending supplier orders by mail, a text is predefined.
- New: Upgrade process works with Postgresql.
- New: Task #10538: Add filter on expiration date of subscription for
       foundation module email selector.
- New: Task #9643: Add 2 status (tosell/tobuy) on products instead of only
       1 status for both selling and buying.
- New: Can input payment conditions on several lines.
- New: Add hidden option MAIN_LOGOUT_GOTO_URL to set the exit url after
       a logout.
- New: For germany, we invert order of address.
- New: Add hidden option MAIN_SERVICES_ARE_ECOMMERCE_200238EC.
- New: Support NPR in customer product prices.
- New: Add more volume units (ounce, gallon, inch, feet, ...)
- New: Delivery date accepts hours and minutes.
- New: Can add a comment on stock dispatching to be save into stock movements.
- New: Can filter product list with too low stocks.
- New: Add option to send all emails sent to a bulk carbon copy.
- New: Preview of emails sent by member module is shown.
- New: task #10100 : Add button to create invoice from a subscription
- New: Reorganize tabs on third parties.
- New: Option MAIN_INVERT_SENDER_RECIPIENT is available in einstein pdf template.
- New: Easier way to define url for clicktodial module.
- New: Add a fckeditor test area in fckeditor module setup.
- New: Add property "Event on full day" on agenda
- New: Enhancement and better compatibility (google, thunderbird) for agenda export.
- New: Can use image editor on user photo.
- New: Task #10796: Add Spain ProfId1 Verification
- New: Page "supplier summary" is now available.
- New: Task #10611: Add option to choose order of field in bank account info on PDF
- New: If a transaction was reconciliated and should not, there was no way to reverse error.
- New: Ubuntu package now works also on debian.
- Perf: Avoid reading database to determine country code after each
        page call.
- Fix: Special chars are now supported in ECM module for filename (not yet for
       directories).
- Fix: Better Postgresql compatibility.
- Fix: Box order is saved when moved.
- Fix: Database name can contains "-" characters.
- Fix: In coloring negative amounts.
- Fix: Date input use date format of user and not dd/mm/yyyy format.
- Fix: Fixed a very old bug making file attachment fails with some emails
       readers when using "mail php function".
- Fix: When cloning commercial proposal, due date is creation date + delay
       by default.
- Fix: Can edit ordering methods.

For translators:
- New: Update and complete slovenian language sl_SL.
- New: Add full manually translated files for de_AT en de_DE (thanks to eCleaner.at).
- New: Create the language ja_JP.
- New: Add el_GR language.

For developers:
- New: Add jquery by default.
- New: Removed PWC libraries.
- New: Removed Scriptaculous libraries.
- New: Removed Prototype libraries.
- New: Add first Selenium GUI tests.
- New: Enhance a lot of internal function to build external modules
       more easily.
- New: Add a user field ref_ext in object tables to allow external
       systems to store their id and make self-developed synchronizing
       functions easier to build.
- New: Local user timezone is saved into session (not used yet).
- New: Works with Mysql 5.5.
- Qual: Menu system code is simpler.
- Qual: Mutualize some duplicate code.
- Qual: Renamed some fields into database to be more internationnal.
- Qual: Removed deprecated code.


***** ChangeLog for 2.9 compared to 2.8.* *****
For users:
- New: POS module allow to choose which warehouse to use.
- New: Support "Department/State" field on company setup, contact,
       bank account and members card.
- New: Can reopen a refused/canceled supplier order.
- New: Add Gant diagramm on project module.
- New: Add a new mode for automatic stock increase: Can be increased
       on dispatching of products from a supplier order receipt.
- New: Can set a past delay to limit calendar export.
- New: Can attach files on emailing campaigns.
- New: Add statistics on trips and expenses module.
- New: Can reopen a closed customer order.
- New: Add module externalsite to add a web site/tools inside
       menu and a Dolibarr frame.
- New: Can link trips and fees to a project.
- New: Add civility title in foundation module.
- New: Can set accountancy code for product (buy and sell).
- New: Can filter third parties lists on categories.
- New: Can filter products and services lists on categories.
- New: task #10202 : Support categories for members.
- New: Can build documents for third parties (Using ODT templates, need PHP 5.2+).
- New: Support new products properties: length and area.
- New: Add the "payment due before" field in invoice exports.
- New: Add feature to resize or crop image files (for products photos)
- New: task #10113 : Show list of emailing on clicking on "number of mass emailing received"
- New: Add default language for third parties and use it when multilang is enabled
       to define default language for document generation.
- New: Can reopen a closed supplier invoice.
- New: Move permission "see hidden categories" into "see hidden products/services".
- New: Can delete several files at once in FTP module.
- New: Add box "last contracts".
- New: Works even if Web hosting provider has disabled PHP "glob" function.
- New: Can now send supplier orders by email.
- New: task #10076 : Show content of message in notification module.
- New: Bank name is shown on invoice.
- New: IBAN value is called IFSC if country is India.
- New: Add option to choose to show firstname then name or name then firstname on PDF.
- New: Add company in fields exported by export of members tool.
- New: Reorganise bank menus.
- New: Bookmarks can be sorted on a particular order.
- New: Support spanish RE and IRPF taxes on invoices.
- New: Module category offers categories for foundation module.
- New: Can filter on category on third parties, products and members listings.
- New: A flag is visible before country labels.
- New: When activating a new module, permissions for admin user are set. This save
       time when configuring Dolibarr.
- New: Dolibarr 2.9 is faster than 2.8.
- New: A lot of more predefined VAT values, states, regions for
       miscelaneous contries.
- New: Enhance skin engine to make themes easier.
- New: Add images into menu "eldy".
- New: Auguria theme is now more modern.
- New: Update tools refers to www.dolibarr.org but also www.dolistore.com web site.
- New: Postgresql experimental support seems to work completely.
- New: Changes in Dolibarr core to allow to use cache servers (see Memcached module on
       dolistore.com).
- New: Default choice for interactive confirm box is yes by default, and no only for
       delete actions. This reduce number of clicks required to validate actions and
       is still safe to dangerous actions.
- Fix: Durations are correctly shown for languages using PM/AM dates.
- Fix: A lot of fixes in Point of Sale module.
- Fix: Debug experimental module widthrawal.
- Fix: Format number was wrong for ar_AR language.
- Fix: Can change password if user has only permission "change password".
- Fix: Project PDF document shows all tasks.
- Fix: bug #29278 : SMTP fails with IP instead of hostname.
- Fix: Default language on login page was wrong.
- Fix: Complete support of euros sign (even in PDF).
- Fix: Bad setup of phpMyAdmin for DoliWamp installer.
- Fix: Tracking number should be available on sending sheets.
- Fix: Stock value is not reset when product is transfered into other warehouse.
- Fix: A lot of not tracked bugs fixed.
- Fix: Some fixes in barcode management.
- Fix: Access to phpMyAdmin is now ok on new DoliWamp installation.

For translators:
- Fix: Major update of italian translation (it_IT).
- Fix: A lot of translation fixes in all languages.
- New: Added translations (sl_SL, is_IS).
- New: Add translations for the DoliWamp installer.

For developers:
- More comments in code.
- Uniformize some code.
- All arrays "lignes" were renamed into "lines".
- Delete all useless pre.inc.php files (this also increase speed).
- Fix W3C errors in page forging.
- Qual: Mutualize code of menu managers.
- Better isolation of modules files and dolibarr core files.
- Task #8682 : Remove functions unix_timestamp.
- The makepack tool now make pack with UID 500.
- More css class and div to output menu to allow more skins.
- Generated documentation can be build from Eclipse using Doxygen plugin.
- Snapshot is provided with PHPunit tests.

WARNING:
- A lot of class files (*.class.php) has moved into subdirectories. So If you use
  or develop non official modules that includes Dolibarr classes, you will have to rename
  path to thoose classes into the include function.
- Also, parameters of the "fetch()" method for class "User" has changed to reflect
  other fetch methods.
- If you build a personalised themes, you must rename the style sheet into style.css.php.
- This version is also the last one to support PHP 4.*, Mysql 3.1, IE6.
  Dolibarr 3.* will be supported with PHP 5+ and MySql 4.1+ only.


***** ChangeLog for 2.8.1 compared to 2.8 *****
For users:
- Fix: Works on database with _ in name.
- Fix: Broken feature in trips and expense module.
- Fix: Can use $ in database and login/pass values.
- Fix: No error on upgrade if there is orphelins tasks.
- Fix: Failed to login when user agent string was longer than 128.
- Fix: bug #29526 : Numérotation Proposition Incorrecte après duplication


***** ChangeLog for 2.8 compared to 2.7.* *****
For users:
- New: Support note on trips module
- New: Can link contacts to projects
- New: Can removed attached file on email form if attachment was wrong.
- New: Add option to show your logo on top of left menu.
- New: task #9935: Can edit accountancy code.
- New: Add an option to make users email required.
- New: Module notification can send email on order or proposal validation.
- New: Can use any command line antivirus on file upload.
- New: A customer can also be a prospect.
- New: task #9802 : Can link an action to a project and use project to
       filter agenda.
- New: Project can be set on contract creation.
- New: Initial sold can be conciliated on bank module.
- New: Add a default errors-to email for emailing module.
- New: Can filter on user on stock movement list.
- New: When creating a third party from a member, it is set as a new
       customer.
- New: Can use {tttt} in numbering mask setup. It will be replaced
       with third party type.
- New: VAT number is stored in one field. This is more "international".
- New: task #9782 : Add possibility to delete a warehouse.
- New: task #9640 : Add label for stock movements.
- New: task #9916 : Add FREE text for interventions card.
- New: Can define the new product ref when cloning.
- New: Project module support status of project and end date.
- New: Provide a ubuntu package.
- New: Add link to check a SIREN for french users.
- New: Add link "now" to fill date when creating invoices.
- Fix: Import module works even if prefix is empty in source file.
- Fix: bug #28055 : Unable to modify the date of a cloned command.
- Fix: bug #27891.
- Fix: Change of numbering module was not effective.
- Fix: Change error management when adding already used supplier ref
       for a product.
- Fix: Running sending-email.php
- Fix: Warning should not appears for invoice closed
- Fix: Import for companies works even with prefix empty.
- Fix: bug #28895 : Création d'utilisateur impossible.
- Fix: Can change password if has only permission change password.

For developers:
- Qual: Reorganize /dev directory.
- Qual: Change the way items are linked together.
- Qual: The login page now use a template in /core/template/login.tpl.php.
- New: Modules can add their own tab on projects cards.
- New: Add management of triger FICHEINTER_VALIDATE


***** ChangeLog for 2.7.1 compared to 2.7 *****
For users:
- Fix: Bad decimal management for it_IT and fr_BE languages.
- Fix: A third party created from a member is created as a
       customer.
- Fix: Change of numbering module was not effective.
- Fix: Report of balance missing supplier invoices.
- Fix: Running sendmaing-email.php script.
- Fix: Detection of country for IBAN management.
- Fix: Update member photo.


***** ChangeLog for 2.7 compared to 2.6.* *****
For users:
- New: Add a print icon to show a page to print without menus.
- New: Can add a free text on bank cheque receipts.
- New: Price level can be defined also for prospects.
- New: Add a help and support center.
- New: Can export commercial proposals.
- New: Can use a cache for xcal exports.
- New: Option for faster confirmation process with one ajax popup.
- New: Complete theme bluelagoon and rodolphe
- New: Can select third parties emails in emailing module for all
       third parties with expired contract's lines.
- New: Can add a field errors-to in emailing.
- New: Can use inline images in emails.
- New: Add predefined invoices (can be use for repeated invoices).
- New: Add a confirmation when cloning products.
- New: Add stock in product lists.
- New: Can filter list of stock movement on date or product.
- New: Added a link from product list to their stock movements.
- New: Several speed enhancements after using the Google Page speed
  plugin for FireBug.
- New: Add a confirmation on dangerous admin purge feature.
- New: Add navigation on donation sheets.
- New: Added estimated value for stocks.
- New: Added module Gravatar to found photo of users or members
       from their email on gravatar.com.
- New: Include Dolibarr version in suggested dump filename.
- New: Enhancement in project module.
- New: Add log tab on emailing module.
- New: Minor enhancements in look themes.
- New: Add option to hide help in menu.
- New: Added a "force LDAP synchronize" on member and contact cards.
- New: Can split a discount into two smaller discount. This allows to use a
       discount on an invoice even if invoice amount is lower than discount
       credit available.
- New: Can use variables into the free text on PDF (__TOTAL_TTC_, __TOTAL_VAT...)
- New: Increase page loading speed (all changes reported by Google PageSpeed
       tool has been added).
- New: Add support of constant MAIN_ONLY_LOGIN_ALLOWED to allow to lock all
       access to any users except the one defined in constant.
- New: Add an admin page of PHP sessions with a way to lock new connections
       for other users than yourself. Can also purge existing sessions.
- New: Add point of sale module.
- New: Better usage when using with smartphones.
- New: Add module FTP client.
- New: Can set first day of week.
- New: Installer now create a .htaccess to protect documents directory.
- New: Experimental support for Postgresql.
- New: Full support of SMTPS (can works with Google SMTP).
- Fix: "Now" link works when date popup is not used.
- Fix: Debug seriously the email notification module.
- Fix: Error Call to a member function trans when refusing a supplier order.
- Fix: Fix payment conditions on commercial proposals.
- Fix: Nb of orders to process was wrong.
- Fix: Customer code was not correct on PDF it if contains special
       characters.
- Fix: Can update price even with "NPR" VAT rates.
- Fix: When product type is missing, description is not lost when adding
       new product lines.
- Fix: CC and BCC in emails was not used if using SMTPS handler.
- Fix: Last character was lost when text end with n or r.
- Fix: LDAP synchronization is now more robust (transaction and
  use modify instead of delete/add).
- Fix: Fix: Setup of member synchronization does not conflict
  with contact or user synchronization.

For translators:
- Update some language files.
- Can accept right to left languages. Added an "automatic" arabe translation.

For developers:
- An external module can force the third party code to be required whatever
  is the rule of third party code module.
- Update fckeditor to 2.6.4.
- Update Smarty to 2.6.26.
- Removed some deprecated code and files.
- Creation of directory in module descriptor is simpler.
- Can use an alternate document_root directory to develop with
  sources on two repositories.
- Removed useless code of old commercial module.
- Move some modules into the CVS modules repository dolibarrmod. This reduces
  amount of code in main branch.
- Updated wiki documentation.
- Better W3C standard.
- Can add init data when enabling a module.
- Can fix some corruptions in database by calling the update page
  /install/repair.ksh
- Log files contains more information (PHP_SELD added and OS user used for
  log of command lines scripts)
- Can protect a module to not being enabled if javascript disabled.
- If module numberwords is installed, code can use langs->getLabelFromNumber
  to get value of an amount in text.
- A module can add subsitution keys in makesubsitutions() functions.
- Add $conf->browser->phone defined to optimise code for smartphone browsers.
- All external libs are now in same directory /includes.
- All install files are now in same directory /install.


***** ChangeLog for 2.6 compared to 2.5.* *****
For users:
- New: Add filter on status in emailing selector for Dolibarr users.
- New: Can add bookmarks on all pages.
- New: Enhance bank transactions reporting.
- New: When creating a contact from a third party, informations from third
  party card are automatically suggested.
- New: Sort list of languages in combo box.
- New: EMails links are show with function dol_print_email
- New: Add graph report on number of entities in product statistics page.
- New: Can delete a supplier order whatever is its status.
- New: No limit on free text on PDF generated documents.
- New: Can force login value when creating a user from a member.
- New: Can clone commercial proposals and orders.
- New: Major enhancement of project module.
- New: Added product label in invoice exports fields.
- New: Add VAT number in export fields.
- New: Upgrade FPDF to 1.6
- New: Upgrade Scriptaculous to 1.8.2 and Prototype to 1.6.0.3
- New: Added keywords in PDF.
- New: Add hidden option MAIN_DISABLE_PDF_COMPRESSION.
- New: Add attachments on intervention cards.
- New: Can add personalized fields in emailing selectors.
- New: Customer code and supplier code can be defined automatically.
- New: Emailing feature can extract civility from contacts.
- New: Can create a third party from a member of foundation module.
- New: Can set a limit for stock alert to 0.
- New: Support SMTPS.
- New: Added a page /support to provide a help center service on Dolibarr.
- New: Distinct status "running not expired" from "running expired" in lines
  contract status.
- New: Add a first version of a module for Paybox.
- New: Can add contact to suppliers orders.
- New: Changes to support the external Bit Torrent module.
- New: Can filter on social contribution type in list.
- New: Upload of joined files need create/modify permissions to work.
- New: For admin users, show the SQL request in export build.
- New: Can modify proposal date if status is draft.
- New: The help link on some pages now links directly to the wiki web page.
- New: Enhancements in barcode module.
- New: Can use decimal values in stocks.
- Fix: Partial payment on social contributions not shown on main page.
- Fix: Handle correctly the comment in status changing of supplier orders.
- Fix: Author, title and topic are correctly encoded in PDF.
- Fix: Now HTML output is always UTF8, this solve bad PDF encoding on old
  users.
- Fix: Save new model when changed on interventions.
- Fix: Failed to go on the future view of bank transaction if there is no
  future bank transaction already wrote.
- Fix: Bad ref in supplier list.
- Fix: Bad link in product statistics for supplier referrers.
- Fix: Usage of reset of cursor in personalized numbering modules for a particular
  month (@ option) was broken.
- Can add contacts to a supplier invoice.
- Fix: When an invoice is changed back to status draft, warehouse is increased
  back.
- Fix: Category of a bank transaction was not saved.
- Fix: Clicktodial plugin works correctly now
- Fix: Multiprices features works correctly.
- Fix: Project module and task creation.
- Fix: Validation of order if a file was attached.
- Fix: A lot of fixes in PDF generators.
- Fix: Bad line/page break with long description of products on PDF.
- Fix: Option force invoice date to validation date working correctly.
- Fix: Creation of a member from the example public page works.

For translators:
- Added 10 more new language files.
- Added autotranslator tool. A tool to build/update automatically
  languages files using Google API for a new language. Wonderful to start a
  new translation.

For developers:
- Removed some deprecated files.
- Removed treemenu library.
- Renamed all function dolibarr_xxx into dol_xxx to have same prefix everywhere.
- Rewrite clone feature for supplier invoice to work like other clone features.
- First change to manage a future feature "stock PMP value".
- A module can add a new tab in third party view tabs.
- First change for future geoip module.


***** ChangeLog for 2.5 compared to 2.4.* *****
For users:
- Sessions timeout can be configured to overwrite PHP setup.
- Can filter on date in services list.
- Support bookmark add of product cards.
- Enhancement in stock management (Automatic increase/decrease
  from order or invoice is possible).
- New filter options in prospect lists (category and level).
- New view in ECM module.
- Look enhancements for graphics (add transparency).
- Added statistics report for supplier invoices.
- Added average amount in invoices statistics reports.
- Can move a contract line to another contract of same third party.
- Add an export definition to export interventions.
- Can set umask file permissions on Unix/Linux/BSD systems.
- Miscelanous bug fixes.
- A lot of other enhancements to increase productivity.
- All phone numbers show the clicktodial link if module is enabled.
- Can define hour and minutes in intervention cards.
- Can edit a validated intervention.
- Add filters on intervention list.
- Add juridical status and number of employees in third party
  export definition.
- A lot of enhancements and translation in withdraw module.
- Full support of Mysql option mode=strict.
- Added a new event from member module to agenda tracked events.
- Can attach a file to suppliers orders.
- Change to make Bank Account Number form more "internationnal".
- Can clone an invoice.
- Can clone an emailing.
- Reduce memory usage (about 2%).
- Add weight and size in sendings module.
- Add a fast search form on left menu for member module.
- Fix: Do not show export filter for disabled modules
- Show greyed lines for not allowed export filters.
- Add nature in product fields (manufactured product or not).
- Add export filters for category module and trip and expenses module.
- Can choose login of dolibarr account created when create from contact

For translators:
- The errors language file contains only error or warning messages with
  prefix Error or Warning.
- HTML Output is by default in UTF8 and language files can be provided
  in UTF8.

For developers:
- Update skeletons (some fixes and add function createFromClone).
- Add an experimental Cash Desk module.
- Added new triggers events in agenda module.
- All submodules are moved in the includes directory.
- Removed some deprecated files.
- Menu managers now use same class name for their menu entry
  and add a different value in an HTML id for each entry. This allows
  to build skins that use different style for each menu entry.
- All emails and url HTML output use same function.
- Add more integrity check on database
- Can disable modules on logon page. This make possible to
  have several profiles of demo with only one demo. Also added a new
  Dolibarr demo front page (in htdocs/public/demo).
- Allow modules to add new tabs.



***** ChangeLog for 2.4 compared to 2.2.* *****
For users:
- Add a calendar module (module agenda) with ical/vcal/rss export.
- Look enhancement in graphics (thanks artichow).
- Add tel and fax on delivery addresses.
- Add a tool to edit personalized menu.
- Add an ical and vcal export link in agenda and webcalendar module.
- Reduce memory usage.
- Now triggers are enabled/disabled according to module they refers to.
- Fix infinite loop on popup calendar.
- Change in tanslation to make Dolibarr easier to understand.
- Add a warning when sending a mail from a user with no email defined.
- Added clicktodial module.
- Add a property private/public in contact. This allows to user Dolibarr
  for a personnal address book.
- French NAF code can accept 5 chars.
- Supplier prices can be input with or without taxe.
- New generic numbering modules to offer more solutions for generating
  automatic id.
- Add new predefined exports wizards (stocks, suppliers, taxes...).
- Add feature to log security events (logon, change of users, passwords).
- Can link all documents (included supplier invoices and orders) to a
  project.
- Can attach several files to email when sending an invoice, order or
  proposal by email.
- Can choose accuracy (number of decimals) for prices.
- Localization for decimal and thousand delimiter on number is fully
  supported.
- More informations reported in system information pages.
- Add a budget report.
- Added a security audit report.
- Other minor changes (features, look, fixes)
- Added compatibility with Firefox 3.
- Changes for compatibility with PHP6/Mysql6.
- Some bug fixes.

For translators:
- Added spanish es_ES translation.
- Added en_AU translation.

For developers:
- Removed useless code:
  Replaced phplot and phplot5 librairies by artichow.
  Removed cryptograph library replaced by artichow.
- Login functions are now externalised as modules.
- Update code skeletons examples.
- Several enhancements to make addon development easier.
- Add a tool to generate PHP classes completely mapped to a table.
- Added a check to enable external modules only if dolibarr version is
  high enough.
- Changes in wizard installer to allow building autoexe installer for
  Windows with Apache and Mysql included.


***** ChangeLog for 2.2 compared to 2.1.* *****
- Add more statistics on main page.
- Add option to add message on login page.
- Management of categories for third parties.
- Add volume on products properties.
- Support for LDAP authentication.
- Full member synchronisation with LDAP database in
  fundation module.
- More LDAP fields supported for user synchronization.
- Better logger for install.
- First changes to support UTF8.
- Add a "forget password" feature.
- Setup process can run several migrate files if need
  to jump several versions to upgrade.
- Support for webcalendar 1.1 in webcalendar module.
- Support for menu in database.
- Better support for using Dolibarr on more WHP.
- Removed some deprecated files and clean code.
- New theme: Auguria
- Removed PHP warnings.
- Some bugs fixes.
- Traduction more complete.
- Better code comments for Doxygen documentation.
- Better support of vcard export format.
- A lot of security enhancements (no more password in log files,
  crypted password in database, in config file...).
- Themes are full CSS compliant.
- A lot of other minor changes...
- Option to scan uploaded document by an antivirus.
- Transparency for picto files works with IE.
- Can drag and drop boxes on main page.


***** ChangeLog for 2.1 compared to 2.0.* *****
- Added a better installer.
- Support user and groups permissions.
- Translation in english and support for several languages.
- New enhanced look and several new themes.
- Small search boxes for each Dolibarr elements (invoices, contracts,
  orders, proposals...)
- Added an export assistant module to export main dolibarr data.
- Added backup tool to backup database via mysqldump.
- Added product categories management with a categorie tree.
- Management of companies' discounts (relative or absolute).
- Support credit note and discounts (relative and absolute) on
  commercial proposal, orders and invoices.
- Support multi-langual description for products.
- Graphical enhancements (picto to describe all status).
- Added more permissions (ie: can restrict access for a commercial user
  to elements of its companies only).
- Little enhancements to OSCommerce module.
- Added a second OSCommerce module working through web services.
- Added a Mantis module to have a Mantis application in Dolibarr menu.
- Building a PDF document for invoices works like other modules. You
  can change model just before generating the PDF.
- Can generate documents (PDF) for customer orders. Can send them by mail.
- Added FPDI and FPDI_Protection (ie: PDF with password-protection)
- Can make one payment for several supplier invoices.
- Rule to suggests passwords when creating a user are in modules
  allowing to add easily other rules.
- Option to encrypt passwords in database (MD5).
- Add Dolibarr triggers support on users creation/change.
- Add Dolibarr triggers support on payments.
- Add Dolibarr triggers on supplier and customers orders.
- Webcalendar triggers for actions on Member module.
- Support optional new javascript popup selector for date fields.
- Support for several RSS boxes in external RSS module. Setup easier.
- Can attach documents on Action, Orders, Invoices, Commercial proposals.
- Can attach contacts on proposals, orders, contracts, invoices.
- Preview on results of PDF generator modules in setup pages.
- Code cleaner. Remove unused or duplicate code.
- Save and show last connexion date for users.
- Enhancements on a lot of forms for better ergonomy.
- Can add/remove company logo.
- Added LDAP synchronisation for users, groups and/or contacts.
- Can configure your own SMTP server/port for mail sendings.
- Works even on "UTF8 by default" systems (Mysql, Linux...)
- Better compatibility with different PHP version or setup.
- Added mysqli driver.
- Add a WISIWYG editor (FCKEditor) to edit note and comment areas.
- Added AJAX features like a 'search product selector'.
- Modules boxes on main page can be dragged and dropped (with firefox only).
- Support for PHP5.
- Experimental support for Postgresql (not working yet, but waiting feedbacks).
- Removed obsolete files and documentation.
- Added admin tools (backup and files purge).
- Added a tool to build a lang package.
- Added a tool to build a module package.
- Added a tool to build a theme package.
- Traduction more complete.
- Added skeletons for code examples.
- Lot of fixes after 2.0 release not fixed in 2.0.1.
- Added more security option (ie: encrypted password in database)




***** ChangeLog for 2.0.1 compared to 2.0 *****
Minor bug fixes



***** ChangeLog for 2.0 compared to 1.0.* *****
ChangeLog file size is so important, that it is not included inside Dolibarr
package. You can find it at www.dolibarr.org<|MERGE_RESOLUTION|>--- conflicted
+++ resolved
@@ -2,7 +2,6 @@
 English Dolibarr ChangeLog
 --------------------------------------------------------------
 
-<<<<<<< HEAD
 ***** ChangeLog for 10.0.0 compared to 9.0.0 *****
 For Users:
 NEW: Module "Ticket" is available as a stable module.
@@ -181,8 +180,6 @@
 * Variable $dolibarr_main_cookie_cryptkey is no more created at install (it was not used by Dolibarr). A new variable 
   called $dolibarr_main_instance_unique_id is now generated at each installation. It will be used by some future features.
 
-=======
->>>>>>> abbc9062
 
 ***** ChangeLog for 9.0.4 compared to 9.0.3 *****
 FIX: #5249
