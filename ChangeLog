--------------------------------------------------------------
English Dolibarr ChangeLog
--------------------------------------------------------------

***** ChangeLog for 3.6.1 compared to 3.6.* *****
For users:
- Fix: Can upload files on services.
- Fix: sql errors on updat fichinter
- Fix: debian script syntax error
- Fix: error "menu param is not inside list" into pos module.
- Fix: Salary payments are not reflected on the reporting sheets
- Fix: Unsubscribe emailing not working
- Fix: Trigger on create category call failed because user is not passed on card

***** ChangeLog for 3.6 compared to 3.5.* *****
For users:
- New: Update ckeditor to version 4.
- New: Add form "search customer order" on commercial main page.
- New: Can create contract from an order.
- New: Add list of orders products in tab "consumption" on thirdparties.
- New: Add graph stats for suppliers orders in tab "stats" on products.
- New: Add option MAIN_HIDE_INACTIVETAB_ON_PRINT to hide inactive tabs when you
       use the "print" view on screen.
- New: Add option MAIN_AUTO_TIMESTAMP_IN_PUBLIC_NOTES and MAIN_AUTO_TIMESTAMP_IN_PRIVATE_NOTES
       to automatically add timestamp and user line into edition field when editing a note.
- New: Add button cancel into edition of notes.
- New: Improved Barcode module:
       Can input barcode during product creation step.
       Add autonumbering of barcode value for products.
       Add a page/tool for mass barcode generation.
- New: Improved Opensurvey module:
       Added options to disable comments and disable public votes.
       Limit dates use calendar popup.
       Description of survey use wysiwig editor.
       More information shown on result tab.
       Renamed "survey" into "poll" (better translation).
- New: Add filter on text and status into survey list. Can also sort on id, text and date end.
- New: The box "balance of bank accounts" show all opened accounts.
- New: Add option MAIN_ADD_SALE_REP_SIGNATURE_IN_NOTE to add sale represnative into public
       note of generated documents.
- New: Add warning if supplier payment is higher that due amount.
- New: Increase length of url into bookmark module.
- New: Automatic events sending mails add info about linked objects into email content. 
- New: Price management enhancement (multiprice level, price by customer, if MAIN_FEATURES_LEVEL=2 Price by qty).
- New: Add option MAIN_FAVICON_URL.
- New: Created {line_price_ht_locale}, {line_price_vat_locale} and {line_price_ttc_locale} ODT tags.
- New: Add filter on project status into task list. By default, only "opened" project are visible.
- New: Status "validated" for project are renamed into "opened".
- New: Add barcode fields into user database.
- New: Add manager name (ceo, director, president...) into main company information page.
- New: Add field url as product properties.
- New: More options to create a credit note (can be filled autatically according to remain to pay).
- New: Can define custom fields for categories.
- New: Prepare generation of SEPA files into module withdrawal.
- New: [ task #1164 ] Add "Ref. supplier" search box in supplier orders
- New: [ task #1345 ] Can filter on status for supplier order.
- New: Add option FACTURE_SENDBYEMAIL_FOR_ALL_STATUS to allow to send invoice by email 
       whatever is its status.
- New: Add filter date in bank writing list page.
- New: Extrafields can be used as substitution key %EXTRA_XXX% into emails texts for members.
- New: Add categories translation.
- New: Enable option "clone target emailing".
- New: Improved tax module: Add specific page for salaries payment	
- New: Add composer.json file so Dolibarr can be publish onto packagist.org.
- New: The combo list of juridical status is now sorted
- New: [ task #926 ] Add extrafield feature on order lines.
- New: [ task #927 ] Add extrafield feature on Proposal lines.
- New: [ task #928 ] Add extrafield feature on invoice lines.
- New: Paypal/paybox email sent after backcall of a payment is now a formated and translated
       HTML content. For member subscription renewal, there is also a link to member.
- New: When a subscription is recorded with invoice and payment:
       - the document (PDF) of invoice is also generated.
       - the invoice is set to status paid.
- New: Can enter holiday for someone else if user has permission for.
- Fix: Project Task numbering customs rule works.
- Fix: Add actions events not implemented.
- Fix: Price min of composition is not supplier price min by quantity.
- Fix: [ bug #1356 ] Bank accountancy number is limited to 8 numbers.
- Fix: [ bug #1478 ] BILL_PAYED trigger action does not intercept failure under some circumstances
- Fix: [ bug #1479 ] Several customer invoice triggers do not intercept trigger action
- Fix: [ bug #1477 ] Several customer invoice triggers do not show trigger error messages
- Fix: [ bug #1471 ] Several PHP warnings when intercepting USER_CREATE trigger.
- Fix: [ bug #1517 ] Packages sizes.
- Fix: [ bug #1521 ] The second order's page from a provider shows all orders

For translators:
- Update language files.

For developers:
- New: Add path file of trigger into admin trigger list page.
- New: More phpunit tests.
- New: Payments and supplier payment pages tabs can now be extended from modules.
- New: Add option 'aZ' into GETPOST function to check parameters contains 
       only a to z or A to Z characters.
- New: Opensurvey polls tab cards can now be extended from external modules.
- New: Triggers OPENSURVEY_CREATE, OPENSURVEY_DELETE added.
- New: Add new hook function addMoreActionsButtons to allow a module to add/replace
       action buttons into an element.
- New: Normalize code for barcode generation to match other modules.
- New: Uniformize code for contacts forms.
- New: Add some hooks for financial reports.
- New: A module can add its own ECM view.
- New: A module can disable a standard ECM view.
- New: Add multilang support into product webservice.
- New: Add hooks on project card page.

WARNING: Following change may create regression for some external modules, but was necessary to make
Dolibarr better:

- The deprecated way (with 4 parameters) to declare a new tab into a module descriptor file has been
removed. You must now use the 6 parameters way. See file modMyModule.class.php for example. 
- Remove the javascript function ac_delay() that is not used anymore by core code.
- Properties "dictionnaries" into module descriptor files has been renamed into "dictionaries".
- Method form->select_currency() has been removed. Use instead print form->selectCurrency().
- Method form->select_methodes_commande() has been renamed into english name selectInputMethod().
- The following hooks are now 'addreplace' hooks: "formCreateThirdpartyOptions" 
  So check that return value is 0 to keep default standard behaviour after hook or 1 to disable
  default standard behaviour.
- Properties "civilite_id" were renamed into "civility_id".
- Remove add_photo_web() that is ot used anymore by core code.


***** ChangeLog for 3.5.5 compared to 3.5.4 *****
Fix: Holiday module was broken. Initializaion of amount of holidays failed.
Fix: [ bug #1523 ] suite bug #1334 : filtre et ordre de tri conjoints ne s'appliquent pas.
Fix: Fusion PDF button on unpaid invoice is no more displayed.
Fix: Unpaid invoice launch fusion PDF action even if it is only search (with enter keyboard input instead of lens click).
Fix: Pb when showing log list of holiday module with some mysql versions.
Fix: Error with bad timezone pushed by some browsers.
Fix: shipping list SQL request was not filtering on shipping element
Fix: debian package provided by dolibarr team must use embedded libraries.
Fix: [ bug #1528 ] Leopard Services numeration module description is not translated.
Fix: [ bug #1523 ] suite bug #1334 : filtre et ordre de tri conjoints ne s'appliquent pas.
Fix: [ bug #1534 ] Unknown error when deleting a product photo under special circumstances.
Fix: Update impayees.php
Fix: Link product, In list view and label product.
Fix: visible task into area "time" for "My task" must limit task to tasks i am assigned to.
Fix: When disabled, all fields to add time into task line must be disabled.
<<<<<<< HEAD
Fix: Missing include files.lib.php in some pages that use dol_delete_recursive
Fix: Missing include files.lib.php in some pages ti use dol_delete_recursive.
=======
Fix: Missing include files.lib.php in some pages to use dol_delete_recursive.
>>>>>>> 1f0653dd
Fix: [ bug #1558 ] Product/service edit page title shows new Ref instead of old ref.
Fix: [ bug #1553 ] Saving User displays setup removes menu.
Fix: [ bug #1544 ] Can remove date from invoice

***** ChangeLog for 3.5.4 compared to 3.5.3 *****
Fix: Hide title of event when agenda module disabled.
Fix: When using option MAIN_MAIL_ALLOW_SENDMAIL_F, a mail was sent to sender.
Fix: Question about warehouse must not be done when module stock is disabled.
Fix: Option STOCK_SUPPORTS_SERVICES was not correctly implemented
     (missing test at some places).
Fix: Renaming a project with uplaoded files failed.
Fix: [ bug #1476 ] Invoice creation form loses invoice date when there is a validation error.
Fix: [ bug #1431 ] Reception and Send supplier order box has a weird top margin.
Fix: [ bug #1428 ] "Nothing" is shown in the middle of the screen in a supplier order.
Fix: The object deliverycompany was not used anymore and output of
     details for delivery reports was lost during 3.5. Rewrite code to
     restore feature.
Fix: [ bug #1445 ] html fix : missing </tr>
Fix: [ bug #1415 ] Intervention document model name and suppliers model names is not shown
     properly in module configuration
Fix: [ bug #1416 ] Supplier order does not list document models in the select box of the 
     supplier order card
Fix: [ bug #1443 ] Payment conditions is erased after editing supplier invoice label or 
     limit date for payment
Fix: Filter on status was not visible when selected from url.
Fix: Filtering on status was last when asking to sort.
Fix: [ bug #1432 ] Trigger SHIPPING_CREATE ignores interception on error.
Fix: [ bug #1449 ] Trigger ORDER_CREATE, LINEORDER_DELETE, LINEORDER_UPDATE and LINEORDER_INSERT ignore interception on error.
Fix: [ bug #1450 ] Several Customer order's triggers do not report the error from the trigger handler.
Fix: [ bug #1451 ] Interrupted order clone through trigger, loads nonexistent order.
Fix: [ bug #1454 ] Mention de bas de page erroné
Fix: Do not display dictionnay for non activated module 
Fix: Link element from element project pages
Fix: [ bug #1509 ] Expedition admin free text & watermark submit error
Fix: [ bug #1349 ] AJAX contact selector does not work fine in Project card
Fix: [ bug #1452 ] variable used but not defined
Fix: If multiprice level is used the VAT on addline is not correct
Fix: [ bug #1254 ] Error when using "Enter" on qty input box of a product (on supplier order part)
Fix: [ bug #1462, 1468, 1480, 1483, 1490, 1497] $this instead of $object
Fix: [ bug #1455 ] outstanding amount
Fix: [ bug #1425 ] LINEBILL_SUPPLIER_DELETE failure trigger leads to an endless loop
Fix: [ bug #1460 ] Several supplier order triggers do not show error messages
Fix: [ bug #1461 ] LINEORDER_SUPPLIER_CREATE does not intercept supplier order line insertion
Fix: [ bug #1484 ] BILL_SUPPLIER_PAYED trigger action does not intercept failure under some circumstances
Fix: [ bug #1482 ] Several supplier invoice triggers do not show trigger error messages
Fix: [ bug #1486 ] LINEBILL_SUPPLIER_CREATE and LINEBILL_SUPPLIER_UPDATE triggers do not intercept trigger action
Fix: [ bug #1522 ] Element list into associate object into project are no more filterd by project thirdparty
Fix: [ bug #1526 ] Thumbs of files uploaded with dots in their names do not load correctly
Fix: Import ProfId1 to siren and ProfId2 to siret

***** ChangeLog for 3.5.3 compared to 3.5.2 *****
Fix: Error on field accountancy code for export profile of invoices.
Fix: [ bug #1351 ] VIES verification link broken.
Fix: [ bug #1352 ] Removing a shipping does not remove the delivery.
Fix: Option MAIN_INVERT_SENDER_RECIPIENT broken with typhon template.
Fix: Can disable features with PHPEXCEL (no DLSF compatible).
Fix: Can disable features with CKEDITOR. 
Fix: Pb of records not correctly cleaned when module marge is
     uninstalled (conflict between 'margin' and 'margins').
Fix: [ bug #1341 ] Lastname not added by file or direct input in mass e-mailing.
Fix: [ bug #1357 ] Invoice creator state not printed in generated invoice documents.
Fix: Suppliers invoice mask fails using {tttt} in numbering.
Fix: [ bug #1350 ] pdf template name for typhon was not correctly set when enabling module.
Fix: Navigation on notes for shipments was not working.
Fix: [ bug #1353 ] Email notifications, wrong URL.
Fix: [ bug #1362 ] Note is not saved.
Fix: tr/td balance.
Fix: [ bug #1360 ] note indicator for member tab.
Fix: Nb of notes and doc not visible onto tasks.
Fix: [ bug #1372 ] Margin calculation does not work in proposals.
Fix: [ bug #1381 ] PHP Warning when listing stock transactions page.
Fix: [ bug #1367 ] "Show invoice" link after a POS sell throws an error.
Fix: TCPDF error file not found in member card generation.
Fix: [ bug #1380 ] Customer invoices are not grouped in company results report.
Fix: [ bug #1393 ] PHP Warning when creating a supplier invoice.
Fix: [ bug #1399 ] [pgsql] Silent warning when setting a propal as "facturée" in propal.php
Fix: When number reach 9999 with default numbering module, next number
     will be 10000 instead of 0000 and error.
Fix: element page on project give wrong href link.
Fix: [ bug #1397 ] Filter by supplier orders with status Draft does not filter.
Fix: [ bug #1388 ] Wrong date when invoicing several orders.
Fix: [ bug #1411 ] Unable to set an expedition note if invoices module is not enabled.
Fix: [ bug #1407 ] Rouget pdf overlapped when using tracking number and public notes.
Fix: [ bug #1405 ] Rouget PDF expedition incorrect when two expeditions under the same commande
Fix: [ bug #1434 ] Muscadet supplier order document model linked objects overlap the text

***** ChangeLog for 3.5.2 compared to 3.5.1 *****
Fix: Can't add user for a task.
Fix: Autoselect of warehouse if there is only one warehouse.
Fix: Install of odt template for project and tasks.
Fix: [ bug #1318 ] Problem with enter key when adding an existing
     product to a customer invoice.
Fix: [ bug #1307 ] Quotes get removed from several inputs.
Fix: [ bug #1317 ] Removing a category does not remove all child categories
Fix: [ bug #1312 ] Call to undefined function _()
Fix: Restore build for obs and launchpad.
Fix: deleting files into backup system tools.
Fix: Dump using php not not include lock on tables that are deleted.
Fix: Fixed a problem with bank accounts sharing across entities.
Fix: fields into group by of sql requests for module margins must be
     same than fields into select.
Fix: When select_date is called with '' as preselected date,
     automatic user date was not correctly et (We must set a date into PHP
     server timezone area)
Fix: First param of select_date must always be forged with a dolibarr
     date function and not time().
Fix: fix can't add line with product in supplier order
Fix: [bug #1309]   
Fix: Solve pb of too many embedded tables     
Fix: [ bug #1306 ] Fatal error when adding an external calendar
Fix: A fix to manage automatic creation of code for import.
Fix: Try to add code to provide easy way to fix warning on timezone not
     defined.
Fix: Several fix into workflow/condition for invoice payments or convert
     into discount.
Fix: Option MAIN_PDF_DASH_BETWEEN_LINES was not working when tcpdf was
     making a pagebreak higher than 2 pages.     
Fix: form to add images should not show link form.
Fix: Correction when adding order line with price as '0'.
Fix: [ bug #1283 ] ROUGET Shipment PDF.
Fix: [ bug #1300 ]
Fix: Miscellaneous problems on task tabs (withproject parameter lost and
     download fails).
Fix: Avoid home project page to hung when too many tasks opened.
Fix: bug #1295: Error when creating an agenda extrafield with a number as reference
Fix: Translation of number for pt_PT.
Fix: Error on ajax_constantonoff function.
Fix: [ bug #1323 ] problème pour générer un odt depuis les taches dans projet.
Fix: Can not make withdrawals 

***** ChangeLog for 3.5.1 compared to 3.5.0 *****
Fix: Do not report trigger errors twice.
Fix: Error when creating event was not reported.
Fix: Bug of import of agenda when using https link
Fix: Field nature not saved correctly
Fix: Substitution of extra field was ko for order
Fix: Bad translation of date format for pt_BR.
Fix: priority field of agenda record is smallint.
Fix: Missing loading of lang in some pages.
Fix: Write note in invoice when using pos module.
Fix: Link to paypal was invalid into email text.
Fix: ref and date of supplier invoice.
Fix: Check on bank account.
Fix: Problem with file upload and download.
Fix: Page load not ending when large number of thirdparties. We 
     added option MAIN_DISABLE_AJAX_COMBOX to disable javascript
     combo feature that is root cause of problem.
Fix: [ bug #1231 ] PDF always generated in interventions
Fix: Be sure there is no duplicate default rib.
Fix: Enable extrafields for customer order, proposal and invoice lines. This feature
     was developed for 3.5 but was disabled (hidden) because of a bug not possible to
     fix enough quickly for 3.5.0 release. 
Fix: user right on Holiday for month report nor working.
Fix: [ bug #1250 ] "Supplier Ref. product" sidebar search box does not work
Fix: Bad space in predefined messages. 
Fix: [ bug #1256 ] Signature was not added for email sent from thirdparty page.
Fix: Action event SHIPPING_VALIDATE is not implemented
Fix: The customer code was set to uppercase when using numbering module leopard. We
     must keep data safe of any change.
Fix: [ bug #1291 ] Loading actions extrafields fails.
Fix: [ bug #1123 ] Paid deposit invoices are always shown as partially paid when fully paid
Fix: Corrected project contact types translation.
Fix: [ bug #1206 ] PMP price is bad calculated.
Fix: [ bug #520 ] Product statistics and detailed lists are wrong.
Fix: [ bug #1240 ] traduction.
Fix: [ bug #1238 ] When creating accompte with a %, free product are used for calculation.
Fix: [ bug #1280 ] service with not end of date was tagged as expired.
Fix: [ bug #1295 ] Error when creating an agenda extrafield with a number as reference.
Fix: [ bug #1306 ] Fatal error when adding an external calendar.
New: Added es_CL language
Fix: Margin tabs bad data show
Fix: [ bug #1318 ] Problem with enter key when adding an existing product to a customer invoice.
Fix: [ bug #1410 ] Add customer order line asks for required Unit Price but doesn't interrupt the creation of the line

***** ChangeLog for 3.5 compared to 3.4.* *****
For users:
- New: Add hidden option BANK_DISABLE_DIRECT_INPUT.
- New: More options to select status of users into select user list.
- New: [ task #862 ] Add ODT on shipments.
- New: [ task #149 ] Add # of notes and attachments in tabs.
- New: Can edit customer ref at any time.
- New: [ task #877 ] Reorganize menus.
- New: [ task #858 ] Holiday module: note on manual holiday assignation.
- New: [ task #892 ] Add hidden option in thirdparty customer/supplier module to hide non active
  companies in select_company method.
- New: [ task #531 ] Add a workload field on tasks.
- New: Add graph of bank account input/output into input-output report page.
- New: Add script export-bank-receipts.php
- New: Add option "filter=bank" onto script rebuild_merge_pdf.php to merge PDF that
  has one payment on a specific bank account.*
- New: [ task #901 ] Add Extrafield on Fiche Inter.
- New: Show process id in all command line scripts.
- New: Module mailman can subscribe/unsubscribe to ML according to categories or type of member.
- New: Add object_hour and object_date_rfc as substitution tag for open document generation.
- New: Add options to send an email when paypal or paybox payment is done.
- New: Clone product/service composition.
- New: Add option ADHERENT_LOGIN_NOT_REQUIRED.
- New: Add a cron module to define scheduled jobs.
- New: Add new graphical boxes (customer and supplier invoices and orders per month).
- New: [ task #286 ] Enhance rounding function of prices to allow round of sum instead of sum of rounding.
- New: Can add an event automatically when a project is create. 
- New: Add option MAIN_GENERATE_DOCUMENT_WITH_PICTURE.
- New: Add option excludethirdparties and onlythirdparties into merge pdf scripts.
- New: [ task #925 ] Add ODT document generation for Tasks in project module.
- New: [ task #924 ] Add numbering rule on task.
- New: [ task #165 ] Add import/export of multiprices.
- New: Add Maghreb regions and departments.
- New: A more responsive design for statistic box of home page.
- New: [ task #1005 ] Adapting to Spanish legislation bill numbering
- New: [ task #1011 ] Now supplier order and invoice deal with payment terms and mode.
- New: [ task #1014 ] Add option to recursively add parent category.
- New: [ task #1016 ] Can define a specific numbering for deposits.
- New: [ task #918 ] Stock replenishment.
- New : Add pdf link into supplier invoice list and supplier order list.
- New : Genrate auto the PDF for supplier invoice.
- New : Add category into filter webservice thirdparty method getListOfThirdParties.
- New : Allow to define margin or mark rate during quoting, ordering, invoicing.
- New : User permissions on margin module.
- New : Add ref supplier into muscadet model/
- New : Add ability to copy contact address to clipboard.
- New: Can use tag {mm} before {yy} even when there is a reset into numbering masks.
- New: [ task #1060 ] Register fields localtax(1|2)_type into details tables.
- New: [ task #923 ] Localtax support for ODT templates. 
- New: [ task #90 ] Barcode search.
- New: Add hidden option MAIN_VAT_DEFAULT_IF_AUTODETECT_FAILS.
- New: Can send an email from thirdparty card.
- New: Can cancel holidays that were previously validated.
- New: Can choose contact on event (action com) creation, and filtered by thirdparty.
- New: Add hidden option MAIN_FORCE_DEFAULT_STATE_ID.
- New: Add page to make mass stock movement.
- New: Add field oustanding limit into thirdparty properties.
- New: Can enter a vat payment of zero.
- New: Add path to installed dir of external modules + Name and web of module provider.
- New: Add option to use a specific mask for uploaded filename.
- New: Can attach external links to objects as we can attach files.
- Qual: Implement same rule for return value of all command line scripts (0 when success, <>0 if error).
- Fix: [ bug #992 ] Proforma invoices don't have a separated numeric count.
- Fix: [ bug #1022 ] correct margin calculation for credit notes.
- Fix: Better management of using ajax for upload form (to solve problem when enabling ajax jquery multifile upload in some cases).
- Fix: Lost stats filters into year selection.
- Fix: Some config data are shared between suppliers orders and suppliers invoices

New experimental module:
- New: [ task #157 ] Add a Skype button (adherents / third parties / contacts)

For translators:
- Qual: Normalized sort order of all languages files with English reference files.
- New: Add language code files for South Africa, France new Caledonia, Vietnam.
- New: Translate string for email to change password.

For developers:
- New: DolGraph can build graph with three lines.
- New: DolGraph accept a parameter to cache data of graph getNbByMonthWithPrevYear.
- New: Can enable tuning info with option MAIN_SHOW_TUNING_INFO.
- New: Show version of client lib used by mysql drivers.
- New: Add function to get content of an url (using all dolibarr setup like timeout, proxies...)
- New: Upgrade lib of TCPDF to 6.0
- New: Upgrade jquery flot library to 0.8.1
- New: Add property "hidden" into module descriptors to allow to hide a module according to
  some dynamic conditions.
- New: Add option MAIN_MOTD_SETUPPAGE to add a content onto setup page. Also content for
  MAIN_MOTD_SETUPPAGE, MAIN_MOTD_SETUPPAGE, MAIN_HOME now accept "|langfile" into translation
  key to use a specific language file.
- New: Make some changes to allow usage of several alternative $dolibarr_main_url_root variables.
- Qual: All nowrap properties are now using CSS class nowrap.
- Qual: Move hard coded code of module mailmanspip into trigger.
- New: Into POST forms, if you can add a parameter DOL_AUTOSET_COOKIE with a value that is list name,
  separated by a coma, of other POST parameters, Dolibarr will automatically save this parameters
  into user cookies.
- New: Add hook addHomeSetup.
- New: Add trigger CATEGORY_LINK and CATEGORY_UNLINK.
- New: A trigger can return an array of error strings instead of one error string.
- New: Add method to use a dictionary as a combo box.
- New: Add update method for web service product.
- Fix also several bugs with old code. 

WARNING: Following change may create regression for some external modules, but was necessary to make
Dolibarr better:

1) We started to clean hooks code. 
If your hook want to modify value of $actions, it's role of your hook to modify it. Dolibarr 
hook code will no more decide this for your module. If your action class for hook was returning
a string or an array, instead your module must set $actionclassinstance->results (to return array) 
or $actionclassinstance->resprints (to return string) to return same thing. The return value must 
be replaced by a "return 0";
Goal is to fix old compatibility code that does not match hook specifications: 
 http://wiki.dolibarr.org/index.php/Hooks_system   

2) If you implemented hook printTopRightMenu, check that output does not include '<td>' tags any more.
All content added must be tagged by a '<div>' with css class="login_block_elem"

3) Some methods object->addline used a first parameter that was object->id, some not. Of course
this was not a good practice, since object->id is already known, there is no need to provide id as 
parameter. All methods addline in this case were modified to remove this parameter. 

4) Method ->classer_facturee() is deprecated. It must be replace with ->classifyBilled().

5) Property ->tel on objects is now ->phone

6) Trigger LINEPROPAL_MODIFY is renamed into LINEPROPAL_UPDATE and
   Trigger CONTRACT_LINE_DELETE rnamed into LINECONTRACT_DELETE to match naming rules.



***** ChangeLog for 3.4.3 compared to 3.4.2 *****
Fix: Bad get of localtaxes into contracts add lines
Fix: Warning into bank conciliation feature.
Fix: Bad get of localtaxes into contracts add lines.
Fix: Add a limit into list to avoid browser to hang when database is too large.
Fix: [ bug #1212 ] 'jqueryFileTree.php' directory traversal vulnerability
Fix: Agenda and Banks module were not working with multicompany module
Fix: [ bug #1317 ] Removing a category does not remove all child categories
Fix: [ bug #1380 ] Customer invoices are not grouped in company results report.

***** ChangeLog for 3.4.2 compared to 3.4.1 *****
Fix: field's problem into company's page (RIB).
Fix: Document cerfa doesn't contained firstname & lastname from donator.
Fix: Bad rounding on margin calculations and display.
Fix: Option drop table into backup was broken.
Fix: [ bug #1105 ] Searching Boxes other search option.
Fix: wrong buy price update.
Fix: [ bug #1142 ] Set paiement on invoice (PGSql).
Fix: [ bug #1145 ] Agenda button list type do not display.
Fix: [ bug #1148 ] Product consomation : supplier order bad status.
Fix: [ bug #1159 ] Commercial search "other" give p.note do not exists.
Fix: [ bug #1174 ] Product translated description not good into PDF.
Fix: [ bug #1163 ] SQL Error when searching for supplier orders.
Fix: [ bug #1162 ] Translaction for morning and afternoon.
Fix: [ bug #1161 ] Search on product label.
Fix: [ bug #1075 ] POS module doesn't decrement stock of products in delayed payment mode.
Fix: [ bug #1171 ] Documents lost in interventions after validating.
Fix: fix unsubscribe URL into mailing when sending manually (not by script).
Fix: [ bug #1182 ] ODT company_country tag is htmlencoded.
Fix: [ bug #1196 ] Product barcode search does not expect 13th digit on EAN13 type.
Fix: [ bug #1202 ] Wrong amount in deposit % invoice from proposal.
Fix: Removed analytics tags into doc page.
Fix: Call Image on this instead of pdf.
Fix: Missing parameter for photo.
Fix: Bad SQL request for turnover report.

***** ChangeLog for 3.4.1 compared to 3.4.0 *****
Fix: Display buying price on line edit when no supplier price is defined.
Fix: Retrieving of margin info when invoice created automatically from order.
Fix: Reordering supplier products in list by supplier or supplier ref was crashing.
Fix: [ bug #1029 ] Tulip numbering mask.
Fix: Supplier invoice and supplier order are not displayed into object link into agenda event card.
Fix: [ bug #1033 ] SUPPLIER REF disappeared.
Fix: update extrafield do not display immediatly after update.
Fix: Fix bug with canvas thirdparty.
Fix: [ bug #1037 ] Consumption> Supplier invoices related.
Fix: User group name do not display in card (view or edit mode).
Fix: Link "Show all supplier invoice" on suplier card not working. 
Fix: [ bug #1039 ] Pre-defined invoices conversion.
Fix: If only service module is activated, it's impossible to delete service.
Fix: [ bug #1043 ] Bad interventions ref numbering.
Fix: Mailing module : if an email is already in destinaires list all other email from selector was not inserted.
Fix: Localtaxes balance not showing.
Fix: Intervention box links to contracts id.
Fix: Compatiblity with multicompany module.
Fix: Edit propal line was losing product supplier price id.
Fix: Delete linked element to supplier invoice when deleted.
Fix: [ bug #1061 ] Bad info shipped products.
Fix: [ bug #1062 ] Documents lost in propals and contracts validating.
Fix: Supplier price displayed on document lines and margin infos didnt take discount.
Fix: sorting on qty did not work in supplier product list.
Fix: there was no escaping on filter fields in supplier product list.
Fix: bugs on margin reports and better margin calculation on credit notes.
Qual: Add travis-ci integration.

***** ChangeLog for 3.4 compared to 3.3.* *****
For users:
- New: Can use ODS templates as document templates.
- New: Add link to autofill/reset with quantity to ship when creating a
  delivery receipt.
- New: Event into calendar use different colors for different users.
- New: Support revenue stamp onto invoices.
- New: Add a tab "consumption" on thirdparties to list products bought/sells.
- New: Some performance enhancements.
- New: Can attach files onto trip and expenses modules.
- New: Add hidden option MAIN_PDF_TITLE_BACKGROUND_COLOR.
- New: Merge tab customer and prospect.
- New: Add ES formated address country rule.
- New: Can define a hierarchical responsible on user and add a tree view to 
  see hierarchy of users.
- New: Can expand/collapse menus, categories and users list.
- New: extra parameters are supported into ODT/ODS templates.
- New: total per vat rate are available as tags for ODT/ODS templates.
- New: Some part of interface use more CSS3 (ie: agenda)
- New: [ task #707 ] Create option "ProfIdx is mandatory to validate a invoice".
- New: Can define if we want to use VAT or not for subscriptions (foundation module).
- New: Can define a default choice for "More action when recording a
  subscription" (foundation module).
- New: Add link to check professional id for India.
- New: [ task #731 ] Uniformize ref generation
- New: [ task #748 ] Add a link "Dolibarr" into left menu
- New: Script email_unpaid_invoices_to_representative accepts now a parameter "test"
  and a "late delay".
- New: Can define different clicktodial setups for each user.
- New: Add hidden option INVOICE_CAN_NEVER_BE_REMOVED.
- New: Enhance agenda module to reach RFC2445 ("type" not enabled by default and add
  "busy" information).
- New: Add module Opensurvey.
- New: Default approver for holidays is set by default to hierchical parent.
- First change to prepare feature "click to print" (IPP) for PDF.
- New: [ task #350 ] Merge tab customer and prospect.
- New: [ task #710 ] Add substitution into mailing send (and HTML is now valid).
- New: [ task #711 ] Add combobox for contact, as done for product/thirdparty.
- New: [ task #714 ] In Emailing module admin autogenerate security key of READRECEIPT.
- New: [ task #743 ] GED : Add aministration option to disable autotree display.
- New: [ task #767 ] Customer Address fallback when a contact doesn't have an address.
- New: [ task #768 ] WYSIWYG for all mails.
- New: [ task #773 ] Add Project document in GED(ECM) modules.
- New: [ task #783 ] Add more types for extra parameters (lists, phone, emails, checkbox,
  prices, radio).
- New: [ task #798 ] Add range limit date on product/services as it is done on order 
  and invoice.
- New: [ task #814 ] Add extrafield feature for projects ands tasks.
- New: [ task #770 ] Add ODT document generation for Projects module.
- New: [ task #741 ] Add intervention box.
- New: [ task #826 ] Optionnal increase stock when deleting an invoice already validated.
- New: [ task #823 ] Shipping_validate email notification.
- New: [ task #900 ] Review code of ficheinter.class.php
- Fix: [Bug #958] LocalTax2 for Spain fails on Suppliers
- Fix: [ bug #972 ] Auto completion contact field do not take account the min caract number before search
- Fix: [ bug #971 ] html.form.class.php select_contact with autocomplete do not exclude id from exclude array
- Fix: Expedition creation, can retreive product from other expedition

For translators:
- Update language files.

For developers:
- System of menu managers has been rewritten to reduce code to do same things. 
- An external module can force its theme.
- Add function dol_set_focus('#xxx').
- A mymodule can bring its own core/modules/mymodule/modules_mymodule.php file.
- Removed not used libraries.
- More web services. 
- Renamed some database fields, code variables and parameters from french to english.
- First change to manage margins on contracts.
- Add hook getFormMail.
- Function plimit of databases drivers accept -1 as value (it means default value set
  into conf->liste_limit).
- New: Add option dol_hide_topmenu, dol_hide_leftmenu, dol_optimize_smallscreen,
  dol_no_mouse_hover and dol_use_jmobile onto login page (to support different terminal).
- New: dol_syslog method accept a suffix to use different log files for log. 
- New: Type of fields are received by export format handlers.
- New: when adding an action, we can define a free code to tag it for a specific need.
- New: Enhance Dolibarr migration process to include migration script of external 
  modules.
- New: [ task #811 ] Uniformanize note field.
  

WARNING: If you used external modules, some of them may need to be upgraded due to:
- Fields of classes were renamed to be normalized (nom, prenom, cp, ville, adresse, tel
  were renamed into lastname, firstname, zip, town, address, phone).
  This may also be true for some fields into web services.
- If module use hook pdf_writelinedesc, module may have to add return 1 at end of 
  function to keep same behaviour.

TODO:
backport commit 53672dff75f4fdaeeed037ff9d15f860968022ca to fix confirm with jmobile
backport commit 384e3812eb73a15adafb472cacfb93397a54459b to fix W3C/edit contract
 


***** ChangeLog for 3.3.5 compared to 3.3.4 *****
- Fix: Change to make debian package ok despite removal of ckeditor.
- Fix: jcrop file to match debian rules
- Fix: Add missing country UK.
- Fix: Minor fix into package.
- Fix: Add missing label on project field.

***** ChangeLog for 3.3.4 compared to 3.3.3 *****
- Fix: [ bug #1001 ] Social Contribution : State not correct
- Fix: Better management of pdf generation when tcpdf is not available.
- Fix: Change to be more debian compliant natively.

***** ChangeLog for 3.3.3 compared to 3.3.2 *****
- Fix: [ bug #903 ] Fatal error: Call to undefined function dol_get_first_day() in htdocs/commande/liste.php
- Fix: [ bug #934 ] Error on proformat invoice creation (pgsql)
- Fix: [ bug #947 ] Can't create proposal lines with unit price = 0

***** ChangeLog for 3.3.2 compared to 3.3.1 *****
- Fix: Dutch (nl_NL) translation
- Generalize fix: file with a specific mask not found, again
- Fix: translations and BILL_SUPPLIER_BUILDDOC trigger
- Fix: Can't reset payment due date
- Fix: Orderstoinvoice didn't act as expected when no order was checked
- Fix: Bad link to all proposals into Third party card if customer is prospect
- Fix: Some bugs on withdrawal rejects
- Fix: [ bug #774 ] Bug on creating event with box "all day" crossed
- Fix: [ bug #787 ] Invoice supplier box incorrect tooltip when delay on payment
- Fix: [ bug #789 ] VAT not being calculated in POS
- Fix: [ bug #790 ] Spanish localtax RE not being correctly calculated
- Fix: [ bug #794 ] Lost filter on zipcode in prospect list 
- Fix: [ bug #806 ] Margins module with orders2invoice does not respect cost price
- Fix: [ bug #810 ] Cannot update ODT template path
- Fix: [ bug #816 ] Sales journal does not reflect localtaxes
- Fix: [ bug #817 ] Purchases journal does not reflect localtaxes
- Fix: [ bug #824 ] MAIN_DB_PREFIX not use into dictionnary
- Fix: [ bug #828 ] Error when code_region is not a number in llx_c_regions (with postgres)
- Fix: [ bug #855 ] Holiday approval email in French
- Fix: [ bug #856 ] (Holidays module) Mail error if destination user doesn't have an email
- Fix: [ bug #857 ] Invoice created from shipment does not have the order discount
- Fix: [ bug #861 ] Impossible to create a new event in agenda
- Fix: [ bug #827 ] AJAX search does not respect multiprice level
- Fix: [ bug #865 ] Dolibarr navigation array in project/task do not work
- Fix: [ bug #866 ] Standing order from an invoice suggests invoice total amount instead of remaining to pay
- Fix: [ bug #788 ] Date of linked interventions are not shown
- Fix: external users should not see costprice and margin infos
- Fix: [ bug #806 ] Tasks are ordered alphabetically instead of chronological order

***** ChangeLog for 3.3.1 compared to 3.3 *****
- Fix: [ bug #733 ] Mass emailing tools do not support <style HTML tag
- Fix: Package for launchpad
- Fix: [ bug #736 ] Missing column in llx_c_chargesociales  
- Fix: Localtax2 for Spain must be based into buyer
- Fix: [ bug #762 ] Bad profit calculation in Reporting
- Fix: bug dictionnary with wrong prefix table

***** ChangeLog for 3.3 compared to 3.2.* *****
For users:
- New: Add holiday module, to declare and follow holidays of your employees.
- New: Add margin management module.
- New: Add new theme Amarok.
- New: [ task #289 ] Can reorder tasks.
- New: Add field "signature" into user card. If filled, text is added 
       at end of predefined email texts. If option MAIN_MAIL_DO_NOT_USE_SIGN is on, this
       feature is disabled.
- New: Can input a payment back onto an credit note.
- New: Add link "Back to list" on all cards.
- New: After first install, warning are visible onto mandatory setup not
       configured. Show also total number of activated modules.
- New: Can filter list of proposal, order or invoice on sales representative.
- New: Add supplier ref on supplier orders.
- New: Can export supplier orders and customers shipments.
- New: First change to install external plugins from gui (experimental). 
- New: Monaco is like France for default vat calculation
- New: Can list elements (invoices, orders or proposals) on a particular
  user contact). This allow to view a "basket" of its elements.
- New: Show bank account on payment list of invoice card.
- New: Cloning project allow to clones task, notes, projects files, tasks files, contacts. 
- New: Enhance default style.
- New: Can edit and resiliate member status from list.
- New: Can insert URL links into elements lines. Also reported into PDF.
- New: When a member is validated, we can subscribe to mailing-lists
       according to its type.
- New: Add a tab into members statistics to count members by nature.
- New: Add link to third party into sells and purchase journal.
- New: Suggest a method to generate a backup file for user with no access
       to mysqldump binary.
- New: Can also use extrafields on contacts/addresses and users.
- New: Support unique field for extrafields.
- New: Extra fields supports more types (int, string, double, date, datetime).
- New: Can correct stock of a warehouse from warehouse card.
- New: [ task #185 ] Can input amount when correcting stock to recalculate PMP.
- New: [ task #454 ] Add "No category" into filters on category.
- New: Auto check box on page to edit interface options of user.
- New: More surface control on stock correction page.
- New: Add great britain provinces.
- New: [ task #494 ] Send an email to foundation when a new member has auto-subscribed.
- New: [ task #326 ] Add a numbering module to suggest automatically a product ref.
- New: Add conditional substitution IF/ELSEIF/ENDIF for ODT templates.
- New: Add unit foot2, inch2, foot3 and inch3 for surface and volumes.
- New: Can select thirdparties into emailing targets, even if module category is not enabled.
- New: [ task #498 ] Improvement of the block to add products/services lines.
- New: ECM autodir works also for files joined to products and services.
- New: Add a selection module for emailing to enter a recipient from gui.
- New: Allow to search thirds and products from barcodes directly from the permanent mini search left box.
- New: Allow to search product from barcodes directly from invoices, proposals... through AJAX.
- New: Can make one invoice for several orders.
- New: POS module can works with only one payment method (cach, chq, credit card).
- New: Add possibility to defined position/job of a user.
- New: Add hidden option to add slashes between lines into PDF.
- New: [ task #210 ] Can choose cash account during POS login.
- New: [ task #104 ] Can create an invoice from several orders.
- New: Update libs/tools/logo for DoliWamp (now use PHP 5.3).
- New: Added ODT Template tag {object_total_discount_ht}
- New: Add new import options: Third parties bank details, warehouses and stocks, categories and suppliers prices
- New: English bank account need a bank code (called sort code) to identify an account. 
- New: Can choose menu entry to show with external site module.
- New: Add hidden option MAIN_PDF_MARGIN_LEFT, MAIN_PDF_MARGIN_RIGHT, MAIN_PDF_MARGIN_TOP, MAIN_PDF_MARGIN_BOTTOM to force margins of generated PDF.
- New: [ task #314 ] Can define if prof id are mandatory or not.
- New: Add button on order card to create intervention from services.
- New: Add search box to find products by supplier reference.
- New: Add option MAIN_HELPCENTER_LINKTOUSE to define target link "I need help" onto logon page. 
- New: [ task #608 ] Can clone a supplier order with prices updates
- New: [ task #559 ] Can define a discount % regarding quantity in supplier prices and price by quantity in customer prices
- New: [ task #527 ] After cloning a suplier invoice, go onto invoice ref into edit mode

New experimental module:
- New: Add commissions management module.

- Fix: [ bug #499 ] Supplier order input method not translated
- Fix: No images into product description lines as PDF generation does not work with this.
- Fix: Errors weren't being shown in customer's & supplier's orders
- Fix: Lastname wasn't being recorded in xinputuser emailing module.
- Fix: [ bug #653 ] Error while creating agenda additional attributes
- Fix: [ bug #654 ] Event rapport PDF showing ActionAC_OTH_AUTO
- Fix: [ bug #658 ] Search on bank do not work for description
- Fix: [ bug #659 ] Comment in recurrent invoices is not stored
- Fix: [ bug #622 ] Attaching wrong file when sending the invoice via e-mail

For developers:
- New: Add webservice for thirdparty creation and list.
- New: A module can overwrite templates parts.
- New: Can add a link on title field of added dictionnary.
- New: Uniformize code.
- New: Add option WORKFLOW_DISABLE_CREATE_INVOICE_FROM_ORDER and 
       WORKFLOW_DISABLE_CLASSIFY_BILLED_FROM_ORDER.
- New: A module can add several css and js.
- New: removed deprecated methods
       ldap::connect, formadmin::select_lang,
       html::select_tva
- New: Add custom substitution function for ODT product lines: mymodule_completesubstitutionarray_lines()
- New: Basic implementation of hooks and triggers for a lot (most) of core modules: 
  action/calendar, trips and expenses, dons, vat payment, contact/society, contract, product lines, 
  expedition, order supplier and order invoice (lines included), intervention card, project, tasks.
- New: Add ChromePHP output into syslog module.
- New: Add PRODUCT_PRICE_MODIFY trigger.
- New: Created function to retrieve total amount of discount of an invoice/proposal...
- New: We can use a dynamic value ($conf->global->XXX for example) into titles of menus.
- New: Use PHP classes DateTime* for some data functions instead of adodb 
- Qual: Renamed SUPPLIER_INVOICE_BUILDDOC trigger to BILL_SUPPLIER_BUILDDOC
- Qual: Renamed INVOICE_SUPPLIER_DELETE trigger to BILL_SUPPLIER_DELETE
- Qual: Renamed SUPLIER_ORDER_BUILDDOC trigger to ORDER_SUPPLIER_BUILDDOC
- Qual: Renamed CONTRACTLINE_DELETE trigger to CONTRACT_LINE_DELETE
- Qual: Renamed all ficheinter.class.php triggers so that they start with 'FICHINTER_'
- Fix: [ bug #655 ] ORDER_REOPEN trigger incorrectly named
- Fix: [ bug #656 ] Contracts trigger CONTRACT_MODIFY incorrectly named
- Fix: [ bug #657 ] Usergroup class' GROUP_DELETE trigger incorrectly named

For translators:
- New: Update language files (de, tr, pt, ca, es, en, fr).
- New: Added bg_BG autotranslated language.
- New: Translate the donation receipt.

Dolibarr license has also been updated from GPLv2+ to GPLv3+.



***** ChangeLog for 3.2.3 compared to 3.2.2 *****
- Fix: Some permission into agenda module.
- Fix: Generation of PDF was not using correct font for some languages.
- Fix some translations.
- Fix: [ bug #607 ] Nom de société avec guillemets.
- Fix: Option MAIN_MAIL_SENDMAIL_FORCE_BA and MAIN_FIX_BUGGED_MTA was not
  complete.
- Fix: comaptiblity with multicompany module.
- Fix: Bad label when validating/paying an invoice from POS module.
- Fix: Correct recipient into rouget template.
- Fix: A lot of fix into PDF pagebreak management.
- Update VAT for some countries.
- Firstname was missing when sending email from file list.
- Added en_SA language.



***** ChangeLog for 3.2.2 compared to 3.2.1 *****
- Fix: Modify spanish VAT to new rates.
- Fix: Add error message when creating already existing product.
- Fix: Edition of percentage of an event.
- Fix: Minor look fix for theme bureau2crea.
- Fix: Start and end date not saved at project creation
- Fix: Default vat is zero for customer invoices if company does not use vat
- Fix: Localtaxes unit prices precision



***** ChangeLog for 3.2.1 compared to 3.2.0 *****
- Fix: Edit of projects.
- Fix: Activation of modules does not fails if directory install was removed.
- Fix: [ bug #444 ] Regression on auto-closing for proposals and orders.
- Fix: Update translations (catalan, french, spanish, brazilian).
- Fix: [ bug #445 ] Hex escaping in descriptions.
- Fix: error when validating shipment for non predefined products with a
  selected warehouse.
- Fix: Bad local taxes if price base type is TTC for spanish local taxes.
- Fix: Phone not saved when using web service.
- Fix: [ bug #464 ] Payment form should allow to add transmitter for bank transfers.
- Fix: Allows to use a comma decimal separator in supplier invoices payments.
- Fix: Translation for tr_TR, es_ES, pt_BR.
- Fix: Products with no prices not visible.
- Fix: Access to product card created with very old version of Dolibarr.
- Fix: Delete temporary files after validating an invoice.
- Fix: preview of supplier order and invoice template.
- Fix: [ bug #485 ] Configurated amount for public auto-subscription form is not taken into account
- Fix: Average amount graphs weren't comparing the previous year stats
- Fix: Closed project didn't show the new status unless the page was refreshed
- Fix: Files were not being uploaded to a project's task
- Fix: [ bug #503 ] Unable to delete linked file to a deposit
- Fix: [ bug #501 ] Error while trying to modify an user
- Fix: [ bug #506 ] Can't set percentage of a started event
- Fix: Bad assignation of const for pdf delivery module name



***** ChangeLog for 3.2.0 compared to 3.1.* *****
WARNING: PHP lower than 5.x are no more supported.
WARNING: Because of a major datastructure change onto supplier prices tables, be aware
to make a backup of your database before making upgrade.

For users:
- New: Each user can remove/add its own boxes.
- New: Add signature at end of predefined email text.
- New: Can use personalized fields on products/services.
- New: Can attach files on social contributions.
- New: Show payments terms and conditions onto muscadet template.
- New: Can open back a closed commercial proposal.
- New: show thirdparty barcode on main tab.
- New: Can input note (private and public) during note and expenses creation.
- New: Print ticket show invoice ref into POS module.
- New: Can edit customer discounts from invoice create and edit card.
- New: task #11243: Show quantity into stocks for each sub-products into the sub-product tab.
- New: task #10500: Option to choose if professional id are unique.
- New: Add hidden option FOURN_PRODUCT_AVAILABILITY.
- New: task #11123: Add best supplier price.
- New: Enhancement in styles.
- New: Can conciliate several lines in one operation.
- New: task #11289 : Modify third party accountancy code generator aquarium.
- New: task #10606 : more comprehensive message error.
- New: task #11278 : Option into point of sale module to add services in list.
- New: task #11261 : Add an entry into menu called "New shipment".
- New: [ task #187 ] Gerer les evenement recurrents dans les imports ical.
- New: Make option MAIN_GENERATE_DOCUMENTS_WITHOUT_VAT available by default.
- New: Can build PDF in USLetter format or canada format (change paper size).
- New: Can export into Excel 2007 format.
- New: Add hidden option CASHDESK_FORCE_STOCK_ON_BILL
- New: Can search on part of barcode into POS module.
- New: Cheques into cheques receipts are ordered by operation date.
- New: Add hidden option MAIN_DISABLE_PDF_AUTOUPDATE to avoid generating pdf each time data change.
- New: Add hidden option PROJECT_HIDE_UNSELECTABLES to hide project you can't select into combo list.
- New: Add option INVOICE_POSITIVE_CREDIT_NOTE.
- New: Support zip/town autocompletion into warehouses.
- New: Add box for last expired services.
- New: Reduce seriously size of packages.
- New: Can define country code for import.
- New: When invoice was generated from order, order date is visible on PDF, after order ref.
- New: [ task #181 ] Hide password of click2dial in user card.
- New: Chart are faster to build
- New: Value of data into charts are visible on mouse hover.
- New: Import wizard can import contacts.
- New: Import wizard can import personalized fields.
- New: Personalized fields support int type.
- New: Install process is now two times faster.
- New: Can sort files into backup tool.
- New: Default output charset are utf8 into backup tool.
- New: Add brazilian states.
- New: Increase usability of module project.
- New: [ task #285 ] Add search filter on project in tasks list.
- New: Automatic list of documents in ECM module is ok for customers,
       suppliers invoice, orders, customers orders, proposals and social contributions.
- New: All professional id can contains up to 128 chars instead of 32. 
- New: [ task #176 ] Allow to use ODT templates for proposals and orders like it's done for invoices
- New: Add hidden option MAIN_ADD_PDF_BACKGROUND to add a PDF as background of invoice/order generated PDF.
- New: Can convert a product/service into service/product.
- New: Show delivery date into proposal template azur. 
- New: Support tags into header and footer into ODT templates.
- Fix: Can use POS module with several concurrent users.
- Fix: Installer don't fails with Mysql version that added a ssl_cypher field.
- Fix: Sanitize input parameters.
- Fix: [ bug #368 ] Product list
- Fix: [ bug #370 ] Filter in accountancy -> suppliers_bills
- Fix: [ bug #399 ] Bad calculation of local taxes in update line products
- Fix: [ bug #427 ] Bad links to wiki help in certains menus

For developers:
- New: Can add a left menu into an existing top menu or left menu.
- New: Add webservice to get or create a product or service.
- New: Add webservice to get a user.
- New: Add more "hooks" (like hooks to change way of showing/editing lines into dictionnaries).
- New: Log module outputs can be setup with "or" rule (not only "xor").
- New: Add FirePHP output for logging module.
- New: Add trigger ACTION_DELETE and ACTION_MODIFY.
- New: Trigger now have a priority to define sort execution order.
- New: Can define different requests according to database type into migration files.
- New: Add "canvas" feature to overwrite page of thirdparty, contact, product with yours.
- New: Removed artichow deprecated libraries.
- New: A page can force reload of css style sheet
- New: A module can add import description for import wizard, even for tables with foreign keys.
- New: Can add tabs on statistics views.
- New: Add CSS id/class into public payment pages.
- Qual: Add a lot of more PHPUnit tests.
- Qual: Data structure for supplier prices is simpler.
- Qual: Removed no more used external libraries.
- Qual: Cleaned a lot of dead code.
- Qual: More OOP (usage of "abstract", "static", ...), uniformize constructors.
- Qual: Fix a lot of checkstyle warnings.
- Qual: task #216 : Move /lib into /core/lib directory
- Qual: task #217 : Move core files into core directory (login, menus, triggers, boxes, modules)
WARNING: To reduce technic debt, all functions dolibarr_xxx were renamed int dol_xxx.



***** ChangeLog for 3.1.3 compared to 3.1.2 *****
Fix: PgSQL - property must be set if success
Fix: Provide a solution for backup when mysqldump is not available
Fix: Bug #460 - Wrong entity assignment when creating a warehouse
Fix: bug #405 - Late icon always displayed on comm/propal.php



***** ChangeLog for 3.1.2 compared to 3.1.1 *****
- Fix: Can clone a proposal
- Fix: Add member ID in substitution method
- Fix: Duplicate end tag and missing form parts
- Fix: Support companies with no prof id.
- Fix: Sanitize data
- Fix: Bug #318
- Fix: Bug #369
- Fix: More bugs



***** ChangeLog for 3.1.1 compared to 3.1.0 *****
- New: Add option FACTURE_DEPOSITS_ARE_JUST_PAYMENTS. With this option added, 
       credit notes are not removed from total amount of invoice but are just 
       payments used to reducs remain to pay.
- New: Added hidden option MAIN_FIX_FOR_BUGGED_MTA to fix bugged MTA.       
- Fix: Removed warnings during install.
- Fix: State into address of paypal payments were lost.
- Fix: Currency into paypal payments were always euros.
- Fix: Removed Bare LF from emails sent with smtps method.
- Fix: Can show report on selected period.
- Fix: product removed from list after deleted into order.
- Fix: [bug #270] PostgreSQL backend try to connect throught TCP socket for 
- Fix: price was not without tax when using multiprice into POS module.
- Fix: Can delete bank account.
- Fix: [ bug #277 ] Year dropdown in table header of supplier invoices.
- Fix: Some other very minor fixes.


***** ChangeLog for 3.1 compared to 3.0 *****
WARNING: IE6 browser is no more supported in this version.
For users:
- New: War against number of clicks:
     - When adding a free bank transaction, form to add next one is still
       visible (save one click).
     - task #10969 : Add checkbox to close automatically invoice if
       payment is complete (save 3 clicks).
     - Reduce a step into supplier order workflow to save time. If user
       has permission to approve, order is approved when order is validated.
       (Save 2 clicks).
     - In commercial main menu, left menu are already opened. This save one click
       to open a proposal or order.
     - Can add a discount for third party, during invoice edition (and we 
       saved clicks again).
     - When creating a contract, sales representative are preset to user. This save
       4 clicks.
     - Can edit several fields in bank transaction line page into one update.
     - Creation of contacts from third party page go back to third party.
     - Preselect model if there is only one. This save 2 clicks. 
     - Can remove a project if project has tasks. No need to delete task one by one.
- New: Enhance donation module. Add a status "canceled".
- New: Add filters on all statistics report pages.
- New: If a service contains subproducts, subpoducts are decrease when service
       is decrease.
- New: Add status for third parties to disable a third party.
- New: Can send interventions cards by email.
- New: Increase list of available notifications into module Notifications.
- New: Add option MAIN_FIRST_TO_UPPER to force upper case of first 
       letters for names and firstname.
- New: Can filter of payment type in bank transaction list.
- New: Status of users is visible into user list.
- New: Support BSB code for bank account in Australia.
- New: Can set date of payment for autocreate invoice/payment when 
       creating a foundation subscription.
- New: Can edit note of payment.
- New: Option to make login not mandatory in member module.
- New: Add box for last members for foundation module.
- New: A specialized menu can now be used when using smartphones.
- New: Can add information on current user on ODT generation.
- New: Prefix on third party is not used by default. Hidden option
       SOCIETE_USEPREFIX can restore old feature.
- New: Standing orders module use bank account from banks module.
- New: Ask password when creating a user from a contact.
- New: task #10577: Use a numbering module for shipment and contract.
- New: Can create manually order from proposal.
- New: Add a first workflow module to create automatic action on some
       events (create order on proposal closing).
- New: Use autocompletion on invoice select when creating replacement 
       or credit note invoice.
- New: task #10885: Add a week view for calendar.
- New: task #11018: Add a status "not applicable" on events.
- New: Add subscriptions/country/region/town statistics for member module.
- New: Can define a proxy for external web access.
- New: task #11003: checkbox on checks for deposit.
- New: Add status into export. Add third party default language into export.
- New: Can filter on date and bank account when building check receipts.
- New: task #10958 : Add link to cheque receipts into bank transaction 
       line if exists
- New: Can import external ical url into dolibarr agenda view.
- New: Can add a logo on third parties card.
- New: task #11194 : Can delete uploaded photos 
- New: task #9744 : Add the barcode to select products on Point of Sale module
- New: Subscription/Unsubscription to mailman mailing-list can be done on 
       validate/resiliate in foundation module.
- New: Can use extrafields on third parties.
- New: Add chart to report counts by status on element home area pages.
- New: Look: Usage of Jquery Notify to show result or error messages on action.
- New: Look: Minor enhancements into agenda view.
- New: Look: Nicer tooltips with transparency and shadow.
- New: task #11004: Create invoice from intervention.
- New: task #10501: Can use point of sale with different bank accounts.
- Fix: Better Postgresql compatibility.
- Fix: Numbering module for invoices use same number for invoice 
       and credit note if mask is same.
- Fix: Debug and clean withdraw module.
- Fix: Allow access permission for point of sale module.
- Fix: Permissions issues with suppliers.
- Fix: Admin dict data is showing with active language 

For developers:
- New: External modules can add tabs on agenda views.
- New: External modules can also remove default tabs.
- New: External modules can force skin directory so force their own skins.
- New: External modules can add their own menu manager.
- New: External modules can force menu manager.
- New: External modules can overwrite all default language files by
       forcing priority on langs directories on its own lang directory.
- New: External modules can show export list with an "enabled" condition.
- New: Support a backtopage parameter on contact creation page.
- New: Add id on div to show logo.
- New: Install wizard can activate a module at end of install.
- New: Dictionary setup works with very large external dictionnaries (Add 
       page navigation).
- New: Add api to draw graphics with javascript (using Jquery Flot).
- New: Can add user login into menu urls added by modules.

For translators:
- New: Add fa_IR language.
- Fix: Move language ar_AR to ar_SA, sv_SV to sv_SE and da_Da to da_DK.



***** ChangeLog for 3.0 compared to 2.9.* *****
For users:
- New: Can edit date of cheque receipts.
- New: Add Sales journal and Purchase journal report.
- New: Can create supplier invoice from supplier order.
- New: Support login by openid
- New: Support "full day" event in calendar module.
- New: Add a weather on dashboard.
- New: Add a Paypal module.
- New: Can choose third party to use in point of sale module during logon.
- New: A lot of enhancements into ECM module:
       Directories can contains special characters,
       Speed enhancements,
       Directories can be created outside of Dolibarr, refresh button will 
       update database,
       Can rename a file.
- New: Reordering lines in invoice, orders, commercial proposal is faster (use Ajax
       technology).      
- New: Can import members using assistant.
- New: Can exclude deposit, replacement or credit notes in script rebuild_merge_pdf.
- New: task #10473 : Option MAIN_PROFIDx_IN_ADDRESS must no more be hidden.
- New: Can generate business card for on particular member.
- New: Task #10553 : Can attach files on members card.
- New: Can filter on payment type and bank account in payment lists.
- New: When sending supplier orders by mail, a text is predefined.
- New: Upgrade process works with Postgresql.
- New: Task #10538: Add filter on expiration date of subscription for
       foundation module email selector.
- New: Task #9643: Add 2 status (tosell/tobuy) on products instead of only
       1 status for both selling and buying.       
- New: Can input payment conditions on several lines.
- New: Add hidden option MAIN_LOGOUT_GOTO_URL to set the exit url after
       a logout.
- New: For germany, we invert order of address.
- New: Add hidden option MAIN_SERVICES_ARE_ECOMMERCE_200238EC.
- New: Support NPR in customer product prices.
- New: Add more volume units (ounce, gallon, inch, feet, ...)
- New: Delivery date accepts hours and minutes.
- New: Can add a comment on stock dispatching to be save into stock movements.
- New: Can filter product list with too low stocks.
- New: Add option to send all emails sent to a bulk carbon copy.
- New: Preview of emails sent by member module is shown.
- New: task #10100 : Add button to create invoice from a subscription
- New: Reorganize tabs on third parties.
- New: Option MAIN_INVERT_SENDER_RECIPIENT is available in einstein pdf template.
- New: Easier way to define url for clicktodial module.
- New: Add a fckeditor test area in fckeditor module setup.
- New: Add property "Event on full day" on agenda
- New: Enhancement and better compatibility (google, thunderbird) for agenda export.
- New: Can use image editor on user photo.
- New: Task #10796: Add Spain ProfId1 Verification
- New: Page "supplier summary" is now available.
- New: Task #10611: Add option to choose order of field in bank account info on PDF
- New: If a transaction was reconciliated and should not, there was no way to reverse error.
- New: Ubuntu package now works also on debian.
- Perf: Avoid reading database to determine country code after each
        page call.
- Fix: Special chars are now supported in ECM module for filename (not yet for
       directories).
- Fix: Better Postgresql compatibility.
- Fix: Box order is saved when moved.
- Fix: Database name can contains "-" characters.
- Fix: In coloring negative amounts.
- Fix: Date input use date format of user and not dd/mm/yyyy format.
- Fix: Fixed a very old bug making file attachment fails with some emails 
       readers when using "mail php function".
- Fix: When cloning commercial proposal, due date is creation date + delay
       by default.
- Fix: Can edit ordering methods.

For translators:
- New: Update and complete slovenian language sl_SL.
- New: Add full manually translated files for de_AT en de_DE (thanks to eCleaner.at).
- New: Create the language ja_JP.
- New: Add el_GR language.

For developers:
- New: Add jquery by default.
- New: Removed PWC libraries.
- New: Removed Scriptaculous libraries.
- New: Removed Prototype libraries.
- New: Add first Selenium GUI tests.
- New: Enhance a lot of internal function to build external modules
       more easily.
- New: Add a user field ref_ext in object tables to allow external
       systems to store their id and make self-developed synchronizing
       functions easier to build.        
- New: Local user timezone is saved into session (not used yet).
- New: Works with Mysql 5.5.
- Qual: Menu system code is simpler.
- Qual: Mutualize some duplicate code.
- Qual: Renamed some fields into database to be more internationnal.
- Qual: Removed deprecated code.


***** ChangeLog for 2.9 compared to 2.8.* *****
For users:
- New: POS module allow to choose which warehouse to use.
- New: Support "Department/State" field on company setup, contact, 
       bank account and members card.
- New: Can reopen a refused/canceled supplier order.
- New: Add Gant diagramm on project module.
- New: Add a new mode for automatic stock increase: Can be increased
       on dispatching of products from a supplier order receipt.
- New: Can set a past delay to limit calendar export.
- New: Can attach files on emailing campaigns.
- New: Add statistics on trips and expenses module.
- New: Can reopen a closed customer order.
- New: Add module externalsite to add a web site/tools inside 
       menu and a Dolibarr frame.
- New: Can link trips and fees to a project.
- New: Add civility title in foundation module.
- New: Can set accountancy code for product (buy and sell).
- New: Can filter third parties lists on categories.
- New: Can filter products and services lists on categories.
- New: task #10202 : Support categories for members.
- New: Can build documents for third parties (Using ODT templates, need PHP 5.2+). 
- New: Support new products properties: length and area.
- New: Add the "payment due before" field in invoice exports.
- New: Add feature to resize or crop image files (for products photos)
- New: task #10113 : Show list of emailing on clicking on "number of mass emailing received"
- New: Add default language for third parties and use it when multilang is enabled
       to define default language for document generation.
- New: Can reopen a closed supplier invoice.
- New: Move permission "see hidden categories" into "see hidden products/services".
- New: Can delete several files at once in FTP module.
- New: Add box "last contracts".
- New: Works even if Web hosting provider has disabled PHP "glob" function.
- New: Can now send supplier orders by email.
- New: task #10076 : Show content of message in notification module.
- New: Bank name is shown on invoice.
- New: IBAN value is called IFSC if country is India.
- New: Add option to choose to show firstname then name or name then firstname on PDF.
- New: Add company in fields exported by export of members tool.
- New: Reorganise bank menus.
- New: Bookmarks can be sorted on a particular order.
- New: Support spanish RE and IRPF taxes on invoices.
- New: Module category offers categories for foundation module.
- New: Can filter on category on third parties, products and members listings.
- New: A flag is visible before country labels.
- New: When activating a new module, permissions for admin user are set. This save
       time when configuring Dolibarr.
- New: Dolibarr 2.9 is faster than 2.8.
- New: A lot of more predefined VAT values, states, regions for 
       miscelaneous contries.
- New: Enhance skin engine to make themes easier.
- New: Add images into menu "eldy".
- New: Auguria theme is now more modern.
- New: Update tools refers to www.dolibarr.org but also www.dolistore.com web site.
- New: Postgresql experimental support seems to work completely. 
- New: Changes in Dolibarr core to allow to use cache servers (see Memcached module on
       dolistore.com).
- New: Default choice for interactive confirm box is yes by default, and no only for
       delete actions. This reduce number of clicks required to validate actions and 
       is still safe to dangerous actions.
- Fix: Durations are correctly shown for languages using PM/AM dates.
- Fix: A lot of fixes in Point of Sale module.
- Fix: Debug experimental module widthrawal.
- Fix: Format number was wrong for ar_AR language.
- Fix: Can change password if user has only permission "change password".
- Fix: Project PDF document shows all tasks.
- Fix: bug #29278 : SMTP fails with IP instead of hostname.
- Fix: Default language on login page was wrong.
- Fix: Complete support of euros sign (even in PDF).
- Fix: Bad setup of phpMyAdmin for DoliWamp installer.
- Fix: Tracking number should be available on sending sheets.
- Fix: Stock value is not reset when product is transfered into other warehouse. 
- Fix: A lot of not tracked bugs fixed.
- Fix: Some fixes in barcode management.
- Fix: Access to phpMyAdmin is now ok on new DoliWamp installation.

For translators:
- Fix: Major update of italian translation (it_IT).
- Fix: A lot of translation fixes in all languages.
- New: Added translations (sl_SL, is_IS).
- New: Add translations for the DoliWamp installer.

For developers:
- More comments in code.
- Uniformize some code. 
- All arrays "lignes" were renamed into "lines".
- Delete all useless pre.inc.php files (this also increase speed).
- Fix W3C errors in page forging.
- Qual: Mutualize code of menu managers.
- Better isolation of modules files and dolibarr core files. 
- Task #8682 : Remove functions unix_timestamp.
- The makepack tool now make pack with UID 500.
- More css class and div to output menu to allow more skins.
- Generated documentation can be build from Eclipse using Doxygen plugin.
- Snapshot is provided with PHPunit tests.

WARNING: 
- A lot of class files (*.class.php) has moved into subdirectories. So If you use
  or develop non official modules that includes Dolibarr classes, you will have to rename
  path to thoose classes into the include function.
- Also, parameters of the "fetch()" method for class "User" has changed to reflect
  other fetch methods.   
- If you build a personalised themes, you must rename the style sheet into style.css.php.   
- This version is also the last one to support PHP 4.*, Mysql 3.1, IE6.
  Dolibarr 3.* will be supported with PHP 5+ and MySql 4.1+ only.


***** ChangeLog for 2.8.1 compared to 2.8 *****
For users:
- Fix: Works on database with _ in name.
- Fix: Broken feature in trips and expense module.
- Fix: Can use $ in database and login/pass values.
- Fix: No error on upgrade if there is orphelins tasks.
- Fix: Failed to login when user agent string was longer than 128.
- Fix: bug #29526 : Numérotation Proposition Incorrecte après duplication


***** ChangeLog for 2.8 compared to 2.7.* *****
For users:
- New: Support note on trips module
- New: Can link contacts to projects
- New: Can removed attached file on email form if attachment was wrong.
- New: Add option to show your logo on top of left menu.
- New: task #9935: Can edit accountancy code.
- New: Add an option to make users email required.
- New: Module notification can send email on order or proposal validation.
- New: Can use any command line antivirus on file upload.
- New: A customer can also be a prospect.
- New: task #9802 : Can link an action to a project and use project to 
       filter agenda.
- New: Project can be set on contract creation.
- New: Initial sold can be conciliated on bank module.
- New: Add a default errors-to email for emailing module.
- New: Can filter on user on stock movement list.
- New: When creating a third party from a member, it is set as a new
       customer.
- New: Can use {tttt} in numbering mask setup. It will be replaced
       with third party type.
- New: VAT number is stored in one field. This is more "international".
- New: task #9782 : Add possibility to delete a warehouse.
- New: task #9640 : Add label for stock movements.
- New: task #9916 : Add FREE text for interventions card.
- New: Can define the new product ref when cloning.
- New: Project module support status of project and end date.
- New: Provide a ubuntu package.
- New: Add link to check a SIREN for french users.
- New: Add link "now" to fill date when creating invoices.
- Fix: Import module works even if prefix is empty in source file.
- Fix: bug #28055 : Unable to modify the date of a cloned command.
- Fix: bug #27891.
- Fix: Change of numbering module was not effective.
- Fix: Change error management when adding already used supplier ref
       for a product.
- Fix: Running sending-email.php
- Fix: Warning should not appears for invoice closed
- Fix: Import for companies works even with prefix empty.
- Fix: bug #28895 : Création d'utilisateur impossible.
- Fix: Can change password if has only permission change password.

For developers:
- Qual: Reorganize /dev directory.
- Qual: Change the way items are linked together.
- Qual: The login page now use a template in /core/template/login.tpl.php.
- New: Modules can add their own tab on projects cards.
- New: Add management of triger FICHEINTER_VALIDATE


***** ChangeLog for 2.7.1 compared to 2.7 *****
For users:
- Fix: Bad decimal management for it_IT and fr_BE languages.
- Fix: A third party created from a member is created as a 
       customer.
- Fix: Change of numbering module was not effective.
- Fix: Report of balance missing supplier invoices.
- Fix: Running sendmaing-email.php script.
- Fix: Detection of country for IBAN management.
- Fix: Update member photo.


***** ChangeLog for 2.7 compared to 2.6.* *****
For users:
- New: Add a print icon to show a page to print without menus.
- New: Can add a free text on bank cheque receipts.
- New: Price level can be defined also for prospects.
- New: Add a help and support center.
- New: Can export commercial proposals.
- New: Can use a cache for xcal exports.
- New: Option for faster confirmation process with one ajax popup.
- New: Complete theme bluelagoon and rodolphe
- New: Can select third parties emails in emailing module for all
       third parties with expired contract's lines.
- New: Can add a field errors-to in emailing.
- New: Can use inline images in emails.
- New: Add predefined invoices (can be use for repeated invoices).
- New: Add a confirmation when cloning products.
- New: Add stock in product lists.
- New: Can filter list of stock movement on date or product.
- New: Added a link from product list to their stock movements.
- New: Several speed enhancements after using the Google Page speed 
  plugin for FireBug.
- New: Add a confirmation on dangerous admin purge feature.
- New: Add navigation on donation sheets.
- New: Added estimated value for stocks.
- New: Added module Gravatar to found photo of users or members
       from their email on gravatar.com.
- New: Include Dolibarr version in suggested dump filename.
- New: Enhancement in project module.
- New: Add log tab on emailing module.
- New: Minor enhancements in look themes.
- New: Add option to hide help in menu.
- New: Added a "force LDAP synchronize" on member and contact cards.
- New: Can split a discount into two smaller discount. This allows to use a
       discount on an invoice even if invoice amount is lower than discount
       credit available.
- New: Can use variables into the free text on PDF (__TOTAL_TTC_, __TOTAL_VAT...)
- New: Increase page loading speed (all changes reported by Google PageSpeed
       tool has been added).
- New: Add support of constant MAIN_ONLY_LOGIN_ALLOWED to allow to lock all
       access to any users except the one defined in constant.
- New: Add an admin page of PHP sessions with a way to lock new connections
       for other users than yourself. Can also purge existing sessions.
- New: Add point of sale module.
- New: Better usage when using with smartphones.
- New: Add module FTP client.
- New: Can set first day of week.
- New: Installer now create a .htaccess to protect documents directory.
- New: Experimental support for Postgresql.
- New: Full support of SMTPS (can works with Google SMTP).
- Fix: "Now" link works when date popup is not used.
- Fix: Debug seriously the email notification module.
- Fix: Error Call to a member function trans when refusing a supplier order.
- Fix: Fix payment conditions on commercial proposals.
- Fix: Nb of orders to process was wrong.
- Fix: Customer code was not correct on PDF it if contains special 
       characters.
- Fix: Can update price even with "NPR" VAT rates.
- Fix: When product type is missing, description is not lost when adding 
       new product lines.
- Fix: CC and BCC in emails was not used if using SMTPS handler.
- Fix: Last character was lost when text end with n or r.
- Fix: LDAP synchronization is now more robust (transaction and 
  use modify instead of delete/add).
- Fix: Fix: Setup of member synchronization does not conflict 
  with contact or user synchronization.

For translators:
- Update some language files.
- Can accept right to left languages. Added an "automatic" arabe translation.

For developers:
- An external module can force the third party code to be required whatever
  is the rule of third party code module.
- Update fckeditor to 2.6.4.
- Update Smarty to 2.6.26.
- Removed some deprecated code and files.
- Creation of directory in module descriptor is simpler.
- Can use an alternate document_root directory to develop with 
  sources on two repositories.
- Removed useless code of old commercial module.
- Move some modules into the CVS modules repository dolibarrmod. This reduces
  amount of code in main branch.
- Updated wiki documentation.
- Better W3C standard.
- Can add init data when enabling a module.
- Can fix some corruptions in database by calling the update page 
  /install/repair.ksh
- Log files contains more information (PHP_SELD added and OS user used for 
  log of command lines scripts) 
- Can protect a module to not being enabled if javascript disabled.
- If module numberwords is installed, code can use langs->getLabelFromNumber 
  to get value of an amount in text.
- A module can add subsitution keys in makesubsitutions() functions.
- Add $conf->browser->phone defined to optimise code for smartphone browsers.
- All external libs are now in same directory /includes.
- All install files are now in same directory /install.


***** ChangeLog for 2.6 compared to 2.5.* *****
For users:
- New: Add filter on status in emailing selector for Dolibarr users.
- New: Can add bookmarks on all pages.
- New: Enhance bank transactions reporting.
- New: When creating a contact from a third party, informations from third
  party card are automatically suggested.
- New: Sort list of languages in combo box.
- New: EMails links are show with function dol_print_email
- New: Add graph report on number of entities in product statistics page.
- New: Can delete a supplier order whatever is its status.
- New: No limit on free text on PDF generated documents.
- New: Can force login value when creating a user from a member.
- New: Can clone commercial proposals and orders.
- New: Major enhancement of project module.
- New: Added product label in invoice exports fields.
- New: Add VAT number in export fields.
- New: Upgrade FPDF to 1.6
- New: Upgrade Scriptaculous to 1.8.2 and Prototype to 1.6.0.3
- New: Added keywords in PDF.
- New: Add hidden option MAIN_DISABLE_PDF_COMPRESSION.
- New: Add attachments on intervention cards.
- New: Can add personalized fields in emailing selectors.
- New: Customer code and supplier code can be defined automatically.
- New: Emailing feature can extract civility from contacts.
- New: Can create a third party from a member of foundation module.
- New: Can set a limit for stock alert to 0.
- New: Support SMTPS.
- New: Added a page /support to provide a help center service on Dolibarr.
- New: Distinct status "running not expired" from "running expired" in lines 
  contract status.
- New: Add a first version of a module for Paybox.
- New: Can add contact to suppliers orders.
- New: Changes to support the external Bit Torrent module.
- New: Can filter on social contribution type in list.
- New: Upload of joined files need create/modify permissions to work.
- New: For admin users, show the SQL request in export build.
- New: Can modify proposal date if status is draft.
- New: The help link on some pages now links directly to the wiki web page.
- New: Enhancements in barcode module.
- New: Can use decimal values in stocks.
- Fix: Partial payment on social contributions not shown on main page.
- Fix: Handle correctly the comment in status changing of supplier orders.
- Fix: Author, title and topic are correctly encoded in PDF.
- Fix: Now HTML output is always UTF8, this solve bad PDF encoding on old
  users.
- Fix: Save new model when changed on interventions.
- Fix: Failed to go on the future view of bank transaction if there is no 
  future bank transaction already wrote.  
- Fix: Bad ref in supplier list.
- Fix: Bad link in product statistics for supplier referrers.
- Fix: Usage of reset of cursor in personalized numbering modules for a particular
  month (@ option) was broken.
- Can add contacts to a supplier invoice.
- Fix: When an invoice is changed back to status draft, warehouse is increased 
  back.
- Fix: Category of a bank transaction was not saved.
- Fix: Clicktodial plugin works correctly now
- Fix: Multiprices features works correctly.
- Fix: Project module and task creation.
- Fix: Validation of order if a file was attached.
- Fix: A lot of fixes in PDF generators.
- Fix: Bad line/page break with long description of products on PDF.
- Fix: Option force invoice date to validation date working correctly.
- Fix: Creation of a member from the example public page works.

For translators:
- Added 10 more new language files.
- Added autotranslator tool. A tool to build/update automatically
  languages files using Google API for a new language. Wonderful to start a
  new translation.
  
For developers:
- Removed some deprecated files.
- Removed treemenu library.
- Renamed all function dolibarr_xxx into dol_xxx to have same prefix everywhere.
- Rewrite clone feature for supplier invoice to work like other clone features.
- First change to manage a future feature "stock PMP value".
- A module can add a new tab in third party view tabs.
- First change for future geoip module.


***** ChangeLog for 2.5 compared to 2.4.* *****
For users:
- Sessions timeout can be configured to overwrite PHP setup.
- Can filter on date in services list.
- Support bookmark add of product cards.
- Enhancement in stock management (Automatic increase/decrease
  from order or invoice is possible).
- New filter options in prospect lists (category and level).
- New view in ECM module.
- Look enhancements for graphics (add transparency).
- Added statistics report for supplier invoices.
- Added average amount in invoices statistics reports.
- Can move a contract line to another contract of same third party.
- Add an export definition to export interventions.
- Can set umask file permissions on Unix/Linux/BSD systems.
- Miscelanous bug fixes.
- A lot of other enhancements to increase productivity.
- All phone numbers show the clicktodial link if module is enabled.
- Can define hour and minutes in intervention cards.
- Can edit a validated intervention.
- Add filters on intervention list.
- Add juridical status and number of employees in third party 
  export definition.
- A lot of enhancements and translation in withdraw module.
- Full support of Mysql option mode=strict.
- Added a new event from member module to agenda tracked events.
- Can attach a file to suppliers orders.
- Change to make Bank Account Number form more "internationnal".
- Can clone an invoice.
- Can clone an emailing.
- Reduce memory usage (about 2%).
- Add weight and size in sendings module.
- Add a fast search form on left menu for member module.
- Fix: Do not show export filter for disabled modules
- Show greyed lines for not allowed export filters.
- Add nature in product fields (manufactured product or not).
- Add export filters for category module and trip and expenses module.
- Can choose login of dolibarr account created when create from contact

For translators:
- The errors language file contains only error or warning messages with 
  prefix Error or Warning.
- HTML Output is by default in UTF8 and language files can be provided
  in UTF8.

For developers:
- Update skeletons (some fixes and add function createFromClone).
- Add an experimental Cash Desk module.
- Added new triggers events in agenda module.
- All submodules are moved in the includes directory.
- Removed some deprecated files.
- Menu managers now use same class name for their menu entry
  and add a different value in an HTML id for each entry. This allows
  to build skins that use different style for each menu entry.
- All emails and url HTML output use same function.
- Add more integrity check on database
- Can disable modules on logon page. This make possible to
  have several profiles of demo with only one demo. Also added a new
  Dolibarr demo front page (in htdocs/public/demo).
- Allow modules to add new tabs.

   

***** ChangeLog for 2.4 compared to 2.2.* *****
For users:
- Add a calendar module (module agenda) with ical/vcal/rss export.
- Look enhancement in graphics (thanks artichow).
- Add tel and fax on delivery addresses.
- Add a tool to edit personalized menu.
- Add an ical and vcal export link in agenda and webcalendar module.
- Reduce memory usage.
- Now triggers are enabled/disabled according to module they refers to.
- Fix infinite loop on popup calendar.
- Change in tanslation to make Dolibarr easier to understand.
- Add a warning when sending a mail from a user with no email defined.
- Added clicktodial module.
- Add a property private/public in contact. This allows to user Dolibarr
  for a personnal address book.
- French NAF code can accept 5 chars.
- Supplier prices can be input with or without taxe.
- New generic numbering modules to offer more solutions for generating
  automatic id.
- Add new predefined exports wizards (stocks, suppliers, taxes...).
- Add feature to log security events (logon, change of users, passwords).
- Can link all documents (included supplier invoices and orders) to a 
  project.
- Can attach several files to email when sending an invoice, order or
  proposal by email.
- Can choose accuracy (number of decimals) for prices.
- Localization for decimal and thousand delimiter on number is fully
  supported.
- More informations reported in system information pages.
- Add a budget report.
- Added a security audit report.
- Other minor changes (features, look, fixes)
- Added compatibility with Firefox 3.
- Changes for compatibility with PHP6/Mysql6.
- Some bug fixes.

For translators:
- Added spanish es_ES translation.
- Added en_AU translation.

For developers:
- Removed useless code:
  Replaced phplot and phplot5 librairies by artichow.
  Removed cryptograph library replaced by artichow.
- Login functions are now externalised as modules.
- Update code skeletons examples.
- Several enhancements to make addon development easier.
- Add a tool to generate PHP classes completely mapped to a table.
- Added a check to enable external modules only if dolibarr version is
  high enough.
- Changes in wizard installer to allow building autoexe installer for
  Windows with Apache and Mysql included.


***** ChangeLog for 2.2 compared to 2.1.* *****
- Add more statistics on main page.
- Add option to add message on login page.
- Management of categories for third parties.
- Add volume on products properties.
- Support for LDAP authentication.
- Full member synchronisation with LDAP database in
  fundation module.
- More LDAP fields supported for user synchronization.
- Better logger for install.
- First changes to support UTF8.
- Add a "forget password" feature.
- Setup process can run several migrate files if need
  to jump several versions to upgrade.
- Support for webcalendar 1.1 in webcalendar module.
- Support for menu in database.
- Better support for using Dolibarr on more WHP.
- Removed some deprecated files and clean code.
- New theme: Auguria
- Removed PHP warnings.
- Some bugs fixes.
- Traduction more complete.
- Better code comments for Doxygen documentation.
- Better support of vcard export format.
- A lot of security enhancements (no more password in log files,
  crypted password in database, in config file...).
- Themes are full CSS compliant.
- A lot of other minor changes...
- Option to scan uploaded document by an antivirus.
- Transparency for picto files works with IE.
- Can drag and drop boxes on main page.


***** ChangeLog for 2.1 compared to 2.0.* *****
- Added a better installer.
- Support user and groups permissions.
- Translation in english and support for several languages.
- New enhanced look and several new themes.
- Small search boxes for each Dolibarr elements (invoices, contracts,
  orders, proposals...)
- Added an export assistant module to export main dolibarr data.
- Added backup tool to backup database via mysqldump.
- Added product categories management with a categorie tree.
- Management of companies' discounts (relative or absolute).
- Support credit note and discounts (relative and absolute) on
  commercial proposal, orders and invoices.
- Support multi-langual description for products.
- Graphical enhancements (picto to describe all status).
- Added more permissions (ie: can restrict access for a commercial user
  to elements of its companies only).
- Little enhancements to OSCommerce module.
- Added a second OSCommerce module working through web services.
- Added a Mantis module to have a Mantis application in Dolibarr menu.
- Building a PDF document for invoices works like other modules. You
  can change model just before generating the PDF.
- Can generate documents (PDF) for customer orders. Can send them by mail.
- Added FPDI and FPDI_Protection (ie: PDF with password-protection)
- Can make one payment for several supplier invoices.
- Rule to suggests passwords when creating a user are in modules
  allowing to add easily other rules.
- Option to encrypt passwords in database (MD5).
- Add Dolibarr triggers support on users creation/change.
- Add Dolibarr triggers support on payments.
- Add Dolibarr triggers on supplier and customers orders.
- Webcalendar triggers for actions on Member module.
- Support optional new javascript popup selector for date fields.
- Support for several RSS boxes in external RSS module. Setup easier.
- Can attach documents on Action, Orders, Invoices, Commercial proposals.
- Can attach contacts on proposals, orders, contracts, invoices.
- Preview on results of PDF generator modules in setup pages.
- Code cleaner. Remove unused or duplicate code.
- Save and show last connexion date for users.
- Enhancements on a lot of forms for better ergonomy.
- Can add/remove company logo.
- Added LDAP synchronisation for users, groups and/or contacts.
- Can configure your own SMTP server/port for mail sendings.
- Works even on "UTF8 by default" systems (Mysql, Linux...)
- Better compatibility with different PHP version or setup.
- Added mysqli driver.
- Add a WISIWYG editor (FCKEditor) to edit note and comment areas.
- Added AJAX features like a 'search product selector'.
- Modules boxes on main page can be dragged and dropped (with firefox only).
- Support for PHP5.
- Experimental support for Postgresql (not working yet, but waiting feedbacks).
- Removed obsolete files and documentation.
- Added admin tools (backup and files purge).
- Added a tool to build a lang package.
- Added a tool to build a module package.
- Added a tool to build a theme package.
- Traduction more complete.
- Added skeletons for code examples.
- Lot of fixes after 2.0 release not fixed in 2.0.1.
- Added more security option (ie: encrypted password in database)




***** ChangeLog for 2.0.1 compared to 2.0 *****
Minor bug fixes



***** ChangeLog for 2.0 compared to 1.0.* *****
ChangeLog file size is so important, that it is not included inside Dolibarr
package. You can find it at www.dolibarr.org<|MERGE_RESOLUTION|>--- conflicted
+++ resolved
@@ -136,12 +136,7 @@
 Fix: Link product, In list view and label product.
 Fix: visible task into area "time" for "My task" must limit task to tasks i am assigned to.
 Fix: When disabled, all fields to add time into task line must be disabled.
-<<<<<<< HEAD
 Fix: Missing include files.lib.php in some pages that use dol_delete_recursive
-Fix: Missing include files.lib.php in some pages ti use dol_delete_recursive.
-=======
-Fix: Missing include files.lib.php in some pages to use dol_delete_recursive.
->>>>>>> 1f0653dd
 Fix: [ bug #1558 ] Product/service edit page title shows new Ref instead of old ref.
 Fix: [ bug #1553 ] Saving User displays setup removes menu.
 Fix: [ bug #1544 ] Can remove date from invoice
