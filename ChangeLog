--- conflicted
+++ resolved
@@ -3,7 +3,6 @@
 --------------------------------------------------------------
 
 
-<<<<<<< HEAD
 ***** ChangeLog for 8.0.2 compared to 8.0.1 *****
 FIX: #8452
 FIX: #9043
@@ -260,7 +259,8 @@
 * The substitution key __CONTACTCIVNAME__ is no longer present, it has been replaced by __CONTACT_NAME_{TYPE}__
   where {TYPE} is contact type code (BILLING, SHIPPING, CUSTOMER, ... see contact type dictionnary). 
 
-=======
+
+
 ***** ChangeLog for 7.0.4 compared to 7.0.3 *****
 FIX: #8984 button create expense report
 FIX: #9032
@@ -321,7 +321,6 @@
 FIX: Wrong position of firstname lastname
 FIX: wrong value for module part and return access denied
 FIX: Wrong variable and trigger name
->>>>>>> c15505bc
 
 ***** ChangeLog for 7.0.3 compared to 7.0.2 *****
 FIX: 7.0 task contact card without withproject parameters
