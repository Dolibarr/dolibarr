--- conflicted
+++ resolved
@@ -2,7 +2,6 @@
 English Dolibarr ChangeLog
 --------------------------------------------------------------
 
-<<<<<<< HEAD
 
 ***** ChangeLog for 11.0.0 compared to 10.0.0 *****
 For Users:
@@ -213,7 +212,7 @@
 * Renamed property of thirdparty "statut_commercial" into "status_prospect_label"
 * The jquery plugin/dependency multiselect has been removed. It was not used by Dolibarr core.
 
-=======
+
 ***** ChangeLog for 10.0.6 compared to 10.0.5 *****
 FIX Regression of 10.0.5 to create/edit proposals and orders.
 FIX: #12760 #12763 #12755 #12765 #12751
@@ -232,7 +231,6 @@
 FIX: uses GETPOSTISSET instead of GETPOST for projectfield
 FIX: var transkey not defined in input hidden
 FIX: wrong var name and avoid warning
->>>>>>> efb506ba
 
 ***** ChangeLog for 10.0.5 compared to 10.0.4 *****
 FIX: 10.0: add URL param "restore_last_search_values=1" to all backlinks pointing to lists
