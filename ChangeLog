--------------------------------------------------------------
English Dolibarr ChangeLog
--------------------------------------------------------------

***** ChangeLog for 3.6.3 compared to 3.6.2 *****
- Fix: ref_ext was not saved when recording a customer order from web service
- Fix: amarok is a bugged theme making dolidroid failed. We switch to eldy automatically with dolidroid.
- Fix: [ bug #1788 ] Duplicated doActions hook in product/fournisseurs.php
- Fix: withdrawal create error if in the same month are deleted previous withdrawals.
- Fix: [ bug #1801 ] FAC_FORCE_DATE_VALIDATION constant alters supplier invoice date given to numeration modules
- Fix: [ bug #1802 ] SQL error when updating a task with PostgreSQL database
- Fix: [ bug #1785 ] Start date is lost in Project > Linked objects
- Fix: [ bug #1804 ] SQL error when sending email without address
- Fix: [ bug #1803 ] AJAX company contact input is not aligned
- Fix: [ bug #1787 ] Incorrect behaviour of doActions hook
- Fix: [ bug #1796 ] Unable to use numeration modules from an external module
- Fix: [ bug #1783 ] SQL error when enabling 3rd party module with PostgreSQL and MySQL strict mode ON
- Fix: [ bug #1717 ] Sorting unpaid invoices by amount received brings due amount
- Fix: [ bug #1784 ] MOTD doesn't show up in Amarok theme
- Fix: Tracking number not visible on shipment pdf
- Fix: [ bug #1812 ] SQL Error message while sending emailing with PostgreSQL database
- Fix: [ bug #1819 ] SQL error when searching for an invoice payment
- Fix: [ bug #1827 ] Tax reports gives incorrect amounts when using external modules that create lines with special codes
<<<<<<< HEAD
- Fix: [ bug #1822 ] SQL error in clientfourn.php report with PostgreSQL
- Fix: [ bug #1832 ] SQL error when adding a product with no price defined to an object
- Fix: [ bug #1826 ] Supplier payment types are not translated into fourn/facture/paiement.php
- Fix: [ bug #1830 ] Salaries payment only allows checking accounts
=======
- Fix: [ bug #1825 ] External agenda: hide/show checkbox doesn't work
>>>>>>> 0a81fe66

***** ChangeLog for 3.6.2 compared to 3.6.1 *****
- Fix: fix ErrorBadValueForParamNotAString error message in price customer multiprice.
- Fix: bug 1588 : relative discount.
- Fix: label of input method not translated.
- Fix: box of customer and prospects were not correctly disabled.
- Fix: [ bug #1618 ] PHP Error thrown when saving a barcode
- Fix: Civility & birthdate wasn't save into adherent module.
- Fix: webservice Thirdparty parameter lastname for individual creation is now lastname and not ref
- Fix: Chars - is no more allowed into value for code for extra fields.
- Fix: [ bug #1622 ] Requesting holiday than spans across two years cause high CPU usage by Apache
- Fix: [ bug #1595 ] Selected boolean extrafield in intervention creation page, does not save state
- Fix: Show sender Country on PDF docs when sender Country <> receiver Country
- Fix: [ bug #1624 ] Use lowest buying price for margin when selling with POS
- Fix: [ bug #1749 ] Undefined $mailchimp
- Fix: [ bug #1649 ] Cancel button of several thirdparty actions, does the same thing as modify
- Fix: [ bug #1736 ] Failing supplier Elephant numeration module with some masks
- Fix: [ bug #1731 ] Can't use quick navigation on project tasks secondary tabs

***** ChangeLog for 3.6.1 compared to 3.6.* *****
For users:
- Fix: Can upload files on services.
- Fix: sql errors on update fichinter.
- Fix: debian script syntax error.
- Fix: error "menu param is not inside list" into pos module.
- Fix: Salary payments are not reflected on the reporting sheets.
- Fix: Unsubscribe emailing not working.
- Fix: Trigger on create category call failed because user is not passed on card.
- Fix: list event view lost type event filter.
- Fix: Save also code event.
- Fix: VAT payment - Add control on field date value.
- Fix: Salaries payment - Field date value is now required and add control on it.
- Fix: Iban was used instead of Bic into SEPA file.
- Fix: Must unaccent strings into SEPA file.
- Fix: Extrafield feature select from table should try to translate multiple column when not needed 
- Fix: cents for indian ruppes are called paisa and paise.
- Fix: Invoices payments may be older than invoices.
- Fix: Withdrawal total amount is double
- Fix: [ bug #1593 ] Spanish Localtax IRPF not being calculated since 3.6.0 in supplier invoices when adding a line
- Fix: Web service categorie WDSL declaration is correct
- Fix: ErrorBadValueForParamNotAString was displayed in virtual product if no base price defined
- Fix: Category creation failed and no message output
- Fix: Lang for Payment Type
- Fix: PHPCheckstyle 1.5.5

***** ChangeLog for 3.6 compared to 3.5.* *****
For users:
- New: Update ckeditor to version 4.
- New: Add form "search customer order" on commercial main page.
- New: Can create contract from an order.
- New: Add list of orders products in tab "consumption" on thirdparties.
- New: Add graph stats for suppliers orders in tab "stats" on products.
- New: Add option MAIN_HIDE_INACTIVETAB_ON_PRINT to hide inactive tabs when you
       use the "print" view on screen.
- New: Add option MAIN_AUTO_TIMESTAMP_IN_PUBLIC_NOTES and MAIN_AUTO_TIMESTAMP_IN_PRIVATE_NOTES
       to automatically add timestamp and user line into edition field when editing a note.
- New: Add button cancel into edition of notes.
- New: Improved Barcode module:
       Can input barcode during product creation step.
       Add autonumbering of barcode value for products.
       Add a page/tool for mass barcode generation.
- New: Improved Opensurvey module:
       Added options to disable comments and disable public votes.
       Limit dates use calendar popup.
       Description of survey use wysiwyg editor.
       More information shown on result tab.
       Renamed "survey" into "poll" (better translation).
- New: Add filter on text and status into survey list. Can also sort on id, text and date end.
- New: The box "balance of bank accounts" show all opened accounts.
- New: Add option MAIN_ADD_SALE_REP_SIGNATURE_IN_NOTE to add sale representative into public
       note of generated documents.
- New: Add warning if supplier payment is higher that due amount.
- New: Increase length of url into bookmark module.
- New: Automatic events sending mails add info about linked objects into email content. 
- New: Price management enhancement (multiprice level, price by customer, if MAIN_FEATURES_LEVEL=2 Price by qty).
- New: Add option MAIN_FAVICON_URL.
- New: Created {line_price_ht_locale}, {line_price_vat_locale} and {line_price_ttc_locale} ODT tags.
- New: Add filter on project status into task list. By default, only "opened" project are visible.
- New: Status "validated" for project are renamed into "opened".
- New: Add barcode fields into user database.
- New: Add manager name (ceo, director, president...) into main company information page.
- New: Add field url as product properties.
- New: More options to create a credit note (can be filled automatically according to remain to pay).
- New: Can define custom fields for categories.
- New: Prepare generation of SEPA files into module withdrawal.
- New: [ task #1164 ] Add "Ref. supplier" search box in supplier orders
- New: [ task #1345 ] Can filter on status for supplier order.
- New: Add option FACTURE_SENDBYEMAIL_FOR_ALL_STATUS to allow to send invoice by email 
       whatever is its status.
- New: Add filter date in bank writing list page.
- New: Extrafields can be used as substitution key %EXTRA_XXX% into emails texts for members.
- New: Add categories translation.
- New: Enable option "clone target emailing".
- New: Improved tax module: Add specific page for salaries payment	
- New: Add composer.json file so Dolibarr can be publish onto packagist.org.
- New: The combo list of juridical status is now sorted
- New: [ task #926 ] Add extrafield feature on order lines.
- New: [ task #927 ] Add extrafield feature on Proposal lines.
- New: [ task #928 ] Add extrafield feature on invoice lines.
- New: Paypal/paybox email sent after backcall of a payment is now a formatted and translated
       HTML content. For member subscription renewal, there is also a link to member.
- New: When a subscription is recorded with invoice and payment:
       - the document (PDF) of invoice is also generated.
       - the invoice is set to status paid.
- New: Can enter holiday for someone else if user has permission for.
- Fix: Project Task numbering customs rule works.
- Fix: Add actions events not implemented.
- Fix: Price min of composition is not supplier price min by quantity.
- Fix: [ bug #1356 ] Bank accountancy number is limited to 8 numbers.
- Fix: [ bug #1478 ] BILL_PAYED trigger action does not intercept failure under some circumstances
- Fix: [ bug #1479 ] Several customer invoice triggers do not intercept trigger action
- Fix: [ bug #1477 ] Several customer invoice triggers do not show trigger error messages
- Fix: [ bug #1471 ] Several PHP warnings when intercepting USER_CREATE trigger.
- Fix: [ bug #1517 ] Packages sizes.
- Fix: [ bug #1521 ] The second order's page from a provider shows all orders

For translators:
- Update language files.

For developers:
- New: Add path file of trigger into admin trigger list page.
- New: More phpunit tests.
- New: Payments and supplier payment pages tabs can now be extended from modules.
- New: Add option 'aZ' into GETPOST function to check parameters contains 
       only a to z or A to Z characters.
- New: Opensurvey polls tab cards can now be extended from external modules.
- New: Triggers OPENSURVEY_CREATE, OPENSURVEY_DELETE added.
- New: Add new hook function addMoreActionsButtons to allow a module to add/replace
       action buttons into an element.
- New: Normalize code for barcode generation to match other modules.
- New: Uniformize code for contacts forms.
- New: Add some hooks for financial reports.
- New: A module can add its own ECM view.
- New: A module can disable a standard ECM view.
- New: Add multilang support into product webservice.
- New: Add hooks on project card page.

WARNING: Following change may create regression for some external modules, but was necessary to make
Dolibarr better:

- The deprecated way (with 4 parameters) to declare a new tab into a module descriptor file has been
removed. You must now use the 6 parameters way. See file modMyModule.class.php for example. 
- Remove the javascript function ac_delay() that is not used anymore by core code.
- Properties "dictionnaries" into module descriptor files has been renamed into "dictionaries".
- Method form->select_currency() has been removed. Use instead print form->selectCurrency().
- Method form->select_methodes_commande() has been renamed into english name selectInputMethod().
- The following hooks are now 'addreplace' hooks: "formCreateThirdpartyOptions" 
  So check that return value is 0 to keep default standard behaviour after hook or 1 to disable
  default standard behaviour.
- Properties "civilite_id" were renamed into "civility_id".
- Remove add_photo_web() that is not used anymore by core code.


***** ChangeLog for 3.5.7 compared to 3.5.6 *****
Fix: Paypal link were broken due to SSL v3 closed.
Fix: [ bug #1769 ] Error when installing to a PostgreSQL DB that contains numbers
Fix: [ bug #1752 ] Date filter of margins module, filters since 12H instead of 00H
Fix: [ bug #1757 ] Sorting breaks product/service statistics
Fix: [ bug #1797 ] Tulip supplier invoice module takes creation date instead of invoice date
Fix: [ bug #1792 ] Users are not allowed to see margins module index page when no product view permission is enabled

***** ChangeLog for 3.5.6 compared to 3.5.5 *****
Fix: Avoid missing class error for fetch_thirdparty method #1973
Fix: Can't update phone_pro from web service
Fix: Some security holes.
Fix: copy extrafields when creating order from proposal.
Fix: report on action was not filtering by environment.
Fix: Avoid missing class error.
Fix: Add function dolEscapeXML.
Fix: Bad days and month reported by function.
Fix: Bad margin calculation.

***** ChangeLog for 3.5.5 compared to 3.5.4 *****
Fix: Holiday module was broken. Initialization of amount of holidays failed.
Fix: [ bug #1523 ] suite bug #1334 : filtre et ordre de tri conjoints ne s'appliquent pas.
Fix: Fusion PDF button on unpaid invoice is no more displayed.
Fix: Unpaid invoice launch fusion PDF action even if it is only search (with enter keyboard input instead of lens click).
Fix: Pb when showing log list of holiday module with some mysql versions.
Fix: Error with bad timezone pushed by some browsers.
Fix: shipping list SQL request was not filtering on shipping element
Fix: debian package provided by dolibarr team must use embedded libraries.
Fix: [ bug #1528 ] Leopard Services numeration module description is not translated.
Fix: [ bug #1523 ] suite bug #1334 : filtre et ordre de tri conjoints ne s'appliquent pas.
Fix: [ bug #1534 ] Unknown error when deleting a product photo under special circumstances.
Fix: Update impayees.php
Fix: Link product, In list view and label product.
Fix: visible task into area "time" for "My task" must limit task to tasks i am assigned to.
Fix: When disabled, all fields to add time into task line must be disabled.
Fix: Missing include files.lib.php in some pages that use dol_delete_recursive
Fix: [ bug #1558 ] Product/service edit page title shows new Ref instead of old ref.
Fix: [ bug #1553 ] Saving User displays setup removes menu.
Fix: [ bug #1544 ] Can remove date from invoice.
Fix: list event view lost type event filter.
Fix: Add code save on create event.
Fix: SQL injection.
Fix: [ bug #1589 ] Menu type in "Edit menu" page is not translated
Fix: [ bug #1591 ] Linked object block shows Total HT/TTC even if not having permission to read them
Fix: [ bug #1577 ] When creating new Private individual third, selected third type is ignored
Fix: [ bug #1555 ] Update accountancy code of products does not throw PRODUCT_MODIFY trigger
Fix: [ bug #1548 ] Supplier payment card shows type in French
Fix: [ bug #1546 ] Incorrect page number when searching in the list of bank transactions

***** ChangeLog for 3.5.4 compared to 3.5.3 *****
Fix: Hide title of event when agenda module disabled.
Fix: When using option MAIN_MAIL_ALLOW_SENDMAIL_F, a mail was sent to sender.
Fix: Question about warehouse must not be done when module stock is disabled.
Fix: Option STOCK_SUPPORTS_SERVICES was not correctly implemented
     (missing test at some places).
Fix: Renaming a project with uploaded files failed.
Fix: [ bug #1476 ] Invoice creation form loses invoice date when there is a validation error.
Fix: [ bug #1431 ] Reception and Send supplier order box has a weird top margin.
Fix: [ bug #1428 ] "Nothing" is shown in the middle of the screen in a supplier order.
Fix: The object deliverycompany was not used anymore and output of
     details for delivery reports was lost during 3.5. Rewrite code to
     restore feature.
Fix: [ bug #1445 ] html fix : missing </tr>
Fix: [ bug #1415 ] Intervention document model name and suppliers model names is not shown
     properly in module configuration
Fix: [ bug #1416 ] Supplier order does not list document models in the select box of the 
     supplier order card
Fix: [ bug #1443 ] Payment conditions is erased after editing supplier invoice label or 
     limit date for payment
Fix: Filter on status was not visible when selected from url.
Fix: Filtering on status was last when asking to sort.
Fix: [ bug #1432 ] Trigger SHIPPING_CREATE ignores interception on error.
Fix: [ bug #1449 ] Trigger ORDER_CREATE, LINEORDER_DELETE, LINEORDER_UPDATE and LINEORDER_INSERT ignore interception on error.
Fix: [ bug #1450 ] Several Customer order's triggers do not report the error from the trigger handler.
Fix: [ bug #1451 ] Interrupted order clone through trigger, loads nonexistent order.
Fix: [ bug #1454 ] Mention de bas de page erroné
Fix: Do not display dictionary for non activated module 
Fix: Link element from element project pages
Fix: [ bug #1509 ] Expedition admin free text & watermark submit error
Fix: [ bug #1349 ] AJAX contact selector does not work fine in Project card
Fix: [ bug #1452 ] variable used but not defined
Fix: If multiprice level is used the VAT on addline is not correct
Fix: [ bug #1254 ] Error when using "Enter" on qty input box of a product (on supplier order part)
Fix: [ bug #1462, 1468, 1480, 1483, 1490, 1497] $this instead of $object
Fix: [ bug #1455 ] outstanding amount
Fix: [ bug #1425 ] LINEBILL_SUPPLIER_DELETE failure trigger leads to an endless loop
Fix: [ bug #1460 ] Several supplier order triggers do not show error messages
Fix: [ bug #1461 ] LINEORDER_SUPPLIER_CREATE does not intercept supplier order line insertion
Fix: [ bug #1484 ] BILL_SUPPLIER_PAYED trigger action does not intercept failure under some circumstances
Fix: [ bug #1482 ] Several supplier invoice triggers do not show trigger error messages
Fix: [ bug #1486 ] LINEBILL_SUPPLIER_CREATE and LINEBILL_SUPPLIER_UPDATE triggers do not intercept trigger action
Fix: [ bug #1522 ] Element list into associate object into project are no more filterd by project thirdparty
Fix: [ bug #1526 ] Thumbs of files uploaded with dots in their names do not load correctly
Fix: Import ProfId1 to siren and ProfId2 to siret

***** ChangeLog for 3.5.3 compared to 3.5.2 *****
Fix: Error on field accountancy code for export profile of invoices.
Fix: [ bug #1351 ] VIES verification link broken.
Fix: [ bug #1352 ] Removing a shipping does not remove the delivery.
Fix: Option MAIN_INVERT_SENDER_RECIPIENT broken with typhon template.
Fix: Can disable features with PHPEXCEL (no DLSF compatible).
Fix: Can disable features with CKEDITOR. 
Fix: Pb of records not correctly cleaned when module marge is
     uninstalled (conflict between 'margin' and 'margins').
Fix: [ bug #1341 ] Lastname not added by file or direct input in mass e-mailing.
Fix: [ bug #1357 ] Invoice creator state not printed in generated invoice documents.
Fix: Suppliers invoice mask fails using {tttt} in numbering.
Fix: [ bug #1350 ] pdf template name for typhon was not correctly set when enabling module.
Fix: Navigation on notes for shipments was not working.
Fix: [ bug #1353 ] Email notifications, wrong URL.
Fix: [ bug #1362 ] Note is not saved.
Fix: tr/td balance.
Fix: [ bug #1360 ] note indicator for member tab.
Fix: Nb of notes and doc not visible onto tasks.
Fix: [ bug #1372 ] Margin calculation does not work in proposals.
Fix: [ bug #1381 ] PHP Warning when listing stock transactions page.
Fix: [ bug #1367 ] "Show invoice" link after a POS sell throws an error.
Fix: TCPDF error file not found in member card generation.
Fix: [ bug #1380 ] Customer invoices are not grouped in company results report.
Fix: [ bug #1393 ] PHP Warning when creating a supplier invoice.
Fix: [ bug #1399 ] [pgsql] Silent warning when setting a propal as "facturée" in propal.php
Fix: When number reach 9999 with default numbering module, next number
     will be 10000 instead of 0000 and error.
Fix: element page on project give wrong href link.
Fix: [ bug #1397 ] Filter by supplier orders with status Draft does not filter.
Fix: [ bug #1388 ] Wrong date when invoicing several orders.
Fix: [ bug #1411 ] Unable to set an expedition note if invoices module is not enabled.
Fix: [ bug #1407 ] Rouget pdf overlapped when using tracking number and public notes.
Fix: [ bug #1405 ] Rouget PDF expedition incorrect when two expeditions under the same commande
Fix: [ bug #1434 ] Muscadet supplier order document model linked objects overlap the text

***** ChangeLog for 3.5.2 compared to 3.5.1 *****
Fix: Can't add user for a task.
Fix: Autoselect of warehouse if there is only one warehouse.
Fix: Install of odt template for project and tasks.
Fix: [ bug #1318 ] Problem with enter key when adding an existing
     product to a customer invoice.
Fix: [ bug #1307 ] Quotes get removed from several inputs.
Fix: [ bug #1317 ] Removing a category does not remove all child categories
Fix: [ bug #1312 ] Call to undefined function _()
Fix: Restore build for obs and launchpad.
Fix: deleting files into backup system tools.
Fix: Dump using php not not include lock on tables that are deleted.
Fix: Fixed a problem with bank accounts sharing across entities.
Fix: fields into group by of sql requests for module margins must be
     same than fields into select.
Fix: When select_date is called with '' as preselected date,
     automatic user date was not correctly et (We must set a date into PHP
     server timezone area)
Fix: First param of select_date must always be forged with a dolibarr
     date function and not time().
Fix: fix can't add line with product in supplier order
Fix: [bug #1309]   
Fix: Solve pb of too many embedded tables     
Fix: [ bug #1306 ] Fatal error when adding an external calendar
Fix: A fix to manage automatic creation of code for import.
Fix: Try to add code to provide easy way to fix warning on timezone not
     defined.
Fix: Several fix into workflow/condition for invoice payments or convert
     into discount.
Fix: Option MAIN_PDF_DASH_BETWEEN_LINES was not working when tcpdf was
     making a pagebreak higher than 2 pages.     
Fix: form to add images should not show link form.
Fix: Correction when adding order line with price as '0'.
Fix: [ bug #1283 ] ROUGET Shipment PDF.
Fix: [ bug #1300 ]
Fix: Miscellaneous problems on task tabs (withproject parameter lost and
     download fails).
Fix: Avoid home project page to hung when too many tasks opened.
Fix: bug #1295: Error when creating an agenda extrafield with a number as reference
Fix: Translation of number for pt_PT.
Fix: Error on ajax_constantonoff function.
Fix: [ bug #1323 ] problème pour générer un odt depuis les taches dans projet.
Fix: Can not make withdrawals 

***** ChangeLog for 3.5.1 compared to 3.5.0 *****
Fix: Do not report trigger errors twice.
Fix: Error when creating event was not reported.
Fix: Bug of import of agenda when using https link
Fix: Field nature not saved correctly
Fix: Substitution of extra field was ko for order
Fix: Bad translation of date format for pt_BR.
Fix: priority field of agenda record is smallint.
Fix: Missing loading of lang in some pages.
Fix: Write note in invoice when using pos module.
Fix: Link to paypal was invalid into email text.
Fix: ref and date of supplier invoice.
Fix: Check on bank account.
Fix: Problem with file upload and download.
Fix: Page load not ending when large number of thirdparties. We 
     added option MAIN_DISABLE_AJAX_COMBOX to disable javascript
     combo feature that is root cause of problem.
Fix: [ bug #1231 ] PDF always generated in interventions
Fix: Be sure there is no duplicate default rib.
Fix: Enable extrafields for customer order, proposal and invoice lines. This feature
     was developed for 3.5 but was disabled (hidden) because of a bug not possible to
     fix enough quickly for 3.5.0 release. 
Fix: user right on Holiday for month report nor working.
Fix: [ bug #1250 ] "Supplier Ref. product" sidebar search box does not work
Fix: Bad space in predefined messages. 
Fix: [ bug #1256 ] Signature was not added for email sent from thirdparty page.
Fix: Action event SHIPPING_VALIDATE is not implemented
Fix: The customer code was set to uppercase when using numbering module leopard. We
     must keep data safe of any change.
Fix: [ bug #1291 ] Loading actions extrafields fails.
Fix: [ bug #1123 ] Paid deposit invoices are always shown as partially paid when fully paid
Fix: Corrected project contact types translation.
Fix: [ bug #1206 ] PMP price is bad calculated.
Fix: [ bug #520 ] Product statistics and detailed lists are wrong.
Fix: [ bug #1240 ] traduction.
Fix: [ bug #1238 ] When creating accompte with a %, free product are used for calculation.
Fix: [ bug #1280 ] service with not end of date was tagged as expired.
Fix: [ bug #1295 ] Error when creating an agenda extrafield with a number as reference.
Fix: [ bug #1306 ] Fatal error when adding an external calendar.
New: Added es_CL language
Fix: Margin tabs bad data show
Fix: [ bug #1318 ] Problem with enter key when adding an existing product to a customer invoice.
Fix: [ bug #1410 ] Add customer order line asks for required Unit Price but doesn't interrupt the creation of the line

***** ChangeLog for 3.5 compared to 3.4.* *****
For users:
- New: Add hidden option BANK_DISABLE_DIRECT_INPUT.
- New: More options to select status of users into select user list.
- New: [ task #862 ] Add ODT on shipments.
- New: [ task #149 ] Add # of notes and attachments in tabs.
- New: Can edit customer ref at any time.
- New: [ task #877 ] Reorganize menus.
- New: [ task #858 ] Holiday module: note on manual holiday assignation.
- New: [ task #892 ] Add hidden option in thirdparty customer/supplier module to hide non active
  companies in select_company method.
- New: [ task #531 ] Add a workload field on tasks.
- New: Add graph of bank account input/output into input-output report page.
- New: Add script export-bank-receipts.php
- New: Add option "filter=bank" onto script rebuild_merge_pdf.php to merge PDF that
  has one payment on a specific bank account.*
- New: [ task #901 ] Add Extrafield on Fiche Inter.
- New: Show process id in all command line scripts.
- New: Module mailman can subscribe/unsubscribe to ML according to categories or type of member.
- New: Add object_hour and object_date_rfc as substitution tag for open document generation.
- New: Add options to send an email when paypal or paybox payment is done.
- New: Clone product/service composition.
- New: Add option ADHERENT_LOGIN_NOT_REQUIRED.
- New: Add a cron module to define scheduled jobs.
- New: Add new graphical boxes (customer and supplier invoices and orders per month).
- New: [ task #286 ] Enhance rounding function of prices to allow round of sum instead of sum of rounding.
- New: Can add an event automatically when a project is create. 
- New: Add option MAIN_GENERATE_DOCUMENT_WITH_PICTURE.
- New: Add option excludethirdparties and onlythirdparties into merge pdf scripts.
- New: [ task #925 ] Add ODT document generation for Tasks in project module.
- New: [ task #924 ] Add numbering rule on task.
- New: [ task #165 ] Add import/export of multiprices.
- New: Add Maghreb regions and departments.
- New: A more responsive design for statistic box of home page.
- New: [ task #1005 ] Adapting to Spanish legislation bill numbering
- New: [ task #1011 ] Now supplier order and invoice deal with payment terms and mode.
- New: [ task #1014 ] Add option to recursively add parent category.
- New: [ task #1016 ] Can define a specific numbering for deposits.
- New: [ task #918 ] Stock replenishment.
- New : Add pdf link into supplier invoice list and supplier order list.
- New : Genrate auto the PDF for supplier invoice.
- New : Add category into filter webservice thirdparty method getListOfThirdParties.
- New : Allow to define margin or mark rate during quoting, ordering, invoicing.
- New : User permissions on margin module.
- New : Add ref supplier into muscadet model/
- New : Add ability to copy contact address to clipboard.
- New: Can use tag {mm} before {yy} even when there is a reset into numbering masks.
- New: [ task #1060 ] Register fields localtax(1|2)_type into details tables.
- New: [ task #923 ] Localtax support for ODT templates. 
- New: [ task #90 ] Barcode search.
- New: Add hidden option MAIN_VAT_DEFAULT_IF_AUTODETECT_FAILS.
- New: Can send an email from thirdparty card.
- New: Can cancel holidays that were previously validated.
- New: Can choose contact on event (action com) creation, and filtered by thirdparty.
- New: Add hidden option MAIN_FORCE_DEFAULT_STATE_ID.
- New: Add page to make mass stock movement.
- New: Add field oustanding limit into thirdparty properties.
- New: Can enter a vat payment of zero.
- New: Add path to installed dir of external modules + Name and web of module provider.
- New: Add option to use a specific mask for uploaded filename.
- New: Can attach external links to objects as we can attach files.
- Qual: Implement same rule for return value of all command line scripts (0 when success, <>0 if error).
- Fix: [ bug #992 ] Proforma invoices don't have a separated numeric count.
- Fix: [ bug #1022 ] correct margin calculation for credit notes.
- Fix: Better management of using ajax for upload form (to solve problem when enabling ajax jquery multifile upload in some cases).
- Fix: Lost stats filters into year selection.
- Fix: Some config data are shared between suppliers orders and suppliers invoices

New experimental module:
- New: [ task #157 ] Add a Skype button (adherents / third parties / contacts)

For translators:
- Qual: Normalized sort order of all languages files with English reference files.
- New: Add language code files for South Africa, France new Caledonia, Vietnam.
- New: Translate string for email to change password.

For developers:
- New: DolGraph can build graph with three lines.
- New: DolGraph accept a parameter to cache data of graph getNbByMonthWithPrevYear.
- New: Can enable tuning info with option MAIN_SHOW_TUNING_INFO.
- New: Show version of client lib used by mysql drivers.
- New: Add function to get content of an url (using all dolibarr setup like timeout, proxies...)
- New: Upgrade lib of TCPDF to 6.0
- New: Upgrade jquery flot library to 0.8.1
- New: Add property "hidden" into module descriptors to allow to hide a module according to
  some dynamic conditions.
- New: Add option MAIN_MOTD_SETUPPAGE to add a content onto setup page. Also content for
  MAIN_MOTD_SETUPPAGE, MAIN_MOTD_SETUPPAGE, MAIN_HOME now accept "|langfile" into translation
  key to use a specific language file.
- New: Make some changes to allow usage of several alternative $dolibarr_main_url_root variables.
- Qual: All nowrap properties are now using CSS class nowrap.
- Qual: Move hard coded code of module mailmanspip into trigger.
- New: Into POST forms, if you can add a parameter DOL_AUTOSET_COOKIE with a value that is list name,
  separated by a coma, of other POST parameters, Dolibarr will automatically save this parameters
  into user cookies.
- New: Add hook addHomeSetup.
- New: Add trigger CATEGORY_LINK and CATEGORY_UNLINK.
- New: A trigger can return an array of error strings instead of one error string.
- New: Add method to use a dictionary as a combo box.
- New: Add update method for web service product.
- Fix also several bugs with old code. 

WARNING: Following change may create regression for some external modules, but was necessary to make
Dolibarr better:

1) We started to clean hooks code. 
If your hook want to modify value of $actions, it's role of your hook to modify it. Dolibarr 
hook code will no more decide this for your module. If your action class for hook was returning
a string or an array, instead your module must set $actionclassinstance->results (to return array) 
or $actionclassinstance->resprints (to return string) to return same thing. The return value must 
be replaced by a "return 0";
Goal is to fix old compatibility code that does not match hook specifications: 
 http://wiki.dolibarr.org/index.php/Hooks_system   

2) If you implemented hook printTopRightMenu, check that output does not include '<td>' tags any more.
All content added must be tagged by a '<div>' with css class="login_block_elem"

3) Some methods object->addline used a first parameter that was object->id, some not. Of course
this was not a good practice, since object->id is already known, there is no need to provide id as 
parameter. All methods addline in this case were modified to remove this parameter. 

4) Method ->classer_facturee() is deprecated. It must be replace with ->classifyBilled().

5) Property ->tel on objects is now ->phone

6) Trigger LINEPROPAL_MODIFY is renamed into LINEPROPAL_UPDATE and
   Trigger CONTRACT_LINE_DELETE rnamed into LINECONTRACT_DELETE to match naming rules.



***** ChangeLog for 3.4.3 compared to 3.4.2 *****
Fix: Bad get of localtaxes into contracts add lines
Fix: Warning into bank conciliation feature.
Fix: Bad get of localtaxes into contracts add lines.
Fix: Add a limit into list to avoid browser to hang when database is too large.
Fix: [ bug #1212 ] 'jqueryFileTree.php' directory traversal vulnerability
Fix: Agenda and Banks module were not working with multicompany module
Fix: [ bug #1317 ] Removing a category does not remove all child categories
Fix: [ bug #1380 ] Customer invoices are not grouped in company results report.

***** ChangeLog for 3.4.2 compared to 3.4.1 *****
Fix: field's problem into company's page (RIB).
Fix: Document cerfa doesn't contained firstname & lastname from donator.
Fix: Bad rounding on margin calculations and display.
Fix: Option drop table into backup was broken.
Fix: [ bug #1105 ] Searching Boxes other search option.
Fix: wrong buy price update.
Fix: [ bug #1142 ] Set paiement on invoice (PGSql).
Fix: [ bug #1145 ] Agenda button list type do not display.
Fix: [ bug #1148 ] Product consomation : supplier order bad status.
Fix: [ bug #1159 ] Commercial search "other" give p.note do not exists.
Fix: [ bug #1174 ] Product translated description not good into PDF.
Fix: [ bug #1163 ] SQL Error when searching for supplier orders.
Fix: [ bug #1162 ] Translaction for morning and afternoon.
Fix: [ bug #1161 ] Search on product label.
Fix: [ bug #1075 ] POS module doesn't decrement stock of products in delayed payment mode.
Fix: [ bug #1171 ] Documents lost in interventions after validating.
Fix: fix unsubscribe URL into mailing when sending manually (not by script).
Fix: [ bug #1182 ] ODT company_country tag is htmlencoded.
Fix: [ bug #1196 ] Product barcode search does not expect 13th digit on EAN13 type.
Fix: [ bug #1202 ] Wrong amount in deposit % invoice from proposal.
Fix: Removed analytics tags into doc page.
Fix: Call Image on this instead of pdf.
Fix: Missing parameter for photo.
Fix: Bad SQL request for turnover report.

***** ChangeLog for 3.4.1 compared to 3.4.0 *****
Fix: Display buying price on line edit when no supplier price is defined.
Fix: Retrieving of margin info when invoice created automatically from order.
Fix: Reordering supplier products in list by supplier or supplier ref was crashing.
Fix: [ bug #1029 ] Tulip numbering mask.
Fix: Supplier invoice and supplier order are not displayed into object link into agenda event card.
Fix: [ bug #1033 ] SUPPLIER REF disappeared.
Fix: update extrafield do not display immediatly after update.
Fix: Fix bug with canvas thirdparty.
Fix: [ bug #1037 ] Consumption> Supplier invoices related.
Fix: User group name do not display in card (view or edit mode).
Fix: Link "Show all supplier invoice" on suplier card not working. 
Fix: [ bug #1039 ] Pre-defined invoices conversion.
Fix: If only service module is activated, it's impossible to delete service.
Fix: [ bug #1043 ] Bad interventions ref numbering.
Fix: Mailing module : if an email is already in destinaires list all other email from selector was not inserted.
Fix: Localtaxes balance not showing.
Fix: Intervention box links to contracts id.
Fix: Compatiblity with multicompany module.
Fix: Edit propal line was losing product supplier price id.
Fix: Delete linked element to supplier invoice when deleted.
Fix: [ bug #1061 ] Bad info shipped products.
Fix: [ bug #1062 ] Documents lost in propals and contracts validating.
Fix: Supplier price displayed on document lines and margin infos didnt take discount.
Fix: sorting on qty did not work in supplier product list.
Fix: there was no escaping on filter fields in supplier product list.
Fix: bugs on margin reports and better margin calculation on credit notes.
Qual: Add travis-ci integration.

***** ChangeLog for 3.4 compared to 3.3.* *****
For users:
- New: Can use ODS templates as document templates.
- New: Add link to autofill/reset with quantity to ship when creating a
  delivery receipt.
- New: Event into calendar use different colors for different users.
- New: Support revenue stamp onto invoices.
- New: Add a tab "consumption" on thirdparties to list products bought/sells.
- New: Some performance enhancements.
- New: Can attach files onto trip and expenses modules.
- New: Add hidden option MAIN_PDF_TITLE_BACKGROUND_COLOR.
- New: Merge tab customer and prospect.
- New: Add ES formated address country rule.
- New: Can define a hierarchical responsible on user and add a tree view to 
  see hierarchy of users.
- New: Can expand/collapse menus, categories and users list.
- New: extra parameters are supported into ODT/ODS templates.
- New: total per vat rate are available as tags for ODT/ODS templates.
- New: Some part of interface use more CSS3 (ie: agenda)
- New: [ task #707 ] Create option "ProfIdx is mandatory to validate a invoice".
- New: Can define if we want to use VAT or not for subscriptions (foundation module).
- New: Can define a default choice for "More action when recording a
  subscription" (foundation module).
- New: Add link to check professional id for India.
- New: [ task #731 ] Uniformize ref generation
- New: [ task #748 ] Add a link "Dolibarr" into left menu
- New: Script email_unpaid_invoices_to_representative accepts now a parameter "test"
  and a "late delay".
- New: Can define different clicktodial setups for each user.
- New: Add hidden option INVOICE_CAN_NEVER_BE_REMOVED.
- New: Enhance agenda module to reach RFC2445 ("type" not enabled by default and add
  "busy" information).
- New: Add module Opensurvey.
- New: Default approver for holidays is set by default to hierchical parent.
- First change to prepare feature "click to print" (IPP) for PDF.
- New: [ task #350 ] Merge tab customer and prospect.
- New: [ task #710 ] Add substitution into mailing send (and HTML is now valid).
- New: [ task #711 ] Add combobox for contact, as done for product/thirdparty.
- New: [ task #714 ] In Emailing module admin autogenerate security key of READRECEIPT.
- New: [ task #743 ] GED : Add aministration option to disable autotree display.
- New: [ task #767 ] Customer Address fallback when a contact doesn't have an address.
- New: [ task #768 ] WYSIWYG for all mails.
- New: [ task #773 ] Add Project document in GED(ECM) modules.
- New: [ task #783 ] Add more types for extra parameters (lists, phone, emails, checkbox,
  prices, radio).
- New: [ task #798 ] Add range limit date on product/services as it is done on order 
  and invoice.
- New: [ task #814 ] Add extrafield feature for projects ands tasks.
- New: [ task #770 ] Add ODT document generation for Projects module.
- New: [ task #741 ] Add intervention box.
- New: [ task #826 ] Optionnal increase stock when deleting an invoice already validated.
- New: [ task #823 ] Shipping_validate email notification.
- New: [ task #900 ] Review code of ficheinter.class.php
- Fix: [Bug #958] LocalTax2 for Spain fails on Suppliers
- Fix: [ bug #972 ] Auto completion contact field do not take account the min caract number before search
- Fix: [ bug #971 ] html.form.class.php select_contact with autocomplete do not exclude id from exclude array
- Fix: Expedition creation, can retreive product from other expedition

For translators:
- Update language files.

For developers:
- System of menu managers has been rewritten to reduce code to do same things. 
- An external module can force its theme.
- Add function dol_set_focus('#xxx').
- A mymodule can bring its own core/modules/mymodule/modules_mymodule.php file.
- Removed not used libraries.
- More web services. 
- Renamed some database fields, code variables and parameters from french to english.
- First change to manage margins on contracts.
- Add hook getFormMail.
- Function plimit of databases drivers accept -1 as value (it means default value set
  into conf->liste_limit).
- New: Add option dol_hide_topmenu, dol_hide_leftmenu, dol_optimize_smallscreen,
  dol_no_mouse_hover and dol_use_jmobile onto login page (to support different terminal).
- New: dol_syslog method accept a suffix to use different log files for log. 
- New: Type of fields are received by export format handlers.
- New: when adding an action, we can define a free code to tag it for a specific need.
- New: Enhance Dolibarr migration process to include migration script of external 
  modules.
- New: [ task #811 ] Uniformanize note field.
  

WARNING: If you used external modules, some of them may need to be upgraded due to:
- Fields of classes were renamed to be normalized (nom, prenom, cp, ville, adresse, tel
  were renamed into lastname, firstname, zip, town, address, phone).
  This may also be true for some fields into web services.
- If module use hook pdf_writelinedesc, module may have to add return 1 at end of 
  function to keep same behaviour.

TODO:
backport commit 53672dff75f4fdaeeed037ff9d15f860968022ca to fix confirm with jmobile
backport commit 384e3812eb73a15adafb472cacfb93397a54459b to fix W3C/edit contract
 


***** ChangeLog for 3.3.5 compared to 3.3.4 *****
- Fix: Change to make debian package ok despite removal of ckeditor.
- Fix: jcrop file to match debian rules
- Fix: Add missing country UK.
- Fix: Minor fix into package.
- Fix: Add missing label on project field.

***** ChangeLog for 3.3.4 compared to 3.3.3 *****
- Fix: [ bug #1001 ] Social Contribution : State not correct
- Fix: Better management of pdf generation when tcpdf is not available.
- Fix: Change to be more debian compliant natively.

***** ChangeLog for 3.3.3 compared to 3.3.2 *****
- Fix: [ bug #903 ] Fatal error: Call to undefined function dol_get_first_day() in htdocs/commande/liste.php
- Fix: [ bug #934 ] Error on proformat invoice creation (pgsql)
- Fix: [ bug #947 ] Can't create proposal lines with unit price = 0

***** ChangeLog for 3.3.2 compared to 3.3.1 *****
- Fix: Dutch (nl_NL) translation
- Generalize fix: file with a specific mask not found, again
- Fix: translations and BILL_SUPPLIER_BUILDDOC trigger
- Fix: Can't reset payment due date
- Fix: Orderstoinvoice didn't act as expected when no order was checked
- Fix: Bad link to all proposals into Third party card if customer is prospect
- Fix: Some bugs on withdrawal rejects
- Fix: [ bug #774 ] Bug on creating event with box "all day" crossed
- Fix: [ bug #787 ] Invoice supplier box incorrect tooltip when delay on payment
- Fix: [ bug #789 ] VAT not being calculated in POS
- Fix: [ bug #790 ] Spanish localtax RE not being correctly calculated
- Fix: [ bug #794 ] Lost filter on zipcode in prospect list 
- Fix: [ bug #806 ] Margins module with orders2invoice does not respect cost price
- Fix: [ bug #810 ] Cannot update ODT template path
- Fix: [ bug #816 ] Sales journal does not reflect localtaxes
- Fix: [ bug #817 ] Purchases journal does not reflect localtaxes
- Fix: [ bug #824 ] MAIN_DB_PREFIX not use into dictionnary
- Fix: [ bug #828 ] Error when code_region is not a number in llx_c_regions (with postgres)
- Fix: [ bug #855 ] Holiday approval email in French
- Fix: [ bug #856 ] (Holidays module) Mail error if destination user doesn't have an email
- Fix: [ bug #857 ] Invoice created from shipment does not have the order discount
- Fix: [ bug #861 ] Impossible to create a new event in agenda
- Fix: [ bug #827 ] AJAX search does not respect multiprice level
- Fix: [ bug #865 ] Dolibarr navigation array in project/task do not work
- Fix: [ bug #866 ] Standing order from an invoice suggests invoice total amount instead of remaining to pay
- Fix: [ bug #788 ] Date of linked interventions are not shown
- Fix: external users should not see costprice and margin infos
- Fix: [ bug #806 ] Tasks are ordered alphabetically instead of chronological order

***** ChangeLog for 3.3.1 compared to 3.3 *****
- Fix: [ bug #733 ] Mass emailing tools do not support <style HTML tag
- Fix: Package for launchpad
- Fix: [ bug #736 ] Missing column in llx_c_chargesociales  
- Fix: Localtax2 for Spain must be based into buyer
- Fix: [ bug #762 ] Bad profit calculation in Reporting
- Fix: bug dictionnary with wrong prefix table

***** ChangeLog for 3.3 compared to 3.2.* *****
For users:
- New: Add holiday module, to declare and follow holidays of your employees.
- New: Add margin management module.
- New: Add new theme Amarok.
- New: [ task #289 ] Can reorder tasks.
- New: Add field "signature" into user card. If filled, text is added 
       at end of predefined email texts. If option MAIN_MAIL_DO_NOT_USE_SIGN is on, this
       feature is disabled.
- New: Can input a payment back onto an credit note.
- New: Add link "Back to list" on all cards.
- New: After first install, warning are visible onto mandatory setup not
       configured. Show also total number of activated modules.
- New: Can filter list of proposal, order or invoice on sales representative.
- New: Add supplier ref on supplier orders.
- New: Can export supplier orders and customers shipments.
- New: First change to install external plugins from gui (experimental). 
- New: Monaco is like France for default vat calculation
- New: Can list elements (invoices, orders or proposals) on a particular
  user contact). This allow to view a "basket" of its elements.
- New: Show bank account on payment list of invoice card.
- New: Cloning project allow to clones task, notes, projects files, tasks files, contacts. 
- New: Enhance default style.
- New: Can edit and resiliate member status from list.
- New: Can insert URL links into elements lines. Also reported into PDF.
- New: When a member is validated, we can subscribe to mailing-lists
       according to its type.
- New: Add a tab into members statistics to count members by nature.
- New: Add link to third party into sells and purchase journal.
- New: Suggest a method to generate a backup file for user with no access
       to mysqldump binary.
- New: Can also use extrafields on contacts/addresses and users.
- New: Support unique field for extrafields.
- New: Extra fields supports more types (int, string, double, date, datetime).
- New: Can correct stock of a warehouse from warehouse card.
- New: [ task #185 ] Can input amount when correcting stock to recalculate PMP.
- New: [ task #454 ] Add "No category" into filters on category.
- New: Auto check box on page to edit interface options of user.
- New: More surface control on stock correction page.
- New: Add great britain provinces.
- New: [ task #494 ] Send an email to foundation when a new member has auto-subscribed.
- New: [ task #326 ] Add a numbering module to suggest automatically a product ref.
- New: Add conditional substitution IF/ELSEIF/ENDIF for ODT templates.
- New: Add unit foot2, inch2, foot3 and inch3 for surface and volumes.
- New: Can select thirdparties into emailing targets, even if module category is not enabled.
- New: [ task #498 ] Improvement of the block to add products/services lines.
- New: ECM autodir works also for files joined to products and services.
- New: Add a selection module for emailing to enter a recipient from gui.
- New: Allow to search thirds and products from barcodes directly from the permanent mini search left box.
- New: Allow to search product from barcodes directly from invoices, proposals... through AJAX.
- New: Can make one invoice for several orders.
- New: POS module can works with only one payment method (cach, chq, credit card).
- New: Add possibility to defined position/job of a user.
- New: Add hidden option to add slashes between lines into PDF.
- New: [ task #210 ] Can choose cash account during POS login.
- New: [ task #104 ] Can create an invoice from several orders.
- New: Update libs/tools/logo for DoliWamp (now use PHP 5.3).
- New: Added ODT Template tag {object_total_discount_ht}
- New: Add new import options: Third parties bank details, warehouses and stocks, categories and suppliers prices
- New: English bank account need a bank code (called sort code) to identify an account. 
- New: Can choose menu entry to show with external site module.
- New: Add hidden option MAIN_PDF_MARGIN_LEFT, MAIN_PDF_MARGIN_RIGHT, MAIN_PDF_MARGIN_TOP, MAIN_PDF_MARGIN_BOTTOM to force margins of generated PDF.
- New: [ task #314 ] Can define if prof id are mandatory or not.
- New: Add button on order card to create intervention from services.
- New: Add search box to find products by supplier reference.
- New: Add option MAIN_HELPCENTER_LINKTOUSE to define target link "I need help" onto logon page. 
- New: [ task #608 ] Can clone a supplier order with prices updates
- New: [ task #559 ] Can define a discount % regarding quantity in supplier prices and price by quantity in customer prices
- New: [ task #527 ] After cloning a suplier invoice, go onto invoice ref into edit mode

New experimental module:
- New: Add commissions management module.

- Fix: [ bug #499 ] Supplier order input method not translated
- Fix: No images into product description lines as PDF generation does not work with this.
- Fix: Errors weren't being shown in customer's & supplier's orders
- Fix: Lastname wasn't being recorded in xinputuser emailing module.
- Fix: [ bug #653 ] Error while creating agenda additional attributes
- Fix: [ bug #654 ] Event rapport PDF showing ActionAC_OTH_AUTO
- Fix: [ bug #658 ] Search on bank do not work for description
- Fix: [ bug #659 ] Comment in recurrent invoices is not stored
- Fix: [ bug #622 ] Attaching wrong file when sending the invoice via e-mail

For developers:
- New: Add webservice for thirdparty creation and list.
- New: A module can overwrite templates parts.
- New: Can add a link on title field of added dictionnary.
- New: Uniformize code.
- New: Add option WORKFLOW_DISABLE_CREATE_INVOICE_FROM_ORDER and 
       WORKFLOW_DISABLE_CLASSIFY_BILLED_FROM_ORDER.
- New: A module can add several css and js.
- New: removed deprecated methods
       ldap::connect, formadmin::select_lang,
       html::select_tva
- New: Add custom substitution function for ODT product lines: mymodule_completesubstitutionarray_lines()
- New: Basic implementation of hooks and triggers for a lot (most) of core modules: 
  action/calendar, trips and expenses, dons, vat payment, contact/society, contract, product lines, 
  expedition, order supplier and order invoice (lines included), intervention card, project, tasks.
- New: Add ChromePHP output into syslog module.
- New: Add PRODUCT_PRICE_MODIFY trigger.
- New: Created function to retrieve total amount of discount of an invoice/proposal...
- New: We can use a dynamic value ($conf->global->XXX for example) into titles of menus.
- New: Use PHP classes DateTime* for some data functions instead of adodb 
- Qual: Renamed SUPPLIER_INVOICE_BUILDDOC trigger to BILL_SUPPLIER_BUILDDOC
- Qual: Renamed INVOICE_SUPPLIER_DELETE trigger to BILL_SUPPLIER_DELETE
- Qual: Renamed SUPLIER_ORDER_BUILDDOC trigger to ORDER_SUPPLIER_BUILDDOC
- Qual: Renamed CONTRACTLINE_DELETE trigger to CONTRACT_LINE_DELETE
- Qual: Renamed all ficheinter.class.php triggers so that they start with 'FICHINTER_'
- Fix: [ bug #655 ] ORDER_REOPEN trigger incorrectly named
- Fix: [ bug #656 ] Contracts trigger CONTRACT_MODIFY incorrectly named
- Fix: [ bug #657 ] Usergroup class' GROUP_DELETE trigger incorrectly named

For translators:
- New: Update language files (de, tr, pt, ca, es, en, fr).
- New: Added bg_BG autotranslated language.
- New: Translate the donation receipt.

Dolibarr license has also been updated from GPLv2+ to GPLv3+.



***** ChangeLog for 3.2.3 compared to 3.2.2 *****
- Fix: Some permission into agenda module.
- Fix: Generation of PDF was not using correct font for some languages.
- Fix some translations.
- Fix: [ bug #607 ] Nom de société avec guillemets.
- Fix: Option MAIN_MAIL_SENDMAIL_FORCE_BA and MAIN_FIX_BUGGED_MTA was not
  complete.
- Fix: comaptiblity with multicompany module.
- Fix: Bad label when validating/paying an invoice from POS module.
- Fix: Correct recipient into rouget template.
- Fix: A lot of fix into PDF pagebreak management.
- Update VAT for some countries.
- Firstname was missing when sending email from file list.
- Added en_SA language.



***** ChangeLog for 3.2.2 compared to 3.2.1 *****
- Fix: Modify spanish VAT to new rates.
- Fix: Add error message when creating already existing product.
- Fix: Edition of percentage of an event.
- Fix: Minor look fix for theme bureau2crea.
- Fix: Start and end date not saved at project creation
- Fix: Default vat is zero for customer invoices if company does not use vat
- Fix: Localtaxes unit prices precision



***** ChangeLog for 3.2.1 compared to 3.2.0 *****
- Fix: Edit of projects.
- Fix: Activation of modules does not fails if directory install was removed.
- Fix: [ bug #444 ] Regression on auto-closing for proposals and orders.
- Fix: Update translations (catalan, french, spanish, brazilian).
- Fix: [ bug #445 ] Hex escaping in descriptions.
- Fix: error when validating shipment for non predefined products with a
  selected warehouse.
- Fix: Bad local taxes if price base type is TTC for spanish local taxes.
- Fix: Phone not saved when using web service.
- Fix: [ bug #464 ] Payment form should allow to add transmitter for bank transfers.
- Fix: Allows to use a comma decimal separator in supplier invoices payments.
- Fix: Translation for tr_TR, es_ES, pt_BR.
- Fix: Products with no prices not visible.
- Fix: Access to product card created with very old version of Dolibarr.
- Fix: Delete temporary files after validating an invoice.
- Fix: preview of supplier order and invoice template.
- Fix: [ bug #485 ] Configurated amount for public auto-subscription form is not taken into account
- Fix: Average amount graphs weren't comparing the previous year stats
- Fix: Closed project didn't show the new status unless the page was refreshed
- Fix: Files were not being uploaded to a project's task
- Fix: [ bug #503 ] Unable to delete linked file to a deposit
- Fix: [ bug #501 ] Error while trying to modify an user
- Fix: [ bug #506 ] Can't set percentage of a started event
- Fix: Bad assignation of const for pdf delivery module name



***** ChangeLog for 3.2.0 compared to 3.1.* *****
WARNING: PHP lower than 5.x are no more supported.
WARNING: Because of a major datastructure change onto supplier prices tables, be aware
to make a backup of your database before making upgrade.

For users:
- New: Each user can remove/add its own boxes.
- New: Add signature at end of predefined email text.
- New: Can use personalized fields on products/services.
- New: Can attach files on social contributions.
- New: Show payments terms and conditions onto muscadet template.
- New: Can open back a closed commercial proposal.
- New: show thirdparty barcode on main tab.
- New: Can input note (private and public) during note and expenses creation.
- New: Print ticket show invoice ref into POS module.
- New: Can edit customer discounts from invoice create and edit card.
- New: task #11243: Show quantity into stocks for each sub-products into the sub-product tab.
- New: task #10500: Option to choose if professional id are unique.
- New: Add hidden option FOURN_PRODUCT_AVAILABILITY.
- New: task #11123: Add best supplier price.
- New: Enhancement in styles.
- New: Can conciliate several lines in one operation.
- New: task #11289 : Modify third party accountancy code generator aquarium.
- New: task #10606 : more comprehensive message error.
- New: task #11278 : Option into point of sale module to add services in list.
- New: task #11261 : Add an entry into menu called "New shipment".
- New: [ task #187 ] Gerer les evenement recurrents dans les imports ical.
- New: Make option MAIN_GENERATE_DOCUMENTS_WITHOUT_VAT available by default.
- New: Can build PDF in USLetter format or canada format (change paper size).
- New: Can export into Excel 2007 format.
- New: Add hidden option CASHDESK_FORCE_STOCK_ON_BILL
- New: Can search on part of barcode into POS module.
- New: Cheques into cheques receipts are ordered by operation date.
- New: Add hidden option MAIN_DISABLE_PDF_AUTOUPDATE to avoid generating pdf each time data change.
- New: Add hidden option PROJECT_HIDE_UNSELECTABLES to hide project you can't select into combo list.
- New: Add option INVOICE_POSITIVE_CREDIT_NOTE.
- New: Support zip/town autocompletion into warehouses.
- New: Add box for last expired services.
- New: Reduce seriously size of packages.
- New: Can define country code for import.
- New: When invoice was generated from order, order date is visible on PDF, after order ref.
- New: [ task #181 ] Hide password of click2dial in user card.
- New: Chart are faster to build
- New: Value of data into charts are visible on mouse hover.
- New: Import wizard can import contacts.
- New: Import wizard can import personalized fields.
- New: Personalized fields support int type.
- New: Install process is now two times faster.
- New: Can sort files into backup tool.
- New: Default output charset are utf8 into backup tool.
- New: Add brazilian states.
- New: Increase usability of module project.
- New: [ task #285 ] Add search filter on project in tasks list.
- New: Automatic list of documents in ECM module is ok for customers,
       suppliers invoice, orders, customers orders, proposals and social contributions.
- New: All professional id can contains up to 128 chars instead of 32. 
- New: [ task #176 ] Allow to use ODT templates for proposals and orders like it's done for invoices
- New: Add hidden option MAIN_ADD_PDF_BACKGROUND to add a PDF as background of invoice/order generated PDF.
- New: Can convert a product/service into service/product.
- New: Show delivery date into proposal template azur. 
- New: Support tags into header and footer into ODT templates.
- Fix: Can use POS module with several concurrent users.
- Fix: Installer don't fails with Mysql version that added a ssl_cypher field.
- Fix: Sanitize input parameters.
- Fix: [ bug #368 ] Product list
- Fix: [ bug #370 ] Filter in accountancy -> suppliers_bills
- Fix: [ bug #399 ] Bad calculation of local taxes in update line products
- Fix: [ bug #427 ] Bad links to wiki help in certains menus

For developers:
- New: Can add a left menu into an existing top menu or left menu.
- New: Add webservice to get or create a product or service.
- New: Add webservice to get a user.
- New: Add more "hooks" (like hooks to change way of showing/editing lines into dictionnaries).
- New: Log module outputs can be setup with "or" rule (not only "xor").
- New: Add FirePHP output for logging module.
- New: Add trigger ACTION_DELETE and ACTION_MODIFY.
- New: Trigger now have a priority to define sort execution order.
- New: Can define different requests according to database type into migration files.
- New: Add "canvas" feature to overwrite page of thirdparty, contact, product with yours.
- New: Removed artichow deprecated libraries.
- New: A page can force reload of css style sheet
- New: A module can add import description for import wizard, even for tables with foreign keys.
- New: Can add tabs on statistics views.
- New: Add CSS id/class into public payment pages.
- Qual: Add a lot of more PHPUnit tests.
- Qual: Data structure for supplier prices is simpler.
- Qual: Removed no more used external libraries.
- Qual: Cleaned a lot of dead code.
- Qual: More OOP (usage of "abstract", "static", ...), uniformize constructors.
- Qual: Fix a lot of checkstyle warnings.
- Qual: task #216 : Move /lib into /core/lib directory
- Qual: task #217 : Move core files into core directory (login, menus, triggers, boxes, modules)
WARNING: To reduce technic debt, all functions dolibarr_xxx were renamed int dol_xxx.



***** ChangeLog for 3.1.3 compared to 3.1.2 *****
Fix: PgSQL - property must be set if success
Fix: Provide a solution for backup when mysqldump is not available
Fix: Bug #460 - Wrong entity assignment when creating a warehouse
Fix: bug #405 - Late icon always displayed on comm/propal.php



***** ChangeLog for 3.1.2 compared to 3.1.1 *****
- Fix: Can clone a proposal
- Fix: Add member ID in substitution method
- Fix: Duplicate end tag and missing form parts
- Fix: Support companies with no prof id.
- Fix: Sanitize data
- Fix: Bug #318
- Fix: Bug #369
- Fix: More bugs



***** ChangeLog for 3.1.1 compared to 3.1.0 *****
- New: Add option FACTURE_DEPOSITS_ARE_JUST_PAYMENTS. With this option added, 
       credit notes are not removed from total amount of invoice but are just 
       payments used to reducs remain to pay.
- New: Added hidden option MAIN_FIX_FOR_BUGGED_MTA to fix bugged MTA.       
- Fix: Removed warnings during install.
- Fix: State into address of paypal payments were lost.
- Fix: Currency into paypal payments were always euros.
- Fix: Removed Bare LF from emails sent with smtps method.
- Fix: Can show report on selected period.
- Fix: product removed from list after deleted into order.
- Fix: [bug #270] PostgreSQL backend try to connect throught TCP socket for 
- Fix: price was not without tax when using multiprice into POS module.
- Fix: Can delete bank account.
- Fix: [ bug #277 ] Year dropdown in table header of supplier invoices.
- Fix: Some other very minor fixes.


***** ChangeLog for 3.1 compared to 3.0 *****
WARNING: IE6 browser is no more supported in this version.
For users:
- New: War against number of clicks:
     - When adding a free bank transaction, form to add next one is still
       visible (save one click).
     - task #10969 : Add checkbox to close automatically invoice if
       payment is complete (save 3 clicks).
     - Reduce a step into supplier order workflow to save time. If user
       has permission to approve, order is approved when order is validated.
       (Save 2 clicks).
     - In commercial main menu, left menu are already opened. This save one click
       to open a proposal or order.
     - Can add a discount for third party, during invoice edition (and we 
       saved clicks again).
     - When creating a contract, sales representative are preset to user. This save
       4 clicks.
     - Can edit several fields in bank transaction line page into one update.
     - Creation of contacts from third party page go back to third party.
     - Preselect model if there is only one. This save 2 clicks. 
     - Can remove a project if project has tasks. No need to delete task one by one.
- New: Enhance donation module. Add a status "canceled".
- New: Add filters on all statistics report pages.
- New: If a service contains subproducts, subpoducts are decrease when service
       is decrease.
- New: Add status for third parties to disable a third party.
- New: Can send interventions cards by email.
- New: Increase list of available notifications into module Notifications.
- New: Add option MAIN_FIRST_TO_UPPER to force upper case of first 
       letters for names and firstname.
- New: Can filter of payment type in bank transaction list.
- New: Status of users is visible into user list.
- New: Support BSB code for bank account in Australia.
- New: Can set date of payment for autocreate invoice/payment when 
       creating a foundation subscription.
- New: Can edit note of payment.
- New: Option to make login not mandatory in member module.
- New: Add box for last members for foundation module.
- New: A specialized menu can now be used when using smartphones.
- New: Can add information on current user on ODT generation.
- New: Prefix on third party is not used by default. Hidden option
       SOCIETE_USEPREFIX can restore old feature.
- New: Standing orders module use bank account from banks module.
- New: Ask password when creating a user from a contact.
- New: task #10577: Use a numbering module for shipment and contract.
- New: Can create manually order from proposal.
- New: Add a first workflow module to create automatic action on some
       events (create order on proposal closing).
- New: Use autocompletion on invoice select when creating replacement 
       or credit note invoice.
- New: task #10885: Add a week view for calendar.
- New: task #11018: Add a status "not applicable" on events.
- New: Add subscriptions/country/region/town statistics for member module.
- New: Can define a proxy for external web access.
- New: task #11003: checkbox on checks for deposit.
- New: Add status into export. Add third party default language into export.
- New: Can filter on date and bank account when building check receipts.
- New: task #10958 : Add link to cheque receipts into bank transaction 
       line if exists
- New: Can import external ical url into dolibarr agenda view.
- New: Can add a logo on third parties card.
- New: task #11194 : Can delete uploaded photos 
- New: task #9744 : Add the barcode to select products on Point of Sale module
- New: Subscription/Unsubscription to mailman mailing-list can be done on 
       validate/resiliate in foundation module.
- New: Can use extrafields on third parties.
- New: Add chart to report counts by status on element home area pages.
- New: Look: Usage of Jquery Notify to show result or error messages on action.
- New: Look: Minor enhancements into agenda view.
- New: Look: Nicer tooltips with transparency and shadow.
- New: task #11004: Create invoice from intervention.
- New: task #10501: Can use point of sale with different bank accounts.
- Fix: Better Postgresql compatibility.
- Fix: Numbering module for invoices use same number for invoice 
       and credit note if mask is same.
- Fix: Debug and clean withdraw module.
- Fix: Allow access permission for point of sale module.
- Fix: Permissions issues with suppliers.
- Fix: Admin dict data is showing with active language 

For developers:
- New: External modules can add tabs on agenda views.
- New: External modules can also remove default tabs.
- New: External modules can force skin directory so force their own skins.
- New: External modules can add their own menu manager.
- New: External modules can force menu manager.
- New: External modules can overwrite all default language files by
       forcing priority on langs directories on its own lang directory.
- New: External modules can show export list with an "enabled" condition.
- New: Support a backtopage parameter on contact creation page.
- New: Add id on div to show logo.
- New: Install wizard can activate a module at end of install.
- New: Dictionary setup works with very large external dictionnaries (Add 
       page navigation).
- New: Add api to draw graphics with javascript (using Jquery Flot).
- New: Can add user login into menu urls added by modules.

For translators:
- New: Add fa_IR language.
- Fix: Move language ar_AR to ar_SA, sv_SV to sv_SE and da_Da to da_DK.



***** ChangeLog for 3.0 compared to 2.9.* *****
For users:
- New: Can edit date of cheque receipts.
- New: Add Sales journal and Purchase journal report.
- New: Can create supplier invoice from supplier order.
- New: Support login by openid
- New: Support "full day" event in calendar module.
- New: Add a weather on dashboard.
- New: Add a Paypal module.
- New: Can choose third party to use in point of sale module during logon.
- New: A lot of enhancements into ECM module:
       Directories can contains special characters,
       Speed enhancements,
       Directories can be created outside of Dolibarr, refresh button will 
       update database,
       Can rename a file.
- New: Reordering lines in invoice, orders, commercial proposal is faster (use Ajax
       technology).      
- New: Can import members using assistant.
- New: Can exclude deposit, replacement or credit notes in script rebuild_merge_pdf.
- New: task #10473 : Option MAIN_PROFIDx_IN_ADDRESS must no more be hidden.
- New: Can generate business card for on particular member.
- New: Task #10553 : Can attach files on members card.
- New: Can filter on payment type and bank account in payment lists.
- New: When sending supplier orders by mail, a text is predefined.
- New: Upgrade process works with Postgresql.
- New: Task #10538: Add filter on expiration date of subscription for
       foundation module email selector.
- New: Task #9643: Add 2 status (tosell/tobuy) on products instead of only
       1 status for both selling and buying.       
- New: Can input payment conditions on several lines.
- New: Add hidden option MAIN_LOGOUT_GOTO_URL to set the exit url after
       a logout.
- New: For germany, we invert order of address.
- New: Add hidden option MAIN_SERVICES_ARE_ECOMMERCE_200238EC.
- New: Support NPR in customer product prices.
- New: Add more volume units (ounce, gallon, inch, feet, ...)
- New: Delivery date accepts hours and minutes.
- New: Can add a comment on stock dispatching to be save into stock movements.
- New: Can filter product list with too low stocks.
- New: Add option to send all emails sent to a bulk carbon copy.
- New: Preview of emails sent by member module is shown.
- New: task #10100 : Add button to create invoice from a subscription
- New: Reorganize tabs on third parties.
- New: Option MAIN_INVERT_SENDER_RECIPIENT is available in einstein pdf template.
- New: Easier way to define url for clicktodial module.
- New: Add a fckeditor test area in fckeditor module setup.
- New: Add property "Event on full day" on agenda
- New: Enhancement and better compatibility (google, thunderbird) for agenda export.
- New: Can use image editor on user photo.
- New: Task #10796: Add Spain ProfId1 Verification
- New: Page "supplier summary" is now available.
- New: Task #10611: Add option to choose order of field in bank account info on PDF
- New: If a transaction was reconciliated and should not, there was no way to reverse error.
- New: Ubuntu package now works also on debian.
- Perf: Avoid reading database to determine country code after each
        page call.
- Fix: Special chars are now supported in ECM module for filename (not yet for
       directories).
- Fix: Better Postgresql compatibility.
- Fix: Box order is saved when moved.
- Fix: Database name can contains "-" characters.
- Fix: In coloring negative amounts.
- Fix: Date input use date format of user and not dd/mm/yyyy format.
- Fix: Fixed a very old bug making file attachment fails with some emails 
       readers when using "mail php function".
- Fix: When cloning commercial proposal, due date is creation date + delay
       by default.
- Fix: Can edit ordering methods.

For translators:
- New: Update and complete slovenian language sl_SL.
- New: Add full manually translated files for de_AT en de_DE (thanks to eCleaner.at).
- New: Create the language ja_JP.
- New: Add el_GR language.

For developers:
- New: Add jquery by default.
- New: Removed PWC libraries.
- New: Removed Scriptaculous libraries.
- New: Removed Prototype libraries.
- New: Add first Selenium GUI tests.
- New: Enhance a lot of internal function to build external modules
       more easily.
- New: Add a user field ref_ext in object tables to allow external
       systems to store their id and make self-developed synchronizing
       functions easier to build.        
- New: Local user timezone is saved into session (not used yet).
- New: Works with Mysql 5.5.
- Qual: Menu system code is simpler.
- Qual: Mutualize some duplicate code.
- Qual: Renamed some fields into database to be more internationnal.
- Qual: Removed deprecated code.


***** ChangeLog for 2.9 compared to 2.8.* *****
For users:
- New: POS module allow to choose which warehouse to use.
- New: Support "Department/State" field on company setup, contact, 
       bank account and members card.
- New: Can reopen a refused/canceled supplier order.
- New: Add Gant diagramm on project module.
- New: Add a new mode for automatic stock increase: Can be increased
       on dispatching of products from a supplier order receipt.
- New: Can set a past delay to limit calendar export.
- New: Can attach files on emailing campaigns.
- New: Add statistics on trips and expenses module.
- New: Can reopen a closed customer order.
- New: Add module externalsite to add a web site/tools inside 
       menu and a Dolibarr frame.
- New: Can link trips and fees to a project.
- New: Add civility title in foundation module.
- New: Can set accountancy code for product (buy and sell).
- New: Can filter third parties lists on categories.
- New: Can filter products and services lists on categories.
- New: task #10202 : Support categories for members.
- New: Can build documents for third parties (Using ODT templates, need PHP 5.2+). 
- New: Support new products properties: length and area.
- New: Add the "payment due before" field in invoice exports.
- New: Add feature to resize or crop image files (for products photos)
- New: task #10113 : Show list of emailing on clicking on "number of mass emailing received"
- New: Add default language for third parties and use it when multilang is enabled
       to define default language for document generation.
- New: Can reopen a closed supplier invoice.
- New: Move permission "see hidden categories" into "see hidden products/services".
- New: Can delete several files at once in FTP module.
- New: Add box "last contracts".
- New: Works even if Web hosting provider has disabled PHP "glob" function.
- New: Can now send supplier orders by email.
- New: task #10076 : Show content of message in notification module.
- New: Bank name is shown on invoice.
- New: IBAN value is called IFSC if country is India.
- New: Add option to choose to show firstname then name or name then firstname on PDF.
- New: Add company in fields exported by export of members tool.
- New: Reorganise bank menus.
- New: Bookmarks can be sorted on a particular order.
- New: Support spanish RE and IRPF taxes on invoices.
- New: Module category offers categories for foundation module.
- New: Can filter on category on third parties, products and members listings.
- New: A flag is visible before country labels.
- New: When activating a new module, permissions for admin user are set. This save
       time when configuring Dolibarr.
- New: Dolibarr 2.9 is faster than 2.8.
- New: A lot of more predefined VAT values, states, regions for 
       miscelaneous contries.
- New: Enhance skin engine to make themes easier.
- New: Add images into menu "eldy".
- New: Auguria theme is now more modern.
- New: Update tools refers to www.dolibarr.org but also www.dolistore.com web site.
- New: Postgresql experimental support seems to work completely. 
- New: Changes in Dolibarr core to allow to use cache servers (see Memcached module on
       dolistore.com).
- New: Default choice for interactive confirm box is yes by default, and no only for
       delete actions. This reduce number of clicks required to validate actions and 
       is still safe to dangerous actions.
- Fix: Durations are correctly shown for languages using PM/AM dates.
- Fix: A lot of fixes in Point of Sale module.
- Fix: Debug experimental module widthrawal.
- Fix: Format number was wrong for ar_AR language.
- Fix: Can change password if user has only permission "change password".
- Fix: Project PDF document shows all tasks.
- Fix: bug #29278 : SMTP fails with IP instead of hostname.
- Fix: Default language on login page was wrong.
- Fix: Complete support of euros sign (even in PDF).
- Fix: Bad setup of phpMyAdmin for DoliWamp installer.
- Fix: Tracking number should be available on sending sheets.
- Fix: Stock value is not reset when product is transfered into other warehouse. 
- Fix: A lot of not tracked bugs fixed.
- Fix: Some fixes in barcode management.
- Fix: Access to phpMyAdmin is now ok on new DoliWamp installation.

For translators:
- Fix: Major update of italian translation (it_IT).
- Fix: A lot of translation fixes in all languages.
- New: Added translations (sl_SL, is_IS).
- New: Add translations for the DoliWamp installer.

For developers:
- More comments in code.
- Uniformize some code. 
- All arrays "lignes" were renamed into "lines".
- Delete all useless pre.inc.php files (this also increase speed).
- Fix W3C errors in page forging.
- Qual: Mutualize code of menu managers.
- Better isolation of modules files and dolibarr core files. 
- Task #8682 : Remove functions unix_timestamp.
- The makepack tool now make pack with UID 500.
- More css class and div to output menu to allow more skins.
- Generated documentation can be build from Eclipse using Doxygen plugin.
- Snapshot is provided with PHPunit tests.

WARNING: 
- A lot of class files (*.class.php) has moved into subdirectories. So If you use
  or develop non official modules that includes Dolibarr classes, you will have to rename
  path to thoose classes into the include function.
- Also, parameters of the "fetch()" method for class "User" has changed to reflect
  other fetch methods.   
- If you build a personalised themes, you must rename the style sheet into style.css.php.   
- This version is also the last one to support PHP 4.*, Mysql 3.1, IE6.
  Dolibarr 3.* will be supported with PHP 5+ and MySql 4.1+ only.


***** ChangeLog for 2.8.1 compared to 2.8 *****
For users:
- Fix: Works on database with _ in name.
- Fix: Broken feature in trips and expense module.
- Fix: Can use $ in database and login/pass values.
- Fix: No error on upgrade if there is orphelins tasks.
- Fix: Failed to login when user agent string was longer than 128.
- Fix: bug #29526 : Numérotation Proposition Incorrecte après duplication


***** ChangeLog for 2.8 compared to 2.7.* *****
For users:
- New: Support note on trips module
- New: Can link contacts to projects
- New: Can removed attached file on email form if attachment was wrong.
- New: Add option to show your logo on top of left menu.
- New: task #9935: Can edit accountancy code.
- New: Add an option to make users email required.
- New: Module notification can send email on order or proposal validation.
- New: Can use any command line antivirus on file upload.
- New: A customer can also be a prospect.
- New: task #9802 : Can link an action to a project and use project to 
       filter agenda.
- New: Project can be set on contract creation.
- New: Initial sold can be conciliated on bank module.
- New: Add a default errors-to email for emailing module.
- New: Can filter on user on stock movement list.
- New: When creating a third party from a member, it is set as a new
       customer.
- New: Can use {tttt} in numbering mask setup. It will be replaced
       with third party type.
- New: VAT number is stored in one field. This is more "international".
- New: task #9782 : Add possibility to delete a warehouse.
- New: task #9640 : Add label for stock movements.
- New: task #9916 : Add FREE text for interventions card.
- New: Can define the new product ref when cloning.
- New: Project module support status of project and end date.
- New: Provide a ubuntu package.
- New: Add link to check a SIREN for french users.
- New: Add link "now" to fill date when creating invoices.
- Fix: Import module works even if prefix is empty in source file.
- Fix: bug #28055 : Unable to modify the date of a cloned command.
- Fix: bug #27891.
- Fix: Change of numbering module was not effective.
- Fix: Change error management when adding already used supplier ref
       for a product.
- Fix: Running sending-email.php
- Fix: Warning should not appears for invoice closed
- Fix: Import for companies works even with prefix empty.
- Fix: bug #28895 : Création d'utilisateur impossible.
- Fix: Can change password if has only permission change password.

For developers:
- Qual: Reorganize /dev directory.
- Qual: Change the way items are linked together.
- Qual: The login page now use a template in /core/template/login.tpl.php.
- New: Modules can add their own tab on projects cards.
- New: Add management of triger FICHEINTER_VALIDATE


***** ChangeLog for 2.7.1 compared to 2.7 *****
For users:
- Fix: Bad decimal management for it_IT and fr_BE languages.
- Fix: A third party created from a member is created as a 
       customer.
- Fix: Change of numbering module was not effective.
- Fix: Report of balance missing supplier invoices.
- Fix: Running sendmaing-email.php script.
- Fix: Detection of country for IBAN management.
- Fix: Update member photo.


***** ChangeLog for 2.7 compared to 2.6.* *****
For users:
- New: Add a print icon to show a page to print without menus.
- New: Can add a free text on bank cheque receipts.
- New: Price level can be defined also for prospects.
- New: Add a help and support center.
- New: Can export commercial proposals.
- New: Can use a cache for xcal exports.
- New: Option for faster confirmation process with one ajax popup.
- New: Complete theme bluelagoon and rodolphe
- New: Can select third parties emails in emailing module for all
       third parties with expired contract's lines.
- New: Can add a field errors-to in emailing.
- New: Can use inline images in emails.
- New: Add predefined invoices (can be use for repeated invoices).
- New: Add a confirmation when cloning products.
- New: Add stock in product lists.
- New: Can filter list of stock movement on date or product.
- New: Added a link from product list to their stock movements.
- New: Several speed enhancements after using the Google Page speed 
  plugin for FireBug.
- New: Add a confirmation on dangerous admin purge feature.
- New: Add navigation on donation sheets.
- New: Added estimated value for stocks.
- New: Added module Gravatar to found photo of users or members
       from their email on gravatar.com.
- New: Include Dolibarr version in suggested dump filename.
- New: Enhancement in project module.
- New: Add log tab on emailing module.
- New: Minor enhancements in look themes.
- New: Add option to hide help in menu.
- New: Added a "force LDAP synchronize" on member and contact cards.
- New: Can split a discount into two smaller discount. This allows to use a
       discount on an invoice even if invoice amount is lower than discount
       credit available.
- New: Can use variables into the free text on PDF (__TOTAL_TTC_, __TOTAL_VAT...)
- New: Increase page loading speed (all changes reported by Google PageSpeed
       tool has been added).
- New: Add support of constant MAIN_ONLY_LOGIN_ALLOWED to allow to lock all
       access to any users except the one defined in constant.
- New: Add an admin page of PHP sessions with a way to lock new connections
       for other users than yourself. Can also purge existing sessions.
- New: Add point of sale module.
- New: Better usage when using with smartphones.
- New: Add module FTP client.
- New: Can set first day of week.
- New: Installer now create a .htaccess to protect documents directory.
- New: Experimental support for Postgresql.
- New: Full support of SMTPS (can works with Google SMTP).
- Fix: "Now" link works when date popup is not used.
- Fix: Debug seriously the email notification module.
- Fix: Error Call to a member function trans when refusing a supplier order.
- Fix: Fix payment conditions on commercial proposals.
- Fix: Nb of orders to process was wrong.
- Fix: Customer code was not correct on PDF it if contains special 
       characters.
- Fix: Can update price even with "NPR" VAT rates.
- Fix: When product type is missing, description is not lost when adding 
       new product lines.
- Fix: CC and BCC in emails was not used if using SMTPS handler.
- Fix: Last character was lost when text end with n or r.
- Fix: LDAP synchronization is now more robust (transaction and 
  use modify instead of delete/add).
- Fix: Fix: Setup of member synchronization does not conflict 
  with contact or user synchronization.

For translators:
- Update some language files.
- Can accept right to left languages. Added an "automatic" arabe translation.

For developers:
- An external module can force the third party code to be required whatever
  is the rule of third party code module.
- Update fckeditor to 2.6.4.
- Update Smarty to 2.6.26.
- Removed some deprecated code and files.
- Creation of directory in module descriptor is simpler.
- Can use an alternate document_root directory to develop with 
  sources on two repositories.
- Removed useless code of old commercial module.
- Move some modules into the CVS modules repository dolibarrmod. This reduces
  amount of code in main branch.
- Updated wiki documentation.
- Better W3C standard.
- Can add init data when enabling a module.
- Can fix some corruptions in database by calling the update page 
  /install/repair.ksh
- Log files contains more information (PHP_SELD added and OS user used for 
  log of command lines scripts) 
- Can protect a module to not being enabled if javascript disabled.
- If module numberwords is installed, code can use langs->getLabelFromNumber 
  to get value of an amount in text.
- A module can add subsitution keys in makesubsitutions() functions.
- Add $conf->browser->phone defined to optimise code for smartphone browsers.
- All external libs are now in same directory /includes.
- All install files are now in same directory /install.


***** ChangeLog for 2.6 compared to 2.5.* *****
For users:
- New: Add filter on status in emailing selector for Dolibarr users.
- New: Can add bookmarks on all pages.
- New: Enhance bank transactions reporting.
- New: When creating a contact from a third party, informations from third
  party card are automatically suggested.
- New: Sort list of languages in combo box.
- New: EMails links are show with function dol_print_email
- New: Add graph report on number of entities in product statistics page.
- New: Can delete a supplier order whatever is its status.
- New: No limit on free text on PDF generated documents.
- New: Can force login value when creating a user from a member.
- New: Can clone commercial proposals and orders.
- New: Major enhancement of project module.
- New: Added product label in invoice exports fields.
- New: Add VAT number in export fields.
- New: Upgrade FPDF to 1.6
- New: Upgrade Scriptaculous to 1.8.2 and Prototype to 1.6.0.3
- New: Added keywords in PDF.
- New: Add hidden option MAIN_DISABLE_PDF_COMPRESSION.
- New: Add attachments on intervention cards.
- New: Can add personalized fields in emailing selectors.
- New: Customer code and supplier code can be defined automatically.
- New: Emailing feature can extract civility from contacts.
- New: Can create a third party from a member of foundation module.
- New: Can set a limit for stock alert to 0.
- New: Support SMTPS.
- New: Added a page /support to provide a help center service on Dolibarr.
- New: Distinct status "running not expired" from "running expired" in lines 
  contract status.
- New: Add a first version of a module for Paybox.
- New: Can add contact to suppliers orders.
- New: Changes to support the external Bit Torrent module.
- New: Can filter on social contribution type in list.
- New: Upload of joined files need create/modify permissions to work.
- New: For admin users, show the SQL request in export build.
- New: Can modify proposal date if status is draft.
- New: The help link on some pages now links directly to the wiki web page.
- New: Enhancements in barcode module.
- New: Can use decimal values in stocks.
- Fix: Partial payment on social contributions not shown on main page.
- Fix: Handle correctly the comment in status changing of supplier orders.
- Fix: Author, title and topic are correctly encoded in PDF.
- Fix: Now HTML output is always UTF8, this solve bad PDF encoding on old
  users.
- Fix: Save new model when changed on interventions.
- Fix: Failed to go on the future view of bank transaction if there is no 
  future bank transaction already wrote.  
- Fix: Bad ref in supplier list.
- Fix: Bad link in product statistics for supplier referrers.
- Fix: Usage of reset of cursor in personalized numbering modules for a particular
  month (@ option) was broken.
- Can add contacts to a supplier invoice.
- Fix: When an invoice is changed back to status draft, warehouse is increased 
  back.
- Fix: Category of a bank transaction was not saved.
- Fix: Clicktodial plugin works correctly now
- Fix: Multiprices features works correctly.
- Fix: Project module and task creation.
- Fix: Validation of order if a file was attached.
- Fix: A lot of fixes in PDF generators.
- Fix: Bad line/page break with long description of products on PDF.
- Fix: Option force invoice date to validation date working correctly.
- Fix: Creation of a member from the example public page works.

For translators:
- Added 10 more new language files.
- Added autotranslator tool. A tool to build/update automatically
  languages files using Google API for a new language. Wonderful to start a
  new translation.
  
For developers:
- Removed some deprecated files.
- Removed treemenu library.
- Renamed all function dolibarr_xxx into dol_xxx to have same prefix everywhere.
- Rewrite clone feature for supplier invoice to work like other clone features.
- First change to manage a future feature "stock PMP value".
- A module can add a new tab in third party view tabs.
- First change for future geoip module.


***** ChangeLog for 2.5 compared to 2.4.* *****
For users:
- Sessions timeout can be configured to overwrite PHP setup.
- Can filter on date in services list.
- Support bookmark add of product cards.
- Enhancement in stock management (Automatic increase/decrease
  from order or invoice is possible).
- New filter options in prospect lists (category and level).
- New view in ECM module.
- Look enhancements for graphics (add transparency).
- Added statistics report for supplier invoices.
- Added average amount in invoices statistics reports.
- Can move a contract line to another contract of same third party.
- Add an export definition to export interventions.
- Can set umask file permissions on Unix/Linux/BSD systems.
- Miscelanous bug fixes.
- A lot of other enhancements to increase productivity.
- All phone numbers show the clicktodial link if module is enabled.
- Can define hour and minutes in intervention cards.
- Can edit a validated intervention.
- Add filters on intervention list.
- Add juridical status and number of employees in third party 
  export definition.
- A lot of enhancements and translation in withdraw module.
- Full support of Mysql option mode=strict.
- Added a new event from member module to agenda tracked events.
- Can attach a file to suppliers orders.
- Change to make Bank Account Number form more "internationnal".
- Can clone an invoice.
- Can clone an emailing.
- Reduce memory usage (about 2%).
- Add weight and size in sendings module.
- Add a fast search form on left menu for member module.
- Fix: Do not show export filter for disabled modules
- Show greyed lines for not allowed export filters.
- Add nature in product fields (manufactured product or not).
- Add export filters for category module and trip and expenses module.
- Can choose login of dolibarr account created when create from contact

For translators:
- The errors language file contains only error or warning messages with 
  prefix Error or Warning.
- HTML Output is by default in UTF8 and language files can be provided
  in UTF8.

For developers:
- Update skeletons (some fixes and add function createFromClone).
- Add an experimental Cash Desk module.
- Added new triggers events in agenda module.
- All submodules are moved in the includes directory.
- Removed some deprecated files.
- Menu managers now use same class name for their menu entry
  and add a different value in an HTML id for each entry. This allows
  to build skins that use different style for each menu entry.
- All emails and url HTML output use same function.
- Add more integrity check on database
- Can disable modules on logon page. This make possible to
  have several profiles of demo with only one demo. Also added a new
  Dolibarr demo front page (in htdocs/public/demo).
- Allow modules to add new tabs.

   

***** ChangeLog for 2.4 compared to 2.2.* *****
For users:
- Add a calendar module (module agenda) with ical/vcal/rss export.
- Look enhancement in graphics (thanks artichow).
- Add tel and fax on delivery addresses.
- Add a tool to edit personalized menu.
- Add an ical and vcal export link in agenda and webcalendar module.
- Reduce memory usage.
- Now triggers are enabled/disabled according to module they refers to.
- Fix infinite loop on popup calendar.
- Change in tanslation to make Dolibarr easier to understand.
- Add a warning when sending a mail from a user with no email defined.
- Added clicktodial module.
- Add a property private/public in contact. This allows to user Dolibarr
  for a personnal address book.
- French NAF code can accept 5 chars.
- Supplier prices can be input with or without taxe.
- New generic numbering modules to offer more solutions for generating
  automatic id.
- Add new predefined exports wizards (stocks, suppliers, taxes...).
- Add feature to log security events (logon, change of users, passwords).
- Can link all documents (included supplier invoices and orders) to a 
  project.
- Can attach several files to email when sending an invoice, order or
  proposal by email.
- Can choose accuracy (number of decimals) for prices.
- Localization for decimal and thousand delimiter on number is fully
  supported.
- More informations reported in system information pages.
- Add a budget report.
- Added a security audit report.
- Other minor changes (features, look, fixes)
- Added compatibility with Firefox 3.
- Changes for compatibility with PHP6/Mysql6.
- Some bug fixes.

For translators:
- Added spanish es_ES translation.
- Added en_AU translation.

For developers:
- Removed useless code:
  Replaced phplot and phplot5 librairies by artichow.
  Removed cryptograph library replaced by artichow.
- Login functions are now externalised as modules.
- Update code skeletons examples.
- Several enhancements to make addon development easier.
- Add a tool to generate PHP classes completely mapped to a table.
- Added a check to enable external modules only if dolibarr version is
  high enough.
- Changes in wizard installer to allow building autoexe installer for
  Windows with Apache and Mysql included.


***** ChangeLog for 2.2 compared to 2.1.* *****
- Add more statistics on main page.
- Add option to add message on login page.
- Management of categories for third parties.
- Add volume on products properties.
- Support for LDAP authentication.
- Full member synchronisation with LDAP database in
  fundation module.
- More LDAP fields supported for user synchronization.
- Better logger for install.
- First changes to support UTF8.
- Add a "forget password" feature.
- Setup process can run several migrate files if need
  to jump several versions to upgrade.
- Support for webcalendar 1.1 in webcalendar module.
- Support for menu in database.
- Better support for using Dolibarr on more WHP.
- Removed some deprecated files and clean code.
- New theme: Auguria
- Removed PHP warnings.
- Some bugs fixes.
- Traduction more complete.
- Better code comments for Doxygen documentation.
- Better support of vcard export format.
- A lot of security enhancements (no more password in log files,
  crypted password in database, in config file...).
- Themes are full CSS compliant.
- A lot of other minor changes...
- Option to scan uploaded document by an antivirus.
- Transparency for picto files works with IE.
- Can drag and drop boxes on main page.


***** ChangeLog for 2.1 compared to 2.0.* *****
- Added a better installer.
- Support user and groups permissions.
- Translation in english and support for several languages.
- New enhanced look and several new themes.
- Small search boxes for each Dolibarr elements (invoices, contracts,
  orders, proposals...)
- Added an export assistant module to export main dolibarr data.
- Added backup tool to backup database via mysqldump.
- Added product categories management with a categorie tree.
- Management of companies' discounts (relative or absolute).
- Support credit note and discounts (relative and absolute) on
  commercial proposal, orders and invoices.
- Support multi-langual description for products.
- Graphical enhancements (picto to describe all status).
- Added more permissions (ie: can restrict access for a commercial user
  to elements of its companies only).
- Little enhancements to OSCommerce module.
- Added a second OSCommerce module working through web services.
- Added a Mantis module to have a Mantis application in Dolibarr menu.
- Building a PDF document for invoices works like other modules. You
  can change model just before generating the PDF.
- Can generate documents (PDF) for customer orders. Can send them by mail.
- Added FPDI and FPDI_Protection (ie: PDF with password-protection)
- Can make one payment for several supplier invoices.
- Rule to suggests passwords when creating a user are in modules
  allowing to add easily other rules.
- Option to encrypt passwords in database (MD5).
- Add Dolibarr triggers support on users creation/change.
- Add Dolibarr triggers support on payments.
- Add Dolibarr triggers on supplier and customers orders.
- Webcalendar triggers for actions on Member module.
- Support optional new javascript popup selector for date fields.
- Support for several RSS boxes in external RSS module. Setup easier.
- Can attach documents on Action, Orders, Invoices, Commercial proposals.
- Can attach contacts on proposals, orders, contracts, invoices.
- Preview on results of PDF generator modules in setup pages.
- Code cleaner. Remove unused or duplicate code.
- Save and show last connexion date for users.
- Enhancements on a lot of forms for better ergonomy.
- Can add/remove company logo.
- Added LDAP synchronisation for users, groups and/or contacts.
- Can configure your own SMTP server/port for mail sendings.
- Works even on "UTF8 by default" systems (Mysql, Linux...)
- Better compatibility with different PHP version or setup.
- Added mysqli driver.
- Add a WISIWYG editor (FCKEditor) to edit note and comment areas.
- Added AJAX features like a 'search product selector'.
- Modules boxes on main page can be dragged and dropped (with firefox only).
- Support for PHP5.
- Experimental support for Postgresql (not working yet, but waiting feedbacks).
- Removed obsolete files and documentation.
- Added admin tools (backup and files purge).
- Added a tool to build a lang package.
- Added a tool to build a module package.
- Added a tool to build a theme package.
- Traduction more complete.
- Added skeletons for code examples.
- Lot of fixes after 2.0 release not fixed in 2.0.1.
- Added more security option (ie: encrypted password in database)




***** ChangeLog for 2.0.1 compared to 2.0 *****
Minor bug fixes



***** ChangeLog for 2.0 compared to 1.0.* *****
ChangeLog file size is so important, that it is not included inside Dolibarr
package. You can find it at www.dolibarr.org<|MERGE_RESOLUTION|>--- conflicted
+++ resolved
@@ -21,14 +21,11 @@
 - Fix: [ bug #1812 ] SQL Error message while sending emailing with PostgreSQL database
 - Fix: [ bug #1819 ] SQL error when searching for an invoice payment
 - Fix: [ bug #1827 ] Tax reports gives incorrect amounts when using external modules that create lines with special codes
-<<<<<<< HEAD
 - Fix: [ bug #1822 ] SQL error in clientfourn.php report with PostgreSQL
 - Fix: [ bug #1832 ] SQL error when adding a product with no price defined to an object
 - Fix: [ bug #1826 ] Supplier payment types are not translated into fourn/facture/paiement.php
 - Fix: [ bug #1830 ] Salaries payment only allows checking accounts
-=======
 - Fix: [ bug #1825 ] External agenda: hide/show checkbox doesn't work
->>>>>>> 0a81fe66
 
 ***** ChangeLog for 3.6.2 compared to 3.6.1 *****
 - Fix: fix ErrorBadValueForParamNotAString error message in price customer multiprice.
