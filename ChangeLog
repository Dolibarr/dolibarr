--------------------------------------------------------------
English Dolibarr ChangeLog
--------------------------------------------------------------

<<<<<<< HEAD
***** ChangeLog for 6.0.0 compared to 5.0.* *****

For developers:
NEW: Add a lot of API REST: dictionaryevents, memberstypes, ...
NEW: Big refactorization of multicompany transverse mode.
NEW: getEntity function use true $shared value by default.

WARNING: 

Following changes may create regression for some external modules, but were necessary to make Dolibarr better:
* The hook getNodeList has been replaced by a normalized 'addreplace' hook getDirList.
* The trigger USER_SETINGROUP and USER_REMOVEFROMGROUP has been replaced with trigger USER_MODIFY.
* The page societe/soc.php was renamed into societe/card.php to match page naming conventions.
* The page compta/facture.php was renamed into compta/facture/card.php to match page naming conventions.
* The signature of method ->delete() of class Product and PriceExpression was changed from 
  ->delete(id, notrigger) to ->delete(User, notrigger) to match standard dev rules.
* The signature of method ->delete() of class Adherent was changed from 
  ->delete(id) to ->delete(id, User, notrigger) to match standard dev rules.
* Removed CommonObject::displayMarginInfos (was deprecated in 3.8). Use same method into
  html.formmargin.class.php
* Removed Societe::set_commnucation_level (was deprecated in 4.0). Was not used.
* Removed the trigger file of PAYPAL module that stored data that was not used by Dolibarr. The trigger event still
  exists, but if an external module need action on it, it must provides itself its trigger file.
* Use $conf->global->MULTICOMPANY_TRANSVERSE_MODE instead $conf->multicompany->transverse_mode
* Use getEntity('xxx') instead getEntity('xxx', 1) and use getEntity('xxx', 0) instead getEntity('xxx')
* The hook formObjectOptions was not implemented correctly in previous version. Sometimes, you had to return output 
content by doing a print into function, sometimes by returning content into "resprint". This has been fixed to follow
hook specifications so you must return output into "resprint".
=======
>>>>>>> 1b3544e7

***** ChangeLog for 5.0.4 compared to 5.0.3 *****
FIX: #5640 Prices of a predefined product/service were incorrect under certain circumstances
FIX: #6541 since 4.0.4 to 5.0.0 autofill zip/town not working
FIX: #6880 #6925
FIX: #6885
FIX: #6926
FIX: #7003
FIX: #7012
FIX: #7040
FIX: #7048 #6075
FIX: Can set supplier invoice to billed.
FIX: Can't create invoice if PO disapproved
FIX: contratligne update
FIX: CVE-2017-7886
FIX: default param
FIX: Line of invoices not inserted when using POS module and VAT NPR.
FIX: origin & originid on supplierproposal
FIX: Redirect to payment page from member subscription page failed if a unique security key was defined.
FIX: REST api to get project when user has permission to read all.
FIX: situation_progress param default value must be 100 and not 0
FIX: SQL injection on user/index.php parameter search_statut.
FIX: vat code not saved during product creation.
FIX: Warnings

***** ChangeLog for 5.0.3 compared to 5.0.2 *****
FIX: #6677 Expired contracts dashboard box does not show the name of the thirdparty
FIX: #6813
FIX: 6863
FIX: #6877
FIX: #6881
FIX: Better sanitizing of search all parameter.
FIX: Correction with author and validator user on orders
FIX: dialog window with md theme must not be hidden by left menu part.
FIX: doactions hook missing in invoice model page
FIX: Fullname when member is a moral entity with no name.
FIX: Link to files on bank account tab broken with multicompany FIX: Link to preview on thirdparty broken with multicompany
FIX: New vat code not correctly implemented if "1 price per customer".
FIX: Pagination of invoices
FIX: pagination on resources
FIX: REST API not possible to add agendaevents
FIX: situation invoice broken due to the all percent application form inside addline form
FIX: SQL injection on user/index.php parameter search_statut.
FIX: XSS

***** ChangeLog for 5.0.2 compared to 5.0.1 *****
FIX: #6468 + Fix missing translation
FIX: #6517 #6525 Autocompletion of thirdparty after n chars not implemented
FIX: #6613 Default subject for Supplier proposal emails is filled with a non-existing key
FIX: #6614
FIX: #6619 Template invoices list do not respect restricted thirdparty user rights
FIX: #6621 Documents tab shows greyed out upload form even if the option to show actions not available is disabled
FIX: #6623 User card shows "Return to list" link even if the user has no rights to list users
FIX: #6636 Complete fix
FIX: #6669 User with no permission to edit customer invoices can see a edit button in project entry
FIX: #6671 Cannot remove thirdparty type with "#" in its name
FIX: #6673 Missing "nature" table header in thirdparty list
FIX: #6675 Restricted user with no agenda permissions can see a button to create appointment in thirdparty contact list
FIX: #6679 User with restricted supplier invoice permissions can edit project, payment conditions, payment mode
FIX: #6680 User with restricted supplier invoice permissions sees "reopen" button even if he has no permission to do it
FIX: #6718 Bug: Discount amount is not locally formatted in CommonObject View
FIX: #6767 serious critical error, no login possible with postgresql and ipv6.
FIX: #6795 #6796
FIX: Add option MAIN_MAIL_USE_MULTI_PART to include text content into HTML email and add option MAIN_MAIL_ADD_INLINE_IMAGES_IF_IN_MEDIAS to restore the inline images feature.
FIX: ajax autocomplete on clone
FIX: A non admin user can not download files attached to user.
FIX: Can't download delivery receipts (function dol_check_secure_access_document)
FIX: complete hourly rate when not defined into table of time spent
FIX: dont get empty "Incoterms : - " string if no incoterm
FIX: dont lose supplier ref if no supplier price in database
FIX: Enter a direct bank transaction
FIX: extrafield css for boolean type
FIX: forgotten parameter for right multicompany use
FIX: Found duplicate line when it is not.
FIX: global $dateSelector isn't the good one, then date selector on objectline_create tpl was hidden
FIX: Journal code of bank must be visible of accountaing module on.
FIX: length_accounta return variable name
FIX: limit+1 dosn't show Total line
FIX: No filter on company when showing the link to elements.
FIX: overwrapping of weight/volume on rouget template
FIX: Several bugs in accounting module.
FIX: shared bank account with multicompany not visible in invoice setup
FIX: spaces not allowed into vat code
FIX: supplier default condition not retrieved on create
FIX: supplier order line were always created with rang = 0

***** ChangeLog for 5.0.1 compared to 5.0.0 *****
FIX: #6503: SQL error in "Last pending payment invoices"
FIX: #6505 Project elements page shows greyed-out links even if the option to show actions not available is disabled
FIX: #6507: Statistics counter show wrong total Contract numbers when the user does not have full access
FIX: #6533 #6590
FIX: #6535
FIX: bank account not visible on payment card
FIX: colspan
FIX: Data lost during merge of thirdparties
FIX: Detection of color brightness
FIX: Filter on date lost after submit on time spent page
FIX: forgottent fk_unit field on llx_supplier_propaldet
FIX: list of projects
FIX: LOG_ERROR does not exists. Use LOG_ERR.
FIX: Missing total on project overview.
FIX: multicurrency management on supplier order/invoice
FIX: Notification sending was broken.
FIX: origin & origin id on supplier order line
FIX: param php doc
FIX: Picto of project on dol_banner and box
FIX: Some errors when downloading files.
 
***** ChangeLog for 5.0.0 compared to 4.0.* *****
For users:
NEW: Add module mulicurrency.
NEW: Add module accoutancy expert (double party accountancy). 
NEW: Better responsive design, above all on smartphone.
NEW: #5801 More complete change to allow to disable supplier invoice document generation.
NEW: #5830 Can choose a generic email or use remail in the mail from field.
NEW: #5896 More complete data on event sent by email (name in title, emails list in details)
NEW: Add a better icon to show when "run" in cron jobs is disabled.
NEW: Add account statement into fields of bank account transaction list.
NEW: Add a direct debit mandate PDF template.
NEW: add clone contract feature.
NEW: Add color regarding stock even on ajax autocompleter product selector.
NEW: Add date into list of print jobs for Google Print.
NEW: add field and filters on turnover by third party report.
NEW: Add last activation date as info in module list.
NEW: add option to limit stock product by warehouse.
NEW: Add missing unique key on table llx_links.
NEW: Add option "Hide images in Top menu".
NEW: Add option PROJECT_LINES_PERWEEK_SHOW_THIRDPARTY to show thirdparty on page to submit time.
NEW: Add option "Stock can be negative". Off by default.
NEW: Add option SUPPLIER_ORDER_3_STEPS_TO_BE_APPROVED.
NEW: Add hidden option to include parent products too in stats of orders (not supported in rest of app yet).
NEW: Add Panama datas.
NEW: Add ressource extrafields.
NEW: add restrictions on standard exports (agenda, order, deplacement, facture, fournisseur, societe, propal, expedition)
NEW: Add substitution keys __SHIPPINGTRACKNUM__, __SHIPPINGTRACKNUMURL__ into shipping email template.
NEW: Add status Done on interventions.
NEW: Add system tool "Files integrity checker" to detect modified files for packaged versions.
NEW: Add tooltip in payment term edition in dictionnary.
NEW: Add type "url" as possible extrafield.
NEW: Add workflow to calculated supplier order status on stock dispatch.
NEW: Add workflow to classifed propal bill on invoice validation.
NEW: allow to save a parent warehouse.
NEW: Better filtering of automatic/manually inserted events.
NEW: Bill orders from order list.
NEW: Can add event from the card listing events.
NEW: Can change thirdparty when cloning a project.
NEW: Can create expense report for someone else (advanced permission). 
NEW: Can clone an expense report.
NEW: Can edit a label for each price segment when using several segment prices for products.
NEW: Can filter on fields on admin translation page.
NEW: Can filter on project/task ref/label on the "new time consumed" page.
NEW: Can filter on status on objects on the "statistics" pages.
NEW: Can filter on type of leave requests in list.
NEW: Can generate SEPA mandate for each bank account of your customers.
NEW: Can see/make bank conciliation from bank transaction list.
NEW: Can edit RUM number of a customer bank account.
NEW: Can link template invoice to other objects. Generated invoices will be linked to same objects (example: contracts).
NEW: Can renamed attached files on some documents tabs (like products and expense reports).
NEW: Can see/edit the customer ref of a shipment.
NEW: Can select fields/extrafields on contract list + Mass delete action.
NEW: Can select fields on expense report list. Can make mass delete.
NEW: Can select fields to show on list of bank transaction.
NEW: Can set to paid automatically social or fiscal taxes after a payment was recorded.
NEW: Can sort on status of recurring invoice in list of template invoices.
NEW: Can use native php and dolibarr object on pages of module website.
NEW: Checkbox 'close order to "Everything received" automatically if all products are received' is visible on supplier orders.
NEW: conf to allow payments on different thirdparties bills but same parent company.
NEW: Consumption view on thirdparty total line and total HT by element.
NEW: Display bookkeeping by accounting account - Bookkeeping ordered by accounting account - Link with customers and suppliers invoices - Sub Total by accounting account - Ability to display more than 25 lines and filter by customer/supplier, invoice and accounting account
NEW: Each user can select its landing page (on tab "user display setup").
NEW: Editing translation GUI become easier with tool to search existing translation.
NEW: Error code of each email sent is visible in list of email targets
NEW: Export thirdparty with payment terms and mode.
NEW: filter actiontype on thirdparty tab.
NEW: filter by supplier and fk_warehouse on replenishment page.
NEW: Filters can accept generic search key like __DAY__, __MONTH__, __YEAR__ replaced with current day, month year before making the search.
NEW: Function "crop" images available on project, product and holiday attachment tab.
NEW: function to display full path to current warehouse.
NEW: Generation of document is available on member card.
NEW: Introduce mass action "delete" on sales orders.
NEW: Introduce option MAIN_DEFAULT_PAYMENT_TERM_ID to set default payment term on company level.
NEW: introduce option PROJECT_DISABLE_PRIVATE_PROJECT and PROJECT_DISABLE_PUBLIC_PROJECT.
NEW: Link between objects can be done on both side and on all objects.
NEW: More filter on bank transaction list.
NEW: Mutualize mass action. So "Send by email" is also available on orders.
NEW: New set of icon for status easier to understand.
NEW: option "Current/Next" for limit payment date (in payment term dictionary setup) to use a specific day of current month or jump to same day of next month.
NEW: Option DOC_SHOW_FIRST_SALES_REP shows name of "user buyer or saler" on PDF.
NEW: Option MAIN_INFO_SOCIETE_MAIL_ALIASES to be able to use several identities into the "email from".
NEW: Pagination available on list of users.
NEW: Phone formatting for Canada. Add dol_print_phone into phpunit tests.
NEW: Reduce nb of picto visible after reference of an object into lists, merging preview and download.
NEW: Reduce space lost on EDM module.
NEW: Reopen a paid bill is a user advanced permission.
NEW: can set a default bank account on thirdparty card.
NEW: Show photo of contacts on thirdparty card.
NEW: Show subtotal into list of linked elements.
NEW: Show total line (planned workload and time spent) on list of tasks.
NEW: Start to introduce search filters on dictionnaries for vat list.
NEW: Support extrafields for expense reports.
NEW: Support extrafields on product lot.
NEW: Support free bottom text and watermark on expense report template.
NEW: Support mass actions for proposals
NEW: Table with list of lots/serial can be viewed (module product batch).
NEW: The autofill zip/town table option is on by default.
NEW: the count of linked files on card includes external links.
NEW: Usage of vat code seems ok everywhere.
NEW: User date of employment added.
NEW: Use small photo of user on all user links.
NEW: Use new archi to select fields into list of time spent.
NEW: Available substitution key (__INVOICE_MONTH__, __INVOICE_PREVIOUS_MONTH__, ...) to use into note text of recurring invoices.

For developers:
NEW: Add ORDER_MODIFY trigger on each order modification.
NEW: Trigger on delete stock
NEW: The getURLContent return more information on success and error.
NEW: Uniformize code and correct deal with triggers
NEW: REST API explorer. Can create invoice and orders with lines.
NEW: Add a lot of API REST: expense reports, orders, commercial proposals, projects, agenda events, users, invoices, ...
NEW: Default collation for mysql is now utf8_unicode_ci
NEW: Can use any filter on all REST API to list.
NEW: ckeditor accept a parameter to disable all html filtering.
NEW: Complete table llx_ecm_files with field generated_or_uploaded
NEW: Enhance function setValueFrom so we can use it for "edit in form" feature.
NEW: getNomUrl displays full path to warehouse
NEW: Hook formObjectOptions
NEW: hook in element overview
NEW: Hook on stock product card
NEW: param socid find_min_price_product_fournisseur() function
NEW: More phpunit tests

WARNING: 

Following changes may create regression for some external modules, but were necessary to make
Dolibarr better:
- Function delete of class Facture (invoice) need the object $user as first parameter. Also you must
  check you make a fetch on object before calling the delete.
- The old driver of "mysql" has been removed. Dolibarr use the new one (mysqli) by default.
- Remove not used function calculate_byte(). Use dol_print_size() instead.
- Function pdf_getTotalQty is now deprecated. Not used by Dolibarr core.
- Method commande->deleteline($lineid) has been replaced with commande->deleteline($user, $lineid).
- Method expensereport->delete(id, user) has been replaced with ->delete(user)
  Method warehouse->delete(id) has been replace with ->delete(user)
  This is to follow good practice to make a fetch on object before deleting it.
- The form to add a product to a draft proposal/order/invoice, from the product card, is hidden by default.
  It was not commonly used and usage generates some problems (cost price for margin calculation not entered, vat setting).  
  Set constant PRODUCT_ADD_FORM_ADD_TO to retrieve it.
- The javascript "datatables" library was previously provided into Dolibarr sources, but it was not used by application.
  So there is no reason to maintain its compatibility with other dolibarr components. If an external module need this 
  library, this external module must embed the library in his own sources/packages.
- Trigger name SUPPLIER_PROPOSAL_CREATE has been renamed into PROPOSAL_SUPPLIER_CREATE.
- A new paramater sqlfilters was introduced to allow filter on any fields int the REST API. Few old parameters,
  no more required, were also removed. Use this new one if you were using one of them.
- The trigger that activate or close a contract line is run on a contract line, not on contract.
- Method commande->set_availability(user, availability_id) removed from commande class, use method commande->availability(availability_id, notrigger).

Dolibarr 5.0 was frozen before PHP 7.1 was released. Unit tests are successful on PHP 7.1 but we don't have enough
feedback to confirm whole application is compatible. Current officiel supported PHP versions are PHP 5.3 to 7.0.


***** ChangeLog for 4.0.6 to 4.0.5 *****
FIX: #6613 Default subject for Supplier proposal emails is filled with a non-existing key
FIX: #6623 User card shows "Return to list" link even if the user has no rights to list users
FIX: #6636 Complete fix
FIX: #6669 User with no permission to edit customer invoices can see a edit button in project entry
FIX: #6671 Cannot remove thirdparty type with "#" in its name
FIX: #6673 Missing "nature" table header in thirdparty list
FIX: #6675 Restricted user with no agenda permissions can see a button to create appointment in thirdparty contact list
FIX: #6677 Expired contracts dashboard box does not show the name of the thirdparty
FIX: #6679 User with restricted supplier invoice permissions can edit project, payment conditions, payment mode
FIX: #6680 User with restricted supplier invoice permissions sees "reopen" button even if he has no permission to do it
FIX: #6813
FIX: Correction with author and validator user on orders
FIX: doactions hook missing in invoice model page
FIX: dont get empty "Incoterms : - " string if no incoterm
FIX: dont lose supplier ref if no supplier price in database
FIX: forgotten parameter for right multicompany use
FIX: global $dateSelector isn't the good one, then date selector on objectline_create tpl was hidden
FIX: limit+1 dosn't show Total line
FIX: supplier order line were always created with rang = 0


***** ChangeLog for 4.0.5 to 4.0.4 *****
FIX: #6234
FIX: #6259
FIX: #6330
FIX: #6360
FIX: #6411
FIX: #6443
FIX: #6444
FIX: #6453
FIX: #6503: SQL error in "Last pending payment invoices"
FIX: #6505 Project elements page shows greyed-out links even if the option to show actions not available is disabled
FIX: #6507: Statistics counter show wrong total Contract numbers when the user does not have full access
FIX: #6533 #6590
FIX: #6619 Template invoices list do not respect restricted thirdparty user rights
FIX: #6621 Documents tab shows greyed out upload form even if the option to show actions not available is disabled
FIX: add entity param to document link
FIX: Can use quote into supplier ref on order line add
FIX: Change the customer code only if error on duplicate
FIX: Creation of credit note on invoice with deposit stole the discount.
FIX: delete bank class lines when we delete bank_categ
FIX: deletion of bank tag
FIX: detail of deposit and credit not was not visible into final invoice
FIX: Error management during bank account creation
FIX: error management in bank account deletion.
FIX: event status is not modified when assign an user
FIX: forgotten fk_facture_fourn attribute on supplierinvoice line object
FIX: If bank module on, field must be required to register payment of expense report.
FIX: load multicurrency informations on supplier order and bill lines fetch
FIX: Missing total on project overview.
FIX: multicurrency_subprice
FIX: param billed when we change page
FIX: protection against infinite loop on hierarchy
FIX: Supplier Order list filter by project
FIX: the dolCopyDir fails if target dir does not exists.
FIX: use param for http links

***** ChangeLog for 4.0.4 to 4.0.3 *****
FIX: #6227 Document models table header "Unit" is shown in 2 lines in Spanish
FIX: #6230
FIX: #6237
FIX: #6245 Thirdparty link in supplier invoices list, links to "comm/card" instead of "fourn/card" page
FIX: #6253 Supplier invoice list filter does not respect "thirdparty" filter
FIX: #6277
FIX: project list and ajax completion return wrong list.
FIX: bug margin calculation by user with multicompany
FIX: Can make a stock transfert on product not on sale/purchase.
FIX: extrafield input for varchar was not working with special char within (ie double quotes)
FIX: javascript error
FIX: link for not found photo when using gravatar. Must use external url.
FIX: Protection so even if link is output for external user, links is disabled.
FIX: repair tool was ko to restore extrafields with type select.
FIX: Security access problem with external users on projects/tasks
FIX: We must not drop extrafield column if there is still record on other entities.
FIX: regression with sedning email when introducing security options to restrict nb of email sending.
t 
***** ChangeLog for 4.0.3 to 4.0.2 *****
FIX: #5853 $conf->global->$calc==0 || $conf->global->$calc==1
FIX: #5958 no discount on supplier command made by replenishment
FIX: #5966 Bug: getNomUrl tooltips show Proposal info even if user has no rights to read them
FIX: #5972 #5734
FIX: #6007
FIX: #6010
FIX: #6029
FIX: #6043 - Payment mode not visible on supplier invoice list
FIX: #6051
FIX: #6062
FIX: #6088
FIX: A draft can be deleted by a user with create permission.
FIX: bad permission to see contract on home page
FIX: bad permission to see contract statistics
FIX: Bcc must not appears to recipient when using SMTPs lib
FIX: Consistent description for add or edit product
FIX: delete contract extrafields on contract deletion
FIX: Deposits and credit notes weren't added in the received and pending columns
FIX: export extrafields must not include separe type
FIX: Export of opportunity status must be code, not id.
FIX: False positive on services not activated
FIX: Filter was wrong or lost during navigation
FIX: HT and TTC price should always be displayed together
FIX: if a supplier price reference is changed after creating an order, we can't clone order.
FIX: in export. Error when using a separate extrafields.
FIX: Introduce hidden option MAIL_PREFIX_FOR_EMAIL_ID to solve pb of tracking email.
FIX: javascript error when using on mobile/smartphone
FIX: javascript xss injection and a translation
FIX: Label of project is in field title not label.
FIX: List of people able to validate an expense report was not complete.
FIX: Missing field
FIX: Module gravatar was not triggered on thirdparty and contact card
FIX: Must use external link into a forged email content.
FIX: Pb in management of date end of projects
FIX: Regression when deleting product
FIX: rendering of output of estimated amount on project overview page.
FIX: Sanitize title of ajax_dialog
FIX: Security to restrict email sending was not efficient
FIX: Setting supplier as client when accept a supplier proposal
FIX: Some statistics not compatible with multicompany module.
FIX: the time spent on project was not visible in its overwiew
FIX: Update intervention lline crash with PgSQL
FIX: wrong test on dict.php
FIX: wrong var name

***** ChangeLog for 4.0.2 compared to 4.0.1 *****
FIX: #5340
FIX: #5779
FIX: #5849
FIX: #5866
FIX: #5907
FIX: Addline if $txlocaltax1 is empty
FIX: Avoid error 500 if phpexcel is disabled
FIX: Avoid errors on debian
FIX: Can edit the customer ref even if order is not draft.
FIX: Documents not moved in new directory if we change reference of the task.
FIX: Error when CATEGORIE_RECURSIV_ADD is enabled and new category is child of an already linked to object
FIX: Extra fields of task not copied on project cloning
FIX: Hidden option PRODUCT_MAX_VISIBLE_PHOTO
FIX: Link on supplier invoice in widget was not clickable
FIX: margin tab on customer card must filter on current entity invoices
FIX: missing column into SQL on thirdparty list
FIX: Nber of attached files were not reported in event report of email sent
FIX: only show projects of related third if external user
FIX: Search provider by price
FIX: Solve backup when using mysqldump that return warning
FIX: Sql error in widget of product for stock alerts
FIX: updateligne if $txlocaltax1 is null

***** ChangeLog for 4.0.1 compared to 4.0.0 *****
FIX: #2853
FIX: #2991
FIX: #3128
FIX: #5699
FIX: #5734
FIX: #5742 error on project list if an extra field separator is added.
FIX: #5746 chrome php Try a fix. Not sure it solved all problems reported
FIX: #5748 Bug: Error updating to 4.0.1 with Postgresql. Field must be varchar.
FIX: #5750 Bug: CmailFile::server_parse enters an infinite loop if $server_response is false
FIX: #5752 Bug VAT NPR not propagated during proposal cloning
FIX: #5763 Bug: Cannot Create Supplier Price Request
FIX: #5770 Dolibarr doesn't modify correctly the hour of a task
FIX: #5776
FIX: #5802 Incoterms not set
FIX: #5813 Bug: Incoterms not being read correctly
FIX: #5818
FIX: alignement of intervention status
FIX: Clean of search fields
FIX: Creation of donation should go back on card after creation
FIX: Date visible on project overview
FIX: Execute a dedicated job from its id may results of launching other jobs too.
FIX: Failed to export contact categories with contact extra fields
FIX: inversion customer/supplier price
FIX: link "back to list" was not visible.
FIX: Lost filter on opportunities
FIX: Mandatory field payment term was not css highlighted.
FIX: Menu users not visible on dolidroid.
FIX: SEC for HTB23302
FIX: The email test sender in email setup was broken
FIX: Translation of "Name" is not a good choice for floow-up.
FIX: Update of maxnbrun on job list failed.
FIX: Value of payment term and project are not set on correct default value when invoice generated from template.
FIX: vat dictionary should allow enter and edit multiple values for localtaxes, separated by: (ex -19:-15)
FIX: Vat not visible in dictionnary

***** ChangeLog for 4.0.0 compared to 3.9.* *****
For users:
NEW: Add recurring invoice feature and automatic generation of invoices.
NEW: Add module "Loan" as stable.
NEW: Add module "Supplier commercial proposal" (price request) with stable status.
NEW: Can select dynamicaly number of lines to show on page on product, shipment, contact, orders, thirdparties. 
NEW: Can select fields to show on list also for list of customer orders, supplier orders, shipments, proposals and invoices.
NEW: Show into badge on tab head, the number of dedicated contacts for all objects.
NEW: Add a checkbox to select/unselect all lines on page that support mass actions (like invoice list page)
NEW: Add a new method for margin calculation. Added margin on "cost price" in addition to margin on WAP price and margin on "best supplier price".
NEW: Add an explanation message on shipment page to explain you can't make shipment if order is not validated
NEW: Add date_rum into table of thirdparty bank account.
NEW: The probability of lead/opportunity can be defined per lead.
NEW: Added Malta VAT into migration script
NEW: Add Expense report into accountancy report
NEW: Add Expense report to approve into workboard 
NEW: Selection of boxes is moved on top of home page
NEW: Add filter on a keyword, status and nature into list of modules.
NEW: Add hidden option BANK_DISABLE_CHECK_DEPOSIT to disable check deposit feature.
NEW: Add hidden option MAIN_PUBLIC_NOTE_IN_ADDRESS
NEW: Add index on invoice status 
NEW: Add constant MAIN_LOGTOHTML to 0 into setup by default to save time when we need to make debug on hosted instance.
NEW: Add list of billed
NEW: Add minimum stock and desired stock into import/export profiles. 
NEW: Add state into thirdparty export fields.
NEW: Add more trackable events (create, submit and receive supplier order).
NEW: Add hidden option MAIN_PROPAGATE_CONTACTS_FROM_ORIGIN
NEW: Add picto on module list to show warning and if module is an external module.
NEW: Add product type filter on turnover report
NEW: Add state into list of fields available for personalized fields of thirdparties
NEW: Add statistics for interventions module
NEW: Add statistics on number of projets on home page
NEW: Add statistics and late records into dashboard for supplier proposals.
NEW: Add the admin info on combo of type of contact
NEW: Add the event BILL_PAYED to the list of supported events for module notification.
NEW: Add total weight and volume on PDF. 
NEW: Add hidden option to hide column qty ordered on shipments.
NEW: Add view of virtual stock into product list (when appropriate)
NEW: Add warning on tasks when they are late (add also the warning tolerance parameter)
NEW: Add weight/volume for one product into shipment export
NEW: Add width and height on product table
NEW: allow a document to be linked to project from another customer on config
NEW: allow project to be shared across entities (for multicompany module)
NEW: All variant of ckeditor config can be tested into the setup page of module.
NEW: Can change dynamically number of records visible into lists.
NEW: Can change type of extrafields (for some combinations only).
NEW: Can define number of first and last line to import into import wizard.
NEW: Can edit next execution date of a cron job.
NEW: Can edit value date of a vat payment after recording it.
NEW: Can filter modules on publisher.
NEW: Can filter on employee status when building emailing from users.
NEW: Can reopen an closed shipment.
NEW: Can search on shipments into the quick search box.
NEW: Can select language from a combo list on page to overwrite a translation.
NEW: Can select number of lines on page list for projects and tasks.
NEW: Can use ^ and $ (to say start with or end with like regex syntax) into search fields when search field is text. Bonus: ^$ can filter all lines with field not defined.
NEW: Clean and enhance code for cron engine
NEW: Can decrease stock on shipment closing/classifying (only if module lot is not enabled for the moment)
NEW: Disabled users are striked.
NEW: Enhance navigation of project module
NEW: fichinter lines ordered by rang AND DATE
NEW: hidden conf to use input file multiple from mail form
NEW: hidden feature: SUPPLIERORDER_WITH_NOPRICEDEFINED allow supplier order even if no supplier price defined
NEW: Hidden option MAIN_LANDING_PAGE to choose the first page to show after login works as a "global" option (llx_const) and as a "per user" option (llx_user_param).
NEW: Holiday is a now a RH module. All RH module provides by default visilibity on users of its hierarchy.
NEW: If error is reported during migration process, you can ignore it to avoid to be locked.
NEW: if nb total of lines provided in print barre_liste, display in title
NEW: If option to see non stable modules is on, add a filter into module list to filter on level (deprecated, experimental, development)
NEW: Include number of linked files into badge counter of "Linked files" tab.
NEW: Include sales representative into export of thirdparties
NEW: Indicator on workboard are red/green if late or not.
NEW: Into GED module, filename is truncated only if there is not enough space into table
NEW: Introduce a predefined job to run database backup
NEW: Introduce option MAIN_WEIGHT_DEFAULT_UNIT and MAIN_VOLUME_DEFAULT_UNIT to force output unit for weight and volume.
NEW: Introduce position of records into dictionnary of type of contacts
NEW: Link on a user in leave page reach to leave tab of user.
NEW: List of user in agenda view per user show photo thumb.
NEW: Margins module - Check/update buying price on invoice lines
NEW: Merge all admin tools (system and module admin tools) into same entry "Admin tools", so now things are clear: All features restricted to an admin user is inside "setup" (for setup) or "admin tools" (for action tools) instead of 3 different entries.
NEW: Merge all boxes "related objects" into one. This save a lot of room on most card and avoid often horizontal scoll.
NEW: Moved code that deals with bank categories to BankCateg. Created BankCateg::fetchAll function
NEW: Move HRM dictionary from module to core dictionaries.
NEW: Mutualize code to manage email substitution variables. Show available variables into page to edit email templates.
NEW: Mutualize code: Use one call of function "addThumbs", when possible, to generate thumbs files instead of several call of "vignette" function.
NEW: On translation admin page, admin can overwrite a translation value.
NEW: Option MAIN_LIST_FILTER_ON_DAY is supported on proposal list.
NEW: Add reputation field for price supplier.
NEW: Selection of fields is available on member list.
NEW: Show a badge with number of withdraw requests done on the withdraw tab of invoice.
NEW: Add option to show detail per warehouse into reassort.
NEW: Show total number of modules into the module list.
NEW: Survey system has now a status like other objects. You can close or reopen a survey.
NEW: The note on time spent can be entered when using the "view per day".
NEW: Use ellipsis truncation on too large left menu text.
NEW: When a new field to show into lists is selected, the form is automatically submited and field added.
NEW: When creating a template invoice from a draft invoice, if there is link to contract on draft invoice, link is kept on template invoice.
NEW: When emailing is not sent completely, show progression.
NEW: Experimental module Accountancy Expert.
NEW: Experimental module Multicurency

For developers:
NEW: Add entity field in llx_societe_remise_except and llx_societe_remise.
NEW: Rest API token is no more reset at each call. We can reset it with param reset=1 on login call.
NEW: Add html id/class to locate value in the DOM html
NEW: Add a css class style called 'reposition', so when clicking on a link with this class will move scrollbarr to be placed at same page location.
NEW: TimeZone can be supplied to mktime
NEW: hook in shipment card
NEW: Deprecated Societe::set_prospect_level, Societe::set_commnucation_level, Societe::set_OutstandingBill functions
NEW: A module can add, into its import profiles, a sql request to execute at end of import. This allow to update dernormalized data after import.
NEW: Add hook pdf_build_address 
NEW: Add a parameter on graph function to show a generic graph when no data are available.
NEW: Add $object in parameter of pdf_build_address so we could include hook into the function.
NEW: Add a tool for developers to purge database with no loose of setup
NEW: Can disable a module by renaming dir of module into module.disabled (this save time for maintenance when working with FTP).
NEW: Created AccountLine::insert function and started using it for transaction creation
NEW: Created Account::__toString, Account::getFieldsToShow and Account::getAccountNumberOrder to refactor the way account number was shown
NEW: Created FormBank::getIBANLabel function to get the label of "IBAN" depending on bank account country
NEW: prepare for additional warehouse statuses
NEW: project sharing in select_projetcs_list function
NEW: Removed deprecated CommonObject::client property. Please use CommonObject::thirdparty instead
NEW: Removed unused FormOrder::selectSourcesCommande function
NEW: Renamed ActionComm::add function to ActionComm::create
NEW: Rename Form::select_date to Form::selectDate and Form::form_date to Form::formDate
NEW: Rename path for generic media files
NEW: More phpunit tests. Include some REST API into automatic tests.
NEW: Move Expense report menu from module to menu files.


WARNING: 

Dolibarr 4.0 should be compatible with PHP 7 but more feedbacks are still expected to confirm that.

Following changes may create regression for some external modules, but were necessary to make
Dolibarr better:
- Function log() of class CommandeFournisseur has been removed. Using it is no more required.
- Class Resource was renamed into DolResource to avoid conflict with a reserved PHP word.
- Method commonobject->add_thumb() has been renamed into commonobject->addThumbs().
- Method select_type_comptes_financiers() has been renamed into selectTypeOfBankAccount() 
- Property ->client that was deprecated 6 years ago, is replaced in all core code with ->thirdparty.
- File '/core/tpl/document_actions_pre_headers.tpl.php' were renamed into '/core/actions_linkedfiles.inc.php'.
So if you included it into your module, change your code like this to be compatible with all version:
  $res=@include_once DOL_DOCUMENT_ROOT . '/core/actions_linkedfiles.inc.php';
  if (! $res) include_once DOL_DOCUMENT_ROOT . '/core/tpl/document_actions_pre_headers.tpl.php';



***** ChangeLog for 3.9.4 compared to 3.9.3 *****
FIX: #2853
FIX: #3128
FIX: #4447
FIX: #5128 if create method return duplicated code error not use GETPOST in order to get a new code
FIX: #5340
FIX: #5473
FIX: #5474 Country_id of "Don" object is still empty
FIX: #5534
FIX: #5535 bad dependency.
FIX: #5537 AJAX project search does not work properly
FIX: #5540 getFormMail is not registered as addReplace hook
FIX: #5544 Disabled Contact still appear in lists to send emails
FIX: #5549 getNomUrl tooltips show Order info even if user has no rights to read them
FIX: #5568
FIX: #5594
FIX: #5629 PgSQL Interger string stylish error
FIX: #5651
FIX: #5660
FIX: #5853 $conf->global->$calc==0 || $conf->global->$calc==1
FIX: #5907
FIX: #5966 Bug: getNomUrl tooltips show Proposal info even if user has no rights to read them
FIX: #6051
FIX: #6088
FIX: Can correct stock of lot using eatby or sell by date
FIX: Can make a movement on "out of sell" products
FIX: cannot update bank account on invoice if module order not activated
FIX: Can't create withdrawal document
FIX: delete contract extrafields on contract deletion
FIX: Direction of movement lost if an error occurs
FIX: Error when CATEGORIE_RECURSIV_ADD is enabled and new category is daughter of an already linked to object
FIX: export extrafields must not include separe type
FIX: External user must not be able to edit its discounts
FIX: Failed to export contact categories with contact extra fields
FIX: header title in commercial area
FIX: HT and TTC price should always be displayed together
FIX: incoterms
FIX: incoterms do not output into crabe invoice PDF
FIX: in PgSQL no quote "word style" is permitted around column name
FIX: Introduce hidden option MAIL_PREFIX_FOR_EMAIL_ID to solve pb of tracking email.
FIX: margin tab on customer card must filter on current entity invoices
FIX: missing column into SQL on thridparty list
FIX: only show projects of related third if external user
FIX: PgSQL Module Ressource list crash #5637
FIX: php Strict
FIX: Regression when deleting product
FIX: Security to restrict email sending was not efficient
FIX: tag for date rfc in odt substitution
FIX: Update intervention lline crash with PgSQL
FIX: update limit stock on product stock
FIX: vat dictionary should allow enter and edit multiple values for localtaxes, separated by: (ex -19:-15)
FIX: wrong test on dict.php


***** ChangeLog for 3.9.4 compared to 3.9.3 *****
FIX: #2853
FIX: #3128
FIX: #4447
FIX: #5128 if create method return duplicated code error not use GETPOST in order to get a new code
FIX: #5340
FIX: #5473
FIX: #5474 Country_id of "Don" object is still empty
FIX: #5534
FIX: #5535 bad dependency.
FIX: #5537 AJAX project search does not work properly
FIX: #5540 getFormMail is not registered as addReplace hook
FIX: #5544 Disabled Contact still appear in lists to send emails
FIX: #5549 getNomUrl tooltips show Order info even if user has no rights to read them
FIX: #5568
FIX: #5594
FIX: #5629 PgSQL Interger string stylish error
FIX: #5651
FIX: #5660
FIX: #5853 $conf->global->$calc==0 || $conf->global->$calc==1
FIX: #5907
FIX: #5966 Bug: getNomUrl tooltips show Proposal info even if user has no rights to read them
FIX: #6051
FIX: #6088
FIX: Can correct stock of lot using eatby or sell by date
FIX: Can make a movement on "out of sell" products
FIX: cannot update bank account on invoice if module order not activated
FIX: Can't create withdrawal document
FIX: delete contract extrafields on contract deletion
FIX: Direction of movement lost if an error occurs
FIX: Error when CATEGORIE_RECURSIV_ADD is enabled and new category is daughter of an already linked to object
FIX: export extrafields must not include separe type
FIX: External user must not be able to edit its discounts
FIX: Failed to export contact categories with contact extra fields
FIX: header title in commercial area
FIX: HT and TTC price should always be displayed together
FIX: incoterms
FIX: incoterms do not output into crabe invoice PDF
FIX: in PgSQL no quote "word style" is permitted around column name
FIX: Introduce hidden option MAIL_PREFIX_FOR_EMAIL_ID to solve pb of tracking email.
FIX: margin tab on customer card must filter on current entity invoices
FIX: missing column into SQL on thridparty list
FIX: only show projects of related third if external user
FIX: PgSQL Module Ressource list crash #5637
FIX: php Strict
FIX: Regression when deleting product
FIX: Security to restrict email sending was not efficient
FIX: tag for date rfc in odt substitution
FIX: Update intervention lline crash with PgSQL
FIX: update limit stock on product stock
FIX: vat dictionary should allow enter and edit multiple values for localtaxes, separated by: (ex -19:-15)
FIX: wrong test on dict.php


***** ChangeLog for 3.9.3 compared to 3.9.2 *****
FIX: #4383 $userid not defined
FIX: #4448 $filebonprev is not used, $this->filename now
FIX: #4455
FIX: #4749
FIX: #4756
FIX: #4828
FIX: #4926
FIX: #4964 buyprice in customer from shipping buyprice wasn't load in expedition::fetch_lines
FIX: #5004
FIX: #5068
FIX: #5170 tva sign with INVOICE_POSITIVE_CREDIT_NOTE option
FIX: #5338 use of not initialized var $aphour, $apmin, etc
FIX: #5343
FIX: #5380
FIX: #5383 bad object id on don delete
FIX: #5414
FIX: #5470 User of expense report in bank transactions page is not correct
FIX: a case of corrupted ODT by Word that insert <text:s> when it should not.
FIX: Can't create thirdparty or validate invoice if profid is mandatory and profid does not exists for other countries
FIX: dasboard wrong for late invoice
FIX: duplicate jquery.js files
FIX: extrafield cloned on project clone
FIX: Failed to open file
FIX: Filter on opportunity amount and budget
FIX: form_confirm to delete payment on supplier invoice
FIX: javascript error with german-switzerland language
FIX: large expense note
FIX: Missing original .js file (license violation if sources are not provided)
FIX: Option strict mode compatibility
FIX: product stats all bloc module without enbaled test
FIX: receiving link never works
FIX: task ODT company object not correctly retrieved
FIX: Translate group perms as it is done into user perms
FIX: We must take the last recent defined price when using price level

***** ChangeLog for 3.9.2 compared to 3.9.1 *****
FIX: #4813 Won translation for the key OppStatusWON instead OppStatusWIN
FIX: #5008 SQL error when editing the reference of a supplier invoice that already exists
FIX: #5236 Cron module activated but "Modules tools" does not appear in the left menu.
FIX: Accountancy - 3.9 - Chart of accounts are limited on only one country
FIX: bug on email template
FIX: Can't create a stock transfer from product card
FIX: can't fetch by siret or siren because of first "if"
FIX: Check stock of product by warehouse if $entrepot_id defined on shippings
FIX: Compatible with multicompany
FIX: Creation of the second ressource type fails.
FIX: end of select when no fournprice
FIX: Filter on assigned to was preselected on current user on list "All events" (instead of no filtering)
FIX: Filter on category tag for suppliers
FIX: hook on group card called but not initialized
FIX: Infinite loop on menu tree output for edition 
FIX: Can show tree of entries added by external modules using fk_mainmenu and fk_leftmenu instead of fk_menu.
FIX: init var at wrong place report incorrect "shippable" flag on draft order.
FIX: It doesn't check if there is enough stock to update the lines of orders/invoices
FIX: Menu statistics was not visible if module proposal was not enabled
FIX: Merge manually PR #5161 - Bad translation key
FIX: missing column when module was installed before standard integration
FIX: Missing number total of modules
FIX: Not filtering correctly when coming from dashboard
FIX: PROPAL_MERGE_PDF with PRODUCT_USE_OLD_PATH
FIX: Remove PHP Warning: Creating default object from empty value.
FIX: same page added several times on mergepropal option
FIX: search on date into supplier invoice list dont work because of status -1
FIX: Search supplier ref on contract
FIX: Split of credit note into discount page generates records not correctly recognised as credit note.
FIX: SQL error function on getAvailableDiscounts function, on bill create mode if socid is empty
FIX: #5087
FIX: #5108
FIX: #5163
FIX: #5195
FIX: #5203
FIX: #5207
FIX: #5209
FIX: #5230

***** ChangeLog for 3.9.1 compared to 3.9.* *****
FIX: #3815 Call to undefined function local_by_date()
FIX: #4424 Missing email of user popup in supplier orders area
FIX: #4442 Missing translation in Banks menu
FIX: #4737 Bank transacion type selector translation is cropped
FIX: #4742 Able to delete a supplier invoice with a registered payment
FIX: #4743 UI glitch in project summary page
FIX: #4747 Missing UI background when registering a supplier invoice payment
FIX: #4748 Supplier invoice payment confirmation amount is not translated
FIX: #4766 VAT not shown in supplier invoice popup
FIX: #4784
FIX: #4809 Duplicate functions with different content
FIX: #4812
FIX: #4839
FIX: #4851 Project selector in supplier invoices shows the project label twice
FIX: #4870
FIX: #4874 SQL error when listing users
FIX: #4880
FIX: #4961
FIX: #4989
FIX: If oauth has never been activated two tables are missing and printing is not working
FIX: A not enabled field for list must not into fields to add
FIX: Bad color of message password changed
FIX: Bad error and style message when changing its own login
FIX: Bad function name call on delete
FIX: Bad include and param for project numbering module call
FIX: bad translation language loaded FIX: When changing thirdparty on event card, the showempty option of contact was lost. FIX: Bad placeholder shown on combo to select a thirdparty.
FIX: Bad vat definition when using POS module
FIX: Box disabled because bugged
FIX: Can not select a commercial on the creation of a third
FIX: Check of EAN13 barcode when mask was set to use 13 digits instead of 12
FIX: correct display of minimum buying price
FIX: Creation of thumb image for size "small" was not done.
FIX: Damn, where was the project ref ?
FIX: Default vat is not set correctly when an error occured and we use VAT identified by a code.
FIX: dont retrieve new buying price on margin display
FIX: Duplicate records into export
FIX: Each time we edit a line, we loose the unit price.
FIX: Email templates not compatible with Multicompany
FIX: Export must use a left join to not loose lines
FIX: fetchAllEMailTemplate
FIX: Filter/search on extrafields on lists
FIX: finished parameters not used
FIX: Generated thumbs must always use the png format so using thumbs can work.
FIX: Hook resprint  be printed
FIX: image extension must be in lower case
FIX: Missing clean of criteria
FIX: Missing database escaping on supplier price insert/update
FIX: Missing function
FIX: Multiprice generator didn't recalculate prices if only the price_base_type property changes
FIX: Not removing code into vatrate.
FIX: Not showing sellprice properly on product list
FIX: Parsing of amount to pay vat
FIX: PHPCS
FIX: PMP is deprecated at warehouse level
FIX: real min buying price
FIX: Same term to create than other objects
FIX: Some records were lost into margin per product report
FIX: systematic rounding causes prices to be updated without reason
FIX: Template email must take care of positino column
FIX: VAT rate can be negative. Example spain selling to morroco.
FIX: When cloning an order the order result from clone must be now
FIX: When using option Price per level, when adding a predefined product, the vat for customer was not correctly set.

***** ChangeLog for 3.9.0 compared to 3.8.* *****
For users:
NEW: A new and more modern look for "eldy" theme.
NEW: Introduce a new theme called "Material Design". 
NEW: #3767 Allow changing multiple prices of a product at once
NEW: Add a button to purge criteria in user list
NEW: Add a filter field to restrict list of member when doing a LDAP list request. Use also this filter into ldap command line script making sync from ldap to dolibarr.
NEW: Add all assigned users and all extrafields data in new event when we createFromClone
NEW: Add hidden option to use standard position address in crabe model For electronic sending solutions
NEW: Add a refresh button on page list of direct print jobs.
NEW: Add a tab "document" in donation card
NEW: Add cancel button on thirdparty create page
NEW: Add chart of product statistics
NEW: Add color on categories
NEW: Add date value filter on account records list
NEW: Add __PROJECT_NAME__ tag for customer invoice emails
NEW: Add option PDF_ALLOW_HTML_FOR_FREE_TEXT to be able to enter pdf footer text with wysiwyg editor.
NEW: Add fields into llx_cronjobs to be able to use job table to queue one shot jobs.
NEW: Add filter on status on invoice list
NEW: Add filter on status on shipments
NEW: Add gender property managed on user card FIX: Better error messages when uploading photo of user when permission to write are not granted
NEW: Add help tooltips on fields of dictionary edit pages.
NEW: Add hidden option MAIN_MAILFORM_DISABLE_ENTERKEY to disable the key enter into the form to send email.
NEW: Add $ID$ into extrafields management to allow use of current object id on filter for select list from table and checkbox list from table
NEW: Add info page on product card
NEW: Add into about page, a sample text to use to promote new version release (visible only if version is last stable)
NEW: Add none/all selection into list of files for FTP browser module
NEW: Add opportunity amount on project card.
NEW: Add link "date of invoice" to select date of invoice when creating a payment in one click.
NEW: Add planned workload and declared progress on project summary list on project home page (data aggregated from tasks of project)
NEW: Add ref and label of project into export
NEW: Add status into filters of graph
NEW: Add tab document on salaries payment
NEW: Add thumb of users into stats box on home page
NEW: A link to the bugtracker report tool can be enabled in the GUI
NEW: Better look for POS. More responsive design.
NEW: Can add project search on left menu search area
NEW: Can assign a task to yourself to have it appear on timesheet.
NEW: Can close a project that has draft status with no need to switch it to validate status before.
NEW: Can edit Background color for Top menu and Background color for table title line.
NEW: Can edit email templates using WYSIWYG editor.
NEW: Can edit list of prospect status for customers/prospects. Add a new entry into dictionary table to manage list fo status.
NEW: Can filter on contact status in prospect list. Removed deprecated menu entry.
NEW: Can filter proposal on a tag of a product.
NEW: Can filter proposal, orders or invoices with criteria "contain at least one product with following tag"
NEW: Can choose fields to show on project list.
NEW: Can choose fields to show in product list. Extrafields are also supported.
NEW: Can choose fields to show into the contact list. Extrafields are also supported.
NEW: Can choose fields to show into list of users. Extrafields are also supported.
NEW: Can set default value of event type when creating an event (if option "manage type of event" is used).
NEW: Can upload files on leave requests. Use more standard permissions.
NEW: Can use a "|" to make a OR search on several different criterias into search text filters of tables.
NEW: Can use the * as a joker characters into search boxes of lists.
NEW: Clean code into salary module, debug and add indexes 
NEW: Can filter on user list and salary payments on user with naural search.
NEW: Can clone agenda events.
NEW: Color category is visible onto the thumb of tags on thirdparty, or products cards.
NEW: Conf to use next product/service ref when we clone a product/service
NEW: Contract module can be used to follow both sold and bought contracts/recurring subscriptions.
NEW: Can change amount when creating withdraws requests.
NEW: FEATURE PROPOSAL: on proposal, order or invoice creation from scratch, reload page after customer selection so its informations can be loaded
NEW: Filter "active" by default on user list. Fix label of permission of project module.
NEW: Forms are using the "tab look", even in creation mode.
NEW: Free text for cheque deposit receipt can be HTML content.
NEW: Hidden option THEME_ELDY_USE_HOVER is stable enough to become officialy visible into setup.
NEW: If module salaries is on, you can set a hourly value for time consumed by users. When a user enter its time consumed on a project, a calculation is done to provide the cost for human services. This value appears into the "Overview" of project.
NEW: Add import profile to import sales representatives of third parties.
NEW: Increase length of bank code to 128 char #3704
NEW: Into the overview of projects, the name of thirdparty appears into combo lists of elements to link to project.
NEW: Introduce a "code" into table of vats to describe VAT. This will allow to suggest different vat lines with same value with ability to differentiate them.
NEW: Introduce cost price on products.
NEW: Introduce hidden option MAIN_LANDING_PAGE to decide the home page visible just after login.
NEW: Introduce hidden option MAIN_REPLACE_TRANS_xx_XX to allow simple replacement of translated string on the fly. Prefer to use next method.
NEW: Introduce table llx_overwrite_trans to be able to overwrite translations by simple database edition.
NEW: Introduce use of cache for thumbs images of users to save bandwith.
NEW: Experimental level multiprice generator based on per cent variations over base price.
NEW: List of projects of a thirdparty are visible on a project tab for the thirdparty.
NEW: Merge all left menu search boxes into one.
NEW: Merge all search fields of an area page into one search box.
NEW: Next ref on clone doesn't need conf, it's used if mask exists.
NEW: Only arrow of current sorted field is visible into table views. This save a lot of space. You can click on the column title to sort. This make clickable area larger and click to sort is easier.
NEW: On page to see/edit contact of an ojbect, the status of contact is visible (for both external and internal users).
NEW: Option "encrypt password" into database is set to on by default on first install.
NEW: Print event type on third party card tab agenda list (only if AGENDA_USE_EVENT_TYPE = 1)
NEW: Provide an easier way to understand if an order can be shipped.
NEW: Quick search filter works also on invoice, proposal, order, intervention, contract and expense reports.
NEW: Replace category edition page on members with new select2 component.
NEW: Show photo of logged user into login top right block. 
NEW: If no photo is available for user, we show a generic photo depending on gender.
NEW: Show photo of user into user list.
NEW: Show which fields were used for search when doing a "generic search" from the "quick search" form on left menu.
NEW: Statistic graphs on products offer a filter on product type (product / service or both)
NEW: Syslog displays configuration errors
NEW: The clicktodial module is now able to provide link "tel:" on phone numbers. So it is also possible to use clicktodial with a client solution like the "xivo" local client.
NEW: The conditional IF into ODT templates works also on not defined var so we can show data only if defined. Close #3819
NEW: The free text in PDF footers can now be a HTML content. So the WYSIWYG editor is on by default to edit it into module setup.
NEW: The thirdparties tabs, the contacts tabs and the members tabs are now presented using a new "top banner", saving space and using a same way to show address, status and navigation arrows.
NEW: Thumbs for statistics on main page are fully clicable (not only link inside the thumb)
NEW: Translate extrafield's labels.
NEW: Use new select2 component for juridical status, country and state selection.
NEW: When creating order, proposal or invoice from thirdparty card, the project is asked during creation. A link to create project if it does not exists is also available. 
NEW: Uniformize form creation of proposal to add public and private notes during creation like for order and invoice.
NEW: More robust antiXSS engine.
NEW: Compatibility with Mysql 5.7+

For developers:
NEW: The search box and the bookmarks are now rendered by the menu manager.
NEW: Add a new widget $form->selectArrayAjax() to use combo list with content coming from an Ajax URL.
NEW: Add doActions hook method call in contract card
NEW: Added doActions hooks to user cards
NEW: Add a new component to select categories/tags from the main edit page of product. The dedicated tab is also removed.
NEW: upgrade jQuery Component Datable (and extras) to 1.10.7
NEW: script to build API class from existing class
NEW: Prepare database to store information per files (for example to define if an image can be used as a cover or not)
NEW: log hooks loading
NEW: Introduce property module_position so a module can decide where it appears into list of modules.
NEW: Introduce function dolGetFirstLineOfText
NEW: Introduce a method getDefaultCreateValueForField for developers to get a default value to use for a form in create mode. Implement it for public and private notes.
NEW: A module can add its entries into cron module.
NEW: Framework feature. To have a page being loaded at same scrollbar level after a click on a href link, just add the class "reposition" on this link.
NEW: Add exemple of setup for multitail to render dolibarr log files
NEW: Add restler framework. First step to build REST API into Dolibarr.
NEW: Add css class and ids on column of detail lines to allow module to easily manipulate fields.
NEW: Add hook in send mail
NEW: Add hooks on list of members to allow an external module to add more fields into list view.
NEW: Add hooks to allow an external module to complete list of events into calendar views.
NEW: Add "productpricecard" hook and uniformize code
NEW: Enhance also the prototype test_arrays to include select form before table.
NEW: Enhance prototype, project list and proposal list with new hooks to have an external module able to add more fields.
NEW: Enhance style engine. Add option to set color of links.
NEW: ODT generators can now also set meta properties of ODT file.
NEW: Add missing columns into llx_expedition to match other tables.
NEW: A new function getImageFileNameForSize was also introduced to choose image best size according to usage to save bandwith.
NEW: Support logging to a Sentry server
NEW: Prepare database to have agenda able to store more detailed emails events. 

WARNING: 

Dolibarr 3.9 is not yet fully compatible with PHP 7 even if most features seems to work.

Mysql minimum version is now 5.0.3 

Following changes may create regression for some external modules, but were necessary to make
Dolibarr better:
- Deprecated Product::setPriceExpression. Use Product::update instead
- Deprecated hidden option MAIN_USE_CUSTOM_TRANSLATION has been removed. Use table llx_overwrite_trans instead.
- Trigger LINECONTRACT_INSERT has been renamed into LINECONTRACT_CREATE to match common denomination.
- A lot hooks used into PDF generation were not correctly implemented. We had to fix this. The result si that
the following hook were set as hook of type "replace". This means if your module implement such hooks, it must 
return 0 to execute standard code or 1 to replace standard code (value to output should be set into resPrints instead).
This is list of hooks modified:
'pdf_getlinenum', 'pdf_getlineref', 'pdf_getlineref_supplier', 'pdf_getlinevatrate', 'pdf_getlineupexcltax',
'pdf_getlineupwithtax', 'pdf_getlineqty', 'pdf_getlineqty_asked', 'pdf_getlineqty_shipped', 'pdf_getlineqty_keeptoship',
'pdf_getlineunit', 'pdf_getlineremisepercent', 'pdf_getlineprogress', 'pdf_getlinetotalexcltax', 'pdf_getlinetotalwithtax'
- Renamed Product::isservice and Product::isproduct to match PSR-2
- Remove deprecated Product::hidden property



***** ChangeLog for 3.8.5 compared to 3.8.4 *****
FIX: #3815 Call to undefined function local_by_date().
FIX: #4424 Missing email of user popup in supplier orders area
FIX: #4442 Missing translation in Banks menu
FIX: #4448 $filebonprev is not used, $this->filename now
FIX: #4455
FIX: #4737 Bank transacion type selector translation is cropped
FIX: #4742 Able to delete a supplier invoice with a registered payment
FIX: #4743 UI glitch in project summary page
FIX: #4747 Missing UI background when registering a supplier invoice payment
FIX: #4748 Supplier invoice payment confirmation amount is not translated
FIX: #4749
FIX: #4756
FIX: #4766 VAT not shown in supplier invoice popup
FIX: #4809 - Duplicate functions with different content
FIX: #4851 Project selector in supplier invoices shows the project label twice
FIX: #4870
FIX: #5008 SQL error when editing the reference of a supplier invoice that already exists
FIX: #5048 Product supplier list display only one produc
FIX: #5170 tva sign with INVOICE_POSITIVE_CREDIT_NOTE option
FIX: #5203
FIX: #5207
FIX: #5338 use of not initialized var $aphour, $apmin, etc
FIX: #5380
FIX: #5383 bad object id on don delete
FIX: #5474 Country_id of "Don" object is still empty
FIX: Accountancy - 3.8 - Chart of accounts are limited on only one country
FIX: Bad include and param for project numbering module call
FIX: Box disabled because bugged
FIX: bug on email template
FIX: Can correct stock of lot using eatby or sell by date
FIX: Can make a movement on "out of sell" products
FIX: Can't create thirdparty or validate invoice if profid is mandatory and profid does not exists for other countries
FIX: can't fetch by siret or siren because of first "if"
FIX: Check stock of product by warehouse if $entrepot_id defined on shippings
FIX: correct display of minimum buying price
FIX: Creation of thumb image for size "small" was not done.
FIX: Direction of movement lost if an error occurs
FIX: dont retrieve new buying price on margin display
FIX: Duplicate records into export
FIX: Email templates not compatible with Multicompany
FIX: end of select when no fournprice
FIX: finished parameters not used
FIX: hook on group card called but not initialized
FIX: It doesn't check if there is enough stock to update the lines of orders/invoices
FIX: large expense note
FIX: missing column when module was installed before standard integration
FIX: Missing database escaping on supplier price insert/update
FIX: Not filtering correctly when come from dashboard
FIX: PROPAL_MERGE_PDF with PRODUCT_USE_OLD_PATH
FIX: real min buying price
FIX: receiving link never works
FIX: same page added several times on mergepropal option
FIX: search on date into supplier invoice list dont work because of status -1
FIX: Search supplier ref on contract
FIX: SQL error function on getAvailableDiscounts function, on bill create mode if socid is empty
FIX: systematic rounding causes prices to be updated without reason
FIX: task ODT company object not correctly retrieved
FIX: Template email must take care of positino column
FIX: VAT rate can be negative. Example spain selling to morroco.

***** ChangeLog for 3.8.4 compared to 3.8.3 *****
FIX: #3694
FIX: #3798 #2519 Cron jobs would never be executed
FIX: #4155 Search Categories error
FIX: #4239
FIX: #4272 Error when trying to print the page "Linked objects" of a Thirdparty
FIX: #4291 Correctly filter bank card GETPOSTs
FIX: #4291 Correctly filter external calendar GETPOSTs
FIX: #4341
FIX: #4394 Untranslated label in list of expense reports
FIX: #4414 Supplier invoices use FAC_FORCE_DATE_VALIDATION client invoices property
FIX: #4418
FIX: #4425 Missing "VAT" translation in supplier order popup
FIX: #4434 Weird behaviour when enabling multiprices
FIX: #4440 Wrong price is filled by Product::fetch into multiprices arrays
FIX: #4453 SEPA Direct Debit generated XML shows a trailing comma in RmtInf field
FIX: #4528
FIX: #4556 desiredstock and seuil_stock_alerte cleared on modify product card
FIX: #4580
FIX: #4583 Incorrect call of Categories::containing throws a DoliDB error
FIX: #4649 Wrong parameters order
FIX: #4768
FIX: #4785
FIX: Add a test to show bugged module with a bad declaration of dictionaries to avoid to see clean module to be breaked.
FIX: add Croatia into list of country in EEC
FIX: add missing global def for ttc column
FIX: ajax error with multicompany module
FIX: Avoid errors when batch stock is negative
FIX: bad field in select
FIX: bad path
FIX: bad transaction level due to code of situation invoices
FIX: best sql request
FIX: bookmark's user change after update if the user hasn't superadmin right
FIX: call trigger LINEBILL_SUPPLIER_CREATE
FIX: Can not disabled an opened service line in a contract
FIX: can't clone event
FIX: can't send mail to thirdparty contact if no mail defined on thirdparty card
FIX: Check stock of batch on shippment
FIX: code corrupting database
FIX: compatibility with multicompany transversal mode
FIX: compatibility with multicompany transversal mode and more security issue
FIX: Contrat card don't consider user permissions to show active/unactive service button
FIX: CVE CVE-2015-8685
FIX: Deadlock situation. Can't edit anymore contract. FIX: List of automatic events was not visible.
FIX: disable main.inc.php hooks
FIX: do not show warning if account defined
FIX: don't see the sales representative of anothers entities
FIX: duration format
FIX: Correct problem of rights beetween tax and salaries module
FIX: Email templates not compatible with Multicompany
FIX: $fileparams is not defined
FIX: filter by socid if from customer card
FIX: for avoid conflict with "global $m" in memory.lib.php
FIX: for avoid division by 0
FIX: hover css
FIX: If option to hide automatic ECM is on, dont show menu.
FIX: if we dont use SUPPLIER_ORDER_USE_HOUR_FOR_DELIVERY_DATE the hour is displayed on pdf
FIX: Introduce hidden option to disable feature than hangs when too much data
FIX: ISSUE #4506 : make working the PROPAL_CLONE_ON_CREATE_PAGE hidden constant
FIX: issue when bank module is disabled FIX: missing entity filter for lines of payment
FIX: list of leave request was not showing label correctly.
FIX: MAIN_THIRDPARTY_CREATION_INDIVIDUAL syntax error in name
FIX: markRate can be 100
FIX: minor css error (pixel size must have "px"). Compatibility with old behaviour.
FIX: missing field "label"
FIX: missing signature and uniformize code between card and script
FIX: missing traduction
FIX: missing translation
FIX: missing translation key
FIX: nblignes not calculated after hook and hook can't modify this value. Usefull for modules
FIX: no database structure change is allowed into minor versions
FIX: no transaction in this place
FIX: Noway to validate a leave request for some uer even if they have permission for.
FIX: Option to disable meteo was not set correctly in edit mode
FIX: $outputlangs is not defined (dolibarr 3.7, 3.8, 3.9)
FIX: path to copyrighted files
FIX: php unit to work both with old and new setup
FIX: Purge of temp files was broken
FIX: Relative discount decimals are not saved
FIX: Removed a bugged list. Fixed another one to not count data of previous year.
FIX: retrieve correct pu_ttc (set by printObjectLine function) like in 3.7
FIX: search product in customer product prices doesn't work
FIX: Some filters are lost when paging
FIX: sql injection #4341
FIX: sql injection even when code is on several lines
FIX: sql request and total for time spen for current month
FIX: Sql syntax error in doc_generic_task_odt
FIX: Status filter don't work
FIX: Strict Standards: Only variables should be passed by reference
FIX: The part added with hidden option MAIN_DOC_USE_TIMING was included with a . instead of -. This make os think it is part of extension instead of file name.
FIX: The third dashboard don't consider user permissions
FIX: the view my task must show only task you are assigned to
FIX: to allow phpunit of migration process for 3.4 to 3.5
FIX: to allow phpunit of migration process for 3.5 to 3.6
FIX: userlocaltax
FIX: view of product image when using old path 
FIX: size of image uploaded on user.
FIX: We must ue the "small" size of imge to show on card pages.
FIX: When we make a direct assignement on a task to a user, we must check he is also assigned to project (and if not assign it)
FIX: wrong fk_parent_line in credit note with invoiceAvoirWithLines option
FIX: wrong modelpdf var name
FIX: wrong object name

***** ChangeLog for 3.8.3 compared to 3.8.2 *****
FIX: #3805
FIX: #3231 [Members] Public subscription page displays GeoIP error
FIX: #3240
FIX: #3293 Login page form icons not shown
FIX: #3508 Useless tooltip in 3.8 boxes
FIX: #3661 Margin is not selected correctly when adding a product
FIX: #3679 Error when deleting a Localtax2 special payment
FIX: #3707 Thirdparty bank account page table has a glitch
FIX: #3726 When upload file, don't test if PRODUCT_USE_OLD_PATH_FOR_PHOTO variable is empty or not
FIX: #3734 Do not show empty links of deleted source objects in stock movement list
FIX: #3836 Unable to upload a document to an invoice under some circunstances
FIX: #3878 Storing and deleting files on emailing was done at wrong place
FIX: #3880
FIX: #3882
FIX: #3890 Expected transactions bank account page, shows negative numbers
FIX: #3912
FIX: #3928 Creating a Customer order and a Customer invoice from a project, does not inherit payment conditions and method of payment of customer card
FIX: #3953 Don't round supplier price
FIX: #3953 rounding of buying price
FIX: #3980 Search field in "product by supplier" list sends empty result 3.8 and 3.7
FIX: #3987 Undefined variable $newref in CommandeFournisseur::approve
FIX: #3988 Undefined variable $conf and $error in CommandeFournisseur::addline
FIX: #3989 Undefined variable $conf in CommandeFournisseur::getNomUrl
FIX: #3990
FIX: #3992 CommandeFournisseur::ref is marked as deprecated and it shouldn't be
FIX: #3996 Dictionnary hooks are not working in 3.8
FIX: #3997 Wrong permission key used for Margins > Read all
FIX: #4016 User link is not correctly formed in emailing receivers
FIX: #4018 SQL error if trying to access the mailing/card.php page without an ID defined
FIX: #4036 Direct printing module without any driver configured, shows an unformatted error message
FIX: #4043 Incorrect translation in error mesage in menu creation admin page
FIX: #4049 PHP warning when trying to access a non-existing product/service
FIX: #4055 SQL error when trying to access a non-existing expedition
FIX: #4081 Added missing translation
FIX: #4097 Public holiday calculation
FIX: #4182 SQL error when deleting an unexisting bank entry
FIX: #4242 Allow disabling dashes in documents
FIX: #4243 sql injection
FIX: #4281
FIX: #4282 Defined shipping time were not shown in Customer order's PDF documents
FIX: #4285 SQL query shown when accessing an unexisting invoice
FIX: #4287 SQL error when accessing an unexisting proposal
FIX: #4302 Undefined variable $conf in Commande::LibStatut
FIX: Allow to search on alias name into select
FIX: Add a protection to not make release if ChangeLog was not generated.
FIX: autofocus on input search product
FIX: bad calculation for stock value
FIX: Better compatibility for users that used the not supported option MAIN_USE_JQUERY_MULTISELECT set to 1.
FIX: Bug: $this is not accessible in static context in Mailing::libStatutDest #4050
FIX: can not have access to the new ids or propal lines on PROPAL_CLONE
FIX: Can't update line's duration
FIX: Can use formated float number on old expense report module.
FIX: change object statut on close shipping and remove erratic db commit
FIX: change order date on clone (as everywhere else)
FIX: event's data lost on user assign update
FIX: export propal and order with extrafields
FIX: export with category contact extrafields
FIX: jquery select of project generate js error on change event
FIX: label of line is set in description field if empty
FIX: loss data also if update was cancel by error of ended state with no end date, try a generic patch
FIX: mail isn't display in title on event in mode view
FIX: Missing to set context into workflow actions, so triggers can't know we are creating an invoice from order or an order from a proposal.
FIX: NB task and percent progress in box project
FIX: Not delete a product when have customer price
FIX: Not deleting contrats on element_element table
FIX: Not use localtaxes when invoice some orders
FIX: only active customer should be available into select list thirdparty on invoice creation
FIX: only active customer should be return into new invoice creation select list
FIX: AWP calculation
FIX: product link in project box
FIX: Remove  column creation for table llx_product_fournisseur_price, the column use un calss is fk_supplier_price_expression, and fk_price_expression does not exist into lx_product_fournisseur_price sql file declaration
FIX: Show category selector if we have permission to view products or services
FIX: showrefnav htmlspecialchar instead of < >
FIX: The label hidden was not supported when using jmobile
FIX: Too many information were hidden. A lot of users still need bank account on PDF.
FIX: Use "WHERE true" instead of "WHERE 1" #4132

***** ChangeLog for 3.8.2 compared to 3.8.1 *****
FIX: Add a protection to not make release if ChangeLog was not generated.
FIX: 1/ update_extra() function must not be in  "if(!empty(MAIN_DISABLE_CONTACTS_TAB)" test. 2/ Reindented code
FIX: #3240
FIX: #3541 Bypass authentication when user was created using LDAP
FIX: #3605 deleting a shipping
FIX: #3661 Margin is not selected correctly when adding a product
FIX: #3689 Bug on workflow module
FIX: #3724 Bug: Blank page after cloning proposal if we changed client
FIX: #3726 Better support for PRODUCT_USE_OLD_PATH_FOR_PHOTO
FIX: #3726 Not showing images on product card
FIX: #3757 Can't set amount in a social contribution with some languages
FIX: #3786 Translation of select box.
FIX: #3841 creation of a task completed has not status set to finished by default
FIX: #3878 Storing and deleting files on emailing was done at wrong place
FIX: #3880
FIX: #3882
FIX: action not appear before an update because of a lack of line in action ressource
FIX: add tag myuser_job into ODT replacement
FIX: Avoid changing the state to a thirdparty who shouldn't be contacted anymore
FIX: bad calculation for stock value
FIX: Bad parameters
FIX: Bad picto for expense report
FIX: bad property so after creating an event from calendar, filter were lost.
FIX: bad stock valorisation
FIX: better fix to generate a PROV ref after clone
FIX: bug invoice classified in propale next update commonobject class in 3.8
FIX: Can export a field into task time table with export project profile
FIX: change order date on clone (as everywhere else)
FIX: clone customer order create new order with validate ref and not with PROV
FIX: Contacts are not added to the list with the status "no contact"
FIX: Default thirdparty when cloning invoice was not set.
FIX: double db escape add too quote
FIX: event's data lost on user assign update
FIX: Filter in customer price per product of a thirdparty returned error
FIX: filters on supplier invoices list are not used, search_status instead
FIX: fix HTML into formconfirm box
FIX: IF autocomplete was set on thirdparty list, it was not possible to open list of extrafields.
FIX: If no end date is set on survey, we should be able to vote.
FIX: loss data also if update was cancel by error of ended state with no end date, try a generic patch
FIX: no need to remove file into mail form, the temp dir will be deleted after any sending
FIX: pmp calculation
FIX: Preview pages was not using correct style for ref
FIX: project was not retrieved on invoice creation form
FIX: Revert option WORKFLOW_PROPAL_CAN_CLASSIFIED_BILLED_WITHOUT_INVOICES into option WORKFLOW_PROPAL_NEED_INVOICE_TO_BE_CLASSIFIED_BILLED for better compatibility with old versions
FIX: Search status not saved into list
FIX: search_status not used in mergefusiontool
FIX: Show category selector if we have permission to view products or services
FIX: Show product image on getNomUrl()
FIX: skeleton class must use db->order rather than ORDER BY into fetchAll
FIX: Societe::set_parent() function needs societe object to be fetched to update parent
FIX: supplier rights for orderToInvoice
FIX: tag object_total_vat_x need x to be a string with unknown decimal lenght. Now use for x the real vat real with no more decimal (x = 20 or x = 8.5 or x = 5.99, ...)
FIX: The preview of PDF was never refreshed if PDF document was changed
FIX: The thumb of user into top menu was using the image in full size. This make a large download at each page call. We must use the mini thumbs.
FIX: Total in summary was not same than into detail on the referrer page.

***** ChangeLog for 3.8.1 compared to 3.8.0 *****
FIX: #3521 postgresql migration error
FIX: #3524
FIX: #3529
FIX: #3530
FIX: #3533
FIX: #3533 Load categories language
FIX: #3534
FIX: #3572 Impossible to attach project in order
FIX: #3599 Not saving legal form
FIX: #3606
FIX: #3607 Better categories setting and unsetting
FIX: #3628
FIX: #3630 - Wrong balance report when module salaries and donation disabled
FIX: Add a test to save life when ref of object (invoice ref, order ref, ...) was empty. The was no way to go back to a clean situation, even after vaidating again the object.
FIX: Admin fiche inter page do not take good action
FIX: Always use type send in parameters in showCategories method
FIX: avoid SQL error in getValueFrom common object when all params are not send
FIX: avoid SQL error when no sortfield send to method
FIX: bad link into project box
FIX: Bad title line in project view when using jmobile
FIX: Bad translation key for project "Overview"
FIX: Can create Proposal on close thridparty #3526
FIX: Can't change state on a contact
FIX: Can't change the admin with default setup
FIX: Can't delete thirdparty if there is some discounts
FIX: Can't reopen a canceled invoice.
FIX: Creation of tables or keys must not be done with a random order.
FIX: debian install when module mysqli is not installed.
FIX: Description of tags was mandatory in edit mode but not in create mode. Should not be mandatory.
FIX: display error on extrafields on ficheinter
FIX: Email selector contact must not include inactive contact
FIX: error in SQL due to a previous fix
FIX: Error retrieving customer prices
FIX: Event from ical stream should not be movable into calendar view
FIX: facturestat bad sql when customer view is limited
FIX: Filter on status of thirdparty list and bad encoding of url
FIX: icon into export profile may be not correctly output
FIX: Init into bad var
FIX: Link of project must be cickable if user has permission to read all projects FIX: Missing information into the alt of project picto
FIX: List of project for user that are restrited as sale repreentative to some thirdparties.
FIX: Mass Mailing activity don't display all status
FIX: Missing contracts into list in page of Refering objects of a thirdparty.
FIX: Missing menu entry for list of thirdparties when using auguria menu manager
FIX: Missing validate button if permission are not valid.
FIX: New adherent from, always redirect on entity
FIX: not closing CSS.
FIX: not responsive part for project page
FIX: Only are showing one object linked
FIX: order ref must not be translated
FIX: Payment form for paypal and paybox was not centered.
FIX: Pb into pagination scroll widget FIX: Style of previous-next card when using dolidroid
FIX: Regression on bad use of fk_account showing the bad bank account on PDF.
FIX: Removed warnings
FIX: remove twice same test
FIX: select of project using ajax autocomplete option
FIX: sortder field was missing so manually added values were moved to begin.
FIX: Syntax error in Debian Apache configuration
FIX: The admin flag is mising.
FIX: The filter on thirdparty prices should be visible if there is at least one thirdparty price.
FIX: Thirdparty is missing on card
FIX: update2.php test res befre assign it
FIX: When delete actioncomm also delete actioncomm_resources
FIX: when editing time spent, date of line suggested was a rubbish value
FIX: When filter with empty status, by default get canceled status (-1)
FIX: When update a member login for a member linked to a user, the login of user was not sync (not updated).
FIX: Wizard for restore does not show import command


***** ChangeLog for 3.8 compared to 3.7.* *****
For users:
FIX: #2519
FIX: #2758 Product::update sets product note to "null" when $prod->note is null
FIX: #2832: Fixed a problem with special characters in expense report PDF model
FIX: #2856 : Wrong table design
FIX: #2901
FIX: #2957 : missing $langs object for trigger
FIX: #2983 Load gravatar avatar images securely over HTTPS
FIX: #2987: removed dead function moneyMeter()
FIX: #3009: Better filtering to prevent SQL injection
FIX: #3009: Better filtering to prevent SQL injection
FIX: #3091 TotalHT amount in supplier order is bold unlike the rest of Dolibarr
FIX: #3138 - Too much visible thing when access is denied on public pages
FIX: #3173 Overlapping of shipment ref
FIX: Adding 5 more choice link into survey module was not working with chrome
FIX: bad calculation for stock value
FIX: Bad link to login page into email for password renewal.
FIX: Bad logo for status "Do not contact" of thirdparty.
FIX: Bad variable usage
FIX: Better management error into the color conversion functions
FIX: [bug #1883] missing field in SQL installation
FIX: Bug on order and supplier invoice numeration mask when use supplier code
FIX: Bug on order and supplier invoice numeration mask when use supplier code
FIX: button create payment hide if tax amount is less than 1
FIX: can receive new batch product on supplier order
FIX: can show print page after product save
FIX: Close #2835 Customer prices of a product shows incorrect history order
FIX: Close #2837 Product list table column header does not match column body
FIX: Close bug #2855 Wrong translation key in localtax report page
FIX: Close bug #2861 Undefined variable $res when migrating from 3.6.2 to 3.7.0
FIX: Close bug #2891 Category hooks do not work
FIX: Close bug #2900 Courtesy title is not stored in create thirdparty form
FIX: Close bug #2976: "Report" tab is the current tab but it is not marked as selected by the UI
FIX: Correct migration script
FIX: create contact with extrafiel is null when it is require
FIX: Description of contract line was not visible.
FIX: Correct path of loan class
FIX: Correct problem field with note - Add note_private & use wysiwyg editor
FIX: Edit in place of "Outstanding Limit"
FIX: Module Expense Report - Correct init
FIX: Update licence to GPLv3
FIX: End log must use same level then start log.
FIX: event for restricted user was restricted if company null
FIX: event not linked to contact on creation
FIX: Export of tags for contact and member
FIX: extrafields required on thirdparty
FIX: Force ref
FIX: Function expects an int, not a boolean
FIX: Function was expecting a boolean not a string
FIX: hide category if it's not enable
FIX: If supplier invoice block linked element is display after other block total HT amount is not reset to 0 and sum other block (like customer orders values)
FIX: jdate returning -62169955200 on x64 machine
FIX: Let ability to use IDPROF verifications even if new entry is "private"
FIX: migration error
FIX: moved built-in bug report system to GitHub Issues
FIX: Moved code to where the variable is defined
FIX: No check warehouse is provided if module stock is not enabled.
FIX: Payed invoices are showed as canceled FIX: Bad date filter on customer order
FIX: Ref/label of product on contract line was not visible, nor into page, nor into PDF.
FIX: Removed concatenation on undeclared variable
FIX: Remove deprecated property 'libelle' on product object
FIX: Replaced some deprecated call
FIX: Replaced some deprecated property
FIX: Save of filters into export profiles failed.
FIX: "script" balise with wrong syntax
FIX: send mail, copy sendto don't read the list of contact
FIX: top links menu have target attribute with wrong value
FIX: total amount in tpl linked object are not reset
FIX; Unknown field 'sc.fk_soc' in field list
FIX: update usergroup name
FIX: Variable declared boolean
FIX: Variable might not be traversable
FIX: We did a test on a permission to export contract when permission did not exists.
FIX: when mailing is deleted, the targets list was kept in database
FIX: when multicompany was enabled, this function didn't check just on the good entity (problem when both company use same mask)
FIX: When we automatically creta an order from a proposal with workflow module, if some extrafields of propal don't exist in order object, insertExtraFields() function tries to insert extrafields in unexistant column of commande_extrafields table.
FIX: When we clone a propal, if it has a project which is not assigned to a third, it was not on new propal because fk_project was always set to empty string if new propal is for another third.
FIX: when we create an agenda event with "Not applicable" status, it is automatically saved with "To do" status
FIX: width multiselect
FIX: Wrong type hinting
FIX: XSS security using the onerror and missing escapement on type of member page.
FIX: Missing visibility of static property
NEW: Add a button to purge criteria in user list
NEW: add all assigned users and all extrafields data in new event when we createFromClone
NEW: Add a new component to select categories/tags from the main edit page of product. The dedicated tab is also removed.
NEW: Add a search field and report on hrm area
NEW: Add a tab document in donation card
NEW: Add bank account owner in invoice/proposal/orders footer
NEW: Add button to purge search criteria into list
NEW: Add close date and user for projects.
NEW: Add company information into  category contact export
NEW: Add current salary on list of payment
NEW: add date value filter on account records list
NEW: Add exemple of setup for multitail to render dolibarr log files
NEW: Add filter on status on invoice list
NEW: Add filter on task ref and task label into list of tasks
NEW: Add filter on user contact or user task into task list
NEW: Add gender property managed on user card FIX: Better error messages when uploading photo of user when permission to write are not granted
NEW: Add help tooltips on fields of dictionary edit pages. Fix: visible list of tasks are for opened project only.
NEW: Add hidden option MAIN_MAILFORM_DISABLE_ENTERKEY to disable the key enter into the form to send email.
NEW: add hook in send mail
NEW: Add hooks on list of members to allow an external module to add more fields into list view.
NEW: Add hooks to allow an external module to complete list of events into calendar views.
NEW: Add opportunity amount on project card.
NEW: Add option THEME_TOPMENU_DISABLE_IMAGE to disable images into menu eldy.
NEW: add PDF icon on linked element into project
NEW: add "productpricecard" hook and uniformize code
NEW: Add ref and label of project into export
NEW: Add search box for supplier order search.
NEW: Add status into filters of graph
NEW: Add tab document on salaries payment
NEW: A link to the bugtracker can be enabled in the GUI
NEW: A module can add its entries into cron module.
NEW: autofocus on product selection dropdown list or search field
NEW: Backup and restore tool is easier to use
NEW: Can add all user of a project as user of a task, in one step.
NEW: Can add project search on left menu search area
NEW: Can assign a task to yourself to have it appear on timesheet
NEW: Can close a project that has draft status with no need to switch it to validate status before.
NEW: Can edit Background color for Top menu and Background color for table title line (works only with theme menu eldy).
NEW: Can edit email template using WYSIWYG editor
NEW: Can edit internal label of invoice even when closed (this is a private information)
NEW: Can edit list of prospect status for customers/prospects. Add a new entry into dictionary table to manage list fo status. Removed deprecated files.
NEW: Can filter on contact status in prospect list. Removed deprecated menu entry.
NEW: Can filter proposal on a tag of a product Enhance also the prototype test_arrays to include select form before table.
NEW: Can filter proposal, orders or invoices with criteria "contain at least one product with following tag"
NEW: Can install an external module from admin pages, if web server has permission for and if setup is ok for.
NEW: Can search on customer order amount into customer order list.
NEW: Can upload files on leave requests. Use more standard permissions.
NEW: Can use a "|" to make a OR search on several different criterias into text filters of tables.
NEW: Clean code into salary module, debug and add indexes NEW: Can filter on user list and salary payments on user with naural search.
NEW: clone action on agenda events
NEW: dev feature : replace conf filename with "conf" parameter on url by GET
NEW: display linked object in edit mode when we create an event from an order, propal...
NEW: Enhancement of module 'Notification by Email'. Show nb of notifications set. Can set several emails. Can set a threshold on amount for notifications. Add notification on supplier order validation.
NEW: Enhance prototype, project list and proposal list with new hook to have an external module able to add more fields.
NEW: Enhance the natural_search function so we can use it to search numeric fields with criteria with operator <>= inside (< 100, >= 1000)
NEW: Enter amount for withdraws requests
NEW: Feature request: A page to merge two thirdparties into one #2613
NEW: Feature to build a merged pdf with all unpaid invoice can work for paid invoices.
NEW: Filter "active" by default on user list. Fix label of permission of project module
NEW: For a contract line, price is no more mandatory.
NEW: Forms are using the tab look, even in creation mode.
NEW: Hidden option THEME_ELDY_USE_HOVER is stable enough to become officialy visible into setup.
NEW: If module salaries is on, you can set a hourly value for tome consumed by users. Each time a user enter its time consumed on a project, a calculation is done to provide the cost for human services. This value appears into the "Transversal view" of project.
NEW: Implement option SUPPLIER_ORDER_USE_DISPATCH_STATUS to add a status into each dispathing line of supplier order to "verify" a reception is ok. Status of order can be set to "total/done" only if line is verified.
NEW: Into the overview of projects, the name of thirdparty appears into combo lists of elements to link to project.
NEW: Introduce option SUPPLIER_ORDER_DOUBLE_APPROVAL to allow 2 approvals to make a supplier order approved. Activating this option introduce a new permission to the second level approval.
NEW: Introduce TCPDI as replacement of FPDI.
NEW: List of recent modified supplier product prices in Supplier card
NEW: Module notification should details of emails into confirm box, not only number.
NEW: On page to see/edit contact of an ojbect, the status of contact is visible (for both external and internal users).
NEW: Product stock and subproduct stock are independant
NEW: Propal merge product card PDF into azur
NEW: Rename install etape to step
NEW: Replace category edition page on members with new select2 component.
NEW: Show difference between timespent by everybody and time spent by user making timesheet into timesheet pages. NEW: Can enter start hours of task when creating timesheet
NEW: Show last official stable version into system - update page.
NEW: Show photo of logged user into login top right block. NEW: If no photo is available for user, we show a generic photo depending on gender
NEW: [T1758] Merge bank card & account card
NEW: [ task 1191 ] AJAX selector for projects
NEW: [ task #851 ] Add a new field: Commercial name
NEW: [ task #977 ] New option to manage product unit Migrated code from GPCSolutions/dolibarr:3.2-units branch and adapted for 3.8 with some improvements
NEW: The line where mouse is over can be highlight with option THEME_ELDY_USE_HOVER (on by default)
NEW: The notification module accept keyword __SUPERVISOR__ to send notification to supervisor of user.
NEW: Thumbs for statistics on main page are fully clicable (not only link inside the thumb)
NEW: Title of page project contains project ref and label
NEW: update skeleton and class builder
NEW: Use new select2 component for juridical status, country and state selection.
NEW: Web service to create or update product can correct stock during creation/update.
NEW: When creating order, proposal or invoice from thirdparty card, the project is asked during creation. A link to create project if it does not exists is also available. NEW: Uniformize form creation of proposal to add public and private notes during creation like done for order and invoice.
NEW: When using transfer or correct stock from warehouse, after recording we go back to the warehouse page.
NEW: Add Option to not change date on cloning project
NEW: Add check list from table for extrafield type
NEW: Use new combobox.
NEW: Add hidden option MAXTABS_IN_CARD.
NEW: A default label is suggested for stock correction and transfer instead of empty string.
NEW: Add Weighted average price as default price for buying price for margin calculation. Add option MARGIN_PMP_AS_DEFAULT_BUY_PRICE to replace with first supplier price.
NEW: Introduce option MAIN_HTML_TITLE to start to control format of html title content.
NEW: Add extrafields on bank account cards.
NEW: Added delay between mails in Newsletter module.
NEW: [ task #1793 ] Create new permission to restrict commercial agent margin to logged user.
NEW: Add experimental module ask supplier price to request supplier quotation.
NEW: Add module batch management.

For translators:
NEW: Update language files.
NEW: When a translation is not available we always jump to en_US and only en_US.
NEW: All language tranlsations (except source en_US) is now managed on https://www.transifex.com/projects/p/dolibarr/.
FIX: Typo errors in translation.

For developers:
NEW: Function yn can show a visual checkbox.
NEW: Introduced select2 jquery plugin.
NEW: Possibility to add javascript in main login page with "getLoginPageOptions" hook.
NEW: possibility to defined a tab for all entities in module descriptor.
NEW: add restler framework First step to build REST API into Dolibarr.
NEW: add an explorer for REST API consultation & documentation.
NEW: script to build API class from existing class.
NEW: Add function dolCopyDir to copy directory with recursive content.
NEW: Introduce function dolGetFirstLineOfText.

WARNING: Following changes may create regression for some external modules, but were necessary to make
Dolibarr better:
- Removed hook supplierorderdao into supplier order creation. This is a business event, so we must use the 
  trigger ORDER_SUPPLIER_CREATE instead.
- Hooks 'printLeftBlock' and 'formConfirm' are now compliant with hook development rules. They are
  "addreplace" hooks, so you must return content with "->resprints='mycontent'" and not with "return 'mycontent'"  
- All fields "fk_societe" and "fk_soc" are now named "fk_soc" (same name for all fields).
- Method select_PriceBaseType and load_PriceBaseType were merged into selectPriceBaseType.
- The triggers USER_LOGIN* are deprecated. They are still working but you should prefer use the 
  hook afterLogin or afterLoginFailed instead.
- The trigger USER_CREATE_FROM_CONTACT has been replace with USER_CREATE and property context is now filled
  to make difference between creation from contact or not.
- Function get_exdir require now 6 parameters. This is to prepare a future feature.


***** ChangeLog for 3.7.4 compared to 3.7.3 *****
FIX: #3694
FIX: #4239
FIX: #4291 Correctly filter external calendar GETPOSTs
FIX: #4341
FIX: #4414 Supplier invoices use FAC_FORCE_DATE_VALIDATION client invoices property
FIX: #4440 Wrong price is filled by Product::fetch into multiprices arrays
FIX: add missing global def for ttc column
FIX: Contrat card don't consider user permissions to show active/unactive service button
FIX: CVE CVE-2015-8685
FIX: Email templates not compatible with Multicompany
Fix: for avoid division by 0
FIX: ISSUE #4506 : make working the PROPAL_CLONE_ON_CREATE_PAGE hidden constant
FIX: $outputlangs is not defined (dolibarr 3.7, 3.8, 3.9)
FIX: sql injection even when code is on several lines
FIX: The third dashboard don't consider user permissions

***** ChangeLog for 3.7.3 compared to 3.7.2 *****
FIX: #3734 Do not show empty links of deleted source objects in stock movement list
FIX: #3890 Expected transactions bank account page, shows negative numbers
FIX: #3928 Creating a Customer order and a Customer invoice from a project, does not inherit payment conditions and method of payment of customer card
FIX: #3980 Search field in "product by supplier" list sends empty result 3.8 and 3.7
FIX: #4081 Added missing translation
FIX: #4097 Public holiday calculation
FIX: #4242 Allow disabling dashes in documents
FIX: #4243 sql injection
FIX: Can use formated float number on old expense report module.
FIX: Change object statut when closing shipment and remove erratic db commit
FIX: Export with category contact extrafields
FIX: NB task and percent progress in box project
FIX: Not delete a product when have customer price
FIX: Not deleting contrats on element_element table
FIX: Not use localtaxes when invoice some orders
FIX: Product link in project box
FIX: Use "WHERE true" instead of "WHERE 1" #4132

***** ChangeLog for 3.7.2 compared to 3.7.1 *****
FIX: #2957 : missing $langs object for trigger
FIX: #2983 Load gravatar avatar images securely over HTTPS
FIX: #3009: Better filtering to prevent SQL injection
FIX: #3091 TotalHT amount in supplier order is bold unlike the rest of Dolibarr
FIX: #3262 Webservice getProductsForCategory()
FIX: #3318
FIX: [ #3460 ] Selected bank account was not saved when an error happened when trying to create a customer invoice
FIX: #3530
FIX: #3630 - Wrong balance report when module salaries and donation disabled
FIX: #3679 Error when deleting a Localtax2 special payment
FIX: #3707 Thirdparty bank account page table has a glitch
FIX: #3724 Bug: Blank page after cloning proposal with changed client
FIX: #3836 Unable to upload a document to an invoice under some circunstances
FIX: #3841 creation of a task completed has not status set to finished by default
FIX: Add a protection to not make release if ChangeLog was not generated.
FIX: adjusted test for affecting supplier reference
FIX: Admin fiche inter page do not take good action
FIX: Avoid warning strict mode when hosting server do not have php5_curl installed
FIX: bad calculation for stock value
FIX: Bad condition into invoice export request making reporting too many rows.
FIX: bad stock valorisation
FIX: Bad visualization of suppliers name on Incomes-Expenses mode
FIX: Better management error into the color conversion functions
FIX: [ bug 1634 ] Error deleting a project when it had many linked objects
FIX: [ bug 1925 ] "Link to order" option in supplier invoices is not working properly
FIX: [ bug #2893 ] Dolibarr error when viewing an invoice after changing invoice mask
FIX: [ bug #3211 ] Error about sold to pay (Montant encours)
FIX: [ bug #3321 ] Users with certain permissions were shown a "forbidden access" page even if they had the rights
FIX: [ bug #3358 ] Tasks box does not work with PostgreSQL
FIX: [ bug #3383 ] Company name is overlapped with company direction in PDF models
FIX: [ bug #3426 ] Unable to create an invoice from a contract with extrafields
FIX: [ bug #3431 ] Invoice bank account is not respected
FIX: [ bug #3432 ] Spaces should be removed from IBAN when formatting it
FIX: Can create Proposal on close thridparty #3526
FIX: change order date on clone (as everywhere else)
FIX: Close #2835 Customer prices of a product shows incorrect history order
FIX: Close #2837 Product list table column header does not match column body
FIX: Close bug #2855 Wrong translation key in localtax report page
FIX: Close bug #2861 Undefined variable $res when migrating from 3.6.2 to 3.7.0
FIX: Close bug #2891 Category hooks do not work
FIX: Close bug #2900 Courtesy title is not stored in create thirdparty form
FIX: Close bug #2976: "Report" tab is the current tab but it is not marked as selected by the UI
FIX: contact country had wrong display if the country dont have translate
FIX: Display country name instead of country id (display country id makes no sense on vcard files)
FIX: display error on extrafields on ficheinter
FIX: double db escape add too quote
FIX: Email selector contact must not include inactive contact
FIX: End log must use same level then start log.
FIX: error in SQL due to a previous fix
FIX: event's data lost on user assign update
FIX: Export of tags for contact and member
FIX: facturestat bad sql when customer view is limited
FIX: if multicompany enabled, call to undifend method _setCookie instead of setCookie
FIX: If supplier invoice block linked element is display after other block total HT amount is not reset to 0 and sum other block (like customer orders values)
FIX: keep filter by category or by not enough stock if we switch page
FIX: Line break display as a block
FIX: load propal langs for availability traduction
FIX: loss data also if update was cancel by error of ended state with no end date, try a generic patch
FIX: Mass Mailing activity don't display all status
FIX: Missing to set context into workflow actions, so triggers can't know we are creating an invoice from order or an order from a proposal.
FIX: multientity warehouse management
FIX: New adherent from, always redirect on entity
FIX: No check warehouse is provided if module stock is not enabled.
FIX: no need to remove file into mail form, the temp dir will be deleted after any sending
FIX: no projet_task_time id from trigger TASK_TIMESPENT_CREATE
FIX: Not showing task extrafields when creating from left menu
FIX: only active customer should be return into new invoice creation select list
FIX: Payed invoices are showed as canceled FIX: Bad date filter on customer order
FIX: WAP calculation
FIX: Save of filters into export profiles failed.
FIX: supplier rights for orderToInvoice
FIX: Syntax error in Debian Apache configuration
FIX: The hours of date filter aren't correct
FIX: tool export handle the type "select" extrafields and return the value instead of id
FIX: total amount in tpl linked object are not reset
FIX: translate Jabberid on contact page with edit view
FIX: translation for 1 word do not work if product/service module are disabled because the translation search in products.lang
FIX: update2.php test res befre assign it
FIX: When delete actioncomm also delete actioncomm_resources
FIX: when fetch_optionnal_by_label in Extrafields with $this->db cannot work because this->db is never instanciated
FIX: when mailing is deleted, the targets list was kept in database
FIX: when multicompany was enabled, this function didn't check just on the good entity (problem when both company use same mask)
FIX: When we add an user on event in create mode, we lose linked object
FIX: When we automatically creta an order from a proposal with workflow module, if some extrafields of propal don't exist in order object, insertExtraFields() function tries to insert extrafields in unexistant column of commande_extrafields table.
FIX: When we clone a propal, if it has a project which is not assigned to a third, it was not on new propal because fk_project was always set to empty string if new propal is for another third.
FIX: XSS security using the onerror and missing escapement on type of member page.

NEW: Created new ContratLigne::insert function

***** ChangeLog for 3.7.1 compared to 3.7.* *****
FIX Bug in the new photo system
FIX Error management
FIX [ Bug #2714 ] Members -> Memberxy-> Agenda -> technical Error
FIX [ Bug #2713 ] 3.7.0 mailing-unsubscribe.php not unsubscribe
FIX #2901
FIX when we create an agenda event with "Not applicable" status, it is automatically saved with "To do" status
FIX check the user status during authentication
FIX top links menu have target attribute with wrong value
FIX extrafields required on thirdparty
FIX create contact with extrafield is null when it is require
FIX width multiselect
FIX "script" tag with wrong syntax
Fix bug debian 786479
FIX update usergroup name
Fix facturestats was not filtering on invoice type
FIX #2856 : Wrong table design
FIX button create payment hide if tax amount is less than 1
FIX event for restricted user was restricted if company null
FIX send mail, copy sendto don't read the list of contact
FIX Properly escape untrusted data to prevent HTML injection.
FIX send mail, copy sendto don't read the list of contact

WARNING:

Path to save photos of products was moved to match path of other attached files. If you had loose your photo
on the photo tab of products, you can set the constant "PRODUCT_USE_OLD_PATH_FOR_PHOTO" to 1 (home - setup - other)
to restore old path and get back working links without having to resubmit images.

WARNING:

Do not try to make any Dolibarr upgrade if you are running Mysql version 5.5.40.
Mysql version 5.5.40 has a very critical bug making your data beeing definitely lost.
You may also experience troubles with Mysql 5.5.41 with error "Lost connection" during migration.
Upgrading to any other version or database system is abolutely required BEFORE trying to
make a Dolibarr upgrade.

***** ChangeLog for 3.7 compared to 3.6.* *****
For users:
- New: Match other auth system: Login can be done entering login or user
       email (this open the road for SSO).
- New: Agenda export by project #1967.
- New: Increase length of thirdparty to 128 chars.
- New: "Is Order shippable" icon #1975.
- New: statistics on supplier orders and invoices on home page.
- New: Add permissions to read all trips and expenses.
- New: Can filter on date into tab "Referring object" of a project.
- New: Module notification has been enhanced:
       EMail use now language of target contact.
       Can also define a fixed email for notifications.
- New: Feature to link manually an order to an invoice does not disappear once
       link has been done.
- New: Can set a color on user card (visible into agenda view).
- New: extrafields for projects and tasks are exported to ODT documents.
- New: Add number of active notification into tab title (like we do for notes and documents)
- New: Can add product into category from category card.
- New: PDF event report show project and status of event.
- New: Can filter on status on interventions.
- New: Add help info of field type into dictionary of payment types.
- New: Add proposals into referer page of thirdparty.
- New: On contact list can set filter on both active and not active (no more exclusive select).
- New: Intervention documents are now available in ECM module.
- New: Can attach supplier order to a customer order.
- New: Supervisor is now visible into user list.
- New: Add user of creation and validation on invoice export.
- New: Add info page about browser.
- New: Enable feature developed for 3.6 we forgot to enabled: Adding prefix
       on uploaded file names.
- New: No more dependency between contract and service module.
- New: [ task #867 ] Remove ESAEB external module code from core.
- New: Can create proposal from an intervention.
- New: An event can be assigned to several users.
- New: Can filter events on a group of users.
- New: Can filter events of a thirdparty.
- New: Onto event summary of elements, end date and status are visible.
- New: Split Agenda view (month, week, day) into different tabs.
- New: Add a view "per user" of agenda events (with different colors according to type of event).
- New: Each user can include its own external ics calendar into dolibarr agenda view.
- New: Add event FICHINTER_CLASSIFY_BILLED into list of possible events to
       create an automatic event into agenda.
- New: Add new type of event (when type of events are used, not by default).
- New: Can disable predefined type of events.
- New: Form to add a photo is immediatly available on photo page if
       permissions are ok (save one click per photo to add).
- New: Add option PRODUCT_MAX_VISIBLE_PHOTO to limit number of photos
       shown on main product card.
- New: Add country into table of thirdparties type. This will allow to provide
       a list of thirdparty types specific to a country (like argentina that
       need type A or B).
- New: Can force a specific bank account onto an invoice/order.
- New: Home page of project area shows list of draft project (like other main page).
- New: Can search on project ref or string from project main page (like other main page).
- New: First change to match accessibility rules: http://www.w3.org/TR/WCAG10-HTML-TECHS/
       Differentiate text and img.
       Use label into quick search form.
       Use accesskey on form search.
- New: Intervention documents are now available in ECM module.
- New: Add attachments on user card + in ECM module.
- New: Can add __PROJECT_REF__ and __THIRDPARTY_NAME__ into email topic or content template.
- New: [ task #1204 ] add Numering contrat module free (like leopard in product module).
- New: [ task #712 ] Add warning when creating invoice from proposal or order, when there is already one invoice.
- New: Enable supplier price log table.
- New: [ task #1204 ] add a supplier reference to contract.
- New: [ task #1218 ] Can drag and drop an event from calendar to change its day.
- New: Optimize size of image static resources.
- New: Add hourly and daily amount on user card. Add weekly working hours and salary on user card.
- New: Content of predefined email come firstly from table llx_c_email_template, then translation key.
- New: Add option MAIN_GENERATE_INVOICES_WITH_PICTURE to show picture
       onto PDF like MAIN_GENERATE_PROPOSALS_WITH_PICTURE dir for proposals.
- New: Add more search field in list of cheque deposits.
- New: Add feature to order to invoice on supplier part.
- New : Use of MAIN_USE_FILECACHE_EXPORT_EXCEL_DIR to use disk cache for big excel export.
- New: Direct invoice creation from predefined invoice.
- New: Add dunning into accountancy report.
- New: Add favorite button into country dictionary to put value on top select list
- Upgrade phpexcel lib to 1.7.8
- New : Use of MAIN_USE_FILECACHE_EXPORT_EXCEL_DIR to use disk cache for big excel export.
- New : Option on extrafields to have them always editable regardless of the document status.
- New : New module PrintIPP to print without opening document is available as stable.
- New : Introduce hidden option STOCK_WAREHOUSE_NOT_REQUIRED_FOR_SHIPMENTS to solve at no risk
        a missing control on missing warehouse.
- Fix: [ bug #1487 ] PAYMENT_DELETE trigger does not intercept trigger action
- Fix: [ bug #1470, #1472, #1473] User trigger problem
- Fix: [ bug #1489, #1491 ] Intervention trigger problem
- Fix: [ bug #1492, #1493 ] Member trigger problem
- Fix: [ bug #1474, #1475 ] Contract trigger problem
- Fix: [ bug #1496 ] ACTION_DELETE trigger does not show trigger error
- Fix: [ bug #1494 ] CATEGORY_CREATE and CATEGORY_MODIFY triggers do not intercept trigger action
- Fix: [ bug #1502 ] DON_CREATE trigger does not intercept trigger action
- Fix: [ bug #1505, #1504] Project trigger problem
- Fix: [ bug #1463, #1464 ] Proposal triggers problem
- Fix: [ bug #1498, #1499 ] Shipment/Delivery triggers problem
- Fix: [ bug #1465, #1466 ] Product triggers problem
- Fix: [ bug #1508 ] STOCK_MOVEMENT does not show trigger error message
- Fix: [ bug #1501 ] DEPLACEMENT_CREATE trigger do not intercept trigger action
- Fix: [ bug #1506, #1507 ] ECM trigger error problem
- Fix: [ bug #1469 ] Triggers CONTACT_MODIFY and CONTACT_DELETE duplicates error message
- Fix: [ bug #1533 ] Links triggers do not show trigger error message
- Fix: [ bug #1537 ] Difference between societe.nom and adherent.societe.
- Fix: [ bug #1535 ] Supplier invoice Extrafields are not shown
- Fix: datepicker first day of week can be monday by setting into display setup
- Fix: [ bug #575 ] GED doesn't works if there is "/" in a mask
- Fix: [ task #1728 ] Deactivate RIB suggest in proposals / invoices / orders

For users, new experimental module (need to set feature level of instance to experimental to see them):
- New: Module Accounting Expert to manage accountancy
		Special Thanks to developpers :
			Olivier Geffroy
			Alexandre Spangaro
			Ari Elbaz
			Florian Henry
			Juanjo Menent
		And to the contributors :
			Jeff Info				2000 euros
			Nord Anim		 		 120 euros
			Hydroflex		 		 120 euros
			Asysteo			 		 120 euros
			Fournisseur médical		 120 euros
- Removed: unmaintained OScommerce module

For translators:
- Update language files.
- New: When a translation is not available we always jump to en_US and only en_US.

For developers:
- New: Syslog module can be set to use ChromePHP plugin to output log server into browser console.
- New: Add a css style "cursorpointer".
- New: Select list of users can return user into hierarchy.
- New: getBrowserInfo can return type of layout of browser (classic/phone/tablet)
- New: Add hook "searchAgendaFrom" and "beforePDFCreation".
- New: Add trigger DON_UPDATE, DON_DELETE
- New: Add country iso code on 3 chars into table of countries.
- Qual: Removed hard coded rowid into data init of table llx_c_action_trigger.
- LINEBILL_DELETE, LINK_DELETE, ORDER_SUPPLIER_DELETE, RESOURCE_DELETE trigger called before SQL delete
- New: [ Task #1481 ] Add trigger BILL_SUPPLIER_UPDATE.
- New: [ Task #1495 ] Add trigger LINECONTRACT_CREATE.
- New: Added hook "formConfirm" and "doActions" for supplier invoice card.
- New: [ task #1511, #1426 ] Added hook "doActions" for supplier card and supplier order card.
- New: renamed table llx_c_pays to llx_c_country & libelle field to label.
- New: Added hook "formConfirm" and "doActions" for fichinter card
- New: Can search list of thirdparties from web service on part of name.
- New: Function getCurrencyAmount is marked as deprecated. Use function price to output a price
       including currency symbol.
- Qual: Renamed table llx_c_civilite into llx_c_civility,
		field civilite into label in the same table,
		and field civilite into civility in other table.
- Qual: Renamed all files & links "liste.php" into "list.php".
- Qual: Renamed all files & links "fiche.php" into "card.php".
- Qual: Replace all constants COMPTA_* by ACCOUNTING_*.
- Qual: Replace all constants ACCOUNTINGEX_* by ACCOUNTING_* to simplify migration of the module
- Fix: [ bug #1724 ] Can't add a submenu to projects

WARNING:

Do not try to make any Dolibarr upgrade if you are running Mysql version 5.5.40.
Mysql version 5.5.40 has a very critical bug making your data beeing definitely lost.
You may also experience troubles with Mysql 5.5.41 with error "Lost connection" during migration.
Upgrading to any other version or database system is abolutely required BEFORE trying to
make a Dolibarr upgrade.

WARNING: 

Following changes may create regression for some external modules, but was necessary to make
Dolibarr better:

- Path to save photos of products was moved to match path of other attached files. If you had loose your photo
  on the photo tab of products, you can set the constant "PRODUCT_USE_OLD_PATH_FOR_PHOTO" to 1 (home - setup - other)
  to restore old path and get back working links without having to resubmit images.
- If you can't see trips and expenses records, check that you have the new permission "read all
  trips and expenses".
- Deprecated module "oscommerce" were removed.
- Changed the way parameters are provided to scripts sync_xxx_ldap2dolibarr.php
- Some field into database were renamed from "libelle" to "label".
- Table llx_c_pays were renamed into llx_c_country.
- Triggers *_BUILDDOC are removed. Building a doc is not a business event. For action after
  creation of a pdf or odt, hook "afterPDFCreation" or "afterODTCreation" must be used instead.
- A lot of pages named fiche.php were renamed into card.php
- A lot of pages named liste.php were renamed into list.php
- If you used warehouse/stock module, recheck setup of stock increase/decrease rules of the
  warehouse module and your Point Of Sale module setup if you use one.
- Replaced USER_UPDATE_SESSION trigger with an updateSession hook may break modules using it.



***** ChangeLog for 3.6.7 compared to 3.6.6 *****
FIX: #4291 Correctly filter external calendar GETPOSTs
FIX: CVE CVE-2015-8685

***** ChangeLog for 3.6.6 compared to 3.6.5 *****
FIX: #3734 Do not show empty links of deleted source objects in stock movement list
FIX: #4081 Added missing translation
FIX: #4097 Public holiday calculation
FIX: #4242 Allow disabling dashes in documents
FIX: #4243 sql injection
FIX: Add a protection to not make release if ChangeLog was not generated. Prepare package 3.6.5
FIX: export with category contact extrafields
FIX: Not delete a product when have customer price
FIX: Not deleting contrats on element_element table

***** ChangeLog for 3.6.5 compared to 3.6.4 *****
FIX: #2957 : missing $langs object for trigger
FIX: #2983 Load gravatar avatar images securely over HTTPS
FIX: #3009: Better filtering to prevent SQL injection
FIX: #3841 creation of a task completed has not status set to finished by default
FIX: #3890 Expected transactions bank account page, shows negative numbers
FIX: #3928 Creating a Customer order and a Customer invoice from a project, does not inherit payment conditions and method of payment of customer card
FIX: bad calculation for stock value
FIX: bad stock valo
FIX: bad stock valorisation
FIX: [ bug #2893 ] Dolibarr error when viewing an invoice after changing invoice mask
FIX: button create payment hide if tax amount is less than 1
FIX: change object statut on close shipping and remove erratic db commit
FIX: change order date on clone (as everywhere else)
FIX: Close #2835 Customer prices of a product shows incorrect history order
FIX: Close #2837 Product list table column header does not match column body
FIX: Close bug #2861 Undefined variable $res when migrating from 3.6.2 to 3.7.0
FIX: Close bug #2891 Category hooks do not work
FIX: Close bug #2976: "Report" tab is the current tab but it is not marked as selected by the UI
FIX: contact country had wrong display if the country dont have translate
FIX: double db escape add too quote
FIX: End log must use same level then start log.
FIX: error in SQL due to a previous fix
FIX: event for restricted user was restricted if company null
FIX: facturestat bad sql when customer view is limited
FIX: If supplier invoice block linked element is display after other block total HT amount is not reset to 0 and sum other block (like customer orders values)
FIX: keep filter by category or by not enough stock if we switch page
FIX: no need to remove file into mail form, the temp dir will be deleted after any sending
FIX: no projet_task_time id from trigger TASK_TIMESPENT_CREATE
FIX: pmp
FIX: send mail, copy sendto don't read the list of contact
FIX: The hours of date filter aren't correct
FIX: tool export handle the type "select" extrafields and return the value instead of id
FIX: top links menu have target attribute with wrong value
FIX: total amount in tpl linked object are not reset
FIX: when multicompany was enabled, this function didn't check just on the good entity (problem when both company use same mask)

***** ChangeLog for 3.6.4 compared to 3.6.3 *****
- Fix: [ bug #2893 ] Dolibarr error when viewing an invoice after changing invoice mask

***** ChangeLog for 3.6.3 compared to 3.6.2 *****
- Fix: ref_ext was not saved when recording a customer order from web service
- Fix: withdrawal create error if in the same month are deleted previus withdrawals.
- Fix: amarok is a bugged theme making dolidroid failed. We switch to eldy automatically with dolidroid.
- Fix: [ bug #1788 ] Duplicated doActions hook in product/fournisseurs.php
- Fix: withdrawal create error if in the same month are deleted previous withdrawals.
- Fix: [ bug #1801 ] FAC_FORCE_DATE_VALIDATION constant alters supplier invoice date given to numeration modules
- Fix: [ bug #1802 ] SQL error when updating a task with PostgreSQL database
- Fix: [ bug #1785 ] Start date is lost in Project > Linked objects
- Fix: [ bug #1804 ] SQL error when sending email without address
- Fix: [ bug #1803 ] AJAX company contact input is not aligned
- Fix: [ bug #1787 ] Incorrect behaviour of doActions hook
- Fix: [ bug #1796 ] Unable to use numeration modules from an external module
- Fix: [ bug #1783 ] SQL error when enabling 3rd party module with PostgreSQL and MySQL strict mode ON
- Fix: [ bug #1717 ] Sorting unpaid invoices by amount received brings due amount
- Fix: [ bug #1784 ] MOTD doesn't show up in Amarok theme
- Fix: Tracking number not visible on shipment pdf
- Fix: [ bug #1812 ] SQL Error message while sending emailing with PostgreSQL database
- Fix: [ bug #1819 ] SQL error when searching for an invoice payment
- Fix: [ bug #1827 ] Tax reports gives incorrect amounts when using external modules that create lines with special codes
- Fix: [ bug #1822 ] SQL error in clientfourn.php report with PostgreSQL
- Fix: [ bug #1832 ] SQL error when adding a product with no price defined to an object
- Fix: [ bug #1833 ] user permissions in contact/note.php not working
- Fix: [ bug #1826 ] Supplier payment types are not translated into fourn/facture/paiement.php
- Fix: [ bug #1830 ] Salaries payment only allows checking accounts
- Fix: [ bug #1825 ] External agenda: hide/show checkbox doesn't work
- Fix: [ bug #1790 ] Email form behaves in an unexpected way when pressing Enter key
- Fix: Bad SEPA xml file creation
- Fix: [ bug #1892 ] PHP Fatal error when using USER_UPDATE_SESSION trigger and adding a supplier invoice payment
- Fix: Showing system error if not enough stock of product into orders creation with lines
- Fix: [ bug #2543 ] Untranslated "Contract" origin string when creating an invoice from a contract
- Fix: [ bug #2534 ] SQL error when editing a supplier invoice line
- Fix: [ bug #2535 ] Untranslated string in "Linked objects" page of a project
- Fix: [ bug #2545 ] Missing object_margin.png in Amarok theme
- Fix: [ bug #2542 ] Contracts store localtax preferences
- Fix: Bad permission assignments for stock movements actions
- Fix: [ bug #2891 ] Category hooks do not work
- Fix: [ bug #2696 ] Adding complementary attribute fails if code is numerics
- Fix: [ bug #3074 ] Accruals accounting use payment date instead of commitment date in turnover reports for salaries
- Fix: Not showing product supplier reference when page break
- Fix: [ bug #3341 ] Missing translation in /compta/paiement_charge.php
- Fix: [ bug #3342 ] Taxes dictionary page does not accept localized decimals for localtax2 rate

***** ChangeLog for 3.6.2 compared to 3.6.1 *****
- Fix: fix ErrorBadValueForParamNotAString error message in price customer multiprice.
- Fix: bug 1588 : relative discount.
- Fix: label of input method not translated.
- Fix: box of customer and prospects were not correctly disabled.
- Fix: [ bug #1618 ] PHP Error thrown when saving a barcode
- Fix: Civility & birthdate wasn't save into adherent module.
- Fix: webservice Thirdparty parameter lastname for individual creation is now lastname and not ref
- Fix: Chars - is no more allowed into value for code for extra fields.
- Fix: [ bug #1622 ] Requesting holiday than spans across two years cause high CPU usage by Apache
- Fix: [ bug #1595 ] Selected boolean extrafield in intervention creation page, does not save state
- Fix: Show sender Country on PDF docs when sender Country <> receiver Country
- Fix: [ bug #1624 ] Use lowest buying price for margin when selling with POS
- Fix: [ bug #1749 ] Undefined $mailchimp
- Fix: [ bug #1736 ] Failing supplier Elephant numeration module with some masks
- Fix: [ bug #1649 ] Cancel button of several thirdparty actions, does the same thing as modify
- Fix: [ bug #1736 ] Failing supplier Elephant numeration module with some masks
- Fix: [ bug #1731 ] Can't use quick navigation on project tasks secondary tabs

***** ChangeLog for 3.6.1 compared to 3.6.* *****
For users:
- Fix: Can upload files on services.
- Fix: sql errors on update fichinter.
- Fix: debian script syntax error.
- Fix: error "menu param is not inside list" into pos module.
- Fix: Salary payments are not reflected on the reporting sheets.
- Fix: Unsubscribe emailing not working.
- Fix: Trigger on create category call failed because user is not passed on card.
- Fix: list event view lost type event filter.
- Fix: Save also code event.
- Fix: VAT payment - Add control on field date value.
- Fix: Salaries payment - Field date value is now required and add control on it.
- Fix: Iban was used instead of Bic into SEPA file.
- Fix: Must unaccent strings into SEPA file.
- Fix: Extrafield feature select from table should try to translate multiple column when not needed 
- Fix: cents for indian ruppes are called paisa and paise.
- Fix: Invoices payments may be older than invoices.
- Fix: Withdrawal total amount is double
- Fix: [ bug #1593 ] Spanish Localtax IRPF not being calculated since 3.6.0 in supplier invoices when adding a line
- Fix: Web service categorie WDSL declaration is correct
- Fix: ErrorBadValueForParamNotAString was displayed in virtual product if no base price defined
- Fix: Category creation failed and no message output
- Fix: Lang for Payment Type
- Fix: PHPCheckstyle 1.5.5

***** ChangeLog for 3.6 compared to 3.5.* *****
For users:
- New: Update ckeditor to version 4.
- New: Add form "search customer order" on commercial main page.
- New: Can create contract from an order.
- New: Add list of orders products in tab "consumption" on thirdparties.
- New: Add graph stats for suppliers orders in tab "stats" on products.
- New: Add option MAIN_HIDE_INACTIVETAB_ON_PRINT to hide inactive tabs when you
       use the "print" view on screen.
- New: Add option MAIN_AUTO_TIMESTAMP_IN_PUBLIC_NOTES and MAIN_AUTO_TIMESTAMP_IN_PRIVATE_NOTES
       to automatically add timestamp and user line into edition field when editing a note.
- New: Add button cancel into edition of notes.
- New: Improved Barcode module:
       Can input barcode during product creation step.
       Add autonumbering of barcode value for products.
       Add a page/tool for mass barcode generation.
- New: Improved Opensurvey module:
       Added options to disable comments and disable public votes.
       Limit dates use calendar popup.
       Description of survey use wysiwyg editor.
       More information shown on result tab.
       Renamed "survey" into "poll" (better translation).
- New: Add filter on text and status into survey list. Can also sort on id, text and date end.
- New: The box "balance of bank accounts" show all opened accounts.
- New: Add option MAIN_ADD_SALE_REP_SIGNATURE_IN_NOTE to add sale representative into public
       note of generated documents.
- New: Add warning if supplier payment is higher that due amount.
- New: Increase length of url into bookmark module.
- New: Automatic events sending mails add info about linked objects into email content. 
- New: Price management enhancement (multiprice level, price by customer, if MAIN_FEATURES_LEVEL=2 Price by qty).
- New: Add option MAIN_FAVICON_URL.
- New: Created {line_price_ht_locale}, {line_price_vat_locale} and {line_price_ttc_locale} ODT tags.
- New: Add filter on project status into task list. By default, only "opened" project are visible.
- New: Status "validated" for project are renamed into "opened".
- New: Add barcode fields into user database.
- New: Add manager name (ceo, director, president...) into main company information page.
- New: Add field url as product properties.
- New: More options to create a credit note (can be filled automatically according to remain to pay).
- New: Can define custom fields for categories.
- New: Prepare generation of SEPA files into module withdrawal.
- New: [ task #1164 ] Add "Ref. supplier" search box in supplier orders
- New: [ task #1345 ] Can filter on status for supplier order.
- New: Add option FACTURE_SENDBYEMAIL_FOR_ALL_STATUS to allow to send invoice by email 
       whatever is its status.
- New: Add filter date in bank writing list page.
- New: Extrafields can be used as substitution key %EXTRA_XXX% into emails texts for members.
- New: Add categories translation.
- New: Enable option "clone target emailing".
- New: Improved tax module: Add specific page for salaries payment	
- New: Add composer.json file so Dolibarr can be publish onto packagist.org.
- New: The combo list of juridical status is now sorted
- New: [ task #926 ] Add extrafield feature on order lines.
- New: [ task #927 ] Add extrafield feature on Proposal lines.
- New: [ task #928 ] Add extrafield feature on invoice lines.
- New: Paypal/paybox email sent after backcall of a payment is now a formatted and translated
       HTML content. For member subscription renewal, there is also a link to member.
- New: When a subscription is recorded with invoice and payment:
       - the document (PDF) of invoice is also generated.
       - the invoice is set to status paid.
- New: Can enter holiday for someone else if user has permission for.
- Fix: Project Task numbering customs rule works.
- Fix: Add actions events not implemented.
- Fix: Price min of composition is not supplier price min by quantity.
- Fix: [ bug #1356 ] Bank accountancy number is limited to 8 numbers.
- Fix: [ bug #1439 ] impossible to remove a a translation (multilanguage-feature)
- New: If multilangue is enabled, mail (from propal, invoice, etc...) message is pre-defaulted in Customer language
- Fix: [ bug #1459 ] _ADD_CONTACT and _DEL_CONTACT triggers do not intercept insertion when reported an error
- Fix: [ bug #1478 ] BILL_PAYED trigger action does not intercept failure under some circumstances
- Fix: [ bug #1479 ] Several customer invoice triggers do not intercept trigger action
- Fix: [ bug #1477 ] Several customer invoice triggers do not show trigger error messages
- Fix: [ bug #1471 ] Several PHP warnings when intercepting USER_CREATE trigger.
- Fix: [ bug #1517 ] Packages sizes.
- Fix: [ bug #1521 ] The second order's page from a provider shows all orders

For translators:
- Update language files.

For developers:
- New: Add path file of trigger into admin trigger list page.
- New: More phpunit tests.
- New: Payments and supplier payment pages tabs can now be extended from modules.
- New: Add option 'aZ' into GETPOST function to check parameters contains 
       only a to z or A to Z characters.
- New: Opensurvey polls tab cards can now be extended from external modules.
- New: Triggers OPENSURVEY_CREATE, OPENSURVEY_DELETE added.
- New: Add new hook function addMoreActionsButtons to allow a module to add/replace
       action buttons into an element.
- New: Normalize code for barcode generation to match other modules.
- New: Uniformize code for contacts forms.
- New: Add some hooks for financial reports.
- New: A module can add its own ECM view.
- New: A module can disable a standard ECM view.
- New: Add multilang support into product webservice.
- New: Add hooks on project card page.
- New: Add call_trigger method on CommonObject class. So new trigger call within object is just :
$result = $this->call_trigger($trigger_name, $user)

WARNING: Following change may create regression for some external modules, but was necessary to make
Dolibarr better:

- The deprecated way (with 4 parameters) to declare a new tab into a module descriptor file has been
removed. You must now use the 6 parameters way. See file modMyModule.class.php for example. 
- Remove the javascript function ac_delay() that is not used anymore by core code.
- Properties "dictionnaries" into module descriptor files have been renamed into "dictionaries".
- Method form->select_currency() has been removed. Use instead print form->selectCurrency().
- Method form->select_methodes_commande() has been renamed into english name selectInputMethod().
- The following hooks are now 'addreplace' hooks: "formCreateThirdpartyOptions" 
  So check that return value is 0 to keep default standard behaviour after hook, or 1 to disable
  default standard behaviour.
- Properties "civilite_id" were renamed into "civility_id".
- Remove add_photo_web() that is not used anymore by core code.


***** ChangeLog for 3.5.8 compared to 3.5.7 *****
FIX: #4291 Correctly filter external calendar GETPOSTs
FIX: bad calculation for stock value
FIX: bad stock valo
FIX: change order date on clone (as everywhere else)
FIX: CVE CVE-2015-8685
FIX: The hours of date filter aren't correct
FIX: #3442 Remove useless syslog
FIX: #3448 Pass expected date format
FIX: #3471 3.5 Rounding issue when dispatching non-integer

***** ChangeLog for 3.5.7 compared to 3.5.6 *****
Fix: Paypal link were broken due to SSL v3 closed.
Fix: [ bug #1769 ] Error when installing to a PostgreSQL DB that contains numbers
Fix: [ bug #1752 ] Date filter of margins module, filters since 12H instead of 00H
Fix: [ bug #1757 ] Sorting breaks product/service statistics
Fix: [ bug #1797 ] Tulip supplier invoice module takes creation date instead of invoice date
Fix: [ bug #1792 ] Users are not allowed to see margins module index page when no product view permission is enabled
Fix: [ bug #1846 ] Browser IE11 not detected
Fix: [ bug #1906 ] Deplacement does not allow translated decimal format
Fix: [ bug #1905 ] Custom deplacement types do not get translated in deplacement card
Fix: [ bug #2583 ] Unable to create a bank transfer with localized numbers
Fix: [ bug #2577 ] Incorrect invoice status in "Linked objects" page of a project
Fix: [ bug #2576 ] Unable to edit a dictionary entry that has # in its ref
Fix: [ bug #2758 ] Product::update sets product note to "null" when $prod->note is null
Fix: [ bug #2757 ] Deleting product category photo gives "Forbidden access" error
Fix: [ bug #2976 ] "Report" tab is the current tab but it is not marked as selected by the UI
Fix: [ bug #2861 ] Undefined variable $res when migrating
Fix: [ bug #2837 ] Product list table column header does not match column body
Fix: [ bug #2835 ] Customer prices of a product shows incorrect history order
Fix: [ bug #2814 ] JPEG photos are not displayed in Product photos page
Fix: [ bug #2715 ] Statistics page has broken layout with long thirdparty names
Fix: [ bug #2570 ] [Contacts] Page should not process if ID is invalid
Fix: [ bug #3268 ] SQL error when accessing thirdparty log page without a socid parameter
Fix: [ bug #3180 ] formObjectOptions hook when editing thirdparty card does not print result
Fix: [ bug #1791 ] Margin menu not available if any Finance module is not enabled
Fix: [ bug #3310 ] OrderLine::fetch, FactureLigne::fetch and PropaleLigne::fetch do not return anything
Fix: [ bug #3206 ] PropaleLigne, OrderLine and FactureLigne given to triggers through update function does not contain all the information
Fix: [ bug #3313 ] Error enabling module with PostgreSQL database

***** ChangeLog for 3.5.6 compared to 3.5.5 *****
Fix: Avoid missing class error for fetch_thirdparty method #1973
Fix: Can't update phone_pro from web service
Fix: Some security holes.
Fix: copy extrafields when creating order from proposal.
Fix: report on action was not filtering by environment.
Fix: Avoid missing class error.
Fix: Add function dolEscapeXML.
Fix: Bad days and month reported by function.
Fix: Bad margin calculation.

***** ChangeLog for 3.5.5 compared to 3.5.4 *****
Fix: Holiday module was broken. Initialization of amount of holidays failed.
Fix: [ bug #1523 ] suite bug #1334 : filtre et ordre de tri conjoints ne s'appliquent pas.
Fix: Fusion PDF button on unpaid invoice is no more displayed.
Fix: Unpaid invoice launch fusion PDF action even if it is only search (with enter keyboard input instead of lens click).
Fix: Pb when showing log list of holiday module with some mysql versions.
Fix: Error with bad timezone pushed by some browsers.
Fix: shipping list SQL request was not filtering on shipping element
Fix: debian package provided by dolibarr team must use embedded libraries.
Fix: [ bug #1528 ] Leopard Services numeration module description is not translated.
Fix: [ bug #1523 ] suite bug #1334 : filtre et ordre de tri conjoints ne s'appliquent pas.
Fix: [ bug #1534 ] Unknown error when deleting a product photo under special circumstances.
Fix: Update impayees.php
Fix: Link product, In list view and label product.
Fix: visible task into area "time" for "My task" must limit task to tasks i am assigned to.
Fix: When disabled, all fields to add time into task line must be disabled.
Fix: Missing include files.lib.php in some pages that use dol_delete_recursive
Fix: [ bug #1558 ] Product/service edit page title shows new Ref instead of old ref.
Fix: [ bug #1553 ] Saving User displays setup removes menu.
Fix: [ bug #1544 ] Can remove date from invoice.
Fix: list event view lost type event filter.
Fix: Add code save on create event.
Fix: SQL injection.
Fix: [ bug #1589 ] Menu type in "Edit menu" page is not translated
Fix: [ bug #1591 ] Linked object block shows Total HT/TTC even if not having permission to read them
Fix: [ bug #1577 ] When creating new Private individual third, selected third type is ignored
Fix: [ bug #1555 ] Update accountancy code of products does not throw PRODUCT_MODIFY trigger
Fix: [ bug #1548 ] Supplier payment card shows type in French
Fix: [ bug #1546 ] Incorrect page number when searching in the list of bank transactions

***** ChangeLog for 3.5.4 compared to 3.5.3 *****
Fix: Hide title of event when agenda module disabled.
Fix: When using option MAIN_MAIL_ALLOW_SENDMAIL_F, a mail was sent to sender.
Fix: Question about warehouse must not be done when module stock is disabled.
Fix: Option STOCK_SUPPORTS_SERVICES was not correctly implemented
     (missing test at some places).
Fix: Renaming a project with uploaded files failed.
Fix: [ bug #1476 ] Invoice creation form loses invoice date when there is a validation error.
Fix: [ bug #1431 ] Reception and Send supplier order box has a weird top margin.
Fix: [ bug #1428 ] "Nothing" is shown in the middle of the screen in a supplier order.
Fix: The object deliverycompany was not used anymore and output of
     details for delivery reports was lost during 3.5. Rewrite code to
     restore feature.
Fix: [ bug #1445 ] html fix : missing </tr>
Fix: [ bug #1415 ] Intervention document model name and suppliers model names is not shown
     properly in module configuration
Fix: [ bug #1416 ] Supplier order does not list document models in the select box of the 
     supplier order card
Fix: [ bug #1443 ] Payment conditions is erased after editing supplier invoice label or 
     limit date for payment
Fix: Filter on status was not visible when selected from url.
Fix: Filtering on status was last when asking to sort.
Fix: [ bug #1432 ] Trigger SHIPPING_CREATE ignores interception on error.
Fix: [ bug #1449 ] Trigger ORDER_CREATE, LINEORDER_DELETE, LINEORDER_UPDATE and LINEORDER_INSERT ignore interception on error.
Fix: [ bug #1450 ] Several Customer order's triggers do not report the error from the trigger handler.
Fix: [ bug #1451 ] Interrupted order clone through trigger, loads nonexistent order.
Fix: [ bug #1454 ] Mention de bas de page erroné
Fix: Do not display dictionary for non activated module 
Fix: Link element from element project pages
Fix: [ bug #1509 ] Expedition admin free text & watermark submit error
Fix: [ bug #1349 ] AJAX contact selector does not work fine in Project card
Fix: [ bug #1452 ] variable used but not defined
Fix: If multiprice level is used the VAT on addline is not correct
Fix: [ bug #1254 ] Error when using "Enter" on qty input box of a product (on supplier order part)
Fix: [ bug #1462, 1468, 1480, 1483, 1490, 1497] $this instead of $object
Fix: [ bug #1455 ] outstanding amount
Fix: [ bug #1425 ] LINEBILL_SUPPLIER_DELETE failure trigger leads to an endless loop
Fix: [ bug #1460 ] Several supplier order triggers do not show error messages
Fix: [ bug #1461 ] LINEORDER_SUPPLIER_CREATE does not intercept supplier order line insertion
Fix: [ bug #1484 ] BILL_SUPPLIER_PAYED trigger action does not intercept failure under some circumstances
Fix: [ bug #1482 ] Several supplier invoice triggers do not show trigger error messages
Fix: [ bug #1486 ] LINEBILL_SUPPLIER_CREATE and LINEBILL_SUPPLIER_UPDATE triggers do not intercept trigger action
Fix: [ bug #1522 ] Element list into associate object into project are no more filterd by project thirdparty
Fix: [ bug #1526 ] Thumbs of files uploaded with dots in their names do not load correctly
Fix: Import ProfId1 to siren and ProfId2 to siret

***** ChangeLog for 3.5.3 compared to 3.5.2 *****
Fix: Error on field accountancy code for export profile of invoices.
Fix: [ bug #1351 ] VIES verification link broken.
Fix: [ bug #1352 ] Removing a shipping does not remove the delivery.
Fix: Option MAIN_INVERT_SENDER_RECIPIENT broken with typhon template.
Fix: Can disable features with PHPEXCEL (no DLSF compatible).
Fix: Can disable features with CKEDITOR. 
Fix: Pb of records not correctly cleaned when module marge is
     uninstalled (conflict between 'margin' and 'margins').
Fix: [ bug #1341 ] Lastname not added by file or direct input in mass e-mailing.
Fix: [ bug #1357 ] Invoice creator state not printed in generated invoice documents.
Fix: Suppliers invoice mask fails using {tttt} in numbering.
Fix: [ bug #1350 ] pdf template name for typhon was not correctly set when enabling module.
Fix: Navigation on notes for shipments was not working.
Fix: [ bug #1353 ] Email notifications, wrong URL.
Fix: [ bug #1362 ] Note is not saved.
Fix: tr/td balance.
Fix: [ bug #1360 ] note indicator for member tab.
Fix: Nb of notes and doc not visible onto tasks.
Fix: [ bug #1372 ] Margin calculation does not work in proposals.
Fix: [ bug #1381 ] PHP Warning when listing stock transactions page.
Fix: [ bug #1367 ] "Show invoice" link after a POS sell throws an error.
Fix: TCPDF error file not found in member card generation.
Fix: [ bug #1380 ] Customer invoices are not grouped in company results report.
Fix: [ bug #1393 ] PHP Warning when creating a supplier invoice.
Fix: [ bug #1399 ] [pgsql] Silent warning when setting a propal as "facturée" in propal.php
Fix: When number reach 9999 with default numbering module, next number
     will be 10000 instead of 0000 and error.
Fix: element page on project give wrong href link.
Fix: [ bug #1397 ] Filter by supplier orders with status Draft does not filter.
Fix: [ bug #1388 ] Wrong date when invoicing several orders.
Fix: [ bug #1411 ] Unable to set an expedition note if invoices module is not enabled.
Fix: [ bug #1407 ] Rouget pdf overlapped when using tracking number and public notes.
Fix: [ bug #1405 ] Rouget PDF expedition incorrect when two expeditions under the same commande
Fix: [ bug #1434 ] Muscadet supplier order document model linked objects overlap the text

***** ChangeLog for 3.5.2 compared to 3.5.1 *****
Fix: Can't add user for a task.
Fix: Autoselect of warehouse if there is only one warehouse.
Fix: Install of odt template for project and tasks.
Fix: [ bug #1318 ] Problem with enter key when adding an existing
     product to a customer invoice.
Fix: [ bug #1307 ] Quotes get removed from several inputs.
Fix: [ bug #1317 ] Removing a category does not remove all child categories
Fix: [ bug #1312 ] Call to undefined function _()
Fix: Restore build for obs and launchpad.
Fix: deleting files into backup system tools.
Fix: Dump using php not not include lock on tables that are deleted.
Fix: Fixed a problem with bank accounts sharing across entities.
Fix: fields into group by of sql requests for module margins must be
     same than fields into select.
Fix: When select_date is called with '' as preselected date,
     automatic user date was not correctly et (We must set a date into PHP
     server timezone area)
Fix: First param of select_date must always be forged with a dolibarr
     date function and not time().
Fix: fix can't add line with product in supplier order
Fix: [bug #1309]   
Fix: Solve pb of too many embedded tables     
Fix: [ bug #1306 ] Fatal error when adding an external calendar
Fix: A fix to manage automatic creation of code for import.
Fix: Try to add code to provide easy way to fix warning on timezone not
     defined.
Fix: Several fix into workflow/condition for invoice payments or convert
     into discount.
Fix: Option MAIN_PDF_DASH_BETWEEN_LINES was not working when tcpdf was
     making a pagebreak higher than 2 pages.     
Fix: form to add images should not show link form.
Fix: Correction when adding order line with price as '0'.
Fix: [ bug #1283 ] ROUGET Shipment PDF.
Fix: [ bug #1300 ]
Fix: Miscellaneous problems on task tabs (withproject parameter lost and
     download fails).
Fix: Avoid home project page to hung when too many tasks opened.
Fix: bug #1295: Error when creating an agenda extrafield with a number as reference
Fix: Translation of number for pt_PT.
Fix: Error on ajax_constantonoff function.
Fix: [ bug #1323 ] problème pour générer un odt depuis les taches dans projet.
Fix: Can not make withdrawals 

***** ChangeLog for 3.5.1 compared to 3.5.0 *****
Fix: Do not report trigger errors twice.
Fix: Error when creating event was not reported.
Fix: Bug of import of agenda when using https link
Fix: Field nature not saved correctly
Fix: Substitution of extra field was ko for order
Fix: Bad translation of date format for pt_BR.
Fix: priority field of agenda record is smallint.
Fix: Missing loading of lang in some pages.
Fix: Write note in invoice when using pos module.
Fix: Link to paypal was invalid into email text.
Fix: ref and date of supplier invoice.
Fix: Check on bank account.
Fix: Problem with file upload and download.
Fix: Page load not ending when large number of thirdparties. We 
     added option MAIN_DISABLE_AJAX_COMBOX to disable javascript
     combo feature that is root cause of problem.
Fix: [ bug #1231 ] PDF always generated in interventions
Fix: Be sure there is no duplicate default rib.
Fix: Enable extrafields for customer order, proposal and invoice lines. This feature
     was developed for 3.5 but was disabled (hidden) because of a bug not possible to
     fix enough quickly for 3.5.0 release. 
Fix: user right on Holiday for month report nor working.
Fix: [ bug #1250 ] "Supplier Ref. product" sidebar search box does not work
Fix: Bad space in predefined messages. 
Fix: [ bug #1256 ] Signature was not added for email sent from thirdparty page.
Fix: Action event SHIPPING_VALIDATE is not implemented
Fix: The customer code was set to uppercase when using numbering module leopard. We
     must keep data safe of any change.
Fix: [ bug #1291 ] Loading actions extrafields fails.
Fix: [ bug #1123 ] Paid deposit invoices are always shown as partially paid when fully paid
Fix: Corrected project contact types translation.
Fix: [ bug #1206 ] PMP price is bad calculated.
Fix: [ bug #520 ] Product statistics and detailed lists are wrong.
Fix: [ bug #1240 ] traduction.
Fix: [ bug #1238 ] When creating accompte with a %, free product are used for calculation.
Fix: [ bug #1280 ] service with not end of date was tagged as expired.
Fix: [ bug #1295 ] Error when creating an agenda extrafield with a number as reference.
Fix: [ bug #1306 ] Fatal error when adding an external calendar.
New: Added es_CL language
Fix: Margin tabs bad data show
Fix: [ bug #1318 ] Problem with enter key when adding an existing product to a customer invoice.
Fix: [ bug #1410 ] Add customer order line asks for required Unit Price but doesn't interrupt the creation of the line

***** ChangeLog for 3.5 compared to 3.4.* *****
For users:
- New: Add hidden option BANK_DISABLE_DIRECT_INPUT.
- New: More options to select status of users into select user list.
- New: [ task #862 ] Add ODT on shipments.
- New: [ task #149 ] Add # of notes and attachments in tabs.
- New: Can edit customer ref at any time.
- New: [ task #877 ] Reorganize menus.
- New: [ task #858 ] Holiday module: note on manual holiday assignation.
- New: [ task #892 ] Add hidden option in thirdparty customer/supplier module to hide non active
  companies in select_company method.
- New: [ task #531 ] Add a workload field on tasks.
- New: Add graph of bank account input/output into input-output report page.
- New: Add script export-bank-receipts.php
- New: Add option "filter=bank" onto script rebuild_merge_pdf.php to merge PDF that
  has one payment on a specific bank account.*
- New: [ task #901 ] Add Extrafield on Fiche Inter.
- New: Show process id in all command line scripts.
- New: Module mailman can subscribe/unsubscribe to ML according to categories or type of member.
- New: Add object_hour and object_date_rfc as substitution tag for open document generation.
- New: Add options to send an email when paypal or paybox payment is done.
- New: Clone product/service composition.
- New: Add option ADHERENT_LOGIN_NOT_REQUIRED.
- New: Add a cron module to define scheduled jobs.
- New: Add new graphical boxes (customer and supplier invoices and orders per month).
- New: [ task #286 ] Enhance rounding function of prices to allow round of sum instead of sum of rounding.
- New: Can add an event automatically when a project is create. 
- New: Add option MAIN_GENERATE_DOCUMENT_WITH_PICTURE.
- New: Add option excludethirdparties and onlythirdparties into merge pdf scripts.
- New: [ task #925 ] Add ODT document generation for Tasks in project module.
- New: [ task #924 ] Add numbering rule on task.
- New: [ task #165 ] Add import/export of multiprices.
- New: Add Maghreb regions and departments.
- New: A more responsive design for statistic box of home page.
- New: [ task #1005 ] Adapting to Spanish legislation bill numbering
- New: [ task #1011 ] Now supplier order and invoice deal with payment terms and mode.
- New: [ task #1014 ] Add option to recursively add parent category.
- New: [ task #1016 ] Can define a specific numbering for deposits.
- New: [ task #918 ] Stock replenishment.
- New : Add pdf link into supplier invoice list and supplier order list.
- New : Genrate auto the PDF for supplier invoice.
- New : Add category into filter webservice thirdparty method getListOfThirdParties.
- New : Allow to define margin or mark rate during quoting, ordering, invoicing.
- New : User permissions on margin module.
- New : Add ref supplier into muscadet model/
- New : Add ability to copy contact address to clipboard.
- New: Can use tag {mm} before {yy} even when there is a reset into numbering masks.
- New: [ task #1060 ] Register fields localtax(1|2)_type into details tables.
- New: [ task #923 ] Localtax support for ODT templates. 
- New: [ task #90 ] Barcode search.
- New: Add hidden option MAIN_VAT_DEFAULT_IF_AUTODETECT_FAILS.
- New: Can send an email from thirdparty card.
- New: Can cancel holidays that were previously validated.
- New: Can choose contact on event (action com) creation, and filtered by thirdparty.
- New: Add hidden option MAIN_FORCE_DEFAULT_STATE_ID.
- New: Add page to make mass stock movement.
- New: Add field oustanding limit into thirdparty properties.
- New: Can enter a vat payment of zero.
- New: Add path to installed dir of external modules + Name and web of module provider.
- New: Add option to use a specific mask for uploaded filename.
- New: Can attach external links to objects as we can attach files.
- Qual: Implement same rule for return value of all command line scripts (0 when success, <>0 if error).
- Fix: [ bug #992 ] Proforma invoices don't have a separated numeric count.
- Fix: [ bug #1022 ] correct margin calculation for credit notes.
- Fix: Better management of using ajax for upload form (to solve problem when enabling ajax jquery multifile upload in some cases).
- Fix: Lost stats filters into year selection.
- Fix: Some config data are shared between suppliers orders and suppliers invoices

New experimental module:
- New: [ task #157 ] Add a Skype button (adherents / third parties / contacts)

For translators:
- Qual: Normalized sort order of all languages files with English reference files.
- New: Add language code files for South Africa, France new Caledonia, Vietnam.
- New: Translate string for email to change password.

For developers:
- New: DolGraph can build graph with three lines.
- New: DolGraph accept a parameter to cache data of graph getNbByMonthWithPrevYear.
- New: Can enable tuning info with option MAIN_SHOW_TUNING_INFO.
- New: Show version of client lib used by mysql drivers.
- New: Add function to get content of an url (using all dolibarr setup like timeout, proxies...)
- New: Upgrade lib of TCPDF to 6.0
- New: Upgrade jquery flot library to 0.8.1
- New: Add property "hidden" into module descriptors to allow to hide a module according to
  some dynamic conditions.
- New: Add option MAIN_MOTD_SETUPPAGE to add a content onto setup page. Also content for
  MAIN_MOTD_SETUPPAGE, MAIN_MOTD_SETUPPAGE, MAIN_HOME now accept "|langfile" into translation
  key to use a specific language file.
- New: Make some changes to allow usage of several alternative $dolibarr_main_url_root variables.
- Qual: All nowrap properties are now using CSS class nowrap.
- Qual: Move hard coded code of module mailmanspip into trigger.
- New: Into POST forms, if you can add a parameter DOL_AUTOSET_COOKIE with a value that is list name,
  separated by a coma, of other POST parameters, Dolibarr will automatically save this parameters
  into user cookies.
- New: Add hook addHomeSetup.
- New: Add trigger CATEGORY_LINK and CATEGORY_UNLINK.
- New: A trigger can return an array of error strings instead of one error string.
- New: Add method to use a dictionary as a combo box.
- New: Add update method for web service product.
- Fix also several bugs with old code. 

WARNING: Following change may create regression for some external modules, but was necessary to make
Dolibarr better:

1) We started to clean hooks code. 
If your hook want to modify value of $actions, it's role of your hook to modify it. Dolibarr 
hook code will no more decide this for your module. If your action class for hook was returning
a string or an array, instead your module must set $actionclassinstance->results (to return array) 
or $actionclassinstance->resprints (to return string) to return same thing. The return value must 
be replaced by a "return 0";
Goal is to fix old compatibility code that does not match hook specifications: 
 http://wiki.dolibarr.org/index.php/Hooks_system   

2) If you implemented hook printTopRightMenu, check that output does not include '<td>' tags any more.
All content added must be tagged by a '<div>' with css class="login_block_elem"

3) Some methods object->addline used a first parameter that was object->id, some not. Of course
this was not a good practice, since object->id is already known, there is no need to provide id as 
parameter. All methods addline in this case were modified to remove this parameter. 

4) Method ->classer_facturee() is deprecated. It must be replace with ->classifyBilled().

5) Property ->tel on objects is now ->phone

6) Trigger LINEPROPAL_MODIFY is renamed into LINEPROPAL_UPDATE and
   Trigger CONTRACT_LINE_DELETE rnamed into LINECONTRACT_DELETE to match naming rules.



***** ChangeLog for 3.4.3 compared to 3.4.2 *****
Fix: Bad get of localtaxes into contracts add lines
Fix: Warning into bank conciliation feature.
Fix: Bad get of localtaxes into contracts add lines.
Fix: Add a limit into list to avoid browser to hang when database is too large.
Fix: [ bug #1212 ] 'jqueryFileTree.php' directory traversal vulnerability
Fix: Agenda and Banks module were not working with multicompany module
Fix: [ bug #1317 ] Removing a category does not remove all child categories
Fix: [ bug #1380 ] Customer invoices are not grouped in company results report.

***** ChangeLog for 3.4.2 compared to 3.4.1 *****
Fix: field's problem into company's page (RIB).
Fix: Document cerfa doesn't contained firstname & lastname from donator.
Fix: Bad rounding on margin calculations and display.
Fix: Option drop table into backup was broken.
Fix: [ bug #1105 ] Searching Boxes other search option.
Fix: wrong buy price update.
Fix: [ bug #1142 ] Set paiement on invoice (PGSql).
Fix: [ bug #1145 ] Agenda button list type do not display.
Fix: [ bug #1148 ] Product consomation : supplier order bad status.
Fix: [ bug #1159 ] Commercial search "other" give p.note do not exists.
Fix: [ bug #1174 ] Product translated description not good into PDF.
Fix: [ bug #1163 ] SQL Error when searching for supplier orders.
Fix: [ bug #1162 ] Translaction for morning and afternoon.
Fix: [ bug #1161 ] Search on product label.
Fix: [ bug #1075 ] POS module doesn't decrement stock of products in delayed payment mode.
Fix: [ bug #1171 ] Documents lost in interventions after validating.
Fix: fix unsubscribe URL into mailing when sending manually (not by script).
Fix: [ bug #1182 ] ODT company_country tag is htmlencoded.
Fix: [ bug #1196 ] Product barcode search does not expect 13th digit on EAN13 type.
Fix: [ bug #1202 ] Wrong amount in deposit % invoice from proposal.
Fix: Removed analytics tags into doc page.
Fix: Call Image on this instead of pdf.
Fix: Missing parameter for photo.
Fix: Bad SQL request for turnover report.

***** ChangeLog for 3.4.1 compared to 3.4.0 *****
Fix: Display buying price on line edit when no supplier price is defined.
Fix: Retrieving of margin info when invoice created automatically from order.
Fix: Reordering supplier products in list by supplier or supplier ref was crashing.
Fix: [ bug #1029 ] Tulip numbering mask.
Fix: Supplier invoice and supplier order are not displayed into object link into agenda event card.
Fix: [ bug #1033 ] SUPPLIER REF disappeared.
Fix: update extrafield do not display immediatly after update.
Fix: Fix bug with canvas thirdparty.
Fix: [ bug #1037 ] Consumption> Supplier invoices related.
Fix: User group name do not display in card (view or edit mode).
Fix: Link "Show all supplier invoice" on suplier card not working. 
Fix: [ bug #1039 ] Pre-defined invoices conversion.
Fix: If only service module is activated, it's impossible to delete service.
Fix: [ bug #1043 ] Bad interventions ref numbering.
Fix: Mailing module : if an email is already in destinaires list all other email from selector was not inserted.
Fix: Localtaxes balance not showing.
Fix: Intervention box links to contracts id.
Fix: Compatiblity with multicompany module.
Fix: Edit propal line was losing product supplier price id.
Fix: Delete linked element to supplier invoice when deleted.
Fix: [ bug #1061 ] Bad info shipped products.
Fix: [ bug #1062 ] Documents lost in propals and contracts validating.
Fix: Supplier price displayed on document lines and margin infos didnt take discount.
Fix: sorting on qty did not work in supplier product list.
Fix: there was no escaping on filter fields in supplier product list.
Fix: bugs on margin reports and better margin calculation on credit notes.
Qual: Add travis-ci integration.

***** ChangeLog for 3.4 compared to 3.3.* *****
For users:
- New: Can use ODS templates as document templates.
- New: Add link to autofill/reset with quantity to ship when creating a
  delivery receipt.
- New: Event into calendar use different colors for different users.
- New: Support revenue stamp onto invoices.
- New: Add a tab "consumption" on thirdparties to list products bought/sells.
- New: Some performance enhancements.
- New: Can attach files onto trip and expenses modules.
- New: Add hidden option MAIN_PDF_TITLE_BACKGROUND_COLOR.
- New: Merge tab customer and prospect.
- New: Add ES formated address country rule.
- New: Can define a hierarchical responsible on user and add a tree view to 
  see hierarchy of users.
- New: Can expand/collapse menus, categories and users list.
- New: extra parameters are supported into ODT/ODS templates.
- New: total per vat rate are available as tags for ODT/ODS templates.
- New: Some part of interface use more CSS3 (ie: agenda)
- New: [ task #707 ] Create option "ProfIdx is mandatory to validate a invoice".
- New: Can define if we want to use VAT or not for subscriptions (foundation module).
- New: Can define a default choice for "More action when recording a
  subscription" (foundation module).
- New: Add link to check professional id for India.
- New: [ task #731 ] Uniformize ref generation
- New: [ task #748 ] Add a link "Dolibarr" into left menu
- New: Script email_unpaid_invoices_to_representative accepts now a parameter "test"
  and a "late delay".
- New: Can define different clicktodial setups for each user.
- New: Add hidden option INVOICE_CAN_NEVER_BE_REMOVED.
- New: Enhance agenda module to reach RFC2445 ("type" not enabled by default and add
  "busy" information).
- New: Add module Opensurvey.
- New: Default approver for holidays is set by default to hierchical parent.
- First change to prepare feature "click to print" (IPP) for PDF.
- New: [ task #350 ] Merge tab customer and prospect.
- New: [ task #710 ] Add substitution into mailing send (and HTML is now valid).
- New: [ task #711 ] Add combobox for contact, as done for product/thirdparty.
- New: [ task #714 ] In Emailing module admin autogenerate security key of READRECEIPT.
- New: [ task #743 ] GED : Add aministration option to disable autotree display.
- New: [ task #767 ] Customer Address fallback when a contact doesn't have an address.
- New: [ task #768 ] WYSIWYG for all mails.
- New: [ task #773 ] Add Project document in GED(ECM) modules.
- New: [ task #783 ] Add more types for extra parameters (lists, phone, emails, checkbox,
  prices, radio).
- New: [ task #798 ] Add range limit date on product/services as it is done on order 
  and invoice.
- New: [ task #814 ] Add extrafield feature for projects ands tasks.
- New: [ task #770 ] Add ODT document generation for Projects module.
- New: [ task #741 ] Add intervention box.
- New: [ task #826 ] Optionnal increase stock when deleting an invoice already validated.
- New: [ task #823 ] Shipping_validate email notification.
- New: [ task #900 ] Review code of ficheinter.class.php
- Fix: [Bug #958] LocalTax2 for Spain fails on Suppliers
- Fix: [ bug #972 ] Auto completion contact field do not take account the min caract number before search
- Fix: [ bug #971 ] html.form.class.php select_contact with autocomplete do not exclude id from exclude array
- Fix: Expedition creation, can retreive product from other expedition

For translators:
- Update language files.

For developers:
- System of menu managers has been rewritten to reduce code to do same things. 
- An external module can force its theme.
- Add function dol_set_focus('#xxx').
- A mymodule can bring its own core/modules/mymodule/modules_mymodule.php file.
- Removed not used libraries.
- More web services. 
- Renamed some database fields, code variables and parameters from french to english.
- First change to manage margins on contracts.
- Add hook getFormMail.
- Function plimit of databases drivers accept -1 as value (it means default value set
  into conf->liste_limit).
- New: Add option dol_hide_topmenu, dol_hide_leftmenu, dol_optimize_smallscreen,
  dol_no_mouse_hover and dol_use_jmobile onto login page (to support different terminal).
- New: dol_syslog method accept a suffix to use different log files for log. 
- New: Type of fields are received by export format handlers.
- New: when adding an action, we can define a free code to tag it for a specific need.
- New: Enhance Dolibarr migration process to include migration script of external 
  modules.
- New: [ task #811 ] Uniformanize note field.
  

WARNING: If you used external modules, some of them may need to be upgraded due to:
- Fields of classes were renamed to be normalized (nom, prenom, cp, ville, adresse, tel
  were renamed into lastname, firstname, zip, town, address, phone).
  This may also be true for some fields into web services.
- If module use hook pdf_writelinedesc, module may have to add return 1 at end of 
  function to keep same behaviour.

TODO:
backport commit 53672dff75f4fdaeeed037ff9d15f860968022ca to fix confirm with jmobile
backport commit 384e3812eb73a15adafb472cacfb93397a54459b to fix W3C/edit contract
 


***** ChangeLog for 3.3.5 compared to 3.3.4 *****
- Fix: Change to make debian package ok despite removal of ckeditor.
- Fix: jcrop file to match debian rules
- Fix: Add missing country UK.
- Fix: Minor fix into package.
- Fix: Add missing label on project field.

***** ChangeLog for 3.3.4 compared to 3.3.3 *****
- Fix: [ bug #1001 ] Social Contribution : State not correct
- Fix: Better management of pdf generation when tcpdf is not available.
- Fix: Change to be more debian compliant natively.

***** ChangeLog for 3.3.3 compared to 3.3.2 *****
- Fix: [ bug #903 ] Fatal error: Call to undefined function dol_get_first_day() in htdocs/commande/liste.php
- Fix: [ bug #934 ] Error on proformat invoice creation (pgsql)
- Fix: [ bug #947 ] Can't create proposal lines with unit price = 0

***** ChangeLog for 3.3.2 compared to 3.3.1 *****
- Fix: Dutch (nl_NL) translation
- Generalize fix: file with a specific mask not found, again
- Fix: translations and BILL_SUPPLIER_BUILDDOC trigger
- Fix: Can't reset payment due date
- Fix: Orderstoinvoice didn't act as expected when no order was checked
- Fix: Bad link to all proposals into Third party card if customer is prospect
- Fix: Some bugs on withdrawal rejects
- Fix: [ bug #774 ] Bug on creating event with box "all day" crossed
- Fix: [ bug #787 ] Invoice supplier box incorrect tooltip when delay on payment
- Fix: [ bug #789 ] VAT not being calculated in POS
- Fix: [ bug #790 ] Spanish localtax RE not being correctly calculated
- Fix: [ bug #794 ] Lost filter on zipcode in prospect list 
- Fix: [ bug #806 ] Margins module with orders2invoice does not respect cost price
- Fix: [ bug #810 ] Cannot update ODT template path
- Fix: [ bug #816 ] Sales journal does not reflect localtaxes
- Fix: [ bug #817 ] Purchases journal does not reflect localtaxes
- Fix: [ bug #824 ] MAIN_DB_PREFIX not use into dictionary
- Fix: [ bug #828 ] Error when code_region is not a number in llx_c_regions (with postgres)
- Fix: [ bug #855 ] Holiday approval email in French
- Fix: [ bug #856 ] (Holidays module) Mail error if destination user doesn't have an email
- Fix: [ bug #857 ] Invoice created from shipment does not have the order discount
- Fix: [ bug #861 ] Impossible to create a new event in agenda
- Fix: [ bug #827 ] AJAX search does not respect multiprice level
- Fix: [ bug #865 ] Dolibarr navigation array in project/task do not work
- Fix: [ bug #866 ] Standing order from an invoice suggests invoice total amount instead of remaining to pay
- Fix: [ bug #788 ] Date of linked interventions are not shown
- Fix: external users should not see costprice and margin infos
- Fix: [ bug #806 ] Tasks are ordered alphabetically instead of chronological order

***** ChangeLog for 3.3.1 compared to 3.3 *****
- Fix: [ bug #733 ] Mass emailing tools do not support <style HTML tag
- Fix: Package for launchpad
- Fix: [ bug #736 ] Missing column in llx_c_chargesociales  
- Fix: Localtax2 for Spain must be based into buyer
- Fix: [ bug #762 ] Bad profit calculation in Reporting
- Fix: bug dictionary with wrong prefix table

***** ChangeLog for 3.3 compared to 3.2.* *****
For users:
- New: Add holiday module, to declare and follow holidays of your employees.
- New: Add margin management module.
- New: Add new theme Amarok.
- New: [ task #289 ] Can reorder tasks.
- New: Add field "signature" into user card. If filled, text is added 
       at end of predefined email texts. If option MAIN_MAIL_DO_NOT_USE_SIGN is on, this
       feature is disabled.
- New: Can input a payment back onto an credit note.
- New: Add link "Back to list" on all cards.
- New: After first install, warning are visible onto mandatory setup not
       configured. Show also total number of activated modules.
- New: Can filter list of proposal, order or invoice on sales representative.
- New: Add supplier ref on supplier orders.
- New: Can export supplier orders and customers shipments.
- New: First change to install external plugins from gui (experimental). 
- New: Monaco is like France for default vat calculation
- New: Can list elements (invoices, orders or proposals) on a particular
  user contact). This allow to view a "basket" of its elements.
- New: Show bank account on payment list of invoice card.
- New: Cloning project allow to clones task, notes, projects files, tasks files, contacts. 
- New: Enhance default style.
- New: Can edit and resiliate member status from list.
- New: Can insert URL links into elements lines. Also reported into PDF.
- New: When a member is validated, we can subscribe to mailing-lists
       according to its type.
- New: Add a tab into members statistics to count members by nature.
- New: Add link to third party into sells and purchase journal.
- New: Suggest a method to generate a backup file for user with no access
       to mysqldump binary.
- New: Can also use extrafields on contacts/addresses and users.
- New: Support unique field for extrafields.
- New: Extra fields supports more types (int, string, double, date, datetime).
- New: Can correct stock of a warehouse from warehouse card.
- New: [ task #185 ] Can input amount when correcting stock to recalculate PMP.
- New: [ task #454 ] Add "No category" into filters on category.
- New: Auto check box on page to edit interface options of user.
- New: More surface control on stock correction page.
- New: Add great britain provinces.
- New: [ task #494 ] Send an email to foundation when a new member has auto-subscribed.
- New: [ task #326 ] Add a numbering module to suggest automatically a product ref.
- New: Add conditional substitution IF/ELSEIF/ENDIF for ODT templates.
- New: Add unit foot2, inch2, foot3 and inch3 for surface and volumes.
- New: Can select thirdparties into emailing targets, even if module category is not enabled.
- New: [ task #498 ] Improvement of the block to add products/services lines.
- New: ECM autodir works also for files joined to products and services.
- New: Add a selection module for emailing to enter a recipient from gui.
- New: Allow to search thirds and products from barcodes directly from the permanent mini search left box.
- New: Allow to search product from barcodes directly from invoices, proposals... through AJAX.
- New: Can make one invoice for several orders.
- New: POS module can works with only one payment method (cach, chq, credit card).
- New: Add possibility to defined position/job of a user.
- New: Add hidden option to add slashes between lines into PDF.
- New: [ task #210 ] Can choose cash account during POS login.
- New: [ task #104 ] Can create an invoice from several orders.
- New: Update libs/tools/logo for DoliWamp (now use PHP 5.3).
- New: Added ODT Template tag {object_total_discount_ht}
- New: Add new import options: Third parties bank details, warehouses and stocks, categories and suppliers prices
- New: English bank account need a bank code (called sort code) to identify an account. 
- New: Can choose menu entry to show with external site module.
- New: Add hidden option MAIN_PDF_MARGIN_LEFT, MAIN_PDF_MARGIN_RIGHT, MAIN_PDF_MARGIN_TOP, MAIN_PDF_MARGIN_BOTTOM to force margins of generated PDF.
- New: [ task #314 ] Can define if prof id are mandatory or not.
- New: Add button on order card to create intervention from services.
- New: Add search box to find products by supplier reference.
- New: Add option MAIN_HELPCENTER_LINKTOUSE to define target link "I need help" onto logon page. 
- New: [ task #608 ] Can clone a supplier order with prices updates
- New: [ task #559 ] Can define a discount % regarding quantity in supplier prices and price by quantity in customer prices
- New: [ task #527 ] After cloning a suplier invoice, go onto invoice ref into edit mode

New experimental module:
- New: Add commissions management module.

- Fix: [ bug #499 ] Supplier order input method not translated
- Fix: No images into product description lines as PDF generation does not work with this.
- Fix: Errors weren't being shown in customer's & supplier's orders
- Fix: Lastname wasn't being recorded in xinputuser emailing module.
- Fix: [ bug #653 ] Error while creating agenda additional attributes
- Fix: [ bug #654 ] Event rapport PDF showing ActionAC_OTH_AUTO
- Fix: [ bug #658 ] Search on bank do not work for description
- Fix: [ bug #659 ] Comment in recurrent invoices is not stored
- Fix: [ bug #622 ] Attaching wrong file when sending the invoice via e-mail

For developers:
- New: Add webservice for thirdparty creation and list.
- New: A module can overwrite templates parts.
- New: Can add a link on title field of added dictionary.
- New: Uniformize code.
- New: Add option WORKFLOW_DISABLE_CREATE_INVOICE_FROM_ORDER and 
       WORKFLOW_DISABLE_CLASSIFY_BILLED_FROM_ORDER.
- New: A module can add several css and js.
- New: removed deprecated methods
       ldap::connect, formadmin::select_lang,
       html::select_tva
- New: Add custom substitution function for ODT product lines: mymodule_completesubstitutionarray_lines()
- New: Basic implementation of hooks and triggers for a lot (most) of core modules: 
  action/calendar, trips and expenses, dons, vat payment, contact/society, contract, product lines, 
  expedition, order supplier and order invoice (lines included), intervention card, project, tasks.
- New: Add ChromePHP output into syslog module.
- New: Add PRODUCT_PRICE_MODIFY trigger.
- New: Created function to retrieve total amount of discount of an invoice/proposal...
- New: We can use a dynamic value ($conf->global->XXX for example) into titles of menus.
- New: Use PHP classes DateTime* for some data functions instead of adodb 
- Qual: Renamed SUPPLIER_INVOICE_BUILDDOC trigger to BILL_SUPPLIER_BUILDDOC
- Qual: Renamed INVOICE_SUPPLIER_DELETE trigger to BILL_SUPPLIER_DELETE
- Qual: Renamed SUPLIER_ORDER_BUILDDOC trigger to ORDER_SUPPLIER_BUILDDOC
- Qual: Renamed CONTRACTLINE_DELETE trigger to CONTRACT_LINE_DELETE
- Qual: Renamed all ficheinter.class.php triggers so that they start with 'FICHINTER_'
- Fix: [ bug #655 ] ORDER_REOPEN trigger incorrectly named
- Fix: [ bug #656 ] Contracts trigger CONTRACT_MODIFY incorrectly named
- Fix: [ bug #657 ] Usergroup class' GROUP_DELETE trigger incorrectly named

For translators:
- New: Update language files (de, tr, pt, ca, es, en, fr).
- New: Added bg_BG autotranslated language.
- New: Translate the donation receipt.

Dolibarr license has also been updated from GPLv2+ to GPLv3+.



***** ChangeLog for 3.2.3 compared to 3.2.2 *****
- Fix: Some permission into agenda module.
- Fix: Generation of PDF was not using correct font for some languages.
- Fix some translations.
- Fix: [ bug #607 ] Nom de société avec guillemets.
- Fix: Option MAIN_MAIL_SENDMAIL_FORCE_BA and MAIN_FIX_BUGGED_MTA was not
  complete.
- Fix: comaptiblity with multicompany module.
- Fix: Bad label when validating/paying an invoice from POS module.
- Fix: Correct recipient into rouget template.
- Fix: A lot of fix into PDF pagebreak management.
- Update VAT for some countries.
- Firstname was missing when sending email from file list.
- Added en_SA language.



***** ChangeLog for 3.2.2 compared to 3.2.1 *****
- Fix: Modify spanish VAT to new rates.
- Fix: Add error message when creating already existing product.
- Fix: Edition of percentage of an event.
- Fix: Minor look fix for theme bureau2crea.
- Fix: Start and end date not saved at project creation
- Fix: Default vat is zero for customer invoices if company does not use vat
- Fix: Localtaxes unit prices precision



***** ChangeLog for 3.2.1 compared to 3.2.0 *****
- Fix: Edit of projects.
- Fix: Activation of modules does not fails if directory install was removed.
- Fix: [ bug #444 ] Regression on auto-closing for proposals and orders.
- Fix: Update translations (catalan, french, spanish, brazilian).
- Fix: [ bug #445 ] Hex escaping in descriptions.
- Fix: error when validating shipment for non predefined products with a
  selected warehouse.
- Fix: Bad local taxes if price base type is TTC for spanish local taxes.
- Fix: Phone not saved when using web service.
- Fix: [ bug #464 ] Payment form should allow to add transmitter for bank transfers.
- Fix: Allows to use a comma decimal separator in supplier invoices payments.
- Fix: Translation for tr_TR, es_ES, pt_BR.
- Fix: Products with no prices not visible.
- Fix: Access to product card created with very old version of Dolibarr.
- Fix: Delete temporary files after validating an invoice.
- Fix: preview of supplier order and invoice template.
- Fix: [ bug #485 ] Configurated amount for public auto-subscription form is not taken into account
- Fix: Average amount graphs weren't comparing the previous year stats
- Fix: Closed project didn't show the new status unless the page was refreshed
- Fix: Files were not being uploaded to a project's task
- Fix: [ bug #503 ] Unable to delete linked file to a deposit
- Fix: [ bug #501 ] Error while trying to modify an user
- Fix: [ bug #506 ] Can't set percentage of a started event
- Fix: Bad assignation of const for pdf delivery module name



***** ChangeLog for 3.2.0 compared to 3.1.* *****
WARNING: PHP lower than 5.x are no more supported.
WARNING: Because of a major datastructure change onto supplier prices tables, be aware
to make a backup of your database before making upgrade.

For users:
- New: Each user can remove/add its own boxes.
- New: Add signature at end of predefined email text.
- New: Can use personalized fields on products/services.
- New: Can attach files on social contributions.
- New: Show payments terms and conditions onto muscadet template.
- New: Can open back a closed commercial proposal.
- New: show thirdparty barcode on main tab.
- New: Can input note (private and public) during note and expenses creation.
- New: Print ticket show invoice ref into POS module.
- New: Can edit customer discounts from invoice create and edit card.
- New: task #11243: Show quantity into stocks for each sub-products into the sub-product tab.
- New: task #10500: Option to choose if professional id are unique.
- New: Add hidden option FOURN_PRODUCT_AVAILABILITY.
- New: task #11123: Add best supplier price.
- New: Enhancement in styles.
- New: Can conciliate several lines in one operation.
- New: task #11289 : Modify third party accountancy code generator aquarium.
- New: task #10606 : more comprehensive message error.
- New: task #11278 : Option into point of sale module to add services in list.
- New: task #11261 : Add an entry into menu called "New shipment".
- New: [ task #187 ] Gerer les evenement recurrents dans les imports ical.
- New: Make option MAIN_GENERATE_DOCUMENTS_WITHOUT_VAT available by default.
- New: Can build PDF in USLetter format or canada format (change paper size).
- New: Can export into Excel 2007 format.
- New: Add hidden option CASHDESK_FORCE_STOCK_ON_BILL
- New: Can search on part of barcode into POS module.
- New: Cheques into cheques receipts are ordered by operation date.
- New: Add hidden option MAIN_DISABLE_PDF_AUTOUPDATE to avoid generating pdf each time data change.
- New: Add hidden option PROJECT_HIDE_UNSELECTABLES to hide project you can't select into combo list.
- New: Add option INVOICE_POSITIVE_CREDIT_NOTE.
- New: Support zip/town autocompletion into warehouses.
- New: Add box for last expired services.
- New: Reduce seriously size of packages.
- New: Can define country code for import.
- New: When invoice was generated from order, order date is visible on PDF, after order ref.
- New: [ task #181 ] Hide password of click2dial in user card.
- New: Chart are faster to build
- New: Value of data into charts are visible on mouse hover.
- New: Import wizard can import contacts.
- New: Import wizard can import personalized fields.
- New: Personalized fields support int type.
- New: Install process is now two times faster.
- New: Can sort files into backup tool.
- New: Default output charset are utf8 into backup tool.
- New: Add brazilian states.
- New: Increase usability of module project.
- New: [ task #285 ] Add search filter on project in tasks list.
- New: Automatic list of documents in ECM module is ok for customers,
       suppliers invoice, orders, customers orders, proposals and social contributions.
- New: All professional id can contains up to 128 chars instead of 32. 
- New: [ task #176 ] Allow to use ODT templates for proposals and orders like it's done for invoices
- New: Add hidden option MAIN_ADD_PDF_BACKGROUND to add a PDF as background of invoice/order generated PDF.
- New: Can convert a product/service into service/product.
- New: Show delivery date into proposal template azur. 
- New: Support tags into header and footer into ODT templates.
- Fix: Can use POS module with several concurrent users.
- Fix: Installer don't fails with Mysql version that added a ssl_cypher field.
- Fix: Sanitize input parameters.
- Fix: [ bug #368 ] Product list
- Fix: [ bug #370 ] Filter in accountancy -> suppliers_bills
- Fix: [ bug #399 ] Bad calculation of local taxes in update line products
- Fix: [ bug #427 ] Bad links to wiki help in certains menus

For developers:
- New: Can add a left menu into an existing top menu or left menu.
- New: Add webservice to get or create a product or service.
- New: Add webservice to get a user.
- New: Add more "hooks" (like hooks to change way of showing/editing lines into dictionnaries).
- New: Log module outputs can be setup with "or" rule (not only "xor").
- New: Add FirePHP output for logging module.
- New: Add trigger ACTION_DELETE and ACTION_MODIFY.
- New: Trigger now have a priority to define sort execution order.
- New: Can define different requests according to database type into migration files.
- New: Add "canvas" feature to overwrite page of thirdparty, contact, product with yours.
- New: Removed artichow deprecated libraries.
- New: A page can force reload of css style sheet
- New: A module can add import description for import wizard, even for tables with foreign keys.
- New: Can add tabs on statistics views.
- New: Add CSS id/class into public payment pages.
- Qual: Add a lot of more PHPUnit tests.
- Qual: Data structure for supplier prices is simpler.
- Qual: Removed no more used external libraries.
- Qual: Cleaned a lot of dead code.
- Qual: More OOP (usage of "abstract", "static", ...), uniformize constructors.
- Qual: Fix a lot of checkstyle warnings.
- Qual: task #216 : Move /lib into /core/lib directory
- Qual: task #217 : Move core files into core directory (login, menus, triggers, boxes, modules)
WARNING: To reduce technic debt, all functions dolibarr_xxx were renamed int dol_xxx.



***** ChangeLog for 3.1.3 compared to 3.1.2 *****
Fix: PgSQL - property must be set if success
Fix: Provide a solution for backup when mysqldump is not available
Fix: Bug #460 - Wrong entity assignment when creating a warehouse
Fix: bug #405 - Late icon always displayed on comm/propal.php



***** ChangeLog for 3.1.2 compared to 3.1.1 *****
- Fix: Can clone a proposal
- Fix: Add member ID in substitution method
- Fix: Duplicate end tag and missing form parts
- Fix: Support companies with no prof id.
- Fix: Sanitize data
- Fix: Bug #318
- Fix: Bug #369
- Fix: More bugs



***** ChangeLog for 3.1.1 compared to 3.1.0 *****
- New: Add option FACTURE_DEPOSITS_ARE_JUST_PAYMENTS. With this option added, 
       credit notes are not removed from total amount of invoice but are just 
       payments used to reducs remain to pay.
- New: Added hidden option MAIN_FIX_FOR_BUGGED_MTA to fix bugged MTA.       
- Fix: Removed warnings during install.
- Fix: State into address of paypal payments were lost.
- Fix: Currency into paypal payments were always euros.
- Fix: Removed Bare LF from emails sent with smtps method.
- Fix: Can show report on selected period.
- Fix: product removed from list after deleted into order.
- Fix: [bug #270] PostgreSQL backend try to connect throught TCP socket for 
- Fix: price was not without tax when using multiprice into POS module.
- Fix: Can delete bank account.
- Fix: [ bug #277 ] Year dropdown in table header of supplier invoices.
- Fix: Some other very minor fixes.


***** ChangeLog for 3.1 compared to 3.0 *****
WARNING: IE6 browser is no more supported in this version.
For users:
- New: War against number of clicks:
     - When adding a free bank transaction, form to add next one is still
       visible (save one click).
     - task #10969 : Add checkbox to close automatically invoice if
       payment is complete (save 3 clicks).
     - Reduce a step into supplier order workflow to save time. If user
       has permission to approve, order is approved when order is validated.
       (Save 2 clicks).
     - In commercial main menu, left menu are already opened. This save one click
       to open a proposal or order.
     - Can add a discount for third party, during invoice edition (and we 
       saved clicks again).
     - When creating a contract, sales representative are preset to user. This save
       4 clicks.
     - Can edit several fields in bank transaction line page into one update.
     - Creation of contacts from third party page go back to third party.
     - Preselect model if there is only one. This save 2 clicks. 
     - Can remove a project if project has tasks. No need to delete task one by one.
- New: Enhance donation module. Add a status "canceled".
- New: Add filters on all statistics report pages.
- New: If a service contains subproducts, subpoducts are decrease when service
       is decrease.
- New: Add status for third parties to disable a third party.
- New: Can send interventions cards by email.
- New: Increase list of available notifications into module Notifications.
- New: Add option MAIN_FIRST_TO_UPPER to force upper case of first 
       letters for names and firstname.
- New: Can filter of payment type in bank transaction list.
- New: Status of users is visible into user list.
- New: Support BSB code for bank account in Australia.
- New: Can set date of payment for autocreate invoice/payment when 
       creating a foundation subscription.
- New: Can edit note of payment.
- New: Option to make login not mandatory in member module.
- New: Add box for last members for foundation module.
- New: A specialized menu can now be used when using smartphones.
- New: Can add information on current user on ODT generation.
- New: Prefix on third party is not used by default. Hidden option
       SOCIETE_USEPREFIX can restore old feature.
- New: Standing orders module use bank account from banks module.
- New: Ask password when creating a user from a contact.
- New: task #10577: Use a numbering module for shipment and contract.
- New: Can create manually order from proposal.
- New: Add a first workflow module to create automatic action on some
       events (create order on proposal closing).
- New: Use autocompletion on invoice select when creating replacement 
       or credit note invoice.
- New: task #10885: Add a week view for calendar.
- New: task #11018: Add a status "not applicable" on events.
- New: Add subscriptions/country/region/town statistics for member module.
- New: Can define a proxy for external web access.
- New: task #11003: checkbox on checks for deposit.
- New: Add status into export. Add third party default language into export.
- New: Can filter on date and bank account when building check receipts.
- New: task #10958 : Add link to cheque receipts into bank transaction 
       line if exists
- New: Can import external ical url into dolibarr agenda view.
- New: Can add a logo on third parties card.
- New: task #11194 : Can delete uploaded photos 
- New: task #9744 : Add the barcode to select products on Point of Sale module
- New: Subscription/Unsubscription to mailman mailing-list can be done on 
       validate/resiliate in foundation module.
- New: Can use extrafields on third parties.
- New: Add chart to report counts by status on element home area pages.
- New: Look: Usage of Jquery Notify to show result or error messages on action.
- New: Look: Minor enhancements into agenda view.
- New: Look: Nicer tooltips with transparency and shadow.
- New: task #11004: Create invoice from intervention.
- New: task #10501: Can use point of sale with different bank accounts.
- Fix: Better Postgresql compatibility.
- Fix: Numbering module for invoices use same number for invoice 
       and credit note if mask is same.
- Fix: Debug and clean withdraw module.
- Fix: Allow access permission for point of sale module.
- Fix: Permissions issues with suppliers.
- Fix: Admin dict data is showing with active language 

For developers:
- New: External modules can add tabs on agenda views.
- New: External modules can also remove default tabs.
- New: External modules can force skin directory so force their own skins.
- New: External modules can add their own menu manager.
- New: External modules can force menu manager.
- New: External modules can overwrite all default language files by
       forcing priority on langs directories on its own lang directory.
- New: External modules can show export list with an "enabled" condition.
- New: Support a backtopage parameter on contact creation page.
- New: Add id on div to show logo.
- New: Install wizard can activate a module at end of install.
- New: Dictionary setup works with very large external dictionnaries (Add 
       page navigation).
- New: Add api to draw graphics with javascript (using Jquery Flot).
- New: Can add user login into menu urls added by modules.

For translators:
- New: Add fa_IR language.
- Fix: Move language ar_AR to ar_SA, sv_SV to sv_SE and da_Da to da_DK.



***** ChangeLog for 3.0 compared to 2.9.* *****
For users:
- New: Can edit date of cheque receipts.
- New: Add Sales journal and Purchase journal report.
- New: Can create supplier invoice from supplier order.
- New: Support login by openid
- New: Support "full day" event in calendar module.
- New: Add a weather on dashboard.
- New: Add a Paypal module.
- New: Can choose third party to use in point of sale module during logon.
- New: A lot of enhancements into ECM module:
       Directories can contains special characters,
       Speed enhancements,
       Directories can be created outside of Dolibarr, refresh button will 
       update database,
       Can rename a file.
- New: Reordering lines in invoice, orders, commercial proposal is faster (use Ajax
       technology).      
- New: Can import members using assistant.
- New: Can exclude deposit, replacement or credit notes in script rebuild_merge_pdf.
- New: task #10473 : Option MAIN_PROFIDx_IN_ADDRESS must no more be hidden.
- New: Can generate business card for on particular member.
- New: Task #10553 : Can attach files on members card.
- New: Can filter on payment type and bank account in payment lists.
- New: When sending supplier orders by mail, a text is predefined.
- New: Upgrade process works with Postgresql.
- New: Task #10538: Add filter on expiration date of subscription for
       foundation module email selector.
- New: Task #9643: Add 2 status (tosell/tobuy) on products instead of only
       1 status for both selling and buying.       
- New: Can input payment conditions on several lines.
- New: Add hidden option MAIN_LOGOUT_GOTO_URL to set the exit url after
       a logout.
- New: For germany, we invert order of address.
- New: Add hidden option MAIN_SERVICES_ARE_ECOMMERCE_200238EC.
- New: Support NPR in customer product prices.
- New: Add more volume units (ounce, gallon, inch, feet, ...)
- New: Delivery date accepts hours and minutes.
- New: Can add a comment on stock dispatching to be save into stock movements.
- New: Can filter product list with too low stocks.
- New: Add option to send all emails sent to a bulk carbon copy.
- New: Preview of emails sent by member module is shown.
- New: task #10100 : Add button to create invoice from a subscription
- New: Reorganize tabs on third parties.
- New: Option MAIN_INVERT_SENDER_RECIPIENT is available in einstein pdf template.
- New: Easier way to define url for clicktodial module.
- New: Add a fckeditor test area in fckeditor module setup.
- New: Add property "Event on full day" on agenda
- New: Enhancement and better compatibility (google, thunderbird) for agenda export.
- New: Can use image editor on user photo.
- New: Task #10796: Add Spain ProfId1 Verification
- New: Page "supplier summary" is now available.
- New: Task #10611: Add option to choose order of field in bank account info on PDF
- New: If a transaction was reconciliated and should not, there was no way to reverse error.
- New: Ubuntu package now works also on debian.
- Perf: Avoid reading database to determine country code after each
        page call.
- Fix: Special chars are now supported in ECM module for filename (not yet for
       directories).
- Fix: Better Postgresql compatibility.
- Fix: Box order is saved when moved.
- Fix: Database name can contains "-" characters.
- Fix: In coloring negative amounts.
- Fix: Date input use date format of user and not dd/mm/yyyy format.
- Fix: Fixed a very old bug making file attachment fails with some emails 
       readers when using "mail php function".
- Fix: When cloning commercial proposal, due date is creation date + delay
       by default.
- Fix: Can edit ordering methods.

For translators:
- New: Update and complete slovenian language sl_SL.
- New: Add full manually translated files for de_AT en de_DE (thanks to eCleaner.at).
- New: Create the language ja_JP.
- New: Add el_GR language.

For developers:
- New: Add jquery by default.
- New: Removed PWC libraries.
- New: Removed Scriptaculous libraries.
- New: Removed Prototype libraries.
- New: Add first Selenium GUI tests.
- New: Enhance a lot of internal function to build external modules
       more easily.
- New: Add a user field ref_ext in object tables to allow external
       systems to store their id and make self-developed synchronizing
       functions easier to build.        
- New: Local user timezone is saved into session (not used yet).
- New: Works with Mysql 5.5.
- Qual: Menu system code is simpler.
- Qual: Mutualize some duplicate code.
- Qual: Renamed some fields into database to be more internationnal.
- Qual: Removed deprecated code.


***** ChangeLog for 2.9 compared to 2.8.* *****
For users:
- New: POS module allow to choose which warehouse to use.
- New: Support "Department/State" field on company setup, contact, 
       bank account and members card.
- New: Can reopen a refused/canceled supplier order.
- New: Add Gant diagramm on project module.
- New: Add a new mode for automatic stock increase: Can be increased
       on dispatching of products from a supplier order receipt.
- New: Can set a past delay to limit calendar export.
- New: Can attach files on emailing campaigns.
- New: Add statistics on trips and expenses module.
- New: Can reopen a closed customer order.
- New: Add module externalsite to add a web site/tools inside 
       menu and a Dolibarr frame.
- New: Can link trips and fees to a project.
- New: Add civility title in foundation module.
- New: Can set accountancy code for product (buy and sell).
- New: Can filter third parties lists on categories.
- New: Can filter products and services lists on categories.
- New: task #10202 : Support categories for members.
- New: Can build documents for third parties (Using ODT templates, need PHP 5.2+). 
- New: Support new products properties: length and area.
- New: Add the "payment due before" field in invoice exports.
- New: Add feature to resize or crop image files (for products photos)
- New: task #10113 : Show list of emailing on clicking on "number of mass emailing received"
- New: Add default language for third parties and use it when multilang is enabled
       to define default language for document generation.
- New: Can reopen a closed supplier invoice.
- New: Move permission "see hidden categories" into "see hidden products/services".
- New: Can delete several files at once in FTP module.
- New: Add box "last contracts".
- New: Works even if Web hosting provider has disabled PHP "glob" function.
- New: Can now send supplier orders by email.
- New: task #10076 : Show content of message in notification module.
- New: Bank name is shown on invoice.
- New: IBAN value is called IFSC if country is India.
- New: Add option to choose to show firstname then name or name then firstname on PDF.
- New: Add company in fields exported by export of members tool.
- New: Reorganise bank menus.
- New: Bookmarks can be sorted on a particular order.
- New: Support spanish RE and IRPF taxes on invoices.
- New: Module category offers categories for foundation module.
- New: Can filter on category on third parties, products and members listings.
- New: A flag is visible before country labels.
- New: When activating a new module, permissions for admin user are set. This save
       time when configuring Dolibarr.
- New: Dolibarr 2.9 is faster than 2.8.
- New: A lot of more predefined VAT values, states, regions for 
       miscelaneous contries.
- New: Enhance skin engine to make themes easier.
- New: Add images into menu "eldy".
- New: Auguria theme is now more modern.
- New: Update tools refers to www.dolibarr.org but also www.dolistore.com web site.
- New: Postgresql experimental support seems to work completely. 
- New: Changes in Dolibarr core to allow to use cache servers (see Memcached module on
       dolistore.com).
- New: Default choice for interactive confirm box is yes by default, and no only for
       delete actions. This reduce number of clicks required to validate actions and 
       is still safe to dangerous actions.
- Fix: Durations are correctly shown for languages using PM/AM dates.
- Fix: A lot of fixes in Point of Sale module.
- Fix: Debug experimental module widthrawal.
- Fix: Format number was wrong for ar_AR language.
- Fix: Can change password if user has only permission "change password".
- Fix: Project PDF document shows all tasks.
- Fix: bug #29278 : SMTP fails with IP instead of hostname.
- Fix: Default language on login page was wrong.
- Fix: Complete support of euros sign (even in PDF).
- Fix: Bad setup of phpMyAdmin for DoliWamp installer.
- Fix: Tracking number should be available on sending sheets.
- Fix: Stock value is not reset when product is transfered into other warehouse. 
- Fix: A lot of not tracked bugs fixed.
- Fix: Some fixes in barcode management.
- Fix: Access to phpMyAdmin is now ok on new DoliWamp installation.

For translators:
- Fix: Major update of italian translation (it_IT).
- Fix: A lot of translation fixes in all languages.
- New: Added translations (sl_SL, is_IS).
- New: Add translations for the DoliWamp installer.

For developers:
- More comments in code.
- Uniformize some code. 
- All arrays "lignes" were renamed into "lines".
- Delete all useless pre.inc.php files (this also increase speed).
- Fix W3C errors in page forging.
- Qual: Mutualize code of menu managers.
- Better isolation of modules files and dolibarr core files. 
- Task #8682 : Remove functions unix_timestamp.
- The makepack tool now make pack with UID 500.
- More css class and div to output menu to allow more skins.
- Generated documentation can be build from Eclipse using Doxygen plugin.
- Snapshot is provided with PHPunit tests.

WARNING: 
- A lot of class files (*.class.php) has moved into subdirectories. So If you use
  or develop non official modules that includes Dolibarr classes, you will have to rename
  path to thoose classes into the include function.
- Also, parameters of the "fetch()" method for class "User" has changed to reflect
  other fetch methods.   
- If you build a personalised themes, you must rename the style sheet into style.css.php.   
- This version is also the last one to support PHP 4.*, Mysql 3.1, IE6.
  Dolibarr 3.* will be supported with PHP 5+ and MySql 4.1+ only.


***** ChangeLog for 2.8.1 compared to 2.8 *****
For users:
- Fix: Works on database with _ in name.
- Fix: Broken feature in trips and expense module.
- Fix: Can use $ in database and login/pass values.
- Fix: No error on upgrade if there is orphelins tasks.
- Fix: Failed to login when user agent string was longer than 128.
- Fix: bug #29526 : Numérotation Proposition Incorrecte après duplication


***** ChangeLog for 2.8 compared to 2.7.* *****
For users:
- New: Support note on trips module
- New: Can link contacts to projects
- New: Can removed attached file on email form if attachment was wrong.
- New: Add option to show your logo on top of left menu.
- New: task #9935: Can edit accountancy code.
- New: Add an option to make users email required.
- New: Module notification can send email on order or proposal validation.
- New: Can use any command line antivirus on file upload.
- New: A customer can also be a prospect.
- New: task #9802 : Can link an action to a project and use project to 
       filter agenda.
- New: Project can be set on contract creation.
- New: Initial sold can be conciliated on bank module.
- New: Add a default errors-to email for emailing module.
- New: Can filter on user on stock movement list.
- New: When creating a third party from a member, it is set as a new
       customer.
- New: Can use {tttt} in numbering mask setup. It will be replaced
       with third party type.
- New: VAT number is stored in one field. This is more "international".
- New: task #9782 : Add possibility to delete a warehouse.
- New: task #9640 : Add label for stock movements.
- New: task #9916 : Add FREE text for interventions card.
- New: Can define the new product ref when cloning.
- New: Project module support status of project and end date.
- New: Provide a ubuntu package.
- New: Add link to check a SIREN for french users.
- New: Add link "now" to fill date when creating invoices.
- Fix: Import module works even if prefix is empty in source file.
- Fix: bug #28055 : Unable to modify the date of a cloned command.
- Fix: bug #27891.
- Fix: Change of numbering module was not effective.
- Fix: Change error management when adding already used supplier ref
       for a product.
- Fix: Running sending-email.php
- Fix: Warning should not appears for invoice closed
- Fix: Import for companies works even with prefix empty.
- Fix: bug #28895 : Création d'utilisateur impossible.
- Fix: Can change password if has only permission change password.

For developers:
- Qual: Reorganize /dev directory.
- Qual: Change the way items are linked together.
- Qual: The login page now use a template in /core/template/login.tpl.php.
- New: Modules can add their own tab on projects cards.
- New: Add management of triger FICHEINTER_VALIDATE


***** ChangeLog for 2.7.1 compared to 2.7 *****
For users:
- Fix: Bad decimal management for it_IT and fr_BE languages.
- Fix: A third party created from a member is created as a 
       customer.
- Fix: Change of numbering module was not effective.
- Fix: Report of balance missing supplier invoices.
- Fix: Running sendmaing-email.php script.
- Fix: Detection of country for IBAN management.
- Fix: Update member photo.


***** ChangeLog for 2.7 compared to 2.6.* *****
For users:
- New: Add a print icon to show a page to print without menus.
- New: Can add a free text on bank cheque receipts.
- New: Price level can be defined also for prospects.
- New: Add a help and support center.
- New: Can export commercial proposals.
- New: Can use a cache for xcal exports.
- New: Option for faster confirmation process with one ajax popup.
- New: Complete theme bluelagoon and rodolphe
- New: Can select third parties emails in emailing module for all
       third parties with expired contract's lines.
- New: Can add a field errors-to in emailing.
- New: Can use inline images in emails.
- New: Add predefined invoices (can be use for repeated invoices).
- New: Add a confirmation when cloning products.
- New: Add stock in product lists.
- New: Can filter list of stock movement on date or product.
- New: Added a link from product list to their stock movements.
- New: Several speed enhancements after using the Google Page speed 
  plugin for FireBug.
- New: Add a confirmation on dangerous admin purge feature.
- New: Add navigation on donation sheets.
- New: Added estimated value for stocks.
- New: Added module Gravatar to found photo of users or members
       from their email on gravatar.com.
- New: Include Dolibarr version in suggested dump filename.
- New: Enhancement in project module.
- New: Add log tab on emailing module.
- New: Minor enhancements in look themes.
- New: Add option to hide help in menu.
- New: Added a "force LDAP synchronize" on member and contact cards.
- New: Can split a discount into two smaller discount. This allows to use a
       discount on an invoice even if invoice amount is lower than discount
       credit available.
- New: Can use variables into the free text on PDF (__TOTAL_TTC_, __TOTAL_VAT...)
- New: Increase page loading speed (all changes reported by Google PageSpeed
       tool has been added).
- New: Add support of constant MAIN_ONLY_LOGIN_ALLOWED to allow to lock all
       access to any users except the one defined in constant.
- New: Add an admin page of PHP sessions with a way to lock new connections
       for other users than yourself. Can also purge existing sessions.
- New: Add point of sale module.
- New: Better usage when using with smartphones.
- New: Add module FTP client.
- New: Can set first day of week.
- New: Installer now create a .htaccess to protect documents directory.
- New: Experimental support for Postgresql.
- New: Full support of SMTPS (can works with Google SMTP).
- Fix: "Now" link works when date popup is not used.
- Fix: Debug seriously the email notification module.
- Fix: Error Call to a member function trans when refusing a supplier order.
- Fix: Fix payment conditions on commercial proposals.
- Fix: Nb of orders to process was wrong.
- Fix: Customer code was not correct on PDF it if contains special 
       characters.
- Fix: Can update price even with "NPR" VAT rates.
- Fix: When product type is missing, description is not lost when adding 
       new product lines.
- Fix: CC and BCC in emails was not used if using SMTPS handler.
- Fix: Last character was lost when text end with n or r.
- Fix: LDAP synchronization is now more robust (transaction and 
  use modify instead of delete/add).
- Fix: Fix: Setup of member synchronization does not conflict 
  with contact or user synchronization.

For translators:
- Update some language files.
- Can accept right to left languages. Added an "automatic" arabe translation.

For developers:
- An external module can force the third party code to be required whatever
  is the rule of third party code module.
- Update fckeditor to 2.6.4.
- Update Smarty to 2.6.26.
- Removed some deprecated code and files.
- Creation of directory in module descriptor is simpler.
- Can use an alternate document_root directory to develop with 
  sources on two repositories.
- Removed useless code of old commercial module.
- Move some modules into the CVS modules repository dolibarrmod. This reduces
  amount of code in main branch.
- Updated wiki documentation.
- Better W3C standard.
- Can add init data when enabling a module.
- Can fix some corruptions in database by calling the update page 
  /install/repair.ksh
- Log files contains more information (PHP_SELD added and OS user used for 
  log of command lines scripts) 
- Can protect a module to not being enabled if javascript disabled.
- If module numberwords is installed, code can use langs->getLabelFromNumber 
  to get value of an amount in text.
- A module can add subsitution keys in makesubsitutions() functions.
- Add $conf->browser->phone defined to optimise code for smartphone browsers.
- All external libs are now in same directory /includes.
- All install files are now in same directory /install.


***** ChangeLog for 2.6 compared to 2.5.* *****
For users:
- New: Add filter on status in emailing selector for Dolibarr users.
- New: Can add bookmarks on all pages.
- New: Enhance bank transactions reporting.
- New: When creating a contact from a third party, informations from third
  party card are automatically suggested.
- New: Sort list of languages in combo box.
- New: EMails links are show with function dol_print_email
- New: Add graph report on number of entities in product statistics page.
- New: Can delete a supplier order whatever is its status.
- New: No limit on free text on PDF generated documents.
- New: Can force login value when creating a user from a member.
- New: Can clone commercial proposals and orders.
- New: Major enhancement of project module.
- New: Added product label in invoice exports fields.
- New: Add VAT number in export fields.
- New: Upgrade FPDF to 1.6
- New: Upgrade Scriptaculous to 1.8.2 and Prototype to 1.6.0.3
- New: Added keywords in PDF.
- New: Add hidden option MAIN_DISABLE_PDF_COMPRESSION.
- New: Add attachments on intervention cards.
- New: Can add personalized fields in emailing selectors.
- New: Customer code and supplier code can be defined automatically.
- New: Emailing feature can extract civility from contacts.
- New: Can create a third party from a member of foundation module.
- New: Can set a limit for stock alert to 0.
- New: Support SMTPS.
- New: Added a page /support to provide a help center service on Dolibarr.
- New: Distinct status "running not expired" from "running expired" in lines 
  contract status.
- New: Add a first version of a module for Paybox.
- New: Can add contact to suppliers orders.
- New: Changes to support the external Bit Torrent module.
- New: Can filter on social contribution type in list.
- New: Upload of joined files need create/modify permissions to work.
- New: For admin users, show the SQL request in export build.
- New: Can modify proposal date if status is draft.
- New: The help link on some pages now links directly to the wiki web page.
- New: Enhancements in barcode module.
- New: Can use decimal values in stocks.
- Fix: Partial payment on social contributions not shown on main page.
- Fix: Handle correctly the comment in status changing of supplier orders.
- Fix: Author, title and topic are correctly encoded in PDF.
- Fix: Now HTML output is always UTF8, this solve bad PDF encoding on old
  users.
- Fix: Save new model when changed on interventions.
- Fix: Failed to go on the future view of bank transaction if there is no 
  future bank transaction already wrote.  
- Fix: Bad ref in supplier list.
- Fix: Bad link in product statistics for supplier referrers.
- Fix: Usage of reset of cursor in personalized numbering modules for a particular
  month (@ option) was broken.
- Can add contacts to a supplier invoice.
- Fix: When an invoice is changed back to status draft, warehouse is increased 
  back.
- Fix: Category of a bank transaction was not saved.
- Fix: Clicktodial plugin works correctly now
- Fix: Multiprices features works correctly.
- Fix: Project module and task creation.
- Fix: Validation of order if a file was attached.
- Fix: A lot of fixes in PDF generators.
- Fix: Bad line/page break with long description of products on PDF.
- Fix: Option force invoice date to validation date working correctly.
- Fix: Creation of a member from the example public page works.

For translators:
- Added 10 more new language files.
- Added autotranslator tool. A tool to build/update automatically
  languages files using Google API for a new language. Wonderful to start a
  new translation.
  
For developers:
- Removed some deprecated files.
- Removed treemenu library.
- Renamed all function dolibarr_xxx into dol_xxx to have same prefix everywhere.
- Rewrite clone feature for supplier invoice to work like other clone features.
- First change to manage a future feature "stock PMP value".
- A module can add a new tab in third party view tabs.
- First change for future geoip module.


***** ChangeLog for 2.5 compared to 2.4.* *****
For users:
- Sessions timeout can be configured to overwrite PHP setup.
- Can filter on date in services list.
- Support bookmark add of product cards.
- Enhancement in stock management (Automatic increase/decrease
  from order or invoice is possible).
- New filter options in prospect lists (category and level).
- New view in ECM module.
- Look enhancements for graphics (add transparency).
- Added statistics report for supplier invoices.
- Added average amount in invoices statistics reports.
- Can move a contract line to another contract of same third party.
- Add an export definition to export interventions.
- Can set umask file permissions on Unix/Linux/BSD systems.
- Miscelanous bug fixes.
- A lot of other enhancements to increase productivity.
- All phone numbers show the clicktodial link if module is enabled.
- Can define hour and minutes in intervention cards.
- Can edit a validated intervention.
- Add filters on intervention list.
- Add juridical status and number of employees in third party 
  export definition.
- A lot of enhancements and translation in withdraw module.
- Full support of Mysql option mode=strict.
- Added a new event from member module to agenda tracked events.
- Can attach a file to suppliers orders.
- Change to make Bank Account Number form more "internationnal".
- Can clone an invoice.
- Can clone an emailing.
- Reduce memory usage (about 2%).
- Add weight and size in sendings module.
- Add a fast search form on left menu for member module.
- Fix: Do not show export filter for disabled modules
- Show greyed lines for not allowed export filters.
- Add nature in product fields (manufactured product or not).
- Add export filters for category module and trip and expenses module.
- Can choose login of dolibarr account created when create from contact

For translators:
- The errors language file contains only error or warning messages with 
  prefix Error or Warning.
- HTML Output is by default in UTF8 and language files can be provided
  in UTF8.

For developers:
- Update skeletons (some fixes and add function createFromClone).
- Add an experimental Cash Desk module.
- Added new triggers events in agenda module.
- All submodules are moved in the includes directory.
- Removed some deprecated files.
- Menu managers now use same class name for their menu entry
  and add a different value in an HTML id for each entry. This allows
  to build skins that use different style for each menu entry.
- All emails and url HTML output use same function.
- Add more integrity check on database
- Can disable modules on logon page. This make possible to
  have several profiles of demo with only one demo. Also added a new
  Dolibarr demo front page (in htdocs/public/demo).
- Allow modules to add new tabs.

   

***** ChangeLog for 2.4 compared to 2.2.* *****
For users:
- Add a calendar module (module agenda) with ical/vcal/rss export.
- Look enhancement in graphics (thanks artichow).
- Add tel and fax on delivery addresses.
- Add a tool to edit personalized menu.
- Add an ical and vcal export link in agenda and webcalendar module.
- Reduce memory usage.
- Now triggers are enabled/disabled according to module they refers to.
- Fix infinite loop on popup calendar.
- Change in tanslation to make Dolibarr easier to understand.
- Add a warning when sending a mail from a user with no email defined.
- Added clicktodial module.
- Add a property private/public in contact. This allows to user Dolibarr
  for a personnal address book.
- French NAF code can accept 5 chars.
- Supplier prices can be input with or without taxe.
- New generic numbering modules to offer more solutions for generating
  automatic id.
- Add new predefined exports wizards (stocks, suppliers, taxes...).
- Add feature to log security events (logon, change of users, passwords).
- Can link all documents (included supplier invoices and orders) to a 
  project.
- Can attach several files to email when sending an invoice, order or
  proposal by email.
- Can choose accuracy (number of decimals) for prices.
- Localization for decimal and thousand delimiter on number is fully
  supported.
- More informations reported in system information pages.
- Add a budget report.
- Added a security audit report.
- Other minor changes (features, look, fixes)
- Added compatibility with Firefox 3.
- Changes for compatibility with PHP6/Mysql6.
- Some bug fixes.

For translators:
- Added spanish es_ES translation.
- Added en_AU translation.

For developers:
- Removed useless code:
  Replaced phplot and phplot5 librairies by artichow.
  Removed cryptograph library replaced by artichow.
- Login functions are now externalised as modules.
- Update code skeletons examples.
- Several enhancements to make addon development easier.
- Add a tool to generate PHP classes completely mapped to a table.
- Added a check to enable external modules only if dolibarr version is
  high enough.
- Changes in wizard installer to allow building autoexe installer for
  Windows with Apache and Mysql included.


***** ChangeLog for 2.2 compared to 2.1.* *****
- Add more statistics on main page.
- Add option to add message on login page.
- Management of categories for third parties.
- Add volume on products properties.
- Support for LDAP authentication.
- Full member synchronisation with LDAP database in
  fundation module.
- More LDAP fields supported for user synchronization.
- Better logger for install.
- First changes to support UTF8.
- Add a "forget password" feature.
- Setup process can run several migrate files if need
  to jump several versions to upgrade.
- Support for webcalendar 1.1 in webcalendar module.
- Support for menu in database.
- Better support for using Dolibarr on more WHP.
- Removed some deprecated files and clean code.
- New theme: Auguria
- Removed PHP warnings.
- Some bugs fixes.
- Traduction more complete.
- Better code comments for Doxygen documentation.
- Better support of vcard export format.
- A lot of security enhancements (no more password in log files,
  crypted password in database, in config file...).
- Themes are full CSS compliant.
- A lot of other minor changes...
- Option to scan uploaded document by an antivirus.
- Transparency for picto files works with IE.
- Can drag and drop boxes on main page.


***** ChangeLog for 2.1 compared to 2.0.* *****
- Added a better installer.
- Support user and groups permissions.
- Translation in english and support for several languages.
- New enhanced look and several new themes.
- Small search boxes for each Dolibarr elements (invoices, contracts,
  orders, proposals...)
- Added an export assistant module to export main dolibarr data.
- Added backup tool to backup database via mysqldump.
- Added product categories management with a categorie tree.
- Management of companies' discounts (relative or absolute).
- Support credit note and discounts (relative and absolute) on
  commercial proposal, orders and invoices.
- Support multi-langual description for products.
- Graphical enhancements (picto to describe all status).
- Added more permissions (ie: can restrict access for a commercial user
  to elements of its companies only).
- Little enhancements to OSCommerce module.
- Added a second OSCommerce module working through web services.
- Added a Mantis module to have a Mantis application in Dolibarr menu.
- Building a PDF document for invoices works like other modules. You
  can change model just before generating the PDF.
- Can generate documents (PDF) for customer orders. Can send them by mail.
- Added FPDI and FPDI_Protection (ie: PDF with password-protection)
- Can make one payment for several supplier invoices.
- Rule to suggests passwords when creating a user are in modules
  allowing to add easily other rules.
- Option to encrypt passwords in database (MD5).
- Add Dolibarr triggers support on users creation/change.
- Add Dolibarr triggers support on payments.
- Add Dolibarr triggers on supplier and customers orders.
- Webcalendar triggers for actions on Member module.
- Support optional new javascript popup selector for date fields.
- Support for several RSS boxes in external RSS module. Setup easier.
- Can attach documents on Action, Orders, Invoices, Commercial proposals.
- Can attach contacts on proposals, orders, contracts, invoices.
- Preview on results of PDF generator modules in setup pages.
- Code cleaner. Remove unused or duplicate code.
- Save and show last connexion date for users.
- Enhancements on a lot of forms for better ergonomy.
- Can add/remove company logo.
- Added LDAP synchronisation for users, groups and/or contacts.
- Can configure your own SMTP server/port for mail sendings.
- Works even on "UTF8 by default" systems (Mysql, Linux...)
- Better compatibility with different PHP version or setup.
- Added mysqli driver.
- Add a WISIWYG editor (FCKEditor) to edit note and comment areas.
- Added AJAX features like a 'search product selector'.
- Modules boxes on main page can be dragged and dropped (with firefox only).
- Support for PHP5.
- Experimental support for Postgresql (not working yet, but waiting feedbacks).
- Removed obsolete files and documentation.
- Added admin tools (backup and files purge).
- Added a tool to build a lang package.
- Added a tool to build a module package.
- Added a tool to build a theme package.
- Traduction more complete.
- Added skeletons for code examples.
- Lot of fixes after 2.0 release not fixed in 2.0.1.
- Added more security option (ie: encrypted password in database)




***** ChangeLog for 2.0.1 compared to 2.0 *****
Minor bug fixes



***** ChangeLog for 2.0 compared to 1.0.* *****
ChangeLog file size is so important, that it is not included inside Dolibarr
package. You can find it at www.dolibarr.org<|MERGE_RESOLUTION|>--- conflicted
+++ resolved
@@ -2,7 +2,6 @@
 English Dolibarr ChangeLog
 --------------------------------------------------------------
 
-<<<<<<< HEAD
 ***** ChangeLog for 6.0.0 compared to 5.0.* *****
 
 For developers:
@@ -31,8 +30,7 @@
 * The hook formObjectOptions was not implemented correctly in previous version. Sometimes, you had to return output 
 content by doing a print into function, sometimes by returning content into "resprint". This has been fixed to follow
 hook specifications so you must return output into "resprint".
-=======
->>>>>>> 1b3544e7
+
 
 ***** ChangeLog for 5.0.4 compared to 5.0.3 *****
 FIX: #5640 Prices of a predefined product/service were incorrect under certain circumstances
