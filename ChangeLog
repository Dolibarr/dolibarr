--- conflicted
+++ resolved
@@ -2,7 +2,6 @@
 English Dolibarr ChangeLog
 --------------------------------------------------------------
 
-<<<<<<< HEAD
 WARNING: Do not try to make any Dolibarr upgrade if you are running Mysql version 5.5.40.
 Mysql version 5.5.40 has a very critical bug making your data beeing definitely lost.
 You may also experience troubles with Mysql 5.5.41 with error "Lost connection" during migration.
@@ -54,11 +53,11 @@
 FIX Properly escape untrusted data to prevent HTML injection.
 FIX send mail, copy sendto don't read the list of contact
 
-Path to save photos of products was moved in 3.7.0 to match path of other attached files. If you had loose 
+Path to save photos of products was moved in 3.7.0 to match path of other attached files. If you had loose
 your photo on the photo tab of products, you can set the constant "PRODUCT_USE_OLD_PATH_FOR_PHOTO" to
 restore old path.
 
-WARNING: 
+WARNING:
 
 Do not try to make any Dolibarr upgrade if you are running Mysql version 5.5.40.
 Mysql version 5.5.40 has a very critical bug making your data beeing definitely lost.
@@ -68,7 +67,7 @@
 
 ***** ChangeLog for 3.7 compared to 3.6.* *****
 For users:
-- New: Match other auth system: Login can be done entering login or user 
+- New: Match other auth system: Login can be done entering login or user
        email (this open the road for SSO).
 - New: Agenda export by project #1967.
 - New: Increase length of thirdparty to 128 chars.
@@ -89,14 +88,14 @@
 - New: Can filter on status on interventions.
 - New: Add help info of field type into dictionary of payment types.
 - New: Add proposals into referer page of thirdparty.
-- New: On contact list can set filter on both active and not active (no more exclusive select). 
+- New: On contact list can set filter on both active and not active (no more exclusive select).
 - New: Intervention documents are now available in ECM module.
 - New: Can attach supplier order to a customer order.
-- New: Supervisor is now visible into user list. 
+- New: Supervisor is now visible into user list.
 - New: Add user of creation and validation on invoice export.
 - New: Add info page about browser.
 - New: Enable feature developed for 3.6 we forgot to enabled: Adding prefix
-       on uploaded file names. 
+       on uploaded file names.
 - New: No more dependency between contract and service module.
 - New: [ task #867 ] Remove ESAEB external module code from core.
 - New: Can create proposal from an intervention.
@@ -127,7 +126,7 @@
        Use accesskey on form search.
 - New: Intervention documents are now available in ECM module.
 - New: Add attachments on user card + in ECM module.
-- New: Can add __PROJECT_REF__ and __TIHRPARTY_NAME__ into email topic or content template.    
+- New: Can add __PROJECT_REF__ and __TIHRPARTY_NAME__ into email topic or content template.
 - New: [ task #1204 ] add Numering contrat module free (like leopard in product module).
 - New: [ task #712 ] Add warning when creating invoice from proposal or order, when there is already one invoice.
 - New: Enable supplier price log table.
@@ -135,8 +134,8 @@
 - New: [ task #1218 ] Can drag and drop an event from calendar to change its day.
 - New: Optimize size of image static resources.
 - New: Add hourly and daily amount on user card. Add weekly working hours and salary on user card.
-- New: Content of predefined email come firstly from table llx_c_email_template, then translation key. 
-- New: Add option MAIN_GENERATE_INVOICES_WITH_PICTURE to show picture 
+- New: Content of predefined email come firstly from table llx_c_email_template, then translation key.
+- New: Add option MAIN_GENERATE_INVOICES_WITH_PICTURE to show picture
        onto PDF like MAIN_GENERATE_PROPOSALS_WITH_PICTURE dir for proposals.
 - New: Add more search field in list of cheque deposits.
 - New: Add feature to order to invoice on supplier part.
@@ -238,8 +237,8 @@
 - Deprecated module "oscommerce" were removed.
 - Changed the way parameters are provided to scripts sync_xxx_ldap2dolibarr.php
 - Some field into database were renamed from "libelle" to "label".
-- Table llx_c_pays were renamed into llx_c_country.  
-- Triggers *_BUILDDOC are removed. Building a doc is not a business event. For action after 
+- Table llx_c_pays were renamed into llx_c_country.
+- Triggers *_BUILDDOC are removed. Building a doc is not a business event. For action after
   creation of a pdf or odt, hook "afterPDFCreation" or "afterODTCreation" must be used instead.
 - A lot of pages named fiche.php were renamed into card.php
 - A lot of pages named liste.php were renamed into list.php
@@ -247,10 +246,6 @@
   warehouse module and your Point Of Sale module setup if you use one.
 - Replaced USER_UPDATE_SESSION trigger with an updateSession hook may break modules using it.
 
-=======
-***** ChangeLog for 3.6.4 compared to 3.6.3 *****
-- Fix: [ bug #2893 ] Dolibarr error when viewing an invoice after changing invoice mask
->>>>>>> 355fcc78
 
 ***** ChangeLog for 3.6.3 compared to 3.6.2 *****
 - Fix: ref_ext was not saved when recording a customer order from web service
@@ -404,7 +399,7 @@
 - Fix: Add actions events not implemented.
 - Fix: Price min of composition is not supplier price min by quantity.
 - Fix: [ bug #1356 ] Bank accountancy number is limited to 8 numbers.
-- Fix: [ bug #1439 ] impossible to remove a a translation (multilanguage-feature) 
+- Fix: [ bug #1439 ] impossible to remove a a translation (multilanguage-feature)
 - New: If multilangue is enabled, mail (from propal, invoice, etc...) message is pre-defaulted in Customer language
 - Fix: [ bug #1459 ] _ADD_CONTACT and _DEL_CONTACT triggers do not intercept insertion when reported an error
 - Fix: [ bug #1478 ] BILL_PAYED trigger action does not intercept failure under some circumstances
@@ -434,8 +429,8 @@
 - New: A module can disable a standard ECM view.
 - New: Add multilang support into product webservice.
 - New: Add hooks on project card page.
-- New: Add call_trigger method on CommonObject class. So new trigger call within object is just : 
-$result = $this->call_trigger($trigger_name, $user) 
+- New: Add call_trigger method on CommonObject class. So new trigger call within object is just :
+$result = $this->call_trigger($trigger_name, $user)
 
 WARNING: Following change may create regression for some external modules, but was necessary to make
 Dolibarr better:
